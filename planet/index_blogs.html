<!DOCTYPE HTML PUBLIC "-//W3C//DTD HTML 4.01 Transitional//EN" "http://www.w3.org/TR/html4/loose.dtd">
<html>











<!DOCTYPE html>
<html>
	<head>
		<title>Planet OpenUI5</title>
		<meta name="generator" content="Planet/2.0 +http://www.planetplanet.org">

		<link rel="alternate" href="http://openui5.org/atom.xml" title="" type="application/atom+xml">

		<meta http-equiv="content-type" content="text/html; charset=UTF-8">
		<meta charset="utf-8">
		<meta http-equiv="X-UA-Compatible" content="IE=edge,chrome=1">
		<meta name="viewport" content="width=device-width, initial-scale=1.0, maximum-scale=1.0, user-scalable=0"/>
		<link rel="stylesheet" type="text/css" media="screen" href="../stylesheets/main.css">
		<link rel="icon" type="image/png" href="../images/favicon.ico">
		
		<script>
  			(function(i,s,o,g,r,a,m){i['GoogleAnalyticsObject']=r;i[r]=i[r]||function(){
			(i[r].q=i[r].q||[]).push(arguments)},i[r].l=1*new Date();a=s.createElement(o),
  			m=s.getElementsByTagName(o)[0];a.async=1;a.src=g;m.parentNode.insertBefore(a,m)
  			})(window,document,'script','//www.google-analytics.com/analytics.js','ga');
  			ga('create', 'UA-50072417-1', 'sap.github.io');
			ga('set', 'anonymizeIp', true);
  			ga('send', 'pageview');
		</script>
		<style>
		/* menu */
		aside.categories {
			border-left: 1px solid #666;
			padding-left: 1rem;
			margin-top: 1.8rem;
			float: right;
			width: 150px;
		}
		
		aside.categories h2 {
			margin: 0;
			padding: 0;
		}
		
		aside.categories li {
			list-style: none;
			font-weight: bold;
			padding-left: 0;
		}
		
		/* content */
		.posts {
			margin-right: 196px;
		}
		
		/* post */
		section.post .meta {
			font-size: 80%;
			padding-bottom: 1rem;
		}
		
		section.post .meta .source {
		  white-space: nowrap;
		  width: 100%;                   
		  overflow: hidden;
		  text-overflow:    ellipsis;
		}
		section.post h2 {
			margin-bottom: 0;
		}
		section.post p {
			margin-top: 0;
			margin-bottom: 12px;
		}

		section.post .image {
			margin-right: 1rem;
			float: left;
		}
		section.post .image img {
			max-width: 300px;
			max-height: 300px;
		}
		
		section.post .link {
			font-size: 20px;
		}
		
		section.post .clearPost {
			clear: left;
		}
		
		.daygroup h4 {
			margin-bottom: 0px;
		}
		
		.daygroup {
			position: relative;
		}
		
		/* small screen version  displaying nav above content*/
		@media screen and (max-width: 800px) {
			aside.categories {
				float: inherit;
				border: 0;
				padding: 0;
				width: 100%;
			}
			.posts {
				margin-right: 0;
			}
		}
		
		.feed {
			margin-left: 3px;
			padding: 0 0 0 19px;
			background: url("../images/feed-icon-14x14.png") no-repeat 0 50%;
		}
		
		.contentOuter {
			min-height: 400px;
		}
		
		.disclaimer {
			margin-bottom: 0;
			font-size: small;
		}
		
		.dateRotate {
			transform: rotate(-90.0deg);  /* default */
			-moz-transform: rotate(-90.0deg);  /* FF3.5+ */
			-o-transform: rotate(-90.0deg);  /* Opera 10.5 */
			-webkit-transform: rotate(-90.0deg);  /* Saf3.1+, Chrome */
			filter:  progid:DXImageTransform.Microsoft.BasicImage(rotation=0.083);  /* IE6,IE7 */
			-ms-filter: "progid:DXImageTransform.Microsoft.BasicImage(rotation=0.083)"; /* IE8 */
			font-size: 20px;
			color: #666;
			position: absolute;
			left: -155px;
			top: 137px;
			width: 250px;
			text-align: end;
		}
		
		.feedImage {
            min-width: 200px;
			max-width: 100%;
			max-height: 400px;
			border: 1px solid #ccc;
		}
		
		.channel {
			margin: 0;
			overflow: hidden;
			text-overflow: ellipsis;
			width: 100%;
			white-space: nowrap;
		}

		/* layout fixes to page to make all ui5 pages look the same */
		html {
			min-height: 100%;
		}
		.ui5logo {
			margin-bottom: 7px;
		}
		</style>
</head>


<body>
<!-- HEADER -->
		<div id="header_wrap" class="outer">
			<div class="wrap_ie9">
				<div class="inner">
					<img src="../images/OpenUI5_new_big_side.png" class="ui5logo" alt="OpenUI5 Icon">
					<h1 id="project_title">
						<span class="header_headline">Code once.</span><br>
						<span class="header_headline">Run on any device.</span>
					</h1>
					<h2 id="project_tagline">
						<span class="headertitle"><a href="../index.html">Intro</a></span>
						
						<span class="headertitle"><a href="../features.html">Key Features</a></span>
                        
						<span class="headertitle"><a href="../getstarted.html">Get Started</a></span>
						
						<span class="headertitle"><a href="../download.html">Download</a></span>
						
						<span class="headertitle"><a href="http://openui5.tumblr.com/">Blog</a></span>
						
						<span class="headertitle">Feed</span>
						
						<span class="headertitle"><a href="../faq.html">FAQ</a></span>

						<span class="headertitle"><a href="../whoUsesUI5.html">Who Uses UI5?</a></span>

                                                <span class="headertitle"><a href="../relatedProjects.html">Related Projects</a></span>

					</h2>
				</div>
			</div>
		</div>

		<!-- Fork me on GitHub -->
		<a href="https://github.com/SAP/openui5/"><img style="position: absolute; top: 0; right: 0; border: 0;" src="http://openui5.org/images/forkme_fiori.png" alt="Fork me on GitHub"></a>

	
	<!-- MAIN CONTENT -->
	<div id="main_content_wrap" class="contentOuter">
		<div id="main_content" class="inner">
			<aside class="categories">
				<nav class="categories">
					<h4>Categories</h4>
					<ul>
						<li><a href="index.html">What's Hot</a></li>
						<li><a href="index_recommended.html">Recommended</a></li>
						<li><a href="index_news.html">News</a></li>
						<li>&gt; Blogs</li>
						<li><a href="index_videos.html">Videos</a></li>
						<li><a href="index_trainings.html">Trainings</a></li>
						<li><a href="index_events.html">Events</a></li>
						<li><a href="index_demos.html">Demos</a></li>
					</ul>
					<h4>Subscriptions</h4>
                    <p>The feed shows content from the following external sources:</p>

					<p class="channel"><a href="http://openui5.tumblr.com/rss" title="subscribe" class="feed"> OpenUI5 Blog</a></p>

					<p class="channel"><a href="http://openui5.blogspot.com/feeds/posts/default" title="subscribe" class="feed"> OpenUI5 Developer</a></p>

					<p class="channel"><a href="http://pipetree.com/openui5planet/ui5ersbuzz.feed.xml" title="subscribe" class="feed"> UI5ers Buzz</a></p>

					<p class="channel"><a href="http://openui5picks.tumblr.com/tagged/ui5picksblogs/rss" title="subscribe" class="feed"> Web Blogs</a></p>

				</nav>
			</aside>

			<div class="posts">





	<div class="daygroup">
	<div class="dateRotate">September 27, 2018</div>


	<div class="entrygroup" id="https://blogs.sap.com/2018/09/27/ui5ers-buzz-36-how-to-enable-adaptation-at-runtime-for-key-users-in-the-cloud/">
	<section class="post">

	<h2><a target="_blank" href="https://blogs.sap.com/2018/09/27/ui5ers-buzz-36-how-to-enable-adaptation-at-runtime-for-key-users-in-the-cloud/">UI5ers Buzz #36: How to Enable Adaptation at Runtime for Key Users in the Cloud</a></h2>

		<div class="meta">Added on September 27, 2018 01:30 PM 

 <br/><div class="source">Source: 

            <a href="https://blogs.sap.com/2018/09/27/ui5ers-buzz-36-how-to-enable-adaptation-at-runtime-for-key-users-in-the-cloud/">https://blogs.sap.com/2018/09/27/ui5ers-buzz-36-how-to-enable-adaptation-at-runtime-for-key-users-in-the-cloud/</a>

        </div></div>
		<p><img src="http://pipetree.com/openui5planet/ui5ersbuzz.png" class="feedImage" /><br/><br/>Adaptation at Runtime is the name of a prominent example for UI flexibility.
Flexible UIs mean that the UI of your app can be changed when you see it i...</p>
		<div class="clearPost"/>

            <a href="https://blogs.sap.com/2018/09/27/ui5ers-buzz-36-how-to-enable-adaptation-at-runtime-for-key-users-in-the-cloud/" class="link">Go to the original post</a>

	</section>
	</div>

	
	
	
	
	





	
	</div>

	<div class="daygroup">
	<div class="dateRotate">August 30, 2018</div>


	<div class="entrygroup" id="https://blogs.sap.com/2018/08/30/ui5ers-buzz-35-ui5-templates-your-easy-start-into-ui5-development/">
	<section class="post">

	<h2><a target="_blank" href="https://blogs.sap.com/2018/08/30/ui5ers-buzz-35-ui5-templates-your-easy-start-into-ui5-development/">UI5ers Buzz #35: UI5 Templates - Your Easy Start into UI5 Development</a></h2>

		<div class="meta">Added on August 30, 2018 06:29 AM 

 <br/><div class="source">Source: 

            <a href="https://blogs.sap.com/2018/08/30/ui5ers-buzz-35-ui5-templates-your-easy-start-into-ui5-development/">https://blogs.sap.com/2018/08/30/ui5ers-buzz-35-ui5-templates-your-easy-start-into-ui5-development/</a>

        </div></div>
		<p><img src="http://pipetree.com/openui5planet/ui5ersbuzz.png" class="feedImage" /><br/><br/>When you start to code a new app, the first steps are usually no fun at all. Instead of focusing on your UI and business logic, you have to set up the right develo...</p>
		<div class="clearPost"/>

            <a href="https://blogs.sap.com/2018/08/30/ui5ers-buzz-35-ui5-templates-your-easy-start-into-ui5-development/" class="link">Go to the original post</a>

	</section>
	</div>

	
	
	
	
	





	
	</div>

	<div class="daygroup">
	<div class="dateRotate">August 09, 2018</div>


	<div class="entrygroup" id="https://blogs.sap.com/2018/08/09/ui5ers-buzz-34-new-event-parameter-syntax-in-xmlviews/">
	<section class="post">

	<h2><a target="_blank" href="https://blogs.sap.com/2018/08/09/ui5ers-buzz-34-new-event-parameter-syntax-in-xmlviews/">UI5ers Buzz #34: New Event Parameter Syntax in XMLViews</a></h2>

		<div class="meta">Added on August 09, 2018 01:55 PM 

 <br/><div class="source">Source: 

            <a href="https://blogs.sap.com/2018/08/09/ui5ers-buzz-34-new-event-parameter-syntax-in-xmlviews/">https://blogs.sap.com/2018/08/09/ui5ers-buzz-34-new-event-parameter-syntax-in-xmlviews/</a>

        </div></div>
		<p><img src="http://pipetree.com/openui5planet/ui5ersbuzz.png" class="feedImage" /><br/><br/>It's 2018 and the UI5 developer world has mostly settled on using XMLViews. We have introduced them in UI5 on July 11th, 2011, and after seven years there's probab...</p>
		<div class="clearPost"/>

            <a href="https://blogs.sap.com/2018/08/09/ui5ers-buzz-34-new-event-parameter-syntax-in-xmlviews/" class="link">Go to the original post</a>

	</section>
	</div>

	
	
	
	
	





	
	</div>

	<div class="daygroup">
	<div class="dateRotate">July 29, 2018</div>


	<div class="entrygroup" id="https://blogs.sap.com/2018/07/29/ui5ers-buzz-32-ui5consap-labs-bangalore-2018/">
	<section class="post">

	<h2><a target="_blank" href="https://blogs.sap.com/2018/07/29/ui5ers-buzz-32-ui5consap-labs-bangalore-2018/">UI5ers Buzz #33: UI5con@SAP Labs Bangalore 2018!</a></h2>

		<div class="meta">Added on July 29, 2018 06:48 AM 

 <br/><div class="source">Source: 

            <a href="https://blogs.sap.com/2018/07/29/ui5ers-buzz-32-ui5consap-labs-bangalore-2018/">https://blogs.sap.com/2018/07/29/ui5ers-buzz-32-ui5consap-labs-bangalore-2018/</a>

        </div></div>
		<p><img src="http://pipetree.com/openui5planet/ui5ersbuzz.png" class="feedImage" /><br/><br/>The 1st UI5con Bangalore took place on the 20th of July in India in SAP Labs India. And guess what? It was loved by everyone in all aspects and it received a great response and support...</p>
		<div class="clearPost"/>

            <a href="https://blogs.sap.com/2018/07/29/ui5ers-buzz-32-ui5consap-labs-bangalore-2018/" class="link">Go to the original post</a>

	</section>
	</div>

	
	
	
	
	





	
	</div>

	<div class="daygroup">
	<div class="dateRotate">July 19, 2018</div>


	<div class="entrygroup" id="https://blogs.sap.com/2018/07/19/drag-and-drop-is-now-enabled-for-all-ui5-controls/">
	<section class="post">

	<h2><a target="_blank" href="https://blogs.sap.com/2018/07/19/drag-and-drop-is-now-enabled-for-all-ui5-controls/">UI5ers Buzz #32: Drag-and-Drop is now enabled for all UI5 Controls</a></h2>

		<div class="meta">Added on July 19, 2018 05:22 AM 

 <br/><div class="source">Source: 

            <a href="https://blogs.sap.com/2018/07/19/drag-and-drop-is-now-enabled-for-all-ui5-controls/">https://blogs.sap.com/2018/07/19/drag-and-drop-is-now-enabled-for-all-ui5-controls/</a>

        </div></div>
		<p><img src="http://pipetree.com/openui5planet/ui5ersbuzz.png" class="feedImage" /><br/><br/>One of the most powerful interaction design pattern available to developers is Drag-and-Drop.
Drag-and-Drop allows moving, reordering and applying actions to objects. This makes i...</p>
		<div class="clearPost"/>

            <a href="https://blogs.sap.com/2018/07/19/drag-and-drop-is-now-enabled-for-all-ui5-controls/" class="link">Go to the original post</a>

	</section>
	</div>

	
	
	
	
	





	
	</div>

	<div class="daygroup">
	<div class="dateRotate">June 28, 2018</div>


	<div class="entrygroup" id="https://blogs.sap.com/2018/06/28/ui5ers-buzz-31-that-was-ui5consap-2018/">
	<section class="post">

	<h2><a target="_blank" href="https://blogs.sap.com/2018/06/28/ui5ers-buzz-31-that-was-ui5consap-2018/">UI5ers Buzz #31: That was UI5con@SAP 2018!</a></h2>

		<div class="meta">Added on June 28, 2018 01:56 PM 

 <br/><div class="source">Source: 

            <a href="https://blogs.sap.com/2018/06/28/ui5ers-buzz-31-that-was-ui5consap-2018/">https://blogs.sap.com/2018/06/28/ui5ers-buzz-31-that-was-ui5consap-2018/</a>

        </div></div>
		<p><img src="http://pipetree.com/openui5planet/ui5ersbuzz.png" class="feedImage" /><br/><br/>We had another fabulous UI5con@SAP and everybody loved it! Again, the community gathered with us to learn, explore and connect. It was a very inspiring event, so let me relive it for a momen...</p>
		<div class="clearPost"/>

            <a href="https://blogs.sap.com/2018/06/28/ui5ers-buzz-31-that-was-ui5consap-2018/" class="link">Go to the original post</a>

	</section>
	</div>

	
	
	
	
	





	
	</div>

	<div class="daygroup">
	<div class="dateRotate">June 21, 2018</div>


	<div class="entrygroup" id="https://blogs.sap.com/2018/06/21/ui5ers-buzz-30-leverage-fiori-2.0-with-the-new-flexible-column-layout/">
	<section class="post">

	<h2><a target="_blank" href="https://blogs.sap.com/2018/06/21/ui5ers-buzz-30-leverage-fiori-2.0-with-the-new-flexible-column-layout/">UI5ers Buzz #30: Leverage Fiori 2.0 with the New Flexible Column Layout</a></h2>

		<div class="meta">Added on June 21, 2018 07:36 AM 

 <br/><div class="source">Source: 

            <a href="https://blogs.sap.com/2018/06/21/ui5ers-buzz-30-leverage-fiori-2.0-with-the-new-flexible-column-layout/">https://blogs.sap.com/2018/06/21/ui5ers-buzz-30-leverage-fiori-2.0-with-the-new-flexible-column-layout/</a>

        </div></div>
		<p><img src="http://pipetree.com/openui5planet/ui5ersbuzz.png" class="feedImage" /><br/><br/>One of the latest layout patterns of the Fiori 2.0 guidelines is the sap.f.FlexibleColumnLayout. It offers a contextual view of detail information and can disp...</p>
		<div class="clearPost"/>

            <a href="https://blogs.sap.com/2018/06/21/ui5ers-buzz-30-leverage-fiori-2.0-with-the-new-flexible-column-layout/" class="link">Go to the original post</a>

	</section>
	</div>

	
	
	
	
	





	
	</div>

	<div class="daygroup">
	<div class="dateRotate">April 26, 2018</div>


	<div class="entrygroup" id="https://blogs.sap.com/2018/04/26/ui5ers-buzz-29-asynchronify-your-app/">
	<section class="post">

	<h2><a target="_blank" href="https://blogs.sap.com/2018/04/26/ui5ers-buzz-29-asynchronify-your-app/">UI5ers Buzz #29: Asynchronify your App</a></h2>

		<div class="meta">Added on April 26, 2018 12:10 PM 

 <br/><div class="source">Source: 

            <a href="https://blogs.sap.com/2018/04/26/ui5ers-buzz-29-asynchronify-your-app/">https://blogs.sap.com/2018/04/26/ui5ers-buzz-29-asynchronify-your-app/</a>

        </div></div>
		<p><img src="http://pipetree.com/openui5planet/ui5ersbuzz.png" class="feedImage" /><br/><br/>Asynchronous loading is one of the main drivers for improving the performance of your UI5 application. With asynchronous loading files are retrieved quickly in parallel.
Synchronous loading, o...</p>
		<div class="clearPost"/>

            <a href="https://blogs.sap.com/2018/04/26/ui5ers-buzz-29-asynchronify-your-app/" class="link">Go to the original post</a>

	</section>
	</div>

	
	
	
	
	





	
	</div>

	<div class="daygroup">
	<div class="dateRotate">April 12, 2018</div>


	<div class="entrygroup" id="https://blogs.sap.com/2018/04/12/ui5ers-buzz-28-the-new-icon-explorer/">
	<section class="post">

	<h2><a target="_blank" href="https://blogs.sap.com/2018/04/12/ui5ers-buzz-28-the-new-icon-explorer/">UI5ers Buzz #28: The New Icon Explorer</a></h2>

		<div class="meta">Added on April 12, 2018 02:01 PM 

 <br/><div class="source">Source: 

            <a href="https://blogs.sap.com/2018/04/12/ui5ers-buzz-28-the-new-icon-explorer/">https://blogs.sap.com/2018/04/12/ui5ers-buzz-28-the-new-icon-explorer/</a>

        </div></div>
		<p><img src="http://pipetree.com/openui5planet/ui5ersbuzz.png" class="feedImage" /><br/><br/>Roughly one year ago we introduced our new Icon Explorer app in the UI5ers Buzz #05.
With version 1.56 of UI5 we have made it even easier for you to find the best fitting icon within the Icon ...</p>
		<div class="clearPost"/>

            <a href="https://blogs.sap.com/2018/04/12/ui5ers-buzz-28-the-new-icon-explorer/" class="link">Go to the original post</a>

	</section>
	</div>

	
	
	
	
	





	
	</div>

	<div class="daygroup">
	<div class="dateRotate">March 22, 2018</div>


	<div class="entrygroup" id="https://blogs.sap.com/2018/03/22/ui5ers-buzz-27-experience-expression-binding-in-ui5/">
	<section class="post">

	<h2><a target="_blank" href="https://blogs.sap.com/2018/03/22/ui5ers-buzz-27-experience-expression-binding-in-ui5/">UI5ers Buzz #27: Experience Expression Binding in UI5</a></h2>

		<div class="meta">Added on March 22, 2018 02:00 PM 

 <br/><div class="source">Source: 

            <a href="https://blogs.sap.com/2018/03/22/ui5ers-buzz-27-experience-expression-binding-in-ui5/">https://blogs.sap.com/2018/03/22/ui5ers-buzz-27-experience-expression-binding-in-ui5/</a>

        </div></div>
		<p><img src="http://pipetree.com/openui5planet/ui5ersbuzz.png" class="feedImage" /><br/><br/>Meaningful apps offer meaningful information, but that's easier said than done. A good tip on how to get there is expression binding as it allows you to tweak the information in...</p>
		<div class="clearPost"/>

            <a href="https://blogs.sap.com/2018/03/22/ui5ers-buzz-27-experience-expression-binding-in-ui5/" class="link">Go to the original post</a>

	</section>
	</div>

	
	
	
	
	





	
	</div>

	<div class="daygroup">
	<div class="dateRotate">March 09, 2018</div>


	<div class="entrygroup" id="https://blogs.sap.com/2018/03/09/ui5ers-buzz-26-client-side-sorting-using-custom-comparator/">
	<section class="post">

	<h2><a target="_blank" href="https://blogs.sap.com/2018/03/09/ui5ers-buzz-26-client-side-sorting-using-custom-comparator/">UI5ers Buzz #26: Client-side sorting using custom comparator</a></h2>

		<div class="meta">Added on March 09, 2018 12:31 PM 

 <br/><div class="source">Source: 

            <a href="https://blogs.sap.com/2018/03/09/ui5ers-buzz-26-client-side-sorting-using-custom-comparator/">https://blogs.sap.com/2018/03/09/ui5ers-buzz-26-client-side-sorting-using-custom-comparator/</a>

        </div></div>
		<p><img src="http://pipetree.com/openui5planet/ui5ersbuzz.png" class="feedImage" /><br/><br/>There will be times that a simple sorting of items (i.e. according to size or alphabetical) is not sufficient, but rather a specific logic is required to achieve the desi...</p>
		<div class="clearPost"/>

            <a href="https://blogs.sap.com/2018/03/09/ui5ers-buzz-26-client-side-sorting-using-custom-comparator/" class="link">Go to the original post</a>

	</section>
	</div>

	
	
	
	
	





	
	</div>

	<div class="daygroup">
	<div class="dateRotate">March 01, 2018</div>


	<div class="entrygroup" id="http://openui5.tumblr.com/post/171416295487">
	<section class="post">

	<h2><a target="_blank" href="http://openui5.tumblr.com/post/171416295487">Preview of OpenUI5 1.54 released - What is new?</a></h2>

		<div class="meta">Added on March 01, 2018 03:48 PM 

 <br/><div class="source">Source: 

            <a href="http://openui5.tumblr.com/post/171416295487">http://openui5.tumblr.com/post/171416295487</a>

        </div></div>
		<p>OpenUI5 1.54 was released as a preview download. It is not recommended to use it in productive environments yet. “Test driving” highly appreciated!Featuring more than 30 new or enhanced...</p>
		<div class="clearPost"/>

            <a href="http://openui5.tumblr.com/post/171416295487" class="link">Go to the original post</a>

	</section>
	</div>

	
	
	
	
	





	
	</div>

	<div class="daygroup">
	<div class="dateRotate">February 22, 2018</div>


	<div class="entrygroup" id="https://blogs.sap.com/2018/02/22/ui5ers-buzz-25-the-new-odata-v4-tutorial/">
	<section class="post">

	<h2><a target="_blank" href="https://blogs.sap.com/2018/02/22/ui5ers-buzz-25-the-new-odata-v4-tutorial/">UI5ers Buzz #25: The New OData V4 Tutorial</a></h2>

		<div class="meta">Added on February 22, 2018 12:15 PM 

 <br/><div class="source">Source: 

            <a href="https://blogs.sap.com/2018/02/22/ui5ers-buzz-25-the-new-odata-v4-tutorial/">https://blogs.sap.com/2018/02/22/ui5ers-buzz-25-the-new-odata-v4-tutorial/</a>

        </div></div>
		<p><img src="http://pipetree.com/openui5planet/ui5ersbuzz.png" class="feedImage" /><br/><br/>Have you been curious about using OData V4 services in your UI5 applications? Starting with release 1.54, the UI5 documentation will come with a new tutorial about using OData V4. If you d...</p>
		<div class="clearPost"/>

            <a href="https://blogs.sap.com/2018/02/22/ui5ers-buzz-25-the-new-odata-v4-tutorial/" class="link">Go to the original post</a>

	</section>
	</div>

	
	
	
	
	





	
	</div>

	<div class="daygroup">
	<div class="dateRotate">February 15, 2018</div>


	<div class="entrygroup" id="https://blogs.sap.com/2018/02/15/ui5ers-buzz-24-new-possibilities-to-format-numbers-in-ui5/">
	<section class="post">

	<h2><a target="_blank" href="https://blogs.sap.com/2018/02/15/ui5ers-buzz-24-new-possibilities-to-format-numbers-in-ui5/">UI5ers Buzz #24: New Possibilities to Format Numbers in UI5</a></h2>

		<div class="meta">Added on February 15, 2018 01:59 PM 

 <br/><div class="source">Source: 

            <a href="https://blogs.sap.com/2018/02/15/ui5ers-buzz-24-new-possibilities-to-format-numbers-in-ui5/">https://blogs.sap.com/2018/02/15/ui5ers-buzz-24-new-possibilities-to-format-numbers-in-ui5/</a>

        </div></div>
		<p><img src="http://pipetree.com/openui5planet/ui5ersbuzz.png" class="feedImage" /><br/><br/> 
SAPUI5 supports various ways to format numbers, for example the currency formatting - with version 1.54 SAPUI5 will also support the formatting and parsing of...</p>
		<div class="clearPost"/>

            <a href="https://blogs.sap.com/2018/02/15/ui5ers-buzz-24-new-possibilities-to-format-numbers-in-ui5/" class="link">Go to the original post</a>

	</section>
	</div>

	
	
	
	
	





	
	</div>

	<div class="daygroup">
	<div class="dateRotate">February 01, 2018</div>


	<div class="entrygroup" id="https://blogs.sap.com/2018/02/01/ui5ers-buzz-23-coding-experiences-in-ui5-more-than-just-design/">
	<section class="post">

	<h2><a target="_blank" href="https://blogs.sap.com/2018/02/01/ui5ers-buzz-23-coding-experiences-in-ui5-more-than-just-design/">UI5ers Buzz #23: Coding Experiences in UI5 - More than Just Design</a></h2>

		<div class="meta">Added on February 01, 2018 03:12 PM 

 <br/><div class="source">Source: 

            <a href="https://blogs.sap.com/2018/02/01/ui5ers-buzz-23-coding-experiences-in-ui5-more-than-just-design/">https://blogs.sap.com/2018/02/01/ui5ers-buzz-23-coding-experiences-in-ui5-more-than-just-design/</a>

        </div></div>
		<p><img src="http://pipetree.com/openui5planet/ui5ersbuzz.png" class="feedImage" /><br/><br/>The term "user experience" has been omnipresent for the past few years - designers, customers, project managers, everybody uses it and by now nobody wants...</p>
		<div class="clearPost"/>

            <a href="https://blogs.sap.com/2018/02/01/ui5ers-buzz-23-coding-experiences-in-ui5-more-than-just-design/" class="link">Go to the original post</a>

	</section>
	</div>

	
	
	
	
	





	
	</div>

	<div class="daygroup">
	<div class="dateRotate">January 25, 2018</div>


	<div class="entrygroup" id="https://blogs.sap.com/2018/01/25/ui5ers-buzz-22-support-assistant-rules-development/">
	<section class="post">

	<h2><a target="_blank" href="https://blogs.sap.com/2018/01/25/ui5ers-buzz-22-support-assistant-rules-development/">UI5ers Buzz #22: Support Assistant - Rules Development</a></h2>

		<div class="meta">Added on January 25, 2018 03:27 PM 

 <br/><div class="source">Source: 

            <a href="https://blogs.sap.com/2018/01/25/ui5ers-buzz-22-support-assistant-rules-development/">https://blogs.sap.com/2018/01/25/ui5ers-buzz-22-support-assistant-rules-development/</a>

        </div></div>
		<p><img src="http://pipetree.com/openui5planet/ui5ersbuzz.png" class="feedImage" /><br/><br/>In my last post, I promised to shed more light on the support rules. As I mentioned, they're developed by the SAP UI5 framework and control experts in collaboration with Fiori de...</p>
		<div class="clearPost"/>

            <a href="https://blogs.sap.com/2018/01/25/ui5ers-buzz-22-support-assistant-rules-development/" class="link">Go to the original post</a>

	</section>
	</div>

	
	
	
	
	





	
	</div>

	<div class="daygroup">
	<div class="dateRotate">January 18, 2018</div>


	<div class="entrygroup" id="https://blogs.sap.com/2018/01/18/ui5ers-buzz-21-take-ids-into-your-own-hands/">
	<section class="post">

	<h2><a target="_blank" href="https://blogs.sap.com/2018/01/18/ui5ers-buzz-21-take-ids-into-your-own-hands/">UI5ers Buzz #21: Take IDs into Your own Hands</a></h2>

		<div class="meta">Added on January 18, 2018 10:36 AM 

 <br/><div class="source">Source: 

            <a href="https://blogs.sap.com/2018/01/18/ui5ers-buzz-21-take-ids-into-your-own-hands/">https://blogs.sap.com/2018/01/18/ui5ers-buzz-21-take-ids-into-your-own-hands/</a>

        </div></div>
		<p><img src="http://pipetree.com/openui5planet/ui5ersbuzz.png" class="feedImage" /><br/><br/>Stable IDs have recently been added to the development best practice guide for UI5 release 1.52 and rightfully so! They are a proper power house when it comes to implementing flexibilit...</p>
		<div class="clearPost"/>

            <a href="https://blogs.sap.com/2018/01/18/ui5ers-buzz-21-take-ids-into-your-own-hands/" class="link">Go to the original post</a>

	</section>
	</div>

	
	
	
	
	





	
	</div>

	<div class="daygroup">
	<div class="dateRotate">December 22, 2017</div>


	<div class="entrygroup" id="http://openui5picks.tumblr.com/post/169069846260">
	<section class="post">

	<h2><a target="_blank" href="http://openui5picks.tumblr.com/post/169069846260">Search for a new UI5 Top 5 in 2018</a></h2>

		<div class="meta">Added on December 22, 2017 10:31 AM , written by <a href="https://people.sap.com/twan.vandenbroek">Twan van den Broek</a>
 <br/><div class="source">Source: 

            <a href="http://openui5picks.tumblr.com/post/169069846260">http://openui5picks.tumblr.com/post/169069846260</a>

        </div></div>
		<p><img src="https://78.media.tumblr.com/d2838335c3930aa8c13dd48e61be9551/tumblr_inline_p1pwyv9sLK1sb8vfp_540.png" class="feedImage" /><br/><br/>

Remember last years SAPUI5 Top 5? Well, here’s the announcement for a new SAP Community Competition – The UI5 Top5 edition 2018.

[author: 

Twan van den Broek

]</p>
		<div class="clearPost"/>

            <a href="http://openui5picks.tumblr.com/post/169069846260" class="link">Go to the original post</a>

	</section>
	</div>

	
	
	
	
	





	
	</div>

	<div class="daygroup">
	<div class="dateRotate">December 13, 2017</div>


	<div class="entrygroup" id="https://blogs.sap.com/2017/12/13/ui5ers-buzz-20-support-assistant-the-power-in-your-hands/">
	<section class="post">

	<h2><a target="_blank" href="https://blogs.sap.com/2017/12/13/ui5ers-buzz-20-support-assistant-the-power-in-your-hands/">UI5ers Buzz #20: Support Assistant - The Power in Your Hands</a></h2>

		<div class="meta">Added on December 13, 2017 03:39 PM 

 <br/><div class="source">Source: 

            <a href="https://blogs.sap.com/2017/12/13/ui5ers-buzz-20-support-assistant-the-power-in-your-hands/">https://blogs.sap.com/2017/12/13/ui5ers-buzz-20-support-assistant-the-power-in-your-hands/</a>

        </div></div>
		<p><img src="http://pipetree.com/openui5planet/ui5ersbuzz.png" class="feedImage" /><br/><br/>In the previous post you got a glimpse of how the UI5 Support Assistant can be useful for your apps. Now, we'll take a deeper look into the tool and touch upon the features...</p>
		<div class="clearPost"/>

            <a href="https://blogs.sap.com/2017/12/13/ui5ers-buzz-20-support-assistant-the-power-in-your-hands/" class="link">Go to the original post</a>

	</section>
	</div>

	
	
	
	
	





	
	</div>

	<div class="daygroup">
	<div class="dateRotate">December 01, 2017</div>


	<div class="entrygroup" id="tag:blogger.com,1999:blog-494686961189127136.post-5948074900658102916">
	<section class="post">

	<h2><a target="_blank" href="http://openui5.blogspot.com/2017/12/odata-explorer.html">OData Explorer</a></h2>

		<div class="meta">Added on December 01, 2017 09:38 AM 
by Holger Schäfer (noreply@blogger.com) 
 <br/><div class="source">Source: 

            <a href="http://openui5.blogspot.com/2017/12/odata-explorer.html">http://openui5.blogspot.com/2017/12/odata-explorer.html</a>

        </div></div>
		<p><img src="https://1.bp.blogspot.com/-IiyUca8iDyU/WiESCn4ucvI/AAAAAAAABHg/zRLvNbUgTLkD-e-Lc9-0z4yjI6sEnlcyQCLcBGAs/s400/ODataExplorer.gif" class="feedImage" /><br/><br/>If you are working with UI5 and OData in general, you will quickly figure out the benefits of theOData v2 Model, especially if you have an existing OData service in the backend, UI5 makes it quite...</p>
		<div class="clearPost"/>

            <a href="http://openui5.blogspot.com/2017/12/odata-explorer.html" class="link">Go to the original post</a>

	</section>
	</div>

	
	
	
	
	





	
	</div>

	<div class="daygroup">
	<div class="dateRotate">November 30, 2017</div>


	<div class="entrygroup" id="https://blogs.sap.com/2017/11/30/ui5ers-buzz-19-lets-be-progressive-convert-an-openui5-application-into-a-progressive-web-app/">
	<section class="post">

	<h2><a target="_blank" href="https://blogs.sap.com/2017/11/30/ui5ers-buzz-19-lets-be-progressive-convert-an-openui5-application-into-a-progressive-web-app/">UI5ers Buzz #19: Let's be progressive - Convert an OpenUI5 Application into a Progressive Web App</a></h2>

		<div class="meta">Added on November 30, 2017 04:20 PM 

 <br/><div class="source">Source: 

            <a href="https://blogs.sap.com/2017/11/30/ui5ers-buzz-19-lets-be-progressive-convert-an-openui5-application-into-a-progressive-web-app/">https://blogs.sap.com/2017/11/30/ui5ers-buzz-19-lets-be-progressive-convert-an-openui5-application-into-a-progressive-web-app/</a>

        </div></div>
		<p><img src="http://pipetree.com/openui5planet/ui5ersbuzz.png" class="feedImage" /><br/><br/>Progressive Web Apps have opened us a lot of new ways to deliver amazing user experiences on the web. They combine the best of web and t...</p>
		<div class="clearPost"/>

            <a href="https://blogs.sap.com/2017/11/30/ui5ers-buzz-19-lets-be-progressive-convert-an-openui5-application-into-a-progressive-web-app/" class="link">Go to the original post</a>

	</section>
	</div>

	
	
	
	
	





	<div class="entrygroup" id="http://openui5.tumblr.com/post/168046993967">
	<section class="post">

	<h2><a target="_blank" href="http://openui5.tumblr.com/post/168046993967">Preview of OpenUI5 1.52 available now - What is new?</a></h2>

		<div class="meta">Added on November 30, 2017 03:54 PM 

 <br/><div class="source">Source: 

            <a href="http://openui5.tumblr.com/post/168046993967">http://openui5.tumblr.com/post/168046993967</a>

        </div></div>
		<p>OpenUI5 1.52 is now available as a preview download. Feel free to test and report issues, but please refrain from using it for productive apps.More than 20 control improvements and features across all...</p>
		<div class="clearPost"/>

            <a href="http://openui5.tumblr.com/post/168046993967" class="link">Go to the original post</a>

	</section>
	</div>

	
	
	
	
	





	
	</div>

	<div class="daygroup">
	<div class="dateRotate">November 28, 2017</div>


	<div class="entrygroup" id="http://openui5.tumblr.com/post/167975908992">
	<section class="post">

	<h2><a target="_blank" href="http://openui5.tumblr.com/post/167975908992">Cross-site scripting issue in certain pre-2017 OpenUI5 releases</a></h2>

		<div class="meta">Added on November 28, 2017 02:10 PM 

 <br/><div class="source">Source: 

            <a href="http://openui5.tumblr.com/post/167975908992">http://openui5.tumblr.com/post/167975908992</a>

        </div></div>
		<p>SAP Security Note 2374767 discloses
a security vulnerability which has been present in old versions of OpenUI5,
released prior to 2017. There was a cross-site scripting issue when...</p>
		<div class="clearPost"/>

            <a href="http://openui5.tumblr.com/post/167975908992" class="link">Go to the original post</a>

	</section>
	</div>

	
	
	
	
	





	
	</div>

	<div class="daygroup">
	<div class="dateRotate">November 23, 2017</div>


	<div class="entrygroup" id="http://openui5picks.tumblr.com/post/168495748195">
	<section class="post">

	<h2><a target="_blank" href="http://openui5picks.tumblr.com/post/168495748195">Demystifying the art of component reuse in SAPUI5</a></h2>

		<div class="meta">Added on November 23, 2017 08:20 AM , written by <a href="https://people.sap.com/uxkjaer">Jakob Marius Kjaer</a>
 <br/><div class="source">Source: 

            <a href="http://openui5picks.tumblr.com/post/168495748195">http://openui5picks.tumblr.com/post/168495748195</a>

        </div></div>
		<p><img src="https://78.media.tumblr.com/18a588fa47ee902295d088fb705e6caf/tumblr_inline_p0w4iayT5Z1sb8vfp_540.png" class="feedImage" /><br/><br/>One of the things I’ve always found being really complex was component reuse. This means to use one app inside another. In this blog series, I will try my best to demystify this, as it really...</p>
		<div class="clearPost"/>

            <a href="http://openui5picks.tumblr.com/post/168495748195" class="link">Go to the original post</a>

	</section>
	</div>

	
	
	
	
	





	
	</div>

	<div class="daygroup">
	<div class="dateRotate">November 20, 2017</div>


	<div class="entrygroup" id="https://blogs.sap.com/2017/11/20/ui5ers-buzz-18-useful-little-helpers%e2%80%8a-%e2%80%8afaster-sapui5-development-in-webstorm/">
	<section class="post">

		<div class="meta">Added on November 20, 2017 04:51 PM 

 <br/><div class="source">Source: 

            <a href="https://blogs.sap.com/2017/11/20/ui5ers-buzz-18-useful-little-helpers%e2%80%8a-%e2%80%8afaster-sapui5-development-in-webstorm/">https://blogs.sap.com/2017/11/20/ui5ers-buzz-18-useful-little-helpers%e2%80%8a-%e2%80%8afaster-sapui5-development-in-webstorm/</a>

        </div></div>
		<p><img src="http://pipetree.com/openui5planet/ui5ersbuzz.png" class="feedImage" /><br/><br/>Fortunately the dark days of SAPUI5 Development lie way behind us and we have reasonable tool support today. Everybody can get going qui...</p>
		<div class="clearPost"/>

            <a href="https://blogs.sap.com/2017/11/20/ui5ers-buzz-18-useful-little-helpers%e2%80%8a-%e2%80%8afaster-sapui5-development-in-webstorm/" class="link">Go to the original post</a>

	</section>
	</div>

	
	
	
	
	





	
	</div>

	<div class="daygroup">
	<div class="dateRotate">November 01, 2017</div>


	<div class="entrygroup" id="https://blogs.sap.com/2017/11/01/ui5ers-buzz-17-support-assistant-keep-your-ui5-apps-in-good-shape/">
	<section class="post">

	<h2><a target="_blank" href="https://blogs.sap.com/2017/11/01/ui5ers-buzz-17-support-assistant-keep-your-ui5-apps-in-good-shape/">UI5ers Buzz #17: Support Assistant - Keep your UI5 Apps in Good Shape!</a></h2>

		<div class="meta">Added on November 01, 2017 11:58 AM 

 <br/><div class="source">Source: 

            <a href="https://blogs.sap.com/2017/11/01/ui5ers-buzz-17-support-assistant-keep-your-ui5-apps-in-good-shape/">https://blogs.sap.com/2017/11/01/ui5ers-buzz-17-support-assistant-keep-your-ui5-apps-in-good-shape/</a>

        </div></div>
		<p><img src="http://pipetree.com/openui5planet/ui5ersbuzz.png" class="feedImage" /><br/><br/>Have you ever imagined a world in which your SAPUI5/OpenUI5 dev/test environment will help you fix UI issues before they are even discovered? Well, this is not fic...</p>
		<div class="clearPost"/>

            <a href="https://blogs.sap.com/2017/11/01/ui5ers-buzz-17-support-assistant-keep-your-ui5-apps-in-good-shape/" class="link">Go to the original post</a>

	</section>
	</div>

	
	
	
	
	





	
	</div>

	<div class="daygroup">
	<div class="dateRotate">October 04, 2017</div>


	<div class="entrygroup" id="http://openui5.tumblr.com/post/166035885552">
	<section class="post">

	<h2><a target="_blank" href="http://openui5.tumblr.com/post/166035885552">Preview of OpenUI5 1.50 available now - What is new?</a></h2>

		<div class="meta">Added on October 04, 2017 09:17 AM 

 <br/><div class="source">Source: 

            <a href="http://openui5.tumblr.com/post/166035885552">http://openui5.tumblr.com/post/166035885552</a>

        </div></div>
		<p>OpenUI5 1.50 is now available as a preview download. Feel free to test and report issues, but please don’t use it for productive apps.Re-designed Demo Kit New features: CLDR, new date interval...</p>
		<div class="clearPost"/>

            <a href="http://openui5.tumblr.com/post/166035885552" class="link">Go to the original post</a>

	</section>
	</div>

	
	
	
	
	





	
	</div>

	<div class="daygroup">
	<div class="dateRotate">September 28, 2017</div>


	<div class="entrygroup" id="https://blogs.sap.com/2017/09/28/ui5ers-buzz-15-check-out-the-magic-of-a-wizard/">
	<section class="post">

	<h2><a target="_blank" href="https://blogs.sap.com/2017/09/28/ui5ers-buzz-15-check-out-the-magic-of-a-wizard/">UI5ers Buzz #15: Check Out the Magic of a Wizard</a></h2>

		<div class="meta">Added on September 28, 2017 03:39 PM 

 <br/><div class="source">Source: 

            <a href="https://blogs.sap.com/2017/09/28/ui5ers-buzz-15-check-out-the-magic-of-a-wizard/">https://blogs.sap.com/2017/09/28/ui5ers-buzz-15-check-out-the-magic-of-a-wizard/</a>

        </div></div>
		<p><img src="http://pipetree.com/openui5planet/ui5ersbuzz.png" class="feedImage" /><br/><br/>We already wrote about the new look and feel of the Shopping Cart demo app in UI5ers Buzz #01 earlier this year.
But not only the navigation through the product catalog evolved, the ...</p>
		<div class="clearPost"/>

            <a href="https://blogs.sap.com/2017/09/28/ui5ers-buzz-15-check-out-the-magic-of-a-wizard/" class="link">Go to the original post</a>

	</section>
	</div>

	
	
	
	
	





	
	</div>

	<div class="daygroup">
	<div class="dateRotate">September 11, 2017</div>


	<div class="entrygroup" id="https://blogs.sap.com/2017/09/11/ui5ers-buzz-14-the-sapui5-dev-stars-at-sap-teched-2017/">
	<section class="post">

	<h2><a target="_blank" href="https://blogs.sap.com/2017/09/11/ui5ers-buzz-14-the-sapui5-dev-stars-at-sap-teched-2017/">UI5ers Buzz #14: the SAPUI5 Dev Stars at SAP TechEd 2017!</a></h2>

		<div class="meta">Added on September 11, 2017 03:37 PM 

 <br/><div class="source">Source: 

            <a href="https://blogs.sap.com/2017/09/11/ui5ers-buzz-14-the-sapui5-dev-stars-at-sap-teched-2017/">https://blogs.sap.com/2017/09/11/ui5ers-buzz-14-the-sapui5-dev-stars-at-sap-teched-2017/</a>

        </div></div>
		<p><img src="http://pipetree.com/openui5planet/ui5ersbuzz.png" class="feedImage" /><br/><br/>SAPUI5 goes TechEd Las Vegas  Barcelona - We're ready for three days packed with hacking together with UI5 techies from all over the world!
In here we'll give you a quic...</p>
		<div class="clearPost"/>

            <a href="https://blogs.sap.com/2017/09/11/ui5ers-buzz-14-the-sapui5-dev-stars-at-sap-teched-2017/" class="link">Go to the original post</a>

	</section>
	</div>

	
	
	
	
	





	
	</div>

	<div class="daygroup">
	<div class="dateRotate">September 07, 2017</div>


	<div class="entrygroup" id="http://openui5picks.tumblr.com/post/165075739440">
	<section class="post">

	<h2><a target="_blank" href="https://mud.bluefinsolutions.com/2017/08/29/SAP.UXAP/">Diving into sap.uxap: the Object Page Layout</a></h2>

		<div class="meta">Added on September 07, 2017 09:43 AM , written by Will Thurlow
 <br/><div class="source">Source: 

            <a href="https://mud.bluefinsolutions.com/2017/08/29/SAP.UXAP/">https://mud.bluefinsolutions.com/2017/08/29/SAP.UXAP/</a>

        </div></div>
		<p><img src="https://78.media.tumblr.com/4ec73cc97edf6dee96479a5ffc0ab5ac/tumblr_inline_ovwlkd7PFz1sb8vfp_540.png" class="feedImage" /><br/><br/>Deep within the SAPUI5 and OpenUI5 toolkits lies a rather interesting library. Sat in a dimly lit corner, overshadowed by the all-singing, all-dancing sap.m, you notice it peering at you; beckoning...</p>
		<div class="clearPost"/>

            <a href="https://mud.bluefinsolutions.com/2017/08/29/SAP.UXAP/" class="link">Go to the original post</a>

	</section>
	</div>

	
	
	
	
	





	
	</div>

	<div class="daygroup">
	<div class="dateRotate">August 30, 2017</div>


	<div class="entrygroup" id="https://blogs.sap.com/2017/08/30/ui5ers-buzz-13-build-a-progressive-web-app-with-openui5/">
	<section class="post">

	<h2><a target="_blank" href="https://blogs.sap.com/2017/08/30/ui5ers-buzz-13-build-a-progressive-web-app-with-openui5/">UI5ers Buzz #13: Build a Progressive Web App with OPENUI5</a></h2>

		<div class="meta">Added on August 30, 2017 05:33 PM 

 <br/><div class="source">Source: 

            <a href="https://blogs.sap.com/2017/08/30/ui5ers-buzz-13-build-a-progressive-web-app-with-openui5/">https://blogs.sap.com/2017/08/30/ui5ers-buzz-13-build-a-progressive-web-app-with-openui5/</a>

        </div></div>
		<p><img src="http://pipetree.com/openui5planet/ui5ersbuzz.png" class="feedImage" /><br/><br/>With Chrome 57, Progressive Web Apps (PWA) have been grown into a mainstream mobile web technology. The idea is simple and attractive - allow websites to be like the n...</p>
		<div class="clearPost"/>

            <a href="https://blogs.sap.com/2017/08/30/ui5ers-buzz-13-build-a-progressive-web-app-with-openui5/" class="link">Go to the original post</a>

	</section>
	</div>

	
	
	
	
	





	
	</div>

	<div class="daygroup">
	<div class="dateRotate">August 17, 2017</div>


	<div class="entrygroup" id="https://blogs.sap.com/2017/08/17/ui5ers-buzz-12-scaling-images-before-triggering-the-file-upload-in-sapui5/">
	<section class="post">

	<h2><a target="_blank" href="https://blogs.sap.com/2017/08/17/ui5ers-buzz-12-scaling-images-before-triggering-the-file-upload-in-sapui5/">UI5ers Buzz #12: Scaling Images before triggering the File Upload in SAPUI5</a></h2>

		<div class="meta">Added on August 17, 2017 09:02 AM 

 <br/><div class="source">Source: 

            <a href="https://blogs.sap.com/2017/08/17/ui5ers-buzz-12-scaling-images-before-triggering-the-file-upload-in-sapui5/">https://blogs.sap.com/2017/08/17/ui5ers-buzz-12-scaling-images-before-triggering-the-file-upload-in-sapui5/</a>

        </div></div>
		<p><img src="http://pipetree.com/openui5planet/ui5ersbuzz.png" class="feedImage" /><br/><br/>Invoices, Receipts, Images: Large files everywhere! We as developers and users probably all know it and struggle almost daily with the upload of way too bi...</p>
		<div class="clearPost"/>

            <a href="https://blogs.sap.com/2017/08/17/ui5ers-buzz-12-scaling-images-before-triggering-the-file-upload-in-sapui5/" class="link">Go to the original post</a>

	</section>
	</div>

	
	
	
	
	





	
	</div>

	<div class="daygroup">
	<div class="dateRotate">August 14, 2017</div>


	<div class="entrygroup" id="http://openui5picks.tumblr.com/post/164207882750">
	<section class="post">

	<h2><a target="_blank" href="http://blog.mypro.de/2017/08/14/ui5con-2017-recap-ui5-on-sap-hana-xsa/">UI5con@SAP 2017: Recap &amp; Session UI5 on SAP HANA XSA</a></h2>

		<div class="meta">Added on August 14, 2017 08:13 AM , written by <a href="http://blog.mypro.de/about-m/">Hans-Peter Seitz</a>
 <br/><div class="source">Source: 

            <a href="http://blog.mypro.de/2017/08/14/ui5con-2017-recap-ui5-on-sap-hana-xsa/">http://blog.mypro.de/2017/08/14/ui5con-2017-recap-ui5-on-sap-hana-xsa/</a>

        </div></div>
		<p><img src="https://78.media.tumblr.com/3774dc3b21f408ba2a17e4c1ed4dd8e7/tumblr_inline_oupw1s62mJ1sb8vfp_540.png" class="feedImage" /><br/><br/>

The 4th UI5con was organised mostly by the UI5 developer themselves and was to say it shortly: not only the biggest, but the best UI5con ever, ever!!

</p>
		<div class="clearPost"/>

            <a href="http://blog.mypro.de/2017/08/14/ui5con-2017-recap-ui5-on-sap-hana-xsa/" class="link">Go to the original post</a>

	</section>
	</div>

	
	
	
	
	





	
	</div>

	<div class="daygroup">
	<div class="dateRotate">August 10, 2017</div>


	<div class="entrygroup" id="http://openui5picks.tumblr.com/post/164207436365">
	<section class="post">

	<h2><a target="_blank" href="https://blogs.sap.com/2017/08/10/tired-of-guessing-together-sapui5-xml-views-start-using-ui5-schemas-now/">Tired of Guessing Together SAPUI5 XML Views? Start Using UI5 Schemas Now!</a></h2>

		<div class="meta">Added on August 10, 2017 07:50 AM , written by <a href="https://people.sap.com/cschuff">Christian Schuff</a>
 <br/><div class="source">Source: 

            <a href="https://blogs.sap.com/2017/08/10/tired-of-guessing-together-sapui5-xml-views-start-using-ui5-schemas-now/">https://blogs.sap.com/2017/08/10/tired-of-guessing-together-sapui5-xml-views-start-using-ui5-schemas-now/</a>

        </div></div>
		<p><img src="https://78.media.tumblr.com/2e1bf618ad23afc117d65975cbb3fcbc/tumblr_inline_oupuyydT4e1sb8vfp_540.gif" class="feedImage" /><br/><br/>What is it? UI5 Schemas allows you to develop SAPUI5/OpenUI5 XML Views at a maximum convenience. It downloads, upgrades and sets up SAPUI5/OpenUI5 XML schemas for a better development experience in...</p>
		<div class="clearPost"/>

            <a href="https://blogs.sap.com/2017/08/10/tired-of-guessing-together-sapui5-xml-views-start-using-ui5-schemas-now/" class="link">Go to the original post</a>

	</section>
	</div>

	
	
	
	
	





	
	</div>

	<div class="daygroup">
	<div class="dateRotate">August 03, 2017</div>


	<div class="entrygroup" id="https://blogs.sap.com/2017/08/03/ui5ers-buzz-11-ui5-download-and-development-options/">
	<section class="post">

	<h2><a target="_blank" href="https://blogs.sap.com/2017/08/03/ui5ers-buzz-11-ui5-download-and-development-options/">UI5ers Buzz #11: UI5 Download and Development Options</a></h2>

		<div class="meta">Added on August 03, 2017 09:37 AM 

 <br/><div class="source">Source: 

            <a href="https://blogs.sap.com/2017/08/03/ui5ers-buzz-11-ui5-download-and-development-options/">https://blogs.sap.com/2017/08/03/ui5ers-buzz-11-ui5-download-and-development-options/</a>

        </div></div>
		<p><img src="http://pipetree.com/openui5planet/ui5ersbuzz.png" class="feedImage" /><br/><br/>I assume, an actual UI5 developer knows where to get his resources to build apps with UI5. But does everybody really know all options? This is yet to be identified!
Mentioned br...</p>
		<div class="clearPost"/>

            <a href="https://blogs.sap.com/2017/08/03/ui5ers-buzz-11-ui5-download-and-development-options/" class="link">Go to the original post</a>

	</section>
	</div>

	
	
	
	
	





	
	</div>

	<div class="daygroup">
	<div class="dateRotate">August 02, 2017</div>


	<div class="entrygroup" id="tag:blogger.com,1999:blog-494686961189127136.post-27967528637758611">
	<section class="post">

	<h2><a target="_blank" href="http://openui5.blogspot.com/2017/08/sap-fiori-client-part-ii.html">SAP Fiori Client (Part II)</a></h2>

		<div class="meta">Added on August 02, 2017 07:46 PM 
by Holger Schäfer (noreply@blogger.com) 
 <br/><div class="source">Source: 

            <a href="http://openui5.blogspot.com/2017/08/sap-fiori-client-part-ii.html">http://openui5.blogspot.com/2017/08/sap-fiori-client-part-ii.html</a>

        </div></div>
		<p><img src="https://3.bp.blogspot.com/-vqSjrgzD1wY/WYIKfL54U-I/AAAAAAAABGM/wU1UVSsgSUkiVBwHNg34axJ0YvzjKhpfwCLcBGAs/s400/FioriClient.gif" class="feedImage" /><br/><br/>Some years ago i wrote a blog SAP Fiori Client pointing out the possibilities of running an UI5 app inside the SAP Fiori Client application.In the meantime, there is an update on the documentation...</p>
		<div class="clearPost"/>

            <a href="http://openui5.blogspot.com/2017/08/sap-fiori-client-part-ii.html" class="link">Go to the original post</a>

	</section>
	</div>

	
	
	
	
	





	
	</div>

	<div class="daygroup">
	<div class="dateRotate">July 28, 2017</div>


	<div class="entrygroup" id="https://blogs.sap.com/2017/07/28/ui5ers-buzz-10-new-demo-kit-your-doorway-to-ui5/">
	<section class="post">

	<h2><a target="_blank" href="https://blogs.sap.com/2017/07/28/ui5ers-buzz-10-new-demo-kit-your-doorway-to-ui5/">UI5ers Buzz #10: New Demo Kit - Your Doorway to UI5!</a></h2>

		<div class="meta">Added on July 28, 2017 06:46 PM 

 <br/><div class="source">Source: 

            <a href="https://blogs.sap.com/2017/07/28/ui5ers-buzz-10-new-demo-kit-your-doorway-to-ui5/">https://blogs.sap.com/2017/07/28/ui5ers-buzz-10-new-demo-kit-your-doorway-to-ui5/</a>

        </div></div>
		<p><img src="http://pipetree.com/openui5planet/ui5ersbuzz.png" class="feedImage" /><br/><br/>The starting point for everyone working with UI5 is the Demo Kit App. It is a comprehensive overview of the SAPUI5 framework.








Picture 1: Overview of the old Demo Kit on desk...</p>
		<div class="clearPost"/>

            <a href="https://blogs.sap.com/2017/07/28/ui5ers-buzz-10-new-demo-kit-your-doorway-to-ui5/" class="link">Go to the original post</a>

	</section>
	</div>

	
	
	
	
	





	
	</div>

	<div class="daygroup">
	<div class="dateRotate">July 27, 2017</div>


	<div class="entrygroup" id="tag:blogger.com,1999:blog-494686961189127136.post-348863491477074928">
	<section class="post">

	<h2><a target="_blank" href="http://openui5.blogspot.com/2015/08/integrating-sap-into-third-party.html">Integrating SAP into third-party software</a></h2>

		<div class="meta">Added on July 27, 2017 02:27 PM 
by Holger Schäfer (noreply@blogger.com) 
 <br/><div class="source">Source: 

            <a href="http://openui5.blogspot.com/2015/08/integrating-sap-into-third-party.html">http://openui5.blogspot.com/2015/08/integrating-sap-into-third-party.html</a>

        </div></div>
		<p><img src="https://3.bp.blogspot.com/-cp_eA6bP5i4/Vcr20qLBldI/AAAAAAAAA8w/MUoM7WK1JpE/s400/sap-business-suite-integration-v2.png" class="feedImage" /><br/><br/>In the last time, i was talking a lot with customers and partners about how to integrate 3rd Party software with the SAP Business Suite.There are always different needs, depending on different...</p>
		<div class="clearPost"/>

            <a href="http://openui5.blogspot.com/2015/08/integrating-sap-into-third-party.html" class="link">Go to the original post</a>

	</section>
	</div>

	
	
	
	
	





	
	</div>

	<div class="daygroup">
	<div class="dateRotate">July 16, 2017</div>


	<div class="entrygroup" id="http://openui5picks.tumblr.com/post/164207775375">
	<section class="post">

	<h2><a target="_blank" href="https://blogs.sap.com/2017/07/16/more-than-just-a-conference-ui5consap/">More Than Just A Conference: UI5con@SAP</a></h2>

		<div class="meta">Added on July 16, 2017 08:07 AM , written by <a href="https://people.sap.com/huseyin.dereli">Huseyin Dereli</a>
 <br/><div class="source">Source: 

            <a href="https://blogs.sap.com/2017/07/16/more-than-just-a-conference-ui5consap/">https://blogs.sap.com/2017/07/16/more-than-just-a-conference-ui5consap/</a>

        </div></div>
		<p><img src="https://78.media.tumblr.com/2b4bdf0e78873582ea6d3e7903ae4d8f/tumblr_inline_oupvqxf7wr1sb8vfp_540.png" class="feedImage" /><br/><br/>

When I arrived at Frankfurt Airport in order to attend (4th) UI5con@SAP, I knew that it was going to be a great day full of valuable content and enthusiastic people, just like the first one happened...</p>
		<div class="clearPost"/>

            <a href="https://blogs.sap.com/2017/07/16/more-than-just-a-conference-ui5consap/" class="link">Go to the original post</a>

	</section>
	</div>

	
	
	
	
	





	
	</div>

	<div class="daygroup">
	<div class="dateRotate">July 14, 2017</div>


	<div class="entrygroup" id="https://blogs.sap.com/2017/07/14/ui5ers-buzz-09-ui5-evolution-user-interface-technology-reloaded/">
	<section class="post">

	<h2><a target="_blank" href="https://blogs.sap.com/2017/07/14/ui5ers-buzz-09-ui5-evolution-user-interface-technology-reloaded/">UI5ers Buzz #09: UI5 Evolution - User Interface Technology reloaded</a></h2>

		<div class="meta">Added on July 14, 2017 08:05 AM 

 <br/><div class="source">Source: 

            <a href="https://blogs.sap.com/2017/07/14/ui5ers-buzz-09-ui5-evolution-user-interface-technology-reloaded/">https://blogs.sap.com/2017/07/14/ui5ers-buzz-09-ui5-evolution-user-interface-technology-reloaded/</a>

        </div></div>
		<p><img src="http://pipetree.com/openui5planet/ui5ersbuzz.png" class="feedImage" /><br/><br/>Word is out that a new User Interface era has begun - why? Well, last week's UI5con@SAP wowed the crowd with a potpourri of revelations all about UI5. Let...</p>
		<div class="clearPost"/>

            <a href="https://blogs.sap.com/2017/07/14/ui5ers-buzz-09-ui5-evolution-user-interface-technology-reloaded/" class="link">Go to the original post</a>

	</section>
	</div>

	
	
	
	
	





	
	</div>

	<div class="daygroup">
	<div class="dateRotate">July 10, 2017</div>


	<div class="entrygroup" id="http://openui5.tumblr.com/post/162822814387">
	<section class="post">

	<h2><a target="_blank" href="http://openui5.tumblr.com/post/162822814387">UI5con@SAP - Bigger! Brighter! Bolder!</a></h2>

		<div class="meta">Added on July 10, 2017 01:12 PM 

 <br/><div class="source">Source: 

            <a href="http://openui5.tumblr.com/post/162822814387">http://openui5.tumblr.com/post/162822814387</a>

        </div></div>
		<p><img src="https://78.media.tumblr.com/1c889c7deb746f41a884b671ac85cc00/tumblr_inline_p849y3KNvO1sb8vfp_540.jpg" class="feedImage" /><br/><br/>UPDATE: Recordings of the Lectures and all Session materials are now available on the UI5con@SAP website!What do 400 geeks, a phoenix and beer have in common? I’d say: a blast at UI5con on June...</p>
		<div class="clearPost"/>

            <a href="http://openui5.tumblr.com/post/162822814387" class="link">Go to the original post</a>

	</section>
	</div>

	
	
	
	
	





	
	</div>

	<div class="daygroup">
	<div class="dateRotate">July 06, 2017</div>


	<div class="entrygroup" id="http://openui5picks.tumblr.com/post/162867619785">
	<section class="post">

	<h2><a target="_blank" href="https://blogs.sap.com/2017/07/06/ui5con-st.leon-rot-june-30.-2017/">UI5con St. Leon-Rot, June 30, 2017</a></h2>

		<div class="meta">Added on July 06, 2017 04:28 PM , written by <a href="https://people.sap.com/hans.vanpeer">Hans van Peer</a>
 <br/><div class="source">Source: 

            <a href="https://blogs.sap.com/2017/07/06/ui5con-st.leon-rot-june-30.-2017/">https://blogs.sap.com/2017/07/06/ui5con-st.leon-rot-june-30.-2017/</a>

        </div></div>
		<p><img src="https://78.media.tumblr.com/b834ff23834bdc7dfd9c7affad98c39a/tumblr_inline_osxp1yn3kC1sb8vfp_540.png" class="feedImage" /><br/><br/>

On Friday June 30. the “Community networking” event for UI5 developers took place at the SAP Education center in St. Leon-Rot. It was the largest UI5 event until now, showing that the...</p>
		<div class="clearPost"/>

            <a href="https://blogs.sap.com/2017/07/06/ui5con-st.leon-rot-june-30.-2017/" class="link">Go to the original post</a>

	</section>
	</div>

	
	
	
	
	





	
	</div>

	<div class="daygroup">
	<div class="dateRotate">July 05, 2017</div>


	<div class="entrygroup" id="tag:blogger.com,1999:blog-494686961189127136.post-8358295965650088063">
	<section class="post">

	<h2><a target="_blank" href="http://openui5.blogspot.com/2017/07/new-ui5-logo-experience.html">New UI5 Logo Experience</a></h2>

		<div class="meta">Added on July 05, 2017 05:01 PM 
by Holger Schäfer (noreply@blogger.com) 
 <br/><div class="source">Source: 

            <a href="http://openui5.blogspot.com/2017/07/new-ui5-logo-experience.html">http://openui5.blogspot.com/2017/07/new-ui5-logo-experience.html</a>

        </div></div>
		<p><img src="https://1.bp.blogspot.com/-7gXH5_zvyfo/WVz73TXvdvI/AAAAAAAABFw/tXcN6uLQ6bY6kYM5dcl6LkPP6v7admGDACLcBGAs/s320/NewUI5LogoUX.png" class="feedImage" /><br/><br/>Last week i have been visiting the first UI5con offered by SAP.Besides socializing and all the great news one aspect has been, that some renovations on the way to evolution has taken place by changing...</p>
		<div class="clearPost"/>

            <a href="http://openui5.blogspot.com/2017/07/new-ui5-logo-experience.html" class="link">Go to the original post</a>

	</section>
	</div>

	
	
	
	
	





	
	</div>

	<div class="daygroup">
	<div class="dateRotate">June 27, 2017</div>


	<div class="entrygroup" id="http://openui5.tumblr.com/post/162316842967">
	<section class="post">

	<h2><a target="_blank" href="http://openui5.tumblr.com/post/162316842967">UI5ers Buzz #08.1: Now on SAP Community and in the OpenUI5 Feed</a></h2>

		<div class="meta">Added on June 27, 2017 01:33 PM 

 <br/><div class="source">Source: 

            <a href="http://openui5.tumblr.com/post/162316842967">http://openui5.tumblr.com/post/162316842967</a>

        </div></div>
		<p><img src="https://78.media.tumblr.com/8bf6e449fa246e3feadbd8ec83449bf9/tumblr_inline_os7iugEyGI1sb8vfp_540.png" class="feedImage" /><br/><br/>All future UI5ers Buzz
blog posts will be published in the SAP.com Community and automatically linked in the blog section of the
OpenUI5 feed. So you won’t miss
posts. We are happy to receive...</p>
		<div class="clearPost"/>

            <a href="http://openui5.tumblr.com/post/162316842967" class="link">Go to the original post</a>

	</section>
	</div>

	
	
	
	
	





	
	</div>

	<div class="daygroup">
	<div class="dateRotate">June 23, 2017</div>


	<div class="entrygroup" id="http://openui5picks.tumblr.com/post/164207983695">
	<section class="post">

	<h2><a target="_blank" href="https://blogs.sap.com/2017/06/23/sapui5-developer-download/">SAPUI5 Developer Download</a></h2>

		<div class="meta">Added on June 23, 2017 08:18 AM , written by <a href="https://people.sap.com/margot.wollny">Margot Wollny</a>
 <br/><div class="source">Source: 

            <a href="https://blogs.sap.com/2017/06/23/sapui5-developer-download/">https://blogs.sap.com/2017/06/23/sapui5-developer-download/</a>

        </div></div>
		<p><img src="https://78.media.tumblr.com/923c75ac7bc5a774b0f9fbaa01c379c1/tumblr_inline_oupwckaLlW1sb8vfp_540.png" class="feedImage" /><br/><br/>

Quite some time ago an outcry went throughout this community asking “Hey SAP – Where do I download the SAPUI5 SDK“. Well, what can I say: that time there was no good answer to this legitimate...</p>
		<div class="clearPost"/>

            <a href="https://blogs.sap.com/2017/06/23/sapui5-developer-download/" class="link">Go to the original post</a>

	</section>
	</div>

	
	
	
	
	





	
	</div>

	<div class="daygroup">
	<div class="dateRotate">June 22, 2017</div>


	<div class="entrygroup" id="https://blogs.sap.com/2017/06/22/ui5ers-buzz-08-brace-yourselves-ui5con-is-coming/">
	<section class="post">

	<h2><a target="_blank" href="https://blogs.sap.com/2017/06/22/ui5ers-buzz-08-brace-yourselves-ui5con-is-coming/">UI5ers Buzz #08: Brace Yourselves - UI5con is Coming</a></h2>

		<div class="meta">Added on June 22, 2017 02:05 PM 

 <br/><div class="source">Source: 

            <a href="https://blogs.sap.com/2017/06/22/ui5ers-buzz-08-brace-yourselves-ui5con-is-coming/">https://blogs.sap.com/2017/06/22/ui5ers-buzz-08-brace-yourselves-ui5con-is-coming/</a>

        </div></div>
		<p><img src="http://pipetree.com/openui5planet/ui5ersbuzz.png" class="feedImage" /><br/><br/>I'm sure you know the bustling activity before a great event: the tension in the air, the sense of purpose, the hectic on site, the last minute changes. With the sold-out UI5con ju...</p>
		<div class="clearPost"/>

            <a href="https://blogs.sap.com/2017/06/22/ui5ers-buzz-08-brace-yourselves-ui5con-is-coming/" class="link">Go to the original post</a>

	</section>
	</div>

	
	
	
	
	





	
	</div>

	<div class="daygroup">
	<div class="dateRotate">June 20, 2017</div>


	<div class="entrygroup" id="http://openui5.tumblr.com/post/162042987912">
	<section class="post">

	<h2><a target="_blank" href="http://openui5.tumblr.com/post/162042987912">Preview: What's New in OpenUI5 1.48</a></h2>

		<div class="meta">Added on June 20, 2017 12:12 PM 

 <br/><div class="source">Source: 

            <a href="http://openui5.tumblr.com/post/162042987912">http://openui5.tumblr.com/post/162042987912</a>

        </div></div>
		<p><img src="https://78.media.tumblr.com/1bc5c6c79cbb2e42a422081050ff8e2d/tumblr_inline_orup51Uljc1sb8vfp_540.png" class="feedImage" /><br/><br/>OpenUI5 1.48 is now available and can be used and browsed online at https://openui5beta.hana.ondemand.com.As always: feel free to test and report issues, but please do not use it for productive...</p>
		<div class="clearPost"/>

            <a href="http://openui5.tumblr.com/post/162042987912" class="link">Go to the original post</a>

	</section>
	</div>

	
	
	
	
	





	
	</div>

	<div class="daygroup">
	<div class="dateRotate">June 01, 2017</div>


	<div class="entrygroup" id="http://openui5picks.tumblr.com/post/161308960880">
	<section class="post">

	<h2><a target="_blank" href="https://medium.com/@stermi/fd51a85bbed3">Custom Control 101</a></h2>

		<div class="meta">Added on June 01, 2017 07:39 AM , written by <a href="https://medium.com/@stermi?source=post_header_lockup/">Emanuele Ricci</a>
 <br/><div class="source">Source: 

            <a href="https://medium.com/@stermi/fd51a85bbed3">https://medium.com/@stermi/fd51a85bbed3</a>

        </div></div>
		<p><img src="https://78.media.tumblr.com/970cd7aae230deef0b148d09c2cf7260/tumblr_inline_oquyedRSHq1sb8vfp_540.png" class="feedImage" /><br/><br/>

I wanted to created a perfect example that would easily explain step by step how to create a Custom Control that wrap an external library from ground zero. That’s why I choose to integrate...</p>
		<div class="clearPost"/>

            <a href="https://medium.com/@stermi/fd51a85bbed3" class="link">Go to the original post</a>

	</section>
	</div>

	
	
	
	
	





	
	</div>

	<div class="daygroup">
	<div class="dateRotate">May 30, 2017</div>


	<div class="entrygroup" id="http://openui5picks.tumblr.com/post/161235250320">
	<section class="post">

	<h2><a target="_blank" href="https://blogs.sap.com/2017/05/18/build-your-own-twitter-wall-with-ui5/">Build your own Twitter wall with UI5</a></h2>

		<div class="meta">Added on May 30, 2017 09:05 AM , written by <a href="https://people.sap.com/meredith.hassett">Meredith Hassett</a>
 <br/><div class="source">Source: 

            <a href="https://blogs.sap.com/2017/05/18/build-your-own-twitter-wall-with-ui5/">https://blogs.sap.com/2017/05/18/build-your-own-twitter-wall-with-ui5/</a>

        </div></div>
		<p><img src="https://78.media.tumblr.com/d8a8004f5806b559b91622e0cac8dcb5/tumblr_inline_oqrcvvIggM1sb8vfp_540.png" class="feedImage" /><br/><br/>

Hey #APIFriday-ers! If you have been following along with SAPPHIRE, you know that the SAP API Business Hub got an awesome refresh that came with a bunch of new content, like Machine Learning and...</p>
		<div class="clearPost"/>

            <a href="https://blogs.sap.com/2017/05/18/build-your-own-twitter-wall-with-ui5/" class="link">Go to the original post</a>

	</section>
	</div>

	
	
	
	
	





	
	</div>

	<div class="daygroup">
	<div class="dateRotate">May 24, 2017</div>


	<div class="entrygroup" id="https://blogs.sap.com/2017/05/24/ui5ers-buzz-07-less-effort-find-your-less-theme-parameters/">
	<section class="post">

	<h2><a target="_blank" href="https://blogs.sap.com/2017/05/24/ui5ers-buzz-07-less-effort-find-your-less-theme-parameters/">UI5ers Buzz #07: LESS Effort - Find your LESS Theme Parameters</a></h2>

		<div class="meta">Added on May 24, 2017 10:41 AM 

 <br/><div class="source">Source: 

            <a href="https://blogs.sap.com/2017/05/24/ui5ers-buzz-07-less-effort-find-your-less-theme-parameters/">https://blogs.sap.com/2017/05/24/ui5ers-buzz-07-less-effort-find-your-less-theme-parameters/</a>

        </div></div>
		<p><img src="http://pipetree.com/openui5planet/ui5ersbuzz.png" class="feedImage" /><br/><br/>Do you remember the last time you searched for the best-fitting semantic LESS theme parameter for your new custom control? With release 1.48 of UI5 you can now use the ne...</p>
		<div class="clearPost"/>

            <a href="https://blogs.sap.com/2017/05/24/ui5ers-buzz-07-less-effort-find-your-less-theme-parameters/" class="link">Go to the original post</a>

	</section>
	</div>

	
	
	
	
	





	
	</div>

	<div class="daygroup">
	<div class="dateRotate">May 11, 2017</div>


	<div class="entrygroup" id="https://blogs.sap.com/2017/05/11/ui5ers-buzz-06-using-opa5-with-gherkin/">
	<section class="post">

	<h2><a target="_blank" href="https://blogs.sap.com/2017/05/11/ui5ers-buzz-06-using-opa5-with-gherkin/">UI5ers Buzz #06: Using OPA5 with Gherkin</a></h2>

		<div class="meta">Added on May 11, 2017 08:17 PM 

 <br/><div class="source">Source: 

            <a href="https://blogs.sap.com/2017/05/11/ui5ers-buzz-06-using-opa5-with-gherkin/">https://blogs.sap.com/2017/05/11/ui5ers-buzz-06-using-opa5-with-gherkin/</a>

        </div></div>
		<p><img src="http://pipetree.com/openui5planet/ui5ersbuzz.png" class="feedImage" /><br/><br/>UI5ers Buzz #06: Using OPA5 with Gherkin
Have you ever heard of Behavior Driven Development (BDD)? This is a technique for synchronizing your requirements documentation and automated tests. ...</p>
		<div class="clearPost"/>

            <a href="https://blogs.sap.com/2017/05/11/ui5ers-buzz-06-using-opa5-with-gherkin/" class="link">Go to the original post</a>

	</section>
	</div>

	
	
	
	
	





	
	</div>

	<div class="daygroup">
	<div class="dateRotate">May 09, 2017</div>


	<div class="entrygroup" id="tag:blogger.com,1999:blog-494686961189127136.post-1055567752854969907">
	<section class="post">

	<h2><a target="_blank" href="http://openui5.blogspot.com/2017/03/scrollreveal.html">ScrollReveal</a></h2>

		<div class="meta">Added on May 09, 2017 09:47 AM 
by Holger Schäfer (noreply@blogger.com) 
 <br/><div class="source">Source: 

            <a href="http://openui5.blogspot.com/2017/03/scrollreveal.html">http://openui5.blogspot.com/2017/03/scrollreveal.html</a>

        </div></div>
		<p><img src="https://3.bp.blogspot.com/-D_dlk12ANHY/WRFu_hwzaBI/AAAAAAAABFc/ty7l1iyGZI8lB9agFOY8ITv3Q5vpxp1qgCLcB/s400/ScrollReveal.gif" class="feedImage" /><br/><br/>Again it is demo time.Playing around with some libs i discovered ScrollReveal.It is a small library for easy scroll animations for web and mobile browsers.So maybe give it a try (best viewed on small...</p>
		<div class="clearPost"/>

            <a href="http://openui5.blogspot.com/2017/03/scrollreveal.html" class="link">Go to the original post</a>

	</section>
	</div>

	
	
	
	
	





	<div class="entrygroup" id="tag:blogger.com,1999:blog-494686961189127136.post-1372626124954912106">
	<section class="post">

	<h2><a target="_blank" href="http://openui5.blogspot.com/2017/05/sortablelist.html">SortableList</a></h2>

		<div class="meta">Added on May 09, 2017 09:28 AM 
by Holger Schäfer (noreply@blogger.com) 
 <br/><div class="source">Source: 

            <a href="http://openui5.blogspot.com/2017/05/sortablelist.html">http://openui5.blogspot.com/2017/05/sortablelist.html</a>

        </div></div>
		<p><img src="https://3.bp.blogspot.com/-nq3lKUH5uXQ/WQtQ5OokUQI/AAAAAAAABFM/dP-Kx5RuLR8lql3IYhDtKud05fLV5D3KACLcB/s400/SortableList.gif" class="feedImage" /><br/><br/>OpenUI5 contains a lot of cool and useful controls, but when it comes to a need of ordering or rearanging some data, there is no out-of-the-box support.After some googling, i figured out that the...</p>
		<div class="clearPost"/>

            <a href="http://openui5.blogspot.com/2017/05/sortablelist.html" class="link">Go to the original post</a>

	</section>
	</div>

	
	
	
	
	





	
	</div>

	<div class="daygroup">
	<div class="dateRotate">May 05, 2017</div>


	<div class="entrygroup" id="http://openui5picks.tumblr.com/post/160743128720">
	<section class="post">

	<h2><a target="_blank" href="https://www.capgemini.com/blog/capping-it-off/2017/05/building-the-one-stop-retailers-portal-using-design-thinking-agile-and">Building the one stop retailers portal using Design Thinking, Agile and SAPUI5</a></h2>

		<div class="meta">Added on May 05, 2017 08:52 PM , written by <a href="https://www.capgemini.com/blog/capping-it-off/2017/05/building-the-one-stop-retailers-portal-using-design-thinking-agile-and#about-the-author-anchor">Sumeet Nag</a>
 <br/><div class="source">Source: 

            <a href="https://www.capgemini.com/blog/capping-it-off/2017/05/building-the-one-stop-retailers-portal-using-design-thinking-agile-and">https://www.capgemini.com/blog/capping-it-off/2017/05/building-the-one-stop-retailers-portal-using-design-thinking-agile-and</a>

        </div></div>
		<p><img src="http://78.media.tumblr.com/7b2367ce3440a2e04ddefb157b7d0957/tumblr_inline_oq2chfViJe1sb8vfp_540.png" class="feedImage" /><br/><br/>

In this blog, I will talk about how we collaborated with BSH Home Appliances Group to use Design Thinking, Rapid prototyping and agile ways of working to build a portal framework using technologies...</p>
		<div class="clearPost"/>

            <a href="https://www.capgemini.com/blog/capping-it-off/2017/05/building-the-one-stop-retailers-portal-using-design-thinking-agile-and" class="link">Go to the original post</a>

	</section>
	</div>

	
	
	
	
	





	
	</div>

	<div class="daygroup">
	<div class="dateRotate">April 26, 2017</div>


	<div class="entrygroup" id="https://blogs.sap.com/2017/04/26/ui5ers-buzz-05-all-new-icon-explorer-app-get-icons-fast/">
	<section class="post">

	<h2><a target="_blank" href="https://blogs.sap.com/2017/04/26/ui5ers-buzz-05-all-new-icon-explorer-app-get-icons-fast/">UI5ers Buzz #05: All new Icon Explorer App - Get Icons fast!</a></h2>

		<div class="meta">Added on April 26, 2017 09:50 AM 

 <br/><div class="source">Source: 

            <a href="https://blogs.sap.com/2017/04/26/ui5ers-buzz-05-all-new-icon-explorer-app-get-icons-fast/">https://blogs.sap.com/2017/04/26/ui5ers-buzz-05-all-new-icon-explorer-app-get-icons-fast/</a>

        </div></div>
		<p><img src="http://pipetree.com/openui5planet/ui5ersbuzz.png" class="feedImage" /><br/><br/>Have you ever struggled with finding the perfect icon out of more than 600 icons for your UI5 application? With release 1.48 of UI5 you can now use our new Icon Explorer Dem...</p>
		<div class="clearPost"/>

            <a href="https://blogs.sap.com/2017/04/26/ui5ers-buzz-05-all-new-icon-explorer-app-get-icons-fast/" class="link">Go to the original post</a>

	</section>
	</div>

	
	
	
	
	





	
	</div>

	<div class="daygroup">
	<div class="dateRotate">April 11, 2017</div>


	<div class="entrygroup" id="http://openui5picks.tumblr.com/post/160552680355">
	<section class="post">

	<h2><a target="_blank" href="https://medium.com/@stermi/openui5-flatpickr-a-stunning-datepicker-for-your-sapui5-app-sapui5-openui5-tipoftheday-1aa9a650e250">Openui5-flatpickr a stunning DatePicker for your SAPUI5 app</a></h2>

		<div class="meta">Added on April 11, 2017 03:50 PM , written by <a href="https://medium.com/@stermi?source=post_header_lockup/">Emanuele Ricci</a>
 <br/><div class="source">Source: 

            <a href="https://medium.com/@stermi/openui5-flatpickr-a-stunning-datepicker-for-your-sapui5-app-sapui5-openui5-tipoftheday-1aa9a650e250">https://medium.com/@stermi/openui5-flatpickr-a-stunning-datepicker-for-your-sapui5-app-sapui5-openui5-tipoftheday-1aa9a650e250</a>

        </div></div>
		<p><img src="http://78.media.tumblr.com/e286f2f197ea670ed3297abe39ba10f5/tumblr_inline_opsp3zXFZy1sb8vfp_540.png" class="feedImage" /><br/><br/>

In this post I will explain briefly why I needed to create openui5-flatpickr, an openui5 custom control that wrap a Date Picker.

</p>
		<div class="clearPost"/>

            <a href="https://medium.com/@stermi/openui5-flatpickr-a-stunning-datepicker-for-your-sapui5-app-sapui5-openui5-tipoftheday-1aa9a650e250" class="link">Go to the original post</a>

	</section>
	</div>

	
	
	
	
	





	
	</div>

	<div class="daygroup">
	<div class="dateRotate">April 06, 2017</div>


	<div class="entrygroup" id="https://blogs.sap.com/2017/04/06/ui5ers-buzz-04-visualizing-kpis-in-sapui5-and-openui5/">
	<section class="post">

	<h2><a target="_blank" href="https://blogs.sap.com/2017/04/06/ui5ers-buzz-04-visualizing-kpis-in-sapui5-and-openui5/">UI5ers Buzz #04: Visualizing KPIs in SAPUI5 and OpenUI5</a></h2>

		<div class="meta">Added on April 06, 2017 08:16 AM 

 <br/><div class="source">Source: 

            <a href="https://blogs.sap.com/2017/04/06/ui5ers-buzz-04-visualizing-kpis-in-sapui5-and-openui5/">https://blogs.sap.com/2017/04/06/ui5ers-buzz-04-visualizing-kpis-in-sapui5-and-openui5/</a>

        </div></div>
		<p><img src="http://pipetree.com/openui5planet/ui5ersbuzz.png" class="feedImage" /><br/><br/>We already introduced charts briefly in the blog post Shop Administrator - A new Demo App for Layout, Charts and more. But since data visualization is such a hot topic, we tho...</p>
		<div class="clearPost"/>

            <a href="https://blogs.sap.com/2017/04/06/ui5ers-buzz-04-visualizing-kpis-in-sapui5-and-openui5/" class="link">Go to the original post</a>

	</section>
	</div>

	
	
	
	
	





	
	</div>

	<div class="daygroup">
	<div class="dateRotate">March 27, 2017</div>


	<div class="entrygroup" id="http://openui5.tumblr.com/post/159272201817">
	<section class="post">

	<h2><a target="_blank" href="http://openui5.tumblr.com/post/159272201817">UI5con Celebrates its First Anniversary</a></h2>

		<div class="meta">Added on March 27, 2017 06:34 PM 

 <br/><div class="source">Source: 

            <a href="http://openui5.tumblr.com/post/159272201817">http://openui5.tumblr.com/post/159272201817</a>

        </div></div>
		<p><img src="https://78.media.tumblr.com/b2d72c4be23bf95cccc83209053e29df/tumblr_inline_p849y2Cx2o1sb8vfp_540.jpg" class="feedImage" /><br/><br/>Nearly exactly one year after the very first community-driven conference about UI5, there was a moving reunion of Frankfurt UI5con edition on March 24, 2017. It was delighting to spot so many...</p>
		<div class="clearPost"/>

            <a href="http://openui5.tumblr.com/post/159272201817" class="link">Go to the original post</a>

	</section>
	</div>

	
	
	
	
	





	
	</div>

	<div class="daygroup">
	<div class="dateRotate">March 23, 2017</div>


	<div class="entrygroup" id="http://openui5picks.tumblr.com/post/158752852305">
	<section class="post">

	<h2><a target="_blank" href="https://blogs.sap.com/2017/03/23/annotating-and-extending-fiori-element-applications-list-report-part-3/">Annotating and Extending Fiori Element Applications: List Report Part 3</a></h2>

		<div class="meta">Added on March 23, 2017 09:25 PM , written by <a href="https://people.sap.com/joe.rupert">Joe Rupert</a>
 <br/><div class="source">Source: 

            <a href="https://blogs.sap.com/2017/03/23/annotating-and-extending-fiori-element-applications-list-report-part-3/">https://blogs.sap.com/2017/03/23/annotating-and-extending-fiori-element-applications-list-report-part-3/</a>

        </div></div>
		<p><img src="http://68.media.tumblr.com/497e936e0d4c0528f83f0cdf3cf996c6/tumblr_inline_onae64gtvp1sb8vfp_540.png" class="feedImage" /><br/><br/>

When we look at Fiori Elements, we see the opinionated design that helps drive us towards a unified user experience (Fiori in general), floorplans that resolve common business application scenarios...</p>
		<div class="clearPost"/>

            <a href="https://blogs.sap.com/2017/03/23/annotating-and-extending-fiori-element-applications-list-report-part-3/" class="link">Go to the original post</a>

	</section>
	</div>

	
	
	
	
	





	<div class="entrygroup" id="https://blogs.sap.com/2017/03/23/ui5ers-buzz-03-shop-administrator-a-new-demo-app-for-layout-charts-and-more/">
	<section class="post">

	<h2><a target="_blank" href="https://blogs.sap.com/2017/03/23/ui5ers-buzz-03-shop-administrator-a-new-demo-app-for-layout-charts-and-more/">UI5ers Buzz #03: Shop Administrator - A new Demo App for Layout, Charts and more</a></h2>

		<div class="meta">Added on March 23, 2017 12:03 PM 

 <br/><div class="source">Source: 

            <a href="https://blogs.sap.com/2017/03/23/ui5ers-buzz-03-shop-administrator-a-new-demo-app-for-layout-charts-and-more/">https://blogs.sap.com/2017/03/23/ui5ers-buzz-03-shop-administrator-a-new-demo-app-for-layout-charts-and-more/</a>

        </div></div>
		<p><img src="http://pipetree.com/openui5planet/ui5ersbuzz.png" class="feedImage" /><br/><br/>In this blog post, we're going to present the new Shop Administrator demo app to you - a showcase for the sap.tnt library. This library contains controls...</p>
		<div class="clearPost"/>

            <a href="https://blogs.sap.com/2017/03/23/ui5ers-buzz-03-shop-administrator-a-new-demo-app-for-layout-charts-and-more/" class="link">Go to the original post</a>

	</section>
	</div>

	
	
	
	
	


	
	</div>
	
	</div>



				<br/>
<<<<<<< HEAD
				<p><em>Last updated on October 04, 2018 04:00 PM UTC</em></p>
=======
				<p><em>Last updated on October 04, 2018 12:00 PM UTC</em></p>
>>>>>>> aef92281

				<p class="disclaimer">External links are selected and reviewed when the page is published. Further content is included from other feed sources directly (see subscriptions). We are not responsible for the content of external websites. This feed is powered by <a href="http://www.planetplanet.org/">planetplanet</a>.</p>
			</div>
		</div>
			
		</div>
		
			<p id="twitter_section" class="inner">
					<a href="https://twitter.com/OpenUI5" class="twitter-follow-button" data-show-count="false" data-dnt="true">Follow @OpenUI5</a>
<script>!function(d,s,id){var js,fjs=d.getElementsByTagName(s)[0],p=/^http:/.test(d.location)?'http':'https';if(!d.getElementById(id)){js=d.createElement(s);js.id=id;js.src=p+'://platform.twitter.com/widgets.js';fjs.parentNode.insertBefore(js,fjs);}}(document, 'script', 'twitter-wjs');</script>
			</p>
		<!-- FOOTER  -->
		<div id="footer_wrap" class="outer">
			<div class="wrap_ie9">
				<div class="inner">
					<p class="copyright">&copy; SAP SE, made available under Apache License 2.0</p>
					<img class="counter" src="https://openui5.hana.ondemand.com/resources/sap/ui/core/themes/base/img/1x1.gif?page=feed" style="width:1px;height:1px"  alt="counter">
					<a class="legal" href="../impressum.html">Legal Disclosure / Impressum</a>
					<a class="legal" href="http://global.sap.com/corporate-en/legal/privacy.epx">Privacy</a>
					<a class="legal" href="http://www.sap.com/germany/about/legal/privacy.html">Datenschutz</a>
					<a class="legal" href="../ga_disclaimer.html">Google Analytics Disclaimer</a>
                    <a class="legal" href="../logo.html">Icon Guidelines</a>
				</div>
			</div>
		</div>
	</body>
</html>
<|MERGE_RESOLUTION|>--- conflicted
+++ resolved
@@ -1,904 +1,904 @@
-<!DOCTYPE HTML PUBLIC "-//W3C//DTD HTML 4.01 Transitional//EN" "http://www.w3.org/TR/html4/loose.dtd">
-<html>
-
-
-
-
-
-
-
-
-
-
-
-<!DOCTYPE html>
-<html>
-	<head>
-		<title>Planet OpenUI5</title>
-		<meta name="generator" content="Planet/2.0 +http://www.planetplanet.org">
-
-		<link rel="alternate" href="http://openui5.org/atom.xml" title="" type="application/atom+xml">
-
-		<meta http-equiv="content-type" content="text/html; charset=UTF-8">
-		<meta charset="utf-8">
-		<meta http-equiv="X-UA-Compatible" content="IE=edge,chrome=1">
-		<meta name="viewport" content="width=device-width, initial-scale=1.0, maximum-scale=1.0, user-scalable=0"/>
-		<link rel="stylesheet" type="text/css" media="screen" href="../stylesheets/main.css">
-		<link rel="icon" type="image/png" href="../images/favicon.ico">
-		
-		<script>
-  			(function(i,s,o,g,r,a,m){i['GoogleAnalyticsObject']=r;i[r]=i[r]||function(){
-			(i[r].q=i[r].q||[]).push(arguments)},i[r].l=1*new Date();a=s.createElement(o),
-  			m=s.getElementsByTagName(o)[0];a.async=1;a.src=g;m.parentNode.insertBefore(a,m)
-  			})(window,document,'script','//www.google-analytics.com/analytics.js','ga');
-  			ga('create', 'UA-50072417-1', 'sap.github.io');
-			ga('set', 'anonymizeIp', true);
-  			ga('send', 'pageview');
-		</script>
-		<style>
-		/* menu */
-		aside.categories {
-			border-left: 1px solid #666;
-			padding-left: 1rem;
-			margin-top: 1.8rem;
-			float: right;
-			width: 150px;
-		}
-		
-		aside.categories h2 {
-			margin: 0;
-			padding: 0;
-		}
-		
-		aside.categories li {
-			list-style: none;
-			font-weight: bold;
-			padding-left: 0;
-		}
-		
-		/* content */
-		.posts {
-			margin-right: 196px;
-		}
-		
-		/* post */
-		section.post .meta {
-			font-size: 80%;
-			padding-bottom: 1rem;
-		}
-		
-		section.post .meta .source {
-		  white-space: nowrap;
-		  width: 100%;                   
-		  overflow: hidden;
-		  text-overflow:    ellipsis;
-		}
-		section.post h2 {
-			margin-bottom: 0;
-		}
-		section.post p {
-			margin-top: 0;
-			margin-bottom: 12px;
-		}
-
-		section.post .image {
-			margin-right: 1rem;
-			float: left;
-		}
-		section.post .image img {
-			max-width: 300px;
-			max-height: 300px;
-		}
-		
-		section.post .link {
-			font-size: 20px;
-		}
-		
-		section.post .clearPost {
-			clear: left;
-		}
-		
-		.daygroup h4 {
-			margin-bottom: 0px;
-		}
-		
-		.daygroup {
-			position: relative;
-		}
-		
-		/* small screen version  displaying nav above content*/
-		@media screen and (max-width: 800px) {
-			aside.categories {
-				float: inherit;
-				border: 0;
-				padding: 0;
-				width: 100%;
-			}
-			.posts {
-				margin-right: 0;
-			}
-		}
-		
-		.feed {
-			margin-left: 3px;
-			padding: 0 0 0 19px;
-			background: url("../images/feed-icon-14x14.png") no-repeat 0 50%;
-		}
-		
-		.contentOuter {
-			min-height: 400px;
-		}
-		
-		.disclaimer {
-			margin-bottom: 0;
-			font-size: small;
-		}
-		
-		.dateRotate {
-			transform: rotate(-90.0deg);  /* default */
-			-moz-transform: rotate(-90.0deg);  /* FF3.5+ */
-			-o-transform: rotate(-90.0deg);  /* Opera 10.5 */
-			-webkit-transform: rotate(-90.0deg);  /* Saf3.1+, Chrome */
-			filter:  progid:DXImageTransform.Microsoft.BasicImage(rotation=0.083);  /* IE6,IE7 */
-			-ms-filter: "progid:DXImageTransform.Microsoft.BasicImage(rotation=0.083)"; /* IE8 */
-			font-size: 20px;
-			color: #666;
-			position: absolute;
-			left: -155px;
-			top: 137px;
-			width: 250px;
-			text-align: end;
-		}
-		
-		.feedImage {
-            min-width: 200px;
-			max-width: 100%;
-			max-height: 400px;
-			border: 1px solid #ccc;
-		}
-		
-		.channel {
-			margin: 0;
-			overflow: hidden;
-			text-overflow: ellipsis;
-			width: 100%;
-			white-space: nowrap;
-		}
-
-		/* layout fixes to page to make all ui5 pages look the same */
-		html {
-			min-height: 100%;
-		}
-		.ui5logo {
-			margin-bottom: 7px;
-		}
-		</style>
-</head>
-
-
-<body>
-<!-- HEADER -->
-		<div id="header_wrap" class="outer">
-			<div class="wrap_ie9">
-				<div class="inner">
-					<img src="../images/OpenUI5_new_big_side.png" class="ui5logo" alt="OpenUI5 Icon">
-					<h1 id="project_title">
-						<span class="header_headline">Code once.</span><br>
-						<span class="header_headline">Run on any device.</span>
-					</h1>
-					<h2 id="project_tagline">
-						<span class="headertitle"><a href="../index.html">Intro</a></span>
-						
-						<span class="headertitle"><a href="../features.html">Key Features</a></span>
-                        
-						<span class="headertitle"><a href="../getstarted.html">Get Started</a></span>
-						
-						<span class="headertitle"><a href="../download.html">Download</a></span>
-						
-						<span class="headertitle"><a href="http://openui5.tumblr.com/">Blog</a></span>
-						
-						<span class="headertitle">Feed</span>
-						
-						<span class="headertitle"><a href="../faq.html">FAQ</a></span>
-
-						<span class="headertitle"><a href="../whoUsesUI5.html">Who Uses UI5?</a></span>
-
-                                                <span class="headertitle"><a href="../relatedProjects.html">Related Projects</a></span>
-
-					</h2>
-				</div>
-			</div>
-		</div>
-
-		<!-- Fork me on GitHub -->
-		<a href="https://github.com/SAP/openui5/"><img style="position: absolute; top: 0; right: 0; border: 0;" src="http://openui5.org/images/forkme_fiori.png" alt="Fork me on GitHub"></a>
-
-	
-	<!-- MAIN CONTENT -->
-	<div id="main_content_wrap" class="contentOuter">
-		<div id="main_content" class="inner">
-			<aside class="categories">
-				<nav class="categories">
-					<h4>Categories</h4>
-					<ul>
-						<li><a href="index.html">What's Hot</a></li>
-						<li><a href="index_recommended.html">Recommended</a></li>
-						<li><a href="index_news.html">News</a></li>
-						<li>&gt; Blogs</li>
-						<li><a href="index_videos.html">Videos</a></li>
-						<li><a href="index_trainings.html">Trainings</a></li>
-						<li><a href="index_events.html">Events</a></li>
-						<li><a href="index_demos.html">Demos</a></li>
-					</ul>
-					<h4>Subscriptions</h4>
-                    <p>The feed shows content from the following external sources:</p>
-
-					<p class="channel"><a href="http://openui5.tumblr.com/rss" title="subscribe" class="feed"> OpenUI5 Blog</a></p>
-
-					<p class="channel"><a href="http://openui5.blogspot.com/feeds/posts/default" title="subscribe" class="feed"> OpenUI5 Developer</a></p>
-
-					<p class="channel"><a href="http://pipetree.com/openui5planet/ui5ersbuzz.feed.xml" title="subscribe" class="feed"> UI5ers Buzz</a></p>
-
-					<p class="channel"><a href="http://openui5picks.tumblr.com/tagged/ui5picksblogs/rss" title="subscribe" class="feed"> Web Blogs</a></p>
-
-				</nav>
-			</aside>
-
-			<div class="posts">
-
-
-
-
-
-	<div class="daygroup">
-	<div class="dateRotate">September 27, 2018</div>
-
-
-	<div class="entrygroup" id="https://blogs.sap.com/2018/09/27/ui5ers-buzz-36-how-to-enable-adaptation-at-runtime-for-key-users-in-the-cloud/">
-	<section class="post">
-
-	<h2><a target="_blank" href="https://blogs.sap.com/2018/09/27/ui5ers-buzz-36-how-to-enable-adaptation-at-runtime-for-key-users-in-the-cloud/">UI5ers Buzz #36: How to Enable Adaptation at Runtime for Key Users in the Cloud</a></h2>
-
-		<div class="meta">Added on September 27, 2018 01:30 PM 
-
- <br/><div class="source">Source: 
-
-            <a href="https://blogs.sap.com/2018/09/27/ui5ers-buzz-36-how-to-enable-adaptation-at-runtime-for-key-users-in-the-cloud/">https://blogs.sap.com/2018/09/27/ui5ers-buzz-36-how-to-enable-adaptation-at-runtime-for-key-users-in-the-cloud/</a>
-
-        </div></div>
+<!DOCTYPE HTML PUBLIC "-//W3C//DTD HTML 4.01 Transitional//EN" "http://www.w3.org/TR/html4/loose.dtd">
+<html>
+
+
+
+
+
+
+
+
+
+
+
+<!DOCTYPE html>
+<html>
+	<head>
+		<title>Planet OpenUI5</title>
+		<meta name="generator" content="Planet/2.0 +http://www.planetplanet.org">
+
+		<link rel="alternate" href="http://openui5.org/atom.xml" title="" type="application/atom+xml">
+
+		<meta http-equiv="content-type" content="text/html; charset=UTF-8">
+		<meta charset="utf-8">
+		<meta http-equiv="X-UA-Compatible" content="IE=edge,chrome=1">
+		<meta name="viewport" content="width=device-width, initial-scale=1.0, maximum-scale=1.0, user-scalable=0"/>
+		<link rel="stylesheet" type="text/css" media="screen" href="../stylesheets/main.css">
+		<link rel="icon" type="image/png" href="../images/favicon.ico">
+		
+		<script>
+  			(function(i,s,o,g,r,a,m){i['GoogleAnalyticsObject']=r;i[r]=i[r]||function(){
+			(i[r].q=i[r].q||[]).push(arguments)},i[r].l=1*new Date();a=s.createElement(o),
+  			m=s.getElementsByTagName(o)[0];a.async=1;a.src=g;m.parentNode.insertBefore(a,m)
+  			})(window,document,'script','//www.google-analytics.com/analytics.js','ga');
+  			ga('create', 'UA-50072417-1', 'sap.github.io');
+			ga('set', 'anonymizeIp', true);
+  			ga('send', 'pageview');
+		</script>
+		<style>
+		/* menu */
+		aside.categories {
+			border-left: 1px solid #666;
+			padding-left: 1rem;
+			margin-top: 1.8rem;
+			float: right;
+			width: 150px;
+		}
+		
+		aside.categories h2 {
+			margin: 0;
+			padding: 0;
+		}
+		
+		aside.categories li {
+			list-style: none;
+			font-weight: bold;
+			padding-left: 0;
+		}
+		
+		/* content */
+		.posts {
+			margin-right: 196px;
+		}
+		
+		/* post */
+		section.post .meta {
+			font-size: 80%;
+			padding-bottom: 1rem;
+		}
+		
+		section.post .meta .source {
+		  white-space: nowrap;
+		  width: 100%;                   
+		  overflow: hidden;
+		  text-overflow:    ellipsis;
+		}
+		section.post h2 {
+			margin-bottom: 0;
+		}
+		section.post p {
+			margin-top: 0;
+			margin-bottom: 12px;
+		}
+
+		section.post .image {
+			margin-right: 1rem;
+			float: left;
+		}
+		section.post .image img {
+			max-width: 300px;
+			max-height: 300px;
+		}
+		
+		section.post .link {
+			font-size: 20px;
+		}
+		
+		section.post .clearPost {
+			clear: left;
+		}
+		
+		.daygroup h4 {
+			margin-bottom: 0px;
+		}
+		
+		.daygroup {
+			position: relative;
+		}
+		
+		/* small screen version  displaying nav above content*/
+		@media screen and (max-width: 800px) {
+			aside.categories {
+				float: inherit;
+				border: 0;
+				padding: 0;
+				width: 100%;
+			}
+			.posts {
+				margin-right: 0;
+			}
+		}
+		
+		.feed {
+			margin-left: 3px;
+			padding: 0 0 0 19px;
+			background: url("../images/feed-icon-14x14.png") no-repeat 0 50%;
+		}
+		
+		.contentOuter {
+			min-height: 400px;
+		}
+		
+		.disclaimer {
+			margin-bottom: 0;
+			font-size: small;
+		}
+		
+		.dateRotate {
+			transform: rotate(-90.0deg);  /* default */
+			-moz-transform: rotate(-90.0deg);  /* FF3.5+ */
+			-o-transform: rotate(-90.0deg);  /* Opera 10.5 */
+			-webkit-transform: rotate(-90.0deg);  /* Saf3.1+, Chrome */
+			filter:  progid:DXImageTransform.Microsoft.BasicImage(rotation=0.083);  /* IE6,IE7 */
+			-ms-filter: "progid:DXImageTransform.Microsoft.BasicImage(rotation=0.083)"; /* IE8 */
+			font-size: 20px;
+			color: #666;
+			position: absolute;
+			left: -155px;
+			top: 137px;
+			width: 250px;
+			text-align: end;
+		}
+		
+		.feedImage {
+            min-width: 200px;
+			max-width: 100%;
+			max-height: 400px;
+			border: 1px solid #ccc;
+		}
+		
+		.channel {
+			margin: 0;
+			overflow: hidden;
+			text-overflow: ellipsis;
+			width: 100%;
+			white-space: nowrap;
+		}
+
+		/* layout fixes to page to make all ui5 pages look the same */
+		html {
+			min-height: 100%;
+		}
+		.ui5logo {
+			margin-bottom: 7px;
+		}
+		</style>
+</head>
+
+
+<body>
+<!-- HEADER -->
+		<div id="header_wrap" class="outer">
+			<div class="wrap_ie9">
+				<div class="inner">
+					<img src="../images/OpenUI5_new_big_side.png" class="ui5logo" alt="OpenUI5 Icon">
+					<h1 id="project_title">
+						<span class="header_headline">Code once.</span><br>
+						<span class="header_headline">Run on any device.</span>
+					</h1>
+					<h2 id="project_tagline">
+						<span class="headertitle"><a href="../index.html">Intro</a></span>
+						
+						<span class="headertitle"><a href="../features.html">Key Features</a></span>
+                        
+						<span class="headertitle"><a href="../getstarted.html">Get Started</a></span>
+						
+						<span class="headertitle"><a href="../download.html">Download</a></span>
+						
+						<span class="headertitle"><a href="http://openui5.tumblr.com/">Blog</a></span>
+						
+						<span class="headertitle">Feed</span>
+						
+						<span class="headertitle"><a href="../faq.html">FAQ</a></span>
+
+						<span class="headertitle"><a href="../whoUsesUI5.html">Who Uses UI5?</a></span>
+
+                                                <span class="headertitle"><a href="../relatedProjects.html">Related Projects</a></span>
+
+					</h2>
+				</div>
+			</div>
+		</div>
+
+		<!-- Fork me on GitHub -->
+		<a href="https://github.com/SAP/openui5/"><img style="position: absolute; top: 0; right: 0; border: 0;" src="http://openui5.org/images/forkme_fiori.png" alt="Fork me on GitHub"></a>
+
+	
+	<!-- MAIN CONTENT -->
+	<div id="main_content_wrap" class="contentOuter">
+		<div id="main_content" class="inner">
+			<aside class="categories">
+				<nav class="categories">
+					<h4>Categories</h4>
+					<ul>
+						<li><a href="index.html">What's Hot</a></li>
+						<li><a href="index_recommended.html">Recommended</a></li>
+						<li><a href="index_news.html">News</a></li>
+						<li>&gt; Blogs</li>
+						<li><a href="index_videos.html">Videos</a></li>
+						<li><a href="index_trainings.html">Trainings</a></li>
+						<li><a href="index_events.html">Events</a></li>
+						<li><a href="index_demos.html">Demos</a></li>
+					</ul>
+					<h4>Subscriptions</h4>
+                    <p>The feed shows content from the following external sources:</p>
+
+					<p class="channel"><a href="http://openui5.tumblr.com/rss" title="subscribe" class="feed"> OpenUI5 Blog</a></p>
+
+					<p class="channel"><a href="http://openui5.blogspot.com/feeds/posts/default" title="subscribe" class="feed"> OpenUI5 Developer</a></p>
+
+					<p class="channel"><a href="http://pipetree.com/openui5planet/ui5ersbuzz.feed.xml" title="subscribe" class="feed"> UI5ers Buzz</a></p>
+
+					<p class="channel"><a href="http://openui5picks.tumblr.com/tagged/ui5picksblogs/rss" title="subscribe" class="feed"> Web Blogs</a></p>
+
+				</nav>
+			</aside>
+
+			<div class="posts">
+
+
+
+
+
+	<div class="daygroup">
+	<div class="dateRotate">September 27, 2018</div>
+
+
+	<div class="entrygroup" id="https://blogs.sap.com/2018/09/27/ui5ers-buzz-36-how-to-enable-adaptation-at-runtime-for-key-users-in-the-cloud/">
+	<section class="post">
+
+	<h2><a target="_blank" href="https://blogs.sap.com/2018/09/27/ui5ers-buzz-36-how-to-enable-adaptation-at-runtime-for-key-users-in-the-cloud/">UI5ers Buzz #36: How to Enable Adaptation at Runtime for Key Users in the Cloud</a></h2>
+
+		<div class="meta">Added on September 27, 2018 01:30 PM 
+
+ <br/><div class="source">Source: 
+
+            <a href="https://blogs.sap.com/2018/09/27/ui5ers-buzz-36-how-to-enable-adaptation-at-runtime-for-key-users-in-the-cloud/">https://blogs.sap.com/2018/09/27/ui5ers-buzz-36-how-to-enable-adaptation-at-runtime-for-key-users-in-the-cloud/</a>
+
+        </div></div>
 		<p><img src="http://pipetree.com/openui5planet/ui5ersbuzz.png" class="feedImage" /><br/><br/>Adaptation at Runtime is the name of a prominent example for UI flexibility.
-Flexible UIs mean that the UI of your app can be changed when you see it i...</p>
-		<div class="clearPost"/>
-
-            <a href="https://blogs.sap.com/2018/09/27/ui5ers-buzz-36-how-to-enable-adaptation-at-runtime-for-key-users-in-the-cloud/" class="link">Go to the original post</a>
-
-	</section>
-	</div>
-
-	
-	
-	
-	
-	
-
-
-
-
-
-	
-	</div>
-
-	<div class="daygroup">
-	<div class="dateRotate">August 30, 2018</div>
-
-
-	<div class="entrygroup" id="https://blogs.sap.com/2018/08/30/ui5ers-buzz-35-ui5-templates-your-easy-start-into-ui5-development/">
-	<section class="post">
-
-	<h2><a target="_blank" href="https://blogs.sap.com/2018/08/30/ui5ers-buzz-35-ui5-templates-your-easy-start-into-ui5-development/">UI5ers Buzz #35: UI5 Templates - Your Easy Start into UI5 Development</a></h2>
-
-		<div class="meta">Added on August 30, 2018 06:29 AM 
-
- <br/><div class="source">Source: 
-
-            <a href="https://blogs.sap.com/2018/08/30/ui5ers-buzz-35-ui5-templates-your-easy-start-into-ui5-development/">https://blogs.sap.com/2018/08/30/ui5ers-buzz-35-ui5-templates-your-easy-start-into-ui5-development/</a>
-
-        </div></div>
-		<p><img src="http://pipetree.com/openui5planet/ui5ersbuzz.png" class="feedImage" /><br/><br/>When you start to code a new app, the first steps are usually no fun at all. Instead of focusing on your UI and business logic, you have to set up the right develo...</p>
-		<div class="clearPost"/>
-
-            <a href="https://blogs.sap.com/2018/08/30/ui5ers-buzz-35-ui5-templates-your-easy-start-into-ui5-development/" class="link">Go to the original post</a>
-
-	</section>
-	</div>
-
-	
-	
-	
-	
-	
-
-
-
-
-
-	
-	</div>
-
-	<div class="daygroup">
-	<div class="dateRotate">August 09, 2018</div>
-
-
-	<div class="entrygroup" id="https://blogs.sap.com/2018/08/09/ui5ers-buzz-34-new-event-parameter-syntax-in-xmlviews/">
-	<section class="post">
-
-	<h2><a target="_blank" href="https://blogs.sap.com/2018/08/09/ui5ers-buzz-34-new-event-parameter-syntax-in-xmlviews/">UI5ers Buzz #34: New Event Parameter Syntax in XMLViews</a></h2>
-
-		<div class="meta">Added on August 09, 2018 01:55 PM 
-
- <br/><div class="source">Source: 
-
-            <a href="https://blogs.sap.com/2018/08/09/ui5ers-buzz-34-new-event-parameter-syntax-in-xmlviews/">https://blogs.sap.com/2018/08/09/ui5ers-buzz-34-new-event-parameter-syntax-in-xmlviews/</a>
-
-        </div></div>
-		<p><img src="http://pipetree.com/openui5planet/ui5ersbuzz.png" class="feedImage" /><br/><br/>It's 2018 and the UI5 developer world has mostly settled on using XMLViews. We have introduced them in UI5 on July 11th, 2011, and after seven years there's probab...</p>
-		<div class="clearPost"/>
-
-            <a href="https://blogs.sap.com/2018/08/09/ui5ers-buzz-34-new-event-parameter-syntax-in-xmlviews/" class="link">Go to the original post</a>
-
-	</section>
-	</div>
-
-	
-	
-	
-	
-	
-
-
-
-
-
-	
-	</div>
-
-	<div class="daygroup">
-	<div class="dateRotate">July 29, 2018</div>
-
-
-	<div class="entrygroup" id="https://blogs.sap.com/2018/07/29/ui5ers-buzz-32-ui5consap-labs-bangalore-2018/">
-	<section class="post">
-
-	<h2><a target="_blank" href="https://blogs.sap.com/2018/07/29/ui5ers-buzz-32-ui5consap-labs-bangalore-2018/">UI5ers Buzz #33: UI5con@SAP Labs Bangalore 2018!</a></h2>
-
-		<div class="meta">Added on July 29, 2018 06:48 AM 
-
- <br/><div class="source">Source: 
-
-            <a href="https://blogs.sap.com/2018/07/29/ui5ers-buzz-32-ui5consap-labs-bangalore-2018/">https://blogs.sap.com/2018/07/29/ui5ers-buzz-32-ui5consap-labs-bangalore-2018/</a>
-
-        </div></div>
-		<p><img src="http://pipetree.com/openui5planet/ui5ersbuzz.png" class="feedImage" /><br/><br/>The 1st UI5con Bangalore took place on the 20th of July in India in SAP Labs India. And guess what? It was loved by everyone in all aspects and it received a great response and support...</p>
-		<div class="clearPost"/>
-
-            <a href="https://blogs.sap.com/2018/07/29/ui5ers-buzz-32-ui5consap-labs-bangalore-2018/" class="link">Go to the original post</a>
-
-	</section>
-	</div>
-
-	
-	
-	
-	
-	
-
-
-
-
-
-	
-	</div>
-
-	<div class="daygroup">
-	<div class="dateRotate">July 19, 2018</div>
-
-
-	<div class="entrygroup" id="https://blogs.sap.com/2018/07/19/drag-and-drop-is-now-enabled-for-all-ui5-controls/">
-	<section class="post">
-
-	<h2><a target="_blank" href="https://blogs.sap.com/2018/07/19/drag-and-drop-is-now-enabled-for-all-ui5-controls/">UI5ers Buzz #32: Drag-and-Drop is now enabled for all UI5 Controls</a></h2>
-
-		<div class="meta">Added on July 19, 2018 05:22 AM 
-
- <br/><div class="source">Source: 
-
-            <a href="https://blogs.sap.com/2018/07/19/drag-and-drop-is-now-enabled-for-all-ui5-controls/">https://blogs.sap.com/2018/07/19/drag-and-drop-is-now-enabled-for-all-ui5-controls/</a>
-
-        </div></div>
+Flexible UIs mean that the UI of your app can be changed when you see it i...</p>
+		<div class="clearPost"/>
+
+            <a href="https://blogs.sap.com/2018/09/27/ui5ers-buzz-36-how-to-enable-adaptation-at-runtime-for-key-users-in-the-cloud/" class="link">Go to the original post</a>
+
+	</section>
+	</div>
+
+	
+	
+	
+	
+	
+
+
+
+
+
+	
+	</div>
+
+	<div class="daygroup">
+	<div class="dateRotate">August 30, 2018</div>
+
+
+	<div class="entrygroup" id="https://blogs.sap.com/2018/08/30/ui5ers-buzz-35-ui5-templates-your-easy-start-into-ui5-development/">
+	<section class="post">
+
+	<h2><a target="_blank" href="https://blogs.sap.com/2018/08/30/ui5ers-buzz-35-ui5-templates-your-easy-start-into-ui5-development/">UI5ers Buzz #35: UI5 Templates - Your Easy Start into UI5 Development</a></h2>
+
+		<div class="meta">Added on August 30, 2018 06:29 AM 
+
+ <br/><div class="source">Source: 
+
+            <a href="https://blogs.sap.com/2018/08/30/ui5ers-buzz-35-ui5-templates-your-easy-start-into-ui5-development/">https://blogs.sap.com/2018/08/30/ui5ers-buzz-35-ui5-templates-your-easy-start-into-ui5-development/</a>
+
+        </div></div>
+		<p><img src="http://pipetree.com/openui5planet/ui5ersbuzz.png" class="feedImage" /><br/><br/>When you start to code a new app, the first steps are usually no fun at all. Instead of focusing on your UI and business logic, you have to set up the right develo...</p>
+		<div class="clearPost"/>
+
+            <a href="https://blogs.sap.com/2018/08/30/ui5ers-buzz-35-ui5-templates-your-easy-start-into-ui5-development/" class="link">Go to the original post</a>
+
+	</section>
+	</div>
+
+	
+	
+	
+	
+	
+
+
+
+
+
+	
+	</div>
+
+	<div class="daygroup">
+	<div class="dateRotate">August 09, 2018</div>
+
+
+	<div class="entrygroup" id="https://blogs.sap.com/2018/08/09/ui5ers-buzz-34-new-event-parameter-syntax-in-xmlviews/">
+	<section class="post">
+
+	<h2><a target="_blank" href="https://blogs.sap.com/2018/08/09/ui5ers-buzz-34-new-event-parameter-syntax-in-xmlviews/">UI5ers Buzz #34: New Event Parameter Syntax in XMLViews</a></h2>
+
+		<div class="meta">Added on August 09, 2018 01:55 PM 
+
+ <br/><div class="source">Source: 
+
+            <a href="https://blogs.sap.com/2018/08/09/ui5ers-buzz-34-new-event-parameter-syntax-in-xmlviews/">https://blogs.sap.com/2018/08/09/ui5ers-buzz-34-new-event-parameter-syntax-in-xmlviews/</a>
+
+        </div></div>
+		<p><img src="http://pipetree.com/openui5planet/ui5ersbuzz.png" class="feedImage" /><br/><br/>It's 2018 and the UI5 developer world has mostly settled on using XMLViews. We have introduced them in UI5 on July 11th, 2011, and after seven years there's probab...</p>
+		<div class="clearPost"/>
+
+            <a href="https://blogs.sap.com/2018/08/09/ui5ers-buzz-34-new-event-parameter-syntax-in-xmlviews/" class="link">Go to the original post</a>
+
+	</section>
+	</div>
+
+	
+	
+	
+	
+	
+
+
+
+
+
+	
+	</div>
+
+	<div class="daygroup">
+	<div class="dateRotate">July 29, 2018</div>
+
+
+	<div class="entrygroup" id="https://blogs.sap.com/2018/07/29/ui5ers-buzz-32-ui5consap-labs-bangalore-2018/">
+	<section class="post">
+
+	<h2><a target="_blank" href="https://blogs.sap.com/2018/07/29/ui5ers-buzz-32-ui5consap-labs-bangalore-2018/">UI5ers Buzz #33: UI5con@SAP Labs Bangalore 2018!</a></h2>
+
+		<div class="meta">Added on July 29, 2018 06:48 AM 
+
+ <br/><div class="source">Source: 
+
+            <a href="https://blogs.sap.com/2018/07/29/ui5ers-buzz-32-ui5consap-labs-bangalore-2018/">https://blogs.sap.com/2018/07/29/ui5ers-buzz-32-ui5consap-labs-bangalore-2018/</a>
+
+        </div></div>
+		<p><img src="http://pipetree.com/openui5planet/ui5ersbuzz.png" class="feedImage" /><br/><br/>The 1st UI5con Bangalore took place on the 20th of July in India in SAP Labs India. And guess what? It was loved by everyone in all aspects and it received a great response and support...</p>
+		<div class="clearPost"/>
+
+            <a href="https://blogs.sap.com/2018/07/29/ui5ers-buzz-32-ui5consap-labs-bangalore-2018/" class="link">Go to the original post</a>
+
+	</section>
+	</div>
+
+	
+	
+	
+	
+	
+
+
+
+
+
+	
+	</div>
+
+	<div class="daygroup">
+	<div class="dateRotate">July 19, 2018</div>
+
+
+	<div class="entrygroup" id="https://blogs.sap.com/2018/07/19/drag-and-drop-is-now-enabled-for-all-ui5-controls/">
+	<section class="post">
+
+	<h2><a target="_blank" href="https://blogs.sap.com/2018/07/19/drag-and-drop-is-now-enabled-for-all-ui5-controls/">UI5ers Buzz #32: Drag-and-Drop is now enabled for all UI5 Controls</a></h2>
+
+		<div class="meta">Added on July 19, 2018 05:22 AM 
+
+ <br/><div class="source">Source: 
+
+            <a href="https://blogs.sap.com/2018/07/19/drag-and-drop-is-now-enabled-for-all-ui5-controls/">https://blogs.sap.com/2018/07/19/drag-and-drop-is-now-enabled-for-all-ui5-controls/</a>
+
+        </div></div>
 		<p><img src="http://pipetree.com/openui5planet/ui5ersbuzz.png" class="feedImage" /><br/><br/>One of the most powerful interaction design pattern available to developers is Drag-and-Drop.
-Drag-and-Drop allows moving, reordering and applying actions to objects. This makes i...</p>
-		<div class="clearPost"/>
-
-            <a href="https://blogs.sap.com/2018/07/19/drag-and-drop-is-now-enabled-for-all-ui5-controls/" class="link">Go to the original post</a>
-
-	</section>
-	</div>
-
-	
-	
-	
-	
-	
-
-
-
-
-
-	
-	</div>
-
-	<div class="daygroup">
-	<div class="dateRotate">June 28, 2018</div>
-
-
-	<div class="entrygroup" id="https://blogs.sap.com/2018/06/28/ui5ers-buzz-31-that-was-ui5consap-2018/">
-	<section class="post">
-
-	<h2><a target="_blank" href="https://blogs.sap.com/2018/06/28/ui5ers-buzz-31-that-was-ui5consap-2018/">UI5ers Buzz #31: That was UI5con@SAP 2018!</a></h2>
-
-		<div class="meta">Added on June 28, 2018 01:56 PM 
-
- <br/><div class="source">Source: 
-
-            <a href="https://blogs.sap.com/2018/06/28/ui5ers-buzz-31-that-was-ui5consap-2018/">https://blogs.sap.com/2018/06/28/ui5ers-buzz-31-that-was-ui5consap-2018/</a>
-
-        </div></div>
-		<p><img src="http://pipetree.com/openui5planet/ui5ersbuzz.png" class="feedImage" /><br/><br/>We had another fabulous UI5con@SAP and everybody loved it! Again, the community gathered with us to learn, explore and connect. It was a very inspiring event, so let me relive it for a momen...</p>
-		<div class="clearPost"/>
-
-            <a href="https://blogs.sap.com/2018/06/28/ui5ers-buzz-31-that-was-ui5consap-2018/" class="link">Go to the original post</a>
-
-	</section>
-	</div>
-
-	
-	
-	
-	
-	
-
-
-
-
-
-	
-	</div>
-
-	<div class="daygroup">
-	<div class="dateRotate">June 21, 2018</div>
-
-
-	<div class="entrygroup" id="https://blogs.sap.com/2018/06/21/ui5ers-buzz-30-leverage-fiori-2.0-with-the-new-flexible-column-layout/">
-	<section class="post">
-
-	<h2><a target="_blank" href="https://blogs.sap.com/2018/06/21/ui5ers-buzz-30-leverage-fiori-2.0-with-the-new-flexible-column-layout/">UI5ers Buzz #30: Leverage Fiori 2.0 with the New Flexible Column Layout</a></h2>
-
-		<div class="meta">Added on June 21, 2018 07:36 AM 
-
- <br/><div class="source">Source: 
-
-            <a href="https://blogs.sap.com/2018/06/21/ui5ers-buzz-30-leverage-fiori-2.0-with-the-new-flexible-column-layout/">https://blogs.sap.com/2018/06/21/ui5ers-buzz-30-leverage-fiori-2.0-with-the-new-flexible-column-layout/</a>
-
-        </div></div>
-		<p><img src="http://pipetree.com/openui5planet/ui5ersbuzz.png" class="feedImage" /><br/><br/>One of the latest layout patterns of the Fiori 2.0 guidelines is the sap.f.FlexibleColumnLayout. It offers a contextual view of detail information and can disp...</p>
-		<div class="clearPost"/>
-
-            <a href="https://blogs.sap.com/2018/06/21/ui5ers-buzz-30-leverage-fiori-2.0-with-the-new-flexible-column-layout/" class="link">Go to the original post</a>
-
-	</section>
-	</div>
-
-	
-	
-	
-	
-	
-
-
-
-
-
-	
-	</div>
-
-	<div class="daygroup">
-	<div class="dateRotate">April 26, 2018</div>
-
-
-	<div class="entrygroup" id="https://blogs.sap.com/2018/04/26/ui5ers-buzz-29-asynchronify-your-app/">
-	<section class="post">
-
-	<h2><a target="_blank" href="https://blogs.sap.com/2018/04/26/ui5ers-buzz-29-asynchronify-your-app/">UI5ers Buzz #29: Asynchronify your App</a></h2>
-
-		<div class="meta">Added on April 26, 2018 12:10 PM 
-
- <br/><div class="source">Source: 
-
-            <a href="https://blogs.sap.com/2018/04/26/ui5ers-buzz-29-asynchronify-your-app/">https://blogs.sap.com/2018/04/26/ui5ers-buzz-29-asynchronify-your-app/</a>
-
-        </div></div>
+Drag-and-Drop allows moving, reordering and applying actions to objects. This makes i...</p>
+		<div class="clearPost"/>
+
+            <a href="https://blogs.sap.com/2018/07/19/drag-and-drop-is-now-enabled-for-all-ui5-controls/" class="link">Go to the original post</a>
+
+	</section>
+	</div>
+
+	
+	
+	
+	
+	
+
+
+
+
+
+	
+	</div>
+
+	<div class="daygroup">
+	<div class="dateRotate">June 28, 2018</div>
+
+
+	<div class="entrygroup" id="https://blogs.sap.com/2018/06/28/ui5ers-buzz-31-that-was-ui5consap-2018/">
+	<section class="post">
+
+	<h2><a target="_blank" href="https://blogs.sap.com/2018/06/28/ui5ers-buzz-31-that-was-ui5consap-2018/">UI5ers Buzz #31: That was UI5con@SAP 2018!</a></h2>
+
+		<div class="meta">Added on June 28, 2018 01:56 PM 
+
+ <br/><div class="source">Source: 
+
+            <a href="https://blogs.sap.com/2018/06/28/ui5ers-buzz-31-that-was-ui5consap-2018/">https://blogs.sap.com/2018/06/28/ui5ers-buzz-31-that-was-ui5consap-2018/</a>
+
+        </div></div>
+		<p><img src="http://pipetree.com/openui5planet/ui5ersbuzz.png" class="feedImage" /><br/><br/>We had another fabulous UI5con@SAP and everybody loved it! Again, the community gathered with us to learn, explore and connect. It was a very inspiring event, so let me relive it for a momen...</p>
+		<div class="clearPost"/>
+
+            <a href="https://blogs.sap.com/2018/06/28/ui5ers-buzz-31-that-was-ui5consap-2018/" class="link">Go to the original post</a>
+
+	</section>
+	</div>
+
+	
+	
+	
+	
+	
+
+
+
+
+
+	
+	</div>
+
+	<div class="daygroup">
+	<div class="dateRotate">June 21, 2018</div>
+
+
+	<div class="entrygroup" id="https://blogs.sap.com/2018/06/21/ui5ers-buzz-30-leverage-fiori-2.0-with-the-new-flexible-column-layout/">
+	<section class="post">
+
+	<h2><a target="_blank" href="https://blogs.sap.com/2018/06/21/ui5ers-buzz-30-leverage-fiori-2.0-with-the-new-flexible-column-layout/">UI5ers Buzz #30: Leverage Fiori 2.0 with the New Flexible Column Layout</a></h2>
+
+		<div class="meta">Added on June 21, 2018 07:36 AM 
+
+ <br/><div class="source">Source: 
+
+            <a href="https://blogs.sap.com/2018/06/21/ui5ers-buzz-30-leverage-fiori-2.0-with-the-new-flexible-column-layout/">https://blogs.sap.com/2018/06/21/ui5ers-buzz-30-leverage-fiori-2.0-with-the-new-flexible-column-layout/</a>
+
+        </div></div>
+		<p><img src="http://pipetree.com/openui5planet/ui5ersbuzz.png" class="feedImage" /><br/><br/>One of the latest layout patterns of the Fiori 2.0 guidelines is the sap.f.FlexibleColumnLayout. It offers a contextual view of detail information and can disp...</p>
+		<div class="clearPost"/>
+
+            <a href="https://blogs.sap.com/2018/06/21/ui5ers-buzz-30-leverage-fiori-2.0-with-the-new-flexible-column-layout/" class="link">Go to the original post</a>
+
+	</section>
+	</div>
+
+	
+	
+	
+	
+	
+
+
+
+
+
+	
+	</div>
+
+	<div class="daygroup">
+	<div class="dateRotate">April 26, 2018</div>
+
+
+	<div class="entrygroup" id="https://blogs.sap.com/2018/04/26/ui5ers-buzz-29-asynchronify-your-app/">
+	<section class="post">
+
+	<h2><a target="_blank" href="https://blogs.sap.com/2018/04/26/ui5ers-buzz-29-asynchronify-your-app/">UI5ers Buzz #29: Asynchronify your App</a></h2>
+
+		<div class="meta">Added on April 26, 2018 12:10 PM 
+
+ <br/><div class="source">Source: 
+
+            <a href="https://blogs.sap.com/2018/04/26/ui5ers-buzz-29-asynchronify-your-app/">https://blogs.sap.com/2018/04/26/ui5ers-buzz-29-asynchronify-your-app/</a>
+
+        </div></div>
 		<p><img src="http://pipetree.com/openui5planet/ui5ersbuzz.png" class="feedImage" /><br/><br/>Asynchronous loading is one of the main drivers for improving the performance of your UI5 application. With asynchronous loading files are retrieved quickly in parallel.
-Synchronous loading, o...</p>
-		<div class="clearPost"/>
-
-            <a href="https://blogs.sap.com/2018/04/26/ui5ers-buzz-29-asynchronify-your-app/" class="link">Go to the original post</a>
-
-	</section>
-	</div>
-
-	
-	
-	
-	
-	
-
-
-
-
-
-	
-	</div>
-
-	<div class="daygroup">
-	<div class="dateRotate">April 12, 2018</div>
-
-
-	<div class="entrygroup" id="https://blogs.sap.com/2018/04/12/ui5ers-buzz-28-the-new-icon-explorer/">
-	<section class="post">
-
-	<h2><a target="_blank" href="https://blogs.sap.com/2018/04/12/ui5ers-buzz-28-the-new-icon-explorer/">UI5ers Buzz #28: The New Icon Explorer</a></h2>
-
-		<div class="meta">Added on April 12, 2018 02:01 PM 
-
- <br/><div class="source">Source: 
-
-            <a href="https://blogs.sap.com/2018/04/12/ui5ers-buzz-28-the-new-icon-explorer/">https://blogs.sap.com/2018/04/12/ui5ers-buzz-28-the-new-icon-explorer/</a>
-
-        </div></div>
+Synchronous loading, o...</p>
+		<div class="clearPost"/>
+
+            <a href="https://blogs.sap.com/2018/04/26/ui5ers-buzz-29-asynchronify-your-app/" class="link">Go to the original post</a>
+
+	</section>
+	</div>
+
+	
+	
+	
+	
+	
+
+
+
+
+
+	
+	</div>
+
+	<div class="daygroup">
+	<div class="dateRotate">April 12, 2018</div>
+
+
+	<div class="entrygroup" id="https://blogs.sap.com/2018/04/12/ui5ers-buzz-28-the-new-icon-explorer/">
+	<section class="post">
+
+	<h2><a target="_blank" href="https://blogs.sap.com/2018/04/12/ui5ers-buzz-28-the-new-icon-explorer/">UI5ers Buzz #28: The New Icon Explorer</a></h2>
+
+		<div class="meta">Added on April 12, 2018 02:01 PM 
+
+ <br/><div class="source">Source: 
+
+            <a href="https://blogs.sap.com/2018/04/12/ui5ers-buzz-28-the-new-icon-explorer/">https://blogs.sap.com/2018/04/12/ui5ers-buzz-28-the-new-icon-explorer/</a>
+
+        </div></div>
 		<p><img src="http://pipetree.com/openui5planet/ui5ersbuzz.png" class="feedImage" /><br/><br/>Roughly one year ago we introduced our new Icon Explorer app in the UI5ers Buzz #05.
-With version 1.56 of UI5 we have made it even easier for you to find the best fitting icon within the Icon ...</p>
-		<div class="clearPost"/>
-
-            <a href="https://blogs.sap.com/2018/04/12/ui5ers-buzz-28-the-new-icon-explorer/" class="link">Go to the original post</a>
-
-	</section>
-	</div>
-
-	
-	
-	
-	
-	
-
-
-
-
-
-	
-	</div>
-
-	<div class="daygroup">
-	<div class="dateRotate">March 22, 2018</div>
-
-
-	<div class="entrygroup" id="https://blogs.sap.com/2018/03/22/ui5ers-buzz-27-experience-expression-binding-in-ui5/">
-	<section class="post">
-
-	<h2><a target="_blank" href="https://blogs.sap.com/2018/03/22/ui5ers-buzz-27-experience-expression-binding-in-ui5/">UI5ers Buzz #27: Experience Expression Binding in UI5</a></h2>
-
-		<div class="meta">Added on March 22, 2018 02:00 PM 
-
- <br/><div class="source">Source: 
-
-            <a href="https://blogs.sap.com/2018/03/22/ui5ers-buzz-27-experience-expression-binding-in-ui5/">https://blogs.sap.com/2018/03/22/ui5ers-buzz-27-experience-expression-binding-in-ui5/</a>
-
-        </div></div>
-		<p><img src="http://pipetree.com/openui5planet/ui5ersbuzz.png" class="feedImage" /><br/><br/>Meaningful apps offer meaningful information, but that's easier said than done. A good tip on how to get there is expression binding as it allows you to tweak the information in...</p>
-		<div class="clearPost"/>
-
-            <a href="https://blogs.sap.com/2018/03/22/ui5ers-buzz-27-experience-expression-binding-in-ui5/" class="link">Go to the original post</a>
-
-	</section>
-	</div>
-
-	
-	
-	
-	
-	
-
-
-
-
-
-	
-	</div>
-
-	<div class="daygroup">
-	<div class="dateRotate">March 09, 2018</div>
-
-
-	<div class="entrygroup" id="https://blogs.sap.com/2018/03/09/ui5ers-buzz-26-client-side-sorting-using-custom-comparator/">
-	<section class="post">
-
-	<h2><a target="_blank" href="https://blogs.sap.com/2018/03/09/ui5ers-buzz-26-client-side-sorting-using-custom-comparator/">UI5ers Buzz #26: Client-side sorting using custom comparator</a></h2>
-
-		<div class="meta">Added on March 09, 2018 12:31 PM 
-
- <br/><div class="source">Source: 
-
-            <a href="https://blogs.sap.com/2018/03/09/ui5ers-buzz-26-client-side-sorting-using-custom-comparator/">https://blogs.sap.com/2018/03/09/ui5ers-buzz-26-client-side-sorting-using-custom-comparator/</a>
-
-        </div></div>
-		<p><img src="http://pipetree.com/openui5planet/ui5ersbuzz.png" class="feedImage" /><br/><br/>There will be times that a simple sorting of items (i.e. according to size or alphabetical) is not sufficient, but rather a specific logic is required to achieve the desi...</p>
-		<div class="clearPost"/>
-
-            <a href="https://blogs.sap.com/2018/03/09/ui5ers-buzz-26-client-side-sorting-using-custom-comparator/" class="link">Go to the original post</a>
-
-	</section>
-	</div>
-
-	
-	
-	
-	
-	
-
-
-
-
-
-	
-	</div>
-
-	<div class="daygroup">
-	<div class="dateRotate">March 01, 2018</div>
-
-
-	<div class="entrygroup" id="http://openui5.tumblr.com/post/171416295487">
-	<section class="post">
-
-	<h2><a target="_blank" href="http://openui5.tumblr.com/post/171416295487">Preview of OpenUI5 1.54 released - What is new?</a></h2>
-
-		<div class="meta">Added on March 01, 2018 03:48 PM 
-
- <br/><div class="source">Source: 
-
-            <a href="http://openui5.tumblr.com/post/171416295487">http://openui5.tumblr.com/post/171416295487</a>
-
-        </div></div>
-		<p>OpenUI5 1.54 was released as a preview download. It is not recommended to use it in productive environments yet. “Test driving” highly appreciated!Featuring more than 30 new or enhanced...</p>
-		<div class="clearPost"/>
-
-            <a href="http://openui5.tumblr.com/post/171416295487" class="link">Go to the original post</a>
-
-	</section>
-	</div>
-
-	
-	
-	
-	
-	
-
-
-
-
-
-	
-	</div>
-
-	<div class="daygroup">
-	<div class="dateRotate">February 22, 2018</div>
-
-
-	<div class="entrygroup" id="https://blogs.sap.com/2018/02/22/ui5ers-buzz-25-the-new-odata-v4-tutorial/">
-	<section class="post">
-
-	<h2><a target="_blank" href="https://blogs.sap.com/2018/02/22/ui5ers-buzz-25-the-new-odata-v4-tutorial/">UI5ers Buzz #25: The New OData V4 Tutorial</a></h2>
-
-		<div class="meta">Added on February 22, 2018 12:15 PM 
-
- <br/><div class="source">Source: 
-
-            <a href="https://blogs.sap.com/2018/02/22/ui5ers-buzz-25-the-new-odata-v4-tutorial/">https://blogs.sap.com/2018/02/22/ui5ers-buzz-25-the-new-odata-v4-tutorial/</a>
-
-        </div></div>
-		<p><img src="http://pipetree.com/openui5planet/ui5ersbuzz.png" class="feedImage" /><br/><br/>Have you been curious about using OData V4 services in your UI5 applications? Starting with release 1.54, the UI5 documentation will come with a new tutorial about using OData V4. If you d...</p>
-		<div class="clearPost"/>
-
-            <a href="https://blogs.sap.com/2018/02/22/ui5ers-buzz-25-the-new-odata-v4-tutorial/" class="link">Go to the original post</a>
-
-	</section>
-	</div>
-
-	
-	
-	
-	
-	
-
-
-
-
-
-	
-	</div>
-
-	<div class="daygroup">
-	<div class="dateRotate">February 15, 2018</div>
-
-
-	<div class="entrygroup" id="https://blogs.sap.com/2018/02/15/ui5ers-buzz-24-new-possibilities-to-format-numbers-in-ui5/">
-	<section class="post">
-
-	<h2><a target="_blank" href="https://blogs.sap.com/2018/02/15/ui5ers-buzz-24-new-possibilities-to-format-numbers-in-ui5/">UI5ers Buzz #24: New Possibilities to Format Numbers in UI5</a></h2>
-
-		<div class="meta">Added on February 15, 2018 01:59 PM 
-
- <br/><div class="source">Source: 
-
-            <a href="https://blogs.sap.com/2018/02/15/ui5ers-buzz-24-new-possibilities-to-format-numbers-in-ui5/">https://blogs.sap.com/2018/02/15/ui5ers-buzz-24-new-possibilities-to-format-numbers-in-ui5/</a>
-
-        </div></div>
+With version 1.56 of UI5 we have made it even easier for you to find the best fitting icon within the Icon ...</p>
+		<div class="clearPost"/>
+
+            <a href="https://blogs.sap.com/2018/04/12/ui5ers-buzz-28-the-new-icon-explorer/" class="link">Go to the original post</a>
+
+	</section>
+	</div>
+
+	
+	
+	
+	
+	
+
+
+
+
+
+	
+	</div>
+
+	<div class="daygroup">
+	<div class="dateRotate">March 22, 2018</div>
+
+
+	<div class="entrygroup" id="https://blogs.sap.com/2018/03/22/ui5ers-buzz-27-experience-expression-binding-in-ui5/">
+	<section class="post">
+
+	<h2><a target="_blank" href="https://blogs.sap.com/2018/03/22/ui5ers-buzz-27-experience-expression-binding-in-ui5/">UI5ers Buzz #27: Experience Expression Binding in UI5</a></h2>
+
+		<div class="meta">Added on March 22, 2018 02:00 PM 
+
+ <br/><div class="source">Source: 
+
+            <a href="https://blogs.sap.com/2018/03/22/ui5ers-buzz-27-experience-expression-binding-in-ui5/">https://blogs.sap.com/2018/03/22/ui5ers-buzz-27-experience-expression-binding-in-ui5/</a>
+
+        </div></div>
+		<p><img src="http://pipetree.com/openui5planet/ui5ersbuzz.png" class="feedImage" /><br/><br/>Meaningful apps offer meaningful information, but that's easier said than done. A good tip on how to get there is expression binding as it allows you to tweak the information in...</p>
+		<div class="clearPost"/>
+
+            <a href="https://blogs.sap.com/2018/03/22/ui5ers-buzz-27-experience-expression-binding-in-ui5/" class="link">Go to the original post</a>
+
+	</section>
+	</div>
+
+	
+	
+	
+	
+	
+
+
+
+
+
+	
+	</div>
+
+	<div class="daygroup">
+	<div class="dateRotate">March 09, 2018</div>
+
+
+	<div class="entrygroup" id="https://blogs.sap.com/2018/03/09/ui5ers-buzz-26-client-side-sorting-using-custom-comparator/">
+	<section class="post">
+
+	<h2><a target="_blank" href="https://blogs.sap.com/2018/03/09/ui5ers-buzz-26-client-side-sorting-using-custom-comparator/">UI5ers Buzz #26: Client-side sorting using custom comparator</a></h2>
+
+		<div class="meta">Added on March 09, 2018 12:31 PM 
+
+ <br/><div class="source">Source: 
+
+            <a href="https://blogs.sap.com/2018/03/09/ui5ers-buzz-26-client-side-sorting-using-custom-comparator/">https://blogs.sap.com/2018/03/09/ui5ers-buzz-26-client-side-sorting-using-custom-comparator/</a>
+
+        </div></div>
+		<p><img src="http://pipetree.com/openui5planet/ui5ersbuzz.png" class="feedImage" /><br/><br/>There will be times that a simple sorting of items (i.e. according to size or alphabetical) is not sufficient, but rather a specific logic is required to achieve the desi...</p>
+		<div class="clearPost"/>
+
+            <a href="https://blogs.sap.com/2018/03/09/ui5ers-buzz-26-client-side-sorting-using-custom-comparator/" class="link">Go to the original post</a>
+
+	</section>
+	</div>
+
+	
+	
+	
+	
+	
+
+
+
+
+
+	
+	</div>
+
+	<div class="daygroup">
+	<div class="dateRotate">March 01, 2018</div>
+
+
+	<div class="entrygroup" id="http://openui5.tumblr.com/post/171416295487">
+	<section class="post">
+
+	<h2><a target="_blank" href="http://openui5.tumblr.com/post/171416295487">Preview of OpenUI5 1.54 released - What is new?</a></h2>
+
+		<div class="meta">Added on March 01, 2018 03:48 PM 
+
+ <br/><div class="source">Source: 
+
+            <a href="http://openui5.tumblr.com/post/171416295487">http://openui5.tumblr.com/post/171416295487</a>
+
+        </div></div>
+		<p>OpenUI5 1.54 was released as a preview download. It is not recommended to use it in productive environments yet. “Test driving” highly appreciated!Featuring more than 30 new or enhanced...</p>
+		<div class="clearPost"/>
+
+            <a href="http://openui5.tumblr.com/post/171416295487" class="link">Go to the original post</a>
+
+	</section>
+	</div>
+
+	
+	
+	
+	
+	
+
+
+
+
+
+	
+	</div>
+
+	<div class="daygroup">
+	<div class="dateRotate">February 22, 2018</div>
+
+
+	<div class="entrygroup" id="https://blogs.sap.com/2018/02/22/ui5ers-buzz-25-the-new-odata-v4-tutorial/">
+	<section class="post">
+
+	<h2><a target="_blank" href="https://blogs.sap.com/2018/02/22/ui5ers-buzz-25-the-new-odata-v4-tutorial/">UI5ers Buzz #25: The New OData V4 Tutorial</a></h2>
+
+		<div class="meta">Added on February 22, 2018 12:15 PM 
+
+ <br/><div class="source">Source: 
+
+            <a href="https://blogs.sap.com/2018/02/22/ui5ers-buzz-25-the-new-odata-v4-tutorial/">https://blogs.sap.com/2018/02/22/ui5ers-buzz-25-the-new-odata-v4-tutorial/</a>
+
+        </div></div>
+		<p><img src="http://pipetree.com/openui5planet/ui5ersbuzz.png" class="feedImage" /><br/><br/>Have you been curious about using OData V4 services in your UI5 applications? Starting with release 1.54, the UI5 documentation will come with a new tutorial about using OData V4. If you d...</p>
+		<div class="clearPost"/>
+
+            <a href="https://blogs.sap.com/2018/02/22/ui5ers-buzz-25-the-new-odata-v4-tutorial/" class="link">Go to the original post</a>
+
+	</section>
+	</div>
+
+	
+	
+	
+	
+	
+
+
+
+
+
+	
+	</div>
+
+	<div class="daygroup">
+	<div class="dateRotate">February 15, 2018</div>
+
+
+	<div class="entrygroup" id="https://blogs.sap.com/2018/02/15/ui5ers-buzz-24-new-possibilities-to-format-numbers-in-ui5/">
+	<section class="post">
+
+	<h2><a target="_blank" href="https://blogs.sap.com/2018/02/15/ui5ers-buzz-24-new-possibilities-to-format-numbers-in-ui5/">UI5ers Buzz #24: New Possibilities to Format Numbers in UI5</a></h2>
+
+		<div class="meta">Added on February 15, 2018 01:59 PM 
+
+ <br/><div class="source">Source: 
+
+            <a href="https://blogs.sap.com/2018/02/15/ui5ers-buzz-24-new-possibilities-to-format-numbers-in-ui5/">https://blogs.sap.com/2018/02/15/ui5ers-buzz-24-new-possibilities-to-format-numbers-in-ui5/</a>
+
+        </div></div>
 		<p><img src="http://pipetree.com/openui5planet/ui5ersbuzz.png" class="feedImage" /><br/><br/> 
-SAPUI5 supports various ways to format numbers, for example the currency formatting - with version 1.54 SAPUI5 will also support the formatting and parsing of...</p>
-		<div class="clearPost"/>
-
-            <a href="https://blogs.sap.com/2018/02/15/ui5ers-buzz-24-new-possibilities-to-format-numbers-in-ui5/" class="link">Go to the original post</a>
-
-	</section>
-	</div>
-
-	
-	
-	
-	
-	
-
-
-
-
-
-	
-	</div>
-
-	<div class="daygroup">
-	<div class="dateRotate">February 01, 2018</div>
-
-
-	<div class="entrygroup" id="https://blogs.sap.com/2018/02/01/ui5ers-buzz-23-coding-experiences-in-ui5-more-than-just-design/">
-	<section class="post">
-
-	<h2><a target="_blank" href="https://blogs.sap.com/2018/02/01/ui5ers-buzz-23-coding-experiences-in-ui5-more-than-just-design/">UI5ers Buzz #23: Coding Experiences in UI5 - More than Just Design</a></h2>
-
-		<div class="meta">Added on February 01, 2018 03:12 PM 
-
- <br/><div class="source">Source: 
-
-            <a href="https://blogs.sap.com/2018/02/01/ui5ers-buzz-23-coding-experiences-in-ui5-more-than-just-design/">https://blogs.sap.com/2018/02/01/ui5ers-buzz-23-coding-experiences-in-ui5-more-than-just-design/</a>
-
-        </div></div>
-		<p><img src="http://pipetree.com/openui5planet/ui5ersbuzz.png" class="feedImage" /><br/><br/>The term "user experience" has been omnipresent for the past few years - designers, customers, project managers, everybody uses it and by now nobody wants...</p>
-		<div class="clearPost"/>
-
-            <a href="https://blogs.sap.com/2018/02/01/ui5ers-buzz-23-coding-experiences-in-ui5-more-than-just-design/" class="link">Go to the original post</a>
-
-	</section>
-	</div>
-
-	
-	
-	
-	
-	
-
-
-
-
-
-	
-	</div>
-
-	<div class="daygroup">
-	<div class="dateRotate">January 25, 2018</div>
-
-
-	<div class="entrygroup" id="https://blogs.sap.com/2018/01/25/ui5ers-buzz-22-support-assistant-rules-development/">
-	<section class="post">
-
-	<h2><a target="_blank" href="https://blogs.sap.com/2018/01/25/ui5ers-buzz-22-support-assistant-rules-development/">UI5ers Buzz #22: Support Assistant - Rules Development</a></h2>
-
-		<div class="meta">Added on January 25, 2018 03:27 PM 
-
- <br/><div class="source">Source: 
-
-            <a href="https://blogs.sap.com/2018/01/25/ui5ers-buzz-22-support-assistant-rules-development/">https://blogs.sap.com/2018/01/25/ui5ers-buzz-22-support-assistant-rules-development/</a>
-
-        </div></div>
-		<p><img src="http://pipetree.com/openui5planet/ui5ersbuzz.png" class="feedImage" /><br/><br/>In my last post, I promised to shed more light on the support rules. As I mentioned, they're developed by the SAP UI5 framework and control experts in collaboration with Fiori de...</p>
-		<div class="clearPost"/>
-
-            <a href="https://blogs.sap.com/2018/01/25/ui5ers-buzz-22-support-assistant-rules-development/" class="link">Go to the original post</a>
-
-	</section>
-	</div>
-
-	
-	
-	
-	
-	
-
-
-
-
-
-	
-	</div>
-
-	<div class="daygroup">
-	<div class="dateRotate">January 18, 2018</div>
-
-
-	<div class="entrygroup" id="https://blogs.sap.com/2018/01/18/ui5ers-buzz-21-take-ids-into-your-own-hands/">
-	<section class="post">
-
-	<h2><a target="_blank" href="https://blogs.sap.com/2018/01/18/ui5ers-buzz-21-take-ids-into-your-own-hands/">UI5ers Buzz #21: Take IDs into Your own Hands</a></h2>
-
-		<div class="meta">Added on January 18, 2018 10:36 AM 
-
- <br/><div class="source">Source: 
-
-            <a href="https://blogs.sap.com/2018/01/18/ui5ers-buzz-21-take-ids-into-your-own-hands/">https://blogs.sap.com/2018/01/18/ui5ers-buzz-21-take-ids-into-your-own-hands/</a>
-
-        </div></div>
-		<p><img src="http://pipetree.com/openui5planet/ui5ersbuzz.png" class="feedImage" /><br/><br/>Stable IDs have recently been added to the development best practice guide for UI5 release 1.52 and rightfully so! They are a proper power house when it comes to implementing flexibilit...</p>
-		<div class="clearPost"/>
-
-            <a href="https://blogs.sap.com/2018/01/18/ui5ers-buzz-21-take-ids-into-your-own-hands/" class="link">Go to the original post</a>
-
-	</section>
-	</div>
-
-	
-	
-	
-	
-	
-
-
-
-
-
-	
-	</div>
-
-	<div class="daygroup">
-	<div class="dateRotate">December 22, 2017</div>
-
-
-	<div class="entrygroup" id="http://openui5picks.tumblr.com/post/169069846260">
-	<section class="post">
-
-	<h2><a target="_blank" href="http://openui5picks.tumblr.com/post/169069846260">Search for a new UI5 Top 5 in 2018</a></h2>
-
-		<div class="meta">Added on December 22, 2017 10:31 AM , written by <a href="https://people.sap.com/twan.vandenbroek">Twan van den Broek</a>
- <br/><div class="source">Source: 
-
-            <a href="http://openui5picks.tumblr.com/post/169069846260">http://openui5picks.tumblr.com/post/169069846260</a>
-
-        </div></div>
+SAPUI5 supports various ways to format numbers, for example the currency formatting - with version 1.54 SAPUI5 will also support the formatting and parsing of...</p>
+		<div class="clearPost"/>
+
+            <a href="https://blogs.sap.com/2018/02/15/ui5ers-buzz-24-new-possibilities-to-format-numbers-in-ui5/" class="link">Go to the original post</a>
+
+	</section>
+	</div>
+
+	
+	
+	
+	
+	
+
+
+
+
+
+	
+	</div>
+
+	<div class="daygroup">
+	<div class="dateRotate">February 01, 2018</div>
+
+
+	<div class="entrygroup" id="https://blogs.sap.com/2018/02/01/ui5ers-buzz-23-coding-experiences-in-ui5-more-than-just-design/">
+	<section class="post">
+
+	<h2><a target="_blank" href="https://blogs.sap.com/2018/02/01/ui5ers-buzz-23-coding-experiences-in-ui5-more-than-just-design/">UI5ers Buzz #23: Coding Experiences in UI5 - More than Just Design</a></h2>
+
+		<div class="meta">Added on February 01, 2018 03:12 PM 
+
+ <br/><div class="source">Source: 
+
+            <a href="https://blogs.sap.com/2018/02/01/ui5ers-buzz-23-coding-experiences-in-ui5-more-than-just-design/">https://blogs.sap.com/2018/02/01/ui5ers-buzz-23-coding-experiences-in-ui5-more-than-just-design/</a>
+
+        </div></div>
+		<p><img src="http://pipetree.com/openui5planet/ui5ersbuzz.png" class="feedImage" /><br/><br/>The term "user experience" has been omnipresent for the past few years - designers, customers, project managers, everybody uses it and by now nobody wants...</p>
+		<div class="clearPost"/>
+
+            <a href="https://blogs.sap.com/2018/02/01/ui5ers-buzz-23-coding-experiences-in-ui5-more-than-just-design/" class="link">Go to the original post</a>
+
+	</section>
+	</div>
+
+	
+	
+	
+	
+	
+
+
+
+
+
+	
+	</div>
+
+	<div class="daygroup">
+	<div class="dateRotate">January 25, 2018</div>
+
+
+	<div class="entrygroup" id="https://blogs.sap.com/2018/01/25/ui5ers-buzz-22-support-assistant-rules-development/">
+	<section class="post">
+
+	<h2><a target="_blank" href="https://blogs.sap.com/2018/01/25/ui5ers-buzz-22-support-assistant-rules-development/">UI5ers Buzz #22: Support Assistant - Rules Development</a></h2>
+
+		<div class="meta">Added on January 25, 2018 03:27 PM 
+
+ <br/><div class="source">Source: 
+
+            <a href="https://blogs.sap.com/2018/01/25/ui5ers-buzz-22-support-assistant-rules-development/">https://blogs.sap.com/2018/01/25/ui5ers-buzz-22-support-assistant-rules-development/</a>
+
+        </div></div>
+		<p><img src="http://pipetree.com/openui5planet/ui5ersbuzz.png" class="feedImage" /><br/><br/>In my last post, I promised to shed more light on the support rules. As I mentioned, they're developed by the SAP UI5 framework and control experts in collaboration with Fiori de...</p>
+		<div class="clearPost"/>
+
+            <a href="https://blogs.sap.com/2018/01/25/ui5ers-buzz-22-support-assistant-rules-development/" class="link">Go to the original post</a>
+
+	</section>
+	</div>
+
+	
+	
+	
+	
+	
+
+
+
+
+
+	
+	</div>
+
+	<div class="daygroup">
+	<div class="dateRotate">January 18, 2018</div>
+
+
+	<div class="entrygroup" id="https://blogs.sap.com/2018/01/18/ui5ers-buzz-21-take-ids-into-your-own-hands/">
+	<section class="post">
+
+	<h2><a target="_blank" href="https://blogs.sap.com/2018/01/18/ui5ers-buzz-21-take-ids-into-your-own-hands/">UI5ers Buzz #21: Take IDs into Your own Hands</a></h2>
+
+		<div class="meta">Added on January 18, 2018 10:36 AM 
+
+ <br/><div class="source">Source: 
+
+            <a href="https://blogs.sap.com/2018/01/18/ui5ers-buzz-21-take-ids-into-your-own-hands/">https://blogs.sap.com/2018/01/18/ui5ers-buzz-21-take-ids-into-your-own-hands/</a>
+
+        </div></div>
+		<p><img src="http://pipetree.com/openui5planet/ui5ersbuzz.png" class="feedImage" /><br/><br/>Stable IDs have recently been added to the development best practice guide for UI5 release 1.52 and rightfully so! They are a proper power house when it comes to implementing flexibilit...</p>
+		<div class="clearPost"/>
+
+            <a href="https://blogs.sap.com/2018/01/18/ui5ers-buzz-21-take-ids-into-your-own-hands/" class="link">Go to the original post</a>
+
+	</section>
+	</div>
+
+	
+	
+	
+	
+	
+
+
+
+
+
+	
+	</div>
+
+	<div class="daygroup">
+	<div class="dateRotate">December 22, 2017</div>
+
+
+	<div class="entrygroup" id="http://openui5picks.tumblr.com/post/169069846260">
+	<section class="post">
+
+	<h2><a target="_blank" href="http://openui5picks.tumblr.com/post/169069846260">Search for a new UI5 Top 5 in 2018</a></h2>
+
+		<div class="meta">Added on December 22, 2017 10:31 AM , written by <a href="https://people.sap.com/twan.vandenbroek">Twan van den Broek</a>
+ <br/><div class="source">Source: 
+
+            <a href="http://openui5picks.tumblr.com/post/169069846260">http://openui5picks.tumblr.com/post/169069846260</a>
+
+        </div></div>
 		<p><img src="https://78.media.tumblr.com/d2838335c3930aa8c13dd48e61be9551/tumblr_inline_p1pwyv9sLK1sb8vfp_540.png" class="feedImage" /><br/><br/>
 
 Remember last years SAPUI5 Top 5? Well, here’s the announcement for a new SAP Community Competition – The UI5 Top5 edition 2018.
@@ -907,705 +907,705 @@
 
 Twan van den Broek
 
-]</p>
-		<div class="clearPost"/>
-
-            <a href="http://openui5picks.tumblr.com/post/169069846260" class="link">Go to the original post</a>
-
-	</section>
-	</div>
-
-	
-	
-	
-	
-	
-
-
-
-
-
-	
-	</div>
-
-	<div class="daygroup">
-	<div class="dateRotate">December 13, 2017</div>
-
-
-	<div class="entrygroup" id="https://blogs.sap.com/2017/12/13/ui5ers-buzz-20-support-assistant-the-power-in-your-hands/">
-	<section class="post">
-
-	<h2><a target="_blank" href="https://blogs.sap.com/2017/12/13/ui5ers-buzz-20-support-assistant-the-power-in-your-hands/">UI5ers Buzz #20: Support Assistant - The Power in Your Hands</a></h2>
-
-		<div class="meta">Added on December 13, 2017 03:39 PM 
-
- <br/><div class="source">Source: 
-
-            <a href="https://blogs.sap.com/2017/12/13/ui5ers-buzz-20-support-assistant-the-power-in-your-hands/">https://blogs.sap.com/2017/12/13/ui5ers-buzz-20-support-assistant-the-power-in-your-hands/</a>
-
-        </div></div>
-		<p><img src="http://pipetree.com/openui5planet/ui5ersbuzz.png" class="feedImage" /><br/><br/>In the previous post you got a glimpse of how the UI5 Support Assistant can be useful for your apps. Now, we'll take a deeper look into the tool and touch upon the features...</p>
-		<div class="clearPost"/>
-
-            <a href="https://blogs.sap.com/2017/12/13/ui5ers-buzz-20-support-assistant-the-power-in-your-hands/" class="link">Go to the original post</a>
-
-	</section>
-	</div>
-
-	
-	
-	
-	
-	
-
-
-
-
-
-	
-	</div>
-
-	<div class="daygroup">
-	<div class="dateRotate">December 01, 2017</div>
-
-
-	<div class="entrygroup" id="tag:blogger.com,1999:blog-494686961189127136.post-5948074900658102916">
-	<section class="post">
-
-	<h2><a target="_blank" href="http://openui5.blogspot.com/2017/12/odata-explorer.html">OData Explorer</a></h2>
-
-		<div class="meta">Added on December 01, 2017 09:38 AM 
-by Holger Schäfer (noreply@blogger.com) 
- <br/><div class="source">Source: 
-
-            <a href="http://openui5.blogspot.com/2017/12/odata-explorer.html">http://openui5.blogspot.com/2017/12/odata-explorer.html</a>
-
-        </div></div>
-		<p><img src="https://1.bp.blogspot.com/-IiyUca8iDyU/WiESCn4ucvI/AAAAAAAABHg/zRLvNbUgTLkD-e-Lc9-0z4yjI6sEnlcyQCLcBGAs/s400/ODataExplorer.gif" class="feedImage" /><br/><br/>If you are working with UI5 and OData in general, you will quickly figure out the benefits of theOData v2 Model, especially if you have an existing OData service in the backend, UI5 makes it quite...</p>
-		<div class="clearPost"/>
-
-            <a href="http://openui5.blogspot.com/2017/12/odata-explorer.html" class="link">Go to the original post</a>
-
-	</section>
-	</div>
-
-	
-	
-	
-	
-	
-
-
-
-
-
-	
-	</div>
-
-	<div class="daygroup">
-	<div class="dateRotate">November 30, 2017</div>
-
-
-	<div class="entrygroup" id="https://blogs.sap.com/2017/11/30/ui5ers-buzz-19-lets-be-progressive-convert-an-openui5-application-into-a-progressive-web-app/">
-	<section class="post">
-
-	<h2><a target="_blank" href="https://blogs.sap.com/2017/11/30/ui5ers-buzz-19-lets-be-progressive-convert-an-openui5-application-into-a-progressive-web-app/">UI5ers Buzz #19: Let's be progressive - Convert an OpenUI5 Application into a Progressive Web App</a></h2>
-
-		<div class="meta">Added on November 30, 2017 04:20 PM 
-
- <br/><div class="source">Source: 
-
-            <a href="https://blogs.sap.com/2017/11/30/ui5ers-buzz-19-lets-be-progressive-convert-an-openui5-application-into-a-progressive-web-app/">https://blogs.sap.com/2017/11/30/ui5ers-buzz-19-lets-be-progressive-convert-an-openui5-application-into-a-progressive-web-app/</a>
-
-        </div></div>
-		<p><img src="http://pipetree.com/openui5planet/ui5ersbuzz.png" class="feedImage" /><br/><br/>Progressive Web Apps have opened us a lot of new ways to deliver amazing user experiences on the web. They combine the best of web and t...</p>
-		<div class="clearPost"/>
-
-            <a href="https://blogs.sap.com/2017/11/30/ui5ers-buzz-19-lets-be-progressive-convert-an-openui5-application-into-a-progressive-web-app/" class="link">Go to the original post</a>
-
-	</section>
-	</div>
-
-	
-	
-	
-	
-	
-
-
-
-
-
-	<div class="entrygroup" id="http://openui5.tumblr.com/post/168046993967">
-	<section class="post">
-
-	<h2><a target="_blank" href="http://openui5.tumblr.com/post/168046993967">Preview of OpenUI5 1.52 available now - What is new?</a></h2>
-
-		<div class="meta">Added on November 30, 2017 03:54 PM 
-
- <br/><div class="source">Source: 
-
-            <a href="http://openui5.tumblr.com/post/168046993967">http://openui5.tumblr.com/post/168046993967</a>
-
-        </div></div>
-		<p>OpenUI5 1.52 is now available as a preview download. Feel free to test and report issues, but please refrain from using it for productive apps.More than 20 control improvements and features across all...</p>
-		<div class="clearPost"/>
-
-            <a href="http://openui5.tumblr.com/post/168046993967" class="link">Go to the original post</a>
-
-	</section>
-	</div>
-
-	
-	
-	
-	
-	
-
-
-
-
-
-	
-	</div>
-
-	<div class="daygroup">
-	<div class="dateRotate">November 28, 2017</div>
-
-
-	<div class="entrygroup" id="http://openui5.tumblr.com/post/167975908992">
-	<section class="post">
-
-	<h2><a target="_blank" href="http://openui5.tumblr.com/post/167975908992">Cross-site scripting issue in certain pre-2017 OpenUI5 releases</a></h2>
-
-		<div class="meta">Added on November 28, 2017 02:10 PM 
-
- <br/><div class="source">Source: 
-
-            <a href="http://openui5.tumblr.com/post/167975908992">http://openui5.tumblr.com/post/167975908992</a>
-
-        </div></div>
+]</p>
+		<div class="clearPost"/>
+
+            <a href="http://openui5picks.tumblr.com/post/169069846260" class="link">Go to the original post</a>
+
+	</section>
+	</div>
+
+	
+	
+	
+	
+	
+
+
+
+
+
+	
+	</div>
+
+	<div class="daygroup">
+	<div class="dateRotate">December 13, 2017</div>
+
+
+	<div class="entrygroup" id="https://blogs.sap.com/2017/12/13/ui5ers-buzz-20-support-assistant-the-power-in-your-hands/">
+	<section class="post">
+
+	<h2><a target="_blank" href="https://blogs.sap.com/2017/12/13/ui5ers-buzz-20-support-assistant-the-power-in-your-hands/">UI5ers Buzz #20: Support Assistant - The Power in Your Hands</a></h2>
+
+		<div class="meta">Added on December 13, 2017 03:39 PM 
+
+ <br/><div class="source">Source: 
+
+            <a href="https://blogs.sap.com/2017/12/13/ui5ers-buzz-20-support-assistant-the-power-in-your-hands/">https://blogs.sap.com/2017/12/13/ui5ers-buzz-20-support-assistant-the-power-in-your-hands/</a>
+
+        </div></div>
+		<p><img src="http://pipetree.com/openui5planet/ui5ersbuzz.png" class="feedImage" /><br/><br/>In the previous post you got a glimpse of how the UI5 Support Assistant can be useful for your apps. Now, we'll take a deeper look into the tool and touch upon the features...</p>
+		<div class="clearPost"/>
+
+            <a href="https://blogs.sap.com/2017/12/13/ui5ers-buzz-20-support-assistant-the-power-in-your-hands/" class="link">Go to the original post</a>
+
+	</section>
+	</div>
+
+	
+	
+	
+	
+	
+
+
+
+
+
+	
+	</div>
+
+	<div class="daygroup">
+	<div class="dateRotate">December 01, 2017</div>
+
+
+	<div class="entrygroup" id="tag:blogger.com,1999:blog-494686961189127136.post-5948074900658102916">
+	<section class="post">
+
+	<h2><a target="_blank" href="http://openui5.blogspot.com/2017/12/odata-explorer.html">OData Explorer</a></h2>
+
+		<div class="meta">Added on December 01, 2017 09:38 AM 
+by Holger Schäfer (noreply@blogger.com) 
+ <br/><div class="source">Source: 
+
+            <a href="http://openui5.blogspot.com/2017/12/odata-explorer.html">http://openui5.blogspot.com/2017/12/odata-explorer.html</a>
+
+        </div></div>
+		<p><img src="https://1.bp.blogspot.com/-IiyUca8iDyU/WiESCn4ucvI/AAAAAAAABHg/zRLvNbUgTLkD-e-Lc9-0z4yjI6sEnlcyQCLcBGAs/s400/ODataExplorer.gif" class="feedImage" /><br/><br/>If you are working with UI5 and OData in general, you will quickly figure out the benefits of theOData v2 Model, especially if you have an existing OData service in the backend, UI5 makes it quite...</p>
+		<div class="clearPost"/>
+
+            <a href="http://openui5.blogspot.com/2017/12/odata-explorer.html" class="link">Go to the original post</a>
+
+	</section>
+	</div>
+
+	
+	
+	
+	
+	
+
+
+
+
+
+	
+	</div>
+
+	<div class="daygroup">
+	<div class="dateRotate">November 30, 2017</div>
+
+
+	<div class="entrygroup" id="https://blogs.sap.com/2017/11/30/ui5ers-buzz-19-lets-be-progressive-convert-an-openui5-application-into-a-progressive-web-app/">
+	<section class="post">
+
+	<h2><a target="_blank" href="https://blogs.sap.com/2017/11/30/ui5ers-buzz-19-lets-be-progressive-convert-an-openui5-application-into-a-progressive-web-app/">UI5ers Buzz #19: Let's be progressive - Convert an OpenUI5 Application into a Progressive Web App</a></h2>
+
+		<div class="meta">Added on November 30, 2017 04:20 PM 
+
+ <br/><div class="source">Source: 
+
+            <a href="https://blogs.sap.com/2017/11/30/ui5ers-buzz-19-lets-be-progressive-convert-an-openui5-application-into-a-progressive-web-app/">https://blogs.sap.com/2017/11/30/ui5ers-buzz-19-lets-be-progressive-convert-an-openui5-application-into-a-progressive-web-app/</a>
+
+        </div></div>
+		<p><img src="http://pipetree.com/openui5planet/ui5ersbuzz.png" class="feedImage" /><br/><br/>Progressive Web Apps have opened us a lot of new ways to deliver amazing user experiences on the web. They combine the best of web and t...</p>
+		<div class="clearPost"/>
+
+            <a href="https://blogs.sap.com/2017/11/30/ui5ers-buzz-19-lets-be-progressive-convert-an-openui5-application-into-a-progressive-web-app/" class="link">Go to the original post</a>
+
+	</section>
+	</div>
+
+	
+	
+	
+	
+	
+
+
+
+
+
+	<div class="entrygroup" id="http://openui5.tumblr.com/post/168046993967">
+	<section class="post">
+
+	<h2><a target="_blank" href="http://openui5.tumblr.com/post/168046993967">Preview of OpenUI5 1.52 available now - What is new?</a></h2>
+
+		<div class="meta">Added on November 30, 2017 03:54 PM 
+
+ <br/><div class="source">Source: 
+
+            <a href="http://openui5.tumblr.com/post/168046993967">http://openui5.tumblr.com/post/168046993967</a>
+
+        </div></div>
+		<p>OpenUI5 1.52 is now available as a preview download. Feel free to test and report issues, but please refrain from using it for productive apps.More than 20 control improvements and features across all...</p>
+		<div class="clearPost"/>
+
+            <a href="http://openui5.tumblr.com/post/168046993967" class="link">Go to the original post</a>
+
+	</section>
+	</div>
+
+	
+	
+	
+	
+	
+
+
+
+
+
+	
+	</div>
+
+	<div class="daygroup">
+	<div class="dateRotate">November 28, 2017</div>
+
+
+	<div class="entrygroup" id="http://openui5.tumblr.com/post/167975908992">
+	<section class="post">
+
+	<h2><a target="_blank" href="http://openui5.tumblr.com/post/167975908992">Cross-site scripting issue in certain pre-2017 OpenUI5 releases</a></h2>
+
+		<div class="meta">Added on November 28, 2017 02:10 PM 
+
+ <br/><div class="source">Source: 
+
+            <a href="http://openui5.tumblr.com/post/167975908992">http://openui5.tumblr.com/post/167975908992</a>
+
+        </div></div>
 		<p>SAP Security Note 2374767 discloses
 a security vulnerability which has been present in old versions of OpenUI5,
-released prior to 2017. There was a cross-site scripting issue when...</p>
-		<div class="clearPost"/>
-
-            <a href="http://openui5.tumblr.com/post/167975908992" class="link">Go to the original post</a>
-
-	</section>
-	</div>
-
-	
-	
-	
-	
-	
-
-
-
-
-
-	
-	</div>
-
-	<div class="daygroup">
-	<div class="dateRotate">November 23, 2017</div>
-
-
-	<div class="entrygroup" id="http://openui5picks.tumblr.com/post/168495748195">
-	<section class="post">
-
-	<h2><a target="_blank" href="http://openui5picks.tumblr.com/post/168495748195">Demystifying the art of component reuse in SAPUI5</a></h2>
-
-		<div class="meta">Added on November 23, 2017 08:20 AM , written by <a href="https://people.sap.com/uxkjaer">Jakob Marius Kjaer</a>
- <br/><div class="source">Source: 
-
-            <a href="http://openui5picks.tumblr.com/post/168495748195">http://openui5picks.tumblr.com/post/168495748195</a>
-
-        </div></div>
-		<p><img src="https://78.media.tumblr.com/18a588fa47ee902295d088fb705e6caf/tumblr_inline_p0w4iayT5Z1sb8vfp_540.png" class="feedImage" /><br/><br/>One of the things I’ve always found being really complex was component reuse. This means to use one app inside another. In this blog series, I will try my best to demystify this, as it really...</p>
-		<div class="clearPost"/>
-
-            <a href="http://openui5picks.tumblr.com/post/168495748195" class="link">Go to the original post</a>
-
-	</section>
-	</div>
-
-	
-	
-	
-	
-	
-
-
-
-
-
-	
-	</div>
-
-	<div class="daygroup">
-	<div class="dateRotate">November 20, 2017</div>
-
-
-	<div class="entrygroup" id="https://blogs.sap.com/2017/11/20/ui5ers-buzz-18-useful-little-helpers%e2%80%8a-%e2%80%8afaster-sapui5-development-in-webstorm/">
-	<section class="post">
-
-		<div class="meta">Added on November 20, 2017 04:51 PM 
-
- <br/><div class="source">Source: 
-
-            <a href="https://blogs.sap.com/2017/11/20/ui5ers-buzz-18-useful-little-helpers%e2%80%8a-%e2%80%8afaster-sapui5-development-in-webstorm/">https://blogs.sap.com/2017/11/20/ui5ers-buzz-18-useful-little-helpers%e2%80%8a-%e2%80%8afaster-sapui5-development-in-webstorm/</a>
-
-        </div></div>
-		<p><img src="http://pipetree.com/openui5planet/ui5ersbuzz.png" class="feedImage" /><br/><br/>Fortunately the dark days of SAPUI5 Development lie way behind us and we have reasonable tool support today. Everybody can get going qui...</p>
-		<div class="clearPost"/>
-
-            <a href="https://blogs.sap.com/2017/11/20/ui5ers-buzz-18-useful-little-helpers%e2%80%8a-%e2%80%8afaster-sapui5-development-in-webstorm/" class="link">Go to the original post</a>
-
-	</section>
-	</div>
-
-	
-	
-	
-	
-	
-
-
-
-
-
-	
-	</div>
-
-	<div class="daygroup">
-	<div class="dateRotate">November 01, 2017</div>
-
-
-	<div class="entrygroup" id="https://blogs.sap.com/2017/11/01/ui5ers-buzz-17-support-assistant-keep-your-ui5-apps-in-good-shape/">
-	<section class="post">
-
-	<h2><a target="_blank" href="https://blogs.sap.com/2017/11/01/ui5ers-buzz-17-support-assistant-keep-your-ui5-apps-in-good-shape/">UI5ers Buzz #17: Support Assistant - Keep your UI5 Apps in Good Shape!</a></h2>
-
-		<div class="meta">Added on November 01, 2017 11:58 AM 
-
- <br/><div class="source">Source: 
-
-            <a href="https://blogs.sap.com/2017/11/01/ui5ers-buzz-17-support-assistant-keep-your-ui5-apps-in-good-shape/">https://blogs.sap.com/2017/11/01/ui5ers-buzz-17-support-assistant-keep-your-ui5-apps-in-good-shape/</a>
-
-        </div></div>
-		<p><img src="http://pipetree.com/openui5planet/ui5ersbuzz.png" class="feedImage" /><br/><br/>Have you ever imagined a world in which your SAPUI5/OpenUI5 dev/test environment will help you fix UI issues before they are even discovered? Well, this is not fic...</p>
-		<div class="clearPost"/>
-
-            <a href="https://blogs.sap.com/2017/11/01/ui5ers-buzz-17-support-assistant-keep-your-ui5-apps-in-good-shape/" class="link">Go to the original post</a>
-
-	</section>
-	</div>
-
-	
-	
-	
-	
-	
-
-
-
-
-
-	
-	</div>
-
-	<div class="daygroup">
-	<div class="dateRotate">October 04, 2017</div>
-
-
-	<div class="entrygroup" id="http://openui5.tumblr.com/post/166035885552">
-	<section class="post">
-
-	<h2><a target="_blank" href="http://openui5.tumblr.com/post/166035885552">Preview of OpenUI5 1.50 available now - What is new?</a></h2>
-
-		<div class="meta">Added on October 04, 2017 09:17 AM 
-
- <br/><div class="source">Source: 
-
-            <a href="http://openui5.tumblr.com/post/166035885552">http://openui5.tumblr.com/post/166035885552</a>
-
-        </div></div>
-		<p>OpenUI5 1.50 is now available as a preview download. Feel free to test and report issues, but please don’t use it for productive apps.Re-designed Demo Kit New features: CLDR, new date interval...</p>
-		<div class="clearPost"/>
-
-            <a href="http://openui5.tumblr.com/post/166035885552" class="link">Go to the original post</a>
-
-	</section>
-	</div>
-
-	
-	
-	
-	
-	
-
-
-
-
-
-	
-	</div>
-
-	<div class="daygroup">
-	<div class="dateRotate">September 28, 2017</div>
-
-
-	<div class="entrygroup" id="https://blogs.sap.com/2017/09/28/ui5ers-buzz-15-check-out-the-magic-of-a-wizard/">
-	<section class="post">
-
-	<h2><a target="_blank" href="https://blogs.sap.com/2017/09/28/ui5ers-buzz-15-check-out-the-magic-of-a-wizard/">UI5ers Buzz #15: Check Out the Magic of a Wizard</a></h2>
-
-		<div class="meta">Added on September 28, 2017 03:39 PM 
-
- <br/><div class="source">Source: 
-
-            <a href="https://blogs.sap.com/2017/09/28/ui5ers-buzz-15-check-out-the-magic-of-a-wizard/">https://blogs.sap.com/2017/09/28/ui5ers-buzz-15-check-out-the-magic-of-a-wizard/</a>
-
-        </div></div>
+released prior to 2017. There was a cross-site scripting issue when...</p>
+		<div class="clearPost"/>
+
+            <a href="http://openui5.tumblr.com/post/167975908992" class="link">Go to the original post</a>
+
+	</section>
+	</div>
+
+	
+	
+	
+	
+	
+
+
+
+
+
+	
+	</div>
+
+	<div class="daygroup">
+	<div class="dateRotate">November 23, 2017</div>
+
+
+	<div class="entrygroup" id="http://openui5picks.tumblr.com/post/168495748195">
+	<section class="post">
+
+	<h2><a target="_blank" href="http://openui5picks.tumblr.com/post/168495748195">Demystifying the art of component reuse in SAPUI5</a></h2>
+
+		<div class="meta">Added on November 23, 2017 08:20 AM , written by <a href="https://people.sap.com/uxkjaer">Jakob Marius Kjaer</a>
+ <br/><div class="source">Source: 
+
+            <a href="http://openui5picks.tumblr.com/post/168495748195">http://openui5picks.tumblr.com/post/168495748195</a>
+
+        </div></div>
+		<p><img src="https://78.media.tumblr.com/18a588fa47ee902295d088fb705e6caf/tumblr_inline_p0w4iayT5Z1sb8vfp_540.png" class="feedImage" /><br/><br/>One of the things I’ve always found being really complex was component reuse. This means to use one app inside another. In this blog series, I will try my best to demystify this, as it really...</p>
+		<div class="clearPost"/>
+
+            <a href="http://openui5picks.tumblr.com/post/168495748195" class="link">Go to the original post</a>
+
+	</section>
+	</div>
+
+	
+	
+	
+	
+	
+
+
+
+
+
+	
+	</div>
+
+	<div class="daygroup">
+	<div class="dateRotate">November 20, 2017</div>
+
+
+	<div class="entrygroup" id="https://blogs.sap.com/2017/11/20/ui5ers-buzz-18-useful-little-helpers%e2%80%8a-%e2%80%8afaster-sapui5-development-in-webstorm/">
+	<section class="post">
+
+		<div class="meta">Added on November 20, 2017 04:51 PM 
+
+ <br/><div class="source">Source: 
+
+            <a href="https://blogs.sap.com/2017/11/20/ui5ers-buzz-18-useful-little-helpers%e2%80%8a-%e2%80%8afaster-sapui5-development-in-webstorm/">https://blogs.sap.com/2017/11/20/ui5ers-buzz-18-useful-little-helpers%e2%80%8a-%e2%80%8afaster-sapui5-development-in-webstorm/</a>
+
+        </div></div>
+		<p><img src="http://pipetree.com/openui5planet/ui5ersbuzz.png" class="feedImage" /><br/><br/>Fortunately the dark days of SAPUI5 Development lie way behind us and we have reasonable tool support today. Everybody can get going qui...</p>
+		<div class="clearPost"/>
+
+            <a href="https://blogs.sap.com/2017/11/20/ui5ers-buzz-18-useful-little-helpers%e2%80%8a-%e2%80%8afaster-sapui5-development-in-webstorm/" class="link">Go to the original post</a>
+
+	</section>
+	</div>
+
+	
+	
+	
+	
+	
+
+
+
+
+
+	
+	</div>
+
+	<div class="daygroup">
+	<div class="dateRotate">November 01, 2017</div>
+
+
+	<div class="entrygroup" id="https://blogs.sap.com/2017/11/01/ui5ers-buzz-17-support-assistant-keep-your-ui5-apps-in-good-shape/">
+	<section class="post">
+
+	<h2><a target="_blank" href="https://blogs.sap.com/2017/11/01/ui5ers-buzz-17-support-assistant-keep-your-ui5-apps-in-good-shape/">UI5ers Buzz #17: Support Assistant - Keep your UI5 Apps in Good Shape!</a></h2>
+
+		<div class="meta">Added on November 01, 2017 11:58 AM 
+
+ <br/><div class="source">Source: 
+
+            <a href="https://blogs.sap.com/2017/11/01/ui5ers-buzz-17-support-assistant-keep-your-ui5-apps-in-good-shape/">https://blogs.sap.com/2017/11/01/ui5ers-buzz-17-support-assistant-keep-your-ui5-apps-in-good-shape/</a>
+
+        </div></div>
+		<p><img src="http://pipetree.com/openui5planet/ui5ersbuzz.png" class="feedImage" /><br/><br/>Have you ever imagined a world in which your SAPUI5/OpenUI5 dev/test environment will help you fix UI issues before they are even discovered? Well, this is not fic...</p>
+		<div class="clearPost"/>
+
+            <a href="https://blogs.sap.com/2017/11/01/ui5ers-buzz-17-support-assistant-keep-your-ui5-apps-in-good-shape/" class="link">Go to the original post</a>
+
+	</section>
+	</div>
+
+	
+	
+	
+	
+	
+
+
+
+
+
+	
+	</div>
+
+	<div class="daygroup">
+	<div class="dateRotate">October 04, 2017</div>
+
+
+	<div class="entrygroup" id="http://openui5.tumblr.com/post/166035885552">
+	<section class="post">
+
+	<h2><a target="_blank" href="http://openui5.tumblr.com/post/166035885552">Preview of OpenUI5 1.50 available now - What is new?</a></h2>
+
+		<div class="meta">Added on October 04, 2017 09:17 AM 
+
+ <br/><div class="source">Source: 
+
+            <a href="http://openui5.tumblr.com/post/166035885552">http://openui5.tumblr.com/post/166035885552</a>
+
+        </div></div>
+		<p>OpenUI5 1.50 is now available as a preview download. Feel free to test and report issues, but please don’t use it for productive apps.Re-designed Demo Kit New features: CLDR, new date interval...</p>
+		<div class="clearPost"/>
+
+            <a href="http://openui5.tumblr.com/post/166035885552" class="link">Go to the original post</a>
+
+	</section>
+	</div>
+
+	
+	
+	
+	
+	
+
+
+
+
+
+	
+	</div>
+
+	<div class="daygroup">
+	<div class="dateRotate">September 28, 2017</div>
+
+
+	<div class="entrygroup" id="https://blogs.sap.com/2017/09/28/ui5ers-buzz-15-check-out-the-magic-of-a-wizard/">
+	<section class="post">
+
+	<h2><a target="_blank" href="https://blogs.sap.com/2017/09/28/ui5ers-buzz-15-check-out-the-magic-of-a-wizard/">UI5ers Buzz #15: Check Out the Magic of a Wizard</a></h2>
+
+		<div class="meta">Added on September 28, 2017 03:39 PM 
+
+ <br/><div class="source">Source: 
+
+            <a href="https://blogs.sap.com/2017/09/28/ui5ers-buzz-15-check-out-the-magic-of-a-wizard/">https://blogs.sap.com/2017/09/28/ui5ers-buzz-15-check-out-the-magic-of-a-wizard/</a>
+
+        </div></div>
 		<p><img src="http://pipetree.com/openui5planet/ui5ersbuzz.png" class="feedImage" /><br/><br/>We already wrote about the new look and feel of the Shopping Cart demo app in UI5ers Buzz #01 earlier this year.
-But not only the navigation through the product catalog evolved, the ...</p>
-		<div class="clearPost"/>
-
-            <a href="https://blogs.sap.com/2017/09/28/ui5ers-buzz-15-check-out-the-magic-of-a-wizard/" class="link">Go to the original post</a>
-
-	</section>
-	</div>
-
-	
-	
-	
-	
-	
-
-
-
-
-
-	
-	</div>
-
-	<div class="daygroup">
-	<div class="dateRotate">September 11, 2017</div>
-
-
-	<div class="entrygroup" id="https://blogs.sap.com/2017/09/11/ui5ers-buzz-14-the-sapui5-dev-stars-at-sap-teched-2017/">
-	<section class="post">
-
-	<h2><a target="_blank" href="https://blogs.sap.com/2017/09/11/ui5ers-buzz-14-the-sapui5-dev-stars-at-sap-teched-2017/">UI5ers Buzz #14: the SAPUI5 Dev Stars at SAP TechEd 2017!</a></h2>
-
-		<div class="meta">Added on September 11, 2017 03:37 PM 
-
- <br/><div class="source">Source: 
-
-            <a href="https://blogs.sap.com/2017/09/11/ui5ers-buzz-14-the-sapui5-dev-stars-at-sap-teched-2017/">https://blogs.sap.com/2017/09/11/ui5ers-buzz-14-the-sapui5-dev-stars-at-sap-teched-2017/</a>
-
-        </div></div>
+But not only the navigation through the product catalog evolved, the ...</p>
+		<div class="clearPost"/>
+
+            <a href="https://blogs.sap.com/2017/09/28/ui5ers-buzz-15-check-out-the-magic-of-a-wizard/" class="link">Go to the original post</a>
+
+	</section>
+	</div>
+
+	
+	
+	
+	
+	
+
+
+
+
+
+	
+	</div>
+
+	<div class="daygroup">
+	<div class="dateRotate">September 11, 2017</div>
+
+
+	<div class="entrygroup" id="https://blogs.sap.com/2017/09/11/ui5ers-buzz-14-the-sapui5-dev-stars-at-sap-teched-2017/">
+	<section class="post">
+
+	<h2><a target="_blank" href="https://blogs.sap.com/2017/09/11/ui5ers-buzz-14-the-sapui5-dev-stars-at-sap-teched-2017/">UI5ers Buzz #14: the SAPUI5 Dev Stars at SAP TechEd 2017!</a></h2>
+
+		<div class="meta">Added on September 11, 2017 03:37 PM 
+
+ <br/><div class="source">Source: 
+
+            <a href="https://blogs.sap.com/2017/09/11/ui5ers-buzz-14-the-sapui5-dev-stars-at-sap-teched-2017/">https://blogs.sap.com/2017/09/11/ui5ers-buzz-14-the-sapui5-dev-stars-at-sap-teched-2017/</a>
+
+        </div></div>
 		<p><img src="http://pipetree.com/openui5planet/ui5ersbuzz.png" class="feedImage" /><br/><br/>SAPUI5 goes TechEd Las Vegas  Barcelona - We're ready for three days packed with hacking together with UI5 techies from all over the world!
-In here we'll give you a quic...</p>
-		<div class="clearPost"/>
-
-            <a href="https://blogs.sap.com/2017/09/11/ui5ers-buzz-14-the-sapui5-dev-stars-at-sap-teched-2017/" class="link">Go to the original post</a>
-
-	</section>
-	</div>
-
-	
-	
-	
-	
-	
-
-
-
-
-
-	
-	</div>
-
-	<div class="daygroup">
-	<div class="dateRotate">September 07, 2017</div>
-
-
-	<div class="entrygroup" id="http://openui5picks.tumblr.com/post/165075739440">
-	<section class="post">
-
-	<h2><a target="_blank" href="https://mud.bluefinsolutions.com/2017/08/29/SAP.UXAP/">Diving into sap.uxap: the Object Page Layout</a></h2>
-
-		<div class="meta">Added on September 07, 2017 09:43 AM , written by Will Thurlow
- <br/><div class="source">Source: 
-
-            <a href="https://mud.bluefinsolutions.com/2017/08/29/SAP.UXAP/">https://mud.bluefinsolutions.com/2017/08/29/SAP.UXAP/</a>
-
-        </div></div>
-		<p><img src="https://78.media.tumblr.com/4ec73cc97edf6dee96479a5ffc0ab5ac/tumblr_inline_ovwlkd7PFz1sb8vfp_540.png" class="feedImage" /><br/><br/>Deep within the SAPUI5 and OpenUI5 toolkits lies a rather interesting library. Sat in a dimly lit corner, overshadowed by the all-singing, all-dancing sap.m, you notice it peering at you; beckoning...</p>
-		<div class="clearPost"/>
-
-            <a href="https://mud.bluefinsolutions.com/2017/08/29/SAP.UXAP/" class="link">Go to the original post</a>
-
-	</section>
-	</div>
-
-	
-	
-	
-	
-	
-
-
-
-
-
-	
-	</div>
-
-	<div class="daygroup">
-	<div class="dateRotate">August 30, 2017</div>
-
-
-	<div class="entrygroup" id="https://blogs.sap.com/2017/08/30/ui5ers-buzz-13-build-a-progressive-web-app-with-openui5/">
-	<section class="post">
-
-	<h2><a target="_blank" href="https://blogs.sap.com/2017/08/30/ui5ers-buzz-13-build-a-progressive-web-app-with-openui5/">UI5ers Buzz #13: Build a Progressive Web App with OPENUI5</a></h2>
-
-		<div class="meta">Added on August 30, 2017 05:33 PM 
-
- <br/><div class="source">Source: 
-
-            <a href="https://blogs.sap.com/2017/08/30/ui5ers-buzz-13-build-a-progressive-web-app-with-openui5/">https://blogs.sap.com/2017/08/30/ui5ers-buzz-13-build-a-progressive-web-app-with-openui5/</a>
-
-        </div></div>
-		<p><img src="http://pipetree.com/openui5planet/ui5ersbuzz.png" class="feedImage" /><br/><br/>With Chrome 57, Progressive Web Apps (PWA) have been grown into a mainstream mobile web technology. The idea is simple and attractive - allow websites to be like the n...</p>
-		<div class="clearPost"/>
-
-            <a href="https://blogs.sap.com/2017/08/30/ui5ers-buzz-13-build-a-progressive-web-app-with-openui5/" class="link">Go to the original post</a>
-
-	</section>
-	</div>
-
-	
-	
-	
-	
-	
-
-
-
-
-
-	
-	</div>
-
-	<div class="daygroup">
-	<div class="dateRotate">August 17, 2017</div>
-
-
-	<div class="entrygroup" id="https://blogs.sap.com/2017/08/17/ui5ers-buzz-12-scaling-images-before-triggering-the-file-upload-in-sapui5/">
-	<section class="post">
-
-	<h2><a target="_blank" href="https://blogs.sap.com/2017/08/17/ui5ers-buzz-12-scaling-images-before-triggering-the-file-upload-in-sapui5/">UI5ers Buzz #12: Scaling Images before triggering the File Upload in SAPUI5</a></h2>
-
-		<div class="meta">Added on August 17, 2017 09:02 AM 
-
- <br/><div class="source">Source: 
-
-            <a href="https://blogs.sap.com/2017/08/17/ui5ers-buzz-12-scaling-images-before-triggering-the-file-upload-in-sapui5/">https://blogs.sap.com/2017/08/17/ui5ers-buzz-12-scaling-images-before-triggering-the-file-upload-in-sapui5/</a>
-
-        </div></div>
-		<p><img src="http://pipetree.com/openui5planet/ui5ersbuzz.png" class="feedImage" /><br/><br/>Invoices, Receipts, Images: Large files everywhere! We as developers and users probably all know it and struggle almost daily with the upload of way too bi...</p>
-		<div class="clearPost"/>
-
-            <a href="https://blogs.sap.com/2017/08/17/ui5ers-buzz-12-scaling-images-before-triggering-the-file-upload-in-sapui5/" class="link">Go to the original post</a>
-
-	</section>
-	</div>
-
-	
-	
-	
-	
-	
-
-
-
-
-
-	
-	</div>
-
-	<div class="daygroup">
-	<div class="dateRotate">August 14, 2017</div>
-
-
-	<div class="entrygroup" id="http://openui5picks.tumblr.com/post/164207882750">
-	<section class="post">
-
-	<h2><a target="_blank" href="http://blog.mypro.de/2017/08/14/ui5con-2017-recap-ui5-on-sap-hana-xsa/">UI5con@SAP 2017: Recap &amp; Session UI5 on SAP HANA XSA</a></h2>
-
-		<div class="meta">Added on August 14, 2017 08:13 AM , written by <a href="http://blog.mypro.de/about-m/">Hans-Peter Seitz</a>
- <br/><div class="source">Source: 
-
-            <a href="http://blog.mypro.de/2017/08/14/ui5con-2017-recap-ui5-on-sap-hana-xsa/">http://blog.mypro.de/2017/08/14/ui5con-2017-recap-ui5-on-sap-hana-xsa/</a>
-
-        </div></div>
+In here we'll give you a quic...</p>
+		<div class="clearPost"/>
+
+            <a href="https://blogs.sap.com/2017/09/11/ui5ers-buzz-14-the-sapui5-dev-stars-at-sap-teched-2017/" class="link">Go to the original post</a>
+
+	</section>
+	</div>
+
+	
+	
+	
+	
+	
+
+
+
+
+
+	
+	</div>
+
+	<div class="daygroup">
+	<div class="dateRotate">September 07, 2017</div>
+
+
+	<div class="entrygroup" id="http://openui5picks.tumblr.com/post/165075739440">
+	<section class="post">
+
+	<h2><a target="_blank" href="https://mud.bluefinsolutions.com/2017/08/29/SAP.UXAP/">Diving into sap.uxap: the Object Page Layout</a></h2>
+
+		<div class="meta">Added on September 07, 2017 09:43 AM , written by Will Thurlow
+ <br/><div class="source">Source: 
+
+            <a href="https://mud.bluefinsolutions.com/2017/08/29/SAP.UXAP/">https://mud.bluefinsolutions.com/2017/08/29/SAP.UXAP/</a>
+
+        </div></div>
+		<p><img src="https://78.media.tumblr.com/4ec73cc97edf6dee96479a5ffc0ab5ac/tumblr_inline_ovwlkd7PFz1sb8vfp_540.png" class="feedImage" /><br/><br/>Deep within the SAPUI5 and OpenUI5 toolkits lies a rather interesting library. Sat in a dimly lit corner, overshadowed by the all-singing, all-dancing sap.m, you notice it peering at you; beckoning...</p>
+		<div class="clearPost"/>
+
+            <a href="https://mud.bluefinsolutions.com/2017/08/29/SAP.UXAP/" class="link">Go to the original post</a>
+
+	</section>
+	</div>
+
+	
+	
+	
+	
+	
+
+
+
+
+
+	
+	</div>
+
+	<div class="daygroup">
+	<div class="dateRotate">August 30, 2017</div>
+
+
+	<div class="entrygroup" id="https://blogs.sap.com/2017/08/30/ui5ers-buzz-13-build-a-progressive-web-app-with-openui5/">
+	<section class="post">
+
+	<h2><a target="_blank" href="https://blogs.sap.com/2017/08/30/ui5ers-buzz-13-build-a-progressive-web-app-with-openui5/">UI5ers Buzz #13: Build a Progressive Web App with OPENUI5</a></h2>
+
+		<div class="meta">Added on August 30, 2017 05:33 PM 
+
+ <br/><div class="source">Source: 
+
+            <a href="https://blogs.sap.com/2017/08/30/ui5ers-buzz-13-build-a-progressive-web-app-with-openui5/">https://blogs.sap.com/2017/08/30/ui5ers-buzz-13-build-a-progressive-web-app-with-openui5/</a>
+
+        </div></div>
+		<p><img src="http://pipetree.com/openui5planet/ui5ersbuzz.png" class="feedImage" /><br/><br/>With Chrome 57, Progressive Web Apps (PWA) have been grown into a mainstream mobile web technology. The idea is simple and attractive - allow websites to be like the n...</p>
+		<div class="clearPost"/>
+
+            <a href="https://blogs.sap.com/2017/08/30/ui5ers-buzz-13-build-a-progressive-web-app-with-openui5/" class="link">Go to the original post</a>
+
+	</section>
+	</div>
+
+	
+	
+	
+	
+	
+
+
+
+
+
+	
+	</div>
+
+	<div class="daygroup">
+	<div class="dateRotate">August 17, 2017</div>
+
+
+	<div class="entrygroup" id="https://blogs.sap.com/2017/08/17/ui5ers-buzz-12-scaling-images-before-triggering-the-file-upload-in-sapui5/">
+	<section class="post">
+
+	<h2><a target="_blank" href="https://blogs.sap.com/2017/08/17/ui5ers-buzz-12-scaling-images-before-triggering-the-file-upload-in-sapui5/">UI5ers Buzz #12: Scaling Images before triggering the File Upload in SAPUI5</a></h2>
+
+		<div class="meta">Added on August 17, 2017 09:02 AM 
+
+ <br/><div class="source">Source: 
+
+            <a href="https://blogs.sap.com/2017/08/17/ui5ers-buzz-12-scaling-images-before-triggering-the-file-upload-in-sapui5/">https://blogs.sap.com/2017/08/17/ui5ers-buzz-12-scaling-images-before-triggering-the-file-upload-in-sapui5/</a>
+
+        </div></div>
+		<p><img src="http://pipetree.com/openui5planet/ui5ersbuzz.png" class="feedImage" /><br/><br/>Invoices, Receipts, Images: Large files everywhere! We as developers and users probably all know it and struggle almost daily with the upload of way too bi...</p>
+		<div class="clearPost"/>
+
+            <a href="https://blogs.sap.com/2017/08/17/ui5ers-buzz-12-scaling-images-before-triggering-the-file-upload-in-sapui5/" class="link">Go to the original post</a>
+
+	</section>
+	</div>
+
+	
+	
+	
+	
+	
+
+
+
+
+
+	
+	</div>
+
+	<div class="daygroup">
+	<div class="dateRotate">August 14, 2017</div>
+
+
+	<div class="entrygroup" id="http://openui5picks.tumblr.com/post/164207882750">
+	<section class="post">
+
+	<h2><a target="_blank" href="http://blog.mypro.de/2017/08/14/ui5con-2017-recap-ui5-on-sap-hana-xsa/">UI5con@SAP 2017: Recap &amp; Session UI5 on SAP HANA XSA</a></h2>
+
+		<div class="meta">Added on August 14, 2017 08:13 AM , written by <a href="http://blog.mypro.de/about-m/">Hans-Peter Seitz</a>
+ <br/><div class="source">Source: 
+
+            <a href="http://blog.mypro.de/2017/08/14/ui5con-2017-recap-ui5-on-sap-hana-xsa/">http://blog.mypro.de/2017/08/14/ui5con-2017-recap-ui5-on-sap-hana-xsa/</a>
+
+        </div></div>
 		<p><img src="https://78.media.tumblr.com/3774dc3b21f408ba2a17e4c1ed4dd8e7/tumblr_inline_oupw1s62mJ1sb8vfp_540.png" class="feedImage" /><br/><br/>
 
 The 4th UI5con was organised mostly by the UI5 developer themselves and was to say it shortly: not only the biggest, but the best UI5con ever, ever!!
 
-</p>
-		<div class="clearPost"/>
-
-            <a href="http://blog.mypro.de/2017/08/14/ui5con-2017-recap-ui5-on-sap-hana-xsa/" class="link">Go to the original post</a>
-
-	</section>
-	</div>
-
-	
-	
-	
-	
-	
-
-
-
-
-
-	
-	</div>
-
-	<div class="daygroup">
-	<div class="dateRotate">August 10, 2017</div>
-
-
-	<div class="entrygroup" id="http://openui5picks.tumblr.com/post/164207436365">
-	<section class="post">
-
-	<h2><a target="_blank" href="https://blogs.sap.com/2017/08/10/tired-of-guessing-together-sapui5-xml-views-start-using-ui5-schemas-now/">Tired of Guessing Together SAPUI5 XML Views? Start Using UI5 Schemas Now!</a></h2>
-
-		<div class="meta">Added on August 10, 2017 07:50 AM , written by <a href="https://people.sap.com/cschuff">Christian Schuff</a>
- <br/><div class="source">Source: 
-
-            <a href="https://blogs.sap.com/2017/08/10/tired-of-guessing-together-sapui5-xml-views-start-using-ui5-schemas-now/">https://blogs.sap.com/2017/08/10/tired-of-guessing-together-sapui5-xml-views-start-using-ui5-schemas-now/</a>
-
-        </div></div>
-		<p><img src="https://78.media.tumblr.com/2e1bf618ad23afc117d65975cbb3fcbc/tumblr_inline_oupuyydT4e1sb8vfp_540.gif" class="feedImage" /><br/><br/>What is it? UI5 Schemas allows you to develop SAPUI5/OpenUI5 XML Views at a maximum convenience. It downloads, upgrades and sets up SAPUI5/OpenUI5 XML schemas for a better development experience in...</p>
-		<div class="clearPost"/>
-
-            <a href="https://blogs.sap.com/2017/08/10/tired-of-guessing-together-sapui5-xml-views-start-using-ui5-schemas-now/" class="link">Go to the original post</a>
-
-	</section>
-	</div>
-
-	
-	
-	
-	
-	
-
-
-
-
-
-	
-	</div>
-
-	<div class="daygroup">
-	<div class="dateRotate">August 03, 2017</div>
-
-
-	<div class="entrygroup" id="https://blogs.sap.com/2017/08/03/ui5ers-buzz-11-ui5-download-and-development-options/">
-	<section class="post">
-
-	<h2><a target="_blank" href="https://blogs.sap.com/2017/08/03/ui5ers-buzz-11-ui5-download-and-development-options/">UI5ers Buzz #11: UI5 Download and Development Options</a></h2>
-
-		<div class="meta">Added on August 03, 2017 09:37 AM 
-
- <br/><div class="source">Source: 
-
-            <a href="https://blogs.sap.com/2017/08/03/ui5ers-buzz-11-ui5-download-and-development-options/">https://blogs.sap.com/2017/08/03/ui5ers-buzz-11-ui5-download-and-development-options/</a>
-
-        </div></div>
+</p>
+		<div class="clearPost"/>
+
+            <a href="http://blog.mypro.de/2017/08/14/ui5con-2017-recap-ui5-on-sap-hana-xsa/" class="link">Go to the original post</a>
+
+	</section>
+	</div>
+
+	
+	
+	
+	
+	
+
+
+
+
+
+	
+	</div>
+
+	<div class="daygroup">
+	<div class="dateRotate">August 10, 2017</div>
+
+
+	<div class="entrygroup" id="http://openui5picks.tumblr.com/post/164207436365">
+	<section class="post">
+
+	<h2><a target="_blank" href="https://blogs.sap.com/2017/08/10/tired-of-guessing-together-sapui5-xml-views-start-using-ui5-schemas-now/">Tired of Guessing Together SAPUI5 XML Views? Start Using UI5 Schemas Now!</a></h2>
+
+		<div class="meta">Added on August 10, 2017 07:50 AM , written by <a href="https://people.sap.com/cschuff">Christian Schuff</a>
+ <br/><div class="source">Source: 
+
+            <a href="https://blogs.sap.com/2017/08/10/tired-of-guessing-together-sapui5-xml-views-start-using-ui5-schemas-now/">https://blogs.sap.com/2017/08/10/tired-of-guessing-together-sapui5-xml-views-start-using-ui5-schemas-now/</a>
+
+        </div></div>
+		<p><img src="https://78.media.tumblr.com/2e1bf618ad23afc117d65975cbb3fcbc/tumblr_inline_oupuyydT4e1sb8vfp_540.gif" class="feedImage" /><br/><br/>What is it? UI5 Schemas allows you to develop SAPUI5/OpenUI5 XML Views at a maximum convenience. It downloads, upgrades and sets up SAPUI5/OpenUI5 XML schemas for a better development experience in...</p>
+		<div class="clearPost"/>
+
+            <a href="https://blogs.sap.com/2017/08/10/tired-of-guessing-together-sapui5-xml-views-start-using-ui5-schemas-now/" class="link">Go to the original post</a>
+
+	</section>
+	</div>
+
+	
+	
+	
+	
+	
+
+
+
+
+
+	
+	</div>
+
+	<div class="daygroup">
+	<div class="dateRotate">August 03, 2017</div>
+
+
+	<div class="entrygroup" id="https://blogs.sap.com/2017/08/03/ui5ers-buzz-11-ui5-download-and-development-options/">
+	<section class="post">
+
+	<h2><a target="_blank" href="https://blogs.sap.com/2017/08/03/ui5ers-buzz-11-ui5-download-and-development-options/">UI5ers Buzz #11: UI5 Download and Development Options</a></h2>
+
+		<div class="meta">Added on August 03, 2017 09:37 AM 
+
+ <br/><div class="source">Source: 
+
+            <a href="https://blogs.sap.com/2017/08/03/ui5ers-buzz-11-ui5-download-and-development-options/">https://blogs.sap.com/2017/08/03/ui5ers-buzz-11-ui5-download-and-development-options/</a>
+
+        </div></div>
 		<p><img src="http://pipetree.com/openui5planet/ui5ersbuzz.png" class="feedImage" /><br/><br/>I assume, an actual UI5 developer knows where to get his resources to build apps with UI5. But does everybody really know all options? This is yet to be identified!
-Mentioned br...</p>
-		<div class="clearPost"/>
-
-            <a href="https://blogs.sap.com/2017/08/03/ui5ers-buzz-11-ui5-download-and-development-options/" class="link">Go to the original post</a>
-
-	</section>
-	</div>
-
-	
-	
-	
-	
-	
-
-
-
-
-
-	
-	</div>
-
-	<div class="daygroup">
-	<div class="dateRotate">August 02, 2017</div>
-
-
-	<div class="entrygroup" id="tag:blogger.com,1999:blog-494686961189127136.post-27967528637758611">
-	<section class="post">
-
-	<h2><a target="_blank" href="http://openui5.blogspot.com/2017/08/sap-fiori-client-part-ii.html">SAP Fiori Client (Part II)</a></h2>
-
-		<div class="meta">Added on August 02, 2017 07:46 PM 
-by Holger Schäfer (noreply@blogger.com) 
- <br/><div class="source">Source: 
-
-            <a href="http://openui5.blogspot.com/2017/08/sap-fiori-client-part-ii.html">http://openui5.blogspot.com/2017/08/sap-fiori-client-part-ii.html</a>
-
-        </div></div>
-		<p><img src="https://3.bp.blogspot.com/-vqSjrgzD1wY/WYIKfL54U-I/AAAAAAAABGM/wU1UVSsgSUkiVBwHNg34axJ0YvzjKhpfwCLcBGAs/s400/FioriClient.gif" class="feedImage" /><br/><br/>Some years ago i wrote a blog SAP Fiori Client pointing out the possibilities of running an UI5 app inside the SAP Fiori Client application.In the meantime, there is an update on the documentation...</p>
-		<div class="clearPost"/>
-
-            <a href="http://openui5.blogspot.com/2017/08/sap-fiori-client-part-ii.html" class="link">Go to the original post</a>
-
-	</section>
-	</div>
-
-	
-	
-	
-	
-	
-
-
-
-
-
-	
-	</div>
-
-	<div class="daygroup">
-	<div class="dateRotate">July 28, 2017</div>
-
-
-	<div class="entrygroup" id="https://blogs.sap.com/2017/07/28/ui5ers-buzz-10-new-demo-kit-your-doorway-to-ui5/">
-	<section class="post">
-
-	<h2><a target="_blank" href="https://blogs.sap.com/2017/07/28/ui5ers-buzz-10-new-demo-kit-your-doorway-to-ui5/">UI5ers Buzz #10: New Demo Kit - Your Doorway to UI5!</a></h2>
-
-		<div class="meta">Added on July 28, 2017 06:46 PM 
-
- <br/><div class="source">Source: 
-
-            <a href="https://blogs.sap.com/2017/07/28/ui5ers-buzz-10-new-demo-kit-your-doorway-to-ui5/">https://blogs.sap.com/2017/07/28/ui5ers-buzz-10-new-demo-kit-your-doorway-to-ui5/</a>
-
-        </div></div>
+Mentioned br...</p>
+		<div class="clearPost"/>
+
+            <a href="https://blogs.sap.com/2017/08/03/ui5ers-buzz-11-ui5-download-and-development-options/" class="link">Go to the original post</a>
+
+	</section>
+	</div>
+
+	
+	
+	
+	
+	
+
+
+
+
+
+	
+	</div>
+
+	<div class="daygroup">
+	<div class="dateRotate">August 02, 2017</div>
+
+
+	<div class="entrygroup" id="tag:blogger.com,1999:blog-494686961189127136.post-27967528637758611">
+	<section class="post">
+
+	<h2><a target="_blank" href="http://openui5.blogspot.com/2017/08/sap-fiori-client-part-ii.html">SAP Fiori Client (Part II)</a></h2>
+
+		<div class="meta">Added on August 02, 2017 07:46 PM 
+by Holger Schäfer (noreply@blogger.com) 
+ <br/><div class="source">Source: 
+
+            <a href="http://openui5.blogspot.com/2017/08/sap-fiori-client-part-ii.html">http://openui5.blogspot.com/2017/08/sap-fiori-client-part-ii.html</a>
+
+        </div></div>
+		<p><img src="https://3.bp.blogspot.com/-vqSjrgzD1wY/WYIKfL54U-I/AAAAAAAABGM/wU1UVSsgSUkiVBwHNg34axJ0YvzjKhpfwCLcBGAs/s400/FioriClient.gif" class="feedImage" /><br/><br/>Some years ago i wrote a blog SAP Fiori Client pointing out the possibilities of running an UI5 app inside the SAP Fiori Client application.In the meantime, there is an update on the documentation...</p>
+		<div class="clearPost"/>
+
+            <a href="http://openui5.blogspot.com/2017/08/sap-fiori-client-part-ii.html" class="link">Go to the original post</a>
+
+	</section>
+	</div>
+
+	
+	
+	
+	
+	
+
+
+
+
+
+	
+	</div>
+
+	<div class="daygroup">
+	<div class="dateRotate">July 28, 2017</div>
+
+
+	<div class="entrygroup" id="https://blogs.sap.com/2017/07/28/ui5ers-buzz-10-new-demo-kit-your-doorway-to-ui5/">
+	<section class="post">
+
+	<h2><a target="_blank" href="https://blogs.sap.com/2017/07/28/ui5ers-buzz-10-new-demo-kit-your-doorway-to-ui5/">UI5ers Buzz #10: New Demo Kit - Your Doorway to UI5!</a></h2>
+
+		<div class="meta">Added on July 28, 2017 06:46 PM 
+
+ <br/><div class="source">Source: 
+
+            <a href="https://blogs.sap.com/2017/07/28/ui5ers-buzz-10-new-demo-kit-your-doorway-to-ui5/">https://blogs.sap.com/2017/07/28/ui5ers-buzz-10-new-demo-kit-your-doorway-to-ui5/</a>
+
+        </div></div>
 		<p><img src="http://pipetree.com/openui5planet/ui5ersbuzz.png" class="feedImage" /><br/><br/>The starting point for everyone working with UI5 is the Demo Kit App. It is a comprehensive overview of the SAPUI5 framework.
 
 
@@ -1615,909 +1615,905 @@
 
 
 
-Picture 1: Overview of the old Demo Kit on desk...</p>
-		<div class="clearPost"/>
-
-            <a href="https://blogs.sap.com/2017/07/28/ui5ers-buzz-10-new-demo-kit-your-doorway-to-ui5/" class="link">Go to the original post</a>
-
-	</section>
-	</div>
-
-	
-	
-	
-	
-	
-
-
-
-
-
-	
-	</div>
-
-	<div class="daygroup">
-	<div class="dateRotate">July 27, 2017</div>
-
-
-	<div class="entrygroup" id="tag:blogger.com,1999:blog-494686961189127136.post-348863491477074928">
-	<section class="post">
-
-	<h2><a target="_blank" href="http://openui5.blogspot.com/2015/08/integrating-sap-into-third-party.html">Integrating SAP into third-party software</a></h2>
-
-		<div class="meta">Added on July 27, 2017 02:27 PM 
-by Holger Schäfer (noreply@blogger.com) 
- <br/><div class="source">Source: 
-
-            <a href="http://openui5.blogspot.com/2015/08/integrating-sap-into-third-party.html">http://openui5.blogspot.com/2015/08/integrating-sap-into-third-party.html</a>
-
-        </div></div>
-		<p><img src="https://3.bp.blogspot.com/-cp_eA6bP5i4/Vcr20qLBldI/AAAAAAAAA8w/MUoM7WK1JpE/s400/sap-business-suite-integration-v2.png" class="feedImage" /><br/><br/>In the last time, i was talking a lot with customers and partners about how to integrate 3rd Party software with the SAP Business Suite.There are always different needs, depending on different...</p>
-		<div class="clearPost"/>
-
-            <a href="http://openui5.blogspot.com/2015/08/integrating-sap-into-third-party.html" class="link">Go to the original post</a>
-
-	</section>
-	</div>
-
-	
-	
-	
-	
-	
-
-
-
-
-
-	
-	</div>
-
-	<div class="daygroup">
-	<div class="dateRotate">July 16, 2017</div>
-
-
-	<div class="entrygroup" id="http://openui5picks.tumblr.com/post/164207775375">
-	<section class="post">
-
-	<h2><a target="_blank" href="https://blogs.sap.com/2017/07/16/more-than-just-a-conference-ui5consap/">More Than Just A Conference: UI5con@SAP</a></h2>
-
-		<div class="meta">Added on July 16, 2017 08:07 AM , written by <a href="https://people.sap.com/huseyin.dereli">Huseyin Dereli</a>
- <br/><div class="source">Source: 
-
-            <a href="https://blogs.sap.com/2017/07/16/more-than-just-a-conference-ui5consap/">https://blogs.sap.com/2017/07/16/more-than-just-a-conference-ui5consap/</a>
-
-        </div></div>
+Picture 1: Overview of the old Demo Kit on desk...</p>
+		<div class="clearPost"/>
+
+            <a href="https://blogs.sap.com/2017/07/28/ui5ers-buzz-10-new-demo-kit-your-doorway-to-ui5/" class="link">Go to the original post</a>
+
+	</section>
+	</div>
+
+	
+	
+	
+	
+	
+
+
+
+
+
+	
+	</div>
+
+	<div class="daygroup">
+	<div class="dateRotate">July 27, 2017</div>
+
+
+	<div class="entrygroup" id="tag:blogger.com,1999:blog-494686961189127136.post-348863491477074928">
+	<section class="post">
+
+	<h2><a target="_blank" href="http://openui5.blogspot.com/2015/08/integrating-sap-into-third-party.html">Integrating SAP into third-party software</a></h2>
+
+		<div class="meta">Added on July 27, 2017 02:27 PM 
+by Holger Schäfer (noreply@blogger.com) 
+ <br/><div class="source">Source: 
+
+            <a href="http://openui5.blogspot.com/2015/08/integrating-sap-into-third-party.html">http://openui5.blogspot.com/2015/08/integrating-sap-into-third-party.html</a>
+
+        </div></div>
+		<p><img src="https://3.bp.blogspot.com/-cp_eA6bP5i4/Vcr20qLBldI/AAAAAAAAA8w/MUoM7WK1JpE/s400/sap-business-suite-integration-v2.png" class="feedImage" /><br/><br/>In the last time, i was talking a lot with customers and partners about how to integrate 3rd Party software with the SAP Business Suite.There are always different needs, depending on different...</p>
+		<div class="clearPost"/>
+
+            <a href="http://openui5.blogspot.com/2015/08/integrating-sap-into-third-party.html" class="link">Go to the original post</a>
+
+	</section>
+	</div>
+
+	
+	
+	
+	
+	
+
+
+
+
+
+	
+	</div>
+
+	<div class="daygroup">
+	<div class="dateRotate">July 16, 2017</div>
+
+
+	<div class="entrygroup" id="http://openui5picks.tumblr.com/post/164207775375">
+	<section class="post">
+
+	<h2><a target="_blank" href="https://blogs.sap.com/2017/07/16/more-than-just-a-conference-ui5consap/">More Than Just A Conference: UI5con@SAP</a></h2>
+
+		<div class="meta">Added on July 16, 2017 08:07 AM , written by <a href="https://people.sap.com/huseyin.dereli">Huseyin Dereli</a>
+ <br/><div class="source">Source: 
+
+            <a href="https://blogs.sap.com/2017/07/16/more-than-just-a-conference-ui5consap/">https://blogs.sap.com/2017/07/16/more-than-just-a-conference-ui5consap/</a>
+
+        </div></div>
 		<p><img src="https://78.media.tumblr.com/2b4bdf0e78873582ea6d3e7903ae4d8f/tumblr_inline_oupvqxf7wr1sb8vfp_540.png" class="feedImage" /><br/><br/>
 
-When I arrived at Frankfurt Airport in order to attend (4th) UI5con@SAP, I knew that it was going to be a great day full of valuable content and enthusiastic people, just like the first one happened...</p>
-		<div class="clearPost"/>
-
-            <a href="https://blogs.sap.com/2017/07/16/more-than-just-a-conference-ui5consap/" class="link">Go to the original post</a>
-
-	</section>
-	</div>
-
-	
-	
-	
-	
-	
-
-
-
-
-
-	
-	</div>
-
-	<div class="daygroup">
-	<div class="dateRotate">July 14, 2017</div>
-
-
-	<div class="entrygroup" id="https://blogs.sap.com/2017/07/14/ui5ers-buzz-09-ui5-evolution-user-interface-technology-reloaded/">
-	<section class="post">
-
-	<h2><a target="_blank" href="https://blogs.sap.com/2017/07/14/ui5ers-buzz-09-ui5-evolution-user-interface-technology-reloaded/">UI5ers Buzz #09: UI5 Evolution - User Interface Technology reloaded</a></h2>
-
-		<div class="meta">Added on July 14, 2017 08:05 AM 
-
- <br/><div class="source">Source: 
-
-            <a href="https://blogs.sap.com/2017/07/14/ui5ers-buzz-09-ui5-evolution-user-interface-technology-reloaded/">https://blogs.sap.com/2017/07/14/ui5ers-buzz-09-ui5-evolution-user-interface-technology-reloaded/</a>
-
-        </div></div>
-		<p><img src="http://pipetree.com/openui5planet/ui5ersbuzz.png" class="feedImage" /><br/><br/>Word is out that a new User Interface era has begun - why? Well, last week's UI5con@SAP wowed the crowd with a potpourri of revelations all about UI5. Let...</p>
-		<div class="clearPost"/>
-
-            <a href="https://blogs.sap.com/2017/07/14/ui5ers-buzz-09-ui5-evolution-user-interface-technology-reloaded/" class="link">Go to the original post</a>
-
-	</section>
-	</div>
-
-	
-	
-	
-	
-	
-
-
-
-
-
-	
-	</div>
-
-	<div class="daygroup">
-	<div class="dateRotate">July 10, 2017</div>
-
-
-	<div class="entrygroup" id="http://openui5.tumblr.com/post/162822814387">
-	<section class="post">
-
-	<h2><a target="_blank" href="http://openui5.tumblr.com/post/162822814387">UI5con@SAP - Bigger! Brighter! Bolder!</a></h2>
-
-		<div class="meta">Added on July 10, 2017 01:12 PM 
-
- <br/><div class="source">Source: 
-
-            <a href="http://openui5.tumblr.com/post/162822814387">http://openui5.tumblr.com/post/162822814387</a>
-
-        </div></div>
-		<p><img src="https://78.media.tumblr.com/1c889c7deb746f41a884b671ac85cc00/tumblr_inline_p849y3KNvO1sb8vfp_540.jpg" class="feedImage" /><br/><br/>UPDATE: Recordings of the Lectures and all Session materials are now available on the UI5con@SAP website!What do 400 geeks, a phoenix and beer have in common? I’d say: a blast at UI5con on June...</p>
-		<div class="clearPost"/>
-
-            <a href="http://openui5.tumblr.com/post/162822814387" class="link">Go to the original post</a>
-
-	</section>
-	</div>
-
-	
-	
-	
-	
-	
-
-
-
-
-
-	
-	</div>
-
-	<div class="daygroup">
-	<div class="dateRotate">July 06, 2017</div>
-
-
-	<div class="entrygroup" id="http://openui5picks.tumblr.com/post/162867619785">
-	<section class="post">
-
-	<h2><a target="_blank" href="https://blogs.sap.com/2017/07/06/ui5con-st.leon-rot-june-30.-2017/">UI5con St. Leon-Rot, June 30, 2017</a></h2>
-
-		<div class="meta">Added on July 06, 2017 04:28 PM , written by <a href="https://people.sap.com/hans.vanpeer">Hans van Peer</a>
- <br/><div class="source">Source: 
-
-            <a href="https://blogs.sap.com/2017/07/06/ui5con-st.leon-rot-june-30.-2017/">https://blogs.sap.com/2017/07/06/ui5con-st.leon-rot-june-30.-2017/</a>
-
-        </div></div>
+When I arrived at Frankfurt Airport in order to attend (4th) UI5con@SAP, I knew that it was going to be a great day full of valuable content and enthusiastic people, just like the first one happened...</p>
+		<div class="clearPost"/>
+
+            <a href="https://blogs.sap.com/2017/07/16/more-than-just-a-conference-ui5consap/" class="link">Go to the original post</a>
+
+	</section>
+	</div>
+
+	
+	
+	
+	
+	
+
+
+
+
+
+	
+	</div>
+
+	<div class="daygroup">
+	<div class="dateRotate">July 14, 2017</div>
+
+
+	<div class="entrygroup" id="https://blogs.sap.com/2017/07/14/ui5ers-buzz-09-ui5-evolution-user-interface-technology-reloaded/">
+	<section class="post">
+
+	<h2><a target="_blank" href="https://blogs.sap.com/2017/07/14/ui5ers-buzz-09-ui5-evolution-user-interface-technology-reloaded/">UI5ers Buzz #09: UI5 Evolution - User Interface Technology reloaded</a></h2>
+
+		<div class="meta">Added on July 14, 2017 08:05 AM 
+
+ <br/><div class="source">Source: 
+
+            <a href="https://blogs.sap.com/2017/07/14/ui5ers-buzz-09-ui5-evolution-user-interface-technology-reloaded/">https://blogs.sap.com/2017/07/14/ui5ers-buzz-09-ui5-evolution-user-interface-technology-reloaded/</a>
+
+        </div></div>
+		<p><img src="http://pipetree.com/openui5planet/ui5ersbuzz.png" class="feedImage" /><br/><br/>Word is out that a new User Interface era has begun - why? Well, last week's UI5con@SAP wowed the crowd with a potpourri of revelations all about UI5. Let...</p>
+		<div class="clearPost"/>
+
+            <a href="https://blogs.sap.com/2017/07/14/ui5ers-buzz-09-ui5-evolution-user-interface-technology-reloaded/" class="link">Go to the original post</a>
+
+	</section>
+	</div>
+
+	
+	
+	
+	
+	
+
+
+
+
+
+	
+	</div>
+
+	<div class="daygroup">
+	<div class="dateRotate">July 10, 2017</div>
+
+
+	<div class="entrygroup" id="http://openui5.tumblr.com/post/162822814387">
+	<section class="post">
+
+	<h2><a target="_blank" href="http://openui5.tumblr.com/post/162822814387">UI5con@SAP - Bigger! Brighter! Bolder!</a></h2>
+
+		<div class="meta">Added on July 10, 2017 01:12 PM 
+
+ <br/><div class="source">Source: 
+
+            <a href="http://openui5.tumblr.com/post/162822814387">http://openui5.tumblr.com/post/162822814387</a>
+
+        </div></div>
+		<p><img src="https://78.media.tumblr.com/1c889c7deb746f41a884b671ac85cc00/tumblr_inline_p849y3KNvO1sb8vfp_540.jpg" class="feedImage" /><br/><br/>UPDATE: Recordings of the Lectures and all Session materials are now available on the UI5con@SAP website!What do 400 geeks, a phoenix and beer have in common? I’d say: a blast at UI5con on June...</p>
+		<div class="clearPost"/>
+
+            <a href="http://openui5.tumblr.com/post/162822814387" class="link">Go to the original post</a>
+
+	</section>
+	</div>
+
+	
+	
+	
+	
+	
+
+
+
+
+
+	
+	</div>
+
+	<div class="daygroup">
+	<div class="dateRotate">July 06, 2017</div>
+
+
+	<div class="entrygroup" id="http://openui5picks.tumblr.com/post/162867619785">
+	<section class="post">
+
+	<h2><a target="_blank" href="https://blogs.sap.com/2017/07/06/ui5con-st.leon-rot-june-30.-2017/">UI5con St. Leon-Rot, June 30, 2017</a></h2>
+
+		<div class="meta">Added on July 06, 2017 04:28 PM , written by <a href="https://people.sap.com/hans.vanpeer">Hans van Peer</a>
+ <br/><div class="source">Source: 
+
+            <a href="https://blogs.sap.com/2017/07/06/ui5con-st.leon-rot-june-30.-2017/">https://blogs.sap.com/2017/07/06/ui5con-st.leon-rot-june-30.-2017/</a>
+
+        </div></div>
 		<p><img src="https://78.media.tumblr.com/b834ff23834bdc7dfd9c7affad98c39a/tumblr_inline_osxp1yn3kC1sb8vfp_540.png" class="feedImage" /><br/><br/>
 
-On Friday June 30. the “Community networking” event for UI5 developers took place at the SAP Education center in St. Leon-Rot. It was the largest UI5 event until now, showing that the...</p>
-		<div class="clearPost"/>
-
-            <a href="https://blogs.sap.com/2017/07/06/ui5con-st.leon-rot-june-30.-2017/" class="link">Go to the original post</a>
-
-	</section>
-	</div>
-
-	
-	
-	
-	
-	
-
-
-
-
-
-	
-	</div>
-
-	<div class="daygroup">
-	<div class="dateRotate">July 05, 2017</div>
-
-
-	<div class="entrygroup" id="tag:blogger.com,1999:blog-494686961189127136.post-8358295965650088063">
-	<section class="post">
-
-	<h2><a target="_blank" href="http://openui5.blogspot.com/2017/07/new-ui5-logo-experience.html">New UI5 Logo Experience</a></h2>
-
-		<div class="meta">Added on July 05, 2017 05:01 PM 
-by Holger Schäfer (noreply@blogger.com) 
- <br/><div class="source">Source: 
-
-            <a href="http://openui5.blogspot.com/2017/07/new-ui5-logo-experience.html">http://openui5.blogspot.com/2017/07/new-ui5-logo-experience.html</a>
-
-        </div></div>
-		<p><img src="https://1.bp.blogspot.com/-7gXH5_zvyfo/WVz73TXvdvI/AAAAAAAABFw/tXcN6uLQ6bY6kYM5dcl6LkPP6v7admGDACLcBGAs/s320/NewUI5LogoUX.png" class="feedImage" /><br/><br/>Last week i have been visiting the first UI5con offered by SAP.Besides socializing and all the great news one aspect has been, that some renovations on the way to evolution has taken place by changing...</p>
-		<div class="clearPost"/>
-
-            <a href="http://openui5.blogspot.com/2017/07/new-ui5-logo-experience.html" class="link">Go to the original post</a>
-
-	</section>
-	</div>
-
-	
-	
-	
-	
-	
-
-
-
-
-
-	
-	</div>
-
-	<div class="daygroup">
-	<div class="dateRotate">June 27, 2017</div>
-
-
-	<div class="entrygroup" id="http://openui5.tumblr.com/post/162316842967">
-	<section class="post">
-
-	<h2><a target="_blank" href="http://openui5.tumblr.com/post/162316842967">UI5ers Buzz #08.1: Now on SAP Community and in the OpenUI5 Feed</a></h2>
-
-		<div class="meta">Added on June 27, 2017 01:33 PM 
-
- <br/><div class="source">Source: 
-
-            <a href="http://openui5.tumblr.com/post/162316842967">http://openui5.tumblr.com/post/162316842967</a>
-
-        </div></div>
+On Friday June 30. the “Community networking” event for UI5 developers took place at the SAP Education center in St. Leon-Rot. It was the largest UI5 event until now, showing that the...</p>
+		<div class="clearPost"/>
+
+            <a href="https://blogs.sap.com/2017/07/06/ui5con-st.leon-rot-june-30.-2017/" class="link">Go to the original post</a>
+
+	</section>
+	</div>
+
+	
+	
+	
+	
+	
+
+
+
+
+
+	
+	</div>
+
+	<div class="daygroup">
+	<div class="dateRotate">July 05, 2017</div>
+
+
+	<div class="entrygroup" id="tag:blogger.com,1999:blog-494686961189127136.post-8358295965650088063">
+	<section class="post">
+
+	<h2><a target="_blank" href="http://openui5.blogspot.com/2017/07/new-ui5-logo-experience.html">New UI5 Logo Experience</a></h2>
+
+		<div class="meta">Added on July 05, 2017 05:01 PM 
+by Holger Schäfer (noreply@blogger.com) 
+ <br/><div class="source">Source: 
+
+            <a href="http://openui5.blogspot.com/2017/07/new-ui5-logo-experience.html">http://openui5.blogspot.com/2017/07/new-ui5-logo-experience.html</a>
+
+        </div></div>
+		<p><img src="https://1.bp.blogspot.com/-7gXH5_zvyfo/WVz73TXvdvI/AAAAAAAABFw/tXcN6uLQ6bY6kYM5dcl6LkPP6v7admGDACLcBGAs/s320/NewUI5LogoUX.png" class="feedImage" /><br/><br/>Last week i have been visiting the first UI5con offered by SAP.Besides socializing and all the great news one aspect has been, that some renovations on the way to evolution has taken place by changing...</p>
+		<div class="clearPost"/>
+
+            <a href="http://openui5.blogspot.com/2017/07/new-ui5-logo-experience.html" class="link">Go to the original post</a>
+
+	</section>
+	</div>
+
+	
+	
+	
+	
+	
+
+
+
+
+
+	
+	</div>
+
+	<div class="daygroup">
+	<div class="dateRotate">June 27, 2017</div>
+
+
+	<div class="entrygroup" id="http://openui5.tumblr.com/post/162316842967">
+	<section class="post">
+
+	<h2><a target="_blank" href="http://openui5.tumblr.com/post/162316842967">UI5ers Buzz #08.1: Now on SAP Community and in the OpenUI5 Feed</a></h2>
+
+		<div class="meta">Added on June 27, 2017 01:33 PM 
+
+ <br/><div class="source">Source: 
+
+            <a href="http://openui5.tumblr.com/post/162316842967">http://openui5.tumblr.com/post/162316842967</a>
+
+        </div></div>
 		<p><img src="https://78.media.tumblr.com/8bf6e449fa246e3feadbd8ec83449bf9/tumblr_inline_os7iugEyGI1sb8vfp_540.png" class="feedImage" /><br/><br/>All future UI5ers Buzz
 blog posts will be published in the SAP.com Community and automatically linked in the blog section of the
 OpenUI5 feed. So you won’t miss
-posts. We are happy to receive...</p>
-		<div class="clearPost"/>
-
-            <a href="http://openui5.tumblr.com/post/162316842967" class="link">Go to the original post</a>
-
-	</section>
-	</div>
-
-	
-	
-	
-	
-	
-
-
-
-
-
-	
-	</div>
-
-	<div class="daygroup">
-	<div class="dateRotate">June 23, 2017</div>
-
-
-	<div class="entrygroup" id="http://openui5picks.tumblr.com/post/164207983695">
-	<section class="post">
-
-	<h2><a target="_blank" href="https://blogs.sap.com/2017/06/23/sapui5-developer-download/">SAPUI5 Developer Download</a></h2>
-
-		<div class="meta">Added on June 23, 2017 08:18 AM , written by <a href="https://people.sap.com/margot.wollny">Margot Wollny</a>
- <br/><div class="source">Source: 
-
-            <a href="https://blogs.sap.com/2017/06/23/sapui5-developer-download/">https://blogs.sap.com/2017/06/23/sapui5-developer-download/</a>
-
-        </div></div>
+posts. We are happy to receive...</p>
+		<div class="clearPost"/>
+
+            <a href="http://openui5.tumblr.com/post/162316842967" class="link">Go to the original post</a>
+
+	</section>
+	</div>
+
+	
+	
+	
+	
+	
+
+
+
+
+
+	
+	</div>
+
+	<div class="daygroup">
+	<div class="dateRotate">June 23, 2017</div>
+
+
+	<div class="entrygroup" id="http://openui5picks.tumblr.com/post/164207983695">
+	<section class="post">
+
+	<h2><a target="_blank" href="https://blogs.sap.com/2017/06/23/sapui5-developer-download/">SAPUI5 Developer Download</a></h2>
+
+		<div class="meta">Added on June 23, 2017 08:18 AM , written by <a href="https://people.sap.com/margot.wollny">Margot Wollny</a>
+ <br/><div class="source">Source: 
+
+            <a href="https://blogs.sap.com/2017/06/23/sapui5-developer-download/">https://blogs.sap.com/2017/06/23/sapui5-developer-download/</a>
+
+        </div></div>
 		<p><img src="https://78.media.tumblr.com/923c75ac7bc5a774b0f9fbaa01c379c1/tumblr_inline_oupwckaLlW1sb8vfp_540.png" class="feedImage" /><br/><br/>
 
-Quite some time ago an outcry went throughout this community asking “Hey SAP – Where do I download the SAPUI5 SDK“. Well, what can I say: that time there was no good answer to this legitimate...</p>
-		<div class="clearPost"/>
-
-            <a href="https://blogs.sap.com/2017/06/23/sapui5-developer-download/" class="link">Go to the original post</a>
-
-	</section>
-	</div>
-
-	
-	
-	
-	
-	
-
-
-
-
-
-	
-	</div>
-
-	<div class="daygroup">
-	<div class="dateRotate">June 22, 2017</div>
-
-
-	<div class="entrygroup" id="https://blogs.sap.com/2017/06/22/ui5ers-buzz-08-brace-yourselves-ui5con-is-coming/">
-	<section class="post">
-
-	<h2><a target="_blank" href="https://blogs.sap.com/2017/06/22/ui5ers-buzz-08-brace-yourselves-ui5con-is-coming/">UI5ers Buzz #08: Brace Yourselves - UI5con is Coming</a></h2>
-
-		<div class="meta">Added on June 22, 2017 02:05 PM 
-
- <br/><div class="source">Source: 
-
-            <a href="https://blogs.sap.com/2017/06/22/ui5ers-buzz-08-brace-yourselves-ui5con-is-coming/">https://blogs.sap.com/2017/06/22/ui5ers-buzz-08-brace-yourselves-ui5con-is-coming/</a>
-
-        </div></div>
-		<p><img src="http://pipetree.com/openui5planet/ui5ersbuzz.png" class="feedImage" /><br/><br/>I'm sure you know the bustling activity before a great event: the tension in the air, the sense of purpose, the hectic on site, the last minute changes. With the sold-out UI5con ju...</p>
-		<div class="clearPost"/>
-
-            <a href="https://blogs.sap.com/2017/06/22/ui5ers-buzz-08-brace-yourselves-ui5con-is-coming/" class="link">Go to the original post</a>
-
-	</section>
-	</div>
-
-	
-	
-	
-	
-	
-
-
-
-
-
-	
-	</div>
-
-	<div class="daygroup">
-	<div class="dateRotate">June 20, 2017</div>
-
-
-	<div class="entrygroup" id="http://openui5.tumblr.com/post/162042987912">
-	<section class="post">
-
-	<h2><a target="_blank" href="http://openui5.tumblr.com/post/162042987912">Preview: What's New in OpenUI5 1.48</a></h2>
-
-		<div class="meta">Added on June 20, 2017 12:12 PM 
-
- <br/><div class="source">Source: 
-
-            <a href="http://openui5.tumblr.com/post/162042987912">http://openui5.tumblr.com/post/162042987912</a>
-
-        </div></div>
-		<p><img src="https://78.media.tumblr.com/1bc5c6c79cbb2e42a422081050ff8e2d/tumblr_inline_orup51Uljc1sb8vfp_540.png" class="feedImage" /><br/><br/>OpenUI5 1.48 is now available and can be used and browsed online at https://openui5beta.hana.ondemand.com.As always: feel free to test and report issues, but please do not use it for productive...</p>
-		<div class="clearPost"/>
-
-            <a href="http://openui5.tumblr.com/post/162042987912" class="link">Go to the original post</a>
-
-	</section>
-	</div>
-
-	
-	
-	
-	
-	
-
-
-
-
-
-	
-	</div>
-
-	<div class="daygroup">
-	<div class="dateRotate">June 01, 2017</div>
-
-
-	<div class="entrygroup" id="http://openui5picks.tumblr.com/post/161308960880">
-	<section class="post">
-
-	<h2><a target="_blank" href="https://medium.com/@stermi/fd51a85bbed3">Custom Control 101</a></h2>
-
-		<div class="meta">Added on June 01, 2017 07:39 AM , written by <a href="https://medium.com/@stermi?source=post_header_lockup/">Emanuele Ricci</a>
- <br/><div class="source">Source: 
-
-            <a href="https://medium.com/@stermi/fd51a85bbed3">https://medium.com/@stermi/fd51a85bbed3</a>
-
-        </div></div>
+Quite some time ago an outcry went throughout this community asking “Hey SAP – Where do I download the SAPUI5 SDK“. Well, what can I say: that time there was no good answer to this legitimate...</p>
+		<div class="clearPost"/>
+
+            <a href="https://blogs.sap.com/2017/06/23/sapui5-developer-download/" class="link">Go to the original post</a>
+
+	</section>
+	</div>
+
+	
+	
+	
+	
+	
+
+
+
+
+
+	
+	</div>
+
+	<div class="daygroup">
+	<div class="dateRotate">June 22, 2017</div>
+
+
+	<div class="entrygroup" id="https://blogs.sap.com/2017/06/22/ui5ers-buzz-08-brace-yourselves-ui5con-is-coming/">
+	<section class="post">
+
+	<h2><a target="_blank" href="https://blogs.sap.com/2017/06/22/ui5ers-buzz-08-brace-yourselves-ui5con-is-coming/">UI5ers Buzz #08: Brace Yourselves - UI5con is Coming</a></h2>
+
+		<div class="meta">Added on June 22, 2017 02:05 PM 
+
+ <br/><div class="source">Source: 
+
+            <a href="https://blogs.sap.com/2017/06/22/ui5ers-buzz-08-brace-yourselves-ui5con-is-coming/">https://blogs.sap.com/2017/06/22/ui5ers-buzz-08-brace-yourselves-ui5con-is-coming/</a>
+
+        </div></div>
+		<p><img src="http://pipetree.com/openui5planet/ui5ersbuzz.png" class="feedImage" /><br/><br/>I'm sure you know the bustling activity before a great event: the tension in the air, the sense of purpose, the hectic on site, the last minute changes. With the sold-out UI5con ju...</p>
+		<div class="clearPost"/>
+
+            <a href="https://blogs.sap.com/2017/06/22/ui5ers-buzz-08-brace-yourselves-ui5con-is-coming/" class="link">Go to the original post</a>
+
+	</section>
+	</div>
+
+	
+	
+	
+	
+	
+
+
+
+
+
+	
+	</div>
+
+	<div class="daygroup">
+	<div class="dateRotate">June 20, 2017</div>
+
+
+	<div class="entrygroup" id="http://openui5.tumblr.com/post/162042987912">
+	<section class="post">
+
+	<h2><a target="_blank" href="http://openui5.tumblr.com/post/162042987912">Preview: What's New in OpenUI5 1.48</a></h2>
+
+		<div class="meta">Added on June 20, 2017 12:12 PM 
+
+ <br/><div class="source">Source: 
+
+            <a href="http://openui5.tumblr.com/post/162042987912">http://openui5.tumblr.com/post/162042987912</a>
+
+        </div></div>
+		<p><img src="https://78.media.tumblr.com/1bc5c6c79cbb2e42a422081050ff8e2d/tumblr_inline_orup51Uljc1sb8vfp_540.png" class="feedImage" /><br/><br/>OpenUI5 1.48 is now available and can be used and browsed online at https://openui5beta.hana.ondemand.com.As always: feel free to test and report issues, but please do not use it for productive...</p>
+		<div class="clearPost"/>
+
+            <a href="http://openui5.tumblr.com/post/162042987912" class="link">Go to the original post</a>
+
+	</section>
+	</div>
+
+	
+	
+	
+	
+	
+
+
+
+
+
+	
+	</div>
+
+	<div class="daygroup">
+	<div class="dateRotate">June 01, 2017</div>
+
+
+	<div class="entrygroup" id="http://openui5picks.tumblr.com/post/161308960880">
+	<section class="post">
+
+	<h2><a target="_blank" href="https://medium.com/@stermi/fd51a85bbed3">Custom Control 101</a></h2>
+
+		<div class="meta">Added on June 01, 2017 07:39 AM , written by <a href="https://medium.com/@stermi?source=post_header_lockup/">Emanuele Ricci</a>
+ <br/><div class="source">Source: 
+
+            <a href="https://medium.com/@stermi/fd51a85bbed3">https://medium.com/@stermi/fd51a85bbed3</a>
+
+        </div></div>
 		<p><img src="https://78.media.tumblr.com/970cd7aae230deef0b148d09c2cf7260/tumblr_inline_oquyedRSHq1sb8vfp_540.png" class="feedImage" /><br/><br/>
 
-I wanted to created a perfect example that would easily explain step by step how to create a Custom Control that wrap an external library from ground zero. That’s why I choose to integrate...</p>
-		<div class="clearPost"/>
-
-            <a href="https://medium.com/@stermi/fd51a85bbed3" class="link">Go to the original post</a>
-
-	</section>
-	</div>
-
-	
-	
-	
-	
-	
-
-
-
-
-
-	
-	</div>
-
-	<div class="daygroup">
-	<div class="dateRotate">May 30, 2017</div>
-
-
-	<div class="entrygroup" id="http://openui5picks.tumblr.com/post/161235250320">
-	<section class="post">
-
-	<h2><a target="_blank" href="https://blogs.sap.com/2017/05/18/build-your-own-twitter-wall-with-ui5/">Build your own Twitter wall with UI5</a></h2>
-
-		<div class="meta">Added on May 30, 2017 09:05 AM , written by <a href="https://people.sap.com/meredith.hassett">Meredith Hassett</a>
- <br/><div class="source">Source: 
-
-            <a href="https://blogs.sap.com/2017/05/18/build-your-own-twitter-wall-with-ui5/">https://blogs.sap.com/2017/05/18/build-your-own-twitter-wall-with-ui5/</a>
-
-        </div></div>
+I wanted to created a perfect example that would easily explain step by step how to create a Custom Control that wrap an external library from ground zero. That’s why I choose to integrate...</p>
+		<div class="clearPost"/>
+
+            <a href="https://medium.com/@stermi/fd51a85bbed3" class="link">Go to the original post</a>
+
+	</section>
+	</div>
+
+	
+	
+	
+	
+	
+
+
+
+
+
+	
+	</div>
+
+	<div class="daygroup">
+	<div class="dateRotate">May 30, 2017</div>
+
+
+	<div class="entrygroup" id="http://openui5picks.tumblr.com/post/161235250320">
+	<section class="post">
+
+	<h2><a target="_blank" href="https://blogs.sap.com/2017/05/18/build-your-own-twitter-wall-with-ui5/">Build your own Twitter wall with UI5</a></h2>
+
+		<div class="meta">Added on May 30, 2017 09:05 AM , written by <a href="https://people.sap.com/meredith.hassett">Meredith Hassett</a>
+ <br/><div class="source">Source: 
+
+            <a href="https://blogs.sap.com/2017/05/18/build-your-own-twitter-wall-with-ui5/">https://blogs.sap.com/2017/05/18/build-your-own-twitter-wall-with-ui5/</a>
+
+        </div></div>
 		<p><img src="https://78.media.tumblr.com/d8a8004f5806b559b91622e0cac8dcb5/tumblr_inline_oqrcvvIggM1sb8vfp_540.png" class="feedImage" /><br/><br/>
 
-Hey #APIFriday-ers! If you have been following along with SAPPHIRE, you know that the SAP API Business Hub got an awesome refresh that came with a bunch of new content, like Machine Learning and...</p>
-		<div class="clearPost"/>
-
-            <a href="https://blogs.sap.com/2017/05/18/build-your-own-twitter-wall-with-ui5/" class="link">Go to the original post</a>
-
-	</section>
-	</div>
-
-	
-	
-	
-	
-	
-
-
-
-
-
-	
-	</div>
-
-	<div class="daygroup">
-	<div class="dateRotate">May 24, 2017</div>
-
-
-	<div class="entrygroup" id="https://blogs.sap.com/2017/05/24/ui5ers-buzz-07-less-effort-find-your-less-theme-parameters/">
-	<section class="post">
-
-	<h2><a target="_blank" href="https://blogs.sap.com/2017/05/24/ui5ers-buzz-07-less-effort-find-your-less-theme-parameters/">UI5ers Buzz #07: LESS Effort - Find your LESS Theme Parameters</a></h2>
-
-		<div class="meta">Added on May 24, 2017 10:41 AM 
-
- <br/><div class="source">Source: 
-
-            <a href="https://blogs.sap.com/2017/05/24/ui5ers-buzz-07-less-effort-find-your-less-theme-parameters/">https://blogs.sap.com/2017/05/24/ui5ers-buzz-07-less-effort-find-your-less-theme-parameters/</a>
-
-        </div></div>
-		<p><img src="http://pipetree.com/openui5planet/ui5ersbuzz.png" class="feedImage" /><br/><br/>Do you remember the last time you searched for the best-fitting semantic LESS theme parameter for your new custom control? With release 1.48 of UI5 you can now use the ne...</p>
-		<div class="clearPost"/>
-
-            <a href="https://blogs.sap.com/2017/05/24/ui5ers-buzz-07-less-effort-find-your-less-theme-parameters/" class="link">Go to the original post</a>
-
-	</section>
-	</div>
-
-	
-	
-	
-	
-	
-
-
-
-
-
-	
-	</div>
-
-	<div class="daygroup">
-	<div class="dateRotate">May 11, 2017</div>
-
-
-	<div class="entrygroup" id="https://blogs.sap.com/2017/05/11/ui5ers-buzz-06-using-opa5-with-gherkin/">
-	<section class="post">
-
-	<h2><a target="_blank" href="https://blogs.sap.com/2017/05/11/ui5ers-buzz-06-using-opa5-with-gherkin/">UI5ers Buzz #06: Using OPA5 with Gherkin</a></h2>
-
-		<div class="meta">Added on May 11, 2017 08:17 PM 
-
- <br/><div class="source">Source: 
-
-            <a href="https://blogs.sap.com/2017/05/11/ui5ers-buzz-06-using-opa5-with-gherkin/">https://blogs.sap.com/2017/05/11/ui5ers-buzz-06-using-opa5-with-gherkin/</a>
-
-        </div></div>
+Hey #APIFriday-ers! If you have been following along with SAPPHIRE, you know that the SAP API Business Hub got an awesome refresh that came with a bunch of new content, like Machine Learning and...</p>
+		<div class="clearPost"/>
+
+            <a href="https://blogs.sap.com/2017/05/18/build-your-own-twitter-wall-with-ui5/" class="link">Go to the original post</a>
+
+	</section>
+	</div>
+
+	
+	
+	
+	
+	
+
+
+
+
+
+	
+	</div>
+
+	<div class="daygroup">
+	<div class="dateRotate">May 24, 2017</div>
+
+
+	<div class="entrygroup" id="https://blogs.sap.com/2017/05/24/ui5ers-buzz-07-less-effort-find-your-less-theme-parameters/">
+	<section class="post">
+
+	<h2><a target="_blank" href="https://blogs.sap.com/2017/05/24/ui5ers-buzz-07-less-effort-find-your-less-theme-parameters/">UI5ers Buzz #07: LESS Effort - Find your LESS Theme Parameters</a></h2>
+
+		<div class="meta">Added on May 24, 2017 10:41 AM 
+
+ <br/><div class="source">Source: 
+
+            <a href="https://blogs.sap.com/2017/05/24/ui5ers-buzz-07-less-effort-find-your-less-theme-parameters/">https://blogs.sap.com/2017/05/24/ui5ers-buzz-07-less-effort-find-your-less-theme-parameters/</a>
+
+        </div></div>
+		<p><img src="http://pipetree.com/openui5planet/ui5ersbuzz.png" class="feedImage" /><br/><br/>Do you remember the last time you searched for the best-fitting semantic LESS theme parameter for your new custom control? With release 1.48 of UI5 you can now use the ne...</p>
+		<div class="clearPost"/>
+
+            <a href="https://blogs.sap.com/2017/05/24/ui5ers-buzz-07-less-effort-find-your-less-theme-parameters/" class="link">Go to the original post</a>
+
+	</section>
+	</div>
+
+	
+	
+	
+	
+	
+
+
+
+
+
+	
+	</div>
+
+	<div class="daygroup">
+	<div class="dateRotate">May 11, 2017</div>
+
+
+	<div class="entrygroup" id="https://blogs.sap.com/2017/05/11/ui5ers-buzz-06-using-opa5-with-gherkin/">
+	<section class="post">
+
+	<h2><a target="_blank" href="https://blogs.sap.com/2017/05/11/ui5ers-buzz-06-using-opa5-with-gherkin/">UI5ers Buzz #06: Using OPA5 with Gherkin</a></h2>
+
+		<div class="meta">Added on May 11, 2017 08:17 PM 
+
+ <br/><div class="source">Source: 
+
+            <a href="https://blogs.sap.com/2017/05/11/ui5ers-buzz-06-using-opa5-with-gherkin/">https://blogs.sap.com/2017/05/11/ui5ers-buzz-06-using-opa5-with-gherkin/</a>
+
+        </div></div>
 		<p><img src="http://pipetree.com/openui5planet/ui5ersbuzz.png" class="feedImage" /><br/><br/>UI5ers Buzz #06: Using OPA5 with Gherkin
-Have you ever heard of Behavior Driven Development (BDD)? This is a technique for synchronizing your requirements documentation and automated tests. ...</p>
-		<div class="clearPost"/>
-
-            <a href="https://blogs.sap.com/2017/05/11/ui5ers-buzz-06-using-opa5-with-gherkin/" class="link">Go to the original post</a>
-
-	</section>
-	</div>
-
-	
-	
-	
-	
-	
-
-
-
-
-
-	
-	</div>
-
-	<div class="daygroup">
-	<div class="dateRotate">May 09, 2017</div>
-
-
-	<div class="entrygroup" id="tag:blogger.com,1999:blog-494686961189127136.post-1055567752854969907">
-	<section class="post">
-
-	<h2><a target="_blank" href="http://openui5.blogspot.com/2017/03/scrollreveal.html">ScrollReveal</a></h2>
-
-		<div class="meta">Added on May 09, 2017 09:47 AM 
-by Holger Schäfer (noreply@blogger.com) 
- <br/><div class="source">Source: 
-
-            <a href="http://openui5.blogspot.com/2017/03/scrollreveal.html">http://openui5.blogspot.com/2017/03/scrollreveal.html</a>
-
-        </div></div>
-		<p><img src="https://3.bp.blogspot.com/-D_dlk12ANHY/WRFu_hwzaBI/AAAAAAAABFc/ty7l1iyGZI8lB9agFOY8ITv3Q5vpxp1qgCLcB/s400/ScrollReveal.gif" class="feedImage" /><br/><br/>Again it is demo time.Playing around with some libs i discovered ScrollReveal.It is a small library for easy scroll animations for web and mobile browsers.So maybe give it a try (best viewed on small...</p>
-		<div class="clearPost"/>
-
-            <a href="http://openui5.blogspot.com/2017/03/scrollreveal.html" class="link">Go to the original post</a>
-
-	</section>
-	</div>
-
-	
-	
-	
-	
-	
-
-
-
-
-
-	<div class="entrygroup" id="tag:blogger.com,1999:blog-494686961189127136.post-1372626124954912106">
-	<section class="post">
-
-	<h2><a target="_blank" href="http://openui5.blogspot.com/2017/05/sortablelist.html">SortableList</a></h2>
-
-		<div class="meta">Added on May 09, 2017 09:28 AM 
-by Holger Schäfer (noreply@blogger.com) 
- <br/><div class="source">Source: 
-
-            <a href="http://openui5.blogspot.com/2017/05/sortablelist.html">http://openui5.blogspot.com/2017/05/sortablelist.html</a>
-
-        </div></div>
-		<p><img src="https://3.bp.blogspot.com/-nq3lKUH5uXQ/WQtQ5OokUQI/AAAAAAAABFM/dP-Kx5RuLR8lql3IYhDtKud05fLV5D3KACLcB/s400/SortableList.gif" class="feedImage" /><br/><br/>OpenUI5 contains a lot of cool and useful controls, but when it comes to a need of ordering or rearanging some data, there is no out-of-the-box support.After some googling, i figured out that the...</p>
-		<div class="clearPost"/>
-
-            <a href="http://openui5.blogspot.com/2017/05/sortablelist.html" class="link">Go to the original post</a>
-
-	</section>
-	</div>
-
-	
-	
-	
-	
-	
-
-
-
-
-
-	
-	</div>
-
-	<div class="daygroup">
-	<div class="dateRotate">May 05, 2017</div>
-
-
-	<div class="entrygroup" id="http://openui5picks.tumblr.com/post/160743128720">
-	<section class="post">
-
-	<h2><a target="_blank" href="https://www.capgemini.com/blog/capping-it-off/2017/05/building-the-one-stop-retailers-portal-using-design-thinking-agile-and">Building the one stop retailers portal using Design Thinking, Agile and SAPUI5</a></h2>
-
-		<div class="meta">Added on May 05, 2017 08:52 PM , written by <a href="https://www.capgemini.com/blog/capping-it-off/2017/05/building-the-one-stop-retailers-portal-using-design-thinking-agile-and#about-the-author-anchor">Sumeet Nag</a>
- <br/><div class="source">Source: 
-
-            <a href="https://www.capgemini.com/blog/capping-it-off/2017/05/building-the-one-stop-retailers-portal-using-design-thinking-agile-and">https://www.capgemini.com/blog/capping-it-off/2017/05/building-the-one-stop-retailers-portal-using-design-thinking-agile-and</a>
-
-        </div></div>
+Have you ever heard of Behavior Driven Development (BDD)? This is a technique for synchronizing your requirements documentation and automated tests. ...</p>
+		<div class="clearPost"/>
+
+            <a href="https://blogs.sap.com/2017/05/11/ui5ers-buzz-06-using-opa5-with-gherkin/" class="link">Go to the original post</a>
+
+	</section>
+	</div>
+
+	
+	
+	
+	
+	
+
+
+
+
+
+	
+	</div>
+
+	<div class="daygroup">
+	<div class="dateRotate">May 09, 2017</div>
+
+
+	<div class="entrygroup" id="tag:blogger.com,1999:blog-494686961189127136.post-1055567752854969907">
+	<section class="post">
+
+	<h2><a target="_blank" href="http://openui5.blogspot.com/2017/03/scrollreveal.html">ScrollReveal</a></h2>
+
+		<div class="meta">Added on May 09, 2017 09:47 AM 
+by Holger Schäfer (noreply@blogger.com) 
+ <br/><div class="source">Source: 
+
+            <a href="http://openui5.blogspot.com/2017/03/scrollreveal.html">http://openui5.blogspot.com/2017/03/scrollreveal.html</a>
+
+        </div></div>
+		<p><img src="https://3.bp.blogspot.com/-D_dlk12ANHY/WRFu_hwzaBI/AAAAAAAABFc/ty7l1iyGZI8lB9agFOY8ITv3Q5vpxp1qgCLcB/s400/ScrollReveal.gif" class="feedImage" /><br/><br/>Again it is demo time.Playing around with some libs i discovered ScrollReveal.It is a small library for easy scroll animations for web and mobile browsers.So maybe give it a try (best viewed on small...</p>
+		<div class="clearPost"/>
+
+            <a href="http://openui5.blogspot.com/2017/03/scrollreveal.html" class="link">Go to the original post</a>
+
+	</section>
+	</div>
+
+	
+	
+	
+	
+	
+
+
+
+
+
+	<div class="entrygroup" id="tag:blogger.com,1999:blog-494686961189127136.post-1372626124954912106">
+	<section class="post">
+
+	<h2><a target="_blank" href="http://openui5.blogspot.com/2017/05/sortablelist.html">SortableList</a></h2>
+
+		<div class="meta">Added on May 09, 2017 09:28 AM 
+by Holger Schäfer (noreply@blogger.com) 
+ <br/><div class="source">Source: 
+
+            <a href="http://openui5.blogspot.com/2017/05/sortablelist.html">http://openui5.blogspot.com/2017/05/sortablelist.html</a>
+
+        </div></div>
+		<p><img src="https://3.bp.blogspot.com/-nq3lKUH5uXQ/WQtQ5OokUQI/AAAAAAAABFM/dP-Kx5RuLR8lql3IYhDtKud05fLV5D3KACLcB/s400/SortableList.gif" class="feedImage" /><br/><br/>OpenUI5 contains a lot of cool and useful controls, but when it comes to a need of ordering or rearanging some data, there is no out-of-the-box support.After some googling, i figured out that the...</p>
+		<div class="clearPost"/>
+
+            <a href="http://openui5.blogspot.com/2017/05/sortablelist.html" class="link">Go to the original post</a>
+
+	</section>
+	</div>
+
+	
+	
+	
+	
+	
+
+
+
+
+
+	
+	</div>
+
+	<div class="daygroup">
+	<div class="dateRotate">May 05, 2017</div>
+
+
+	<div class="entrygroup" id="http://openui5picks.tumblr.com/post/160743128720">
+	<section class="post">
+
+	<h2><a target="_blank" href="https://www.capgemini.com/blog/capping-it-off/2017/05/building-the-one-stop-retailers-portal-using-design-thinking-agile-and">Building the one stop retailers portal using Design Thinking, Agile and SAPUI5</a></h2>
+
+		<div class="meta">Added on May 05, 2017 08:52 PM , written by <a href="https://www.capgemini.com/blog/capping-it-off/2017/05/building-the-one-stop-retailers-portal-using-design-thinking-agile-and#about-the-author-anchor">Sumeet Nag</a>
+ <br/><div class="source">Source: 
+
+            <a href="https://www.capgemini.com/blog/capping-it-off/2017/05/building-the-one-stop-retailers-portal-using-design-thinking-agile-and">https://www.capgemini.com/blog/capping-it-off/2017/05/building-the-one-stop-retailers-portal-using-design-thinking-agile-and</a>
+
+        </div></div>
 		<p><img src="http://78.media.tumblr.com/7b2367ce3440a2e04ddefb157b7d0957/tumblr_inline_oq2chfViJe1sb8vfp_540.png" class="feedImage" /><br/><br/>
 
-In this blog, I will talk about how we collaborated with BSH Home Appliances Group to use Design Thinking, Rapid prototyping and agile ways of working to build a portal framework using technologies...</p>
-		<div class="clearPost"/>
-
-            <a href="https://www.capgemini.com/blog/capping-it-off/2017/05/building-the-one-stop-retailers-portal-using-design-thinking-agile-and" class="link">Go to the original post</a>
-
-	</section>
-	</div>
-
-	
-	
-	
-	
-	
-
-
-
-
-
-	
-	</div>
-
-	<div class="daygroup">
-	<div class="dateRotate">April 26, 2017</div>
-
-
-	<div class="entrygroup" id="https://blogs.sap.com/2017/04/26/ui5ers-buzz-05-all-new-icon-explorer-app-get-icons-fast/">
-	<section class="post">
-
-	<h2><a target="_blank" href="https://blogs.sap.com/2017/04/26/ui5ers-buzz-05-all-new-icon-explorer-app-get-icons-fast/">UI5ers Buzz #05: All new Icon Explorer App - Get Icons fast!</a></h2>
-
-		<div class="meta">Added on April 26, 2017 09:50 AM 
-
- <br/><div class="source">Source: 
-
-            <a href="https://blogs.sap.com/2017/04/26/ui5ers-buzz-05-all-new-icon-explorer-app-get-icons-fast/">https://blogs.sap.com/2017/04/26/ui5ers-buzz-05-all-new-icon-explorer-app-get-icons-fast/</a>
-
-        </div></div>
-		<p><img src="http://pipetree.com/openui5planet/ui5ersbuzz.png" class="feedImage" /><br/><br/>Have you ever struggled with finding the perfect icon out of more than 600 icons for your UI5 application? With release 1.48 of UI5 you can now use our new Icon Explorer Dem...</p>
-		<div class="clearPost"/>
-
-            <a href="https://blogs.sap.com/2017/04/26/ui5ers-buzz-05-all-new-icon-explorer-app-get-icons-fast/" class="link">Go to the original post</a>
-
-	</section>
-	</div>
-
-	
-	
-	
-	
-	
-
-
-
-
-
-	
-	</div>
-
-	<div class="daygroup">
-	<div class="dateRotate">April 11, 2017</div>
-
-
-	<div class="entrygroup" id="http://openui5picks.tumblr.com/post/160552680355">
-	<section class="post">
-
-	<h2><a target="_blank" href="https://medium.com/@stermi/openui5-flatpickr-a-stunning-datepicker-for-your-sapui5-app-sapui5-openui5-tipoftheday-1aa9a650e250">Openui5-flatpickr a stunning DatePicker for your SAPUI5 app</a></h2>
-
-		<div class="meta">Added on April 11, 2017 03:50 PM , written by <a href="https://medium.com/@stermi?source=post_header_lockup/">Emanuele Ricci</a>
- <br/><div class="source">Source: 
-
-            <a href="https://medium.com/@stermi/openui5-flatpickr-a-stunning-datepicker-for-your-sapui5-app-sapui5-openui5-tipoftheday-1aa9a650e250">https://medium.com/@stermi/openui5-flatpickr-a-stunning-datepicker-for-your-sapui5-app-sapui5-openui5-tipoftheday-1aa9a650e250</a>
-
-        </div></div>
+In this blog, I will talk about how we collaborated with BSH Home Appliances Group to use Design Thinking, Rapid prototyping and agile ways of working to build a portal framework using technologies...</p>
+		<div class="clearPost"/>
+
+            <a href="https://www.capgemini.com/blog/capping-it-off/2017/05/building-the-one-stop-retailers-portal-using-design-thinking-agile-and" class="link">Go to the original post</a>
+
+	</section>
+	</div>
+
+	
+	
+	
+	
+	
+
+
+
+
+
+	
+	</div>
+
+	<div class="daygroup">
+	<div class="dateRotate">April 26, 2017</div>
+
+
+	<div class="entrygroup" id="https://blogs.sap.com/2017/04/26/ui5ers-buzz-05-all-new-icon-explorer-app-get-icons-fast/">
+	<section class="post">
+
+	<h2><a target="_blank" href="https://blogs.sap.com/2017/04/26/ui5ers-buzz-05-all-new-icon-explorer-app-get-icons-fast/">UI5ers Buzz #05: All new Icon Explorer App - Get Icons fast!</a></h2>
+
+		<div class="meta">Added on April 26, 2017 09:50 AM 
+
+ <br/><div class="source">Source: 
+
+            <a href="https://blogs.sap.com/2017/04/26/ui5ers-buzz-05-all-new-icon-explorer-app-get-icons-fast/">https://blogs.sap.com/2017/04/26/ui5ers-buzz-05-all-new-icon-explorer-app-get-icons-fast/</a>
+
+        </div></div>
+		<p><img src="http://pipetree.com/openui5planet/ui5ersbuzz.png" class="feedImage" /><br/><br/>Have you ever struggled with finding the perfect icon out of more than 600 icons for your UI5 application? With release 1.48 of UI5 you can now use our new Icon Explorer Dem...</p>
+		<div class="clearPost"/>
+
+            <a href="https://blogs.sap.com/2017/04/26/ui5ers-buzz-05-all-new-icon-explorer-app-get-icons-fast/" class="link">Go to the original post</a>
+
+	</section>
+	</div>
+
+	
+	
+	
+	
+	
+
+
+
+
+
+	
+	</div>
+
+	<div class="daygroup">
+	<div class="dateRotate">April 11, 2017</div>
+
+
+	<div class="entrygroup" id="http://openui5picks.tumblr.com/post/160552680355">
+	<section class="post">
+
+	<h2><a target="_blank" href="https://medium.com/@stermi/openui5-flatpickr-a-stunning-datepicker-for-your-sapui5-app-sapui5-openui5-tipoftheday-1aa9a650e250">Openui5-flatpickr a stunning DatePicker for your SAPUI5 app</a></h2>
+
+		<div class="meta">Added on April 11, 2017 03:50 PM , written by <a href="https://medium.com/@stermi?source=post_header_lockup/">Emanuele Ricci</a>
+ <br/><div class="source">Source: 
+
+            <a href="https://medium.com/@stermi/openui5-flatpickr-a-stunning-datepicker-for-your-sapui5-app-sapui5-openui5-tipoftheday-1aa9a650e250">https://medium.com/@stermi/openui5-flatpickr-a-stunning-datepicker-for-your-sapui5-app-sapui5-openui5-tipoftheday-1aa9a650e250</a>
+
+        </div></div>
 		<p><img src="http://78.media.tumblr.com/e286f2f197ea670ed3297abe39ba10f5/tumblr_inline_opsp3zXFZy1sb8vfp_540.png" class="feedImage" /><br/><br/>
 
 In this post I will explain briefly why I needed to create openui5-flatpickr, an openui5 custom control that wrap a Date Picker.
 
-</p>
-		<div class="clearPost"/>
-
-            <a href="https://medium.com/@stermi/openui5-flatpickr-a-stunning-datepicker-for-your-sapui5-app-sapui5-openui5-tipoftheday-1aa9a650e250" class="link">Go to the original post</a>
-
-	</section>
-	</div>
-
-	
-	
-	
-	
-	
-
-
-
-
-
-	
-	</div>
-
-	<div class="daygroup">
-	<div class="dateRotate">April 06, 2017</div>
-
-
-	<div class="entrygroup" id="https://blogs.sap.com/2017/04/06/ui5ers-buzz-04-visualizing-kpis-in-sapui5-and-openui5/">
-	<section class="post">
-
-	<h2><a target="_blank" href="https://blogs.sap.com/2017/04/06/ui5ers-buzz-04-visualizing-kpis-in-sapui5-and-openui5/">UI5ers Buzz #04: Visualizing KPIs in SAPUI5 and OpenUI5</a></h2>
-
-		<div class="meta">Added on April 06, 2017 08:16 AM 
-
- <br/><div class="source">Source: 
-
-            <a href="https://blogs.sap.com/2017/04/06/ui5ers-buzz-04-visualizing-kpis-in-sapui5-and-openui5/">https://blogs.sap.com/2017/04/06/ui5ers-buzz-04-visualizing-kpis-in-sapui5-and-openui5/</a>
-
-        </div></div>
-		<p><img src="http://pipetree.com/openui5planet/ui5ersbuzz.png" class="feedImage" /><br/><br/>We already introduced charts briefly in the blog post Shop Administrator - A new Demo App for Layout, Charts and more. But since data visualization is such a hot topic, we tho...</p>
-		<div class="clearPost"/>
-
-            <a href="https://blogs.sap.com/2017/04/06/ui5ers-buzz-04-visualizing-kpis-in-sapui5-and-openui5/" class="link">Go to the original post</a>
-
-	</section>
-	</div>
-
-	
-	
-	
-	
-	
-
-
-
-
-
-	
-	</div>
-
-	<div class="daygroup">
-	<div class="dateRotate">March 27, 2017</div>
-
-
-	<div class="entrygroup" id="http://openui5.tumblr.com/post/159272201817">
-	<section class="post">
-
-	<h2><a target="_blank" href="http://openui5.tumblr.com/post/159272201817">UI5con Celebrates its First Anniversary</a></h2>
-
-		<div class="meta">Added on March 27, 2017 06:34 PM 
-
- <br/><div class="source">Source: 
-
-            <a href="http://openui5.tumblr.com/post/159272201817">http://openui5.tumblr.com/post/159272201817</a>
-
-        </div></div>
-		<p><img src="https://78.media.tumblr.com/b2d72c4be23bf95cccc83209053e29df/tumblr_inline_p849y2Cx2o1sb8vfp_540.jpg" class="feedImage" /><br/><br/>Nearly exactly one year after the very first community-driven conference about UI5, there was a moving reunion of Frankfurt UI5con edition on March 24, 2017. It was delighting to spot so many...</p>
-		<div class="clearPost"/>
-
-            <a href="http://openui5.tumblr.com/post/159272201817" class="link">Go to the original post</a>
-
-	</section>
-	</div>
-
-	
-	
-	
-	
-	
-
-
-
-
-
-	
-	</div>
-
-	<div class="daygroup">
-	<div class="dateRotate">March 23, 2017</div>
-
-
-	<div class="entrygroup" id="http://openui5picks.tumblr.com/post/158752852305">
-	<section class="post">
-
-	<h2><a target="_blank" href="https://blogs.sap.com/2017/03/23/annotating-and-extending-fiori-element-applications-list-report-part-3/">Annotating and Extending Fiori Element Applications: List Report Part 3</a></h2>
-
-		<div class="meta">Added on March 23, 2017 09:25 PM , written by <a href="https://people.sap.com/joe.rupert">Joe Rupert</a>
- <br/><div class="source">Source: 
-
-            <a href="https://blogs.sap.com/2017/03/23/annotating-and-extending-fiori-element-applications-list-report-part-3/">https://blogs.sap.com/2017/03/23/annotating-and-extending-fiori-element-applications-list-report-part-3/</a>
-
-        </div></div>
+</p>
+		<div class="clearPost"/>
+
+            <a href="https://medium.com/@stermi/openui5-flatpickr-a-stunning-datepicker-for-your-sapui5-app-sapui5-openui5-tipoftheday-1aa9a650e250" class="link">Go to the original post</a>
+
+	</section>
+	</div>
+
+	
+	
+	
+	
+	
+
+
+
+
+
+	
+	</div>
+
+	<div class="daygroup">
+	<div class="dateRotate">April 06, 2017</div>
+
+
+	<div class="entrygroup" id="https://blogs.sap.com/2017/04/06/ui5ers-buzz-04-visualizing-kpis-in-sapui5-and-openui5/">
+	<section class="post">
+
+	<h2><a target="_blank" href="https://blogs.sap.com/2017/04/06/ui5ers-buzz-04-visualizing-kpis-in-sapui5-and-openui5/">UI5ers Buzz #04: Visualizing KPIs in SAPUI5 and OpenUI5</a></h2>
+
+		<div class="meta">Added on April 06, 2017 08:16 AM 
+
+ <br/><div class="source">Source: 
+
+            <a href="https://blogs.sap.com/2017/04/06/ui5ers-buzz-04-visualizing-kpis-in-sapui5-and-openui5/">https://blogs.sap.com/2017/04/06/ui5ers-buzz-04-visualizing-kpis-in-sapui5-and-openui5/</a>
+
+        </div></div>
+		<p><img src="http://pipetree.com/openui5planet/ui5ersbuzz.png" class="feedImage" /><br/><br/>We already introduced charts briefly in the blog post Shop Administrator - A new Demo App for Layout, Charts and more. But since data visualization is such a hot topic, we tho...</p>
+		<div class="clearPost"/>
+
+            <a href="https://blogs.sap.com/2017/04/06/ui5ers-buzz-04-visualizing-kpis-in-sapui5-and-openui5/" class="link">Go to the original post</a>
+
+	</section>
+	</div>
+
+	
+	
+	
+	
+	
+
+
+
+
+
+	
+	</div>
+
+	<div class="daygroup">
+	<div class="dateRotate">March 27, 2017</div>
+
+
+	<div class="entrygroup" id="http://openui5.tumblr.com/post/159272201817">
+	<section class="post">
+
+	<h2><a target="_blank" href="http://openui5.tumblr.com/post/159272201817">UI5con Celebrates its First Anniversary</a></h2>
+
+		<div class="meta">Added on March 27, 2017 06:34 PM 
+
+ <br/><div class="source">Source: 
+
+            <a href="http://openui5.tumblr.com/post/159272201817">http://openui5.tumblr.com/post/159272201817</a>
+
+        </div></div>
+		<p><img src="https://78.media.tumblr.com/b2d72c4be23bf95cccc83209053e29df/tumblr_inline_p849y2Cx2o1sb8vfp_540.jpg" class="feedImage" /><br/><br/>Nearly exactly one year after the very first community-driven conference about UI5, there was a moving reunion of Frankfurt UI5con edition on March 24, 2017. It was delighting to spot so many...</p>
+		<div class="clearPost"/>
+
+            <a href="http://openui5.tumblr.com/post/159272201817" class="link">Go to the original post</a>
+
+	</section>
+	</div>
+
+	
+	
+	
+	
+	
+
+
+
+
+
+	
+	</div>
+
+	<div class="daygroup">
+	<div class="dateRotate">March 23, 2017</div>
+
+
+	<div class="entrygroup" id="http://openui5picks.tumblr.com/post/158752852305">
+	<section class="post">
+
+	<h2><a target="_blank" href="https://blogs.sap.com/2017/03/23/annotating-and-extending-fiori-element-applications-list-report-part-3/">Annotating and Extending Fiori Element Applications: List Report Part 3</a></h2>
+
+		<div class="meta">Added on March 23, 2017 09:25 PM , written by <a href="https://people.sap.com/joe.rupert">Joe Rupert</a>
+ <br/><div class="source">Source: 
+
+            <a href="https://blogs.sap.com/2017/03/23/annotating-and-extending-fiori-element-applications-list-report-part-3/">https://blogs.sap.com/2017/03/23/annotating-and-extending-fiori-element-applications-list-report-part-3/</a>
+
+        </div></div>
 		<p><img src="http://68.media.tumblr.com/497e936e0d4c0528f83f0cdf3cf996c6/tumblr_inline_onae64gtvp1sb8vfp_540.png" class="feedImage" /><br/><br/>
 
-When we look at Fiori Elements, we see the opinionated design that helps drive us towards a unified user experience (Fiori in general), floorplans that resolve common business application scenarios...</p>
-		<div class="clearPost"/>
-
-            <a href="https://blogs.sap.com/2017/03/23/annotating-and-extending-fiori-element-applications-list-report-part-3/" class="link">Go to the original post</a>
-
-	</section>
-	</div>
-
-	
-	
-	
-	
-	
-
-
-
-
-
-	<div class="entrygroup" id="https://blogs.sap.com/2017/03/23/ui5ers-buzz-03-shop-administrator-a-new-demo-app-for-layout-charts-and-more/">
-	<section class="post">
-
-	<h2><a target="_blank" href="https://blogs.sap.com/2017/03/23/ui5ers-buzz-03-shop-administrator-a-new-demo-app-for-layout-charts-and-more/">UI5ers Buzz #03: Shop Administrator - A new Demo App for Layout, Charts and more</a></h2>
-
-		<div class="meta">Added on March 23, 2017 12:03 PM 
-
- <br/><div class="source">Source: 
-
-            <a href="https://blogs.sap.com/2017/03/23/ui5ers-buzz-03-shop-administrator-a-new-demo-app-for-layout-charts-and-more/">https://blogs.sap.com/2017/03/23/ui5ers-buzz-03-shop-administrator-a-new-demo-app-for-layout-charts-and-more/</a>
-
-        </div></div>
-		<p><img src="http://pipetree.com/openui5planet/ui5ersbuzz.png" class="feedImage" /><br/><br/>In this blog post, we're going to present the new Shop Administrator demo app to you - a showcase for the sap.tnt library. This library contains controls...</p>
-		<div class="clearPost"/>
-
-            <a href="https://blogs.sap.com/2017/03/23/ui5ers-buzz-03-shop-administrator-a-new-demo-app-for-layout-charts-and-more/" class="link">Go to the original post</a>
-
-	</section>
-	</div>
-
-	
-	
-	
-	
-	
-
-
-	
-	</div>
-	
-	</div>
-
-
-
-				<br/>
-<<<<<<< HEAD
-				<p><em>Last updated on October 04, 2018 04:00 PM UTC</em></p>
-=======
-				<p><em>Last updated on October 04, 2018 12:00 PM UTC</em></p>
->>>>>>> aef92281
-
-				<p class="disclaimer">External links are selected and reviewed when the page is published. Further content is included from other feed sources directly (see subscriptions). We are not responsible for the content of external websites. This feed is powered by <a href="http://www.planetplanet.org/">planetplanet</a>.</p>
-			</div>
-		</div>
-			
-		</div>
-		
-			<p id="twitter_section" class="inner">
-					<a href="https://twitter.com/OpenUI5" class="twitter-follow-button" data-show-count="false" data-dnt="true">Follow @OpenUI5</a>
-<script>!function(d,s,id){var js,fjs=d.getElementsByTagName(s)[0],p=/^http:/.test(d.location)?'http':'https';if(!d.getElementById(id)){js=d.createElement(s);js.id=id;js.src=p+'://platform.twitter.com/widgets.js';fjs.parentNode.insertBefore(js,fjs);}}(document, 'script', 'twitter-wjs');</script>
-			</p>
-		<!-- FOOTER  -->
-		<div id="footer_wrap" class="outer">
-			<div class="wrap_ie9">
-				<div class="inner">
-					<p class="copyright">&copy; SAP SE, made available under Apache License 2.0</p>
-					<img class="counter" src="https://openui5.hana.ondemand.com/resources/sap/ui/core/themes/base/img/1x1.gif?page=feed" style="width:1px;height:1px"  alt="counter">
-					<a class="legal" href="../impressum.html">Legal Disclosure / Impressum</a>
-					<a class="legal" href="http://global.sap.com/corporate-en/legal/privacy.epx">Privacy</a>
-					<a class="legal" href="http://www.sap.com/germany/about/legal/privacy.html">Datenschutz</a>
-					<a class="legal" href="../ga_disclaimer.html">Google Analytics Disclaimer</a>
-                    <a class="legal" href="../logo.html">Icon Guidelines</a>
-				</div>
-			</div>
-		</div>
-	</body>
-</html>
+When we look at Fiori Elements, we see the opinionated design that helps drive us towards a unified user experience (Fiori in general), floorplans that resolve common business application scenarios...</p>
+		<div class="clearPost"/>
+
+            <a href="https://blogs.sap.com/2017/03/23/annotating-and-extending-fiori-element-applications-list-report-part-3/" class="link">Go to the original post</a>
+
+	</section>
+	</div>
+
+	
+	
+	
+	
+	
+
+
+
+
+
+	<div class="entrygroup" id="https://blogs.sap.com/2017/03/23/ui5ers-buzz-03-shop-administrator-a-new-demo-app-for-layout-charts-and-more/">
+	<section class="post">
+
+	<h2><a target="_blank" href="https://blogs.sap.com/2017/03/23/ui5ers-buzz-03-shop-administrator-a-new-demo-app-for-layout-charts-and-more/">UI5ers Buzz #03: Shop Administrator - A new Demo App for Layout, Charts and more</a></h2>
+
+		<div class="meta">Added on March 23, 2017 12:03 PM 
+
+ <br/><div class="source">Source: 
+
+            <a href="https://blogs.sap.com/2017/03/23/ui5ers-buzz-03-shop-administrator-a-new-demo-app-for-layout-charts-and-more/">https://blogs.sap.com/2017/03/23/ui5ers-buzz-03-shop-administrator-a-new-demo-app-for-layout-charts-and-more/</a>
+
+        </div></div>
+		<p><img src="http://pipetree.com/openui5planet/ui5ersbuzz.png" class="feedImage" /><br/><br/>In this blog post, we're going to present the new Shop Administrator demo app to you - a showcase for the sap.tnt library. This library contains controls...</p>
+		<div class="clearPost"/>
+
+            <a href="https://blogs.sap.com/2017/03/23/ui5ers-buzz-03-shop-administrator-a-new-demo-app-for-layout-charts-and-more/" class="link">Go to the original post</a>
+
+	</section>
+	</div>
+
+	
+	
+	
+	
+	
+
+
+	
+	</div>
+	
+	</div>
+
+
+
+				<br/>
+				<p><em>Last updated on October 04, 2018 08:00 PM UTC</em></p>
+
+				<p class="disclaimer">External links are selected and reviewed when the page is published. Further content is included from other feed sources directly (see subscriptions). We are not responsible for the content of external websites. This feed is powered by <a href="http://www.planetplanet.org/">planetplanet</a>.</p>
+			</div>
+		</div>
+			
+		</div>
+		
+			<p id="twitter_section" class="inner">
+					<a href="https://twitter.com/OpenUI5" class="twitter-follow-button" data-show-count="false" data-dnt="true">Follow @OpenUI5</a>
+<script>!function(d,s,id){var js,fjs=d.getElementsByTagName(s)[0],p=/^http:/.test(d.location)?'http':'https';if(!d.getElementById(id)){js=d.createElement(s);js.id=id;js.src=p+'://platform.twitter.com/widgets.js';fjs.parentNode.insertBefore(js,fjs);}}(document, 'script', 'twitter-wjs');</script>
+			</p>
+		<!-- FOOTER  -->
+		<div id="footer_wrap" class="outer">
+			<div class="wrap_ie9">
+				<div class="inner">
+					<p class="copyright">&copy; SAP SE, made available under Apache License 2.0</p>
+					<img class="counter" src="https://openui5.hana.ondemand.com/resources/sap/ui/core/themes/base/img/1x1.gif?page=feed" style="width:1px;height:1px"  alt="counter">
+					<a class="legal" href="../impressum.html">Legal Disclosure / Impressum</a>
+					<a class="legal" href="http://global.sap.com/corporate-en/legal/privacy.epx">Privacy</a>
+					<a class="legal" href="http://www.sap.com/germany/about/legal/privacy.html">Datenschutz</a>
+					<a class="legal" href="../ga_disclaimer.html">Google Analytics Disclaimer</a>
+                    <a class="legal" href="../logo.html">Icon Guidelines</a>
+				</div>
+			</div>
+		</div>
+	</body>
+</html>