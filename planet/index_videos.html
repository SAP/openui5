<!DOCTYPE HTML PUBLIC "-//W3C//DTD HTML 4.01 Transitional//EN" "http://www.w3.org/TR/html4/loose.dtd">
<html>











<!DOCTYPE html>
<html>
	<head>
		<title>Planet OpenUI5</title>
		<meta name="generator" content="Planet/2.0 +http://www.planetplanet.org">

		<link rel="alternate" href="http://openui5.org/atom.xml" title="" type="application/atom+xml">

		<meta http-equiv="content-type" content="text/html; charset=UTF-8">
		<meta charset="utf-8">
		<meta http-equiv="X-UA-Compatible" content="IE=edge,chrome=1">
		<meta name="viewport" content="width=device-width, initial-scale=1.0, maximum-scale=1.0, user-scalable=0"/>
		<link rel="stylesheet" type="text/css" media="screen" href="../stylesheets/main.css">
		<link rel="icon" type="image/png" href="../images/favicon.ico">
		
		<script>
  			(function(i,s,o,g,r,a,m){i['GoogleAnalyticsObject']=r;i[r]=i[r]||function(){
			(i[r].q=i[r].q||[]).push(arguments)},i[r].l=1*new Date();a=s.createElement(o),
  			m=s.getElementsByTagName(o)[0];a.async=1;a.src=g;m.parentNode.insertBefore(a,m)
  			})(window,document,'script','//www.google-analytics.com/analytics.js','ga');
  			ga('create', 'UA-50072417-1', 'sap.github.io');
			ga('set', 'anonymizeIp', true);
  			ga('send', 'pageview');
		</script>
		<style>
		/* menu */
		aside.categories {
			border-left: 1px solid #666;
			padding-left: 1rem;
			margin-top: 1.8rem;
			float: right;
			width: 150px;
		}
		
		aside.categories h2 {
			margin: 0;
			padding: 0;
		}
		
		aside.categories li {
			list-style: none;
			font-weight: bold;
			padding-left: 0;
		}
		
		/* content */
		.posts {
			margin-right: 196px;
		}
		
		/* post */
		section.post .meta {
			font-size: 80%;
			padding-bottom: 1rem;
		}
		
		section.post .meta .source {
		  white-space: nowrap;
		  width: 100%;                   
		  overflow: hidden;
		  text-overflow:    ellipsis;
		}
		section.post h2 {
			margin-bottom: 0;
		}
		section.post p {
			margin-top: 0;
			margin-bottom: 12px;
		}

		section.post .image {
			margin-right: 1rem;
			float: left;
		}
		section.post .image img {
			max-width: 300px;
			max-height: 300px;
		}
		
		section.post .link {
			font-size: 20px;
		}
		
		section.post .clearPost {
			clear: left;
		}
		
		.daygroup h4 {
			margin-bottom: 0px;
		}
		
		.daygroup {
			position: relative;
		}
		
		/* small screen version  displaying nav above content*/
		@media screen and (max-width: 800px) {
			aside.categories {
				float: inherit;
				border: 0;
				padding: 0;
				width: 100%;
			}
			.posts {
				margin-right: 0;
			}
		}
		
		.feed {
			margin-left: 3px;
			padding: 0 0 0 19px;
			background: url("../images/feed-icon-14x14.png") no-repeat 0 50%;
		}
		
		.contentOuter {
			min-height: 400px;
		}
		
		.disclaimer {
			margin-bottom: 0;
			font-size: small;
		}
		
		.dateRotate {
			transform: rotate(-90.0deg);  /* default */
			-moz-transform: rotate(-90.0deg);  /* FF3.5+ */
			-o-transform: rotate(-90.0deg);  /* Opera 10.5 */
			-webkit-transform: rotate(-90.0deg);  /* Saf3.1+, Chrome */
			filter:  progid:DXImageTransform.Microsoft.BasicImage(rotation=0.083);  /* IE6,IE7 */
			-ms-filter: "progid:DXImageTransform.Microsoft.BasicImage(rotation=0.083)"; /* IE8 */
			font-size: 20px;
			color: #666;
			position: absolute;
			left: -155px;
			top: 137px;
			width: 250px;
			text-align: end;
		}
		
		.feedImage {
            min-width: 200px;
			max-width: 100%;
			max-height: 400px;
			border: 1px solid #ccc;
		}
		
		.channel {
			margin: 0;
			overflow: hidden;
			text-overflow: ellipsis;
			width: 100%;
			white-space: nowrap;
		}

		/* layout fixes to page to make all ui5 pages look the same */
		html {
			min-height: 100%;
		}
		.ui5logo {
			margin-bottom: 7px;
		}
		</style>
</head>


<body>
<!-- HEADER -->
		<div id="header_wrap" class="outer">
			<div class="wrap_ie9">
				<div class="inner">
					<img src="../images/OpenUI5_new_big_side.png" class="ui5logo" alt="OpenUI5 Icon">
					<h1 id="project_title">
						<span class="header_headline">Code once.</span><br>
						<span class="header_headline">Run on any device.</span>
					</h1>
					<h2 id="project_tagline">
						<span class="headertitle"><a href="../index.html">Intro</a></span>
						
						<span class="headertitle"><a href="../features.html">Key Features</a></span>
                        
						<span class="headertitle"><a href="../getstarted.html">Get Started</a></span>
						
						<span class="headertitle"><a href="../download.html">Download</a></span>
						
						<span class="headertitle"><a href="http://openui5.tumblr.com/">Blog</a></span>
						
						<span class="headertitle">Feed</span>
						
						<span class="headertitle"><a href="../faq.html">FAQ</a></span>

						<span class="headertitle"><a href="../whoUsesUI5.html">Who Uses UI5?</a></span>

                                                <span class="headertitle"><a href="../relatedProjects.html">Related Projects</a></span>

					</h2>
				</div>
			</div>
		</div>

		<!-- Fork me on GitHub -->
		<a href="https://github.com/SAP/openui5/"><img style="position: absolute; top: 0; right: 0; border: 0;" src="http://openui5.org/images/forkme_fiori.png" alt="Fork me on GitHub"></a>

	
	<!-- MAIN CONTENT -->
	<div id="main_content_wrap" class="contentOuter">
		<div id="main_content" class="inner">
			<aside class="categories">
				<nav class="categories">
					<h4>Categories</h4>
					<ul>
						<li><a href="index.html">What's Hot</a></li>
						<li><a href="index_recommended.html">Recommended</a></li>
						<li><a href="index_news.html">News</a></li>
						<li><a href="index_blogs.html">Blogs</a></li>
						<li>&gt; Videos</li>
						<li><a href="index_trainings.html">Trainings</a></li>
						<li><a href="index_events.html">Events</a></li>
						<li><a href="index_demos.html">Demos</a></li>
					</ul>
					<h4>Subscriptions</h4>
                    <p>The feed shows content from the following external sources:</p>

					<p class="channel"><a href="http://gdata.youtube.com/feeds/api/playlists/PLHUs_FUbq4dU-v1v0R3RbgMVnTuA1_x6K" title="subscribe" class="feed"> Application Videos</a></p>

					<p class="channel"><a href="http://gdata.youtube.com/feeds/api/playlists/PLHUs_FUbq4dVIzruMDKBv2MjDx-e48-t5" title="subscribe" class="feed"> Coding Videos</a></p>

					<p class="channel"><a href="http://gdata.youtube.com/feeds/api/playlists/PLHUs_FUbq4dXzi41H9fFXe-IBDs7INW4v" title="subscribe" class="feed"> Event Videos</a></p>

					<p class="channel"><a href="http://www.youtube.com/rss/user/openui5videos/" title="subscribe" class="feed"> OpenUI5 @ YouTube</a></p>

					<p class="channel"><a href="http://gdata.youtube.com/feeds/api/playlists/PLHUs_FUbq4dXitA851NZJJHFNGxgGL0iK" title="subscribe" class="feed"> Presentation Videos</a></p>

					<p class="channel"><a href="http://gdata.youtube.com/feeds/api/playlists/PLHUs_FUbq4dVR_rwZ1zRfzwa7d90vniwN" title="subscribe" class="feed"> Talks & Sessions</a></p>

					<p class="channel"><a href="http://openui5picks.tumblr.com/tagged/ui5picksvideos/rss" title="subscribe" class="feed"> Videos</a></p>

				</nav>
			</aside>

			<div class="posts">





	<div class="daygroup">
	<div class="dateRotate">May 30, 2017</div>


	<div class="entrygroup" id="http://openui5picks.tumblr.com/post/161235250320">
	<section class="post">

	<h2><a target="_blank" href="https://blogs.sap.com/2017/05/18/build-your-own-twitter-wall-with-ui5/">Build your own Twitter wall with UI5</a></h2>

		<div class="meta">Added on May 30, 2017 09:05 AM , written by <a href="https://people.sap.com/meredith.hassett">Meredith Hassett</a>
 <br/><div class="source">Source: 

            <a href="https://blogs.sap.com/2017/05/18/build-your-own-twitter-wall-with-ui5/">https://blogs.sap.com/2017/05/18/build-your-own-twitter-wall-with-ui5/</a>

        </div></div>
		<p><img src="https://78.media.tumblr.com/d8a8004f5806b559b91622e0cac8dcb5/tumblr_inline_oqrcvvIggM1sb8vfp_540.png" class="feedImage" /><br/><br/>

Hey #APIFriday-ers! If you have been following along with SAPPHIRE, you know that the SAP API Business Hub got an awesome refresh that came with a bunch of new content, like Machine Learning and...</p>
		<div class="clearPost"/>

            <a href="https://blogs.sap.com/2017/05/18/build-your-own-twitter-wall-with-ui5/" class="link">Go to the original post</a>

	</section>
	</div>

	
	
	
	
	





	
	</div>

	<div class="daygroup">
	<div class="dateRotate">January 08, 2016</div>


	<div class="entrygroup" id="http://openui5picks.tumblr.com/post/137623135285">
	<section class="post">

	<h2><a target="_blank" href="https://textiles.online.ncsu.edu/online/Play/1e53846b1afa449e962bcac61cd88cec1d?catalog=a3e00ccb-e231-41fc-afc0-fa21230d9515">Instantly Prototype Responsive MVC-based Web Apps</a></h2>

		<div class="meta">Added on January 08, 2016 09:57 PM , written by <a href="https://scn.sap.com/people/alexander.graebe">Alexander Graebe</a>
 <br/><div class="source">Source: 

            <a href="https://textiles.online.ncsu.edu/online/Play/1e53846b1afa449e962bcac61cd88cec1d?catalog=a3e00ccb-e231-41fc-afc0-fa21230d9515">https://textiles.online.ncsu.edu/online/Play/1e53846b1afa449e962bcac61cd88cec1d?catalog=a3e00ccb-e231-41fc-afc0-fa21230d9515</a>

        </div></div>
		<p><img src="https://78.media.tumblr.com/fa8614bea3d00cf8aff78c24af2e783d/tumblr_inline_o17hl6UvPp1sb8vfp_540.png" class="feedImage" /><br/><br/>At NCDEVCON - North Carolinas Premier Web  Mobile Conference - Alex shows how to build instant prototypes with UI5 in this recording. Watch how to build UI5 apps with just very few steps.</p>
		<div class="clearPost"/>

            <a href="https://textiles.online.ncsu.edu/online/Play/1e53846b1afa449e962bcac61cd88cec1d?catalog=a3e00ccb-e231-41fc-afc0-fa21230d9515" class="link">Go to the original post</a>

	</section>
	</div>

	
	
	
	
	





	
	</div>

	<div class="daygroup">
	<div class="dateRotate">April 28, 2015</div>


	<div class="entrygroup" id="http://gdata.youtube.com/feeds/api/playlists/PLHUs_FUbq4dVR_rwZ1zRfzwa7d90vniwN/PLpn00q5M_t0D9e9YEz8tOhKHsQ0WZxxrGlM3lSreOMBM">
	<section class="post">

	<h2><a target="_blank" href="http://www.youtube.com/watch?v=vbcxQbwajTg&amp;feature=youtube_gdata">Andreas Kunz explains OpenUI5</a></h2>

		<div class="meta">Added on April 28, 2015 11:09 AM 
by oreillymedia 
 <br/><div class="source">Source: 

            <a href="http://www.youtube.com/watch?v=vbcxQbwajTg&amp;feature=youtube_gdata">http://www.youtube.com/watch?v=vbcxQbwajTg&amp;feature=youtube_gdata</a>

        </div></div>
		<p>From Fluent 2015: Andreas Kunz is software architect and developer at the German enterprise software company SAP (since 2005), where he focuses on web user interfaces.

Member of the UI5 (web UI...</p>
		<div class="clearPost"/>

            <a href="http://www.youtube.com/watch?v=vbcxQbwajTg&amp;feature=youtube_gdata" class="link">Go to the original post</a>

	</section>
	</div>

	
	
	
	
	





	
	</div>

	<div class="daygroup">
	<div class="dateRotate">April 21, 2015</div>


	<div class="entrygroup" id="http://gdata.youtube.com/feeds/api/playlists/PLHUs_FUbq4dVIzruMDKBv2MjDx-e48-t5/PLpn00q5M_t0BhtLo85TZYlYSXT7VRsxTUkaxnoOIshz0">
	<section class="post">

	<h2><a target="_blank" href="http://www.youtube.com/watch?v=uNDKXgsF2BI&amp;feature=youtube_gdata">Being Nice to Hackers - Building Insecure UI5 Applications</a></h2>

		<div class="meta">Added on April 21, 2015 11:58 AM 
by ithron82 
 <br/><div class="source">Source: 

            <a href="http://www.youtube.com/watch?v=uNDKXgsF2BI&amp;feature=youtube_gdata">http://www.youtube.com/watch?v=uNDKXgsF2BI&amp;feature=youtube_gdata</a>

        </div></div>
		<p>In this video, I am playing the role of a hacker that changes a Fiori(-like) application to include security problems. The video is intended to show how to write secure applications, but doing it the...</p>
		<div class="clearPost"/>

            <a href="http://www.youtube.com/watch?v=uNDKXgsF2BI&amp;feature=youtube_gdata" class="link">Go to the original post</a>

	</section>
	</div>

	
	
	
	
	





	
	</div>

	<div class="daygroup">
	<div class="dateRotate">April 17, 2015</div>


	<div class="entrygroup" id="tag:youtube.com,2008:video:UKY3scPIMd8">
	<section class="post">

	<h2><a target="_blank" href="http://www.youtube.com/watch?v=UKY3scPIMd8&amp;feature=youtube_gdata">https://youtube.com/devicesupport</a></h2>

		<div class="meta">Added on April 17, 2015 03:23 PM 
by YouTube Help 
 <br/><div class="source">Source: 

            <a href="http://www.youtube.com/watch?v=UKY3scPIMd8&amp;feature=youtube_gdata">http://www.youtube.com/watch?v=UKY3scPIMd8&amp;feature=youtube_gdata</a>

        </div></div>
		<p><img src="http://i.ytimg.com/vi/UKY3scPIMd8/default.jpg" class="feedImage" /><br/><br/>

https://youtube.com/devicesupport

https://youtube.com/devicesupport
http://m.youtube.com
From:
YouTube Help
Views:
12180171
    
0
ratings
Time:
03:56
More in
Howto  Style</p>
		<div class="clearPost"/>

            <a href="http://www.youtube.com/watch?v=UKY3scPIMd8&amp;feature=youtube_gdata" class="link">Go to the original post</a>

	</section>
	</div>

	
	
	
	
	





	
	</div>

	<div class="daygroup">
	<div class="dateRotate">March 23, 2015</div>


	<div class="entrygroup" id="http://gdata.youtube.com/feeds/api/playlists/PLHUs_FUbq4dVIzruMDKBv2MjDx-e48-t5/PLpn00q5M_t0BhtLo85TZYlTX2_ZjI0d3ntcf9MZ5ObJk">
	<section class="post">

	<h2><a target="_blank" href="http://www.youtube.com/watch?v=2QQL7CIlsuk&amp;feature=youtube_gdata">Untitled Video</a></h2>

		<div class="meta">Added on March 23, 2015 12:56 PM 
by openui5videos 
 <br/><div class="source">Source: 

            <a href="http://www.youtube.com/watch?v=2QQL7CIlsuk&amp;feature=youtube_gdata">http://www.youtube.com/watch?v=2QQL7CIlsuk&amp;feature=youtube_gdata</a>

        </div></div>
		<p>In this video podcast Michael explains the new margin and padding concept that we created for version 1.28 of OpenUI5 / SAPUI5.

We start with a quick introduction to margin and padding in the box...</p>
		<div class="clearPost"/>

            <a href="http://www.youtube.com/watch?v=2QQL7CIlsuk&amp;feature=youtube_gdata" class="link">Go to the original post</a>

	</section>
	</div>

	
	
	
	
	





	<div class="entrygroup" id="tag:youtube.com,2008:video:2QQL7CIlsuk">
	<section class="post">

	<h2><a target="_blank" href="http://www.youtube.com/watch?v=2QQL7CIlsuk&amp;feature=youtube_gdata">Video Podcast: The New UI5 Margin and Padding Concept</a></h2>

		<div class="meta">Added on March 23, 2015 12:32 PM 
by OpenUI5 
 <br/><div class="source">Source: 

            <a href="http://www.youtube.com/watch?v=2QQL7CIlsuk&amp;feature=youtube_gdata">http://www.youtube.com/watch?v=2QQL7CIlsuk&amp;feature=youtube_gdata</a>

        </div></div>
		<p><img src="http://i.ytimg.com/vi/2QQL7CIlsuk/default.jpg" class="feedImage" /><br/><br/>

Video Podcast: The New UI5 Margin and Padding Concept

In this video podcast Michael explains the new margin and padding concept that we created for version 1.28 of OpenUI5 / SAPUI5. We start with a...</p>
		<div class="clearPost"/>

            <a href="http://www.youtube.com/watch?v=2QQL7CIlsuk&amp;feature=youtube_gdata" class="link">Go to the original post</a>

	</section>
	</div>

	
	
	
	
	





	<div class="entrygroup" id="tag:youtube.com,2008:video:PUwoAzNJ_eI">
	<section class="post">

	<h2><a target="_blank" href="http://www.youtube.com/watch?v=PUwoAzNJ_eI&amp;feature=youtube_gdata">Video Podcast: The UI5 Complex Binding Syntax</a></h2>

		<div class="meta">Added on March 23, 2015 10:50 AM 
by OpenUI5 
 <br/><div class="source">Source: 

            <a href="http://www.youtube.com/watch?v=PUwoAzNJ_eI&amp;feature=youtube_gdata">http://www.youtube.com/watch?v=PUwoAzNJ_eI&amp;feature=youtube_gdata</a>

        </div></div>
		<p><img src="http://i.ytimg.com/vi/PUwoAzNJ_eI/default.jpg" class="feedImage" /><br/><br/>

Video Podcast: The UI5 Complex Binding Syntax

In this little video podcast Michael and Jens are showing the UI5 complex binding syntax with a very simple MVC example. We start with an empty app and...</p>
		<div class="clearPost"/>

            <a href="http://www.youtube.com/watch?v=PUwoAzNJ_eI&amp;feature=youtube_gdata" class="link">Go to the original post</a>

	</section>
	</div>

	
	
	
	
	





	<div class="entrygroup" id="http://gdata.youtube.com/feeds/api/playlists/PLHUs_FUbq4dVIzruMDKBv2MjDx-e48-t5/PLpn00q5M_t0BhtLo85TZYld0Cr0X0UYS5DP9scKPObW0">
	<section class="post">

	<h2><a target="_blank" href="http://www.youtube.com/watch?v=PUwoAzNJ_eI&amp;feature=youtube_gdata">Video Podcast: The UI5 Complex Binding Syntax</a></h2>

		<div class="meta">Added on March 23, 2015 10:50 AM 
by openui5videos 
 <br/><div class="source">Source: 

            <a href="http://www.youtube.com/watch?v=PUwoAzNJ_eI&amp;feature=youtube_gdata">http://www.youtube.com/watch?v=PUwoAzNJ_eI&amp;feature=youtube_gdata</a>

        </div></div>
		<p>In this little video podcast Michael and Jens are showing the UI5 complex binding syntax with a very simple MVC example. We start with an empty app and a JSON model and extend it step by step to show...</p>
		<div class="clearPost"/>

            <a href="http://www.youtube.com/watch?v=PUwoAzNJ_eI&amp;feature=youtube_gdata" class="link">Go to the original post</a>

	</section>
	</div>

	
	
	
	
	





	
	</div>

	<div class="daygroup">
	<div class="dateRotate">February 01, 2015</div>


	<div class="entrygroup" id="http://gdata.youtube.com/feeds/api/playlists/PLHUs_FUbq4dVIzruMDKBv2MjDx-e48-t5/PLpn00q5M_t0BhtLo85TZYlZUaC3L9tBZcppAPwzBToUc">
	<section class="post">

	<h2><a target="_blank" href="http://www.youtube.com/watch?v=CmIXJldq8J4&amp;feature=youtube_gdata">Untitled Video</a></h2>

		<div class="meta">Added on February 01, 2015 01:43 PM 
by openui5videos 
 <br/><div class="source">Source: 

            <a href="http://www.youtube.com/watch?v=CmIXJldq8J4&amp;feature=youtube_gdata">http://www.youtube.com/watch?v=CmIXJldq8J4&amp;feature=youtube_gdata</a>

        </div></div>
		<p>In this video recording Cahit and Tobias will show how to debug UI5 applications with Chrome Developer Tools and the built in 
debbugging tools of UI5. Learn how to efficiently inspect the application...</p>
		<div class="clearPost"/>

            <a href="http://www.youtube.com/watch?v=CmIXJldq8J4&amp;feature=youtube_gdata" class="link">Go to the original post</a>

	</section>
	</div>

	
	
	
	
	





	<div class="entrygroup" id="tag:youtube.com,2008:video:CmIXJldq8J4">
	<section class="post">

	<h2><a target="_blank" href="http://www.youtube.com/watch?v=CmIXJldq8J4&amp;feature=youtube_gdata">Debugging UI5 Applications</a></h2>

		<div class="meta">Added on February 01, 2015 01:29 PM 
by OpenUI5 
 <br/><div class="source">Source: 

            <a href="http://www.youtube.com/watch?v=CmIXJldq8J4&amp;feature=youtube_gdata">http://www.youtube.com/watch?v=CmIXJldq8J4&amp;feature=youtube_gdata</a>

        </div></div>
		<p><img src="http://i.ytimg.com/vi/CmIXJldq8J4/default.jpg" class="feedImage" /><br/><br/>

Debugging UI5 Applications

In this video recording Cahit and Tobias will show how to debug UI5 applications with Chrome Developer Tools and the built in debbugging tools of UI5. Learn how to...</p>
		<div class="clearPost"/>

            <a href="http://www.youtube.com/watch?v=CmIXJldq8J4&amp;feature=youtube_gdata" class="link">Go to the original post</a>

	</section>
	</div>

	
	
	
	
	





	
	</div>

	<div class="daygroup">
	<div class="dateRotate">November 19, 2014</div>


	<div class="entrygroup" id="http://gdata.youtube.com/feeds/api/playlists/PLHUs_FUbq4dVR_rwZ1zRfzwa7d90vniwN/PLpn00q5M_t0D9e9YEz8tOhFa6w75JHgbapxiV99rBq3s">
	<section class="post">

	<h2><a target="_blank" href="http://www.youtube.com/watch?v=oZzpFwk-TvE&amp;feature=youtube_gdata">Untitled Video</a></h2>

		<div class="meta">Added on November 19, 2014 06:36 AM 
by callaghan001 
 <br/><div class="source">Source: 

            <a href="http://www.youtube.com/watch?v=oZzpFwk-TvE&amp;feature=youtube_gdata">http://www.youtube.com/watch?v=oZzpFwk-TvE&amp;feature=youtube_gdata</a>

        </div></div>
		<p>Brenton O'Callaghan, DJ Adams and special guest Oliver Rogers take us through their development environment setup and show how you can get started covering UI5 development, Gateway and...</p>
		<div class="clearPost"/>

            <a href="http://www.youtube.com/watch?v=oZzpFwk-TvE&amp;feature=youtube_gdata" class="link">Go to the original post</a>

	</section>
	</div>

	
	
	
	
	





	
	</div>

	<div class="daygroup">
	<div class="dateRotate">November 14, 2014</div>


	<div class="entrygroup" id="http://gdata.youtube.com/feeds/api/playlists/PLHUs_FUbq4dVIzruMDKBv2MjDx-e48-t5/PLpn00q5M_t0BhtLo85TZYlasCDbtZRYsFnUGdH9f5Eh0">
	<section class="post">

	<h2><a target="_blank" href="http://www.youtube.com/watch?v=hMEkV1ECf2c&amp;feature=youtube_gdata">(SAP/Open) UI5 with dynamic Routing Tutorial</a></h2>

		<div class="meta">Added on November 14, 2014 03:05 PM 
by thesapui 
 <br/><div class="source">Source: 

            <a href="http://www.youtube.com/watch?v=hMEkV1ECf2c&amp;feature=youtube_gdata">http://www.youtube.com/watch?v=hMEkV1ECf2c&amp;feature=youtube_gdata</a>

        </div></div>
		<p>UI5 and Dynamic routing

SCN Blog
http://scn.sap.com/community/developer-center/front-end/blog/2014/04/26/sapui5-with-advanced-routing

This tutorial is based on previous...</p>
		<div class="clearPost"/>

            <a href="http://www.youtube.com/watch?v=hMEkV1ECf2c&amp;feature=youtube_gdata" class="link">Go to the original post</a>

	</section>
	</div>

	
	
	
	
	





	<div class="entrygroup" id="http://gdata.youtube.com/feeds/api/playlists/PLHUs_FUbq4dVIzruMDKBv2MjDx-e48-t5/PLpn00q5M_t0BhtLo85TZYlZsOg-J2dCd57n-L_IKMhKw">
	<section class="post">

	<h2><a target="_blank" href="http://www.youtube.com/watch?v=YZqtx2KJ2To&amp;feature=youtube_gdata">(SAP/Open) UI5 with Routing Tutorial</a></h2>

		<div class="meta">Added on November 14, 2014 03:04 PM 
by thesapui 
 <br/><div class="source">Source: 

            <a href="http://www.youtube.com/watch?v=YZqtx2KJ2To&amp;feature=youtube_gdata">http://www.youtube.com/watch?v=YZqtx2KJ2To&amp;feature=youtube_gdata</a>

        </div></div>
		<p>Get started with UI5 and routing.

SCN Blog
http://scn.sap.com/community/developer-center/front-end/blog/2014/04/26/get-started-with-sapui5-and-routing

See also the following...</p>
		<div class="clearPost"/>

            <a href="http://www.youtube.com/watch?v=YZqtx2KJ2To&amp;feature=youtube_gdata" class="link">Go to the original post</a>

	</section>
	</div>

	
	
	
	
	





	<div class="entrygroup" id="http://gdata.youtube.com/feeds/api/playlists/PLHUs_FUbq4dVIzruMDKBv2MjDx-e48-t5/PLpn00q5M_t0BhtLo85TZYlSRzvOqe2gVKaaURFMnJvhc">
	<section class="post">

	<h2><a target="_blank" href="http://www.youtube.com/watch?v=3ztdXBMhuOU&amp;feature=youtube_gdata">(SAP/Open) UI5 with reusable menu Tutorial</a></h2>

		<div class="meta">Added on November 14, 2014 03:04 PM 
by thesapui 
 <br/><div class="source">Source: 

            <a href="http://www.youtube.com/watch?v=3ztdXBMhuOU&amp;feature=youtube_gdata">http://www.youtube.com/watch?v=3ztdXBMhuOU&amp;feature=youtube_gdata</a>

        </div></div>
		<p>Define your menu for ui5 application only once and reuse it in every page.

SCN...</p>
		<div class="clearPost"/>

            <a href="http://www.youtube.com/watch?v=3ztdXBMhuOU&amp;feature=youtube_gdata" class="link">Go to the original post</a>

	</section>
	</div>

	
	
	
	
	





	<div class="entrygroup" id="http://openui5picks.tumblr.com/post/102612111970">
	<section class="post">

	<h2><a target="_blank" href="https://www.youtube.com/watch?v=ray2yZ9BJ-clist=PLHUs_FUbq4dVREEd1VZkwTd22g5rpADzN">New E-Learning Videos - Introduction to UI5</a></h2>

		<div class="meta">Added on November 14, 2014 03:00 PM , written by OpenUI5
 <br/><div class="source">Source: 

            <a href="https://www.youtube.com/watch?v=ray2yZ9BJ-clist=PLHUs_FUbq4dVREEd1VZkwTd22g5rpADzN">https://www.youtube.com/watch?v=ray2yZ9BJ-clist=PLHUs_FUbq4dVREEd1VZkwTd22g5rpADzN</a>

        </div></div>
		<p><img src="https://78.media.tumblr.com/755e92f1385505c496183c19d9b333cb/tumblr_inline_nf1b2yriC61sb8vfp.png" class="feedImage" /><br/><br/>On our YouTube Channel, you can now find a video course called Introduction to UI5. It consists of eight short video lectures that cover the basic aspects of UI5.



</p>
		<div class="clearPost"/>

            <a href="https://www.youtube.com/watch?v=ray2yZ9BJ-clist=PLHUs_FUbq4dVREEd1VZkwTd22g5rpADzN" class="link">Go to the original post</a>

	</section>
	</div>

	
	
	
	
	





	<div class="entrygroup" id="tag:youtube.com,2008:video:I9tWo3lp3Jk">
	<section class="post">

	<h2><a target="_blank" href="http://www.youtube.com/watch?v=I9tWo3lp3Jk&amp;feature=youtube_gdata">Introduction to UI5 - Basic Applications 2</a></h2>

		<div class="meta">Added on November 14, 2014 10:59 AM 
by OpenUI5 
 <br/><div class="source">Source: 

            <a href="http://www.youtube.com/watch?v=I9tWo3lp3Jk&amp;feature=youtube_gdata">http://www.youtube.com/watch?v=I9tWo3lp3Jk&amp;feature=youtube_gdata</a>

        </div></div>
		<p><img src="http://i.ytimg.com/vi/I9tWo3lp3Jk/default.jpg" class="feedImage" /><br/><br/>

Introduction to UI5 - Basic Applications 2

This video belongs to a course on UI5. Throughout this course, you will learn of the basics of UI5 development. Check our channel for the other videos of...</p>
		<div class="clearPost"/>

            <a href="http://www.youtube.com/watch?v=I9tWo3lp3Jk&amp;feature=youtube_gdata" class="link">Go to the original post</a>

	</section>
	</div>

	
	
	
	
	





	<div class="entrygroup" id="tag:youtube.com,2008:video:3kQ5dcF2sUA">
	<section class="post">

	<h2><a target="_blank" href="http://www.youtube.com/watch?v=3kQ5dcF2sUA&amp;feature=youtube_gdata">Introduction to UI5 - Basic Applications 1</a></h2>

		<div class="meta">Added on November 14, 2014 10:59 AM 
by OpenUI5 
 <br/><div class="source">Source: 

            <a href="http://www.youtube.com/watch?v=3kQ5dcF2sUA&amp;feature=youtube_gdata">http://www.youtube.com/watch?v=3kQ5dcF2sUA&amp;feature=youtube_gdata</a>

        </div></div>
		<p><img src="http://i.ytimg.com/vi/3kQ5dcF2sUA/default.jpg" class="feedImage" /><br/><br/>

Introduction to UI5 - Basic Applications 1

This video belongs to a course on UI5. Throughout this course, you will learn of the basics of UI5 development. Check our channel for the other videos of...</p>
		<div class="clearPost"/>

            <a href="http://www.youtube.com/watch?v=3kQ5dcF2sUA&amp;feature=youtube_gdata" class="link">Go to the original post</a>

	</section>
	</div>

	
	
	
	
	





	<div class="entrygroup" id="tag:youtube.com,2008:video:ZDaT3h8KHQk">
	<section class="post">

	<h2><a target="_blank" href="http://www.youtube.com/watch?v=ZDaT3h8KHQk&amp;feature=youtube_gdata">Introduction to UI5 - MVC 1</a></h2>

		<div class="meta">Added on November 14, 2014 10:59 AM 
by OpenUI5 
 <br/><div class="source">Source: 

            <a href="http://www.youtube.com/watch?v=ZDaT3h8KHQk&amp;feature=youtube_gdata">http://www.youtube.com/watch?v=ZDaT3h8KHQk&amp;feature=youtube_gdata</a>

        </div></div>
		<p><img src="http://i.ytimg.com/vi/ZDaT3h8KHQk/default.jpg" class="feedImage" /><br/><br/>

Introduction to UI5 - MVC 1

This video belongs to a course on UI5. Throughout this course, you will learn of the basics of UI5 development. Check our channel for the other videos of this...</p>
		<div class="clearPost"/>

            <a href="http://www.youtube.com/watch?v=ZDaT3h8KHQk&amp;feature=youtube_gdata" class="link">Go to the original post</a>

	</section>
	</div>

	
	
	
	
	





	<div class="entrygroup" id="tag:youtube.com,2008:video:b7ZKZePYY4A">
	<section class="post">

	<h2><a target="_blank" href="http://www.youtube.com/watch?v=b7ZKZePYY4A&amp;feature=youtube_gdata">Introduction to UI5 - Data Binding 1</a></h2>

		<div class="meta">Added on November 14, 2014 10:59 AM 
by OpenUI5 
 <br/><div class="source">Source: 

            <a href="http://www.youtube.com/watch?v=b7ZKZePYY4A&amp;feature=youtube_gdata">http://www.youtube.com/watch?v=b7ZKZePYY4A&amp;feature=youtube_gdata</a>

        </div></div>
		<p><img src="http://i.ytimg.com/vi/b7ZKZePYY4A/default.jpg" class="feedImage" /><br/><br/>

Introduction to UI5 - Data Binding 1

This video belongs to a course on UI5. Throughout this course, you will learn of the basics of UI5 development. Check our channel for the other videos of this...</p>
		<div class="clearPost"/>

            <a href="http://www.youtube.com/watch?v=b7ZKZePYY4A&amp;feature=youtube_gdata" class="link">Go to the original post</a>

	</section>
	</div>

	
	
	
	
	





	<div class="entrygroup" id="tag:youtube.com,2008:video:t4YXCDCiFQ8">
	<section class="post">

	<h2><a target="_blank" href="http://www.youtube.com/watch?v=t4YXCDCiFQ8&amp;feature=youtube_gdata">Introduction to UI5 - MVC 2</a></h2>

		<div class="meta">Added on November 14, 2014 10:59 AM 
by OpenUI5 
 <br/><div class="source">Source: 

            <a href="http://www.youtube.com/watch?v=t4YXCDCiFQ8&amp;feature=youtube_gdata">http://www.youtube.com/watch?v=t4YXCDCiFQ8&amp;feature=youtube_gdata</a>

        </div></div>
		<p><img src="http://i.ytimg.com/vi/t4YXCDCiFQ8/default.jpg" class="feedImage" /><br/><br/>

Introduction to UI5 - MVC 2

This video belongs to a course on UI5. Throughout this course, you will learn of the basics of UI5 development. Check our channel for the other videos of this...</p>
		<div class="clearPost"/>

            <a href="http://www.youtube.com/watch?v=t4YXCDCiFQ8&amp;feature=youtube_gdata" class="link">Go to the original post</a>

	</section>
	</div>

	
	
	
	
	





	<div class="entrygroup" id="tag:youtube.com,2008:video:R6WkGKHTI5g">
	<section class="post">

	<h2><a target="_blank" href="http://www.youtube.com/watch?v=R6WkGKHTI5g&amp;feature=youtube_gdata">Introduction to UI5 - Mobile Apps</a></h2>

		<div class="meta">Added on November 14, 2014 10:59 AM 
by OpenUI5 
 <br/><div class="source">Source: 

            <a href="http://www.youtube.com/watch?v=R6WkGKHTI5g&amp;feature=youtube_gdata">http://www.youtube.com/watch?v=R6WkGKHTI5g&amp;feature=youtube_gdata</a>

        </div></div>
		<p><img src="http://i.ytimg.com/vi/R6WkGKHTI5g/default.jpg" class="feedImage" /><br/><br/>

Introduction to UI5 - Mobile Apps

This video belongs to a course on UI5. Throughout this course, you will learn of the basics of UI5 development. Note: The mvi theme shown in the video is not...</p>
		<div class="clearPost"/>

            <a href="http://www.youtube.com/watch?v=R6WkGKHTI5g&amp;feature=youtube_gdata" class="link">Go to the original post</a>

	</section>
	</div>

	
	
	
	
	





	<div class="entrygroup" id="tag:youtube.com,2008:video:6h3ukGhxSm4">
	<section class="post">

	<h2><a target="_blank" href="http://www.youtube.com/watch?v=6h3ukGhxSm4&amp;feature=youtube_gdata">Introduction to UI5 - Data Binding 2</a></h2>

		<div class="meta">Added on November 14, 2014 10:59 AM 
by OpenUI5 
 <br/><div class="source">Source: 

            <a href="http://www.youtube.com/watch?v=6h3ukGhxSm4&amp;feature=youtube_gdata">http://www.youtube.com/watch?v=6h3ukGhxSm4&amp;feature=youtube_gdata</a>

        </div></div>
		<p><img src="http://i.ytimg.com/vi/6h3ukGhxSm4/default.jpg" class="feedImage" /><br/><br/>

Introduction to UI5 - Data Binding 2

This video belongs to a course on UI5. Throughout this course, you will learn of the basics of UI5 development. Check our channel for the other videos of this...</p>
		<div class="clearPost"/>

            <a href="http://www.youtube.com/watch?v=6h3ukGhxSm4&amp;feature=youtube_gdata" class="link">Go to the original post</a>

	</section>
	</div>

	
	
	
	
	





	<div class="entrygroup" id="tag:youtube.com,2008:video:ray2yZ9BJ-c">
	<section class="post">

	<h2><a target="_blank" href="http://www.youtube.com/watch?v=ray2yZ9BJ-c&amp;feature=youtube_gdata">Introduction to UI5 - Intro</a></h2>

		<div class="meta">Added on November 14, 2014 10:47 AM 
by OpenUI5 
 <br/><div class="source">Source: 

            <a href="http://www.youtube.com/watch?v=ray2yZ9BJ-c&amp;feature=youtube_gdata">http://www.youtube.com/watch?v=ray2yZ9BJ-c&amp;feature=youtube_gdata</a>

        </div></div>
		<p><img src="http://i.ytimg.com/vi/ray2yZ9BJ-c/default.jpg" class="feedImage" /><br/><br/>

Introduction to UI5 - Intro

This video belongs to a course on UI5. Throughout this course, you will learn of the basics of UI5 development. Check our channel for the other videos of this...</p>
		<div class="clearPost"/>

            <a href="http://www.youtube.com/watch?v=ray2yZ9BJ-c&amp;feature=youtube_gdata" class="link">Go to the original post</a>

	</section>
	</div>

	
	
	
	
	





	
	</div>

	<div class="daygroup">
	<div class="dateRotate">November 07, 2014</div>


	<div class="entrygroup" id="http://gdata.youtube.com/feeds/api/playlists/PLHUs_FUbq4dVIzruMDKBv2MjDx-e48-t5/PLpn00q5M_t0BhtLo85TZYlezHSmsM-n8csOClMR7c65Q">
	<section class="post">

	<h2><a target="_blank" href="http://www.youtube.com/watch?v=jAp_nGqOT_c&amp;feature=youtube_gdata">SAP Fiori Rapid Prototyping: SAP Web IDE and Google Docs</a></h2>

		<div class="meta">Added on November 07, 2014 12:43 PM 
by qmacro99 
 <br/><div class="source">Source: 

            <a href="http://www.youtube.com/watch?v=jAp_nGqOT_c&amp;feature=youtube_gdata">http://www.youtube.com/watch?v=jAp_nGqOT_c&amp;feature=youtube_gdata</a>

        </div></div>
		<p>With the power of the SAP Web IDE and its plugin / template architecture, we can create custom templates that allow you to create Fiori apps based on all sorts of data sources, in this case, a Google...</p>
		<div class="clearPost"/>

            <a href="http://www.youtube.com/watch?v=jAp_nGqOT_c&amp;feature=youtube_gdata" class="link">Go to the original post</a>

	</section>
	</div>

	
	
	
	
	





	<div class="entrygroup" id="http://gdata.youtube.com/feeds/api/playlists/PLHUs_FUbq4dXzi41H9fFXe-IBDs7INW4v/PLpn00q5M_t0CIAZQb4cp0mbVSeYuWeTyDSaTqAjjxnc0">
	<section class="post">

	<h2><a target="_blank" href="http://www.youtube.com/watch?v=NJb3tbKaf9M&amp;feature=youtube_gdata">What Is SAP UI5 and Why You Should Care?</a></h2>

		<div class="meta">Added on November 07, 2014 12:39 PM 
by asugtv 
 <br/><div class="source">Source: 

            <a href="http://www.youtube.com/watch?v=NJb3tbKaf9M&amp;feature=youtube_gdata">http://www.youtube.com/watch?v=NJb3tbKaf9M&amp;feature=youtube_gdata</a>

        </div></div>
		<p>You've likely heard about SAP UI5, but do you what are the implications for SAP customers? We've got you covered.</p>
		<div class="clearPost"/>

            <a href="http://www.youtube.com/watch?v=NJb3tbKaf9M&amp;feature=youtube_gdata" class="link">Go to the original post</a>

	</section>
	</div>

	
	
	
	
	





	
	</div>

	<div class="daygroup">
	<div class="dateRotate">October 02, 2014</div>


	<div class="entrygroup" id="http://gdata.youtube.com/feeds/api/playlists/PLHUs_FUbq4dXzi41H9fFXe-IBDs7INW4v/PLpn00q5M_t0CIAZQb4cp0mYt2PRipuH0MzIt9X7Xm36Q">
	<section class="post">

	<h2><a target="_blank" href="http://www.youtube.com/watch?v=fEUCp_kSBAQ&amp;feature=youtube_gdata">Untitled Video</a></h2>

		<div class="meta">Added on October 02, 2014 05:21 PM 
by cibersur 
 <br/><div class="source">Source: 

            <a href="http://www.youtube.com/watch?v=fEUCp_kSBAQ&amp;feature=youtube_gdata">http://www.youtube.com/watch?v=fEUCp_kSBAQ&amp;feature=youtube_gdata</a>

        </div></div>
		<p>Por primera vez la multinacional SAP organiza un encuentro en España. El SAP CodeJam,  celebrado en Sevilla, reunió a desarrolladores y técnicos empresarios para dar a conocer en profundidad la...</p>
		<div class="clearPost"/>

            <a href="http://www.youtube.com/watch?v=fEUCp_kSBAQ&amp;feature=youtube_gdata" class="link">Go to the original post</a>

	</section>
	</div>

	
	
	
	
	





	
	</div>

	<div class="daygroup">
	<div class="dateRotate">September 23, 2014</div>


	<div class="entrygroup" id="http://gdata.youtube.com/feeds/api/playlists/PLHUs_FUbq4dU-v1v0R3RbgMVnTuA1_x6K/PLpn00q5M_t0CkMPRvhUFKAMWa4b51_H-SrlTPY0UFvVU">
	<section class="post">

	<h2><a target="_blank" href="http://www.youtube.com/watch?v=tfOO4szA2Bg&amp;feature=youtube_gdata">SAPUI5/Fiori - Exploration of an App</a></h2>

		<div class="meta">Added on September 23, 2014 11:12 AM 
by qmacro99 
 <br/><div class="source">Source: 

            <a href="http://www.youtube.com/watch?v=tfOO4szA2Bg&amp;feature=youtube_gdata">http://www.youtube.com/watch?v=tfOO4szA2Bg&amp;feature=youtube_gdata</a>

        </div></div>
		<p>An exploration of a custom Fiori app and the SAPUI5 controls that are used to build it. For the full context of this, see the 2-part CodeTalk here:...</p>
		<div class="clearPost"/>

            <a href="http://www.youtube.com/watch?v=tfOO4szA2Bg&amp;feature=youtube_gdata" class="link">Go to the original post</a>

	</section>
	</div>

	
	
	
	
	





	
	</div>

	<div class="daygroup">
	<div class="dateRotate">August 21, 2014</div>


	<div class="entrygroup" id="http://gdata.youtube.com/feeds/api/playlists/PLHUs_FUbq4dXzi41H9fFXe-IBDs7INW4v/PLpn00q5M_t0CIAZQb4cp0mTLWKBkuiCsCQEZT5mKvvxA">
	<section class="post">

	<h2><a target="_blank" href="http://www.youtube.com/watch?v=y7iR3RBUUpY&amp;feature=youtube_gdata">Untitled Video</a></h2>

		<div class="meta">Added on August 21, 2014 03:50 PM 
by openui5videos 
 <br/><div class="source">Source: 

            <a href="http://www.youtube.com/watch?v=y7iR3RBUUpY&amp;feature=youtube_gdata">http://www.youtube.com/watch?v=y7iR3RBUUpY&amp;feature=youtube_gdata</a>

        </div></div>
		<p>We had the opportunity to present an introduction to OpenUI5 at the OSCON 2014 conference. This is the recording of our session, the slides are available at slidehare. 

OSCON Homepage:...</p>
		<div class="clearPost"/>

            <a href="http://www.youtube.com/watch?v=y7iR3RBUUpY&amp;feature=youtube_gdata" class="link">Go to the original post</a>

	</section>
	</div>

	
	
	
	
	





	<div class="entrygroup" id="tag:youtube.com,2008:video:y7iR3RBUUpY">
	<section class="post">

	<h2><a target="_blank" href="http://www.youtube.com/watch?v=y7iR3RBUUpY&amp;feature=youtube_gdata">OpenUI5 Presentation @ OSCON 2014</a></h2>

		<div class="meta">Added on August 21, 2014 03:50 PM 
by OpenUI5 
 <br/><div class="source">Source: 

            <a href="http://www.youtube.com/watch?v=y7iR3RBUUpY&amp;feature=youtube_gdata">http://www.youtube.com/watch?v=y7iR3RBUUpY&amp;feature=youtube_gdata</a>

        </div></div>
		<p><img src="http://i.ytimg.com/vi/y7iR3RBUUpY/default.jpg" class="feedImage" /><br/><br/>

OpenUI5 Presentation @ OSCON 2014

We had the opportunity to present an introduction to OpenUI5 at the OSCON 2014 conference. This is the recording of our session, the slides are available at...</p>
		<div class="clearPost"/>

            <a href="http://www.youtube.com/watch?v=y7iR3RBUUpY&amp;feature=youtube_gdata" class="link">Go to the original post</a>

	</section>
	</div>

	
	
	
	
	





	<div class="entrygroup" id="http://gdata.youtube.com/feeds/api/playlists/PLHUs_FUbq4dU-v1v0R3RbgMVnTuA1_x6K/PLpn00q5M_t0CkMPRvhUFKAK9A3GA5sRVPZ2NF7kDOCoE">
	<section class="post">

	<h2><a target="_blank" href="http://www.youtube.com/watch?v=7jeo0REvmjg&amp;feature=youtube_gdata">Introducing SAP Fiori</a></h2>

		<div class="meta">Added on August 21, 2014 03:44 PM 
by sapenterprisemobile 
 <br/><div class="source">Source: 

            <a href="http://www.youtube.com/watch?v=7jeo0REvmjg&amp;feature=youtube_gdata">http://www.youtube.com/watch?v=7jeo0REvmjg&amp;feature=youtube_gdata</a>

        </div></div>
		<p>SAP Fiori is a collection of apps with a simple and easy to use experience for broadly and frequently used SAP software functions that work seamlessly across devices -- desktop, tablet, or smartphone....</p>
		<div class="clearPost"/>

            <a href="http://www.youtube.com/watch?v=7jeo0REvmjg&amp;feature=youtube_gdata" class="link">Go to the original post</a>

	</section>
	</div>

	
	
	
	
	





	<div class="entrygroup" id="http://gdata.youtube.com/feeds/api/playlists/PLHUs_FUbq4dU-v1v0R3RbgMVnTuA1_x6K/PLpn00q5M_t0CkMPRvhUFKALt762gQT5UQ41H17EhrD5I">
	<section class="post">

	<h2><a target="_blank" href="http://www.youtube.com/watch?v=mYbn9Q6P0cU&amp;feature=youtube_gdata">SAP Fiori Demo Video</a></h2>

		<div class="meta">Added on August 21, 2014 03:43 PM 
by sapenterprisemobile 
 <br/><div class="source">Source: 

            <a href="http://www.youtube.com/watch?v=mYbn9Q6P0cU&amp;feature=youtube_gdata">http://www.youtube.com/watch?v=mYbn9Q6P0cU&amp;feature=youtube_gdata</a>

        </div></div>
		<p>See SAP Fiori in action including key features such as responsive design, customizable layout, notifications and alerts. The demo also highlights employee self-service functions (My Travel Requests,...</p>
		<div class="clearPost"/>

            <a href="http://www.youtube.com/watch?v=mYbn9Q6P0cU&amp;feature=youtube_gdata" class="link">Go to the original post</a>

	</section>
	</div>

	
	
	
	
	





	<div class="entrygroup" id="http://gdata.youtube.com/feeds/api/playlists/PLHUs_FUbq4dXitA851NZJJHFNGxgGL0iK/PLpn00q5M_t0BiuN2auQoe3yzhnQxfI77Bq9d0iyE0snA">
	<section class="post">

	<h2><a target="_blank" href="http://www.youtube.com/watch?v=NFUw4an3mUs&amp;feature=youtube_gdata">Untitled Video</a></h2>

		<div class="meta">Added on August 21, 2014 03:42 PM 
by mattimaier 
 <br/><div class="source">Source: 

            <a href="http://www.youtube.com/watch?v=NFUw4an3mUs&amp;feature=youtube_gdata">http://www.youtube.com/watch?v=NFUw4an3mUs&amp;feature=youtube_gdata</a>

        </div></div>
		<p>Das OpenUI5 Framework ist die Open Source Variante von SAP UI5, einem HTML5/CSS/JavaScript Framework für Web UIs. In diesem Video gebe ich eine kleine Einführung in OpenUI5 und erzähle etwas über...</p>
		<div class="clearPost"/>

            <a href="http://www.youtube.com/watch?v=NFUw4an3mUs&amp;feature=youtube_gdata" class="link">Go to the original post</a>

	</section>
	</div>

	
	
	
	
	





	<div class="entrygroup" id="http://gdata.youtube.com/feeds/api/playlists/PLHUs_FUbq4dXzi41H9fFXe-IBDs7INW4v/PLpn00q5M_t0CIAZQb4cp0mb6yuhx6kE6Nv1djlwF1vTo">
	<section class="post">

	<h2><a target="_blank" href="http://www.youtube.com/watch?v=_hOWQ9zFn4A&amp;feature=youtube_gdata">OpenUI5 Team at OSCON 2014</a></h2>

		<div class="meta">Added on August 21, 2014 03:40 PM 
by sapdevs 
 <br/><div class="source">Source: 

            <a href="http://www.youtube.com/watch?v=_hOWQ9zFn4A&amp;feature=youtube_gdata">http://www.youtube.com/watch?v=_hOWQ9zFn4A&amp;feature=youtube_gdata</a>

        </div></div>
		<p>OpenUI5 team members Andreas and Frederic give a detailed view into OpenUI5 from OSCON.</p>
		<div class="clearPost"/>

            <a href="http://www.youtube.com/watch?v=_hOWQ9zFn4A&amp;feature=youtube_gdata" class="link">Go to the original post</a>

	</section>
	</div>

	
	
	
	
	





	<div class="entrygroup" id="http://gdata.youtube.com/feeds/api/playlists/PLHUs_FUbq4dXzi41H9fFXe-IBDs7INW4v/PLpn00q5M_t0CIAZQb4cp0mcAIDdHxDuvtWdhI63kNgWA">
	<section class="post">

	<h2><a target="_blank" href="http://www.youtube.com/watch?v=9tvHv445aGM&amp;feature=youtube_gdata">OpenUI5 at OSCON 2014</a></h2>

		<div class="meta">Added on August 21, 2014 03:40 PM 
by sapdevs 
 <br/><div class="source">Source: 

            <a href="http://www.youtube.com/watch?v=9tvHv445aGM&amp;feature=youtube_gdata">http://www.youtube.com/watch?v=9tvHv445aGM&amp;feature=youtube_gdata</a>

        </div></div>
		<p>Bluefin Solutions and SAP specialist DJ Adams gives an introduction to OSCON (Open Source Convention), and gives his thoughts on SAP's new toolkit: Open UI5.</p>
		<div class="clearPost"/>

            <a href="http://www.youtube.com/watch?v=9tvHv445aGM&amp;feature=youtube_gdata" class="link">Go to the original post</a>

	</section>
	</div>

	
	
	
	
	





	<div class="entrygroup" id="http://gdata.youtube.com/feeds/api/playlists/PLHUs_FUbq4dVR_rwZ1zRfzwa7d90vniwN/PLpn00q5M_t0D9e9YEz8tOhCQV6iqu1ACSEKqhTG6F8gM">
	<section class="post">

	<h2><a target="_blank" href="http://www.youtube.com/watch?v=uWbfTNIzUec&amp;feature=youtube_gdata">SAP CodeTalk: OpenUI5</a></h2>

		<div class="meta">Added on August 21, 2014 03:39 PM 
by sapcommunities 
 <br/><div class="source">Source: 

            <a href="http://www.youtube.com/watch?v=uWbfTNIzUec&amp;feature=youtube_gdata">http://www.youtube.com/watch?v=uWbfTNIzUec&amp;feature=youtube_gdata</a>

        </div></div>
		<p>In this CodeTalk Ian Thain interviews Stefan Beck, Chief Product Owner of SAPUI5 and Web Application Toolkit at SAP and finds out about the recent announcement of OpenUI5. SAP is contributing key...</p>
		<div class="clearPost"/>

            <a href="http://www.youtube.com/watch?v=uWbfTNIzUec&amp;feature=youtube_gdata" class="link">Go to the original post</a>

	</section>
	</div>

	
	
	
	
	





	
	</div>

	<div class="daygroup">
	<div class="dateRotate">July 02, 2014</div>


	<div class="entrygroup" id="http://gdata.youtube.com/feeds/api/playlists/PLHUs_FUbq4dVR_rwZ1zRfzwa7d90vniwN/PLpn00q5M_t0D9e9YEz8tOhI1HGBdgYqLKsCz8hew1w1U">
	<section class="post">

	<h2><a target="_blank" href="http://www.youtube.com/watch?v=r-QszpA-HiI&amp;feature=youtube_gdata">SAP CodeTalk: SAPUI5 &amp;amp; Fiori - Part #2</a></h2>

		<div class="meta">Added on July 02, 2014 01:26 PM 
by sapcommunities 
 <br/><div class="source">Source: 

            <a href="http://www.youtube.com/watch?v=r-QszpA-HiI&amp;feature=youtube_gdata">http://www.youtube.com/watch?v=r-QszpA-HiI&amp;feature=youtube_gdata</a>

        </div></div>
		<p>Continued... Ian Thain talk to DJ Adams, SAP Mentor  Principal Consultant at Bluefin, about SAPUI5 and Fiori. Please Note that this CodeTalk is in two parts, this being Part #2</p>
		<div class="clearPost"/>

            <a href="http://www.youtube.com/watch?v=r-QszpA-HiI&amp;feature=youtube_gdata" class="link">Go to the original post</a>

	</section>
	</div>

	
	
	
	
	





	<div class="entrygroup" id="http://gdata.youtube.com/feeds/api/playlists/PLHUs_FUbq4dVR_rwZ1zRfzwa7d90vniwN/PLpn00q5M_t0D9e9YEz8tOhFYhuRCBDQ-JkWjpaEIWEEI">
	<section class="post">

	<h2><a target="_blank" href="http://www.youtube.com/watch?v=HQd9kVApjkE&amp;feature=youtube_gdata">SAP CodeTalk: SAPUI5 &amp;amp; Fiori - Part #1</a></h2>

		<div class="meta">Added on July 02, 2014 01:26 PM 
by sapcommunities 
 <br/><div class="source">Source: 

            <a href="http://www.youtube.com/watch?v=HQd9kVApjkE&amp;feature=youtube_gdata">http://www.youtube.com/watch?v=HQd9kVApjkE&amp;feature=youtube_gdata</a>

        </div></div>
		<p>Ian Thain talk to DJ Adams, SAP Mentor  Principal Consultant at Bluefin, about SAPUI5 and Fiori. Please Note that this CodeTalk is in two parts, this being Part #1</p>
		<div class="clearPost"/>

            <a href="http://www.youtube.com/watch?v=HQd9kVApjkE&amp;feature=youtube_gdata" class="link">Go to the original post</a>

	</section>
	</div>

	
	
	
	
	





	<div class="entrygroup" id="http://gdata.youtube.com/feeds/api/playlists/PLHUs_FUbq4dVIzruMDKBv2MjDx-e48-t5/PLpn00q5M_t0BhtLo85TZYlWyB_ftqr60gZy9PJ9kyolg">
	<section class="post">

	<h2><a target="_blank" href="http://www.youtube.com/watch?v=Fgp_e3Uv5Xs&amp;feature=youtube_gdata">Using Gists on Github to share code</a></h2>

		<div class="meta">Added on July 02, 2014 01:24 PM 
by qmacro99 
 <br/><div class="source">Source: 

            <a href="http://www.youtube.com/watch?v=Fgp_e3Uv5Xs&amp;feature=youtube_gdata">http://www.youtube.com/watch?v=Fgp_e3Uv5Xs&amp;feature=youtube_gdata</a>

        </div></div>
		<p>This screencast relates to a document on SCN "Help Us To Help You - Share Your Code" that describes how and why you should share your code that you want help with, using Gists on Github.

Here is a...</p>
		<div class="clearPost"/>

            <a href="http://www.youtube.com/watch?v=Fgp_e3Uv5Xs&amp;feature=youtube_gdata" class="link">Go to the original post</a>

	</section>
	</div>

	
	
	
	
	





	<div class="entrygroup" id="http://gdata.youtube.com/feeds/api/playlists/PLHUs_FUbq4dVIzruMDKBv2MjDx-e48-t5/PLpn00q5M_t0BhtLo85TZYlWMLznG_5NpQEQgGLDIdNmY">
	<section class="post">

	<h2><a target="_blank" href="http://www.youtube.com/watch?v=iZa4pEP3GZw&amp;feature=youtube_gdata">Untitled Video</a></h2>

		<div class="meta">Added on July 02, 2014 01:24 PM 
by qmacro99 
 <br/><div class="source">Source: 

            <a href="http://www.youtube.com/watch?v=iZa4pEP3GZw&amp;feature=youtube_gdata">http://www.youtube.com/watch?v=iZa4pEP3GZw&amp;feature=youtube_gdata</a>

        </div></div>
		<p>A quick recap of what we did during the UI5 Mentor Monday in March 2014, showing how easy it is to construct good looking UIs with UI5, and also the great facilities of JSBin - creating, viewing and...</p>
		<div class="clearPost"/>

            <a href="http://www.youtube.com/watch?v=iZa4pEP3GZw&amp;feature=youtube_gdata" class="link">Go to the original post</a>

	</section>
	</div>

	
	
	
	
	





	<div class="entrygroup" id="http://gdata.youtube.com/feeds/api/playlists/PLHUs_FUbq4dVIzruMDKBv2MjDx-e48-t5/PLpn00q5M_t0BhtLo85TZYlQ4WgwyfkazbE_BWp3lCVQY">
	<section class="post">

	<h2><a target="_blank" href="http://www.youtube.com/watch?v=nRtocPEPLYI&amp;feature=youtube_gdata">Manipulating UI5 Controls from the Chrome Dev Console</a></h2>

		<div class="meta">Added on July 02, 2014 01:23 PM 
by qmacro99 
 <br/><div class="source">Source: 

            <a href="http://www.youtube.com/watch?v=nRtocPEPLYI&amp;feature=youtube_gdata">http://www.youtube.com/watch?v=nRtocPEPLYI&amp;feature=youtube_gdata</a>

        </div></div>
		<p>Just a quick screencast to show how easy it can be to find, grab, manipulate and create controls in a UI5 application from the Chrome Developer Console.</p>
		<div class="clearPost"/>

            <a href="http://www.youtube.com/watch?v=nRtocPEPLYI&amp;feature=youtube_gdata" class="link">Go to the original post</a>

	</section>
	</div>

	
	
	
	
	





	<div class="entrygroup" id="http://gdata.youtube.com/feeds/api/playlists/PLHUs_FUbq4dVIzruMDKBv2MjDx-e48-t5/PLpn00q5M_t0BhtLo85TZYlUUg9_tr-6uBZlegi2JkeO0">
	<section class="post">

	<h2><a target="_blank" href="http://www.youtube.com/watch?v=ts0EogQZvS8&amp;feature=youtube_gdata">SublimeUI5 - Snippets &amp;amp; Templates for SAPUI5/OpenUI5</a></h2>

		<div class="meta">Added on July 02, 2014 01:23 PM 
by qmacro99 
 <br/><div class="source">Source: 

            <a href="http://www.youtube.com/watch?v=ts0EogQZvS8&amp;feature=youtube_gdata">http://www.youtube.com/watch?v=ts0EogQZvS8&amp;feature=youtube_gdata</a>

        </div></div>
		<p>SublimeUI5 (https://github.com/qmacro/SublimeUI5) is a package for Sublime Text 2 for developing SAPUI5 / OpenUI5 applications. There are two parts to it - a series of snippets and some basic...</p>
		<div class="clearPost"/>

            <a href="http://www.youtube.com/watch?v=ts0EogQZvS8&amp;feature=youtube_gdata" class="link">Go to the original post</a>

	</section>
	</div>

	
	
	
	
	





	<div class="entrygroup" id="http://gdata.youtube.com/feeds/api/playlists/PLHUs_FUbq4dVR_rwZ1zRfzwa7d90vniwN/PLpn00q5M_t0D9e9YEz8tOhF_JDcC0xOKLA9J6IKCL--c">
	<section class="post">

	<h2><a target="_blank" href="http://www.youtube.com/watch?v=IEXNLHn9Yus&amp;feature=youtube_gdata">SAP CodeTalk: OpenUI5</a></h2>

		<div class="meta">Added on July 02, 2014 01:18 PM 
by sapcommunities 
 <br/><div class="source">Source: 

            <a href="http://www.youtube.com/watch?v=IEXNLHn9Yus&amp;feature=youtube_gdata">http://www.youtube.com/watch?v=IEXNLHn9Yus&amp;feature=youtube_gdata</a>

        </div></div>
		<p>In this CodeTalk, Ian Thain from the Developer Relations Team at SAP speaks to DJ Adams, Principal at Bluefin Solutions  SAP Mentor, on OpenUI5.</p>
		<div class="clearPost"/>

            <a href="http://www.youtube.com/watch?v=IEXNLHn9Yus&amp;feature=youtube_gdata" class="link">Go to the original post</a>

	</section>
	</div>

	
	
	
	
	





	
	</div>

	<div class="daygroup">
	<div class="dateRotate">July 01, 2014</div>


	<div class="entrygroup" id="tag:youtube.com,2008:video:4KPS2-LHoO0">
	<section class="post">

	<h2><a target="_blank" href="http://www.youtube.com/watch?v=4KPS2-LHoO0&amp;feature=youtube_gdata">Developing Custom Controls with UI5</a></h2>

		<div class="meta">Added on July 01, 2014 01:20 PM 
by OpenUI5 
 <br/><div class="source">Source: 

            <a href="http://www.youtube.com/watch?v=4KPS2-LHoO0&amp;feature=youtube_gdata">http://www.youtube.com/watch?v=4KPS2-LHoO0&amp;feature=youtube_gdata</a>

        </div></div>
		<p><img src="http://i.ytimg.com/vi/4KPS2-LHoO0/default.jpg" class="feedImage" /><br/><br/>

Developing Custom Controls with UI5

This 10 minute video lecture describes how to implement custom controls using the open source UI5 library available at http://openui5.org The video is part of an...</p>
		<div class="clearPost"/>

            <a href="http://www.youtube.com/watch?v=4KPS2-LHoO0&amp;feature=youtube_gdata" class="link">Go to the original post</a>

	</section>
	</div>

	
	
	
	
	


	
	</div>
	
	</div>



				<br/>
<<<<<<< HEAD
				<p><em>Last updated on October 04, 2018 04:00 PM UTC</em></p>
=======
				<p><em>Last updated on October 04, 2018 12:00 PM UTC</em></p>
>>>>>>> aef92281

				<p class="disclaimer">External links are selected and reviewed when the page is published. Further content is included from other feed sources directly (see subscriptions). We are not responsible for the content of external websites. This feed is powered by <a href="http://www.planetplanet.org/">planetplanet</a>.</p>
			</div>
		</div>
			
		</div>
		
			<p id="twitter_section" class="inner">
					<a href="https://twitter.com/OpenUI5" class="twitter-follow-button" data-show-count="false" data-dnt="true">Follow @OpenUI5</a>
<script>!function(d,s,id){var js,fjs=d.getElementsByTagName(s)[0],p=/^http:/.test(d.location)?'http':'https';if(!d.getElementById(id)){js=d.createElement(s);js.id=id;js.src=p+'://platform.twitter.com/widgets.js';fjs.parentNode.insertBefore(js,fjs);}}(document, 'script', 'twitter-wjs');</script>
			</p>
		<!-- FOOTER  -->
		<div id="footer_wrap" class="outer">
			<div class="wrap_ie9">
				<div class="inner">
					<p class="copyright">&copy; SAP SE, made available under Apache License 2.0</p>
					<img class="counter" src="https://openui5.hana.ondemand.com/resources/sap/ui/core/themes/base/img/1x1.gif?page=feed" style="width:1px;height:1px"  alt="counter">
					<a class="legal" href="../impressum.html">Legal Disclosure / Impressum</a>
					<a class="legal" href="http://global.sap.com/corporate-en/legal/privacy.epx">Privacy</a>
					<a class="legal" href="http://www.sap.com/germany/about/legal/privacy.html">Datenschutz</a>
					<a class="legal" href="../ga_disclaimer.html">Google Analytics Disclaimer</a>
                    <a class="legal" href="../logo.html">Icon Guidelines</a>
				</div>
			</div>
		</div>
	</body>
</html>
<|MERGE_RESOLUTION|>--- conflicted
+++ resolved
@@ -1,427 +1,427 @@
-<!DOCTYPE HTML PUBLIC "-//W3C//DTD HTML 4.01 Transitional//EN" "http://www.w3.org/TR/html4/loose.dtd">
-<html>
-
-
-
-
-
-
-
-
-
-
-
-<!DOCTYPE html>
-<html>
-	<head>
-		<title>Planet OpenUI5</title>
-		<meta name="generator" content="Planet/2.0 +http://www.planetplanet.org">
-
-		<link rel="alternate" href="http://openui5.org/atom.xml" title="" type="application/atom+xml">
-
-		<meta http-equiv="content-type" content="text/html; charset=UTF-8">
-		<meta charset="utf-8">
-		<meta http-equiv="X-UA-Compatible" content="IE=edge,chrome=1">
-		<meta name="viewport" content="width=device-width, initial-scale=1.0, maximum-scale=1.0, user-scalable=0"/>
-		<link rel="stylesheet" type="text/css" media="screen" href="../stylesheets/main.css">
-		<link rel="icon" type="image/png" href="../images/favicon.ico">
-		
-		<script>
-  			(function(i,s,o,g,r,a,m){i['GoogleAnalyticsObject']=r;i[r]=i[r]||function(){
-			(i[r].q=i[r].q||[]).push(arguments)},i[r].l=1*new Date();a=s.createElement(o),
-  			m=s.getElementsByTagName(o)[0];a.async=1;a.src=g;m.parentNode.insertBefore(a,m)
-  			})(window,document,'script','//www.google-analytics.com/analytics.js','ga');
-  			ga('create', 'UA-50072417-1', 'sap.github.io');
-			ga('set', 'anonymizeIp', true);
-  			ga('send', 'pageview');
-		</script>
-		<style>
-		/* menu */
-		aside.categories {
-			border-left: 1px solid #666;
-			padding-left: 1rem;
-			margin-top: 1.8rem;
-			float: right;
-			width: 150px;
-		}
-		
-		aside.categories h2 {
-			margin: 0;
-			padding: 0;
-		}
-		
-		aside.categories li {
-			list-style: none;
-			font-weight: bold;
-			padding-left: 0;
-		}
-		
-		/* content */
-		.posts {
-			margin-right: 196px;
-		}
-		
-		/* post */
-		section.post .meta {
-			font-size: 80%;
-			padding-bottom: 1rem;
-		}
-		
-		section.post .meta .source {
-		  white-space: nowrap;
-		  width: 100%;                   
-		  overflow: hidden;
-		  text-overflow:    ellipsis;
-		}
-		section.post h2 {
-			margin-bottom: 0;
-		}
-		section.post p {
-			margin-top: 0;
-			margin-bottom: 12px;
-		}
-
-		section.post .image {
-			margin-right: 1rem;
-			float: left;
-		}
-		section.post .image img {
-			max-width: 300px;
-			max-height: 300px;
-		}
-		
-		section.post .link {
-			font-size: 20px;
-		}
-		
-		section.post .clearPost {
-			clear: left;
-		}
-		
-		.daygroup h4 {
-			margin-bottom: 0px;
-		}
-		
-		.daygroup {
-			position: relative;
-		}
-		
-		/* small screen version  displaying nav above content*/
-		@media screen and (max-width: 800px) {
-			aside.categories {
-				float: inherit;
-				border: 0;
-				padding: 0;
-				width: 100%;
-			}
-			.posts {
-				margin-right: 0;
-			}
-		}
-		
-		.feed {
-			margin-left: 3px;
-			padding: 0 0 0 19px;
-			background: url("../images/feed-icon-14x14.png") no-repeat 0 50%;
-		}
-		
-		.contentOuter {
-			min-height: 400px;
-		}
-		
-		.disclaimer {
-			margin-bottom: 0;
-			font-size: small;
-		}
-		
-		.dateRotate {
-			transform: rotate(-90.0deg);  /* default */
-			-moz-transform: rotate(-90.0deg);  /* FF3.5+ */
-			-o-transform: rotate(-90.0deg);  /* Opera 10.5 */
-			-webkit-transform: rotate(-90.0deg);  /* Saf3.1+, Chrome */
-			filter:  progid:DXImageTransform.Microsoft.BasicImage(rotation=0.083);  /* IE6,IE7 */
-			-ms-filter: "progid:DXImageTransform.Microsoft.BasicImage(rotation=0.083)"; /* IE8 */
-			font-size: 20px;
-			color: #666;
-			position: absolute;
-			left: -155px;
-			top: 137px;
-			width: 250px;
-			text-align: end;
-		}
-		
-		.feedImage {
-            min-width: 200px;
-			max-width: 100%;
-			max-height: 400px;
-			border: 1px solid #ccc;
-		}
-		
-		.channel {
-			margin: 0;
-			overflow: hidden;
-			text-overflow: ellipsis;
-			width: 100%;
-			white-space: nowrap;
-		}
-
-		/* layout fixes to page to make all ui5 pages look the same */
-		html {
-			min-height: 100%;
-		}
-		.ui5logo {
-			margin-bottom: 7px;
-		}
-		</style>
-</head>
-
-
-<body>
-<!-- HEADER -->
-		<div id="header_wrap" class="outer">
-			<div class="wrap_ie9">
-				<div class="inner">
-					<img src="../images/OpenUI5_new_big_side.png" class="ui5logo" alt="OpenUI5 Icon">
-					<h1 id="project_title">
-						<span class="header_headline">Code once.</span><br>
-						<span class="header_headline">Run on any device.</span>
-					</h1>
-					<h2 id="project_tagline">
-						<span class="headertitle"><a href="../index.html">Intro</a></span>
-						
-						<span class="headertitle"><a href="../features.html">Key Features</a></span>
-                        
-						<span class="headertitle"><a href="../getstarted.html">Get Started</a></span>
-						
-						<span class="headertitle"><a href="../download.html">Download</a></span>
-						
-						<span class="headertitle"><a href="http://openui5.tumblr.com/">Blog</a></span>
-						
-						<span class="headertitle">Feed</span>
-						
-						<span class="headertitle"><a href="../faq.html">FAQ</a></span>
-
-						<span class="headertitle"><a href="../whoUsesUI5.html">Who Uses UI5?</a></span>
-
-                                                <span class="headertitle"><a href="../relatedProjects.html">Related Projects</a></span>
-
-					</h2>
-				</div>
-			</div>
-		</div>
-
-		<!-- Fork me on GitHub -->
-		<a href="https://github.com/SAP/openui5/"><img style="position: absolute; top: 0; right: 0; border: 0;" src="http://openui5.org/images/forkme_fiori.png" alt="Fork me on GitHub"></a>
-
-	
-	<!-- MAIN CONTENT -->
-	<div id="main_content_wrap" class="contentOuter">
-		<div id="main_content" class="inner">
-			<aside class="categories">
-				<nav class="categories">
-					<h4>Categories</h4>
-					<ul>
-						<li><a href="index.html">What's Hot</a></li>
-						<li><a href="index_recommended.html">Recommended</a></li>
-						<li><a href="index_news.html">News</a></li>
-						<li><a href="index_blogs.html">Blogs</a></li>
-						<li>&gt; Videos</li>
-						<li><a href="index_trainings.html">Trainings</a></li>
-						<li><a href="index_events.html">Events</a></li>
-						<li><a href="index_demos.html">Demos</a></li>
-					</ul>
-					<h4>Subscriptions</h4>
-                    <p>The feed shows content from the following external sources:</p>
-
-					<p class="channel"><a href="http://gdata.youtube.com/feeds/api/playlists/PLHUs_FUbq4dU-v1v0R3RbgMVnTuA1_x6K" title="subscribe" class="feed"> Application Videos</a></p>
-
-					<p class="channel"><a href="http://gdata.youtube.com/feeds/api/playlists/PLHUs_FUbq4dVIzruMDKBv2MjDx-e48-t5" title="subscribe" class="feed"> Coding Videos</a></p>
-
-					<p class="channel"><a href="http://gdata.youtube.com/feeds/api/playlists/PLHUs_FUbq4dXzi41H9fFXe-IBDs7INW4v" title="subscribe" class="feed"> Event Videos</a></p>
-
-					<p class="channel"><a href="http://www.youtube.com/rss/user/openui5videos/" title="subscribe" class="feed"> OpenUI5 @ YouTube</a></p>
-
-					<p class="channel"><a href="http://gdata.youtube.com/feeds/api/playlists/PLHUs_FUbq4dXitA851NZJJHFNGxgGL0iK" title="subscribe" class="feed"> Presentation Videos</a></p>
-
-					<p class="channel"><a href="http://gdata.youtube.com/feeds/api/playlists/PLHUs_FUbq4dVR_rwZ1zRfzwa7d90vniwN" title="subscribe" class="feed"> Talks & Sessions</a></p>
-
-					<p class="channel"><a href="http://openui5picks.tumblr.com/tagged/ui5picksvideos/rss" title="subscribe" class="feed"> Videos</a></p>
-
-				</nav>
-			</aside>
-
-			<div class="posts">
-
-
-
-
-
-	<div class="daygroup">
-	<div class="dateRotate">May 30, 2017</div>
-
-
-	<div class="entrygroup" id="http://openui5picks.tumblr.com/post/161235250320">
-	<section class="post">
-
-	<h2><a target="_blank" href="https://blogs.sap.com/2017/05/18/build-your-own-twitter-wall-with-ui5/">Build your own Twitter wall with UI5</a></h2>
-
-		<div class="meta">Added on May 30, 2017 09:05 AM , written by <a href="https://people.sap.com/meredith.hassett">Meredith Hassett</a>
- <br/><div class="source">Source: 
-
-            <a href="https://blogs.sap.com/2017/05/18/build-your-own-twitter-wall-with-ui5/">https://blogs.sap.com/2017/05/18/build-your-own-twitter-wall-with-ui5/</a>
-
-        </div></div>
+<!DOCTYPE HTML PUBLIC "-//W3C//DTD HTML 4.01 Transitional//EN" "http://www.w3.org/TR/html4/loose.dtd">
+<html>
+
+
+
+
+
+
+
+
+
+
+
+<!DOCTYPE html>
+<html>
+	<head>
+		<title>Planet OpenUI5</title>
+		<meta name="generator" content="Planet/2.0 +http://www.planetplanet.org">
+
+		<link rel="alternate" href="http://openui5.org/atom.xml" title="" type="application/atom+xml">
+
+		<meta http-equiv="content-type" content="text/html; charset=UTF-8">
+		<meta charset="utf-8">
+		<meta http-equiv="X-UA-Compatible" content="IE=edge,chrome=1">
+		<meta name="viewport" content="width=device-width, initial-scale=1.0, maximum-scale=1.0, user-scalable=0"/>
+		<link rel="stylesheet" type="text/css" media="screen" href="../stylesheets/main.css">
+		<link rel="icon" type="image/png" href="../images/favicon.ico">
+		
+		<script>
+  			(function(i,s,o,g,r,a,m){i['GoogleAnalyticsObject']=r;i[r]=i[r]||function(){
+			(i[r].q=i[r].q||[]).push(arguments)},i[r].l=1*new Date();a=s.createElement(o),
+  			m=s.getElementsByTagName(o)[0];a.async=1;a.src=g;m.parentNode.insertBefore(a,m)
+  			})(window,document,'script','//www.google-analytics.com/analytics.js','ga');
+  			ga('create', 'UA-50072417-1', 'sap.github.io');
+			ga('set', 'anonymizeIp', true);
+  			ga('send', 'pageview');
+		</script>
+		<style>
+		/* menu */
+		aside.categories {
+			border-left: 1px solid #666;
+			padding-left: 1rem;
+			margin-top: 1.8rem;
+			float: right;
+			width: 150px;
+		}
+		
+		aside.categories h2 {
+			margin: 0;
+			padding: 0;
+		}
+		
+		aside.categories li {
+			list-style: none;
+			font-weight: bold;
+			padding-left: 0;
+		}
+		
+		/* content */
+		.posts {
+			margin-right: 196px;
+		}
+		
+		/* post */
+		section.post .meta {
+			font-size: 80%;
+			padding-bottom: 1rem;
+		}
+		
+		section.post .meta .source {
+		  white-space: nowrap;
+		  width: 100%;                   
+		  overflow: hidden;
+		  text-overflow:    ellipsis;
+		}
+		section.post h2 {
+			margin-bottom: 0;
+		}
+		section.post p {
+			margin-top: 0;
+			margin-bottom: 12px;
+		}
+
+		section.post .image {
+			margin-right: 1rem;
+			float: left;
+		}
+		section.post .image img {
+			max-width: 300px;
+			max-height: 300px;
+		}
+		
+		section.post .link {
+			font-size: 20px;
+		}
+		
+		section.post .clearPost {
+			clear: left;
+		}
+		
+		.daygroup h4 {
+			margin-bottom: 0px;
+		}
+		
+		.daygroup {
+			position: relative;
+		}
+		
+		/* small screen version  displaying nav above content*/
+		@media screen and (max-width: 800px) {
+			aside.categories {
+				float: inherit;
+				border: 0;
+				padding: 0;
+				width: 100%;
+			}
+			.posts {
+				margin-right: 0;
+			}
+		}
+		
+		.feed {
+			margin-left: 3px;
+			padding: 0 0 0 19px;
+			background: url("../images/feed-icon-14x14.png") no-repeat 0 50%;
+		}
+		
+		.contentOuter {
+			min-height: 400px;
+		}
+		
+		.disclaimer {
+			margin-bottom: 0;
+			font-size: small;
+		}
+		
+		.dateRotate {
+			transform: rotate(-90.0deg);  /* default */
+			-moz-transform: rotate(-90.0deg);  /* FF3.5+ */
+			-o-transform: rotate(-90.0deg);  /* Opera 10.5 */
+			-webkit-transform: rotate(-90.0deg);  /* Saf3.1+, Chrome */
+			filter:  progid:DXImageTransform.Microsoft.BasicImage(rotation=0.083);  /* IE6,IE7 */
+			-ms-filter: "progid:DXImageTransform.Microsoft.BasicImage(rotation=0.083)"; /* IE8 */
+			font-size: 20px;
+			color: #666;
+			position: absolute;
+			left: -155px;
+			top: 137px;
+			width: 250px;
+			text-align: end;
+		}
+		
+		.feedImage {
+            min-width: 200px;
+			max-width: 100%;
+			max-height: 400px;
+			border: 1px solid #ccc;
+		}
+		
+		.channel {
+			margin: 0;
+			overflow: hidden;
+			text-overflow: ellipsis;
+			width: 100%;
+			white-space: nowrap;
+		}
+
+		/* layout fixes to page to make all ui5 pages look the same */
+		html {
+			min-height: 100%;
+		}
+		.ui5logo {
+			margin-bottom: 7px;
+		}
+		</style>
+</head>
+
+
+<body>
+<!-- HEADER -->
+		<div id="header_wrap" class="outer">
+			<div class="wrap_ie9">
+				<div class="inner">
+					<img src="../images/OpenUI5_new_big_side.png" class="ui5logo" alt="OpenUI5 Icon">
+					<h1 id="project_title">
+						<span class="header_headline">Code once.</span><br>
+						<span class="header_headline">Run on any device.</span>
+					</h1>
+					<h2 id="project_tagline">
+						<span class="headertitle"><a href="../index.html">Intro</a></span>
+						
+						<span class="headertitle"><a href="../features.html">Key Features</a></span>
+                        
+						<span class="headertitle"><a href="../getstarted.html">Get Started</a></span>
+						
+						<span class="headertitle"><a href="../download.html">Download</a></span>
+						
+						<span class="headertitle"><a href="http://openui5.tumblr.com/">Blog</a></span>
+						
+						<span class="headertitle">Feed</span>
+						
+						<span class="headertitle"><a href="../faq.html">FAQ</a></span>
+
+						<span class="headertitle"><a href="../whoUsesUI5.html">Who Uses UI5?</a></span>
+
+                                                <span class="headertitle"><a href="../relatedProjects.html">Related Projects</a></span>
+
+					</h2>
+				</div>
+			</div>
+		</div>
+
+		<!-- Fork me on GitHub -->
+		<a href="https://github.com/SAP/openui5/"><img style="position: absolute; top: 0; right: 0; border: 0;" src="http://openui5.org/images/forkme_fiori.png" alt="Fork me on GitHub"></a>
+
+	
+	<!-- MAIN CONTENT -->
+	<div id="main_content_wrap" class="contentOuter">
+		<div id="main_content" class="inner">
+			<aside class="categories">
+				<nav class="categories">
+					<h4>Categories</h4>
+					<ul>
+						<li><a href="index.html">What's Hot</a></li>
+						<li><a href="index_recommended.html">Recommended</a></li>
+						<li><a href="index_news.html">News</a></li>
+						<li><a href="index_blogs.html">Blogs</a></li>
+						<li>&gt; Videos</li>
+						<li><a href="index_trainings.html">Trainings</a></li>
+						<li><a href="index_events.html">Events</a></li>
+						<li><a href="index_demos.html">Demos</a></li>
+					</ul>
+					<h4>Subscriptions</h4>
+                    <p>The feed shows content from the following external sources:</p>
+
+					<p class="channel"><a href="http://gdata.youtube.com/feeds/api/playlists/PLHUs_FUbq4dU-v1v0R3RbgMVnTuA1_x6K" title="subscribe" class="feed"> Application Videos</a></p>
+
+					<p class="channel"><a href="http://gdata.youtube.com/feeds/api/playlists/PLHUs_FUbq4dVIzruMDKBv2MjDx-e48-t5" title="subscribe" class="feed"> Coding Videos</a></p>
+
+					<p class="channel"><a href="http://gdata.youtube.com/feeds/api/playlists/PLHUs_FUbq4dXzi41H9fFXe-IBDs7INW4v" title="subscribe" class="feed"> Event Videos</a></p>
+
+					<p class="channel"><a href="http://www.youtube.com/rss/user/openui5videos/" title="subscribe" class="feed"> OpenUI5 @ YouTube</a></p>
+
+					<p class="channel"><a href="http://gdata.youtube.com/feeds/api/playlists/PLHUs_FUbq4dXitA851NZJJHFNGxgGL0iK" title="subscribe" class="feed"> Presentation Videos</a></p>
+
+					<p class="channel"><a href="http://gdata.youtube.com/feeds/api/playlists/PLHUs_FUbq4dVR_rwZ1zRfzwa7d90vniwN" title="subscribe" class="feed"> Talks & Sessions</a></p>
+
+					<p class="channel"><a href="http://openui5picks.tumblr.com/tagged/ui5picksvideos/rss" title="subscribe" class="feed"> Videos</a></p>
+
+				</nav>
+			</aside>
+
+			<div class="posts">
+
+
+
+
+
+	<div class="daygroup">
+	<div class="dateRotate">May 30, 2017</div>
+
+
+	<div class="entrygroup" id="http://openui5picks.tumblr.com/post/161235250320">
+	<section class="post">
+
+	<h2><a target="_blank" href="https://blogs.sap.com/2017/05/18/build-your-own-twitter-wall-with-ui5/">Build your own Twitter wall with UI5</a></h2>
+
+		<div class="meta">Added on May 30, 2017 09:05 AM , written by <a href="https://people.sap.com/meredith.hassett">Meredith Hassett</a>
+ <br/><div class="source">Source: 
+
+            <a href="https://blogs.sap.com/2017/05/18/build-your-own-twitter-wall-with-ui5/">https://blogs.sap.com/2017/05/18/build-your-own-twitter-wall-with-ui5/</a>
+
+        </div></div>
 		<p><img src="https://78.media.tumblr.com/d8a8004f5806b559b91622e0cac8dcb5/tumblr_inline_oqrcvvIggM1sb8vfp_540.png" class="feedImage" /><br/><br/>
 
-Hey #APIFriday-ers! If you have been following along with SAPPHIRE, you know that the SAP API Business Hub got an awesome refresh that came with a bunch of new content, like Machine Learning and...</p>
-		<div class="clearPost"/>
-
-            <a href="https://blogs.sap.com/2017/05/18/build-your-own-twitter-wall-with-ui5/" class="link">Go to the original post</a>
-
-	</section>
-	</div>
-
-	
-	
-	
-	
-	
-
-
-
-
-
-	
-	</div>
-
-	<div class="daygroup">
-	<div class="dateRotate">January 08, 2016</div>
-
-
-	<div class="entrygroup" id="http://openui5picks.tumblr.com/post/137623135285">
-	<section class="post">
-
-	<h2><a target="_blank" href="https://textiles.online.ncsu.edu/online/Play/1e53846b1afa449e962bcac61cd88cec1d?catalog=a3e00ccb-e231-41fc-afc0-fa21230d9515">Instantly Prototype Responsive MVC-based Web Apps</a></h2>
-
-		<div class="meta">Added on January 08, 2016 09:57 PM , written by <a href="https://scn.sap.com/people/alexander.graebe">Alexander Graebe</a>
- <br/><div class="source">Source: 
-
-            <a href="https://textiles.online.ncsu.edu/online/Play/1e53846b1afa449e962bcac61cd88cec1d?catalog=a3e00ccb-e231-41fc-afc0-fa21230d9515">https://textiles.online.ncsu.edu/online/Play/1e53846b1afa449e962bcac61cd88cec1d?catalog=a3e00ccb-e231-41fc-afc0-fa21230d9515</a>
-
-        </div></div>
-		<p><img src="https://78.media.tumblr.com/fa8614bea3d00cf8aff78c24af2e783d/tumblr_inline_o17hl6UvPp1sb8vfp_540.png" class="feedImage" /><br/><br/>At NCDEVCON - North Carolinas Premier Web  Mobile Conference - Alex shows how to build instant prototypes with UI5 in this recording. Watch how to build UI5 apps with just very few steps.</p>
-		<div class="clearPost"/>
-
-            <a href="https://textiles.online.ncsu.edu/online/Play/1e53846b1afa449e962bcac61cd88cec1d?catalog=a3e00ccb-e231-41fc-afc0-fa21230d9515" class="link">Go to the original post</a>
-
-	</section>
-	</div>
-
-	
-	
-	
-	
-	
-
-
-
-
-
-	
-	</div>
-
-	<div class="daygroup">
-	<div class="dateRotate">April 28, 2015</div>
-
-
-	<div class="entrygroup" id="http://gdata.youtube.com/feeds/api/playlists/PLHUs_FUbq4dVR_rwZ1zRfzwa7d90vniwN/PLpn00q5M_t0D9e9YEz8tOhKHsQ0WZxxrGlM3lSreOMBM">
-	<section class="post">
-
-	<h2><a target="_blank" href="http://www.youtube.com/watch?v=vbcxQbwajTg&amp;feature=youtube_gdata">Andreas Kunz explains OpenUI5</a></h2>
-
-		<div class="meta">Added on April 28, 2015 11:09 AM 
-by oreillymedia 
- <br/><div class="source">Source: 
-
-            <a href="http://www.youtube.com/watch?v=vbcxQbwajTg&amp;feature=youtube_gdata">http://www.youtube.com/watch?v=vbcxQbwajTg&amp;feature=youtube_gdata</a>
-
-        </div></div>
+Hey #APIFriday-ers! If you have been following along with SAPPHIRE, you know that the SAP API Business Hub got an awesome refresh that came with a bunch of new content, like Machine Learning and...</p>
+		<div class="clearPost"/>
+
+            <a href="https://blogs.sap.com/2017/05/18/build-your-own-twitter-wall-with-ui5/" class="link">Go to the original post</a>
+
+	</section>
+	</div>
+
+	
+	
+	
+	
+	
+
+
+
+
+
+	
+	</div>
+
+	<div class="daygroup">
+	<div class="dateRotate">January 08, 2016</div>
+
+
+	<div class="entrygroup" id="http://openui5picks.tumblr.com/post/137623135285">
+	<section class="post">
+
+	<h2><a target="_blank" href="https://textiles.online.ncsu.edu/online/Play/1e53846b1afa449e962bcac61cd88cec1d?catalog=a3e00ccb-e231-41fc-afc0-fa21230d9515">Instantly Prototype Responsive MVC-based Web Apps</a></h2>
+
+		<div class="meta">Added on January 08, 2016 09:57 PM , written by <a href="https://scn.sap.com/people/alexander.graebe">Alexander Graebe</a>
+ <br/><div class="source">Source: 
+
+            <a href="https://textiles.online.ncsu.edu/online/Play/1e53846b1afa449e962bcac61cd88cec1d?catalog=a3e00ccb-e231-41fc-afc0-fa21230d9515">https://textiles.online.ncsu.edu/online/Play/1e53846b1afa449e962bcac61cd88cec1d?catalog=a3e00ccb-e231-41fc-afc0-fa21230d9515</a>
+
+        </div></div>
+		<p><img src="https://78.media.tumblr.com/fa8614bea3d00cf8aff78c24af2e783d/tumblr_inline_o17hl6UvPp1sb8vfp_540.png" class="feedImage" /><br/><br/>At NCDEVCON - North Carolinas Premier Web  Mobile Conference - Alex shows how to build instant prototypes with UI5 in this recording. Watch how to build UI5 apps with just very few steps.</p>
+		<div class="clearPost"/>
+
+            <a href="https://textiles.online.ncsu.edu/online/Play/1e53846b1afa449e962bcac61cd88cec1d?catalog=a3e00ccb-e231-41fc-afc0-fa21230d9515" class="link">Go to the original post</a>
+
+	</section>
+	</div>
+
+	
+	
+	
+	
+	
+
+
+
+
+
+	
+	</div>
+
+	<div class="daygroup">
+	<div class="dateRotate">April 28, 2015</div>
+
+
+	<div class="entrygroup" id="http://gdata.youtube.com/feeds/api/playlists/PLHUs_FUbq4dVR_rwZ1zRfzwa7d90vniwN/PLpn00q5M_t0D9e9YEz8tOhKHsQ0WZxxrGlM3lSreOMBM">
+	<section class="post">
+
+	<h2><a target="_blank" href="http://www.youtube.com/watch?v=vbcxQbwajTg&amp;feature=youtube_gdata">Andreas Kunz explains OpenUI5</a></h2>
+
+		<div class="meta">Added on April 28, 2015 11:09 AM 
+by oreillymedia 
+ <br/><div class="source">Source: 
+
+            <a href="http://www.youtube.com/watch?v=vbcxQbwajTg&amp;feature=youtube_gdata">http://www.youtube.com/watch?v=vbcxQbwajTg&amp;feature=youtube_gdata</a>
+
+        </div></div>
 		<p>From Fluent 2015: Andreas Kunz is software architect and developer at the German enterprise software company SAP (since 2005), where he focuses on web user interfaces.
 
-Member of the UI5 (web UI...</p>
-		<div class="clearPost"/>
-
-            <a href="http://www.youtube.com/watch?v=vbcxQbwajTg&amp;feature=youtube_gdata" class="link">Go to the original post</a>
-
-	</section>
-	</div>
-
-	
-	
-	
-	
-	
-
-
-
-
-
-	
-	</div>
-
-	<div class="daygroup">
-	<div class="dateRotate">April 21, 2015</div>
-
-
-	<div class="entrygroup" id="http://gdata.youtube.com/feeds/api/playlists/PLHUs_FUbq4dVIzruMDKBv2MjDx-e48-t5/PLpn00q5M_t0BhtLo85TZYlYSXT7VRsxTUkaxnoOIshz0">
-	<section class="post">
-
-	<h2><a target="_blank" href="http://www.youtube.com/watch?v=uNDKXgsF2BI&amp;feature=youtube_gdata">Being Nice to Hackers - Building Insecure UI5 Applications</a></h2>
-
-		<div class="meta">Added on April 21, 2015 11:58 AM 
-by ithron82 
- <br/><div class="source">Source: 
-
-            <a href="http://www.youtube.com/watch?v=uNDKXgsF2BI&amp;feature=youtube_gdata">http://www.youtube.com/watch?v=uNDKXgsF2BI&amp;feature=youtube_gdata</a>
-
-        </div></div>
-		<p>In this video, I am playing the role of a hacker that changes a Fiori(-like) application to include security problems. The video is intended to show how to write secure applications, but doing it the...</p>
-		<div class="clearPost"/>
-
-            <a href="http://www.youtube.com/watch?v=uNDKXgsF2BI&amp;feature=youtube_gdata" class="link">Go to the original post</a>
-
-	</section>
-	</div>
-
-	
-	
-	
-	
-	
-
-
-
-
-
-	
-	</div>
-
-	<div class="daygroup">
-	<div class="dateRotate">April 17, 2015</div>
-
-
-	<div class="entrygroup" id="tag:youtube.com,2008:video:UKY3scPIMd8">
-	<section class="post">
-
-	<h2><a target="_blank" href="http://www.youtube.com/watch?v=UKY3scPIMd8&amp;feature=youtube_gdata">https://youtube.com/devicesupport</a></h2>
-
-		<div class="meta">Added on April 17, 2015 03:23 PM 
-by YouTube Help 
- <br/><div class="source">Source: 
-
-            <a href="http://www.youtube.com/watch?v=UKY3scPIMd8&amp;feature=youtube_gdata">http://www.youtube.com/watch?v=UKY3scPIMd8&amp;feature=youtube_gdata</a>
-
-        </div></div>
+Member of the UI5 (web UI...</p>
+		<div class="clearPost"/>
+
+            <a href="http://www.youtube.com/watch?v=vbcxQbwajTg&amp;feature=youtube_gdata" class="link">Go to the original post</a>
+
+	</section>
+	</div>
+
+	
+	
+	
+	
+	
+
+
+
+
+
+	
+	</div>
+
+	<div class="daygroup">
+	<div class="dateRotate">April 21, 2015</div>
+
+
+	<div class="entrygroup" id="http://gdata.youtube.com/feeds/api/playlists/PLHUs_FUbq4dVIzruMDKBv2MjDx-e48-t5/PLpn00q5M_t0BhtLo85TZYlYSXT7VRsxTUkaxnoOIshz0">
+	<section class="post">
+
+	<h2><a target="_blank" href="http://www.youtube.com/watch?v=uNDKXgsF2BI&amp;feature=youtube_gdata">Being Nice to Hackers - Building Insecure UI5 Applications</a></h2>
+
+		<div class="meta">Added on April 21, 2015 11:58 AM 
+by ithron82 
+ <br/><div class="source">Source: 
+
+            <a href="http://www.youtube.com/watch?v=uNDKXgsF2BI&amp;feature=youtube_gdata">http://www.youtube.com/watch?v=uNDKXgsF2BI&amp;feature=youtube_gdata</a>
+
+        </div></div>
+		<p>In this video, I am playing the role of a hacker that changes a Fiori(-like) application to include security problems. The video is intended to show how to write secure applications, but doing it the...</p>
+		<div class="clearPost"/>
+
+            <a href="http://www.youtube.com/watch?v=uNDKXgsF2BI&amp;feature=youtube_gdata" class="link">Go to the original post</a>
+
+	</section>
+	</div>
+
+	
+	
+	
+	
+	
+
+
+
+
+
+	
+	</div>
+
+	<div class="daygroup">
+	<div class="dateRotate">April 17, 2015</div>
+
+
+	<div class="entrygroup" id="tag:youtube.com,2008:video:UKY3scPIMd8">
+	<section class="post">
+
+	<h2><a target="_blank" href="http://www.youtube.com/watch?v=UKY3scPIMd8&amp;feature=youtube_gdata">https://youtube.com/devicesupport</a></h2>
+
+		<div class="meta">Added on April 17, 2015 03:23 PM 
+by YouTube Help 
+ <br/><div class="source">Source: 
+
+            <a href="http://www.youtube.com/watch?v=UKY3scPIMd8&amp;feature=youtube_gdata">http://www.youtube.com/watch?v=UKY3scPIMd8&amp;feature=youtube_gdata</a>
+
+        </div></div>
 		<p><img src="http://i.ytimg.com/vi/UKY3scPIMd8/default.jpg" class="feedImage" /><br/><br/>
 
 https://youtube.com/devicesupport
@@ -438,1372 +438,1368 @@
 Time:
 03:56
 More in
-Howto  Style</p>
-		<div class="clearPost"/>
-
-            <a href="http://www.youtube.com/watch?v=UKY3scPIMd8&amp;feature=youtube_gdata" class="link">Go to the original post</a>
-
-	</section>
-	</div>
-
-	
-	
-	
-	
-	
-
-
-
-
-
-	
-	</div>
-
-	<div class="daygroup">
-	<div class="dateRotate">March 23, 2015</div>
-
-
-	<div class="entrygroup" id="http://gdata.youtube.com/feeds/api/playlists/PLHUs_FUbq4dVIzruMDKBv2MjDx-e48-t5/PLpn00q5M_t0BhtLo85TZYlTX2_ZjI0d3ntcf9MZ5ObJk">
-	<section class="post">
-
-	<h2><a target="_blank" href="http://www.youtube.com/watch?v=2QQL7CIlsuk&amp;feature=youtube_gdata">Untitled Video</a></h2>
-
-		<div class="meta">Added on March 23, 2015 12:56 PM 
-by openui5videos 
- <br/><div class="source">Source: 
-
-            <a href="http://www.youtube.com/watch?v=2QQL7CIlsuk&amp;feature=youtube_gdata">http://www.youtube.com/watch?v=2QQL7CIlsuk&amp;feature=youtube_gdata</a>
-
-        </div></div>
+Howto  Style</p>
+		<div class="clearPost"/>
+
+            <a href="http://www.youtube.com/watch?v=UKY3scPIMd8&amp;feature=youtube_gdata" class="link">Go to the original post</a>
+
+	</section>
+	</div>
+
+	
+	
+	
+	
+	
+
+
+
+
+
+	
+	</div>
+
+	<div class="daygroup">
+	<div class="dateRotate">March 23, 2015</div>
+
+
+	<div class="entrygroup" id="http://gdata.youtube.com/feeds/api/playlists/PLHUs_FUbq4dVIzruMDKBv2MjDx-e48-t5/PLpn00q5M_t0BhtLo85TZYlTX2_ZjI0d3ntcf9MZ5ObJk">
+	<section class="post">
+
+	<h2><a target="_blank" href="http://www.youtube.com/watch?v=2QQL7CIlsuk&amp;feature=youtube_gdata">Untitled Video</a></h2>
+
+		<div class="meta">Added on March 23, 2015 12:56 PM 
+by openui5videos 
+ <br/><div class="source">Source: 
+
+            <a href="http://www.youtube.com/watch?v=2QQL7CIlsuk&amp;feature=youtube_gdata">http://www.youtube.com/watch?v=2QQL7CIlsuk&amp;feature=youtube_gdata</a>
+
+        </div></div>
 		<p>In this video podcast Michael explains the new margin and padding concept that we created for version 1.28 of OpenUI5 / SAPUI5.
 
-We start with a quick introduction to margin and padding in the box...</p>
-		<div class="clearPost"/>
-
-            <a href="http://www.youtube.com/watch?v=2QQL7CIlsuk&amp;feature=youtube_gdata" class="link">Go to the original post</a>
-
-	</section>
-	</div>
-
-	
-	
-	
-	
-	
-
-
-
-
-
-	<div class="entrygroup" id="tag:youtube.com,2008:video:2QQL7CIlsuk">
-	<section class="post">
-
-	<h2><a target="_blank" href="http://www.youtube.com/watch?v=2QQL7CIlsuk&amp;feature=youtube_gdata">Video Podcast: The New UI5 Margin and Padding Concept</a></h2>
-
-		<div class="meta">Added on March 23, 2015 12:32 PM 
-by OpenUI5 
- <br/><div class="source">Source: 
-
-            <a href="http://www.youtube.com/watch?v=2QQL7CIlsuk&amp;feature=youtube_gdata">http://www.youtube.com/watch?v=2QQL7CIlsuk&amp;feature=youtube_gdata</a>
-
-        </div></div>
+We start with a quick introduction to margin and padding in the box...</p>
+		<div class="clearPost"/>
+
+            <a href="http://www.youtube.com/watch?v=2QQL7CIlsuk&amp;feature=youtube_gdata" class="link">Go to the original post</a>
+
+	</section>
+	</div>
+
+	
+	
+	
+	
+	
+
+
+
+
+
+	<div class="entrygroup" id="tag:youtube.com,2008:video:2QQL7CIlsuk">
+	<section class="post">
+
+	<h2><a target="_blank" href="http://www.youtube.com/watch?v=2QQL7CIlsuk&amp;feature=youtube_gdata">Video Podcast: The New UI5 Margin and Padding Concept</a></h2>
+
+		<div class="meta">Added on March 23, 2015 12:32 PM 
+by OpenUI5 
+ <br/><div class="source">Source: 
+
+            <a href="http://www.youtube.com/watch?v=2QQL7CIlsuk&amp;feature=youtube_gdata">http://www.youtube.com/watch?v=2QQL7CIlsuk&amp;feature=youtube_gdata</a>
+
+        </div></div>
 		<p><img src="http://i.ytimg.com/vi/2QQL7CIlsuk/default.jpg" class="feedImage" /><br/><br/>
 
 Video Podcast: The New UI5 Margin and Padding Concept
 
-In this video podcast Michael explains the new margin and padding concept that we created for version 1.28 of OpenUI5 / SAPUI5. We start with a...</p>
-		<div class="clearPost"/>
-
-            <a href="http://www.youtube.com/watch?v=2QQL7CIlsuk&amp;feature=youtube_gdata" class="link">Go to the original post</a>
-
-	</section>
-	</div>
-
-	
-	
-	
-	
-	
-
-
-
-
-
-	<div class="entrygroup" id="tag:youtube.com,2008:video:PUwoAzNJ_eI">
-	<section class="post">
-
-	<h2><a target="_blank" href="http://www.youtube.com/watch?v=PUwoAzNJ_eI&amp;feature=youtube_gdata">Video Podcast: The UI5 Complex Binding Syntax</a></h2>
-
-		<div class="meta">Added on March 23, 2015 10:50 AM 
-by OpenUI5 
- <br/><div class="source">Source: 
-
-            <a href="http://www.youtube.com/watch?v=PUwoAzNJ_eI&amp;feature=youtube_gdata">http://www.youtube.com/watch?v=PUwoAzNJ_eI&amp;feature=youtube_gdata</a>
-
-        </div></div>
+In this video podcast Michael explains the new margin and padding concept that we created for version 1.28 of OpenUI5 / SAPUI5. We start with a...</p>
+		<div class="clearPost"/>
+
+            <a href="http://www.youtube.com/watch?v=2QQL7CIlsuk&amp;feature=youtube_gdata" class="link">Go to the original post</a>
+
+	</section>
+	</div>
+
+	
+	
+	
+	
+	
+
+
+
+
+
+	<div class="entrygroup" id="tag:youtube.com,2008:video:PUwoAzNJ_eI">
+	<section class="post">
+
+	<h2><a target="_blank" href="http://www.youtube.com/watch?v=PUwoAzNJ_eI&amp;feature=youtube_gdata">Video Podcast: The UI5 Complex Binding Syntax</a></h2>
+
+		<div class="meta">Added on March 23, 2015 10:50 AM 
+by OpenUI5 
+ <br/><div class="source">Source: 
+
+            <a href="http://www.youtube.com/watch?v=PUwoAzNJ_eI&amp;feature=youtube_gdata">http://www.youtube.com/watch?v=PUwoAzNJ_eI&amp;feature=youtube_gdata</a>
+
+        </div></div>
 		<p><img src="http://i.ytimg.com/vi/PUwoAzNJ_eI/default.jpg" class="feedImage" /><br/><br/>
 
 Video Podcast: The UI5 Complex Binding Syntax
 
-In this little video podcast Michael and Jens are showing the UI5 complex binding syntax with a very simple MVC example. We start with an empty app and...</p>
-		<div class="clearPost"/>
-
-            <a href="http://www.youtube.com/watch?v=PUwoAzNJ_eI&amp;feature=youtube_gdata" class="link">Go to the original post</a>
-
-	</section>
-	</div>
-
-	
-	
-	
-	
-	
-
-
-
-
-
-	<div class="entrygroup" id="http://gdata.youtube.com/feeds/api/playlists/PLHUs_FUbq4dVIzruMDKBv2MjDx-e48-t5/PLpn00q5M_t0BhtLo85TZYld0Cr0X0UYS5DP9scKPObW0">
-	<section class="post">
-
-	<h2><a target="_blank" href="http://www.youtube.com/watch?v=PUwoAzNJ_eI&amp;feature=youtube_gdata">Video Podcast: The UI5 Complex Binding Syntax</a></h2>
-
-		<div class="meta">Added on March 23, 2015 10:50 AM 
-by openui5videos 
- <br/><div class="source">Source: 
-
-            <a href="http://www.youtube.com/watch?v=PUwoAzNJ_eI&amp;feature=youtube_gdata">http://www.youtube.com/watch?v=PUwoAzNJ_eI&amp;feature=youtube_gdata</a>
-
-        </div></div>
-		<p>In this little video podcast Michael and Jens are showing the UI5 complex binding syntax with a very simple MVC example. We start with an empty app and a JSON model and extend it step by step to show...</p>
-		<div class="clearPost"/>
-
-            <a href="http://www.youtube.com/watch?v=PUwoAzNJ_eI&amp;feature=youtube_gdata" class="link">Go to the original post</a>
-
-	</section>
-	</div>
-
-	
-	
-	
-	
-	
-
-
-
-
-
-	
-	</div>
-
-	<div class="daygroup">
-	<div class="dateRotate">February 01, 2015</div>
-
-
-	<div class="entrygroup" id="http://gdata.youtube.com/feeds/api/playlists/PLHUs_FUbq4dVIzruMDKBv2MjDx-e48-t5/PLpn00q5M_t0BhtLo85TZYlZUaC3L9tBZcppAPwzBToUc">
-	<section class="post">
-
-	<h2><a target="_blank" href="http://www.youtube.com/watch?v=CmIXJldq8J4&amp;feature=youtube_gdata">Untitled Video</a></h2>
-
-		<div class="meta">Added on February 01, 2015 01:43 PM 
-by openui5videos 
- <br/><div class="source">Source: 
-
-            <a href="http://www.youtube.com/watch?v=CmIXJldq8J4&amp;feature=youtube_gdata">http://www.youtube.com/watch?v=CmIXJldq8J4&amp;feature=youtube_gdata</a>
-
-        </div></div>
+In this little video podcast Michael and Jens are showing the UI5 complex binding syntax with a very simple MVC example. We start with an empty app and...</p>
+		<div class="clearPost"/>
+
+            <a href="http://www.youtube.com/watch?v=PUwoAzNJ_eI&amp;feature=youtube_gdata" class="link">Go to the original post</a>
+
+	</section>
+	</div>
+
+	
+	
+	
+	
+	
+
+
+
+
+
+	<div class="entrygroup" id="http://gdata.youtube.com/feeds/api/playlists/PLHUs_FUbq4dVIzruMDKBv2MjDx-e48-t5/PLpn00q5M_t0BhtLo85TZYld0Cr0X0UYS5DP9scKPObW0">
+	<section class="post">
+
+	<h2><a target="_blank" href="http://www.youtube.com/watch?v=PUwoAzNJ_eI&amp;feature=youtube_gdata">Video Podcast: The UI5 Complex Binding Syntax</a></h2>
+
+		<div class="meta">Added on March 23, 2015 10:50 AM 
+by openui5videos 
+ <br/><div class="source">Source: 
+
+            <a href="http://www.youtube.com/watch?v=PUwoAzNJ_eI&amp;feature=youtube_gdata">http://www.youtube.com/watch?v=PUwoAzNJ_eI&amp;feature=youtube_gdata</a>
+
+        </div></div>
+		<p>In this little video podcast Michael and Jens are showing the UI5 complex binding syntax with a very simple MVC example. We start with an empty app and a JSON model and extend it step by step to show...</p>
+		<div class="clearPost"/>
+
+            <a href="http://www.youtube.com/watch?v=PUwoAzNJ_eI&amp;feature=youtube_gdata" class="link">Go to the original post</a>
+
+	</section>
+	</div>
+
+	
+	
+	
+	
+	
+
+
+
+
+
+	
+	</div>
+
+	<div class="daygroup">
+	<div class="dateRotate">February 01, 2015</div>
+
+
+	<div class="entrygroup" id="http://gdata.youtube.com/feeds/api/playlists/PLHUs_FUbq4dVIzruMDKBv2MjDx-e48-t5/PLpn00q5M_t0BhtLo85TZYlZUaC3L9tBZcppAPwzBToUc">
+	<section class="post">
+
+	<h2><a target="_blank" href="http://www.youtube.com/watch?v=CmIXJldq8J4&amp;feature=youtube_gdata">Untitled Video</a></h2>
+
+		<div class="meta">Added on February 01, 2015 01:43 PM 
+by openui5videos 
+ <br/><div class="source">Source: 
+
+            <a href="http://www.youtube.com/watch?v=CmIXJldq8J4&amp;feature=youtube_gdata">http://www.youtube.com/watch?v=CmIXJldq8J4&amp;feature=youtube_gdata</a>
+
+        </div></div>
 		<p>In this video recording Cahit and Tobias will show how to debug UI5 applications with Chrome Developer Tools and the built in 
-debbugging tools of UI5. Learn how to efficiently inspect the application...</p>
-		<div class="clearPost"/>
-
-            <a href="http://www.youtube.com/watch?v=CmIXJldq8J4&amp;feature=youtube_gdata" class="link">Go to the original post</a>
-
-	</section>
-	</div>
-
-	
-	
-	
-	
-	
-
-
-
-
-
-	<div class="entrygroup" id="tag:youtube.com,2008:video:CmIXJldq8J4">
-	<section class="post">
-
-	<h2><a target="_blank" href="http://www.youtube.com/watch?v=CmIXJldq8J4&amp;feature=youtube_gdata">Debugging UI5 Applications</a></h2>
-
-		<div class="meta">Added on February 01, 2015 01:29 PM 
-by OpenUI5 
- <br/><div class="source">Source: 
-
-            <a href="http://www.youtube.com/watch?v=CmIXJldq8J4&amp;feature=youtube_gdata">http://www.youtube.com/watch?v=CmIXJldq8J4&amp;feature=youtube_gdata</a>
-
-        </div></div>
+debbugging tools of UI5. Learn how to efficiently inspect the application...</p>
+		<div class="clearPost"/>
+
+            <a href="http://www.youtube.com/watch?v=CmIXJldq8J4&amp;feature=youtube_gdata" class="link">Go to the original post</a>
+
+	</section>
+	</div>
+
+	
+	
+	
+	
+	
+
+
+
+
+
+	<div class="entrygroup" id="tag:youtube.com,2008:video:CmIXJldq8J4">
+	<section class="post">
+
+	<h2><a target="_blank" href="http://www.youtube.com/watch?v=CmIXJldq8J4&amp;feature=youtube_gdata">Debugging UI5 Applications</a></h2>
+
+		<div class="meta">Added on February 01, 2015 01:29 PM 
+by OpenUI5 
+ <br/><div class="source">Source: 
+
+            <a href="http://www.youtube.com/watch?v=CmIXJldq8J4&amp;feature=youtube_gdata">http://www.youtube.com/watch?v=CmIXJldq8J4&amp;feature=youtube_gdata</a>
+
+        </div></div>
 		<p><img src="http://i.ytimg.com/vi/CmIXJldq8J4/default.jpg" class="feedImage" /><br/><br/>
 
 Debugging UI5 Applications
 
-In this video recording Cahit and Tobias will show how to debug UI5 applications with Chrome Developer Tools and the built in debbugging tools of UI5. Learn how to...</p>
-		<div class="clearPost"/>
-
-            <a href="http://www.youtube.com/watch?v=CmIXJldq8J4&amp;feature=youtube_gdata" class="link">Go to the original post</a>
-
-	</section>
-	</div>
-
-	
-	
-	
-	
-	
-
-
-
-
-
-	
-	</div>
-
-	<div class="daygroup">
-	<div class="dateRotate">November 19, 2014</div>
-
-
-	<div class="entrygroup" id="http://gdata.youtube.com/feeds/api/playlists/PLHUs_FUbq4dVR_rwZ1zRfzwa7d90vniwN/PLpn00q5M_t0D9e9YEz8tOhFa6w75JHgbapxiV99rBq3s">
-	<section class="post">
-
-	<h2><a target="_blank" href="http://www.youtube.com/watch?v=oZzpFwk-TvE&amp;feature=youtube_gdata">Untitled Video</a></h2>
-
-		<div class="meta">Added on November 19, 2014 06:36 AM 
-by callaghan001 
- <br/><div class="source">Source: 
-
-            <a href="http://www.youtube.com/watch?v=oZzpFwk-TvE&amp;feature=youtube_gdata">http://www.youtube.com/watch?v=oZzpFwk-TvE&amp;feature=youtube_gdata</a>
-
-        </div></div>
-		<p>Brenton O'Callaghan, DJ Adams and special guest Oliver Rogers take us through their development environment setup and show how you can get started covering UI5 development, Gateway and...</p>
-		<div class="clearPost"/>
-
-            <a href="http://www.youtube.com/watch?v=oZzpFwk-TvE&amp;feature=youtube_gdata" class="link">Go to the original post</a>
-
-	</section>
-	</div>
-
-	
-	
-	
-	
-	
-
-
-
-
-
-	
-	</div>
-
-	<div class="daygroup">
-	<div class="dateRotate">November 14, 2014</div>
-
-
-	<div class="entrygroup" id="http://gdata.youtube.com/feeds/api/playlists/PLHUs_FUbq4dVIzruMDKBv2MjDx-e48-t5/PLpn00q5M_t0BhtLo85TZYlasCDbtZRYsFnUGdH9f5Eh0">
-	<section class="post">
-
-	<h2><a target="_blank" href="http://www.youtube.com/watch?v=hMEkV1ECf2c&amp;feature=youtube_gdata">(SAP/Open) UI5 with dynamic Routing Tutorial</a></h2>
-
-		<div class="meta">Added on November 14, 2014 03:05 PM 
-by thesapui 
- <br/><div class="source">Source: 
-
-            <a href="http://www.youtube.com/watch?v=hMEkV1ECf2c&amp;feature=youtube_gdata">http://www.youtube.com/watch?v=hMEkV1ECf2c&amp;feature=youtube_gdata</a>
-
-        </div></div>
+In this video recording Cahit and Tobias will show how to debug UI5 applications with Chrome Developer Tools and the built in debbugging tools of UI5. Learn how to...</p>
+		<div class="clearPost"/>
+
+            <a href="http://www.youtube.com/watch?v=CmIXJldq8J4&amp;feature=youtube_gdata" class="link">Go to the original post</a>
+
+	</section>
+	</div>
+
+	
+	
+	
+	
+	
+
+
+
+
+
+	
+	</div>
+
+	<div class="daygroup">
+	<div class="dateRotate">November 19, 2014</div>
+
+
+	<div class="entrygroup" id="http://gdata.youtube.com/feeds/api/playlists/PLHUs_FUbq4dVR_rwZ1zRfzwa7d90vniwN/PLpn00q5M_t0D9e9YEz8tOhFa6w75JHgbapxiV99rBq3s">
+	<section class="post">
+
+	<h2><a target="_blank" href="http://www.youtube.com/watch?v=oZzpFwk-TvE&amp;feature=youtube_gdata">Untitled Video</a></h2>
+
+		<div class="meta">Added on November 19, 2014 06:36 AM 
+by callaghan001 
+ <br/><div class="source">Source: 
+
+            <a href="http://www.youtube.com/watch?v=oZzpFwk-TvE&amp;feature=youtube_gdata">http://www.youtube.com/watch?v=oZzpFwk-TvE&amp;feature=youtube_gdata</a>
+
+        </div></div>
+		<p>Brenton O'Callaghan, DJ Adams and special guest Oliver Rogers take us through their development environment setup and show how you can get started covering UI5 development, Gateway and...</p>
+		<div class="clearPost"/>
+
+            <a href="http://www.youtube.com/watch?v=oZzpFwk-TvE&amp;feature=youtube_gdata" class="link">Go to the original post</a>
+
+	</section>
+	</div>
+
+	
+	
+	
+	
+	
+
+
+
+
+
+	
+	</div>
+
+	<div class="daygroup">
+	<div class="dateRotate">November 14, 2014</div>
+
+
+	<div class="entrygroup" id="http://gdata.youtube.com/feeds/api/playlists/PLHUs_FUbq4dVIzruMDKBv2MjDx-e48-t5/PLpn00q5M_t0BhtLo85TZYlasCDbtZRYsFnUGdH9f5Eh0">
+	<section class="post">
+
+	<h2><a target="_blank" href="http://www.youtube.com/watch?v=hMEkV1ECf2c&amp;feature=youtube_gdata">(SAP/Open) UI5 with dynamic Routing Tutorial</a></h2>
+
+		<div class="meta">Added on November 14, 2014 03:05 PM 
+by thesapui 
+ <br/><div class="source">Source: 
+
+            <a href="http://www.youtube.com/watch?v=hMEkV1ECf2c&amp;feature=youtube_gdata">http://www.youtube.com/watch?v=hMEkV1ECf2c&amp;feature=youtube_gdata</a>
+
+        </div></div>
 		<p>UI5 and Dynamic routing
 
 SCN Blog
 http://scn.sap.com/community/developer-center/front-end/blog/2014/04/26/sapui5-with-advanced-routing
 
-This tutorial is based on previous...</p>
-		<div class="clearPost"/>
-
-            <a href="http://www.youtube.com/watch?v=hMEkV1ECf2c&amp;feature=youtube_gdata" class="link">Go to the original post</a>
-
-	</section>
-	</div>
-
-	
-	
-	
-	
-	
-
-
-
-
-
-	<div class="entrygroup" id="http://gdata.youtube.com/feeds/api/playlists/PLHUs_FUbq4dVIzruMDKBv2MjDx-e48-t5/PLpn00q5M_t0BhtLo85TZYlZsOg-J2dCd57n-L_IKMhKw">
-	<section class="post">
-
-	<h2><a target="_blank" href="http://www.youtube.com/watch?v=YZqtx2KJ2To&amp;feature=youtube_gdata">(SAP/Open) UI5 with Routing Tutorial</a></h2>
-
-		<div class="meta">Added on November 14, 2014 03:04 PM 
-by thesapui 
- <br/><div class="source">Source: 
-
-            <a href="http://www.youtube.com/watch?v=YZqtx2KJ2To&amp;feature=youtube_gdata">http://www.youtube.com/watch?v=YZqtx2KJ2To&amp;feature=youtube_gdata</a>
-
-        </div></div>
+This tutorial is based on previous...</p>
+		<div class="clearPost"/>
+
+            <a href="http://www.youtube.com/watch?v=hMEkV1ECf2c&amp;feature=youtube_gdata" class="link">Go to the original post</a>
+
+	</section>
+	</div>
+
+	
+	
+	
+	
+	
+
+
+
+
+
+	<div class="entrygroup" id="http://gdata.youtube.com/feeds/api/playlists/PLHUs_FUbq4dVIzruMDKBv2MjDx-e48-t5/PLpn00q5M_t0BhtLo85TZYlZsOg-J2dCd57n-L_IKMhKw">
+	<section class="post">
+
+	<h2><a target="_blank" href="http://www.youtube.com/watch?v=YZqtx2KJ2To&amp;feature=youtube_gdata">(SAP/Open) UI5 with Routing Tutorial</a></h2>
+
+		<div class="meta">Added on November 14, 2014 03:04 PM 
+by thesapui 
+ <br/><div class="source">Source: 
+
+            <a href="http://www.youtube.com/watch?v=YZqtx2KJ2To&amp;feature=youtube_gdata">http://www.youtube.com/watch?v=YZqtx2KJ2To&amp;feature=youtube_gdata</a>
+
+        </div></div>
 		<p>Get started with UI5 and routing.
 
 SCN Blog
 http://scn.sap.com/community/developer-center/front-end/blog/2014/04/26/get-started-with-sapui5-and-routing
 
-See also the following...</p>
-		<div class="clearPost"/>
-
-            <a href="http://www.youtube.com/watch?v=YZqtx2KJ2To&amp;feature=youtube_gdata" class="link">Go to the original post</a>
-
-	</section>
-	</div>
-
-	
-	
-	
-	
-	
-
-
-
-
-
-	<div class="entrygroup" id="http://gdata.youtube.com/feeds/api/playlists/PLHUs_FUbq4dVIzruMDKBv2MjDx-e48-t5/PLpn00q5M_t0BhtLo85TZYlSRzvOqe2gVKaaURFMnJvhc">
-	<section class="post">
-
-	<h2><a target="_blank" href="http://www.youtube.com/watch?v=3ztdXBMhuOU&amp;feature=youtube_gdata">(SAP/Open) UI5 with reusable menu Tutorial</a></h2>
-
-		<div class="meta">Added on November 14, 2014 03:04 PM 
-by thesapui 
- <br/><div class="source">Source: 
-
-            <a href="http://www.youtube.com/watch?v=3ztdXBMhuOU&amp;feature=youtube_gdata">http://www.youtube.com/watch?v=3ztdXBMhuOU&amp;feature=youtube_gdata</a>
-
-        </div></div>
+See also the following...</p>
+		<div class="clearPost"/>
+
+            <a href="http://www.youtube.com/watch?v=YZqtx2KJ2To&amp;feature=youtube_gdata" class="link">Go to the original post</a>
+
+	</section>
+	</div>
+
+	
+	
+	
+	
+	
+
+
+
+
+
+	<div class="entrygroup" id="http://gdata.youtube.com/feeds/api/playlists/PLHUs_FUbq4dVIzruMDKBv2MjDx-e48-t5/PLpn00q5M_t0BhtLo85TZYlSRzvOqe2gVKaaURFMnJvhc">
+	<section class="post">
+
+	<h2><a target="_blank" href="http://www.youtube.com/watch?v=3ztdXBMhuOU&amp;feature=youtube_gdata">(SAP/Open) UI5 with reusable menu Tutorial</a></h2>
+
+		<div class="meta">Added on November 14, 2014 03:04 PM 
+by thesapui 
+ <br/><div class="source">Source: 
+
+            <a href="http://www.youtube.com/watch?v=3ztdXBMhuOU&amp;feature=youtube_gdata">http://www.youtube.com/watch?v=3ztdXBMhuOU&amp;feature=youtube_gdata</a>
+
+        </div></div>
 		<p>Define your menu for ui5 application only once and reuse it in every page.
 
-SCN...</p>
-		<div class="clearPost"/>
-
-            <a href="http://www.youtube.com/watch?v=3ztdXBMhuOU&amp;feature=youtube_gdata" class="link">Go to the original post</a>
-
-	</section>
-	</div>
-
-	
-	
-	
-	
-	
-
-
-
-
-
-	<div class="entrygroup" id="http://openui5picks.tumblr.com/post/102612111970">
-	<section class="post">
-
-	<h2><a target="_blank" href="https://www.youtube.com/watch?v=ray2yZ9BJ-clist=PLHUs_FUbq4dVREEd1VZkwTd22g5rpADzN">New E-Learning Videos - Introduction to UI5</a></h2>
-
-		<div class="meta">Added on November 14, 2014 03:00 PM , written by OpenUI5
- <br/><div class="source">Source: 
-
-            <a href="https://www.youtube.com/watch?v=ray2yZ9BJ-clist=PLHUs_FUbq4dVREEd1VZkwTd22g5rpADzN">https://www.youtube.com/watch?v=ray2yZ9BJ-clist=PLHUs_FUbq4dVREEd1VZkwTd22g5rpADzN</a>
-
-        </div></div>
+SCN...</p>
+		<div class="clearPost"/>
+
+            <a href="http://www.youtube.com/watch?v=3ztdXBMhuOU&amp;feature=youtube_gdata" class="link">Go to the original post</a>
+
+	</section>
+	</div>
+
+	
+	
+	
+	
+	
+
+
+
+
+
+	<div class="entrygroup" id="http://openui5picks.tumblr.com/post/102612111970">
+	<section class="post">
+
+	<h2><a target="_blank" href="https://www.youtube.com/watch?v=ray2yZ9BJ-clist=PLHUs_FUbq4dVREEd1VZkwTd22g5rpADzN">New E-Learning Videos - Introduction to UI5</a></h2>
+
+		<div class="meta">Added on November 14, 2014 03:00 PM , written by OpenUI5
+ <br/><div class="source">Source: 
+
+            <a href="https://www.youtube.com/watch?v=ray2yZ9BJ-clist=PLHUs_FUbq4dVREEd1VZkwTd22g5rpADzN">https://www.youtube.com/watch?v=ray2yZ9BJ-clist=PLHUs_FUbq4dVREEd1VZkwTd22g5rpADzN</a>
+
+        </div></div>
 		<p><img src="https://78.media.tumblr.com/755e92f1385505c496183c19d9b333cb/tumblr_inline_nf1b2yriC61sb8vfp.png" class="feedImage" /><br/><br/>On our YouTube Channel, you can now find a video course called Introduction to UI5. It consists of eight short video lectures that cover the basic aspects of UI5.
 
 
 
-</p>
-		<div class="clearPost"/>
-
-            <a href="https://www.youtube.com/watch?v=ray2yZ9BJ-clist=PLHUs_FUbq4dVREEd1VZkwTd22g5rpADzN" class="link">Go to the original post</a>
-
-	</section>
-	</div>
-
-	
-	
-	
-	
-	
-
-
-
-
-
-	<div class="entrygroup" id="tag:youtube.com,2008:video:I9tWo3lp3Jk">
-	<section class="post">
-
-	<h2><a target="_blank" href="http://www.youtube.com/watch?v=I9tWo3lp3Jk&amp;feature=youtube_gdata">Introduction to UI5 - Basic Applications 2</a></h2>
-
-		<div class="meta">Added on November 14, 2014 10:59 AM 
-by OpenUI5 
- <br/><div class="source">Source: 
-
-            <a href="http://www.youtube.com/watch?v=I9tWo3lp3Jk&amp;feature=youtube_gdata">http://www.youtube.com/watch?v=I9tWo3lp3Jk&amp;feature=youtube_gdata</a>
-
-        </div></div>
+</p>
+		<div class="clearPost"/>
+
+            <a href="https://www.youtube.com/watch?v=ray2yZ9BJ-clist=PLHUs_FUbq4dVREEd1VZkwTd22g5rpADzN" class="link">Go to the original post</a>
+
+	</section>
+	</div>
+
+	
+	
+	
+	
+	
+
+
+
+
+
+	<div class="entrygroup" id="tag:youtube.com,2008:video:I9tWo3lp3Jk">
+	<section class="post">
+
+	<h2><a target="_blank" href="http://www.youtube.com/watch?v=I9tWo3lp3Jk&amp;feature=youtube_gdata">Introduction to UI5 - Basic Applications 2</a></h2>
+
+		<div class="meta">Added on November 14, 2014 10:59 AM 
+by OpenUI5 
+ <br/><div class="source">Source: 
+
+            <a href="http://www.youtube.com/watch?v=I9tWo3lp3Jk&amp;feature=youtube_gdata">http://www.youtube.com/watch?v=I9tWo3lp3Jk&amp;feature=youtube_gdata</a>
+
+        </div></div>
 		<p><img src="http://i.ytimg.com/vi/I9tWo3lp3Jk/default.jpg" class="feedImage" /><br/><br/>
 
 Introduction to UI5 - Basic Applications 2
 
-This video belongs to a course on UI5. Throughout this course, you will learn of the basics of UI5 development. Check our channel for the other videos of...</p>
-		<div class="clearPost"/>
-
-            <a href="http://www.youtube.com/watch?v=I9tWo3lp3Jk&amp;feature=youtube_gdata" class="link">Go to the original post</a>
-
-	</section>
-	</div>
-
-	
-	
-	
-	
-	
-
-
-
-
-
-	<div class="entrygroup" id="tag:youtube.com,2008:video:3kQ5dcF2sUA">
-	<section class="post">
-
-	<h2><a target="_blank" href="http://www.youtube.com/watch?v=3kQ5dcF2sUA&amp;feature=youtube_gdata">Introduction to UI5 - Basic Applications 1</a></h2>
-
-		<div class="meta">Added on November 14, 2014 10:59 AM 
-by OpenUI5 
- <br/><div class="source">Source: 
-
-            <a href="http://www.youtube.com/watch?v=3kQ5dcF2sUA&amp;feature=youtube_gdata">http://www.youtube.com/watch?v=3kQ5dcF2sUA&amp;feature=youtube_gdata</a>
-
-        </div></div>
+This video belongs to a course on UI5. Throughout this course, you will learn of the basics of UI5 development. Check our channel for the other videos of...</p>
+		<div class="clearPost"/>
+
+            <a href="http://www.youtube.com/watch?v=I9tWo3lp3Jk&amp;feature=youtube_gdata" class="link">Go to the original post</a>
+
+	</section>
+	</div>
+
+	
+	
+	
+	
+	
+
+
+
+
+
+	<div class="entrygroup" id="tag:youtube.com,2008:video:3kQ5dcF2sUA">
+	<section class="post">
+
+	<h2><a target="_blank" href="http://www.youtube.com/watch?v=3kQ5dcF2sUA&amp;feature=youtube_gdata">Introduction to UI5 - Basic Applications 1</a></h2>
+
+		<div class="meta">Added on November 14, 2014 10:59 AM 
+by OpenUI5 
+ <br/><div class="source">Source: 
+
+            <a href="http://www.youtube.com/watch?v=3kQ5dcF2sUA&amp;feature=youtube_gdata">http://www.youtube.com/watch?v=3kQ5dcF2sUA&amp;feature=youtube_gdata</a>
+
+        </div></div>
 		<p><img src="http://i.ytimg.com/vi/3kQ5dcF2sUA/default.jpg" class="feedImage" /><br/><br/>
 
 Introduction to UI5 - Basic Applications 1
 
-This video belongs to a course on UI5. Throughout this course, you will learn of the basics of UI5 development. Check our channel for the other videos of...</p>
-		<div class="clearPost"/>
-
-            <a href="http://www.youtube.com/watch?v=3kQ5dcF2sUA&amp;feature=youtube_gdata" class="link">Go to the original post</a>
-
-	</section>
-	</div>
-
-	
-	
-	
-	
-	
-
-
-
-
-
-	<div class="entrygroup" id="tag:youtube.com,2008:video:ZDaT3h8KHQk">
-	<section class="post">
-
-	<h2><a target="_blank" href="http://www.youtube.com/watch?v=ZDaT3h8KHQk&amp;feature=youtube_gdata">Introduction to UI5 - MVC 1</a></h2>
-
-		<div class="meta">Added on November 14, 2014 10:59 AM 
-by OpenUI5 
- <br/><div class="source">Source: 
-
-            <a href="http://www.youtube.com/watch?v=ZDaT3h8KHQk&amp;feature=youtube_gdata">http://www.youtube.com/watch?v=ZDaT3h8KHQk&amp;feature=youtube_gdata</a>
-
-        </div></div>
+This video belongs to a course on UI5. Throughout this course, you will learn of the basics of UI5 development. Check our channel for the other videos of...</p>
+		<div class="clearPost"/>
+
+            <a href="http://www.youtube.com/watch?v=3kQ5dcF2sUA&amp;feature=youtube_gdata" class="link">Go to the original post</a>
+
+	</section>
+	</div>
+
+	
+	
+	
+	
+	
+
+
+
+
+
+	<div class="entrygroup" id="tag:youtube.com,2008:video:ZDaT3h8KHQk">
+	<section class="post">
+
+	<h2><a target="_blank" href="http://www.youtube.com/watch?v=ZDaT3h8KHQk&amp;feature=youtube_gdata">Introduction to UI5 - MVC 1</a></h2>
+
+		<div class="meta">Added on November 14, 2014 10:59 AM 
+by OpenUI5 
+ <br/><div class="source">Source: 
+
+            <a href="http://www.youtube.com/watch?v=ZDaT3h8KHQk&amp;feature=youtube_gdata">http://www.youtube.com/watch?v=ZDaT3h8KHQk&amp;feature=youtube_gdata</a>
+
+        </div></div>
 		<p><img src="http://i.ytimg.com/vi/ZDaT3h8KHQk/default.jpg" class="feedImage" /><br/><br/>
 
 Introduction to UI5 - MVC 1
 
-This video belongs to a course on UI5. Throughout this course, you will learn of the basics of UI5 development. Check our channel for the other videos of this...</p>
-		<div class="clearPost"/>
-
-            <a href="http://www.youtube.com/watch?v=ZDaT3h8KHQk&amp;feature=youtube_gdata" class="link">Go to the original post</a>
-
-	</section>
-	</div>
-
-	
-	
-	
-	
-	
-
-
-
-
-
-	<div class="entrygroup" id="tag:youtube.com,2008:video:b7ZKZePYY4A">
-	<section class="post">
-
-	<h2><a target="_blank" href="http://www.youtube.com/watch?v=b7ZKZePYY4A&amp;feature=youtube_gdata">Introduction to UI5 - Data Binding 1</a></h2>
-
-		<div class="meta">Added on November 14, 2014 10:59 AM 
-by OpenUI5 
- <br/><div class="source">Source: 
-
-            <a href="http://www.youtube.com/watch?v=b7ZKZePYY4A&amp;feature=youtube_gdata">http://www.youtube.com/watch?v=b7ZKZePYY4A&amp;feature=youtube_gdata</a>
-
-        </div></div>
+This video belongs to a course on UI5. Throughout this course, you will learn of the basics of UI5 development. Check our channel for the other videos of this...</p>
+		<div class="clearPost"/>
+
+            <a href="http://www.youtube.com/watch?v=ZDaT3h8KHQk&amp;feature=youtube_gdata" class="link">Go to the original post</a>
+
+	</section>
+	</div>
+
+	
+	
+	
+	
+	
+
+
+
+
+
+	<div class="entrygroup" id="tag:youtube.com,2008:video:b7ZKZePYY4A">
+	<section class="post">
+
+	<h2><a target="_blank" href="http://www.youtube.com/watch?v=b7ZKZePYY4A&amp;feature=youtube_gdata">Introduction to UI5 - Data Binding 1</a></h2>
+
+		<div class="meta">Added on November 14, 2014 10:59 AM 
+by OpenUI5 
+ <br/><div class="source">Source: 
+
+            <a href="http://www.youtube.com/watch?v=b7ZKZePYY4A&amp;feature=youtube_gdata">http://www.youtube.com/watch?v=b7ZKZePYY4A&amp;feature=youtube_gdata</a>
+
+        </div></div>
 		<p><img src="http://i.ytimg.com/vi/b7ZKZePYY4A/default.jpg" class="feedImage" /><br/><br/>
 
 Introduction to UI5 - Data Binding 1
 
-This video belongs to a course on UI5. Throughout this course, you will learn of the basics of UI5 development. Check our channel for the other videos of this...</p>
-		<div class="clearPost"/>
-
-            <a href="http://www.youtube.com/watch?v=b7ZKZePYY4A&amp;feature=youtube_gdata" class="link">Go to the original post</a>
-
-	</section>
-	</div>
-
-	
-	
-	
-	
-	
-
-
-
-
-
-	<div class="entrygroup" id="tag:youtube.com,2008:video:t4YXCDCiFQ8">
-	<section class="post">
-
-	<h2><a target="_blank" href="http://www.youtube.com/watch?v=t4YXCDCiFQ8&amp;feature=youtube_gdata">Introduction to UI5 - MVC 2</a></h2>
-
-		<div class="meta">Added on November 14, 2014 10:59 AM 
-by OpenUI5 
- <br/><div class="source">Source: 
-
-            <a href="http://www.youtube.com/watch?v=t4YXCDCiFQ8&amp;feature=youtube_gdata">http://www.youtube.com/watch?v=t4YXCDCiFQ8&amp;feature=youtube_gdata</a>
-
-        </div></div>
+This video belongs to a course on UI5. Throughout this course, you will learn of the basics of UI5 development. Check our channel for the other videos of this...</p>
+		<div class="clearPost"/>
+
+            <a href="http://www.youtube.com/watch?v=b7ZKZePYY4A&amp;feature=youtube_gdata" class="link">Go to the original post</a>
+
+	</section>
+	</div>
+
+	
+	
+	
+	
+	
+
+
+
+
+
+	<div class="entrygroup" id="tag:youtube.com,2008:video:t4YXCDCiFQ8">
+	<section class="post">
+
+	<h2><a target="_blank" href="http://www.youtube.com/watch?v=t4YXCDCiFQ8&amp;feature=youtube_gdata">Introduction to UI5 - MVC 2</a></h2>
+
+		<div class="meta">Added on November 14, 2014 10:59 AM 
+by OpenUI5 
+ <br/><div class="source">Source: 
+
+            <a href="http://www.youtube.com/watch?v=t4YXCDCiFQ8&amp;feature=youtube_gdata">http://www.youtube.com/watch?v=t4YXCDCiFQ8&amp;feature=youtube_gdata</a>
+
+        </div></div>
 		<p><img src="http://i.ytimg.com/vi/t4YXCDCiFQ8/default.jpg" class="feedImage" /><br/><br/>
 
 Introduction to UI5 - MVC 2
 
-This video belongs to a course on UI5. Throughout this course, you will learn of the basics of UI5 development. Check our channel for the other videos of this...</p>
-		<div class="clearPost"/>
-
-            <a href="http://www.youtube.com/watch?v=t4YXCDCiFQ8&amp;feature=youtube_gdata" class="link">Go to the original post</a>
-
-	</section>
-	</div>
-
-	
-	
-	
-	
-	
-
-
-
-
-
-	<div class="entrygroup" id="tag:youtube.com,2008:video:R6WkGKHTI5g">
-	<section class="post">
-
-	<h2><a target="_blank" href="http://www.youtube.com/watch?v=R6WkGKHTI5g&amp;feature=youtube_gdata">Introduction to UI5 - Mobile Apps</a></h2>
-
-		<div class="meta">Added on November 14, 2014 10:59 AM 
-by OpenUI5 
- <br/><div class="source">Source: 
-
-            <a href="http://www.youtube.com/watch?v=R6WkGKHTI5g&amp;feature=youtube_gdata">http://www.youtube.com/watch?v=R6WkGKHTI5g&amp;feature=youtube_gdata</a>
-
-        </div></div>
+This video belongs to a course on UI5. Throughout this course, you will learn of the basics of UI5 development. Check our channel for the other videos of this...</p>
+		<div class="clearPost"/>
+
+            <a href="http://www.youtube.com/watch?v=t4YXCDCiFQ8&amp;feature=youtube_gdata" class="link">Go to the original post</a>
+
+	</section>
+	</div>
+
+	
+	
+	
+	
+	
+
+
+
+
+
+	<div class="entrygroup" id="tag:youtube.com,2008:video:R6WkGKHTI5g">
+	<section class="post">
+
+	<h2><a target="_blank" href="http://www.youtube.com/watch?v=R6WkGKHTI5g&amp;feature=youtube_gdata">Introduction to UI5 - Mobile Apps</a></h2>
+
+		<div class="meta">Added on November 14, 2014 10:59 AM 
+by OpenUI5 
+ <br/><div class="source">Source: 
+
+            <a href="http://www.youtube.com/watch?v=R6WkGKHTI5g&amp;feature=youtube_gdata">http://www.youtube.com/watch?v=R6WkGKHTI5g&amp;feature=youtube_gdata</a>
+
+        </div></div>
 		<p><img src="http://i.ytimg.com/vi/R6WkGKHTI5g/default.jpg" class="feedImage" /><br/><br/>
 
 Introduction to UI5 - Mobile Apps
 
-This video belongs to a course on UI5. Throughout this course, you will learn of the basics of UI5 development. Note: The mvi theme shown in the video is not...</p>
-		<div class="clearPost"/>
-
-            <a href="http://www.youtube.com/watch?v=R6WkGKHTI5g&amp;feature=youtube_gdata" class="link">Go to the original post</a>
-
-	</section>
-	</div>
-
-	
-	
-	
-	
-	
-
-
-
-
-
-	<div class="entrygroup" id="tag:youtube.com,2008:video:6h3ukGhxSm4">
-	<section class="post">
-
-	<h2><a target="_blank" href="http://www.youtube.com/watch?v=6h3ukGhxSm4&amp;feature=youtube_gdata">Introduction to UI5 - Data Binding 2</a></h2>
-
-		<div class="meta">Added on November 14, 2014 10:59 AM 
-by OpenUI5 
- <br/><div class="source">Source: 
-
-            <a href="http://www.youtube.com/watch?v=6h3ukGhxSm4&amp;feature=youtube_gdata">http://www.youtube.com/watch?v=6h3ukGhxSm4&amp;feature=youtube_gdata</a>
-
-        </div></div>
+This video belongs to a course on UI5. Throughout this course, you will learn of the basics of UI5 development. Note: The mvi theme shown in the video is not...</p>
+		<div class="clearPost"/>
+
+            <a href="http://www.youtube.com/watch?v=R6WkGKHTI5g&amp;feature=youtube_gdata" class="link">Go to the original post</a>
+
+	</section>
+	</div>
+
+	
+	
+	
+	
+	
+
+
+
+
+
+	<div class="entrygroup" id="tag:youtube.com,2008:video:6h3ukGhxSm4">
+	<section class="post">
+
+	<h2><a target="_blank" href="http://www.youtube.com/watch?v=6h3ukGhxSm4&amp;feature=youtube_gdata">Introduction to UI5 - Data Binding 2</a></h2>
+
+		<div class="meta">Added on November 14, 2014 10:59 AM 
+by OpenUI5 
+ <br/><div class="source">Source: 
+
+            <a href="http://www.youtube.com/watch?v=6h3ukGhxSm4&amp;feature=youtube_gdata">http://www.youtube.com/watch?v=6h3ukGhxSm4&amp;feature=youtube_gdata</a>
+
+        </div></div>
 		<p><img src="http://i.ytimg.com/vi/6h3ukGhxSm4/default.jpg" class="feedImage" /><br/><br/>
 
 Introduction to UI5 - Data Binding 2
 
-This video belongs to a course on UI5. Throughout this course, you will learn of the basics of UI5 development. Check our channel for the other videos of this...</p>
-		<div class="clearPost"/>
-
-            <a href="http://www.youtube.com/watch?v=6h3ukGhxSm4&amp;feature=youtube_gdata" class="link">Go to the original post</a>
-
-	</section>
-	</div>
-
-	
-	
-	
-	
-	
-
-
-
-
-
-	<div class="entrygroup" id="tag:youtube.com,2008:video:ray2yZ9BJ-c">
-	<section class="post">
-
-	<h2><a target="_blank" href="http://www.youtube.com/watch?v=ray2yZ9BJ-c&amp;feature=youtube_gdata">Introduction to UI5 - Intro</a></h2>
-
-		<div class="meta">Added on November 14, 2014 10:47 AM 
-by OpenUI5 
- <br/><div class="source">Source: 
-
-            <a href="http://www.youtube.com/watch?v=ray2yZ9BJ-c&amp;feature=youtube_gdata">http://www.youtube.com/watch?v=ray2yZ9BJ-c&amp;feature=youtube_gdata</a>
-
-        </div></div>
+This video belongs to a course on UI5. Throughout this course, you will learn of the basics of UI5 development. Check our channel for the other videos of this...</p>
+		<div class="clearPost"/>
+
+            <a href="http://www.youtube.com/watch?v=6h3ukGhxSm4&amp;feature=youtube_gdata" class="link">Go to the original post</a>
+
+	</section>
+	</div>
+
+	
+	
+	
+	
+	
+
+
+
+
+
+	<div class="entrygroup" id="tag:youtube.com,2008:video:ray2yZ9BJ-c">
+	<section class="post">
+
+	<h2><a target="_blank" href="http://www.youtube.com/watch?v=ray2yZ9BJ-c&amp;feature=youtube_gdata">Introduction to UI5 - Intro</a></h2>
+
+		<div class="meta">Added on November 14, 2014 10:47 AM 
+by OpenUI5 
+ <br/><div class="source">Source: 
+
+            <a href="http://www.youtube.com/watch?v=ray2yZ9BJ-c&amp;feature=youtube_gdata">http://www.youtube.com/watch?v=ray2yZ9BJ-c&amp;feature=youtube_gdata</a>
+
+        </div></div>
 		<p><img src="http://i.ytimg.com/vi/ray2yZ9BJ-c/default.jpg" class="feedImage" /><br/><br/>
 
 Introduction to UI5 - Intro
 
-This video belongs to a course on UI5. Throughout this course, you will learn of the basics of UI5 development. Check our channel for the other videos of this...</p>
-		<div class="clearPost"/>
-
-            <a href="http://www.youtube.com/watch?v=ray2yZ9BJ-c&amp;feature=youtube_gdata" class="link">Go to the original post</a>
-
-	</section>
-	</div>
-
-	
-	
-	
-	
-	
-
-
-
-
-
-	
-	</div>
-
-	<div class="daygroup">
-	<div class="dateRotate">November 07, 2014</div>
-
-
-	<div class="entrygroup" id="http://gdata.youtube.com/feeds/api/playlists/PLHUs_FUbq4dVIzruMDKBv2MjDx-e48-t5/PLpn00q5M_t0BhtLo85TZYlezHSmsM-n8csOClMR7c65Q">
-	<section class="post">
-
-	<h2><a target="_blank" href="http://www.youtube.com/watch?v=jAp_nGqOT_c&amp;feature=youtube_gdata">SAP Fiori Rapid Prototyping: SAP Web IDE and Google Docs</a></h2>
-
-		<div class="meta">Added on November 07, 2014 12:43 PM 
-by qmacro99 
- <br/><div class="source">Source: 
-
-            <a href="http://www.youtube.com/watch?v=jAp_nGqOT_c&amp;feature=youtube_gdata">http://www.youtube.com/watch?v=jAp_nGqOT_c&amp;feature=youtube_gdata</a>
-
-        </div></div>
-		<p>With the power of the SAP Web IDE and its plugin / template architecture, we can create custom templates that allow you to create Fiori apps based on all sorts of data sources, in this case, a Google...</p>
-		<div class="clearPost"/>
-
-            <a href="http://www.youtube.com/watch?v=jAp_nGqOT_c&amp;feature=youtube_gdata" class="link">Go to the original post</a>
-
-	</section>
-	</div>
-
-	
-	
-	
-	
-	
-
-
-
-
-
-	<div class="entrygroup" id="http://gdata.youtube.com/feeds/api/playlists/PLHUs_FUbq4dXzi41H9fFXe-IBDs7INW4v/PLpn00q5M_t0CIAZQb4cp0mbVSeYuWeTyDSaTqAjjxnc0">
-	<section class="post">
-
-	<h2><a target="_blank" href="http://www.youtube.com/watch?v=NJb3tbKaf9M&amp;feature=youtube_gdata">What Is SAP UI5 and Why You Should Care?</a></h2>
-
-		<div class="meta">Added on November 07, 2014 12:39 PM 
-by asugtv 
- <br/><div class="source">Source: 
-
-            <a href="http://www.youtube.com/watch?v=NJb3tbKaf9M&amp;feature=youtube_gdata">http://www.youtube.com/watch?v=NJb3tbKaf9M&amp;feature=youtube_gdata</a>
-
-        </div></div>
-		<p>You've likely heard about SAP UI5, but do you what are the implications for SAP customers? We've got you covered.</p>
-		<div class="clearPost"/>
-
-            <a href="http://www.youtube.com/watch?v=NJb3tbKaf9M&amp;feature=youtube_gdata" class="link">Go to the original post</a>
-
-	</section>
-	</div>
-
-	
-	
-	
-	
-	
-
-
-
-
-
-	
-	</div>
-
-	<div class="daygroup">
-	<div class="dateRotate">October 02, 2014</div>
-
-
-	<div class="entrygroup" id="http://gdata.youtube.com/feeds/api/playlists/PLHUs_FUbq4dXzi41H9fFXe-IBDs7INW4v/PLpn00q5M_t0CIAZQb4cp0mYt2PRipuH0MzIt9X7Xm36Q">
-	<section class="post">
-
-	<h2><a target="_blank" href="http://www.youtube.com/watch?v=fEUCp_kSBAQ&amp;feature=youtube_gdata">Untitled Video</a></h2>
-
-		<div class="meta">Added on October 02, 2014 05:21 PM 
-by cibersur 
- <br/><div class="source">Source: 
-
-            <a href="http://www.youtube.com/watch?v=fEUCp_kSBAQ&amp;feature=youtube_gdata">http://www.youtube.com/watch?v=fEUCp_kSBAQ&amp;feature=youtube_gdata</a>
-
-        </div></div>
-		<p>Por primera vez la multinacional SAP organiza un encuentro en España. El SAP CodeJam,  celebrado en Sevilla, reunió a desarrolladores y técnicos empresarios para dar a conocer en profundidad la...</p>
-		<div class="clearPost"/>
-
-            <a href="http://www.youtube.com/watch?v=fEUCp_kSBAQ&amp;feature=youtube_gdata" class="link">Go to the original post</a>
-
-	</section>
-	</div>
-
-	
-	
-	
-	
-	
-
-
-
-
-
-	
-	</div>
-
-	<div class="daygroup">
-	<div class="dateRotate">September 23, 2014</div>
-
-
-	<div class="entrygroup" id="http://gdata.youtube.com/feeds/api/playlists/PLHUs_FUbq4dU-v1v0R3RbgMVnTuA1_x6K/PLpn00q5M_t0CkMPRvhUFKAMWa4b51_H-SrlTPY0UFvVU">
-	<section class="post">
-
-	<h2><a target="_blank" href="http://www.youtube.com/watch?v=tfOO4szA2Bg&amp;feature=youtube_gdata">SAPUI5/Fiori - Exploration of an App</a></h2>
-
-		<div class="meta">Added on September 23, 2014 11:12 AM 
-by qmacro99 
- <br/><div class="source">Source: 
-
-            <a href="http://www.youtube.com/watch?v=tfOO4szA2Bg&amp;feature=youtube_gdata">http://www.youtube.com/watch?v=tfOO4szA2Bg&amp;feature=youtube_gdata</a>
-
-        </div></div>
-		<p>An exploration of a custom Fiori app and the SAPUI5 controls that are used to build it. For the full context of this, see the 2-part CodeTalk here:...</p>
-		<div class="clearPost"/>
-
-            <a href="http://www.youtube.com/watch?v=tfOO4szA2Bg&amp;feature=youtube_gdata" class="link">Go to the original post</a>
-
-	</section>
-	</div>
-
-	
-	
-	
-	
-	
-
-
-
-
-
-	
-	</div>
-
-	<div class="daygroup">
-	<div class="dateRotate">August 21, 2014</div>
-
-
-	<div class="entrygroup" id="http://gdata.youtube.com/feeds/api/playlists/PLHUs_FUbq4dXzi41H9fFXe-IBDs7INW4v/PLpn00q5M_t0CIAZQb4cp0mTLWKBkuiCsCQEZT5mKvvxA">
-	<section class="post">
-
-	<h2><a target="_blank" href="http://www.youtube.com/watch?v=y7iR3RBUUpY&amp;feature=youtube_gdata">Untitled Video</a></h2>
-
-		<div class="meta">Added on August 21, 2014 03:50 PM 
-by openui5videos 
- <br/><div class="source">Source: 
-
-            <a href="http://www.youtube.com/watch?v=y7iR3RBUUpY&amp;feature=youtube_gdata">http://www.youtube.com/watch?v=y7iR3RBUUpY&amp;feature=youtube_gdata</a>
-
-        </div></div>
+This video belongs to a course on UI5. Throughout this course, you will learn of the basics of UI5 development. Check our channel for the other videos of this...</p>
+		<div class="clearPost"/>
+
+            <a href="http://www.youtube.com/watch?v=ray2yZ9BJ-c&amp;feature=youtube_gdata" class="link">Go to the original post</a>
+
+	</section>
+	</div>
+
+	
+	
+	
+	
+	
+
+
+
+
+
+	
+	</div>
+
+	<div class="daygroup">
+	<div class="dateRotate">November 07, 2014</div>
+
+
+	<div class="entrygroup" id="http://gdata.youtube.com/feeds/api/playlists/PLHUs_FUbq4dVIzruMDKBv2MjDx-e48-t5/PLpn00q5M_t0BhtLo85TZYlezHSmsM-n8csOClMR7c65Q">
+	<section class="post">
+
+	<h2><a target="_blank" href="http://www.youtube.com/watch?v=jAp_nGqOT_c&amp;feature=youtube_gdata">SAP Fiori Rapid Prototyping: SAP Web IDE and Google Docs</a></h2>
+
+		<div class="meta">Added on November 07, 2014 12:43 PM 
+by qmacro99 
+ <br/><div class="source">Source: 
+
+            <a href="http://www.youtube.com/watch?v=jAp_nGqOT_c&amp;feature=youtube_gdata">http://www.youtube.com/watch?v=jAp_nGqOT_c&amp;feature=youtube_gdata</a>
+
+        </div></div>
+		<p>With the power of the SAP Web IDE and its plugin / template architecture, we can create custom templates that allow you to create Fiori apps based on all sorts of data sources, in this case, a Google...</p>
+		<div class="clearPost"/>
+
+            <a href="http://www.youtube.com/watch?v=jAp_nGqOT_c&amp;feature=youtube_gdata" class="link">Go to the original post</a>
+
+	</section>
+	</div>
+
+	
+	
+	
+	
+	
+
+
+
+
+
+	<div class="entrygroup" id="http://gdata.youtube.com/feeds/api/playlists/PLHUs_FUbq4dXzi41H9fFXe-IBDs7INW4v/PLpn00q5M_t0CIAZQb4cp0mbVSeYuWeTyDSaTqAjjxnc0">
+	<section class="post">
+
+	<h2><a target="_blank" href="http://www.youtube.com/watch?v=NJb3tbKaf9M&amp;feature=youtube_gdata">What Is SAP UI5 and Why You Should Care?</a></h2>
+
+		<div class="meta">Added on November 07, 2014 12:39 PM 
+by asugtv 
+ <br/><div class="source">Source: 
+
+            <a href="http://www.youtube.com/watch?v=NJb3tbKaf9M&amp;feature=youtube_gdata">http://www.youtube.com/watch?v=NJb3tbKaf9M&amp;feature=youtube_gdata</a>
+
+        </div></div>
+		<p>You've likely heard about SAP UI5, but do you what are the implications for SAP customers? We've got you covered.</p>
+		<div class="clearPost"/>
+
+            <a href="http://www.youtube.com/watch?v=NJb3tbKaf9M&amp;feature=youtube_gdata" class="link">Go to the original post</a>
+
+	</section>
+	</div>
+
+	
+	
+	
+	
+	
+
+
+
+
+
+	
+	</div>
+
+	<div class="daygroup">
+	<div class="dateRotate">October 02, 2014</div>
+
+
+	<div class="entrygroup" id="http://gdata.youtube.com/feeds/api/playlists/PLHUs_FUbq4dXzi41H9fFXe-IBDs7INW4v/PLpn00q5M_t0CIAZQb4cp0mYt2PRipuH0MzIt9X7Xm36Q">
+	<section class="post">
+
+	<h2><a target="_blank" href="http://www.youtube.com/watch?v=fEUCp_kSBAQ&amp;feature=youtube_gdata">Untitled Video</a></h2>
+
+		<div class="meta">Added on October 02, 2014 05:21 PM 
+by cibersur 
+ <br/><div class="source">Source: 
+
+            <a href="http://www.youtube.com/watch?v=fEUCp_kSBAQ&amp;feature=youtube_gdata">http://www.youtube.com/watch?v=fEUCp_kSBAQ&amp;feature=youtube_gdata</a>
+
+        </div></div>
+		<p>Por primera vez la multinacional SAP organiza un encuentro en España. El SAP CodeJam,  celebrado en Sevilla, reunió a desarrolladores y técnicos empresarios para dar a conocer en profundidad la...</p>
+		<div class="clearPost"/>
+
+            <a href="http://www.youtube.com/watch?v=fEUCp_kSBAQ&amp;feature=youtube_gdata" class="link">Go to the original post</a>
+
+	</section>
+	</div>
+
+	
+	
+	
+	
+	
+
+
+
+
+
+	
+	</div>
+
+	<div class="daygroup">
+	<div class="dateRotate">September 23, 2014</div>
+
+
+	<div class="entrygroup" id="http://gdata.youtube.com/feeds/api/playlists/PLHUs_FUbq4dU-v1v0R3RbgMVnTuA1_x6K/PLpn00q5M_t0CkMPRvhUFKAMWa4b51_H-SrlTPY0UFvVU">
+	<section class="post">
+
+	<h2><a target="_blank" href="http://www.youtube.com/watch?v=tfOO4szA2Bg&amp;feature=youtube_gdata">SAPUI5/Fiori - Exploration of an App</a></h2>
+
+		<div class="meta">Added on September 23, 2014 11:12 AM 
+by qmacro99 
+ <br/><div class="source">Source: 
+
+            <a href="http://www.youtube.com/watch?v=tfOO4szA2Bg&amp;feature=youtube_gdata">http://www.youtube.com/watch?v=tfOO4szA2Bg&amp;feature=youtube_gdata</a>
+
+        </div></div>
+		<p>An exploration of a custom Fiori app and the SAPUI5 controls that are used to build it. For the full context of this, see the 2-part CodeTalk here:...</p>
+		<div class="clearPost"/>
+
+            <a href="http://www.youtube.com/watch?v=tfOO4szA2Bg&amp;feature=youtube_gdata" class="link">Go to the original post</a>
+
+	</section>
+	</div>
+
+	
+	
+	
+	
+	
+
+
+
+
+
+	
+	</div>
+
+	<div class="daygroup">
+	<div class="dateRotate">August 21, 2014</div>
+
+
+	<div class="entrygroup" id="http://gdata.youtube.com/feeds/api/playlists/PLHUs_FUbq4dXzi41H9fFXe-IBDs7INW4v/PLpn00q5M_t0CIAZQb4cp0mTLWKBkuiCsCQEZT5mKvvxA">
+	<section class="post">
+
+	<h2><a target="_blank" href="http://www.youtube.com/watch?v=y7iR3RBUUpY&amp;feature=youtube_gdata">Untitled Video</a></h2>
+
+		<div class="meta">Added on August 21, 2014 03:50 PM 
+by openui5videos 
+ <br/><div class="source">Source: 
+
+            <a href="http://www.youtube.com/watch?v=y7iR3RBUUpY&amp;feature=youtube_gdata">http://www.youtube.com/watch?v=y7iR3RBUUpY&amp;feature=youtube_gdata</a>
+
+        </div></div>
 		<p>We had the opportunity to present an introduction to OpenUI5 at the OSCON 2014 conference. This is the recording of our session, the slides are available at slidehare. 
 
-OSCON Homepage:...</p>
-		<div class="clearPost"/>
-
-            <a href="http://www.youtube.com/watch?v=y7iR3RBUUpY&amp;feature=youtube_gdata" class="link">Go to the original post</a>
-
-	</section>
-	</div>
-
-	
-	
-	
-	
-	
-
-
-
-
-
-	<div class="entrygroup" id="tag:youtube.com,2008:video:y7iR3RBUUpY">
-	<section class="post">
-
-	<h2><a target="_blank" href="http://www.youtube.com/watch?v=y7iR3RBUUpY&amp;feature=youtube_gdata">OpenUI5 Presentation @ OSCON 2014</a></h2>
-
-		<div class="meta">Added on August 21, 2014 03:50 PM 
-by OpenUI5 
- <br/><div class="source">Source: 
-
-            <a href="http://www.youtube.com/watch?v=y7iR3RBUUpY&amp;feature=youtube_gdata">http://www.youtube.com/watch?v=y7iR3RBUUpY&amp;feature=youtube_gdata</a>
-
-        </div></div>
+OSCON Homepage:...</p>
+		<div class="clearPost"/>
+
+            <a href="http://www.youtube.com/watch?v=y7iR3RBUUpY&amp;feature=youtube_gdata" class="link">Go to the original post</a>
+
+	</section>
+	</div>
+
+	
+	
+	
+	
+	
+
+
+
+
+
+	<div class="entrygroup" id="tag:youtube.com,2008:video:y7iR3RBUUpY">
+	<section class="post">
+
+	<h2><a target="_blank" href="http://www.youtube.com/watch?v=y7iR3RBUUpY&amp;feature=youtube_gdata">OpenUI5 Presentation @ OSCON 2014</a></h2>
+
+		<div class="meta">Added on August 21, 2014 03:50 PM 
+by OpenUI5 
+ <br/><div class="source">Source: 
+
+            <a href="http://www.youtube.com/watch?v=y7iR3RBUUpY&amp;feature=youtube_gdata">http://www.youtube.com/watch?v=y7iR3RBUUpY&amp;feature=youtube_gdata</a>
+
+        </div></div>
 		<p><img src="http://i.ytimg.com/vi/y7iR3RBUUpY/default.jpg" class="feedImage" /><br/><br/>
 
 OpenUI5 Presentation @ OSCON 2014
 
-We had the opportunity to present an introduction to OpenUI5 at the OSCON 2014 conference. This is the recording of our session, the slides are available at...</p>
-		<div class="clearPost"/>
-
-            <a href="http://www.youtube.com/watch?v=y7iR3RBUUpY&amp;feature=youtube_gdata" class="link">Go to the original post</a>
-
-	</section>
-	</div>
-
-	
-	
-	
-	
-	
-
-
-
-
-
-	<div class="entrygroup" id="http://gdata.youtube.com/feeds/api/playlists/PLHUs_FUbq4dU-v1v0R3RbgMVnTuA1_x6K/PLpn00q5M_t0CkMPRvhUFKAK9A3GA5sRVPZ2NF7kDOCoE">
-	<section class="post">
-
-	<h2><a target="_blank" href="http://www.youtube.com/watch?v=7jeo0REvmjg&amp;feature=youtube_gdata">Introducing SAP Fiori</a></h2>
-
-		<div class="meta">Added on August 21, 2014 03:44 PM 
-by sapenterprisemobile 
- <br/><div class="source">Source: 
-
-            <a href="http://www.youtube.com/watch?v=7jeo0REvmjg&amp;feature=youtube_gdata">http://www.youtube.com/watch?v=7jeo0REvmjg&amp;feature=youtube_gdata</a>
-
-        </div></div>
-		<p>SAP Fiori is a collection of apps with a simple and easy to use experience for broadly and frequently used SAP software functions that work seamlessly across devices -- desktop, tablet, or smartphone....</p>
-		<div class="clearPost"/>
-
-            <a href="http://www.youtube.com/watch?v=7jeo0REvmjg&amp;feature=youtube_gdata" class="link">Go to the original post</a>
-
-	</section>
-	</div>
-
-	
-	
-	
-	
-	
-
-
-
-
-
-	<div class="entrygroup" id="http://gdata.youtube.com/feeds/api/playlists/PLHUs_FUbq4dU-v1v0R3RbgMVnTuA1_x6K/PLpn00q5M_t0CkMPRvhUFKALt762gQT5UQ41H17EhrD5I">
-	<section class="post">
-
-	<h2><a target="_blank" href="http://www.youtube.com/watch?v=mYbn9Q6P0cU&amp;feature=youtube_gdata">SAP Fiori Demo Video</a></h2>
-
-		<div class="meta">Added on August 21, 2014 03:43 PM 
-by sapenterprisemobile 
- <br/><div class="source">Source: 
-
-            <a href="http://www.youtube.com/watch?v=mYbn9Q6P0cU&amp;feature=youtube_gdata">http://www.youtube.com/watch?v=mYbn9Q6P0cU&amp;feature=youtube_gdata</a>
-
-        </div></div>
-		<p>See SAP Fiori in action including key features such as responsive design, customizable layout, notifications and alerts. The demo also highlights employee self-service functions (My Travel Requests,...</p>
-		<div class="clearPost"/>
-
-            <a href="http://www.youtube.com/watch?v=mYbn9Q6P0cU&amp;feature=youtube_gdata" class="link">Go to the original post</a>
-
-	</section>
-	</div>
-
-	
-	
-	
-	
-	
-
-
-
-
-
-	<div class="entrygroup" id="http://gdata.youtube.com/feeds/api/playlists/PLHUs_FUbq4dXitA851NZJJHFNGxgGL0iK/PLpn00q5M_t0BiuN2auQoe3yzhnQxfI77Bq9d0iyE0snA">
-	<section class="post">
-
-	<h2><a target="_blank" href="http://www.youtube.com/watch?v=NFUw4an3mUs&amp;feature=youtube_gdata">Untitled Video</a></h2>
-
-		<div class="meta">Added on August 21, 2014 03:42 PM 
-by mattimaier 
- <br/><div class="source">Source: 
-
-            <a href="http://www.youtube.com/watch?v=NFUw4an3mUs&amp;feature=youtube_gdata">http://www.youtube.com/watch?v=NFUw4an3mUs&amp;feature=youtube_gdata</a>
-
-        </div></div>
-		<p>Das OpenUI5 Framework ist die Open Source Variante von SAP UI5, einem HTML5/CSS/JavaScript Framework für Web UIs. In diesem Video gebe ich eine kleine Einführung in OpenUI5 und erzähle etwas über...</p>
-		<div class="clearPost"/>
-
-            <a href="http://www.youtube.com/watch?v=NFUw4an3mUs&amp;feature=youtube_gdata" class="link">Go to the original post</a>
-
-	</section>
-	</div>
-
-	
-	
-	
-	
-	
-
-
-
-
-
-	<div class="entrygroup" id="http://gdata.youtube.com/feeds/api/playlists/PLHUs_FUbq4dXzi41H9fFXe-IBDs7INW4v/PLpn00q5M_t0CIAZQb4cp0mb6yuhx6kE6Nv1djlwF1vTo">
-	<section class="post">
-
-	<h2><a target="_blank" href="http://www.youtube.com/watch?v=_hOWQ9zFn4A&amp;feature=youtube_gdata">OpenUI5 Team at OSCON 2014</a></h2>
-
-		<div class="meta">Added on August 21, 2014 03:40 PM 
-by sapdevs 
- <br/><div class="source">Source: 
-
-            <a href="http://www.youtube.com/watch?v=_hOWQ9zFn4A&amp;feature=youtube_gdata">http://www.youtube.com/watch?v=_hOWQ9zFn4A&amp;feature=youtube_gdata</a>
-
-        </div></div>
-		<p>OpenUI5 team members Andreas and Frederic give a detailed view into OpenUI5 from OSCON.</p>
-		<div class="clearPost"/>
-
-            <a href="http://www.youtube.com/watch?v=_hOWQ9zFn4A&amp;feature=youtube_gdata" class="link">Go to the original post</a>
-
-	</section>
-	</div>
-
-	
-	
-	
-	
-	
-
-
-
-
-
-	<div class="entrygroup" id="http://gdata.youtube.com/feeds/api/playlists/PLHUs_FUbq4dXzi41H9fFXe-IBDs7INW4v/PLpn00q5M_t0CIAZQb4cp0mcAIDdHxDuvtWdhI63kNgWA">
-	<section class="post">
-
-	<h2><a target="_blank" href="http://www.youtube.com/watch?v=9tvHv445aGM&amp;feature=youtube_gdata">OpenUI5 at OSCON 2014</a></h2>
-
-		<div class="meta">Added on August 21, 2014 03:40 PM 
-by sapdevs 
- <br/><div class="source">Source: 
-
-            <a href="http://www.youtube.com/watch?v=9tvHv445aGM&amp;feature=youtube_gdata">http://www.youtube.com/watch?v=9tvHv445aGM&amp;feature=youtube_gdata</a>
-
-        </div></div>
-		<p>Bluefin Solutions and SAP specialist DJ Adams gives an introduction to OSCON (Open Source Convention), and gives his thoughts on SAP's new toolkit: Open UI5.</p>
-		<div class="clearPost"/>
-
-            <a href="http://www.youtube.com/watch?v=9tvHv445aGM&amp;feature=youtube_gdata" class="link">Go to the original post</a>
-
-	</section>
-	</div>
-
-	
-	
-	
-	
-	
-
-
-
-
-
-	<div class="entrygroup" id="http://gdata.youtube.com/feeds/api/playlists/PLHUs_FUbq4dVR_rwZ1zRfzwa7d90vniwN/PLpn00q5M_t0D9e9YEz8tOhCQV6iqu1ACSEKqhTG6F8gM">
-	<section class="post">
-
-	<h2><a target="_blank" href="http://www.youtube.com/watch?v=uWbfTNIzUec&amp;feature=youtube_gdata">SAP CodeTalk: OpenUI5</a></h2>
-
-		<div class="meta">Added on August 21, 2014 03:39 PM 
-by sapcommunities 
- <br/><div class="source">Source: 
-
-            <a href="http://www.youtube.com/watch?v=uWbfTNIzUec&amp;feature=youtube_gdata">http://www.youtube.com/watch?v=uWbfTNIzUec&amp;feature=youtube_gdata</a>
-
-        </div></div>
-		<p>In this CodeTalk Ian Thain interviews Stefan Beck, Chief Product Owner of SAPUI5 and Web Application Toolkit at SAP and finds out about the recent announcement of OpenUI5. SAP is contributing key...</p>
-		<div class="clearPost"/>
-
-            <a href="http://www.youtube.com/watch?v=uWbfTNIzUec&amp;feature=youtube_gdata" class="link">Go to the original post</a>
-
-	</section>
-	</div>
-
-	
-	
-	
-	
-	
-
-
-
-
-
-	
-	</div>
-
-	<div class="daygroup">
-	<div class="dateRotate">July 02, 2014</div>
-
-
-	<div class="entrygroup" id="http://gdata.youtube.com/feeds/api/playlists/PLHUs_FUbq4dVR_rwZ1zRfzwa7d90vniwN/PLpn00q5M_t0D9e9YEz8tOhI1HGBdgYqLKsCz8hew1w1U">
-	<section class="post">
-
-	<h2><a target="_blank" href="http://www.youtube.com/watch?v=r-QszpA-HiI&amp;feature=youtube_gdata">SAP CodeTalk: SAPUI5 &amp;amp; Fiori - Part #2</a></h2>
-
-		<div class="meta">Added on July 02, 2014 01:26 PM 
-by sapcommunities 
- <br/><div class="source">Source: 
-
-            <a href="http://www.youtube.com/watch?v=r-QszpA-HiI&amp;feature=youtube_gdata">http://www.youtube.com/watch?v=r-QszpA-HiI&amp;feature=youtube_gdata</a>
-
-        </div></div>
-		<p>Continued... Ian Thain talk to DJ Adams, SAP Mentor  Principal Consultant at Bluefin, about SAPUI5 and Fiori. Please Note that this CodeTalk is in two parts, this being Part #2</p>
-		<div class="clearPost"/>
-
-            <a href="http://www.youtube.com/watch?v=r-QszpA-HiI&amp;feature=youtube_gdata" class="link">Go to the original post</a>
-
-	</section>
-	</div>
-
-	
-	
-	
-	
-	
-
-
-
-
-
-	<div class="entrygroup" id="http://gdata.youtube.com/feeds/api/playlists/PLHUs_FUbq4dVR_rwZ1zRfzwa7d90vniwN/PLpn00q5M_t0D9e9YEz8tOhFYhuRCBDQ-JkWjpaEIWEEI">
-	<section class="post">
-
-	<h2><a target="_blank" href="http://www.youtube.com/watch?v=HQd9kVApjkE&amp;feature=youtube_gdata">SAP CodeTalk: SAPUI5 &amp;amp; Fiori - Part #1</a></h2>
-
-		<div class="meta">Added on July 02, 2014 01:26 PM 
-by sapcommunities 
- <br/><div class="source">Source: 
-
-            <a href="http://www.youtube.com/watch?v=HQd9kVApjkE&amp;feature=youtube_gdata">http://www.youtube.com/watch?v=HQd9kVApjkE&amp;feature=youtube_gdata</a>
-
-        </div></div>
-		<p>Ian Thain talk to DJ Adams, SAP Mentor  Principal Consultant at Bluefin, about SAPUI5 and Fiori. Please Note that this CodeTalk is in two parts, this being Part #1</p>
-		<div class="clearPost"/>
-
-            <a href="http://www.youtube.com/watch?v=HQd9kVApjkE&amp;feature=youtube_gdata" class="link">Go to the original post</a>
-
-	</section>
-	</div>
-
-	
-	
-	
-	
-	
-
-
-
-
-
-	<div class="entrygroup" id="http://gdata.youtube.com/feeds/api/playlists/PLHUs_FUbq4dVIzruMDKBv2MjDx-e48-t5/PLpn00q5M_t0BhtLo85TZYlWyB_ftqr60gZy9PJ9kyolg">
-	<section class="post">
-
-	<h2><a target="_blank" href="http://www.youtube.com/watch?v=Fgp_e3Uv5Xs&amp;feature=youtube_gdata">Using Gists on Github to share code</a></h2>
-
-		<div class="meta">Added on July 02, 2014 01:24 PM 
-by qmacro99 
- <br/><div class="source">Source: 
-
-            <a href="http://www.youtube.com/watch?v=Fgp_e3Uv5Xs&amp;feature=youtube_gdata">http://www.youtube.com/watch?v=Fgp_e3Uv5Xs&amp;feature=youtube_gdata</a>
-
-        </div></div>
+We had the opportunity to present an introduction to OpenUI5 at the OSCON 2014 conference. This is the recording of our session, the slides are available at...</p>
+		<div class="clearPost"/>
+
+            <a href="http://www.youtube.com/watch?v=y7iR3RBUUpY&amp;feature=youtube_gdata" class="link">Go to the original post</a>
+
+	</section>
+	</div>
+
+	
+	
+	
+	
+	
+
+
+
+
+
+	<div class="entrygroup" id="http://gdata.youtube.com/feeds/api/playlists/PLHUs_FUbq4dU-v1v0R3RbgMVnTuA1_x6K/PLpn00q5M_t0CkMPRvhUFKAK9A3GA5sRVPZ2NF7kDOCoE">
+	<section class="post">
+
+	<h2><a target="_blank" href="http://www.youtube.com/watch?v=7jeo0REvmjg&amp;feature=youtube_gdata">Introducing SAP Fiori</a></h2>
+
+		<div class="meta">Added on August 21, 2014 03:44 PM 
+by sapenterprisemobile 
+ <br/><div class="source">Source: 
+
+            <a href="http://www.youtube.com/watch?v=7jeo0REvmjg&amp;feature=youtube_gdata">http://www.youtube.com/watch?v=7jeo0REvmjg&amp;feature=youtube_gdata</a>
+
+        </div></div>
+		<p>SAP Fiori is a collection of apps with a simple and easy to use experience for broadly and frequently used SAP software functions that work seamlessly across devices -- desktop, tablet, or smartphone....</p>
+		<div class="clearPost"/>
+
+            <a href="http://www.youtube.com/watch?v=7jeo0REvmjg&amp;feature=youtube_gdata" class="link">Go to the original post</a>
+
+	</section>
+	</div>
+
+	
+	
+	
+	
+	
+
+
+
+
+
+	<div class="entrygroup" id="http://gdata.youtube.com/feeds/api/playlists/PLHUs_FUbq4dU-v1v0R3RbgMVnTuA1_x6K/PLpn00q5M_t0CkMPRvhUFKALt762gQT5UQ41H17EhrD5I">
+	<section class="post">
+
+	<h2><a target="_blank" href="http://www.youtube.com/watch?v=mYbn9Q6P0cU&amp;feature=youtube_gdata">SAP Fiori Demo Video</a></h2>
+
+		<div class="meta">Added on August 21, 2014 03:43 PM 
+by sapenterprisemobile 
+ <br/><div class="source">Source: 
+
+            <a href="http://www.youtube.com/watch?v=mYbn9Q6P0cU&amp;feature=youtube_gdata">http://www.youtube.com/watch?v=mYbn9Q6P0cU&amp;feature=youtube_gdata</a>
+
+        </div></div>
+		<p>See SAP Fiori in action including key features such as responsive design, customizable layout, notifications and alerts. The demo also highlights employee self-service functions (My Travel Requests,...</p>
+		<div class="clearPost"/>
+
+            <a href="http://www.youtube.com/watch?v=mYbn9Q6P0cU&amp;feature=youtube_gdata" class="link">Go to the original post</a>
+
+	</section>
+	</div>
+
+	
+	
+	
+	
+	
+
+
+
+
+
+	<div class="entrygroup" id="http://gdata.youtube.com/feeds/api/playlists/PLHUs_FUbq4dXitA851NZJJHFNGxgGL0iK/PLpn00q5M_t0BiuN2auQoe3yzhnQxfI77Bq9d0iyE0snA">
+	<section class="post">
+
+	<h2><a target="_blank" href="http://www.youtube.com/watch?v=NFUw4an3mUs&amp;feature=youtube_gdata">Untitled Video</a></h2>
+
+		<div class="meta">Added on August 21, 2014 03:42 PM 
+by mattimaier 
+ <br/><div class="source">Source: 
+
+            <a href="http://www.youtube.com/watch?v=NFUw4an3mUs&amp;feature=youtube_gdata">http://www.youtube.com/watch?v=NFUw4an3mUs&amp;feature=youtube_gdata</a>
+
+        </div></div>
+		<p>Das OpenUI5 Framework ist die Open Source Variante von SAP UI5, einem HTML5/CSS/JavaScript Framework für Web UIs. In diesem Video gebe ich eine kleine Einführung in OpenUI5 und erzähle etwas über...</p>
+		<div class="clearPost"/>
+
+            <a href="http://www.youtube.com/watch?v=NFUw4an3mUs&amp;feature=youtube_gdata" class="link">Go to the original post</a>
+
+	</section>
+	</div>
+
+	
+	
+	
+	
+	
+
+
+
+
+
+	<div class="entrygroup" id="http://gdata.youtube.com/feeds/api/playlists/PLHUs_FUbq4dXzi41H9fFXe-IBDs7INW4v/PLpn00q5M_t0CIAZQb4cp0mb6yuhx6kE6Nv1djlwF1vTo">
+	<section class="post">
+
+	<h2><a target="_blank" href="http://www.youtube.com/watch?v=_hOWQ9zFn4A&amp;feature=youtube_gdata">OpenUI5 Team at OSCON 2014</a></h2>
+
+		<div class="meta">Added on August 21, 2014 03:40 PM 
+by sapdevs 
+ <br/><div class="source">Source: 
+
+            <a href="http://www.youtube.com/watch?v=_hOWQ9zFn4A&amp;feature=youtube_gdata">http://www.youtube.com/watch?v=_hOWQ9zFn4A&amp;feature=youtube_gdata</a>
+
+        </div></div>
+		<p>OpenUI5 team members Andreas and Frederic give a detailed view into OpenUI5 from OSCON.</p>
+		<div class="clearPost"/>
+
+            <a href="http://www.youtube.com/watch?v=_hOWQ9zFn4A&amp;feature=youtube_gdata" class="link">Go to the original post</a>
+
+	</section>
+	</div>
+
+	
+	
+	
+	
+	
+
+
+
+
+
+	<div class="entrygroup" id="http://gdata.youtube.com/feeds/api/playlists/PLHUs_FUbq4dXzi41H9fFXe-IBDs7INW4v/PLpn00q5M_t0CIAZQb4cp0mcAIDdHxDuvtWdhI63kNgWA">
+	<section class="post">
+
+	<h2><a target="_blank" href="http://www.youtube.com/watch?v=9tvHv445aGM&amp;feature=youtube_gdata">OpenUI5 at OSCON 2014</a></h2>
+
+		<div class="meta">Added on August 21, 2014 03:40 PM 
+by sapdevs 
+ <br/><div class="source">Source: 
+
+            <a href="http://www.youtube.com/watch?v=9tvHv445aGM&amp;feature=youtube_gdata">http://www.youtube.com/watch?v=9tvHv445aGM&amp;feature=youtube_gdata</a>
+
+        </div></div>
+		<p>Bluefin Solutions and SAP specialist DJ Adams gives an introduction to OSCON (Open Source Convention), and gives his thoughts on SAP's new toolkit: Open UI5.</p>
+		<div class="clearPost"/>
+
+            <a href="http://www.youtube.com/watch?v=9tvHv445aGM&amp;feature=youtube_gdata" class="link">Go to the original post</a>
+
+	</section>
+	</div>
+
+	
+	
+	
+	
+	
+
+
+
+
+
+	<div class="entrygroup" id="http://gdata.youtube.com/feeds/api/playlists/PLHUs_FUbq4dVR_rwZ1zRfzwa7d90vniwN/PLpn00q5M_t0D9e9YEz8tOhCQV6iqu1ACSEKqhTG6F8gM">
+	<section class="post">
+
+	<h2><a target="_blank" href="http://www.youtube.com/watch?v=uWbfTNIzUec&amp;feature=youtube_gdata">SAP CodeTalk: OpenUI5</a></h2>
+
+		<div class="meta">Added on August 21, 2014 03:39 PM 
+by sapcommunities 
+ <br/><div class="source">Source: 
+
+            <a href="http://www.youtube.com/watch?v=uWbfTNIzUec&amp;feature=youtube_gdata">http://www.youtube.com/watch?v=uWbfTNIzUec&amp;feature=youtube_gdata</a>
+
+        </div></div>
+		<p>In this CodeTalk Ian Thain interviews Stefan Beck, Chief Product Owner of SAPUI5 and Web Application Toolkit at SAP and finds out about the recent announcement of OpenUI5. SAP is contributing key...</p>
+		<div class="clearPost"/>
+
+            <a href="http://www.youtube.com/watch?v=uWbfTNIzUec&amp;feature=youtube_gdata" class="link">Go to the original post</a>
+
+	</section>
+	</div>
+
+	
+	
+	
+	
+	
+
+
+
+
+
+	
+	</div>
+
+	<div class="daygroup">
+	<div class="dateRotate">July 02, 2014</div>
+
+
+	<div class="entrygroup" id="http://gdata.youtube.com/feeds/api/playlists/PLHUs_FUbq4dVR_rwZ1zRfzwa7d90vniwN/PLpn00q5M_t0D9e9YEz8tOhI1HGBdgYqLKsCz8hew1w1U">
+	<section class="post">
+
+	<h2><a target="_blank" href="http://www.youtube.com/watch?v=r-QszpA-HiI&amp;feature=youtube_gdata">SAP CodeTalk: SAPUI5 &amp;amp; Fiori - Part #2</a></h2>
+
+		<div class="meta">Added on July 02, 2014 01:26 PM 
+by sapcommunities 
+ <br/><div class="source">Source: 
+
+            <a href="http://www.youtube.com/watch?v=r-QszpA-HiI&amp;feature=youtube_gdata">http://www.youtube.com/watch?v=r-QszpA-HiI&amp;feature=youtube_gdata</a>
+
+        </div></div>
+		<p>Continued... Ian Thain talk to DJ Adams, SAP Mentor  Principal Consultant at Bluefin, about SAPUI5 and Fiori. Please Note that this CodeTalk is in two parts, this being Part #2</p>
+		<div class="clearPost"/>
+
+            <a href="http://www.youtube.com/watch?v=r-QszpA-HiI&amp;feature=youtube_gdata" class="link">Go to the original post</a>
+
+	</section>
+	</div>
+
+	
+	
+	
+	
+	
+
+
+
+
+
+	<div class="entrygroup" id="http://gdata.youtube.com/feeds/api/playlists/PLHUs_FUbq4dVR_rwZ1zRfzwa7d90vniwN/PLpn00q5M_t0D9e9YEz8tOhFYhuRCBDQ-JkWjpaEIWEEI">
+	<section class="post">
+
+	<h2><a target="_blank" href="http://www.youtube.com/watch?v=HQd9kVApjkE&amp;feature=youtube_gdata">SAP CodeTalk: SAPUI5 &amp;amp; Fiori - Part #1</a></h2>
+
+		<div class="meta">Added on July 02, 2014 01:26 PM 
+by sapcommunities 
+ <br/><div class="source">Source: 
+
+            <a href="http://www.youtube.com/watch?v=HQd9kVApjkE&amp;feature=youtube_gdata">http://www.youtube.com/watch?v=HQd9kVApjkE&amp;feature=youtube_gdata</a>
+
+        </div></div>
+		<p>Ian Thain talk to DJ Adams, SAP Mentor  Principal Consultant at Bluefin, about SAPUI5 and Fiori. Please Note that this CodeTalk is in two parts, this being Part #1</p>
+		<div class="clearPost"/>
+
+            <a href="http://www.youtube.com/watch?v=HQd9kVApjkE&amp;feature=youtube_gdata" class="link">Go to the original post</a>
+
+	</section>
+	</div>
+
+	
+	
+	
+	
+	
+
+
+
+
+
+	<div class="entrygroup" id="http://gdata.youtube.com/feeds/api/playlists/PLHUs_FUbq4dVIzruMDKBv2MjDx-e48-t5/PLpn00q5M_t0BhtLo85TZYlWyB_ftqr60gZy9PJ9kyolg">
+	<section class="post">
+
+	<h2><a target="_blank" href="http://www.youtube.com/watch?v=Fgp_e3Uv5Xs&amp;feature=youtube_gdata">Using Gists on Github to share code</a></h2>
+
+		<div class="meta">Added on July 02, 2014 01:24 PM 
+by qmacro99 
+ <br/><div class="source">Source: 
+
+            <a href="http://www.youtube.com/watch?v=Fgp_e3Uv5Xs&amp;feature=youtube_gdata">http://www.youtube.com/watch?v=Fgp_e3Uv5Xs&amp;feature=youtube_gdata</a>
+
+        </div></div>
 		<p>This screencast relates to a document on SCN "Help Us To Help You - Share Your Code" that describes how and why you should share your code that you want help with, using Gists on Github.
 
-Here is a...</p>
-		<div class="clearPost"/>
-
-            <a href="http://www.youtube.com/watch?v=Fgp_e3Uv5Xs&amp;feature=youtube_gdata" class="link">Go to the original post</a>
-
-	</section>
-	</div>
-
-	
-	
-	
-	
-	
-
-
-
-
-
-	<div class="entrygroup" id="http://gdata.youtube.com/feeds/api/playlists/PLHUs_FUbq4dVIzruMDKBv2MjDx-e48-t5/PLpn00q5M_t0BhtLo85TZYlWMLznG_5NpQEQgGLDIdNmY">
-	<section class="post">
-
-	<h2><a target="_blank" href="http://www.youtube.com/watch?v=iZa4pEP3GZw&amp;feature=youtube_gdata">Untitled Video</a></h2>
-
-		<div class="meta">Added on July 02, 2014 01:24 PM 
-by qmacro99 
- <br/><div class="source">Source: 
-
-            <a href="http://www.youtube.com/watch?v=iZa4pEP3GZw&amp;feature=youtube_gdata">http://www.youtube.com/watch?v=iZa4pEP3GZw&amp;feature=youtube_gdata</a>
-
-        </div></div>
-		<p>A quick recap of what we did during the UI5 Mentor Monday in March 2014, showing how easy it is to construct good looking UIs with UI5, and also the great facilities of JSBin - creating, viewing and...</p>
-		<div class="clearPost"/>
-
-            <a href="http://www.youtube.com/watch?v=iZa4pEP3GZw&amp;feature=youtube_gdata" class="link">Go to the original post</a>
-
-	</section>
-	</div>
-
-	
-	
-	
-	
-	
-
-
-
-
-
-	<div class="entrygroup" id="http://gdata.youtube.com/feeds/api/playlists/PLHUs_FUbq4dVIzruMDKBv2MjDx-e48-t5/PLpn00q5M_t0BhtLo85TZYlQ4WgwyfkazbE_BWp3lCVQY">
-	<section class="post">
-
-	<h2><a target="_blank" href="http://www.youtube.com/watch?v=nRtocPEPLYI&amp;feature=youtube_gdata">Manipulating UI5 Controls from the Chrome Dev Console</a></h2>
-
-		<div class="meta">Added on July 02, 2014 01:23 PM 
-by qmacro99 
- <br/><div class="source">Source: 
-
-            <a href="http://www.youtube.com/watch?v=nRtocPEPLYI&amp;feature=youtube_gdata">http://www.youtube.com/watch?v=nRtocPEPLYI&amp;feature=youtube_gdata</a>
-
-        </div></div>
-		<p>Just a quick screencast to show how easy it can be to find, grab, manipulate and create controls in a UI5 application from the Chrome Developer Console.</p>
-		<div class="clearPost"/>
-
-            <a href="http://www.youtube.com/watch?v=nRtocPEPLYI&amp;feature=youtube_gdata" class="link">Go to the original post</a>
-
-	</section>
-	</div>
-
-	
-	
-	
-	
-	
-
-
-
-
-
-	<div class="entrygroup" id="http://gdata.youtube.com/feeds/api/playlists/PLHUs_FUbq4dVIzruMDKBv2MjDx-e48-t5/PLpn00q5M_t0BhtLo85TZYlUUg9_tr-6uBZlegi2JkeO0">
-	<section class="post">
-
-	<h2><a target="_blank" href="http://www.youtube.com/watch?v=ts0EogQZvS8&amp;feature=youtube_gdata">SublimeUI5 - Snippets &amp;amp; Templates for SAPUI5/OpenUI5</a></h2>
-
-		<div class="meta">Added on July 02, 2014 01:23 PM 
-by qmacro99 
- <br/><div class="source">Source: 
-
-            <a href="http://www.youtube.com/watch?v=ts0EogQZvS8&amp;feature=youtube_gdata">http://www.youtube.com/watch?v=ts0EogQZvS8&amp;feature=youtube_gdata</a>
-
-        </div></div>
-		<p>SublimeUI5 (https://github.com/qmacro/SublimeUI5) is a package for Sublime Text 2 for developing SAPUI5 / OpenUI5 applications. There are two parts to it - a series of snippets and some basic...</p>
-		<div class="clearPost"/>
-
-            <a href="http://www.youtube.com/watch?v=ts0EogQZvS8&amp;feature=youtube_gdata" class="link">Go to the original post</a>
-
-	</section>
-	</div>
-
-	
-	
-	
-	
-	
-
-
-
-
-
-	<div class="entrygroup" id="http://gdata.youtube.com/feeds/api/playlists/PLHUs_FUbq4dVR_rwZ1zRfzwa7d90vniwN/PLpn00q5M_t0D9e9YEz8tOhF_JDcC0xOKLA9J6IKCL--c">
-	<section class="post">
-
-	<h2><a target="_blank" href="http://www.youtube.com/watch?v=IEXNLHn9Yus&amp;feature=youtube_gdata">SAP CodeTalk: OpenUI5</a></h2>
-
-		<div class="meta">Added on July 02, 2014 01:18 PM 
-by sapcommunities 
- <br/><div class="source">Source: 
-
-            <a href="http://www.youtube.com/watch?v=IEXNLHn9Yus&amp;feature=youtube_gdata">http://www.youtube.com/watch?v=IEXNLHn9Yus&amp;feature=youtube_gdata</a>
-
-        </div></div>
-		<p>In this CodeTalk, Ian Thain from the Developer Relations Team at SAP speaks to DJ Adams, Principal at Bluefin Solutions  SAP Mentor, on OpenUI5.</p>
-		<div class="clearPost"/>
-
-            <a href="http://www.youtube.com/watch?v=IEXNLHn9Yus&amp;feature=youtube_gdata" class="link">Go to the original post</a>
-
-	</section>
-	</div>
-
-	
-	
-	
-	
-	
-
-
-
-
-
-	
-	</div>
-
-	<div class="daygroup">
-	<div class="dateRotate">July 01, 2014</div>
-
-
-	<div class="entrygroup" id="tag:youtube.com,2008:video:4KPS2-LHoO0">
-	<section class="post">
-
-	<h2><a target="_blank" href="http://www.youtube.com/watch?v=4KPS2-LHoO0&amp;feature=youtube_gdata">Developing Custom Controls with UI5</a></h2>
-
-		<div class="meta">Added on July 01, 2014 01:20 PM 
-by OpenUI5 
- <br/><div class="source">Source: 
-
-            <a href="http://www.youtube.com/watch?v=4KPS2-LHoO0&amp;feature=youtube_gdata">http://www.youtube.com/watch?v=4KPS2-LHoO0&amp;feature=youtube_gdata</a>
-
-        </div></div>
+Here is a...</p>
+		<div class="clearPost"/>
+
+            <a href="http://www.youtube.com/watch?v=Fgp_e3Uv5Xs&amp;feature=youtube_gdata" class="link">Go to the original post</a>
+
+	</section>
+	</div>
+
+	
+	
+	
+	
+	
+
+
+
+
+
+	<div class="entrygroup" id="http://gdata.youtube.com/feeds/api/playlists/PLHUs_FUbq4dVIzruMDKBv2MjDx-e48-t5/PLpn00q5M_t0BhtLo85TZYlWMLznG_5NpQEQgGLDIdNmY">
+	<section class="post">
+
+	<h2><a target="_blank" href="http://www.youtube.com/watch?v=iZa4pEP3GZw&amp;feature=youtube_gdata">Untitled Video</a></h2>
+
+		<div class="meta">Added on July 02, 2014 01:24 PM 
+by qmacro99 
+ <br/><div class="source">Source: 
+
+            <a href="http://www.youtube.com/watch?v=iZa4pEP3GZw&amp;feature=youtube_gdata">http://www.youtube.com/watch?v=iZa4pEP3GZw&amp;feature=youtube_gdata</a>
+
+        </div></div>
+		<p>A quick recap of what we did during the UI5 Mentor Monday in March 2014, showing how easy it is to construct good looking UIs with UI5, and also the great facilities of JSBin - creating, viewing and...</p>
+		<div class="clearPost"/>
+
+            <a href="http://www.youtube.com/watch?v=iZa4pEP3GZw&amp;feature=youtube_gdata" class="link">Go to the original post</a>
+
+	</section>
+	</div>
+
+	
+	
+	
+	
+	
+
+
+
+
+
+	<div class="entrygroup" id="http://gdata.youtube.com/feeds/api/playlists/PLHUs_FUbq4dVIzruMDKBv2MjDx-e48-t5/PLpn00q5M_t0BhtLo85TZYlQ4WgwyfkazbE_BWp3lCVQY">
+	<section class="post">
+
+	<h2><a target="_blank" href="http://www.youtube.com/watch?v=nRtocPEPLYI&amp;feature=youtube_gdata">Manipulating UI5 Controls from the Chrome Dev Console</a></h2>
+
+		<div class="meta">Added on July 02, 2014 01:23 PM 
+by qmacro99 
+ <br/><div class="source">Source: 
+
+            <a href="http://www.youtube.com/watch?v=nRtocPEPLYI&amp;feature=youtube_gdata">http://www.youtube.com/watch?v=nRtocPEPLYI&amp;feature=youtube_gdata</a>
+
+        </div></div>
+		<p>Just a quick screencast to show how easy it can be to find, grab, manipulate and create controls in a UI5 application from the Chrome Developer Console.</p>
+		<div class="clearPost"/>
+
+            <a href="http://www.youtube.com/watch?v=nRtocPEPLYI&amp;feature=youtube_gdata" class="link">Go to the original post</a>
+
+	</section>
+	</div>
+
+	
+	
+	
+	
+	
+
+
+
+
+
+	<div class="entrygroup" id="http://gdata.youtube.com/feeds/api/playlists/PLHUs_FUbq4dVIzruMDKBv2MjDx-e48-t5/PLpn00q5M_t0BhtLo85TZYlUUg9_tr-6uBZlegi2JkeO0">
+	<section class="post">
+
+	<h2><a target="_blank" href="http://www.youtube.com/watch?v=ts0EogQZvS8&amp;feature=youtube_gdata">SublimeUI5 - Snippets &amp;amp; Templates for SAPUI5/OpenUI5</a></h2>
+
+		<div class="meta">Added on July 02, 2014 01:23 PM 
+by qmacro99 
+ <br/><div class="source">Source: 
+
+            <a href="http://www.youtube.com/watch?v=ts0EogQZvS8&amp;feature=youtube_gdata">http://www.youtube.com/watch?v=ts0EogQZvS8&amp;feature=youtube_gdata</a>
+
+        </div></div>
+		<p>SublimeUI5 (https://github.com/qmacro/SublimeUI5) is a package for Sublime Text 2 for developing SAPUI5 / OpenUI5 applications. There are two parts to it - a series of snippets and some basic...</p>
+		<div class="clearPost"/>
+
+            <a href="http://www.youtube.com/watch?v=ts0EogQZvS8&amp;feature=youtube_gdata" class="link">Go to the original post</a>
+
+	</section>
+	</div>
+
+	
+	
+	
+	
+	
+
+
+
+
+
+	<div class="entrygroup" id="http://gdata.youtube.com/feeds/api/playlists/PLHUs_FUbq4dVR_rwZ1zRfzwa7d90vniwN/PLpn00q5M_t0D9e9YEz8tOhF_JDcC0xOKLA9J6IKCL--c">
+	<section class="post">
+
+	<h2><a target="_blank" href="http://www.youtube.com/watch?v=IEXNLHn9Yus&amp;feature=youtube_gdata">SAP CodeTalk: OpenUI5</a></h2>
+
+		<div class="meta">Added on July 02, 2014 01:18 PM 
+by sapcommunities 
+ <br/><div class="source">Source: 
+
+            <a href="http://www.youtube.com/watch?v=IEXNLHn9Yus&amp;feature=youtube_gdata">http://www.youtube.com/watch?v=IEXNLHn9Yus&amp;feature=youtube_gdata</a>
+
+        </div></div>
+		<p>In this CodeTalk, Ian Thain from the Developer Relations Team at SAP speaks to DJ Adams, Principal at Bluefin Solutions  SAP Mentor, on OpenUI5.</p>
+		<div class="clearPost"/>
+
+            <a href="http://www.youtube.com/watch?v=IEXNLHn9Yus&amp;feature=youtube_gdata" class="link">Go to the original post</a>
+
+	</section>
+	</div>
+
+	
+	
+	
+	
+	
+
+
+
+
+
+	
+	</div>
+
+	<div class="daygroup">
+	<div class="dateRotate">July 01, 2014</div>
+
+
+	<div class="entrygroup" id="tag:youtube.com,2008:video:4KPS2-LHoO0">
+	<section class="post">
+
+	<h2><a target="_blank" href="http://www.youtube.com/watch?v=4KPS2-LHoO0&amp;feature=youtube_gdata">Developing Custom Controls with UI5</a></h2>
+
+		<div class="meta">Added on July 01, 2014 01:20 PM 
+by OpenUI5 
+ <br/><div class="source">Source: 
+
+            <a href="http://www.youtube.com/watch?v=4KPS2-LHoO0&amp;feature=youtube_gdata">http://www.youtube.com/watch?v=4KPS2-LHoO0&amp;feature=youtube_gdata</a>
+
+        </div></div>
 		<p><img src="http://i.ytimg.com/vi/4KPS2-LHoO0/default.jpg" class="feedImage" /><br/><br/>
 
 Developing Custom Controls with UI5
 
-This 10 minute video lecture describes how to implement custom controls using the open source UI5 library available at http://openui5.org The video is part of an...</p>
-		<div class="clearPost"/>
-
-            <a href="http://www.youtube.com/watch?v=4KPS2-LHoO0&amp;feature=youtube_gdata" class="link">Go to the original post</a>
-
-	</section>
-	</div>
-
-	
-	
-	
-	
-	
-
-
-	
-	</div>
-	
-	</div>
-
-
-
-				<br/>
-<<<<<<< HEAD
-				<p><em>Last updated on October 04, 2018 04:00 PM UTC</em></p>
-=======
-				<p><em>Last updated on October 04, 2018 12:00 PM UTC</em></p>
->>>>>>> aef92281
-
-				<p class="disclaimer">External links are selected and reviewed when the page is published. Further content is included from other feed sources directly (see subscriptions). We are not responsible for the content of external websites. This feed is powered by <a href="http://www.planetplanet.org/">planetplanet</a>.</p>
-			</div>
-		</div>
-			
-		</div>
-		
-			<p id="twitter_section" class="inner">
-					<a href="https://twitter.com/OpenUI5" class="twitter-follow-button" data-show-count="false" data-dnt="true">Follow @OpenUI5</a>
-<script>!function(d,s,id){var js,fjs=d.getElementsByTagName(s)[0],p=/^http:/.test(d.location)?'http':'https';if(!d.getElementById(id)){js=d.createElement(s);js.id=id;js.src=p+'://platform.twitter.com/widgets.js';fjs.parentNode.insertBefore(js,fjs);}}(document, 'script', 'twitter-wjs');</script>
-			</p>
-		<!-- FOOTER  -->
-		<div id="footer_wrap" class="outer">
-			<div class="wrap_ie9">
-				<div class="inner">
-					<p class="copyright">&copy; SAP SE, made available under Apache License 2.0</p>
-					<img class="counter" src="https://openui5.hana.ondemand.com/resources/sap/ui/core/themes/base/img/1x1.gif?page=feed" style="width:1px;height:1px"  alt="counter">
-					<a class="legal" href="../impressum.html">Legal Disclosure / Impressum</a>
-					<a class="legal" href="http://global.sap.com/corporate-en/legal/privacy.epx">Privacy</a>
-					<a class="legal" href="http://www.sap.com/germany/about/legal/privacy.html">Datenschutz</a>
-					<a class="legal" href="../ga_disclaimer.html">Google Analytics Disclaimer</a>
-                    <a class="legal" href="../logo.html">Icon Guidelines</a>
-				</div>
-			</div>
-		</div>
-	</body>
-</html>
+This 10 minute video lecture describes how to implement custom controls using the open source UI5 library available at http://openui5.org The video is part of an...</p>
+		<div class="clearPost"/>
+
+            <a href="http://www.youtube.com/watch?v=4KPS2-LHoO0&amp;feature=youtube_gdata" class="link">Go to the original post</a>
+
+	</section>
+	</div>
+
+	
+	
+	
+	
+	
+
+
+	
+	</div>
+	
+	</div>
+
+
+
+				<br/>
+				<p><em>Last updated on October 04, 2018 08:00 PM UTC</em></p>
+
+				<p class="disclaimer">External links are selected and reviewed when the page is published. Further content is included from other feed sources directly (see subscriptions). We are not responsible for the content of external websites. This feed is powered by <a href="http://www.planetplanet.org/">planetplanet</a>.</p>
+			</div>
+		</div>
+			
+		</div>
+		
+			<p id="twitter_section" class="inner">
+					<a href="https://twitter.com/OpenUI5" class="twitter-follow-button" data-show-count="false" data-dnt="true">Follow @OpenUI5</a>
+<script>!function(d,s,id){var js,fjs=d.getElementsByTagName(s)[0],p=/^http:/.test(d.location)?'http':'https';if(!d.getElementById(id)){js=d.createElement(s);js.id=id;js.src=p+'://platform.twitter.com/widgets.js';fjs.parentNode.insertBefore(js,fjs);}}(document, 'script', 'twitter-wjs');</script>
+			</p>
+		<!-- FOOTER  -->
+		<div id="footer_wrap" class="outer">
+			<div class="wrap_ie9">
+				<div class="inner">
+					<p class="copyright">&copy; SAP SE, made available under Apache License 2.0</p>
+					<img class="counter" src="https://openui5.hana.ondemand.com/resources/sap/ui/core/themes/base/img/1x1.gif?page=feed" style="width:1px;height:1px"  alt="counter">
+					<a class="legal" href="../impressum.html">Legal Disclosure / Impressum</a>
+					<a class="legal" href="http://global.sap.com/corporate-en/legal/privacy.epx">Privacy</a>
+					<a class="legal" href="http://www.sap.com/germany/about/legal/privacy.html">Datenschutz</a>
+					<a class="legal" href="../ga_disclaimer.html">Google Analytics Disclaimer</a>
+                    <a class="legal" href="../logo.html">Icon Guidelines</a>
+				</div>
+			</div>
+		</div>
+	</body>
+</html>