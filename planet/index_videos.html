--- conflicted
+++ resolved
@@ -1,834 +1,829 @@
-<!DOCTYPE HTML PUBLIC "-//W3C//DTD HTML 4.01 Transitional//EN" "http://www.w3.org/TR/html4/loose.dtd">
-<html>
-
-
-
-
-
-
-
-
-
-
-
-<!DOCTYPE html>
-<html>
-	<head>
-		<title>Planet OpenUI5</title>
-		<meta name="generator" content="Planet/2.0 +http://www.planetplanet.org">
-
-		<link rel="alternate" href="http://openui5.org/atom.xml" title="" type="application/atom+xml">
-
-		<meta http-equiv="content-type" content="text/html; charset=UTF-8">
-		<meta charset="utf-8">
-		<meta http-equiv="X-UA-Compatible" content="IE=edge,chrome=1">
-		<meta name="viewport" content="width=device-width, initial-scale=1.0, maximum-scale=1.0, user-scalable=0"/>
-		<link rel="stylesheet" type="text/css" media="screen" href="http://openui5.org/stylesheets/main.css">
-		<link rel="icon" type="image/png" href="http://openui5.org/images/favicon.ico">
-		
-		<script>
-  			(function(i,s,o,g,r,a,m){i['GoogleAnalyticsObject']=r;i[r]=i[r]||function(){
-			(i[r].q=i[r].q||[]).push(arguments)},i[r].l=1*new Date();a=s.createElement(o),
-  			m=s.getElementsByTagName(o)[0];a.async=1;a.src=g;m.parentNode.insertBefore(a,m)
-  			})(window,document,'script','//www.google-analytics.com/analytics.js','ga');
-  			ga('create', 'UA-50072417-1', 'sap.github.io');
-			ga('set', 'anonymizeIp', true);
-  			ga('send', 'pageview');
-		</script>
-		<style>
-		/* menu */
-		aside.categories {
-			border-left: 1px solid #666;
-			padding-left: 1rem;
-			margin-top: 1.8rem;
-			float: right;
-			width: 150px;
-		}
-		
-		aside.categories h2 {
-			margin: 0;
-			padding: 0;
-		}
-		
-		aside.categories li {
-			list-style: none;
-			font-weight: bold;
-			padding-left: 0;
-		}
-		
-		/* content */
-		.posts {
-			margin-right: 196px;
-		}
-		
-		/* post */
-		section.post .meta {
-			font-size: 80%;
-			padding-bottom: 1rem;
-		}
-		
-		section.post .meta .source {
-		  white-space: nowrap;
-		  width: 100%;                   
-		  overflow: hidden;
-		  text-overflow:    ellipsis;
-		}
-		section.post h2 {
-			margin-bottom: 0;
-		}
-		section.post p {
-			margin-top: 0;
-			margin-bottom: 12px;
-		}
-
-		section.post .image {
-			margin-right: 1rem;
-			float: left;
-		}
-		section.post .image img {
-			max-width: 300px;
-			max-height: 300px;
-		}
-		
-		section.post .link {
-			font-size: 20px;
-		}
-		
-		section.post .clearPost {
-			clear: left;
-		}
-		
-		.daygroup h4 {
-			margin-bottom: 0px;
-		}
-		
-		.daygroup {
-			position: relative;
-		}
-		
-		/* small screen version  displaying nav above content*/
-		@media screen and (max-width: 800px) {
-			aside.categories {
-				float: inherit;
-				border: 0;
-				padding: 0;
-				width: 100%;
-			}
-			.posts {
-				margin-right: 0;
-			}
-		}
-		
-		.feed {
-			margin-left: 3px;
-			padding: 0 0 0 19px;
-			background: url("../images/feed-icon-14x14.png") no-repeat 0 50%;
-		}
-		
-		.contentOuter {
-			min-height: 400px;
-		}
-		
-		.disclaimer {
-			margin-bottom: 0;
-			font-size: small;
-		}
-		
-		.dateRotate {
-			transform: rotate(-90.0deg);  /* default */
-			-moz-transform: rotate(-90.0deg);  /* FF3.5+ */
-			-o-transform: rotate(-90.0deg);  /* Opera 10.5 */
-			-webkit-transform: rotate(-90.0deg);  /* Saf3.1+, Chrome */
-			filter:  progid:DXImageTransform.Microsoft.BasicImage(rotation=0.083);  /* IE6,IE7 */
-			-ms-filter: "progid:DXImageTransform.Microsoft.BasicImage(rotation=0.083)"; /* IE8 */
-			font-size: 20px;
-			color: #666;
-			position: absolute;
-			left: -155px;
-			top: 137px;
-			width: 250px;
-			text-align: end;
-		}
-		
-		.feedImage {
-            min-width: 200px;
-			max-width: 100%;
-			max-height: 400px;
-			border: 1px solid #ccc;
-		}
-		
-		.channel {
-			margin: 0;
-			overflow: hidden;
-			text-overflow: ellipsis;
-			width: 100%;
-			white-space: nowrap;
-		}
-
-		/* layout fixes to page to make all ui5 pages look the same */
-		html {
-			min-height: 100%;
-		}
-		.ui5logo {
-			margin-bottom: 7px;
-		}
-		</style>
-</head>
-
-
-<body>
-<!-- HEADER -->
-		<div id="header_wrap" class="outer">
-			<div class="wrap_ie9">
-				<div class="inner">
-					<img src="./images/OpenUI5_new_big_side.png" class="ui5logo" alt="OpenUI5 Logo">
-					<h1 id="project_title">
-						<span class="header_headline">Code once.</span><br>
-						<span class="header_headline">Run on any device.</span>
-					</h1>
-					<h2 id="project_tagline">
-						<span class="headertitle"><a href="index.html">Intro</a></span>
-						
-						<span class="headertitle"><a href="features.html">Key Features</a></span>
-                        
-						<span class="headertitle"><a href="getstarted.html">Get Started</a></span>
-						
-						<span class="headertitle"><a href="download.html">Download</a></span>
-						
-						<span class="headertitle"><a href="http://openui5.tumblr.com/">Blog</a></span>
-						
-						<span class="headertitle">Feed</span>
-						
-						<span class="headertitle"><a href="bugreports.html">Report a Bug</a></span>
-					</h2>
-				</div>
-			</div>
-		</div>
-	
-	<!-- MAIN CONTENT -->
-	<div id="main_content_wrap" class="contentOuter">
-		<div id="main_content" class="inner">
-			<aside class="categories">
-				<nav class="categories">
-					<h4>Categories</h4>
-					<ul>
-						<li><a href="index.html">What's Hot</a></li>
-						<li><a href="index_recommended.html">Recommended</a></li>
-						<li><a href="index_news.html">News</a></li>
-						<li><a href="index_blogs.html">Blogs</a></li>
-						<li>&gt; Videos</li>
-						<li><a href="index_trainings.html">Trainings</a></li>
-						<li><a href="index_events.html">Events</a></li>
-						<li><a href="index_demos.html">Demos</a></li>
-					</ul>
-					<h4>Subscriptions</h4>
-                    <p>The feed shows content from the following external sources:</p>
-
-					<p class="channel"><a href="http://gdata.youtube.com/feeds/api/playlists/PLHUs_FUbq4dU-v1v0R3RbgMVnTuA1_x6K" title="subscribe" class="feed"> Application Videos</a></p>
-
-					<p class="channel"><a href="http://gdata.youtube.com/feeds/api/playlists/PLHUs_FUbq4dVIzruMDKBv2MjDx-e48-t5" title="subscribe" class="feed"> Coding Videos</a></p>
-
-					<p class="channel"><a href="http://gdata.youtube.com/feeds/api/playlists/PLHUs_FUbq4dXzi41H9fFXe-IBDs7INW4v" title="subscribe" class="feed"> Event Videos</a></p>
-
-					<p class="channel"><a href="http://www.youtube.com/rss/user/openui5videos/" title="subscribe" class="feed"> OpenUI5 @ YouTube</a></p>
-
-					<p class="channel"><a href="http://gdata.youtube.com/feeds/api/playlists/PLHUs_FUbq4dXitA851NZJJHFNGxgGL0iK" title="subscribe" class="feed"> Presentation Videos</a></p>
-
-					<p class="channel"><a href="http://gdata.youtube.com/feeds/api/playlists/PLHUs_FUbq4dVR_rwZ1zRfzwa7d90vniwN" title="subscribe" class="feed"> Talks & Sessions</a></p>
-
-					<p class="channel"><a href="http://openui5picks.tumblr.com/tagged/ui5picksvideos/rss" title="subscribe" class="feed"> Videos</a></p>
-
-				</nav>
-			</aside>
-
-			<div class="posts">
-
-
-
-
-
-	<div class="daygroup">
-	<div class="dateRotate">September 23, 2014</div>
-
-
-	<div class="entrygroup" id="http://gdata.youtube.com/feeds/api/playlists/PLHUs_FUbq4dU-v1v0R3RbgMVnTuA1_x6K/PLpn00q5M_t0CkMPRvhUFKAMWa4b51_H-SrlTPY0UFvVU">
-	<section class="post">
-
-	<h2><a target="_blank" href="http://www.youtube.com/watch?v=tfOO4szA2Bg&amp;feature=youtube_gdata">SAPUI5/Fiori - Exploration of an App</a></h2>
-
-		<div class="meta">Added on September 23, 2014 11:12 AM 
-by qmacro99 
- <br/><div class="source">Source: 
-
-            <a href="http://www.youtube.com/watch?v=tfOO4szA2Bg&amp;feature=youtube_gdata">http://www.youtube.com/watch?v=tfOO4szA2Bg&amp;feature=youtube_gdata</a>
-
-        </div></div>
-		<p>An exploration of a custom Fiori app and the SAPUI5 controls that are used to build it. For the full context of this, see the 2-part CodeTalk here:...</p>
-		<div class="clearPost"/>
-
-            <a href="http://www.youtube.com/watch?v=tfOO4szA2Bg&amp;feature=youtube_gdata" class="link">Go to the original post</a>
-
-	</section>
-	</div>
-
-	
-	
-	
-	
-	
-
-
-
-
-
-	
-	</div>
-
-	<div class="daygroup">
-	<div class="dateRotate">August 21, 2014</div>
-
-
-	<div class="entrygroup" id="http://gdata.youtube.com/feeds/api/playlists/PLHUs_FUbq4dXzi41H9fFXe-IBDs7INW4v/PLpn00q5M_t0CIAZQb4cp0mTLWKBkuiCsCQEZT5mKvvxA">
-	<section class="post">
-
-	<h2><a target="_blank" href="http://www.youtube.com/watch?v=y7iR3RBUUpY&amp;feature=youtube_gdata">Untitled Video</a></h2>
-
-		<div class="meta">Added on August 21, 2014 03:50 PM 
-by openui5videos 
- <br/><div class="source">Source: 
-
-            <a href="http://www.youtube.com/watch?v=y7iR3RBUUpY&amp;feature=youtube_gdata">http://www.youtube.com/watch?v=y7iR3RBUUpY&amp;feature=youtube_gdata</a>
-
-        </div></div>
+<!DOCTYPE HTML PUBLIC "-//W3C//DTD HTML 4.01 Transitional//EN" "http://www.w3.org/TR/html4/loose.dtd">
+<html>
+
+
+
+
+
+
+
+
+
+
+
+<!DOCTYPE html>
+<html>
+	<head>
+		<title>Planet OpenUI5</title>
+		<meta name="generator" content="Planet/2.0 +http://www.planetplanet.org">
+
+		<link rel="alternate" href="http://openui5.org/atom.xml" title="" type="application/atom+xml">
+
+		<meta http-equiv="content-type" content="text/html; charset=UTF-8">
+		<meta charset="utf-8">
+		<meta http-equiv="X-UA-Compatible" content="IE=edge,chrome=1">
+		<meta name="viewport" content="width=device-width, initial-scale=1.0, maximum-scale=1.0, user-scalable=0"/>
+		<link rel="stylesheet" type="text/css" media="screen" href="http://openui5.org/stylesheets/main.css">
+		<link rel="icon" type="image/png" href="http://openui5.org/images/favicon.ico">
+		
+		<script>
+  			(function(i,s,o,g,r,a,m){i['GoogleAnalyticsObject']=r;i[r]=i[r]||function(){
+			(i[r].q=i[r].q||[]).push(arguments)},i[r].l=1*new Date();a=s.createElement(o),
+  			m=s.getElementsByTagName(o)[0];a.async=1;a.src=g;m.parentNode.insertBefore(a,m)
+  			})(window,document,'script','//www.google-analytics.com/analytics.js','ga');
+  			ga('create', 'UA-50072417-1', 'sap.github.io');
+			ga('set', 'anonymizeIp', true);
+  			ga('send', 'pageview');
+		</script>
+		<style>
+		/* menu */
+		aside.categories {
+			border-left: 1px solid #666;
+			padding-left: 1rem;
+			margin-top: 1.8rem;
+			float: right;
+			width: 150px;
+		}
+		
+		aside.categories h2 {
+			margin: 0;
+			padding: 0;
+		}
+		
+		aside.categories li {
+			list-style: none;
+			font-weight: bold;
+			padding-left: 0;
+		}
+		
+		/* content */
+		.posts {
+			margin-right: 196px;
+		}
+		
+		/* post */
+		section.post .meta {
+			font-size: 80%;
+			padding-bottom: 1rem;
+		}
+		
+		section.post .meta .source {
+		  white-space: nowrap;
+		  width: 100%;                   
+		  overflow: hidden;
+		  text-overflow:    ellipsis;
+		}
+		section.post h2 {
+			margin-bottom: 0;
+		}
+		section.post p {
+			margin-top: 0;
+			margin-bottom: 12px;
+		}
+
+		section.post .image {
+			margin-right: 1rem;
+			float: left;
+		}
+		section.post .image img {
+			max-width: 300px;
+			max-height: 300px;
+		}
+		
+		section.post .link {
+			font-size: 20px;
+		}
+		
+		section.post .clearPost {
+			clear: left;
+		}
+		
+		.daygroup h4 {
+			margin-bottom: 0px;
+		}
+		
+		.daygroup {
+			position: relative;
+		}
+		
+		/* small screen version  displaying nav above content*/
+		@media screen and (max-width: 800px) {
+			aside.categories {
+				float: inherit;
+				border: 0;
+				padding: 0;
+				width: 100%;
+			}
+			.posts {
+				margin-right: 0;
+			}
+		}
+		
+		.feed {
+			margin-left: 3px;
+			padding: 0 0 0 19px;
+			background: url("../images/feed-icon-14x14.png") no-repeat 0 50%;
+		}
+		
+		.contentOuter {
+			min-height: 400px;
+		}
+		
+		.disclaimer {
+			margin-bottom: 0;
+			font-size: small;
+		}
+		
+		.dateRotate {
+			transform: rotate(-90.0deg);  /* default */
+			-moz-transform: rotate(-90.0deg);  /* FF3.5+ */
+			-o-transform: rotate(-90.0deg);  /* Opera 10.5 */
+			-webkit-transform: rotate(-90.0deg);  /* Saf3.1+, Chrome */
+			filter:  progid:DXImageTransform.Microsoft.BasicImage(rotation=0.083);  /* IE6,IE7 */
+			-ms-filter: "progid:DXImageTransform.Microsoft.BasicImage(rotation=0.083)"; /* IE8 */
+			font-size: 20px;
+			color: #666;
+			position: absolute;
+			left: -155px;
+			top: 137px;
+			width: 250px;
+			text-align: end;
+		}
+		
+		.feedImage {
+            min-width: 200px;
+			max-width: 100%;
+			max-height: 400px;
+			border: 1px solid #ccc;
+		}
+		
+		.channel {
+			margin: 0;
+			overflow: hidden;
+			text-overflow: ellipsis;
+			width: 100%;
+			white-space: nowrap;
+		}
+
+		/* layout fixes to page to make all ui5 pages look the same */
+		html {
+			min-height: 100%;
+		}
+		.ui5logo {
+			margin-bottom: 7px;
+		}
+		</style>
+</head>
+
+
+<body>
+<!-- HEADER -->
+		<div id="header_wrap" class="outer">
+			<div class="wrap_ie9">
+				<div class="inner">
+					<img src="./images/OpenUI5_new_big_side.png" class="ui5logo" alt="OpenUI5 Logo">
+					<h1 id="project_title">
+						<span class="header_headline">Code once.</span><br>
+						<span class="header_headline">Run on any device.</span>
+					</h1>
+					<h2 id="project_tagline">
+						<span class="headertitle"><a href="index.html">Intro</a></span>
+						
+						<span class="headertitle"><a href="features.html">Key Features</a></span>
+                        
+						<span class="headertitle"><a href="getstarted.html">Get Started</a></span>
+						
+						<span class="headertitle"><a href="download.html">Download</a></span>
+						
+						<span class="headertitle"><a href="http://openui5.tumblr.com/">Blog</a></span>
+						
+						<span class="headertitle">Feed</span>
+						
+						<span class="headertitle"><a href="bugreports.html">Report a Bug</a></span>
+					</h2>
+				</div>
+			</div>
+		</div>
+	
+	<!-- MAIN CONTENT -->
+	<div id="main_content_wrap" class="contentOuter">
+		<div id="main_content" class="inner">
+			<aside class="categories">
+				<nav class="categories">
+					<h4>Categories</h4>
+					<ul>
+						<li><a href="index.html">What's Hot</a></li>
+						<li><a href="index_recommended.html">Recommended</a></li>
+						<li><a href="index_news.html">News</a></li>
+						<li><a href="index_blogs.html">Blogs</a></li>
+						<li>&gt; Videos</li>
+						<li><a href="index_trainings.html">Trainings</a></li>
+						<li><a href="index_events.html">Events</a></li>
+						<li><a href="index_demos.html">Demos</a></li>
+					</ul>
+					<h4>Subscriptions</h4>
+                    <p>The feed shows content from the following external sources:</p>
+
+					<p class="channel"><a href="http://gdata.youtube.com/feeds/api/playlists/PLHUs_FUbq4dU-v1v0R3RbgMVnTuA1_x6K" title="subscribe" class="feed"> Application Videos</a></p>
+
+					<p class="channel"><a href="http://gdata.youtube.com/feeds/api/playlists/PLHUs_FUbq4dVIzruMDKBv2MjDx-e48-t5" title="subscribe" class="feed"> Coding Videos</a></p>
+
+					<p class="channel"><a href="http://gdata.youtube.com/feeds/api/playlists/PLHUs_FUbq4dXzi41H9fFXe-IBDs7INW4v" title="subscribe" class="feed"> Event Videos</a></p>
+
+					<p class="channel"><a href="http://www.youtube.com/rss/user/openui5videos/" title="subscribe" class="feed"> OpenUI5 @ YouTube</a></p>
+
+					<p class="channel"><a href="http://gdata.youtube.com/feeds/api/playlists/PLHUs_FUbq4dXitA851NZJJHFNGxgGL0iK" title="subscribe" class="feed"> Presentation Videos</a></p>
+
+					<p class="channel"><a href="http://gdata.youtube.com/feeds/api/playlists/PLHUs_FUbq4dVR_rwZ1zRfzwa7d90vniwN" title="subscribe" class="feed"> Talks & Sessions</a></p>
+
+					<p class="channel"><a href="http://openui5picks.tumblr.com/tagged/ui5picksvideos/rss" title="subscribe" class="feed"> Videos</a></p>
+
+				</nav>
+			</aside>
+
+			<div class="posts">
+
+
+
+
+
+	<div class="daygroup">
+	<div class="dateRotate">September 23, 2014</div>
+
+
+	<div class="entrygroup" id="http://gdata.youtube.com/feeds/api/playlists/PLHUs_FUbq4dU-v1v0R3RbgMVnTuA1_x6K/PLpn00q5M_t0CkMPRvhUFKAMWa4b51_H-SrlTPY0UFvVU">
+	<section class="post">
+
+	<h2><a target="_blank" href="http://www.youtube.com/watch?v=tfOO4szA2Bg&amp;feature=youtube_gdata">SAPUI5/Fiori - Exploration of an App</a></h2>
+
+		<div class="meta">Added on September 23, 2014 11:12 AM 
+by qmacro99 
+ <br/><div class="source">Source: 
+
+            <a href="http://www.youtube.com/watch?v=tfOO4szA2Bg&amp;feature=youtube_gdata">http://www.youtube.com/watch?v=tfOO4szA2Bg&amp;feature=youtube_gdata</a>
+
+        </div></div>
+		<p>An exploration of a custom Fiori app and the SAPUI5 controls that are used to build it. For the full context of this, see the 2-part CodeTalk here:...</p>
+		<div class="clearPost"/>
+
+            <a href="http://www.youtube.com/watch?v=tfOO4szA2Bg&amp;feature=youtube_gdata" class="link">Go to the original post</a>
+
+	</section>
+	</div>
+
+	
+	
+	
+	
+	
+
+
+
+
+
+	
+	</div>
+
+	<div class="daygroup">
+	<div class="dateRotate">August 21, 2014</div>
+
+
+	<div class="entrygroup" id="http://gdata.youtube.com/feeds/api/playlists/PLHUs_FUbq4dXzi41H9fFXe-IBDs7INW4v/PLpn00q5M_t0CIAZQb4cp0mTLWKBkuiCsCQEZT5mKvvxA">
+	<section class="post">
+
+	<h2><a target="_blank" href="http://www.youtube.com/watch?v=y7iR3RBUUpY&amp;feature=youtube_gdata">Untitled Video</a></h2>
+
+		<div class="meta">Added on August 21, 2014 03:50 PM 
+by openui5videos 
+ <br/><div class="source">Source: 
+
+            <a href="http://www.youtube.com/watch?v=y7iR3RBUUpY&amp;feature=youtube_gdata">http://www.youtube.com/watch?v=y7iR3RBUUpY&amp;feature=youtube_gdata</a>
+
+        </div></div>
 		<p>We had the opportunity to present an introduction to OpenUI5 at the OSCON 2014 conference. This is the recording of our session, the slides are available at slidehare. 
 
-OSCON Homepage:...</p>
-		<div class="clearPost"/>
-
-            <a href="http://www.youtube.com/watch?v=y7iR3RBUUpY&amp;feature=youtube_gdata" class="link">Go to the original post</a>
-
-	</section>
-	</div>
-
-	
-	
-	
-	
-	
-
-
-
-
-
-	<div class="entrygroup" id="tag:youtube.com,2008:video:y7iR3RBUUpY">
-	<section class="post">
-
-	<h2><a target="_blank" href="http://www.youtube.com/watch?v=y7iR3RBUUpY&amp;feature=youtube_gdata">OpenUI5 Presentation @ OSCON 2014</a></h2>
-
-		<div class="meta">Added on August 21, 2014 03:50 PM 
-by OpenUI5 
- <br/><div class="source">Source: 
-
-            <a href="http://www.youtube.com/watch?v=y7iR3RBUUpY&amp;feature=youtube_gdata">http://www.youtube.com/watch?v=y7iR3RBUUpY&amp;feature=youtube_gdata</a>
-
-        </div></div>
+OSCON Homepage:...</p>
+		<div class="clearPost"/>
+
+            <a href="http://www.youtube.com/watch?v=y7iR3RBUUpY&amp;feature=youtube_gdata" class="link">Go to the original post</a>
+
+	</section>
+	</div>
+
+	
+	
+	
+	
+	
+
+
+
+
+
+	<div class="entrygroup" id="tag:youtube.com,2008:video:y7iR3RBUUpY">
+	<section class="post">
+
+	<h2><a target="_blank" href="http://www.youtube.com/watch?v=y7iR3RBUUpY&amp;feature=youtube_gdata">OpenUI5 Presentation @ OSCON 2014</a></h2>
+
+		<div class="meta">Added on August 21, 2014 03:50 PM 
+by OpenUI5 
+ <br/><div class="source">Source: 
+
+            <a href="http://www.youtube.com/watch?v=y7iR3RBUUpY&amp;feature=youtube_gdata">http://www.youtube.com/watch?v=y7iR3RBUUpY&amp;feature=youtube_gdata</a>
+
+        </div></div>
 		<p><img src="http://i.ytimg.com/vi/y7iR3RBUUpY/default.jpg" class="feedImage" /><br/><br/>
 
 OpenUI5 Presentation @ OSCON 2014
 
-We had the opportunity to present an introduction to OpenUI5 at the OSCON 2014 conference. This is the recording of our session, the slides are available at...</p>
-		<div class="clearPost"/>
-
-            <a href="http://www.youtube.com/watch?v=y7iR3RBUUpY&amp;feature=youtube_gdata" class="link">Go to the original post</a>
-
-	</section>
-	</div>
-
-	
-	
-	
-	
-	
-
-
-
-
-
-	<div class="entrygroup" id="http://gdata.youtube.com/feeds/api/playlists/PLHUs_FUbq4dU-v1v0R3RbgMVnTuA1_x6K/PLpn00q5M_t0CkMPRvhUFKAK9A3GA5sRVPZ2NF7kDOCoE">
-	<section class="post">
-
-	<h2><a target="_blank" href="http://www.youtube.com/watch?v=7jeo0REvmjg&amp;feature=youtube_gdata">Introducing SAP Fiori</a></h2>
-
-		<div class="meta">Added on August 21, 2014 03:44 PM 
-by sapenterprisemobile 
- <br/><div class="source">Source: 
-
-            <a href="http://www.youtube.com/watch?v=7jeo0REvmjg&amp;feature=youtube_gdata">http://www.youtube.com/watch?v=7jeo0REvmjg&amp;feature=youtube_gdata</a>
-
-        </div></div>
-		<p>SAP Fiori is a collection of apps with a simple and easy to use experience for broadly and frequently used SAP software functions that work seamlessly across devices -- desktop, tablet, or smartphone....</p>
-		<div class="clearPost"/>
-
-            <a href="http://www.youtube.com/watch?v=7jeo0REvmjg&amp;feature=youtube_gdata" class="link">Go to the original post</a>
-
-	</section>
-	</div>
-
-	
-	
-	
-	
-	
-
-
-
-
-
-	<div class="entrygroup" id="http://gdata.youtube.com/feeds/api/playlists/PLHUs_FUbq4dU-v1v0R3RbgMVnTuA1_x6K/PLpn00q5M_t0CkMPRvhUFKALt762gQT5UQ41H17EhrD5I">
-	<section class="post">
-
-	<h2><a target="_blank" href="http://www.youtube.com/watch?v=mYbn9Q6P0cU&amp;feature=youtube_gdata">SAP Fiori Demo Video</a></h2>
-
-		<div class="meta">Added on August 21, 2014 03:43 PM 
-by sapenterprisemobile 
- <br/><div class="source">Source: 
-
-            <a href="http://www.youtube.com/watch?v=mYbn9Q6P0cU&amp;feature=youtube_gdata">http://www.youtube.com/watch?v=mYbn9Q6P0cU&amp;feature=youtube_gdata</a>
-
-        </div></div>
-		<p>See SAP Fiori in action including key features such as responsive design, customizable layout, notifications and alerts. The demo also highlights employee self-service functions (My Travel Requests,...</p>
-		<div class="clearPost"/>
-
-            <a href="http://www.youtube.com/watch?v=mYbn9Q6P0cU&amp;feature=youtube_gdata" class="link">Go to the original post</a>
-
-	</section>
-	</div>
-
-	
-	
-	
-	
-	
-
-
-
-
-
-	<div class="entrygroup" id="http://gdata.youtube.com/feeds/api/playlists/PLHUs_FUbq4dXitA851NZJJHFNGxgGL0iK/PLpn00q5M_t0BiuN2auQoe3yzhnQxfI77Bq9d0iyE0snA">
-	<section class="post">
-
-	<h2><a target="_blank" href="http://www.youtube.com/watch?v=NFUw4an3mUs&amp;feature=youtube_gdata">Untitled Video</a></h2>
-
-		<div class="meta">Added on August 21, 2014 03:42 PM 
-by mattimaier 
- <br/><div class="source">Source: 
-
-            <a href="http://www.youtube.com/watch?v=NFUw4an3mUs&amp;feature=youtube_gdata">http://www.youtube.com/watch?v=NFUw4an3mUs&amp;feature=youtube_gdata</a>
-
-        </div></div>
-		<p>Das OpenUI5 Framework ist die Open Source Variante von SAP UI5, einem HTML5/CSS/JavaScript Framework für Web UIs. In diesem Video gebe ich eine kleine Einführung in OpenUI5 und erzähle etwas über...</p>
-		<div class="clearPost"/>
-
-            <a href="http://www.youtube.com/watch?v=NFUw4an3mUs&amp;feature=youtube_gdata" class="link">Go to the original post</a>
-
-	</section>
-	</div>
-
-	
-	
-	
-	
-	
-
-
-
-
-
-	<div class="entrygroup" id="http://gdata.youtube.com/feeds/api/playlists/PLHUs_FUbq4dXzi41H9fFXe-IBDs7INW4v/PLpn00q5M_t0CIAZQb4cp0mb6yuhx6kE6Nv1djlwF1vTo">
-	<section class="post">
-
-	<h2><a target="_blank" href="http://www.youtube.com/watch?v=_hOWQ9zFn4A&amp;feature=youtube_gdata">OpenUI5 Team at OSCON 2014</a></h2>
-
-		<div class="meta">Added on August 21, 2014 03:40 PM 
-by sapdevs 
- <br/><div class="source">Source: 
-
-            <a href="http://www.youtube.com/watch?v=_hOWQ9zFn4A&amp;feature=youtube_gdata">http://www.youtube.com/watch?v=_hOWQ9zFn4A&amp;feature=youtube_gdata</a>
-
-        </div></div>
-		<p>OpenUI5 team members Andreas and Frederic give a detailed view into OpenUI5 from OSCON.</p>
-		<div class="clearPost"/>
-
-            <a href="http://www.youtube.com/watch?v=_hOWQ9zFn4A&amp;feature=youtube_gdata" class="link">Go to the original post</a>
-
-	</section>
-	</div>
-
-	
-	
-	
-	
-	
-
-
-
-
-
-	<div class="entrygroup" id="http://gdata.youtube.com/feeds/api/playlists/PLHUs_FUbq4dXzi41H9fFXe-IBDs7INW4v/PLpn00q5M_t0CIAZQb4cp0mcAIDdHxDuvtWdhI63kNgWA">
-	<section class="post">
-
-	<h2><a target="_blank" href="http://www.youtube.com/watch?v=9tvHv445aGM&amp;feature=youtube_gdata">OpenUI5 at OSCON 2014</a></h2>
-
-		<div class="meta">Added on August 21, 2014 03:40 PM 
-by sapdevs 
- <br/><div class="source">Source: 
-
-            <a href="http://www.youtube.com/watch?v=9tvHv445aGM&amp;feature=youtube_gdata">http://www.youtube.com/watch?v=9tvHv445aGM&amp;feature=youtube_gdata</a>
-
-        </div></div>
-		<p>Bluefin Solutions and SAP specialist DJ Adams gives an introduction to OSCON (Open Source Convention), and gives his thoughts on SAP's new toolkit: Open UI5.</p>
-		<div class="clearPost"/>
-
-            <a href="http://www.youtube.com/watch?v=9tvHv445aGM&amp;feature=youtube_gdata" class="link">Go to the original post</a>
-
-	</section>
-	</div>
-
-	
-	
-	
-	
-	
-
-
-
-
-
-	<div class="entrygroup" id="http://gdata.youtube.com/feeds/api/playlists/PLHUs_FUbq4dVR_rwZ1zRfzwa7d90vniwN/PLpn00q5M_t0D9e9YEz8tOhCQV6iqu1ACSEKqhTG6F8gM">
-	<section class="post">
-
-	<h2><a target="_blank" href="http://www.youtube.com/watch?v=uWbfTNIzUec&amp;feature=youtube_gdata">SAP CodeTalk: OpenUI5</a></h2>
-
-		<div class="meta">Added on August 21, 2014 03:39 PM 
-by sapcommunities 
- <br/><div class="source">Source: 
-
-            <a href="http://www.youtube.com/watch?v=uWbfTNIzUec&amp;feature=youtube_gdata">http://www.youtube.com/watch?v=uWbfTNIzUec&amp;feature=youtube_gdata</a>
-
-        </div></div>
-		<p>In this CodeTalk Ian Thain interviews Stefan Beck, Chief Product Owner of SAPUI5 and Web Application Toolkit at SAP and finds out about the recent announcement of OpenUI5. SAP is contributing key...</p>
-		<div class="clearPost"/>
-
-            <a href="http://www.youtube.com/watch?v=uWbfTNIzUec&amp;feature=youtube_gdata" class="link">Go to the original post</a>
-
-	</section>
-	</div>
-
-	
-	
-	
-	
-	
-
-
-
-
-
-	
-	</div>
-
-	<div class="daygroup">
-	<div class="dateRotate">July 02, 2014</div>
-
-
-	<div class="entrygroup" id="http://gdata.youtube.com/feeds/api/playlists/PLHUs_FUbq4dVR_rwZ1zRfzwa7d90vniwN/PLpn00q5M_t0D9e9YEz8tOhI1HGBdgYqLKsCz8hew1w1U">
-	<section class="post">
-
-	<h2><a target="_blank" href="http://www.youtube.com/watch?v=r-QszpA-HiI&amp;feature=youtube_gdata">SAP CodeTalk: SAPUI5 &amp; Fiori - Part #2</a></h2>
-
-		<div class="meta">Added on July 02, 2014 01:26 PM 
-by sapcommunities 
- <br/><div class="source">Source: 
-
-            <a href="http://www.youtube.com/watch?v=r-QszpA-HiI&amp;feature=youtube_gdata">http://www.youtube.com/watch?v=r-QszpA-HiI&amp;feature=youtube_gdata</a>
-
-        </div></div>
-		<p>Continued... Ian Thain talk to DJ Adams, SAP Mentor  Principal Consultant at Bluefin, about SAPUI5 and Fiori. Please Note that this CodeTalk is in two parts, this being Part #2Continued... Ian Thain...</p>
-		<div class="clearPost"/>
-
-            <a href="http://www.youtube.com/watch?v=r-QszpA-HiI&amp;feature=youtube_gdata" class="link">Go to the original post</a>
-
-	</section>
-	</div>
-
-	
-	
-	
-	
-	
-
-
-
-
-
-	<div class="entrygroup" id="http://gdata.youtube.com/feeds/api/playlists/PLHUs_FUbq4dVR_rwZ1zRfzwa7d90vniwN/PLpn00q5M_t0D9e9YEz8tOhFYhuRCBDQ-JkWjpaEIWEEI">
-	<section class="post">
-
-	<h2><a target="_blank" href="http://www.youtube.com/watch?v=HQd9kVApjkE&amp;feature=youtube_gdata">SAP CodeTalk: SAPUI5 &amp; Fiori - Part #1</a></h2>
-
-		<div class="meta">Added on July 02, 2014 01:26 PM 
-by sapcommunities 
- <br/><div class="source">Source: 
-
-            <a href="http://www.youtube.com/watch?v=HQd9kVApjkE&amp;feature=youtube_gdata">http://www.youtube.com/watch?v=HQd9kVApjkE&amp;feature=youtube_gdata</a>
-
-        </div></div>
-		<p>Ian Thain talk to DJ Adams, SAP Mentor  Principal Consultant at Bluefin, about SAPUI5 and Fiori. Please Note that this CodeTalk is in two parts, this being Part #1Ian Thain talk to DJ Adams, SAP...</p>
-		<div class="clearPost"/>
-
-            <a href="http://www.youtube.com/watch?v=HQd9kVApjkE&amp;feature=youtube_gdata" class="link">Go to the original post</a>
-
-	</section>
-	</div>
-
-	
-	
-	
-	
-	
-
-
-
-
-
-	<div class="entrygroup" id="http://gdata.youtube.com/feeds/api/playlists/PLHUs_FUbq4dVIzruMDKBv2MjDx-e48-t5/PLpn00q5M_t0BhtLo85TZYlWyB_ftqr60gZy9PJ9kyolg">
-	<section class="post">
-
-	<h2><a target="_blank" href="http://www.youtube.com/watch?v=Fgp_e3Uv5Xs&amp;feature=youtube_gdata">Using Gists on Github to share code</a></h2>
-
-		<div class="meta">Added on July 02, 2014 01:24 PM 
-by qmacro99 
- <br/><div class="source">Source: 
-
-            <a href="http://www.youtube.com/watch?v=Fgp_e3Uv5Xs&amp;feature=youtube_gdata">http://www.youtube.com/watch?v=Fgp_e3Uv5Xs&amp;feature=youtube_gdata</a>
-
-        </div></div>
+We had the opportunity to present an introduction to OpenUI5 at the OSCON 2014 conference. This is the recording of our session, the slides are available at...</p>
+		<div class="clearPost"/>
+
+            <a href="http://www.youtube.com/watch?v=y7iR3RBUUpY&amp;feature=youtube_gdata" class="link">Go to the original post</a>
+
+	</section>
+	</div>
+
+	
+	
+	
+	
+	
+
+
+
+
+
+	<div class="entrygroup" id="http://gdata.youtube.com/feeds/api/playlists/PLHUs_FUbq4dU-v1v0R3RbgMVnTuA1_x6K/PLpn00q5M_t0CkMPRvhUFKAK9A3GA5sRVPZ2NF7kDOCoE">
+	<section class="post">
+
+	<h2><a target="_blank" href="http://www.youtube.com/watch?v=7jeo0REvmjg&amp;feature=youtube_gdata">Introducing SAP Fiori</a></h2>
+
+		<div class="meta">Added on August 21, 2014 03:44 PM 
+by sapenterprisemobile 
+ <br/><div class="source">Source: 
+
+            <a href="http://www.youtube.com/watch?v=7jeo0REvmjg&amp;feature=youtube_gdata">http://www.youtube.com/watch?v=7jeo0REvmjg&amp;feature=youtube_gdata</a>
+
+        </div></div>
+		<p>SAP Fiori is a collection of apps with a simple and easy to use experience for broadly and frequently used SAP software functions that work seamlessly across devices -- desktop, tablet, or smartphone....</p>
+		<div class="clearPost"/>
+
+            <a href="http://www.youtube.com/watch?v=7jeo0REvmjg&amp;feature=youtube_gdata" class="link">Go to the original post</a>
+
+	</section>
+	</div>
+
+	
+	
+	
+	
+	
+
+
+
+
+
+	<div class="entrygroup" id="http://gdata.youtube.com/feeds/api/playlists/PLHUs_FUbq4dU-v1v0R3RbgMVnTuA1_x6K/PLpn00q5M_t0CkMPRvhUFKALt762gQT5UQ41H17EhrD5I">
+	<section class="post">
+
+	<h2><a target="_blank" href="http://www.youtube.com/watch?v=mYbn9Q6P0cU&amp;feature=youtube_gdata">SAP Fiori Demo Video</a></h2>
+
+		<div class="meta">Added on August 21, 2014 03:43 PM 
+by sapenterprisemobile 
+ <br/><div class="source">Source: 
+
+            <a href="http://www.youtube.com/watch?v=mYbn9Q6P0cU&amp;feature=youtube_gdata">http://www.youtube.com/watch?v=mYbn9Q6P0cU&amp;feature=youtube_gdata</a>
+
+        </div></div>
+		<p>See SAP Fiori in action including key features such as responsive design, customizable layout, notifications and alerts. The demo also highlights employee self-service functions (My Travel Requests,...</p>
+		<div class="clearPost"/>
+
+            <a href="http://www.youtube.com/watch?v=mYbn9Q6P0cU&amp;feature=youtube_gdata" class="link">Go to the original post</a>
+
+	</section>
+	</div>
+
+	
+	
+	
+	
+	
+
+
+
+
+
+	<div class="entrygroup" id="http://gdata.youtube.com/feeds/api/playlists/PLHUs_FUbq4dXitA851NZJJHFNGxgGL0iK/PLpn00q5M_t0BiuN2auQoe3yzhnQxfI77Bq9d0iyE0snA">
+	<section class="post">
+
+	<h2><a target="_blank" href="http://www.youtube.com/watch?v=NFUw4an3mUs&amp;feature=youtube_gdata">Untitled Video</a></h2>
+
+		<div class="meta">Added on August 21, 2014 03:42 PM 
+by mattimaier 
+ <br/><div class="source">Source: 
+
+            <a href="http://www.youtube.com/watch?v=NFUw4an3mUs&amp;feature=youtube_gdata">http://www.youtube.com/watch?v=NFUw4an3mUs&amp;feature=youtube_gdata</a>
+
+        </div></div>
+		<p>Das OpenUI5 Framework ist die Open Source Variante von SAP UI5, einem HTML5/CSS/JavaScript Framework für Web UIs. In diesem Video gebe ich eine kleine Einführung in OpenUI5 und erzähle etwas über...</p>
+		<div class="clearPost"/>
+
+            <a href="http://www.youtube.com/watch?v=NFUw4an3mUs&amp;feature=youtube_gdata" class="link">Go to the original post</a>
+
+	</section>
+	</div>
+
+	
+	
+	
+	
+	
+
+
+
+
+
+	<div class="entrygroup" id="http://gdata.youtube.com/feeds/api/playlists/PLHUs_FUbq4dXzi41H9fFXe-IBDs7INW4v/PLpn00q5M_t0CIAZQb4cp0mb6yuhx6kE6Nv1djlwF1vTo">
+	<section class="post">
+
+	<h2><a target="_blank" href="http://www.youtube.com/watch?v=_hOWQ9zFn4A&amp;feature=youtube_gdata">OpenUI5 Team at OSCON 2014</a></h2>
+
+		<div class="meta">Added on August 21, 2014 03:40 PM 
+by sapdevs 
+ <br/><div class="source">Source: 
+
+            <a href="http://www.youtube.com/watch?v=_hOWQ9zFn4A&amp;feature=youtube_gdata">http://www.youtube.com/watch?v=_hOWQ9zFn4A&amp;feature=youtube_gdata</a>
+
+        </div></div>
+		<p>OpenUI5 team members Andreas and Frederic give a detailed view into OpenUI5 from OSCON.</p>
+		<div class="clearPost"/>
+
+            <a href="http://www.youtube.com/watch?v=_hOWQ9zFn4A&amp;feature=youtube_gdata" class="link">Go to the original post</a>
+
+	</section>
+	</div>
+
+	
+	
+	
+	
+	
+
+
+
+
+
+	<div class="entrygroup" id="http://gdata.youtube.com/feeds/api/playlists/PLHUs_FUbq4dXzi41H9fFXe-IBDs7INW4v/PLpn00q5M_t0CIAZQb4cp0mcAIDdHxDuvtWdhI63kNgWA">
+	<section class="post">
+
+	<h2><a target="_blank" href="http://www.youtube.com/watch?v=9tvHv445aGM&amp;feature=youtube_gdata">OpenUI5 at OSCON 2014</a></h2>
+
+		<div class="meta">Added on August 21, 2014 03:40 PM 
+by sapdevs 
+ <br/><div class="source">Source: 
+
+            <a href="http://www.youtube.com/watch?v=9tvHv445aGM&amp;feature=youtube_gdata">http://www.youtube.com/watch?v=9tvHv445aGM&amp;feature=youtube_gdata</a>
+
+        </div></div>
+		<p>Bluefin Solutions and SAP specialist DJ Adams gives an introduction to OSCON (Open Source Convention), and gives his thoughts on SAP's new toolkit: Open UI5.</p>
+		<div class="clearPost"/>
+
+            <a href="http://www.youtube.com/watch?v=9tvHv445aGM&amp;feature=youtube_gdata" class="link">Go to the original post</a>
+
+	</section>
+	</div>
+
+	
+	
+	
+	
+	
+
+
+
+
+
+	<div class="entrygroup" id="http://gdata.youtube.com/feeds/api/playlists/PLHUs_FUbq4dVR_rwZ1zRfzwa7d90vniwN/PLpn00q5M_t0D9e9YEz8tOhCQV6iqu1ACSEKqhTG6F8gM">
+	<section class="post">
+
+	<h2><a target="_blank" href="http://www.youtube.com/watch?v=uWbfTNIzUec&amp;feature=youtube_gdata">SAP CodeTalk: OpenUI5</a></h2>
+
+		<div class="meta">Added on August 21, 2014 03:39 PM 
+by sapcommunities 
+ <br/><div class="source">Source: 
+
+            <a href="http://www.youtube.com/watch?v=uWbfTNIzUec&amp;feature=youtube_gdata">http://www.youtube.com/watch?v=uWbfTNIzUec&amp;feature=youtube_gdata</a>
+
+        </div></div>
+		<p>In this CodeTalk Ian Thain interviews Stefan Beck, Chief Product Owner of SAPUI5 and Web Application Toolkit at SAP and finds out about the recent announcement of OpenUI5. SAP is contributing key...</p>
+		<div class="clearPost"/>
+
+            <a href="http://www.youtube.com/watch?v=uWbfTNIzUec&amp;feature=youtube_gdata" class="link">Go to the original post</a>
+
+	</section>
+	</div>
+
+	
+	
+	
+	
+	
+
+
+
+
+
+	
+	</div>
+
+	<div class="daygroup">
+	<div class="dateRotate">July 02, 2014</div>
+
+
+	<div class="entrygroup" id="http://gdata.youtube.com/feeds/api/playlists/PLHUs_FUbq4dVR_rwZ1zRfzwa7d90vniwN/PLpn00q5M_t0D9e9YEz8tOhI1HGBdgYqLKsCz8hew1w1U">
+	<section class="post">
+
+	<h2><a target="_blank" href="http://www.youtube.com/watch?v=r-QszpA-HiI&amp;feature=youtube_gdata">SAP CodeTalk: SAPUI5 &amp; Fiori - Part #2</a></h2>
+
+		<div class="meta">Added on July 02, 2014 01:26 PM 
+by sapcommunities 
+ <br/><div class="source">Source: 
+
+            <a href="http://www.youtube.com/watch?v=r-QszpA-HiI&amp;feature=youtube_gdata">http://www.youtube.com/watch?v=r-QszpA-HiI&amp;feature=youtube_gdata</a>
+
+        </div></div>
+		<p>Continued... Ian Thain talk to DJ Adams, SAP Mentor  Principal Consultant at Bluefin, about SAPUI5 and Fiori. Please Note that this CodeTalk is in two parts, this being Part #2Continued... Ian Thain...</p>
+		<div class="clearPost"/>
+
+            <a href="http://www.youtube.com/watch?v=r-QszpA-HiI&amp;feature=youtube_gdata" class="link">Go to the original post</a>
+
+	</section>
+	</div>
+
+	
+	
+	
+	
+	
+
+
+
+
+
+	<div class="entrygroup" id="http://gdata.youtube.com/feeds/api/playlists/PLHUs_FUbq4dVR_rwZ1zRfzwa7d90vniwN/PLpn00q5M_t0D9e9YEz8tOhFYhuRCBDQ-JkWjpaEIWEEI">
+	<section class="post">
+
+	<h2><a target="_blank" href="http://www.youtube.com/watch?v=HQd9kVApjkE&amp;feature=youtube_gdata">SAP CodeTalk: SAPUI5 &amp; Fiori - Part #1</a></h2>
+
+		<div class="meta">Added on July 02, 2014 01:26 PM 
+by sapcommunities 
+ <br/><div class="source">Source: 
+
+            <a href="http://www.youtube.com/watch?v=HQd9kVApjkE&amp;feature=youtube_gdata">http://www.youtube.com/watch?v=HQd9kVApjkE&amp;feature=youtube_gdata</a>
+
+        </div></div>
+		<p>Ian Thain talk to DJ Adams, SAP Mentor  Principal Consultant at Bluefin, about SAPUI5 and Fiori. Please Note that this CodeTalk is in two parts, this being Part #1Ian Thain talk to DJ Adams, SAP...</p>
+		<div class="clearPost"/>
+
+            <a href="http://www.youtube.com/watch?v=HQd9kVApjkE&amp;feature=youtube_gdata" class="link">Go to the original post</a>
+
+	</section>
+	</div>
+
+	
+	
+	
+	
+	
+
+
+
+
+
+	<div class="entrygroup" id="http://gdata.youtube.com/feeds/api/playlists/PLHUs_FUbq4dVIzruMDKBv2MjDx-e48-t5/PLpn00q5M_t0BhtLo85TZYlWyB_ftqr60gZy9PJ9kyolg">
+	<section class="post">
+
+	<h2><a target="_blank" href="http://www.youtube.com/watch?v=Fgp_e3Uv5Xs&amp;feature=youtube_gdata">Using Gists on Github to share code</a></h2>
+
+		<div class="meta">Added on July 02, 2014 01:24 PM 
+by qmacro99 
+ <br/><div class="source">Source: 
+
+            <a href="http://www.youtube.com/watch?v=Fgp_e3Uv5Xs&amp;feature=youtube_gdata">http://www.youtube.com/watch?v=Fgp_e3Uv5Xs&amp;feature=youtube_gdata</a>
+
+        </div></div>
 		<p>This screencast relates to a document on SCN "Help Us To Help You - Share Your Code" that describes how and why you should share your code that you want help with, using Gists on Github.
 
-Here is a...</p>
-		<div class="clearPost"/>
-
-            <a href="http://www.youtube.com/watch?v=Fgp_e3Uv5Xs&amp;feature=youtube_gdata" class="link">Go to the original post</a>
-
-	</section>
-	</div>
-
-	
-	
-	
-	
-	
-
-
-
-
-
-	<div class="entrygroup" id="http://gdata.youtube.com/feeds/api/playlists/PLHUs_FUbq4dVIzruMDKBv2MjDx-e48-t5/PLpn00q5M_t0BhtLo85TZYlWMLznG_5NpQEQgGLDIdNmY">
-	<section class="post">
-
-	<h2><a target="_blank" href="http://www.youtube.com/watch?v=iZa4pEP3GZw&amp;feature=youtube_gdata">Untitled Video</a></h2>
-
-		<div class="meta">Added on July 02, 2014 01:24 PM 
-by qmacro99 
- <br/><div class="source">Source: 
-
-            <a href="http://www.youtube.com/watch?v=iZa4pEP3GZw&amp;feature=youtube_gdata">http://www.youtube.com/watch?v=iZa4pEP3GZw&amp;feature=youtube_gdata</a>
-
-        </div></div>
-		<p>A quick recap of what we did during the UI5 Mentor Monday in March 2014, showing how easy it is to construct good looking UIs with UI5, and also the great facilities of JSBin - creating, viewing and...</p>
-		<div class="clearPost"/>
-
-            <a href="http://www.youtube.com/watch?v=iZa4pEP3GZw&amp;feature=youtube_gdata" class="link">Go to the original post</a>
-
-	</section>
-	</div>
-
-	
-	
-	
-	
-	
-
-
-
-
-
-	<div class="entrygroup" id="http://gdata.youtube.com/feeds/api/playlists/PLHUs_FUbq4dVIzruMDKBv2MjDx-e48-t5/PLpn00q5M_t0BhtLo85TZYlQ4WgwyfkazbE_BWp3lCVQY">
-	<section class="post">
-
-	<h2><a target="_blank" href="http://www.youtube.com/watch?v=nRtocPEPLYI&amp;feature=youtube_gdata">Manipulating UI5 Controls from the Chrome Dev Console</a></h2>
-
-		<div class="meta">Added on July 02, 2014 01:23 PM 
-by qmacro99 
- <br/><div class="source">Source: 
-
-            <a href="http://www.youtube.com/watch?v=nRtocPEPLYI&amp;feature=youtube_gdata">http://www.youtube.com/watch?v=nRtocPEPLYI&amp;feature=youtube_gdata</a>
-
-        </div></div>
-		<p>Just a quick screencast to show how easy it can be to find, grab, manipulate and create controls in a UI5 application from the Chrome Developer Console.Just a quick screencast to show how easy it can...</p>
-		<div class="clearPost"/>
-
-            <a href="http://www.youtube.com/watch?v=nRtocPEPLYI&amp;feature=youtube_gdata" class="link">Go to the original post</a>
-
-	</section>
-	</div>
-
-	
-	
-	
-	
-	
-
-
-
-
-
-	<div class="entrygroup" id="http://gdata.youtube.com/feeds/api/playlists/PLHUs_FUbq4dVIzruMDKBv2MjDx-e48-t5/PLpn00q5M_t0BhtLo85TZYlUUg9_tr-6uBZlegi2JkeO0">
-	<section class="post">
-
-	<h2><a target="_blank" href="http://www.youtube.com/watch?v=ts0EogQZvS8&amp;feature=youtube_gdata">Untitled Video</a></h2>
-
-		<div class="meta">Added on July 02, 2014 01:23 PM 
-by qmacro99 
- <br/><div class="source">Source: 
-
-            <a href="http://www.youtube.com/watch?v=ts0EogQZvS8&amp;feature=youtube_gdata">http://www.youtube.com/watch?v=ts0EogQZvS8&amp;feature=youtube_gdata</a>
-
-        </div></div>
-		<p>SublimeUI5 (https://github.com/qmacro/SublimeUI5) is a package for Sublime Text 2 for developing SAPUI5 / OpenUI5 applications. There are two parts to it - a series of snippets and some basic...</p>
-		<div class="clearPost"/>
-
-            <a href="http://www.youtube.com/watch?v=ts0EogQZvS8&amp;feature=youtube_gdata" class="link">Go to the original post</a>
-
-	</section>
-	</div>
-
-	
-	
-	
-	
-	
-
-
-
-
-
-	<div class="entrygroup" id="http://gdata.youtube.com/feeds/api/playlists/PLHUs_FUbq4dVR_rwZ1zRfzwa7d90vniwN/PLpn00q5M_t0D9e9YEz8tOhF_JDcC0xOKLA9J6IKCL--c">
-	<section class="post">
-
-	<h2><a target="_blank" href="http://www.youtube.com/watch?v=IEXNLHn9Yus&amp;feature=youtube_gdata">SAP CodeTalk: OpenUI5</a></h2>
-
-		<div class="meta">Added on July 02, 2014 01:18 PM 
-by sapcommunities 
- <br/><div class="source">Source: 
-
-            <a href="http://www.youtube.com/watch?v=IEXNLHn9Yus&amp;feature=youtube_gdata">http://www.youtube.com/watch?v=IEXNLHn9Yus&amp;feature=youtube_gdata</a>
-
-        </div></div>
-		<p>In this CodeTalk, Ian Thain from the Developer Relations Team at SAP speaks to DJ Adams, Principal at Bluefin Solutions  SAP Mentor, on OpenUI5.In this CodeTalk, Ian Thain from the Developer Relations...</p>
-		<div class="clearPost"/>
-
-            <a href="http://www.youtube.com/watch?v=IEXNLHn9Yus&amp;feature=youtube_gdata" class="link">Go to the original post</a>
-
-	</section>
-	</div>
-
-	
-	
-	
-	
-	
-
-
-
-
-
-	
-	</div>
-
-	<div class="daygroup">
-	<div class="dateRotate">July 01, 2014</div>
-
-
-	<div class="entrygroup" id="tag:youtube.com,2008:video:4KPS2-LHoO0">
-	<section class="post">
-
-	<h2><a target="_blank" href="http://www.youtube.com/watch?v=4KPS2-LHoO0&amp;feature=youtube_gdata">Developing Custom Controls with UI5</a></h2>
-
-		<div class="meta">Added on July 01, 2014 01:20 PM 
-by OpenUI5 
- <br/><div class="source">Source: 
-
-            <a href="http://www.youtube.com/watch?v=4KPS2-LHoO0&amp;feature=youtube_gdata">http://www.youtube.com/watch?v=4KPS2-LHoO0&amp;feature=youtube_gdata</a>
-
-        </div></div>
+Here is a...</p>
+		<div class="clearPost"/>
+
+            <a href="http://www.youtube.com/watch?v=Fgp_e3Uv5Xs&amp;feature=youtube_gdata" class="link">Go to the original post</a>
+
+	</section>
+	</div>
+
+	
+	
+	
+	
+	
+
+
+
+
+
+	<div class="entrygroup" id="http://gdata.youtube.com/feeds/api/playlists/PLHUs_FUbq4dVIzruMDKBv2MjDx-e48-t5/PLpn00q5M_t0BhtLo85TZYlWMLznG_5NpQEQgGLDIdNmY">
+	<section class="post">
+
+	<h2><a target="_blank" href="http://www.youtube.com/watch?v=iZa4pEP3GZw&amp;feature=youtube_gdata">Untitled Video</a></h2>
+
+		<div class="meta">Added on July 02, 2014 01:24 PM 
+by qmacro99 
+ <br/><div class="source">Source: 
+
+            <a href="http://www.youtube.com/watch?v=iZa4pEP3GZw&amp;feature=youtube_gdata">http://www.youtube.com/watch?v=iZa4pEP3GZw&amp;feature=youtube_gdata</a>
+
+        </div></div>
+		<p>A quick recap of what we did during the UI5 Mentor Monday in March 2014, showing how easy it is to construct good looking UIs with UI5, and also the great facilities of JSBin - creating, viewing and...</p>
+		<div class="clearPost"/>
+
+            <a href="http://www.youtube.com/watch?v=iZa4pEP3GZw&amp;feature=youtube_gdata" class="link">Go to the original post</a>
+
+	</section>
+	</div>
+
+	
+	
+	
+	
+	
+
+
+
+
+
+	<div class="entrygroup" id="http://gdata.youtube.com/feeds/api/playlists/PLHUs_FUbq4dVIzruMDKBv2MjDx-e48-t5/PLpn00q5M_t0BhtLo85TZYlQ4WgwyfkazbE_BWp3lCVQY">
+	<section class="post">
+
+	<h2><a target="_blank" href="http://www.youtube.com/watch?v=nRtocPEPLYI&amp;feature=youtube_gdata">Manipulating UI5 Controls from the Chrome Dev Console</a></h2>
+
+		<div class="meta">Added on July 02, 2014 01:23 PM 
+by qmacro99 
+ <br/><div class="source">Source: 
+
+            <a href="http://www.youtube.com/watch?v=nRtocPEPLYI&amp;feature=youtube_gdata">http://www.youtube.com/watch?v=nRtocPEPLYI&amp;feature=youtube_gdata</a>
+
+        </div></div>
+		<p>Just a quick screencast to show how easy it can be to find, grab, manipulate and create controls in a UI5 application from the Chrome Developer Console.Just a quick screencast to show how easy it can...</p>
+		<div class="clearPost"/>
+
+            <a href="http://www.youtube.com/watch?v=nRtocPEPLYI&amp;feature=youtube_gdata" class="link">Go to the original post</a>
+
+	</section>
+	</div>
+
+	
+	
+	
+	
+	
+
+
+
+
+
+	<div class="entrygroup" id="http://gdata.youtube.com/feeds/api/playlists/PLHUs_FUbq4dVIzruMDKBv2MjDx-e48-t5/PLpn00q5M_t0BhtLo85TZYlUUg9_tr-6uBZlegi2JkeO0">
+	<section class="post">
+
+	<h2><a target="_blank" href="http://www.youtube.com/watch?v=ts0EogQZvS8&amp;feature=youtube_gdata">Untitled Video</a></h2>
+
+		<div class="meta">Added on July 02, 2014 01:23 PM 
+by qmacro99 
+ <br/><div class="source">Source: 
+
+            <a href="http://www.youtube.com/watch?v=ts0EogQZvS8&amp;feature=youtube_gdata">http://www.youtube.com/watch?v=ts0EogQZvS8&amp;feature=youtube_gdata</a>
+
+        </div></div>
+		<p>SublimeUI5 (https://github.com/qmacro/SublimeUI5) is a package for Sublime Text 2 for developing SAPUI5 / OpenUI5 applications. There are two parts to it - a series of snippets and some basic...</p>
+		<div class="clearPost"/>
+
+            <a href="http://www.youtube.com/watch?v=ts0EogQZvS8&amp;feature=youtube_gdata" class="link">Go to the original post</a>
+
+	</section>
+	</div>
+
+	
+	
+	
+	
+	
+
+
+
+
+
+	<div class="entrygroup" id="http://gdata.youtube.com/feeds/api/playlists/PLHUs_FUbq4dVR_rwZ1zRfzwa7d90vniwN/PLpn00q5M_t0D9e9YEz8tOhF_JDcC0xOKLA9J6IKCL--c">
+	<section class="post">
+
+	<h2><a target="_blank" href="http://www.youtube.com/watch?v=IEXNLHn9Yus&amp;feature=youtube_gdata">SAP CodeTalk: OpenUI5</a></h2>
+
+		<div class="meta">Added on July 02, 2014 01:18 PM 
+by sapcommunities 
+ <br/><div class="source">Source: 
+
+            <a href="http://www.youtube.com/watch?v=IEXNLHn9Yus&amp;feature=youtube_gdata">http://www.youtube.com/watch?v=IEXNLHn9Yus&amp;feature=youtube_gdata</a>
+
+        </div></div>
+		<p>In this CodeTalk, Ian Thain from the Developer Relations Team at SAP speaks to DJ Adams, Principal at Bluefin Solutions  SAP Mentor, on OpenUI5.In this CodeTalk, Ian Thain from the Developer Relations...</p>
+		<div class="clearPost"/>
+
+            <a href="http://www.youtube.com/watch?v=IEXNLHn9Yus&amp;feature=youtube_gdata" class="link">Go to the original post</a>
+
+	</section>
+	</div>
+
+	
+	
+	
+	
+	
+
+
+
+
+
+	
+	</div>
+
+	<div class="daygroup">
+	<div class="dateRotate">July 01, 2014</div>
+
+
+	<div class="entrygroup" id="tag:youtube.com,2008:video:4KPS2-LHoO0">
+	<section class="post">
+
+	<h2><a target="_blank" href="http://www.youtube.com/watch?v=4KPS2-LHoO0&amp;feature=youtube_gdata">Developing Custom Controls with UI5</a></h2>
+
+		<div class="meta">Added on July 01, 2014 01:20 PM 
+by OpenUI5 
+ <br/><div class="source">Source: 
+
+            <a href="http://www.youtube.com/watch?v=4KPS2-LHoO0&amp;feature=youtube_gdata">http://www.youtube.com/watch?v=4KPS2-LHoO0&amp;feature=youtube_gdata</a>
+
+        </div></div>
 		<p><img src="http://i.ytimg.com/vi/4KPS2-LHoO0/default.jpg" class="feedImage" /><br/><br/>
 
 Developing Custom Controls with UI5
 
-This 10 minute video lecture describes how to implement custom controls using the open source UI5 library available at http://openui5.org The video is part...</p>
-		<div class="clearPost"/>
-
-            <a href="http://www.youtube.com/watch?v=4KPS2-LHoO0&amp;feature=youtube_gdata" class="link">Go to the original post</a>
-
-	</section>
-	</div>
-
-	
-	
-	
-	
-	
-
-
-	
-	</div>
-	
-	</div>
-
-
-
-				<br/>
-<<<<<<< HEAD
-				<p><em>Last updated on September 25, 2014 07:14 PM UTC</em></p>
-=======
-
-				<p><em>Last updated on September 25, 2014 07:00 PM UTC</em></p>
->>>>>>> f8356da6
-
-				<p class="disclaimer">External links are selected and reviewed when the page is published. Further content is included from other feed sources directly (see subscriptions). We are not responsible for the content of external websites. This feed is powered by <a href="http://www.planetplanet.org/">planetplanet</a>.</p>
-			</div>
-		</div>
-			
-		</div>
-		
-			<p id="twitter_section" class="inner">
-					<a href="https://twitter.com/OpenUI5" class="twitter-follow-button" data-show-count="false" data-dnt="true">Follow @OpenUI5</a>
-<script>!function(d,s,id){var js,fjs=d.getElementsByTagName(s)[0],p=/^http:/.test(d.location)?'http':'https';if(!d.getElementById(id)){js=d.createElement(s);js.id=id;js.src=p+'://platform.twitter.com/widgets.js';fjs.parentNode.insertBefore(js,fjs);}}(document, 'script', 'twitter-wjs');</script>
-			</p>
-		<!-- FOOTER  -->
-		<div id="footer_wrap" class="outer">
-			<div class="wrap_ie9">
-				<div class="inner">
-					<p class="copyright">&copy; SAP SE, made available under Apache License 2.0</p>
-					<img class="counter" src="https://openui5.hana.ondemand.com/resources/sap/ui/core/themes/base/img/1x1.gif?page=feed" style="width:1px;height:1px"  alt="counter">
-					<a class="legal" href="impressum.html">Legal Disclosure / Impressum</a>
-					<a class="legal" href="http://global.sap.com/corporate-en/legal/privacy.epx">Privacy</a>
-					<a class="legal" href="http://www.sap.com/germany/about/legal/privacy.html">Datenschutz</a>
-					<a class="legal" href="ga_disclaimer.html">Google Analytics Disclaimer</a>
-                    <a class="legal" href="logo.html">Logo Guidelines</a>
-				</div>
-			</div>
-		</div>
-	</body>
+This 10 minute video lecture describes how to implement custom controls using the open source UI5 library available at http://openui5.org The video is part...</p>
+		<div class="clearPost"/>
+
+            <a href="http://www.youtube.com/watch?v=4KPS2-LHoO0&amp;feature=youtube_gdata" class="link">Go to the original post</a>
+
+	</section>
+	</div>
+
+	
+	
+	
+	
+	
+
+
+	
+	</div>
+	
+	</div>
+
+
+
+				<br/>
+				<p><em>Last updated on September 25, 2014 07:17 PM UTC</em></p>
+
+				<p class="disclaimer">External links are selected and reviewed when the page is published. Further content is included from other feed sources directly (see subscriptions). We are not responsible for the content of external websites. This feed is powered by <a href="http://www.planetplanet.org/">planetplanet</a>.</p>
+			</div>
+		</div>
+			
+		</div>
+		
+			<p id="twitter_section" class="inner">
+					<a href="https://twitter.com/OpenUI5" class="twitter-follow-button" data-show-count="false" data-dnt="true">Follow @OpenUI5</a>
+<script>!function(d,s,id){var js,fjs=d.getElementsByTagName(s)[0],p=/^http:/.test(d.location)?'http':'https';if(!d.getElementById(id)){js=d.createElement(s);js.id=id;js.src=p+'://platform.twitter.com/widgets.js';fjs.parentNode.insertBefore(js,fjs);}}(document, 'script', 'twitter-wjs');</script>
+			</p>
+		<!-- FOOTER  -->
+		<div id="footer_wrap" class="outer">
+			<div class="wrap_ie9">
+				<div class="inner">
+					<p class="copyright">&copy; SAP SE, made available under Apache License 2.0</p>
+					<img class="counter" src="https://openui5.hana.ondemand.com/resources/sap/ui/core/themes/base/img/1x1.gif?page=feed" style="width:1px;height:1px"  alt="counter">
+					<a class="legal" href="impressum.html">Legal Disclosure / Impressum</a>
+					<a class="legal" href="http://global.sap.com/corporate-en/legal/privacy.epx">Privacy</a>
+					<a class="legal" href="http://www.sap.com/germany/about/legal/privacy.html">Datenschutz</a>
+					<a class="legal" href="ga_disclaimer.html">Google Analytics Disclaimer</a>
+                    <a class="legal" href="logo.html">Logo Guidelines</a>
+				</div>
+			</div>
+		</div>
+	</body>
 </html>