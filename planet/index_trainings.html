<!DOCTYPE HTML PUBLIC "-//W3C//DTD HTML 4.01 Transitional//EN" "http://www.w3.org/TR/html4/loose.dtd">
<html>











<!DOCTYPE html>
<html>
	<head>
		<title>Planet OpenUI5</title>
		<meta name="generator" content="Planet/2.0 +http://www.planetplanet.org">

		<link rel="alternate" href="http://openui5.org/atom.xml" title="" type="application/atom+xml">

		<meta http-equiv="content-type" content="text/html; charset=UTF-8">
		<meta charset="utf-8">
		<meta http-equiv="X-UA-Compatible" content="IE=edge,chrome=1">
		<meta name="viewport" content="width=device-width, initial-scale=1.0, maximum-scale=1.0, user-scalable=0"/>
		<link rel="stylesheet" type="text/css" media="screen" href="../stylesheets/main.css">
		<link rel="icon" type="image/png" href="../images/favicon.ico">
		
		<script>
  			(function(i,s,o,g,r,a,m){i['GoogleAnalyticsObject']=r;i[r]=i[r]||function(){
			(i[r].q=i[r].q||[]).push(arguments)},i[r].l=1*new Date();a=s.createElement(o),
  			m=s.getElementsByTagName(o)[0];a.async=1;a.src=g;m.parentNode.insertBefore(a,m)
  			})(window,document,'script','//www.google-analytics.com/analytics.js','ga');
  			ga('create', 'UA-50072417-1', 'sap.github.io');
			ga('set', 'anonymizeIp', true);
  			ga('send', 'pageview');
		</script>
		<style>
		/* menu */
		aside.categories {
			border-left: 1px solid #666;
			padding-left: 1rem;
			margin-top: 1.8rem;
			float: right;
			width: 150px;
		}
		
		aside.categories h2 {
			margin: 0;
			padding: 0;
		}
		
		aside.categories li {
			list-style: none;
			font-weight: bold;
			padding-left: 0;
		}
		
		/* content */
		.posts {
			margin-right: 196px;
		}
		
		/* post */
		section.post .meta {
			font-size: 80%;
			padding-bottom: 1rem;
		}
		
		section.post .meta .source {
		  white-space: nowrap;
		  width: 100%;                   
		  overflow: hidden;
		  text-overflow:    ellipsis;
		}
		section.post h2 {
			margin-bottom: 0;
		}
		section.post p {
			margin-top: 0;
			margin-bottom: 12px;
		}

		section.post .image {
			margin-right: 1rem;
			float: left;
		}
		section.post .image img {
			max-width: 300px;
			max-height: 300px;
		}
		
		section.post .link {
			font-size: 20px;
		}
		
		section.post .clearPost {
			clear: left;
		}
		
		.daygroup h4 {
			margin-bottom: 0px;
		}
		
		.daygroup {
			position: relative;
		}
		
		/* small screen version  displaying nav above content*/
		@media screen and (max-width: 800px) {
			aside.categories {
				float: inherit;
				border: 0;
				padding: 0;
				width: 100%;
			}
			.posts {
				margin-right: 0;
			}
		}
		
		.feed {
			margin-left: 3px;
			padding: 0 0 0 19px;
			background: url("../images/feed-icon-14x14.png") no-repeat 0 50%;
		}
		
		.contentOuter {
			min-height: 400px;
		}
		
		.disclaimer {
			margin-bottom: 0;
			font-size: small;
		}
		
		.dateRotate {
			transform: rotate(-90.0deg);  /* default */
			-moz-transform: rotate(-90.0deg);  /* FF3.5+ */
			-o-transform: rotate(-90.0deg);  /* Opera 10.5 */
			-webkit-transform: rotate(-90.0deg);  /* Saf3.1+, Chrome */
			filter:  progid:DXImageTransform.Microsoft.BasicImage(rotation=0.083);  /* IE6,IE7 */
			-ms-filter: "progid:DXImageTransform.Microsoft.BasicImage(rotation=0.083)"; /* IE8 */
			font-size: 20px;
			color: #666;
			position: absolute;
			left: -155px;
			top: 137px;
			width: 250px;
			text-align: end;
		}
		
		.feedImage {
            min-width: 200px;
			max-width: 100%;
			max-height: 400px;
			border: 1px solid #ccc;
		}
		
		.channel {
			margin: 0;
			overflow: hidden;
			text-overflow: ellipsis;
			width: 100%;
			white-space: nowrap;
		}

		/* layout fixes to page to make all ui5 pages look the same */
		html {
			min-height: 100%;
		}
		.ui5logo {
			margin-bottom: 7px;
		}
		</style>
</head>


<body>
<!-- HEADER -->
		<div id="header_wrap" class="outer">
			<div class="wrap_ie9">
				<div class="inner">
					<img src="../images/OpenUI5_new_big_side.png" class="ui5logo" alt="OpenUI5 Icon">
					<h1 id="project_title">
						<span class="header_headline">Code once.</span><br>
						<span class="header_headline">Run on any device.</span>
					</h1>
					<h2 id="project_tagline">
						<span class="headertitle"><a href="../index.html">Intro</a></span>
						
						<span class="headertitle"><a href="../features.html">Key Features</a></span>
                        
						<span class="headertitle"><a href="../getstarted.html">Get Started</a></span>
						
						<span class="headertitle"><a href="../download.html">Download</a></span>
						
						<span class="headertitle"><a href="http://openui5.tumblr.com/">Blog</a></span>
						
						<span class="headertitle">Feed</span>
						
						<span class="headertitle"><a href="../faq.html">FAQ</a></span>

						<span class="headertitle"><a href="../whoUsesUI5.html">Who Uses UI5?</a></span>

                                                <span class="headertitle"><a href="../relatedProjects.html">Related Projects</a></span>

					</h2>
				</div>
			</div>
		</div>

		<!-- Fork me on GitHub -->
		<a href="https://github.com/SAP/openui5/"><img style="position: absolute; top: 0; right: 0; border: 0;" src="http://openui5.org/images/forkme_fiori.png" alt="Fork me on GitHub"></a>

	
	<!-- MAIN CONTENT -->
	<div id="main_content_wrap" class="contentOuter">
		<div id="main_content" class="inner">
			<aside class="categories">
				<nav class="categories">
					<h4>Categories</h4>
					<ul>
						<li><a href="index.html">What's Hot</a></li>
						<li><a href="index_recommended.html">Recommended</a></li>
						<li><a href="index_news.html">News</a></li>
						<li><a href="index_blogs.html">Blogs</a></li>
						<li><a href="index_videos.html">Videos</a></li>
						<li>&gt; Trainings</li>
						<li><a href="index_events.html">Events</a></li>
						<li><a href="index_demos.html">Demos</a></li>
					</ul>
					<h4>Subscriptions</h4>
                    <p>The feed shows content from the following external sources:</p>

					<p class="channel"><a href="http://openui5picks.tumblr.com/tagged/ui5pickstrainings/rss" title="subscribe" class="feed"> Trainings</a></p>

				</nav>
			</aside>

			<div class="posts">





	<div class="daygroup">
	<div class="dateRotate">November 14, 2014</div>


	<div class="entrygroup" id="http://openui5picks.tumblr.com/post/102612111970">
	<section class="post">

	<h2><a target="_blank" href="https://www.youtube.com/watch?v=ray2yZ9BJ-clist=PLHUs_FUbq4dVREEd1VZkwTd22g5rpADzN">New E-Learning Videos - Introduction to UI5</a></h2>

		<div class="meta">Added on November 14, 2014 03:00 PM , written by OpenUI5
 <br/><div class="source">Source: 

            <a href="https://www.youtube.com/watch?v=ray2yZ9BJ-clist=PLHUs_FUbq4dVREEd1VZkwTd22g5rpADzN">https://www.youtube.com/watch?v=ray2yZ9BJ-clist=PLHUs_FUbq4dVREEd1VZkwTd22g5rpADzN</a>

        </div></div>
		<p><img src="https://78.media.tumblr.com/755e92f1385505c496183c19d9b333cb/tumblr_inline_nf1b2yriC61sb8vfp.png" class="feedImage" /><br/><br/>On our YouTube Channel, you can now find a video course called Introduction to UI5. It consists of eight short video lectures that cover the basic aspects of UI5.



</p>
		<div class="clearPost"/>

            <a href="https://www.youtube.com/watch?v=ray2yZ9BJ-clist=PLHUs_FUbq4dVREEd1VZkwTd22g5rpADzN" class="link">Go to the original post</a>

	</section>
	</div>

	
	
	
	
	


	
	</div>
	
	</div>



				<br/>
<<<<<<< HEAD
				<p><em>Last updated on October 04, 2018 04:00 PM UTC</em></p>
=======
				<p><em>Last updated on October 04, 2018 12:00 PM UTC</em></p>
>>>>>>> aef92281

				<p class="disclaimer">External links are selected and reviewed when the page is published. Further content is included from other feed sources directly (see subscriptions). We are not responsible for the content of external websites. This feed is powered by <a href="http://www.planetplanet.org/">planetplanet</a>.</p>
			</div>
		</div>
			
		</div>
		
			<p id="twitter_section" class="inner">
					<a href="https://twitter.com/OpenUI5" class="twitter-follow-button" data-show-count="false" data-dnt="true">Follow @OpenUI5</a>
<script>!function(d,s,id){var js,fjs=d.getElementsByTagName(s)[0],p=/^http:/.test(d.location)?'http':'https';if(!d.getElementById(id)){js=d.createElement(s);js.id=id;js.src=p+'://platform.twitter.com/widgets.js';fjs.parentNode.insertBefore(js,fjs);}}(document, 'script', 'twitter-wjs');</script>
			</p>
		<!-- FOOTER  -->
		<div id="footer_wrap" class="outer">
			<div class="wrap_ie9">
				<div class="inner">
					<p class="copyright">&copy; SAP SE, made available under Apache License 2.0</p>
					<img class="counter" src="https://openui5.hana.ondemand.com/resources/sap/ui/core/themes/base/img/1x1.gif?page=feed" style="width:1px;height:1px"  alt="counter">
					<a class="legal" href="../impressum.html">Legal Disclosure / Impressum</a>
					<a class="legal" href="http://global.sap.com/corporate-en/legal/privacy.epx">Privacy</a>
					<a class="legal" href="http://www.sap.com/germany/about/legal/privacy.html">Datenschutz</a>
					<a class="legal" href="../ga_disclaimer.html">Google Analytics Disclaimer</a>
                    <a class="legal" href="../logo.html">Icon Guidelines</a>
				</div>
			</div>
		</div>
	</body>
</html>
<|MERGE_RESOLUTION|>--- conflicted
+++ resolved
@@ -1,320 +1,316 @@
-<!DOCTYPE HTML PUBLIC "-//W3C//DTD HTML 4.01 Transitional//EN" "http://www.w3.org/TR/html4/loose.dtd">
-<html>
-
-
-
-
-
-
-
-
-
-
-
-<!DOCTYPE html>
-<html>
-	<head>
-		<title>Planet OpenUI5</title>
-		<meta name="generator" content="Planet/2.0 +http://www.planetplanet.org">
-
-		<link rel="alternate" href="http://openui5.org/atom.xml" title="" type="application/atom+xml">
-
-		<meta http-equiv="content-type" content="text/html; charset=UTF-8">
-		<meta charset="utf-8">
-		<meta http-equiv="X-UA-Compatible" content="IE=edge,chrome=1">
-		<meta name="viewport" content="width=device-width, initial-scale=1.0, maximum-scale=1.0, user-scalable=0"/>
-		<link rel="stylesheet" type="text/css" media="screen" href="../stylesheets/main.css">
-		<link rel="icon" type="image/png" href="../images/favicon.ico">
-		
-		<script>
-  			(function(i,s,o,g,r,a,m){i['GoogleAnalyticsObject']=r;i[r]=i[r]||function(){
-			(i[r].q=i[r].q||[]).push(arguments)},i[r].l=1*new Date();a=s.createElement(o),
-  			m=s.getElementsByTagName(o)[0];a.async=1;a.src=g;m.parentNode.insertBefore(a,m)
-  			})(window,document,'script','//www.google-analytics.com/analytics.js','ga');
-  			ga('create', 'UA-50072417-1', 'sap.github.io');
-			ga('set', 'anonymizeIp', true);
-  			ga('send', 'pageview');
-		</script>
-		<style>
-		/* menu */
-		aside.categories {
-			border-left: 1px solid #666;
-			padding-left: 1rem;
-			margin-top: 1.8rem;
-			float: right;
-			width: 150px;
-		}
-		
-		aside.categories h2 {
-			margin: 0;
-			padding: 0;
-		}
-		
-		aside.categories li {
-			list-style: none;
-			font-weight: bold;
-			padding-left: 0;
-		}
-		
-		/* content */
-		.posts {
-			margin-right: 196px;
-		}
-		
-		/* post */
-		section.post .meta {
-			font-size: 80%;
-			padding-bottom: 1rem;
-		}
-		
-		section.post .meta .source {
-		  white-space: nowrap;
-		  width: 100%;                   
-		  overflow: hidden;
-		  text-overflow:    ellipsis;
-		}
-		section.post h2 {
-			margin-bottom: 0;
-		}
-		section.post p {
-			margin-top: 0;
-			margin-bottom: 12px;
-		}
-
-		section.post .image {
-			margin-right: 1rem;
-			float: left;
-		}
-		section.post .image img {
-			max-width: 300px;
-			max-height: 300px;
-		}
-		
-		section.post .link {
-			font-size: 20px;
-		}
-		
-		section.post .clearPost {
-			clear: left;
-		}
-		
-		.daygroup h4 {
-			margin-bottom: 0px;
-		}
-		
-		.daygroup {
-			position: relative;
-		}
-		
-		/* small screen version  displaying nav above content*/
-		@media screen and (max-width: 800px) {
-			aside.categories {
-				float: inherit;
-				border: 0;
-				padding: 0;
-				width: 100%;
-			}
-			.posts {
-				margin-right: 0;
-			}
-		}
-		
-		.feed {
-			margin-left: 3px;
-			padding: 0 0 0 19px;
-			background: url("../images/feed-icon-14x14.png") no-repeat 0 50%;
-		}
-		
-		.contentOuter {
-			min-height: 400px;
-		}
-		
-		.disclaimer {
-			margin-bottom: 0;
-			font-size: small;
-		}
-		
-		.dateRotate {
-			transform: rotate(-90.0deg);  /* default */
-			-moz-transform: rotate(-90.0deg);  /* FF3.5+ */
-			-o-transform: rotate(-90.0deg);  /* Opera 10.5 */
-			-webkit-transform: rotate(-90.0deg);  /* Saf3.1+, Chrome */
-			filter:  progid:DXImageTransform.Microsoft.BasicImage(rotation=0.083);  /* IE6,IE7 */
-			-ms-filter: "progid:DXImageTransform.Microsoft.BasicImage(rotation=0.083)"; /* IE8 */
-			font-size: 20px;
-			color: #666;
-			position: absolute;
-			left: -155px;
-			top: 137px;
-			width: 250px;
-			text-align: end;
-		}
-		
-		.feedImage {
-            min-width: 200px;
-			max-width: 100%;
-			max-height: 400px;
-			border: 1px solid #ccc;
-		}
-		
-		.channel {
-			margin: 0;
-			overflow: hidden;
-			text-overflow: ellipsis;
-			width: 100%;
-			white-space: nowrap;
-		}
-
-		/* layout fixes to page to make all ui5 pages look the same */
-		html {
-			min-height: 100%;
-		}
-		.ui5logo {
-			margin-bottom: 7px;
-		}
-		</style>
-</head>
-
-
-<body>
-<!-- HEADER -->
-		<div id="header_wrap" class="outer">
-			<div class="wrap_ie9">
-				<div class="inner">
-					<img src="../images/OpenUI5_new_big_side.png" class="ui5logo" alt="OpenUI5 Icon">
-					<h1 id="project_title">
-						<span class="header_headline">Code once.</span><br>
-						<span class="header_headline">Run on any device.</span>
-					</h1>
-					<h2 id="project_tagline">
-						<span class="headertitle"><a href="../index.html">Intro</a></span>
-						
-						<span class="headertitle"><a href="../features.html">Key Features</a></span>
-                        
-						<span class="headertitle"><a href="../getstarted.html">Get Started</a></span>
-						
-						<span class="headertitle"><a href="../download.html">Download</a></span>
-						
-						<span class="headertitle"><a href="http://openui5.tumblr.com/">Blog</a></span>
-						
-						<span class="headertitle">Feed</span>
-						
-						<span class="headertitle"><a href="../faq.html">FAQ</a></span>
-
-						<span class="headertitle"><a href="../whoUsesUI5.html">Who Uses UI5?</a></span>
-
-                                                <span class="headertitle"><a href="../relatedProjects.html">Related Projects</a></span>
-
-					</h2>
-				</div>
-			</div>
-		</div>
-
-		<!-- Fork me on GitHub -->
-		<a href="https://github.com/SAP/openui5/"><img style="position: absolute; top: 0; right: 0; border: 0;" src="http://openui5.org/images/forkme_fiori.png" alt="Fork me on GitHub"></a>
-
-	
-	<!-- MAIN CONTENT -->
-	<div id="main_content_wrap" class="contentOuter">
-		<div id="main_content" class="inner">
-			<aside class="categories">
-				<nav class="categories">
-					<h4>Categories</h4>
-					<ul>
-						<li><a href="index.html">What's Hot</a></li>
-						<li><a href="index_recommended.html">Recommended</a></li>
-						<li><a href="index_news.html">News</a></li>
-						<li><a href="index_blogs.html">Blogs</a></li>
-						<li><a href="index_videos.html">Videos</a></li>
-						<li>&gt; Trainings</li>
-						<li><a href="index_events.html">Events</a></li>
-						<li><a href="index_demos.html">Demos</a></li>
-					</ul>
-					<h4>Subscriptions</h4>
-                    <p>The feed shows content from the following external sources:</p>
-
-					<p class="channel"><a href="http://openui5picks.tumblr.com/tagged/ui5pickstrainings/rss" title="subscribe" class="feed"> Trainings</a></p>
-
-				</nav>
-			</aside>
-
-			<div class="posts">
-
-
-
-
-
-	<div class="daygroup">
-	<div class="dateRotate">November 14, 2014</div>
-
-
-	<div class="entrygroup" id="http://openui5picks.tumblr.com/post/102612111970">
-	<section class="post">
-
-	<h2><a target="_blank" href="https://www.youtube.com/watch?v=ray2yZ9BJ-clist=PLHUs_FUbq4dVREEd1VZkwTd22g5rpADzN">New E-Learning Videos - Introduction to UI5</a></h2>
-
-		<div class="meta">Added on November 14, 2014 03:00 PM , written by OpenUI5
- <br/><div class="source">Source: 
-
-            <a href="https://www.youtube.com/watch?v=ray2yZ9BJ-clist=PLHUs_FUbq4dVREEd1VZkwTd22g5rpADzN">https://www.youtube.com/watch?v=ray2yZ9BJ-clist=PLHUs_FUbq4dVREEd1VZkwTd22g5rpADzN</a>
-
-        </div></div>
+<!DOCTYPE HTML PUBLIC "-//W3C//DTD HTML 4.01 Transitional//EN" "http://www.w3.org/TR/html4/loose.dtd">
+<html>
+
+
+
+
+
+
+
+
+
+
+
+<!DOCTYPE html>
+<html>
+	<head>
+		<title>Planet OpenUI5</title>
+		<meta name="generator" content="Planet/2.0 +http://www.planetplanet.org">
+
+		<link rel="alternate" href="http://openui5.org/atom.xml" title="" type="application/atom+xml">
+
+		<meta http-equiv="content-type" content="text/html; charset=UTF-8">
+		<meta charset="utf-8">
+		<meta http-equiv="X-UA-Compatible" content="IE=edge,chrome=1">
+		<meta name="viewport" content="width=device-width, initial-scale=1.0, maximum-scale=1.0, user-scalable=0"/>
+		<link rel="stylesheet" type="text/css" media="screen" href="../stylesheets/main.css">
+		<link rel="icon" type="image/png" href="../images/favicon.ico">
+		
+		<script>
+  			(function(i,s,o,g,r,a,m){i['GoogleAnalyticsObject']=r;i[r]=i[r]||function(){
+			(i[r].q=i[r].q||[]).push(arguments)},i[r].l=1*new Date();a=s.createElement(o),
+  			m=s.getElementsByTagName(o)[0];a.async=1;a.src=g;m.parentNode.insertBefore(a,m)
+  			})(window,document,'script','//www.google-analytics.com/analytics.js','ga');
+  			ga('create', 'UA-50072417-1', 'sap.github.io');
+			ga('set', 'anonymizeIp', true);
+  			ga('send', 'pageview');
+		</script>
+		<style>
+		/* menu */
+		aside.categories {
+			border-left: 1px solid #666;
+			padding-left: 1rem;
+			margin-top: 1.8rem;
+			float: right;
+			width: 150px;
+		}
+		
+		aside.categories h2 {
+			margin: 0;
+			padding: 0;
+		}
+		
+		aside.categories li {
+			list-style: none;
+			font-weight: bold;
+			padding-left: 0;
+		}
+		
+		/* content */
+		.posts {
+			margin-right: 196px;
+		}
+		
+		/* post */
+		section.post .meta {
+			font-size: 80%;
+			padding-bottom: 1rem;
+		}
+		
+		section.post .meta .source {
+		  white-space: nowrap;
+		  width: 100%;                   
+		  overflow: hidden;
+		  text-overflow:    ellipsis;
+		}
+		section.post h2 {
+			margin-bottom: 0;
+		}
+		section.post p {
+			margin-top: 0;
+			margin-bottom: 12px;
+		}
+
+		section.post .image {
+			margin-right: 1rem;
+			float: left;
+		}
+		section.post .image img {
+			max-width: 300px;
+			max-height: 300px;
+		}
+		
+		section.post .link {
+			font-size: 20px;
+		}
+		
+		section.post .clearPost {
+			clear: left;
+		}
+		
+		.daygroup h4 {
+			margin-bottom: 0px;
+		}
+		
+		.daygroup {
+			position: relative;
+		}
+		
+		/* small screen version  displaying nav above content*/
+		@media screen and (max-width: 800px) {
+			aside.categories {
+				float: inherit;
+				border: 0;
+				padding: 0;
+				width: 100%;
+			}
+			.posts {
+				margin-right: 0;
+			}
+		}
+		
+		.feed {
+			margin-left: 3px;
+			padding: 0 0 0 19px;
+			background: url("../images/feed-icon-14x14.png") no-repeat 0 50%;
+		}
+		
+		.contentOuter {
+			min-height: 400px;
+		}
+		
+		.disclaimer {
+			margin-bottom: 0;
+			font-size: small;
+		}
+		
+		.dateRotate {
+			transform: rotate(-90.0deg);  /* default */
+			-moz-transform: rotate(-90.0deg);  /* FF3.5+ */
+			-o-transform: rotate(-90.0deg);  /* Opera 10.5 */
+			-webkit-transform: rotate(-90.0deg);  /* Saf3.1+, Chrome */
+			filter:  progid:DXImageTransform.Microsoft.BasicImage(rotation=0.083);  /* IE6,IE7 */
+			-ms-filter: "progid:DXImageTransform.Microsoft.BasicImage(rotation=0.083)"; /* IE8 */
+			font-size: 20px;
+			color: #666;
+			position: absolute;
+			left: -155px;
+			top: 137px;
+			width: 250px;
+			text-align: end;
+		}
+		
+		.feedImage {
+            min-width: 200px;
+			max-width: 100%;
+			max-height: 400px;
+			border: 1px solid #ccc;
+		}
+		
+		.channel {
+			margin: 0;
+			overflow: hidden;
+			text-overflow: ellipsis;
+			width: 100%;
+			white-space: nowrap;
+		}
+
+		/* layout fixes to page to make all ui5 pages look the same */
+		html {
+			min-height: 100%;
+		}
+		.ui5logo {
+			margin-bottom: 7px;
+		}
+		</style>
+</head>
+
+
+<body>
+<!-- HEADER -->
+		<div id="header_wrap" class="outer">
+			<div class="wrap_ie9">
+				<div class="inner">
+					<img src="../images/OpenUI5_new_big_side.png" class="ui5logo" alt="OpenUI5 Icon">
+					<h1 id="project_title">
+						<span class="header_headline">Code once.</span><br>
+						<span class="header_headline">Run on any device.</span>
+					</h1>
+					<h2 id="project_tagline">
+						<span class="headertitle"><a href="../index.html">Intro</a></span>
+						
+						<span class="headertitle"><a href="../features.html">Key Features</a></span>
+                        
+						<span class="headertitle"><a href="../getstarted.html">Get Started</a></span>
+						
+						<span class="headertitle"><a href="../download.html">Download</a></span>
+						
+						<span class="headertitle"><a href="http://openui5.tumblr.com/">Blog</a></span>
+						
+						<span class="headertitle">Feed</span>
+						
+						<span class="headertitle"><a href="../faq.html">FAQ</a></span>
+
+						<span class="headertitle"><a href="../whoUsesUI5.html">Who Uses UI5?</a></span>
+
+                                                <span class="headertitle"><a href="../relatedProjects.html">Related Projects</a></span>
+
+					</h2>
+				</div>
+			</div>
+		</div>
+
+		<!-- Fork me on GitHub -->
+		<a href="https://github.com/SAP/openui5/"><img style="position: absolute; top: 0; right: 0; border: 0;" src="http://openui5.org/images/forkme_fiori.png" alt="Fork me on GitHub"></a>
+
+	
+	<!-- MAIN CONTENT -->
+	<div id="main_content_wrap" class="contentOuter">
+		<div id="main_content" class="inner">
+			<aside class="categories">
+				<nav class="categories">
+					<h4>Categories</h4>
+					<ul>
+						<li><a href="index.html">What's Hot</a></li>
+						<li><a href="index_recommended.html">Recommended</a></li>
+						<li><a href="index_news.html">News</a></li>
+						<li><a href="index_blogs.html">Blogs</a></li>
+						<li><a href="index_videos.html">Videos</a></li>
+						<li>&gt; Trainings</li>
+						<li><a href="index_events.html">Events</a></li>
+						<li><a href="index_demos.html">Demos</a></li>
+					</ul>
+					<h4>Subscriptions</h4>
+                    <p>The feed shows content from the following external sources:</p>
+
+					<p class="channel"><a href="http://openui5picks.tumblr.com/tagged/ui5pickstrainings/rss" title="subscribe" class="feed"> Trainings</a></p>
+
+				</nav>
+			</aside>
+
+			<div class="posts">
+
+
+
+
+
+	<div class="daygroup">
+	<div class="dateRotate">November 14, 2014</div>
+
+
+	<div class="entrygroup" id="http://openui5picks.tumblr.com/post/102612111970">
+	<section class="post">
+
+	<h2><a target="_blank" href="https://www.youtube.com/watch?v=ray2yZ9BJ-clist=PLHUs_FUbq4dVREEd1VZkwTd22g5rpADzN">New E-Learning Videos - Introduction to UI5</a></h2>
+
+		<div class="meta">Added on November 14, 2014 03:00 PM , written by OpenUI5
+ <br/><div class="source">Source: 
+
+            <a href="https://www.youtube.com/watch?v=ray2yZ9BJ-clist=PLHUs_FUbq4dVREEd1VZkwTd22g5rpADzN">https://www.youtube.com/watch?v=ray2yZ9BJ-clist=PLHUs_FUbq4dVREEd1VZkwTd22g5rpADzN</a>
+
+        </div></div>
 		<p><img src="https://78.media.tumblr.com/755e92f1385505c496183c19d9b333cb/tumblr_inline_nf1b2yriC61sb8vfp.png" class="feedImage" /><br/><br/>On our YouTube Channel, you can now find a video course called Introduction to UI5. It consists of eight short video lectures that cover the basic aspects of UI5.
 
 
 
-</p>
-		<div class="clearPost"/>
-
-            <a href="https://www.youtube.com/watch?v=ray2yZ9BJ-clist=PLHUs_FUbq4dVREEd1VZkwTd22g5rpADzN" class="link">Go to the original post</a>
-
-	</section>
-	</div>
-
-	
-	
-	
-	
-	
-
-
-	
-	</div>
-	
-	</div>
-
-
-
-				<br/>
-<<<<<<< HEAD
-				<p><em>Last updated on October 04, 2018 04:00 PM UTC</em></p>
-=======
-				<p><em>Last updated on October 04, 2018 12:00 PM UTC</em></p>
->>>>>>> aef92281
-
-				<p class="disclaimer">External links are selected and reviewed when the page is published. Further content is included from other feed sources directly (see subscriptions). We are not responsible for the content of external websites. This feed is powered by <a href="http://www.planetplanet.org/">planetplanet</a>.</p>
-			</div>
-		</div>
-			
-		</div>
-		
-			<p id="twitter_section" class="inner">
-					<a href="https://twitter.com/OpenUI5" class="twitter-follow-button" data-show-count="false" data-dnt="true">Follow @OpenUI5</a>
-<script>!function(d,s,id){var js,fjs=d.getElementsByTagName(s)[0],p=/^http:/.test(d.location)?'http':'https';if(!d.getElementById(id)){js=d.createElement(s);js.id=id;js.src=p+'://platform.twitter.com/widgets.js';fjs.parentNode.insertBefore(js,fjs);}}(document, 'script', 'twitter-wjs');</script>
-			</p>
-		<!-- FOOTER  -->
-		<div id="footer_wrap" class="outer">
-			<div class="wrap_ie9">
-				<div class="inner">
-					<p class="copyright">&copy; SAP SE, made available under Apache License 2.0</p>
-					<img class="counter" src="https://openui5.hana.ondemand.com/resources/sap/ui/core/themes/base/img/1x1.gif?page=feed" style="width:1px;height:1px"  alt="counter">
-					<a class="legal" href="../impressum.html">Legal Disclosure / Impressum</a>
-					<a class="legal" href="http://global.sap.com/corporate-en/legal/privacy.epx">Privacy</a>
-					<a class="legal" href="http://www.sap.com/germany/about/legal/privacy.html">Datenschutz</a>
-					<a class="legal" href="../ga_disclaimer.html">Google Analytics Disclaimer</a>
-                    <a class="legal" href="../logo.html">Icon Guidelines</a>
-				</div>
-			</div>
-		</div>
-	</body>
-</html>
+</p>
+		<div class="clearPost"/>
+
+            <a href="https://www.youtube.com/watch?v=ray2yZ9BJ-clist=PLHUs_FUbq4dVREEd1VZkwTd22g5rpADzN" class="link">Go to the original post</a>
+
+	</section>
+	</div>
+
+	
+	
+	
+	
+	
+
+
+	
+	</div>
+	
+	</div>
+
+
+
+				<br/>
+				<p><em>Last updated on October 04, 2018 08:00 PM UTC</em></p>
+
+				<p class="disclaimer">External links are selected and reviewed when the page is published. Further content is included from other feed sources directly (see subscriptions). We are not responsible for the content of external websites. This feed is powered by <a href="http://www.planetplanet.org/">planetplanet</a>.</p>
+			</div>
+		</div>
+			
+		</div>
+		
+			<p id="twitter_section" class="inner">
+					<a href="https://twitter.com/OpenUI5" class="twitter-follow-button" data-show-count="false" data-dnt="true">Follow @OpenUI5</a>
+<script>!function(d,s,id){var js,fjs=d.getElementsByTagName(s)[0],p=/^http:/.test(d.location)?'http':'https';if(!d.getElementById(id)){js=d.createElement(s);js.id=id;js.src=p+'://platform.twitter.com/widgets.js';fjs.parentNode.insertBefore(js,fjs);}}(document, 'script', 'twitter-wjs');</script>
+			</p>
+		<!-- FOOTER  -->
+		<div id="footer_wrap" class="outer">
+			<div class="wrap_ie9">
+				<div class="inner">
+					<p class="copyright">&copy; SAP SE, made available under Apache License 2.0</p>
+					<img class="counter" src="https://openui5.hana.ondemand.com/resources/sap/ui/core/themes/base/img/1x1.gif?page=feed" style="width:1px;height:1px"  alt="counter">
+					<a class="legal" href="../impressum.html">Legal Disclosure / Impressum</a>
+					<a class="legal" href="http://global.sap.com/corporate-en/legal/privacy.epx">Privacy</a>
+					<a class="legal" href="http://www.sap.com/germany/about/legal/privacy.html">Datenschutz</a>
+					<a class="legal" href="../ga_disclaimer.html">Google Analytics Disclaimer</a>
+                    <a class="legal" href="../logo.html">Icon Guidelines</a>
+				</div>
+			</div>
+		</div>
+	</body>
+</html>