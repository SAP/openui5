--- conflicted
+++ resolved
@@ -1,682 +1,678 @@
-<!DOCTYPE HTML PUBLIC "-//W3C//DTD HTML 4.01 Transitional//EN" "http://www.w3.org/TR/html4/loose.dtd">
-<html>
-
-
-
-
-
-
-
-
-
-
-
-<!DOCTYPE html>
-<html>
-	<head>
-		<title>Planet OpenUI5</title>
-		<meta name="generator" content="Planet/2.0 +http://www.planetplanet.org">
-
-		<link rel="alternate" href="http://openui5.org/atom.xml" title="" type="application/atom+xml">
-
-		<meta http-equiv="content-type" content="text/html; charset=UTF-8">
-		<meta charset="utf-8">
-		<meta http-equiv="X-UA-Compatible" content="IE=edge,chrome=1">
-		<meta name="viewport" content="width=device-width, initial-scale=1.0, maximum-scale=1.0, user-scalable=0"/>
-		<link rel="stylesheet" type="text/css" media="screen" href="../stylesheets/main.css">
-		<link rel="icon" type="image/png" href="../images/favicon.ico">
-		
-		<script>
-  			(function(i,s,o,g,r,a,m){i['GoogleAnalyticsObject']=r;i[r]=i[r]||function(){
-			(i[r].q=i[r].q||[]).push(arguments)},i[r].l=1*new Date();a=s.createElement(o),
-  			m=s.getElementsByTagName(o)[0];a.async=1;a.src=g;m.parentNode.insertBefore(a,m)
-  			})(window,document,'script','//www.google-analytics.com/analytics.js','ga');
-  			ga('create', 'UA-50072417-1', 'sap.github.io');
-			ga('set', 'anonymizeIp', true);
-  			ga('send', 'pageview');
-		</script>
-		<style>
-		/* menu */
-		aside.categories {
-			border-left: 1px solid #666;
-			padding-left: 1rem;
-			margin-top: 1.8rem;
-			float: right;
-			width: 150px;
-		}
-		
-		aside.categories h2 {
-			margin: 0;
-			padding: 0;
-		}
-		
-		aside.categories li {
-			list-style: none;
-			font-weight: bold;
-			padding-left: 0;
-		}
-		
-		/* content */
-		.posts {
-			margin-right: 196px;
-		}
-		
-		/* post */
-		section.post .meta {
-			font-size: 80%;
-			padding-bottom: 1rem;
-		}
-		
-		section.post .meta .source {
-		  white-space: nowrap;
-		  width: 100%;                   
-		  overflow: hidden;
-		  text-overflow:    ellipsis;
-		}
-		section.post h2 {
-			margin-bottom: 0;
-		}
-		section.post p {
-			margin-top: 0;
-			margin-bottom: 12px;
-		}
-
-		section.post .image {
-			margin-right: 1rem;
-			float: left;
-		}
-		section.post .image img {
-			max-width: 300px;
-			max-height: 300px;
-		}
-		
-		section.post .link {
-			font-size: 20px;
-		}
-		
-		section.post .clearPost {
-			clear: left;
-		}
-		
-		.daygroup h4 {
-			margin-bottom: 0px;
-		}
-		
-		.daygroup {
-			position: relative;
-		}
-		
-		/* small screen version  displaying nav above content*/
-		@media screen and (max-width: 800px) {
-			aside.categories {
-				float: inherit;
-				border: 0;
-				padding: 0;
-				width: 100%;
-			}
-			.posts {
-				margin-right: 0;
-			}
-		}
-		
-		.feed {
-			margin-left: 3px;
-			padding: 0 0 0 19px;
-			background: url("../images/feed-icon-14x14.png") no-repeat 0 50%;
-		}
-		
-		.contentOuter {
-			min-height: 400px;
-		}
-		
-		.disclaimer {
-			margin-bottom: 0;
-			font-size: small;
-		}
-		
-		.dateRotate {
-			transform: rotate(-90.0deg);  /* default */
-			-moz-transform: rotate(-90.0deg);  /* FF3.5+ */
-			-o-transform: rotate(-90.0deg);  /* Opera 10.5 */
-			-webkit-transform: rotate(-90.0deg);  /* Saf3.1+, Chrome */
-			filter:  progid:DXImageTransform.Microsoft.BasicImage(rotation=0.083);  /* IE6,IE7 */
-			-ms-filter: "progid:DXImageTransform.Microsoft.BasicImage(rotation=0.083)"; /* IE8 */
-			font-size: 20px;
-			color: #666;
-			position: absolute;
-			left: -155px;
-			top: 137px;
-			width: 250px;
-			text-align: end;
-		}
-		
-		.feedImage {
-            min-width: 200px;
-			max-width: 100%;
-			max-height: 400px;
-			border: 1px solid #ccc;
-		}
-		
-		.channel {
-			margin: 0;
-			overflow: hidden;
-			text-overflow: ellipsis;
-			width: 100%;
-			white-space: nowrap;
-		}
-
-		/* layout fixes to page to make all ui5 pages look the same */
-		html {
-			min-height: 100%;
-		}
-		.ui5logo {
-			margin-bottom: 7px;
-		}
-		</style>
-</head>
-
-
-<body>
-<!-- HEADER -->
-		<div id="header_wrap" class="outer">
-			<div class="wrap_ie9">
-				<div class="inner">
-					<img src="../images/OpenUI5_new_big_side.png" class="ui5logo" alt="OpenUI5 Icon">
-					<h1 id="project_title">
-						<span class="header_headline">Code once.</span><br>
-						<span class="header_headline">Run on any device.</span>
-					</h1>
-					<h2 id="project_tagline">
-						<span class="headertitle"><a href="../index.html">Intro</a></span>
-						
-						<span class="headertitle"><a href="../features.html">Key Features</a></span>
-                        
-						<span class="headertitle"><a href="../getstarted.html">Get Started</a></span>
-						
-						<span class="headertitle"><a href="../download.html">Download</a></span>
-						
-						<span class="headertitle"><a href="http://openui5.tumblr.com/">Blog</a></span>
-						
-						<span class="headertitle">Feed</span>
-						
-						<span class="headertitle"><a href="../faq.html">FAQ</a></span>
-
-						<span class="headertitle"><a href="../whoUsesUI5.html">Who Uses UI5?</a></span>
-
-                                                <span class="headertitle"><a href="../relatedProjects.html">Related Projects</a></span>
-
-					</h2>
-				</div>
-			</div>
-		</div>
-
-		<!-- Fork me on GitHub -->
-		<a href="https://github.com/SAP/openui5/"><img style="position: absolute; top: 0; right: 0; border: 0;" src="http://openui5.org/images/forkme_fiori.png" alt="Fork me on GitHub"></a>
-
-	
-	<!-- MAIN CONTENT -->
-	<div id="main_content_wrap" class="contentOuter">
-		<div id="main_content" class="inner">
-			<aside class="categories">
-				<nav class="categories">
-					<h4>Categories</h4>
-					<ul>
-						<li><a href="index.html">What's Hot</a></li>
-						<li><a href="index_recommended.html">Recommended</a></li>
-						<li><a href="index_news.html">News</a></li>
-						<li><a href="index_blogs.html">Blogs</a></li>
-						<li><a href="index_videos.html">Videos</a></li>
-						<li><a href="index_trainings.html">Trainings</a></li>
-						<li><a href="index_events.html">Events</a></li>
-						<li>&gt; Demos</li>
-					</ul>					
-					<h4>Subscriptions</h4>
-                    <p>The feed shows content from the following external sources:</p>
-
-					<p class="channel"><a href="http://openui5picks.tumblr.com/tagged/ui5picksdemos/rss" title="subscribe" class="feed"> Demos</a></p>
-
-				</nav>
-			</aside>
-
-			<div class="posts">
-
-
-
-
-
-	<div class="daygroup">
-	<div class="dateRotate">April 01, 2016</div>
-
-
-	<div class="entrygroup" id="http://openui5picks.tumblr.com/post/142348967605">
-	<section class="post">
-
-	<h2><a target="_blank" href="http://www.penninkhof.com/2016/04/minimizing-ui5-apps-footprint-to-run-from-an-esp8266/">Tame the Phoenix! Minimizing UI5 apps footprint to run from an ESP8266</a></h2>
-
-		<div class="meta">Added on April 01, 2016 04:56 PM , written by <a href="http://www.penninkhof.com/">Jan Penninkhof</a>
- <br/><div class="source">Source: 
-
-            <a href="http://www.penninkhof.com/2016/04/minimizing-ui5-apps-footprint-to-run-from-an-esp8266/">http://www.penninkhof.com/2016/04/minimizing-ui5-apps-footprint-to-run-from-an-esp8266/</a>
-
-        </div></div>
+<!DOCTYPE HTML PUBLIC "-//W3C//DTD HTML 4.01 Transitional//EN" "http://www.w3.org/TR/html4/loose.dtd">
+<html>
+
+
+
+
+
+
+
+
+
+
+
+<!DOCTYPE html>
+<html>
+	<head>
+		<title>Planet OpenUI5</title>
+		<meta name="generator" content="Planet/2.0 +http://www.planetplanet.org">
+
+		<link rel="alternate" href="http://openui5.org/atom.xml" title="" type="application/atom+xml">
+
+		<meta http-equiv="content-type" content="text/html; charset=UTF-8">
+		<meta charset="utf-8">
+		<meta http-equiv="X-UA-Compatible" content="IE=edge,chrome=1">
+		<meta name="viewport" content="width=device-width, initial-scale=1.0, maximum-scale=1.0, user-scalable=0"/>
+		<link rel="stylesheet" type="text/css" media="screen" href="../stylesheets/main.css">
+		<link rel="icon" type="image/png" href="../images/favicon.ico">
+		
+		<script>
+  			(function(i,s,o,g,r,a,m){i['GoogleAnalyticsObject']=r;i[r]=i[r]||function(){
+			(i[r].q=i[r].q||[]).push(arguments)},i[r].l=1*new Date();a=s.createElement(o),
+  			m=s.getElementsByTagName(o)[0];a.async=1;a.src=g;m.parentNode.insertBefore(a,m)
+  			})(window,document,'script','//www.google-analytics.com/analytics.js','ga');
+  			ga('create', 'UA-50072417-1', 'sap.github.io');
+			ga('set', 'anonymizeIp', true);
+  			ga('send', 'pageview');
+		</script>
+		<style>
+		/* menu */
+		aside.categories {
+			border-left: 1px solid #666;
+			padding-left: 1rem;
+			margin-top: 1.8rem;
+			float: right;
+			width: 150px;
+		}
+		
+		aside.categories h2 {
+			margin: 0;
+			padding: 0;
+		}
+		
+		aside.categories li {
+			list-style: none;
+			font-weight: bold;
+			padding-left: 0;
+		}
+		
+		/* content */
+		.posts {
+			margin-right: 196px;
+		}
+		
+		/* post */
+		section.post .meta {
+			font-size: 80%;
+			padding-bottom: 1rem;
+		}
+		
+		section.post .meta .source {
+		  white-space: nowrap;
+		  width: 100%;                   
+		  overflow: hidden;
+		  text-overflow:    ellipsis;
+		}
+		section.post h2 {
+			margin-bottom: 0;
+		}
+		section.post p {
+			margin-top: 0;
+			margin-bottom: 12px;
+		}
+
+		section.post .image {
+			margin-right: 1rem;
+			float: left;
+		}
+		section.post .image img {
+			max-width: 300px;
+			max-height: 300px;
+		}
+		
+		section.post .link {
+			font-size: 20px;
+		}
+		
+		section.post .clearPost {
+			clear: left;
+		}
+		
+		.daygroup h4 {
+			margin-bottom: 0px;
+		}
+		
+		.daygroup {
+			position: relative;
+		}
+		
+		/* small screen version  displaying nav above content*/
+		@media screen and (max-width: 800px) {
+			aside.categories {
+				float: inherit;
+				border: 0;
+				padding: 0;
+				width: 100%;
+			}
+			.posts {
+				margin-right: 0;
+			}
+		}
+		
+		.feed {
+			margin-left: 3px;
+			padding: 0 0 0 19px;
+			background: url("../images/feed-icon-14x14.png") no-repeat 0 50%;
+		}
+		
+		.contentOuter {
+			min-height: 400px;
+		}
+		
+		.disclaimer {
+			margin-bottom: 0;
+			font-size: small;
+		}
+		
+		.dateRotate {
+			transform: rotate(-90.0deg);  /* default */
+			-moz-transform: rotate(-90.0deg);  /* FF3.5+ */
+			-o-transform: rotate(-90.0deg);  /* Opera 10.5 */
+			-webkit-transform: rotate(-90.0deg);  /* Saf3.1+, Chrome */
+			filter:  progid:DXImageTransform.Microsoft.BasicImage(rotation=0.083);  /* IE6,IE7 */
+			-ms-filter: "progid:DXImageTransform.Microsoft.BasicImage(rotation=0.083)"; /* IE8 */
+			font-size: 20px;
+			color: #666;
+			position: absolute;
+			left: -155px;
+			top: 137px;
+			width: 250px;
+			text-align: end;
+		}
+		
+		.feedImage {
+            min-width: 200px;
+			max-width: 100%;
+			max-height: 400px;
+			border: 1px solid #ccc;
+		}
+		
+		.channel {
+			margin: 0;
+			overflow: hidden;
+			text-overflow: ellipsis;
+			width: 100%;
+			white-space: nowrap;
+		}
+
+		/* layout fixes to page to make all ui5 pages look the same */
+		html {
+			min-height: 100%;
+		}
+		.ui5logo {
+			margin-bottom: 7px;
+		}
+		</style>
+</head>
+
+
+<body>
+<!-- HEADER -->
+		<div id="header_wrap" class="outer">
+			<div class="wrap_ie9">
+				<div class="inner">
+					<img src="../images/OpenUI5_new_big_side.png" class="ui5logo" alt="OpenUI5 Icon">
+					<h1 id="project_title">
+						<span class="header_headline">Code once.</span><br>
+						<span class="header_headline">Run on any device.</span>
+					</h1>
+					<h2 id="project_tagline">
+						<span class="headertitle"><a href="../index.html">Intro</a></span>
+						
+						<span class="headertitle"><a href="../features.html">Key Features</a></span>
+                        
+						<span class="headertitle"><a href="../getstarted.html">Get Started</a></span>
+						
+						<span class="headertitle"><a href="../download.html">Download</a></span>
+						
+						<span class="headertitle"><a href="http://openui5.tumblr.com/">Blog</a></span>
+						
+						<span class="headertitle">Feed</span>
+						
+						<span class="headertitle"><a href="../faq.html">FAQ</a></span>
+
+						<span class="headertitle"><a href="../whoUsesUI5.html">Who Uses UI5?</a></span>
+
+                                                <span class="headertitle"><a href="../relatedProjects.html">Related Projects</a></span>
+
+					</h2>
+				</div>
+			</div>
+		</div>
+
+		<!-- Fork me on GitHub -->
+		<a href="https://github.com/SAP/openui5/"><img style="position: absolute; top: 0; right: 0; border: 0;" src="http://openui5.org/images/forkme_fiori.png" alt="Fork me on GitHub"></a>
+
+	
+	<!-- MAIN CONTENT -->
+	<div id="main_content_wrap" class="contentOuter">
+		<div id="main_content" class="inner">
+			<aside class="categories">
+				<nav class="categories">
+					<h4>Categories</h4>
+					<ul>
+						<li><a href="index.html">What's Hot</a></li>
+						<li><a href="index_recommended.html">Recommended</a></li>
+						<li><a href="index_news.html">News</a></li>
+						<li><a href="index_blogs.html">Blogs</a></li>
+						<li><a href="index_videos.html">Videos</a></li>
+						<li><a href="index_trainings.html">Trainings</a></li>
+						<li><a href="index_events.html">Events</a></li>
+						<li>&gt; Demos</li>
+					</ul>					
+					<h4>Subscriptions</h4>
+                    <p>The feed shows content from the following external sources:</p>
+
+					<p class="channel"><a href="http://openui5picks.tumblr.com/tagged/ui5picksdemos/rss" title="subscribe" class="feed"> Demos</a></p>
+
+				</nav>
+			</aside>
+
+			<div class="posts">
+
+
+
+
+
+	<div class="daygroup">
+	<div class="dateRotate">April 01, 2016</div>
+
+
+	<div class="entrygroup" id="http://openui5picks.tumblr.com/post/142348967605">
+	<section class="post">
+
+	<h2><a target="_blank" href="http://www.penninkhof.com/2016/04/minimizing-ui5-apps-footprint-to-run-from-an-esp8266/">Tame the Phoenix! Minimizing UI5 apps footprint to run from an ESP8266</a></h2>
+
+		<div class="meta">Added on April 01, 2016 04:56 PM , written by <a href="http://www.penninkhof.com/">Jan Penninkhof</a>
+ <br/><div class="source">Source: 
+
+            <a href="http://www.penninkhof.com/2016/04/minimizing-ui5-apps-footprint-to-run-from-an-esp8266/">http://www.penninkhof.com/2016/04/minimizing-ui5-apps-footprint-to-run-from-an-esp8266/</a>
+
+        </div></div>
 		<p><img src="https://78.media.tumblr.com/ffb0308bd5d8e342a6c248fb154e0b44/tumblr_inline_o57skyTa2w1sb8vfp_540.png" class="feedImage" /><br/><br/>
 
-A while back, I sent this twitter message into the Twitter-verse, with the intention to blog shortly after that on how I got UI5 running on an ESP8266. I’m afraid this blog was conceived a bit...</p>
-		<div class="clearPost"/>
-
-            <a href="http://www.penninkhof.com/2016/04/minimizing-ui5-apps-footprint-to-run-from-an-esp8266/" class="link">Go to the original post</a>
-
-	</section>
-	</div>
-
-	
-	
-	
-	
-	
-
-
-
-
-
-	
-	</div>
-
-	<div class="daygroup">
-	<div class="dateRotate">March 24, 2016</div>
-
-
-	<div class="entrygroup" id="http://openui5picks.tumblr.com/post/141605949215">
-	<section class="post">
-
-	<h2><a target="_blank" href="https://github.com/SAP/openui5-charting-custom-controls">OpenUI5 Custom Controls for charting</a></h2>
-
-		<div class="meta">Added on March 24, 2016 03:11 PM , written by <a href="https://github.com/agraebe/">Alexander Graebe</a>
- <br/><div class="source">Source: 
-
-            <a href="https://github.com/SAP/openui5-charting-custom-controls">https://github.com/SAP/openui5-charting-custom-controls</a>
-
-        </div></div>
-		<p><img src="https://78.media.tumblr.com/1a48790feea1c791065747cd6db1bcd4/tumblr_inline_o4ju70rYNi1sb8vfp_540.jpg" class="feedImage" /><br/><br/>This sample OpenUI5 web app demonstrated custom UI controls that act as wrapper for charting libraries. It shows you how to integrate simple charts into OpenUI5 apps. </p>
-		<div class="clearPost"/>
-
-            <a href="https://github.com/SAP/openui5-charting-custom-controls" class="link">Go to the original post</a>
-
-	</section>
-	</div>
-
-	
-	
-	
-	
-	
-
-
-
-
-
-	
-	</div>
-
-	<div class="daygroup">
-	<div class="dateRotate">January 08, 2016</div>
-
-
-	<div class="entrygroup" id="http://openui5picks.tumblr.com/post/137623135285">
-	<section class="post">
-
-	<h2><a target="_blank" href="https://textiles.online.ncsu.edu/online/Play/1e53846b1afa449e962bcac61cd88cec1d?catalog=a3e00ccb-e231-41fc-afc0-fa21230d9515">Instantly Prototype Responsive MVC-based Web Apps</a></h2>
-
-		<div class="meta">Added on January 08, 2016 09:57 PM , written by <a href="https://scn.sap.com/people/alexander.graebe">Alexander Graebe</a>
- <br/><div class="source">Source: 
-
-            <a href="https://textiles.online.ncsu.edu/online/Play/1e53846b1afa449e962bcac61cd88cec1d?catalog=a3e00ccb-e231-41fc-afc0-fa21230d9515">https://textiles.online.ncsu.edu/online/Play/1e53846b1afa449e962bcac61cd88cec1d?catalog=a3e00ccb-e231-41fc-afc0-fa21230d9515</a>
-
-        </div></div>
-		<p><img src="https://78.media.tumblr.com/fa8614bea3d00cf8aff78c24af2e783d/tumblr_inline_o17hl6UvPp1sb8vfp_540.png" class="feedImage" /><br/><br/>At NCDEVCON - North Carolinas Premier Web  Mobile Conference - Alex shows how to build instant prototypes with UI5 in this recording. Watch how to build UI5 apps with just very few steps.</p>
-		<div class="clearPost"/>
-
-            <a href="https://textiles.online.ncsu.edu/online/Play/1e53846b1afa449e962bcac61cd88cec1d?catalog=a3e00ccb-e231-41fc-afc0-fa21230d9515" class="link">Go to the original post</a>
-
-	</section>
-	</div>
-
-	
-	
-	
-	
-	
-
-
-
-
-
-	
-	</div>
-
-	<div class="daygroup">
-	<div class="dateRotate">August 29, 2015</div>
-
-
-	<div class="entrygroup" id="http://openui5picks.tumblr.com/post/134911941785">
-	<section class="post">
-
-	<h2><a target="_blank" href="https://www.nabisoft.com/tutorials/sapui5/sapui5-single-file-template-using-xmlviews-controllers-fragments-and-custom-controls-for-bug-illustrations-support-requests-or-demos">SAPUI5 single file template using XMLViews, Controllers, Fragments and Custom Controls for bug illustrations, support requests or demos</a></h2>
-
-		<div class="meta">Added on August 29, 2015 09:20 PM , written by <a href="https://www.nabisoft.com">Nabi Zamani</a>
- <br/><div class="source">Source: 
-
-            <a href="https://www.nabisoft.com/tutorials/sapui5/sapui5-single-file-template-using-xmlviews-controllers-fragments-and-custom-controls-for-bug-illustrations-support-requests-or-demos">https://www.nabisoft.com/tutorials/sapui5/sapui5-single-file-template-using-xmlviews-controllers-fragments-and-custom-controls-for-bug-illustrations-support-requests-or-demos</a>
-
-        </div></div>
+A while back, I sent this twitter message into the Twitter-verse, with the intention to blog shortly after that on how I got UI5 running on an ESP8266. I’m afraid this blog was conceived a bit...</p>
+		<div class="clearPost"/>
+
+            <a href="http://www.penninkhof.com/2016/04/minimizing-ui5-apps-footprint-to-run-from-an-esp8266/" class="link">Go to the original post</a>
+
+	</section>
+	</div>
+
+	
+	
+	
+	
+	
+
+
+
+
+
+	
+	</div>
+
+	<div class="daygroup">
+	<div class="dateRotate">March 24, 2016</div>
+
+
+	<div class="entrygroup" id="http://openui5picks.tumblr.com/post/141605949215">
+	<section class="post">
+
+	<h2><a target="_blank" href="https://github.com/SAP/openui5-charting-custom-controls">OpenUI5 Custom Controls for charting</a></h2>
+
+		<div class="meta">Added on March 24, 2016 03:11 PM , written by <a href="https://github.com/agraebe/">Alexander Graebe</a>
+ <br/><div class="source">Source: 
+
+            <a href="https://github.com/SAP/openui5-charting-custom-controls">https://github.com/SAP/openui5-charting-custom-controls</a>
+
+        </div></div>
+		<p><img src="https://78.media.tumblr.com/1a48790feea1c791065747cd6db1bcd4/tumblr_inline_o4ju70rYNi1sb8vfp_540.jpg" class="feedImage" /><br/><br/>This sample OpenUI5 web app demonstrated custom UI controls that act as wrapper for charting libraries. It shows you how to integrate simple charts into OpenUI5 apps. </p>
+		<div class="clearPost"/>
+
+            <a href="https://github.com/SAP/openui5-charting-custom-controls" class="link">Go to the original post</a>
+
+	</section>
+	</div>
+
+	
+	
+	
+	
+	
+
+
+
+
+
+	
+	</div>
+
+	<div class="daygroup">
+	<div class="dateRotate">January 08, 2016</div>
+
+
+	<div class="entrygroup" id="http://openui5picks.tumblr.com/post/137623135285">
+	<section class="post">
+
+	<h2><a target="_blank" href="https://textiles.online.ncsu.edu/online/Play/1e53846b1afa449e962bcac61cd88cec1d?catalog=a3e00ccb-e231-41fc-afc0-fa21230d9515">Instantly Prototype Responsive MVC-based Web Apps</a></h2>
+
+		<div class="meta">Added on January 08, 2016 09:57 PM , written by <a href="https://scn.sap.com/people/alexander.graebe">Alexander Graebe</a>
+ <br/><div class="source">Source: 
+
+            <a href="https://textiles.online.ncsu.edu/online/Play/1e53846b1afa449e962bcac61cd88cec1d?catalog=a3e00ccb-e231-41fc-afc0-fa21230d9515">https://textiles.online.ncsu.edu/online/Play/1e53846b1afa449e962bcac61cd88cec1d?catalog=a3e00ccb-e231-41fc-afc0-fa21230d9515</a>
+
+        </div></div>
+		<p><img src="https://78.media.tumblr.com/fa8614bea3d00cf8aff78c24af2e783d/tumblr_inline_o17hl6UvPp1sb8vfp_540.png" class="feedImage" /><br/><br/>At NCDEVCON - North Carolinas Premier Web  Mobile Conference - Alex shows how to build instant prototypes with UI5 in this recording. Watch how to build UI5 apps with just very few steps.</p>
+		<div class="clearPost"/>
+
+            <a href="https://textiles.online.ncsu.edu/online/Play/1e53846b1afa449e962bcac61cd88cec1d?catalog=a3e00ccb-e231-41fc-afc0-fa21230d9515" class="link">Go to the original post</a>
+
+	</section>
+	</div>
+
+	
+	
+	
+	
+	
+
+
+
+
+
+	
+	</div>
+
+	<div class="daygroup">
+	<div class="dateRotate">August 29, 2015</div>
+
+
+	<div class="entrygroup" id="http://openui5picks.tumblr.com/post/134911941785">
+	<section class="post">
+
+	<h2><a target="_blank" href="https://www.nabisoft.com/tutorials/sapui5/sapui5-single-file-template-using-xmlviews-controllers-fragments-and-custom-controls-for-bug-illustrations-support-requests-or-demos">SAPUI5 single file template using XMLViews, Controllers, Fragments and Custom Controls for bug illustrations, support requests or demos</a></h2>
+
+		<div class="meta">Added on August 29, 2015 09:20 PM , written by <a href="https://www.nabisoft.com">Nabi Zamani</a>
+ <br/><div class="source">Source: 
+
+            <a href="https://www.nabisoft.com/tutorials/sapui5/sapui5-single-file-template-using-xmlviews-controllers-fragments-and-custom-controls-for-bug-illustrations-support-requests-or-demos">https://www.nabisoft.com/tutorials/sapui5/sapui5-single-file-template-using-xmlviews-controllers-fragments-and-custom-controls-for-bug-illustrations-support-requests-or-demos</a>
+
+        </div></div>
 		<p><img src="https://78.media.tumblr.com/19acd17bb61739ee11aaaeaac970f780/tumblr_inline_nz4yibwTG51sb8vfp_540.png" class="feedImage" /><br/><br/>
 
-As the UI5 community is growing every day I have experienced that people new to UI5 find it hard to create simple demos demonstrating their issues. I have seem many questions onStackoverflow and...</p>
-		<div class="clearPost"/>
-
-            <a href="https://www.nabisoft.com/tutorials/sapui5/sapui5-single-file-template-using-xmlviews-controllers-fragments-and-custom-controls-for-bug-illustrations-support-requests-or-demos" class="link">Go to the original post</a>
-
-	</section>
-	</div>
-
-	
-	
-	
-	
-	
-
-
-
-
-
-	
-	</div>
-
-	<div class="daygroup">
-	<div class="dateRotate">July 28, 2015</div>
-
-
-	<div class="entrygroup" id="http://openui5picks.tumblr.com/post/126093935815">
-	<section class="post">
-
-	<h2><a target="_blank" href="http://scn.sap.com/community/developer-center/front-end/blog/2015/07/28/hybrid-apps-for-windows-phone">Hybrid apps for Windows Phone</a></h2>
-
-		<div class="meta">Added on July 28, 2015 09:20 PM , written by <a href="http://scn.sap.com/people/benedikt.schoelch">Benedikt Schoelch</a>
- <br/><div class="source">Source: 
-
-            <a href="http://scn.sap.com/community/developer-center/front-end/blog/2015/07/28/hybrid-apps-for-windows-phone">http://scn.sap.com/community/developer-center/front-end/blog/2015/07/28/hybrid-apps-for-windows-phone</a>
-
-        </div></div>
-		<p><img src="https://78.media.tumblr.com/ee418a251b5ba1231676aa417cbe8a0b/tumblr_inline_nsps6hJVSG1sb8vfp_540.png" class="feedImage" /><br/><br/>As we had several inquiries about how to build up a OpenUI5 application in a Windows Phone hybrid app recently, we have investigated a bit in that area. You may have heard that there is a problem...</p>
-		<div class="clearPost"/>
-
-            <a href="http://scn.sap.com/community/developer-center/front-end/blog/2015/07/28/hybrid-apps-for-windows-phone" class="link">Go to the original post</a>
-
-	</section>
-	</div>
-
-	
-	
-	
-	
-	
-
-
-
-
-
-	
-	</div>
-
-	<div class="daygroup">
-	<div class="dateRotate">July 05, 2015</div>
-
-
-	<div class="entrygroup" id="http://openui5picks.tumblr.com/post/126093309405">
-	<section class="post">
-
-	<h2><a target="_blank" href="https://github.wdf.sap.corp/D053370/blog-posts/blob/master/2015-08-05_Lessons_Learned_From_Working_With_Fakes_and_Mocks_in_UI5.md">Lessons Learned From Working With Fakes and Mocks in UI5</a></h2>
-
-		<div class="meta">Added on July 05, 2015 08:27 AM , written by <a href="http://de.linkedin.com/in/mlenkeit/">Maximilian Lenkeit</a>
- <br/><div class="source">Source: 
-
-            <a href="https://github.wdf.sap.corp/D053370/blog-posts/blob/master/2015-08-05_Lessons_Learned_From_Working_With_Fakes_and_Mocks_in_UI5.md">https://github.wdf.sap.corp/D053370/blog-posts/blob/master/2015-08-05_Lessons_Learned_From_Working_With_Fakes_and_Mocks_in_UI5.md</a>
-
-        </div></div>
-		<p><img src="https://78.media.tumblr.com/fd1baf0e04b27c18bd02ba43f9b59911/tumblr_inline_nsprugXuUb1sb8vfp_540.png" class="feedImage" /><br/><br/>I have recently worked on a UI5 project where we built an event-driven service-based architecture. We followed the TDD principles for most parts, so naturally, we ended up having lots of fake and mock...</p>
-		<div class="clearPost"/>
-
-            <a href="https://github.wdf.sap.corp/D053370/blog-posts/blob/master/2015-08-05_Lessons_Learned_From_Working_With_Fakes_and_Mocks_in_UI5.md" class="link">Go to the original post</a>
-
-	</section>
-	</div>
-
-	
-	
-	
-	
-	
-
-
-
-
-
-	
-	</div>
-
-	<div class="daygroup">
-	<div class="dateRotate">May 31, 2015</div>
-
-
-	<div class="entrygroup" id="http://openui5picks.tumblr.com/post/121254537550">
-	<section class="post">
-
-	<h2><a target="_blank" href="https://www.nabisoft.com/tutorials/sapui5/why-initializing-properties-on-prototypes-can-have-nasty-side-effects-in-sapui5">Why initializing properties on prototypes can have nasty side effects in SAPUI5</a></h2>
-
-		<div class="meta">Added on May 31, 2015 11:36 AM , written by <a href="https://www.nabisoft.com">Nabi Zamani</a>
- <br/><div class="source">Source: 
-
-            <a href="https://www.nabisoft.com/tutorials/sapui5/why-initializing-properties-on-prototypes-can-have-nasty-side-effects-in-sapui5">https://www.nabisoft.com/tutorials/sapui5/why-initializing-properties-on-prototypes-can-have-nasty-side-effects-in-sapui5</a>
-
-        </div></div>
-		<p><img src="https://78.media.tumblr.com/6b1db0873385eb413a1fa522a212aecb/tumblr_inline_nprphnCYtc1sb8vfp_540.png" class="feedImage" /><br/><br/>Recently a colleague reviewed some of my SAPUI5 tutorials. He pointed out that declaring and initializing private properties directly on the prototype object can lead to issues. This could especially...</p>
-		<div class="clearPost"/>
-
-            <a href="https://www.nabisoft.com/tutorials/sapui5/why-initializing-properties-on-prototypes-can-have-nasty-side-effects-in-sapui5" class="link">Go to the original post</a>
-
-	</section>
-	</div>
-
-	
-	
-	
-	
-	
-
-
-
-
-
-	
-	</div>
-
-	<div class="daygroup">
-	<div class="dateRotate">March 27, 2015</div>
-
-
-	<div class="entrygroup" id="http://openui5picks.tumblr.com/post/116631893405">
-	<section class="post">
-
-	<h2><a target="_blank" href="http://scn.sap.com/community/developer-center/front-end/blog/2015/03/27/rounded-tiles-in-ui5">Rounded Tiles in UI5</a></h2>
-
-		<div class="meta">Added on March 27, 2015 11:36 AM , written by <a href="http://scn.sap.com/people/jonathan.jouret2">Jonathan Jouret</a>
- <br/><div class="source">Source: 
-
-            <a href="http://scn.sap.com/community/developer-center/front-end/blog/2015/03/27/rounded-tiles-in-ui5">http://scn.sap.com/community/developer-center/front-end/blog/2015/03/27/rounded-tiles-in-ui5</a>
-
-        </div></div>
-		<p><img src="https://78.media.tumblr.com/36551487bd811e98d767e6643d797d67/tumblr_inline_nmy30caJXf1sb8vfp_540.png" class="feedImage" /><br/><br/>Ive been working with OpenUI5 for a few months now and I grew tired of the sharp tiles provided by the standard library. Good thing OpenUI5 allows the inheritance between components so that we can...</p>
-		<div class="clearPost"/>
-
-            <a href="http://scn.sap.com/community/developer-center/front-end/blog/2015/03/27/rounded-tiles-in-ui5" class="link">Go to the original post</a>
-
-	</section>
-	</div>
-
-	
-	
-	
-	
-	
-
-
-
-
-
-	
-	</div>
-
-	<div class="daygroup">
-	<div class="dateRotate">March 01, 2015</div>
-
-
-	<div class="entrygroup" id="http://openui5picks.tumblr.com/post/112684181095">
-	<section class="post">
-
-	<h2><a target="_blank" href="https://www.nabisoft.com/tutorials/sapui5/creating-modularized-sapui5-applications-with-xml-views-routing-and-i18n">Creating modularized SAPUI5 applications with XML Views, Routing and i18n</a></h2>
-
-		<div class="meta">Added on March 01, 2015 12:36 PM , written by Nabi Zamani
- <br/><div class="source">Source: 
-
-            <a href="https://www.nabisoft.com/tutorials/sapui5/creating-modularized-sapui5-applications-with-xml-views-routing-and-i18n">https://www.nabisoft.com/tutorials/sapui5/creating-modularized-sapui5-applications-with-xml-views-routing-and-i18n</a>
-
-        </div></div>
-		<p>In this tutorial you will learn how to create modularized SAPUI5 applications using XML Views and Routing. We will create a simple Shell application that loads its content from XML Views, uses Routing...</p>
-		<div class="clearPost"/>
-
-            <a href="https://www.nabisoft.com/tutorials/sapui5/creating-modularized-sapui5-applications-with-xml-views-routing-and-i18n" class="link">Go to the original post</a>
-
-	</section>
-	</div>
-
-	
-	
-	
-	
-	
-
-
-
-
-
-	
-	</div>
-
-	<div class="daygroup">
-	<div class="dateRotate">December 17, 2014</div>
-
-
-	<div class="entrygroup" id="http://openui5picks.tumblr.com/post/105856162090">
-	<section class="post">
-
-	<h2><a target="_blank" href="http://scn.sap.com/community/open-source/blog/2014/12/17/how-openui5-jsbin-enables-students-to-learn-and-experience-web-development">How OpenUI5 &amp; JSBIN enables students to learn and experience web development</a></h2>
-
-		<div class="meta">Added on December 17, 2014 11:23 AM , written by <a href="http://scn.sap.com/people/alexander.graebe">Alexander Graebe</a>
- <br/><div class="source">Source: 
-
-            <a href="http://scn.sap.com/community/open-source/blog/2014/12/17/how-openui5-jsbin-enables-students-to-learn-and-experience-web-development">http://scn.sap.com/community/open-source/blog/2014/12/17/how-openui5-jsbin-enables-students-to-learn-and-experience-web-development</a>
-
-        </div></div>
-		<p><img src="https://78.media.tumblr.com/b000e44e51cca2b907b7df8f7c37c33d/tumblr_inline_ngz7kp8eJ21sb8vfp.png" class="feedImage" /><br/><br/>Before Ill answer the question, let me step back and set the stage for my arguments! I was invited by Leigh Jin, an associate professor at the San Francisco State University, to give a guest lecture...</p>
-		<div class="clearPost"/>
-
-            <a href="http://scn.sap.com/community/open-source/blog/2014/12/17/how-openui5-jsbin-enables-students-to-learn-and-experience-web-development" class="link">Go to the original post</a>
-
-	</section>
-	</div>
-
-	
-	
-	
-	
-	
-
-
-
-
-
-	
-	</div>
-
-	<div class="daygroup">
-	<div class="dateRotate">December 08, 2013</div>
-
-
-	<div class="entrygroup" id="http://openui5picks.tumblr.com/post/100831992435">
-	<section class="post">
-
-	<h2><a target="_blank" href="http://scn.sap.com/community/developer-center/hana/blog/2013/12/08/analysing-uk-road-traffic-accident-data-with-hana-and-sapui5">Analysing UK Road Traffic Accident data with HANA and SAPUI5</a></h2>
-
-		<div class="meta">Added on December 08, 2013 04:37 PM , written by <a href="http://scn.sap.com/people/kevin.small">Kevin Small</a>
- <br/><div class="source">Source: 
-
-            <a href="http://scn.sap.com/community/developer-center/hana/blog/2013/12/08/analysing-uk-road-traffic-accident-data-with-hana-and-sapui5">http://scn.sap.com/community/developer-center/hana/blog/2013/12/08/analysing-uk-road-traffic-accident-data-with-hana-and-sapui5</a>
-
-        </div></div>
+As the UI5 community is growing every day I have experienced that people new to UI5 find it hard to create simple demos demonstrating their issues. I have seem many questions onStackoverflow and...</p>
+		<div class="clearPost"/>
+
+            <a href="https://www.nabisoft.com/tutorials/sapui5/sapui5-single-file-template-using-xmlviews-controllers-fragments-and-custom-controls-for-bug-illustrations-support-requests-or-demos" class="link">Go to the original post</a>
+
+	</section>
+	</div>
+
+	
+	
+	
+	
+	
+
+
+
+
+
+	
+	</div>
+
+	<div class="daygroup">
+	<div class="dateRotate">July 28, 2015</div>
+
+
+	<div class="entrygroup" id="http://openui5picks.tumblr.com/post/126093935815">
+	<section class="post">
+
+	<h2><a target="_blank" href="http://scn.sap.com/community/developer-center/front-end/blog/2015/07/28/hybrid-apps-for-windows-phone">Hybrid apps for Windows Phone</a></h2>
+
+		<div class="meta">Added on July 28, 2015 09:20 PM , written by <a href="http://scn.sap.com/people/benedikt.schoelch">Benedikt Schoelch</a>
+ <br/><div class="source">Source: 
+
+            <a href="http://scn.sap.com/community/developer-center/front-end/blog/2015/07/28/hybrid-apps-for-windows-phone">http://scn.sap.com/community/developer-center/front-end/blog/2015/07/28/hybrid-apps-for-windows-phone</a>
+
+        </div></div>
+		<p><img src="https://78.media.tumblr.com/ee418a251b5ba1231676aa417cbe8a0b/tumblr_inline_nsps6hJVSG1sb8vfp_540.png" class="feedImage" /><br/><br/>As we had several inquiries about how to build up a OpenUI5 application in a Windows Phone hybrid app recently, we have investigated a bit in that area. You may have heard that there is a problem...</p>
+		<div class="clearPost"/>
+
+            <a href="http://scn.sap.com/community/developer-center/front-end/blog/2015/07/28/hybrid-apps-for-windows-phone" class="link">Go to the original post</a>
+
+	</section>
+	</div>
+
+	
+	
+	
+	
+	
+
+
+
+
+
+	
+	</div>
+
+	<div class="daygroup">
+	<div class="dateRotate">July 05, 2015</div>
+
+
+	<div class="entrygroup" id="http://openui5picks.tumblr.com/post/126093309405">
+	<section class="post">
+
+	<h2><a target="_blank" href="https://github.wdf.sap.corp/D053370/blog-posts/blob/master/2015-08-05_Lessons_Learned_From_Working_With_Fakes_and_Mocks_in_UI5.md">Lessons Learned From Working With Fakes and Mocks in UI5</a></h2>
+
+		<div class="meta">Added on July 05, 2015 08:27 AM , written by <a href="http://de.linkedin.com/in/mlenkeit/">Maximilian Lenkeit</a>
+ <br/><div class="source">Source: 
+
+            <a href="https://github.wdf.sap.corp/D053370/blog-posts/blob/master/2015-08-05_Lessons_Learned_From_Working_With_Fakes_and_Mocks_in_UI5.md">https://github.wdf.sap.corp/D053370/blog-posts/blob/master/2015-08-05_Lessons_Learned_From_Working_With_Fakes_and_Mocks_in_UI5.md</a>
+
+        </div></div>
+		<p><img src="https://78.media.tumblr.com/fd1baf0e04b27c18bd02ba43f9b59911/tumblr_inline_nsprugXuUb1sb8vfp_540.png" class="feedImage" /><br/><br/>I have recently worked on a UI5 project where we built an event-driven service-based architecture. We followed the TDD principles for most parts, so naturally, we ended up having lots of fake and mock...</p>
+		<div class="clearPost"/>
+
+            <a href="https://github.wdf.sap.corp/D053370/blog-posts/blob/master/2015-08-05_Lessons_Learned_From_Working_With_Fakes_and_Mocks_in_UI5.md" class="link">Go to the original post</a>
+
+	</section>
+	</div>
+
+	
+	
+	
+	
+	
+
+
+
+
+
+	
+	</div>
+
+	<div class="daygroup">
+	<div class="dateRotate">May 31, 2015</div>
+
+
+	<div class="entrygroup" id="http://openui5picks.tumblr.com/post/121254537550">
+	<section class="post">
+
+	<h2><a target="_blank" href="https://www.nabisoft.com/tutorials/sapui5/why-initializing-properties-on-prototypes-can-have-nasty-side-effects-in-sapui5">Why initializing properties on prototypes can have nasty side effects in SAPUI5</a></h2>
+
+		<div class="meta">Added on May 31, 2015 11:36 AM , written by <a href="https://www.nabisoft.com">Nabi Zamani</a>
+ <br/><div class="source">Source: 
+
+            <a href="https://www.nabisoft.com/tutorials/sapui5/why-initializing-properties-on-prototypes-can-have-nasty-side-effects-in-sapui5">https://www.nabisoft.com/tutorials/sapui5/why-initializing-properties-on-prototypes-can-have-nasty-side-effects-in-sapui5</a>
+
+        </div></div>
+		<p><img src="https://78.media.tumblr.com/6b1db0873385eb413a1fa522a212aecb/tumblr_inline_nprphnCYtc1sb8vfp_540.png" class="feedImage" /><br/><br/>Recently a colleague reviewed some of my SAPUI5 tutorials. He pointed out that declaring and initializing private properties directly on the prototype object can lead to issues. This could especially...</p>
+		<div class="clearPost"/>
+
+            <a href="https://www.nabisoft.com/tutorials/sapui5/why-initializing-properties-on-prototypes-can-have-nasty-side-effects-in-sapui5" class="link">Go to the original post</a>
+
+	</section>
+	</div>
+
+	
+	
+	
+	
+	
+
+
+
+
+
+	
+	</div>
+
+	<div class="daygroup">
+	<div class="dateRotate">March 27, 2015</div>
+
+
+	<div class="entrygroup" id="http://openui5picks.tumblr.com/post/116631893405">
+	<section class="post">
+
+	<h2><a target="_blank" href="http://scn.sap.com/community/developer-center/front-end/blog/2015/03/27/rounded-tiles-in-ui5">Rounded Tiles in UI5</a></h2>
+
+		<div class="meta">Added on March 27, 2015 11:36 AM , written by <a href="http://scn.sap.com/people/jonathan.jouret2">Jonathan Jouret</a>
+ <br/><div class="source">Source: 
+
+            <a href="http://scn.sap.com/community/developer-center/front-end/blog/2015/03/27/rounded-tiles-in-ui5">http://scn.sap.com/community/developer-center/front-end/blog/2015/03/27/rounded-tiles-in-ui5</a>
+
+        </div></div>
+		<p><img src="https://78.media.tumblr.com/36551487bd811e98d767e6643d797d67/tumblr_inline_nmy30caJXf1sb8vfp_540.png" class="feedImage" /><br/><br/>Ive been working with OpenUI5 for a few months now and I grew tired of the sharp tiles provided by the standard library. Good thing OpenUI5 allows the inheritance between components so that we can...</p>
+		<div class="clearPost"/>
+
+            <a href="http://scn.sap.com/community/developer-center/front-end/blog/2015/03/27/rounded-tiles-in-ui5" class="link">Go to the original post</a>
+
+	</section>
+	</div>
+
+	
+	
+	
+	
+	
+
+
+
+
+
+	
+	</div>
+
+	<div class="daygroup">
+	<div class="dateRotate">March 01, 2015</div>
+
+
+	<div class="entrygroup" id="http://openui5picks.tumblr.com/post/112684181095">
+	<section class="post">
+
+	<h2><a target="_blank" href="https://www.nabisoft.com/tutorials/sapui5/creating-modularized-sapui5-applications-with-xml-views-routing-and-i18n">Creating modularized SAPUI5 applications with XML Views, Routing and i18n</a></h2>
+
+		<div class="meta">Added on March 01, 2015 12:36 PM , written by Nabi Zamani
+ <br/><div class="source">Source: 
+
+            <a href="https://www.nabisoft.com/tutorials/sapui5/creating-modularized-sapui5-applications-with-xml-views-routing-and-i18n">https://www.nabisoft.com/tutorials/sapui5/creating-modularized-sapui5-applications-with-xml-views-routing-and-i18n</a>
+
+        </div></div>
+		<p>In this tutorial you will learn how to create modularized SAPUI5 applications using XML Views and Routing. We will create a simple Shell application that loads its content from XML Views, uses Routing...</p>
+		<div class="clearPost"/>
+
+            <a href="https://www.nabisoft.com/tutorials/sapui5/creating-modularized-sapui5-applications-with-xml-views-routing-and-i18n" class="link">Go to the original post</a>
+
+	</section>
+	</div>
+
+	
+	
+	
+	
+	
+
+
+
+
+
+	
+	</div>
+
+	<div class="daygroup">
+	<div class="dateRotate">December 17, 2014</div>
+
+
+	<div class="entrygroup" id="http://openui5picks.tumblr.com/post/105856162090">
+	<section class="post">
+
+	<h2><a target="_blank" href="http://scn.sap.com/community/open-source/blog/2014/12/17/how-openui5-jsbin-enables-students-to-learn-and-experience-web-development">How OpenUI5 &amp; JSBIN enables students to learn and experience web development</a></h2>
+
+		<div class="meta">Added on December 17, 2014 11:23 AM , written by <a href="http://scn.sap.com/people/alexander.graebe">Alexander Graebe</a>
+ <br/><div class="source">Source: 
+
+            <a href="http://scn.sap.com/community/open-source/blog/2014/12/17/how-openui5-jsbin-enables-students-to-learn-and-experience-web-development">http://scn.sap.com/community/open-source/blog/2014/12/17/how-openui5-jsbin-enables-students-to-learn-and-experience-web-development</a>
+
+        </div></div>
+		<p><img src="https://78.media.tumblr.com/b000e44e51cca2b907b7df8f7c37c33d/tumblr_inline_ngz7kp8eJ21sb8vfp.png" class="feedImage" /><br/><br/>Before Ill answer the question, let me step back and set the stage for my arguments! I was invited by Leigh Jin, an associate professor at the San Francisco State University, to give a guest lecture...</p>
+		<div class="clearPost"/>
+
+            <a href="http://scn.sap.com/community/open-source/blog/2014/12/17/how-openui5-jsbin-enables-students-to-learn-and-experience-web-development" class="link">Go to the original post</a>
+
+	</section>
+	</div>
+
+	
+	
+	
+	
+	
+
+
+
+
+
+	
+	</div>
+
+	<div class="daygroup">
+	<div class="dateRotate">December 08, 2013</div>
+
+
+	<div class="entrygroup" id="http://openui5picks.tumblr.com/post/100831992435">
+	<section class="post">
+
+	<h2><a target="_blank" href="http://scn.sap.com/community/developer-center/hana/blog/2013/12/08/analysing-uk-road-traffic-accident-data-with-hana-and-sapui5">Analysing UK Road Traffic Accident data with HANA and SAPUI5</a></h2>
+
+		<div class="meta">Added on December 08, 2013 04:37 PM , written by <a href="http://scn.sap.com/people/kevin.small">Kevin Small</a>
+ <br/><div class="source">Source: 
+
+            <a href="http://scn.sap.com/community/developer-center/hana/blog/2013/12/08/analysing-uk-road-traffic-accident-data-with-hana-and-sapui5">http://scn.sap.com/community/developer-center/hana/blog/2013/12/08/analysing-uk-road-traffic-accident-data-with-hana-and-sapui5</a>
+
+        </div></div>
 		<p><img src="http://38.media.tumblr.com/603348149b5887622ec8085ab44c052f/tumblr_inline_ndyeu9jW2S1sb8vfp.png" class="feedImage" /><br/><br/>
 
-This blog demonstrates how to load, transform and analyse UK road traffic accident data on mobile devices with HANA, SAPUI5 and Google Maps.  The end results look like this on an iPhone, analysing...</p>
-		<div class="clearPost"/>
-
-            <a href="http://scn.sap.com/community/developer-center/hana/blog/2013/12/08/analysing-uk-road-traffic-accident-data-with-hana-and-sapui5" class="link">Go to the original post</a>
-
-	</section>
-	</div>
-
-	
-	
-	
-	
-	
-
-
-	
-	</div>
-	
-	</div>
-
-
-
-				<br/>
-<<<<<<< HEAD
-				<p><em>Last updated on October 04, 2018 04:00 PM UTC</em></p>
-=======
-				<p><em>Last updated on October 04, 2018 12:00 PM UTC</em></p>
->>>>>>> aef92281
-
-				<p class="disclaimer">External links are selected and reviewed when the page is published. Further content is included from other feed sources directly (see subscriptions). We are not responsible for the content of external websites. This feed is powered by <a href="http://www.planetplanet.org/">planetplanet</a>.</p>
-			</div>
-		</div>
-			
-		</div>
-		
-			<p id="twitter_section" class="inner">
-					<a href="https://twitter.com/OpenUI5" class="twitter-follow-button" data-show-count="false" data-dnt="true">Follow @OpenUI5</a>
-<script>!function(d,s,id){var js,fjs=d.getElementsByTagName(s)[0],p=/^http:/.test(d.location)?'http':'https';if(!d.getElementById(id)){js=d.createElement(s);js.id=id;js.src=p+'://platform.twitter.com/widgets.js';fjs.parentNode.insertBefore(js,fjs);}}(document, 'script', 'twitter-wjs');</script>
-			</p>
-		<!-- FOOTER  -->
-		<div id="footer_wrap" class="outer">
-			<div class="wrap_ie9">
-				<div class="inner">
-					<p class="copyright">&copy; SAP SE, made available under Apache License 2.0</p>
-					<img class="counter" src="https://openui5.hana.ondemand.com/resources/sap/ui/core/themes/base/img/1x1.gif?page=feed" style="width:1px;height:1px"  alt="counter">
-					<a class="legal" href="../impressum.html">Legal Disclosure / Impressum</a>
-					<a class="legal" href="http://global.sap.com/corporate-en/legal/privacy.epx">Privacy</a>
-					<a class="legal" href="http://www.sap.com/germany/about/legal/privacy.html">Datenschutz</a>
-					<a class="legal" href="../ga_disclaimer.html">Google Analytics Disclaimer</a>
-                    <a class="legal" href="../logo.html">Icon Guidelines</a>
-				</div>
-			</div>
-		</div>
-	</body>
-</html>
+This blog demonstrates how to load, transform and analyse UK road traffic accident data on mobile devices with HANA, SAPUI5 and Google Maps.  The end results look like this on an iPhone, analysing...</p>
+		<div class="clearPost"/>
+
+            <a href="http://scn.sap.com/community/developer-center/hana/blog/2013/12/08/analysing-uk-road-traffic-accident-data-with-hana-and-sapui5" class="link">Go to the original post</a>
+
+	</section>
+	</div>
+
+	
+	
+	
+	
+	
+
+
+	
+	</div>
+	
+	</div>
+
+
+
+				<br/>
+				<p><em>Last updated on October 04, 2018 08:00 PM UTC</em></p>
+
+				<p class="disclaimer">External links are selected and reviewed when the page is published. Further content is included from other feed sources directly (see subscriptions). We are not responsible for the content of external websites. This feed is powered by <a href="http://www.planetplanet.org/">planetplanet</a>.</p>
+			</div>
+		</div>
+			
+		</div>
+		
+			<p id="twitter_section" class="inner">
+					<a href="https://twitter.com/OpenUI5" class="twitter-follow-button" data-show-count="false" data-dnt="true">Follow @OpenUI5</a>
+<script>!function(d,s,id){var js,fjs=d.getElementsByTagName(s)[0],p=/^http:/.test(d.location)?'http':'https';if(!d.getElementById(id)){js=d.createElement(s);js.id=id;js.src=p+'://platform.twitter.com/widgets.js';fjs.parentNode.insertBefore(js,fjs);}}(document, 'script', 'twitter-wjs');</script>
+			</p>
+		<!-- FOOTER  -->
+		<div id="footer_wrap" class="outer">
+			<div class="wrap_ie9">
+				<div class="inner">
+					<p class="copyright">&copy; SAP SE, made available under Apache License 2.0</p>
+					<img class="counter" src="https://openui5.hana.ondemand.com/resources/sap/ui/core/themes/base/img/1x1.gif?page=feed" style="width:1px;height:1px"  alt="counter">
+					<a class="legal" href="../impressum.html">Legal Disclosure / Impressum</a>
+					<a class="legal" href="http://global.sap.com/corporate-en/legal/privacy.epx">Privacy</a>
+					<a class="legal" href="http://www.sap.com/germany/about/legal/privacy.html">Datenschutz</a>
+					<a class="legal" href="../ga_disclaimer.html">Google Analytics Disclaimer</a>
+                    <a class="legal" href="../logo.html">Icon Guidelines</a>
+				</div>
+			</div>
+		</div>
+	</body>
+</html>