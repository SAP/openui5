--- conflicted
+++ resolved
@@ -1,457 +1,453 @@
-<!DOCTYPE HTML PUBLIC "-//W3C//DTD HTML 4.01 Transitional//EN" "http://www.w3.org/TR/html4/loose.dtd">
-<html>
-
-
-
-
-
-
-
-
-
-
-
-<!DOCTYPE html>
-<html>
-	<head>
-		<title>Planet OpenUI5</title>
-		<meta name="generator" content="Planet/2.0 +http://www.planetplanet.org">
-
-		<link rel="alternate" href="http://openui5.org/atom.xml" title="" type="application/atom+xml">
-
-		<meta http-equiv="content-type" content="text/html; charset=UTF-8">
-		<meta charset="utf-8">
-		<meta http-equiv="X-UA-Compatible" content="IE=edge,chrome=1">
-		<meta name="viewport" content="width=device-width, initial-scale=1.0, maximum-scale=1.0, user-scalable=0"/>
-		<link rel="stylesheet" type="text/css" media="screen" href="http://openui5.org/stylesheets/main.css">
-		<link rel="icon" type="image/png" href="http://openui5.org/images/favicon.ico">
-		
-		<script>
-  			(function(i,s,o,g,r,a,m){i['GoogleAnalyticsObject']=r;i[r]=i[r]||function(){
-			(i[r].q=i[r].q||[]).push(arguments)},i[r].l=1*new Date();a=s.createElement(o),
-  			m=s.getElementsByTagName(o)[0];a.async=1;a.src=g;m.parentNode.insertBefore(a,m)
-  			})(window,document,'script','//www.google-analytics.com/analytics.js','ga');
-  			ga('create', 'UA-50072417-1', 'sap.github.io');
-			ga('set', 'anonymizeIp', true);
-  			ga('send', 'pageview');
-		</script>
-		<style>
-		/* menu */
-		aside.categories {
-			border-left: 1px solid #666;
-			padding-left: 1rem;
-			margin-top: 1.8rem;
-			float: right;
-			width: 150px;
-		}
-		
-		aside.categories h2 {
-			margin: 0;
-			padding: 0;
-		}
-		
-		aside.categories li {
-			list-style: none;
-			font-weight: bold;
-			padding-left: 0;
-		}
-		
-		/* content */
-		.posts {
-			margin-right: 196px;
-		}
-		
-		/* post */
-		section.post .meta {
-			font-size: 80%;
-			padding-bottom: 1rem;
-		}
-		
-		section.post .meta .source {
-		  white-space: nowrap;
-		  width: 100%;                   
-		  overflow: hidden;
-		  text-overflow:    ellipsis;
-		}
-		section.post h2 {
-			margin-bottom: 0;
-		}
-		section.post p {
-			margin-top: 0;
-			margin-bottom: 12px;
-		}
-
-		section.post .image {
-			margin-right: 1rem;
-			float: left;
-		}
-		section.post .image img {
-			max-width: 300px;
-			max-height: 300px;
-		}
-		
-		section.post .link {
-			font-size: 20px;
-		}
-		
-		section.post .clearPost {
-			clear: left;
-		}
-		
-		.daygroup h4 {
-			margin-bottom: 0px;
-		}
-		
-		.daygroup {
-			position: relative;
-		}
-		
-		/* small screen version  displaying nav above content*/
-		@media screen and (max-width: 800px) {
-			aside.categories {
-				float: inherit;
-				border: 0;
-				padding: 0;
-				width: 100%;
-			}
-			.posts {
-				margin-right: 0;
-			}
-		}
-		
-		.feed {
-			margin-left: 3px;
-			padding: 0 0 0 19px;
-			background: url("../images/feed-icon-14x14.png") no-repeat 0 50%;
-		}
-		
-		.contentOuter {
-			min-height: 400px;
-		}
-		
-		.disclaimer {
-			margin-bottom: 0;
-			font-size: small;
-		}
-		
-		.dateRotate {
-			transform: rotate(-90.0deg);  /* default */
-			-moz-transform: rotate(-90.0deg);  /* FF3.5+ */
-			-o-transform: rotate(-90.0deg);  /* Opera 10.5 */
-			-webkit-transform: rotate(-90.0deg);  /* Saf3.1+, Chrome */
-			filter:  progid:DXImageTransform.Microsoft.BasicImage(rotation=0.083);  /* IE6,IE7 */
-			-ms-filter: "progid:DXImageTransform.Microsoft.BasicImage(rotation=0.083)"; /* IE8 */
-			font-size: 20px;
-			color: #666;
-			position: absolute;
-			left: -155px;
-			top: 137px;
-			width: 250px;
-			text-align: end;
-		}
-		
-		.feedImage {
-            min-width: 200px;
-			max-width: 100%;
-			max-height: 400px;
-			border: 1px solid #ccc;
-		}
-		
-		.channel {
-			margin: 0;
-			overflow: hidden;
-			text-overflow: ellipsis;
-			width: 100%;
-			white-space: nowrap;
-		}
-
-		/* layout fixes to page to make all ui5 pages look the same */
-		html {
-			min-height: 100%;
-		}
-		.ui5logo {
-			margin-bottom: 7px;
-		}
-		</style>
-</head>
-
-
-<body>
-	<!-- HEADER -->
-	<div id="header_wrap" class="outer">
-		<div class="wrap_ie9">
-			<div class="inner">
-				<img src="../images/icotxt_white_220x72_blue_open.png" class="ui5logo" alt="OpenUI5 Logo"/>
-				<h1 id="project_title">
-					<span class="headertitle">OpenUI5. </span>
-					<span class="headertitle">Build once. </span>
-					<span class="headertitle">Run on any device.</span>
-				</h1>
-				<h2 id="project_tagline">
-					<span class="headertitle"><a href="../index.html">Intro</a></span>
-					<span class="headerdivide"> | </span>
-					<span class="headertitle"><a href="../getstarted.html">Get Started</a></span>
-					<span class="headerdivide"> | </span>
-					<span class="headertitle"><a href="../download.html">Download</a></span>
-					<span class="headerdivide"> | </span>
-					<span class="headertitle"><a href="http://openui5.tumblr.com/">Blog</a></span>
-					<span class="headerdivide"> | </span>
-					<span class="headertitle">Feed</a></span>
-					<span class="headerdivide"> | </span>
-					<span class="headertitle"><a href="../bugreports.html">Report a Bug</a></span>
-				</h2>
-			</div>
-		</div>
-	</div>
-
-	
-	<!-- MAIN CONTENT -->
-	<div id="main_content_wrap" class="contentOuter">
-		<div id="main_content" class="inner">
-			<aside class="categories">
-				<nav class="categories">
-					<h4>Categories</h4>
-					<ul>
-						<li><a href="index.html">What's Hot</a></li>
-						<li><a href="index_recommended.html">Recommended</a></li>
-						<li><a href="index_news.html">News</a></li>
-						<li><a href="index_blogs.html">Blogs</a></li>
-						<li><a href="index_videos.html">Videos</a></li>
-						<li><a href="index_trainings.html">Trainings</a></li>
-						<li><a href="index_events.html">Events</a></li>
-						<li>&gt; Demos</li>
-					</ul>
-					
-					<h4>Subscriptions</h4>
-                    <p>The feed shows content from the following external sources:</p>
-
-					<p class="channel"><a href="http://openui5picks.tumblr.com/tagged/ui5picksdemos/rss" title="subscribe" class="feed"> Demos</a></p>
-
-				</nav>
-			</aside>
-
-			<div class="posts">
-
-
-
-
-
-	<div class="daygroup">
-	<div class="dateRotate">September 22, 2014</div>
-
-
-	<div class="entrygroup" id="http://openui5picks.tumblr.com/post/98297520315">
-	<section class="post">
-
-	<h2><a target="_blank" href="http://scn.sap.com/community/developer-center/front-end/blog/2014/09/22/configuring-jetbrains-webstorm-for-ui5-development">Configuring JetBrains WebStorm for UI5 development</a></h2>
-
-		<div class="meta">Added on September 22, 2014 11:46 AM , written by  Robin van het Hof
- <br/><div class="source">Source: 
-
-            <a href="http://scn.sap.com/community/developer-center/front-end/blog/2014/09/22/configuring-jetbrains-webstorm-for-ui5-development">http://scn.sap.com/community/developer-center/front-end/blog/2014/09/22/configuring-jetbrains-webstorm-for-ui5-development</a>
-
-        </div></div>
-		<p><img src="https://31.media.tumblr.com/4b0cef96fb5cf4833e07c8df681f9ccf/tumblr_inline_ncg30dJjt91sb8vfp.png" class="feedImage" /><br/><br/>Today, Eclipse has grown to quite a robust and widely used Java IDE, however it lacks severely in the Web / Javascript department. For web development  not only SAPUI5 / OpenUI5, but in my...</p>
-		<div class="clearPost"/>
-
-            <a href="http://scn.sap.com/community/developer-center/front-end/blog/2014/09/22/configuring-jetbrains-webstorm-for-ui5-development" class="link">Go to the original post</a>
-
-	</section>
-	</div>
-
-	
-	
-	
-	
-	
-
-
-
-
-
-	
-	</div>
-
-	<div class="daygroup">
-	<div class="dateRotate">September 14, 2014</div>
-
-
-	<div class="entrygroup" id="http://openui5picks.tumblr.com/post/98219217490">
-	<section class="post">
-
-	<h2><a target="_blank" href="http://pipetree.com/qmacro/blog/2014/09/scratching-an-itch-ui5-icon-finder/">Scratching an itch - UI5 Icon Finder</a></h2>
-
-		<div class="meta">Added on September 14, 2014 11:36 AM , written by <a href="http://www.pipetree.com/qmacro/)">DJ Adams</a>
- <br/><div class="source">Source: 
-
-            <a href="http://pipetree.com/qmacro/blog/2014/09/scratching-an-itch-ui5-icon-finder/">http://pipetree.com/qmacro/blog/2014/09/scratching-an-itch-ui5-icon-finder/</a>
-
-        </div></div>
-		<p><img src="https://31.media.tumblr.com/0549702b84bde764562d121235df5a33/tumblr_inline_nccp90D1jy1sb8vfp.png" class="feedImage" /><br/><br/>There are a huge number of icons as standard in the UI5 library, both in the SAPUI5 and OpenUI5 flavours. Here’s the Icon Explorer from the SDK. One of the problems I have is that when I’m...</p>
-		<div class="clearPost"/>
-
-            <a href="http://pipetree.com/qmacro/blog/2014/09/scratching-an-itch-ui5-icon-finder/" class="link">Go to the original post</a>
-
-	</section>
-	</div>
-
-	
-	
-	
-	
-	
-
-
-
-
-
-	
-	</div>
-
-	<div class="daygroup">
-	<div class="dateRotate">August 26, 2014</div>
-
-
-	<div class="entrygroup" id="http://openui5picks.tumblr.com/post/98138885150">
-	<section class="post">
-
-	<h2><a target="_blank" href="http://openui5.blogspot.com/2014/08/using-badges-on-buttons.html">Using Badges on Buttons</a></h2>
-
-		<div class="meta">Added on August 26, 2014 11:36 AM , written by Holger Schäfer (noreply@blogger.com)
- <br/><div class="source">Source: 
-
-            <a href="http://openui5.blogspot.com/2014/08/using-badges-on-buttons.html">http://openui5.blogspot.com/2014/08/using-badges-on-buttons.html</a>
-
-        </div></div>
-		<p><img src="https://31.media.tumblr.com/f1c45e5ff103de71fe5219c3344d2328/tumblr_inline_ncawzfnAiv1sb8vfp.png" class="feedImage" /><br/><br/>I needed to add some button notifications (known as badges) to some buttons. The following example uses css styled badges attached to buttons using the custom-data...</p>
-		<div class="clearPost"/>
-
-            <a href="http://openui5.blogspot.com/2014/08/using-badges-on-buttons.html" class="link">Go to the original post</a>
-
-	</section>
-	</div>
-
-	
-	
-	
-	
-	
-
-
-
-
-
-	
-	</div>
-
-	<div class="daygroup">
-	<div class="dateRotate">July 22, 2014</div>
-
-
-	<div class="entrygroup" id="http://openui5picks.tumblr.com/post/98138078515">
-	<section class="post">
-
-	<h2><a target="_blank" href="http://www.abap-developers.com/2014/07/simple-openui5-application-ii-how-to-create-frontend-in-ui5-that-will-consume-odata-service/">Simple openUI5 application II: How to create frontend in UI5 that will consume oData service</a></h2>
-
-		<div class="meta">Added on July 22, 2014 11:30 AM , written by Peter Marcely
- <br/><div class="source">Source: 
-
-            <a href="http://www.abap-developers.com/2014/07/simple-openui5-application-ii-how-to-create-frontend-in-ui5-that-will-consume-odata-service/">http://www.abap-developers.com/2014/07/simple-openui5-application-ii-how-to-create-frontend-in-ui5-that-will-consume-odata-service/</a>
-
-        </div></div>
-		<p><img src="https://31.media.tumblr.com/e3f5044854c1337926274cf2bc9bdf55/tumblr_inline_ncawc3i6eG1sb8vfp.jpg" class="feedImage" /><br/><br/>After the first part of tutorial, we have created and run oData service that can write/read data to SAP database table. In this part, I will explain how frontend openUI5 application works. Whole...</p>
-		<div class="clearPost"/>
-
-            <a href="http://www.abap-developers.com/2014/07/simple-openui5-application-ii-how-to-create-frontend-in-ui5-that-will-consume-odata-service/" class="link">Go to the original post</a>
-
-	</section>
-	</div>
-
-	
-	
-	
-	
-	
-
-
-
-
-
-	
-	</div>
-
-	<div class="daygroup">
-	<div class="dateRotate">June 25, 2014</div>
-
-
-	<div class="entrygroup" id="http://openui5picks.tumblr.com/post/89849494395">
-	<section class="post">
-
-	<h2><a target="_blank" href="http://www.tippfieber.de">Soccer App built with OpenUI5</a></h2>
-
-		<div class="meta">Added on June 25, 2014 10:26 AM 
-
- <br/><div class="source">Source: 
-
-            <a href="http://www.tippfieber.de">http://www.tippfieber.de</a>
-
-        </div></div>
+<!DOCTYPE HTML PUBLIC "-//W3C//DTD HTML 4.01 Transitional//EN" "http://www.w3.org/TR/html4/loose.dtd">
+<html>
+
+
+
+
+
+
+
+
+
+
+
+<!DOCTYPE html>
+<html>
+	<head>
+		<title>Planet OpenUI5</title>
+		<meta name="generator" content="Planet/2.0 +http://www.planetplanet.org">
+
+		<link rel="alternate" href="http://openui5.org/atom.xml" title="" type="application/atom+xml">
+
+		<meta http-equiv="content-type" content="text/html; charset=UTF-8">
+		<meta charset="utf-8">
+		<meta http-equiv="X-UA-Compatible" content="IE=edge,chrome=1">
+		<meta name="viewport" content="width=device-width, initial-scale=1.0, maximum-scale=1.0, user-scalable=0"/>
+		<link rel="stylesheet" type="text/css" media="screen" href="http://openui5.org/stylesheets/main.css">
+		<link rel="icon" type="image/png" href="http://openui5.org/images/favicon.ico">
+		
+		<script>
+  			(function(i,s,o,g,r,a,m){i['GoogleAnalyticsObject']=r;i[r]=i[r]||function(){
+			(i[r].q=i[r].q||[]).push(arguments)},i[r].l=1*new Date();a=s.createElement(o),
+  			m=s.getElementsByTagName(o)[0];a.async=1;a.src=g;m.parentNode.insertBefore(a,m)
+  			})(window,document,'script','//www.google-analytics.com/analytics.js','ga');
+  			ga('create', 'UA-50072417-1', 'sap.github.io');
+			ga('set', 'anonymizeIp', true);
+  			ga('send', 'pageview');
+		</script>
+		<style>
+		/* menu */
+		aside.categories {
+			border-left: 1px solid #666;
+			padding-left: 1rem;
+			margin-top: 1.8rem;
+			float: right;
+			width: 150px;
+		}
+		
+		aside.categories h2 {
+			margin: 0;
+			padding: 0;
+		}
+		
+		aside.categories li {
+			list-style: none;
+			font-weight: bold;
+			padding-left: 0;
+		}
+		
+		/* content */
+		.posts {
+			margin-right: 196px;
+		}
+		
+		/* post */
+		section.post .meta {
+			font-size: 80%;
+			padding-bottom: 1rem;
+		}
+		
+		section.post .meta .source {
+		  white-space: nowrap;
+		  width: 100%;                   
+		  overflow: hidden;
+		  text-overflow:    ellipsis;
+		}
+		section.post h2 {
+			margin-bottom: 0;
+		}
+		section.post p {
+			margin-top: 0;
+			margin-bottom: 12px;
+		}
+
+		section.post .image {
+			margin-right: 1rem;
+			float: left;
+		}
+		section.post .image img {
+			max-width: 300px;
+			max-height: 300px;
+		}
+		
+		section.post .link {
+			font-size: 20px;
+		}
+		
+		section.post .clearPost {
+			clear: left;
+		}
+		
+		.daygroup h4 {
+			margin-bottom: 0px;
+		}
+		
+		.daygroup {
+			position: relative;
+		}
+		
+		/* small screen version  displaying nav above content*/
+		@media screen and (max-width: 800px) {
+			aside.categories {
+				float: inherit;
+				border: 0;
+				padding: 0;
+				width: 100%;
+			}
+			.posts {
+				margin-right: 0;
+			}
+		}
+		
+		.feed {
+			margin-left: 3px;
+			padding: 0 0 0 19px;
+			background: url("../images/feed-icon-14x14.png") no-repeat 0 50%;
+		}
+		
+		.contentOuter {
+			min-height: 400px;
+		}
+		
+		.disclaimer {
+			margin-bottom: 0;
+			font-size: small;
+		}
+		
+		.dateRotate {
+			transform: rotate(-90.0deg);  /* default */
+			-moz-transform: rotate(-90.0deg);  /* FF3.5+ */
+			-o-transform: rotate(-90.0deg);  /* Opera 10.5 */
+			-webkit-transform: rotate(-90.0deg);  /* Saf3.1+, Chrome */
+			filter:  progid:DXImageTransform.Microsoft.BasicImage(rotation=0.083);  /* IE6,IE7 */
+			-ms-filter: "progid:DXImageTransform.Microsoft.BasicImage(rotation=0.083)"; /* IE8 */
+			font-size: 20px;
+			color: #666;
+			position: absolute;
+			left: -155px;
+			top: 137px;
+			width: 250px;
+			text-align: end;
+		}
+		
+		.feedImage {
+            min-width: 200px;
+			max-width: 100%;
+			max-height: 400px;
+			border: 1px solid #ccc;
+		}
+		
+		.channel {
+			margin: 0;
+			overflow: hidden;
+			text-overflow: ellipsis;
+			width: 100%;
+			white-space: nowrap;
+		}
+
+		/* layout fixes to page to make all ui5 pages look the same */
+		html {
+			min-height: 100%;
+		}
+		.ui5logo {
+			margin-bottom: 7px;
+		}
+		</style>
+</head>
+
+
+<body>
+	<!-- HEADER -->
+	<div id="header_wrap" class="outer">
+		<div class="wrap_ie9">
+			<div class="inner">
+				<img src="../images/icotxt_white_220x72_blue_open.png" class="ui5logo" alt="OpenUI5 Logo"/>
+				<h1 id="project_title">
+					<span class="headertitle">OpenUI5. </span>
+					<span class="headertitle">Build once. </span>
+					<span class="headertitle">Run on any device.</span>
+				</h1>
+				<h2 id="project_tagline">
+					<span class="headertitle"><a href="../index.html">Intro</a></span>
+					<span class="headerdivide"> | </span>
+					<span class="headertitle"><a href="../getstarted.html">Get Started</a></span>
+					<span class="headerdivide"> | </span>
+					<span class="headertitle"><a href="../download.html">Download</a></span>
+					<span class="headerdivide"> | </span>
+					<span class="headertitle"><a href="http://openui5.tumblr.com/">Blog</a></span>
+					<span class="headerdivide"> | </span>
+					<span class="headertitle">Feed</a></span>
+					<span class="headerdivide"> | </span>
+					<span class="headertitle"><a href="../bugreports.html">Report a Bug</a></span>
+				</h2>
+			</div>
+		</div>
+	</div>
+
+	
+	<!-- MAIN CONTENT -->
+	<div id="main_content_wrap" class="contentOuter">
+		<div id="main_content" class="inner">
+			<aside class="categories">
+				<nav class="categories">
+					<h4>Categories</h4>
+					<ul>
+						<li><a href="index.html">What's Hot</a></li>
+						<li><a href="index_recommended.html">Recommended</a></li>
+						<li><a href="index_news.html">News</a></li>
+						<li><a href="index_blogs.html">Blogs</a></li>
+						<li><a href="index_videos.html">Videos</a></li>
+						<li><a href="index_trainings.html">Trainings</a></li>
+						<li><a href="index_events.html">Events</a></li>
+						<li>&gt; Demos</li>
+					</ul>
+					
+					<h4>Subscriptions</h4>
+                    <p>The feed shows content from the following external sources:</p>
+
+					<p class="channel"><a href="http://openui5picks.tumblr.com/tagged/ui5picksdemos/rss" title="subscribe" class="feed"> Demos</a></p>
+
+				</nav>
+			</aside>
+
+			<div class="posts">
+
+
+
+
+
+	<div class="daygroup">
+	<div class="dateRotate">September 22, 2014</div>
+
+
+	<div class="entrygroup" id="http://openui5picks.tumblr.com/post/98297520315">
+	<section class="post">
+
+	<h2><a target="_blank" href="http://scn.sap.com/community/developer-center/front-end/blog/2014/09/22/configuring-jetbrains-webstorm-for-ui5-development">Configuring JetBrains WebStorm for UI5 development</a></h2>
+
+		<div class="meta">Added on September 22, 2014 11:46 AM , written by  Robin van het Hof
+ <br/><div class="source">Source: 
+
+            <a href="http://scn.sap.com/community/developer-center/front-end/blog/2014/09/22/configuring-jetbrains-webstorm-for-ui5-development">http://scn.sap.com/community/developer-center/front-end/blog/2014/09/22/configuring-jetbrains-webstorm-for-ui5-development</a>
+
+        </div></div>
+		<p><img src="https://31.media.tumblr.com/4b0cef96fb5cf4833e07c8df681f9ccf/tumblr_inline_ncg30dJjt91sb8vfp.png" class="feedImage" /><br/><br/>Today, Eclipse has grown to quite a robust and widely used Java IDE, however it lacks severely in the Web / Javascript department. For web development  not only SAPUI5 / OpenUI5, but in my...</p>
+		<div class="clearPost"/>
+
+            <a href="http://scn.sap.com/community/developer-center/front-end/blog/2014/09/22/configuring-jetbrains-webstorm-for-ui5-development" class="link">Go to the original post</a>
+
+	</section>
+	</div>
+
+	
+	
+	
+	
+	
+
+
+
+
+
+	
+	</div>
+
+	<div class="daygroup">
+	<div class="dateRotate">September 14, 2014</div>
+
+
+	<div class="entrygroup" id="http://openui5picks.tumblr.com/post/98219217490">
+	<section class="post">
+
+	<h2><a target="_blank" href="http://pipetree.com/qmacro/blog/2014/09/scratching-an-itch-ui5-icon-finder/">Scratching an itch - UI5 Icon Finder</a></h2>
+
+		<div class="meta">Added on September 14, 2014 11:36 AM , written by <a href="http://www.pipetree.com/qmacro/)">DJ Adams</a>
+ <br/><div class="source">Source: 
+
+            <a href="http://pipetree.com/qmacro/blog/2014/09/scratching-an-itch-ui5-icon-finder/">http://pipetree.com/qmacro/blog/2014/09/scratching-an-itch-ui5-icon-finder/</a>
+
+        </div></div>
+		<p><img src="https://31.media.tumblr.com/0549702b84bde764562d121235df5a33/tumblr_inline_nccp90D1jy1sb8vfp.png" class="feedImage" /><br/><br/>There are a huge number of icons as standard in the UI5 library, both in the SAPUI5 and OpenUI5 flavours. Here’s the Icon Explorer from the SDK. One of the problems I have is that when I’m...</p>
+		<div class="clearPost"/>
+
+            <a href="http://pipetree.com/qmacro/blog/2014/09/scratching-an-itch-ui5-icon-finder/" class="link">Go to the original post</a>
+
+	</section>
+	</div>
+
+	
+	
+	
+	
+	
+
+
+
+
+
+	
+	</div>
+
+	<div class="daygroup">
+	<div class="dateRotate">August 26, 2014</div>
+
+
+	<div class="entrygroup" id="http://openui5picks.tumblr.com/post/98138885150">
+	<section class="post">
+
+	<h2><a target="_blank" href="http://openui5.blogspot.com/2014/08/using-badges-on-buttons.html">Using Badges on Buttons</a></h2>
+
+		<div class="meta">Added on August 26, 2014 11:36 AM , written by Holger Schäfer (noreply@blogger.com)
+ <br/><div class="source">Source: 
+
+            <a href="http://openui5.blogspot.com/2014/08/using-badges-on-buttons.html">http://openui5.blogspot.com/2014/08/using-badges-on-buttons.html</a>
+
+        </div></div>
+		<p><img src="https://31.media.tumblr.com/f1c45e5ff103de71fe5219c3344d2328/tumblr_inline_ncawzfnAiv1sb8vfp.png" class="feedImage" /><br/><br/>I needed to add some button notifications (known as badges) to some buttons. The following example uses css styled badges attached to buttons using the custom-data...</p>
+		<div class="clearPost"/>
+
+            <a href="http://openui5.blogspot.com/2014/08/using-badges-on-buttons.html" class="link">Go to the original post</a>
+
+	</section>
+	</div>
+
+	
+	
+	
+	
+	
+
+
+
+
+
+	
+	</div>
+
+	<div class="daygroup">
+	<div class="dateRotate">July 22, 2014</div>
+
+
+	<div class="entrygroup" id="http://openui5picks.tumblr.com/post/98138078515">
+	<section class="post">
+
+	<h2><a target="_blank" href="http://www.abap-developers.com/2014/07/simple-openui5-application-ii-how-to-create-frontend-in-ui5-that-will-consume-odata-service/">Simple openUI5 application II: How to create frontend in UI5 that will consume oData service</a></h2>
+
+		<div class="meta">Added on July 22, 2014 11:30 AM , written by Peter Marcely
+ <br/><div class="source">Source: 
+
+            <a href="http://www.abap-developers.com/2014/07/simple-openui5-application-ii-how-to-create-frontend-in-ui5-that-will-consume-odata-service/">http://www.abap-developers.com/2014/07/simple-openui5-application-ii-how-to-create-frontend-in-ui5-that-will-consume-odata-service/</a>
+
+        </div></div>
+		<p><img src="https://31.media.tumblr.com/e3f5044854c1337926274cf2bc9bdf55/tumblr_inline_ncawc3i6eG1sb8vfp.jpg" class="feedImage" /><br/><br/>After the first part of tutorial, we have created and run oData service that can write/read data to SAP database table. In this part, I will explain how frontend openUI5 application works. Whole...</p>
+		<div class="clearPost"/>
+
+            <a href="http://www.abap-developers.com/2014/07/simple-openui5-application-ii-how-to-create-frontend-in-ui5-that-will-consume-odata-service/" class="link">Go to the original post</a>
+
+	</section>
+	</div>
+
+	
+	
+	
+	
+	
+
+
+
+
+
+	
+	</div>
+
+	<div class="daygroup">
+	<div class="dateRotate">June 25, 2014</div>
+
+
+	<div class="entrygroup" id="http://openui5picks.tumblr.com/post/89849494395">
+	<section class="post">
+
+	<h2><a target="_blank" href="http://www.tippfieber.de">Soccer App built with OpenUI5</a></h2>
+
+		<div class="meta">Added on June 25, 2014 10:26 AM 
+
+ <br/><div class="source">Source: 
+
+            <a href="http://www.tippfieber.de">http://www.tippfieber.de</a>
+
+        </div></div>
 		<p><img src="https://31.media.tumblr.com/d165a06948b8688771813f6efd9cfb1f/tumblr_inline_n7pzstrZff1sb8vfp.png" class="feedImage" /><br/><br/>
 
 Have a look at this great world cup prediction game app built with OpenUI5. It shows your game predictions and infos on the stadiums as well.
-[source: http://www.tippfieber.de]</p>
-		<div class="clearPost"/>
-
-            <a href="http://www.tippfieber.de" class="link">Go to the original post</a>
-
-	</section>
-	</div>
-
-	
-	
-	
-	
-	
-
-
-	
-	</div>
-	
-	</div>
-
-
-
-				<br/>
-<<<<<<< HEAD
-
-				<p><em>Last updated on September 25, 2014 06:00 PM UTC</em></p>
-=======
-				<p><em>Last updated on September 25, 2014 07:00 PM UTC</em></p>
->>>>>>> 23bed028
-
-				<p class="disclaimer">External links are selected and reviewed when the page is published. Further content is included from other feed sources directly (see subscriptions). We are not responsible for the content of external websites. This feed is powered by <a href="http://www.planetplanet.org/">planetplanet</a>.</p>
-			</div>
-		</div>
-			
-		</div>
-		
-			<p id="twitter_section" class="inner">
-					<a href="https://twitter.com/OpenUI5" class="twitter-follow-button" data-show-count="false" data-dnt="true">Follow @OpenUI5</a>
-<script>!function(d,s,id){var js,fjs=d.getElementsByTagName(s)[0],p=/^http:/.test(d.location)?'http':'https';if(!d.getElementById(id)){js=d.createElement(s);js.id=id;js.src=p+'://platform.twitter.com/widgets.js';fjs.parentNode.insertBefore(js,fjs);}}(document, 'script', 'twitter-wjs');</script>
-			</p>
-		<!-- FOOTER  -->
-		<div id="footer_wrap" class="outer">
-			<div class="wrap_ie9">
-				<div class="inner">
-					<p class="copyright">&copy; SAP SE, made available under Apache License 2.0</p>
-					<img class="counter" src="https://openui5.hana.ondemand.com/resources/sap/ui/core/themes/base/img/1x1.gif?page=feed" style="width:1px;height:1px"  alt="counter">
-					<a class="legal" href="impressum.html">Legal Disclosure / Impressum</a>
-					<a class="legal" href="http://global.sap.com/corporate-en/legal/privacy.epx">Privacy</a>
-					<a class="legal" href="http://www.sap.com/germany/about/legal/privacy.html">Datenschutz</a>
-					<a class="legal" href="ga_disclaimer.html">Google Analytics Disclaimer</a>
-                    <a class="legal" href="logohtml">Logo Guidelines</a>
-				</div>
-			</div>
-		</div>
-	</body>
+[source: http://www.tippfieber.de]</p>
+		<div class="clearPost"/>
+
+            <a href="http://www.tippfieber.de" class="link">Go to the original post</a>
+
+	</section>
+	</div>
+
+	
+	
+	
+	
+	
+
+
+	
+	</div>
+	
+	</div>
+
+
+
+				<br/>
+
+				<p><em>Last updated on September 25, 2014 07:00 PM UTC</em></p>
+
+				<p class="disclaimer">External links are selected and reviewed when the page is published. Further content is included from other feed sources directly (see subscriptions). We are not responsible for the content of external websites. This feed is powered by <a href="http://www.planetplanet.org/">planetplanet</a>.</p>
+			</div>
+		</div>
+			
+		</div>
+		
+			<p id="twitter_section" class="inner">
+					<a href="https://twitter.com/OpenUI5" class="twitter-follow-button" data-show-count="false" data-dnt="true">Follow @OpenUI5</a>
+<script>!function(d,s,id){var js,fjs=d.getElementsByTagName(s)[0],p=/^http:/.test(d.location)?'http':'https';if(!d.getElementById(id)){js=d.createElement(s);js.id=id;js.src=p+'://platform.twitter.com/widgets.js';fjs.parentNode.insertBefore(js,fjs);}}(document, 'script', 'twitter-wjs');</script>
+			</p>
+		<!-- FOOTER  -->
+		<div id="footer_wrap" class="outer">
+			<div class="wrap_ie9">
+				<div class="inner">
+					<p class="copyright">&copy; SAP SE, made available under Apache License 2.0</p>
+					<img class="counter" src="https://openui5.hana.ondemand.com/resources/sap/ui/core/themes/base/img/1x1.gif?page=feed" style="width:1px;height:1px"  alt="counter">
+					<a class="legal" href="impressum.html">Legal Disclosure / Impressum</a>
+					<a class="legal" href="http://global.sap.com/corporate-en/legal/privacy.epx">Privacy</a>
+					<a class="legal" href="http://www.sap.com/germany/about/legal/privacy.html">Datenschutz</a>
+					<a class="legal" href="ga_disclaimer.html">Google Analytics Disclaimer</a>
+                    <a class="legal" href="logohtml">Logo Guidelines</a>
+				</div>
+			</div>
+		</div>
+	</body>
 </html>