--- conflicted
+++ resolved
@@ -50,11 +50,7 @@
           "src/themelib_sap_belize/pom.xml": "1"
         }
       },
-<<<<<<< HEAD
-      "lastCommitId": "178191151c7f9847f675c6a8717cf47f6316961a"
-=======
       "lastCommitId": "acb3461abe85392f06c9707fc6f9c145e0af17ea"
->>>>>>> a19e7a5d
     }
   }
 }