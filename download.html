--- conflicted
+++ resolved
@@ -63,7 +63,6 @@
 <div id="main_content_wrap" class="outer downloadpage">
 	<div id="main_content" class="inner">
 
-<<<<<<< HEAD
 	<div id="stableVersion">
 		<script type="text/template" id="stableVersionTemplate" >
 			<h3>Latest stable release: {{versionFull}} ({{date}})</h3>
@@ -91,18 +90,7 @@
 			</div>
 		</script>
 	</div>
-
-=======
-		<a name="stableRelease"></a><h3>Latest stable release: 1.46.12 (2017-07-26)</h3>
-		When in doubt, get this version.
-		<div class="downloadbuttons">
-			<a href="https://openui5.hana.ondemand.com/downloads/openui5-runtime-1.46.12.zip" class="downloadbutton">Download OpenUI5 Runtime</a>
-			<a href="https://openui5.hana.ondemand.com/downloads/openui5-sdk-1.46.12.zip" class="downloadbutton">Download OpenUI5 SDK</a><br>
-			<a href="https://openui5.hana.ondemand.com/#docs/guide/4cf0986450ca43e5a8d12dd66e999a77.html">What's new in 1.46</a>
-			<a href="https://openui5.hana.ondemand.com/#releasenotes.html" target="_blank">Change Log</a>
-		</div>
->>>>>>> bbe380dd
-
+    
 		<p>
 			The <span class="strong">Runtime</span> package contains everything needed to run a UI5 application.<br>
 			The <span class="strong">SDK</span> package also contains the complete documentation and samples as a web page to deploy on your own server. It is a copy of our <a href="https://openui5.hana.ondemand.com">public online SDK</a>.<br>
@@ -110,43 +98,30 @@
 		Other packages and versions are available <a href="#versionList">below</a>. For an overview of the current maintenance state of the different OpenUI5 versions, please check the <a href="https://openui5.hana.ondemand.com/versionoverview.html">version overview page</a>.
 
 		<!--Currently there is no newer preview release available. It will be added, as 1.48 development progresses.-->
-<<<<<<< HEAD
+
 		<div id="unstableVersion">
 			<script type="text/template" id="unstableVersionTemplate">
 				<h3>Latest unstable development build: {{versionFull}} ({{date}})</h3>
 					Caution: this is a preview release, do not use for productive applications!
-					<div class="downloadbuttons">
-				<a
-					href="https://openui5beta.hana.ondemand.com/downloads/openui5-runtime-{{versionFull}}.zip"
-					class="downloadbutton beta">
-					Download UNSTABLE Runtime
-				</a>
-				<a
-					href="https://openui5beta.hana.ondemand.com/downloads/openui5-sdk-{{versionFull}}.zip"
-					class="downloadbutton beta">
-					Download UNSTABLE SDK
-				</a><br>
-				<a
-					href="https://openui5beta.hana.ondemand.com/#releasenotes.html"
-					target="_blank">
-					Change Log
-				</a><br>
-				The online SDK of this preview release can be accessed <a href="https://openui5beta.hana.ondemand.com">here</a>.
-			</div>
+				<div class="downloadbuttons">
+					<a
+						href="https://openui5beta.hana.ondemand.com/downloads/openui5-runtime-{{versionFull}}.zip"
+						class="downloadbutton beta">
+						Download UNSTABLE Runtime
+					</a>
+					<a
+						href="https://openui5beta.hana.ondemand.com/downloads/openui5-sdk-{{versionFull}}.zip"
+						class="downloadbutton beta">
+						Download UNSTABLE SDK
+					</a><br>
+					<a
+						href="https://openui5beta.hana.ondemand.com/#releasenotes.html"
+						target="_blank">
+						Change Log
+					</a><br>
+					The online SDK of this preview release can be accessed <a href="https://openui5beta.hana.ondemand.com">here</a>.
+				</div>
             </script>
-=======
-
-
-		<a name="devRelease"></a><h3>Latest unstable development build: 1.48.4 (2017-07-18)</h3>
-
-
-		Caution: this is a preview release, do not use for productive applications!
-		<div class="downloadbuttons">
-			<a href="https://openui5beta.hana.ondemand.com/downloads/openui5-runtime-1.48.4.zip" class="downloadbutton beta">Download UNSTABLE Runtime</a>
-			<a href="https://openui5beta.hana.ondemand.com/downloads/openui5-sdk-1.48.4.zip" class="downloadbutton beta">Download UNSTABLE SDK</a><br>
-			<a href="https://openui5beta.hana.ondemand.com/#releasenotes.html" target="_blank">Change Log</a><br>
-			The online SDK of this preview release can be accessed <a href="https://openui5beta.hana.ondemand.com">here</a>.
->>>>>>> bbe380dd
 		</div>
 		<a name="cdn"></a><h3>Content Delivery Network (use OpenUI5 without downloading)</h3>
 		There is a network of distributed servers that automatically provides OpenUI5 from the closest location to the user. In your app you can simply load UI5 by referring to:
@@ -160,7 +135,7 @@
 
 		<a id="allAvailableDownloadVersions"name="versionList"></a><h3>All Available Download Versions</h3>
 		Note: the <span class="strong">Runtime Mobile</span> download is a stripped-down package, containing only what is typically used in mobile apps, optimized for use in hybrid containers.
-<<<<<<< HEAD
+
 		<div id="availableVersions">
 			<script type="text/template" id="versionTemplate" >
 				<h4>Version {{versionFull}} ({{date}})</h4>
@@ -192,132 +167,6 @@
 				</ul>
 			</script>
 		</div>
-=======
-
-		<h4>Version 1.46.12 (2017-07-26)</h4>
-
-		<ul class="download">
-			<li>
-				<a href="https://openui5.hana.ondemand.com/downloads/openui5-runtime-1.46.12.zip">UI5 Runtime</a>
-			</li>
-			<li>
-				<a href="https://openui5.hana.ondemand.com/downloads/openui5-runtime-mobile-1.46.12.zip">UI5 Runtime Mobile</a>
-			</li>
-			<li>
-				<a href="https://openui5.hana.ondemand.com/downloads/openui5-sdk-1.46.12.zip">UI5 SDK</a>
-			</li>
-			<li>
-				<a href="https://openui5.hana.ondemand.com/#docs/guide/05ce1dc72c74475bada39234f6721f21.html">What's new in 1.46</a>
-			</li>
-			<li>
-				<a href="https://openui5.hana.ondemand.com/#releasenotes.html">Changelog</a>
-			</li>
-		</ul>
-
-		<h4>Version 1.44.18 (2017-07-26)</h4>
-
-		<ul class="download">
-			<li>
-				<a href="https://openui5.hana.ondemand.com/downloads/openui5-runtime-1.44.18.zip">UI5 Runtime</a>
-			</li>
-			<li>
-				<a href="https://openui5.hana.ondemand.com/downloads/openui5-runtime-mobile-1.44.18.zip">UI5 Runtime Mobile</a>
-			</li>
-			<li>
-				<a href="https://openui5.hana.ondemand.com/downloads/openui5-sdk-1.44.18.zip">UI5 SDK</a>
-			</li>
-			<li>
-				<a href="https://openui5.hana.ondemand.com/#docs/guide/05ce1dc72c74475bada39234f6721f21.html">What's new in 1.44</a>
-			</li>
-			<li>
-				<a href="https://openui5.hana.ondemand.com/#releasenotes.html">Changelog</a>
-			</li>
-		</ul>
-
-		<h4>Version 1.42.9 (2017-01-20)</h4>
-
-		<ul class="download">
-			<li>
-				<a href="https://openui5.hana.ondemand.com/downloads/openui5-runtime-1.42.9.zip">UI5 Runtime</a>
-			</li>
-			<li>
-				<a href="https://openui5.hana.ondemand.com/downloads/openui5-runtime-mobile-1.42.9.zip">UI5 Runtime Mobile</a>
-			</li>
-			<li>
-				<a href="https://openui5.hana.ondemand.com/downloads/openui5-sdk-1.42.9.zip">UI5 SDK</a>
-			</li>
-			<li>
-				<a href="https://openui5.hana.ondemand.com/#docs/guide/4768f1ac7f0645929b4e9ea9981bb65e.html">What's new in 1.42</a>
-			</li>
-			<li>
-				<a href="https://openui5.hana.ondemand.com/#releasenotes.html">Changelog</a>
-			</li>
-		</ul>
-
-		<h4>Version 1.40.18 (2017-04-07)</h4>
-
-		<ul class="download">
-			<li>
-				<a href="https://openui5.hana.ondemand.com/downloads/openui5-runtime-1.40.18.zip">UI5 Runtime</a>
-			</li>
-			<li>
-				<a href="https://openui5.hana.ondemand.com/downloads/openui5-runtime-mobile-1.40.18.zip">UI5 Runtime Mobile</a>
-			</li>
-			<li>
-				<a href="https://openui5.hana.ondemand.com/downloads/openui5-sdk-1.40.18.zip">UI5 SDK</a>
-			</li>
-			<li>
-				<a href="https://openui5.hana.ondemand.com/#docs/guide/e659bd2383524a05b716916bcda9b368.html">What's new in 1.40</a>
-			</li>
-			<li>
-				<a href="https://openui5.hana.ondemand.com/#releasenotes.html">Changelog</a>
-			</li>
-		</ul>
-
-		<h4>Version 1.38.24 (2017-07-06)</h4>
-
-		<ul class="download">
-			<li>
-				<a href="https://openui5.hana.ondemand.com/downloads/openui5-runtime-1.38.24.zip">UI5 Runtime</a>
-			</li>
-			<li>
-				<a href="https://openui5.hana.ondemand.com/downloads/openui5-runtime-mobile-1.38.24.zip">UI5 Runtime Mobile</a>
-			</li>
-			<li>
-				<a href="https://openui5.hana.ondemand.com/downloads/openui5-sdk-1.38.24.zip">UI5 SDK</a>
-			</li>
-			<li>
-				<a href="https://openui5.hana.ondemand.com/#docs/guide/6a875f998994489483e8085705347d72.html">What's new in 1.38</a>
-			</li>
-			<li>
-				<a href="https://openui5.hana.ondemand.com/#releasenotes.html">Changelog</a>
-			</li>
-		</ul>
-
-
-
-		<h4>Version 1.28.47 (2017-07-06)</h4>
-
-		<ul class="download">
-			<li>
-				<a href="https://openui5.hana.ondemand.com/downloads/openui5-runtime-1.28.47.zip">UI5 Runtime</a>
-			</li>
-			<li>
-				<a href="https://openui5.hana.ondemand.com/downloads/openui5-runtime-mobile-1.28.47.zip">UI5 Runtime Mobile</a>
-			</li>
-			<li>
-				<a href="https://openui5.hana.ondemand.com/downloads/openui5-sdk-1.28.47.zip">UI5 SDK</a>
-			</li>
-			<li>
-				<a href="https://openui5.hana.ondemand.com/#docs/guide/4c605d154a894dc1a0a4662eb8c6cc63.html">What's new in 1.28</a>
-			</li>
-			<li>
-				<a href="https://openui5.hana.ondemand.com/#releasenotes.html">Changelog</a>
-			</li>
-		</ul>
-
-
->>>>>>> bbe380dd
 
 		<h3>Content of the Open Source Version </h3>
 		<p>The main control libraries of UI5 like the responsive libraries 'sap.m', 'sap.ui.layout', 'sap.ui.unified' and the entire UI5 Core are all available under the Apache license and contained in the above downloads. These libraries are identical to the non-Open-Source versions ("SAPUI5"). Some other SAPUI5 libraries, like the 'sap.viz' chart library, are not available under an Open Source license and not contained here.</p>
