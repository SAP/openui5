<!DOCTYPE html>
<html>
	<head>
		<meta http-equiv="content-type" content="text/html; charset=UTF-8">
		<meta charset="utf-8">
		<meta http-equiv="X-UA-Compatible" content="IE=edge,chrome=1">
		<meta name="viewport" content="width=device-width, initial-scale=1.0, maximum-scale=1.0, user-scalable=0"/>
		<link rel="stylesheet" type="text/css" media="screen" href="stylesheets/main.css">
		<link rel="stylesheet" type="text/css" media="screen" href="stylesheets/logo.css">
		<link rel="icon"
			type="image/png"
			href="images/favicon.ico">
		<title>OpenUI5 - Logo</title>

		<script>
  			(function(i,s,o,g,r,a,m){i['GoogleAnalyticsObject']=r;i[r]=i[r]||function(){
			(i[r].q=i[r].q||[]).push(arguments)},i[r].l=1*new Date();a=s.createElement(o),
  			m=s.getElementsByTagName(o)[0];a.async=1;a.src=g;m.parentNode.insertBefore(a,m)
  			})(window,document,'script','//www.google-analytics.com/analytics.js','ga');
  			ga('create', 'UA-50072417-1', 'sap.github.io');
			ga('set', 'anonymizeIp', true);
  			ga('send', 'pageview');
		</script>

		<style>
			/* style for obfuscated mail address */
			.addr {
				position: relative;
				display: inline-block;
				width: 140px;
				height: 20px;
			}
			.addr > img {
				position: absolute;
				left: 0;
				top: 0;
				cursor: pointer;
				margin-top: 4px;
			}
		</style>
	</head>
	<body>
		<!-- HEADER -->
		<div id="header_wrap" class="outer">
			<div class="wrap_ie9">
				<div class="inner">
					<img src="./images/OpenUI5_new_big_side.png" class="ui5logo" alt="OpenUI5 Logo">
					<h1 id="project_title">
						<span class="header_headline">Code once.</span><br>
						<span class="header_headline">Run on any device.</span>
					</h1>
					<h2 id="project_tagline">
						<span class="headertitle"><a href="index.html">Intro</a></span>
						
						<span class="headertitle"><a href="features.html">Key Features</a></span>
						
						<span class="headertitle"><a href="getstarted.html">Get Started</a></span>
						
						<span class="headertitle"><a href="download.html">Download</a></span>
						
						<span class="headertitle"><a href="http://openui5.tumblr.com/">Blog</a></span>
						
						<span class="headertitle"><a href="planet/">Feed</a></span>
						
						<span class="headertitle"><a href="faq.html">FAQ</a></span>
						
						<span class="headertitle"><a href="whoUsesUI5.html">Who Uses UI5?</a></span>
						
						<span class="headertitle"><a href="relatedProjects.html">Related Projects</a></span>
					</h2>
				</div>
			</div>
		</div>

		<!-- Fork me on GitHub -->
		<a href="https://github.com/SAP/openui5/"><img style="position: absolute; top: 0; right: 0; border: 0;" src="images/forkme_fiori.png" alt="Fork me on GitHub"></a>

		<!-- MAIN CONTENT -->
		<div id="main_content_wrap" class="outer">
			<div id="main_content" class="inner" >
				<div class="inner">
					<h3>Usage of the OpenUI5 name and logo</h3>
					
					<p>Feel free to spread the word about OpenUI5 and use our logo.<br/>
					Please follow these few guidelines when doing so:</p>

					<h3 class="headlineLogo">Name</h3>
					
					<p>The official name is <span class="strong">OpenUI5</span> - capital O, capital UI, no spaces between Open and UI5.<br/>
					If you use the correct name you help people recognize it and e.g. avoid the impression that we are building "Openui" 
					in version 5.<br/>
					The short name <span class="strong">UI5</span> is also fine, in particular when you explain something that is not specific to the Open Source 
					version, but also applies to SAPUI5.</p>

					<h3 class="headlineLogo">Flavors: Fire and Water</h3>
					
					<p>The <span class="strong">OpenUI5</span> logo comes in 2 flavors: Fire and Water.<br/>
					The orange logo sits on black background, blue stands on white.</p>
					<div class="logo-flex-container">
						<div class="logo-flex-item ui5-logo-new">
							<img src="resources/OpenUI5_newlogo_orange_only.png"/>
						</div>
						<div class="logo-flex-item ui5-logo-new">
							<img src="resources/OpenUI5_newlogo_blue_only.png"/>
						</div>

					</div>
					<h3 class="headlineLogo">Colors: 2 Color Tracks</h3>
					
					<p>Main and Secondary colors are mostly meant for additional elements (e.g. header in a presentation, sticker on an image).<br/>
					You can use them as background colors only if the logo is single colored (black for orange and white for blue).<br/>
					Both tracks could be combined with neutral greys.</p>
					
					<div class="color-flex-container color-table_header">
						<div class="color-table-block color-flex-title"></div>
						<div class="color-table-block color-flex-item">Main</div>
						<div class="color-table-block color-flex-item">Secondary</div>
						<div class="color-table-block color-flex-item">Background</div>
					</div>
					
					<div class="color-flex-container margin-bottom">
						<div class="color-table-block color-flex-title">Fire:</div>
						<div class="color-table-block color-flex-item" style="background-color: #FF5A37;">#FF5A37</div>
						<div class="color-table-block color-flex-item" style="background-color: #FFA42C;">#FFA42C</div>
						<div class="color-table-block color-flex-item" style="background-color: #000000; color: #FFFFFF;">#000000</div>
					</div>
<<<<<<< HEAD
					<div class=" color-flex-container margin-bottom">
=======
							
					<div class="color-flex-container margin-bottom">
>>>>>>> 3bca7b06
						<div class="color-table-block color-flex-title">Water:</div>
						<div class="color-table-block color-flex-item" style="background-color: #1873B4;">#1873B4</div>
						<div class="color-table-block color-flex-item" style="background-color: #53B8DE;">#53B8DE</div>
						<div class="color-table-block color-flex-item" style="background-color: #FFFFFF;">#FFFFFF</div>
					</div>

					<h3 class="headlineLogo">Layout: Horizontal and Vertical</h3>
					
					<p class="margin-bottom">Depending on the context, you have two layout options - horizontal and vertical.<br/>
						Download the different versions in the Assets section below.</p>

					<div class="logo-flex-container">
						<div class="logo-flex-item">
							<a href="resources/OpenUI5_newlogo_orange_horizontal.png" class="logo-image-link">
								<img src="resources/OpenUI5_newlogo_orange_horizontal.png" />
							</a>
							<a href="resources/OpenUI5_newlogo_orange_vertical.png" class="logo-image-link">
								<img src="resources/OpenUI5_newlogo_orange_vertical.png" />
							</a>
						</div>
						<div  class="logo-flex-item">
							<a href="resources/OpenUI5_newlogo_blue_horizontal.png" class="logo-image-link">
								<img src="resources/OpenUI5_newlogo_blue_horizontal.png" />
							</a>
							<a href="resources/OpenUI5_newlogo_blue_vertical.png" class="logo-image-link">
								<img src="resources/OpenUI5_newlogo_blue_vertical.png" />
							</a>
						</div>
					</div>

					<h3 class="headlineLogo">Assets</h3>
					
					<h4>Web:</h4>
					<p>The .ZIP contains PNG files with transparent background in RGB color mode.<br/>
					Those work best on screens, but they're okay for A4 print.</p>
					
					<a href="resources/LogoWeb.zip" download class="downloadbutton">Download Web Assets</a>
					
					<h4>Print:</h4>
					<p>The .ZIP contains EPS files in CMYK color mode.<br/>
					Use those if you're printing a shirt, mug or an umbrella.</p>
					
					<a href="resources/LogoPrint.zip" class="downloadbutton">Download Print Assets</a>
					
					<h4>Wallpapers:</h4>
					<p>Team Orange or Blue? Get your UI5 Wallpaper here.</p>
					
					<a href="resources/Wallpapers.zip" class="downloadbutton">Download Wallpapers</a>

					<h3 class="headlineLogo">How to use?</h3>
					
					<h4>DO:</h4>
					<ul>
						<li>Use our logo for visual purposes (presentations, products, websites, merchandise...)</li>
						<li>Show a clear differentiation between your initiative/service/product and the OpenUI5 brand</li>
						<li>Clearly state that you are a partner or community project and link to our official website</li>
					</ul>
					
					<h4>DON'T:</h4>
					<ul>
						<li>Pretend to be officially affiliated with OpenUI5 unless authorized by the OpenUI5 Team</li>
						<li>Publish and replicate content from our official website. Link to us instead if possible.</li>
						<li>Change the logo in any way (e.g. colors, shadow, glow, stretching)</li>
						<li>Register and operate official looking accounts or websites (e.g. registering the "OpenUI5" account in a social network)</li>
						<li>Mix it with other content.</li>
					</ul>
					
					Why? We want people to recognize it easily.
					Be fair and honest to people interested in UI5 and don't try to attract them by pretending to be an official site.

					<h3 class="headlineLogo" style="margin-top: 60px;">FORMER UI5 LOGO</h3>
					
					<p>Here are the files for the former UI5 Logo. Please do not further use it for official purposes.</p>
					
					<a href="https://github.com/SAP/openui5/blob/gh-pages/resources/logoset.zip" download class="downloadbutton">Download Former Logo Assets</a>
					
					<h4 id="Logo3D">3D Logo Model</h4>

					<a href="resources/3d_logos.jpg"><img src="resources/3d_logos_small.jpg" /></a>

					<p>
					Here you can download STL model files for use with 3D printers:
					<ul>
						<li><a href="resources/OpenUI5_3D_freestanding_stl.zip">Freestanding</a> (flat bottom)</li>
						<li><a href="resources/OpenUI5_3D_round_stl.zip">Round</a> </li>
						<li><a href="resources/OpenUI5_3D_keychain_stl.zip">Keychain</a> (with hole in the top)</li>
					</ul>
					Inside each archive there are two files: <code>*_circle.stl</code> to be printed in blue (#009DE0) and <code>*_phoenix.stl</code> to be printed in  white. They need to be printed separately and then glued together. Before printing you want to adjust the size and possibly the thickness of the model.<br>
					You can use the 3D model data under the same terms as the OpenUI5 logo graphics.
					</p>


					<br>
					<br>
					<p>
					For any other legal or organizational questions please contact us at 
					<script>
					var u1 = "resources/a" + "ddr1.png";
					var u2 = "resources/a" + "ddr2.png";
					var content = "<span class='addr'><img src='" + u1 + "'><img id='addrImg2' src='" + u2 + "'></span>.";
					
					document.write(content);
					
					window.setTimeout(function(){
						var elem = document.getElementById("addrImg2");
						elem.addEventListener("click", function(evt){
							var murl = "mai" + "lto:";
							var m = "openui" + "5asapd".replace("d",".");
							var m = m.slice(0, 7) + "@" + m.slice(8, 12) + "com";
							window.open(murl + m, "_blank");
						});
					}, 2000);
					</script>

					<noscript>[Turn on JavaScript to see the email address]</noscript> Please do NOT use this mail address for any technical questions.
					</p>
				</div>			 
			</div>
		</div>
		<div id="footer_wrap" class="outer">
			<div class="wrap_ie9">
				<div class="inner">
					<p class="copyright">&copy; SAP SE, made available under Apache License 2.0</p>
					<script>
						var ref = encodeURIComponent(document.referrer);
						document.write('<img class="counter" src="https://openui5.hana.ondemand.com/resources/sap/ui/core/themes/base/img/1x1.gif?page=logo&ref=' + ref + '" style="width:1px;height:1px" alt="counter">');
					</script>
					<noscript><img class="counter" src="https://openui5.hana.ondemand.com/resources/sap/ui/core/themes/base/img/1x1.gif?page=logo" style="width:1px;height:1px" alt="counter"></noscript>
					<a class="legal" href="impressum.html">Legal Disclosure / Impressum</a>
					<a class="legal" href="http://global.sap.com/corporate-en/legal/privacy.epx">Privacy</a>
					<a class="legal" href="http://www.sap.com/germany/about/legal/privacy.html">Datenschutz</a>
					<a class="legal" href="ga_disclaimer.html">Google Analytics Disclaimer</a>
					<a class="legal" href="logo.html">Logo Guidelines</a>
				</div>
			</div>
		</div>
	</body>
</html><|MERGE_RESOLUTION|>--- conflicted
+++ resolved
@@ -124,12 +124,7 @@
 						<div class="color-table-block color-flex-item" style="background-color: #FFA42C;">#FFA42C</div>
 						<div class="color-table-block color-flex-item" style="background-color: #000000; color: #FFFFFF;">#000000</div>
 					</div>
-<<<<<<< HEAD
-					<div class=" color-flex-container margin-bottom">
-=======
-							
 					<div class="color-flex-container margin-bottom">
->>>>>>> 3bca7b06
 						<div class="color-table-block color-flex-title">Water:</div>
 						<div class="color-table-block color-flex-item" style="background-color: #1873B4;">#1873B4</div>
 						<div class="color-table-block color-flex-item" style="background-color: #53B8DE;">#53B8DE</div>
