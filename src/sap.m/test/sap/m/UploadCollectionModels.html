--- conflicted
+++ resolved
@@ -4,31 +4,17 @@
 <meta charset="utf-8">
 <title>sap.m.UploadCollection Models Check</title>
 <script src="shared-config.js"></script>
-<<<<<<< HEAD
 <script id="sap-ui-bootstrap"
         src="../../../resources/sap-ui-core.js"
         data-sap-ui-async="true"
         data-sap-ui-compat-version="edge"
         data-sap-ui-libs="sap.m"
-        data-sap-ui-on-init="module:local/UploadCollectionModels"
-        data-sap-ui-resource-roots='{
-        	"local": "./"
-        }'
->
-</script>
+        data-sap-ui-on-init="module:local/UploadCollectionModels.controller"
+        data-sap-ui-resource-roots='{"local": "./"}'
+></script>
+
 <script id="myXml" type="text/xml">
-   <mvc:View xmlns:core="sap.ui.core" xmlns:mvc="sap.ui.core.mvc" xmlns="sap.m" controllerName="myController" displayBlock="true">
-=======
-<script src="../../../resources/sap-ui-core.js"
-	id="sap-ui-bootstrap"
-	data-sap-ui-libs="sap.m"
-	data-sap-ui-xx-bindingSyntax='complex'
-	data-sap-ui-on-init="module:local/UploadCollectionModels.controller"
-	data-sap-ui-resourceroots='{"local": "./"}' ></script>
-</script>
-<script id="myXml" type="text/xmldata">
    <mvc:View xmlns:core="sap.ui.core" xmlns:mvc="sap.ui.core.mvc" xmlns="sap.m" displayBlock="true">
->>>>>>> 50609d27
 	  <App>
 		 <Page title="The purpose of this page is to check the inheritance of models to sub controls.">
 			<UploadCollection fileType="undefined" maximumFilenameLength="0" maximumFileSize="0" id="__collection0" sameFilenameAllowed="true" showSeparators="All" items="{/itemCol}">
@@ -40,12 +26,6 @@
 	  </App>
    </mvc:View>
   </script>
-<<<<<<< HEAD
-
-
-
-=======
->>>>>>> 50609d27
 </head>
 <body class="sapUiBody">
 	<div id="content"></div>
