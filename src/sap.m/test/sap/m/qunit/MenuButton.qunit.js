/*global QUnit, sinon */
sap.ui.define([
	"sap/ui/core/Lib",
	"sap/ui/qunit/QUnitUtils",
	"sap/ui/qunit/utils/createAndAppendDiv",
	"sap/m/MenuButton",
	"sap/m/Menu",
	"sap/m/MenuItem",
	"sap/ui/test/utils/nextUIUpdate",
	"sap/ui/unified/Menu",
	"sap/ui/unified/MenuItemBase",
	"sap/ui/thirdparty/jquery",
	"sap/m/library",
	"sap/ui/core/Popup",
	"sap/ui/core/Control",
	"sap/m/SplitButton",
	"sap/ui/core/library",
	"sap/m/Popover",
	"sap/m/Button",
	"sap/m/Label",
	"sap/ui/events/KeyCodes"
], function(
	Library,
	qutils,
	createAndAppendDiv,
	MenuButton,
	Menu,
	MenuItem,
	nextUIUpdate,
	UnifiedMenu,
	UnifiedMenuItemBase,
	jQuery,
	mobileLibrary,
	Popup,
	Control,
	SplitButton,
	coreLibrary,
	Popover,
	Button,
	Label,
	KeyCodes
) {
	"use strict";

	// shortcut for sap.ui.core.TextDirection
	var TextDirection = coreLibrary.TextDirection;

	// shortcut for sap.m.ButtonType
	var ButtonType = mobileLibrary.ButtonType;

	// shortcut for sap.ui.core.Popup.Dock
	var Dock = Popup.Dock;

	// shortcut for sap.m.MenuButtonMode
	var MenuButtonMode = mobileLibrary.MenuButtonMode;

	createAndAppendDiv("content");



	function AriaLabeledByHasCorrectValue(aAriaLabelledByIds, sValue) {
		for (var i = 0; i < aAriaLabelledByIds.length; i++) {
			if (jQuery("#" + aAriaLabelledByIds[i]).text() === sValue) {
				return true;
			}
		}
		return false;
	}


	QUnit.module("Basic", {
		beforeEach: function () {
			this.sut = new MenuButton("menuButton1");
			this.sut.setText("Menu Button");
			this.sut.setTooltip("This is a test tooltip");
			this.oMenu = new Menu("menu1");
			this.sut.setMenu(this.oMenu);
			var oMenuItem1 = new MenuItem("menuitem1", {text:"Item1"});
			var oMenuItem2 = new MenuItem("menuitem2", {text:"Item2"});
			this.oMenu.addItem(oMenuItem1);
			this.oMenu.addItem(oMenuItem2);
			this.sut.placeAt("content");
			nextUIUpdate.runSync()/*fake timer is used in module*/;
		},
		afterEach: function () {
			this.sut.destroy();
			this.sut = null;
			this.oMenu.destroy();
			this.oMenu = null;
		}
	});
	QUnit.test("Initial Rendering", function(assert) {
		assert.notEqual(this.sut.getDomRef(), null, "MenuButton HTML Element should be rendered");
		assert.equal(this.oMenu.getDomRef(), null, "Menu HTML Element is not yet rendered");
	});

	QUnit.test("MenuButton sets a stableID to the internal button", function (assert) {
		// assert
		assert.ok(this.sut.getDomRef("internalBtn"), "there is an element with -internalBtn suffix");
	});

	QUnit.test("MenuButton sets a stableID to the internal split button", function (assert) {
		// arrange
		var oMenuButton = new MenuButton({ buttonMode: MenuButtonMode.Split });
		oMenuButton.placeAt("content");
		nextUIUpdate.runSync()/*fake timer is used in module*/;

		// assert
		assert.ok(oMenuButton.getDomRef("internalSplitBtn"), "there is an element with -internalSplitBtn suffix");

		// cleanup
		oMenuButton.destroy();
	});

	QUnit.test("MenuButton sets a stableID to both text and action button in the internal split button", function (assert) {
		// arrange
		var oMenuButton = new MenuButton("splitButton", { buttonMode: MenuButtonMode.Split });
		oMenuButton.placeAt("content");
		nextUIUpdate.runSync()/*fake timer is used in module*/;
		var oMenuButtonInner = oMenuButton.getDomRef("internalSplitBtn");
		// assert
		assert.strictEqual(oMenuButtonInner.children[0].firstElementChild.id, "splitButton-internalSplitBtn-textButton", "there is an element with -internalSplitBtn-textButton suffix");

		// assert
		assert.strictEqual(oMenuButtonInner.children[0].lastElementChild.id, "splitButton-internalSplitBtn-arrowButton", "there is an element with -internalSplitBtn-arrowButton suffix");

		// cleanup
		oMenuButton.destroy();
	});

	QUnit.test("Property - Default Values", function(assert) {
		this.sut.destroy();
		this.sut = null;
		this.sut = new MenuButton('menuButton1');
		assert.equal(this.sut.getVisible(), true, "Default 'visible':");
		assert.equal(this.sut.getTooltip(), null, "Default 'tooltip':");
		assert.equal(this.sut.getEnabled(), true, "Default 'enabled':");
		assert.equal(this.sut.getText(), "", "Default 'title':");
		assert.equal(this.sut.getMenu(), null, "Default 'menu':");
		assert.strictEqual(this.sut.getAggregation('_button').getMetadata().getName() === 'sap.m.Button', true, 'Normal sap m button.');
		assert.equal(this.sut.getMenuPosition(), Dock.BeginBottom, "Default value is BeginBottom");
	});
	QUnit.test("Property - Custom Values", function(assert) {
		assert.equal(this.sut.getTooltip(), "This is a test tooltip", "Custom 'tooltip':");
		assert.equal(this.sut.getText(), "Menu Button", "Custom 'title':");
	});

	QUnit.module("Accessibility (ARIA)", {
		beforeEach: function () {
			this.sut = new MenuButton("menuButton1", {
				menu: new Menu("menuButton1Menu", {
					items: [
						new MenuItem({text: "MenuItem 1"}),
						new MenuItem({text: "MenuItem 2"}),
						new MenuItem({text: "MenuItem 3"})
					]
				})
			});
			this.sut.placeAt("content");
			nextUIUpdate.runSync()/*fake timer is used in module*/;
		},
		afterEach: function () {
			this.sut.destroy();
			this.sut = null;
		}
	});

	QUnit.test("MenuButton (Regular) aria attributes", function (assert) {
		assert.strictEqual(this.sut._getButtonControl().$().attr("aria-haspopup"), "menu",
			"aria-haspopup is set on the internal button");
	});

	QUnit.test("MenuButton (Regular) aria-expanded attribute", function (assert) {
		var oButton = this.sut._getButtonControl();

		// assert
		assert.strictEqual(oButton.$().attr("aria-expanded"), "false",
			"aria-expanded is initially set to false on the internal button");

		// act
		oButton.firePress();
		nextUIUpdate.runSync()/*fake timer is used in module*/;

		// assert
		assert.strictEqual(oButton.$().attr("aria-expanded"), "true",
			"aria-expanded is set to false on the internal button when it is pressed");

		// act
<<<<<<< HEAD
		this.sut.getMenu().close();
		nextUIUpdate.runSync()/*fake timer is used in module*/;
=======
		this.sut.getMenu()._menuClosed();
		oCore.applyChanges();
>>>>>>> 68e35fe6

		// assert
		assert.strictEqual(oButton.$().attr("aria-expanded"), "false",
			"aria-expanded is set to false on the internal button when the menu is closed");
	});

	QUnit.test("MenuButton (Split) aria-expanded attribute", function (assert) {
		this.sut.setButtonMode("Split");
		var oButton = this.sut._getButtonControl()._getArrowButton();
		nextUIUpdate.runSync()/*fake timer is used in module*/;

		// assert
		assert.strictEqual(oButton.$().attr("aria-expanded"), "false",
			"aria-expanded is initially set to false on the internal button");

		// act
		oButton.firePress();
		nextUIUpdate.runSync()/*fake timer is used in module*/;

		// assert
		assert.strictEqual(oButton.$().attr("aria-expanded"), "true",
			"aria-expanded is set to false on the internal button when it is pressed");

		// act
<<<<<<< HEAD
		this.sut.getMenu().close();
		nextUIUpdate.runSync()/*fake timer is used in module*/;
=======
		this.sut.getMenu()._menuClosed();
		oCore.applyChanges();
>>>>>>> 68e35fe6

		// assert
		assert.strictEqual(oButton.$().attr("aria-expanded"), "false",
			"aria-expanded is set to false on the internal button when the menu is closed");
	});

	QUnit.test("MenuButton (Regular) aria-controls placement", function (assert) {
		var $buttonReference = this.sut._getButtonControl().$(),
			sId = this.sut.getMenu().getId() + "-rp";

		this.sut._writeAriaAttributes();
		assert.strictEqual($buttonReference.attr("aria-controls"), sId,
			"aria-controls is placed on the internal button and it holds the menu's id");

		this.sut._menuClosed();
		assert.notOk($buttonReference.attr("aria-controls"), "aria-controls is removed from the internal button");
	});

	QUnit.test("MenuButton in Split aria-controls placement", function (assert) {
		this.sut.setButtonMode(MenuButtonMode.Split);
		nextUIUpdate.runSync()/*fake timer is used in module*/;

		var $arrowButton = this.sut._getButtonControl()._getArrowButton().$(),
			sId = this.sut.getMenu().getId() + "-rp";

		this.sut._writeAriaAttributes();
		assert.strictEqual($arrowButton.attr("aria-controls"), sId,
			"aria-controls is placed on the internal arrow button and it holds the menu's id");

		this.sut._menuClosed();
		assert.notOk($arrowButton.attr("aria-controls"), "aria-controls is removed from the internal arrow button");
	});

	QUnit.test("MenuButton in Split root aria attributes", function(assert) {
		//arrange
		this.sut.setButtonMode(MenuButtonMode.Split);
		nextUIUpdate.runSync()/*fake timer is used in module*/;

		var oInnerButton = this.sut._getButtonControl(),
			sAriaHasPopup = oInnerButton._getArrowButton().$().attr("aria-haspopup");

		//assert
		assert.strictEqual(oInnerButton.getMetadata().getName(), "sap.m.SplitButton", "The inner aggregation '_buttonControl' has correct type");
		assert.strictEqual(sAriaHasPopup, "menu", '"aria-haspopup" is present and has a correct value');
	});

	QUnit.test("MenuButton in Split mode", function (assert) {
		//arrange
		var sText = "Example",
			sExpectedArrowButtonTooltip = Library.getResourceBundleFor("sap.m").getText("SPLIT_BUTTON_ARROW_TOOLTIP");

		this.sut.setText(sText);
		this.sut.setButtonMode(MenuButtonMode.Split);
		nextUIUpdate.runSync()/*fake timer is used in module*/;

		var oInnerButton = this.sut._getButtonControl(),
			aAriaLabelledIds = oInnerButton.$().attr("aria-labelledby").trim().split(" "),
			aAriaLabelledByDomElements = aAriaLabelledIds.map(function(id) {
				return jQuery("#" + id);
			});

		//assert
		assert.strictEqual(aAriaLabelledByDomElements.length, 3, "There exactly 2 dom elements referenced in the aria-labelledby");
		assert.strictEqual(aAriaLabelledByDomElements[0].text(),
				sText,
				'Referenced control in "aria-labelledby" shows the text of the button');
		assert.strictEqual(aAriaLabelledByDomElements[1].text(),
				Library.getResourceBundleFor("sap.m").getText("SPLIT_BUTTON_DESCRIPTION"),
				'Referenced control in "aria-labelledby" shows that this is a split button');

		assert.strictEqual(aAriaLabelledByDomElements[2].text(),
				Library.getResourceBundleFor("sap.m").getText("SPLIT_BUTTON_KEYBOARD_HINT"),
				'Referenced control in "aria-labelledby" shows the keyboard handling hint');

		assert.strictEqual(oInnerButton._getArrowButton().getTooltip(), sExpectedArrowButtonTooltip,
				"Internal arrow button has explicit tooltip");

	});

	QUnit.test("MenuButton with tooltip in Split mode", function (assert) {
		//arrange
		var sTooltip = "Some meaningful tooltip";
		this.sut.setButtonMode(MenuButtonMode.Split);
		this.sut.setTooltip(sTooltip);
		nextUIUpdate.runSync()/*fake timer is used in module*/;

		var oInnerButton = this.sut._getButtonControl(),
			oArrowButton = oInnerButton._getArrowButton(),
			oTextButton = oInnerButton._getTextButton(),
			sInnerButtonLabelledBy = oInnerButton.$().attr("aria-labelledby"),
			sInternalTooltipId = oInnerButton.getId() + "-tooltip";

		//assert
		assert.strictEqual(oInnerButton.$().attr("title"), sTooltip, "The inner split button has a title property with the provided tooltip");
		assert.ok(!oTextButton.getDomRef().hasAttribute("title"), "The inner '_textButton' button does not have and need DOM title property");
		assert.ok(oArrowButton.getDomRef().hasAttribute("title"), "The inner '_arrowButton' button have DOM title property set to its Icon name");
		assert.ok(sInnerButtonLabelledBy.indexOf(sInternalTooltipId) !== -1, "The ID of the hidden SPAN with tooltip is added in aria-labelledby attribute");
		assert.ok(oInnerButton.$("tooltip").length, "The hidden SPAN with tooltip as content exists");
	});

	QUnit.test("MenuButton IconOnly in Split mode", function (assert) {
		var sIconName = "add";
		this.sut.setIcon("sap-icon://" + sIconName);
		this.sut.setButtonMode(MenuButtonMode.Split);
		nextUIUpdate.runSync()/*fake timer is used in module*/;

		var oInnerButton = this.sut._getButtonControl(),
			oTextButton = oInnerButton._getTextButton(),
			oArrowButton = oInnerButton._getArrowButton(),
			sInternalTooltipId = oInnerButton.getId() + "-tooltip",
			bHasAriaLabeledBy = oInnerButton.getDomRef().hasAttribute("aria-labelledby"),
			aAriaLabelledByIds = oInnerButton.$().attr("aria-labelledby").trim().split(" "),
			bAriaLabeledByHasCorrectValue = AriaLabeledByHasCorrectValue(aAriaLabelledByIds, Library.getResourceBundleFor("sap.m").getText("SPLIT_BUTTON_KEYBOARD_HINT"));

		//assert
		assert.ok(bHasAriaLabeledBy && bAriaLabeledByHasCorrectValue, '"aria-labelledby" is present and has correct value');
		assert.ok(oTextButton.getDomRef().hasAttribute("title"), "The inner '_textButton' button have DOM title property");
		assert.ok(oArrowButton.getDomRef().hasAttribute("title"), "The inner '_arrowButton' button have DOM title property set to its Icon name");
		assert.ok(aAriaLabelledByIds.indexOf(sInternalTooltipId) !== -1, "The ID of the hidden SPAN with tooltip is added in aria-labelledby attribute");
		assert.ok(oInnerButton.$("tooltip").length, "The hidden SPAN with tooltip as content exists");
	});

	QUnit.test("MenuButton IconOnly in Split mode with tooltip", function (assert) {
		var sIconName = "add";
		this.sut.setIcon("sap-icon://" + sIconName);
		this.sut.setTooltip("test tooltip");
		this.sut.setButtonMode(MenuButtonMode.Split);
		nextUIUpdate.runSync()/*fake timer is used in module*/;

		var oInnerButton = this.sut._getButtonControl(),
			oTextButton = oInnerButton._getTextButton(),
			oArrowButton = oInnerButton._getArrowButton(),
			sInternalTooltipId = oInnerButton.getId() + "-tooltip",
			bHasAriaLabeledBy = oInnerButton.getDomRef().hasAttribute("aria-labelledby"),
			aAriaLabelledByIds = oInnerButton.$().attr("aria-labelledby").trim().split(" "),
			bAriaLabeledByHasCorrectValue = AriaLabeledByHasCorrectValue(aAriaLabelledByIds, Library.getResourceBundleFor("sap.m").getText("SPLIT_BUTTON_KEYBOARD_HINT"));

		//assert
		assert.ok(bHasAriaLabeledBy && bAriaLabeledByHasCorrectValue, '"aria-labelledby" is present and has correct value');
		assert.ok(oInnerButton.getDomRef().hasAttribute("title"), "The inner 'main' button have DOM title property when there is set tootltip");
		assert.ok(!oTextButton.getDomRef().hasAttribute("title"), "The inner '_textButton' button doesn't have DOM title property when there is set tootltip");
		assert.ok(oArrowButton.getDomRef().hasAttribute("title"), "The inner '_arrowButton' button have DOM title property set to its Icon name");
		assert.ok(aAriaLabelledByIds.indexOf(sInternalTooltipId) !== -1, "The ID of the hidden SPAN with tooltip is added in aria-labelledby attribute");
		assert.ok(oInnerButton.$("tooltip").length, "The hidden SPAN with tooltip as content exists");
	});

	QUnit.test("MenuButton IconOnly with tooltip in Split mode", function (assert) {
		//arrange
		var sTooltip = "Some meaningful tooltip",
			sIconName = "slim-arrow-down";
		this.sut.setButtonMode(MenuButtonMode.Split);
		this.sut.setTooltip(sTooltip);
		this.sut.setIcon("sap-icon://" + sIconName);
		nextUIUpdate.runSync()/*fake timer is used in module*/;

		var oInnerButton = this.sut._getButtonControl();

		//assert
		assert.strictEqual(oInnerButton.$().attr("title"), sTooltip, "The inner split button has a title property with the provided tooltip");
	});

	QUnit.test("Semantic MenuButton in Split mode", function (assert) {
		//arrange
		this.sut.setButtonMode(MenuButtonMode.Split);
		this.sut.setType(ButtonType.Emphasized);
		nextUIUpdate.runSync()/*fake timer is used in module*/;

		var oInnerButton = this.sut._getButtonControl(),
			bHasAriaLabeledBy = oInnerButton.getDomRef().hasAttribute("aria-labelledby"),
			aAriaLabelledByIds = oInnerButton.$().attr("aria-labelledby").trim().split(" "),
			bAriaLabeledByHasCorrectValue1 = AriaLabeledByHasCorrectValue(aAriaLabelledByIds, Library.getResourceBundleFor("sap.m").getText("SPLIT_BUTTON_KEYBOARD_HINT")),
			bAriaLabeledByHasCorrectValue2 = AriaLabeledByHasCorrectValue(aAriaLabelledByIds, Library.getResourceBundleFor("sap.m").getText("BUTTON_ARIA_TYPE_EMPHASIZED"));

		//assert
		assert.ok(bHasAriaLabeledBy && bAriaLabeledByHasCorrectValue1 && bAriaLabeledByHasCorrectValue2, '"aria-labelledby" is present and has correct id references');
	});

	QUnit.test("Semantic MenuButton with tooltip in Split mode", function (assert) {
		var sTooltip = "Some meaningful tooltip";
		this.sut.setTooltip(sTooltip);
		this.sut.setIcon("sap-icon://slim-arrow-down");
		this.sut.setText("Hello");
		this.sut.setType(ButtonType.Emphasized);
		this.sut.setButtonMode(MenuButtonMode.Split);
		nextUIUpdate.runSync()/*fake timer is used in module*/;

		var oInnerButton = this.sut._getButtonControl(),
			bHasAriaLabeledBy = oInnerButton.getDomRef().hasAttribute("aria-labelledby"),
			aAriaLabelledByIds = oInnerButton.$().attr("aria-labelledby").trim().split(" "),
			bAriaLabeledByHasCorrectValue1 = AriaLabeledByHasCorrectValue(aAriaLabelledByIds, Library.getResourceBundleFor("sap.m").getText("SPLIT_BUTTON_KEYBOARD_HINT")),
			bAriaLabeledByHasCorrectValue2 = AriaLabeledByHasCorrectValue(aAriaLabelledByIds, Library.getResourceBundleFor("sap.m").getText("BUTTON_ARIA_TYPE_EMPHASIZED"));

		//assert
		assert.strictEqual(oInnerButton.$().attr("title"), sTooltip, "The inner split button has a title property with the provided tooltip");
		assert.ok(bHasAriaLabeledBy && bAriaLabeledByHasCorrectValue1 && bAriaLabeledByHasCorrectValue2, '"aria-labelledby" is present and has correct id references');
	});

	QUnit.test("Semantic MenuButton IconOnly in Split mode", function (assert) {
		//arrange
		var sIconName = "slim-arrow-down";
		this.sut.setButtonMode(MenuButtonMode.Split);
		this.sut.setType(ButtonType.Emphasized);
		this.sut.setIcon("sap-icon://" + sIconName);
		nextUIUpdate.runSync()/*fake timer is used in module*/;

		var oInnerButton = this.sut._getButtonControl(),
			bHasAriaLabeledBy = oInnerButton.getDomRef().hasAttribute("aria-labelledby"),
			aAriaLabelledByIds = oInnerButton.$().attr("aria-labelledby").trim().split(" "),
			bAriaLabeledByHasCorrectValue1 = AriaLabeledByHasCorrectValue(aAriaLabelledByIds, Library.getResourceBundleFor("sap.m").getText("SPLIT_BUTTON_KEYBOARD_HINT")),
			bAriaLabeledByHasCorrectValue2 = AriaLabeledByHasCorrectValue(aAriaLabelledByIds, Library.getResourceBundleFor("sap.m").getText("BUTTON_ARIA_TYPE_EMPHASIZED"));

		//assert
		assert.ok(bHasAriaLabeledBy && bAriaLabeledByHasCorrectValue1 && bAriaLabeledByHasCorrectValue2, '"aria-labelledby" is present and has correct id references');
	});

	QUnit.test("Semantic MenuButton IconOnly with tooltip in Split mode", function (assert) {
		var sTooltip = "Some meaningful tooltip",
			sIconName = "slim-arrow-down";

		this.sut.setType(ButtonType.Reject);
		this.sut.setButtonMode(MenuButtonMode.Split);
		this.sut.setIcon("sap-icon://" + sIconName);
		this.sut.setTooltip(sTooltip);
		nextUIUpdate.runSync()/*fake timer is used in module*/;

		var oInnerButton = this.sut._getButtonControl(),
			bHasAriaLabeledBy = oInnerButton.getDomRef().hasAttribute("aria-labelledby"),
			aAriaLabelledByIds = oInnerButton.$().attr("aria-labelledby").trim().split(" "),
			bAriaLabeledByHasCorrectValue1 = AriaLabeledByHasCorrectValue(aAriaLabelledByIds, Library.getResourceBundleFor("sap.m").getText("SPLIT_BUTTON_KEYBOARD_HINT")),
			bAriaLabeledByHasCorrectValue2 = AriaLabeledByHasCorrectValue(aAriaLabelledByIds, Library.getResourceBundleFor("sap.m").getText("BUTTON_ARIA_TYPE_REJECT"));

		//assert
		assert.ok(bHasAriaLabeledBy && bAriaLabeledByHasCorrectValue1 && bAriaLabeledByHasCorrectValue2, '"aria-labelledby" is present and has correct value');
		assert.strictEqual(oInnerButton.$().attr('title'), sTooltip, "The icon tooltip is successfully set");
	});

	QUnit.test("Semantic MenuButton disabled in Split mode", function (assert) {
		this.sut.setEnabled(false);
		this.sut.setIcon("sap-icon://slim-arrow-down");
		this.sut.setText("Hello");
		this.sut.setType(ButtonType.Emphasized);
		this.sut.setButtonMode(MenuButtonMode.Split);
		nextUIUpdate.runSync()/*fake timer is used in module*/;

		var oInnerButton = this.sut._getButtonControl();

		//assert
		assert.strictEqual(oInnerButton.$().attr("tabindex"), "-1", "The inner split button has a tabindex -1");
		assert.ok(oInnerButton.$().children().hasClass("sapMSBInnerDisabled"), "The inner split button has disabled class");
	});

	QUnit.test("When ariaLabelledBy is added to the MenuButton, it gets propagated to the inner Button", function(assert) {
		// Act
		this.sut.addAriaLabelledBy("test");

		// Assert
		assert.equal(this.sut.getAggregation("_button").getAriaLabelledBy(), "test", "The ariaLabelledBy is propagated.");
	});

	QUnit.test("When ariaLabelledBy is added to the MenuButton, it gets propagated to the inner SplitButton", function(assert) {
		// Arrange
		this.sut.setButtonMode(MenuButtonMode.Split);

		// Act
		this.sut.addAriaLabelledBy("test");

		// Assert
		assert.equal(this.sut.getAggregation("_button").getAriaLabelledBy(), "test", "The ariaLabelledBy is propagated.");
	});

	QUnit.test("When ariaDescribedBy is added to the MenuButton, it gets propagated to the inner Button", function(assert) {
		// Act
		this.sut.addAriaDescribedBy("test");

		// Assert
		assert.equal(this.sut.getAggregation("_button").getAriaDescribedBy(), "test", "The ariaDescribedBy is propagated.");
	});

	QUnit.test("When ariaDescribedBy is added to the MenuButton, it gets propagated to the inner SplitButton", function(assert) {
		// Arrange
		this.sut.setButtonMode(MenuButtonMode.Split);

		// Act
		this.sut.addAriaDescribedBy("test");

		// Assert
		assert.equal(this.sut.getAggregation("_button").getAriaDescribedBy(), "test", "The ariaDescribedBy is propagated.");
	});

	QUnit.test("When ariaLabelledBy is removed from the MenuButton, it gets propagated to the inner Button", function(assert) {
		// Arrange
		this.sut.addAriaLabelledBy("test");

		// Act
		this.sut.removeAriaLabelledBy("test");

		// Assert
		assert.equal(this.sut.getAggregation("_button").getAriaLabelledBy().length, 0, "The ariaLabelledBy is propagated.");
	});

	QUnit.test("When ariaLabelledBy is removed from the MenuButton, it gets propagated to the inner SplitButton", function(assert) {
		// Arrange
		this.sut.setButtonMode(MenuButtonMode.Split);
		this.sut.addAriaLabelledBy("test");

		// Act
		this.sut.removeAriaLabelledBy("test");

		// Assert
		assert.equal(this.sut.getAggregation("_button").getAriaLabelledBy().length, 0, "The ariaLabelledBy is propagated.");
	});

	QUnit.test("When ariaDescribedBy is removed from the MenuButton, it gets propagated to the inner Button", function(assert) {
		// Arrange
		this.sut.addAriaDescribedBy("test");

		// Act
		this.sut.removeAriaDescribedBy("test");

		// Assert
		assert.equal(this.sut.getAggregation("_button").getAriaDescribedBy().length, 0, "The ariaDescribedBy is propagated.");
	});

	QUnit.test("When ariaDescribedBy is removed from the MenuButton, it gets propagated to the inner SplitButton", function(assert) {
		// Arrange
		this.sut.setButtonMode(MenuButtonMode.Split);
		this.sut.addAriaDescribedBy("test");

		// Act
		this.sut.removeAriaDescribedBy("test");

		// Assert
		assert.equal(this.sut.getAggregation("_button").getAriaDescribedBy().length, 0, "The ariaDescribedBy is propagated.");
	});



	QUnit.test("When all ariaLabelledBy strings are removed from the MenuButton, they get propagated to the inner Button", function(assert) {
		// Arrange
		this.sut.addAriaLabelledBy("test");
		this.sut.addAriaLabelledBy("test2");

		// Act
		this.sut.removeAllAriaLabelledBy();

		// Assert
		assert.equal(this.sut.getAggregation("_button").getAriaLabelledBy().length, 0, "The ariaLabelledBy is propagated.");
	});

	QUnit.test("When all ariaLabelledBy strings are removed from the MenuButton, they get propagated to the inner SplitButton", function(assert) {
		// Arrange
		this.sut.setButtonMode(MenuButtonMode.Split);
		this.sut.addAriaLabelledBy("test");
		this.sut.addAriaLabelledBy("test2");

		// Act
		this.sut.removeAllAriaLabelledBy();

		// Assert
		assert.equal(this.sut.getAggregation("_button").getAriaLabelledBy().length, 0, "The ariaLabelledBy is propagated.");
	});

	QUnit.test("When all ariaDescribedBy strings are removed from the MenuButton, they get propagated to the inner Button", function(assert) {
		// Arrange
		this.sut.addAriaDescribedBy("test");
		this.sut.addAriaDescribedBy("test2");

		// Act
		this.sut.removeAllAriaDescribedBy();

		// Assert
		assert.equal(this.sut.getAggregation("_button").getAriaDescribedBy().length, 0, "The ariaDescribedBy is propagated.");
	});

	QUnit.test("When all ariaDescribedBy strings are removed from the MenuButton, they get propagated to the inner SplitButton", function(assert) {
		// Arrange
		this.sut.setButtonMode(MenuButtonMode.Split);
		this.sut.addAriaDescribedBy("test");
		this.sut.addAriaDescribedBy("test2");

		// Act
		this.sut.removeAllAriaDescribedBy();

		// Assert
		assert.equal(this.sut.getAggregation("_button").getAriaDescribedBy().length, 0, "The ariaDescribedBy is propagated.");
	});

	QUnit.module("Accessibility (Labelling)", {
		beforeEach: function () {
			this.oLabel = new Label("initialLabel", {
				labelFor: "menuButton"
			});
			this.oMenuButton = new MenuButton("menuButton");

			this.oLabel.placeAt("content");
			this.oMenuButton.placeAt("content");
			nextUIUpdate.runSync()/*fake timer is used in module*/;
		},
		afterEach: function () {
			this.oLabel.destroy();
			this.oMenuButton.destroy();

			this.oLabel = null;
			this.oMenuButton = null;
		}
	});

	QUnit.test("Label is redirected to internal button", function (assert) {
		var sInternalButtonAriaLabelledby = this.oMenuButton._getButtonControl().$().attr("aria-labelledby");

		assert.notOk(this.oMenuButton.$().attr("aria-labelledby"), "MenuButton doesn't have aria-labelledby attribute");
		assert.ok(sInternalButtonAriaLabelledby.indexOf("initialLabel") !== -1,
				"Reference to the label is added on the internal button");
	});

	QUnit.test("Dynamically created label", function (assert) {
		var oLabel = new Label("newLabel", { labelFor: "menuButton" }),
			sInternalButtonAriaLabelledby;

		oLabel.placeAt("content");
		nextUIUpdate.runSync()/*fake timer is used in module*/;

		sInternalButtonAriaLabelledby = this.oMenuButton._getButtonControl().$().attr("aria-labelledby");

		assert.ok(sInternalButtonAriaLabelledby.indexOf("initialLabel") !== -1,
				"Initial label reference is still kept");
		assert.ok(sInternalButtonAriaLabelledby.indexOf("newLabel") !== -1,
				"Internal button has reference to the newly created label");

		oLabel.destroy();
	});

	QUnit.module("Pressing", {
		beforeEach: function () {
			this.sut = new MenuButton("menuButton1");
			this.sut.setText("Menu Button");
			this.sut.setTooltip("This is a test tooltip");

			this.oMenu = new Menu();
			this.sut.setMenu(this.oMenu);

			this.oMenuItem1 = new MenuItem({text:"Item1"});
			this.oMenuItem2 = new MenuItem({text:"Item2"});

			this.oMenu.addItem(this.oMenuItem1);
			this.oMenu.addItem(this.oMenuItem2);

			this.sut.placeAt("content");
			nextUIUpdate.runSync()/*fake timer is used in module*/;
		},
		afterEach: function () {
			this.oMenu.close();
			this.oMenu.destroy();
			this.oMenu = null;
			this.sut.destroy();
			this.sut = null;
		}
	});

	QUnit.test("Open with mouse", function(assert) {
		/* ToDo: Currently the _handleButtonPress cannot be spied when triggered from the press event of the internal
		 button - for this reason assertion is done on the opened control DOM - this test is tightly coupling with sap.m.Menu
		 - must be decoupled like the keyboard open test below */
		this.sut.getAggregation('_button').firePress();
		assert.strictEqual(jQuery('.sapMMenu').length, 1, "Opened control is visible after click");
	});

	QUnit.test("The menu of the MenuButton is closed on second click", function(assert) {
		var oMenuButton = this.sut,
			oCloseSpy = this.spy(oMenuButton.getMenu(), "close");

		// act
		// simulate event handlers in the expected order
		oMenuButton.ontouchstart();
		oMenuButton._handleButtonPress({
			getParameter: function() {
				return false;
			}
		});
		oMenuButton.ontouchstart();
		oMenuButton._handleButtonPress({
			getParameter: function() {
				return false;
			}
		});

		// assert
		assert.strictEqual(oCloseSpy.callCount, 1, "the close method of Menu is called");

		oCloseSpy.restore();
	});

	QUnit.test("The menu of the MenuButton is closed on second click after it has one lost its focus", function(assert) {
		var oMenuButton = this.sut,
			oMenuButton2 = new MenuButton("menuButton2").placeAt("content"),
			oCloseSpy = this.spy(oMenuButton.getMenu(), "close");

		nextUIUpdate.runSync()/*fake timer is used in module*/;

		// act
		// simulate event handlers in the expected order
		// open
		oMenuButton.ontouchstart();
		oMenuButton._handleButtonPress({
			getParameter: function() {
				return false;
			}
		});

		// focus leave
		qutils.triggerEvent("mousedown", oMenuButton2.getId());
		qutils.triggerEvent("mouseup", oMenuButton2.getId());
		qutils.triggerEvent("click", oMenuButton2.getId());

		// check again if opened
		oMenuButton.ontouchstart();
		oMenuButton._handleButtonPress({
			getParameter: function() {
				return {
					keyboard: false
				};
			}
		});
		oMenuButton.ontouchstart();
		oMenuButton._handleButtonPress({
			getParameter: function() {
				return false;
			}
		});

		// assert
		assert.strictEqual(oCloseSpy.callCount, 1, "the close method of Menu is called");

		// clean
		oMenuButton2.destroy();
		oCloseSpy.restore();
	});
/*
	QUnit.test("The menu of the MenuButton is closed on second click after an item is selected", function(assert) {
		var oMenuButton = this.sut,
				oCloseSpy = this.spy(oMenuButton.getMenu(), "close");

		// act
		// simulate event handlers in the expected order
		// open
		oMenuButton.ontouchstart();
		oMenuButton._handleButtonPress({
			getParameter: function() {
				return false;
			}
		});

		// // select an item
		// qutils.triggerEvent("mousedown", oMenuButton.getMenu().getItems()[0].getId());
		// qutils.triggerEvent("mouseup", oMenuButton.getMenu().getItems()[0].getId());
		// qutils.triggerEvent("click", oMenuButton.getMenu().getItems()[0].getId());

		// // check again if opened
		// oMenuButton.ontouchstart();
		// oMenuButton._handleButtonPress({
		// 	getParameter: function() {
		// 		return false;
		// 	}
		// });
		// oMenuButton.ontouchstart();
		// oMenuButton._handleButtonPress({
		// 	getParameter: function() {
		// 		return false;
		// 	}
		// });

		oMenuButton.getMenu()._getMenuWrapper()._selectItem(oMenuButton.getMenu().getItems()[0], true);
		oCore.applyChanges();

		// assert
		assert.strictEqual(oCloseSpy.callCount, 1, "the close method of Menu is called");
		assert.strictEqual(this.sut.getMenu()._getMenu().getPopup().isOpen(), false, "the Popup is closed");

		// clean
		oCloseSpy.restore();
	});
*/

	QUnit.test("Open with keyboard", function(assert) {
		var fnHandleButtonPress = sinon.spy(this.sut, "_handleButtonPress"),
			oEvent = {
				stopPropagation: function() {}
			},
			fnStopPropagationSpy = sinon.spy(oEvent, "stopPropagation"),
			oProps = Object.create(null, {
				getParameter: {
					value: function() {
						return true;
					}
				}
			});

		this.sut.onsapup(oEvent);

		assert.ok(fnHandleButtonPress.calledWith(oProps), "Button press handler invoked after 'onsapup' event.");

		fnHandleButtonPress.restore();
		fnHandleButtonPress = sinon.spy(this.sut, "_handleButtonPress");
		this.sut.onsapdown(oEvent);
		assert.ok(fnHandleButtonPress.calledWith(oProps), "Button press handler invoked after 'onsapdown' event.");

		fnHandleButtonPress.restore();
		fnHandleButtonPress = sinon.spy(this.sut, "_handleButtonPress");
		this.sut.onsapupmodifiers(oEvent);
		assert.ok(fnHandleButtonPress.calledWith(oProps), "Button press handler invoked after 'onsapupmodifiers' event.");

		fnHandleButtonPress.restore();
		fnHandleButtonPress = sinon.spy(this.sut, "_handleButtonPress");
		this.sut.onsapdownmodifiers(oEvent);
		assert.ok(fnHandleButtonPress.calledWith(oProps), "Button press handler invoked after 'onsapdownmodifiers' event.");

		fnHandleButtonPress.restore();
		fnHandleButtonPress = sinon.spy(this.sut, "_handleButtonPress");

		assert.equal(fnStopPropagationSpy.callCount, 4, "'stopPropagation' called for each keyboard arrow interaction event");

		this.sut.onsapshow();
		assert.ok(fnHandleButtonPress.calledWith(oProps), "Button press handler invoked after 'onsapshow' event.");

		fnStopPropagationSpy.restore();
	});
/*
	QUnit.test("Menu opens again when opened by SPACE after closing by ESCAPE or TAB", function(assert) {
		var oEvent = new jQuery.Event(),
			oButton = this.sut.getAggregation('_button'),
			oMenu;

		// Act
		oButton.focus();
		oEvent.which = KeyCodes.SPACE;
		oButton.onkeydown(oEvent);
		oButton.onkeyup(oEvent);
		nextUIUpdate.runSync()/*fake timer is used in module*/;

		// Assert
		assert.strictEqual(jQuery('.sapMMenu').length, 1, "Opened control is visible after SPACE is clicked");

		// Act
		oEvent.which = KeyCodes.ESCAPE;
		oMenu = this.sut.getMenu()._getMenu();
		oMenu.onsapescape(oEvent);
		nextUIUpdate.runSync()/*fake timer is used in module*/;

		// Assert
		assert.strictEqual(jQuery('.sapMMenu').length, 0, "Menu is closed after ESCAPE is pressed");

		// Act
		oButton.focus();
		oEvent.which = KeyCodes.SPACE;
		oButton.onkeydown(oEvent);
		oButton.onkeyup(oEvent);
		nextUIUpdate.runSync()/*fake timer is used in module*/;

		// Assert
		assert.strictEqual(jQuery('.sapMMenu').length, 1, "Opened control is visible after SPACE is clicked");

		// Act
		oEvent.which = KeyCodes.TAB;
		oMenu = this.sut.getMenu()._getMenu();
		oMenu.onsaptabnext(oEvent);
		nextUIUpdate.runSync()/*fake timer is used in module*/;

		// Assert
		assert.strictEqual(jQuery('.sapMMenu').length, 0, "Menu is closed after TAB is pressed");

		oButton.focus();
		oEvent.which = KeyCodes.SPACE;
		oButton.onkeydown(oEvent);
		oButton.onkeyup(oEvent);
		nextUIUpdate.runSync()/*fake timer is used in module*/;

		// Assert
		assert.strictEqual(jQuery('.sapMMenu').length, 1, "Opened control is visible after SPACE is clicked");
	});
*/

	QUnit.test("Open and close if the menu contains only disabled items", function(assert) {
		this.oMenuItem1.setEnabled(false);
		this.oMenuItem2.setEnabled(false);
		nextUIUpdate.runSync()/*fake timer is used in module*/;

		this.sut.openMenuByKeyboard();

		var oFakeEvent = { keyCode: 13};

		this.sut.handleKeydown(oFakeEvent);

		assert.strictEqual(this.sut._bPopupOpen, false, "The Menu was closed");

		this.oMenuItem1.setEnabled(true);
		this.oMenuItem2.setEnabled(true);
	});

/*
	QUnit.test("Escape closes the menu if it contains only disabled items", function(assert) {
		var oEvent = new jQuery.Event();

		this.oMenuItem1.setEnabled(false);
		this.oMenuItem2.setEnabled(false);
		nextUIUpdate.runSync()/*fake timer is used in module*/;

		this.sut.openMenuByKeyboard();

		// Act
		oEvent.which = KeyCodes.ESCAPE;
		this.sut.onsapescape(oEvent);

		// Assert
		assert.strictEqual(this.sut._bPopupOpen, false, "The Menu in Regular mode was closed by pressing Escape");

		// Act
		this.sut.setButtonMode("Split");
		nextUIUpdate.runSync()/*fake timer is used in module*/;
		this.sut.openMenuByKeyboard();
		this.sut.onsapescape(oEvent);

		// Assert
		assert.strictEqual(this.sut._bPopupOpen, false, "The Menu in Split mode was closed by pressing Escape");


		this.oMenuItem1.setEnabled(true);
		this.oMenuItem2.setEnabled(true);
	});
*/

	QUnit.test("_menuItemSelected is fired", function(assert) {
		var fnHandleMenuItemSelected = sinon.spy();
		this.sut.attachEvent("_menuItemSelected", fnHandleMenuItemSelected);

		this.sut.getMenu().fireItemSelected({item: this.sut.getMenu().getItems()[0]});
		this.clock.tick(1000);
		assert.strictEqual(fnHandleMenuItemSelected.calledOnce, true, "_menuItemSelected handler is notified");


		this.sut.setButtonMode(MenuButtonMode.Split);
		this.sut.getMenu().fireItemSelected({item: this.sut.getMenu().getItems()[0]});
		this.clock.tick(1000);
		assert.strictEqual(fnHandleMenuItemSelected.calledTwice, true, "_menuItemSelected handler is notified in split Mode");
	});

	QUnit.test('Regular mode beforeMenuOpen event', function (assert) {
		this.sut.destroy();
		this.sut = null;
		this.sut = new MenuButton({
			beforeMenuOpen : function () {}
		});
		this.sut.setButtonMode(MenuButtonMode.Regular);
		this.sut.placeAt("content");
		nextUIUpdate.runSync()/*fake timer is used in module*/;

		var fnFireBeforeMenuOpen = sinon.spy(this.sut, "fireBeforeMenuOpen");
		this.sut.getAggregation('_button').firePress();

		this.clock.tick(1000);

		assert.strictEqual(this.sut.getAggregation('_button').getMetadata().getName() === 'sap.m.Button', true, 'Normal sap m button.');
		assert.strictEqual(jQuery('.sapMMenuBtnSplit').length, 0, 'Split button not rendered');
		assert.strictEqual(jQuery('.sapMMenuBtn').length, 1, 'Normal button rendered');
		assert.strictEqual(fnFireBeforeMenuOpen.calledOnce, true, 'BeforeMenuOpen event fired.');

	});

	QUnit.test('SplitButton mode', function (assert) {
		this.sut.destroy();
		this.sut = null;
		this.sut = new MenuButton({
			buttonMode: MenuButtonMode.Split,
			defaultAction : function () {},
			beforeMenuOpen : function () {}
		});
		this.sut.placeAt("content");
		nextUIUpdate.runSync()/*fake timer is used in module*/;

		var fnFireDefaultAction = sinon.spy(this.sut, "fireDefaultAction"),
			fnFireBeforeMenuOpen = sinon.spy(this.sut, "fireBeforeMenuOpen");
		this.sut.getAggregation('_button').firePress();

		this.clock.tick(1000);
		assert.strictEqual(this.sut.getAggregation('_button').getMetadata().getName() === 'sap.m.SplitButton', true, 'Split button.');
		assert.strictEqual(jQuery('.sapMMenuBtnSplit').length, 1, 'Split button rendered');
		assert.strictEqual(fnFireDefaultAction.calledOnce, true, 'Default action called.');

		this.sut.getAggregation('_button').getAggregation('_arrowButton').firePress();
		assert.strictEqual(fnFireBeforeMenuOpen.calledOnce, true, 'BeforeMenuOpen event fired.');

		var handlerCalled = 0;
		this.oMenu = new Menu({
			items : [
				new MenuItem({text: 'item1'}),
				new MenuItem({text: 'item2'})
			],
			itemSelected : function () {
				handlerCalled++;
			}
		});
		this.sut.setMenu(this.oMenu);
		this.sut.getAggregation('_button')._getArrowButton().firePress();
		this.clock.tick(1000);
		this.sut.getMenu().fireItemSelected({item: this.sut.getMenu().getItems()[0]});
		this.clock.tick(1000);
		this.sut.getAggregation('_button').firePress();
		assert.strictEqual(handlerCalled, 2, 'The itemSelected handler of the menu is called when the text button is pressed after an item is selected.');
		this.clock.tick(1000);
		assert.strictEqual(jQuery('.sapMBtnContent').text(), '', 'Button text remains unchanged when no default text is set.');

		this.sut.setText('default text');
		this.clock.tick(1000);
		this.sut.getAggregation('_button').firePress();
		assert.strictEqual(handlerCalled, 3, 'The itemSelected handler of the menu is called when the text button is pressed after an item is selected.');
		this.clock.tick(1000);
		assert.strictEqual(jQuery('.sapMBtnContent').text(), 'item1', 'Button text corresponds to the last selected item.');


		this.sut.setButtonMode(MenuButtonMode.Regular);
		this.clock.tick(1000);
		assert.strictEqual(this.sut.getAggregation('_button').getMetadata().getName() === 'sap.m.Button', true, 'Normal sap m button.');
		assert.strictEqual(jQuery('.sapMMenuBtnSplit').length, 0, 'Split button not rendered');
		assert.strictEqual(jQuery('.sapMMenuBtn').length, 1, 'Normal button rendered');

		this.sut.setButtonMode(MenuButtonMode.Split);
		this.clock.tick(1000);
		assert.strictEqual(this.sut.getAggregation('_button').getMetadata().getName() === 'sap.m.SplitButton', true, 'Split button.');
		assert.strictEqual(jQuery('.sapMMenuBtnSplit').length, 1, 'Split button rendered');
	});

	QUnit.module("SplitButton integration", {
		beforeEach: function () {
			this.sut = new MenuButton({
				buttonMode: MenuButtonMode.Split,
				text: "Example",
				tooltip: "This is a test tooltip",
				menu: new Menu({
					items: [
						new MenuItem("menuitem1", { text:"Item1" }),
						new MenuItem("menuitem2", { text:"Item2" })
					]
				})
			});
			this.sut.placeAt("content");
			nextUIUpdate.runSync()/*fake timer is used in module*/;
		},
		afterEach: function () {
			this.sut.destroy();
			this.sut = null;
		}
	});

	QUnit.test("setProperty", function(assert) {
		var oSpyControlSetProperty = this.spy(Control.prototype, "setProperty"),
			oSpyButtonSetProperty = this.spy(SplitButton.prototype, "setProperty");

		//Some values of 'type' property are forbidden
		//Act
		this.sut.setProperty("type", ButtonType.Back, true);

		//Assert
		assert.ok(!oSpyControlSetProperty.called, "Control's setProperty not called because values are forbidden");

		oSpyControlSetProperty.resetHistory();

		//Test allowed values of 'type' also
		//Act
		this.sut.setProperty("type", ButtonType.Emphasized, true);

		//Assert
		assert.ok(oSpyControlSetProperty.calledOn(this.sut), "Control's setProperty called on menu button");
		assert.ok(oSpyControlSetProperty.calledWith("type", ButtonType.Emphasized, true), "Control's setProperty called");


		//'textDirection' and other properties are propagated to the inner button
		//while 'type' is not

		//Assert
		assert.ok(!oSpyButtonSetProperty.called, "SplitButton's setProperty not called for type property");

		//Act
		this.sut.setProperty("textDirection", TextDirection.RTL);

		//Assert
		assert.ok(oSpyButtonSetProperty.calledWith("textDirection", TextDirection.RTL), "SplitButton's setProperty called for textDirection property");

		//Act
		this.sut.setProperty("enabled", false);

		//Assert
		assert.ok(oSpyButtonSetProperty.calledWith("enabled", false), "SplitButton's setProperty called for enabled property");

		//Act
		this.sut.setProperty("visible", false);

		//Assert
		assert.ok(oSpyButtonSetProperty.calledWith("visible", false), "SplitButton's setProperty called for visible property");
	});

	QUnit.test("_getFocusDomRef", function(assert) {
		assert.strictEqual(this.sut.getFocusDomRef(), this.sut._getButtonControl().getDomRef(), "focus dom ref is right");
	});

	QUnit.test("_handleButtonPress", function(assert) {
		var oSpySetArrowState = this.spy(SplitButton.prototype, "setArrowState"),
			oSpyMenuOpenBy = this.spy(Menu.prototype, "openBy");

		//Act
		this.sut._handleButtonPress({
			getParameter: function() {
				return false;
			}
		});

		//Assert
		assert.ok(oSpySetArrowState.calledOnce, "SplitButton's setArrowState called exactly once");
		assert.ok(oSpySetArrowState.calledWith(true), "SplitButton's setArrowState(true) called");
		assert.ok(oSpyMenuOpenBy.calledOnce, "Menu's openBy called exactly once");
		assert.ok(oSpyMenuOpenBy.calledWith(this.sut, false), "Menu's openBy(menubutton, false) called");

		oSpySetArrowState.resetHistory();
		oSpyMenuOpenBy.resetHistory();

		//Act
		this.sut.destroyMenu();
		this.sut._handleButtonPress({
			getParameter: function() {
				return false;
			}
		});

		//Assert
		assert.ok(!oSpySetArrowState.called, "SplitButton's setArrowState not called");
		assert.ok(!oSpyMenuOpenBy.called, "Menu's openBy not called");
	});

	QUnit.test("_menuClosed", function(assert) {
		var oSpy = this.spy(SplitButton.prototype, "setArrowState");
		this.sut._menuClosed();

		//Assert
		assert.ok(oSpy.calledOnce, "SplitButton's setArrowState called exactly once");
		assert.ok(oSpy.calledWith(false), "SplitButton's setArrowState(false) called");
	});

	QUnit.test("SplitButton's setArrowState", function(assert) {
		var oSplitButton = this.sut._getButtonControl(),
			$SplitButtonArrow = oSplitButton._getArrowButton().$();

		//Assert
		assert.ok(!$SplitButtonArrow.hasClass("sapMSBActive"), "Arrow is not active");

		//Act
		oSplitButton.setArrowState(true);

		//Assert
		assert.ok($SplitButtonArrow.hasClass("sapMSBActive"), "Arrow is active");

		//Act
		oSplitButton.setArrowState(false);

		//Assert
		assert.ok(!$SplitButtonArrow.hasClass("sapMSBActive"), "Arrow is not active");
	});

	QUnit.test("rerendering in static area", function(assert) {

		var oMenuButton = new MenuButton({
			buttonMode: MenuButtonMode.Split,
			text: "Example",
			menu: new Menu({
				items: [
					new MenuItem({ text:"Item1" }),
					new MenuItem({ text:"Item2" })
				]
			})
		}),
		oPopover = new Popover({content: [
			oMenuButton
		]}),
		oButton = new Button({press: function() {
			oPopover.openBy(oButton);
		}});

		oButton.placeAt('content'); // popover opens only if opening button is rendered
		nextUIUpdate.runSync()/*fake timer is used in module*/;

		oButton.firePress(); // press to open the popover
		this.clock.tick(1000);

		// check width after first rendering
		assert.ok(oMenuButton.$().width() > 1, "width is greater than 1");

		//act
		oPopover.invalidate();
		nextUIUpdate.runSync()/*fake timer is used in module*/;

		// check width after rerendering
		assert.ok(oMenuButton.$().width() > 1, "width is still greater than 1 after rerendering");

		oPopover.destroy();
		oButton.destroy();
	});


	QUnit.module("SplitButton alone", {
		beforeEach: function() {
			this.sut = new SplitButton();
		},
		afterEach: function() {
			this.sut.destroy();
			this.sut = null;
		},
		keydown: function(which) {
			var oEvent = new jQuery.Event();
			oEvent.which = which;

			this.sut.onkeydown(oEvent);
		},
		keyup: function(which) {
			var oEvent = new jQuery.Event();
			oEvent.which = which;

			this.sut.onkeyup(oEvent);
		}
	});

	QUnit.test("Keyboard handling", function(assert) {
		var oSplitButtonMain = this.sut._getTextButton(),
			oSplitButtonArrow = this.sut._getArrowButton(),
			oSpyTextButtonPress = this.spy(oSplitButtonMain, "firePress"),
			oSpyArrowButtonPress = this.spy(oSplitButtonArrow, "firePress");

		this.sut.placeAt("qunit-fixture");
		nextUIUpdate.runSync()/*fake timer is used in module*/;

		//Act
		this.keydown(KeyCodes.ENTER);

		//Assert
		assert.strictEqual(oSpyTextButtonPress.callCount, 1, "Main button firePress called");
		assert.ok(oSplitButtonMain.$("inner").hasClass("sapMBtnActive"), "the main button is styled as active");

		//Act
		this.keyup(KeyCodes.ENTER);

		//Assert
		assert.strictEqual(oSpyTextButtonPress.callCount, 1, "Main button firePress called");
		assert.notOk(oSplitButtonMain.$("inner").hasClass("sapMBtnActive"), "the main button is not active");

		//Act
		this.keydown(KeyCodes.SPACE);

		//Assert
		assert.strictEqual(oSpyTextButtonPress.callCount, 1, "Main button firePress called");
		assert.ok(oSplitButtonMain.$("inner").hasClass("sapMBtnActive"), "the main button is styled as active");

		//Act
		this.keyup(KeyCodes.SPACE);

		//Assert
		assert.strictEqual(oSpyTextButtonPress.callCount, 2, "Main button firePress called");
		assert.ok(!oSpyArrowButtonPress.called, "Arrow button firePress not called");
		assert.notOk(oSplitButtonMain.$("inner").hasClass("sapMBtnActive"), "the main button is not active");

		//Act
		this.sut.onsapup();

		//Assert
		assert.strictEqual(oSpyTextButtonPress.callCount, 2, "Main button firePress not called");
		assert.strictEqual(oSpyArrowButtonPress.callCount, 1, "Arrow button firePress called");

		//Act
		this.sut.onsapdown();

		//Assert
		assert.strictEqual(oSpyTextButtonPress.callCount, 2, "Main button firePress not called");
		assert.strictEqual(oSpyArrowButtonPress.callCount, 2, "Arrow button firePress called");

		//Act
		this.sut.onsapupmodifiers();

		//Assert
		assert.strictEqual(oSpyTextButtonPress.callCount, 2, "Main button firePress not called");
		assert.strictEqual(oSpyArrowButtonPress.callCount, 3, "Arrow button firePress called");

		//Act
		this.sut.onsapdownmodifiers();

		//Assert
		assert.strictEqual(oSpyTextButtonPress.callCount, 2, "Main button firePress not called");
		assert.strictEqual(oSpyArrowButtonPress.callCount, 4, "Arrow button firePress called");

		//Act
		this.sut.onsapshow({ preventDefault: function() {} });

		//Assert
		assert.strictEqual(oSpyTextButtonPress.callCount, 2, "Main button firePress not called");
		assert.strictEqual(oSpyArrowButtonPress.callCount, 5, "Arrow button firePress called");
	});

	QUnit.module("Other");

	QUnit.test("Focus is returned back the the opener DOM ref, when the menu is closed with F4", function(assert) {
		// arrange
		var oMenu = new UnifiedMenu(),
			oMenuItem = new UnifiedMenuItemBase();

		oMenuItem.setParent(oMenu);
		oMenu.open(true);
		nextUIUpdate.runSync()/*fake timer is used in module*/;

		assert.ok(oMenu.isOpen(), "Menu has been opened by keyboard");

		// act
		oMenuItem.onsapshow({
			preventDefault: function() {}
		});

		nextUIUpdate.runSync()/*fake timer is used in module*/;

		// assert
		assert.equal(oMenu.bIgnoreOpenerDOMRef, false , "Focused is returned to the opener DOM ref");

		// clean
		oMenu.destroy();
		oMenuItem.destroy();
	});

	QUnit.test("Exception is not thrown when the control is extended", function (assert) {
		// Arrange
		var CustomMenuButton = new MenuButton.extend("myMB", {
				metadata: {
					properties: {
						myProp: {type: "string"}
					}
				}
			}),
			bError,
			oCMB;

		try {
			oCMB = new CustomMenuButton({
				myProp: "bla",
				buttonMode: "Regular"
			});
		} catch (error) {
			bError = true;
		}

		// Assert
		assert.notOk(bError, "There is no exception thrown");

		// Clenaup
		oCMB.destroy();
	});
});<|MERGE_RESOLUTION|>--- conflicted
+++ resolved
@@ -186,13 +186,8 @@
 			"aria-expanded is set to false on the internal button when it is pressed");
 
 		// act
-<<<<<<< HEAD
-		this.sut.getMenu().close();
-		nextUIUpdate.runSync()/*fake timer is used in module*/;
-=======
 		this.sut.getMenu()._menuClosed();
-		oCore.applyChanges();
->>>>>>> 68e35fe6
+		nextUIUpdate.runSync()/*fake timer is used in module*/;
 
 		// assert
 		assert.strictEqual(oButton.$().attr("aria-expanded"), "false",
@@ -217,13 +212,8 @@
 			"aria-expanded is set to false on the internal button when it is pressed");
 
 		// act
-<<<<<<< HEAD
-		this.sut.getMenu().close();
-		nextUIUpdate.runSync()/*fake timer is used in module*/;
-=======
 		this.sut.getMenu()._menuClosed();
-		oCore.applyChanges();
->>>>>>> 68e35fe6
+		nextUIUpdate.runSync()/*fake timer is used in module*/;
 
 		// assert
 		assert.strictEqual(oButton.$().attr("aria-expanded"), "false",
@@ -861,7 +851,7 @@
 		oEvent.which = KeyCodes.SPACE;
 		oButton.onkeydown(oEvent);
 		oButton.onkeyup(oEvent);
-		nextUIUpdate.runSync()/*fake timer is used in module*/;
+		oCore.applyChanges();
 
 		// Assert
 		assert.strictEqual(jQuery('.sapMMenu').length, 1, "Opened control is visible after SPACE is clicked");
@@ -870,7 +860,7 @@
 		oEvent.which = KeyCodes.ESCAPE;
 		oMenu = this.sut.getMenu()._getMenu();
 		oMenu.onsapescape(oEvent);
-		nextUIUpdate.runSync()/*fake timer is used in module*/;
+		oCore.applyChanges();
 
 		// Assert
 		assert.strictEqual(jQuery('.sapMMenu').length, 0, "Menu is closed after ESCAPE is pressed");
@@ -880,7 +870,7 @@
 		oEvent.which = KeyCodes.SPACE;
 		oButton.onkeydown(oEvent);
 		oButton.onkeyup(oEvent);
-		nextUIUpdate.runSync()/*fake timer is used in module*/;
+		oCore.applyChanges();
 
 		// Assert
 		assert.strictEqual(jQuery('.sapMMenu').length, 1, "Opened control is visible after SPACE is clicked");
@@ -889,7 +879,7 @@
 		oEvent.which = KeyCodes.TAB;
 		oMenu = this.sut.getMenu()._getMenu();
 		oMenu.onsaptabnext(oEvent);
-		nextUIUpdate.runSync()/*fake timer is used in module*/;
+		oCore.applyChanges();
 
 		// Assert
 		assert.strictEqual(jQuery('.sapMMenu').length, 0, "Menu is closed after TAB is pressed");
@@ -898,7 +888,7 @@
 		oEvent.which = KeyCodes.SPACE;
 		oButton.onkeydown(oEvent);
 		oButton.onkeyup(oEvent);
-		nextUIUpdate.runSync()/*fake timer is used in module*/;
+		oCore.applyChanges();
 
 		// Assert
 		assert.strictEqual(jQuery('.sapMMenu').length, 1, "Opened control is visible after SPACE is clicked");
@@ -928,7 +918,7 @@
 
 		this.oMenuItem1.setEnabled(false);
 		this.oMenuItem2.setEnabled(false);
-		nextUIUpdate.runSync()/*fake timer is used in module*/;
+		oCore.applyChanges();
 
 		this.sut.openMenuByKeyboard();
 
@@ -941,7 +931,7 @@
 
 		// Act
 		this.sut.setButtonMode("Split");
-		nextUIUpdate.runSync()/*fake timer is used in module*/;
+		oCore.applyChanges();
 		this.sut.openMenuByKeyboard();
 		this.sut.onsapescape(oEvent);
 
