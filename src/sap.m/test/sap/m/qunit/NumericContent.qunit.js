/*global QUnit, sinon */
sap.ui.define([
	"sap/base/i18n/Localization",
	"sap/ui/core/Lib",
	"sap/ui/qunit/utils/nextUIUpdate",
	"sap/ui/thirdparty/jquery",
	"sap/m/Button",
	"sap/m/GenericTile",
	"sap/m/Label",
	"sap/m/NumericContent",
	"sap/m/Table",
	"sap/m/Toolbar",
	"sap/m/ToolbarSpacer",
	"sap/m/Column",
	"sap/m/ColumnListItem",
	"sap/ui/model/json/JSONModel",
	"sap/m/TileContent",
	"sap/ui/core/TooltipBase",
	"sap/ui/core/ResizeHandler",
	"sap/m/library",
	"sap/ui/events/KeyCodes",
	"sap/ui/util/Mobile",
<<<<<<< HEAD
	"sap/ui/qunit/QUnitUtils"
], function(Localization, Library, nextUIUpdate, jQuery, Button, GenericTile, Label, NumericContent, Table, Toolbar, ToolbarSpacer, Column, ColumnListItem, JSONModel, TileContent, TooltipBase, ResizeHandler, library, KeyCodes, Mobile, qutils) {
=======
	"sap/ui/core/Core",
	"sap/ui/qunit/QUnitUtils",
	"sap/ui/core/theming/Parameters"
], function(Localization, Library, jQuery, Button, GenericTile, Label, NumericContent, Table, Toolbar, ToolbarSpacer, Column, ColumnListItem, JSONModel, TileContent, TooltipBase, ResizeHandler, library, KeyCodes, Mobile, oCore, qutils, Parameters) {
>>>>>>> 93d0d13e
	"use strict";

	var oResourceBundle = Library.getResourceBundleFor("sap.m");

	// shortcut for sap.m.ValueColor
	var ValueColor = library.ValueColor;

	// shortcut for sap.m.DeviationIndicator
	var DeviationIndicator = library.DeviationIndicator;

	// shortcut for sap.m.LoadState
	var LoadState = library.LoadState;

	// shortcut for sap.m.Size
	var Size = library.Size;

	Mobile.init();

	QUnit.module("Rendering test - sap.m.NumericContent", {
		beforeEach: async function() {
			this.oNumericContent = fnCreateExampleNumericContent();
			this.oNumericContent.placeAt("qunit-fixture");
			await nextUIUpdate();
		},
		afterEach: function () {
			this.oNumericContent.destroy();
			this.oNumericContent = null;
		}
	});
<<<<<<< HEAD
	QUnit.test("Numeric Content rendered.", async function(assert) {
=======

	QUnit.test("Numeric Content rendered.", function (assert) {
>>>>>>> 93d0d13e
		this.oNumericContent.setValue("12");
		await nextUIUpdate();
		fnAssertNumericContentHasRendered(assert);
	});
<<<<<<< HEAD
	QUnit.test("Fire Event Not triggered when pressing enter key", async function(assert) {
=======

	QUnit.test("Numeric Content Focus.", function (assert) {
		this.oNumericContent.$().focus();
		assert.ok(getComputedStyle(this.oNumericContent.$().get(0)).outline.indexOf(Parameters.get("sapUiContentFocusStyle")), "Focus Style applied.");
		assert.ok(getComputedStyle(this.oNumericContent.$().get(0)).outline.indexOf(Parameters.get("sapUiContentFocusColor")), "Focus Color applied.");
		assert.ok(getComputedStyle(this.oNumericContent.$().get(0)).outline.indexOf(Parameters.get("sapUiContentFocusWidth")), "Focus Width applied.");
	});

	QUnit.test("Fire Event Not triggered when pressing enter key", function(assert) {
>>>>>>> 93d0d13e
		this.oNumericContent.setValue("12");
		await nextUIUpdate();
		var oSpy = this.spy(this.oNumericContent, "firePress");
		qutils.triggerKeyup("numeric-cnt", KeyCodes.ENTER);
		qutils.triggerKeyEvent("keypress", "numeric-cnt", KeyCodes.ENTER);
		assert.ok(oSpy.notCalled, "The firePress function has been called only once when the enter key is press");
	});

	QUnit.test("Numeric Content rendered with correct value and scale when formatterValue is set to true.", async function(assert) {
		var value = '12.2';
		var scale = '%';

		this.oNumericContent.setFormatterValue(true);

		this.oNumericContent.setValue(value + scale);
		await nextUIUpdate();
		assert.strictEqual(document.getElementById("numeric-cnt-value-inner").innerText, value, "Value is rendered correctly");
		assert.strictEqual(document.getElementById("numeric-cnt-scale").innerText, scale, "Scale is rendered correctly");

		// for few countries metric representation is different
		// for eg; in turkish % is written as %12.2 instead of 12.2%
		this.oNumericContent.setValue(scale + value);
		await nextUIUpdate();
		assert.strictEqual(document.getElementById("numeric-cnt-value-inner").innerText, value, "Value is rendered correctly");
		assert.strictEqual(document.getElementById("numeric-cnt-scale").innerText, scale, "Scale is rendered correctly");
	});

	QUnit.test("Numeric Content - Render Placeholder loading animation", async function(assert) {
		//Switch to Loading State
		this.oNumericContent.setState(LoadState.Loading);
		await nextUIUpdate();
		assert.ok(document.querySelector(".sapMNCLoadingShimmer"), "Loading Shimmer present on 'Loading' state");

		//Switch to Loaded State
		this.oNumericContent.setState(LoadState.Loaded);
		await nextUIUpdate();
		assert.equal(document.querySelector(".sapMNCLoadingShimmer"), null, "Loading Shimmer absent on 'Loaded' state");
	});

	QUnit.test("Numeric Content - State test", async function(assert) {
		this.oNumericContent.setValue(200);

		//Switch to Loading State
		this.oNumericContent.setState(LoadState.Loading);
		await nextUIUpdate();
		assert.ok(document.querySelector(".sapMNCLoadingShimmer"), "Loading Shimmer present on 'Loading' state");
		assert.equal(getComputedStyle(document.querySelector(".sapMNCLoadingShimmer")).opacity, "1" ,"Loading Shimmer Opacity is set correctly");
		assert.equal(getComputedStyle(document.querySelector(".sapMNCValue.Good.Loading")).opacity, "1" ,"NumericContent Opacity is set correctly");

		//Switch to Loaded State
		this.oNumericContent.setState(LoadState.Loaded);
		await nextUIUpdate();
		assert.equal(document.querySelector(".sapMNCLoadingShimmer"), null, "Loading Shimmer absent on 'Loaded' state");
		assert.equal(getComputedStyle(document.querySelector(".sapMNCValue.Good.Loaded")).opacity, "1" ,"NumericContent Opacity is set correctly");

		//Switch to Failed State
		this.oNumericContent.setState(LoadState.Failed);
		await nextUIUpdate();
		assert.equal(getComputedStyle(document.querySelector(".sapMNCValue.Good.Failed")).opacity, "0.25" ,"sapMNCValue Opacity is set correctly");
		assert.equal(getComputedStyle(document.querySelector(".sapMNCIconImage.Failed")).opacity, "1" ,"sapMNCValue Opacity is set correctly");
		assert.equal(getComputedStyle(document.querySelector(".sapMNCScale.Failed")).opacity, "1" ,"sapMNCScale Opacity is set correctly");

	});

	QUnit.test("Numeric Content has ARIA properties", function (assert) {
		assert.strictEqual(this.oNumericContent.$().attr("role"), "img", "The role is set to 'img'");
		assert.strictEqual(this.oNumericContent.$().attr("aria-label"), this.oNumericContent.getTooltip_AsString(), "The aria-label is set to numeric content's tooltip");
		assert.strictEqual(this.oNumericContent.$().attr("aria-roledescription"),  oResourceBundle.getText("NUMERIC_CONTENT_ROLE_DESCRIPTION"), "The roledescription is set to 'Numeric Content'");
	});

	QUnit.test("The Icon's cursor is pointer if press event is attached", function (assert) {
		// Arrange
		var oSpy = sinon.spy(this.oNumericContent, "_setPointerOnIcon");
		// Act
		this.oNumericContent.attachPress(function () {});
		// Assert
		assert.strictEqual(oSpy.callCount, 1, "setPointerOnIcon was called.");
		assert.ok(this.oNumericContent._oIcon.hasStyleClass("sapMPointer"), "sapMPointer class was added");
	});

	QUnit.test("The Icon's cursor is default if press event is detached", function (assert) {
		// Arrange
		var oSpy = sinon.spy(this.oNumericContent, "_setPointerOnIcon");
		function onPress () {}
		// Act
		this.oNumericContent.attachPress(onPress);
		this.oNumericContent.detachPress(onPress);
		// Assert
		assert.strictEqual(oSpy.callCount, 2, "setPointerOnIcon was called.");
		assert.ok(!this.oNumericContent._oIcon.hasStyleClass("sapMPointer"), "sapMPointer class not present");
	});

	QUnit.test("setIcon calls _setPointerOnIcon", function (assert) {
		// Arrange
		var oSpy = sinon.spy(this.oNumericContent, "_setPointerOnIcon");
		// Act
		this.oNumericContent.setIcon();
		// Assert
		assert.strictEqual(oSpy.callCount, 1, "setPointerOnIcon was called.");
	});

	QUnit.test("setIndicatorIcon check via setIndicator function", function (assert) {
		var fnAssert = function (sExpectedIcon, sExpectedIndicator) {
			if (sExpectedIndicator !== "None") {
				assert.strictEqual(this.oNumericContent._oIndicatorIcon.getSrc(), sExpectedIcon, "Indicator icon src should be correct.");
				assert.ok(this.oNumericContent._oIndicatorIcon.hasStyleClass("sapMNCIndIcon"), "Indicator icon should have correct style class.");
				assert.strictEqual(this.oNumericContent.getIndicator(), sExpectedIndicator, "Indicator property should be set correctly.");
			}
			if (sExpectedIndicator === DeviationIndicator.None) {
				assert.strictEqual(this.oNumericContent._oIndicatorIcon.getSrc(), '', "There is no valid Indicator icon for DeviationIndicator.None, Hence there will be no indicator.");
			}
		}.bind(this);
		// Act
		this.oNumericContent.setIndicator(DeviationIndicator.Down);
		// Assert
		fnAssert("sap-icon://down", DeviationIndicator.Down);
		// Act
		this.oNumericContent.setIndicator(DeviationIndicator.Up);
		// Assert
		fnAssert("sap-icon://up", DeviationIndicator.Up);
		//Act
		this.oNumericContent.setIndicator(DeviationIndicator.None);
		// Assert
		fnAssert(null, DeviationIndicator.None);
	});

	QUnit.module("Rendering test - sap.m.NumericContent inside sap.m.Table");

	QUnit.test("Numeric content inside sap.m.Table", async function(assert) {
		var oModel = new JSONModel();
				oModel.setData({
					numbers: [
						{
						   number1: "12"
						},
						{
							number1: "14"
						}]
				});

				var oTable = new Table("idRandomDataTable", {
					headerToolbar: new Toolbar({
						content: [new Label({
							text: "Test"
						}), new ToolbarSpacer({}), new Button("idPersonalizationButton", {
							icon: "sap-icon://person-placeholder"
						})]
					}),

					columns: [new Column({
						width: "2em",
						header: new Label({
							text: "Number1"
						})

					})]

				});

				oTable.setModel(oModel);

				oTable.bindItems("/numbers", new ColumnListItem({

					cells: [new NumericContent({
						value: "{number1}"
					})]

				}));
		oTable.setWidth("320px");
		oTable.placeAt("qunit-fixture");
		await nextUIUpdate();
		assert.equal(oTable.mAggregations.items[0].mAggregations.cells[0].$("value").hasClass("sapMNCValue"), true , "Success");
	});

	QUnit.module("Rendering test - sap.m.NumericContent inside sap.m.GenericTile");

	QUnit.test("Numeric Content inside sap.m.GenericTile rendered.", async function(assert) {
		// Arrange
		this.oNumericContent = fnCreateExampleNumericContent();
		this.oGenericTile = new GenericTile("generic-tile", {
			tileContent: [new TileContent({
				content: this.oNumericContent
			})]
		});
		this.oGenericTile.placeAt("qunit-fixture");
		await nextUIUpdate();

		// Act
		this.oNumericContent.setValue("12");
		await nextUIUpdate();

		// Assert
		assert.ok(document.getElementById("generic-tile"), "GenericTile (wrapper of NumericContent) was rendered successfully");
		fnAssertNumericContentHasRendered(assert);

		// Cleanup
		this.oGenericTile.destroy();
		this.oGenericTile = null;
		this.oNumericContent = null;
	});

	QUnit.test("Resize handler is registered in init phase.", async function(assert) {
		// Arrange
		var oSpyRegister = sinon.spy(ResizeHandler, "register");
		var oSpyDeregister = sinon.spy(ResizeHandler, "deregister");
		this.oNumericContent = fnCreateExampleNumericContent();
		this.oGenericTile = new GenericTile("generic-tile", {
			tileContent: [new TileContent({
				content: this.oNumericContent
			})]
		});

		// Act
		this.oGenericTile.placeAt("qunit-fixture");
		await nextUIUpdate();

		// Assert
		assert.strictEqual(oSpyRegister.callCount, 2, "ResizeHandler.register was called.");
		this.oGenericTile.destroy();
		assert.strictEqual(oSpyDeregister.callCount, 3, "ResizeHandler.deregister was called.");

		// Cleanup
		this.oGenericTile = null;
		this.oNumericContent = null;
	});

	QUnit.module("Functional tests - sap.m.NumericContent", {
		beforeEach: async function() {
			this.oNumericContent = fnCreateExampleNumericContent();
			this.oNumericContent.placeAt("qunit-fixture");
			await nextUIUpdate();
		},
		afterEach: function () {
			this.oNumericContent.destroy();
			this.oNumericContent = null;
		}
	});

	QUnit.test("Test formatter value processing", async function(assert) {
		this.oNumericContent.setFormatterValue(false);
		this.oNumericContent.setValue("68Mio.");
		await nextUIUpdate();

		assert.strictEqual(this.oNumericContent.getDomRef("value-inner").textContent, "68Mi", "Value was rendered successfully with formatter switched off");
		assert.strictEqual(this.oNumericContent.getDomRef("scale").textContent, "M", "Scale was rendered successfully with formatter switched off");
		this.oNumericContent.setFormatterValue(true);
		this.oNumericContent.setValue("68 Mio");
		await nextUIUpdate();

		assert.strictEqual(this.oNumericContent.getDomRef("value-inner").textContent, "68", "Value was rendered successfully with formatter switched on");
		assert.strictEqual(this.oNumericContent.getDomRef("scale").textContent, "Mio", "Scale was rendered successfully with formatter switched on");
		this.oNumericContent.setValue(undefined);
		await nextUIUpdate();
		assert.strictEqual(this.oNumericContent.getDomRef("value-inner").textContent, "0", "Value cleaned successfully with formatter switched on");
		assert.strictEqual(this.oNumericContent.getDomRef("scale"), null, "Scale cleaned successfully with formatter switched on");
	});

	QUnit.test("Test processing of formatter value with RTL and LTR mark", async function(assert) {
		this.oNumericContent.setFormatterValue(true);
		var sFormattedValue = String.fromCharCode(8206) + String.fromCharCode(8207) + "58,7 Mio";
		this.oNumericContent.setValue(sFormattedValue);
		await nextUIUpdate();

		assert.strictEqual(this.oNumericContent.getDomRef("value-inner").textContent, "58,7", "Value was rendered successfully with formatter switched on");
		assert.strictEqual(this.oNumericContent.getDomRef("scale").textContent, "Mio", "Scale was rendered successfully with formatter switched on");
	});

	QUnit.test("Test nullify parameter", async function(assert) {
		assert.strictEqual(this.oNumericContent.getDomRef("value-inner").textContent, "0", "Value was nullified successfully");
		this.oNumericContent.setNullifyValue(false);
		await nextUIUpdate();
		assert.strictEqual(this.oNumericContent.getDomRef("value-inner").textContent, "", "Value was not nullified");
	});

	QUnit.test("Test tooltip text", function (assert) {
		//Arrange
		this.oNumericContent.setTooltip("Test, test");
		//Act
		var sTooltip = this.oNumericContent.getTooltip();
		//Assert
		assert.deepEqual(sTooltip, "Test, test", "Tooltip is a string and it's correct");

		//Act
		sTooltip = this.oNumericContent.getTooltip_AsString();
		//Assert
		assert.deepEqual(sTooltip, "Test, test", "Tooltip is correct");

		//Arrange
		var oTooltip = new TooltipBase({text: "Test, test"});
		this.oNumericContent.setTooltip(oTooltip);
		//Act
		sTooltip = this.oNumericContent.getTooltip();
		//Assert
		assert.notDeepEqual(sTooltip, "Test, test", "Tooltip is not a string");
	});

	QUnit.test("Tests tooltip to check if it includes value color text", async function(assert) {
		//Arrange
		var sTooltip = this.oNumericContent.getTooltip_AsString();
		//Act
		var isValueColorPresent = sTooltip.indexOf(oResourceBundle.getText("SEMANTIC_COLOR_" + this.oNumericContent.getValueColor().toUpperCase())) > -1;
		//Assert
		assert.equal(isValueColorPresent, true, "The tooltip contains the value color text");

		//Arrange
		this.oNumericContent.setValueColor(ValueColor.None);
		//Act
		await nextUIUpdate();
		sTooltip = this.oNumericContent.getTooltip_AsString();
		isValueColorPresent = sTooltip.indexOf(ValueColor.None) > -1;

		//Assert
		assert.equal(this.oNumericContent.$("value").hasClass("Neutral"), true, "It contains the Neutral class for value color None");
		assert.equal(isValueColorPresent, false, "The tooltip does not contain the value color text");
	});

	QUnit.test("Test alternative text", function (assert) {
		//Act
		var sAltText = this.oNumericContent.getAltText();
		//Assert
		assert.strictEqual(sAltText, "0\nAscending\nGood", "Alternative text is correct");

		//Arrange
		this.oNumericContent.setIconDescription("Icon description");
		//Act
		sAltText = this.oNumericContent.getAltText();
		//Assert
		assert.strictEqual(sAltText, "Icon description\n0\nAscending\nGood", "Alternative text is correct with icon description");

		//Arrange
		this.oNumericContent.setNullifyValue(false);
		//Act
		sAltText = this.oNumericContent.getAltText();
		//Assert
		assert.strictEqual(sAltText, "Icon description\n\nAscending\nGood", "Alternative text is correct with nullify value set to false");

		//Arrange
		this.oNumericContent.setNullifyValue(true);
		//Act
		this.oNumericContent.setValue("10");
		this.oNumericContent.setScale("$");
		sAltText = this.oNumericContent.getAltText();
		//Assert
		assert.strictEqual(this.oNumericContent.getAltText(), "Icon description\n10$\nAscending\nGood", "Alternative text is correct with a value and scale set up");
	});

	QUnit.test("Test _getMaxDigitsData language", function (assert) {
		// Arrange 1
		var sOrigLang = Localization.getLanguage();
		var oExpected = {fontClass: "sapMNCLargeFontSize", maxLength: 4};
		Localization.setLanguage("en_US");

		// Act 1
		var oMaxDigitsData = this.oNumericContent._getMaxDigitsData();

		// Assert 1
		assert.deepEqual(oMaxDigitsData, oExpected, "Max digits data should be correct with normal language casing.");

		// Arrange 2
		Localization.setLanguage("EN_US");

		// Act 2
		oMaxDigitsData = this.oNumericContent._getMaxDigitsData();

		// Assert 2
		assert.deepEqual(oMaxDigitsData, oExpected, "Max digits data should be correct with uppercase language casing.");

		// Arrange 3
		Localization.setLanguage("en_us");

		// Act 3
		oMaxDigitsData = this.oNumericContent._getMaxDigitsData();

		// Assert 3
		assert.deepEqual(oMaxDigitsData, oExpected, "Max digits data should be correct with lowercase language casing.");

		// Arrange 4
		Localization.setLanguage("en-US-x-sappsd");

		// Act 4
		oMaxDigitsData = this.oNumericContent._getMaxDigitsData();

		// Assert 4
		assert.deepEqual(oMaxDigitsData, oExpected, "Max digits data should be correct for a language which is not defined in the language map.");

		// Arrange 5
		Localization.setLanguage("de");

		// Act 5
		oMaxDigitsData = this.oNumericContent._getMaxDigitsData();

		// Assert 5
		assert.deepEqual(oMaxDigitsData, {fontClass: "sapMNCSmallFontSize", maxLength: 8}, "Max digits data should be correct for de language.");

		// Restore
		Localization.setLanguage(sOrigLang);
	});

	QUnit.module("Property withoutMargin", {
		beforeEach: async function() {
			this.oNumericContent = new NumericContent({
				scale: "Mrd",
				indicator: DeviationIndicator.Up,
				value: "699"
			}).placeAt("qunit-fixture");
			await nextUIUpdate();
		},
		afterEach: function () {
			this.oNumericContent.destroy();
			this.oNumericContent = null;
		}
	});

	QUnit.test("Check default value", function (assert) {
		assert.ok(this.oNumericContent.getWithMargin(), "Default value shall be 'false'.");
	});

	QUnit.test("CSS Class needs to be added if withoutMargin is set to true", async function(assert) {
		assert.ok(!this.oNumericContent.$().hasClass("WithoutMargin"));
		this.oNumericContent.setWithMargin(false);
		await nextUIUpdate();
		assert.ok(this.oNumericContent.$().hasClass("WithoutMargin"), "'withoutMargin' CSS class expected.");
		assert.ok(jQuery(this.oNumericContent.$().children()[0]).hasClass("WithoutMargin"), "'withoutMargin' CSS class expected within the inner div container.");
		assert.ok(this.oNumericContent.$("value").hasClass("WithoutMargin"), "'withoutMargin' CSS class expected within the parent value container.");
		assert.strictEqual(this.oNumericContent.$("value").css("justify-content"), "center", "'center' CSS style expected within the parent value container.");
		assert.ok(this.oNumericContent.$().find(".sapMNCIndScale").hasClass("WithoutMargin"), "'withoutMargin' CSS class expected within the indicator and scale container.");
	});

	QUnit.module("Events test", {
		beforeEach: async function() {
			this.oNumericContent = fnCreateExampleNumericContent();
			this.oNumericContent.placeAt("qunit-fixture");
			await nextUIUpdate();
		},
		afterEach: function () {
			this.oNumericContent.destroy();
			this.oNumericContent = null;
		}
	});

	QUnit.test("Attach events", function (assert) {
		//Arrange
		//Act
		var oNumericContent = this.oNumericContent.attachEvent("hover", fnHoverHandler, this.oNumericContent);
		//Assert
		assert.deepEqual(oNumericContent, this.oNumericContent, "NumericContent returned is equal to initial one");
		assert.strictEqual(hasAttribute("tabindex", this.oNumericContent), false, "Attribute has not been added successfully since press handler was not available");
		assert.strictEqual(this.oNumericContent.$().hasClass("sapMPointer"), false, "Class has not been added successfully since press handler was not available");

		//Arrange
		//Act
		oNumericContent = this.oNumericContent.attachEvent("press", fnPressHandler, this.oNumericContent);
		//Assert
		assert.ok(hasAttribute("tabindex", this.oNumericContent), "Attribute has been added successfully since press handler was available");
		assert.ok(this.oNumericContent.$().hasClass("sapMPointer"), "Class has been added successfully since press handler was available");
	});

	QUnit.test("Detach events.", function (assert) {
		//Arrange
		//Act
		var oNumericContent = this.oNumericContent.detachEvent("press", fnPressHandler, this.oNumericContent);
		//Assert
		assert.deepEqual(oNumericContent, this.oNumericContent, "NumericContentreturned is equal to initial one");
		assert.strictEqual(hasAttribute("tabindex", this.oNumericContent), false, "Attribute not available since press was not defined");
		assert.strictEqual(this.oNumericContent.$().hasClass("sapMPointer"), false, "Class not available since press was not defined");

		//Arrange
		oNumericContent = this.oNumericContent.attachEvent("press", fnPressHandler, this.oNumericContent);
		oNumericContent = this.oNumericContent.attachEvent("hover", fnHoverHandler, this.oNumericContent);
		//Act
		oNumericContent = this.oNumericContent.detachEvent("hover", fnHoverHandler, this.oNumericContent);
		//Assert
		assert.ok(hasAttribute("tabindex", this.oNumericContent), "Attribute still available since hover was unregistered (not press)");
		assert.ok(this.oNumericContent.$().hasClass("sapMPointer"), "Class still available since hover was unregistered (not press)");

		//Arrange
		//Act
		oNumericContent = this.oNumericContent.detachEvent("press", fnPressHandler, this.oNumericContent);
		//Assert
		assert.strictEqual(hasAttribute("tabindex", this.oNumericContent), false, "Attribute has been removed successfully");
		assert.strictEqual(this.oNumericContent.$().hasClass("sapMPointer"), false, "Class has been removed successfully");
	});
	QUnit.module("Negative values", {
		beforeEach: async function() {
			this.oNumericContent = new NumericContent("numeric-cnt", {
				indicator: DeviationIndicator.Up,
				value: "−859,65 t.",
				truncateValueTo: 7,
				formatterValue: true,
				animateTextChange: false,
				icon:  "sap-icon://line-charts"
			}).placeAt("qunit-fixture");
			await nextUIUpdate();
		},
		afterEach: function () {
			this.oNumericContent.destroy();
			this.oNumericContent = null;
		}
	});

	QUnit.test("Negative values in Finnish displayed Properly in formatter mode", function (assert){
		assert.strictEqual(this.oNumericContent.getDomRef("value-inner").textContent, "−859,65", "Value is correct");
		assert.strictEqual(this.oNumericContent.getDomRef("scale").textContent, "t", "Scale is correct");
	});

	QUnit.module("Adaptive font size", {
		beforeEach: async function() {
			this.oNumericContent = new NumericContent("numeric-cnt", {
				indicator: DeviationIndicator.Up,
				value: "12345678",
				animateTextChange: false,
				icon:  "sap-icon://line-charts"
			}).placeAt("qunit-fixture");
			await nextUIUpdate();
		},
		afterEach: function () {
			this.oNumericContent.destroy();
			this.oNumericContent = null;
		},
		fnAssertFontSizeClassesForLanguage: function (assert, sExpectedFontSizeClass, sCurrentLanguageCode, sWhenCondition, sWhenValue, bNegativeAssert) {
			sWhenCondition = sWhenCondition || "When the language is set to";
			sWhenValue = sWhenValue || sCurrentLanguageCode;
			var sWhenMessagePart = sWhenCondition + " '" + sWhenValue + "' ",
				sOptionalNot = bNegativeAssert ? "NOT" : "",
				fnAssert = bNegativeAssert ? assert.notOk.bind(assert) : assert.ok.bind(assert);

			fnAssert(
				this.oNumericContent.$("icon-image").hasClass(sExpectedFontSizeClass),
				sWhenMessagePart + "the icon image should " + sOptionalNot + " have class " + sExpectedFontSizeClass + "."
			);
			fnAssert(
				this.oNumericContent.$("value-inner").hasClass(sExpectedFontSizeClass),
				sWhenMessagePart + "the inner value should " + sOptionalNot + " have class " + sExpectedFontSizeClass + "."
			);
			fnAssert(
				this.oNumericContent.$("indicator").hasClass(sExpectedFontSizeClass),
				sWhenMessagePart + "the indicator should " + sOptionalNot + " have class " + sExpectedFontSizeClass + "."
			);
		}
	});

	QUnit.test("Test the adaptive font size change based on language - small", async function(assert) {
		// Arrange
		var sDefaultLanguage = Localization.getLanguage(),
			sNewLanguage = "de";
		Localization.setLanguage(sNewLanguage);
		this.oNumericContent.invalidate();
		await nextUIUpdate();
		// Assert
		this.fnAssertFontSizeClassesForLanguage(assert, "sapMNCSmallFontSize", sNewLanguage);
		// Arrange
		sNewLanguage = "de-de";
		Localization.setLanguage(sNewLanguage);
		this.oNumericContent.invalidate();
		await nextUIUpdate();
		// Assert
		this.fnAssertFontSizeClassesForLanguage(assert, "sapMNCSmallFontSize", sNewLanguage);
		// Arrange
		this.oNumericContent.setAdaptiveFontSize(false);
		this.oNumericContent.invalidate();
		await nextUIUpdate();
		// Assert
		this.fnAssertFontSizeClassesForLanguage(assert, "sapMNCLargeFontSize", sNewLanguage);
		Localization.setLanguage(sDefaultLanguage);
	});

	QUnit.test("Test the adaptive font size change based on language - medium", async function(assert) {
		// Arrange
		var sDefaultLanguage = Localization.getLanguage(),
			sNewLanguage = "es";
		Localization.setLanguage(sNewLanguage);
		this.oNumericContent.invalidate();
		await nextUIUpdate();
		// Assert
		this.fnAssertFontSizeClassesForLanguage(assert, "sapMNCMediumFontSize", sNewLanguage);
		// Arrange
		this.oNumericContent.setAdaptiveFontSize(false);
		this.oNumericContent.invalidate();
		await nextUIUpdate();
		// Assert
		this.fnAssertFontSizeClassesForLanguage(assert, "sapMNCLargeFontSize", sNewLanguage);
		this.oNumericContent.setAdaptiveFontSize(true);
		Localization.setLanguage(sDefaultLanguage);
	});

	QUnit.test("Test the adaptive font size change based on language - large", async function(assert) {
		// Arrange
		var sDefaultLanguage = Localization.getLanguage(),
			sNewLanguage = "bg";
		Localization.setLanguage(sNewLanguage);
		this.oNumericContent.invalidate();
		await nextUIUpdate();
		// Assert
		this.fnAssertFontSizeClassesForLanguage(assert, "sapMNCLargeFontSize", sNewLanguage);
		// Arrange
		this.oNumericContent.setAdaptiveFontSize(false);
		this.oNumericContent.invalidate();
		await nextUIUpdate();
		// Assert
		this.fnAssertFontSizeClassesForLanguage(assert, "sapMNCLargeFontSize", sNewLanguage);
		this.oNumericContent.setAdaptiveFontSize(true);
		Localization.setLanguage(sDefaultLanguage);
	});

	QUnit.test("Test the adaptive font size change based on language - adaptiveFontSize: false", function (assert) {
		// Arrange
		this.oNumericContent.setAdaptiveFontSize(false);

		// Assert
		this.fnAssertFontSizeClassesForLanguage(assert, "sapMNCLargeFontSize", null, "When adaptiveFontSize is set to", "false");
		this.fnAssertFontSizeClassesForLanguage(assert, "sapMNCSmallFontSize", null, "When adaptiveFontSize is set to", "false", true);
		this.fnAssertFontSizeClassesForLanguage(assert, "sapMNCMediumFontSize", null, "When adaptiveFontSize is set to", "false", true);

		this.oNumericContent.setAdaptiveFontSize(true);
	});

	QUnit.module("Truncate value to", {
		beforeEach: async function() {
			this.oNumericContent = new NumericContent("numeric-cnt", {
				value: "12345678123456781234567812345678",
				animateTextChange: false
			}).placeAt("qunit-fixture");
			await nextUIUpdate();
		},
		afterEach: function () {
			this.oNumericContent.destroy();
			this.oNumericContent = null;
		}
	});

	QUnit.test("Test custom truncateValueTo property", async function(assert) {
		// Arrange
		this.oNumericContent.setTruncateValueTo(1);
		await nextUIUpdate();

		// Assert
		assert.strictEqual(this.oNumericContent.$("value-inner").html().length, 1, "Value is truncated to 1 char");

		// Arrange
		this.oNumericContent.setTruncateValueTo(20);
		await nextUIUpdate();

		// Assert
		assert.strictEqual(this.oNumericContent.$("value-inner").html().length, 20, "Value is truncated to 20 chars");
	});

	QUnit.test("Test default value when adaptiveFontSize=false", async function(assert) {
		// Arrange
		this.oNumericContent.setAdaptiveFontSize(false);
		await nextUIUpdate();

		// Assert
		assert.strictEqual(this.oNumericContent.$("value-inner").html().length, 4, "Value is truncated to 4 chars");
	});

	QUnit.test("Test default value for specific language", async function(assert) {
		// Arrange
		var sDefaultLanguage = Localization.getLanguage();
		Localization.setLanguage("de");
		this.oNumericContent.invalidate();
		await nextUIUpdate();

		// Assert
		assert.strictEqual(this.oNumericContent.$("value-inner").html().length, 8, "Value is truncated to 8 chars for 'de'");

		// Arrange
		Localization.setLanguage("es");
		this.oNumericContent.invalidate();
		await nextUIUpdate();

		// Assert
		assert.strictEqual(this.oNumericContent.$("value-inner").html().length, 6, "Value is truncated to 6 chars for 'es'");

		// Arrange
		Localization.setLanguage("en");
		this.oNumericContent.invalidate();
		await nextUIUpdate();

		// Assert
		assert.strictEqual(this.oNumericContent.$("value-inner").html().length, 4, "Value is truncated to 4 chars for 'en'");

		// return the language
		Localization.setLanguage(sDefaultLanguage);
	});

	/* --- Helpers --- */

	function fnAssertNumericContentHasRendered (assert) {
		assert.ok(document.getElementById("numeric-cnt"), "NumericContent was rendered successfully");
		assert.ok(document.getElementById("numeric-cnt-icon-image"), "Icon was rendered successfully");
		assert.ok(document.getElementById("numeric-cnt-value"), "Value was rendered successfully");
		assert.ok(document.getElementById("numeric-cnt-value-inner"), "Inner value was rendered successfully");
		assert.ok(document.getElementById("numeric-cnt-indicator"), "Indicator was rendered successfully");
		assert.ok(document.getElementById("numeric-cnt-icon-indicator"), "Icon indicator was rendered successfully");
		assert.ok(document.getElementById("numeric-cnt-scale"), "Scale was rendered successfully");
	}

	function fnCreateExampleNumericContent () {
		return new NumericContent("numeric-cnt", {
			size: Size.L, // deprecated since 1.38
			state: LoadState.Loaded,
			scale: "M",
			indicator: DeviationIndicator.Up,
			nullifyValue: true,
			formatterValue: false,
			valueColor: ValueColor.Good,
			icon: "sap-icon://customer-financial-fact-sheet"
		});
	}

	function fnHoverHandler () {
	}

	function fnPressHandler () {
	}

	function hasAttribute (sAttribute, oCurrentObject) {
		var sAttributeValue = oCurrentObject.$().attr(sAttribute);
		return typeof sAttributeValue !== "undefined" && sAttributeValue !== false;
	}
});<|MERGE_RESOLUTION|>--- conflicted
+++ resolved
@@ -20,15 +20,9 @@
 	"sap/m/library",
 	"sap/ui/events/KeyCodes",
 	"sap/ui/util/Mobile",
-<<<<<<< HEAD
-	"sap/ui/qunit/QUnitUtils"
-], function(Localization, Library, nextUIUpdate, jQuery, Button, GenericTile, Label, NumericContent, Table, Toolbar, ToolbarSpacer, Column, ColumnListItem, JSONModel, TileContent, TooltipBase, ResizeHandler, library, KeyCodes, Mobile, qutils) {
-=======
-	"sap/ui/core/Core",
 	"sap/ui/qunit/QUnitUtils",
 	"sap/ui/core/theming/Parameters"
-], function(Localization, Library, jQuery, Button, GenericTile, Label, NumericContent, Table, Toolbar, ToolbarSpacer, Column, ColumnListItem, JSONModel, TileContent, TooltipBase, ResizeHandler, library, KeyCodes, Mobile, oCore, qutils, Parameters) {
->>>>>>> 93d0d13e
+], function(Localization, Library, nextUIUpdate, jQuery, Button, GenericTile, Label, NumericContent, Table, Toolbar, ToolbarSpacer, Column, ColumnListItem, JSONModel, TileContent, TooltipBase, ResizeHandler, library, KeyCodes, Mobile, qutils, Parameters) {
 	"use strict";
 
 	var oResourceBundle = Library.getResourceBundleFor("sap.m");
@@ -58,19 +52,12 @@
 			this.oNumericContent = null;
 		}
 	});
-<<<<<<< HEAD
+
 	QUnit.test("Numeric Content rendered.", async function(assert) {
-=======
-
-	QUnit.test("Numeric Content rendered.", function (assert) {
->>>>>>> 93d0d13e
 		this.oNumericContent.setValue("12");
 		await nextUIUpdate();
 		fnAssertNumericContentHasRendered(assert);
 	});
-<<<<<<< HEAD
-	QUnit.test("Fire Event Not triggered when pressing enter key", async function(assert) {
-=======
 
 	QUnit.test("Numeric Content Focus.", function (assert) {
 		this.oNumericContent.$().focus();
@@ -79,8 +66,7 @@
 		assert.ok(getComputedStyle(this.oNumericContent.$().get(0)).outline.indexOf(Parameters.get("sapUiContentFocusWidth")), "Focus Width applied.");
 	});
 
-	QUnit.test("Fire Event Not triggered when pressing enter key", function(assert) {
->>>>>>> 93d0d13e
+	QUnit.test("Fire Event Not triggered when pressing enter key", async function(assert) {
 		this.oNumericContent.setValue("12");
 		await nextUIUpdate();
 		var oSpy = this.spy(this.oNumericContent, "firePress");
