/*global QUnit, sinon */

sap.ui.define([
	"sap/ui/core/Lib",
	"sap/ui/qunit/utils/nextUIUpdate",
	"sap/ui/thirdparty/jquery",
	"sap/ui/qunit/QUnitUtils",
	"sap/m/Carousel",
	"sap/m/CarouselLayout",
	"sap/m/library",
	"sap/m/Image",
	"sap/m/Page",
	"sap/m/Button",
	"sap/m/Text",
	"sap/m/Dialog",
	"sap/m/Input",
	"sap/ui/events/KeyCodes",
	"sap/ui/Device",
	"sap/m/ResponsivePopover",
	"sap/ui/model/json/JSONModel",
	"sap/ui/events/F6Navigation"
], function(
	Library,
	nextUIUpdate,
	jQuery,
	qutils,
	Carousel,
	CarouselLayout,
	mobileLibrary,
	Image,
	Page,
	Button,
	Text,
	Dialog,
	Input,
	KeyCodes,
	Device,
	ResponsivePopover,
	JSONModel,
	F6Navigation
) {
	'use strict';

	// shortcut for sap.m.CarouselArrowsPlacement
	var CarouselArrowsPlacement = mobileLibrary.CarouselArrowsPlacement;

	// shortcut for sap.m.BackgroundDesign
	var BackgroundDesign = mobileLibrary.BackgroundDesign;

	// shortcut for sap.m.BorderDesign
	var BorderDesign = mobileLibrary.BorderDesign;

	// shortcut for sap.m.PlacementType
	var PlacementType = mobileLibrary.PlacementType;

	// shortcut for sap.m.CarouselPageIndicatorPlacementType
	var CarouselPageIndicatorPlacementType = mobileLibrary.CarouselPageIndicatorPlacementType;

	var DOM_RENDER_LOCATION = "qunit-fixture";
	var sinonClockTickValue = 1000;

	function checkSizeWithTolerance(iActualSize, iExpectedSize) {
		return iActualSize === iExpectedSize
			|| iActualSize === iExpectedSize - 1
			|| iActualSize === iExpectedSize + 1;
	}

	function createCarouselWithContent(sIdModification) {
		return new Carousel({
			height: "100%",
			width: "100%",
			pages: [
				new Page("keyTestPage_1" + sIdModification),
				new Page("keyTestPage_2" + sIdModification),
				new Page("keyTestPage_3" + sIdModification),
				new Page("keyTestPage_4" + sIdModification),
				new Page("keyTestPage_5" + sIdModification),
				new Page("keyTestPage_6" + sIdModification)
			]
		});
	}

	function pressArrowPrev(oCarousel) {
		var $arrowPrev = oCarousel.$().find(".sapMCrslPrev");

		oCarousel.ontouchstart({
			target: $arrowPrev[0],
			preventDefault: function () {},
			isMarked: function () {}
		});

		$arrowPrev.trigger("click");

		oCarousel.ontouchend({
			target: $arrowPrev[0],
			preventDefault: function () {},
			isMarked: function () {}
		});
	}

	function pressArrowNext(oCarousel) {
		var $arrowNext = oCarousel.$().find(".sapMCrslNext");

		oCarousel.ontouchstart({
			target: $arrowNext[0],
			preventDefault: function () {},
			isMarked: function () {}
		});

		$arrowNext.trigger("click");

		oCarousel.ontouchend({
			target: $arrowNext[0],
			preventDefault: function () {},
			isMarked: function () {}
		});
	}

	//================================================================================
	// Carousel Properties
	//================================================================================
	QUnit.module("Properties", {
		beforeEach: function () {
			this.oCarousel = new Carousel();
			this.oCarousel.placeAt(DOM_RENDER_LOCATION);
			nextUIUpdate.runSync()/*fake timer is used in module*/;
		},
		afterEach: function () {
			this.oCarousel.destroy();
		}
	});

	QUnit.test("Default Values", function (assert) {
		assert.strictEqual(this.oCarousel.getLoop(), false, "Default 'loop' value is false");
		assert.strictEqual(this.oCarousel.getWidth(), '100%', "Default 'width' value is 100%");
		assert.strictEqual(this.oCarousel.getHeight(), '100%', "Default 'height' value is 100%");
		assert.strictEqual(this.oCarousel.getVisible(), true, "Default 'visible' value is true");
		assert.strictEqual(this.oCarousel.getActivePage(), null, "Default 'activePage' value is null");
		assert.strictEqual(this.oCarousel.getDomRef().getElementsByClassName("sapMIllustratedMessage").length, 1, "When there are no pages set initially there is sap.m.IllustratedMessage rendered");
		assert.strictEqual(this.oCarousel.getDomRef().getElementsByClassName("sapMCrslInnerNoPages").length, 1, "When there are no pages set initially there is 'sapMCrslInnerNoPages' class applied");
		assert.strictEqual(this.oCarousel.getShowPageIndicator(), true, "Default 'showPageIndicator' value is true");
		assert.strictEqual(this.oCarousel.getPageIndicatorPlacement(), PlacementType.Bottom, "Default 'pageIndicatorPlacement' value is Bottom");
		assert.strictEqual(this.oCarousel.getPageIndicatorPlacement(), CarouselPageIndicatorPlacementType.Bottom, "Default 'pageIndicatorPlacement' value is Bottom");
		assert.strictEqual(this.oCarousel.getArrowsPlacement(), CarouselArrowsPlacement.Content, "Default 'arrowsPlacement' value is 'Content'");
		assert.strictEqual(this.oCarousel.$("a").attr("href"), undefined, "Arrow's attribute href is not a link.");
		assert.strictEqual(this.oCarousel.getBackgroundDesign(), BackgroundDesign.Translucent, "Default value for Background Design is 'Translucent'");
	});

	QUnit.module("Rendering", {
		beforeEach: function () {
			this.oCarousel = new Carousel("myCrsl", {
				pages: [
					new Page("keyTestPage_1"),
					new Page("keyTestPage_2"),
					new Page("keyTestPage_3"),
					new Page("keyTestPage_4"),
					new Page("keyTestPage_5"),
					new Page("keyTestPage_6"),
					new Page("keyTestPage_7"),
					new Page("keyTestPage_8"),
					new Page("keyTestPage_9")
				]
			});
			this.oCarousel.placeAt(DOM_RENDER_LOCATION);
			nextUIUpdate.runSync()/*fake timer is used in module*/;
		},
		afterEach: function () {
			this.oCarousel.destroy();
		}
	});

	QUnit.test("Navigation numbers", function (assert) {
		assert.strictEqual(document.getElementById("myCrsl-slide-number").getAttribute("dir"), "auto", "navigation text direction is auto");
	});

	//================================================================================
	// Carousel Methods
	//================================================================================
	QUnit.module("Methods", {
		beforeEach: function () {
			this.oCarousel = createCarouselWithContent("");
			this.oCarousel.placeAt(DOM_RENDER_LOCATION);
			nextUIUpdate.runSync()/*fake timer is used in module*/;
		},
		afterEach: function () {
			this.oCarousel.destroy();
		}
	});

	QUnit.test("#setActivePage()", function (assert) {
		// Act
		this.oCarousel.setActivePage("keyTestPage_6");

		// Assert
		assert.strictEqual(this.oCarousel.getActivePage(), "keyTestPage_6", "The active page should be 'keyTestPage_6'");

		// Act
		var oSecondPage = this.oCarousel.getPages()[1];
		this.oCarousel.setActivePage(oSecondPage);

		// Assert
		assert.strictEqual(this.oCarousel.getActivePage(), "keyTestPage_2", "The active page should be 'keyTestPage_2'");
	});

	QUnit.test("#next()", function (assert) {
		// Act
		this.oCarousel.next();
		// Assert
		assert.strictEqual(this.oCarousel.getActivePage(), "keyTestPage_2", "The active page should be 'keyTestPage_2'");
	});

	QUnit.test("#previous()", function (assert) {
		// Arrange
		this.oCarousel.setActivePage("keyTestPage_6");

		// Act
		this.oCarousel.previous();

		// Assert
		assert.strictEqual(this.oCarousel.getActivePage(), "keyTestPage_5", "The active page should be 'keyTestPage_5'");
	});

	QUnit.test("#setLoop(true) should move from last to first page with #next", function (assert) {
		// Arrange
		this.oCarousel.setActivePage("keyTestPage_6");
		this.oCarousel.setLoop(true);
		nextUIUpdate.runSync()/*fake timer is used in module*/;

		// Act
		this.oCarousel.next();

		// Assert
		assert.strictEqual(this.oCarousel.getActivePage(), "keyTestPage_1", "The active page should be 'keyTestPage_1'");
	});

	QUnit.test("#setLoop(true) should move from first to last page with #previous", function (assert) {
		// Arrange
		this.oCarousel.setActivePage("keyTestPage_1");
		this.oCarousel.setLoop(true);
		nextUIUpdate.runSync()/*fake timer is used in module*/;
		// Act
		this.oCarousel.previous();
		// Assert
		assert.strictEqual(this.oCarousel.getActivePage(), "keyTestPage_6", "The active page should be 'keyTestPage_6'");
	});

	QUnit.test("#setLoop(true) should move from last to first page when 'Next Page' arrow is pressed", function (assert) {
		// Arrange
		this.oCarousel.getFocusDomRef().focus();
		this.oCarousel.setActivePage("keyTestPage_6");
		this.oCarousel.setLoop(true);
		nextUIUpdate.runSync()/*fake timer is used in module*/;

		// Act
		pressArrowNext(this.oCarousel);
		// Assert
		assert.strictEqual(this.oCarousel.getActivePage(), "keyTestPage_1", "The active page should be 'keyTestPage_1'");
		assert.strictEqual(document.activeElement, this.oCarousel.getFocusDomRef(), "The focused page should be 'keyTestPage_1'");
	});

	QUnit.test("#setLoop(true) should move from first to last page when 'Previous Page' arrow is pressed", function (assert) {
		// Arrange
		this.oCarousel.getFocusDomRef().focus();
		this.oCarousel.setActivePage("keyTestPage_1");
		this.oCarousel.setLoop(true);
		nextUIUpdate.runSync()/*fake timer is used in module*/;
		// Act
		pressArrowPrev(this.oCarousel);

		// Assert
		assert.strictEqual(this.oCarousel.getActivePage(), "keyTestPage_6", "The active page should be 'keyTestPage_6'");
		assert.strictEqual(document.activeElement, this.oCarousel.getFocusDomRef(), "The focused page should be 'keyTestPage_6'");
	});

	QUnit.test("#setShowPageIndicator(false) should make Page Indicator invisible", function (assert) {
		// Act
		this.oCarousel.setShowPageIndicator(false);
		nextUIUpdate.runSync()/*fake timer is used in module*/;

		// Assert
		assert.strictEqual(this.oCarousel.$().find(".sapMCrslBulleted").length, 0, "Page Indicator should be invisible");
	});

	QUnit.test("#setShowPageIndicator(true) should make Page Indicator visible", function (assert) {
		// Arrange
		this.oCarousel.setShowPageIndicator(false);

		// Act
		this.oCarousel.setShowPageIndicator(true);

		// Assert
		assert.strictEqual(this.oCarousel.$().find(".sapMCrslBulleted").css('opacity'), '1', "Page Indicator should be visible");
	});

	QUnit.test("#setPageIndicatorPlacement() to 'top' position - old 'PlacementType' enum", function (assert) {
		// Act
		this.oCarousel.setPageIndicatorPlacement(PlacementType.Top);
		nextUIUpdate.runSync()/*fake timer is used in module*/;

		// Assert
		assert.ok(this.oCarousel.$().children().eq(1).hasClass('sapMCrslControlsTop'), "Page Indicator should be on top");
	});

	QUnit.test("#setPageIndicatorPlacement() to 'top' position", function (assert) {
		// Act
		this.oCarousel.setPageIndicatorPlacement(CarouselPageIndicatorPlacementType.Top);
		nextUIUpdate.runSync()/*fake timer is used in module*/;

		// Assert
		assert.ok(this.oCarousel.$().children().eq(1).hasClass('sapMCrslControlsTop'), "Page Indicator should be on top");
	});

	QUnit.test("#setPageIndicatorPlacement() to 'bottom' position - old 'PlacementType' enum", function (assert) {
		// Act
		this.oCarousel.setPageIndicatorPlacement(PlacementType.Bottom);

		// Assert
		assert.ok(this.oCarousel.$().children().eq(-2).hasClass('sapMCrslControlsBottom'), "Page Indicator should be at bottom");
	});

	QUnit.test("#setPageIndicatorPlacement() to 'bottom' position", function (assert) {
		// Act
		this.oCarousel.setPageIndicatorPlacement(CarouselPageIndicatorPlacementType.Bottom);

		// Assert
		assert.ok(this.oCarousel.$().children().eq(-2).hasClass('sapMCrslControlsBottom'), "Page Indicator should be at bottom");
	});

	QUnit.test("#setPageIndicatorPlacement() to 'OverContentBottom' position", function (assert) {
		// Act
		this.oCarousel.setPageIndicatorPlacement(CarouselPageIndicatorPlacementType.OverContentBottom);
		nextUIUpdate.runSync()/*fake timer is used in module*/;

		// Assert
		assert.ok(this.oCarousel.$().children().eq(-2).hasClass('sapMCrslControlsOverContentBottom'), "Page Indicator should be at bottom, over the content");
	});

	QUnit.test("#setPageIndicatorPlacement() to 'OverContentTop' position", function (assert) {
		// Act
		this.oCarousel.setPageIndicatorPlacement(CarouselPageIndicatorPlacementType.OverContentTop);
		nextUIUpdate.runSync()/*fake timer is used in module*/;

		// Assert
		assert.ok(this.oCarousel.$().children().eq(1).hasClass('sapMCrslControlsOverContentTop'), "Page Indicator should be at top, over the content");
	});

	QUnit.test("#setArrowsPlacement() to 'Content' position", function (assert) {
		// Act
		this.oCarousel.setArrowsPlacement(CarouselArrowsPlacement.Content);

		// Assert
		assert.strictEqual(this.oCarousel.$().find('.sapMCrslHud').length, 1, "Arrows should be rendered next to the image");
		assert.strictEqual(this.oCarousel.$().find('.sapMCrslPrev').css("opacity"), "0", "Arrows should be hidden");
		assert.ok(this.oCarousel.$().find('.sapMCrslPrev').attr('title'), "Prev Arrow has a tooltip");
		assert.ok(this.oCarousel.$().find('.sapMCrslNext').attr('title'), "Next Arrow has a tooltip");
	});

	QUnit.test("#setArrowsPlacement() to 'PageIndicator' position", function (assert) {
		// Act
		this.oCarousel.setArrowsPlacement(CarouselArrowsPlacement.PageIndicator);
		nextUIUpdate.runSync()/*fake timer is used in module*/;

		// Assert
		assert.strictEqual(this.oCarousel.$().find('.sapMCrslHud').length, 0, "Arrows hud should not be rendered");
		assert.strictEqual(this.oCarousel.$().find('.sapMCrslControls ').length, 1, "Arrows should be rendered in the 'controls' area");
	});

	QUnit.test("#setBackgroundDesign() to 'Solid'", function (assert) {
		// Act
		this.oCarousel.setBackgroundDesign(BackgroundDesign.Solid);
		nextUIUpdate.runSync()/*fake timer is used in module*/;

		// Assert
		assert.ok(this.oCarousel.$().hasClass("sapMCrslBackground-Solid"), "Correct class for Solid Background should be set");
	});

	QUnit.test("#setBackgroundDesign() to 'Transparent'", function (assert) {
		// Act
		this.oCarousel.setBackgroundDesign(BackgroundDesign.Transparent);
		nextUIUpdate.runSync()/*fake timer is used in module*/;

		// Assert
		assert.ok(this.oCarousel.$().hasClass("sapMCrslBackground-Transparent"), "Correct class for Transparent Background should be set");
	});

	QUnit.test("#setPageIndicatorBackgroundDesign() to 'Translucent'", function (assert) {
		// Act
		this.oCarousel.setPageIndicatorBackgroundDesign(BackgroundDesign.Translucent);
		nextUIUpdate.runSync()/*fake timer is used in module*/;

		// Assert
		assert.ok(this.oCarousel.$().find(".sapMCrslControlsNoArrows").hasClass("sapMCrslControlsBackground-Translucent"), "Correct class for Translucent Background should be set");
	});

	QUnit.test("#setPageIndicatorBackgroundDesign() to 'Transparent'", function (assert) {
		// Act
		this.oCarousel.setPageIndicatorBackgroundDesign(BackgroundDesign.Transparent);
		nextUIUpdate.runSync()/*fake timer is used in module*/;

		// Assert
		assert.ok(this.oCarousel.$().find(".sapMCrslControlsNoArrows").hasClass("sapMCrslControlsBackground-Transparent"), "Correct class for Transparent Background should be set");
	});

	QUnit.test("#setPageIndicatorBorderDesign() to 'None'", function (assert) {
		// Act
		this.oCarousel.setPageIndicatorBorderDesign(BorderDesign.None);
		nextUIUpdate.runSync()/*fake timer is used in module*/;

		// Assert
		assert.ok(this.oCarousel.$().find(".sapMCrslControlsNoArrows").hasClass("sapMCrslControlsBorder-None"), "Correct class for Border should be set");
	});

	QUnit.test("#_createScrollContainer() adds 'sapMCrsPage' class to each Page", function (assert) {
		// Assert
		this.oCarousel.getPages().forEach(function (oPage) {
			assert.ok(oPage.$().hasClass("sapMCrsPage"), oPage.getId() + " page has 'sapMCrsPage' class");
		});
	});

	QUnit.test("#_calculatePagesWidth(4)", function (assert) {
		// Set up
		var iActualResult;
		this.oCarousel.$().width("460px");

		// Act
		iActualResult = this.oCarousel._calculatePagesWidth(4);

		// Assert
		assert.strictEqual(Math.round(iActualResult), 22,
			"Width of each page should be 22% when number of items to show are 4 and Carousel's width is 460px");
	});

	QUnit.test("#_calculatePagesWidth(1)", function (assert) {
		// Act
		var iActualResult = this.oCarousel._calculatePagesWidth(1);

		// Assert
		assert.strictEqual(iActualResult, 100, "Width of the page should be 100% when number of items to show is 1");
	});

	QUnit.test("#_setWidthOfPages(6)", function (assert) {
		// Set up
		this.oCarousel.setWidth("700px");
		nextUIUpdate.runSync()/*fake timer is used in module*/;

		// Act
		this.oCarousel._setWidthOfPages(6);
		var oPagesDomRefs = Array.prototype.slice.call(this.oCarousel.getDomRef().getElementsByClassName("sapMCrslItem"));

		// Assert
		oPagesDomRefs.forEach(function (oPage) {
			assert.ok(checkSizeWithTolerance(jQuery(oPage).width(), 100),
				"Width of each page should be 100px when number of items to show are 6 and Carousel's width is 700px");
		});
	});

	QUnit.test("#_getNumberOfItemsToShow() with no customLayout aggregation", function (assert) {
		// Act
		var iActualResult = this.oCarousel._getNumberOfItemsToShow();

		// Assert
		assert.strictEqual(iActualResult, 1, "Carousel should show only 1 page when no customLayout aggregation is set");
	});

	QUnit.test("#_getNumberOfItemsToShow() with customLayout aggregation", function (assert) {
		// Set up
		var iPagesToShow = 4;

		// Act
		this.oCarousel.setCustomLayout(new CarouselLayout({
			visiblePagesCount: iPagesToShow
		}));
		var iActualResult = this.oCarousel._getNumberOfItemsToShow();

		// Assert
		assert.strictEqual(iActualResult, iPagesToShow,
			"Carousel should show 4 pages when customLayout aggregation with visiblePagesCount = 4 is set and it has more pages");
	});

	QUnit.test("#_getNumberOfItemsToShow() with customLayout aggregation with visiblePagesCount higher than all pages count", function (assert) {
		// Set up
		var iPagesToShow = 6;

		this.oCarousel.setCustomLayout(new CarouselLayout({
			visiblePagesCount: iPagesToShow
		}));

		// Act
		var iActualResult = this.oCarousel._getNumberOfItemsToShow();

		// Assert
		assert.strictEqual(iActualResult, this.oCarousel.getPages().length,
			"The maximum number of pages that Carousel can show it its actual number of pages");
	});

	QUnit.test("#setCustomLayout() with no DomRef available", function (assert) {
		// Set up
		var iPagesToShow = 4,
			oMoveToPageSpy = this.spy(this.oCarousel, "_moveToPage"),
			oInvalidateSpy = this.spy(this.oCarousel, "invalidate");


		this.stub(this.oCarousel, "getDomRef").returns(null);

		assert.ok(oInvalidateSpy.notCalled, "Invalidate is not called before custom layout is set");

		// Act
		this.oCarousel.setCustomLayout(new CarouselLayout({
			visiblePagesCount: iPagesToShow
		}));

		// Assert
		assert.ok(oMoveToPageSpy.notCalled, "moveToPage is not called");

		assert.ok(oInvalidateSpy.calledOnce, "Invalidate is called once");
	});

	QUnit.test("#onAfterRendering() _setWidthOfPages is not called when no customLayout aggregation is set", function (assert) {
		// Set up
		var oSetWidthOfPagesSpy = this.spy(this.oCarousel, "_setWidthOfPages");

		// Act
		this.oCarousel.onAfterRendering();

		// Assert
		assert.ok(oSetWidthOfPagesSpy.notCalled, "_setWidthOfPages is not called");
	});

	QUnit.test("#onAfterRendering() _setWidthOfPages is called with correct number of items to be shown", function (assert) {
		// Set up
		var iPagesToShow = 4,
			oSetWidthOfPagesSpy = this.spy(this.oCarousel, "_setWidthOfPages");

		this.oCarousel.setCustomLayout(new CarouselLayout({
			visiblePagesCount: iPagesToShow
		}));

		// Act
		this.oCarousel.onAfterRendering();

		// Assert
		assert.ok(oSetWidthOfPagesSpy.calledWith, iPagesToShow, "_setWidthOfPages is called with 4");
	});

	QUnit.test("#_getPageIndicatorText(2) correct number of pages is shown when customLayout aggregation is set", function (assert) {
		// Set up
		var iPagesToShow = 4,
			sActualResult;

		this.oCarousel.setCustomLayout(new CarouselLayout({
			visiblePagesCount: iPagesToShow
		}));

		// Act
		sActualResult = this.oCarousel._getPageIndicatorText(2);

		// Assert
		assert.strictEqual(sActualResult, "2 of 3",
			"'2 of 3' should be shown when  _getPageIndicatorText is called with 3, total pages are 6 and number of pages to show is 4");
	});

	QUnit.test("#_adjustArrowsVisibility() with maximum number of pages to be shown", function (assert) {
		// Set up
		var iPagesToShow = 6;

		this.oCarousel.setCustomLayout(new CarouselLayout({
			visiblePagesCount: iPagesToShow
		}));
		nextUIUpdate.runSync()/*fake timer is used in module*/;

		// Act
		this.oCarousel._adjustArrowsVisibility();

		// Assert
		assert.strictEqual(this.oCarousel.$('hud').length, 0, "Hud arrows are not rendered");
	});

	QUnit.test("#_updateActivePages('keyTestPage_4') active pages are correct, depending on numberOfPagesToShow and the new active page",
		function (assert) {
			// Set up
			var iPagesToShow = 2;

			this.oCarousel._aAllActivePages = ["keyTestPage_2", "keyTestPage_3"];
			this.oCarousel._aAllActivePagesIndexes = [1, 2];

			this.oCarousel.setCustomLayout(new CarouselLayout({
				visiblePagesCount: iPagesToShow
			}));

			// Act
			this.oCarousel._updateActivePages("keyTestPage_4");

			// Assert
			assert.strictEqual(this.oCarousel._aAllActivePages.length, iPagesToShow, "Active pages count is equal to numberOfPagesToShow");
			assert.ok(this.oCarousel._aAllActivePages[0] === "keyTestPage_4" && this.oCarousel._aAllActivePages[1] === "keyTestPage_5",
				"'keyTestPage_4' and 'keyTestPage_5' are the active pages' ids after page change");
			assert.ok(this.oCarousel._aAllActivePagesIndexes[0] === 3 && this.oCarousel._aAllActivePagesIndexes[1] === 4,
				"3 and 4 are the active pages' indexes after page change");

			// Act
			this.oCarousel._updateActivePages("keyTestPage_6");

			// Assert
			assert.ok(true, "Error is not thrown when the index of the set active page exceeds total pages count minus pages to be shown");
	});

	QUnit.test("#setActivePage() called before Carousel is rendered - allActive pages are updated correctly after rendering",
		function (assert) {
			// Set up
			var oCarousel = createCarouselWithContent("new");
			oCarousel.setCustomLayout(new CarouselLayout({
				visiblePagesCount: 2
			}));

			// Act
			oCarousel.setActivePage(oCarousel.getPages()[3]);
			oCarousel.placeAt(DOM_RENDER_LOCATION);
			nextUIUpdate.runSync()/*fake timer is used in module*/;

			// Assert
			assert.ok(oCarousel._aAllActivePages[0] === "keyTestPage_4new" && oCarousel._aAllActivePages[1] === "keyTestPage_5new",
				"'keyTestPage_4' and 'keyTestPage_5' are the active pages' ids after Carousel is rendered");
			assert.ok(oCarousel._aAllActivePagesIndexes[0] === 3 && oCarousel._aAllActivePagesIndexes[1] === 4,
				"3 and 4 are the active pages' indexes after Carousel is rendered");

			// Clean up
			oCarousel.destroy();
	});

	QUnit.test("#setVisible(false) should delete Carousel from DOM", function (assert) {
		// Act
		this.oCarousel.setVisible(false);
		this.clock.tick(sinonClockTickValue);

		// Assert
		assert.strictEqual(this.oCarousel.$().length, 0, "Carousel should be deleted from DOM");
	});

	QUnit.test("#setVisible(true) should add Carousel to DOM", function (assert) {
		// Arrange
		this.oCarousel.setVisible(false);
		this.clock.tick(sinonClockTickValue);

		// Act
		this.oCarousel.setVisible(true);
		this.clock.tick(sinonClockTickValue);

		// Assert
		assert.strictEqual(this.oCarousel.$().length, 1, "Carousel should be added to DOM");
	});

	QUnit.test("Set busy indicator size", function (assert) {
		// Act
		this.oCarousel.setBusyIndicatorSize("Unknown size");

		// Assert
		assert.strictEqual(this.oCarousel.getBusyIndicatorSize(), "Medium", "Default busy indicator size should be 'Medium'");
	});

	//================================================================================
	// Carousel Events
	//================================================================================
	QUnit.module("Events", {
		beforeEach: function () {
			//carousel with 9 pages. Page Indicator will be numeric.
			this.oCarousel = new Carousel("myCrsl", {
				pages: [
					new Page("keyTestPage_1"),
					new Page("keyTestPage_2"),
					new Page("keyTestPage_3"),
					new Page("keyTestPage_4"),
					new Page("keyTestPage_5"),
					new Page("keyTestPage_6"),
					new Page("keyTestPage_7"),
					new Page("keyTestPage_8"),
					new Page("keyTestPage_9")
				],
				activePage: "keyTestPage_2"
			});
			this.oCarousel.placeAt(DOM_RENDER_LOCATION);
			nextUIUpdate.runSync()/*fake timer is used in module*/;
		},
		afterEach: function () {
			this.oCarousel.destroy();
		}
	});

	QUnit.test("Listen to 'pageChanged' event", function (assert) {
		// Arrange
		var bPageNewOK = false,
			bPageOldOK = false,
			bPagesNewIndexdOK = false;

		assert.expect(3);

		this.oCarousel.attachPageChanged(function (oControlEvent) {
			bPageNewOK = oControlEvent.getParameters().oldActivePageId === "keyTestPage_2";
			bPageOldOK = oControlEvent.getParameters().newActivePageId === "keyTestPage_3";
			bPagesNewIndexdOK = oControlEvent.getParameters().activePages[0] === 2;
		});

		// Act
		this.oCarousel.next();

		// Assert
		assert.ok(bPageNewOK, "Old active page should be 'keyTestPage_2'");
		assert.ok(bPageOldOK, "New active page should be 'keyTestPage_3'");
		assert.ok(bPagesNewIndexdOK, "New page index should be 2");
	});

	QUnit.test("'pageChanged' event parameters when active page is set through API", function (assert) {
		// Arrange
		var bPageNewOK = false,
			bPageOldOK = false,
			bPagesNewIndexdOK = false;

		assert.expect(3);

		this.oCarousel.attachPageChanged(function (oControlEvent) {
			bPageNewOK = oControlEvent.getParameters().oldActivePageId === "keyTestPage_2";
			bPageOldOK = oControlEvent.getParameters().newActivePageId === "keyTestPage_4";
			bPagesNewIndexdOK = oControlEvent.getParameters().activePages[0] === 3;
		});

		// Act
		this.oCarousel.setActivePage("keyTestPage_4");

		// Assert
		assert.ok(bPageNewOK, "Old active page should be 'keyTestPage_2'");
		assert.ok(bPageOldOK, "New active page should be 'keyTestPage_4'");
		assert.ok(bPagesNewIndexdOK, "New page index should be 3");
	});

	QUnit.test("'pageChanged' event when invalidate", function (assert) {
		var oPageChangedSpy = this.spy(this.oCarousel, "firePageChanged");

		this.oCarousel.invalidate();

		assert.ok(oPageChangedSpy.notCalled, "pageChanged event is not fired");
	});

	QUnit.test("Listen to 'beforePageChanged' event", function (assert) {
		// Arrange
		var bPagesNewIndexdOK = false;

		assert.expect(1);

		this.oCarousel.attachBeforePageChanged(function (oControlEvent) {
			bPagesNewIndexdOK = oControlEvent.getParameters().activePages[0] === 2;
		});

		// Act
		this.oCarousel.next();

		// Assert
		assert.ok(bPagesNewIndexdOK, "New page index should be 2");
	});

	QUnit.test("Should fire 'pageChanged' only once when using #setActivePage() (CSN 0120061532 0001323934 2014)", function (assert) {
		// Arrange
		var spy = this.spy,
			oChangePageSpy,
			oUpdateActivePagesSpy;

		assert.expect(2);
		// Arrange
		oChangePageSpy = spy(this.oCarousel, "_changeActivePage");
		oUpdateActivePagesSpy = spy(this.oCarousel, "_updateActivePages");

		// Act
		this.oCarousel.setActivePage('keyTestPage_3');

		assert.ok(oChangePageSpy.calledOnce, "PageChanged fired once");
		assert.ok(oUpdateActivePagesSpy.calledWith("keyTestPage_3"), "_updateActivePages is called with the correct new active page Id");
	});

	QUnit.test("Active page should be set when specified in constructor'", function (assert) {
		//Assert
		assert.strictEqual(this.oCarousel.getActivePage(), 'keyTestPage_2', "Active page should be 'keyTestPage_2'");
	});

	QUnit.test("When 'pageChanged' event is fired the numeric value of the page indicator should change", function (assert) {
		// Arrange
		var sTextBetweenNumbers = Library.getResourceBundleFor("sap.m").getText("CAROUSEL_PAGE_INDICATOR_TEXT", [2, 9]);

		// Assert
		assert.strictEqual(document.getElementById("myCrsl-slide-number").innerHTML, sTextBetweenNumbers, "Page indicator should show '2 " + sTextBetweenNumbers + " 9'");

		// Act
		this.oCarousel.next();

		// Assert
		sTextBetweenNumbers = Library.getResourceBundleFor("sap.m").getText("CAROUSEL_PAGE_INDICATOR_TEXT", [3, 9]);
		assert.strictEqual(document.getElementById("myCrsl-slide-number").innerHTML, sTextBetweenNumbers, "Page indicator should show '3 " + sTextBetweenNumbers + " 9'");
	});

	//================================================================================
	// Nested Carousel
	//================================================================================
	QUnit.module("Nested Carousel", {
		beforeEach: function () {

			this.oNestedCarousel = new Carousel({
				pages: [new Page()]
			});

			this.oCarousel = new Carousel({
				pages: [
					new Page({
						content: this.oNestedCarousel
					}),
					new Page()
				]
			});
			this.oCarousel.placeAt(DOM_RENDER_LOCATION);
			nextUIUpdate.runSync()/*fake timer is used in module*/;
		},
		afterEach: function () {
			this.oCarousel.destroy();
		}
	});

	//================================================================================
	// Carousel clean up
	//================================================================================
	QUnit.module("Clean up", {
		beforeEach: function () {
			this.oCarousel = new Carousel({
				pages: [
					new Page("keyTestPage_1"),
					new Page("keyTestPage_2"),
					new Page("keyTestPage_3"),
					new Page("keyTestPage_4")
				],
				activePage: "keyTestPage_1"
			});
			this.oCarousel.placeAt(DOM_RENDER_LOCATION);
			nextUIUpdate.runSync()/*fake timer is used in module*/;
		},
		afterEach: function () {
			this.oCarousel.destroy();
		}
	});

	QUnit.test("Destroy rendered Carousels", function (assert) {
		this.oCarousel.destroy();
		assert.strictEqual(this.oCarousel.$().length, 0, "Picture Carousel removed from DOM");
	});

	QUnit.test("Destroy not rendered Carousels", function (assert) {
		var oNotRenderedCarousel = new Carousel();
		oNotRenderedCarousel.destroy();
		assert.ok(true, "Not rendered carousel does not throw error");
	});

	//================================================================================
	// Carousel Keyboard handling
	//================================================================================
	QUnit.module("Keyboard", {
		beforeEach: function () {
			this.oCarousel = new Carousel({
				pages: [
					new Page("keyTestPage1"),
					new Page("keyTestPage2", {
						content: [
							new Button(),
							new Button(),
							new Button()
						]
					}),
					new Page("keyTestPage3"),
					new Page("keyTestPage4"),
					new Page("keyTestPage5"),
					new Page("keyTestPage6"),
					new Page("keyTestPage7"),
					new Page("keyTestPage8"),
					new Page("keyTestPage9"),
					new Page("keyTestPage10"),
					new Page("keyTestPage11"),
					new Page("keyTestPage12")
				]
			});

			this.oCarousel.placeAt(DOM_RENDER_LOCATION);
			this.oButton = new Button("btn",{
				text: "Text"
			});
			this.oButton.placeAt(DOM_RENDER_LOCATION);
			nextUIUpdate.runSync()/*fake timer is used in module*/;

			this.oCarousel.getFocusDomRef().focus();
		},
		afterEach: function () {
			this.oCarousel.destroy();
			this.oButton.destroy();
		}
	});

	QUnit.test("Arrow Right", function (assert) {
		// Arrange
		this.oCarousel.setActivePage("keyTestPage2");

		// Act
		qutils.triggerKeydown(this.oCarousel.$("keyTestPage2-slide"), KeyCodes.ARROW_RIGHT);

		// Assert
		assert.strictEqual(this.oCarousel.getActivePage(), "keyTestPage3", "active page is keyTestPage3");
	});

	QUnit.test("Arrow Right on the last page", function (assert) {
		// Arrange
		this.oCarousel.setActivePage("keyTestPage12");

		// Act
		qutils.triggerKeydown(this.oCarousel.$("keyTestPage12-slide"), KeyCodes.ARROW_RIGHT);

		// Assert
		assert.strictEqual(this.oCarousel.getActivePage(), "keyTestPage12", "active page is keyTestPage3");
	});

	QUnit.test("Arrow Up", function (assert) {
		// Arrange
		this.oCarousel.setActivePage("keyTestPage2");

		// Act
		qutils.triggerKeydown(this.oCarousel.$("keyTestPage2-slide"), KeyCodes.ARROW_UP);

		// Assert
		assert.strictEqual(this.oCarousel.getActivePage(), "keyTestPage3", "active page is keyTestPage1");
	});

	QUnit.test("Arrow Down first page", function (assert) {
		// Arrange
		this.oCarousel.setActivePage("keyTestPage1");

		// Act
		qutils.triggerKeydown(this.oCarousel.$("keyTestPage1-slide"), KeyCodes.ARROW_DOWN);

		// Assert
		assert.strictEqual(this.oCarousel.getActivePage(), "keyTestPage1", "active page stays keyTestPage1");
	});

	QUnit.test("Arrow Left", function (assert) {
		// Arrange
		this.oCarousel.setActivePage("keyTestPage2");

		// Act
		qutils.triggerKeydown(this.oCarousel.$("keyTestPage2-slide"), KeyCodes.ARROW_LEFT);

		// Assert
		assert.strictEqual(this.oCarousel.getActivePage(), "keyTestPage1", "active page is keyTestPage1");
	});

	QUnit.test("Arrow Left on first page", function (assert) {
		// Arrange
		this.oCarousel.setActivePage("keyTestPage1");

		// Act
		qutils.triggerKeydown(this.oCarousel.$("keyTestPage1-slide"), KeyCodes.ARROW_LEFT);

		// Assert
		assert.strictEqual(this.oCarousel.getActivePage(), "keyTestPage1", "active page stays keyTestPage1");
	});

	QUnit.test("Arrow Down", function (assert) {
		// Arrange
		this.oCarousel.setActivePage("keyTestPage2");

		// Act
		qutils.triggerKeydown(this.oCarousel.$("keyTestPage2-slide"), KeyCodes.ARROW_DOWN);

		// Assert
		assert.strictEqual(this.oCarousel.getActivePage(), "keyTestPage1", "active page is keyTestPage3");
	});

	QUnit.test("Arrow Up on first page", function (assert) {
		// Arrange
		this.oCarousel.setActivePage("keyTestPage1");

		// Act
		qutils.triggerKeydown(this.oCarousel.$("keyTestPage1-slide"), KeyCodes.ARROW_UP);

		// Assert
		assert.strictEqual(this.oCarousel.getActivePage(), "keyTestPage2", "active page stays keyTestPage1");
	});

	QUnit.test("HOME", function (assert) {
		// Arrange
		this.oCarousel.setActivePage("keyTestPage2");

		// Act
		qutils.triggerKeydown(this.oCarousel.$("keyTestPage2-slide"), KeyCodes.HOME);

		// Assert
		assert.strictEqual(this.oCarousel.getActivePage(), "keyTestPage1", "active page is keyTestPage1");
	});

	QUnit.test("HOME when loop is activated", function (assert) {
		// Arrange
		this.oCarousel.setLoop(true).setActivePage("keyTestPage2");

		// Act
		qutils.triggerKeydown(this.oCarousel.$("keyTestPage2-slide"), KeyCodes.HOME);

		// Assert
		assert.strictEqual(this.oCarousel.getActivePage(), "keyTestPage1", "active page is keyTestPage1");
	});

	QUnit.test("END", function (assert) {
		// Arrange
		this.oCarousel.setActivePage("keyTestPage2");

		// Act
		qutils.triggerKeydown(this.oCarousel.$("keyTestPage12-slide"), KeyCodes.END);

		// Assert
		assert.strictEqual(this.oCarousel.getActivePage(), "keyTestPage12", "active page is keyTestPage12");
	});

	QUnit.test("END when loop is activated", function (assert) {
		// Arrange
		this.oCarousel.setLoop(true).setActivePage("keyTestPage2");

		// Act
		qutils.triggerKeydown(this.oCarousel.$("keyTestPage12-slide"), KeyCodes.END);

		// Assert
		assert.strictEqual(this.oCarousel.getActivePage(), "keyTestPage12", "active page is keyTestPage12");
	});

	QUnit.test("CTRL + ARROW_RIGHT", function (assert) {
		// Arrange
		this.oCarousel.setActivePage("keyTestPage1");

		// Act
		qutils.triggerKeydown(this.oCarousel.$("keyTestPage1-slide"), KeyCodes.ARROW_RIGHT, false, false, true);

		// Assert
		assert.strictEqual(this.oCarousel.getActivePage(), "keyTestPage11", "active page is keyTestPage11");
	});

	QUnit.test("CTRL + ARROW_RIGHT less than 10 go to last page", function (assert) {
		// Arrange
		this.oCarousel.setActivePage("keyTestPage5");

		// Act
		qutils.triggerKeydown(this.oCarousel.$("keyTestPage5-slide"), KeyCodes.ARROW_RIGHT, false, false, true);

		// Assert
		assert.strictEqual(this.oCarousel.getActivePage(), "keyTestPage12", "active page is keyTestPage12");
	});

	QUnit.test("CTRL + ARROW_UP", function (assert) {
		// Arrange
		this.oCarousel.setActivePage("keyTestPage1");

		// Act
		qutils.triggerKeydown(this.oCarousel.$("keyTestPage1-slide"), KeyCodes.ARROW_UP, false, false, true);

		// Assert
		assert.strictEqual(this.oCarousel.getActivePage(), "keyTestPage11", "active page is keyTestPage11");
	});

	QUnit.test("CTRL + ARROW_UP less than 10 go to last page", function (assert) {
		// Arrange
		this.oCarousel.setActivePage("keyTestPage5");

		// Act
		qutils.triggerKeydown(this.oCarousel.$("keyTestPage5-slide"), KeyCodes.ARROW_UP, false, false, true);

		// Assert
		assert.strictEqual(this.oCarousel.getActivePage(), "keyTestPage12", "active page is keyTestPage12");
	});

	QUnit.test("PAGE_UP", function (assert) {
		// Arrange
		this.oCarousel.setActivePage("keyTestPage1");

		// Act
		qutils.triggerKeydown(this.oCarousel.$("keyTestPage1-slide"), KeyCodes.PAGE_UP);

		// Assert
		assert.strictEqual(this.oCarousel.getActivePage(), "keyTestPage11", "active page is keyTestPage11");
	});

	QUnit.test("PAGE_UP on less than 10 go to last page", function (assert) {
		// Arrange
		this.oCarousel.setActivePage("keyTestPage5");

		// Act
		qutils.triggerKeydown(this.oCarousel.$("keyTestPage5-slide"), KeyCodes.PAGE_UP);

		// Assert
		assert.strictEqual(this.oCarousel.getActivePage(), "keyTestPage12", "active page is keyTestPage12");
	});

	QUnit.test("CTRL + ARROW_LEFT", function (assert) {
		// Arrange
		this.oCarousel.setActivePage("keyTestPage12");

		// Act
		qutils.triggerKeydown(this.oCarousel.$("keyTestPage12-slide"), KeyCodes.ARROW_LEFT, false, false, true);

		// Assert
		assert.strictEqual(this.oCarousel.getActivePage(), "keyTestPage2", "active page is keyTestPage2");
	});

	QUnit.test("CTRL + ARROW_LEFT less than 10 goes to first page", function (assert) {
		// Arrange
		this.oCarousel.setActivePage("keyTestPage5");

		// Act
		qutils.triggerKeydown(this.oCarousel.$("keyTestPage5-slide"), KeyCodes.ARROW_LEFT, false, false, true);

		// Assert
		assert.strictEqual(this.oCarousel.getActivePage(), "keyTestPage1", "active page is keyTestPage1");
	});

	QUnit.test("CTRL + ARROW_DOWN", function (assert) {
		// Arrange
		this.oCarousel.setActivePage("keyTestPage2");

		// Act
		qutils.triggerKeydown(this.oCarousel.$("keyTestPage2-slide"), KeyCodes.ARROW_DOWN, false, false, true);

		// Assert
		assert.strictEqual(this.oCarousel.getActivePage(), "keyTestPage1", "active page is keyTestPage1");
	});

	QUnit.test("CTRL + ARROW_DOWN less than 10 goes to first page", function (assert) {
		// Arrange
		this.oCarousel.setActivePage("keyTestPage5");

		// Act
		qutils.triggerKeydown(this.oCarousel.$("keyTestPage5-slide"), KeyCodes.ARROW_DOWN, false, false, true);

		// Assert
		assert.strictEqual(this.oCarousel.getActivePage(), "keyTestPage1", "active page is keyTestPage1");
	});

	QUnit.test("PAGE_DOWN", function (assert) {
		// Arrange
		this.oCarousel.setActivePage("keyTestPage12");

		// Act
		qutils.triggerKeydown(this.oCarousel.$("keyTestPage12-slide"), KeyCodes.PAGE_DOWN);

		// Assert
		assert.strictEqual(this.oCarousel.getActivePage(), "keyTestPage2", "active page is keyTestPage2");
	});

	QUnit.test("PAGE_DOWN less than 10 goes to first page", function (assert) {
		// Arrange
		this.oCarousel.setActivePage("keyTestPage5");

		// Act
		qutils.triggerKeydown(this.oCarousel.$("keyTestPage5-slide"), KeyCodes.PAGE_DOWN);

		// Assert
		assert.strictEqual(this.oCarousel.getActivePage(), "keyTestPage1", "active page is keyTestPage1");
		this.oCarousel.destroy();
	});

	QUnit.test("TAB", function (assert) {
		// Arrange
		var oImage = this.oCarousel.getPages()[5],
			spy = this.spy(this.oCarousel, "_forwardTab");

		this.oCarousel.setActivePage(oImage);

		// Act
		qutils.triggerKeydown(this.oCarousel.getFocusDomRef(), KeyCodes.TAB);

		// Assert
		assert.ok(spy.calledOnceWithExactly(true), "Focus should be forwarded after the carousel");
	});

	QUnit.test("TAB on page with interactive content", function (assert) {
		// Arrange
		var spy = this.spy(this.oCarousel, "_forwardTab");

		this.oCarousel.setActivePage("keyTestPage2");

		// Act
		qutils.triggerKeydown(document.activeElement, KeyCodes.TAB);

		// Assert
		assert.ok(spy.notCalled, "Focus should NOT be forwarded after the carousel");
	});

	QUnit.test("TAB on non-active page with interactive content", function (assert) {
		// Arrange
		this.oCarousel.setCustomLayout(new CarouselLayout({
			visiblePagesCount: 3
		}));
		nextUIUpdate.runSync()/*fake timer is used in module*/;
		var spy = this.spy(this.oCarousel, "_forwardTab");

		this.oCarousel.setActivePage("keyTestPage1");

		// focus second page
		this.oCarousel.onsapright({
			target: this.oCarousel.getDomRef(this.oCarousel.getActivePage() + "-slide"),
			preventDefault: function () {}
		});

		// Act
		qutils.triggerKeydown(document.activeElement, KeyCodes.TAB);

		// Assert
		assert.ok(spy.notCalled, "Focus should NOT be forwarded after the carousel");
	});

	QUnit.test("TAB on last interactive element within page", function (assert) {
		// Arrange
		var spy = this.spy(this.oCarousel, "_forwardTab");
		this.oCarousel.setActivePage("keyTestPage2");

		var oLastInteractiveElement = this.oCarousel.getPages()[1].getContent()[2].getDomRef();
		oLastInteractiveElement.focus();

		// Act
		qutils.triggerKeydown(oLastInteractiveElement, KeyCodes.TAB);

		// Assert
		assert.ok(spy.calledOnceWithExactly(true), "Focus should be forwarded after the carousel");
	});

	QUnit.test("Shift + TAB on the active page", function (assert) {
		// Arrange
		var spy = this.spy(this.oCarousel, "_forwardTab");

		// Act
		qutils.triggerKeydown(document.activeElement, KeyCodes.TAB, /* shift */ true);

		// Assert
		assert.ok(spy.calledOnceWithExactly(false), "Focus should be forwarded before the carousel");
	});

	QUnit.test("Shift + TAB on the element after the carousel", function (assert) {
		// Arrange
		var spy = this.spy(this.oCarousel, "_focusPrevious");
		var focusSpy = this.spy(this.oCarousel.getFocusDomRef(), "focus");

		var oBtn = document.createElement("button");
		this.oCarousel.getDomRef().insertAdjacentElement("afterend", oBtn);
		oBtn.focus();

		// Act
		qutils.triggerKeydown(oBtn, KeyCodes.TAB, /* shift */ true);
		this.oCarousel.onfocusin(new jQuery.Event("focusin", {
			target: this.oCarousel.getDomRef("after"),
			relatedTarget: oBtn
		}));

		// Assert
		assert.ok(spy.called, "Should try to focus the last interactive element");
		assert.ok(focusSpy.called, "Last interactive element in the carousel should be focused");

		// Clean up
		oBtn.remove();
	});

	QUnit.test("F6", function (assert) {
		var oSpy = this.spy(F6Navigation, "handleF6GroupNavigation");
		// Act
		qutils.triggerKeydown(this.oCarousel.$(this.oCarousel.getActivePage() + "-slide"), KeyCodes.F6);

		// Assert
		assert.ok(oSpy.callCount >= 1, "Last active page index should be preserved.");
	});

	QUnit.test("F6 focusing on next focusable group", function (assert) {
		var oActivePageDomRef = this.oCarousel.getDomRef(this.oCarousel.getActivePage() + "-slide");

		// Assert
		assert.ok(oActivePageDomRef === document.activeElement, "Current focus is on the Carousel");

		// Act
		qutils.triggerKeydown(oActivePageDomRef, KeyCodes.F6);

		// Assert
		assert.ok(oActivePageDomRef !== document.activeElement, "F6 is focusing on the next group");
	});

	QUnit.test("Shift + F6 focusing on previous focusable group", function (assert) {
		var oActivePageDomRef = this.oCarousel.getDomRef(this.oCarousel.getActivePage() + "-slide");

		// Assert
		assert.ok(oActivePageDomRef === document.activeElement, "Current focus is on the Carousel");

		// Act
		qutils.triggerKeydown(oActivePageDomRef, KeyCodes.F6, /* shift */ true);

		// Assert
		assert.ok(oActivePageDomRef !== document.activeElement, "Shift + F6 is focusing on the previous group");
	});

	QUnit.test("F7", function (assert) {
		// Arrange
		this.oCarousel.setActivePage("keyTestPage2");
		this.oCarousel.getFocusDomRef().focus();
		nextUIUpdate.runSync()/*fake timer is used in module*/;

		var oInteractiveElementInsidePage = this.oCarousel.getPages()[1].getContent()[2].getDomRef();
		qutils.triggerKeydown(document.activeElement, KeyCodes.TAB);
		qutils.triggerEvent("focusin", oInteractiveElementInsidePage);

		// Act
		qutils.triggerKeydown(oInteractiveElementInsidePage, KeyCodes.F7);

		// Assert
		assert.strictEqual(document.activeElement, this.oCarousel.getFocusDomRef(), "After F7 focus is on the page");

		// Act
		qutils.triggerKeydown(document.activeElement, KeyCodes.F7);

		// Assert
		assert.strictEqual(document.activeElement, oInteractiveElementInsidePage, "After F7 focus is back to the last focused element inside the page");
	});

	QUnit.test("Numpad Minus", function (assert) {
		// Arrange
		this.oCarousel.setActivePage("keyTestPage2");

		// Act
		qutils.triggerKeydown(this.oCarousel.getFocusDomRef(), KeyCodes.NUMPAD_MINUS);

		// Assert
		assert.strictEqual(this.oCarousel.getActivePage(), "keyTestPage1", "active page is keyTestPage3");
	});

	QUnit.test("Numpad Plus", function (assert) {
		// Arrange
		this.oCarousel.setActivePage("keyTestPage1");

		// Act
		qutils.triggerKeydown(this.oCarousel.getFocusDomRef(), KeyCodes.NUMPAD_PLUS);

		// Assert
		assert.strictEqual(this.oCarousel.getActivePage(), "keyTestPage2", "active page is keyTestPage3");
	});


	QUnit.test("Arrow right should set the focus on the second element", function (assert) {
		// arrange
		const oFirstPage = this.oCarousel.getPages()[0];
		this.oCarousel.setActivePage(oFirstPage);
		this.oCarousel.onsapright({
			target: this.oCarousel.getDomRef(this.oCarousel.getActivePage() + "-slide"),
			preventDefault: function () {}
		});
		nextUIUpdate.runSync()/*fake timer is used in module*/;

		// assert
		assert.strictEqual(document.activeElement, this.oCarousel.getFocusDomRef(), "Focus is on the second element");
	});

	QUnit.test("Home button should focus the first element", function (assert) {
		// arrange
		const oSecondPage = this.oCarousel.getPages()[2];
		this.oCarousel.setActivePage(oSecondPage);
		this.oCarousel.onsaphome({
			target: this.oCarousel.getDomRef(this.oCarousel.getActivePage() + "-slide"),
			preventDefault: function () {}
		});
		nextUIUpdate.runSync()/*fake timer is used in module*/;

		// assert
		assert.strictEqual(document.activeElement, this.oCarousel.getFocusDomRef(), "Focus is on the first element");
	});

	QUnit.test("End button should focus the last element", function (assert) {
		// arrange
		const oSecondPage = this.oCarousel.getPages()[2];
		this.oCarousel.setActivePage(oSecondPage);
		this.oCarousel.onsapend({
			target: this.oCarousel.getDomRef(this.oCarousel.getActivePage() + "-slide"),
			preventDefault: function () {}
		});
		nextUIUpdate.runSync()/*fake timer is used in module*/;

		// assert
		assert.ok(document.activeElement.contains(this.oCarousel.getFocusDomRef()), "Focus is on the last element");
	});


	QUnit.test("setActivePage should not change the focus of the application", function (assert) {
		// arrange
		var aPages = this.oCarousel.getPages();
		this.oButton.focus();

		// act
		this.oCarousel.setActivePage(aPages[0]);
		nextUIUpdate.runSync()/*fake timer is used in module*/;

		// assert
		assert.strictEqual(document.activeElement, this.oButton.getFocusDomRef(), "Focus should stay on the button");


	});

	//================================================================================
	// End of Carousel Keyboard handling
	//================================================================================

	QUnit.test("Container Padding Classes", function (assert) {
		// System under Test + Act
		var oContainer = new Carousel({
				pages: [
					new Page("keyTestPage20")
				]
			}),
			sContentSelector = ".sapMCrslInner > .sapMCrslItem > .sapMScrollCont > .sapMScrollContScroll",
			sResponsiveLargeSize = (Device.resize.width <= 1023 ? "16px" : "16px 32px"),
			sResponsiveSize = (Device.resize.width <= 599 ? "0px" : sResponsiveLargeSize),
			aResponsiveSize = sResponsiveSize.split(" "),
			$containerContent;

		// Act
		oContainer.placeAt("qunit-fixture");
		nextUIUpdate.runSync()/*fake timer is used in module*/;
		oContainer.addStyleClass("sapUiNoContentPadding");
		$containerContent = oContainer.$().find(sContentSelector);

		// Assert
		assert.strictEqual($containerContent.css("padding-left"), "0px", "The container has no left content padding when class \"sapUiNoContentPadding\" is set");
		assert.strictEqual($containerContent.css("padding-right"), "0px", "The container has no right content padding when class \"sapUiNoContentPadding\" is set");
		assert.strictEqual($containerContent.css("padding-top"), "0px", "The container has no top content padding when class \"sapUiNoContentPadding\" is set");
		assert.strictEqual($containerContent.css("padding-bottom"), "0px", "The container has no bottom content padding when class \"sapUiNoContentPadding\" is set");

		// Act
		oContainer.removeStyleClass("sapUiNoContentPadding");
		oContainer.addStyleClass("sapUiContentPadding");

		// Assert
		assert.strictEqual($containerContent.css("padding-left"), "16px", "The container has 1rem left content padding when class \"sapUiContentPadding\" is set");
		assert.strictEqual($containerContent.css("padding-right"), "16px", "The container has 1rem right content padding when class \"sapUiContentPadding\" is set");
		assert.strictEqual($containerContent.css("padding-top"), "16px", "The container has 1rem top content padding when class \"sapUiContentPadding\" is set");
		assert.strictEqual($containerContent.css("padding-bottom"), "16px", "The container has 1rem bottom content padding when class \"sapUiContentPadding\" is set");

		// Act
		oContainer.removeStyleClass("sapUiContentPadding");
		oContainer.addStyleClass("sapUiResponsiveContentPadding");

		// Assert
		assert.strictEqual($containerContent.css("padding-left"), (aResponsiveSize[1] ? aResponsiveSize[1] : aResponsiveSize[0]), "The container has " + sResponsiveSize + " left content padding when class \"sapUiResponsiveContentPadding\" is set (tested value depends on window size)");
		assert.strictEqual($containerContent.css("padding-right"), (aResponsiveSize[1] ? aResponsiveSize[1] : aResponsiveSize[0]), "The container has " + sResponsiveSize + " right content padding when class \"sapUiResponsiveContentPadding\" is set (tested value depends on window size)");
		assert.strictEqual($containerContent.css("padding-top"), aResponsiveSize[0], "The container has " + sResponsiveSize + " top content padding when class \"sapUiResponsiveContentPadding\" is set (tested value depends on window size)");
		assert.strictEqual($containerContent.css("padding-bottom"), aResponsiveSize[0], "The container has " + sResponsiveSize + " bottom content padding when class \"sapUiResponsiveContentPadding\" is set (tested value depends on window size)");

		// Cleanup
		oContainer.destroy();
	});

	QUnit.test("Non touch devices in Popup: Navigating clicking on arrows", function (assert) {
		// Arrange
		var oCarousel = new Carousel({
			pages:[
				new Image("image1", {src:"https://www.sap.com/dam/application/shared/logos/sap-logo-svg.svg"}),
				new Image("image2", {src:"https://www.sap.com/dam/application/shared/logos/sap-logo-svg.svg"}),
				new Image("image3", {src:"https://www.sap.com/dam/application/shared/logos/sap-logo-svg.svg"})
			]
		});
		 var oPopup = new ResponsivePopover({
			contentWidth:"400px",
			contentHeight:"300px",
			showHeader:false,
			content:[ oCarousel ]
		});
		var oButton = new Button({
			text: "Open Carousel"
		});
		oButton.placeAt('qunit-fixture');
		nextUIUpdate.runSync()/*fake timer is used in module*/;

		var	oSystem = {
			desktop: true,
			phone: false,
			tablet: false,
			touch: false
		};

		this.stub(Device, "system").value(oSystem);
		oCarousel.setActivePage("image2");

		// Act
		oPopup.openBy(oButton);
		assert.strictEqual(oCarousel.getActivePage(), "image2", "active page is with id 'image2'");
		oCarousel.$().find('.sapMCrslNext').trigger("focus");
		oCarousel._changeActivePage(2);
		// Assert
		assert.strictEqual(oCarousel.getActivePage(), "image3", "active page is with id 'image3'");

		// Cleanup
		oCarousel.destroy();
		oPopup.destroy();
		oButton.destroy();
	});

	QUnit.module("Error page", {
		before: function() {
			sinon.config.useFakeTimers = false;
		},
		beforeEach: function () {
			this.data = {
				texts : [ {
					text : "Travel Expend"
				}, {
					text : "Travel and expense report"
				}, {
					text : "Expense report"
				}]
			};

			this.oCarousel = new Carousel();
			this.oCarousel.placeAt(DOM_RENDER_LOCATION);
			nextUIUpdate.runSync()/*fake timer is used in module*/;
		},
		afterEach: function () {
			this.oCarousel.destroy();
		},
		after: function() {
			sinon.config.useFakeTimers = true;
		}
	});

	QUnit.test("Wrong Binding", function (assert) {
		var oModel = new JSONModel();
		this.oCarousel.setModel(oModel);
		oModel.setData(this.data);

		this.oCarousel.bindAggregation("pages",{path:"/wrongPath", template:new Text({text: "{text}"})});

		assert.strictEqual(this.oCarousel.getPages().length, 0, "There are no pages in the carousel when the binding is wrong (or other similar issue)");
		assert.strictEqual(this.oCarousel.getDomRef().getElementsByClassName("sapMIllustratedMessage").length, 1, "When there is wrong binding path there is sap.m.IllustratedMessage rendered");
		assert.strictEqual(this.oCarousel.getDomRef().getElementsByClassName("sapMCrslInnerNoPages").length, 1, "When there is wrong binding path there is 'sapMCrslInnerNoPages' class applied");
	});


	QUnit.test("Late Binding", function (assert) {
		var done = assert.async();

		var oModel = new JSONModel();
		this.oCarousel.setModel(oModel);

		this.oCarousel.bindAggregation("pages", {path:"/texts", template: new Text({text: "{text}"})});

		setTimeout(function () {
			oModel.setData(this.data);
			nextUIUpdate.runSync()/*fake timer is used in module*/;

			assert.strictEqual(this.oCarousel.getPages().length, 3, "There are 3 pages in the carousel");
			assert.strictEqual(this.oCarousel.getDomRef().getElementsByClassName("sapMIllustratedMessage").length, 0, "When there is late binding there is no sap.m.IllustratedMessage rendered");
			assert.strictEqual(this.oCarousel.getDomRef().getElementsByClassName("sapMCrslInnerNoPages").length, 0, "When there is late binding there is no 'sapMCrslInnerNoPages' class applied");
			done();
		}.bind(this), 1000);
	});

	QUnit.module("Change images", {
		beforeEach: function() {
			sinon.config.useFakeTimers = false;
			this.oCarousel = createCarouselWithContent("");
			this.oCarousel.placeAt(DOM_RENDER_LOCATION);
			nextUIUpdate.runSync()/*fake timer is used in module*/;
		},
		afterEach: function () {
			this.oCarousel.destroy();
			sinon.config.useFakeTimers = true;
		}
	});

	QUnit.test("Simulate click on image within slide should prevent it's drag event resulting in normal swiping behaviour", function (assert) {
		// Arrange
		var oImageElement = document.createElement("img"),
			oFakeEvent = {
				target: oImageElement,
				isMarked: function() {}
			};

		// Act
		this.oCarousel.ontouchstart(oFakeEvent);

		// Assert
		assert.strictEqual(oImageElement.draggable, false, "Image shouldn't be draggable");
	});

	QUnit.module("Text selection inside carousel", {
		beforeEach: function() {
			sinon.config.useFakeTimers = false;
			const oInput = new Input({
				value: "sample text"
			});

			const oPage = new Page({
				content: [oInput]
			});

			this.oCarousel = new Carousel("crslWithInput", {
				pages: [oPage]
			});

			this.oCarousel.placeAt(DOM_RENDER_LOCATION);
			nextUIUpdate.runSync()/*fake timer is used in module*/;
		},
		afterEach: function () {
			this.oCarousel.destroy();
			sinon.config.useFakeTimers = true;
		}
	});


	QUnit.test("Testing if drag event is triggered on text/input selection", function(assert) {
		// Arrange
		const oInput = this.oCarousel.getPages()[0].getContent()[0],
			oInputDomRef = oInput.getFocusDomRef();

		//Act
		this.oCarousel.ontouchstart( {
			target: oInputDomRef,
			isMarked: function() {},
			setMarked: function() {}
		});

		// Assert
		assert.notOk(this.oCarousel._bDragging, "Dragging is not started.");
	});

	QUnit.module("Change pages", {
		beforeEach: function () {
			this.oCarousel = new Carousel("myCrsl", {
				pages: [
					new Page("keyTestPage_1"),
					new Page("keyTestPage_2"),
					new Page("keyTestPage_3"),
					new Page("keyTestPage_4"),
					new Page("keyTestPage_5"),
					new Page("keyTestPage_6"),
					new Page("keyTestPage_7"),
					new Page("keyTestPage_8"),
					new Page("keyTestPage_9")
				],
				activePage: "keyTestPage_4"
			});
			this.oCarousel.placeAt(DOM_RENDER_LOCATION);
			nextUIUpdate.runSync()/*fake timer is used in module*/;
		},
		afterEach: function () {
			this.oCarousel.destroy();
		}
	});

	QUnit.test("Simulate right arrow twice", function (assert) {
		// arrange
		var aPageChangedParameters = [];

		this.oCarousel.attachPageChanged(function (oEvent) {
			aPageChangedParameters.push(oEvent.mParameters);
		});

		// act
		this.oCarousel.onsapright({
			target: this.oCarousel.getDomRef(this.oCarousel.getActivePage() + "-slide"),
			preventDefault: function () {}
		});

		this.oCarousel.onsapright({
			target: this.oCarousel.getDomRef(this.oCarousel.getActivePage() + "-slide"),
			preventDefault: function () {}
		});

		// assert
		assert.strictEqual(aPageChangedParameters[0].oldActivePageId, "keyTestPage_4", "Should have event fired with transition from page #4...");
		assert.strictEqual(aPageChangedParameters[0].newActivePageId, "keyTestPage_5", "... to page #5");

		assert.strictEqual(aPageChangedParameters[1].oldActivePageId, "keyTestPage_5", "Should have event fired with transition from page #5...");
		assert.strictEqual(aPageChangedParameters[1].newActivePageId, "keyTestPage_6", "... to page #6");

		assert.strictEqual(this.oCarousel.getActivePage(), "keyTestPage_6", "Finally the active page should be #6");
	});

	QUnit.test("Simulate left arrow twice", function (assert) {
		// arrange
		var aPageChangedParameters = [];

		this.oCarousel.attachPageChanged(function (oEvent) {
			aPageChangedParameters.push(oEvent.mParameters);
		});

		// act
		this.oCarousel.onsapleft({
			target: this.oCarousel.getDomRef(this.oCarousel.getActivePage() + "-slide"),
			preventDefault: function () {}
		});
		this.oCarousel.onsapleft({
			target: this.oCarousel.getDomRef(this.oCarousel.getActivePage() + "-slide"),
			preventDefault: function () {}
		});

		// assert
		assert.strictEqual(aPageChangedParameters[0].oldActivePageId, "keyTestPage_4", "Should have event fired with transition from page #4...");
		assert.strictEqual(aPageChangedParameters[0].newActivePageId, "keyTestPage_3", "... to page #3");

		assert.strictEqual(aPageChangedParameters[1].oldActivePageId, "keyTestPage_3", "Should have event fired with transition from page #3...");
		assert.strictEqual(aPageChangedParameters[1].newActivePageId, "keyTestPage_2", "... to page #2");

		assert.strictEqual(this.oCarousel.getActivePage(), "keyTestPage_2", "Finally the active page should be #2");
	});

	QUnit.test("Looping right with keys when visiblePagesCount is different than 1", function (assert) {
		// arrange
		this.oCarousel.setLoop(true);
		this.oCarousel.setCustomLayout(new CarouselLayout({
			visiblePagesCount: 2
		}));

		var oFakeEvent = {
			target: this.oCarousel.getDomRef(this.oCarousel.getActivePage() + "-slide"),
			preventDefault: function () {}
		};
		var oExpectedActivePage = this.oCarousel.getPages()[this.oCarousel.getPages().length - 2];

		// act - press right arrow 5 times
		for (var i = 0; i < 5; i++) {
			this.oCarousel.onsapright(oFakeEvent);
		}

		// assert
		assert.strictEqual(this.oCarousel.getActivePage(), oExpectedActivePage.getId(), "Active page should be keyTestPage_8 and a loop should NOT have happened.");
	});

	QUnit.test("Looping left with keys when visiblePagesCount is different than 1", function (assert) {
		// arrange
		this.oCarousel.setLoop(true);
		this.oCarousel.setCustomLayout(new CarouselLayout({
			visiblePagesCount: 2
		}));

		var oFakeEvent = {
			target: this.oCarousel.getDomRef(this.oCarousel.getActivePage() + "-slide"),
			preventDefault: function () {}
		};
		var oFirstPage = this.oCarousel.getPages()[0];

		// act - press left arrow 10 times
		for (var i = 0; i < 10; i++) {
			this.oCarousel.onsapleft(oFakeEvent);
		}

		// assert
		assert.strictEqual(this.oCarousel.getActivePage(), oFirstPage.getId(), "Active page should still be keyTestPage_1 and loop should NOT have happened.");
	});

	QUnit.test("Looping right with mouse when visiblePagesCount is different than 1", function (assert) {
		// arrange
		this.oCarousel.setLoop(true);
		this.oCarousel.setCustomLayout(new CarouselLayout({
			visiblePagesCount: 2
		}));
		var oExpectedActivePage = this.oCarousel.getPages()[this.oCarousel.getPages().length - 2];
		this.oCarousel.setActivePage(oExpectedActivePage);
		nextUIUpdate.runSync()/*fake timer is used in module*/;

		// act - press right arrow
		pressArrowNext(this.oCarousel);

		// assert
		assert.strictEqual(this.oCarousel.getActivePage(), oExpectedActivePage.getId(), "Active page should still be keyTestPage_8 and loop should NOT have happened.");
	});

	QUnit.test("Looping left with mouse when visiblePagesCount is different than 1", function (assert) {
		// arrange
		this.oCarousel.setLoop(true);
		this.oCarousel.setCustomLayout(new CarouselLayout({
			visiblePagesCount: 2
		}));
		var oFirstPage = this.oCarousel.getPages()[0];
		this.oCarousel.setActivePage(oFirstPage);
		nextUIUpdate.runSync()/*fake timer is used in module*/;

		// act - press left arrow
		pressArrowPrev(this.oCarousel);

		// assert
		assert.strictEqual(this.oCarousel.getActivePage(), oFirstPage.getId(), "Active page should be keyTestPage_1 and a loop should NOT have happened.");
	});

	QUnit.test("Scroll through view", function (assert) {
		// arrange
		this.oCarousel.setLoop(true);
		this.oCarousel.setCustomLayout(new CarouselLayout({
			visiblePagesCount: 2,
			scrollMode: "VisiblePages"
		}));
		const oFirstPage = this.oCarousel.getPages()[0];
		const oThirdPage = this.oCarousel.getPages()[2];
		this.oCarousel.setActivePage(oFirstPage);
		nextUIUpdate.runSync()/*fake timer is used in module*/;

		// act - press left arrow
		pressArrowNext(this.oCarousel);

		// assert
		assert.strictEqual(this.oCarousel.getActivePage(), oThirdPage.getId(), "Active page should be keyTestPage_3, scrolled trough one view of 2 pages.");
	});

	QUnit.test("Simulate right arrow fast click twice", function (assert) {
		// act
		pressArrowNext(this.oCarousel);
		pressArrowNext(this.oCarousel);

		// assert
		assert.strictEqual(this.oCarousel.getActivePage(), "keyTestPage_6", "Should have the active page set to page #4...");
	});

	QUnit.test("Simulate left arrow fast click twice", function (assert) {
		// act
		pressArrowPrev(this.oCarousel);
		pressArrowPrev(this.oCarousel);

		// assert
		assert.strictEqual(this.oCarousel.getActivePage(), "keyTestPage_2", "Should have the active page set to page #2...");
	});

	QUnit.test("Focusing page child with mouse should store the page as focused page", function (assert) {
		// arrange
		var oButton = new Button();
		this.oCarousel.insertPage(oButton, 2);
		var aPages = this.oCarousel.getPages();
		this.oCarousel.setCustomLayout(new CarouselLayout({
			visiblePagesCount: 3
		}));
		this.oCarousel.setActivePage(aPages[0]);
		nextUIUpdate.runSync()/*fake timer is used in module*/;

		// act
		oButton.$().trigger("focusin");

		// assert
		assert.strictEqual(this.oCarousel._iFocusedPageIndex, 2, "Focused page index should be stored");
	});

	QUnit.module("No pages", {
		beforeEach: function () {
			this.oCarousel = new Carousel({
			});
			this.oCarousel.placeAt(DOM_RENDER_LOCATION);
			nextUIUpdate.runSync()/*fake timer is used in module*/;
		},
		afterEach: function () {
			this.oCarousel.destroy();
		}
	});

	QUnit.test("carousel.invalidate() doesn't throw error", function (assert) {
		this.oCarousel.invalidate();
		nextUIUpdate.runSync()/*fake timer is used in module*/;

		this.clock.tick(100);

		assert.ok(true, 'error is not thrown');
	});

	QUnit.test("resize handler doesn't throw error", function (assert) {
		this.oCarousel._resize();

		assert.ok(true, 'error is not thrown');
	});

	QUnit.module("Active pages in nested carousels", {
		beforeEach: function () {
			this.oOuterCarousel = new Carousel();
			this.oInnerCarousel = new Carousel({
				id: "innerCarousel",
				height: '25%',
				width: '50%'
			});

			var text1 = new Text({
				id: "text1",
				text: 'text1'
			});
			var text2 = new Text({
				id: "text2",
				text: 'text2'
			});
			var text3 = new Text({
				id: "text3",
				text: 'text3'
			});

			this.oOuterCarousel.insertPage(text1);
			this.oOuterCarousel.insertPage(this.oInnerCarousel);
			this.oInnerCarousel.insertPage(text3);
			this.oInnerCarousel.insertPage(text2);
			this.oOuterCarousel.setActivePage(this.oOuterCarousel.getPages()[0]);
			this.oOuterCarousel.placeAt(DOM_RENDER_LOCATION);
			nextUIUpdate.runSync()/*fake timer is used in module*/;
		},
		afterEach: function () {
			this.oOuterCarousel.destroy();
			this.oInnerCarousel.destroy();
		}
	});

	QUnit.test("The inner carousel active page is still visible on outer carousel page change", function (assert) {
		// arrange
		var sContentSelector = ".sapMCrslInner > .sapMCrslActive";
		assert.strictEqual(this.oInnerCarousel.$().find(sContentSelector).length > 0, true, "Inner carousel has visible active page");

		// act
		pressArrowNext(this.oOuterCarousel);
		pressArrowPrev(this.oOuterCarousel);

		// assert
		assert.strictEqual(this.oInnerCarousel.$().find(sContentSelector).length > 0, true, "Inner carousel has visible active page after outer carousel page change");
	});

	QUnit.module("Accessibility", {
		beforeEach: function () {
			this.oCarousel = new Carousel({
				id: "crsl",
				height: '25%',
				width: '50%',
				pages: [
					new Text({
						id: "text1",
						text: 'text1'
					}),
					new Text({
						id: "text2",
						text: 'text2'
					}),
					new Text({
						id: "text3",
						text: 'text3'
					})
				]
			});

			this.oCarousel.placeAt(DOM_RENDER_LOCATION);
			nextUIUpdate.runSync()/*fake timer is used in module*/;
		},
		afterEach: function () {
			this.oCarousel.destroy();
		}
	});

	QUnit.test("aria-selected should be set correctly", function (assert) {
		// Assert
		assert.strictEqual(document.getElementById("crsl-text1-slide").getAttribute("aria-selected"), "true", "Active page should have aria-selected = true");
		assert.strictEqual(document.getElementById("crsl-text1-slide").getAttribute("role"), "option", "Role of a carousel item should be option");
		assert.strictEqual(document.getElementById("crsl-text1-slide").getAttribute("aria-posinset"), "1", "Posinset should be 1");
		assert.strictEqual(document.getElementById("crsl-text1-slide").getAttribute("aria-setsize"), "3", "Setsize should be 3");
		assert.strictEqual(document.getElementById("crsl-text1-slide").getAttribute("aria-hidden"), "false", "Displayed page should have aria-hidden = false");


		// Act
		this.oCarousel.next();

		// Assert
		assert.strictEqual(document.getElementById("crsl-text1-slide").getAttribute("aria-selected"), "false", "Non active page should have aria-selected = false");
		assert.strictEqual(document.getElementById("crsl-text1-slide").getAttribute("aria-hidden"), "true", "Not displayed page should have aria-hidden = true");
		assert.strictEqual(document.getElementById("crsl-text2-slide").getAttribute("aria-selected"), "true", "Active page should have aria-selected = true");
		assert.strictEqual(document.getElementById("crsl-text2-slide").getAttribute("aria-posinset"), "2", "Posinset should be 2");
		assert.strictEqual(document.getElementById("crsl-text2-slide").getAttribute("aria-hidden"), "false", "Displayed page should have aria-hidden = false");
	});

	QUnit.test("Dummy area", function (assert) {
		// arrange
		assert.strictEqual(this.oCarousel.$().find(".sapMCrslDummyArea").attr("role"), "none", "Dummy area has role=none");
	});

	QUnit.test("When there are no pages, 'No Data' element is rendered with correct aria attributes", function (assert) {
		// arrange
		this.oCarousel.destroyPages();
		nextUIUpdate.runSync()/*fake timer is used in module*/;
		var oNoData = this.oCarousel.getDomRef("noData");
		var oAccInfo = this.oCarousel._getEmptyPage().getAccessibilityInfo();
		var sExpectedLabel = oAccInfo.type + " " + oAccInfo.description;

		// assert
		assert.strictEqual(oNoData.getAttribute("tabIndex"), "0", "'No Data' element should be focusable");
		assert.strictEqual(oNoData.getAttribute("aria-label"), sExpectedLabel, "'aria-label' should be correct");
	});

	QUnit.module("Multiple pages", {
		beforeEach: function () {
			this.oCarousel = new Carousel("myCrsl", {
				customLayout: new CarouselLayout({
					visiblePagesCount: 3
				}),
				pages: [
					new Page("page1"),
					new Page("page2"),
					new Page("page3"),
					new Page("page4"),
					new Page("page5"),
					new Page("page6"),
					new Page("page7"),
					new Page("page8"),
					new Page("page9")
				]
			});
			this.oCarousel.placeAt(DOM_RENDER_LOCATION);
			nextUIUpdate.runSync()/*fake timer is used in module*/;
		},
		afterEach: function () {
			this.oCarousel.destroy();
		}
	});

	QUnit.test("Page indicator text updates after keyboard navigation when multiple pages are displayed", function (assert) {
		// arrange
		var $pageIndicator = this.oCarousel.$("pageIndicator");
		var rb = Library.getResourceBundleFor("sap.m");

		// assert
		assert.strictEqual($pageIndicator.text(), rb.getText("CAROUSEL_PAGE_INDICATOR_TEXT", [1, 7]), "Page indicator text should be correct");

		// act
		qutils.triggerKeydown(this.oCarousel.getFocusDomRef(), KeyCodes.ARROW_RIGHT); // go to page2

		// assert
		assert.strictEqual($pageIndicator.text(), rb.getText("CAROUSEL_PAGE_INDICATOR_TEXT", [1, 7]), "Page indicator text should be correct");

		// act
		qutils.triggerKeydown(this.oCarousel.getFocusDomRef(), KeyCodes.ARROW_RIGHT); // go to page3
		qutils.triggerKeydown(this.oCarousel.getFocusDomRef(), KeyCodes.ARROW_RIGHT); // go to page4

		// assert
		assert.strictEqual($pageIndicator.text(), rb.getText("CAROUSEL_PAGE_INDICATOR_TEXT", [2, 7]), "Page indicator text should be correct");

		// act
		qutils.triggerKeydown(this.oCarousel.getFocusDomRef(), KeyCodes.END); // go to the last page 9

		// assert
		assert.strictEqual($pageIndicator.text(), rb.getText("CAROUSEL_PAGE_INDICATOR_TEXT", [7, 7]), "Page indicator text should be correct");

		// act - go backwards
		qutils.triggerKeydown(this.oCarousel.getFocusDomRef(), KeyCodes.ARROW_LEFT); // go to page8

		// assert
		assert.strictEqual($pageIndicator.text(), rb.getText("CAROUSEL_PAGE_INDICATOR_TEXT", [7, 7]), "Page indicator text should be correct");

		// act
		qutils.triggerKeydown(this.oCarousel.getFocusDomRef(), KeyCodes.ARROW_LEFT); // go to page7
		qutils.triggerKeydown(this.oCarousel.getFocusDomRef(), KeyCodes.ARROW_LEFT); // go to page6
		qutils.triggerKeydown(this.oCarousel.getFocusDomRef(), KeyCodes.ARROW_LEFT); // go to page5
		qutils.triggerKeydown(this.oCarousel.getFocusDomRef(), KeyCodes.ARROW_LEFT); // go to page4
		qutils.triggerKeydown(this.oCarousel.getFocusDomRef(), KeyCodes.ARROW_LEFT); // go to page3
		qutils.triggerKeydown(this.oCarousel.getFocusDomRef(), KeyCodes.ARROW_LEFT); // go to page2

		// assert
		assert.strictEqual($pageIndicator.text(), rb.getText("CAROUSEL_PAGE_INDICATOR_TEXT", [2, 7]), "Page indicator text should be correct");

		// act - go backwards
		qutils.triggerKeydown(this.oCarousel.getFocusDomRef(), KeyCodes.ARROW_LEFT); // go to page1

		// assert
		assert.strictEqual($pageIndicator.text(), rb.getText("CAROUSEL_PAGE_INDICATOR_TEXT", [1, 7]), "Page indicator text should be correct");
	});

	QUnit.test("HUD arrows visibility when multiple pages are displayed", function (assert) {
		// assert
		assert.ok(this.oCarousel.$("hud").hasClass(Carousel._LEFTMOST_CLASS), "Left arrow should be hidden");
		assert.notOk(this.oCarousel.$("hud").hasClass(Carousel._RIGHTMOST_CLASS), "Right arrow should be visible");

		// act
		this.oCarousel.setActivePage("page4");

		// assert
		assert.notOk(this.oCarousel.$("hud").hasClass(Carousel._LEFTMOST_CLASS), "Left arrow should be visible");
		assert.notOk(this.oCarousel.$("hud").hasClass(Carousel._RIGHTMOST_CLASS), "Right arrow should be visible");

		// act
		this.oCarousel.setActivePage("page9");

		// assert
		assert.notOk(this.oCarousel.$("hud").hasClass(Carousel._LEFTMOST_CLASS), "Left arrow should be visible");
		assert.ok(this.oCarousel.$("hud").hasClass(Carousel._RIGHTMOST_CLASS), "Right arrow should be hidden");
	});

	QUnit.test("Arrows in the Page Indicator area visibility when multiple pages are displayed", function (assert) {
<<<<<<< HEAD
		this.oCarousel.setArrowsPlacement("PageIndicator");
		nextUIUpdate.runSync()/*fake timer is used in module*/;
=======
		this.oCarousel.setArrowsPlacement(CarouselArrowsPlacement.PageIndicator);
		Core.applyChanges();

		// assert
		assert.ok(this.oCarousel.$("arrow-previous").hasClass(Carousel._LEFTMOST_CLASS), "Left arrow should be hidden");
		assert.notOk(this.oCarousel.$("arrow-next").hasClass(Carousel._RIGHTMOST_CLASS), "Right arrow should be visible");

		// act
		this.oCarousel.setActivePage("page4");

		// assert
		assert.notOk(this.oCarousel.$("arrow-previous").hasClass(Carousel._LEFTMOST_CLASS), "Left arrow should be visible");
		assert.notOk(this.oCarousel.$("arrow-next").hasClass(Carousel._RIGHTMOST_CLASS), "Right arrow should be visible");

		// act
		this.oCarousel.setActivePage("page9");

		// assert
		assert.notOk(this.oCarousel.$("arrow-previous").hasClass(Carousel._LEFTMOST_CLASS), "Left arrow should be visible");
		assert.ok(this.oCarousel.$("arrow-next").hasClass(Carousel._RIGHTMOST_CLASS), "Right arrow should be hidden");
	});

	QUnit.test("Arrows in the Page Indicator area visibility when multiple pages are displayed", function (assert) {
		this.stub(Device, "system").value({
			desktop: false,
			phone: true
		});
		this.oCarousel.setArrowsPlacement(CarouselArrowsPlacement.PageIndicator);
		Core.applyChanges();
>>>>>>> 97d1e341

		// assert
		assert.ok(this.oCarousel.$("arrow-previous").hasClass(Carousel._LEFTMOST_CLASS), "Left arrow should be hidden");
		assert.notOk(this.oCarousel.$("arrow-next").hasClass(Carousel._RIGHTMOST_CLASS), "Right arrow should be visible");

		// act
		this.oCarousel.setActivePage("page4");

		// assert
		assert.notOk(this.oCarousel.$("arrow-previous").hasClass(Carousel._LEFTMOST_CLASS), "Left arrow should be visible");
		assert.notOk(this.oCarousel.$("arrow-next").hasClass(Carousel._RIGHTMOST_CLASS), "Right arrow should be visible");

		// act
		this.oCarousel.setActivePage("page9");

		// assert
		assert.notOk(this.oCarousel.$("arrow-previous").hasClass(Carousel._LEFTMOST_CLASS), "Left arrow should be visible");
		assert.ok(this.oCarousel.$("arrow-next").hasClass(Carousel._RIGHTMOST_CLASS), "Right arrow should be hidden");
	});

	QUnit.test("setActivePage() leads to 'pageChanged' event when multiple pages are displayed", function (assert) {
		// arrange
		assert.expect(3);

		this.oCarousel.attachPageChanged(function (oEvent) {
			assert.strictEqual(oEvent.getParameter("oldActivePageId"), "page1");
			assert.strictEqual(oEvent.getParameter("newActivePageId"), "page2");
			assert.deepEqual(oEvent.getParameter("activePages"), [1, 2, 3]);
		});

		// act
		this.oCarousel.setActivePage("page2");
	});

	QUnit.test("After setActivePage() the active page indexes are updated - BCP: 2280200416", function (assert) {
		// assert
		assert.deepEqual(this.oCarousel._aAllActivePagesIndexes, [0, 1, 2], "Active pages indexes are initially correct");

		// act
		this.oCarousel.setActivePage("page2");

		// assert
		assert.deepEqual(this.oCarousel._aAllActivePagesIndexes, [1, 2, 3], "Active pages indexes are updated");
	});

	QUnit.test("Attributes of active page are correctly set on initial rendering,s when multiple pages are displayed", function (assert) {
		// arrange
		var oPage2 = new Page();
		var oCarousel = new Carousel({
			customLayout: new CarouselLayout({
				visiblePagesCount: 2
			}),
			pages: [
				new Page(),
				oPage2,
				new Page(),
				new Page(),
				new Page()
			],
			activePage: oPage2
		});
		oCarousel.placeAt(DOM_RENDER_LOCATION);
		nextUIUpdate.runSync()/*fake timer is used in module*/;

		var oPage2DomRef = oCarousel.getDomRef(oPage2.getId() + "-slide");

		// assert
		assert.strictEqual(oPage2DomRef.tabIndex, 0, "tabIndex is correctly set");

		// clean up
		oCarousel.destroy();
	});

	QUnit.module("Carousel in a Dialog", {
		beforeEach: function () {
			this.oDialog = new Dialog({
				content: new Carousel({
					activePage: "page3",
					pages: [
						new Page("page1", {
							content: new Button({text: "Button"})
						}),
						new Page("page2", {
							content: new Button({text: "Button"})
						}),
						new Page("page3"),
						new Page("page4"),
						new Page("page5"),
						new Page("page6"),
						new Page("page7"),
						new Page("page8"),
						new Page("page9")
					]
				})
			});
		},
		afterEach: function () {
			this.oDialog.destroy();
		}
	});

	QUnit.test("'pageChanged' event", function (assert) {
		 var done = assert.async(),
			 oCarousel = this.oDialog.getContent()[0],
			 fnPageChangedSpy = sinon.spy(oCarousel, 'firePageChanged');

		this.oDialog.attachAfterOpen(function () {
			this.oDialog._setInitialFocus();
			assert.ok(fnPageChangedSpy.notCalled, "pageChanged event is not fired");
			fnPageChangedSpy.restore();
			done();

		}.bind(this));

		this.oDialog.open();
		this.clock.tick(3000);
	});

	QUnit.module("Focus on element", {
		beforeEach: function () {
			this.oCarousel = new Carousel("myCrsl", {
				pages: [
					new Page("page1"),
					new Page("page2"),
					new Page("page3")
				]
			});
			this.oCarousel.placeAt(DOM_RENDER_LOCATION);
			nextUIUpdate.runSync()/*fake timer is used in module*/;
		},
		afterEach: function () {
			this.oCarousel.destroy();
		}
	});

	QUnit.test("Focus on multiInput element", function (assert) {
		this.oCarousel.setCustomLayout(new CarouselLayout({
			visiblePagesCount: 3
		}));

		assert.strictEqual(this.oCarousel._getPageIndex(), 0, "Page indexing does not return undefined");
	});

	QUnit.test("Focused element when focus enters the carousel via page indicator arrow press", function (assert) {
		assert.notStrictEqual(document.activeElement, this.oCarousel, "Focus is not in the carousel");

		// act
		pressArrowNext(this.oCarousel);
		assert.strictEqual(document.activeElement, this.oCarousel.getFocusDomRef(), "Focused element should be correct");
	});

	QUnit.test("Focus carousel that is not rendered", function (assert) {
		const carousel = new Carousel({
			pages: [
				new Page()
			]
		});

		try {
			carousel.focus();
			assert.ok(true, "Exception is not thrown");
		} catch (e) {
			assert.ok(false, "Exception is not thrown");
		}

		carousel.destroy();
	});

	QUnit.test("Focus carousel that has no pages initially", function (assert) {
		const carousel = new Carousel({
			pages: []
		});
		carousel.placeAt(DOM_RENDER_LOCATION);
		nextUIUpdate.runSync()/*fake timer is used in module*/;

		// act
		carousel.focus();
		assert.strictEqual(document.activeElement, carousel.getDomRef("noData"), "'No data' element should be focused");

		carousel.addPage(new Page());
		nextUIUpdate.runSync()/*fake timer is used in module*/;

		try {
			carousel.focus();
			assert.ok(true, "Exception is not thrown");
		} catch (e) {
			assert.ok(false, "Exception is not thrown");
		}

		carousel.destroy();
	});
});<|MERGE_RESOLUTION|>--- conflicted
+++ resolved
@@ -2082,12 +2082,8 @@
 	});
 
 	QUnit.test("Arrows in the Page Indicator area visibility when multiple pages are displayed", function (assert) {
-<<<<<<< HEAD
-		this.oCarousel.setArrowsPlacement("PageIndicator");
-		nextUIUpdate.runSync()/*fake timer is used in module*/;
-=======
 		this.oCarousel.setArrowsPlacement(CarouselArrowsPlacement.PageIndicator);
-		Core.applyChanges();
+		nextUIUpdate.runSync()/*fake timer is used in module*/;
 
 		// assert
 		assert.ok(this.oCarousel.$("arrow-previous").hasClass(Carousel._LEFTMOST_CLASS), "Left arrow should be hidden");
@@ -2114,8 +2110,7 @@
 			phone: true
 		});
 		this.oCarousel.setArrowsPlacement(CarouselArrowsPlacement.PageIndicator);
-		Core.applyChanges();
->>>>>>> 97d1e341
+		nextUIUpdate.runSync()/*fake timer is used in module*/;
 
 		// assert
 		assert.ok(this.oCarousel.$("arrow-previous").hasClass(Carousel._LEFTMOST_CLASS), "Left arrow should be hidden");
