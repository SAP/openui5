/*global QUnit, sinon*/
sap.ui.define([
	"sap/base/i18n/Formatting",
	"sap/base/i18n/Localization",
	"sap/base/i18n/date/CalendarType",
	"sap/ui/core/Element",
	"sap/ui/core/Lib",
	"sap/ui/core/Locale",
	"sap/ui/qunit/QUnitUtils",
	"sap/ui/qunit/utils/createAndAppendDiv",
	"sap/ui/test/utils/nextUIUpdate",
	"sap/ui/model/json/JSONModel",
	"sap/ui/unified/calendar/CalendarDate",
	"sap/ui/unified/calendar/IndexPicker",
	"sap/ui/unified/DateRange",
	"sap/ui/unified/DateTypeRange",
	"sap/ui/unified/CalendarLegendRenderer",
	"sap/m/PlanningCalendarLegend",
	"sap/ui/unified/CalendarAppointment",
	"sap/ui/unified/CalendarLegendItem",
	"sap/ui/unified/library",
	"sap/ui/core/format/DateFormat",
	"sap/ui/thirdparty/jquery",
	"sap/m/SearchField",
	"sap/m/Button",
	"sap/m/library",
	"sap/m/ObjectListItem",
	"sap/m/PlanningCalendarRow",
	"sap/m/PlanningCalendar",
	"sap/m/Text",
	"sap/m/Title",
	"sap/ui/Device",
	"sap/m/PlanningCalendarView",
	"sap/ui/unified/calendar/OneMonthDatesRow",
	"sap/ui/unified/calendar/DatesRow",
	"sap/ui/core/Control",
	"sap/ui/core/mvc/XMLView",
	"sap/ui/core/InvisibleText",
	"sap/ui/events/KeyCodes",
	"sap/ui/core/date/UI5Date"
], function(
	Formatting,
	Localization,
	CalendarType,
	Element,
	Library,
	Locale,
	qutils,
	createAndAppendDiv,
	nextUIUpdate,
	JSONModel,
	CalendarDate,
	IndexPicker,
	DateRange,
	DateTypeRange,
	CalendarLegendRenderer,
	PlanningCalendarLegend,
	CalendarAppointment,
	CalendarLegendItem,
	unifiedLibrary,
	DateFormat,
	jQuery,
	SearchField,
	Button,
	mobileLibrary,
	ObjectListItem,
	PlanningCalendarRow,
	PlanningCalendar,
	Text,
	Title,
	Device,
	PlanningCalendarView,
	OneMonthDatesRow,
	DatesRow,
	Control,
	XMLView,
	InvisibleText,
	KeyCodes,
	UI5Date
) {
	"use strict";

	// set language to en-GB, since we have specific language strings tested
	Localization.setLanguage("en_GB");

	// shortcut for sap.m.PlanningCalendarBuiltInView
	var PlanningCalendarBuiltInView = mobileLibrary.PlanningCalendarBuiltInView;

	// shortcut for sap.m.ButtonType
	var ButtonType = mobileLibrary.ButtonType;

	// shortcut for sap.ui.unified.GroupAppointmentsMode
	var GroupAppointmentsMode = unifiedLibrary.GroupAppointmentsMode;

	// shortcut for sap.ui.unified.CalendarDayType
	var CalendarDayType = unifiedLibrary.CalendarDayType;

	// shortcut for sap.ui.unified.CalendarIntervalType
	var CalendarIntervalType = unifiedLibrary.CalendarIntervalType;

	createAndAppendDiv("verySmallUiArea").style.width = "300px";
	createAndAppendDiv("smallUiArea").style.width = "600px";
	createAndAppendDiv("bigUiArea").style.width = "1024px";

	var oFormatYyyyMMddHHmm = DateFormat.getInstance({pattern: "yyyyMMddHHmm"}),
		oFormatYyyyMMdd = DateFormat.getInstance({pattern: "yyyyMMdd"}),
		/*the SUT won't be destroyed when single test is run*/
		bSkipDestroy = new URLSearchParams(window.location.search).has("testId");

	var oPCStartDate = UI5Date.getInstance("2015", "0", "1", "08", "00");

	var createPlanningCalendar = function(sID, oSearchField, oButton, oParamStartDate, sViewKey, oLegend, aSpecialDates, aRows) {

		if (!aSpecialDates || !aSpecialDates.length) {
			aSpecialDates = [
				new DateTypeRange(sID + "SD1", {
					startDate: UI5Date.getInstance(2015, 0, 6),
					type: CalendarDayType.Type01,
					tooltip: "Heilige 3 Könige"
				}),
				new DateTypeRange(sID + "SD2", {
					startDate: UI5Date.getInstance(2015, 0, 1, 12, 0),
					endDate: UI5Date.getInstance(2015, 0, 1, 14, 0),
					type: CalendarDayType.Type02,
					tooltip: "Lunch"
				})
			];
		}

		if (!aRows) {
			aRows = [new PlanningCalendarRow(sID + "-Row1", {
				icon: "sap-icon://employee",
				title: "Max Mustermann",
				text: "Musterteam",
				tooltip: "Header tooltip",
				intervalHeaders: [ new CalendarAppointment(sID + "-R1H1",{
					startDate: UI5Date.getInstance("2015", "0", "1", "09", "00"),
					endDate: UI5Date.getInstance("2015", "0", "1", "11", "00"),
					type: CalendarDayType.Type02,
					color: "#FF0000",
					title: "SAPUI5",
					tooltip: "Test",
					icon: "sap-icon://sap-ui5"
				})
				],
				appointments: [ new CalendarAppointment(sID + "-R1A1", {
					startDate: oPCStartDate,
					endDate: UI5Date.getInstance("2015", "0", "1", "09", "00"),
					type: CalendarDayType.Type01,
					color: "#FF00FF",
					title: "App 1",
					icon: "../../ui/unified/images/m_01.png",
					tooltip: "Tooltip",
					text: "Text"
				}),
					new CalendarAppointment(sID + "-R1A2", {
						startDate: UI5Date.getInstance("2015", "0", "1", "07", "00"),
						endDate: oPCStartDate,
						type: CalendarDayType.Type02,
						title: "App 2",
						icon: "sap-icon://home",
						tooltip: "Tooltip",
						text: "Text",
						tentative: true
					}),
					new CalendarAppointment(sID + "-R1A3", {
						startDate: UI5Date.getInstance("2015", "0", "2", "08", "30"),
						endDate: UI5Date.getInstance("2015", "0", "2", "09", "30"),
						type: CalendarDayType.Type03,
						title: "App3",
						icon: "sap-icon://home",
						tooltip: "Tooltip"
					}),
					new CalendarAppointment(sID + "-R1A4", {
						startDate: UI5Date.getInstance("2014", "6", "1", "0", "0"),
						endDate: UI5Date.getInstance("2014", "6", "2", "0", "0"),
						type: CalendarDayType.Type04,
						title: "Meeting 4",
						tooltip: "Tooltip 4",
						selected: true
					})
				]
			}),
				new PlanningCalendarRow(sID + "-Row2", {
					icon: "../../ui/unified/images/m_01.png",
					title: "Edward",
					text: "the great",
					tooltip: "Header tooltip",
					nonWorkingDays: [2,3],
					nonWorkingHours: [11, 12],
					intervalHeaders: [ new CalendarAppointment(sID + "-R2H1",{
						startDate: UI5Date.getInstance("2015", "0", "2", "00", "00"),
						endDate: UI5Date.getInstance("2015", "0", "2", "23", "59"),
						type: CalendarDayType.Type01,
						title: "SAPUI5",
						tooltip: "Test",
						icon: "sap-icon://sap-ui5"
					})
					],
					appointments: [ new CalendarAppointment(sID + "-R2A1", {
						startDate: UI5Date.getInstance("2015", "0", "1", "00", "00"),
						endDate: UI5Date.getInstance("2015", "0", "2", "23", "59"),
						type: CalendarDayType.Type01,
						title: "App 1",
						tooltip: "Tooltip",
						text: "Text"
					})
					]
				})
			];
		}

		var oTC = new PlanningCalendar(sID, {
			startDate: oParamStartDate || oPCStartDate,
			legend: oLegend,
			rows: aRows,
			specialDates: aSpecialDates,
			toolbarContent: [oSearchField, oButton]
		});
		if (sViewKey) {
			oTC.setViewKey(sViewKey);
		}

		return oTC;
	};

	var _getListItem = function(oRow) {
		return Element.getElementById(oRow.getId() + "-CLI");
	};

	var _getRowTimeline = function(oRow) {
		var oListItem = _getListItem(oRow);

		return oListItem ? oListItem.getTimeline() : null;
	};

	var _switchToView = function(sViewName, oPC) {
		var oRb = Library.getResourceBundleFor("sap.m"),
			mIntervalStringsMap = {},
			sIntervalTypeDropdownId,
			oViewSwitch,
			aItemsToSelect,
			sViewI18Name,
			sErrMsg;

		mIntervalStringsMap[CalendarIntervalType.Hour] = "PLANNINGCALENDAR_HOURS";
		mIntervalStringsMap[CalendarIntervalType.Day] = "PLANNINGCALENDAR_DAYS";
		mIntervalStringsMap[CalendarIntervalType.Month] = "PLANNINGCALENDAR_MONTHS";
		mIntervalStringsMap[CalendarIntervalType.Week] = "PLANNINGCALENDAR_WEEK";
		mIntervalStringsMap[CalendarIntervalType.OneMonth] = "PLANNINGCALENDAR_ONE_MONTH";
		sViewI18Name = oRb.getText(mIntervalStringsMap[sViewName]);
		QUnit.assert.ok(sViewI18Name, "There must be internationalized string corresponding to the viewName " + sViewName);
		sIntervalTypeDropdownId = oPC.getId() + "-Header-ViewSwitch-select";
		oViewSwitch = Element.getElementById(sIntervalTypeDropdownId);
		aItemsToSelect = oViewSwitch.getItems().filter(function(item) {
			return item.getText().toLowerCase() === sViewI18Name.toLowerCase();
		});
		if (aItemsToSelect.length !== 1) {
			sErrMsg = "Cannot switch to view " + sViewName;
				QUnit.assert.ok(false, sErrMsg);
				throw sErrMsg;
			}
		oViewSwitch.setSelectedItem(aItemsToSelect[0]);
		oViewSwitch.fireChange({ selectedItem: aItemsToSelect[0] });
	};

	var _switchToDate = function(oPC, oInterval, iDay, iMonth, iYear) {
		var bWizardUsesDaysPicker = (oPC.getViewKey() === "Days" || oPC.getViewKey() === "1 Week" || oPC.getViewKey() === "Hours"),
			sCalendarPickerId =  oPC._getHeader()._oCalendar.getId(),
			sMonthPickerId =  oPC._getHeader()._oMonthPicker.getId(),
			sDate,
			$Date;

		qutils.triggerEvent("tap", oPC.getId() + "-Header-NavToolbar-PickerBtn");
		nextUIUpdate.runSync()/*fake timer is used in module*/;

		if (iYear !== undefined) {
			// click on Year button inside current picker
			qutils.triggerEvent("click", sMonthPickerId + "--Head-B2");
			nextUIUpdate.runSync()/*fake timer is used in module*/;

			// click on the wanted year
			$Date = jQuery("#" + sMonthPickerId + "--YP-y" + iYear + "0101");
			$Date.trigger("focus");
			oPC._getHeader()._oMonthPicker.getAggregation("monthPicker")._oItemNavigation.setFocusedIndex(iYear);
			nextUIUpdate.runSync()/*fake timer is used in module*/;
			qutils.triggerKeydown($Date[0], KeyCodes.ENTER, false, false, false);
			nextUIUpdate.runSync()/*fake timer is used in module*/;
		}

		if (iMonth !== undefined) {
			if (bWizardUsesDaysPicker) { //we want to choose month, but the day picker is opened. Click on the month button atop
				// click on Month button inside calendar picker
				qutils.triggerEvent("tap", sMonthPickerId + "--Head-B1");
				nextUIUpdate.runSync()/*fake timer is used in module*/;
			}

			// click on the wanted month
			$Date = jQuery("#" + sMonthPickerId + "--MP-m" + iMonth);
			$Date.trigger("focus");
			// sets February
			oPC._getHeader()._oMonthPicker.getAggregation("monthPicker")._oItemNavigation.setFocusedIndex(iMonth);
			nextUIUpdate.runSync()/*fake timer is used in module*/;
			qutils.triggerKeydown($Date[0], KeyCodes.ENTER, false, false, false);
			nextUIUpdate.runSync()/*fake timer is used in module*/;
		}

		if (bWizardUsesDaysPicker && iDay != undefined) {
			// click on 14 of September
			sDate = DateFormat().getInstance({pattern: "yyyymmdd"}).format(UI5Date.getInstance(iYear, iMonth, iDay));
			$Date = jQuery("#" + sCalendarPickerId + "--Month0-" + sDate);
			$Date.trigger("focus");
			qutils.triggerKeydown($Date[0], KeyCodes.ENTER, false, false, false);
			nextUIUpdate.runSync()/*fake timer is used in module*/;
		}
	};

	var _clickTodayButton = function(oPC) {
		var sTodayButtonId = _getTodayButton.call(this, oPC).getId();
		qutils.triggerEvent("tap", sTodayButtonId);
		nextUIUpdate.runSync()/*fake timer is used in module*/;
	};

	var _getTodayButton = function(oPC) {
		return Element.getElementById(oPC.getId() + "-Header-NavToolbar-TodayBtn");
	};

	//Verifies that given Date is "displayed" in the Planning Calendar
	var _assertDateIsVisible = function(oDate, oPC, sMessagePrefix) {
		var that = this;

		function convertDate2DomId(oDate, sPrefix) {
			return sPrefix + "-" + oDate.getFullYear() + _padTo10.call(that, oDate.getMonth() + 1) + _padTo10.call(that, oDate.getDate());
		}

		var sDayId = convertDate2DomId(oDate, oPC.getId() + "-" + _getIntervalId.call(this, oPC));
		QUnit.assert.equal(jQuery("#" + sDayId).length, 1, sMessagePrefix + ": Date " + _formatDate.call(this, oDate) + " should be visible (" + sDayId + ")");
	};

	var _formatDate = function(oDate) {
		return DateFormat.getDateInstance({pattern: "dd.MM.yyyy"}).format(oDate);
	};

	var _padTo10 = function(i) {
		return (i > 9 ? i : "0" + i);
	};

	var _getIntervalId = function(oPC) {
		return _getIntervalPrefix.call(this, oPC);
	};

	var _getIntervalPrefix = function(oPC) {
		switch (oPC.getViewKey()) {
			case CalendarIntervalType.Hour:
				return "TimesRow";
			case CalendarIntervalType.Day:
				return "DatesRow";
			case CalendarIntervalType.Week:
				return "WeeksRow";
			case CalendarIntervalType.Month:
				return "MonthsRow";
			case CalendarIntervalType.OneMonth:
			case "OneMonth":
				return "OneMonthsRow";
			default:
				throw "Unknown viewKey:" + oPC.getViewKey();
		}
	};

	var _navBackward = function(oPC) {
		var sIdBackButton = oPC.getId() + "-Header-NavToolbar-PrevBtn";
		qutils.triggerEvent("tap", sIdBackButton);
		nextUIUpdate.runSync()/*fake timer is used in module*/;
	};

	var _navForward = function(oPC) {
		var  sIdForwardButton = oPC.getId() + "-Header-NavToolbar-NextBtn";
		qutils.triggerEvent("tap", sIdForwardButton);
		nextUIUpdate.runSync()/*fake timer is used in module*/;
	};

	/**
	 * Creates special dates, based on the view type (@CalendarIntervalType) by using CalendarDayType in the range
	 * provided by [@iTypeBegin, @iTypeEnd].
	 * @returns For Hours View: Special dates for as mucch hours as the range of types provides, each with 59 mins.
	 * For Days, 1Week and 1 Month -
	 **/
	function _createSpecialDates(iTypeBegin, iTypeEnd, sCalendarIntervalType, oStartDate) {
		var sTypeName = "",
			oSpecialDateStart,
			oSpecialDateEnd,
			aResult = [];

		oSpecialDateStart = UI5Date.getInstance(oStartDate.getTime());
		oSpecialDateEnd = createEndDate(sCalendarIntervalType, oSpecialDateStart);

		for (var i = iTypeBegin; i <= iTypeEnd; i++) {
			sTypeName = i.toString();
			sTypeName = sTypeName.length === 1 ? "0" + sTypeName : sTypeName;
			sTypeName = "Type" + sTypeName;
			if (!CalendarDayType[sTypeName]) {
				throw "Test error: invalid type " + sTypeName;
			}
			sTypeName = CalendarDayType[sTypeName];
			aResult.push(new DateTypeRange({
				type: sTypeName,
				startDate: UI5Date.getInstance(oSpecialDateStart.getTime()),
				endDate: UI5Date.getInstance(oSpecialDateEnd.getTime())
			}));

			oSpecialDateStart = getNextStartDate(sCalendarIntervalType, oSpecialDateStart);
			oSpecialDateEnd = createEndDate(sCalendarIntervalType, oSpecialDateStart);
		}

		function getNextStartDate(sCalendarIntervalType, oDate1) {
			var oTempDate = UI5Date.getInstance(oDate1.getTime());

			switch (sCalendarIntervalType) {
				case CalendarIntervalType.Hour:
				{
					oTempDate.setHours(oTempDate.getHours() + 1);
					break;
				}
				case CalendarIntervalType.Day:
				case CalendarIntervalType.Week:
				case CalendarIntervalType.OneMonth:
				case "OneMonth":
				{
					oTempDate.setDate(oTempDate.getDate() + 1);
					break;
				}
				case CalendarIntervalType.Month:
				{
					oTempDate.setMonth(oTempDate.getMonth() + 1);
					break;
				}
				default: throw "Invalid CalendarIntervalType: " + sCalendarIntervalType;
			}
			return oTempDate;
		}
		function createEndDate(sCalendarIntervalType, oStartDate) {
			var oEndDate = UI5Date.getInstance(oStartDate.getTime());

			switch (sCalendarIntervalType) {
				case CalendarIntervalType.Hour:
				{
					oEndDate.setMinutes(59);
					break;
				}
				case CalendarIntervalType.Day:
				case CalendarIntervalType.Week:
				case CalendarIntervalType.OneMonth:
				case "OneMonth":
				{
					oEndDate.setHours(23, 59, 59);
					break;
				}
				case CalendarIntervalType.Month:
				{
					oEndDate.setDate(getLastMonthDate(oStartDate));
					break;
				}
				default: throw "Invalid CalendarIntervalType: " + sCalendarIntervalType;
			}
			return oEndDate;
		}

		function getLastMonthDate(oDate) {
			var oTempDate = UI5Date.getInstance(oDate.getTime());
			oTempDate.setMonth(oTempDate.getMonth() + 1);
			oTempDate.setDate(0);
			return oTempDate.getDate();
		}
		return aResult;
	}


	var _createAppointmentsOfTypes = function(iTypeBegin, iTypeEnd, oStartDate) {
		var sTypeName = "",
			oAppStartDate,
			oAppEndDate,
			aResult = [];

		oAppStartDate = UI5Date.getInstance(oStartDate.getTime());
		oAppEndDate = UI5Date.getInstance(oAppStartDate.getTime());
		oAppEndDate.setMinutes(oAppStartDate.getMinutes() + 10);  //appointments duration

		for (var i = iTypeBegin; i <= iTypeEnd; i++) {
			sTypeName = i.toString();
			sTypeName = sTypeName.length === 1 ? "0" + sTypeName : sTypeName;
			sTypeName = "Type" + sTypeName;
			if (!CalendarDayType[sTypeName]) {
				throw "Test error: invalid type " + sTypeName;
			}
			sTypeName = CalendarDayType[sTypeName];
			aResult.push(new CalendarAppointment({
				type: sTypeName,
				startDate: UI5Date.getInstance(oAppStartDate.getTime()),
				endDate: UI5Date.getInstance(oAppEndDate.getTime())
			}));
			oAppStartDate.setMinutes(oAppStartDate.getMinutes() + 30);// 2appointments per hour
			oAppEndDate = UI5Date.getInstance(oAppStartDate.getTime());
			oAppEndDate.setMinutes(oAppStartDate.getMinutes() + 10); //appointments duration
		}
		return aResult;
	};

	var oSearchField1 = new SearchField("SF1", {
		width: "10rem",
		search: function(oEvent) {
			alert("Search!"); // eslint-disable-line no-alert
		}
	});

	var oButton1 = new Button("B1", {
		icon: "sap-icon://sap-ui5",
		type: ButtonType.Transparent,
		press: function(oEvent) {
			alert("UI5 Button pressed"); // eslint-disable-line no-alert
		}
	});
	var oPC1 = createPlanningCalendar("PC1", oSearchField1, oButton1);
	oPC1.placeAt("bigUiArea");

	QUnit.module("OneMonth view", {
		beforeEach: function() {
			var oSearchField = new SearchField(),
				oButton = new Button();
			this.o14Sep2016MidOfMonth = UI5Date.getInstance(2016, 8, 14);
			this.o10Feb2016 = UI5Date.getInstance(2016, 1, 10);
			this.oPC = createPlanningCalendar("oneMonthPlanningCalendar", oSearchField, oButton, this.o14Sep2016MidOfMonth,
				CalendarIntervalType.OneMonth);
			this.oPC.placeAt("bigUiArea");
			nextUIUpdate.runSync()/*fake timer is used in module*/;
			this.oPCInterval = this.oPC.getAggregation("table").getAggregation("infoToolbar").getContent()[1];
		},

		afterEach: function() {
			if (!bSkipDestroy) {
				this.oPC.destroy();
			}
		},

		_assertIntervalHasClass: function (iInterval, oPC, sCSSClass) {
			var iIntervalIndex = iInterval - 1;
			var oFirstCalendarRow = this._getFirstRow(oPC);
			var sIntervalId = oFirstCalendarRow.getId() + "-AppsInt" + iIntervalIndex.toString();

			QUnit.assert.ok(jQuery("#" + sIntervalId).hasClass(sCSSClass), "Interval " + iInterval + " should have class " + sCSSClass + " applied");
		},

		_getFirstRow: function(oPC) {
			return oPC.getAggregation("table").getItems()[0].getCells()[1];
		},

		_get1stInNextMonth: function(oDate) {
			if (oDate.getMonth() == 11) {
				var oNext = UI5Date.getInstance(oDate.getFullYear() + 1, 0, 1);
			} else {
				var oNext = UI5Date.getInstance(oDate.getFullYear(), oDate.getMonth() + 1, 1);
			}

			return oNext;
		},

		_getNextDay: function(oDate) {
			var oNext = UI5Date.getInstance(oDate.getTime());
			oNext.setDate(oNext.getDate() + 1);

			return oNext;
		},

		_getIntervalDom: function(oRow, iInterval) {
			var iIntervalIndex = iInterval - 1;
			var sIntervalId = oRow.getId() + "-AppsInt" + iIntervalIndex.toString();

			return document.getElementById(sIntervalId);
		},

		_clickInterval: function(oRow, iInterval) {
			jQuery(this._getIntervalDom(oRow, iInterval)).trigger('tap');
			nextUIUpdate.runSync()/*fake timer is used in module*/;
		},

		_clickAppointment: function(oAppointment) {
			oAppointment.$().trigger('tap');
			nextUIUpdate.runSync()/*fake timer is used in module*/;
		}
	});

	QUnit.test('OneMonth item is in the select', function(assert) {
		//act and assert
		_switchToView.call(this, CalendarIntervalType.OneMonth, this.oPC);
	});

	QUnit.test('interval shows 31 days', function(assert) {
		//assert
		assert.equal(this.oPCInterval.getStartDate().getMonth(), 8, 'it is september');
		assert.equal(this.oPCInterval.getDays(), 31, 'interval has 31 days in september');

		//act - change to february
		_switchToDate(this.oPC, this.oPCInterval, 1, 1, this.oPCInterval.getStartDate().getFullYear());

		//assert
		assert.equal(this.oPCInterval.getStartDate().getMonth(), 1, 'it is february');
		assert.equal(this.oPCInterval.getDays(), 31, 'interval has 31 days in february');
	});

	QUnit.test('start day is the first day of the month', function(assert) {
		//assert
		assert.equal(this.oPCInterval.getStartDate().getMonth(), 8, 'it is september');
		assert.equal(this.oPCInterval.getStartDate().getDate(), 1, 'interval starts at 1st of september');

		//act - change to 5th of june
		_switchToDate(this.oPC, this.oPCInterval, 5, 5, this.oPCInterval.getStartDate().getFullYear());

		//assert
		assert.equal(this.oPCInterval.getStartDate().getMonth(), 5, 'it is june');
		assert.equal(this.oPCInterval.getStartDate().getDate(), 1, 'interval starts at 1st of june');
	});

	QUnit.test('last days belong to the next month', function(assert) {
		//assert
		var o1Oct2016 = this._get1stInNextMonth(this.o14Sep2016MidOfMonth);
		var o1Mar2016 = this._get1stInNextMonth(this.o10Feb2016);
		var o2Mar2016 = this._getNextDay(o1Mar2016);

		_assertDateIsVisible.call(this, o1Oct2016, this.oPC, '');

		//act - change to 5th of february
		_switchToDate(this.oPC, this.oPCInterval, 5, 1, this.oPCInterval.getStartDate().getFullYear());

		//assert
		_assertDateIsVisible.call(this, o1Mar2016, this.oPC, '');
		_assertDateIsVisible.call(this, o2Mar2016, this.oPC, '');
	});

	QUnit.test('last days look different', function(assert) {
		//assert
		this._assertIntervalHasClass(31, this.oPC, 'sapUiCalItemOtherMonth'); //check that Oct 1 is disabled
	});

	QUnit.test('last days display appointments', function(assert) {
		var oAppointment1July2014 = Element.getElementById(this.oPC.getId() + "-R1A4");

		//act
		_switchToDate(this.oPC, this.oPCInterval, this.oPCInterval.getStartDate().getDate(), 5, 2014);
		nextUIUpdate.runSync()/*fake timer is used in module*/;

		//assert
		assert.ok(oAppointment1July2014.getDomRef(), "appointment is rendered");
	});

	QUnit.test('intervalSelect fires correctly', function(assert) {
		var oRow = this._getFirstRow(this.oPC);
		var eventParams = {};

		var fnCalendarIntervalSelect = this.spy();
		this.oPC.attachIntervalSelect(fnCalendarIntervalSelect);

		oRow.attachIntervalSelect(function(oEvent) {
			eventParams = oEvent.getParameters();
		});

		//act
		this._clickInterval(oRow, 31); //click first row of next month's first day - 1 Oct 2016

		//assert
		assert.equal(eventParams.startDate.getMonth(), 9, 'start date is in october');
		assert.equal(eventParams.startDate.getDate(), 1, 'start date is 1st day of the month');

		assert.equal(eventParams.endDate.getMonth(), 9, 'end date is in october');
		assert.equal(eventParams.endDate.getDate(), 1, 'end date is 1st day of the month');

		assert.equal(eventParams.subInterval, false, 'selected interval is not a sub-interval');
		assert.ok(fnCalendarIntervalSelect.notCalled,
			"intervalSelect was not fired on the calendar because the click was on the next month's first days and this serves as navigation, not selection");
	});

	QUnit.test('select fires correctly', function(assert) {
		var oRow = this._getFirstRow(this.oPC);
		var eventParams = {};
		oRow.attachSelect(function(oEvent) {
			eventParams = oEvent.getParameters();
		});
		var oAppointment1July2014 = Element.getElementById(this.oPC.getId() + "-R1A4");

		//act
		_switchToDate(this.oPC, this.oPCInterval, this.oPCInterval.getStartDate().getDate(), 5, 2014);
		nextUIUpdate.runSync()/*fake timer is used in module*/;

		//act
		this._clickAppointment(oAppointment1July2014);

		//assert
		assert.equal(eventParams.appointment, oAppointment1July2014, 'appointment is the same that was clicked');
		assert.equal(eventParams.multiSelect, false, 'multiSelect is correct');
	});

	QUnit.test('last days intervals navigate to the next month', function(assert) {
		//act
		this._clickInterval(this._getFirstRow(this.oPC), 31); //click first row of next month's first day - 1 Oct 2016

		//assert
		assert.equal(this.oPC.getStartDate().getMonth(), 9, 'month changed to october');
	});

	QUnit.test('navigate backward with the arrows', function(assert) {
		//act
		_navBackward.call(this, this.oPC);

		//assert
		assert.equal(this.oPC.getStartDate().getMonth(), 7, 'month changed to august');
		assert.equal(this.oPC.getStartDate().getDate(), 1, 'start date is 1st');
	});

	QUnit.test('navigate forward with the arrows', function(assert) {
		//act
		_navForward.call(this, this.oPC);

		//assert
		assert.equal(this.oPC.getStartDate().getMonth(), 9, 'month changed to october');
		assert.equal(this.oPC.getStartDate().getDate(), 1, 'start date is 1st');
	});

	QUnit.test('today button is disabled when today is visible', function(assert) {
		var oToday = UI5Date.getInstance();
		var oTodayBtn = _getTodayButton.call(this, this.oPC);

		//assert
		assert.equal(oTodayBtn.getEnabled(), true, 'today button is enabled');

		//act
		//_switchDate....
		_switchToDate(this.oPC, this.oPCInterval, this.oPCInterval.getStartDate().getDate(), oToday.getMonth(), oToday.getFullYear());

		//assert
		assert.equal(oTodayBtn.getEnabled(), false, 'today button is disabled when today is visible');
	});

	QUnit.test('clicking today navigates to todays month', function(assert) {
		var oFakeNow = UI5Date.getInstance(2016, 8, 10),
			clock = sinon.useFakeTimers(oFakeNow.getTime());

		this.oPC.setStartDate(UI5Date.getInstance(2016, 5, 1));

		//act
		_clickTodayButton.call(this, this.oPC);

		//assert
		assert.equal(this.oPC.getStartDate().getFullYear(), oFakeNow.getFullYear(), 'year is correct');
		assert.equal(this.oPC.getStartDate().getMonth(), oFakeNow.getMonth(), 'month is correct');
		assert.equal(this.oPC.getStartDate().getDate(), 1, 'date is correct');
		assert.strictEqual(document.activeElement.id, "oneMonthPlanningCalendar-OneMonthsRow-20160910", "Correct DOM element is focused");

		//cleanup
		clock.restore();
	});

	QUnit.test('switch to hours view shows the first hours of the month', function(assert) {
		//act
		_switchToView.call(this, CalendarIntervalType.Hour, this.oPC);

		//assert
		assert.equal(this.oPC.getStartDate().getFullYear(), 2016, 'year is the same');
		assert.equal(this.oPC.getStartDate().getMonth(), 8, 'month is the same');
		assert.equal(this.oPC.getStartDate().getDate(), 1, 'date is 1st');
		assert.equal(this.oPC.getStartDate().getHours(), 0, 'starts from midnight');
	});

	QUnit.test('switch to days view starts from 1st', function(assert) {
		//act
		_switchToView.call(this, CalendarIntervalType.Day, this.oPC);

		//assert
		assert.equal(this.oPC.getStartDate().getFullYear(), 2016, 'year is the same');
		assert.equal(this.oPC.getStartDate().getMonth(), 8, 'month is the same');
		assert.equal(this.oPC.getStartDate().getDate(), 1, 'date is 1st');
	});

	QUnit.test('switch to month view starts from the same month', function(assert) {
		//act
		_switchToView.call(this, CalendarIntervalType.Month, this.oPC);

		//assert
		assert.equal(this.oPC.getStartDate().getFullYear(), 2016, 'year is the same');
		assert.equal(this.oPC.getStartDate().getMonth(), 8, 'month is the same');
	});

	QUnit.test("Has sticky header on big size", function (assert) {

		//act
		_switchToView.call(this, CalendarIntervalType.Month, this.oPC);
		this.oPC.setStickyHeader(true);
		nextUIUpdate.runSync()/*fake timer is used in module*/;

		// assert
		assert.equal(this.oPC.getAggregation("table").getSticky().length, 2, "sticky property should be set on the info bar and on the toolbar inside Table");
	});

	QUnit.test("Has sticky header on phone size", function (assert) {
		//Prepare
		this.oPC.setStickyHeader(true);
		_switchToView.call(this, CalendarIntervalType.Month, this.oPC);

		this.stub(Device, "system").value({desktop: false, phone: true, tablet: false});
		var orientationStub = this.stub(Device, "orientation").value({portrait: true, landscape: false});

		//act
		this.oPC._updateStickyHeader();

		// assert
		assert.ok(this.oPC.getAggregation("table").getSticky().indexOf("InfoToolbar") > -1, "sticky property should be set on the info bar only");
		assert.ok(this.oPC.getAggregation("table").getSticky().indexOf("HeaderToolbar") === -1, "sticky property shouldn't be set on the toolbar");

		// explicitly restore Device.orientation to avoid error during oPC.destroy
		orientationStub.restore();
	});

	QUnit.module("OneMonth view (size S)", {
		beforeEach: function () {
			this._simulateMobileEnvironment();
			this.o14Sep2016MidOfMonth = UI5Date.getInstance(2016, 8, 14);
		},
		afterEach: function () {
			this._restoreDesktopEnvironment();
			this._destroyCalendar();
			this.o14Sep2016MidOfMonth = undefined;
		},
		_simulateMobileEnvironment: function () {
			this.oDeviceJsStub = this.stub(Device, "system").value({phone: true});
			jQuery("html").addClass("sapUiMedia-Std-Phone sapUiMedia-StdExt-Phone");
			jQuery("html").removeClass("sapUiMedia-Std-Desktop sapUiMedia-StdExt-Desktop");
		},
		_restoreDesktopEnvironment: function () {
			this.oDeviceJsStub.restore();
			jQuery("html").addClass("sapUiMedia-Std-Desktop sapUiMedia-StdExt-Desktop");
			jQuery("html").removeClass("sapUiMedia-Std-Phone sapUiMedia-StdExt-Phone");
		},
		_createCalendar: function (oStartDate) {
			this._iRenderingCount = 0;
			this._oPC = createPlanningCalendar("_oPC", new SearchField(), new Button(), (oStartDate || this.o14Sep2016MidOfMonth), CalendarIntervalType.OneMonth);
			this._oPC.getAggregation("table").addEventDelegate({
				onAfterRendering: function() { this._iRenderingCount++; }
			}, this);
			this._oPC.placeAt("smallUiArea");
			this._oPCOneMonthsRow = this._oPC.getAggregation('table').getAggregation('infoToolbar').getContent()[1];
			nextUIUpdate.runSync()/*fake timer is used in module*/;
		},
		_destroyCalendar: function () {
			if (this._oPC) {
				this._oPC.destroy();
				this._oPC = undefined;
			}
		}
	});

	QUnit.test("'setViewKeys()' setter calls 'OneMonthsRow._setDisplayMode()' with correct 'iSize' parameter", function (assert) {
		//arrange
		var oSetDisplayModeSpy = this.spy(OneMonthDatesRow.prototype, "setMode"),
			iPhoneSize = 0;

		this._createCalendar();
		//assert
		assert.strictEqual(oSetDisplayModeSpy.callCount, 2, "'setMode()' is called correct number of times"); //viewKey setter + resizeHandler
		assert.strictEqual(oSetDisplayModeSpy.getCall(0).args[0], iPhoneSize, "The correct mode value is set");
	});

	QUnit.test("planning calendar start date is auto switched to 1st day of the month", function (assert) {
		//arrange
		this._createCalendar(this.o14Sep2016MidOfMonth);

		//assert
		assert.strictEqual(this._oPC.getStartDate().getTime(), UI5Date.getInstance(2016, 8, 1).getTime(), "The correct date is auto adjusted for the first day of month");
	});

	QUnit.test("'setStartDate()' setter calls '_setRowsStartDate()' with correct date parameter", function (assert) {
		//arrange
		this._createCalendar(UI5Date.getInstance(2015, 3, 5));
		var oSetRowsStartDateSpy = this.spy(this._oPC, "_setRowsStartDate");

		//act
		this._oPC.setStartDate(UI5Date.getInstance(2015, 2, 4));

		//assert
		assert.strictEqual(oSetRowsStartDateSpy.callCount, 1, "'_setRowsStartDate()' is called only once");
		assert.strictEqual(oSetRowsStartDateSpy.getCall(0).args[0].getTime(), UI5Date.getInstance(2015, 3, 5).getTime(), "'_setRowsStartDate()' is called with correct parameter");
	});

	QUnit.test("_setRowsStartDate", function(assert) {
		var oTestDate = UI5Date.getInstance(5, 5, 5);
		this._createCalendar();
		this._oPC._setRowsStartDate(oTestDate);
		assert.equal(_getRowTimeline(this._oPC.getRows()[0]).getStartDate().getTime(), oTestDate.getTime(), 'row 1 start date');
		assert.equal(_getRowTimeline(this._oPC.getRows()[1]).getStartDate().getTime(), oTestDate.getTime(), 'row 2 start date');
	});

	QUnit.test("'_handleTodayPress()' event handler adjust the startDate to the 1st day of month", function (assert) {
		//arrange
		var oHandleTodayPressSpy = this.spy(PlanningCalendar.prototype, "_handleTodayPress"),
			oSetStartDateSpy;

		this._createCalendar();
		//set date outside the current month
		this._oPC.setStartDate(UI5Date.getInstance(2000, 0, 1));
		oSetStartDateSpy = this.spy(this._oPC, "setStartDate");
		qutils.triggerEvent('tap', this._oPC._oTodayButton.getDomRef());
		//assert
		assert.strictEqual(oHandleTodayPressSpy.callCount, 1, "'_handleTodayPress()' handler is called once");
		assert.strictEqual(oSetStartDateSpy.callCount, 1, "'setStartDate()' setter is called once");
	});

	QUnit.test("'_handleCalendarSelect()' event handler adjust the startDate to the 1st day of month", function (assert) {
		//arrange
		var oHandleCalendarSelectSpy = this.spy(PlanningCalendar.prototype, "_handleCalendarSelect"),
			oPCInterval,
			oEventTarget;

		this._createCalendar();
		oPCInterval = this._oPC.getAggregation('table').getAggregation('infoToolbar').getContent()[1];
		oEventTarget = oPCInterval.getDomRef().querySelectorAll(".sapUiCalItem")[0];

		//force Calendar selection by triggering ENTER keypress on a first calendar cell
		qutils.triggerKeydown(jQuery(oEventTarget).attr("id"), KeyCodes.ENTER, false, false, false);
		nextUIUpdate.runSync()/*fake timer is used in module*/;

		//assert
		assert.strictEqual(oHandleCalendarSelectSpy.callCount, 1, "'_handleStartDateChange()' event handler is called once");
	});

	QUnit.test("'OneMonthDatesRow.init()' calls its super class 'init()' and then 'OneMonthDatesRow()' gets called and sets the internal private property 'iMode' to the value '1'", function (assert) {
		//arrange
		var oOneMonthDatesRowInitSpy = this.spy(OneMonthDatesRow.prototype, "init"),
			oDatesRowSpy = this.spy(DatesRow.prototype, "init"),
			oOneMonthDatesRowSetModeSpy = this.spy(OneMonthDatesRow.prototype, "setMode");

		this._createCalendar();
		//assert
		assert.strictEqual(oOneMonthDatesRowInitSpy.callCount, 1, "'OneMonthDatesRow.init()' method was called once");
		assert.strictEqual(oDatesRowSpy.callCount, 1, "'OneMonthDatesRow.init()' method was called once");
		assert.ok(oOneMonthDatesRowInitSpy.calledBefore(oDatesRowSpy), "The call sequence is as expected");
		assert.ok(oOneMonthDatesRowSetModeSpy.calledWithExactly(1), "'OneMonthDatesRow.setMode(1)' method was called");
		assert.strictEqual(this._oPCOneMonthsRow.iMode, 1, "'OneMonthDatesRow.setMode()' correctly set the internal 'iMode' property value");
	});

	QUnit.test("'OneMonthDatesRow.setMode()' updates the iMode property", function (assert) {
		//arrange
		var oOneMonthDatesRowInitSpy = this.spy(OneMonthDatesRow.prototype, "init"),
			oOneMonthDatesRowSetModeSpy = this.spy(OneMonthDatesRow.prototype, "setMode");
		this._createCalendar();

		//assert
		assert.ok(oOneMonthDatesRowSetModeSpy.calledAfter(oOneMonthDatesRowInitSpy), "'OneMonthDatesRow.setMode()' method was called after 'OneMonthDatesRow.init()'");
		assert.ok(oOneMonthDatesRowSetModeSpy.calledWithExactly(1), "'OneMonthDatesRow.setMode(1)' method was called");
		assert.strictEqual(this._oPCOneMonthsRow.iMode, 1, "'OneMonthDatesRow.setMode()' correctly sets the internal 'iMode' property value");
		//arrange
		this._oPCOneMonthsRow.setMode(0);
		//assert
		assert.strictEqual(this._oPCOneMonthsRow.iMode, 0, "'OneMonthDatesRow.setMode()' sets the internal 'iMode' property as expected");
		//arrange
		this._oPCOneMonthsRow.setMode(2);
		//assert
		assert.strictEqual(this._oPCOneMonthsRow.iMode, 2, "'OneMonthDatesRow.setMode()' sets the internal 'iMode' property as expected");
	});

	QUnit.test("'CalendarRow.Renderer' calls its 'renderSingleDayInterval()'", function (assert) {
		//arrange
		// CalendarRowInPCRenderer renderer is not exposed to the public, so obtain it via its parent
		var oRow = new PlanningCalendarRow(),
			oPC = new PlanningCalendar({ rows: [oRow] }),
			oTimelineRenderer = _getRowTimeline(oRow).getRenderer(),
			oTimelineRendererSpy = this.spy(oTimelineRenderer, "renderSingleDayInterval");

		this._createCalendar();
		//assert
		// the rendering count calculation below can be removed after the invalidation issue during the rendering is fixed in the core
		assert.strictEqual(oTimelineRendererSpy.callCount / this._iRenderingCount, this._oPC.getRows().length, "'renderSingleDayInterval()' is called as expected per calendar row"); //Two rows

		//clean
		oPC.destroy();
	});

	QUnit.test("Adding a row adds a row timeline with the correct startDate", function(assert) {
		//arrange
		var oRow = new PlanningCalendarRow(),
			oRowTimeline;

		this._createCalendar();

		this._oPC._oOneMonthsRow.removeAllSelectedDates();
		this._oPC._oOneMonthsRow.addSelectedDate(new DateRange({ startDate: UI5Date.getInstance(2019, 1, 18) }));

		//act
		this._oPC.addRow(oRow);

		oRowTimeline = _getRowTimeline(oRow);

		//assert
		assert.strictEqual(oRowTimeline.getStartDate().getFullYear(), 2019, "row's start date is correct");
		assert.strictEqual(oRowTimeline.getStartDate().getDate(), 18, "row's start date is correct");
		assert.strictEqual(oRowTimeline.getStartDate().getMonth(), 1, "row's start date is correct");
	});

	QUnit.test("Appointment select is fired", function (assert) {
		//arrange
		this._createCalendar(UI5Date.getInstance(2015, 0, 1));
		this._oPC.placeAt("smallUiArea");
		nextUIUpdate.runSync()/*fake timer is used in module*/;

		var oSelectedAppointment;
		this._oPC.attachAppointmentSelect(function(oEvent) {
			oSelectedAppointment = oEvent.getParameter("appointment");
		});

		//act
		qutils.triggerEvent("tap", "_oPC-R1A1");

		// assert
		assert.equal(oSelectedAppointment.getId(), "_oPC-R1A1", "appointmentSelect event fired and appointment returned");
		assert.ok(Element.getElementById("_oPC-R1A1").getSelected(), "Appointment is selected");
		qutils.triggerEvent("tap", "_oPC-R1A2");
		assert.ok(!(Element.getElementById("_oPC-R1A1").getSelected()),
			"Appointment 1 is deselected because another one is selected");
		assert.ok(Element.getElementById("_oPC-R1A2").getSelected(), "Appointment 2 is selected");
		assert.equal(this._oPC.getSelectedAppointments().length, 1, "One appointment is selected");
		qutils.triggerEvent("tap", "_oPC-R1A2");
		assert.ok(!(Element.getElementById("_oPC-R1A1").getSelected()),
			"Appointment 2 is deselected after a second click on it");
		assert.equal(this._oPC.getSelectedAppointments().length, 0, "No appointment is selected");

		//CTRL key included
		qutils.triggerEvent("tap", "_oPC-R1A2");
		qutils.triggerEvent("tap", Element.getElementById("_oPC-R1A1").getDomRef(), {target :
				Element.getElementById("_oPC-R1A1").getDomRef(), ctrlKey: true});
		assert.equal(this._oPC.getSelectedAppointments().length, 2, "Two appointments are selected");
		qutils.triggerEvent("tap", Element.getElementById("_oPC-R1A1").getDomRef(), {target :
				Element.getElementById("_oPC-R1A1").getDomRef(), ctrlKey: true});
		assert.equal(this._oPC.getSelectedAppointments().length, 1,
			"When deselecting an appointment while pressing CTRL key, only this particular appointment is deselected");
		qutils.triggerEvent("tap", Element.getElementById("_oPC-R1A1").getDomRef(), {target :
				Element.getElementById("_oPC-R1A1").getDomRef(), ctrlKey: true});
		qutils.triggerEvent("tap", "_oPC-R1A2");
		assert.equal(this._oPC.getSelectedAppointments().length, 0,
			"When deselecting an appointment without pressing CTRL key all selections are gone");

		//with API
		this._oPC.setMultipleAppointmentsSelection(true);
		nextUIUpdate.runSync()/*fake timer is used in module*/;
		qutils.triggerEvent("tap", "_oPC-R1A1");
		qutils.triggerEvent("tap", "_oPC-R1A2");
		assert.equal(this._oPC.getSelectedAppointments().length, 2, "Two appointments are selected");
		qutils.triggerEvent("tap", "_oPC-R1A1");
		assert.equal(this._oPC.getSelectedAppointments().length, 1,
			"When deselecting an appointment while multipleAppointmentsSelection is enabled, only this particular appointment is deselected");
		qutils.triggerEvent("tap", "_oPC-R1A1");
		this._oPC.setMultipleAppointmentsSelection(false);
		nextUIUpdate.runSync()/*fake timer is used in module*/;
		qutils.triggerEvent("tap", "_oPC-R1A2");
		assert.equal(this._oPC.getSelectedAppointments().length, 0,
			"When deselecting an appointment while multipleAppointmentsSelection is enabled, all selections are gone");

		// clean
		oSelectedAppointment = undefined;
	});

	QUnit.test("Should set correct value to property 'multipleAppointmentsSelection' to inner rows", function (assert) {
		//arrange
		this._createCalendar(UI5Date.getInstance(2015, 0, 1));
		this._oPC.placeAt("smallUiArea");

		//act
		this._oPC.setMultipleAppointmentsSelection(true);
		nextUIUpdate.runSync()/*fake timer is used in module*/;

		//assert
		this._oPC.getRows().forEach((oRow) => {
			assert.equal(_getRowTimeline(oRow).getMultipleAppointmentsSelection(), true, "Inner row should be with correct value set in 'onBeforeRendering'");
		});
	});

	QUnit.test("Should set correct value to property 'multipleAppointmentsSelection' to inner rows when property is set in xml view", (assert) => {
		var oPC,
			oModel = new JSONModel(),
			sXMLText =
				'<mvc:View xmlns="sap.m" xmlns:mvc="sap.ui.core.mvc" xmlns:unified="sap.ui.unified">' +
				'	<PlanningCalendar id="PC1" multipleAppointmentsSelection="true" rows="{/people}">' +
				'		<rows id="idRow">' +
				'			<PlanningCalendarRow title="{name}" text="{role}" appointments="{path : \'appointments\', templateShareable: false}">' +
				'				<appointments>' +
				'					<unified:CalendarAppointment startDate="{start}" endDate="{end}" title="{title}" />' +
				'				</appointments>' +
				'			</PlanningCalendarRow>' +
				'		</rows>' +
				'	</PlanningCalendar>' +
				'</mvc:View>';

		return XMLView.create({
			definition: sXMLText
		}).then(function (oView) {
			oModel.setData({
				startDate: new Date("2017", "0", "15", "8", "0"),
				people: [{
					name: "John Miller",
					role: "team member",
					appointments: [
						{
							start: new Date("2017", "0", "15", "08", "30"),
							end: new Date("2017", "0", "15", "09", "30"),
							title: "Meet Max Mustermann"
						},
						{
							start: new Date("2017", "0", "15", "10", "30"),
							end: new Date("2017", "0", "15", "11", "30"),
							title: "Somethig"
						},
						{
							start: new Date("2017", "0", "15", "08", "30"),
							end: new Date("2017", "0", "15", "09", "30"),
							title: "something else"
						},
						{
							start: new Date("2017", "0", "15", "10", "30"),
							end: new Date("2017", "0", "15", "11", "30"),
							title: "last thing"
						}
					]
				},
				{
					name: "John Miller2",
					role: "team member",
					appointments: [
						{
							start: new Date("2017", "0", "15", "08", "30"),
							end: new Date("2017", "0", "15", "09", "30"),
							title: "Meet Max Mustermann"
						},
						{
							start: new Date("2017", "0", "15", "10", "30"),
							end: new Date("2017", "0", "15", "11", "30"),
							title: "Somethig"
						},
						{
							start: new Date("2017", "0", "15", "08", "30"),
							end: new Date("2017", "0", "15", "09", "30"),
							title: "something else"
						},
						{
							start: new Date("2017", "0", "15", "10", "30"),
							end: new Date("2017", "0", "15", "11", "30"),
							title: "last thing"
						}
					]
				}]
			});
			oView.setModel(oModel);
			oView.placeAt("bigUiArea");
			nextUIUpdate.runSync()/*fake timer is used in module*/;
			oPC = oView.byId("PC1");
			oPC.getRows().forEach((oRow) => {
				assert.equal( _getRowTimeline(oRow).getMultipleAppointmentsSelection(), true, "Inner row should be with correct value for property 'multipleAppointmentsSelection' set in 'onBeforeRendering'");
			});

			oView.destroy();
		});
	});

	QUnit.test("No sticky header on phone size", function (assert) {
		//arrange
		this._createCalendar();

		//act
		this._oPC.setStickyHeader(true);
		nextUIUpdate.runSync()/*fake timer is used in module*/;

		// assert
		assert.equal(this._oPC.getAggregation("table").getSticky().length, 0, "sticky property shouldn't be set on the info bar and on the toolbar inside Table");
	});

	QUnit.test("Appointments for currently selected date should be rendered in One Month view on small screen", function (assert) {
		// arrange
		this._createCalendar(UI5Date.getInstance(2015, 0, 1));

		// assert
		assert.equal(this._oPC.$().find(".sapUiCalendarNoApps").length, 0, "'No Entries' div should not be rendered");
		assert.equal(this._oPC.$().find(".sapUiCalendarApp:not(.sapUiCalendarAppDummy)").length, 3, "Appointments should be rendered");
	});

	QUnit.test("'No entries' text should be shown when no date is selected in One Month view on small screen and no appointments should be rendered", function (assert) {
		// arrange
		this._createCalendar(UI5Date.getInstance(2015, 0, 1));

		this.stub(this._oPC._oOneMonthsRow, "getSelectedDates").returns([]);

		// act
		this._oPC.invalidate();
		nextUIUpdate.runSync()/*fake timer is used in module*/;

		// assert
		assert.ok(this._oPC.$().find(".sapUiCalendarNoApps").get(0), "'No Entries' div should be rendered");
		assert.equal(this._oPC.$().find(".sapUiCalendarApp:not(.sapUiCalendarAppDummy)").length, 0, "Appointments should not be rendered");
	});

	// BCP: 1930624418
	QUnit.test("Proper classes are added/removed when resizing the outer container", function (assert) {
		// arrange
		var oPC = new PlanningCalendar({ viewKey: "One Month"}),
			iContainerWidth = jQuery("#qunit-fixture").css("width");

		jQuery("#qunit-fixture").css("width", "320px");
		oPC.placeAt("qunit-fixture");
		nextUIUpdate.runSync()/*fake timer is used in module*/;

		// assert
		assert.ok(oPC.hasStyleClass("sapMSize0"), "Width 320px: Size 0 class exists");
		assert.notOk(oPC.hasStyleClass("sapMSize1"), "Width 320px: Size 1 class doesn't exist");
		assert.notOk(oPC.hasStyleClass("sapMSize2"), "Width 320px: Size 2 class doesn't exist");

		// act
		jQuery("#qunit-fixture").css("width", "800px");
		oPC.setWidth("800px");
		nextUIUpdate.runSync()/*fake timer is used in module*/;

		// assert
		assert.notOk(oPC.hasStyleClass("sapMSize0"), "Width 800px: Size 0 class doesn't exist");
		assert.ok(oPC.hasStyleClass("sapMSize1"), "Width 800px: Size 1 class exists");
		assert.notOk(oPC.hasStyleClass("sapMSize2"), "Width 800px: Size 2 class doesn't exist");

		// act
		jQuery("#qunit-fixture").css("width", "1200px");
		oPC.setWidth("1200px");
		nextUIUpdate.runSync()/*fake timer is used in module*/;

		// assert
		assert.notOk(oPC.hasStyleClass("sapMSize0"), "Width 1200px: Size 0 class doesn't exist");
		assert.notOk(oPC.hasStyleClass("sapMSize1"), "Width 1200px: Size 1 class doesn't exist");
		assert.ok(oPC.hasStyleClass("sapMSize2"), "Width 1200px: Size 2 class exists");

		// act
		jQuery("#qunit-fixture").css("width", "800px");
		oPC.setWidth("800px");
		nextUIUpdate.runSync()/*fake timer is used in module*/;

		// assert
		assert.notOk(oPC.hasStyleClass("sapMSize0"), "Width 800px: Size 0 class doesn't exist");
		assert.ok(oPC.hasStyleClass("sapMSize1"), "Width 800px: Size 1 class exists");
		assert.notOk(oPC.hasStyleClass("sapMSize2"), "Width 800px: Size 2 class doesn't exist");

		// act
		jQuery("#qunit-fixture").css("width", "320px");
		oPC.setWidth("320px");
		nextUIUpdate.runSync()/*fake timer is used in module*/;

		// assert
		assert.ok(oPC.hasStyleClass("sapMSize0"), "Width 320px: Size 0 class exists");
		assert.notOk(oPC.hasStyleClass("sapMSize1"), "Width 320px: Size 1 class doesn't exist");
		assert.notOk(oPC.hasStyleClass("sapMSize2"), "Width 320px: Size 2 class doesn't exist");

		// cleanup
		oPC.destroy();
		jQuery("#qunit-fixture").css("width", iContainerWidth);
	});

	// BCP: 1930624418
	QUnit.test("Proper classes are added/removed when resizing the outer container", function (assert) {
		// arrange
		var oPC = new PlanningCalendar({ viewKey: "Day"}),
			iContainerWidth = jQuery("#qunit-fixture").css("width");

		jQuery("#qunit-fixture").css("width", "320px");
		oPC.placeAt("qunit-fixture");
		nextUIUpdate.runSync()/*fake timer is used in module*/;

		oPC.setViewKey("One Month");
		nextUIUpdate.runSync()/*fake timer is used in module*/;

		// assert
		assert.ok(oPC.hasStyleClass("sapMSize0"), "Width 320px: Size 0 class exists");
		assert.notOk(oPC.hasStyleClass("sapMSize1"), "Width 320px: Size 1 class doesn't exist");
		assert.notOk(oPC.hasStyleClass("sapMSize2"), "Width 320px: Size 2 class doesn't exist");

		// act
		jQuery("#qunit-fixture").css("width", "800px");
		oPC.setWidth("800px");
		nextUIUpdate.runSync()/*fake timer is used in module*/;

		// assert
		assert.notOk(oPC.hasStyleClass("sapMSize0"), "Width 800px: Size 0 class doesn't exist");
		assert.ok(oPC.hasStyleClass("sapMSize1"), "Width 800px: Size 1 class exists");
		assert.notOk(oPC.hasStyleClass("sapMSize2"), "Width 800px: Size 2 class doesn't exist");

		// act
		jQuery("#qunit-fixture").css("width", "1200px");
		oPC.setWidth("1200px");
		nextUIUpdate.runSync()/*fake timer is used in module*/;

		// assert
		assert.notOk(oPC.hasStyleClass("sapMSize0"), "Width 1200px: Size 0 class doesn't exist");
		assert.notOk(oPC.hasStyleClass("sapMSize1"), "Width 1200px: Size 1 class doesn't exist");
		assert.ok(oPC.hasStyleClass("sapMSize2"), "Width 1200px: Size 2 class exists");

		// act
		jQuery("#qunit-fixture").css("width", "800px");
		oPC.setWidth("800px");
		nextUIUpdate.runSync()/*fake timer is used in module*/;

		// assert
		assert.notOk(oPC.hasStyleClass("sapMSize0"), "Width 800px: Size 0 class doesn't exist");
		assert.ok(oPC.hasStyleClass("sapMSize1"), "Width 800px: Size 1 class exists");
		assert.notOk(oPC.hasStyleClass("sapMSize2"), "Width 800px: Size 2 class doesn't exist");

		// act
		jQuery("#qunit-fixture").css("width", "320px");
		oPC.setWidth("320px");
		nextUIUpdate.runSync()/*fake timer is used in module*/;

		// assert
		assert.ok(oPC.hasStyleClass("sapMSize0"), "Width 320px: Size 0 class exists");
		assert.notOk(oPC.hasStyleClass("sapMSize1"), "Width 320px: Size 1 class doesn't exist");
		assert.notOk(oPC.hasStyleClass("sapMSize2"), "Width 320px: Size 2 class doesn't exist");

		// cleanup
		oPC.destroy();
		jQuery("#qunit-fixture").css("width", iContainerWidth);
	});

	QUnit.module("ARIA", {
		beforeEach: function(assert) {

			this.sOldLanguage = Localization.getLanguage();
			Localization.setLanguage("en-US");//due to text strings for built-in CalendarDayType texts

			this.oLegend = new PlanningCalendarLegend({
				items: [
					new CalendarLegendItem({
						type: CalendarDayType.Type01,
						text: "National Holidays"
					})],
				appointmentItems: [
					new CalendarLegendItem({
						type: CalendarDayType.Type01,
						text: "Type Private Appointment"
					})
				]
			});

			this.oLegendWithItemsTypes01UpToTypes10 = new PlanningCalendarLegend({
				items: createLegendItems(1, 10, "National Holidays"),
				appointmentItems:  createLegendItems(1, 10, "Type Private Appointment")
			});

			this._testAriaAppointmentsAndSpecialDatesIfLegendIsDestroyed = function(sIntervalType, fnExtendSut, oPCStartDate) {
				//Prepare
				var sMessagePrefix = "After legend is destroyed",
					aAppointments = _createAppointmentsOfTypes(1, 20, UI5Date.getInstance(2015, 0, 1, 19)),
					aSpecialDates = _createSpecialDates(1, 20,  sIntervalType, oPCStartDate || UI5Date.getInstance(2015, 0, 1, 19)),
					oSut = createPlanningCalendar("accPC-LegendDestoyed", new SearchField(), new Button(),
						UI5Date.getInstance(2015, 0, 1, 19),
						null, // View key
						this.oLegendWithItemsTypes01UpToTypes10,
						aSpecialDates,
						[new PlanningCalendarRow({
							icon: "sap-icon://employee",
							title: "Max Mustermann",
							text: "Musterteam",
							tooltip: "Header tooltip",
							appointments: aAppointments
						})]);

				oSut.setViewKey(sIntervalType);
				if (fnExtendSut) {
					fnExtendSut(oSut);
				}
				oSut.placeAt("bigUiArea");
				nextUIUpdate.runSync()/*fake timer is used in module*/;

				//Act
				this.oLegendWithItemsTypes01UpToTypes10.destroy();
				nextUIUpdate.runSync()/*fake timer is used in module*/;

				//Assert
				//Appointments

				this.assertAppointmentsWithoutConnectedLegendHaveDefaultAriaLabelledBy(aAppointments, sMessagePrefix);

				//Special Dates
				this.assertSpecialDatesWithoutConnectedLegendHaveDefaultAriaDescribedBy(aSpecialDates, oSut, sMessagePrefix);

				//Cleanup
				this.destroySut(oSut);
			};

			this._testAriaAppointmentsAndSpecialDates = function(sIntervalType, fnExtendSut, oPCStartDate) {
				//Prepare
				var sMessagePrefix = "Initial legend is available",
					aAppointments = _createAppointmentsOfTypes(1, 20, UI5Date.getInstance(2015, 0, 1, 19)),
					aSpecialDates = _createSpecialDates(1, 20,  sIntervalType, oPCStartDate || UI5Date.getInstance(2015, 0, 1, 19)),
					oSut = createPlanningCalendar("accPC", new SearchField(), new Button(),
						UI5Date.getInstance(2015, 0, 1, 19),
						null, // View key
						this.oLegendWithItemsTypes01UpToTypes10,
						aSpecialDates,
						[new PlanningCalendarRow({
							icon: "sap-icon://employee",
							title: "Max Mustermann",
							text: "Musterteam",
							tooltip: "Header tooltip",
							appointments: aAppointments
						})]),
					aAppointmentsWithLegend = aAppointments.slice(0, 10), // used legend has items for types01 to types10
					aAppointmentsWithoutLegend = aAppointments.slice(10),
					aSpecialDatesWithLegend = aSpecialDates.slice(0, 10), // used legend has items for types01 to types10
					aSpecialDatesWithoutLegend = aSpecialDates.slice(10);

				oSut.setViewKey(sIntervalType);
				if (fnExtendSut) {
					fnExtendSut(oSut);
				}

				//Act
				oSut.placeAt("bigUiArea");
				nextUIUpdate.runSync()/*fake timer is used in module*/;

				//Assert
				//Appointments
				this.assertAppointmentsConnectedToLegendHaveLegendTextAsAriaLabelledByText(aAppointmentsWithLegend, sMessagePrefix);
				this.assertAppointmentsWithoutConnectedLegendHaveDefaultAriaLabelledBy(aAppointmentsWithoutLegend, sMessagePrefix);

				//Special Dates
				this.assertSpecialDatesConnectedToLegendHaveLegendTextAsAriaLabel(aSpecialDatesWithLegend, oSut, sMessagePrefix);
				this.assertSpecialDatesWithoutConnectedLegendHaveDefaultAriaDescribedBy(aSpecialDatesWithoutLegend, oSut, sMessagePrefix);

				//Cleanup
				this.destroySut(oSut);
			};

			this.assertAppointmentsConnectedToLegendHaveLegendTextAsAriaLabelledByText = function(aAppointmentsWithLegend, sMsgPref) {
				aAppointmentsWithLegend.forEach(function (oApp, iIndex) {
					var sLegendItemText = this.oLegendWithItemsTypes01UpToTypes10.getAppointmentItems()[iIndex].getText(),
						sAriaLabelledByText = oApp.$().find(".sapUiInvisibleText").text();

					assert.ok(sAriaLabelledByText.indexOf(sLegendItemText) >= 0, sMsgPref +
						": Appointment of type " + oApp.getType() + " starting at " + oFormatYyyyMMddHHmm.format(oApp.getStartDate()) +
						" should be aria-labelled by hidden element with text '" + sLegendItemText + "'. Current aria-labelledby text: " + sAriaLabelledByText);
				}, this);
			};

			this.assertAppointmentsWithoutConnectedLegendHaveDefaultAriaLabelledBy = function(aAppointmentsWithoutLegend, sMsgPref) {
				aAppointmentsWithoutLegend.forEach(function (oApp) {
					var sBuiltInTypeText = CalendarLegendRenderer.typeARIATexts[oApp.getType()].getText(),
						sAriaLabelledByText = oApp.$().find(".sapUiInvisibleText").text();

					assert.ok(sAriaLabelledByText.indexOf(sBuiltInTypeText) >= 0, sMsgPref +
						": Appointment of type " + oApp.getType() + " starting at " + oFormatYyyyMMddHHmm.format(oApp.getStartDate()) +
						" should be aria-labelled by hidden element with text '" + sBuiltInTypeText + "'. Current aria-labelledby text: " + sAriaLabelledByText);
				}, this);
			};

			this.assertSpecialDatesConnectedToLegendHaveLegendTextAsAriaLabel = function(oSpecialDatesWithLegend, oSutPC, sMsgPref) {
				var oFormat = oSutPC.getViewKey() === CalendarIntervalType.Hour ? oFormatYyyyMMddHHmm : oFormatYyyyMMdd;
				oSpecialDatesWithLegend.forEach(function (oSpecialDate) {
					var sSpecialDate = oFormat.format(oSpecialDate.getStartDate()),
						sSpecialDateSelector = "#" + oSutPC.getId() + "-" + _getIntervalId(oSutPC) + "-" + sSpecialDate,
						$specialDate,
						sAriaLabel;

					if (!jQuery(sSpecialDateSelector).length) {
						_navForward(oSutPC); // the special date might be on the next page
					}
					$specialDate = jQuery(sSpecialDateSelector);
					assert.ok($specialDate.length, sMsgPref + ": Special Date " + sSpecialDate + " should be available in the DOM");

					sAriaLabel = $specialDate.attr("aria-label");
					assert.ok(sAriaLabel && sAriaLabel.indexOf("National Holidays for type " + oSpecialDate.getType()) >= 0,
						sMsgPref + ": Special date " + sSpecialDate + " of type CalendarDayType." + oSpecialDate.getType() +
						" should has aria-label with value containing the corresponding legend item's text." +
						" Current aria-label: " + sAriaLabel);
				});
			};

			this.assertSpecialDatesWithoutConnectedLegendHaveDefaultAriaDescribedBy = function(aSpecialDatesWithoutLegend, oSutPC, sMsgPref) {
				var oFormat = oSutPC.getViewKey() === CalendarIntervalType.Hour ? oFormatYyyyMMddHHmm : oFormatYyyyMMdd;
				aSpecialDatesWithoutLegend.forEach(function (oSpecialDate, iIndex) {
					var sSpecialDate = oFormat.format(oSpecialDate.getStartDate()),
						sSpecialDateSelector = "#" + oSutPC.getId() + "-" + _getIntervalId(oSutPC) + "-" + sSpecialDate,
						$specialDate,
						sAriaDescribedBy;

					if (!jQuery(sSpecialDateSelector).length) {
						_navForward(oSutPC); // the special date might be on the next page
					}
					$specialDate = jQuery(sSpecialDateSelector);
					assert.ok($specialDate.length, sMsgPref + ": Special Date " + sSpecialDate + " should be available in the DOM");

					sAriaDescribedBy = $specialDate.attr("aria-describedby");

					assert.ok(sAriaDescribedBy && sAriaDescribedBy.indexOf(CalendarLegendRenderer.typeARIATexts[oSpecialDate.getType()].getId()) >= 0,
						sMsgPref + ": Special date " + sSpecialDate + " of type CalendarDayType." + oSpecialDate.getType() +
						" should be describedBy built-in text for this type. Current aria-describedby: " + sAriaDescribedBy);
				});
			};

			this.destroySut = function(oSut) {
				if (!bSkipDestroy) {
					oSut.destroy();
				}
			};
			function createLegendItems(iFrom, iTo, sTextPattern) {
				var sTypeName = "",
					aResult = [];

				for (var i = iFrom; i <= iTo; i++) {
					sTypeName = i.toString();
					sTypeName = sTypeName.length === 1 ? "0" + sTypeName : sTypeName;
					sTypeName = "Type" + sTypeName;

					if (!CalendarDayType[sTypeName]) {
						throw "Test error: invalid type " + sTypeName;
					}

					sTypeName = CalendarDayType[sTypeName];
					aResult.push(new CalendarLegendItem({
						type: sTypeName,
						text: sTextPattern + " for type " + sTypeName
					}));
				}
				return aResult;
			}
		},
		afterEach: function() {
			if (!bSkipDestroy) {
				this.oLegend.destroy();
				this.oLegendWithItemsTypes01UpToTypes10.destroy();
			}
			Localization.setLanguage(this.sOldLanguage);
		}
	});

	QUnit.test("Week day and date aria", function(assert) {
		//Prepare
		var oSut = createPlanningCalendar("PC", new SearchField(), new Button(), UI5Date.getInstance(2015, 0, 1)),
			oFormatDate = DateFormat.getInstance({style: "long", calendarType: "Gregorian"}),
			oDate = new CalendarDate(2015, 0, 2, CalendarType.Gregorian),
			sAriaDate = oFormatDate.format(oDate.toUTCJSDate(), true),
			aWeekDaysWide = oFormatDate.oLocaleData.getDaysStandAlone("wide", "Gregorian"),
			sWeekDayAriaText = aWeekDaysWide[5],
			sExpectedAria = sWeekDayAriaText + " " + sAriaDate;

		//Act
		oSut.setViewKey(CalendarIntervalType.Day);
		oSut.placeAt("bigUiArea");
		nextUIUpdate.runSync()/*fake timer is used in module*/;

		//Assert
		assert.strictEqual(jQuery("#" + oSut.getId() + "-DatesRow-20150102").attr("aria-label"), sExpectedAria,
			"Correct week day and date aria are written");

		// Clean up
		oSut.destroy();
	});

	QUnit.test("role button set on header cells in different views when we have intervalSelect event attached", function(assert) {
		//Prepare
		var oSut = createPlanningCalendar("PC", new SearchField(), new Button(), UI5Date.getInstance(2015, 0, 1)),
			sExpectedRole = "columnheader";
		oSut.attachIntervalSelect(this.stub());

		//Act
		oSut.setViewKey(CalendarIntervalType.Hour);
		oSut.placeAt("bigUiArea");
		nextUIUpdate.runSync()/*fake timer is used in module*/;

		//Assert
		assert.strictEqual(jQuery("#" + oSut.getId() + "-TimesRow-201501010800").attr("role"), sExpectedRole, "Correct role 'button' is set in Hours view");

		//Act
		oSut.setViewKey(CalendarIntervalType.Day);
		nextUIUpdate.runSync()/*fake timer is used in module*/;

		//Assert
		assert.strictEqual(jQuery("#" + oSut.getId() + "-DatesRow-20150102").attr("role"), sExpectedRole, "Correct role 'button' is set in Days view");

		//Act
		oSut.setViewKey(CalendarIntervalType.Month);
		nextUIUpdate.runSync()/*fake timer is used in module*/;

		//Assert
		assert.strictEqual(jQuery("#" + oSut.getId() + "-MonthsRow-20150101").attr("role"), sExpectedRole, "Correct role 'button' is set in Month view");

		//Act
		oSut.setViewKey(CalendarIntervalType.Week);
		nextUIUpdate.runSync()/*fake timer is used in module*/;

		//Assert
		assert.strictEqual(jQuery("#" + oSut.getId() + "-WeeksRow-20150102").attr("role"), sExpectedRole, "Correct role 'button' is set in Week view");

		//Act
		oSut.setViewKey(CalendarIntervalType.OneMonth);
		nextUIUpdate.runSync()/*fake timer is used in module*/;

		//Assert
		assert.strictEqual(jQuery("#" + oSut.getId() + "-OneMonthsRow-20141201").attr("role"), sExpectedRole, "Correct role 'button' is set in One Month view");

		// Clean up
		oSut.destroy();
	});

	QUnit.test("role gridcell set on header cells in different views when there is no intervalSelect event attached", function(assert) {
		//Prepare
		var oSut = createPlanningCalendar("PC", new SearchField(), new Button(), UI5Date.getInstance(2015, 0, 1)),
			sExpectedRole = "gridcell";

		//Act
		oSut.setViewKey(CalendarIntervalType.Hour);
		oSut.placeAt("bigUiArea");
		nextUIUpdate.runSync()/*fake timer is used in module*/;

		//Assert
		assert.strictEqual(jQuery("#" + oSut.getId() + "-TimesRow-201501010800").attr("role"), sExpectedRole, "Correct role 'gridcell' is set in Hours view");

		//Act
		oSut.setViewKey(CalendarIntervalType.Day);
		nextUIUpdate.runSync()/*fake timer is used in module*/;

		//Assert
		assert.strictEqual(jQuery("#" + oSut.getId() + "-DatesRow-20150102").attr("role"), sExpectedRole, "Correct role 'gridcell' is set in Days view");

		//Act
		oSut.setViewKey(CalendarIntervalType.Month);
		nextUIUpdate.runSync()/*fake timer is used in module*/;

		//Assert
		assert.strictEqual(jQuery("#" + oSut.getId() + "-MonthsRow-20150101").attr("role"), sExpectedRole, "Correct role 'gridcell' is set in Month view");

		//Act
		oSut.setViewKey(CalendarIntervalType.Week);
		nextUIUpdate.runSync()/*fake timer is used in module*/;

		//Assert
		assert.strictEqual(jQuery("#" + oSut.getId() + "-WeeksRow-20150102").attr("role"), sExpectedRole, "Correct role 'gridcell' is set in Week view");

		//Act
		oSut.setViewKey(CalendarIntervalType.OneMonth);
		nextUIUpdate.runSync()/*fake timer is used in module*/;

		//Assert
		assert.strictEqual(jQuery("#" + oSut.getId() + "-OneMonthsRow-20141201").attr("role"), sExpectedRole, "Correct role 'gridcell' is set in One Month view");

		// Clean up
		oSut.destroy();
	});

	QUnit.test("Hidden 'Selected' text when selecting/deselecting appointment", function (assert) {
		// Arrange
		var oSut = createPlanningCalendar("PC", new SearchField(), new Button(), UI5Date.getInstance(2015, 0, 1)),
			sSelectedTextId = InvisibleText.getStaticId("sap.ui.unified", "APPOINTMENT_SELECTED"),
			$appointmentRef;

		oSut.placeAt("bigUiArea");
		nextUIUpdate.runSync()/*fake timer is used in module*/;

		$appointmentRef = jQuery("#PC-R1A1");

		// Assert
		assert.notOk($appointmentRef.attr("aria-describedby"), "The appointment shouldn't have a hidden 'Selected' text");

		// Act - click on an appointment to select it
		qutils.triggerEvent("tap", "PC-R1A1");

		// Assert
		assert.ok($appointmentRef.attr("aria-describedby").indexOf(sSelectedTextId) > -1, "The appointment should have a hidden 'Selected' text");

		// Act - click on an appointment again to deselect it
		qutils.triggerEvent("tap", "PC-R1A1");

		assert.notOk($appointmentRef.attr("aria-describedby"), "The 'Selected' text should be removed from the references");

		oSut.destroy();
	});

	QUnit.test("Appointments accessibility type", function(assert) {
		// Prepare
		var oPC = createPlanningCalendar("PC", new SearchField(), new Button(), UI5Date.getInstance(2015, 0, 1)),
			sTypeTextId = InvisibleText.getStaticId("sap.m", "ACC_CTR_TYPE_LISTITEM"),
			$appointmentRef;

		oPC.placeAt("bigUiArea");
		nextUIUpdate.runSync()/*fake timer is used in module*/;

		$appointmentRef = jQuery("#PC-R1A1");

		// Assert
		assert.ok($appointmentRef.attr("aria-labelledby").indexOf(sTypeTextId) > -1, "Appointment has type announcement");

		// Clean
		oPC.destroy();
	});

	//Aria appointments & special dates for Hours view
	QUnit.test("Hours view: appointments and special dates", function (assert) {
		this._testAriaAppointmentsAndSpecialDates(CalendarIntervalType.Hour);
		this._testAriaAppointmentsAndSpecialDatesIfLegendIsDestroyed(CalendarIntervalType.Hour);
	});

	QUnit.test("Days view: appointments and special dates", function (assert) {
		this._testAriaAppointmentsAndSpecialDates(CalendarIntervalType.Day);
		this._testAriaAppointmentsAndSpecialDatesIfLegendIsDestroyed(CalendarIntervalType.Day);
	});

	QUnit.test("1 Week view: appointments and special dates", function (assert) {
		this._testAriaAppointmentsAndSpecialDates(CalendarIntervalType.Week, undefined, UI5Date.getInstance(2015, 0, 6, 19));
		this._testAriaAppointmentsAndSpecialDatesIfLegendIsDestroyed(CalendarIntervalType.Week, undefined, UI5Date.getInstance(2015, 0, 6, 19));
	});

	QUnit.test("1 Month view: appointments and special dates", function (assert) {
		this._testAriaAppointmentsAndSpecialDates(CalendarIntervalType.OneMonth);
		this._testAriaAppointmentsAndSpecialDatesIfLegendIsDestroyed(CalendarIntervalType.OneMonth);
	});

	QUnit.test("Months view: appointments and special dates", function (assert) {
		var fnExtendSut = function (oSutPC) {
			oSutPC.setGroupAppointmentsMode(GroupAppointmentsMode.Expanded);
		};
		this._testAriaAppointmentsAndSpecialDates(CalendarIntervalType.Month, fnExtendSut);
		this._testAriaAppointmentsAndSpecialDatesIfLegendIsDestroyed(CalendarIntervalType.Month, fnExtendSut);
	});

	QUnit.test("Interval toolbar has correct hidden label defining it's purpose", function(assert) {
		// Prepare
		var oPC = new PlanningCalendar(),
			sExpectedId = InvisibleText.getStaticId("sap.m", "PC_INTERVAL_TOOLBAR"),
			aAriaLabelledBy = oPC._oInfoToolbar.getAriaLabelledBy();

		// Act
		// Assert
		assert.ok(aAriaLabelledBy.indexOf(sExpectedId) !== -1, "Correct aria-labelledby added");

		// Clean up
		oPC.destroy();
	});

	QUnit.test("aria-roledescription on root", function(assert) {
		var oPC = new PlanningCalendar(),
			sRoledescription = oPC._oRB.getText("PLANNINGCALENDAR");

		oPC.placeAt("bigUiArea");
		nextUIUpdate.runSync()/*fake timer is used in module*/;

		assert.strictEqual(oPC.$().attr("aria-roledescription"), sRoledescription, "Control name is indicated in aria-roledescription");

		oPC.destroy();
	});

	QUnit.test("set correct aria-labelledby attribute to calendar and calendar table", async function(assert) {
		// prepare
		var oPlanningCalendar = new PlanningCalendar({
			toolbarContent: [
				new Title({text: "title of planning calendar"})
			]
		});

<<<<<<< HEAD
		oPC.placeAt("bigUiArea");
		nextUIUpdate.runSync()/*fake timer is used in module*/;
=======
		oPlanningCalendar.placeAt("qunit-fixture");
		await nextUIUpdate();
>>>>>>> ee1613d6

		var sExpectedAriaLabelBy = `${oPlanningCalendar._getHeader().getId()}"-Title`,
			sCalendarAriaLabelBy = oPlanningCalendar.getDomRef().getAttribute("aria-labelledby"),
			sTableAriaLabelBy = oPlanningCalendar.getAggregation("table").getDomRef().querySelector(`[id="${oPlanningCalendar.getId()}-Table-listUl"]`).getAttribute("aria-labelledby");

		// assert
		assert.ok(sCalendarAriaLabelBy.indexOf(sExpectedAriaLabelBy) !== 1, "calendar aria-labelledBy attribute is correct");
		assert.ok(sTableAriaLabelBy.indexOf(sExpectedAriaLabelBy) !== 1, "calendar table aria-labelledBy attribute is correct");

		// clean
		oPlanningCalendar.destroy();
	});

	QUnit.test("Row header referencing", function(assert) {
		// Prepare
		var oPC = new PlanningCalendar({
				showRowHeaders: false,
				rows: [new PlanningCalendarRow()]
			}),
			oRowHeader, oRowTimeLine, oTableCells;

		oPC.placeAt("qunit-fixture");
		nextUIUpdate.runSync()/*fake timer is used in module*/;

		oTableCells = oPC.getAggregation("table").getItems()[0].getCells();
		oRowHeader = oTableCells[0];
		oRowTimeLine = oTableCells[1];

		// Assert
		assert.ok(oRowTimeLine.getAriaLabelledBy().length == 0, "There is no reference to the row header");

		// Act
		oPC.setShowRowHeaders(true);
		nextUIUpdate.runSync()/*fake timer is used in module*/;

		// Assert
		assert.ok(oRowTimeLine.getAriaLabelledBy()[0] == oRowHeader.getId(), "There is a reference to the row header");

		// Clean
		oPC.destroy();
	});

	QUnit.module("views", {
		beforeEach: function () {
			this.oPC = new PlanningCalendar();
		},
		afterEach: function () {
			this.oPC.destroy();
			this.oPC = null;
		}
	});

	QUnit.test("Toggle view select visibility", function (assert) {
		// Assert
		assert.strictEqual(this.oPC._oIntervalTypeSelect.getVisible(), true, "By default the planning calendar is " +
			"created with multiple predefined views so the internal select control should be visible");

		// Act
		// Note: adding a view removes all the predefined views leaving us with only one view for the control
		this.oPC.addView(
			new PlanningCalendarView({
				key: "test",
				intervalType: CalendarIntervalType.Day,
				description: "test",
				intervalsS: 7,
				intervalsM: 7,
				intervalsL: 7
			})
		);
		// Note: updating to the current view key because adding a new view removes all the previous views and
		// the old key is not valid any more
		this.oPC.setViewKey("test");

		// Calling here the onBeforeRendering method to force the update without rendering the control
		this.oPC.onBeforeRendering();

		// Assert
		assert.strictEqual(this.oPC._oIntervalTypeSelect.getVisible(), false, "When having only one view the view " +
			"select should not be visible");
	});

	QUnit.test("default built-in views", function (assert) {
		var aViewKey = PlanningCalendarBuiltInView.Hour;
		this.oPC.placeAt("bigUiArea");
		nextUIUpdate.runSync()/*fake timer is used in module*/;
		assert.equal(this.oPC._oIntervalTypeSelect.getItems().length, 5, "By default the planning calendar is " +
			"created with 5 predefined views");
		assert.equal(this.oPC.getViews().length, 0, "By default in the planning calendar there are no custom views");
		assert.equal(this.oPC.getViewKey(), aViewKey, "By default the planning calendar view key is hour");
	});

	QUnit.test("setting the property builtInViews with two arguments", function (assert) {
		var oItemKey,
			aViewType = PlanningCalendarBuiltInView,
			aViewKey = PlanningCalendarBuiltInView.Day;
		this.oPC.placeAt("bigUiArea");
		nextUIUpdate.runSync()/*fake timer is used in module*/;

		this.oPC.setBuiltInViews([aViewType.Day, aViewType.Hour]);
		nextUIUpdate.runSync()/*fake timer is used in module*/;

		// Note: updating to the current view key because adding a new view or setting the builtInViews property
		// with items removes all the previous views and the old key is not valid any more
		this.oPC.setViewKey(aViewType.Day);
		assert.equal(this.oPC._oIntervalTypeSelect.getItems().length, 2, "When the buildInViews property is set with " +
			"two views, only they are shown to the end user.");
		oItemKey = this.oPC._oIntervalTypeSelect.getItems()[0].getKey();
		assert.equal(oItemKey, aViewType.Day, "The key of the first view is OK");
		oItemKey = this.oPC._oIntervalTypeSelect.getItems()[1].getKey();
		assert.equal(oItemKey, aViewType.Hour, "The key of the second view is OK");
		assert.equal(this.oPC.getViews().length, 0, "By default in the planning calendar there are no custom views");
		assert.equal(this.oPC.getViewKey(), aViewKey, "When builtInViews property is set, the view key of the " +
			"planning calendar is the first assigned");
	});

	QUnit.test("setting the property builtInViews with no arguments", function (assert) {
		var oItemKey,
			aViewType = PlanningCalendarBuiltInView,
			aViewKey = PlanningCalendarBuiltInView.Hour;
		this.oPC.placeAt("bigUiArea");
		nextUIUpdate.runSync()/*fake timer is used in module*/;

		this.oPC.setBuiltInViews([]);
		nextUIUpdate.runSync()/*fake timer is used in module*/;
		assert.equal(this.oPC._oIntervalTypeSelect.getItems().length, 5, "When the buildInViews property is set with " +
			"an empty array, the PlanningCalendar is showing the 5 predefined views");
		oItemKey = this.oPC._oIntervalTypeSelect.getItems()[0].getKey();
		assert.equal(oItemKey, aViewType.Hour, "The key of the first view is OK");
		oItemKey = this.oPC._oIntervalTypeSelect.getItems()[1].getKey();
		assert.equal(oItemKey, aViewType.Day, "The key of the second view is OK");
		oItemKey = this.oPC._oIntervalTypeSelect.getItems()[2].getKey();
		assert.equal(oItemKey, aViewType.Month, "The key of the third view is OK");
		oItemKey = this.oPC._oIntervalTypeSelect.getItems()[3].getKey();
		assert.equal(oItemKey, aViewType.Week, "The key of the fourth view is OK");
		oItemKey = this.oPC._oIntervalTypeSelect.getItems()[4].getKey();
		assert.equal(oItemKey, aViewType.OneMonth, "The key of the fifth view is OK");
		assert.equal(this.oPC.getViews().length, 0, "By default in the planning calendar there are no custom views");
		assert.equal(this.oPC.getViewKey(), aViewKey, "When builtInViews property is set to empty array, " +
			"the view key of the planning calendar is the default one - hour");
	});

	QUnit.test("with custom view", function (assert) {
		var oItemKey;
		this.oPC.placeAt("bigUiArea");
		nextUIUpdate.runSync()/*fake timer is used in module*/;
		this.oPC.addView(
			new PlanningCalendarView({
				key: "test",
				intervalType: CalendarIntervalType.Day,
				description: "test",
				intervalsS: 7,
				intervalsM: 7,
				intervalsL: 7
			})
		);
		// Note: updating to the current view key because adding a new view or setting the builtInViews property
		// with items removes all the previous views and the old key is not valid any more
		this.oPC.setViewKey("test");
		nextUIUpdate.runSync()/*fake timer is used in module*/;
		assert.equal(this.oPC._oIntervalTypeSelect.getItems().length, 1, "When the buildInViews property is set with " +
			"two views and there is a custom view, the PlanningCalendar is showing 3 views");
		oItemKey = this.oPC._oIntervalTypeSelect.getItems()[0].getKey();
		assert.equal(oItemKey, "test", "The key of the first view is OK");
		assert.equal(this.oPC.getViews().length, 1, "When set, the there are views in the getViews array");
	});

	QUnit.test("with custom view and 'viewKey' comes from data binding", function(assert) {
		// prepare
		var oModel = new JSONModel();
		oModel.setData({
			startDate: UI5Date.getInstance("2018", "6", "9"),
			viewKey: CalendarIntervalType.Day
		});

		var oPC = new PlanningCalendar({
			startDate: "{/startDate}",
			viewKey: "{/viewKey}",
			views: [
				new PlanningCalendarView({
					key: PlanningCalendarBuiltInView.Day
				}),
				new PlanningCalendarView({
					key: PlanningCalendarBuiltInView.Month
				})
			]
		}).setModel(oModel).placeAt("qunit-fixture");

		nextUIUpdate.runSync()/*fake timer is used in module*/;

		// act
		// assert
		assert.ok(true, "Error is not thrown");

		// cleanup
		oPC.destroy();
	});

	QUnit.test("custom view index picker opens correctly", async function (assert) {
		// Arrange
		const oView = new PlanningCalendarView({
				key: "customView",
				intervalType: "Day",
				relative: true,
				description: "Project in Weeks",
				intervalSize: 7,
				intervalLabelFormatter: function(iIntervalIndex) {
					return "Week " + (iIntervalIndex + 1);
				},
				intervalsS: 4,
				intervalsM: 8,
				intervalsL: 13
			});

		this.oPC.addView(oView);
		this.oPC.setViewKey("customView");
		this.oPC.placeAt("bigUiArea");
		await nextUIUpdate();

		const oHeader = this.oPC._getHeader();
		const oOpenPickerSpy = this.spy(oHeader._oPickerBtn, 'firePress');

		// Act
		oHeader._oPickerBtn.firePress();
		await nextUIUpdate();

		// Assert
		assert.strictEqual(oOpenPickerSpy.callCount, 1, "Open picker fired once");

		// Act
		const oPicker = oHeader._oPopup.getContent()[0];

		// Assert
		assert.ok(oPicker instanceof IndexPicker, "Index picker is open in popup");
	});

	QUnit.test("Error should be thrown if view with key equal to 'viewKey' value doesn't exist", function(assert) {
		// prepare
		var sKey = "NotTestView",
			oPC = new PlanningCalendar({
				startDate: UI5Date.getInstance("2018", "6", "9"),
				viewKey: sKey,
				views: [
					new PlanningCalendarView({
						key: "TestView"
					})
				]
			}),
			oExpectedError = new Error("PlanningCalendarView with key " + sKey + " not assigned " + oPC);

		// act
		// assert
		assert.throws(
			function() {
				oPC.placeAt("qunit-fixture");
				nextUIUpdate.runSync()/*fake timer is used in module*/;
			},
			oExpectedError,
			"throws correct Error object"
		);

		// cleanup
		oPC.destroy();
	});

	QUnit.test("adding custom views and setting the property builtInViews with two arguments", function (assert) {
		var oItemKey,
			aViewType = PlanningCalendarBuiltInView,
			aViewKey = PlanningCalendarBuiltInView.Day;
		this.oPC.placeAt("bigUiArea");
		nextUIUpdate.runSync()/*fake timer is used in module*/;

		this.oPC.addView(
			new PlanningCalendarView({
				key: "test",
				intervalType: CalendarIntervalType.Day,
				description: "test",
				intervalsS: 7,
				intervalsM: 7,
				intervalsL: 7
			})
		);
		// Note: updating to the current view key because adding a new view or setting the builtInViews property
		// with items removes all the previous views and the old key is not valid any more
		this.oPC.setViewKey("test");
		nextUIUpdate.runSync()/*fake timer is used in module*/;
		assert.equal(this.oPC._oIntervalTypeSelect.getItems().length, 1, "When the buildInViews property is set with " +
			"two views and there is a custom view, the PlanningCalendar is showing 3 views");
		oItemKey = this.oPC._oIntervalTypeSelect.getItems()[0].getKey();
		assert.equal(oItemKey, "test", "The key of the first view is OK");

		this.oPC.setBuiltInViews([aViewType.Day, aViewType.Hour]);
		nextUIUpdate.runSync()/*fake timer is used in module*/;

		assert.equal(this.oPC._oIntervalTypeSelect.getItems().length, 3, "When the buildInViews property is set with " +
			"two views and there is a custom view, the PlanningCalendar is showing 3 views");
		oItemKey = this.oPC._oIntervalTypeSelect.getItems()[0].getKey();
		assert.equal(oItemKey, aViewType.Day, "The key of the first view is OK");
		oItemKey = this.oPC._oIntervalTypeSelect.getItems()[1].getKey();
		assert.equal(oItemKey, aViewType.Hour, "The key of the second view is OK");
		oItemKey = this.oPC._oIntervalTypeSelect.getItems()[2].getKey();
		assert.equal(oItemKey, "test", "The key of the third view is OK");
		assert.equal(this.oPC.getViews().length, 1, "When set, the there are views in the getViews array");
		assert.equal(this.oPC.getViewKey(), aViewKey, "When builtInViews property is set, the view key of the " +
			"planning calendar is the first assigned");
	});

	QUnit.test("Changing from OneMonth to another view doesn't throw an error", function(assert) {
		// prepare
		var done = assert.async(),
			$Date,
			oPC = new PlanningCalendar({
				startDate: UI5Date.getInstance("2018", "6", "9"),
				viewKey: CalendarIntervalType.OneMonth,
				intervalSelect: function (oEvent) {
					var oStartDate = oEvent.getParameter("startDate"),
					oCalendar = oEvent.getSource();
					if (oCalendar.getViewKey() === "One Month") {
						oCalendar.setViewKey("Hour");
						oCalendar.setStartDate(oStartDate);
					}
					// assert
					assert.ok(true, "Error is not thrown");
					// cleanup
					oPC.destroy();
					done();
				}
			}).placeAt("bigUiArea");
		nextUIUpdate.runSync()/*fake timer is used in module*/;
		// act
		$Date = jQuery("#" + oPC.getId() + "-OneMonthsRow-20180701");
		$Date.trigger("focus");
		qutils.triggerKeydown($Date[0], KeyCodes.ENTER, false, false, false);
		nextUIUpdate.runSync()/*fake timer is used in module*/;
	 });

	QUnit.test("Adding a view after setting view key", function(assert) {
		// prepare
		var oSetViewKeySpy = this.spy(PlanningCalendar.prototype, "setViewKey");
		// act
		this.oPC.setViewKey("H");
		this.oPC.addView(new PlanningCalendarView({
			key: "H",
			intervalType: "Hour"
		}));
		// assert
		assert.ok(oSetViewKeySpy.calledTwice, "The correct view key is set after all custom views are added");
	});

	QUnit.test("Inserting a view after setting view key", function(assert) {
		// prepare
		var oSetViewKeySpy = this.spy(PlanningCalendar.prototype, "setViewKey");
		// act
		this.oPC.setViewKey("H");
		this.oPC.insertView(new PlanningCalendarView({
			key: "H",
			intervalType: "Hour"
		}), 0);
		// assert
		assert.ok(oSetViewKeySpy.calledTwice, "The correct view key is set after all custom views are added");
	});

	QUnit.module('CalendarAppointment');

	QUnit.test('_getComparer', function(assert) {
		var aAppInfos = [
			new CalendarAppointment({
				startDate: UI5Date.getInstance(2015, 0, 2, 8, 0),
				endDate: UI5Date.getInstance(2015, 0, 2, 10, 0),
				title: "3"
			}),
			new CalendarAppointment({
				startDate: UI5Date.getInstance(2015, 0, 1, 8, 0),
				endDate: UI5Date.getInstance(2015, 0, 3, 10, 0),
				title: "1"
			}),
			new CalendarAppointment({
				startDate: UI5Date.getInstance(2014, 11, 31, 8, 0),
				endDate: UI5Date.getInstance(2015, 0, 2, 11, 0),
				title: "2"
			}),
			new CalendarAppointment({
				startDate: UI5Date.getInstance(2015, 0, 2, 9, 0),
				endDate: UI5Date.getInstance(2015, 0, 2, 12, 0),
				title: "4"
			}),
			new CalendarAppointment({
				startDate: UI5Date.getInstance(2015, 0, 1, 7, 0),
				endDate: UI5Date.getInstance(2015, 0, 3, 5, 0),
				title: "0"
			})
		].map(function(appointment) {
			return { appointment: appointment };
		});

		var aSortedInfos = aAppInfos.sort(CalendarAppointment._getComparer(UI5Date.getInstance(2015, 0, 2)));
		assert.equal(aSortedInfos[0].appointment.getTitle(), "0", 'item sorted correctly');
		assert.equal(aSortedInfos[1].appointment.getTitle(), "1", 'item sorted correctly');
		assert.equal(aSortedInfos[2].appointment.getTitle(), "2", 'item sorted correctly');
		assert.equal(aSortedInfos[3].appointment.getTitle(), "3", 'item sorted correctly');
	});

	QUnit.test('_getDateRangeIntersectionText', function(assert) {
		var aAppInfos = [
				new CalendarAppointment({
					startDate: UI5Date.getInstance(2015, 0, 3, 8, 0),
					endDate: UI5Date.getInstance(2015, 0, 3, 10, 0)
				}),
				new CalendarAppointment({
					startDate: UI5Date.getInstance(2015, 0, 1, 8, 0),
					endDate: UI5Date.getInstance(2015, 0, 3, 10, 0)
				}),
				new CalendarAppointment({
					startDate: UI5Date.getInstance(2014, 11, 31, 8, 0),
					endDate: UI5Date.getInstance(2015, 0, 2, 11, 0)
				}),
				new CalendarAppointment({
					startDate: UI5Date.getInstance(2015, 0, 2, 9, 0),
					endDate: UI5Date.getInstance(2015, 0, 4, 12, 0)
				}),
				new CalendarAppointment({
					startDate: UI5Date.getInstance(2015, 0, 2, 7, 0),
					endDate: UI5Date.getInstance(2015, 0, 2, 15, 0)
				}),
				new CalendarAppointment({
					startDate: UI5Date.getInstance(2015, 0, 2, 7, 0),
					endDate: UI5Date.getInstance(2015, 0, 2, 15, 34)
				}),
				new CalendarAppointment({
					startDate: UI5Date.getInstance(2015, 0, 2, 7, 0),
					endDate: UI5Date.getInstance(2015, 0, 2, 7, 34)
				})
			],
			oCurrentlyDisplayedDate = UI5Date.getInstance(2015, 0, 2),
			oOriginalFormatLocale = new Locale(Formatting.getLanguageTag()),
			sOriginalFormatLocale = oOriginalFormatLocale.getLanguage() + "_" +  oOriginalFormatLocale.getRegion();

		Formatting.setLanguageTag("en-GB");

		assert.equal(aAppInfos[0]._getDateRangeIntersectionText(oCurrentlyDisplayedDate).start, '');
		assert.equal(aAppInfos[0]._getDateRangeIntersectionText(oCurrentlyDisplayedDate).end, undefined);
		assert.equal(aAppInfos[1]._getDateRangeIntersectionText(oCurrentlyDisplayedDate).start, "All Day");
		assert.equal(aAppInfos[1]._getDateRangeIntersectionText(oCurrentlyDisplayedDate).end, undefined);
		assert.equal(aAppInfos[2]._getDateRangeIntersectionText(oCurrentlyDisplayedDate).start, "until");
		assert.equal(aAppInfos[2]._getDateRangeIntersectionText(oCurrentlyDisplayedDate).end, "11:00");
		assert.equal(aAppInfos[3]._getDateRangeIntersectionText(oCurrentlyDisplayedDate).start, "from");
		assert.equal(aAppInfos[3]._getDateRangeIntersectionText(oCurrentlyDisplayedDate).end, "09:00");
		assert.equal(aAppInfos[4]._getDateRangeIntersectionText(oCurrentlyDisplayedDate).start, "07:00");
		assert.equal(aAppInfos[4]._getDateRangeIntersectionText(oCurrentlyDisplayedDate).end, "8 hrs");
		assert.equal(aAppInfos[5]._getDateRangeIntersectionText(oCurrentlyDisplayedDate).start, "07:00");
		assert.equal(aAppInfos[5]._getDateRangeIntersectionText(oCurrentlyDisplayedDate).end, "8 hrs, 34 mins");
		assert.equal(aAppInfos[6]._getDateRangeIntersectionText(oCurrentlyDisplayedDate).start, "07:00");
		assert.equal(aAppInfos[6]._getDateRangeIntersectionText(oCurrentlyDisplayedDate).end, "34 mins");

		assert.equal(aAppInfos[2]._getDateRangeIntersectionText(oCurrentlyDisplayedDate, true).start, "until");
		assert.equal(aAppInfos[2]._getDateRangeIntersectionText(oCurrentlyDisplayedDate, true).end, "11:00 am");
		assert.equal(aAppInfos[3]._getDateRangeIntersectionText(oCurrentlyDisplayedDate, true).start, "from");
		assert.equal(aAppInfos[3]._getDateRangeIntersectionText(oCurrentlyDisplayedDate, true).end, "9:00 am");
		assert.equal(aAppInfos[4]._getDateRangeIntersectionText(oCurrentlyDisplayedDate, true).start, "7:00 am");
		assert.equal(aAppInfos[4]._getDateRangeIntersectionText(oCurrentlyDisplayedDate, true).end, "8 hrs");

		Formatting.setLanguageTag(sOriginalFormatLocale);
	});

	QUnit.test('Removing a selected appointment from the model updates the selectedAppointments association', function(assert) {
		// Prepare
		var oPC = new PlanningCalendar("OPC", {
				rows: new PlanningCalendarRow("OROW", {
					appointments: {
						path: '/',
							template: new CalendarAppointment({
								title: "{title}",
								startDate: "{start}",
								endDate: "{end}",
								selected: "{selected}"
						})
					}
				})
			}).placeAt("bigUiArea"),
			oModel = new JSONModel(),
			oData = [{
				title: "just title",
				start: UI5Date.getInstance(2020, 1, 1, 11),
				end: UI5Date.getInstance(2020, 1, 1, 12),
				selected: true
			}];

		oModel.setData(oData);
		oPC.setModel(oModel);
		nextUIUpdate.runSync()/*fake timer is used in module*/;

		// Act
		oData.splice(0, 1);
		oModel.setProperty("/", oData);
		nextUIUpdate.runSync()/*fake timer is used in module*/;

		// Assert
		assert.strictEqual(_getRowTimeline(oPC.getRows()[0]).aSelectedAppointments.length, 0, "ok");

		// Clean up
		oPC.destroy();
	});

	QUnit.test('Appointment with custom content has correct acc output in the DOM', function(assert) {
		// Prepare
		Formatting.setLanguageTag("en-GB");
		var oApp = new CalendarAppointment("AppCustCont", {
				startDate: UI5Date.getInstance(2015, 0, 2, 8, 0),
				endDate: UI5Date.getInstance(2015, 0, 2, 10, 0),
				title: "3",
				customContent: [
					new Text({
						text: "Custom text"
					})
				]
			}),
			oPC = new PlanningCalendar({
				startDate: UI5Date.getInstance(2015, 0, 2, 8, 0),
				rows: [
					new PlanningCalendarRow("row1", {
						appointments: [
							oApp
						]
					}
				)]
			}).placeAt("qunit-fixture");

		nextUIUpdate.runSync()/*fake timer is used in module*/;

		// Assert
		assert.strictEqual(oApp.$().find("#AppCustCont-Descr").text(), "Start Time: Friday 2 January 2015 at 08:00:00; End Time: Friday 2 January 2015 at 10:00:00; Type 1", "Start and end date are included as description");

		// Clean up
		oPC.destroy();
	});

	QUnit.module('showDayNamesLine', {
		beforeEach: function () {
			this.oPC = new PlanningCalendar("OPC");
			this.oPC.placeAt("bigUiArea");
		},

		afterEach: function () {
			this.oPC.destroy();
			this.oPC = null;
		}
	});

	QUnit.test("test default value", function (assert) {
		var oDatesRow;

		this.oPC.setViewKey(CalendarIntervalType.Day);
		nextUIUpdate.runSync()/*fake timer is used in module*/;
		oDatesRow = Element.getElementById("OPC-DatesRow");
		assert.equal(oDatesRow.getShowDayNamesLine(), false, "the default property of the DatesRow in the days view is false");

		this.oPC.setViewKey(CalendarIntervalType.Week);
		nextUIUpdate.runSync()/*fake timer is used in module*/;
		oDatesRow = Element.getElementById("OPC-WeeksRow");
		assert.equal(oDatesRow.getShowDayNamesLine(), false, "the default property of the WeeksRow in the week view is false");

		this.oPC.setViewKey(CalendarIntervalType.OneMonth);
		nextUIUpdate.runSync()/*fake timer is used in module*/;
		oDatesRow = Element.getElementById("OPC-OneMonthsRow");
		assert.equal(oDatesRow.getShowDayNamesLine(), false, "the default property of the OneMonthsRow in the one month view is false");

	});

	QUnit.test("Toggle showDayNamesLine", function (assert) {
		var oDatesRow,
			oWeeksRow,
			oOneMonthsRow;
		//initialize the views
		this.oPC.setViewKey(CalendarIntervalType.Day);
		this.oPC.setViewKey(CalendarIntervalType.Week);
		this.oPC.setViewKey(CalendarIntervalType.OneMonth);
		this.oPC.setViewKey(CalendarIntervalType.Hour);
		nextUIUpdate.runSync()/*fake timer is used in module*/;

		oDatesRow = Element.getElementById("OPC-DatesRow");
		oWeeksRow = Element.getElementById("OPC-WeeksRow");
		oOneMonthsRow = Element.getElementById("OPC-OneMonthsRow");

		this.oPC.setShowDayNamesLine(true);
		nextUIUpdate.runSync()/*fake timer is used in module*/;
		assert.equal(oDatesRow.getShowDayNamesLine(), true, "the property is passed to the DatesRow in the days view after setting the property to the Hour view");

		assert.equal(oWeeksRow.getShowDayNamesLine(), true, "the property is passed to the WeeksRow in the week view after setting the property to the Hour view");

		assert.equal(oOneMonthsRow.getShowDayNamesLine(), true, "the property is passed to the OneMonthsRow in the one month view after setting the property to the Hour view");

		this.oPC.setViewKey(CalendarIntervalType.Day);
		this.oPC.setShowDayNamesLine(false);
		nextUIUpdate.runSync()/*fake timer is used in module*/;
		assert.equal(oDatesRow.getShowDayNamesLine(), false, "the property is passed to the DatesRow in the days view after setting the property to the Day view");

		assert.equal(oWeeksRow.getShowDayNamesLine(), false, "the property is passed to the WeeksRow in the week view after setting the property to the Day view");

		assert.equal(oOneMonthsRow.getShowDayNamesLine(), false, "the property is passed to the OneMonthsRow in the one month view after setting the property to the Day view");

		this.oPC.setViewKey(CalendarIntervalType.Week);
		this.oPC.setShowDayNamesLine(true);
		nextUIUpdate.runSync()/*fake timer is used in module*/;
		assert.equal(oDatesRow.getShowDayNamesLine(), true, "the property is passed to the DatesRow in the days view after setting the property to the Week view");

		assert.equal(oWeeksRow.getShowDayNamesLine(), true, "the property is passed to the WeeksRow in the week view after setting the property to the Week view");

		assert.equal(oOneMonthsRow.getShowDayNamesLine(), true, "the property is passed to the OneMonthsRow in the one month view after setting the property to the Week view");

		this.oPC.setViewKey(CalendarIntervalType.OneMonth);
		this.oPC.setShowDayNamesLine(false);
		nextUIUpdate.runSync()/*fake timer is used in module*/;
		assert.equal(oDatesRow.getShowDayNamesLine(), false, "the property is passed to the DatesRow in the days view after setting the property to the OneMonth view");

		assert.equal(oWeeksRow.getShowDayNamesLine(), false, "the property is passed to the WeeksRow in the week view after setting the property to the OneMonth view");

		assert.equal(oOneMonthsRow.getShowDayNamesLine(), false, "the property is passed to the OneMonthsRow in the one month view after setting the property to the OneMonth view");
	});

	QUnit.module('Destroy');

	QUnit.test("When the control is destroyed there's no need of custom invalidation logic", function (assert) {

		nextUIUpdate.runSync()/*fake timer is used in module*/;	// because of BCP 2080159964/ Reply from 21.07.2020  14:26:04

		this.oPC = new PlanningCalendar();
		this.oPC.placeAt("bigUiArea");

		//define
		var oControlInvalidateSpy = this.spy(Control.prototype, "invalidate");


		//act
		this.oPC.addSpecialDate(new DateTypeRange({startDate: UI5Date.getInstance(), tooltip: "test"}));
		this.oPC._bIsBeingDestroyed = true;
		this.oPC.invalidate();

		//assert
		assert.strictEqual(oControlInvalidateSpy.callCount, 1,
			"When _bIsBeingDestroyed is true only the Control's 'invalidate' is executed and not our extra logic");

		//cleanup
		this.oPC._bIsBeingDestroyed = false;

		this.oPC.destroy();
		this.oPC = null;

	});

	QUnit.module("WeekNumbers");

	QUnit.test("setViewKey -> Days - propagates showWeekNumbers property", function(assert) {
		//arrange
		var oPC = new PlanningCalendar({
				showWeekNumbers: false
			}),
			oSetShowWeekNumbersSpy = this.spy(DatesRow.prototype, "setShowWeekNumbers"),
			oDatesRow;

		//act
		oPC.setViewKey(CalendarIntervalType.Day);
		oDatesRow = oPC._oDatesRow;

		//assert
		assert.notOk(oDatesRow.getShowWeekNumbers(), "Planning Calendar propagated the showWeekNumbers property");
		assert.ok(oSetShowWeekNumbersSpy.calledWith(false), "setter called with the right arguments");

		//clean
		oPC.destroy();
	});

	QUnit.test("_viewAllowsWeekNumbers", function(assert) {
		//arrange
		var oPC = new PlanningCalendar();

		//act, assert
		assert.equal(oPC._viewAllowsWeekNumbers(CalendarIntervalType.Hour), false, "is not supported for Hour view");
		assert.equal(oPC._viewAllowsWeekNumbers(CalendarIntervalType.Day), true, "is supported for Day view");
		assert.equal(oPC._viewAllowsWeekNumbers(CalendarIntervalType.Week), true, "is supported for Week view");
		assert.equal(oPC._viewAllowsWeekNumbers(CalendarIntervalType.Month), false, "is not supported for Month view");
		assert.equal(oPC._viewAllowsWeekNumbers(CalendarIntervalType.OneMonth), true, "is supported for OneMonth view");

		//clean
		oPC.destroy();
	});

	QUnit.test("_getRowInstanceByViewKey", function(assert) {
		//arrange
		var oPC = new PlanningCalendar();

		//act, assert
		assert.ok(!oPC._getRowInstanceByViewKey(CalendarIntervalType.Hour), "returns no instance for Hours view, it was not created yet");
		assert.ok(!oPC._getRowInstanceByViewKey(CalendarIntervalType.Day), "returns no instance for Day view, it was not created yet");
		assert.ok(!oPC._getRowInstanceByViewKey(CalendarIntervalType.Week), "returns no instance for Week view, it was not created yet");
		assert.ok(!oPC._getRowInstanceByViewKey(CalendarIntervalType.Month), "returns no instance for Month view, it was not created yet");
		assert.ok(!oPC._getRowInstanceByViewKey(CalendarIntervalType.OneMonth), "returns no instance for OneMonth view, it was not created yet");

		//act
		oPC.setViewKey(CalendarIntervalType.Hour);
		oPC.setViewKey(CalendarIntervalType.Day);
		oPC.setViewKey(CalendarIntervalType.Week);
		oPC.setViewKey(CalendarIntervalType.Month);
		oPC.setViewKey(CalendarIntervalType.OneMonth);

		//assert
		assert.ok(oPC._getRowInstanceByViewKey(CalendarIntervalType.Hour), "returns an instance for Hours view");
		assert.ok(oPC._getRowInstanceByViewKey(CalendarIntervalType.Day), "returns an instance for Day view");
		assert.ok(oPC._getRowInstanceByViewKey(CalendarIntervalType.Week), "returns an instance for Week view");
		assert.ok(oPC._getRowInstanceByViewKey(CalendarIntervalType.Month), "returns an instance for Month view");
		assert.ok(oPC._getRowInstanceByViewKey(CalendarIntervalType.OneMonth), "returns an instance for OneMonth view");

		//clean
		oPC.destroy();
	});

	QUnit.module("Drag and Drop", {
		beforeEach: function () {
			this.oPC = new PlanningCalendar();
		},
		afterEach: function () {
			this.oPC.destroy();
			this.oPC = null;
		}
	});

	QUnit.test("_calcNewHoursAppPos: Calculate new position of the appointment in 'Hours' view", function(assert) {
		//arrange
		var oRowStartDate = UI5Date.getInstance(2017, 10, 13),
			oAppStartDate = UI5Date.getInstance(2017, 10, 13, 1, 0, 0),
			oAppEndDate = UI5Date.getInstance(2017, 10, 13, 2, 0, 0),
			newAppPos;

		//act
		newAppPos = this.oPC._calcNewHoursAppPos(oRowStartDate, oAppStartDate, oAppEndDate, 20);

		//assert
		assert.deepEqual(newAppPos.startDate, UI5Date.getInstance(2017, 10, 13, 5, 0, 0), "Correct new start position");
		assert.deepEqual(newAppPos.endDate, UI5Date.getInstance(2017, 10, 13, 6, 0, 0), "Correct new end position");

		//act
		newAppPos = this.oPC._calcNewHoursAppPos(oRowStartDate, oAppStartDate, oAppEndDate, 32);

		//assert
		assert.deepEqual(newAppPos.startDate, UI5Date.getInstance(2017, 10, 13, 8, 0, 0), "Correct new start position");
		assert.deepEqual(newAppPos.endDate, UI5Date.getInstance(2017, 10, 13, 9, 0, 0), "Correct new end position");

		//act
		newAppPos = this.oPC._calcNewHoursAppPos(oRowStartDate, oAppStartDate, oAppEndDate, 16);

		//assert
		assert.deepEqual(newAppPos.startDate, UI5Date.getInstance(2017, 10, 13, 4, 0, 0), "Correct new start position");
		assert.deepEqual(newAppPos.endDate, UI5Date.getInstance(2017, 10, 13, 5, 0, 0), "Correct new end position");
	});

	QUnit.test("_calcNewHoursAppPos: Calculate new position of the appointment in 'Hours' view near DST change", function(assert) {
		//arrange
		var oRowStartDate = UI5Date.getInstance(2019, 9, 27),
			oAppStartDate = UI5Date.getInstance(2019, 9, 27, 1, 0, 0),
			oAppEndDate = UI5Date.getInstance(2019, 9, 27, 3, 0, 0),
			newAppPos;

		//act
		newAppPos = this.oPC._calcNewHoursAppPos(oRowStartDate, oAppStartDate, oAppEndDate, 8);

		//assert
		assert.deepEqual(newAppPos.startDate, UI5Date.getInstance(2019, 9, 27, 2, 0, 0), "Correct new start position");
		assert.deepEqual(newAppPos.endDate, UI5Date.getInstance(2019, 9, 27, 4, 0, 0), "Correct new end position");

		//act
		newAppPos = this.oPC._calcNewHoursAppPos(oRowStartDate, oAppStartDate, oAppEndDate, 12);

		//assert
		assert.deepEqual(newAppPos.startDate, UI5Date.getInstance(2019, 9, 27, 3, 0, 0), "Correct new start position");
		assert.deepEqual(newAppPos.endDate, UI5Date.getInstance(2019, 9, 27, 5, 0, 0), "Correct new end position");

		//act
		newAppPos = this.oPC._calcNewHoursAppPos(oRowStartDate, oAppStartDate, oAppEndDate, 16);

		//assert
		assert.deepEqual(newAppPos.startDate, UI5Date.getInstance(2019, 9, 27, 4, 0, 0), "Correct new start position");
		assert.deepEqual(newAppPos.endDate, UI5Date.getInstance(2019, 9, 27, 6, 0, 0), "Correct new end position");

		//act
		newAppPos = this.oPC._calcNewHoursAppPos(oRowStartDate, oAppStartDate, oAppEndDate, 28);

		//assert
		assert.deepEqual(newAppPos.startDate, UI5Date.getInstance(2019, 9, 27, 7, 0, 0), "Correct new start position");
		assert.deepEqual(newAppPos.endDate, UI5Date.getInstance(2019, 9, 27, 9, 0, 0), "Correct new end position");
	});

	QUnit.test("_calcNewDaysAppPos: Calculate new position of the appointment in 'Days' view", function(assert) {
		//arrange
		var oRowStartDate = UI5Date.getInstance(2017, 10, 13),
			oAppStartDate = UI5Date.getInstance(2017, 10, 15, 1, 0, 0),
			oAppEndDate = UI5Date.getInstance(2017, 10, 15, 2, 0, 0),
			newAppPos;

		//act
		newAppPos = this.oPC._calcNewDaysAppPos(oRowStartDate, oAppStartDate, oAppEndDate, 4);

		//assert
		assert.deepEqual(newAppPos.startDate, UI5Date.getInstance(2017, 10, 17, 1, 0, 0), "Correct new start position");
		assert.deepEqual(newAppPos.endDate, UI5Date.getInstance(2017, 10, 17, 2, 0, 0), "Correct new end position");

		//act
		newAppPos = this.oPC._calcNewDaysAppPos(oRowStartDate, oAppStartDate, oAppEndDate, 3);

		//assert
		assert.deepEqual(newAppPos.startDate, UI5Date.getInstance(2017, 10, 16, 1, 0, 0), "Correct new start position");
		assert.deepEqual(newAppPos.endDate, UI5Date.getInstance(2017, 10, 16, 2, 0, 0), "Correct new end position");

		//act
		newAppPos = this.oPC._calcNewDaysAppPos(oRowStartDate, oAppStartDate, oAppEndDate, 6);

		//assert
		assert.deepEqual(newAppPos.startDate, UI5Date.getInstance(2017, 10, 19, 1, 0, 0), "Correct new start position");
		assert.deepEqual(newAppPos.endDate, UI5Date.getInstance(2017, 10, 19, 2, 0, 0), "Correct new end position");
	});

	QUnit.test("_calcNewDaysAppPos: Calculate new position of the appointment in 'Days' view near DST change", function(assert) {
		//arrange
		var oRowStartDate = UI5Date.getInstance(2019, 9, 27),
			oAppStartDate = UI5Date.getInstance(2019, 9, 27, 0, 0, 0),
			oAppEndDate = UI5Date.getInstance(2019, 9, 27, 4, 0, 0),
			newAppPos;

		//act
		newAppPos = this.oPC._calcNewDaysAppPos(oRowStartDate, oAppStartDate, oAppEndDate, 1);

		//assert
		assert.deepEqual(newAppPos.startDate, UI5Date.getInstance(2019, 9, 28, 0, 0, 0), "Correct new start position");
		assert.deepEqual(newAppPos.endDate, UI5Date.getInstance(2019, 9, 28, 4, 0, 0), "Correct new end position");

		//act
		newAppPos = this.oPC._calcNewDaysAppPos(oRowStartDate, oAppStartDate, oAppEndDate, 2);

		//assert
		assert.deepEqual(newAppPos.startDate, UI5Date.getInstance(2019, 9, 29, 0, 0, 0), "Correct new start position");
		assert.deepEqual(newAppPos.endDate, UI5Date.getInstance(2019, 9, 29, 4, 0, 0), "Correct new end position");

		//act
		newAppPos = this.oPC._calcNewDaysAppPos(oRowStartDate, oAppStartDate, oAppEndDate, 0);

		//assert
		assert.deepEqual(newAppPos.startDate, UI5Date.getInstance(2019, 9, 27, 0, 0, 0), "Correct new start position");
		assert.deepEqual(newAppPos.endDate, UI5Date.getInstance(2019, 9, 27, 4, 0, 0), "Correct new end position");
	});

	QUnit.test("_calcNewMonthsAppPos: Calculate new position of the appointment in 'Months' view", function(assert) {
		//arrange
		var oRowStartDate = UI5Date.getInstance(2017, 10, 13),
			oAppStartDate = UI5Date.getInstance(2017, 11, 13, 1, 0, 0),
			oAppEndDate = UI5Date.getInstance(2017, 11, 13, 2, 0, 0),
			newAppPos;

		//act
		newAppPos = this.oPC._calcNewMonthsAppPos(oRowStartDate, oAppStartDate, oAppEndDate, 3);

		//assert
		assert.deepEqual(newAppPos.startDate, UI5Date.getInstance(2018, 1, 13, 1, 0, 0), "Correct new start position");
		assert.deepEqual(newAppPos.endDate, UI5Date.getInstance(2018, 1, 13, 2, 0, 0), "Correct new end position");

		//act
		newAppPos = this.oPC._calcNewMonthsAppPos(oRowStartDate, oAppStartDate, oAppEndDate, 1);

		//assert
		assert.deepEqual(newAppPos.startDate, UI5Date.getInstance(2017, 11, 13, 1, 0, 0), "Correct new start position");
		assert.deepEqual(newAppPos.endDate, UI5Date.getInstance(2017, 11, 13, 2, 0, 0), "Correct new end position");

		//act
		newAppPos = this.oPC._calcNewMonthsAppPos(oRowStartDate, oAppStartDate, oAppEndDate, 2);

		//assert
		assert.deepEqual(newAppPos.startDate, UI5Date.getInstance(2018, 0, 13, 1, 0, 0), "Correct new start position");
		assert.deepEqual(newAppPos.endDate, UI5Date.getInstance(2018, 0, 13, 2, 0, 0), "Correct new end position");
	});

	QUnit.test("_calcNewMonthsAppPos: Calculate new position of the appointment in 'Months' view near DST change", function(assert) {
		//arrange
		var oRowStartDate = UI5Date.getInstance(2019, 9, 27),
			oAppStartDate = UI5Date.getInstance(2019, 9, 27, 0, 0, 0),
			oAppEndDate = UI5Date.getInstance(2019, 9, 27, 4, 0, 0),
			newAppPos;

		//act
		newAppPos = this.oPC._calcNewMonthsAppPos(oRowStartDate, oAppStartDate, oAppEndDate, 1);

		//assert
		assert.deepEqual(newAppPos.startDate, UI5Date.getInstance(2019, 10, 27, 0, 0, 0), "Correct new start position");
		assert.deepEqual(newAppPos.endDate, UI5Date.getInstance(2019, 10, 27, 4, 0, 0), "Correct new end position");

		//act
		newAppPos = this.oPC._calcNewMonthsAppPos(oRowStartDate, oAppStartDate, oAppEndDate, 4);

		//assert
		assert.deepEqual(newAppPos.startDate, UI5Date.getInstance(2020, 1, 27, 0, 0, 0), "Correct new start position");
		assert.deepEqual(newAppPos.endDate, UI5Date.getInstance(2020, 1, 27, 4, 0, 0), "Correct new end position");

		//act
		newAppPos = this.oPC._calcNewMonthsAppPos(oRowStartDate, oAppStartDate, oAppEndDate, 6);

		//assert
		assert.deepEqual(newAppPos.startDate, UI5Date.getInstance(2020, 3, 27, 0, 0, 0), "Correct new start position");
		assert.deepEqual(newAppPos.endDate, UI5Date.getInstance(2020, 3, 27, 4, 0, 0), "Correct new end position");
	});

	QUnit.test("_calcNewMonthsAppPos: Calculate new position of the appointment in 'Months' view when row start day is different than the appointment's day", function (assert) {
		//arrange
		var oRowStartDate = UI5Date.getInstance(2017, 10, 13),
			oAppStartDate = UI5Date.getInstance(2017, 11, 14, 1, 0, 0),
			oAppEndDate = UI5Date.getInstance(2017, 11, 14, 2, 0, 0),
			newAppPos;

		//act
		newAppPos = this.oPC._calcNewMonthsAppPos(oRowStartDate, oAppStartDate, oAppEndDate, 3);

		//assert
		assert.deepEqual(newAppPos.startDate, UI5Date.getInstance(2018, 1, 14, 1, 0, 0), "Correct new start position");
		assert.deepEqual(newAppPos.endDate, UI5Date.getInstance(2018, 1, 14, 2, 0, 0), "Correct new end position");
	});

	QUnit.test("setEnableAppointmentsDragAndDrop", function(assert) {
		//arrange
		var oPCRow1 = new PlanningCalendarRow("row1"),
			oPCRow2 = new PlanningCalendarRow("row2");

		this.oPC.addRow(oPCRow1);
		this.oPC.addRow(oPCRow2);

		//act
		oPCRow1.setEnableAppointmentsDragAndDrop(true);

		var oDragConfig = oPCRow1.getDragDropConfig();
		var oDropConfig = _getRowTimeline(oPCRow1).getDragDropConfig();

		//assert
		assert.equal(oDragConfig.length, 1, "One DragInfo found");
		assert.equal(oDragConfig[0].getSourceAggregation(), "appointments", "Source aggregation is correct");
		assert.equal(oDropConfig[0].getTargetAggregation(), "_intervalPlaceholders", "Target aggregation is correct");
		assert.equal(oDragConfig[0].getGroupName(), "DragDropConfig", "Group name is correct");
		assert.equal(oDropConfig[0].getGroupName(), "DragDropConfig", "Group name is correct");

		//act
		oPCRow1.setEnableAppointmentsDragAndDrop(true);

		//assert
		assert.equal(oPCRow1.getDragDropConfig().length, 1, "One config found");
		assert.equal(_getRowTimeline(oPCRow1).getDragDropConfig().length, 1, "One config found");
		assert.equal(oPCRow2.getDragDropConfig().length, 0, "Zero configs found");
		assert.equal(_getRowTimeline(oPCRow2).getDragDropConfig().length, 0, "Zero configs found");

		//act
		oPCRow1.setEnableAppointmentsDragAndDrop(false);

		//assert
		assert.equal(oPCRow1.getDragDropConfig().length, 0, "Zero configs found");
		assert.equal(_getRowTimeline(oPCRow1).getDragDropConfig().length, 0, "Zero configs found");
		assert.equal(oPCRow2.getDragDropConfig().length, 0, "Zero configs found");
		assert.equal(_getRowTimeline(oPCRow2).getDragDropConfig().length, 0, "Zero configs found");


		//act
		oPCRow1.setEnableAppointmentsDragAndDrop(true);
		oPCRow2.setEnableAppointmentsDragAndDrop(true);

		//assert
		assert.equal(oPCRow1.getDragDropConfig().length, 1, "One config found");
		assert.equal(_getRowTimeline(oPCRow1).getDragDropConfig().length, 1, "One config found");
		assert.equal(oPCRow2.getDragDropConfig().length, 1, "One config found");
		assert.equal(_getRowTimeline(oPCRow2).getDragDropConfig().length, 1, "One config found");

		//act
		oPCRow1.setEnableAppointmentsDragAndDrop(false);
		oPCRow2.setEnableAppointmentsDragAndDrop(true);

		//assert
		assert.equal(oPCRow1.getDragDropConfig().length, 0, "Zero configs found");
		assert.equal(_getRowTimeline(oPCRow1).getDragDropConfig().length, 0, "Zero configs found");
		assert.equal(oPCRow2.getDragDropConfig().length, 1, "One config found");
		assert.equal(_getRowTimeline(oPCRow2).getDragDropConfig().length, 1, "One config found");
	});

	QUnit.test("_calcCreateNewAppHours: Calculate proper position of the new appointment in 'Hours' view", function (assert) {
		//arrange
		var oRowStartDate = UI5Date.getInstance(2017, 10, 13, 0, 38, 11),
			iStartIndex = 6,
			iEndIndex = 13,
			newAppPos;

		//act
		newAppPos = this.oPC._calcCreateNewAppHours(oRowStartDate, iStartIndex, iEndIndex);

		//assert
		assert.deepEqual(newAppPos.startDate, UI5Date.getInstance(2017, 10, 13, 1, 30, 0), "Correct new start position");
		assert.deepEqual(newAppPos.endDate, UI5Date.getInstance(2017, 10, 13, 3, 30, 0), "Correct new end position");
	});

	QUnit.module("Resize Appointments", {
		beforeEach: function () {
			this.oPCRow = new PlanningCalendar();
		},

		afterEach: function () {
			this.oPCRow.destroy();
			this.oPCRow = null;
		}
	});

	QUnit.test("setEnableAppointmentsResize", function(assert) {
		//arrange
		var oPC = new PlanningCalendar(),
			oPCRow1 = new PlanningCalendarRow("row1");

		oPC.addRow(oPCRow1);

		//act
		oPCRow1.setEnableAppointmentsResize(true);

		var oDragConfig = oPCRow1.getDragDropConfig();

		//assert
		assert.equal(oDragConfig.length, 1, "One DragInfo found");
		assert.equal(oDragConfig[0].getSourceAggregation(), "appointments", "Source aggregation is correct");
		assert.equal(oDragConfig[0].getTargetAggregation(), "_intervalPlaceholders", "Source aggregation is correct");
		assert.equal(oDragConfig[0].getGroupName(), "ResizeConfig", "Group name is correct");

		//act
		oPCRow1.setEnableAppointmentsResize(false);

		//assert
		assert.equal(oPCRow1.getDragDropConfig().length, 0, "Zero configs found");

		//clean
		oPC.destroy();
	});

	QUnit.test("_calcResizeNewHoursAppPos: Calculate new size of the appointment in 'Hours' view", function (assert) {
		// arrange
		var oRowStartDate = UI5Date.getInstance(2017, 10, 13, 0, 0, 0),
			oAppStartDate = UI5Date.getInstance(2017, 10, 13, 1, 0, 0),
			oAppEndDate = UI5Date.getInstance(2017, 10, 13, 2, 0, 0),
			newAppPos;

		// act - resize appointment's end with 5 hours (10 x 30 mins) from the beginning of the line
		newAppPos = this.oPCRow._calcResizeNewHoursAppPos(oRowStartDate, oAppStartDate, oAppEndDate, 19);

		// assert
		assert.deepEqual(newAppPos.startDate, oAppStartDate, "Start date should not be changed");
		assert.deepEqual(newAppPos.endDate, UI5Date.getInstance(2017, 10, 13, 5, 0, 0), "End date hour is correct");

		// act - resize appointment's if end time is less than the start time than use just 30 mins from the beggining
		newAppPos = this.oPCRow._calcResizeNewHoursAppPos(oRowStartDate, oAppStartDate, oAppEndDate, 0);

		// assert
		assert.deepEqual(newAppPos.startDate, oAppStartDate, "Start date should not be changed");
		assert.deepEqual(newAppPos.endDate, UI5Date.getInstance(2017, 10, 13, 1, 15, 0), "End date hour is correct");
	});

	QUnit.test("_calcResizeNewHoursAppPos: Calculate new size of the appointment in 'Hours' view near DST change", function (assert) {
		// arrange
		var oRowStartDate = UI5Date.getInstance(2019, 9, 27, 0, 0, 0),
			oAppStartDate = UI5Date.getInstance(2019, 9, 27, 1, 0, 0),
			oAppEndDate = UI5Date.getInstance(2019, 9, 27, 3, 0, 0),
			newAppPos;

		// act - resize appointment's end to the 6th hour
		newAppPos = this.oPCRow._calcResizeNewHoursAppPos(oRowStartDate, oAppStartDate, oAppEndDate, 23);

		// assert
		assert.deepEqual(newAppPos.startDate, oAppStartDate, "Start date should not be changed");
		assert.deepEqual(newAppPos.endDate, UI5Date.getInstance(2019, 9, 27, 6, 0, 0), "End date hour is correct (6:00)");

		// act - resize appointment's end to the 5th hour
		newAppPos = this.oPCRow._calcResizeNewHoursAppPos(oRowStartDate, oAppStartDate, oAppEndDate, 19);

		// assert
		assert.deepEqual(newAppPos.startDate, oAppStartDate, "Start date should not be changed");
		assert.deepEqual(newAppPos.endDate, UI5Date.getInstance(2019, 9, 27, 5, 0, 0), "End date hour is correct (5:00)");

		// act - resize appointment's end to the 4th hour
		newAppPos = this.oPCRow._calcResizeNewHoursAppPos(oRowStartDate, oAppStartDate, oAppEndDate, 15);

		// assert
		assert.deepEqual(newAppPos.startDate, oAppStartDate, "Start date should not be changed");
		assert.deepEqual(newAppPos.endDate, UI5Date.getInstance(2019, 9, 27, 4, 0, 0), "End date hour is correct (4:00)");

		// act - resize appointment's end to the 3th hour
		newAppPos = this.oPCRow._calcResizeNewHoursAppPos(oRowStartDate, oAppStartDate, oAppEndDate, 11);

		// assert
		assert.deepEqual(newAppPos.startDate, oAppStartDate, "Start date should not be changed");
		assert.deepEqual(newAppPos.endDate, UI5Date.getInstance(2019, 9, 27, 3, 0, 0), "End date hour is correct (3:00)");
	});

	QUnit.test("_calcResizeNewDaysAppPos: Calculate new size of the appointment in 'Days' view", function (assert) {
		// arrange
		var oRowStartDate = UI5Date.getInstance(2017, 10, 13),
			oAppStartDate = UI5Date.getInstance(2017, 10, 13),
			oAppEndDate = UI5Date.getInstance(2017, 10, 14),
			newAppPos;

		// act - resize appointment's end with 4 days from the beginning of the line
		newAppPos = this.oPCRow._calcResizeNewDaysAppPos(oRowStartDate, oAppStartDate, oAppEndDate, 3);

		// assert
		assert.deepEqual(newAppPos.startDate, oAppStartDate, "Start date should not be changed");
		assert.deepEqual(newAppPos.endDate, UI5Date.getInstance(2017, 10, 17), "End date day is correct");

		// act - resize appointment's if end time is less than the start time than use just 1 day from the beggining
		newAppPos = this.oPCRow._calcResizeNewDaysAppPos(oRowStartDate, oAppStartDate, oAppEndDate, 0);

		// assert
		assert.deepEqual(newAppPos.startDate, oAppStartDate, "Start date should not be changed");
		assert.deepEqual(newAppPos.endDate, UI5Date.getInstance(2017, 10, 14), "End date day is correct");
	});

	QUnit.test("_calcResizeNewDaysAppPos: Calculate new size of the appointment in 'Days' view - shrink event", function (assert) {
		// arrange
		var oRowStartDate = UI5Date.getInstance(2017, 6, 13),
			oAppStartDate = UI5Date.getInstance(2017, 6, 13),
			oAppEndDate = UI5Date.getInstance(2017, 6, 20),
			newAppPos;

		// act - resize appointment's end with 5 days from the beginning of the line
		newAppPos = this.oPCRow._calcResizeNewDaysAppPos(oRowStartDate, oAppStartDate, oAppEndDate, 4);

		// assert
		assert.deepEqual(newAppPos.startDate, oAppStartDate, "Start date should not be changed");
		assert.deepEqual(newAppPos.endDate, UI5Date.getInstance(2017, 6, 18), "End date day is correct");
	});

	QUnit.test("_calcResizeNewMonthsAppPos: Calculate new size of the appointment in 'Months' view", function (assert) {
		// arrange
		var oRowStartDate = UI5Date.getInstance(2017, 6, 13),
			oAppStartDate = UI5Date.getInstance(2017, 6, 13),
			oAppEndDate = UI5Date.getInstance(2017, 7, 13),
			newAppPos;

		// act - resize appointment's end with 4 Months from the beginning of the line
		newAppPos = this.oPCRow._calcResizeNewMonthsAppPos(oRowStartDate, oAppStartDate, oAppEndDate, 3);

		// assert
		assert.deepEqual(newAppPos.startDate, oAppStartDate, "Start date should not be changed");
		assert.deepEqual(newAppPos.endDate, UI5Date.getInstance(2017, 10, 1), "End date month is correct");

		// act - resize appointment's if end time is less than the start time than use just 1 month from the beggining
		newAppPos = this.oPCRow._calcResizeNewMonthsAppPos(oRowStartDate, oAppStartDate, oAppEndDate, 0);

		// assert
		assert.deepEqual(newAppPos.startDate, oAppStartDate, "Start date should not be changed");
		assert.deepEqual(newAppPos.endDate, UI5Date.getInstance(2017, 7, 1), "End date month is correct");
	});

	QUnit.test("_calcResizeNewMonthsAppPos: Calculate new size of the appointment in 'Months' view - shrink event", function (assert) {
		// arrange
		var oRowStartDate = UI5Date.getInstance(2017, 6, 13),
			oAppStartDate = UI5Date.getInstance(2017, 6, 13),
			oAppEndDate = UI5Date.getInstance(2017, 11, 13),
			newAppPos;

		// act - resize appointment's end with 4 Months from the beginning of the line
		newAppPos = this.oPCRow._calcResizeNewMonthsAppPos(oRowStartDate, oAppStartDate, oAppEndDate, 3);

		// assert
		assert.deepEqual(newAppPos.startDate, oAppStartDate, "Start date should not be changed");
		assert.deepEqual(newAppPos.endDate, UI5Date.getInstance(2017, 10, 1), "End date month is correct");
	});

	QUnit.test("_calcResizeNewMonthsAppPos: Calculate new size of the appointment in '1 Month' view when appointment starts from previous month", function (assert) {
		// arrange
		var oRowStartDate = UI5Date.getInstance(2017, 11, 1),
			oAppStartDate = UI5Date.getInstance(2017, 10, 24),
			oAppEndDate = UI5Date.getInstance(2017, 11, 7),
			oNewAppPos;

		// act - resize appointment's end with 6 Days from the beginning of the line
		oNewAppPos = this.oPCRow._calcResizeNewDaysAppPos(oRowStartDate, oAppStartDate, oAppEndDate, 6);

		// assert
		assert.deepEqual(oNewAppPos.startDate, oAppStartDate, "Start date should not be changed");
		assert.deepEqual(oNewAppPos.endDate, UI5Date.getInstance(2017, 11, 8), "End date month is correct");
	});

	QUnit.test("_calcResizeNewMonthsAppPos: Calculate new size of the appointment in '1 Month' view when aapointment starts from previous year", function (assert) {
		// arrange
		var oRowStartDate = UI5Date.getInstance(2018, 0, 1),
			oAppStartDate = UI5Date.getInstance(2017, 11, 24),
			oAppEndDate = UI5Date.getInstance(2018, 0, 7),
			oNewAppPos;

		// act - resize appointment's end with 6 Days from the beginning of the line
		oNewAppPos = this.oPCRow._calcResizeNewDaysAppPos(oRowStartDate, oAppStartDate, oAppEndDate, 6);

		// assert
		assert.deepEqual(oNewAppPos.startDate, oAppStartDate, "Start date should not be changed");
		assert.deepEqual(oNewAppPos.endDate, UI5Date.getInstance(2018, 0, 8), "End date month is correct");
	});

	QUnit.test("_calcResizeNewMonthsAppPos: Calculate new size of the appointment in '1 Month' view when appointment starts from previous month", function (assert) {
		// arrange
		var oRowStartDate = UI5Date.getInstance(2017, 11, 1),
			oAppStartDate = UI5Date.getInstance(2017, 10, 24),
			oAppEndDate = UI5Date.getInstance(2017, 11, 7),
			oNewAppPos;

		// act - resize appointment's end with 6 Days from the beginning of the line
		oNewAppPos = this.oPCRow._calcResizeNewDaysAppPos(oRowStartDate, oAppStartDate, oAppEndDate, 6);

		// assert
		assert.deepEqual(oNewAppPos.startDate, oAppStartDate, "Start date should not be changed");
		assert.deepEqual(oNewAppPos.endDate, UI5Date.getInstance(2017, 11, 8), "End date month is correct");
	});

	QUnit.test("_calcResizeNewMonthsAppPos: Calculate new size of the appointment in '1 Month' view when aapointment starts from previous year", function (assert) {
		// arrange
		var oRowStartDate = UI5Date.getInstance(2018, 0, 1),
			oAppStartDate = UI5Date.getInstance(2017, 11, 24),
			oAppEndDate = UI5Date.getInstance(2018, 0, 7),
			oNewAppPos;

		// act - resize appointment's end with 6 Days from the beginning of the line
		oNewAppPos = this.oPCRow._calcResizeNewDaysAppPos(oRowStartDate, oAppStartDate, oAppEndDate, 6);

		// assert
		assert.deepEqual(oNewAppPos.startDate, oAppStartDate, "Start date should not be changed");
		assert.deepEqual(oNewAppPos.endDate, UI5Date.getInstance(2018, 0, 8), "End date month is correct");
	});

	QUnit.test("_calcResizeNewMonthsAppPos: Calculate new size of the appointment in '1 Month' view when appointment starts from previous month", function (assert) {
		// arrange
		var oRowStartDate = UI5Date.getInstance(2017, 11, 1),
			oAppStartDate = UI5Date.getInstance(2017, 10, 24),
			oAppEndDate = UI5Date.getInstance(2017, 11, 7),
			oNewAppPos;

		// act - resize appointment's end with 6 Days from the beginning of the line
		oNewAppPos = this.oPCRow._calcResizeNewDaysAppPos(oRowStartDate, oAppStartDate, oAppEndDate, 6);

		// assert
		assert.deepEqual(oNewAppPos.startDate, oAppStartDate, "Start date should not be changed");
		assert.deepEqual(oNewAppPos.endDate, UI5Date.getInstance(2017, 11, 8), "End date month is correct");
	});

	QUnit.test("_calcResizeNewMonthsAppPos: Calculate new size of the appointment in '1 Month' view when aapointment starts from previous year", function (assert) {
		// arrange
		var oRowStartDate = UI5Date.getInstance(2018, 0, 1),
			oAppStartDate = UI5Date.getInstance(2017, 11, 24),
			oAppEndDate = UI5Date.getInstance(2018, 0, 7),
			oNewAppPos;

		// act - resize appointment's end with 6 Days from the beginning of the line
		oNewAppPos = this.oPCRow._calcResizeNewDaysAppPos(oRowStartDate, oAppStartDate, oAppEndDate, 6);

		// assert
		assert.deepEqual(oNewAppPos.startDate, oAppStartDate, "Start date should not be changed");
		assert.deepEqual(oNewAppPos.endDate, UI5Date.getInstance(2018, 0, 8), "End date month is correct");
	});

	QUnit.module("Create Appointments: setEnableAppointmentsCreate");

	QUnit.test("setEnableAppointmentsCreate", function(assert) {
		//arrange
		var oPC = new PlanningCalendar(),
			oPCRow1 = new PlanningCalendarRow("row1");

		oPC.addRow(oPCRow1);

		//act
		oPCRow1.setEnableAppointmentsCreate(true);

		var oDragConfig = _getRowTimeline(oPCRow1).getDragDropConfig();

		//assert
		assert.equal(oDragConfig.length, 1, "One DragInfo found");
		assert.equal(oDragConfig[0].getTargetAggregation(), "_intervalPlaceholders", "Source aggregation is correct");
		assert.equal(oDragConfig[0].getGroupName(), "CreateConfig", "Group name is correct");

		//act
		oPCRow1.setEnableAppointmentsCreate(false);

		//assert
		assert.equal(_getRowTimeline(oPCRow1).getDragDropConfig().length, 0, "Zero configs found");

		//clean
		oPC.destroy();
	});

	QUnit.module("Create Appointments: _calcCreateNewAppHours", {
		beforeEach: function () {
			this.oPCRow = new PlanningCalendar();
			this.oRowStartDate = UI5Date.getInstance(2017, 10, 13, 0, 0, 0);
			this.test = function (assert, iStartIndex, iEndIndex, oExpectedStartDate, oExpectedEndDate) {
				// arrange
				var oNewAppPos;

				// act
				oNewAppPos = this.oPCRow._calcCreateNewAppHours(this.oRowStartDate, iStartIndex, iEndIndex);

				// assert
				assert.deepEqual(oNewAppPos.startDate, oExpectedStartDate, "startDate is ok");
				assert.deepEqual(oNewAppPos.endDate, oExpectedEndDate, "endDate is ok");
			};
		},
		afterEach: function () {
			this.oPCRow.destroy();
			this.oPCRow = null;
		}
	});

	QUnit.test("startIndex and endIndex are the same: indexes = 0 - (15 minutes event at the beginning of the row)", function (assert) {
		this.test(assert, 0, 0, this.oRowStartDate, UI5Date.getInstance(2017, 10, 13, 0, 15, 0));
	});

	QUnit.test("startIndex and endIndex are the same: indexes = 6 - (30 minutes event in 1 hour and 30 mins from the row's startDate)", function (assert) {
		this.test(assert, 6, 7, UI5Date.getInstance(2017, 10, 13, 1, 30, 0), UI5Date.getInstance(2017, 10, 13, 2, 0, 0));
	});

	QUnit.test("startIndex is lower than the endIndex: startIndex = 0, endIndex = 3 - (1h event at the beginning of the row)", function (assert) {
		this.test(assert, 0, 3, this.oRowStartDate, UI5Date.getInstance(2017, 10, 13, 1, 0, 0));
	});

	QUnit.test("startIndex is lower than the endIndex: startIndex = 6, endIndex = 13 - (2h event in 1h and 30 mins from the row's startDate)", function (assert) {
		this.test(assert, 6, 13, UI5Date.getInstance(2017, 10, 13, 1, 30, 0), UI5Date.getInstance(2017, 10, 13, 3, 30, 0));
	});

	QUnit.test("startIndex is greater than the end Index: startIndex = 3, endIndex = 0 -  (1h event at the beginning of the row)", function (assert) {
		this.test(assert, 3, 0, this.oRowStartDate, UI5Date.getInstance(2017, 10, 13, 1, 0, 0));
	});

	QUnit.test("startIndex is greater than the end Index: startIndex = 13, endIndex = 6 - (2h event in 1h and 30 mins from the row's startDate)", function (assert) {
		this.test(assert, 13, 6, UI5Date.getInstance(2017, 10, 13, 1, 30, 0), UI5Date.getInstance(2017, 10, 13, 3, 30, 0));
	});

	QUnit.module("Create Appointments near DST change: _calcCreateNewAppHours", {
		beforeEach: function () {
			this.oPCRow = new PlanningCalendar();
			this.oRowStartDate = UI5Date.getInstance(2019, 9, 27, 0, 0, 0);
			this.test = function (assert, iStartIndex, iEndIndex, oExpectedStartDate, oExpectedEndDate) {
				// arrange
				var oNewAppPos;

				// act
				oNewAppPos = this.oPCRow._calcCreateNewAppHours(this.oRowStartDate, iStartIndex, iEndIndex);

				// assert
				assert.deepEqual(oNewAppPos.startDate, oExpectedStartDate, "startDate is ok");
				assert.deepEqual(oNewAppPos.endDate, oExpectedEndDate, "endDate is ok");
			};
		},
		afterEach: function () {
			this.oPCRow.destroy();
			this.oPCRow = null;
		}
	});

	QUnit.test("startIndex and endIndex are on the same side of DST (inside): startIndex = 0, endIndex = 3", function (assert) {
		this.test(assert, 0, 3, this.oRowStartDate, UI5Date.getInstance(2019, 9, 27, 1, 0, 0));
	});

	QUnit.test("startIndex and endIndex are on the same side of DST (outside): startIndex = 20, endIndex = 23", function (assert) {
		this.test(assert, 20, 23, UI5Date.getInstance(2019, 9, 27, 5, 0, 0), UI5Date.getInstance(2019, 9, 27, 6, 0, 0));
	});

	QUnit.test("startIndex and endIndex are on the different sides of DST (inside-outside): startIndex = 12, endIndex = 15", function (assert) {
		this.test(assert, 12, 15, UI5Date.getInstance(2019, 9, 27, 3, 0, 0), UI5Date.getInstance(2019, 9, 27, 4, 0, 0));
	});

	QUnit.test("startIndex and endIndex are on the different sides of DST (inside-outside): startIndex = 8, endIndex = 19", function (assert) {
		this.test(assert, 8, 19, UI5Date.getInstance(2019, 9, 27, 2, 0, 0), UI5Date.getInstance(2019, 9, 27, 5, 0, 0));
	});

	QUnit.module("Create Appointments: _calcCreateNewAppDays", {
		beforeEach: function () {
			this.oPCRow = new PlanningCalendar();
			this.oRowStartDate = UI5Date.getInstance(2017, 10, 13, 0, 0, 0);
			this.test = function (assert, iStartIndex, iEndIndex, oExpectedStartDate, oExpectedEndDate) {
				// arrange
				var oNewAppPos;

				// act
				oNewAppPos = this.oPCRow._calcCreateNewAppDays(this.oRowStartDate, iStartIndex, iEndIndex);

				// assert
				assert.deepEqual(oNewAppPos.startDate, oExpectedStartDate, "startDate is ok");
				assert.deepEqual(oNewAppPos.endDate, oExpectedEndDate, "endDate is ok");
			};
		},
		afterEach: function () {
			this.oPCRow.destroy();
			this.oPCRow = null;
		}
	});

	QUnit.test("startIndex and endIndex are the same: indexes = 0 - (1 day event at the beginning of the row)", function (assert) {
		this.test(assert, 0, 0, this.oRowStartDate, UI5Date.getInstance(2017, 10, 14));
	});

	QUnit.test("startIndex and endIndex are the same: indexes = 3 - (1 day event in 3 days from the row's startDate)", function (assert) {
		this.test(assert, 3, 3, UI5Date.getInstance(2017, 10, 16), UI5Date.getInstance(2017, 10, 17));
	});

	QUnit.test("startIndex is lower than the endIndex: startIndex = 0, endIndex = 1 - (2 day event at the beginning of the row)", function (assert) {
		this.test(assert, 0, 1, this.oRowStartDate, UI5Date.getInstance(2017, 10, 15));
	});

	QUnit.test("startIndex is lower than the endIndex: startIndex = 3, endIndex = 6 - (4 days event in 3 days from the row's startDate)", function (assert) {
		this.test(assert, 3, 6, UI5Date.getInstance(2017, 10, 16), UI5Date.getInstance(2017, 10, 20));
	});

	QUnit.test("startIndex is greater than the end Index: startIndex = 1, endIndex = 0 -  (1 day event at the beginning of the row)", function (assert) {
		this.test(assert, 1, 0, this.oRowStartDate, UI5Date.getInstance(2017, 10, 15));
	});

	QUnit.test("startIndex is greater than the end Index: startIndex = 6, endIndex = 3 - (4 days event in 3 days from the row's startDate)", function (assert) {
		this.test(assert, 6, 3, UI5Date.getInstance(2017, 10, 16), UI5Date.getInstance(2017, 10, 20));
	});

	QUnit.module("Create Appointments: _calcCreateNewAppMonths", {
		beforeEach: function () {
			this.oPCRow = new PlanningCalendar();
			this.oRowStartDate = UI5Date.getInstance(2017, 10, 13, 0, 0, 0);
			this.test = function (assert, iStartIndex, iEndIndex, oExpectedStartDate, oExpectedEndDate) {
				// arrange
				var oNewAppPos;

				// act
				oNewAppPos = this.oPCRow._calcCreateNewAppMonths(this.oRowStartDate, iStartIndex, iEndIndex);

				// assert
				assert.deepEqual(oNewAppPos.startDate, oExpectedStartDate, "startDate is ok");
				assert.deepEqual(oNewAppPos.endDate, oExpectedEndDate, "endDate is ok");
			};
		},
		afterEach: function () {
			this.oPCRow.destroy();
			this.oPCRow = null;
		}
	});

	QUnit.test("startIndex and endIndex are the same: indexes = 0 - (1 month event at the first day of beginning of the row)", function (assert) {
		this.test(assert, 0, 0, UI5Date.getInstance(2017, 10, 1), UI5Date.getInstance(2017, 11, 1));
	});

	QUnit.test("startIndex and endIndex are the same: indexes = 3 - (1 month event in 3 months from the row's startDate)", function (assert) {
		this.test(assert, 3, 3, UI5Date.getInstance(2018, 1, 1), UI5Date.getInstance(2018, 2, 1));
	});

	QUnit.test("startIndex is lower than the endIndex: startIndex = 0, endIndex = 1 - (2 months event at the first day of beginning of the row)", function (assert) {
		this.test(assert, 0, 1, UI5Date.getInstance(2017, 10, 1), UI5Date.getInstance(2017, 12, 1));
	});

	QUnit.test("startIndex is lower than the endIndex: startIndex = 3, endIndex = 6 - (4 months event in 3 months from the row's startDate)", function (assert) {
		this.test(assert, 3, 6, UI5Date.getInstance(2018, 1, 1), UI5Date.getInstance(2018, 5, 1));
	});

	QUnit.test("startIndex is greater than the end Index: startIndex = 1, endIndex = 0 -  (2 months event at the first day of beginning of the row)", function (assert) {
		this.test(assert, 1, 0, UI5Date.getInstance(2017, 10, 1), UI5Date.getInstance(2017, 12, 1));
	});

	QUnit.test("startIndex is greater than the end Index: startIndex = 6, endIndex = 3 - (4 months event in 3 months from the row's startDate)", function (assert) {
		this.test(assert, 6, 3, UI5Date.getInstance(2018, 1, 1), UI5Date.getInstance(2018, 5, 1));
	});

	QUnit.module("headerContent + binding");

	QUnit.test("headerContent is rendered properly in a js view", function(assert) {
		// Prepare
		var oModel = new JSONModel(),
			oPC = new PlanningCalendar(),
			oRow = new PlanningCalendarRow(oPC.getId() + "-Row", {
				icon: "sap-icon://employee",
				title: "Angela Merker",
				text: "Angela",
				tooltip: "Header tooltip",
				headerContent: {
					path: '/',
					template: new ObjectListItem({
						title: "{title}",
						intro: "{intro}"
					})
				}
			}),
			oRb = Library.getResourceBundleFor("sap.m"),
			oRowHead,
			oRowCustomHead;

		// Act
		oModel.setData([{
			title: "Alfonso",
			intro: "headerContent aggregation"
		}]);
		oPC.setModel(oModel);
		oPC.addRow(oRow);

		oRowHead = Element.getElementById(oRow.getId() + "-Head");
		oRowCustomHead = Element.getElementById(oRow.getId() + "-CustomHead");

		// Assert
		assert.equal(oRowHead, undefined, "when there's headerContent, it creates only '-CustomHead' instance");
		assert.equal(oRowCustomHead.getContent()[0].getTitle(), "Alfonso", "when there's headerContent, the content is set accordingly");
		assert.equal(oRowCustomHead.getAccDescription(), oRb.getText("PC_CUSTOM_ROW_HEADER_CONTENT_DESC"), "The headerContent has correct acc description");

		// Destroy
		oPC.destroy();
	});

	QUnit.test("headerContent is rendered properly in an XML view", function (assert) {
		// Prepare
		var oPC,
			oModel = new JSONModel(),
			sXMLText =
				'<mvc:View xmlns="sap.m" xmlns:mvc="sap.ui.core.mvc">' +
				'	<PlanningCalendar id="pc" rows="{/people}">' +
				'		<rows id="idRow">' +
				'			<PlanningCalendarRow headerContent="{path : \'headerContent\', templateShareable: true}">' +
				'				<headerContent>' +
				'				<ObjectListItem title="{title}"/>' +
				'				</headerContent>' +
				'			</PlanningCalendarRow>' +
				'		</rows>' +
				'	</PlanningCalendar>' +
				'</mvc:View>';

		return XMLView.create({
			definition: sXMLText
		}).then(function(oView) {

			oModel.setData({
				people: [{
					pic: "test-resources/sap/ui/documentation/sdk/images/John_Miller.png",
					name: "John Miller",
					role: "team member",
					headerContent: [{
						title: "Alfonso",
						intro: "headerContent aggregation"
					}]
				}]
			});
			oView.setModel(oModel);
			oView.placeAt("bigUiArea");
			nextUIUpdate.runSync()/*fake timer is used in module*/;
			oPC = oView.byId("pc");

			// Assert
			assert.deepEqual(oPC.getRows()[0].getHeaderContent()[0].getTitle(), "Alfonso", "headerContent is successfully binded");

			//Destroy
			oView.destroy();
		});
	});

	QUnit.test("PlanningCalendarRowHeader overides getIconDensityAware to return always false", function(assert) {
		// Prepare
		var oPC = new PlanningCalendar(),
			oRow = new PlanningCalendarRow(oPC.getId() + "-Row", {
				icon: "sap-icon://employee",
				title: "Angela Merker",
				text: "Angela",
				tooltip: "Header tooltip"
			}),
			oRowHead;

		// Act
		oPC.addRow(oRow);

		oRowHead = Element.getElementById(oRow.getId() + "-Head");

		// Assert
		assert.equal(oRowHead.getIconDensityAware(), false, "icon density aware should be false");

		// Destroy
		oPC.destroy();
	});

	QUnit.module("PC with min/max dates", {
		beforeEach: function () {
			this.oPC = createPlanningCalendar("BoundedPC");
			this.oPC.setFirstDayOfWeek(0);

			this.oMinDate = UI5Date.getInstance(2017, 0, 10);
			this.oMaxDate = UI5Date.getInstance(2017, 1, 24);

			this.oPC.setMinDate(this.oMinDate);
			this.oPC.setMaxDate(this.oMaxDate);

			this.oStartDayOfWeek = UI5Date.getInstance(2017, 0, 8);
			this.oStartDayOfMonth = UI5Date.getInstance(2017, 0, 1);
		},
		afterEach: function () {
			this.oPC.destroy();
		},
		prepareTest: async function (sTargetElementId) {
			this.oPC.placeAt(sTargetElementId);
			await nextUIUpdate();
		}
	});

	QUnit.test("start date is correct in Week view", async function(assert) {
		// Arrange
		var oStartDate, oRow;

		this.oPC.setViewKey(CalendarIntervalType.Week);

		// Act
		this.oPC.placeAt("bigUiArea");
		await nextUIUpdate();

		oStartDate = this.oPC.getStartDate().getTime();
		oRow = this.oPC.getAggregation("table").getInfoToolbar().getContent()[1];

		// Assert
		assert.strictEqual(oStartDate, this.oStartDayOfWeek.getTime(), "Start date is set to the beginning of the week (prior to min date)");
		assert.strictEqual(oRow.getStartDate().getTime(), oStartDate, "Start date of WeeksRow matches");
		assert.ok(jQuery("#BoundedPC-WeeksRow-20170108").hasClass("sapUiCalItemDsbl"), "First day of week is disabled because it is out of bounds");
	});

	QUnit.test("start is correct in OneMonth view (pc view)", async function(assert) {
		// Arrange
		var oStartDate, oRow;

		this.oPC.setViewKey(CalendarIntervalType.OneMonth);

		// Act
		this.oPC.placeAt("bigUiArea");
		await nextUIUpdate();

		oStartDate = this.oPC.getStartDate().getTime();
		oRow = this.oPC.getAggregation("table").getInfoToolbar().getContent()[1];

		// Assert
		assert.strictEqual(oStartDate, this.oStartDayOfMonth.getTime(), "Start date is set to the beginning of the week");
		assert.strictEqual(oRow.getStartDate().getTime(), oStartDate, "Start date of WeeksRow matches");
		assert.ok(jQuery("#BoundedPC-OneMonthsRow-20170101").hasClass("sapUiCalItemDsbl"), "First day of month is disabled because it is out of bounds");
	});

	QUnit.test("start & selected date is correct in OneMonth view (mobile view)", async function(assert) {
		// Arrange
		var oStartDate, oRow;

		this.oPC.setViewKey(CalendarIntervalType.OneMonth);

		// Act
		this.oPC.placeAt("smallUiArea");
		await nextUIUpdate();

		oStartDate = this.oPC.getStartDate().getTime();
		oRow = this.oPC.getAggregation("table").getInfoToolbar().getContent()[1];

		// Assert
		assert.strictEqual(oStartDate, this.oStartDayOfMonth.getTime(), "Start date is set to the beginning of the week");
		assert.strictEqual(oRow.getStartDate().getTime(), oStartDate, "Start date of WeeksRow matches");
		assert.ok(jQuery("#BoundedPC-OneMonthsRow-20170101").hasClass("sapUiCalItemDsbl"), "First day of month is disabled because it is out of bounds");

		assert.strictEqual(this.oPC._oOneMonthsRow.getSelectedDates()[0].getStartDate().getTime(), this.oMinDate.getTime(), "Selected date in months row is set to min date");
	});

	QUnit.test("changing from OneMonth (pc) to Days view", async function(assert) {
		// Arrange
		this.oPC.setViewKey(CalendarIntervalType.OneMonth);
		this.oPC.placeAt("bigUiArea");
		await nextUIUpdate();

		// Act
		this.oPC.setViewKey(CalendarIntervalType.Day);
		await nextUIUpdate();

		// Assert
		assert.strictEqual(this.oPC.getStartDate().getTime(), this.oMinDate.getTime(), "Start date is set to min date in Days view");
	});

	QUnit.test("changing from OneMonth (pc) to Weeks view", async function(assert) {
		// Arrange
		this.oPC.setViewKey(CalendarIntervalType.OneMonth);
		this.oPC.placeAt("bigUiArea");
		await nextUIUpdate();

		// Act
		this.oPC.setViewKey(CalendarIntervalType.Week);
		await nextUIUpdate();

		// Assert
		assert.strictEqual(this.oPC.getStartDate().getTime(), this.oStartDayOfWeek.getTime(), "Start date is set to the beginning of the week (prior to min day)");
	});

	QUnit.test("changing from Weeks to OneMonth (pc)", async function(assert) {
		// Arrange
		this.oPC.setViewKey(CalendarIntervalType.OneMonth);
		this.oPC.placeAt("bigUiArea");
		await nextUIUpdate();

		// Act
		this.oPC.setViewKey(CalendarIntervalType.Week);
		await nextUIUpdate();

		// Assert
		assert.strictEqual(this.oPC.getStartDate().getTime(), this.oStartDayOfWeek.getTime(), "Start date is set to the beginning of the week (prior to min day)");
	});
});<|MERGE_RESOLUTION|>--- conflicted
+++ resolved
@@ -1758,13 +1758,8 @@
 			]
 		});
 
-<<<<<<< HEAD
-		oPC.placeAt("bigUiArea");
-		nextUIUpdate.runSync()/*fake timer is used in module*/;
-=======
 		oPlanningCalendar.placeAt("qunit-fixture");
 		await nextUIUpdate();
->>>>>>> ee1613d6
 
 		var sExpectedAriaLabelBy = `${oPlanningCalendar._getHeader().getId()}"-Title`,
 			sCalendarAriaLabelBy = oPlanningCalendar.getDomRef().getAttribute("aria-labelledby"),
