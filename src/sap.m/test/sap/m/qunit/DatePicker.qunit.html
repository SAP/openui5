--- conflicted
+++ resolved
@@ -193,7 +193,47 @@
 				assert.equal(jQuery("#DP7").children("div.sapMInputDivWrapper").children("input").val(), "2/10/1437 AH", "DP7: defined islamic output format from binding used");
 			});
 
-<<<<<<< HEAD
+			QUnit.module("data binding");
+
+			QUnit.test("data binding with OData", function(assert) {
+				var done = assert.async();
+				sap.ui.controller("my.own.controller", {
+					onInit: function() {
+						this.getView().bindObject("/EdmTypesCollection(ID='1')");
+					}
+				});
+
+				sap.ui.test.TestUtils.useFakeServer(sinon.sandbox.create(),
+					"sap/ui/core/demokit/sample/ViewTemplate/types/data", {
+						"/sap/opu/odata/sap/ZUI5_EDM_TYPES/$metadata" : {
+							source : "metadataV2.xml"
+						},
+						"/sap/opu/odata/sap/ZUI5_EDM_TYPES/EdmTypesCollection(ID='1')" : {
+							source : "EdmTypesV2.json"
+						}
+					});
+
+				var oModelV2 = new sap.ui.model.odata.v2.ODataModel({
+					serviceUrl : "/sap/opu/odata/sap/ZUI5_EDM_TYPES/",
+					useBatch : false
+				});
+
+				var view = sap.ui.view({ viewContent: document.scripts.myxml.innerText, type: sap.ui.core.mvc.ViewType.XML })
+					.setModel(oModelV2)
+					.placeAt("qunit-fixture");
+
+				oModelV2.attachRequestCompleted(function () {
+					var oDate = new Date(1420529121547); // Tue Jan 06 2015 09:25:21 GMT+0200 (FLE Standard Time)
+					var format = sap.ui.core.format.DateFormat;
+
+					assert.equal(view.byId("picker1")._$input.val(), format.getDateTimeInstance().format(oDate), "picker1 has correct value!");
+					assert.equal(view.byId("picker2")._$input.val(), format.getDateTimeInstance().format(oDate), "picker2 has correct value!");
+					assert.equal(view.byId("picker3")._$input.val(), format.getDateTimeInstance({style: "short"}).format(oDate), "picker3 has correct value!");
+					assert.equal(view.byId("picker4")._$input.val(), format.getDateTimeInstance({pattern: "dd+MM+yyyy"}).format(oDate), "picker4 has correct value!");
+					done();
+				});
+			});
+
 			QUnit.module("API");
 
 			QUnit.test("setDateValue(time part cut) when mindate/maxdate is the same date, but with time part", function (assert) {
@@ -270,47 +310,6 @@
 
 				//Cleanup
 				oDPSubclass.destroy();
-=======
-			QUnit.module("data binding");
-
-			QUnit.test("data binding with OData", function(assert) {
-				var done = assert.async();
-				sap.ui.controller("my.own.controller", {
-					onInit: function() {
-						this.getView().bindObject("/EdmTypesCollection(ID='1')");
-					}
-				});
-
-				sap.ui.test.TestUtils.useFakeServer(sinon.sandbox.create(),
-					"sap/ui/core/demokit/sample/ViewTemplate/types/data", {
-						"/sap/opu/odata/sap/ZUI5_EDM_TYPES/$metadata" : {
-							source : "metadataV2.xml"
-						},
-						"/sap/opu/odata/sap/ZUI5_EDM_TYPES/EdmTypesCollection(ID='1')" : {
-							source : "EdmTypesV2.json"
-						}
-					});
-
-				var oModelV2 = new sap.ui.model.odata.v2.ODataModel({
-					serviceUrl : "/sap/opu/odata/sap/ZUI5_EDM_TYPES/",
-					useBatch : false
-				});
-
-				var view = sap.ui.view({ viewContent: document.scripts.myxml.innerText, type: sap.ui.core.mvc.ViewType.XML })
-					.setModel(oModelV2)
-					.placeAt("qunit-fixture");
-
-				oModelV2.attachRequestCompleted(function () {
-					var oDate = new Date(1420529121547); // Tue Jan 06 2015 09:25:21 GMT+0200 (FLE Standard Time)
-					var format = sap.ui.core.format.DateFormat;
-
-					assert.equal(view.byId("picker1")._$input.val(), format.getDateTimeInstance().format(oDate), "picker1 has correct value!");
-					assert.equal(view.byId("picker2")._$input.val(), format.getDateTimeInstance().format(oDate), "picker2 has correct value!");
-					assert.equal(view.byId("picker3")._$input.val(), format.getDateTimeInstance({style: "short"}).format(oDate), "picker3 has correct value!");
-					assert.equal(view.byId("picker4")._$input.val(), format.getDateTimeInstance({pattern: "dd+MM+yyyy"}).format(oDate), "picker4 has correct value!");
-					done();
-				});
->>>>>>> 72ff2e19
 			});
 
 			QUnit.module("interaction");
