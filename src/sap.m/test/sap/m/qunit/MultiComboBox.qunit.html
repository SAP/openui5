<!DOCTYPE html>
<html>
<head>
<meta http-equiv="X-UA-Compatible" content="IE=edge">
<meta charset="utf-8">
<title>Test Page for sap.m.MultiComboBox</title>
<script id="sap-ui-bootstrap" data-sap-ui-theme="sap_bluecrystal"
	data-sap-ui-noConflict="true" data-sap-ui-libs="sap.m"
	src="../../../../resources/sap-ui-core.js">

</script>
<link rel="stylesheet"
	href="../../../../resources/sap/ui/thirdparty/qunit.css"
	type="text/css" media="screen" />
<script src="../../../../resources/sap/ui/thirdparty/qunit.js"></script>
<script type="text/javascript"
	src="../../../../resources/sap/ui/qunit/qunit-junit.js"></script>
<script src="../../../../resources/sap/ui/qunit/QUnitUtils.js"></script>
<script src="../../../../resources/sap/ui/thirdparty/sinon.js"></script>
<script src="../../../../resources/sap/ui/thirdparty/sinon-qunit.js"></script>

<!-- use the sinon faketimers for this test -->
<script type="text/javascript">
	sinon.config.useFakeTimers = true;
</script>

<script>
	QUnit.config.autostart = false;
	sap.ui.test.qunit.delayTestStart();

	// =========================================================== //
	// Check UX requirements on                                    //
	// =========================================================== //

	// =========================================================== //
	// API module                                                  //
	// =========================================================== //

	module("API");

	// ------------------------------ //
	// tests for default values       //
	// ------------------------------ //
	test("constructor - items : []", function() {

		// system under test
		var oMultiComboBox = new sap.m.MultiComboBox({
			items : []
		});

		// arrange
		//oMultiComboBox.placeAt("MultiComboBox-content");
		//sap.ui.getCore().applyChanges();

		// assertions
		strictEqual(oMultiComboBox.getName(), "", 'Default name is ""');
		strictEqual(oMultiComboBox.getVisible(), true, "By default the MultiComboBox control is visible");
		strictEqual(oMultiComboBox.getEnabled(), true, "By default the MultiComboBox control is enabled");
		strictEqual(oMultiComboBox.getWidth(), "100%", 'By default the "width" of the MultiComboBox control is ""');
		strictEqual(oMultiComboBox.getValue(), "", 'By default the "value" of the MultiComboBox control is ""');
		strictEqual(oMultiComboBox.getMaxWidth(), "100%",
				'By default the "max-width" of the MultiComboBox control is "100%"');
		deepEqual(oMultiComboBox.getSelectedItems(), [],
				"By default the selected items of the MultiComboBox control is null");
		deepEqual(oMultiComboBox.getSelectedKeys(), [], 'By default the selected keys of the MultiComboBox control is ""');

		// cleanup
		oMultiComboBox.destroy();
	});

	test("constructor - items : [aItems]", function() {

		// system under test
		var oMultiComboBox = new sap.m.MultiComboBox({
			items : [new sap.ui.core.Item({
				id : "item00000",
				key : "0",
				text : "item 0"
			}),

			new sap.ui.core.Item({
				id : "my-custom-item11111",
				key : "1",
				text : "item 1",
				enabled : false
			}),

			new sap.ui.core.Item({
				id : "item11111",
				key : "2",
				text : "item 2"
			})]
		});

		// arrange
		oMultiComboBox.placeAt("MultiComboBox-content");
		sap.ui.getCore().applyChanges();
		sap.ui.getCore().applyChanges();

		// assertions
		strictEqual(oMultiComboBox.getName(), "", 'Default name is ""');
		strictEqual(oMultiComboBox.getVisible(), true, "By default the MultiComboBox control is visible");
		strictEqual(oMultiComboBox.getEnabled(), true, "By default the MultiComboBox control is enabled");
		strictEqual(oMultiComboBox.getWidth(), "100%", 'By default the "width" of the MultiComboBox control is ""');
		strictEqual(oMultiComboBox.getValue(), "", 'By default the "value" of the MultiComboBox control is ""');
		strictEqual(oMultiComboBox.getMaxWidth(), "100%",
				'By default the "max-width" of the MultiComboBox control is "100%"');
		deepEqual(oMultiComboBox.getSelectedItems(), [],
				"By default the selected items of the MultiComboBox control is null");
		deepEqual(oMultiComboBox.getSelectedKeys(), [], 'By default the selected keys of the MultiComboBox control is ""');

		// cleanup
		oMultiComboBox.destroy();
	});

	test("constructor - selectedItems : [Item]", function() {

		// system under test
		var oItem = new sap.ui.core.Item({
			key : "0",
			text : "item 0"
		});
		var oMultiComboBox = new sap.m.MultiComboBox({
			selectedItems : [oItem]
		});

		// assertions
		strictEqual(oMultiComboBox.getName(), "", 'Default name is ""');
		strictEqual(oMultiComboBox.getVisible(), true, "By default the MultiComboBox control is visible");
		strictEqual(oMultiComboBox.getEnabled(), true, "By default the MultiComboBox control is enabled");
		strictEqual(oMultiComboBox.getWidth(), "100%", 'By default the "width" of the MultiComboBox control is ""');
		strictEqual(oMultiComboBox.getValue(), "", 'By default the "value" of the MultiComboBox control is ""');
		strictEqual(oMultiComboBox.getMaxWidth(), "100%",
				'By default the "max-width" of the MultiComboBox control is "100%"');
		deepEqual(oMultiComboBox.getSelectedItems(), [oItem],
				"By default the selected items of the MultiComboBox control is null");
		deepEqual(oMultiComboBox.getSelectedKeys(), [oItem.getKey()],
				'By default the selected keys of the MultiComboBox control is ""');

		// cleanup
		oMultiComboBox.destroy();
	});
	test("constructor - items : [Item], selectedItems : [Item]", function() {

		// system under test
		var oItem;
		var oMultiComboBox = new sap.m.MultiComboBox({
			items : [oItem = new sap.ui.core.Item({
				key : "0",
				text : "item 0"
			})],

			selectedItems : [oItem]
		});

		// assertions
		deepEqual(oMultiComboBox.getSelectedItems(), [oItem]);
		deepEqual(oMultiComboBox.getSelectedKeys(), [oItem.getKey()]);

		// cleanup
		oMultiComboBox.destroy();
	});

	test("constructor - selectedItems : [Id], items : [Item]", function() {

		// system under test
		var oItem;
		var oMultiComboBox = new sap.m.MultiComboBox({
			selectedItems : ["item00000"],
			items : [oItem = new sap.ui.core.Item({
				id : "item00000",
				key : "0",
				text : "item 0"
			})]
		});

		// assertions
		deepEqual(oMultiComboBox.getSelectedItems(), [oItem]);
		deepEqual(oMultiComboBox.getSelectedKeys(), [oItem.getKey()]);

		// cleanup
		oMultiComboBox.destroy();
	});

	test("constructor - selectedItems without keys: [Item1, Item2], selectedItems : [Item1, Item2]", function() {

		// system under test
		var oItem1, oItem2;
		var oMultiComboBox = new sap.m.MultiComboBox({
			selectedItems : [oItem1 = new sap.ui.core.Item({
				text : "item 1"
			}), oItem2 = new sap.ui.core.Item({
				text : "item 2"
			})],
			items : [oItem1, oItem2]
		});

		// assertions
		deepEqual(oMultiComboBox.getSelectedItems(), [oItem1, oItem2]);
		deepEqual(oMultiComboBox.getSelectedKeys(), ["", ""]);

		// cleanup
		oMultiComboBox.destroy();
	});

	test("constructor - selectedItems : [Item], items : [Item], setSelectedKey programatically - check fired events",
			function() {

				// system under test
				var oItem;
				var oMultiComboBox = new sap.m.MultiComboBox({
					selectedItems : ["item00000"],
					items : [oItem = new sap.ui.core.Item({
						id : "item00000",
						key : "0",
						text : "item 0"
					})]
				});
				var fnFireSelectionChangeSpy = this.spy(oMultiComboBox, "fireSelectionChange");
				var fnFireSelectionFinishSpy = this.spy(oMultiComboBox, "fireSelectionFinish");

				// act
				oMultiComboBox.setSelectedKeys(["0"]);

				// assertions
				strictEqual(fnFireSelectionChangeSpy.callCount, 0, "The selection change event was not fired");
				strictEqual(fnFireSelectionFinishSpy.callCount, 0, "The selection finish event was not fired");
				deepEqual(oMultiComboBox.getSelectedKeys(), ["0"]);
				deepEqual(oMultiComboBox.getSelectedItems(), [oItem]);

				// cleanup
				oMultiComboBox.destroy();
			});

	test("constructor - selectedItems : [Item], items : [Item], removeSelectedKey programatically - check fired events",
			function() {

				// system under test
				var oItem;
				var oMultiComboBox = new sap.m.MultiComboBox({
					selectedItems : ["item00000"],
					items : [oItem = new sap.ui.core.Item({
						id : "item00000",
						key : "0",
						text : "item 0"
					})]
				});

				var fnFireSelectionChangeSpy = this.spy(oMultiComboBox, "fireSelectionChange");
				var fnFireSelectionFinishSpy = this.spy(oMultiComboBox, "fireSelectionFinish");

				// act
				oMultiComboBox.removeSelectedKeys(["0"]);

				// assertions
				strictEqual(fnFireSelectionChangeSpy.callCount, 0, "The change event was not fired");
				strictEqual(fnFireSelectionFinishSpy.callCount, 0, "The selection finish event was not fired");
				deepEqual(oMultiComboBox.getSelectedKeys(), []);
				deepEqual(oMultiComboBox.getSelectedItems(), []);

				// cleanup
				oMultiComboBox.destroy();
	});

	test("constructor - selectedItems : [Item], items : [Item], removeSelectedKey via UI - check fired events",
		function() {

			// system under test
			var oModel = new sap.ui.model.json.JSONModel({
				"items" : [{
					"key" : "AL",
					"text" : "Algeria"
				}, {
					"key" : "AR",
					"text" : "Argentina"
				}, {
					"key" : "BH",
					"text" : "Bahrain"
				}]
			});
			var oMultiComboBox = new sap.m.MultiComboBox({
				items : {
					path : "/items",
					template : new sap.ui.core.Item({
						key : "{key}",
						text : "{text}"
					})
				}
			});
			oMultiComboBox.setModel(oModel);

			// arrange
			oMultiComboBox.placeAt("MultiComboBox-content");
			sap.ui.getCore().applyChanges();

			var fnFireSelectionChangeSpy = this.spy(oMultiComboBox, "fireSelectionChange");

			// act
			sap.ui.test.qunit.triggerCharacterInput(oMultiComboBox.getFocusDomRef(), "Algeria");
			sap.ui.test.qunit.triggerKeydown(oMultiComboBox.getDomRef(), jQuery.sap.KeyCodes.ENTER); //onsapenter

			// assertions
			strictEqual(fnFireSelectionChangeSpy.callCount, 1, "The selection change event was fired");
			strictEqual(fnFireSelectionChangeSpy.args[0][0].changedItem, oMultiComboBox.getSelectedItems()[0],
					"The selection change event parameter was passed");

			// cleanup
			oMultiComboBox.destroy();
	});

	test("constructor, check selectedKeys - items:[Items]", function() {

		// system under test
		var oItem0, oItem1, oItem2;
		var oMultiComboBox = new sap.m.MultiComboBox({
			items : [
			oItem0 = new sap.ui.core.Item({
				key : "0",
				text : "item 0"
			}),

			oItem1 = new sap.ui.core.Item({
				key : "1",
				text : "item 1"
			}),

			oItem2 = new sap.ui.core.Item({
				key : "2",
				text : "item 2"
			}),

			oItem3 = new sap.ui.core.Item({
				key : "",
				text : "item 3"
			})
			]
		});

		// assertions
		deepEqual(oMultiComboBox.getSelectedKeys(), []);
		deepEqual(oMultiComboBox.getSelectedItems(), []);

		oMultiComboBox.setSelectedKeys(["0"]);
		deepEqual(oMultiComboBox.getSelectedKeys(), ["0"]);
		deepEqual(oMultiComboBox.getSelectedItems(), [oItem0]);
		deepEqual(oItem0.data(sap.m.ComboBoxBaseRenderer.CSS_CLASS_COMBOBOXBASE + "Token"), oMultiComboBox._getTokenByItem(oItem0));
		deepEqual(oItem1.data(sap.m.ComboBoxBaseRenderer.CSS_CLASS_COMBOBOXBASE + "Token"), null);
		deepEqual(oItem2.data(sap.m.ComboBoxBaseRenderer.CSS_CLASS_COMBOBOXBASE + "Token"), null);

		oMultiComboBox.setSelectedKeys(["0", "1"]);
		deepEqual(oMultiComboBox.getSelectedKeys(), ["0", "1"]);
		deepEqual(oMultiComboBox.getSelectedItems(), [oItem0, oItem1]);
		deepEqual(oItem0.data(sap.m.ComboBoxBaseRenderer.CSS_CLASS_COMBOBOXBASE + "Token"), oMultiComboBox._getTokenByItem(oItem0));
		deepEqual(oItem1.data(sap.m.ComboBoxBaseRenderer.CSS_CLASS_COMBOBOXBASE + "Token"), oMultiComboBox._getTokenByItem(oItem1));
		deepEqual(oItem2.data(sap.m.ComboBoxBaseRenderer.CSS_CLASS_COMBOBOXBASE + "Token"), null);

		oMultiComboBox.setSelectedKeys(null); // enforce default value
		deepEqual(oMultiComboBox.getSelectedKeys(), []);
		deepEqual(oMultiComboBox.getSelectedItems(), []);
		deepEqual(oItem0.data(sap.m.ComboBoxBaseRenderer.CSS_CLASS_COMBOBOXBASE + "Token"), null);
		deepEqual(oItem1.data(sap.m.ComboBoxBaseRenderer.CSS_CLASS_COMBOBOXBASE + "Token"), null);
		deepEqual(oItem2.data(sap.m.ComboBoxBaseRenderer.CSS_CLASS_COMBOBOXBASE + "Token"), null);

		oMultiComboBox.setSelectedKeys(["0"]);
		oMultiComboBox.setSelectedKeys(["dummy"]);
		deepEqual(oMultiComboBox.getSelectedKeys(), ["dummy"]);
		deepEqual(oMultiComboBox.getSelectedItems(), []);
		deepEqual(oItem0.data(sap.m.ComboBoxBaseRenderer.CSS_CLASS_COMBOBOXBASE + "Token"), null);
		deepEqual(oItem1.data(sap.m.ComboBoxBaseRenderer.CSS_CLASS_COMBOBOXBASE + "Token"), null);
		deepEqual(oItem2.data(sap.m.ComboBoxBaseRenderer.CSS_CLASS_COMBOBOXBASE + "Token"), null);

		oMultiComboBox.setSelectedKeys(["0"]);
		oMultiComboBox.setSelectedKeys([""]);
		deepEqual(oMultiComboBox.getSelectedKeys(), [""]);
		deepEqual(oMultiComboBox.getSelectedItems(), [oItem3]);
		deepEqual(oItem0.data(sap.m.ComboBoxBaseRenderer.CSS_CLASS_COMBOBOXBASE + "Token"), null);
		deepEqual(oItem1.data(sap.m.ComboBoxBaseRenderer.CSS_CLASS_COMBOBOXBASE + "Token"), null);
		deepEqual(oItem2.data(sap.m.ComboBoxBaseRenderer.CSS_CLASS_COMBOBOXBASE + "Token"), null);

		oMultiComboBox.setSelectedKeys(["0", "1"]);
		oMultiComboBox.removeSelectedKeys(["1"]);
		deepEqual(oMultiComboBox.getSelectedKeys(), ["0"]);
		deepEqual(oMultiComboBox.getSelectedItems(), [oItem0]);
		deepEqual(oItem0.data(sap.m.ComboBoxBaseRenderer.CSS_CLASS_COMBOBOXBASE + "Token"), oMultiComboBox._getTokenByItem(oItem0));
		deepEqual(oItem1.data(sap.m.ComboBoxBaseRenderer.CSS_CLASS_COMBOBOXBASE + "Token"), null);
		deepEqual(oItem2.data(sap.m.ComboBoxBaseRenderer.CSS_CLASS_COMBOBOXBASE + "Token"), null);

		oMultiComboBox.removeSelectedKeys(["dummy"]);
		deepEqual(oMultiComboBox.getSelectedKeys(), ["0"]);
		deepEqual(oMultiComboBox.getSelectedItems(), [oItem0]);
		deepEqual(oItem0.data(sap.m.ComboBoxBaseRenderer.CSS_CLASS_COMBOBOXBASE + "Token"), oMultiComboBox._getTokenByItem(oItem0));
		deepEqual(oItem1.data(sap.m.ComboBoxBaseRenderer.CSS_CLASS_COMBOBOXBASE + "Token"), null);
		deepEqual(oItem2.data(sap.m.ComboBoxBaseRenderer.CSS_CLASS_COMBOBOXBASE + "Token"), null);

		// cleanup
		oMultiComboBox.destroy();
	});

	test("constructor, check selectedItems - items:[Items]", function() {

		// system under test
		var oItem0, oItem1, oItem2, oItemDummy = new sap.ui.core.Item({
			text : "dummy"
		});
		var oMultiComboBox = new sap.m.MultiComboBox({
			items : [oItem0 = new sap.ui.core.Item({
				text : "item 0"
			}), oItem1 = new sap.ui.core.Item({
				text : "item 1"
			}), oItem2 = new sap.ui.core.Item({
				text : "item 2"
			})]
		});

		// assertions
		deepEqual(oMultiComboBox.getSelectedKeys(), []);
		deepEqual(oMultiComboBox.getSelectedItems(), []);

		oMultiComboBox.setSelectedItems([oItem0]);
		deepEqual(oMultiComboBox.getSelectedKeys(), [""]);
		deepEqual(oMultiComboBox.getSelectedItems(), [oItem0]);

		oMultiComboBox.setSelectedItems([oItem0, oItem1]);
		deepEqual(oMultiComboBox.getSelectedKeys(), ["", ""]);
		deepEqual(oMultiComboBox.getSelectedItems(), [oItem0, oItem1]);

		oMultiComboBox.setSelectedItems([null]);
		deepEqual(oMultiComboBox.getSelectedKeys(), []);
		deepEqual(oMultiComboBox.getSelectedItems(), []);

		oMultiComboBox.setSelectedItems([oItem2, null, oItem1]);
		deepEqual(oMultiComboBox.getSelectedKeys(), ["", ""]);
		deepEqual(oMultiComboBox.getSelectedItems(), [oItem2, oItem1]);

		oMultiComboBox.setSelectedItems([oItem0]);
		oMultiComboBox.setSelectedItems([oItemDummy]);
		deepEqual(oMultiComboBox.getSelectedKeys(), [""]);
		deepEqual(oMultiComboBox.getSelectedItems(), [oItemDummy]);

		oMultiComboBox.setSelectedItems([oItem0]);
		oMultiComboBox.setSelectedItems([""]);
		deepEqual(oMultiComboBox.getSelectedKeys(), []);
		deepEqual(oMultiComboBox.getSelectedItems(), []);

		oMultiComboBox.setSelectedItems([oItem0, oItem1]);
		oMultiComboBox.removeSelectedItem(oItem1);
		deepEqual(oMultiComboBox.getSelectedKeys(), [""]);
		deepEqual(oMultiComboBox.getSelectedItems(), [oItem0]);

		oMultiComboBox.removeSelectedKeys(["dummy"]);
		deepEqual(oMultiComboBox.getSelectedKeys(), [""]);
		deepEqual(oMultiComboBox.getSelectedItems(), [oItem0]);

		// cleanup
		oMultiComboBox.destroy();
	});

	// ------------------------------ //
	// xxxMaxWidth()                  //
	// ------------------------------ //

	test("method: xxxMaxWidth() - maxWidth", function() {

		// system under test
		var oMultiComboBox = new sap.m.MultiComboBox({
			items : [new sap.ui.core.Item({
				key : "0",
				text : "item 0"
			})],
			maxWidth : "300px"
		});

		// arrange
		oMultiComboBox.placeAt("MultiComboBox-content");
		sap.ui.getCore().applyChanges();

		// assertions
		strictEqual(oMultiComboBox.getMaxWidth(), "300px");
		strictEqual(oMultiComboBox.getDomRef().style.maxWidth, "300px");

		// cleanup
		oMultiComboBox.destroy();
	});

	test("method: xxxMaxWidth() - maxWidth", function() {

		// system under test
		var oMultiComboBox = new sap.m.MultiComboBox();

		// arrange
		oMultiComboBox.placeAt("MultiComboBox-content");
		sap.ui.getCore().applyChanges();

		// act
		oMultiComboBox.setMaxWidth("30%");
		sap.ui.getCore().applyChanges();

		// assertions
		strictEqual(oMultiComboBox.getMaxWidth(), "30%");
		strictEqual(oMultiComboBox.getDomRef().style.maxWidth, "30%");

		// cleanup
		oMultiComboBox.destroy();
	});

	// ------------------------------ //
	// getSelectedXXX()               //
	// ------------------------------ //

	test("method: getSelectedXXX() - items : [Item], selectedItems : [Item]", function() {

		// system under test
		var oItem;
		var oMultiComboBox = new sap.m.MultiComboBox({
			items : [oItem = new sap.ui.core.Item({
				key : "0",
				text : "item 0"
			})],

			selectedItems : [oItem]
		});

		// assertions
		deepEqual(oMultiComboBox.getSelectedItems(), [oItem]);
		deepEqual(oMultiComboBox.getSelectedKeys(), [oItem.getKey()]);

		// cleanup
		oMultiComboBox.destroy();
	});
	test("method: getSelectedXXX() - items : [Item], selectedItems : [Item] - setSelectedItems(DummyItem)", function() {

		// system under test
		var oItem, oItemDummy;
		var oMultiComboBox = new sap.m.MultiComboBox({
			items : [oItem = new sap.ui.core.Item({
				key : "0",
				text : "item 0"
			})],
			selectedItems : [oItem]
		});
		oMultiComboBox.setSelectedItems([oItemDummy = new sap.ui.core.Item({
			key : "Dummy",
			text : "Dummy item 1"
		})]);

		// assertions
		deepEqual(oMultiComboBox.getSelectedItems(), [oItemDummy]);
		deepEqual(oMultiComboBox.getSelectedKeys(), [oItemDummy.getKey()]);

		// cleanup
		oMultiComboBox.destroy();
	});

	test("method: getSelectedXXX() - items : [Item], selectedItems : DummyId", function() {

		// system under test
		var oItem;
		var oMultiComboBox = new sap.m.MultiComboBox({
			items : [oItem = new sap.ui.core.Item({
				key : "0",
				text : "item 0"
			})],

			selectedItems : "Dummy"
		});

		// assertions
		deepEqual(oMultiComboBox.getSelectedKeys(), []);
		deepEqual(oMultiComboBox.getSelectedItems(), []);

		// cleanup
		oMultiComboBox.destroy();
	});
	test("method: getSelectedXXX() - items : [Items], selectedItems : [Items]", function() {

		// system under test
		var oItem, oItem2;
		var oMultiComboBox = new sap.m.MultiComboBox({
			items : [oItem = new sap.ui.core.Item({
				key : "0",
				text : "item 0"
			}),

			new sap.ui.core.Item({
				key : "1",
				text : "item 1"
			}),

			oItem2 = new sap.ui.core.Item({
				id : "myItem0",
				key : "2",
				text : "item 2"
			}),

			new sap.ui.core.Item({
				key : "3",
				text : "item 3"
			})],

			selectedItems : [oItem, oItem2]
		});

		// assertions
		deepEqual(oMultiComboBox.getSelectedItems(), [oItem, oItem2]);
		deepEqual(oMultiComboBox.getSelectedKeys(), [oItem.getKey(), oItem2.getKey()]);

		// cleanup
		oMultiComboBox.destroy();
	});

	test("method: getSelectedXXX() - selectedItems : Id, items : [Items]", function() {

		// system under test
		var oItem;
		var oMultiComboBox = new sap.m.MultiComboBox({

			selectedItems : "myItem2",

			items : [new sap.ui.core.Item({
				key : "0",
				text : "item 0"
			}),

			new sap.ui.core.Item({
				key : "1",
				text : "item 1"
			}),

			oItem = new sap.ui.core.Item({
				id : "myItem2",
				key : "2",
				text : "item 2"
			}),

			new sap.ui.core.Item({
				key : "3",
				text : "item 3"
			})]
		});

		// arrange
		//oMultiComboBox.placeAt("MultiComboBox-content");
		//sap.ui.getCore().applyChanges();

		// assertions
		deepEqual(oMultiComboBox.getSelectedItems(), [oItem]);
		deepEqual(oMultiComboBox.getSelectedKeys(), [oItem.getKey()]);

		// cleanup
		oMultiComboBox.destroy();
	});

	test("method: getSelectedXXX() - selectedItems : [dummy], items : [Items]", function() {

		// system under test
		var oItem;
		var oMultiComboBox = new sap.m.MultiComboBox({

			selectedItems : "dummy",

			items : [new sap.ui.core.Item({
				key : "0",
				text : "item 0"
			}),

			new sap.ui.core.Item({
				key : "1",
				text : "item 1"
			}),

			oItem = new sap.ui.core.Item({
				id : "myItem2",
				key : "2",
				text : "item 2"
			}),

			new sap.ui.core.Item({
				key : "3",
				text : "item 3"
			})]
		});

		// assertions
		deepEqual(oMultiComboBox.getSelectedKeys(), []);
		deepEqual(oMultiComboBox.getSelectedItems(), []);

		// cleanup
		oMultiComboBox.destroy();
	});

	test("method: getSelectedXXX() - items : []", function() {

		// system under test
		var oMultiComboBox = new sap.m.MultiComboBox({
			items : []
		});

		// assertions
		deepEqual(oMultiComboBox.getSelectedKeys(), []);
		deepEqual(oMultiComboBox.getSelectedItems(), []);

		// cleanup
		oMultiComboBox.destroy();
	});

	test("method: getSelectedXXX() - items, selectedItems : null", function() {

		// system under test
		var oMultiComboBox = new sap.m.MultiComboBox({
			items : [new sap.ui.core.Item({
				key : "0",
				text : "item 0"
			}),

			new sap.ui.core.Item({
				key : "1",
				text : "item 1"
			}),

			new sap.ui.core.Item({
				key : "2",
				text : "item 2"
			})],

			selectedItems : null
		});

		// arrange
		//oMultiComboBox.placeAt("MultiComboBox-content");
		//sap.ui.getCore().applyChanges();

		// assertions
		deepEqual(oMultiComboBox.getSelectedKeys(), []);
		deepEqual(oMultiComboBox.getSelectedItems(), []);

		// cleanup
		oMultiComboBox.destroy();
	});

	test('method: getSelectedXXX() - items - addSelectedItem', function() {

		// system under test
		var oItem;
		var oMultiComboBox = new sap.m.MultiComboBox({
			items : [oItem = new sap.ui.core.Item({
				key : "0",
				text : "item 0"
			}),

			new sap.ui.core.Item({
				key : "1",
				text : "item 1"
			}),

			new sap.ui.core.Item({
				key : "2",
				text : "item 2"
			})]
		});
		oMultiComboBox.addSelectedItem(oItem);
		oMultiComboBox.addSelectedItem(oItem);

		// assertions
		deepEqual(oMultiComboBox.getSelectedItems(), [oItem]);
		deepEqual(oMultiComboBox.getSelectedKeys(), [oItem.getKey()]);

		// cleanup
		oMultiComboBox.destroy();
	});

	// ------------------------------ //
	// addItem                        //
	// ------------------------------ //

	test("method: addItem() - with key and text", function() {

		// system under test
		var oMultiComboBox = new sap.m.MultiComboBox();

		// arrange
		var fnAddAggregationSpy = this.spy(oMultiComboBox, "addAggregation");
		var fnListAddAggregationSpy = this.spy(oMultiComboBox.getList(), "addAggregation");
		var fnAddItemSpy = this.spy(oMultiComboBox, "addItem");
		var oItem = new sap.ui.core.Item({
			key : "0",
			text : "item 0"
		});

		// act
		oMultiComboBox.addItem(oItem);

		// assertions
		ok(fnAddAggregationSpy.calledWith("items", oItem),
				"sap.m.MultiComboBox.addAggregation() method was called with the expected arguments");
		ok(fnListAddAggregationSpy.calledWith("items", oMultiComboBox.getListItem(oItem)),
				"sap.m.List.addAggregation() method was called with the expected arguments");
		ok(fnAddItemSpy.returned(oMultiComboBox));
		deepEqual(oMultiComboBox.getAggregation("items"), [oItem]);
		deepEqual(oMultiComboBox.getItems(), [oItem]);
		deepEqual(oMultiComboBox.getSelectedKeys(), []);
		deepEqual(oMultiComboBox.getSelectedItems(), []);
		equal(oMultiComboBox.getItems()[0].getKey(), "0", "key is not empty");
		equal(oMultiComboBox.getItems()[0].getText(), "item 0", "text is not empty");

		// cleanup
		oMultiComboBox.destroy();
	});

	test("method: addItem() - with text", function() {

		// system under test
		var oMultiComboBox = new sap.m.MultiComboBox();

		// arrange
		var fnAddAggregationSpy = this.spy(oMultiComboBox, "addAggregation");
		var fnListAddAggregationSpy = this.spy(oMultiComboBox.getList(), "addAggregation");
		var fnAddItemSpy = this.spy(oMultiComboBox, "addItem");
		var oItem = new sap.ui.core.Item({
			text : "item 0"
		});

		// act
		oMultiComboBox.addItem(oItem);

		// assertions
		ok(fnAddAggregationSpy.calledWith("items", oItem),
				"sap.m.MultiComboBox.addAggregation() method was called with the expected arguments");
		ok(fnListAddAggregationSpy.calledWith("items", oMultiComboBox.getListItem(oItem)),
				"sap.m.List.addAggregation() method was called with the expected arguments");
		ok(fnAddItemSpy.returned(oMultiComboBox));
		deepEqual(oMultiComboBox.getAggregation("items"), [oItem]);
		deepEqual(oMultiComboBox.getItems(), [oItem]);
		deepEqual(oMultiComboBox.getSelectedKeys(), []);
		deepEqual(oMultiComboBox.getSelectedItems(), []);
		equal(oMultiComboBox.getItems()[0].getKey(), "", "key is empty");
		equal(oMultiComboBox.getItems()[0].getText(), "item 0", "text is not empty");

		// cleanup
		oMultiComboBox.destroy();
	});

	test("method: addItem()", function() {

		// system under test
		var oMultiComboBox = new sap.m.MultiComboBox();

		// arrange
		var fnAddAggregationSpy = this.spy(oMultiComboBox, "addAggregation");
		var fnListAddAggregationSpy = this.spy(oMultiComboBox.getList(), "addAggregation");
		var fnAddItemSpy = this.spy(oMultiComboBox, "addItem");
		var oItem = new sap.ui.core.Item();

		// act
		oMultiComboBox.addItem(oItem);

		// assertions
		ok(fnAddAggregationSpy.calledWith("items", oItem),
				"sap.m.MultiComboBox.addAggregation() method was called with the expected arguments");
		ok(fnListAddAggregationSpy.calledWith("items", oMultiComboBox.getListItem(oItem)),
				"sap.m.List.addAggregation() method was called with the expected arguments");
		ok(fnAddItemSpy.returned(oMultiComboBox));
		deepEqual(oMultiComboBox.getAggregation("items"), [oItem]);
		deepEqual(oMultiComboBox.getItems(), [oItem]);
		deepEqual(oMultiComboBox.getSelectedKeys(), []);
		deepEqual(oMultiComboBox.getSelectedItems(), []);
		equal(oMultiComboBox.getItems()[0].getKey(), "", "key is empty");
		equal(oMultiComboBox.getItems()[0].getText(), "", "text is empty");

		// cleanup
		oMultiComboBox.destroy();
	});

	test("method: addItem() - twice", function() {

		// system under test
		var oMultiComboBox = new sap.m.MultiComboBox();

		// arrange
		var fnAddAggregationSpy = this.spy(oMultiComboBox, "addAggregation");
		var fnListAddAggregationSpy = this.spy(oMultiComboBox.getList(), "addAggregation");
		var fnAddItemSpy = this.spy(oMultiComboBox, "addItem");
		var oItem = new sap.ui.core.Item({
			key : "0",
			text : "item 0"
		});

		// act
		oMultiComboBox.addItem(oItem);
		oMultiComboBox.addItem(oItem);

		// assertions
		ok(fnAddAggregationSpy.calledWith("items", oItem),
				"sap.m.MultiComboBox.addAggregation() method was called with the expected arguments");
		ok(fnListAddAggregationSpy.calledWith("items", oMultiComboBox.getListItem(oItem)),
				"sap.m.List.addAggregation() method was called with the expected arguments");
		ok(fnAddItemSpy.returned(oMultiComboBox));
		deepEqual(oMultiComboBox.getAggregation("items"), [oItem]);
		deepEqual(oMultiComboBox.getItems(), [oItem]);
		deepEqual(oMultiComboBox.getSelectedKeys(), []);
		deepEqual(oMultiComboBox.getSelectedItems(), []);

		// cleanup
		oMultiComboBox.destroy();
	});

	test("method: addItem(null)", function() {

		// system under test
		var oMultiComboBox = new sap.m.MultiComboBox();

		// arrange
		var fnAddAggregationSpy = this.spy(oMultiComboBox, "addAggregation");
		var fnListAddAggregationSpy = this.spy(oMultiComboBox.getList(), "addAggregation");
		var fnAddItemSpy = this.spy(oMultiComboBox, "addItem");

		// act
		oMultiComboBox.addItem(null);

		// assertions
		ok(fnAddAggregationSpy.calledWith("items", null),
				"sap.m.MultiComboBox.addAggregation() method was called with the expected arguments");
		ok(fnListAddAggregationSpy.calledWith("items", null),
				"sap.m.List.addAggregation() method was called with the expected arguments");
		ok(fnAddItemSpy.returned(oMultiComboBox));
		deepEqual(oMultiComboBox.getAggregation("items"), null);
		deepEqual(oMultiComboBox.getItems(), []);
		deepEqual(oMultiComboBox.getSelectedKeys(), []);
		deepEqual(oMultiComboBox.getSelectedItems(), []);

		// cleanup
		oMultiComboBox.destroy();
	});

	// ------------------------------ //
	// removeXXX                      //
	// ------------------------------ //
	test("method: removeItem(oItem)", function() {

		// system under test
		var oItem, oItemRemoved;
		var oMultiComboBox = new sap.m.MultiComboBox({
			items : [oItem = new sap.ui.core.Item()],
			selectedItems : [oItem]
		});

		// arrange

		// act
		oItemRemoved = oMultiComboBox.removeItem(oItem);

		// assertions
		strictEqual(oItemRemoved, oItem);
		deepEqual(oMultiComboBox.getAggregation("items"), []);
		deepEqual(oMultiComboBox.getSelectedKeys(), []);
		deepEqual(oMultiComboBox.getSelectedItems(), []);
		deepEqual(oMultiComboBox._oTokenizer.getTokens(), []);

		// cleanup
		oMultiComboBox.destroy();
	});

	test("method: removeItem(oItemDummy)", function() {

		// system under test
		var oItem, oItemRemoved, oItemDummy = new sap.ui.core.Item();
		var oMultiComboBox = new sap.m.MultiComboBox({
			items : [oItem = new sap.ui.core.Item()],
			selectedItems : [oItem]
		});

		// arrange

		// act
		oItemRemoved = oMultiComboBox.removeItem(oItemDummy);

		// assertions
		strictEqual(oItemRemoved, null);
		deepEqual(oMultiComboBox.getAggregation("items"), [oItem]);
		deepEqual(oMultiComboBox.getSelectedKeys(), [oItem.getKey()]);
		deepEqual(oMultiComboBox.getSelectedItems(), [oItem]);
		deepEqual(oMultiComboBox._oTokenizer.getTokens(), [oMultiComboBox._getTokenByItem(oItem)]);

		// cleanup
		oMultiComboBox.destroy();
	});

	test("method: removeItem(null)", function() {

		// system under test
		var oItem, oItemRemoved;
		var oMultiComboBox = new sap.m.MultiComboBox({
			items : [oItem = new sap.ui.core.Item()],
			selectedItems : [oItem]
		});

		// arrange

		// act
		oItemRemoved = oMultiComboBox.removeItem(null);

		// assertions
		strictEqual(oItemRemoved, null);
		deepEqual(oMultiComboBox.getAggregation("items"), [oItem]);
		deepEqual(oMultiComboBox.getSelectedKeys(), [oItem.getKey()]);
		deepEqual(oMultiComboBox.getSelectedItems(), [oItem]);
		deepEqual(oMultiComboBox._oTokenizer.getTokens(), [oMultiComboBox._getTokenByItem(oItem)]);

		// cleanup
		oMultiComboBox.destroy();
	});

	test("method: removeAllItems()", function() {

		// system under test
		var oItem, aItems;
		var oMultiComboBox = new sap.m.MultiComboBox({
			items : [oItem = new sap.ui.core.Item()],
			selectedItems : [oItem]
		});

		// arrange

		// act
		aItems = oMultiComboBox.removeAllItems();

		// assertions
		deepEqual(aItems, [oItem]);
		deepEqual(oMultiComboBox.getAggregation("items"), []);
		deepEqual(oMultiComboBox.getSelectedKeys(), []);
		deepEqual(oMultiComboBox.getSelectedItems(), []);
		deepEqual(oMultiComboBox._oTokenizer.getTokens(), []);

		// cleanup
		oMultiComboBox.destroy();
	});

	test("method: removeSelectedItem(oItem)", function() {

		// system under test
		var oItem, oItemRemoved;
		var oMultiComboBox = new sap.m.MultiComboBox({
			items : [oItem = new sap.ui.core.Item()],
			selectedItems : [oItem]
		});

		// arrange

		// act
		oItemRemoved = oMultiComboBox.removeSelectedItem(oItem);

		// assertions
		strictEqual(oItem, oItemRemoved);
		deepEqual(oMultiComboBox.getAggregation("items"), [oItem]);
		deepEqual(oMultiComboBox.getSelectedKeys(), []);
		deepEqual(oMultiComboBox.getSelectedItems(), []);
		deepEqual(oMultiComboBox._oTokenizer.getTokens(), []);

		// cleanup
		oMultiComboBox.destroy();
	});

	test("method: removeSelectedItem(oItemDummy)", function() {

		// system under test
		var oItem, oItemRemoved, oItemDummy = new sap.ui.core.Item();
		var oMultiComboBox = new sap.m.MultiComboBox({
			items : [oItem = new sap.ui.core.Item()],
			selectedItems : [oItem]
		});

		// arrange

		// act
		oItemRemoved = oMultiComboBox.removeSelectedItem(oItemDummy);

		// assertions
		strictEqual(oItemRemoved, null);
		deepEqual(oMultiComboBox.getAggregation("items"), [oItem]);
		deepEqual(oMultiComboBox.getSelectedKeys(), [oItem.getKey()]);
		deepEqual(oMultiComboBox.getSelectedItems(), [oItem]);
		deepEqual(oMultiComboBox._oTokenizer.getTokens(), [oMultiComboBox._getTokenByItem(oItem)]);

		// cleanup
		oMultiComboBox.destroy();
	});

	test("method: removeSelectedItem(null)", function() {

		// system under test
		var oItem, oItemRemoved;
		var oMultiComboBox = new sap.m.MultiComboBox({
			items : [oItem = new sap.ui.core.Item()],
			selectedItems : [oItem]
		});

		// arrange

		// act
		oItemRemoved = oMultiComboBox.removeSelectedItem(null);

		// assertions
		strictEqual(oItemRemoved, null);
		deepEqual(oMultiComboBox.getAggregation("items"), [oItem]);
		deepEqual(oMultiComboBox.getSelectedKeys(), [oItem.getKey()]);
		deepEqual(oMultiComboBox.getSelectedItems(), [oItem]);
		deepEqual(oMultiComboBox._oTokenizer.getTokens(), [oMultiComboBox._getTokenByItem(oItem)]);

		// cleanup
		oMultiComboBox.destroy();
	});

	test("method: removeSelectedItem(oItem) with customer key", function() {

		// system under test
		var oItem, oItemRemoved;
		var oMultiComboBox = new sap.m.MultiComboBox({
			items : [oItem = new sap.ui.core.Item()],
			selectedKeys : ["dummyKey"],
			selectedItems : [oItem]
		});

		// arrange

		// act
		oItemRemoved = oMultiComboBox.removeSelectedItem(oItem);

		// assertions
		strictEqual(oItemRemoved, oItem);
		deepEqual(oMultiComboBox.getAggregation("items"), [oItem]);
		deepEqual(oMultiComboBox.getSelectedKeys(), ["dummyKey"]);
		deepEqual(oMultiComboBox.getSelectedItems(), []);
		deepEqual(oMultiComboBox._oTokenizer.getTokens(), []);

		// cleanup
		oMultiComboBox.destroy();
	});

	test("method: removeAllSelectedItems()", function() {

		// system under test
		var oItem, aIds;
		var oMultiComboBox = new sap.m.MultiComboBox({
			items : [oItem = new sap.ui.core.Item()],
			selectedItems : [oItem]
		});

		// arrange

		// act
		aIds = oMultiComboBox.removeAllSelectedItems();

		// assertions
		deepEqual(aIds, [oItem.getId()]);
		deepEqual(oMultiComboBox.getAggregation("items"), [oItem]);
		deepEqual(oMultiComboBox.getSelectedKeys(), []);
		deepEqual(oMultiComboBox.getSelectedItems(), []);
		deepEqual(oMultiComboBox._oTokenizer.getTokens(), []);

		// cleanup
		oMultiComboBox.destroy();
	});

	test("method: removeAllSelectedItems() with customer key", function() {

		// system under test
		var oItem, aIds;
		var oMultiComboBox = new sap.m.MultiComboBox({
			items : [oItem = new sap.ui.core.Item()],
			selectedKeys : ["dummyKey"],
			selectedItems : [oItem]
		});

		// arrange

		// act
		aIds = oMultiComboBox.removeAllSelectedItems();

		// assertions
		deepEqual(aIds, [oItem.getId()]);
		deepEqual(oMultiComboBox.getAggregation("items"), [oItem]);
		deepEqual(oMultiComboBox.getSelectedKeys(), ["dummyKey"]);
		deepEqual(oMultiComboBox.getSelectedItems(), []);
		deepEqual(oMultiComboBox._oTokenizer.getTokens(), []);

		// cleanup
		oMultiComboBox.destroy();
	});

	test("method: clearSelection()", function() {

		// system under test
		var oItem;
		var oMultiComboBox = new sap.m.MultiComboBox({
			items : [oItem = new sap.ui.core.Item()],
			selectedItems : [oItem]
		});

		// arrange

		// act
		oMultiComboBox.clearSelection();

		// assertions
		deepEqual(oMultiComboBox.getSelectedItems(), []);
		deepEqual(oMultiComboBox.getAggregation("items"), [oItem]);
		deepEqual(oMultiComboBox.getSelectedKeys(), []);
		deepEqual(oMultiComboBox.getSelectedItems(), []);
		deepEqual(oMultiComboBox._oTokenizer.getTokens(), []);

		// cleanup
		oMultiComboBox.destroy();
	});

	test("method: destroyItems()", function() {

		// system under test
		var oItem;
		var oMultiComboBox = new sap.m.MultiComboBox({
			items : [oItem = new sap.ui.core.Item()],
			selectedItems : [oItem]
		});

		// arrange

		// act
		oMultiComboBox.destroyItems();

		// assertions
		deepEqual(oMultiComboBox.getItems(), []);
		deepEqual(oMultiComboBox.getAggregation("items"), []);
		deepEqual(oMultiComboBox.getSelectedKeys(), []);
		deepEqual(oMultiComboBox.getSelectedItems(), []);
		deepEqual(oMultiComboBox._oTokenizer.getTokens(), []);

		// cleanup
		oMultiComboBox.destroy();
	});

	// ------------------------------ //
	// insertItem                     //
	// ------------------------------ //

	test("method: insertItem()", function() {

		// system under test
		var oMultiComboBox = new sap.m.MultiComboBox();

		// arrange
		var fnInsertAggregation = this.spy(oMultiComboBox, "insertAggregation");
		var fnListInsertAggregation = this.spy(oMultiComboBox.getList(), "insertAggregation");
		var fnInsertItem = this.spy(oMultiComboBox, "insertItem");
		var oItem = new sap.ui.core.Item({
			key : "0",
			text : "item 0"
		});

		// act
		oMultiComboBox.insertItem(oItem, 0);

		// assertions
		ok(fnInsertAggregation.calledWith("items", oItem, 0),
				"oMultiComboBox.insertAggregation() method was called with the expected arguments");
		ok(fnListInsertAggregation.calledWith("items", oMultiComboBox.getListItem(oItem), 0),
				"oList.insertAggregation() method was called with the expected arguments");
		ok(fnInsertItem.returned(oMultiComboBox), 'oMultiComboBox.insertAggregation() method return the "this" reference');

		// cleanup
		oMultiComboBox.destroy();
	});

	//------------------------------ //
	// _isListInSuggestMode          //
	// ------------------------------ //

	test("method: _isListInSuggestMode - complete list", function() {

		// system under test
		var oItem1, oItem2, oItem3;
		var oMultiComboBox = new sap.m.MultiComboBox({
			items : [oItem1 = new sap.ui.core.Item({
				text : "item1"
			}), oItem2 = new sap.ui.core.Item({
				text : "item2"
			}), oItem3 = new sap.ui.core.Item({
				text : "item3"
			})]
		});

		// arrange
		oMultiComboBox.placeAt("MultiComboBox-content");
		sap.ui.getCore().applyChanges();

		// act
		oMultiComboBox.open();
		this.clock.tick(500);

		// assertions
		ok(!oMultiComboBox._isListInSuggestMode(), 'Complete list is displayed');

		// cleanup
		oMultiComboBox.destroy();
		this.clock.reset();
	});

	test("method: _isListInSuggestMode complete list with disabled item", function() {

		// system under test
		var oItem1, oItem2, oItem3;
		var oMultiComboBox = new sap.m.MultiComboBox({
			items : [oItem1 = new sap.ui.core.Item({
				text : "item1",
				enabled : false
			}), oItem2 = new sap.ui.core.Item({
				text : "item2"
			}), oItem3 = new sap.ui.core.Item({
				text : "item3"
			})]
		});

		// arrange
		oMultiComboBox.placeAt("MultiComboBox-content");
		sap.ui.getCore().applyChanges();

		// act
		oMultiComboBox.open();
		this.clock.tick(500);

		// assertions
		ok(!oMultiComboBox._isListInSuggestMode(), 'Complete list is displayed');

		// cleanup
		oMultiComboBox.destroy();
		this.clock.reset();
	});

	test("method: _isListInSuggestMode suggest list", function() {

		// system under test
		var oItem1, oItem2, oItem3;
		var oMultiComboBox = new sap.m.MultiComboBox({
			items : [oItem1 = new sap.ui.core.Item({
				text : "item1"
			}), oItem2 = new sap.ui.core.Item({
				text : "item2"
			}), oItem3 = new sap.ui.core.Item({
				text : "item3"
			})]
		});

		// arrange
		oMultiComboBox.placeAt("MultiComboBox-content");
		sap.ui.getCore().applyChanges();

		// act
		oMultiComboBox.getListItem(oMultiComboBox.getFirstItem()).setVisible(false);
		oMultiComboBox.open();
		this.clock.tick(500);

		// assertions
		ok(oMultiComboBox._isListInSuggestMode(), 'Suggest list is displayed');

		// cleanup
		oMultiComboBox.destroy();
		this.clock.reset();
	});

	test("method: _isListInSuggestMode suggest list with disabled item", function() {

		// system under test
		var oItem1, oItem2, oItem3;
		var oMultiComboBox = new sap.m.MultiComboBox({
			items : [oItem1 = new sap.ui.core.Item({
				text : "item1"
			}), oItem2 = new sap.ui.core.Item({
				text : "item2",
				enabled : false
			}), oItem3 = new sap.ui.core.Item({
				text : "item3"
			})]
		});

		// arrange
		oMultiComboBox.placeAt("MultiComboBox-content");
		sap.ui.getCore().applyChanges();

		// act
		oMultiComboBox.getListItem(oMultiComboBox.getFirstItem()).setVisible(false);
		oMultiComboBox.open();
		this.clock.tick(500);

		// assertions
		ok(oMultiComboBox._isListInSuggestMode(), 'Suggest list is displayed');

		// cleanup
		oMultiComboBox.destroy();
		this.clock.reset();
	});

	// ------------------------------ //
	// setSelectedItems()              //
	// ------------------------------ //

	test("method: setSelectedItems() - [null] : should give an warning when called with faulty parameter", function() {

		// system under test
		var oMultiComboBox = new sap.m.MultiComboBox();

		// arrange
		var fnSetPropertySpy = this.spy(oMultiComboBox, "setProperty");
		var fnSetAssociationSpy = this.spy(oMultiComboBox, "setAssociation");
		var fnErrorSpy = this.spy(jQuery.sap.log, "warning");
		var fnFireChangeSpy = this.spy(oMultiComboBox, "fireChange");
		var fnSetSelectedItemsSpy = this.spy(oMultiComboBox, "setSelectedItems");

		// act
		oMultiComboBox.setSelectedItems([null]);

		// assertions
		strictEqual(fnErrorSpy.callCount, 1, "jQuery.sap.log.warning() method was called");
		strictEqual(fnSetPropertySpy.callCount, 0, "sap.m.MultiComboBox.prototype.setProperty() method was not called");
		strictEqual(fnSetAssociationSpy.callCount, 0,
				"sap.m.MultiComboBox.prototype.setAssociation() method was not called");
		strictEqual(fnFireChangeSpy.callCount, 0, "The change event was not fired");
		//strictEqual(oMultiComboBox.getSelectedItemId(), "");
		deepEqual(oMultiComboBox.getSelectedKeys(), []);
		deepEqual(oMultiComboBox.getSelectedItems(), []);
		ok(fnSetSelectedItemsSpy.returned(oMultiComboBox),
				'sap.m.MultiComboBox.prototype.setSelectedItems() method return the "this" reference');

		// cleanup
		oMultiComboBox.destroy();
	});

	test("method: setSelectedItems() - [two items with same text] : should take over", function() {

		// system under test
		var oItem1, oItem2;
		var oMultiComboBox = new sap.m.MultiComboBox({
			items : [oItem1 = new sap.ui.core.Item({
				key : "0",
				text : "same text"
			}),

			oItem2 = new sap.ui.core.Item({
				key : "1",
				text : "same item"
			}),

			new sap.ui.core.Item({
				key : "2",
				text : "item"
			})]
		});

		oMultiComboBox.setSelectedItems([oItem1, oItem2]);
		// arrange
		oMultiComboBox.placeAt("MultiComboBox-content");
		sap.ui.getCore().applyChanges();

		// assertions
		deepEqual(oMultiComboBox.getSelectedItems(), [oItem1, oItem2], "Should have both items");
		strictEqual(oMultiComboBox._oTokenizer.getTokens().length, 2, "should have two item");

		// cleanup
		oMultiComboBox.destroy();
	});
	test("method: setSelectedKeys() - {} : should give an warning when called with faulty parameter", function() {

		// system under test
		var oMultiComboBox = new sap.m.MultiComboBox();

		// arrange
		var fnSetPropertySpy = this.spy(oMultiComboBox, "setProperty");
		var fnSetAssociationSpy = this.spy(oMultiComboBox, "setAssociation");
		var fnErrorSpy = this.spy(jQuery.sap.log, "warning");
		var fnFireChangeSpy = this.spy(oMultiComboBox, "fireChange");
		var fnSetSelectedKeysSpy = this.spy(oMultiComboBox, "setSelectedKeys");

		// act
		oMultiComboBox.setSelectedKeys(null);

		// assertions
		strictEqual(fnSetPropertySpy.callCount, 0, "sap.m.MultiComboBox.prototype.setProperty() method was not called");
		strictEqual(fnSetAssociationSpy.callCount, 0,
				"sap.m.MultiComboBox.prototype.setAssociation() method was not called");
		strictEqual(fnFireChangeSpy.callCount, 0, "The change event was not fired");
		//strictEqual(oMultiComboBox.getSelectedItemId(), "");
		deepEqual(oMultiComboBox.getSelectedKeys(), []);
		deepEqual(oMultiComboBox.getSelectedItems(), []);
		ok(fnSetSelectedKeysSpy.returned(oMultiComboBox),
				'sap.m.MultiComboBox.prototype.setSelectedKeys() method return the "this" reference');

		// cleanup
		oMultiComboBox.destroy();
	});

	test("method: setSelectedItems() - [oItem]", function() {

		// system under test
		var oItem;
		var oMultiComboBox = new sap.m.MultiComboBox({
			items : [new sap.ui.core.Item({
				key : "0",
				text : "item 0"
			}),

			oItem = new sap.ui.core.Item({
				id : "myItem1",
				key : "1",
				text : "item 1"
			}),

			new sap.ui.core.Item({
				key : "2",
				text : "item 2",
				enabled : false
			})]
		});

		// arrange
		//var fnSetPropertySpy = this.spy(oMultiComboBox, "setProperty");
		var fnAddAssociationSpy = this.spy(oMultiComboBox, "addAssociation");
		var fnFireChangeSpy = this.spy(oMultiComboBox, "fireChange");
		var fnSetSelectedItemsSpy = this.spy(oMultiComboBox, "setSelectedItems");

		// act
		oMultiComboBox.setSelectedItems([oItem]);

		// assertions
		//ok(fnSetPropertySpy.calledWith("selectedKeys", [ oItem.getKey() ], true));
		//ok(fnSetPropertySpy.calledWith("selectedItemId", "myItem1"));
		ok(fnAddAssociationSpy.calledWith("selectedItems", oItem));
		ok(fnSetSelectedItemsSpy.returned(oMultiComboBox),
				'sap.m.MultiComboBox.prototype.setSelectedItems() method return the "this" reference');

		deepEqual(oMultiComboBox.getSelectedKeys(), [oItem.getKey()]);
		deepEqual(oMultiComboBox.getSelectedItems(), [oItem]);

		strictEqual(fnFireChangeSpy.callCount, 0, "The change event was not fired");

		// cleanup
		oMultiComboBox.destroy();
	});

	test("method: setSelectedItems() - [Id]", function() {

		// system under test
		var oItem;
		var oMultiComboBox = new sap.m.MultiComboBox({
			items : [new sap.ui.core.Item({
				key : "0",
				text : "item 0"
			}),

			oItem = new sap.ui.core.Item({
				id : "myItem1-1",
				key : "1",
				text : "item 1"
			}),

			new sap.ui.core.Item({
				key : "2",
				text : "item 2",
				enabled : false
			})]
		});

		// arrange
		var fnAddAssociationSpy = this.spy(oMultiComboBox, "addAssociation");
		var fnFireChangeSpy = this.spy(oMultiComboBox, "fireChange");
		var fnSetSelectedItemsSpy = this.spy(oMultiComboBox, "setSelectedItems");

		// act
		oMultiComboBox.setSelectedItems([oItem.getId()]);

		// assertions
		ok(fnAddAssociationSpy.calledWith("selectedItems", oItem));
		ok(fnSetSelectedItemsSpy.returned(oMultiComboBox),
				'sap.m.MultiComboBox.prototype.setSelectedItems() method return the "this" reference');

		deepEqual(oMultiComboBox.getSelectedKeys(), [oItem.getKey()]);
		deepEqual(oMultiComboBox.getSelectedItems(), [oItem]);
		strictEqual(fnFireChangeSpy.callCount, 0, "The change event was not fired");

		//sap.ui.getCore().applyChanges();
		//strictEqual(oMultiComboBox.getValue(), "item 1");

		// cleanup
		oMultiComboBox.destroy();
	});

	test("Firing event: setSelectedItems() set the selected item when the MultiComboBox popup menu is open", function() {

		// system under test
		var oItem;
		var oMultiComboBox = new sap.m.MultiComboBox({
			items : [new sap.ui.core.Item({
				key : "0",
				text : "item 0"
			}),

			new sap.ui.core.Item({
				key : "1",
				text : "item 1"
			}),

			oItem = new sap.ui.core.Item({
				key : "2",
				text : "item 2"
			})]
		});

		// arrange
		oMultiComboBox.setSelectedKeys(["1"]);
		oMultiComboBox.placeAt("MultiComboBox-content");
		sap.ui.getCore().applyChanges();

		oMultiComboBox.open();

		// act
		oMultiComboBox.setSelectedKeys([oItem.getKey()]);

		// assertion
		// 1. the popup should not be closed
		// 2. new selection should be took over
		deepEqual(oMultiComboBox.getSelectedKeys(), [oItem.getKey()]);
		deepEqual(oMultiComboBox.getSelectedItems(), [oItem]);

		// cleanup
		oMultiComboBox.destroy();
	});

	test("method: getSelectedKeys()", function() {

		// system under test
		var oMultiComboBox = new sap.m.MultiComboBox({
			items : [new sap.ui.core.Item({
				key : "0",
				text : "item 0"
			})]
		});

		// assertions
		deepEqual(oMultiComboBox.getSelectedKeys(), []);

		// cleanup
		oMultiComboBox.destroy();
	});

	test("method: getSelectedKeys()", function() {

		// system under test
		var oItem;
		var oMultiComboBox = new sap.m.MultiComboBox({
			items : [new sap.ui.core.Item({
				key : "0",
				text : "item 0"
			}),

			new sap.ui.core.Item({
				key : "1",
				text : "item 1"
			}),

			oItem = new sap.ui.core.Item({
				key : "2",
				text : "item 2"
			}),

			new sap.ui.core.Item({
				key : "3",
				text : "item 3"
			})],

			selectedItems : oItem.getId()
		});

		// assertions
		deepEqual(oMultiComboBox.getSelectedKeys(), ["2"]);

		// cleanup
		oMultiComboBox.destroy();
	});

	test("method: getSelectedKeys()", function() {

		// system under test
		var oMultiComboBox = new sap.m.MultiComboBox({
			selectedItems : "myItem3",

			items : [new sap.ui.core.Item({
				key : "0",
				text : "item 0"
			}),

			new sap.ui.core.Item({
				key : "1",
				text : "item 1"
			}),

			new sap.ui.core.Item({
				key : "2",
				text : "item 2"
			}),

			new sap.ui.core.Item({
				id : "myItem3",
				key : "3",
				text : "item 3"
			})]
		});

		// assertions
		deepEqual(oMultiComboBox.getSelectedKeys(), ["3"]);

		// cleanup
		oMultiComboBox.destroy();
	});

	test("method: getSelectedKeys()", function() {

		// system under test
		var oMultiComboBox = new sap.m.MultiComboBox({
			items : []
		});

		// assertions
		deepEqual(oMultiComboBox.getSelectedKeys(), []);

		// cleanup
		oMultiComboBox.destroy();
	});

	test("method: getSelectedKeys()", function() {

		// system under test
		var oMultiComboBox = new sap.m.MultiComboBox({
			items : [new sap.ui.core.Item({
				key : "25",
				text : "item 25"
			}),

			new sap.ui.core.Item({
				key : "26",
				text : "item 26"
			}),

			new sap.ui.core.Item({
				key : "27",
				text : "item 27"
			})],

			selectedItems : null
		});

		// assertions
		deepEqual(oMultiComboBox.getSelectedKeys(), []);
		deepEqual(oMultiComboBox.getSelectedItems(), []);

		// cleanup
		oMultiComboBox.destroy();
	});

	test("constructor - items:[] selectedKeys[sKey]", function() {

		// system under test
		var oMultiComboBox = new sap.m.MultiComboBox({
			items : []
		});
		oMultiComboBox.setSelectedKeys(["01"]);

		// assertions
		deepEqual(oMultiComboBox.getSelectedKeys(), ["01"]);
		deepEqual(oMultiComboBox.getSelectedItems(), []);

		// cleanup
		oMultiComboBox.destroy();
	});

	test("constructor - items:[] selectedKeys[sKey] - addItem(oItem)", function() {

		// system under test
		var oItem;
		var oMultiComboBox = new sap.m.MultiComboBox({
			items : []
		});
		oMultiComboBox.setSelectedKeys(["01"]);

		// arrange
		oMultiComboBox.placeAt("MultiComboBox-content");
		sap.ui.getCore().applyChanges();
		oMultiComboBox.addItem(oItem = new sap.ui.core.Item({
			key : "01",
			text : "selected item"
		}));
		oMultiComboBox.addItem(new sap.ui.core.Item({
			key : "02",
			text : "item"
		}));
		sap.ui.getCore().applyChanges();

		// assertions
		deepEqual(oMultiComboBox.getSelectedKeys(), ["01"]);
		deepEqual(oMultiComboBox.getSelectedItems(), [oItem]);

		// cleanup
		oMultiComboBox.destroy();
	});

	test("constructor - items:[] selectedItems[oItem] selectedKeys[sKey] - addItem(oItem)", function() {

		// system under test
		var oItem1, oItem2;
		var oMultiComboBox = new sap.m.MultiComboBox({
			items : [],
			selectedItems : [oItem1 = new sap.ui.core.Item({
				key : "01",
				text : "selected item"
			})]
		});
		oMultiComboBox.addSelectedKeys(["02"]);

		// arrange
		oMultiComboBox.placeAt("MultiComboBox-content");
		sap.ui.getCore().applyChanges();
		oMultiComboBox.addItem(oItem1);
		oMultiComboBox.addItem(oItem2 = new sap.ui.core.Item({
			key : "02",
			text : "selected item"
		}));
		sap.ui.getCore().applyChanges();

		// assertions
		deepEqual(oMultiComboBox.getSelectedKeys(), ["01", "02"]);
		deepEqual(oMultiComboBox.getSelectedItems(), [oItem1, oItem2]);

		// cleanup
		oMultiComboBox.destroy();
	});

	// BCP 0020079747 0000613914 2015
	test("it should not throw an exception, when the undefined value is passed in as an argument to the addSelectedKeys() method", function() {

		// system under test
		var oMultiComboBox = new sap.m.MultiComboBox();

		// act
		var aKeys = oMultiComboBox.addSelectedKeys(undefined);

		// assert
		ok(Array.isArray(oMultiComboBox.getSelectedKeys()));

		// cleanup
		oMultiComboBox.destroy();
	});

	test("constructor - binding", function() {

		// system under test
		var oModel = new sap.ui.model.json.JSONModel({
			"selected" : ["AR", "BH"],
			"items" : [{
				"key" : "AL",
				"text" : "Algeria"
			}, {
				"key" : "AR",
				"text" : "Argentina"
			}, {
				"key" : "BH",
				"text" : "Bahrain"
			}]
		});
		var oMultiComboBox = new sap.m.MultiComboBox({
			items : {
				path : "/items",
				template : new sap.ui.core.Item({
					key : "{key}",
					text : "{text}"
				})
			},
			selectedKeys : {
				path : "/selected"
			}
		});
		oMultiComboBox.setModel(oModel);

		// arrange
		oMultiComboBox.placeAt("MultiComboBox-content");
		sap.ui.getCore().applyChanges();

		// act
		sap.ui.test.qunit.triggerCharacterInput(oMultiComboBox.getFocusDomRef(), "Algeria");
		sap.ui.test.qunit.triggerKeydown(oMultiComboBox.getDomRef(), jQuery.sap.KeyCodes.ENTER); //onsapenter

		// assertions
		deepEqual(oModel.getData().selected, ["AR", "BH", "AL"]);

		// cleanup
		oMultiComboBox.destroy();
		oModel.destroy();
	});

	test("constructor - binding - destroyItems", function() {

		// system under test
		var oModel = new sap.ui.model.json.JSONModel({
			"selected" : ["AR", "BH"],
			"items" : [{
				"key" : "AL",
				"text" : "Algeria"
			}, {
				"key" : "AR",
				"text" : "Argentina"
			}, {
				"key" : "BH",
				"text" : "Bahrain"
			}]
		});
		var oMultiComboBox = new sap.m.MultiComboBox({
			items : {
				path : "/items",
				template : new sap.ui.core.Item({
					key : "{key}",
					text : "{text}"
				})
			},
			selectedKeys : {
				path : "/selected"
			}
		});
		oMultiComboBox.setModel(oModel);

		// arrange
		oMultiComboBox.placeAt("MultiComboBox-content");
		sap.ui.getCore().applyChanges();

		// act
		oMultiComboBox.destroyItems();

		// assertions
		deepEqual(oMultiComboBox.getSelectedKeys(), []);

		// cleanup
		oMultiComboBox.destroy();
		oModel.destroy();
	});

	test("constructor - selectedItems : [Item], items : [Item], removeSelectedKey via UI - check fired events",
		function() {

			// system under test
			var oModel = new sap.ui.model.json.JSONModel({
				"items" : [{
					"key" : "AL",
					"text" : "Algeria"
				}, {
					"key" : "AR",
					"text" : "Argentina"
				}, {
					"key" : "BH",
					"text" : "Bahrain"
				}]
			});
			var oMultiComboBox = new sap.m.MultiComboBox({
				items : {
					path : "/items",
					template : new sap.ui.core.Item({
						key : "{key}",
						text : "{text}"
					})
				}
			});
			oMultiComboBox.setModel(oModel);

			// arrange
			oMultiComboBox.placeAt("MultiComboBox-content");
			sap.ui.getCore().applyChanges();

			var fnFireSelectionChangeSpy = this.spy(oMultiComboBox, "fireSelectionChange");
			var fnFireSelectionFinishSpy = this.spy(oMultiComboBox, "fireSelectionFinish");

			// act
			sap.ui.test.qunit.triggerCharacterInput(oMultiComboBox.getFocusDomRef(), "Algeria");
			sap.ui.test.qunit.triggerKeydown(oMultiComboBox.getDomRef(), jQuery.sap.KeyCodes.ENTER); //onsapenter

			// assertions
			strictEqual(fnFireSelectionChangeSpy.callCount, 1, "The selection change event was fired");
			strictEqual(fnFireSelectionFinishSpy.callCount, 1, "The selection change event was fired");
			strictEqual(fnFireSelectionChangeSpy.args[0][0].changedItem, oMultiComboBox.getSelectedItems()[0],
					"The selection change event parameter was passed");
			strictEqual(fnFireSelectionChangeSpy.args[0][0].selected, true,
					"The selection change event parameter was passed");
			deepEqual(fnFireSelectionFinishSpy.args[0][0].selectedItems, oMultiComboBox.getSelectedItems());

			// cleanup
			oMultiComboBox.destroy();
	});

	//------------------------------ //
	// _getXXXVisibleItemOf          //
	// ----------------------------- //
	test("_getNextVisibleItemOf", function() {

		// system under test
		var oItem1, oItem2, oItem3;
		var oMultiComboBox = new sap.m.MultiComboBox({
			items : [oItem1 = new sap.ui.core.Item({
				key : "01",
				text : "item1"
			}), oItem2 = new sap.ui.core.Item({
				key : "02",
				text : "item2"
			}), oItem3 = new sap.ui.core.Item({
				key : "03",
				text : "item3"
			})]
		});

		// arrange
		oMultiComboBox.placeAt("MultiComboBox-content");
		sap.ui.getCore().applyChanges();

		// assertions
		deepEqual(oMultiComboBox._getNextVisibleItemOf(oItem1), oItem2);
		deepEqual(oMultiComboBox._getNextVisibleItemOf(oItem2), oItem3);
		deepEqual(oMultiComboBox._getNextVisibleItemOf(oItem3), null);
		deepEqual(oMultiComboBox._getNextVisibleItemOf(null), null);
		deepEqual(oMultiComboBox._getNextVisibleItemOf(new sap.ui.core.Item({
			key : "dummy"
		})), null);
		deepEqual(oMultiComboBox._getNextVisibleItemOf(), null);

		// cleanup
		oMultiComboBox.destroy();
	});

	test("_getPreviousVisibleItemOf", function() {

		// system under test
		var oItem1, oItem2, oItem3;
		var oMultiComboBox = new sap.m.MultiComboBox({
			items : [oItem1 = new sap.ui.core.Item({
				key : "01",
				text : "item1"
			}), oItem2 = new sap.ui.core.Item({
				key : "02",
				text : "item2"
			}), oItem3 = new sap.ui.core.Item({
				key : "03",
				text : "item3"
			})]
		});

		// arrange
		oMultiComboBox.placeAt("MultiComboBox-content");
		sap.ui.getCore().applyChanges();

		// assertions
		deepEqual(oMultiComboBox._getPreviousVisibleItemOf(oItem1), null);
		deepEqual(oMultiComboBox._getPreviousVisibleItemOf(oItem2), oItem1);
		deepEqual(oMultiComboBox._getPreviousVisibleItemOf(oItem3), oItem2);
		deepEqual(oMultiComboBox._getPreviousVisibleItemOf(null), null);
		deepEqual(oMultiComboBox._getPreviousVisibleItemOf(new sap.ui.core.Item({
			key : "dummy"
		})), null);
		deepEqual(oMultiComboBox._getNextVisibleItemOf(), null);

		// cleanup
		oMultiComboBox.destroy();
	});

	//------------------------------ //
	// DisabledListItem              //
	// ----------------------------- //
	test("DisabledListItem 'LIST_ITEM_VISUALISATION' - constructor",
			function() {

				// system under test
				var oItem1, oItem2, oItem3;
				var oMultiComboBox = new sap.m.MultiComboBox({
					items : [oItem1 = new sap.ui.core.Item({
						text : "item1",
						enabled : false
					}), oItem2 = new sap.ui.core.Item({
						text : "item2"
					}), oItem3 = new sap.ui.core.Item({
						text : "item3"
					})]
				});

				// arrange
				oMultiComboBox.placeAt("MultiComboBox-content");
				sap.ui.getCore().applyChanges();
				oMultiComboBox.open();
				this.clock.tick(500);

				// assertions
				equals(oMultiComboBox.getList().$().find("#" + oMultiComboBox.getListItem(oItem1).getId()).length, 0,
						'The first Listitem should not be shown');
				equals(oMultiComboBox.getList().$().find("#" + oMultiComboBox.getListItem(oItem2).getId()).length, 1,
						'The second Listitem should be shown');
				equals(oMultiComboBox.getList().$().find("#" + oMultiComboBox.getListItem(oItem3).getId()).length, 1,
						'The third Listitem should be shown');
				ok(!oMultiComboBox.getList().$().find("#" + oMultiComboBox.getListItem(oItem3).getId()).hasClass(
						"sapMComboBoxBaseItemDisabled"),
						'The third Listitem must not have the css class sapMComboBoxBaseItemDisabled');

				// cleanup
				oMultiComboBox.destroy();
				this.clock.reset();
			});

	test("DisabledListItem 'LIST_ITEM_VISUALISATION' - should not be shown in suggest list", function() {

		// system under test
		var oItem1, oItem2, oItem3;
		var oMultiComboBox = new sap.m.MultiComboBox({
			value : "a",
			items : [oItem1 = new sap.ui.core.Item({
				key : "DZ",
				text : "Algeria",
				enabled : false
			}), oItem2 = new sap.ui.core.Item({
				key : "AR",
				text : "Argentina"
			}), oItem3 = new sap.ui.core.Item({
				key : "BA",
				text : "Barahin"
			})]
		});

		// arrange
		oMultiComboBox.placeAt("MultiComboBox-content");
		sap.ui.getCore().applyChanges();

		// act
		sap.ui.qunit.QUnitUtils.triggerEvent("input", oMultiComboBox.getFocusDomRef());
		this.clock.tick(500);

		// assertions
		ok(oMultiComboBox._isListInSuggestMode(), 'Suggest list is open');
		equals(oMultiComboBox.getList().$().find("#" + oMultiComboBox.getListItem(oItem1).getId()).length, 0,
				'The first Listitem should not be shown');
		equals(oMultiComboBox.getList().$().find("#" + oMultiComboBox.getListItem(oItem2).getId()).length, 1,
				'The second Listitem should be shown');
		equals(oMultiComboBox.getList().$().find("#" + oMultiComboBox.getListItem(oItem3).getId()).length, 0,
				'The third Listitem should not be shown');

		// cleanup
		oMultiComboBox.destroy();
		this.clock.reset();
	});

	test("DisabledListItem 'LIST_ITEM_VISUALISATION' - set disabled via API", function() {

		var oSystem = {
			desktop : true,
			phone : false,
			tablet : false
		};
		this.stub(sap.ui.Device, "system", oSystem);
		this.stub(jQuery.device, "is", oSystem);

		// system under test
		var oItem1, oItem2, oItem3;
		var oMultiComboBox = new sap.m.MultiComboBox({
			items : [oItem1 = new sap.ui.core.Item({
				text : "item1"
			}), oItem2 = new sap.ui.core.Item({
				text : "item2"
			}), oItem3 = new sap.ui.core.Item({
				text : "item3"
			})]
		});

		// arrange
		oMultiComboBox.placeAt("MultiComboBox-content");
		sap.ui.getCore().applyChanges();

		// act
		oItem1.setEnabled(false); //leads to invalidate of control
		this.clock.tick(500);
		oMultiComboBox.open();
		this.clock.tick(500);

		// assertions
		equals(oMultiComboBox.getList().$().find("#" + oMultiComboBox.getListItem(oItem1).getId()).length, 0,
				'The first Listitem should not be shown');
		equals(oMultiComboBox.getList().$().find("#" + oMultiComboBox.getListItem(oItem2).getId()).length, 1,
				'The second Listitem should be shown');
		equals(oMultiComboBox.getList().$().find("#" + oMultiComboBox.getListItem(oItem3).getId()).length, 1,
				'The third Listitem should be shown');

		// cleanup
		oMultiComboBox.destroy();
		this.clock.reset();
	});

	//------------------------------ //
	// Selectable Item             //
	// ----------------------------- //
	test("setSelectable Item 'LIST_ITEM_VISUALISATION'", function() {

		// system under test
		var oItem1, oItem2, oItem3;
		var oMultiComboBox = new sap.m.MultiComboBox({
			items : [oItem1 = new sap.ui.core.Item({
				text : "item1"
			}), oItem2 = new sap.ui.core.Item({
				text : "item2"
			}), oItem3 = new sap.ui.core.Item({
				text : "item3"
			})]
		});

		// arrange
		oMultiComboBox.placeAt("MultiComboBox-content");
		sap.ui.getCore().applyChanges();

		// act
		oMultiComboBox.setSelectable(oItem3, false);
		oMultiComboBox.open();
		this.clock.tick(500);

		// assertions
		equals(oMultiComboBox.getList().$().find("#" + oMultiComboBox.getListItem(oItem1).getId()).length, 1,
				'The first Listitem should be shown');
		equals(oMultiComboBox.getList().$().find("#" + oMultiComboBox.getListItem(oItem2).getId()).length, 1,
				'The second Listitem should be shown');
		equals(oMultiComboBox.getList().$().find("#" + oMultiComboBox.getListItem(oItem3).getId()).length, 0,
				'The third Listitem should not be shown');

		// cleanup
		oMultiComboBox.destroy();
		this.clock.reset();
	});

	test("setSelectable Dummy Item 'LIST_ITEM_VISUALISATION'", function() {

		// system under test
		var oItem1, oItem2, oItem3;
		var oMultiComboBox = new sap.m.MultiComboBox({
			items : [oItem1 = new sap.ui.core.Item({
				text : "item1"
			}), oItem2 = new sap.ui.core.Item({
				text : "item2"
			}), oItem3 = new sap.ui.core.Item({
				text : "item3"
			})]
		});

		// arrange
		oMultiComboBox.placeAt("MultiComboBox-content");
		sap.ui.getCore().applyChanges();

		// act
		oMultiComboBox.setSelectable(new sap.ui.core.Item({
			text : "Dummy"
		}), false);
		oMultiComboBox.open();
		this.clock.tick(500);

		// assertions
		equals(oMultiComboBox.getList().$().find("#" + oMultiComboBox.getListItem(oItem1).getId()).length, 1,
				'The first Listitem should be shown');
		equals(oMultiComboBox.getList().$().find("#" + oMultiComboBox.getListItem(oItem2).getId()).length, 1,
				'The second Listitem should be shown');
		equals(oMultiComboBox.getList().$().find("#" + oMultiComboBox.getListItem(oItem3).getId()).length, 1,
				'The third Listitem should be shown');

		// cleanup
		oMultiComboBox.destroy();
		this.clock.reset();
	});

	test("setSelectable Item 'LIST_ITEM_VISUALISATION'", function() {

		// system under test
		var oItem1, oItem2, oItem3;
		var oMultiComboBox = new sap.m.MultiComboBox({
			items : [oItem1 = new sap.ui.core.Item({
				text : "item1"
			}), oItem2 = new sap.ui.core.Item({
				text : "item2"
			}), oItem3 = new sap.ui.core.Item({
				text : "item3"
			})]
		});

		// arrange
		oMultiComboBox.placeAt("MultiComboBox-content");
		sap.ui.getCore().applyChanges();

		// act
		oMultiComboBox.setSelectable(oItem3, false);
		oMultiComboBox.setSelectable(oItem3, true);
		oMultiComboBox.open();
		this.clock.tick(500);

		// assertions
		equals(oMultiComboBox.getList().$().find("#" + oMultiComboBox.getListItem(oItem1).getId()).length, 1,
				'The first Listitem should be shown');
		equals(oMultiComboBox.getList().$().find("#" + oMultiComboBox.getListItem(oItem2).getId()).length, 1,
				'The second Listitem should be shown');
		equals(oMultiComboBox.getList().$().find("#" + oMultiComboBox.getListItem(oItem3).getId()).length, 1,
				'The third Listitem should be shown');

		// cleanup
		oMultiComboBox.destroy();
		this.clock.reset();
	});

	test("setSelectable Item 'LIST_ITEM_VISUALISATION' - selection is stored", function() {

		// system under test
		var oItem1, oItem2, oItem3;
		var oMultiComboBox = new sap.m.MultiComboBox({
			items : [oItem1 = new sap.ui.core.Item({
				text : "item1"
			}), oItem2 = new sap.ui.core.Item({
				text : "item2"
			}), oItem3 = new sap.ui.core.Item({
				text : "item3"
			})],
			selectedItems : [oItem1]
		});

		// arrange
		oMultiComboBox.placeAt("MultiComboBox-content");
		sap.ui.getCore().applyChanges();

		// act
		oMultiComboBox.setSelectable(oItem1, false);
		oMultiComboBox.setSelectable(oItem1, true);
		oMultiComboBox.open();
		this.clock.tick(500);

		// assertions
		equals(oMultiComboBox.getList().$().find("#" + oMultiComboBox.getListItem(oItem1).getId()).length, 1,
				'The first Listitem should be shown');
		equals(oMultiComboBox.getList().$().find("#" + oMultiComboBox.getListItem(oItem2).getId()).length, 1,
				'The second Listitem should be shown');
		equals(oMultiComboBox.getList().$().find("#" + oMultiComboBox.getListItem(oItem3).getId()).length, 1,
				'The third Listitem should be shown');

		// cleanup
		oMultiComboBox.destroy();
		this.clock.reset();
	});

	//------------------------------ //
	// clearFilter                   //
	// ----------------------------- //
	test("clearFilter", function() {

		// system under test
		var oItem1, oItem2, oItem3;
		var oMultiComboBox = new sap.m.MultiComboBox({
			items : [oItem1 = new sap.ui.core.Item({
				text : "item1"
			}), oItem2 = new sap.ui.core.Item({
				text : "item2"
			}), oItem3 = new sap.ui.core.Item({
				text : "item3"
			})]
		});

		// arrange
		oMultiComboBox.placeAt("MultiComboBox-content");
		sap.ui.getCore().applyChanges();

		// act
		oMultiComboBox.clearFilter();
		oMultiComboBox.open();
		this.clock.tick(500);

		// assertions
		equals(oMultiComboBox.getList().$().find("#" + oMultiComboBox.getListItem(oItem1).getId()).length, 1,
				'The first Listitem should be shown');
		equals(oMultiComboBox.getList().$().find("#" + oMultiComboBox.getListItem(oItem2).getId()).length, 1,
				'The second Listitem should be shown');
		equals(oMultiComboBox.getList().$().find("#" + oMultiComboBox.getListItem(oItem3).getId()).length, 1,
				'The third Listitem should be shown');

		// cleanup
		oMultiComboBox.destroy();
		this.clock.reset();
	});

	test("clearFilter - after invisible", function() {

		// system under test
		var oItem1, oItem2, oItem3;
		var oMultiComboBox = new sap.m.MultiComboBox({
			items : [oItem1 = new sap.ui.core.Item({
				text : "item1"
			}), oItem2 = new sap.ui.core.Item({
				text : "item2"
			}), oItem3 = new sap.ui.core.Item({
				text : "item3"
			})]
		});

		// arrange
		oMultiComboBox.placeAt("MultiComboBox-content");
		sap.ui.getCore().applyChanges();

		// act
		oMultiComboBox.getListItem(oMultiComboBox.getFirstItem()).setVisible(false);
		oMultiComboBox.clearFilter();
		oMultiComboBox.open();
		this.clock.tick(500);

		// assertions
		equals(oMultiComboBox.getList().$().find("#" + oMultiComboBox.getListItem(oItem1).getId()).length, 1,
				'The first Listitem should be shown');
		equals(oMultiComboBox.getList().$().find("#" + oMultiComboBox.getListItem(oItem2).getId()).length, 1,
				'The second Listitem should be shown');
		equals(oMultiComboBox.getList().$().find("#" + oMultiComboBox.getListItem(oItem3).getId()).length, 1,
				'The third Listitem should be shown');

		// cleanup
		oMultiComboBox.destroy();
		this.clock.reset();
	});

	test("clearFilter - disabled item", function() {

		// system under test
		var oItem1, oItem2, oItem3;
		var oMultiComboBox = new sap.m.MultiComboBox({
			items : [oItem1 = new sap.ui.core.Item({
				text : "item1",
				enabled : false
			}), oItem2 = new sap.ui.core.Item({
				text : "item2"
			}), oItem3 = new sap.ui.core.Item({
				text : "item3"
			})]
		});

		// arrange
		oMultiComboBox.placeAt("MultiComboBox-content");
		sap.ui.getCore().applyChanges();

		// act
		oMultiComboBox.clearFilter();
		oMultiComboBox.open();
		this.clock.tick(500);

		// assertions
		equals(oMultiComboBox.getList().$().find("#" + oMultiComboBox.getListItem(oItem1).getId()).length, 0,
				'The first Listitem should not be shown');
		equals(oMultiComboBox.getList().$().find("#" + oMultiComboBox.getListItem(oItem2).getId()).length, 1,
				'The second Listitem should be shown');
		equals(oMultiComboBox.getList().$().find("#" + oMultiComboBox.getListItem(oItem3).getId()).length, 1,
				'The third Listitem should be shown');

		// cleanup
		oMultiComboBox.destroy();
		this.clock.reset();
	});

	test("clearFilter - disabled item after invisible", function() {

		// system under test
		var oItem1, oItem2, oItem3;
		var oMultiComboBox = new sap.m.MultiComboBox({
			items : [oItem1 = new sap.ui.core.Item({
				text : "item1",
				enabled : false
			}), oItem2 = new sap.ui.core.Item({
				text : "item2"
			}), oItem3 = new sap.ui.core.Item({
				text : "item3"
			})]
		});

		// arrange
		oMultiComboBox.placeAt("MultiComboBox-content");
		sap.ui.getCore().applyChanges();

		// act
		oMultiComboBox.getListItem(oMultiComboBox.getFirstItem()).setVisible(false);
		oMultiComboBox.clearFilter();
		oMultiComboBox.open();
		this.clock.tick(500);

		// assertions
		equals(oMultiComboBox.getList().$().find("#" + oMultiComboBox.getListItem(oItem1).getId()).length, 0,
				'The first Listitem should not be shown');
		equals(oMultiComboBox.getList().$().find("#" + oMultiComboBox.getListItem(oItem2).getId()).length, 1,
				'The second Listitem should be shown');
		equals(oMultiComboBox.getList().$().find("#" + oMultiComboBox.getListItem(oItem3).getId()).length, 1,
				'The third Listitem should be shown');

		// cleanup
		oMultiComboBox.destroy();
		this.clock.reset();
	});

	test("clearFilter - disabled item after invisible", function() {

		// system under test
		var oItem1, oItem2, oItem3;
		var oMultiComboBox = new sap.m.MultiComboBox({
			items : [oItem1 = new sap.ui.core.Item({
				text : "item1",
				enabled : false
			}), oItem2 = new sap.ui.core.Item({
				text : "item2"
			}), oItem3 = new sap.ui.core.Item({
				text : "item3"
			})]
		});

		// arrange
		oMultiComboBox.placeAt("MultiComboBox-content");
		sap.ui.getCore().applyChanges();

		// act
		oItem1.setEnabled(true);
		this.clock.tick(500);
		oMultiComboBox.getListItem(oMultiComboBox.getFirstItem()).setVisible(false);
		oMultiComboBox.clearFilter();
		oMultiComboBox.open();
		this.clock.tick(500);

		// assertions
		equals(oMultiComboBox.getList().$().find("#" + oMultiComboBox.getListItem(oItem1).getId()).length, 1,
				'The first Listitem should be shown');
		equals(oMultiComboBox.getList().$().find("#" + oMultiComboBox.getListItem(oItem2).getId()).length, 1,
				'The second Listitem should be shown');
		equals(oMultiComboBox.getList().$().find("#" + oMultiComboBox.getListItem(oItem3).getId()).length, 1,
				'The third Listitem should be shown');

		// cleanup
		oMultiComboBox.destroy();
		this.clock.reset();
	});

	// ------------------------------ //
	// Scenarios - specification      //
	// ------------------------------ //
	// 
	QUnit.test("Enter completely new value should refilter the picker", function(assert) {
		var oMultiComboBox = new sap.m.MultiComboBox({
			items: [
				new sap.ui.core.Item({ text: "lest" }),
				new sap.ui.core.Item({ text: "lest2" }),
				new sap.ui.core.Item({ text: "test" })
			]
		});
		var oFakeEvent = {
			target: {
				value: "l"
			},
			srcControl: oMultiComboBox
		};

		oMultiComboBox.placeAt("MultiComboBox-content");
		oMultiComboBox.setValue("l");
		sap.ui.getCore().applyChanges();
		oMultiComboBox.open();
		this.clock.tick(300);

		oMultiComboBox.fireChange({ value: "l" });
		oMultiComboBox.oninput(oFakeEvent);
		sap.ui.getCore().applyChanges();

		oFakeEvent.target.value = "t";
		oMultiComboBox.fireChange({ value: "t" });
		oMultiComboBox.oninput(oFakeEvent);
		oMultiComboBox.setValue("t");
		sap.ui.getCore().applyChanges();

		assert.strictEqual(oMultiComboBox.getSelectableItems().length, 1, "1 item should be available");
		assert.strictEqual(oMultiComboBox.getSelectableItems()[0].getText(), "test", "selectable item should be test");

		oMultiComboBox.destroy();
		this.clock.reset();
	});

	test("Scenario 'FIXED_CHAR': add invalid character.", function() {

		// system under test
		var oItem;
		var sInitValue = "Algeri";
		var oMultiComboBox = new sap.m.MultiComboBox({
			value : sInitValue,
			items : [oItem = new sap.ui.core.Item({
				key : "DZ",
				text : "Algeria"
			})]
		});

		// arrange
		oMultiComboBox.placeAt("MultiComboBox-content");
		sap.ui.getCore().applyChanges();

		var oTarget = oMultiComboBox.getFocusDomRef();
		var fnOninputSpy = this.spy(oMultiComboBox, "oninput");
		var fnOnkeyupSpy = this.spy(oMultiComboBox, "onkeyup");

		// act
		sap.ui.test.qunit.triggerKeyup(oTarget, ''); // store old value
		oTarget.value = "Algeriz";
		sap.ui.qunit.QUnitUtils.triggerEvent("input", oTarget);

		// assertions
		strictEqual(fnOninputSpy.callCount, 1, "The oninput was called");
		strictEqual(fnOnkeyupSpy.callCount, 1, "The onkeyup was called");
		strictEqual(oMultiComboBox.getValue(), sInitValue,
				"Input value is returned to the inital value after wrong character was typed");
		strictEqual(oMultiComboBox.getFocusDomRef().value, oMultiComboBox.getValue(),
				"Dom value and value property are same after wrong character was typed");
		ok(oMultiComboBox.$().hasClass("sapMInputBaseError"),
				'The MultiComboBox must have the css class sapMInputBaseError');
		this.clock.tick(1100);
		ok(!oMultiComboBox.$().hasClass("sapMInputBaseError"),
				'The MultiComboBox must not have the css class sapMInputBaseError after 1000 msec');

		// cleanup
		oMultiComboBox.destroy();
	});

	test("Scenario 'FIXED_CHAR': overwrite selected character with invalid one.", function() {

		// system under test
		var oItem;
		var sInitValue = "Algeri";
		var oMultiComboBox = new sap.m.MultiComboBox({
			value : sInitValue,
			items : [oItem = new sap.ui.core.Item({
				key : "DZ",
				text : "Algeria"
			})]
		});

		// arrange
		oMultiComboBox.placeAt("MultiComboBox-content");
		sap.ui.getCore().applyChanges();
		oMultiComboBox.selectText(1, 2);
		var oTarget = oMultiComboBox.getFocusDomRef();
		var fnOninputSpy = this.spy(oMultiComboBox, "oninput");
		var fnOnkeyupSpy = this.spy(oMultiComboBox, "onkeyup");

		// act
		sap.ui.test.qunit.triggerKeyup(oTarget, ''); // store old value
		oTarget.value = "Azgeri";
		sap.ui.qunit.QUnitUtils.triggerEvent("input", oTarget);

		// assertions
		strictEqual(fnOninputSpy.callCount, 1, "The oninput was called");
		strictEqual(fnOnkeyupSpy.callCount, 1, "The onkeyup was called");
		strictEqual(oMultiComboBox.getValue(), sInitValue,
				"Input value is returned to the inital value after wrong character was typed");
		strictEqual(oMultiComboBox.getFocusDomRef().value, oMultiComboBox.getValue(),
				"Dom value and value property are same after wrong character was typed");
		ok(oMultiComboBox.$().hasClass("sapMInputBaseError"),
				'The MultiComboBox must have the css class sapMInputBaseError');
		this.clock.tick(1100);
		ok(!oMultiComboBox.$().hasClass("sapMInputBaseError"),
				'The MultiComboBox must not have the css class sapMInputBaseError after 1000 msec');

		// cleanup
		oMultiComboBox.destroy();
	});

	test("Scenario 'TOKEN_ORDER': Order of tokens is the order how the items were selected", function() {

		// system under test
		var oItem1, oItem2, oItem3;
		var oMultiComboBox = new sap.m.MultiComboBox({
			items : [oItem1 = new sap.ui.core.Item({
				key : "DZ",
				text : "Algeria"
			}), oItem2 = new sap.ui.core.Item({
				key : "AR",
				text : "Argentina"
			}), oItem3 = new sap.ui.core.Item({
				key : "AU",
				text : "Australia"
			})]
		});

		// arrange
		oMultiComboBox.placeAt("MultiComboBox-content");
		sap.ui.getCore().applyChanges();

		// act
		sap.ui.test.qunit.triggerCharacterInput(oMultiComboBox.getFocusDomRef(), oItem1.getText());
		sap.ui.test.qunit.triggerKeydown(oMultiComboBox.getDomRef(), jQuery.sap.KeyCodes.ENTER); //onsapenter

		sap.ui.test.qunit.triggerCharacterInput(oMultiComboBox.getFocusDomRef(), oItem2.getText());
		sap.ui.test.qunit.triggerKeydown(oMultiComboBox.getDomRef(), jQuery.sap.KeyCodes.ENTER); //onsapenter

		sap.ui.test.qunit.triggerCharacterInput(oMultiComboBox.getFocusDomRef(), oItem3.getText());
		sap.ui.test.qunit.triggerKeydown(oMultiComboBox.getDomRef(), jQuery.sap.KeyCodes.ENTER); //onsapenter

		// assertions
		var aTokens = oMultiComboBox._oTokenizer.getTokens();
		strictEqual(aTokens[0].getKey(), oItem1.getKey());
		strictEqual(aTokens[1].getKey(), oItem2.getKey());
		strictEqual(aTokens[2].getKey(), oItem3.getKey());

		// arrange
		oMultiComboBox.clearSelection();

		// act
		sap.ui.test.qunit.triggerCharacterInput(oMultiComboBox.getFocusDomRef(), oItem3.getText());
		sap.ui.test.qunit.triggerKeydown(oMultiComboBox.getDomRef(), jQuery.sap.KeyCodes.ENTER); //onsapenter

		sap.ui.test.qunit.triggerCharacterInput(oMultiComboBox.getFocusDomRef(), oItem2.getText());
		sap.ui.test.qunit.triggerKeydown(oMultiComboBox.getDomRef(), jQuery.sap.KeyCodes.ENTER); //onsapenter

		sap.ui.test.qunit.triggerCharacterInput(oMultiComboBox.getFocusDomRef(), oItem1.getText());
		sap.ui.test.qunit.triggerKeydown(oMultiComboBox.getDomRef(), jQuery.sap.KeyCodes.ENTER); //onsapenter

		// assertions
		aTokens = oMultiComboBox._oTokenizer.getTokens();
		strictEqual(aTokens[0].getKey(), oItem3.getKey());
		strictEqual(aTokens[1].getKey(), oItem2.getKey());
		strictEqual(aTokens[2].getKey(), oItem1.getKey());

		// cleanup
		oMultiComboBox.destroy();
	});

	// ------------------------------ //
	// Scenarios - event handling     //
	// ------------------------------ //

	test("Scenario 'EVENT_VALUE_ENTER': 'Algeria' + ENTER", function() {

		// system under test
		var oItem;
		var oMultiComboBox = new sap.m.MultiComboBox({
			items : [oItem = new sap.ui.core.Item({
				key : "DZ",
				text : "Algeria"
			})]
		});

		// arrange
		oMultiComboBox.placeAt("MultiComboBox-content");
		sap.ui.getCore().applyChanges();

		var fnFireChangeSpy = this.spy(oMultiComboBox, "fireChange");
		var fnFireSelectionChangeSpy = this.spy(oMultiComboBox, "fireSelectionChange");
		var fnFireSelectionFinishSpy = this.spy(oMultiComboBox, "fireSelectionFinish");

		// act
		sap.ui.test.qunit.triggerCharacterInput(oMultiComboBox.getFocusDomRef(), oItem.getText());
		sap.ui.test.qunit.triggerKeydown(oMultiComboBox.getDomRef(), jQuery.sap.KeyCodes.ENTER);

		// assertions
		deepEqual(oMultiComboBox.getSelectedItems(), [oItem]);
		strictEqual(fnFireChangeSpy.callCount, 1, "The change event was fired");
		strictEqual(fnFireSelectionChangeSpy.callCount, 1, "The selection change event was fired");
		strictEqual(fnFireSelectionFinishSpy.callCount, 1, "The selection finish event was fired");

		// cleanup
		oMultiComboBox.destroy();
	});

	test("Scenario 'EVENT_VALUE_DUMMY_ENTER': 'dummy' + ENTER", function() {

		// system under test
		var oItem;
		var oMultiComboBox = new sap.m.MultiComboBox({
			items : [oItem = new sap.ui.core.Item({
				key : "DZ",
				text : "Algeria"
			})]
		});

		// arrange
		oMultiComboBox.placeAt("MultiComboBox-content");
		sap.ui.getCore().applyChanges();

		var fnFireChangeSpy = this.spy(oMultiComboBox, "fireChange");
		var fnFireSelectionChangeSpy = this.spy(oMultiComboBox, "fireSelectionChange");
		var fnFireSelectionFinishSpy = this.spy(oMultiComboBox, "fireSelectionFinish");

		// act
		sap.ui.test.qunit.triggerCharacterInput(oMultiComboBox.getFocusDomRef(), 'dummy');
		sap.ui.test.qunit.triggerKeydown(oMultiComboBox.getDomRef(), jQuery.sap.KeyCodes.ENTER); //onsapenter

		// assertions
		deepEqual(oMultiComboBox.getSelectedItems(), []);
		strictEqual(fnFireChangeSpy.callCount, 1, "The change event was fired");
		strictEqual(fnFireSelectionChangeSpy.callCount, 0, "The selection change event was not fired");
		strictEqual(fnFireSelectionFinishSpy.callCount, 0, "The selection finish event was not fired");

		// cleanup
		oMultiComboBox.destroy();
	});

	test("Scenario 'EVENT_VALUE_SELECT_ENTER': 'Algeria' + select 'lgeria' + 'ustralia' + ENTER", function() {

		// system under test
		var oItem1, oItem2;
		var oMultiComboBox = new sap.m.MultiComboBox({
			items : [oItem1 = new sap.ui.core.Item({
				key : "DZ",
				text : "Algeria"
			}), oItem2 = new sap.ui.core.Item({
				key : "AU",
				text : "Australia"
			})]
		});

		// arrange
		oMultiComboBox.placeAt("MultiComboBox-content");
		sap.ui.getCore().applyChanges();

		var fnFireChangeSpy = this.spy(oMultiComboBox, "fireChange");
		var fnFireSelectionChangeSpy = this.spy(oMultiComboBox, "fireSelectionChange");
		var fnFireSelectionFinishSpy = this.spy(oMultiComboBox, "fireSelectionFinish");

		// act
		sap.ui.test.qunit.triggerCharacterInput(oMultiComboBox.getFocusDomRef(), oItem1.getText());
		oMultiComboBox.selectText(1, oMultiComboBox.getValue().length);
		sap.ui.test.qunit.triggerCharacterInput(oMultiComboBox.getFocusDomRef(), "ustralia");

		// assertions
		strictEqual(fnFireChangeSpy.callCount, 0, "The change event was not fired");
		strictEqual(fnFireSelectionChangeSpy.callCount, 0, "The selection change event was not fired");
		strictEqual(fnFireSelectionFinishSpy.callCount, 0, "The selection finish event was not fired");
		sap.ui.test.qunit.triggerKeydown(oMultiComboBox.getDomRef(), jQuery.sap.KeyCodes.ENTER);

		// assertions
		deepEqual(oMultiComboBox.getSelectedItems(), []);
		strictEqual(fnFireChangeSpy.callCount, 1, "The change event was fired");
		strictEqual(fnFireSelectionChangeSpy.callCount, 0, "The selection change event was not fired");
		strictEqual(fnFireSelectionFinishSpy.callCount, 0, "The selection finish event was not fired");

		// cleanup
		oMultiComboBox.destroy();
	});

	test("Scenario 'EVENT_VALUE_PASTE': CTRL+V 'Algeria' ", function() {
		// IE has security settings
		// which prompt the user if he wants to let the page access the clipboard.
		if (!sap.ui.Device.browser.internet_explorer) {
			// system under test
			var oItem;
			var oMultiComboBox = new sap.m.MultiComboBox({
				items : [oItem = new sap.ui.core.Item({
					key : "DZ",
					text : "Algeria"
				})]
			});

			// arrange
			oMultiComboBox.placeAt("MultiComboBox-content");
			sap.ui.getCore().applyChanges();

			var fnFireSelectionChangeSpy = this.spy(oMultiComboBox, "fireSelectionChange");
			var fnFireSelectionFinishSpy = this.spy(oMultiComboBox, "fireSelectionFinish");

			// act
			sap.ui.test.qunit.triggerEvent("paste", oMultiComboBox.getFocusDomRef(), {
				originalEvent : {
					clipboardData : {
						getData : function() {
							return "Algeria";
						}
					}
				}
			});

			// assertions
			strictEqual(fnFireSelectionChangeSpy.callCount, 1, "The selection change event was fired");
			strictEqual(fnFireSelectionFinishSpy.callCount, 1, "The selection finish event was fired");

			deepEqual(oMultiComboBox.getSelectedItems(), [oItem]);

			// cleanup
			oMultiComboBox.destroy();
		} else {
			expect(0);
		}
	});

	test("Scenario 'EVENT_VALUE_LINE_BREAK_PASTE': CTRL+V 'item1 item2' ", function() {
		// IE has security settings
		// which prompt the user if he wants to let the page access the clipboard.
		if (!sap.ui.Device.browser.internet_explorer) {
			// system under test
			var oItem;
			var oMultiComboBox = new sap.m.MultiComboBox({
				items : [oItem1 = new sap.ui.core.Item({
					key : "key1",
					text : "item1"
				}),
				oItem2 = new sap.ui.core.Item({
					key : "key2",
					text : "item2"
				})]
			});

			// arrange
			oMultiComboBox.placeAt("MultiComboBox-content");
			sap.ui.getCore().applyChanges();

			var fnFireSelectionChangeSpy = this.spy(oMultiComboBox, "fireSelectionChange");
			var fnFireSelectionFinishSpy = this.spy(oMultiComboBox, "fireSelectionFinish");

			// act
			sap.ui.test.qunit.triggerEvent("paste", oMultiComboBox.getFocusDomRef(), {
				originalEvent : {
					clipboardData : {
						getData : function() {
							return "item1\ritem2";
						}
					}
				}
			});

			// assertions
			strictEqual(fnFireSelectionChangeSpy.callCount, 2, "The selection change event was fired");
			strictEqual(fnFireSelectionFinishSpy.callCount, 2, "The selection finish event was fired");

			var selectedItems = oMultiComboBox.getSelectedItems();
			strictEqual(selectedItems[0].getKey(), oItem1.getKey(), "The first key should be 'key1'");
			strictEqual(selectedItems[1].getKey(), oItem2.getKey(), "The second key should be 'key2'");

			strictEqual(selectedItems[0].getText(), oItem1.getText(), "The first item text should be 'item1'");
			strictEqual(selectedItems[1].getText(), oItem2.getText(), "The second item text should be 'item2'");

			// cleanup
			oMultiComboBox.destroy();
		} else {
			expect(0);
		}
	});

	test("Scenario 'EVENT_VALUE_FOCUSOUT': 'Algeria' + FOCUSOUT", function() {

		// system under test
		var oItem;
		var oMultiComboBox = new sap.m.MultiComboBox({
			items : [oItem = new sap.ui.core.Item({
				key : "DZ",
				text : "Algeria"
			})]
		});

		// arrange
		oMultiComboBox.placeAt("MultiComboBox-content");
		sap.ui.getCore().applyChanges();

		var fnFireChangeSpy = this.spy(oMultiComboBox, "fireChange");
		var fnFireSelectionChangeSpy = this.spy(oMultiComboBox, "fireSelectionChange");
		var fnFireSelectionFinishSpy = this.spy(oMultiComboBox, "fireSelectionFinish");

		// act
		oMultiComboBox.getFocusDomRef().focus();
		sap.ui.test.qunit.triggerCharacterInput(oMultiComboBox.getFocusDomRef(), oItem.getText());
		oMultiComboBox.getFocusDomRef().blur();

		// assertions
		var aSelectedItems = oMultiComboBox.getSelectedItems();
		strictEqual(aSelectedItems.length, 0, "No token was selected on Focus Out");
		strictEqual(fnFireChangeSpy.callCount, 0, "The change event was not fired");
		strictEqual(fnFireSelectionChangeSpy.callCount, 0, "The selection change event was not fired");
		strictEqual(fnFireSelectionFinishSpy.callCount, 0, "The selection finish event was not fired");

		// cleanup
		oMultiComboBox.destroy();
	});

	test("Scenario 'EVENT_TOKEN_BACKSPACE': Token 'Algeria' + BACKSPACE + BACKSPACE", function() {

		// system under test
		var oItem;
		var oMultiComboBox = new sap.m.MultiComboBox({
			items : [oItem = new sap.ui.core.Item({
				key : "DZ",
				text : "Algeria"
			})],
			selectedItems : [oItem]
		});

		// arrange
		oMultiComboBox.placeAt("MultiComboBox-content");
		sap.ui.getCore().applyChanges();

		var fnFireChangeSpy = this.spy(oMultiComboBox, "fireChange");
		var fnFireSelectionChangeSpy = this.spy(oMultiComboBox, "fireSelectionChange");
		var fnFireSelectionFinishSpy = this.spy(oMultiComboBox, "fireSelectionFinish");

		// act
		sap.ui.test.qunit.triggerKeydown(oMultiComboBox.getDomRef(), jQuery.sap.KeyCodes.BACKSPACE); // select last token
		sap.ui.test.qunit.triggerKeydown(oMultiComboBox.getDomRef(), jQuery.sap.KeyCodes.BACKSPACE); // delete selected token

		// assertions
		deepEqual(oMultiComboBox.getSelectedItems(), []);
		strictEqual(fnFireChangeSpy.callCount, 1, "The change event was fired");
		strictEqual(fnFireSelectionChangeSpy.callCount, 1, "The selection change event was fired");
		strictEqual(fnFireSelectionFinishSpy.callCount, 1, "The selection finish event was fired");

		// cleanup
		oMultiComboBox.destroy();
	});

	test("Scenario 'EVENT_TOKEN_DELETE': Token 'Algeria' + BACKSPACE + DELETE", function() {

		// system under test
		var oItem;
		var oMultiComboBox = new sap.m.MultiComboBox({
			items : [oItem = new sap.ui.core.Item({
				key : "DZ",
				text : "Algeria"
			})],
			selectedItems : [oItem]
		});

		// arrange
		oMultiComboBox.placeAt("MultiComboBox-content");
		sap.ui.getCore().applyChanges();

		var fnFireChangeSpy = this.spy(oMultiComboBox, "fireChange");
		var fnFireSelectionChangeSpy = this.spy(oMultiComboBox, "fireSelectionChange");
		var fnFireSelectionFinishSpy = this.spy(oMultiComboBox, "fireSelectionFinish");

		// act
		sap.ui.test.qunit.triggerKeydown(oMultiComboBox.getDomRef(), jQuery.sap.KeyCodes.BACKSPACE); // select last token
		sap.ui.test.qunit.triggerKeydown(oMultiComboBox.getDomRef(), jQuery.sap.KeyCodes.DELETE); // delete selected token

		// assertions
		deepEqual(oMultiComboBox.getSelectedItems(), []);
		strictEqual(fnFireChangeSpy.callCount, 1, "The change event was fired");
		strictEqual(fnFireSelectionChangeSpy.callCount, 1, "The selection change event was fired");
		strictEqual(fnFireSelectionFinishSpy.callCount, 1, "The selection finish event was fired");

		// cleanup
		oMultiComboBox.destroy();
	});

	test("Scenario 'EVENT_TOKENS_DELETE': 3 Tokens + CTRL+A + DELETE", function() {

		// system under test
		var oItem1, oItem2, oItem3;
		var oMultiComboBox = new sap.m.MultiComboBox({
			items : [oItem1 = new sap.ui.core.Item({
				key : "DZ",
				text : "Algeria"
			}), oItem2 = new sap.ui.core.Item({
				key : "AR",
				text : "Argentina"
			}), oItem3 = new sap.ui.core.Item({
				key : "AU",
				text : "Australia"
			})],
			selectedItems : [oItem1, oItem2, oItem3]
		});

		// arrange
		oMultiComboBox.placeAt("MultiComboBox-content");
		sap.ui.getCore().applyChanges();

		var fnFireChangeSpy = this.spy(oMultiComboBox, "fireChange");
		var fnFireSelectionChangeSpy = this.spy(oMultiComboBox, "fireSelectionChange");
		var fnFireSelectionFinishSpy = this.spy(oMultiComboBox, "fireSelectionFinish");

		// act
		sap.ui.test.qunit.triggerKeydown(oMultiComboBox.getDomRef(), jQuery.sap.KeyCodes.A, false, false, true); // select all tokens
		sap.ui.test.qunit.triggerKeydown(oMultiComboBox.getDomRef(), jQuery.sap.KeyCodes.DELETE); // delete selected tokens

		// assertions
		deepEqual(oMultiComboBox.getSelectedItems(), []);
		strictEqual(fnFireChangeSpy.callCount, 3, "The change event was fired");
		strictEqual(fnFireSelectionChangeSpy.callCount, 3, "The selection change event was fired");
		strictEqual(fnFireSelectionFinishSpy.callCount, 3, "The selection finish event was fired");

		// cleanup
		oMultiComboBox.destroy();
	});

	test("Scenario 'EVENT_TOKEN_DELETE_BUTTON': Token 'Algeria' + delete button on token", function() {

		// system under test
		var oItem;
		var oMultiComboBox = new sap.m.MultiComboBox({
			items : [oItem = new sap.ui.core.Item({
				key : "DZ",
				text : "Algeria"
			})],
			selectedItems : [oItem]
		});

		// arrange
		oMultiComboBox.placeAt("MultiComboBox-content");
		sap.ui.getCore().applyChanges();

		var fnFireChangeSpy = this.spy(oMultiComboBox, "fireChange");
		var fnFireSelectionChangeSpy = this.spy(oMultiComboBox, "fireSelectionChange");
		var fnFireSelectionFinishSpy = this.spy(oMultiComboBox, "fireSelectionFinish");

		// act
		var oToken = jQuery.find(".sapMToken")[0];
		var oTokenIcon = jQuery.find(".sapMTokenIcon")[0];
		sap.ui.test.qunit.triggerEvent("click", oTokenIcon);

		// assertions
		deepEqual(oMultiComboBox.getSelectedItems(), []);
		strictEqual(fnFireChangeSpy.callCount, 1, "The change event was fired");
		strictEqual(fnFireSelectionChangeSpy.callCount, 1, "The selection change event was fired");
		strictEqual(fnFireSelectionFinishSpy.callCount, 1, "The selection finish event was fired");

		// cleanup
		oMultiComboBox.destroy();
	});

	test("Scenario 'EVENT_VALUE_ESCAPE': 'Algeria' change to 'Dummy' + ESCAPE", function() {

		// system under test
		var sInitValue = "Algeria";
		var oMultiComboBox = new sap.m.MultiComboBox({
			value : sInitValue,
			items : [new sap.ui.core.Item({
				key : "DZ",
				text : "Algeria"
			})]
		});

		// arrange
		oMultiComboBox.placeAt("MultiComboBox-content");
		sap.ui.getCore().applyChanges();

		var fnFireChangeSpy = this.spy(oMultiComboBox, "fireChange");
		var fnFireSelectionChangeSpy = this.spy(oMultiComboBox, "fireSelectionChange");
		var fnFireSelectionFinishSpy = this.spy(oMultiComboBox, "fireSelectionFinish");
		var fnFireEventSpy = this.spy(oMultiComboBox, "fireEvent");

		// act
		oMultiComboBox.getFocusDomRef().value = "Dummy";

		// act
		sap.ui.test.qunit.triggerKeyboardEvent(oMultiComboBox.getFocusDomRef(), jQuery.sap.KeyCodes.ESCAPE);

		// assertions
		deepEqual(oMultiComboBox.getSelectedItems(), []);

		strictEqual(oMultiComboBox.getValue(), sInitValue, "Input value is returned to the inital value after escape.");
		strictEqual(oMultiComboBox.getFocusDomRef().value, oMultiComboBox.getValue(),
				"Dom value and value property are same after escape.");
		ok(fnFireEventSpy.calledWith("liveChange"), "Private liveChange event is fired on escape");
		strictEqual(fnFireEventSpy.callCount, 1, "LiveChange event is fired once");

		strictEqual(fnFireChangeSpy.callCount, 0, "The change event was fired");
		strictEqual(fnFireSelectionChangeSpy.callCount, 0, "The selection change event was fired");
		strictEqual(fnFireSelectionFinishSpy.callCount, 0, "The selection finish event was fired");

		// cleanup
		oMultiComboBox.destroy();
	});

	test("Scenario 'EVENT_VALUE_ENTER_OPENLIST': 'alg' + ALT+DOWNKEY + ENTER + ALT+UPKEY", function() {
		var oSystem = {
			desktop : true,
			phone : false,
			tablet : false
		};
		this.stub(sap.ui.Device, "system", oSystem);
		this.stub(jQuery.device, "is", oSystem);

		// system under test
		var oItem;
		var oMultiComboBox = new sap.m.MultiComboBox({
			items : [oItem = new sap.ui.core.Item({
				key : "DZ",
				text : "Algeria"
			})]
		});

		// arrange
		oMultiComboBox.placeAt("MultiComboBox-content");
		sap.ui.getCore().applyChanges();
		oMultiComboBox.focus();

		var fnFireChangeSpy = this.spy(oMultiComboBox, "fireChange");
		var fnFireSelectionChangeSpy = this.spy(oMultiComboBox, "fireSelectionChange");

		// act - 'alg' + OpenList + Enter
		sap.ui.test.qunit.triggerCharacterInput(oMultiComboBox.getFocusDomRef(), "alg");
		sap.ui.test.qunit.triggerKeyboardEvent(oMultiComboBox.getFocusDomRef(), jQuery.sap.KeyCodes.ENTER);
		this.clock.tick(500);

		// assertions
		deepEqual(oMultiComboBox.getSelectedItems(), []);
		strictEqual(fnFireSelectionChangeSpy.callCount, 0, "The selection change event was not fired");

		// cleanup
		oMultiComboBox.destroy();
		this.clock.reset();
	});

	test("Scenario 'EVENT_VALUE_ENTER_OPENLIST': 'alg' + ALT+DOWNKEY + ENTER + ALT+UPKEY Case insensitive", function() {
		var oSystem = {
			desktop : true,
			phone : false,
			tablet : false
		};
		this.stub(sap.ui.Device, "system", oSystem);
		this.stub(jQuery.device, "is", oSystem);

		// system under test
		var oItem1, oItem2;
		var oMultiComboBox = new sap.m.MultiComboBox({
			items : [oItem1 = new sap.ui.core.Item({
				key : "DZ",
				text : "Algeria"
			}), oItem2 = new sap.ui.core.Item({
				key : "DZ",
				text : "Alg"
			})]
		});

		// arrange
		oMultiComboBox.placeAt("MultiComboBox-content");
		sap.ui.getCore().applyChanges();
		oMultiComboBox.focus();

		// act - 'alg' + OpenList + Enter
		sap.ui.test.qunit.triggerCharacterInput(oMultiComboBox.getFocusDomRef(), "alg");
		sap.ui.test.qunit.triggerKeyboardEvent(oMultiComboBox.getFocusDomRef(), jQuery.sap.KeyCodes.ARROW_DOWN, false, true);
		sap.ui.test.qunit.triggerKeyboardEvent(oMultiComboBox.getFocusDomRef(), jQuery.sap.KeyCodes.ENTER);
		sap.ui.test.qunit.triggerKeyboardEvent(oMultiComboBox.getFocusDomRef(), jQuery.sap.KeyCodes.ARROW_UP, false, true);
		this.clock.tick(500);

		// assertions
		deepEqual(oMultiComboBox.getSelectedItems(), [oItem2]);

		// cleanup
		oMultiComboBox.destroy();
		this.clock.reset();
	});

	test("Scenario 'EVENT_VALUE_ENTER_OPENLIST': 'al' + ALT+DOWNKEY + ENTER + ALT+UPKEY", function() {
		var oSystem = {
			desktop : true,
			phone : false,
			tablet : false
		};
		this.stub(sap.ui.Device, "system", oSystem);
		this.stub(jQuery.device, "is", oSystem);

		// system under test
		var oItem1, oItem2;
		var oMultiComboBox = new sap.m.MultiComboBox({
			items : [oItem1 = new sap.ui.core.Item({
				key : "DZ",
				text : "Algeria"
			}), oItem2 = new sap.ui.core.Item({
				key : "DZ",
				text : "Alg"
			})]
		});

		// arrange
		oMultiComboBox.placeAt("MultiComboBox-content");
		sap.ui.getCore().applyChanges();
		oMultiComboBox.focus();

		// act - 'al' + OpenList + Enter
		sap.ui.test.qunit.triggerCharacterInput(oMultiComboBox.getFocusDomRef(), "al");
		sap.ui.test.qunit.triggerKeyboardEvent(oMultiComboBox.getFocusDomRef(), jQuery.sap.KeyCodes.ARROW_DOWN, false, true);
		sap.ui.test.qunit.triggerKeyboardEvent(oMultiComboBox.getFocusDomRef(), jQuery.sap.KeyCodes.ENTER);
		sap.ui.test.qunit.triggerKeyboardEvent(oMultiComboBox.getFocusDomRef(), jQuery.sap.KeyCodes.ARROW_UP, false, true);
		this.clock.tick(500);

		// assertions
		deepEqual(oMultiComboBox.getSelectedItems(), [], "should not select anything");
		strictEqual(oMultiComboBox.getValue(), "al", "Value should not be deleted");

		// cleanup
		sap.ui.test.qunit.triggerKeyboardEvent(oMultiComboBox.getFocusDomRef(), jQuery.sap.KeyCodes.ESCAPE);
		this.clock.tick(500);
		oMultiComboBox.destroy();
		this.clock.reset();
	});

	test("Scenario 'EVENT_SELECTION_SPACE': ALT+DOWNKEY + SelectItem + ALT+UPKEY", function() {
		var oSystem = {
			desktop : true,
			phone : false,
			tablet : false
		};
		this.stub(sap.ui.Device, "system", oSystem);
		this.stub(jQuery.device, "is", oSystem);

		// system under test
		var oItem;
		var oMultiComboBox = new sap.m.MultiComboBox({
			items : [oItem = new sap.ui.core.Item({
				key : "DZ",
				text : "Algeria"
			})]
		});

		// arrange
		oMultiComboBox.placeAt("MultiComboBox-content");
		sap.ui.getCore().applyChanges();
		oMultiComboBox.focus();

		var fnFireChangeSpy = this.spy(oMultiComboBox, "fireChange");
		var fnFireSelectionChangeSpy = this.spy(oMultiComboBox, "fireSelectionChange");
		var fnFireSelectionFinishSpy = this.spy(oMultiComboBox, "fireSelectionFinish");

		// act - 'alg' + OpenList + TAP
		sap.ui.test.qunit
				.triggerKeyboardEvent(oMultiComboBox.getFocusDomRef(), jQuery.sap.KeyCodes.ARROW_DOWN, false, true);
		this.clock.tick(500);
		var oDomListItem = oMultiComboBox.getListItem(oMultiComboBox.getFirstItem()).getDomRef();
		var oListItem = sap.ui.getCore().byId(oDomListItem.id);
		sap.ui.test.qunit.triggerTouchEvent("tap", oDomListItem, {
			srcControl : oListItem
		});

		// assertions
		deepEqual(oMultiComboBox.getSelectedItems(), [oItem]);
		strictEqual(fnFireChangeSpy.callCount, 1, "The change event was fired");
		strictEqual(fnFireSelectionChangeSpy.callCount, 1, "The selection change event was fired");
		strictEqual(fnFireSelectionFinishSpy.callCount, 0, "The selection finish event was fired");

		// act - CloseList
		sap.ui.test.qunit.triggerKeyboardEvent(oMultiComboBox.getFocusDomRef(), jQuery.sap.KeyCodes.ARROW_UP, false, true);
		this.clock.tick(500);

		// assertions
		strictEqual(fnFireSelectionFinishSpy.callCount, 1, "The selection finish event was fired");

		// cleanup
		oMultiComboBox.destroy();
		this.clock.reset();
	});

	test("Scenario 'EVENT_DESELECTION_SPACE': SelectedItem + ALT+DOWNKEY + DeselectItem + ALT+UPKEY", function() {

		var oSystem = {
			desktop : true,
			phone : false,
			tablet : false
		};
		this.stub(sap.ui.Device, "system", oSystem);
		this.stub(jQuery.device, "is", oSystem);

		// system under test
		var oItem;
		var oMultiComboBox = new sap.m.MultiComboBox({
			items : [oItem = new sap.ui.core.Item({
				key : "DZ",
				text : "Algeria"
			})],
			selectedItems : [oItem]
		});

		// arrange
		oMultiComboBox.placeAt("MultiComboBox-content");
		sap.ui.getCore().applyChanges();
		oMultiComboBox.focus();

		var fnFireChangeSpy = this.spy(oMultiComboBox, "fireChange");
		var fnFireSelectionChangeSpy = this.spy(oMultiComboBox, "fireSelectionChange");
		var fnFireSelectionFinishSpy = this.spy(oMultiComboBox, "fireSelectionFinish");

		// act - 'alg' + OpenList + TAP
		sap.ui.test.qunit
				.triggerKeyboardEvent(oMultiComboBox.getFocusDomRef(), jQuery.sap.KeyCodes.ARROW_DOWN, false, true);
		this.clock.tick(500);
		var oDomListItem = oMultiComboBox.getListItem(oMultiComboBox.getFirstItem()).getDomRef();
		var oListItem = sap.ui.getCore().byId(oDomListItem.id);
		sap.ui.test.qunit.triggerTouchEvent("tap", oDomListItem, {
			srcControl : oListItem
		});

		// assertions
		deepEqual(oMultiComboBox.getSelectedItems(), []);
		strictEqual(fnFireChangeSpy.callCount, 1, "The change event was fired");
		strictEqual(fnFireSelectionChangeSpy.callCount, 1, "The selection change event was fired");
		strictEqual(fnFireSelectionFinishSpy.callCount, 0, "The selection finish event was fired");

		// act - CloseList
		sap.ui.test.qunit.triggerKeyboardEvent(oMultiComboBox.getFocusDomRef(), jQuery.sap.KeyCodes.ARROW_UP, false, true);
		this.clock.tick(500);

		// assertions
		strictEqual(fnFireSelectionFinishSpy.callCount, 1, "The selection finish event was fired");

		// cleanup
		oMultiComboBox.destroy();
		this.clock.reset();
	});

	test("Scenario CLICK_INPUT: tap into control", function() {

		// system under test
		var oMultiComboBox = new sap.m.MultiComboBox({
			items : [new sap.ui.core.Item({
				key : "DZ",
				text : "Algeria"
			})]
		});

		// arrange
		oMultiComboBox.placeAt("MultiComboBox-content");
		sap.ui.getCore().applyChanges();
		var fnTapSpy = this.spy(oMultiComboBox, "ontap");
		var fnOpenSpy = this.spy(oMultiComboBox.getPicker(), "open");

		// act - clicking on control
		sap.ui.test.qunit.triggerTouchEvent("tap", oMultiComboBox.getFocusDomRef(), {
			srcControl: oMultiComboBox,
			target: oMultiComboBox.getFocusDomRef()
		});
		this.clock.tick(500);

		// assertions
		strictEqual(fnTapSpy.callCount, 1, "ontap event was called exactly once on " + oMultiComboBox);
		strictEqual(fnOpenSpy.callCount, 0, "open was not called");
		strictEqual(oMultiComboBox.getPicker().oPopup.getOpenState(), sap.ui.core.OpenState.CLOSED, "Popup is closed");
		ok(!oMultiComboBox.isOpen(), "oMultiComboBox is closed");
		ok(!oMultiComboBox.$().hasClass(sap.m.ComboBoxBaseRenderer.CSS_CLASS_COMBOBOXBASE + "Pressed"),
				'The MultiComboBox must not have the css class “' + sap.m.ComboBoxBaseRenderer.CSS_CLASS_COMBOBOXBASE + 'Pressed”');

		// cleanup
		oMultiComboBox.destroy();
		this.clock.reset();
	});

	test("Clicking on token should not throw an exception", function() {
		// system under test
		var oItem = new sap.ui.core.Item({
				key : "DZ",
				text : "Algeria"
			}),
			oMultiComboBox = new sap.m.MultiComboBox({
				items : [oItem]
			}), oToken;

		// arrange
		oMultiComboBox.placeAt("MultiComboBox-content");
		oMultiComboBox.setSelectedItems([oItem]);
		sap.ui.getCore().applyChanges();

		// act - clicking on control
		oToken = oMultiComboBox._oTokenizer.getTokens()[0];
		sap.ui.test.qunit.triggerTouchEvent("tap", oMultiComboBox.getFocusDomRef(), {
			srcControl: oToken,
			target: oToken.getFocusDomRef()
		});
		this.clock.tick(500);

		ok(true, "The test should not throw and exception");

		// cleanup
		oMultiComboBox.destroy();
		this.clock.reset();
	});

	// --------------------------------- //
	// Scenarios - opening dropdown list //
	// --------------------------------- //

	test("Scenario OPEN_ALTDOWN", function() {

		var oSystem = {
			desktop : true,
			phone : false,
			tablet : false
		};
		this.stub(sap.ui.Device, "system", oSystem);
		this.stub(jQuery.device, "is", oSystem);

		// system under test
		var oMultiComboBox = new sap.m.MultiComboBox({
			items : [new sap.ui.core.Item({
				key : "DZ",
				text : "Algeria"
			})]
		});

		// arrange
		oMultiComboBox.placeAt("MultiComboBox-content");
		sap.ui.getCore().applyChanges();

		var fnShowSpy = this.spy(oMultiComboBox, "onsapshow");
		var fnOpenSpy = this.spy(oMultiComboBox.getPicker(), "open");

		// act
		sap.ui.test.qunit
				.triggerKeyboardEvent(oMultiComboBox.getFocusDomRef(), jQuery.sap.KeyCodes.ARROW_DOWN, false, true);
		this.clock.tick(500);

		// assertions
		strictEqual(fnShowSpy.callCount, 1, "onsapshow was called exactly once");
		strictEqual(fnOpenSpy.callCount, 1, "openwas called exactly once");
		strictEqual(oMultiComboBox.getPicker().oPopup.getOpenState(), sap.ui.core.OpenState.OPEN, "Popup is open");
		ok(oMultiComboBox.isOpen(), "oMultiComboBox is open");
		ok(oMultiComboBox.$().hasClass(sap.m.ComboBoxBaseRenderer.CSS_CLASS_COMBOBOXBASE + "Pressed"),
				'The MultiComboBox must have the css class “' + sap.m.ComboBoxBaseRenderer.CSS_CLASS_COMBOBOXBASE + 'Pressed”');
		ok(!oMultiComboBox._isListInSuggestMode(), 'Complete list is open');

		// cleanup
		oMultiComboBox.destroy();
		this.clock.reset();
	});

	test("Scenario OPEN_ALTUP", function() {

		var oSystem = {
			desktop : true,
			phone : false,
			tablet : false
		};
		this.stub(sap.ui.Device, "system", oSystem);
		this.stub(jQuery.device, "is", oSystem);

		// system under test
		var oMultiComboBox = new sap.m.MultiComboBox({
			items : [new sap.ui.core.Item({
				key : "DZ",
				text : "Algeria"
			})]
		});

		// arrange
		oMultiComboBox.placeAt("MultiComboBox-content");
		sap.ui.getCore().applyChanges();

		var fnHideSpy = this.spy(oMultiComboBox, "onsaphide");
		var fnOpenSpy = this.spy(oMultiComboBox.getPicker(), "open");

		// act
		sap.ui.test.qunit.triggerKeyboardEvent(oMultiComboBox.getFocusDomRef(), jQuery.sap.KeyCodes.ARROW_UP, false, true);
		this.clock.tick(500);

		// assertions
		strictEqual(fnHideSpy.callCount, 1, "onsaphide was called exactly once");
		strictEqual(fnOpenSpy.callCount, 1, "openwas called exactly once");
		strictEqual(oMultiComboBox.getPicker().oPopup.getOpenState(), sap.ui.core.OpenState.OPEN, "Popup is open");
		ok(oMultiComboBox.isOpen(), "oMultiComboBox is open");
		ok(oMultiComboBox.$().hasClass(sap.m.ComboBoxBaseRenderer.CSS_CLASS_COMBOBOXBASE + "Pressed"),
				'The MultiComboBox must have the css class “' + sap.m.ComboBoxBaseRenderer.CSS_CLASS_COMBOBOXBASE + 'Pressed”');
		ok(!oMultiComboBox._isListInSuggestMode(), 'Complete list is open');

		// cleanup
		oMultiComboBox.destroy();
		this.clock.reset();
	});

	test("Scenario OPEN_F4", function() {

		var oSystem = {
			desktop : true,
			phone : false,
			tablet : false
		};
		this.stub(sap.ui.Device, "system", oSystem);
		this.stub(jQuery.device, "is", oSystem);

		// system under test
		var oMultiComboBox = new sap.m.MultiComboBox({
			items : [new sap.ui.core.Item({
				key : "DZ",
				text : "Algeria"
			})]
		});

		// arrange
		oMultiComboBox.placeAt("MultiComboBox-content");
		sap.ui.getCore().applyChanges();

		var fnShowSpy = this.spy(oMultiComboBox, "onsapshow");
		var fnOpenSpy = this.spy(oMultiComboBox.getPicker(), "open");

		// act
		sap.ui.test.qunit.triggerKeyboardEvent(oMultiComboBox.getFocusDomRef(), jQuery.sap.KeyCodes.F4);
		this.clock.tick(500);

		// assertions
		strictEqual(fnShowSpy.callCount, 1, "onsapshow was called exactly once");
		strictEqual(fnOpenSpy.callCount, 1, "open was called exactly once");
		strictEqual(oMultiComboBox.getPicker().oPopup.getOpenState(), sap.ui.core.OpenState.OPEN, "Popup is open");
		ok(oMultiComboBox.isOpen(), "oMultiComboBox is open");
		ok(oMultiComboBox.$().hasClass(sap.m.ComboBoxBaseRenderer.CSS_CLASS_COMBOBOXBASE + "Pressed"),
				'The MultiComboBox must have the css class “' + sap.m.ComboBoxBaseRenderer.CSS_CLASS_COMBOBOXBASE + 'Pressed”');
		ok(!oMultiComboBox._isListInSuggestMode(), 'Complete list is open');

		// cleanup
		oMultiComboBox.destroy();
		this.clock.reset();
	});

	test("Scenario OPEN_ARROW: tap on arrow", function() {

		var oSystem = {
			desktop : true,
			phone : false,
			tablet : false
		};
		this.stub(sap.ui.Device, "system", oSystem);
		this.stub(jQuery.device, "is", oSystem);

		// system under test
		var oMultiComboBox = new sap.m.MultiComboBox({
			items : [new sap.ui.core.Item({
				key : "DZ",
				text : "Algeria"
			})]
		});

		// arrange
		oMultiComboBox.placeAt("MultiComboBox-content");
		sap.ui.getCore().applyChanges();
		var fnTapSpy = this.spy(oMultiComboBox, "ontap");
		var fnOpenSpy = this.spy(oMultiComboBox.getPicker(), "open");

		// act - clicking on arrow
		sap.ui.test.qunit.triggerTouchEvent("tap", oMultiComboBox.getDomRef("arrow"), {
			srcControl: oMultiComboBox,
			target: oMultiComboBox.getDomRef("arrow")
		});
		this.clock.tick(500);

		// assertions
		strictEqual(fnTapSpy.callCount, 1, "ontap event was called exactly once on Arrow");
		strictEqual(fnOpenSpy.callCount, 1, "open was called exactly once");
		strictEqual(oMultiComboBox.getPicker().oPopup.getOpenState(), sap.ui.core.OpenState.OPEN, "Popup is open");
		ok(oMultiComboBox.isOpen(), "oMultiComboBox is open");
		ok(oMultiComboBox.$().hasClass(sap.m.ComboBoxBaseRenderer.CSS_CLASS_COMBOBOXBASE + "Pressed"),
				'The MultiComboBox must have the css class “' + sap.m.ComboBoxBaseRenderer.CSS_CLASS_COMBOBOXBASE + 'Pressed”');
		ok(!oMultiComboBox._isListInSuggestMode(), 'Complete list is open');

		// cleanup
		oMultiComboBox.destroy();
		this.clock.reset();
	});

	test("Scenario OPEN_VALUE: Typing valid letters into InputField", function() {

		var oSystem = {
			desktop : true,
			phone : false,
			tablet : false
		};
		this.stub(sap.ui.Device, "system", oSystem);
		this.stub(jQuery.device, "is", oSystem);

		// system under test
		var oMultiComboBox = new sap.m.MultiComboBox({
			value : "algeria",
			items : [new sap.ui.core.Item({
				key : "DZ",
				text : "Algeria"
			}), new sap.ui.core.Item({
				key : "AR",
				text : "Argentina"
			})]
		});

		// arrange
		oMultiComboBox.placeAt("MultiComboBox-content");
		sap.ui.getCore().applyChanges();
		var fnOpenSpy = this.spy(oMultiComboBox.getPicker(), "open");

		// act
		sap.ui.qunit.QUnitUtils.triggerEvent("input", oMultiComboBox.getFocusDomRef());
		this.clock.tick(500);

		// assertions
		strictEqual(fnOpenSpy.callCount, 1, "open was called exactly once");
		strictEqual(oMultiComboBox.getPicker().oPopup.getOpenState(), sap.ui.core.OpenState.OPEN, "Popup is open");
		ok(oMultiComboBox.isOpen(), "oMultiComboBox is open");
		ok(oMultiComboBox.$().hasClass(sap.m.ComboBoxBaseRenderer.CSS_CLASS_COMBOBOXBASE + "Pressed"),
				'The MultiComboBox must have the css class “' + sap.m.ComboBoxBaseRenderer.CSS_CLASS_COMBOBOXBASE + 'Pressed”');
		ok(oMultiComboBox._isListInSuggestMode(), 'Suggest list is open');

		// cleanup
		oMultiComboBox.destroy();
		this.clock.reset();
	});

	test("Scenario OPEN_VALUE: Type valid letter into InputField and delete it", function() {

		var oSystem = {
			desktop : true,
			phone : false,
			tablet : false
		};
		this.stub(sap.ui.Device, "system", oSystem);
		this.stub(jQuery.device, "is", oSystem);

		// system under test
		var oMultiComboBox = new sap.m.MultiComboBox({
			value : "a",
			items : [new sap.ui.core.Item({
				key : "DZ",
				text : "Algeria"
			}), new sap.ui.core.Item({
				key : "BA",
				text : "Barahin"
			})]
		});

		// arrange
		oMultiComboBox.placeAt("MultiComboBox-content");
		sap.ui.getCore().applyChanges();
		sap.ui.qunit.QUnitUtils.triggerEvent("input", oMultiComboBox.getFocusDomRef());
		this.clock.tick(500);

		// assertions
		ok(oMultiComboBox._isListInSuggestMode(), 'Suggest list is open');

		// act
		oMultiComboBox.setValue("");
		sap.ui.qunit.QUnitUtils.triggerEvent("input", oMultiComboBox.getFocusDomRef());
		this.clock.tick(500);

		// assertions
		ok(!oMultiComboBox.isOpen(), "oMultiComboBox is closed");

		// cleanup
		oMultiComboBox.destroy();
		this.clock.reset();
	});

	test("Scenario OPEN_VALUE: Open MCB by Arrow + Down / F4 or by clicking arrow then type valid letter and delete it", function () {
		var oSystem = {
			desktop : true,
			phone : false,
			tablet : false
		};
		this.stub(sap.ui.Device, "system", oSystem);

		// system under test
		var oMultiComboBox = new sap.m.MultiComboBox({
			value : "a",
			items : [new sap.ui.core.Item({
				key : "DZ",
				text : "Algeria"
			}), new sap.ui.core.Item({
				key : "BA",
				text : "Barahin"
			})]
		});

		// arrange
		oMultiComboBox.placeAt("MultiComboBox-content");
		sap.ui.getCore().applyChanges();
		oMultiComboBox.focus();

		sap.ui.test.qunit.triggerKeyboardEvent(oMultiComboBox.getFocusDomRef(), jQuery.sap.KeyCodes.ARROW_DOWN, false, true);
		this.clock.tick(500);

		// act
		oMultiComboBox.getFocusDomRef().value = "";
		sap.ui.qunit.QUnitUtils.triggerEvent("input", oMultiComboBox.getFocusDomRef());
		this.clock.tick(500);

		ok(oMultiComboBox.isOpen(), "oMultiComboBox is opened");

		// cleanup
		oMultiComboBox.destroy();
	});

	test(
			"Scenario OPEN_SUGGEST_SPACE: Pushing SPACE on item in suggest list - suggest list is closing first and complete list is opening then",
			function() {

				var oSystem = {
					desktop : true,
					phone : false,
					tablet : false
				};
				this.stub(sap.ui.Device, "system", oSystem);
				this.stub(jQuery.device, "is", oSystem);

				// system under test
				var oMultiComboBox = new sap.m.MultiComboBox({
					value : "al",
					items : [new sap.ui.core.Item({
						key : "DZ",
						text : "Algeria"
					}), new sap.ui.core.Item({
						key : "AR",
						text : "Argentina"
					})]
				});

				// arrange
				oMultiComboBox.placeAt("MultiComboBox-content");
				sap.ui.getCore().applyChanges();
				var fnOpenSpy = this.spy(oMultiComboBox.getPicker(), "open");

				// act
				sap.ui.qunit.QUnitUtils.triggerEvent("input", oMultiComboBox.getFocusDomRef());
				this.clock.tick(500);

				// assertions
				ok(oMultiComboBox._isListInSuggestMode(), 'Suggest list is open');

				// act
				var oDomListItem = oMultiComboBox.getListItem(oMultiComboBox.getFirstItem()).getDomRef();
				sap.ui.test.qunit.triggerKeyup(oDomListItem, jQuery.sap.KeyCodes.SPACE);
				this.clock.tick(500);

				// assertions
				strictEqual(fnOpenSpy.callCount, 2, "open was called exactly once");
				strictEqual(oMultiComboBox.getPicker().oPopup.getOpenState(), sap.ui.core.OpenState.OPEN, "Popup is open");
				ok(oMultiComboBox.isOpen(), "oMultiComboBox is open");
				ok(oMultiComboBox.$().hasClass(sap.m.ComboBoxBaseRenderer.CSS_CLASS_COMBOBOXBASE + "Pressed"),
						'The MultiComboBox must have the css class “' + sap.m.ComboBoxBaseRenderer.CSS_CLASS_COMBOBOXBASE + 'Pressed”');

				// cleanup
				oMultiComboBox.destroy();
				this.clock.reset();
			});

	test("Scenario OPEN_SUGGEST_ARROW: Pushing twice ALT+DOWN etc. in suggest list - suggest list is closing first and complete list is opening then",
			function() {

				var oSystem = {
					desktop : true,
					phone : false,
					tablet : false
				};
				this.stub(sap.ui.Device, "system", oSystem);
				this.stub(jQuery.device, "is", oSystem);

				// system under test
				var oMultiComboBox = new sap.m.MultiComboBox({
					value : "al",
					items : [new sap.ui.core.Item({
						key : "DZ",
						text : "Algeria"
					}), new sap.ui.core.Item({
						key : "AR",
						text : "Argentina"
					})]
				});

				// arrange
				oMultiComboBox.placeAt("MultiComboBox-content");
				sap.ui.getCore().applyChanges();
				oMultiComboBox.focus();
				var fnOpenSpy = this.spy(oMultiComboBox.getPicker(), "open");

				// act
				sap.ui.qunit.QUnitUtils.triggerEvent("input", oMultiComboBox.getFocusDomRef());
				this.clock.tick(500);

				// assertions
				ok(oMultiComboBox._isListInSuggestMode(), 'Suggest list is open');

				// act
				sap.ui.test.qunit.triggerKeyboardEvent(oMultiComboBox.getFocusDomRef(), jQuery.sap.KeyCodes.ARROW_UP, false,
						true); // close list
				this.clock.tick(500);
				sap.ui.test.qunit.triggerKeyboardEvent(oMultiComboBox.getFocusDomRef(), jQuery.sap.KeyCodes.ARROW_UP, false,
						true); // open list
				this.clock.tick(500);

				// assertions
				strictEqual(fnOpenSpy.callCount, 2, "open was called exactly twice");
				strictEqual(oMultiComboBox.getPicker().oPopup.getOpenState(), sap.ui.core.OpenState.OPEN, "Popup is open");
				ok(oMultiComboBox.isOpen(), "oMultiComboBox is open");
				ok(oMultiComboBox.$().hasClass(sap.m.ComboBoxBaseRenderer.CSS_CLASS_COMBOBOXBASE + "Pressed"),
						'The MultiComboBox must have the css class “' + sap.m.ComboBoxBaseRenderer.CSS_CLASS_COMBOBOXBASE + 'Pressed”');
				ok(!oMultiComboBox._isListInSuggestMode(), 'Complete list is open');

				// cleanup
				oMultiComboBox.destroy();
				this.clock.reset();
			});

	test("Scenario 'CLOSE_TAP': closing list via tapping on list item", function() {

		var oSystem = {
			desktop : true,
			phone : false,
			tablet : false
		};
		this.stub(sap.ui.Device, "system", oSystem);
		this.stub(jQuery.device, "is", oSystem);

		// system under test
		var oMultiComboBox = new sap.m.MultiComboBox({
			items : [new sap.ui.core.Item({
				text : "Algeria"
			}), new sap.ui.core.Item({
				text : "Argentina"
			})]
		});

		// arrange
		oMultiComboBox.placeAt("MultiComboBox-content");
		sap.ui.getCore().applyChanges();
		oMultiComboBox.getFocusDomRef().focus();
		oMultiComboBox.open();
		this.clock.tick(500);

		// act
		var oDomListItem = oMultiComboBox.getListItem(oMultiComboBox.getFirstItem()).getDomRef();
		var oListItem = sap.ui.getCore().byId(oDomListItem.id);
		sap.ui.test.qunit.triggerEvent("tap", oDomListItem, {
			srcControl : oListItem
		});
		this.clock.tick(500);

		// assertions
		ok(!oMultiComboBox.isOpen(), "oMultiComboBox is closed");
		equals(oMultiComboBox.getFocusDomRef().id, document.activeElement.id, "Input field has focus");

		// cleanup
		oMultiComboBox.destroy();
		this.clock.reset();
	});

	// --------------------------------- //
	// Scenarios - closing dropdown list //
	// --------------------------------- //

	/*test("Scenario CLOSE_FOCUSLEAVE", function() {

	      // system under test
	      var oMultiComboBox = new sap.m.MultiComboBox({
	             items : [ new sap.ui.core.Item({
	                    key : "DZ",
	                    text : "Algeria"
	             }) ]
	      });

	      // arrange
	      oMultiComboBox.placeAt("MultiComboBox-content");
	      sap.ui.getCore().applyChanges();
	      oMultiComboBox.focus();

	      var fnOpenSpy = this.spy(oMultiComboBox.getPicker(), "open");
	      var fnCloseSpy = this.spy(oMultiComboBox.getPicker(), "close");

	      // act
	      oMultiComboBox.open();
	      this.clock.tick(1000);
	      sap.ui.test.qunit.triggerEvent("focusout", oMultiComboBox.getFocusDomRef());
	      this.clock.tick(1000);

	      // assertions
	      strictEqual(fnCloseSpy.callCount, 1, "close was called exactly once");
	      strictEqual(oMultiComboBox.getPicker().oPopup.getOpenState(), sap.ui.core.OpenState.CLOSED, "Popup is closed");
	      ok(!oMultiComboBox.isOpen(), "oMultiComboBox is closed");
	      ok(!oMultiComboBox.$().hasClass(sap.m.ComboBoxBaseRenderer.CSS_CLASS_COMBOBOXBASE + "Pressed"), 'The MultiComboBox must not have the css class “'
	                    + sap.m.ComboBoxBaseRenderer.CSS_CLASS_COMBOBOXBASE + 'Pressed”');

	      // cleanup
	      oMultiComboBox.destroy();
	       this.clock.reset();
	});*/

	// --------------------------------- //
	// Arrow - pressed state             //
	// --------------------------------- //
	test("Arrow - pressed on arrow", function() {

		// system under test
		var oMultiComboBox = new sap.m.MultiComboBox({
			items : [new sap.ui.core.Item({
				key : "DZ",
				text : "Algeria"
			})]
		});

		// arrange
		oMultiComboBox.placeAt("MultiComboBox-content");
		sap.ui.getCore().applyChanges();
		oMultiComboBox.focus();

		// act
		var oDomRefArrow = oMultiComboBox.getDomRef("arrow");
		sap.ui.test.qunit.triggerTouchEvent("touchstart", oDomRefArrow, {
			target : oDomRefArrow
		});

		// assertions
		ok(!oMultiComboBox.isOpen(), "oMultiComboBox is closed");
		ok(oMultiComboBox.$().hasClass(sap.m.ComboBoxBaseRenderer.CSS_CLASS_COMBOBOXBASE + "Pressed"), 'The MultiComboBox must have the css class “' + sap.m.ComboBoxBaseRenderer.CSS_CLASS_COMBOBOXBASE + 'Pressed”');

		// cleanup
		oMultiComboBox.destroy();
	});

	test("Arrow - pressed on control", function() {

		// system under test
		var oMultiComboBox = new sap.m.MultiComboBox({
			items : [new sap.ui.core.Item({
				key : "DZ",
				text : "Algeria"
			})]
		});

		// arrange
		oMultiComboBox.placeAt("MultiComboBox-content");
		sap.ui.getCore().applyChanges();
		oMultiComboBox.focus();

		// act
		var oDomRef = oMultiComboBox.getFocusDomRef();
		sap.ui.test.qunit.triggerTouchEvent("touchstart", oDomRef, {
			target : oDomRef
		});

		// assertions
		ok(!oMultiComboBox.isOpen(), "oMultiComboBox is closed");
		ok(!oMultiComboBox.$().hasClass(sap.m.ComboBoxBaseRenderer.CSS_CLASS_COMBOBOXBASE + "Pressed"),
				'The MultiComboBox must not have the css class “' + sap.m.ComboBoxBaseRenderer.CSS_CLASS_COMBOBOXBASE + 'Pressed”');

		// cleanup
		oMultiComboBox.destroy();
	});

	test("Arrow - tap on list item in suggest mode", function() {

		var oSystem = {
			desktop : true,
			phone : false,
			tablet : false
		};
		this.stub(sap.ui.Device, "system", oSystem);
		this.stub(jQuery.device, "is", oSystem);

		// system under test
		var oMultiComboBox = new sap.m.MultiComboBox({
			value : "a",
			items : [new sap.ui.core.Item({
				key : "DZ",
				text : "Algeria"
			}), new sap.ui.core.Item({
				key : "BA",
				text : "Barahin"
			})]
		});

		// arrange
		oMultiComboBox.placeAt("MultiComboBox-content");
		sap.ui.getCore().applyChanges();
		sap.ui.qunit.QUnitUtils.triggerEvent("input", oMultiComboBox.getFocusDomRef());
		this.clock.tick(500);

		// act
		var oDomListItem = oMultiComboBox.getListItem(oMultiComboBox.getFirstItem()).getDomRef();
		var oListItem = sap.ui.getCore().byId(oDomListItem.id);
		sap.ui.test.qunit.triggerTouchEvent("tap", oDomListItem, {
			srcControl : oListItem
		});
		this.clock.tick(500);

		// assertions
		ok(oMultiComboBox.isOpen(), "oMultiComboBox is closed");
		ok(!oMultiComboBox._isListInSuggestMode(), 'Complete list is open');
		ok(oMultiComboBox.$().hasClass(sap.m.ComboBoxBaseRenderer.CSS_CLASS_COMBOBOXBASE + "Pressed"),
				'The MultiComboBox must have the css class “' + sap.m.ComboBoxBaseRenderer.CSS_CLASS_COMBOBOXBASE + 'Pressed”');

		// cleanup
		oMultiComboBox.destroy();
		this.clock.reset();
	});
	// --------------------------------- //
	// Focus - border                    //
	// --------------------------------- //
	test("FocusBorder - pressed on control", function() {

		// system under test
		var oMultiComboBox = new sap.m.MultiComboBox({
			items : [new sap.ui.core.Item({
				key : "DZ",
				text : "Algeria"
			})]
		});

		// arrange
		oMultiComboBox.placeAt("MultiComboBox-content");
		sap.ui.getCore().applyChanges();
		oMultiComboBox.focus();

		// act
		var oDomRef = oMultiComboBox.getFocusDomRef();
		sap.ui.test.qunit.triggerTouchEvent("touchstart", oDomRef, {
			target : oDomRef
		});

		// assertions
		ok(oMultiComboBox.$().hasClass("sapMMultiComboBoxFocus"), 'The MultiComboBox has the CSS class "sapMMultiComboBoxFocus"');

		// cleanup
		oMultiComboBox.destroy();
	});

	test("FocusBorder - pressed on arrow", function() {

		// system under test
		var oMultiComboBox = new sap.m.MultiComboBox({
			items : [new sap.ui.core.Item({
				key : "DZ",
				text : "Algeria"
			})]
		});

		// arrange
		oMultiComboBox.placeAt("MultiComboBox-content");
		sap.ui.getCore().applyChanges();
		oMultiComboBox.focus();

		// act
		var oDomRefArrow = oMultiComboBox.getDomRef("arrow");
		sap.ui.test.qunit.triggerTouchEvent("touchstart", oDomRefArrow, {
			target : oDomRefArrow
		});

		// assertions
		ok(oMultiComboBox.$().hasClass("sapMMultiComboBoxFocus"), 'The MultiComboBox has the CSS class "sapMMultiComboBoxFocus"');

		// cleanup
		oMultiComboBox.destroy();
	});

	test("FocusBorder - focus on list item", function() {

		// system under test
		var oMultiComboBox = new sap.m.MultiComboBox({
			items : [new sap.ui.core.Item({
				key : "DZ",
				text : "Algeria"
			})]
		});

		// arrange
		oMultiComboBox.placeAt("MultiComboBox-content");
		sap.ui.getCore().applyChanges();
		oMultiComboBox.focus();

		// act
		sap.ui.test.qunit
				.triggerKeyboardEvent(oMultiComboBox.getFocusDomRef(), jQuery.sap.KeyCodes.ARROW_DOWN, false, true);
		this.clock.tick(500);
		var oDomListItem = oMultiComboBox.getListItem(oMultiComboBox.getFirstItem()).getDomRef();
		var oListItem = sap.ui.getCore().byId(oDomListItem.id);
		sap.ui.test.qunit.triggerTouchEvent("tap", oDomListItem, {
			srcControl : oListItem
		});

		// assertions
		ok(oMultiComboBox.$().hasClass(sap.m.MultiComboBoxRenderer.CSS_CLASS_MULTICOMBOBOX + "Focused"),
				'The MultiComboBox must have the css class “' + sap.m.MultiComboBoxRenderer.CSS_CLASS_MULTICOMBOBOX + 'Focused”');

		// cleanup
		oMultiComboBox.destroy();
		this.clock.reset();
	});

	test("FocusBorder - arrow + leave", function() {

		// system under test
		var oMultiComboBox = new sap.m.MultiComboBox({
			items : [new sap.ui.core.Item({
				key : "DZ",
				text : "Algeria"
			})]
		});

		// arrange
		oMultiComboBox.placeAt("MultiComboBox-content");
		sap.ui.getCore().applyChanges();
		oMultiComboBox.focus();

		// act
		var oDomRefArrow = oMultiComboBox.getDomRef("arrow");
		sap.ui.test.qunit.triggerTouchEvent("touchstart", oDomRefArrow, {
			target : oDomRefArrow
		});
		sap.ui.test.qunit.triggerEvent("focusout", oMultiComboBox.getDomRef());

		// assertions
		ok(!oMultiComboBox.$().hasClass(sap.m.MultiComboBoxRenderer.CSS_CLASS_MULTICOMBOBOX + "Focused"),
				'The MultiComboBox must not have the css class “' + sap.m.MultiComboBoxRenderer.CSS_CLASS_MULTICOMBOBOX + 'Focused”');

		// cleanup
		oMultiComboBox.destroy();
	});

	test("FocusBorder - control + leave", function() {
		// system under test
		var oMultiComboBox = new sap.m.MultiComboBox({
			items : [new sap.ui.core.Item({
				key : "DZ",
				text : "Algeria"
			})]
		});

		// arrange
		oMultiComboBox.placeAt("MultiComboBox-content");
		sap.ui.getCore().applyChanges();
		oMultiComboBox.focus();

		// act
		var oDomRef = oMultiComboBox.getFocusDomRef();
		sap.ui.test.qunit.triggerTouchEvent("touchstart", oDomRef, {
			target : oDomRef
		});
		sap.ui.test.qunit.triggerEvent("focusout", oDomRef);

		// assertions
		ok(!oMultiComboBox.$().hasClass(sap.m.MultiComboBoxRenderer.CSS_CLASS_MULTICOMBOBOX + "Focused"),
				'The MultiComboBox must not have the css class “' + sap.m.MultiComboBoxRenderer.CSS_CLASS_MULTICOMBOBOX + 'Focused”');

		// cleanup
		oMultiComboBox.destroy();
	});

	test("Input Value - reset on focus out", function() {
		// system under test
		var oMultiComboBox = new sap.m.MultiComboBox({
			items : [new sap.ui.core.Item({
				key : "DZ",
				text : "Algeria"
			})]
		});

		var oMultiComboBoxNext = new sap.m.MultiComboBox({
			items : [new sap.ui.core.Item({
				key : "DZ",
				text : "Algeria"
			})]
		});

		// arrange
		oMultiComboBox.placeAt("MultiComboBox-content");
		oMultiComboBoxNext.placeAt("MultiComboBox-content");

		sap.ui.getCore().applyChanges();
		oMultiComboBox.setValue("Foo")

		// act
		oMultiComboBox.getFocusDomRef().focus();
		this.clock.tick(500);
		oMultiComboBox.getFocusDomRef().blur();
		this.clock.tick(500);

		// assertions
		strictEqual(oMultiComboBox.getValue(), "",
				'The InputValue of the MultiComboBox must be resetted (empty) when it loses the focus.');

		// cleanup
		oMultiComboBox.destroy();
		oMultiComboBoxNext.destroy();
		this.clock.reset();
	});

	test("Input Value - select Item on Tab out", function() {

		// system under test
		var oMultiComboBox = new sap.m.MultiComboBox({
			items : [new sap.ui.core.Item({
				key : "DZ",
				text : "Algeria"
			})]
		});

		var oMultiComboBoxNext = new sap.m.MultiComboBox({
			items : [new sap.ui.core.Item({
				key : "DZ",
				text : "Algeria"
			})]
		});

		// arrange
		oMultiComboBox.placeAt("MultiComboBox-content");
		oMultiComboBoxNext.placeAt("MultiComboBox-content");

		sap.ui.getCore().applyChanges();

		// act
		oMultiComboBox.getFocusDomRef().focus();
		sap.ui.test.qunit.triggerCharacterInput(oMultiComboBox.getFocusDomRef(), "Algeria");
		sap.ui.test.qunit.triggerKeydown(oMultiComboBox.getDomRef(), jQuery.sap.KeyCodes.TAB);

		// assertions
		strictEqual(oMultiComboBox.getValue(), "",
				'The InputValue of the MultiComboBox must be resetted (empty) when user tabs to next control.');
		strictEqual(oMultiComboBox.getSelectedItems()[0].getKey(), "DZ");

		// cleanup
		oMultiComboBox.destroy();
		oMultiComboBoxNext.destroy();
	});

	test("Keep picker open after re-rendering", function() {
		// system under test
		var oMultiComboBox = new sap.m.MultiComboBox({
			items : [new sap.ui.core.Item({
				key : "DZ",
				text : "Algeria"
			})]
		});

		// arrange
		oMultiComboBox.placeAt("MultiComboBox-content");

		sap.ui.getCore().applyChanges();

		oMultiComboBox.focus();

		oMultiComboBox.open();

		this.clock.tick(500);
		oMultiComboBox.getList().getItems()[0].focus();

		// act
		oMultiComboBox.rerender();

		this.clock.tick(500);

		// assertions
		ok(oMultiComboBox.isOpen(), "oMultiComboBox is open");
		ok(oMultiComboBox.getList().getItems()[0].getDomRef() === document.activeElement, "First Item of list is focused");

		// cleanup
		oMultiComboBox.destroy();
		this.clock.reset();
	});

	test("Cancel selection", function() {
		// system under test
		this.stub(sap.ui.Device, "system", {
			desktop: false,
			phone: true,
			tablet: false
		});

		var oItem = new sap.ui.core.Item({
				key : "DZ",
				text : "Algeria"
			}),
			oMultiComboBox = new sap.m.MultiComboBox({
			items : [oItem]
		});

		// arrange
		oMultiComboBox.placeAt("MultiComboBox-content");
		sap.ui.getCore().applyChanges();
		this.clock.tick(300);

		oMultiComboBox.open();
		this.clock.tick(1000);


		oMultiComboBox.setSelectedItems([oItem]);
		oMultiComboBox.getPicker().getCustomHeader().getContentRight()[0].firePress();
		this.clock.tick(300);

		strictEqual(oMultiComboBox.getSelectedItems().length, 0, "No items selected after cancel selection");

		// cleanup
		oMultiComboBox.destroy();
		this.clock.reset();
	});

	test("method: _setContainerSizes() - Calculating correct sizes", function() {
		// system under test
		var oSystem = {
			desktop : false,
			phone : true,
			tablet : false
		};

		this.stub(sap.ui.Device, "system", oSystem);
		this.stub(jQuery.device, "is", oSystem);

		var oMultiComboBox = new sap.m.MultiComboBox({
			id : "MultiComboBox",
			width : "400px",
			placeholder : "Choose your country"
		});

		// arrange
		oMultiComboBox.placeAt("MultiComboBox-content");
		sap.ui.getCore().applyChanges();
		this.clock.tick(1000);

		// assertions
		ok(oMultiComboBox.getDomRef().clientWidth >= jQuery.find(".sapMMultiComboBoxInputContainer")[0].clientWidth,
			"Check if the size of the container is calculated correctly.");


		// cleanup
		oMultiComboBox.destroy();
		this.clock.reset();
	});

<<<<<<< HEAD
	QUnit.test("setSelection + Popover close race condition", function (assert) {
		// system under test
		this.stub(sap.ui.Device, "system", {
			desktop: true,
			phone: false,
			tablet: true
		});

		var oItem = new sap.ui.core.Item({text: "Example"});
		var oMCB = new sap.m.MultiComboBox({
			items: [oItem]
		}).placeAt("MultiComboBox-content");

		var oSpyFireSelectionFinish = this.spy(oMCB, "fireSelectionFinish");
		var oSpySetSelection = this.spy(oMCB, "setSelection");

		sap.ui.getCore().applyChanges();

		oMCB.open();
		sap.ui.getCore().applyChanges();
		this.clock.tick(500);

		//Act
		oMCB.close();
		oMCB.setSelection({
			fireChangeEvent: true,
			id: oItem.getId(),
			item: oItem,
			key: "",
			listItemUpdated: true,
			suppressInvalidate: true
		});

		//Assert
		assert.strictEqual(oSpySetSelection.callCount, 1, "setSelection executed");
		assert.strictEqual(oSpyFireSelectionFinish.callCount, 0, "fireSelectionFinish not called yet");

		//Act. Close the popover
		this.clock.tick(500);

		//Assert
		assert.ok(oSpySetSelection.calledBefore(oSpyFireSelectionFinish), "setSelection should be called before fireSelectionFinish.");
		assert.strictEqual(oSpySetSelection.callCount, 1, "setSelection executed last run.");
		assert.strictEqual(oSpyFireSelectionFinish.callCount, 1, "fireSelectionFinish is called async after setSelection");
		assert.ok(oSpyFireSelectionFinish.calledWithMatch({selectedItems: [oItem]}), "fireSelectionFinish should return an array within object containing the selected items.");

		oMCB.destroy();
=======
	QUnit.test("Selecting an item should close the picker and clean the input", function(assert) {
		var oFakeEvent = new sap.ui.base.Event,
			oItem = new sap.ui.core.Item({
				text: "test1"
			}),
			oMultiComboBox = new sap.m.MultiComboBox({
				items: [
					oItem,
					new sap.ui.core.Item({
						text: "a"
					})
				]
			}),
			oFakeInput = {
				target: {
					value: "t"
				},
				srcControl: oMultiComboBox
			};

		var oHandleTokensStub = sinon.stub(sap.ui.base.Event.prototype, "getParameter"),
			oFocusinStub = sinon.stub(sap.m.MultiComboBox.prototype, "onfocusin");

		oMultiComboBox.placeAt("MultiComboBox-content");
		sap.ui.getCore().applyChanges();

		oMultiComboBox.open();
		this.clock.tick(300);

		oMultiComboBox._sOldValue = "t";
		oMultiComboBox._bCheckBoxClicked = false;
		oMultiComboBox.setValue("t");
		oMultiComboBox.fireChange({ value: "t" });
		oMultiComboBox.oninput(oFakeInput);
		sap.ui.getCore().applyChanges();

		oHandleTokensStub.withArgs("listItem").returns(oMultiComboBox.getListItem(oItem));
		oHandleTokensStub.withArgs("selected").returns(true);

		oMultiComboBox._handleSelectionLiveChange(oFakeEvent);
		sap.ui.getCore().applyChanges();
		this.clock.tick(300);

		assert.strictEqual(oMultiComboBox.isOpen(), false, "Picker should close after selection");
		assert.strictEqual(oFocusinStub.called, true, "Focusin of the MCB should be called");
		assert.strictEqual(oMultiComboBox.getValue(), "", "Value should be empty");

		oFakeInput = null;
		oMultiComboBox.destroy();
		oHandleTokensStub.restore();
		oFocusinStub.restore();
	});

	QUnit.test("Selecting an item checkbox should not close the picker", function(assert) {
		var oFakeEvent = new sap.ui.base.Event,
			oItem = new sap.ui.core.Item({
				text: "test1"
			}),
			oMultiComboBox = new sap.m.MultiComboBox({
				items: [
					oItem,
					new sap.ui.core.Item({
						text: "a"
					})
				]
			}),
			oFakeInput = {
				target: {
					value: "t"
				},
				srcControl: oMultiComboBox
			};

		var oHandleTokensStub = sinon.stub(sap.ui.base.Event.prototype, "getParameter"),
			oFocusinStub = sinon.stub(sap.m.MultiComboBox.prototype, "onfocusin");

		oMultiComboBox.placeAt("MultiComboBox-content");
		sap.ui.getCore().applyChanges();

		oMultiComboBox.open();
		this.clock.tick(300);

		oMultiComboBox._sOldValue = "t";
		oMultiComboBox._bCheckBoxClicked = true;
		oMultiComboBox.setValue("t");
		oMultiComboBox.fireChange({ value: "t" });
		oMultiComboBox.oninput(oFakeInput);
		sap.ui.getCore().applyChanges();

		oHandleTokensStub.withArgs("listItem").returns(oMultiComboBox.getListItem(oItem));
		oHandleTokensStub.withArgs("selected").returns(true);

		oMultiComboBox._handleSelectionLiveChange(oFakeEvent);
		sap.ui.getCore().applyChanges();
		this.clock.tick(300);

		assert.strictEqual(oMultiComboBox.isOpen(), true, "Picker should not close after selection");
		assert.strictEqual(oMultiComboBox.getValue(), "t", "Value should be t");

		oFakeInput = null;
		oMultiComboBox.destroy();
		oHandleTokensStub.restore();
		oFocusinStub.restore();
>>>>>>> 04522ded
	});

	module("Focus handling");

	QUnit.test("Invalidating MCB should not set the focus to it when the focus has been outside it", function(assert) {
		// system under test
		this.stub(sap.ui.Device, "system", {
			desktop: true,
			phone: false,
			tablet: true
		});

		var oButton = new sap.m.Button({
			press: function() {
				oMultiComboBox.invalidate();
			}
		}).placeAt("MultiComboBox-content"),
			oMultiComboBox = new sap.m.MultiComboBox({
				items: [
					new sap.ui.core.Item({
						text: "Example"
					})
				]
			}).placeAt("MultiComboBox-content");

		sap.ui.getCore().applyChanges();

		oButton.focus();
		// we need to render the list once
		oMultiComboBox.open();
		this.clock.tick(500);
		oMultiComboBox.close();
		this.clock.tick(500);

		oButton.firePress();
		this.clock.tick(500);

		// assert
		assert.ok(document.activeElement === oButton.getFocusDomRef(), "Focus should stay on the button");

		oMultiComboBox.destroy();
		oButton.destroy();
	});

	QUnit.test('Endless focus loop should not be triggered when Dialog is opened on mobile', function(assert) {
		// system under test
		this.stub(sap.ui.Device, "system", {
			desktop: false,
			phone: true,
			tablet: false
		});
		var oMultiComboBox = new sap.m.MultiComboBox().placeAt("MultiComboBox-content"),
			oStub = sinon.stub(sap.m.MultiComboBox.prototype, "onfocusin");

		sap.ui.getCore().applyChanges();

		oMultiComboBox.open();
		this.clock.tick(500);

		assert.ok(!oStub.called, "onfocusin of the MCB should not be triggered after dialog is opened");

		oStub.restore();
		oMultiComboBox.destroy();
	});

	QUnit.test('Endless focus loop should not be triggered when token is deleted on phone', function(assert) {
		// system under test
		this.stub(sap.ui.Device, "system", {
			desktop: false,
			phone: true,
			tablet: false
		});
		var oItem = new sap.ui.core.Item({ text: "test" }),
			oFakeEvent = new sap.ui.base.Event,
			oMultiComboBox = new sap.m.MultiComboBox({
				items: [oItem]
			}).placeAt("MultiComboBox-content"),
			oSpy = sinon.spy(sap.m.MultiComboBox.prototype, "focus"),
			oHandleTokensStub = sinon.stub(sap.ui.base.Event.prototype, "getParameter");

		oMultiComboBox.setSelectedItems([oItem]);
		sap.ui.getCore().applyChanges();

		oHandleTokensStub.withArgs("type").returns(sap.m.Tokenizer.TokenChangeType.Removed);
		oHandleTokensStub.withArgs("token").returns(oMultiComboBox._oTokenizer.getTokens()[0]);
		oMultiComboBox._handleTokenChange(oFakeEvent);
		this.clock.tick(300);

		assert.ok(!oSpy.called, "onfocusin of the MCB should not be triggered after a token is deleted");

		oSpy.restore();
		oFakeEvent.destroy();
		oHandleTokensStub.restore();
		oMultiComboBox.destroy();
	});

	module("Accessibility");

	test("getAccessibilityInfo", function() {
		var oComboBox = new sap.m.MultiComboBox({
			value: "Value",
			tooltip: "Tooltip",
			placeholder: "Placeholder",
			items: [
				new sap.ui.core.Item({key: "Item1", text: "Item1"}),
				new sap.ui.core.Item({key: "Item2", text: "Item2"}),
				new sap.ui.core.Item({key: "Item3", text: "Item3"})
			]
		});
		ok(!!oComboBox.getAccessibilityInfo, "MultiComboBox has a getAccessibilityInfo function");
		var oInfo = oComboBox.getAccessibilityInfo();
		ok(!!oInfo, "getAccessibilityInfo returns a info object");
		strictEqual(oInfo.role, oComboBox.getRenderer().getAriaRole(), "AriaRole");
		strictEqual(oInfo.type, sap.ui.getCore().getLibraryResourceBundle("sap.m").getText("ACC_CTR_TYPE_MULTICOMBO"), "Type");
		strictEqual(oInfo.description, "Value Placeholder Tooltip", "Description");
		strictEqual(oInfo.focusable, true, "Focusable");
		strictEqual(oInfo.enabled, true, "Enabled");
		strictEqual(oInfo.editable, true, "Editable");
		oComboBox.setValue("");
		oComboBox.setEnabled(false);
		oInfo = oComboBox.getAccessibilityInfo();
		strictEqual(oInfo.description, "Placeholder Tooltip", "Description");
		strictEqual(oInfo.focusable, false, "Focusable");
		strictEqual(oInfo.enabled, false, "Enabled");
		strictEqual(oInfo.editable, false, "Editable");
		oComboBox.setEnabled(true);
		oComboBox.setEditable(false);
		oInfo = oComboBox.getAccessibilityInfo();
		strictEqual(oInfo.focusable, true, "Focusable");
		strictEqual(oInfo.enabled, true, "Enabled");
		strictEqual(oInfo.editable, false, "Editable");
		oComboBox.setEditable(true);
		oComboBox.setSelectedKeys(["Item1", "Item2"]);
		oInfo = oComboBox.getAccessibilityInfo();
		strictEqual(oInfo.description, "Placeholder Tooltip Item1 Item2", "Description");
		oComboBox.destroy();
	});


	QUnit.module("Integrations");

	QUnit.test("Data binding: update model data", function (assert) {
		var oData = {
				"ProductCollection": [
					{
						"ProductId": "1234567",
						"Name": "Power Projector 5"
					},
					{
						"ProductId": "123",
						"Name": "Power Projector 1"
					}
					, {
						"ProductId": "1234",
						"Name": "Power Projector 2"
					}
					, {
						"ProductId": "12345",
						"Name": "Power Projector 3"
					}
					, {
						"ProductId": "123456",
						"Name": "Power Projector 4"
					}
				],
				"selectedCustomKeys": [
					"1234567"
				]
			},
			oData2 = [
				{
					"ProductId": "Zzz1",
					"Name": "Something absolutely different 1"
				},
				{
					"ProductId": "Zzz2",
					"Name": "Something absolutely different 2"
				},
				{
					"ProductId": "Zzz3",
					"Name": "Something absolutely different 3"
				},
				{
					"ProductId": "1234567",
					"Name": "Power Projector 5"
				}
			];

		var oMultiCombo = new sap.m.MultiComboBox({
			items: {
				path: '/ProductCollection',
				template: new sap.ui.core.Item({key: "{ProductId}", text: "{Name}"})
			},
			selectedKeys: "{/selectedCustomKeys}"
		});
		var oModel = new sap.ui.model.json.JSONModel(oData);
		oMultiCombo.setModel(oModel);
		oMultiCombo.placeAt("MultiComboBox-content");
		sap.ui.getCore().applyChanges();

		assert.strictEqual(oMultiCombo.getSelectedKeys().length, 1, "Selected keys are set to 1 item.");
		assert.strictEqual(oMultiCombo.getSelectedItems().length, 1, "Selected items are set to 1 item.");
		assert.deepEqual(oMultiCombo.getSelectedKeys(), oData.selectedCustomKeys, "Selected keys are properly propagated.");
		assert.strictEqual(oMultiCombo.getSelectedItems()[0].getKey(), oData.selectedCustomKeys[0], "Selected items are properly propagated.");

		oModel.setProperty("/ProductCollection", oData2);
		sap.ui.getCore().applyChanges();

		assert.strictEqual(oMultiCombo.getSelectedKeys().length, 1, "Selected keys remain to 1.");
		assert.strictEqual(oMultiCombo.getSelectedItems().length, 1, "Selected keys remain to 1.");
		assert.deepEqual(oMultiCombo.getSelectedKeys(), oData.selectedCustomKeys, "Selected keys are not changed as the same item is in the new data.");
		assert.strictEqual(oMultiCombo.getSelectedItems()[0].getKey(), oData.selectedCustomKeys[0], "Selected items are not changed as the same item is in the new data.");

		oMultiCombo.destroy();
		oModel.destroy();
	});
</script>
</head>
<body id="body" class="sapUiBody">
	<h1 id="qunit-header">QUnit tests: sap.m.MultiComboBox</h1>
	<h2 id="qunit-banner"></h2>
	<h2 id="qunit-userAgent"></h2>
	<div id="qunit-testrunner-toolbar"></div>
	<ol id="qunit-tests"></ol>
	<div id="MultiComboBox-content" class="select-content"></div>
</body>
</html><|MERGE_RESOLUTION|>--- conflicted
+++ resolved
@@ -4401,7 +4401,6 @@
 		this.clock.reset();
 	});
 
-<<<<<<< HEAD
 	QUnit.test("setSelection + Popover close race condition", function (assert) {
 		// system under test
 		this.stub(sap.ui.Device, "system", {
@@ -4449,7 +4448,8 @@
 		assert.ok(oSpyFireSelectionFinish.calledWithMatch({selectedItems: [oItem]}), "fireSelectionFinish should return an array within object containing the selected items.");
 
 		oMCB.destroy();
-=======
+	});
+
 	QUnit.test("Selecting an item should close the picker and clean the input", function(assert) {
 		var oFakeEvent = new sap.ui.base.Event,
 			oItem = new sap.ui.core.Item({
@@ -4553,7 +4553,6 @@
 		oMultiComboBox.destroy();
 		oHandleTokensStub.restore();
 		oFocusinStub.restore();
->>>>>>> 04522ded
 	});
 
 	module("Focus handling");
