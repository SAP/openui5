--- conflicted
+++ resolved
@@ -4589,8 +4589,6 @@
 		oInput.destroy();
 	});
 
-<<<<<<< HEAD
-=======
 	QUnit.test("Check if aria-labelledby attribute is set on the focused item", async function(assert) {
 		const oInput = new Input({
 			showSuggestion: true,
@@ -4660,45 +4658,6 @@
 		oInput.destroy();
 	});
 
-	/**
-	* @deprecated Since 1.119.
-	*/
-	QUnit.test("Focus handling - Value Help Only 'tap' on Phone", async function(assert) {
-		this.clock = sinon.useFakeTimers();
-		//Arrange
-		const oDeviceStub = this.stub(Device, "system").value({desktop: false, phone: true, tablet: false});
-
-		var oDialog = new Dialog({});
-		var oInputValueHelpOnly = new Input({
-			showValueHelp: true,
-			valueHelpOnly:  true,
-			valueHelpRequest: function (oEvent) {
-				oDialog.open();
-			}
-		});
-
-		oInputValueHelpOnly.placeAt("content");
-		await nextUIUpdate(this.clock);
-
-		// Act
-		qutils.triggerTouchEvent("tap", oInputValueHelpOnly._$input[0]);
-		this.clock.tick(1000);
-		await nextUIUpdate(this.clock);
-
-		oDialog.close();
-		this.clock.tick(1000);
-		await nextUIUpdate(this.clock);
-
-		// Assert
-		assert.equal(document.activeElement.id, oInputValueHelpOnly._$input[0].id, 'Active element is the input');
-
-		// Cleanup
-		oDialog.destroy();
-		oInputValueHelpOnly.destroy();
-		oDeviceStub.restore();
-	});
-
->>>>>>> ef067953
 	QUnit.test("Focus handling - Leaving the input field should trigger suggestions item selection", async function(assert) {
 		// Setup
 		this.stub(Device, "system").value({desktop: true, phone: false, tablet: false});
