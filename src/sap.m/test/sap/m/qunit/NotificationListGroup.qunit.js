/*global QUnit, sinon */

sap.ui.define([
	"sap/ui/qunit/QUnitUtils",
	"sap/m/ScrollContainer",
	"sap/m/NotificationList",
	"sap/m/NotificationListGroup",
	"sap/m/NotificationListItem",
	"sap/m/Button",
	"sap/ui/core/Lib",
	"sap/ui/events/KeyCodes",
	"sap/ui/core/Element",
	"sap/ui/core/library",
	"sap/m/library",
	"sap/ui/test/utils/nextUIUpdate"
], function(
	QUnitUtils,
	ScrollContainer,
	NotificationList,
	NotificationListGroup,
	NotificationListItem,
	Button,
	Library,
	KeyCodes,
	Element,
	coreLibrary,
	mLibrary,
	nextUIUpdate
) {
	'use strict';

	var RENDER_LOCATION = 'qunit-fixture';
	var Priority = coreLibrary.Priority;

	// shortcut for sap.m.OverflowToolbarPriority
	var OverflowToolbarPriority = mLibrary.OverflowToolbarPriority;

	var  oResourceBundleM = Library.getResourceBundleFor("sap.m");

	async function timeout(iDuration) {
		await new Promise(function(resolve) {
			window.setTimeout(resolve, iDuration);
		});
	}

	function createNotificationListGroup() {
		return new NotificationListGroup({
			unread : true,
			autoPriority: false,
			title: 'Notification List Group Title',
			showCloseButton : true,
			showButtons: true,

			buttons: [
				new Button({
					text: 'Accept'
				}),
				new Button({
					text: 'Cancel'
				})
			],

			items: [
				new NotificationListItem({
					title: 'Item 1',
					description: 'Item 1 Description',
					buttons: [new Button({ text: "Button" }), new Button({ text: "Button" }), new Button({ text: "Button" })]
				}),
				new NotificationListItem({
					title: 'Item 2',
					description: 'Item 2 Description'
				})
			]
		});
	}

	QUnit.module('Rendering', {
		beforeEach: async function() {
			this.notificationListGroup = createNotificationListGroup();

			this.notificationListGroup.placeAt(RENDER_LOCATION);
			await nextUIUpdate();
		},
		afterEach: function() {
			this.notificationListGroup.destroy();
		}
	});

	QUnit.test('initial rendering', function(assert) {
		var $item = this.notificationListGroup.$();

		assert.ok(this.notificationListGroup.getDomRef(), 'Group is rendered');

		assert.ok($item.hasClass('sapMNLGroupUnread'), 'unread class is set');
		assert.strictEqual($item.find('.sapMNLGroupTitle').text(), 'Notification List Group Title (2)', 'title is rendered');
		assert.strictEqual($item.find('.sapMNLGroupCollapseButton button').attr('title'), oResourceBundleM.getText("NOTIFICATION_LIST_GROUP_COLLAPSE"), 'collapse button is rendered');
		assert.strictEqual($item.find('.sapMNLIItem.sapMNLICloseBtn button').attr('title'), oResourceBundleM.getText("NOTIFICATION_LIST_GROUP_CLOSE"), 'close button is rendered');
		assert.ok(this.notificationListGroup.$('overflowToolbar'), 'overflow toolbar is rendered');

		assert.strictEqual($item.find('.sapMNLGroupChildren li').length, 2, 'group has 2 items');

		assert.strictEqual($item.attr('role'), 'listitem', 'acc role is correct');
		assert.strictEqual($item.find("ul").attr('role'), 'list', 'acc group role is correct');
	});

	QUnit.test('priority', async function(assert) {
		this.notificationListGroup.setPriority(Priority.High);
		await nextUIUpdate();

		var $item = this.notificationListGroup.$();
		assert.ok($item.find('.sapMNLIBPriorityHigh span'), 'priority High is rendered');

		this.notificationListGroup.setPriority(Priority.Medium);
		await nextUIUpdate();

		$item = this.notificationListGroup.$();
		assert.ok($item.find('.sapMNLIBPriorityMedium span'), 'priority Medium is rendered');

		this.notificationListGroup.setPriority(Priority.Low);
		await nextUIUpdate();

		$item = this.notificationListGroup.$();
		assert.ok($item.find('.sapMNLIBPriorityLow span'), 'priority Low is rendered');
	});

	QUnit.test('auto priority', async function(assert) {
		this.notificationListGroup.setAutoPriority(true);
		await nextUIUpdate();

		var $item = this.notificationListGroup.$();
		assert.strictEqual($item.find('.sapMNLIBPriority').length, 0, 'priority is not rendered');
	});

	QUnit.module('Interaction', {
		beforeEach: async function() {
			this.notificationListGroup = createNotificationListGroup();

			this.notificationListGroup.placeAt(RENDER_LOCATION);
			await nextUIUpdate();
		},
		afterEach: function() {
			this.notificationListGroup.destroy();
		}
	});

	QUnit.test('collapse/expand', async function(assert) {

		var fnSpy = sinon.spy(this.notificationListGroup, 'fireOnCollapse'),
			$item = this.notificationListGroup.$(),
			collapseButton = Element.closestTo($item.find('.sapMNLGroupCollapseButton button')[0]);

		collapseButton.firePress();
		await nextUIUpdate();

		assert.strictEqual(fnSpy.callCount, 1, 'onCollapse should be called.');
		assert.strictEqual(collapseButton.getTooltip(), oResourceBundleM.getText("NOTIFICATION_LIST_GROUP_EXPAND"), 'collapse button tooltip is correct');

		$item = this.notificationListGroup.$();
		assert.ok($item.hasClass('sapMNLGroupCollapsed'), 'sapMNLGroupCollapsed class is set');

		collapseButton.firePress();
		await nextUIUpdate();

		assert.strictEqual(fnSpy.callCount, 2, 'onCollapse should be called.');
		assert.strictEqual(collapseButton.getTooltip(), oResourceBundleM.getText("NOTIFICATION_LIST_GROUP_COLLAPSE"), 'collapse button tooltip is correct');

		$item = this.notificationListGroup.$();
		assert.notOk($item.hasClass('sapMNLGroupCollapsed'), 'sapMNLGroupCollapsed class is not set');
	});

	QUnit.test("collapse button retains focus when pressed after a child notification item's overflow menu closes", async function(assert) {
		var done = assert.async(),
			$NLG = this.notificationListGroup.$(),
			oNLGCollapseButton = Element.closestTo($NLG.find('.sapMNLGroupCollapseButton button')[0]),
			oNLIOverflowToolbar = this.notificationListGroup.getItems()[0]._getOverflowToolbar(),
			oNLIOverflowToolbarButton = oNLIOverflowToolbar._getOverflowButton();

		// arrange
		oNLIOverflowToolbarButton.$().tap();
		await nextUIUpdate();
		assert.strictEqual(oNLIOverflowToolbar._getPopover().isOpen(), true, "Notification's OverflowToolbar's Popover is open");

		// act
		oNLGCollapseButton.$().tap();
		await nextUIUpdate();

		setTimeout(function () {
			assert.ok($NLG.hasClass('sapMNLGroupCollapsed'), 'sapMNLGroupCollapsed class is set');
			assert.strictEqual(document.activeElement.id, oNLGCollapseButton.getId(), "collapse button is focused after being pressed");
			done();
		}, 200);
	});

	QUnit.test('close button', function(assert) {

		var fnSpy = sinon.spy(this.notificationListGroup, 'fireClose'),
			$item = this.notificationListGroup.$(),
			closeButton = Element.closestTo($item.find('.sapMNLIItem.sapMNLICloseBtn button')[0]);

		closeButton.firePress();

		assert.strictEqual(fnSpy.callCount, 1, 'fireClose() should be called.');
	});

	QUnit.module('Accessibility', {
		beforeEach: async function() {
			this.notificationListGroup = createNotificationListGroup();

			this.notificationListGroup.placeAt(RENDER_LOCATION);
			await nextUIUpdate();
		},
		afterEach: function() {
			this.notificationListGroup.destroy();
		}
	});

	QUnit.test('ARIA - Accessibility Text', async function(assert) {
		var ariallabledBy = this.notificationListGroup.$().attr('aria-labelledby');
		assert.ok(ariallabledBy.indexOf('-groupTitle') > 0, "title is labeled to notification group");
		assert.ok(ariallabledBy.indexOf('-invisibleGroupTitleText') > 0, "invisibleText is labeled to notification group");

		var sInvisibleACCTextRendered = this.notificationListGroup.getDomRef().getElementsByClassName("sapUiInvisibleText")[3].innerText;
		var sInvisibleACCText = oResourceBundleM.getText("NOTIFICATION_LIST_GROUP_UNREAD") + " "  + oResourceBundleM.getText("LIST_ITEM_COUNTER", [this.notificationListGroup._getVisibleItemsCount()]);
		assert.strictEqual(sInvisibleACCTextRendered, sInvisibleACCText, "ACC text is the correct one");
		// ACC  text result: "Notification group unread. Counter 2"

		this.notificationListGroup.setPriority("High");
		await nextUIUpdate();
		sInvisibleACCTextRendered = this.notificationListGroup.getDomRef().getElementsByClassName("sapUiInvisibleText")[3].innerText;
		sInvisibleACCText = oResourceBundleM.getText("NOTIFICATION_LIST_GROUP_UNREAD") + " "  + oResourceBundleM.getText("NOTIFICATION_LIST_GROUP_PRIORITY", [this.notificationListGroup.getPriority()]) + " " + oResourceBundleM.getText("LIST_ITEM_COUNTER", [this.notificationListGroup._getVisibleItemsCount()]);
		assert.strictEqual(sInvisibleACCTextRendered, sInvisibleACCText, "ACC text is the correct one when we set priority");
		// ACC  text result: "Notification group unread. High Priority. Counter 2"
	});

	QUnit.module('Action and close buttons - M size', {
		beforeEach: async function() {
			this.notificationListGroup = createNotificationListGroup();
			this.notificationListGroup.placeAt(RENDER_LOCATION);
			await nextUIUpdate();
		},
		afterEach: function() {
			this.notificationListGroup.destroy();
		}
	});

	QUnit.test('action buttons', async function(assert) {
		var $notificationListGroup = this.notificationListGroup.$();
		var buttons = this.notificationListGroup.getButtons();

		assert.notEqual($notificationListGroup.find('.sapMNLIItem.sapMNLIActions')[0].style.display, 'none', "overflow toolbar is visible");
		assert.strictEqual(buttons[0].getLayoutData().getPriority(), OverflowToolbarPriority.AlwaysOverflow, 'button overflow priority is ok');
		assert.strictEqual(buttons[0].getLayoutData().getPriority(), OverflowToolbarPriority.AlwaysOverflow, 'button overflow priority is ok');

		this.notificationListGroup.setCollapsed(true);
		await nextUIUpdate();

		assert.ok($notificationListGroup.find('.sapMNLIItem.sapMNLIActions')[0].classList.contains("sapMNLIActionsHidden"), "overflow toolbar is hideen");
	});

	QUnit.test('Close button destruction', async function(assert) {
		var notificationListGroup = createNotificationListGroup();
		notificationListGroup.placeAt(RENDER_LOCATION);
		await nextUIUpdate();
		var closeButton = notificationListGroup._getCloseButton();
		var closeButtonId = closeButton.sId;

		notificationListGroup.destroy();
		assert.strictEqual(Element.getElementById(closeButtonId), undefined, "close button is destroyed");
	});

	QUnit.module('Action and close buttons - S Size', {
		beforeEach: async function() {
			this.notificationListGroup = createNotificationListGroup();
			this.scrollContainer = new ScrollContainer({
				width: "500px",
				vertical: false,
				content: this.notificationListGroup
			});

			this.scrollContainer.placeAt(RENDER_LOCATION);
			await nextUIUpdate();
		},
		afterEach: function() {
			this.scrollContainer.destroy();
		}
	});

	QUnit.test('action and close buttons', async function(assert) {
		var buttons = this.notificationListGroup.getButtons(),
			closeButton = this.notificationListGroup._getCloseButton(),
			toolbarSeparator = this.notificationListGroup._getToolbarSeparator();

		assert.strictEqual(buttons[0].getLayoutData().getPriority(), OverflowToolbarPriority.AlwaysOverflow, 'button overflow priority is ok');
		assert.strictEqual(buttons[1].getLayoutData().getPriority(), OverflowToolbarPriority.AlwaysOverflow, 'button overflow priority is ok');

		assert.notOk(buttons[0].hasStyleClass('sapMNLIBHiddenButton'), 'button is visible');
		assert.notOk(buttons[1].hasStyleClass('sapMNLIBHiddenButton'), 'button is visible');

		assert.strictEqual(closeButton.getLayoutData().getPriority(), OverflowToolbarPriority.AlwaysOverflow, 'close button overflow priority is ok');
		assert.ok(toolbarSeparator.getVisible(), 'toolbar separator is visible');

		this.notificationListGroup.setCollapsed(true);
		await nextUIUpdate();

		assert.strictEqual(buttons[0].getLayoutData().getPriority(), OverflowToolbarPriority.NeverOverflow, 'button overflow priority is ok');
		assert.strictEqual(buttons[1].getLayoutData().getPriority(), OverflowToolbarPriority.NeverOverflow, 'button overflow priority is ok');

		assert.ok(buttons[0].hasStyleClass('sapMNLIBHiddenButton'), 'button is hidden');
		assert.ok(buttons[1].hasStyleClass('sapMNLIBHiddenButton'), 'button is hidden');

		closeButton = this.notificationListGroup._getCloseButton();
		toolbarSeparator = this.notificationListGroup._getToolbarSeparator();

		assert.strictEqual(closeButton.getLayoutData().getPriority(), OverflowToolbarPriority.NeverOverflow, 'close button overflow priority is ok');
		assert.notOk(toolbarSeparator.getVisible(), 'toolbar separator is not visible');
	});

	QUnit.module('Keyboard Navigation', {
<<<<<<< HEAD
		beforeEach: async function() {
=======
		beforeEach: function() {
			this.fnPressHandler = this.spy();
>>>>>>> 19d708e7
			this.notificationList = new NotificationList({
				items: [
					new NotificationListGroup({
						title: 'Notification List Group Title',
						items: [
							new NotificationListItem({
								title: 'Item 1',
								description: 'Item 1 Description',
								press: this.fnPressHandler
							}),
							new NotificationListItem({
								title: 'Item 2',
								description: 'Item 2 Description'
							})
						]
					}),
					new NotificationListGroup({
						collapsed: true,
						title: 'Notification List Group Title',
						items: [
							new NotificationListItem({
								title: 'Item 1',
								description: 'Item 1 Description'
							}),
							new NotificationListItem({
								title: 'Item 2',
								description: 'Item 2 Description'
							})
						]
					}),
					new NotificationListGroup({
						title: 'Notification List Group Title',
						items: [
							new NotificationListItem({
								title: 'Item 1',
								description: 'Item 1 Description'
							}),
							new NotificationListItem({
								title: 'Item 2',
								description: 'Item 2 Description'
							})
						]
					}),
					new NotificationListGroup({
						title: 'Notification List Group Title',
						items: [
							new NotificationListItem({
								title: 'Item 1',
								description: 'Item 1 Description'
							}),
							new NotificationListItem({
								title: 'Item 2',
								description: 'Item 2 Description'
							})
						]
					})
				]
			});

			this.notificationList.placeAt(RENDER_LOCATION);
			await nextUIUpdate();
		},
		afterEach: function() {
			this.notificationList.destroy();
		}
	});

	QUnit.test('items navigation', function(assert) {
		var groupItems = this.notificationList.getItems();

		groupItems[0].focus();
		assert.strictEqual(groupItems[0].getDomRef(), document.activeElement, 'first item is focused');

		groupItems[0].onkeydown({
			target: groupItems[0].getDomRef(),
			which: KeyCodes.ARROW_DOWN,
			stopPropagation: function () {
			},
			preventDefault: function () {
			}
		});
		assert.strictEqual(groupItems[0].getItems()[0].getDomRef(), document.activeElement, 'second item is focused');

		groupItems[0].getItems()[0].onkeydown({
			target: groupItems[0].getItems()[0].getDomRef(),
			which: KeyCodes.ARROW_UP,
			stopPropagation: function () {
			},
			preventDefault: function () {
			}
		});
		assert.strictEqual(groupItems[0].getDomRef(), document.activeElement, 'first item is focused');
	});

	QUnit.test('F2 navigation', function(assert) {
		var groupItem1 = this.notificationList.getItems()[0];

		groupItem1.focus();
		assert.strictEqual(groupItem1.getDomRef(), document.activeElement, 'first item is focused');

		QUnitUtils.triggerEvent("keydown", document.activeElement, {code: "F2"});

		assert.strictEqual(groupItem1._getCollapseButton().getDomRef(), document.activeElement, 'collapse button is focused');

		QUnitUtils.triggerEvent("keydown", document.activeElement, {code: "F2"});

		assert.strictEqual(groupItem1.getDomRef(), document.activeElement, 'first item is focused');
	});

	QUnit.test('navigation between "collapse" buttons', function(assert) {
		var groupItems = this.notificationList.getItems();

		groupItems[1].focus();
		groupItems[1]._getCollapseButton().focus();

		groupItems[1].onkeydown({
			target: groupItems[1]._getCollapseButton().getDomRef(),
			which: KeyCodes.ARROW_DOWN,
			stopPropagation: function () {
			},
			preventDefault: function () {
			}
		});
		assert.strictEqual(groupItems[2]._getCollapseButton().getDomRef(), document.activeElement, '"collapse" button is focused');

		groupItems[2].onkeydown({
			target: groupItems[2]._getCollapseButton().getDomRef(),
			which: KeyCodes.ARROW_DOWN,
			stopPropagation: function () {
			},
			preventDefault: function () {
			}
		});
		assert.strictEqual(groupItems[2].getItems()[0].getDomRef(), document.activeElement, 'inner navigation item is focused');
	});

	QUnit.test('press should be fired on enter', async function(assert) {
		var groupItems = this.notificationList.getItems();


		const oItem = groupItems[0].getItems()[0];
		const oSpy = this.spy(oItem, "firePress");
		QUnitUtils.triggerKeydown(oItem.getFocusDomRef(), KeyCodes.ENTER);

		await timeout();
		assert.strictEqual(oSpy.callCount, 1, 'press event should be fired on enter key');
	});

});<|MERGE_RESOLUTION|>--- conflicted
+++ resolved
@@ -316,12 +316,8 @@
 	});
 
 	QUnit.module('Keyboard Navigation', {
-<<<<<<< HEAD
-		beforeEach: async function() {
-=======
-		beforeEach: function() {
+		beforeEach: async function() {
 			this.fnPressHandler = this.spy();
->>>>>>> 19d708e7
 			this.notificationList = new NotificationList({
 				items: [
 					new NotificationListGroup({
