--- conflicted
+++ resolved
@@ -1,12 +1,7 @@
 /*global QUnit*/
 sap.ui.define([
-<<<<<<< HEAD
 	"sap/m/IllustratedMessageSize",
-	"sap/m/IllustratedMessageType",
-=======
-	"sap/m/library",
-	"sap/tnt/library",
->>>>>>> 3f2d0025
+	"sap/tnt/IllustratedMessageType",
 	"sap/ui/core/Lib",
 	"sap/ui/thirdparty/jquery",
 	"sap/m/IllustratedMessage",
@@ -18,13 +13,8 @@
 	"sap/ui/test/utils/nextUIUpdate"
 ],
 function(
-<<<<<<< HEAD
 	IllustratedMessageSize,
-	IllustratedMessageType,
-=======
-	library,
-	tntLibrary,
->>>>>>> 3f2d0025
+	IllustratedMessageTypeTNT,
 	Library,
 	jQuery,
 	IllustratedMessage,
@@ -37,18 +27,9 @@
 ) {
 	"use strict";
 
-<<<<<<< HEAD
-=======
-	// shortcut for sap.m.IllustratedMessageSize
-	var IllustratedMessageSize = library.IllustratedMessageSize;
-
 	// shortcut for sap.m.IllustratedMessageType
-	var IllustratedMessageType = library.IllustratedMessageType;
-
-	// shortcut for sap.tnt.IllustratedMessageType
-	var IllustratedMessageTypeTNT = tntLibrary.IllustratedMessageType;
-
->>>>>>> 3f2d0025
+	var IllustratedMessageType = IllustratedMessageType/*Redundant shortcut*/;
+
 	// shortcut for sap.ui.core.TitleLevel
 	var TitleLevel = coreLibrary.TitleLevel;
 
@@ -1001,8 +982,6 @@
 		var $illustration = this.oIllustratedMessage._getIllustration().$();
 		assert.notOk($illustration.attr("aria-labelledby"), "Clears aria-labelledby when decorative");
 	});
-<<<<<<< HEAD
-=======
 
 	QUnit.module("Assets ", {
 
@@ -1084,5 +1063,4 @@
 		const done = assert.async();
 		Promise.all(fetchPromises).then(() => done());
 	});
->>>>>>> 3f2d0025
 });