--- conflicted
+++ resolved
@@ -1271,22 +1271,11 @@
 
 		this.oTableSelectDialogClearButton._getClearButton().firePress();
 
-<<<<<<< HEAD
-	});
-
-	QUnit.test("After clear is preset the focus should be returned to the search field", function(assert) {
-		this.oTableSelectDialogClearButton.open();
-		nextUIUpdate.runSync()/*fake timer is used in module*/;
-
-		this.oTableSelectDialogClearButton._getClearButton().firePress();
-		assert.equal(document.activeElement.getAttribute("id"), this.oTableSelectDialogClearButton._oDialog.getId(), 'After selection is clear the focus should be returned to the TableSelectDialog"');
-=======
 		assert.strictEqual(
 			document.activeElement.getAttribute("id"),
 			this.oTableSelectDialogClearButton._oTable.getItems()[0].getFocusDomRef().getAttribute("id"),
 			"After selection is reset the focus should be returned to the initially focusable element"
 		);
->>>>>>> 95646c6e
 
 	});
 
