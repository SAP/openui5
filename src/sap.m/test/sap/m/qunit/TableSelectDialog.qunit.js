/*global QUnit, sinon */
sap.ui.define([
	"sap/ui/core/Element",
	"sap/ui/core/Lib",
	"sap/ui/qunit/QUnitUtils",
	"sap/ui/qunit/utils/createAndAppendDiv",
	"sap/ui/qunit/utils/nextUIUpdate",
	"sap/ui/model/Filter",
	"sap/ui/model/FilterOperator",
	"sap/ui/model/json/JSONModel",
	"sap/ui/core/InvisibleText",
	"sap/ui/core/InvisibleMessage",
	"sap/m/ColumnListItem",
	"sap/m/Label",
	"sap/m/TableSelectDialog",
	"sap/m/SelectDialogBase",
	"sap/m/Column",
	"sap/m/Input",
	"sap/m/Button",
	"sap/m/Page",
	"sap/m/App",
	"sap/m/library",
	"sap/ui/thirdparty/jquery",
	"sap/ui/Device",
<<<<<<< HEAD
	"sap/ui/events/KeyCodes"
=======
	"sap/ui/events/KeyCodes",
	"sap/ui/core/Core",
	"sap/m/ObjectIdentifier"
>>>>>>> 5192e3bd
], function(
	UI5Element,
	Library,
	qutils,
	createAndAppendDiv,
	nextUIUpdate,
	Filter,
	FilterOperator,
	JSONModel,
	InvisibleText,
	InvisibleMessage,
	ColumnListItem,
	Label,
	TableSelectDialog,
	SelectDialogBase,
	Column,
	Input,
	Button,
	Page,
	App,
	mobileLibrary,
	jQuery,
	Device,
<<<<<<< HEAD
	KeyCodes
=======
	KeyCodes,
	oCore,
	ObjectIdentifier
>>>>>>> 5192e3bd
) {
	"use strict";

	// prepare DOM
	createAndAppendDiv("content");

	// shortcut for sap.m.TitleAlignment
	var TitleAlignment = mobileLibrary.TitleAlignment;

	// shortcut for sap.m.SelectDialogInitialFocus
	var SelectDialogInitialFocus = mobileLibrary.SelectDialogInitialFocus;

	var aSearchEvents = [];
	var aLiveChangeEvents = [];

	/* dialog data */
	var dialogData = {
		title: "Choose your tech..",
		noDataMessage: "We do not have any tech to show here and we are very sorry for that!"
	};

	var doSearch = function(oEvent){
		// create an array to hold the filters we create
		var filter = [];
		//Get the value that been entered in the Dialog Search
		var sVal = oEvent.getParameter("value");

		//Get the binded items
		var itemsBinding = oEvent.getParameter("itemsBinding");

		aSearchEvents = [];
		aSearchEvents.push(itemsBinding.iLength);

		if (sVal !== undefined) {
			// create the local filter to apply
			var  selectFilter = new Filter("name", FilterOperator.Contains , sVal);
			filter.push(selectFilter);

			// and apply the filter to the bound items, and the Table Select Dialog will update
			itemsBinding.filter(filter);

			aSearchEvents.push(itemsBinding.iLength);
		}
	};

	var doLiveChange = function(oEvent){
		// create an array to hold the filters we create
		var filter = [];
		//Get the value that been entered in the Dialog Search
		var sVal = oEvent.getParameter("value");

		//Get the binded items
		var itemsBinding = oEvent.getParameter("itemsBinding");

		aLiveChangeEvents = [];
		aLiveChangeEvents.push(itemsBinding.iLength);

		if (sVal !== undefined) {
			// create the local filter to apply
			var  selectFilter = new Filter("name", FilterOperator.Contains , sVal);
			filter.push(selectFilter);

			// and apply the filter to the bound items, and the Table Select Dialog will update
			itemsBinding.filter(filter);

			aLiveChangeEvents.push(itemsBinding.iLength);
		}
	};

	var oModelDialog = new JSONModel();
	oModelDialog.setData(dialogData);

	// create the data to be shown in the table
	var data = {
		navigation: [{
			name: "Headphone",
			qty: "10 EA",
			limit: "15.00 Eur",
			price: "12.00 EUR"
		}, {
			name: "Mouse Pad",
			qty: "1 EA",
			limit: "5.00 Eur",
			price: "3.00 EUR"
		}, {
			name: "Monitor",
			qty: "8 EA",
			limit: "60.00 Eur",
			price: "45.00 EUR"
		}, {
			name: "Optic Mouse",
			qty: "2 EA",
			limit: "40.00 Eur",
			price: "15.00 EUR"
		}, {
			name: "Dock Station",
			qty: "1 EA",
			limit: "90.00 Eur",
			price: "55.00 EUR"
		}]
	};

	// create the model to hold the data
	var oModel = new JSONModel();
	oModel.setData(data);

	// create the template for the items binding
	var template = new ColumnListItem({
		type : "Navigation",
		unread : false,
		cells : [
			new Label({
				text : "{name}"
			}),
			new Label({
				text: "{qty}"
			}), new Label({
				text: "{limit}"
			}), new Label({
				text : "{price}"
			})
		]
	});

	var oTableSelectDialog = new TableSelectDialog("oTableSelectDialog", {
		title: "{dialog>/title}",
		noDataText: "{dialog>/noDataMessage}",
		growingThreshold: 50,
		columns : [
			new Column({
				styleClass : "name",
				hAlign : "Left",
				header : new Label({
					text : "Name"
				})
			}),
			new Column({
				hAlign : "Center",
				styleClass : "qty",
				popinDisplay : "Inline",
				header : new Label({
					text : "Qty"
				}),
				minScreenWidth : "Tablet",
				demandPopin : true
			}),
			new Column({
				hAlign : "Right",
				styleClass : "limit",
				width : "30%",
				header : new Label({
					text : "Value"
				}),
				minScreenWidth : "Tablet",
				demandPopin : true
			}),
			new Column({
				hAlign : "Right",
				styleClass : "price",
				width : "30%",
				popinDisplay : "Inline",
				header : new Label({
					text : "Price"
				}),
				minScreenWidth : "Tablet",
				demandPopin : true
			})
		]
	});

	// then set model & bind Aggregation
	oTableSelectDialog.setModel(oModel);
	oTableSelectDialog.bindAggregation("items", "/navigation", template);
	oTableSelectDialog.setModel(oModelDialog,"dialog");

	var oTableSelectDialog1 = new TableSelectDialog("oTableSelectDialog1", {
		title: "Title",
		noDataText: "No Data",
		search : doSearch,
		liveChange : doLiveChange,
		columns : [
			new Column({
				styleClass : "name",
				hAlign : "Left",
				header : new Label({
					text : "Name"
				})
			}),
			new Column({
				hAlign : "Center",
				styleClass : "qty",
				popinDisplay : "Inline",
				header : new Label({
					text : "Qty"
				}),
				minScreenWidth : "Tablet",
				demandPopin : true
			}),
			new Column({
				hAlign : "Right",
				styleClass : "limit",
				width : "30%",
				header : new Label({
					text : "Value"
				}),
				minScreenWidth : "Tablet",
				demandPopin : true
			}),
			new Column({
				hAlign : "Right",
				styleClass : "price",
				width : "30%",
				popinDisplay : "Inline",
				header : new Label({
					text : "Price"
				}),
				minScreenWidth : "Tablet",
				demandPopin : true
			})
		]
	});

	// then set model & bind Aggregation
	oTableSelectDialog1.setModel(oModel);
	oTableSelectDialog1.bindAggregation("items", "/navigation", template);

	// attach confirm listener
	oTableSelectDialog1.attachConfirm(function(evt) {
		if (oTableSelectDialog1.getMultiSelect()) {
			var selectedItems = evt.getParameter("selectedItems");
			if (selectedItems) {
				var sel = "";
				//Loop through all selected items
				for (var i = 0; i < selectedItems.length; i++) {
					//Get all the cells and pull back the first one which will be the name content
					var oCells = selectedItems[i].getCells();
					var oCell = oCells[0];
					//Update the text
					sel += oCell.getText();
					if (i < selectedItems.length - 1) {sel += ', ';}
				}
				oInput1.setValue("You selected: " + sel);
			}
		} else {
			var selectedItem = evt.getParameter("selectedItem");
			if (selectedItem) {
				//Get all the cells and pull back the first one which will be the name content
				var oCells = selectedItem.getCells();
				var oCell = oCells[0];
				//Now update the input with the value
				oInput1.setValue("Item selected is : " + oCell.getText());
			}
		}
	});

	// attach Cancel listener
	oTableSelectDialog1.attachCancel(function(evt) {
		oInput1.setValue("Cancel selected");
	});

	var oInput1 = new Input("oInput1" , {
		type: "Text",
		placeholder: "TableSelectDialog1 Selected Item"
	});

	var oButton = new Button({
		text : "Open TableSelectDialog",
		press : function() {
			QUnit.config.current.assert.strictEqual(oTableSelectDialog.open() , oTableSelectDialog , "TableSelectDialog should be chaninable");
		}
	});

	var oButton1 = new Button({
		text : "Open TableSelectDialog1",
		press : function() {
			QUnit.config.current.assert.strictEqual(oTableSelectDialog1.open() , oTableSelectDialog1 , "TableSelectDialog1 should be chaninable");
		}
	});

	var page = new Page("myFirstPage", {
		title : "TableSelectDialog Test",
		content: [oButton, oButton1, oInput1]
	});

	var app = new App("myApp", {
		initialPage: "myFirstPage"
	});

	app.addPage(page).placeAt("content");

	QUnit.module("Initial Check", {
		beforeEach : function () {
			sinon.config.useFakeTimers = true;
		},
		afterEach : function () {
			sinon.config.useFakeTimers = false;
		}
	});

	QUnit.test("Initialization", function(assert) {
		assert.ok(!document.getElementById("oTableSelectDialog"), "TableSelectDialog is not rendered before it's ever opened.");
		assert.strictEqual(oTableSelectDialog.getTitle(), "Choose your tech..", 'The title should be "Choose your tech.."');
		assert.strictEqual(oTableSelectDialog.getNoDataText(), "We do not have any tech to show here and we are very sorry for that!", '"We do not have any tech to show here and we are very sorry for that!" should be displayed when no data is there');
		assert.strictEqual(oTableSelectDialog.getMultiSelect(), false, 'Multi Select should by default be set to "false"');
		assert.strictEqual(oTableSelectDialog.getGrowingThreshold(), 50, 'The growing threshold should be "50"');
		assert.ok(!document.getElementById("oTableSelectDialog1"), "TableSelectDialog is not rendered before it's ever opened.");
		assert.strictEqual(oTableSelectDialog1.getTitle(), "Title", 'The title should be "Title"');
		assert.strictEqual(oTableSelectDialog1.getNoDataText(), "No Data", '"No Data" should be displayed when no data is there');
		assert.strictEqual(oTableSelectDialog1.getMultiSelect(), false, 'Multi Select should by default be set to "false"');
		assert.strictEqual(oTableSelectDialog1.getShowClearButton(), false, 'ShowClearButton should by default be set to "false"');
		assert.ok(oTableSelectDialog1._oTable.getAriaLabelledBy()[0], 'Table has aria-labelledby value');
		oTableSelectDialog1.setMultiSelect(true);
		oTableSelectDialog1.setShowClearButton(true);
		nextUIUpdate.runSync()/*fake timer is used in module*/;
		assert.strictEqual(oTableSelectDialog1.getMultiSelect(), true, 'Multi Select should now be updated to  "true"');
		assert.strictEqual(oTableSelectDialog1.getShowClearButton(), true, 'ShowClearButton should now be updated to  "true"');

	});

	QUnit.test("busyIndicatorDelay propagation test", function(assert) {
		var iDelay = 50;
		oTableSelectDialog.setBusyIndicatorDelay(iDelay);

		nextUIUpdate.runSync()/*fake timer is used in module*/;
		assert.strictEqual(oTableSelectDialog._oTable.getBusyIndicatorDelay(), iDelay, 'The delay value should be ' + iDelay);
		assert.strictEqual(oTableSelectDialog._oDialog.getBusyIndicatorDelay(), iDelay, 'The delay value of dialog should be ' + iDelay);
		assert.strictEqual(oTableSelectDialog.getBusyIndicatorDelay(), iDelay, 'The delay value should be ' + iDelay);
	});

	QUnit.test("Setting the placeholder property of internal SearchField control", function (assert) {
		var sPlaceholderText = "Test placeholder";
		oTableSelectDialog.setSearchPlaceholder(sPlaceholderText);

		nextUIUpdate.runSync()/*fake timer is used in module*/;
		assert.strictEqual(oTableSelectDialog._oSearchField.getPlaceholder(), sPlaceholderText, "The SearchField's placeholder text should be " + sPlaceholderText);
	});

	QUnit.test("setBusy propagation test", function(assert) {
		var iDelay = 10;
		oTableSelectDialog.setBusyIndicatorDelay(iDelay);
		oTableSelectDialog.open();
		oTableSelectDialog.setBusy(true);

		this.clock.tick(50);
		nextUIUpdate.runSync()/*fake timer is used in module*/;
		assert.strictEqual(oTableSelectDialog.getBusy(), true, 'The Dialog should be in busy state');

		this.clock.tick(1000);
		oTableSelectDialog.setBusy(false);
		assert.strictEqual(oTableSelectDialog.getBusy(), false, 'The Dialog should not be in busy state');

		// cleanup
		oTableSelectDialog._dialog.close();
		this.clock.tick(1000);
	});

	QUnit.test("setBusy should disable the SearchField", function(assert) {
		oTableSelectDialog.open();
		oTableSelectDialog.setBusy(true);
		nextUIUpdate.runSync()/*fake timer is used in module*/;

		var searchFieldEnabled = oTableSelectDialog._oSearchField.getEnabled();
		assert.strictEqual(searchFieldEnabled, false, 'The SearchField should be disabled');

		oTableSelectDialog.setBusy(false);
		searchFieldEnabled = oTableSelectDialog._oSearchField.getEnabled();
		assert.strictEqual(searchFieldEnabled, true, 'The SearchField should be enabled');

		// cleanup
		oTableSelectDialog._dialog.close();
		this.clock.tick(1000);
	});

	QUnit.test("draggable: true on desktop", function (assert) {
		// Arrange
		var oSystem = {
			desktop: true,
			phone: false,
			tablet: false
		};
		this.stub(Device, "system", oSystem);

		// Act
		oTableSelectDialog.setDraggable(true);

		// Assert
		assert.strictEqual(oTableSelectDialog.getDraggable(), true, "draggable is set correctly in the TableSelectDialog");
		assert.strictEqual(oTableSelectDialog._oDialog.getDraggable(), true, "draggable is set correctly in the Dialog");
	});

	QUnit.test("draggable: true on mobile device", function (assert) {
		// Arrange
		var oSystem = {
			desktop: false,
			phone: true,
			tablet: false
		};
		this.stub(Device, "system", oSystem);

		// Act
		oTableSelectDialog1.setDraggable(true);

		// Assert
		assert.strictEqual(oTableSelectDialog1.getDraggable(), true, "draggable is set correctly in the TableSelectDialog");
		assert.strictEqual(oTableSelectDialog1._oDialog.getDraggable(), false, "draggable is set correctly in the Dialog");
	});

	QUnit.test("resizable: true on desktop device", function (assert) {
		// Arrange
		var oSystem = {
			desktop: true,
			phone: false,
			tablet: false
		};
		this.stub(Device, "system", oSystem);

		// Act
		oTableSelectDialog.setResizable(true);

		// Assert
		assert.strictEqual(oTableSelectDialog.getResizable(), true, "resizable is set correctly in the TableSelectDialog");
		assert.strictEqual(oTableSelectDialog._oDialog.getResizable(), true, "resizable is set correctly in the Dialog");
	});

	QUnit.test("resizable: true on mobile device", function (assert) {
		// Arrange
		var oSystem = {
			desktop: false,
			phone: true,
			tablet: false
		};
		this.stub(Device, "system", oSystem);

		// Act
		oTableSelectDialog1.setResizable(true);

		// Assert
		assert.strictEqual(oTableSelectDialog1.getResizable(), true, "resizable is set correctly in the TableSelectDialog");
		assert.strictEqual(oTableSelectDialog1._oDialog.getResizable(), false, "resizable is set correctly in the Dialog");
	});



	QUnit.test("confirmButtonText", function(assert) {
		// assert
		assert.equal(oTableSelectDialog._getOkButton().getText(),
			Library.getResourceBundleFor("sap.m").getText("SELECT_CONFIRM_BUTTON"),
			'The default confirmation text is set.');

		// act
		oTableSelectDialog.setConfirmButtonText("Save");
		// assert
		assert.equal(oTableSelectDialog._oOkButton.getText(), "Save", 'The confirm button text is changed.');
	});

	QUnit.test("initially set confirmButtonText", function(assert) {
		// setup
		var oTableSelectDialog = new TableSelectDialog({
			confirmButtonText: "Custom Text",
			multiSelect: true
		});

		oTableSelectDialog.open();
		this.clock.tick(500);

		// assert
		assert.equal(oTableSelectDialog._oOkButton.getText(), "Custom Text", 'The confirm button text is set.');

		// clean up
		oTableSelectDialog.destroy();
	});

	QUnit.module("Bindings Check");

	QUnit.test("Bindings", function(assert) {
		assert.strictEqual(oTableSelectDialog.getBinding("items").iLength, 5 , 'TableSelectDialog should have 5 items bound');
		assert.strictEqual(oTableSelectDialog1.getBinding("items").iLength, 5 , 'TableSelectDialog1 should have 5 items bound');
	});

	QUnit.test("setBindingContext - update the internal table", function(assert) {
		// arrange
		var oTableSelectDialog = new TableSelectDialog(),
			oSetBindingContextSpy = sinon.spy(oTableSelectDialog._oTable, "setBindingContext");

		// act
		oTableSelectDialog.setBindingContext({});

		// assert
		assert.ok(oSetBindingContextSpy.calledOnce, "Changing binding context of TableSelectDialog should be reflected on the internal table");

		// clean up
		oSetBindingContextSpy.restore();
		oTableSelectDialog.destroy();
	});

	QUnit.module("Growing property check");

	QUnit.test("true (default)", function(assert) {
		// arrange
		var aData = [];
		for (var i = 0; i < 50; i++) {
			aData.push({text : "Item" + i});
		}

		var oTableSelectDialog23 = new TableSelectDialog({
			columns : [
				new Column({
					header : new Label({text : "Item"})
				})
			],
			growingThreshold: 20
		});

		oTableSelectDialog23.setModel(new JSONModel(aData));
		oTableSelectDialog23.bindItems("/", new ColumnListItem({
			cells : [
				new Label({text : "{text}"})
			]
		}));

		// act
		oTableSelectDialog23.open();

		// assert
		assert.strictEqual(oTableSelectDialog23.getItems().length, 20 , 'There should be only 20 items loaded (out of 50).');
		oTableSelectDialog23._onCancel();

		// cleanup
		oTableSelectDialog23.destroy();
	});

	QUnit.test("false", function(assert) {
		// arrange
		var aData = [];
		for (var i = 0; i < 50; i++) {
			aData.push({text : "Item" + i});
		}

		var oTableSelectDialog24 = new TableSelectDialog({
			columns : [
				new Column({
					header : new Label({text : "Item"})
				})
			],
			growing: false
		});

		oTableSelectDialog24.setModel(new JSONModel(aData));
		oTableSelectDialog24.bindItems("/", new ColumnListItem({
			cells : [
				new Label({text : "{text}"})
			]
		}));

		// act
		oTableSelectDialog24.open();

		// assert
		assert.strictEqual(oTableSelectDialog24.getItems().length, 50 , 'There should be loaded all 50 items.');
		oTableSelectDialog24._onCancel();

		// cleanup
		oTableSelectDialog24.destroy();
	});

	QUnit.module("Multi selection", {
		beforeEach : function () {
			sinon.config.useFakeTimers = true;
			this.oTableSelectDialog = new TableSelectDialog({
				title: "Title",
				multiSelect: true,
				columns : [
					new Column({
						header : new Label({
							text : "Name"
						})
					}),
					new Column({
						header : new Label({
							text : "Qty"
						})
					}),
					new Column({
						header : new Label({
							text : "Value"
						})
					}),
					new Column({
						header : new Label({
							text : "Price"
						})
					})
				]
			});
		},
		afterEach : function () {
			this.oTableSelectDialog.destroy();
			sinon.config.useFakeTimers = false;
		}
	});

	QUnit.test("Proper selection reset after canceling filtered table with selected items", function(assert) {
		this.oTableSelectDialog.setModel(oModel);
		this.oTableSelectDialog.bindAggregation("items", "/navigation", template);
		this.oTableSelectDialog.open();

		var oTable = this.oTableSelectDialog._oTable;
		var aItems = oTable.getItems();

		aItems[0].setSelected(true);
		aItems[2].setSelected(true);

		assert.equal(oTable.getSelectedItems().length, 2, "Two items selected before cancelling");

		// Executing search that trigger change in the binding model
		// of the table causing a filter to be applied to the model
		this.oTableSelectDialog._executeSearch("tt", "search");
		this.clock.tick(500);

		this.oTableSelectDialog._onCancel();
		this.clock.tick(500);

		this.oTableSelectDialog.open();
		this.clock.tick(500);

		assert.equal(oTable.getItems().length, 5, "Selection after search should be reset nevertheless");
		assert.equal(oTable.getSelectedItems().length, 0, "The selected items array should be empty after canceling ");
		assert.equal(oTable.getBinding("items").aFilters.length, 0, "No filter should be applied to the bindings model of the table");
	});

	QUnit.test("Toolbar displaying selected items count", async function (assert) {
		// arrange
		this.oTableSelectDialog.setModel(new JSONModel({
			navigation: [
				{
					Title : "Title1",
					Description: "Description1",
					Selected: false
				}, {
					Title : "Title2",
					Description: "Description2",
					Selected: false
				}
			]
		}));
		this.oTableSelectDialog.bindAggregation("items", "/navigation", template);
		this.oTableSelectDialog.setRememberSelections(true);
		this.oTableSelectDialog.open();

		// assert
		assert.notOk(this.oTableSelectDialog._oTable.getInfoToolbar().getVisible(), "The toolbar is not visible when there are no selected items");

		// act
		const oAnnounceSpy = this.spy(InvisibleMessage.getInstance(), "announce");

		this.oTableSelectDialog._oTable.selectAll(true);
		await nextUIUpdate(this.clock);

		// assert
		assert.ok(this.oTableSelectDialog._oTable.getInfoToolbar().getVisible(), "The toolbar is visible when there are selected items");
		assert.strictEqual(this.oTableSelectDialog._oTable.getInfoToolbar().getContent()[0].getText(), Library.getResourceBundleFor("sap.m").getText("TABLESELECTDIALOG_SELECTEDITEMS", [2]), "The toolbar displays the correct number of selected items");
		assert.ok(oAnnounceSpy.called, "Toolbar text is announced");

		// act
		this.oTableSelectDialog._oOkButton.firePress();
		this.clock.tick(350);

		this.oTableSelectDialog.open();

		assert.ok(this.oTableSelectDialog._oDialog.getAriaDescribedBy().includes(SelectDialogBase.getSelectionIndicatorInvisibleText().getId()), "The dialog has the correct aria-describedby");
	});

	QUnit.module("Open and Close");

	QUnit.test("Open TableSelectDialog", function(assert) {
		oButton.firePress();
		assert.ok(document.getElementById("oTableSelectDialog-dialog"), "TableSelectDialog is opened");
		assert.ok(document.getElementById("oTableSelectDialog-dialog-title"), "TableSelectDialog title should be rendered");
		assert.ok(document.getElementById("oTableSelectDialog-searchField"), "TableSelectDialog should have a searchfield");
		assert.ok(document.getElementById("oTableSelectDialog-cancel"), "TableSelectDialog should have a cancel button");
		assert.ok(!document.getElementById("oTableSelectDialog-ok"), "TableSelectDialog should not have an ok button");
	});

	QUnit.test("Destroy TableSelectDialog", function(assert){
		var done = assert.async();
		assert.expect(1);
		// simulate close
		oTableSelectDialog._dialog.attachAfterClose(function() {
			oTableSelectDialog.destroy();
			assert.strictEqual(oTableSelectDialog.$().length, 0, "TableSelectDialog is destroyed");
			done();
		});
		oTableSelectDialog._dialog.close();
	});

	QUnit.test("Open TableSelectDialog1", function(assert){
		var done = assert.async();
		//Expect 6 as one comes from the button press for chainabe test
		assert.expect(6);
		setTimeout(function() {
			oButton1.firePress();
			assert.ok(document.getElementById("oTableSelectDialog1-dialog"), "TableSelectDialog1 is opened");
			assert.ok(document.getElementById("oTableSelectDialog1-dialog-title"), "TableSelectDialog1 title should be rendered");
			assert.ok(document.getElementById("oTableSelectDialog1-searchField"), "TableSelectDialog1 should have a searchfield");
			assert.ok(document.getElementById("oTableSelectDialog1-cancel"), "TableSelectDialog1 should have a cancel button");
			assert.ok(document.getElementById("oTableSelectDialog1-ok"), "TableSelectDialog1 should have an ok button");
		done();
		}, 10);
	});

	QUnit.test("Destroy beginButton on selection mode change", function (assert) {
		// Arrange
		this.oTableSelectDialog = new TableSelectDialog('selectDialog', {
			title: "my SelectDialog"
		});
		var oDialogDestroyBeginButtonSpy = this.spy(this.oTableSelectDialog._oDialog, "destroyBeginButton");
		this.oTableSelectDialog.setMultiSelect(true);

		// Assert
		assert.ok(this.oTableSelectDialog._oOkButton, "internal property _oOkButton should exist before deletion.");

		//Arrange
		this.oTableSelectDialog.setMultiSelect(false);

		// Assert
		assert.strictEqual(this.oTableSelectDialog._oOkButton, undefined, "internal property _oOkButton is undefined");
		assert.strictEqual(oDialogDestroyBeginButtonSpy.callCount, 1, "DestroyBeginButton method was called.");

		// Cleanup
		oDialogDestroyBeginButtonSpy.restore();
		this.oTableSelectDialog.destroy();
	});

	QUnit.module("Test Dialog Search");

	QUnit.test("TableSelectDialog1 SearchField Set Value 'Mo'", function(assert){
		var done = assert.async();
		assert.expect(0);
		nextUIUpdate.runSync()/*fake timer is used in module*/;
		var searchField = UI5Element.getElementById("oTableSelectDialog1-searchField");
		searchField.setValue("Mo");
		done();
	});

	QUnit.test("TableSelectDialog1 SearchField Equals 'Mo'", function(assert){
		var done = assert.async();
		assert.expect(1);
		assert.strictEqual(document.getElementById("oTableSelectDialog1-searchField-I").value, "Mo", "Search Field should Contain 'Mo'");
		done();
	});

	QUnit.test("TableSelectDialog1 SearchField Fire Search Event", function(assert){
		var done = assert.async();
		assert.expect(0);
		var searchField = UI5Element.getElementById("oTableSelectDialog1-searchField");
		searchField.fireSearch({query: "Mo"});
		done();
	});

	QUnit.test("TableSelectDialog1 SearchField Fire Search Results", function(assert){
		var done = assert.async();
		assert.expect(3);
		setTimeout(function() {
			assert.equal(aSearchEvents.length, 2, "there should be 2 events in the serach events log");
			assert.equal(aSearchEvents[0], 5, "The first event should equal 5 before the filter applied");
			assert.equal(aSearchEvents[1], 3, "The second event should equal 3 after the filter applied");
		done();
		}, 10);
	});

	QUnit.test("TableSelectDialog1 SearchField Fire Search Event Again with same data", function(assert){
		var done = assert.async();
		assert.expect(0);
		var searchField = UI5Element.getElementById("oTableSelectDialog1-searchField");
		searchField.fireSearch({query: "Mo"});
		done();
	});

	QUnit.test("TableSelectDialog1 SearchField Fire Search Results", function(assert){
		var done = assert.async();
		assert.expect(3);
		setTimeout(function() {
			assert.equal(aSearchEvents.length, 2, "there should be 2 events in the serach events log");
			assert.equal(aSearchEvents[0], 3, "The first event should equal 3 before the filter applied");
			assert.equal(aSearchEvents[1], 3, "The second event should equal 3 after the filter applied");
		done();
		}, 10);
	});

	QUnit.test("Search event 'cancelButtonPressed' parameter", function (assert) {
		var done = assert.async(),
			bClearButtonPressed = true,
			oTableSelectDialog = new TableSelectDialog({
				search: function (oEvent) {

					// assert
					assert.strictEqual(bClearButtonPressed, oEvent.getParameter("clearButtonPressed"),
										"clearButtonPressed parameter has the value from the SearchField event.");

					// clean up
					oTableSelectDialog.destroy();
					done();
				}
			});

			// act
			oTableSelectDialog.open();
			oTableSelectDialog._oSearchField.fireSearch({
				clearButtonPressed: bClearButtonPressed
			});
	});

	QUnit.module("Test Dialog Live Change");

	QUnit.test("TableSelectDialog1 SearchField Simulate Live Chnage Clear Text", function(assert){
		var done = assert.async();
		assert.expect(0);
		var searchField = UI5Element.getElementById("oTableSelectDialog1-searchField");
		searchField.setValue("");
		searchField.fireLiveChange({newValue: ""});
		done();
	});

	QUnit.test("TableSelectDialog1 SearchField Live Change Results Clear Text", function(assert){
		var done = assert.async();
		assert.expect(3);
		setTimeout(function() {
			assert.equal(aLiveChangeEvents.length, 2, "there should be 2 events in the serach events log");
			assert.equal(aLiveChangeEvents[0], 3, "The first event should equal 3 before the filter applied");
			assert.equal(aLiveChangeEvents[1], 5, "The second event should equal 5 after the filter applied");
		done();
		}, 10);
	});

	QUnit.module("Test Dialog Change to Single Select");

	QUnit.test("TableSelectDialog1 Change to Single Select", function(assert) {
		oTableSelectDialog1.setMultiSelect(false);
		nextUIUpdate.runSync()/*fake timer is used in module*/;
		assert.strictEqual(oTableSelectDialog1.getMultiSelect(), false, 'Multi Select should now be updated to  "false"');
	});

	QUnit.test("TableSelectDialog1 Single Select Checks", function(assert){
		var done = assert.async();
		assert.expect(2);
		setTimeout(function() {
			assert.ok(document.getElementById("oTableSelectDialog1-cancel"), "TableSelectDialog1 should have a cancel button");
			assert.ok(!document.getElementById("oTableSelectDialog1-ok"), "TableSelectDialog1 should not have an ok button");
		done();
		}, 50);
	});

	QUnit.module("Test Dialog Single Select Item");

	QUnit.test("TableSelectDialog1 singleSelection Item 2", function(assert) {
		var oTable = UI5Element.getElementById("oTableSelectDialog1-table");
		var aItems = oTable.getItems();
		aItems[2].setSelected(true);
		assert.equal(aItems[0].getSelected(), false, "SingleSelection: Item 0 should not be selected");
		assert.equal(aItems[1].getSelected(), false, "SingleSelection: Item 1 should not be selected");
		assert.equal(aItems[2].getSelected(), true, "SingleSelection: Item 2 should be selected");
		assert.equal(aItems[3].getSelected(), false, "SingleSelection: Item 3 should not be selected");
		assert.equal(aItems[4].getSelected(), false, "SingleSelection: Item 4 should not be selected");
		oTable.fireSelectionChange({ listItem : aItems[2] });
	});

	QUnit.test("TableSelectDialog1 Single Select Check Cancel", function(assert){
		var done = assert.async();
		assert.expect(3);
		oInput1.setValue("");
		oButton1.firePress();
		assert.ok(document.getElementById("oTableSelectDialog1-cancel"), "TableSelectDialog1 should have a cancel button");
		assert.ok(!document.getElementById("oTableSelectDialog1-ok"), "TableSelectDialog1 should not have an ok button");
		var oCancel = UI5Element.getElementById("oTableSelectDialog1-cancel");
		oCancel.firePress();
		done();
	});

	QUnit.test("Check add/remove/toggle/hasStyleClass methods", function (assert) {
		var done = assert.async();
		var oTableSelectDialog = new TableSelectDialog("TableSelectDialog"),
			sCustomStyleClass = "myStyleClass";

		// add + has
		oTableSelectDialog.addStyleClass(sCustomStyleClass);
		oTableSelectDialog.open();
		assert.ok(oTableSelectDialog._oDialog.hasStyleClass(sCustomStyleClass), 'The internal Dialog now has style class "' + sCustomStyleClass + '"');
		assert.ok(oTableSelectDialog.hasStyleClass(sCustomStyleClass), 'The TableSelectDialog now has style class "' + sCustomStyleClass + '"');

		// remove
		oTableSelectDialog.removeStyleClass(sCustomStyleClass);
		assert.ok(!oTableSelectDialog._oDialog.hasStyleClass(sCustomStyleClass), 'The internal Dialog does not have style class "' + sCustomStyleClass + '" after remove');
		assert.ok(!oTableSelectDialog.hasStyleClass(sCustomStyleClass), 'The TableSelectDialog does not have style class "' + sCustomStyleClass + '" after remove');

		// toggle
		oTableSelectDialog.toggleStyleClass(sCustomStyleClass);
		assert.ok(oTableSelectDialog._oDialog.hasStyleClass(sCustomStyleClass), 'The internal Dialog has style class "' + sCustomStyleClass + '" after toggle');
		assert.ok(oTableSelectDialog.hasStyleClass(sCustomStyleClass), 'The TableSelectDialog has style class "' + sCustomStyleClass + '" after toggle');

		// cleanup
		oTableSelectDialog._oDialog.attachAfterClose(function (oEvent) {
			oTableSelectDialog.destroy();
			done();
		});
		oTableSelectDialog._oDialog.close();
	});

	QUnit.test("Check $ and getDomRef methods", function (assert) {
		var done = assert.async();
		var oTableSelectDialog = new TableSelectDialog("TableSelectDialog");

		oTableSelectDialog.open();

		// $ method
		assert.ok(oTableSelectDialog.$() instanceof jQuery && oTableSelectDialog.$().length === 1, "The inner dialogs jQuery object is returned");

		// getDomRef
		assert.ok(oTableSelectDialog.getDomRef() instanceof Element && oTableSelectDialog.getDomRef().id === oTableSelectDialog.getId() + "-dialog", "The inner dialogs DOM reference is returned");

		// cleanup
		oTableSelectDialog._oDialog.attachAfterClose(function (oEvent) {
			done();
		});
		oTableSelectDialog._oDialog.close();
	});

	QUnit.module("Single select dialog with rememberSelections", {
		beforeEach: function () {
			this.oTableSelectDialog = new TableSelectDialog({
				title: "Title",
				noDataText: "No Data",
				search : doSearch,
				liveChange : doLiveChange,
				columns : [
					new Column({
						styleClass : "name",
						hAlign : "Left",
						header : new Label({
							text : "Name"
						})
					}),
					new Column({
						hAlign : "Center",
						styleClass : "qty",
						header : new Label({
							text : "Qty"
						}),
						minScreenWidth : "Desktop",
						demandPopin : true
					}),
					new Column({
						hAlign : "Right",
						styleClass : "limit",
						width : "30%",
						header : new Label({
							text : "Value"
						}),
						minScreenWidth : "Desktop",
						demandPopin : true
					}),
					new Column({
						hAlign : "Right",
						styleClass : "price",
						width : "30%",
						header : new Label({
							text : "Price"
						}),
						minScreenWidth : "Desktop",
						demandPopin : true
					})
				]
			});

			// create the template for the items binding
			const template = new ColumnListItem({
				type : "Navigation",
				unread : false,
				cells : [
					new ObjectIdentifier({
						title: "{name}",
						text: "{qty}"
					}),
					new Label({
						text : "{name}"
					}),
					new Label({
						text: "{qty}"
					}), new Label({
						text: "{limit}"
					}), new Label({
						text : "{price}"
					}),
					new ObjectIdentifier({
						title: "{name}",
						text: "{qty}"
					}),
					new ObjectIdentifier({
						title: "{name}",
						text: "{qty}"
					})
				]
			});

			// then set model & bind Aggregation
			this.oTableSelectDialog.setModel(oModel);
			this.oTableSelectDialog.bindAggregation("items", "/navigation", template);

			this.oFirstTableItem = this.oTableSelectDialog.getItems()[0];
			this.oTableSelectDialog._oTable.setSelectedItem(this.oFirstTableItem);
			this.oTableSelectDialog.setRememberSelections(true);
		},
		afterEach: function() {
			this.oTableSelectDialog.destroy();
			this.oTableSelectDialog = null;
			this.oFirstTableItem.destroy();
			this.oFirstTableItem = null;
		}
	});

	QUnit.test("Clicking on already selected item with rememberSelections=true should close the dialog", async function (assert) {

		const oDialogCloseSpy = this.spy(this.oTableSelectDialog._oDialog, "close");

		this.oTableSelectDialog.open();
		await nextUIUpdate();


		this.oFirstTableItem.$().trigger("tap");
		await nextUIUpdate();

		// Assert
		assert.strictEqual(oDialogCloseSpy.callCount, 1, "Dialog close method was called.");

		// Cleanup
		oDialogCloseSpy.restore();
	});

	QUnit.test("Clicking on already selected item with rememberSelections=true should not fire selectionChange", async function (assert) {

		const oSelectionChangeSpy = this.spy(this.oTableSelectDialog, "fireSelectionChange");


		this.oTableSelectDialog.open();
		await nextUIUpdate();


		this.oFirstTableItem.$().trigger("tap");
		await nextUIUpdate();

		// Assert
		assert.strictEqual(oSelectionChangeSpy.callCount, 0, "Dialog fireSelectionChange method was called.");

		// Cleanup
		oSelectionChangeSpy.restore();
	});

	QUnit.test("Clicking on non selected item with rememberSelections=true should fire selectionChange and close dialog", async function (assert) {

		const oDialogCloseSpy = this.spy(this.oTableSelectDialog._oDialog, "close"),
			oSelectionChangeSpy = this.spy(this.oTableSelectDialog, "fireSelectionChange");


		this.oTableSelectDialog.open();
		await nextUIUpdate();


		this.oTableSelectDialog.getItems()[1].$().trigger("tap");
		await nextUIUpdate();

		// Assert
		assert.strictEqual(oSelectionChangeSpy.callCount, 1, "Dialog fireSelectionChange method was called");
		assert.ok(oDialogCloseSpy.called, "Dialog close method was called.");

		// Cleanup
		oDialogCloseSpy.restore();
		oSelectionChangeSpy.restore();
	});


	QUnit.module("Keyboard Handling", {
		beforeEach: function() {
			sinon.config.useFakeTimers = true;
			this.oTableSelectDialog = new TableSelectDialog({
				columns: [
					new Column({
						styleClass : "name",
						hAlign : "Left",
						header : new Label({
							text : "Name"
						})
					}),
					new Column({
						hAlign : "Center",
						styleClass : "qty",
						popinDisplay : "Inline",
						header : new Label({
							text : "Qty"
						}),
						minScreenWidth : "Tablet",
						demandPopin : true
					}),
					new Column({
						hAlign : "Right",
						styleClass : "limit",
						width : "30%",
						header : new Label({
							text : "Value"
						}),
						minScreenWidth : "Tablet",
						demandPopin : true
					}),
					new Column({
						hAlign : "Right",
						styleClass : "price",
						width : "30%",
						popinDisplay : "Inline",
						header : new Label({
							text : "Price"
						}),
						minScreenWidth : "Tablet",
						demandPopin : true
					})
				]
			});
		},
		afterEach: function() {
			sinon.config.useFakeTimers = false;
			this.oTableSelectDialog.destroy();
		}
	});

	QUnit.test("Initial focus when there are no rows in the TableSelectDialog's table", function (assert) {
		// Arrange
		var oSystem = {
			desktop: true,
			phone: false,
			tablet: false
		};

		this.stub(Device, "system", oSystem);

		// Act
		this.oTableSelectDialog.open();
		this.clock.tick(500);

		// Assert
		assert.strictEqual(this.oTableSelectDialog._oTable.getItemsContainerDomRef().firstChild, document.activeElement, 'The table should be focused even if there are no items in the table');
	});

	QUnit.test("InitialFocus when there are rows in the TableSelectDialog's table", function (assert) {
		// Arrange
		var oSystem = {
			desktop: true,
			phone: false,
			tablet: false
		};

		this.stub(Device, "system", oSystem);
		this.oTableSelectDialog.setModel(oModel);
		this.oTableSelectDialog.bindAggregation("items", "/navigation", template);

		// Act
		this.oTableSelectDialog.open();
		this.clock.tick(500);

		// Assert
		assert.strictEqual(this.oTableSelectDialog.getItems()[0].$().is(":focus"), true, 'The first row of the table should be focused');
	});

	QUnit.test("Initial focus when items load after some time", function (assert) {
		// Arrange
		var oSystem = {
			desktop: true,
			phone: false,
			tablet: false
		};

		this.stub(Device, "system", oSystem);

		// Act
		this.oTableSelectDialog.open();
		this.clock.tick(500);
		this.oTableSelectDialog.setModel(oModel);
		this.oTableSelectDialog.bindAggregation("items", "/navigation", template);
		this.oTableSelectDialog._oDialog.getContent()[1].attachEventOnce("updateFinished", function() {
			this.clock.tick(1);
			// Assert
			assert.strictEqual(this.oTableSelectDialog._oDialog.getContent()[1].getItems()[0].getFocusDomRef(), document.activeElement, 'First row should be focused when items appear later');

		}.bind(this));
		this.clock.tick(500);
	});

	QUnit.test("Custom initial focus", function (assert) {
		// Arrange
		var oSystem = {
			desktop: true,
			phone: false,
			tablet: false
		};

		this.stub(Device, "system", oSystem);
		this.oTableSelectDialog.setModel(oModel);
		this.oTableSelectDialog.bindAggregation("items", "/navigation", template);
		this.oTableSelectDialog.setInitialFocus(SelectDialogInitialFocus.SearchField);

		// Act
		this.oTableSelectDialog.open();
		this.clock.tick(500);

		// Assert
		assert.strictEqual(this.oTableSelectDialog._oSearchField.getFocusDomRef(), document.activeElement, 'Search field is focused');

		this.oTableSelectDialog.setInitialFocus(SelectDialogInitialFocus.List);
	});

	/********************************************************************************/
	QUnit.module("Accessibility");
	/********************************************************************************/

	QUnit.test("SearchField aria-labelledby attribute", function(assert) {
		oButton1.firePress();
		assert.strictEqual(oTableSelectDialog1._oSearchField.$("I").attr("aria-labelledby"), InvisibleText.getStaticId("sap.m", "SELECTDIALOG_SEARCH"), "aria-labelledby is correctly set");
		oTableSelectDialog1._oCancelButton.firePress();
	});

	/********************************************************************************/
	QUnit.module("oData v4 support");
	/********************************************************************************/

	QUnit.test("GetSelectedContexts", function(assert) {
		oTableSelectDialog1.open();
		var oTable = UI5Element.getElementById("oTableSelectDialog1-table");

		var fnTableGetSelectedContexts = sinon.spy(oTable, "getSelectedContexts");

		oTableSelectDialog1._fireConfirmAndUpdateSelection();
		assert.ok(!fnTableGetSelectedContexts.called, "getSelectedContexts() is no longer called by _fireConfirmAndUpdateSelection()");

		oTableSelectDialog1._oDialog.close();

		oTableSelectDialog1._fireConfirmAndUpdateSelection();
		assert.ok(!fnTableGetSelectedContexts.called, "getSelectedContexts() is no longer called by _fireConfirmAndUpdateSelection()");
	});


	QUnit.module("OpenClose", {
		beforeEach : function () {
			sinon.config.useFakeTimers = true;
		},
		afterEach : function () {
			sinon.config.useFakeTimers = false;
		}
	});

	QUnit.test("Closing without filtering doesn't re-filter the model", function(assert) {
		oTableSelectDialog1.open();

		var oTable = UI5Element.getElementById("oTableSelectDialog1-table");
		var oBindings = oTable.getBinding("items");

		var fnFilter = sinon.spy(oBindings, "filter");

		oTableSelectDialog1._onCancel();

		assert.notOk(fnFilter.called, "model is not re-filtered");
	});

	QUnit.test("LiveSearchUpdates", function(assert) {
		oTableSelectDialog1.open();

		var searchField = oTableSelectDialog1._oSearchField;
		searchField.setValue('m');
		searchField.fireLiveChange({newValue: "m"});

		nextUIUpdate.runSync()/*fake timer is used in module*/;
		this.clock.tick(500);

		var oTable = UI5Element.getElementById("oTableSelectDialog1-table");

		assert.equal(oTable.getItems().length, 3, 'filtered items are ok');

		oTableSelectDialog1._fireConfirmAndUpdateSelection();
		oTableSelectDialog1._oDialog.close();

		nextUIUpdate.runSync()/*fake timer is used in module*/;
		this.clock.tick(500);

		oTableSelectDialog1.open();
		searchField.fireLiveChange({newValue: ""});
		searchField.fireLiveChange({newValue: "m"});

		nextUIUpdate.runSync()/*fake timer is used in module*/;
		this.clock.tick(500);

		assert.equal(oTable.getItems().length, 3, 'filtered items are ok');

		oTableSelectDialog1._oDialog.close();
		oTableSelectDialog1._fireConfirmAndUpdateSelection();
	});

	QUnit.module("Clear functionality", {
		beforeEach : function () {
			var aData = [];
			for (var i = 0; i < 50; i++) {
				aData.push({text : "Item" + i, selected : i === 3});
			}
			 this.oTableSelectDialogClearButton = new TableSelectDialog("clearButtonTableSelectDialog", {
				title: "Title",
				columns : [
					new Column({
						header : new Label({text : "Item"})
					})
				],
				multiSelect : true,
				rememberSelections: true,
				contentWidth: "200px",
				growing: false,
				showClearButton: true
			});

			this.oTableSelectDialogClearButton.setModel(new JSONModel(aData));
			this.oTableSelectDialogClearButton.bindItems("/", new ColumnListItem({
				cells : [
					new Label({text : "{text}"})
				],
				selected : "{selected}"
			}));
			this.oTable = this.oTableSelectDialogClearButton._oTable;

			this.oTableSelectDialogClearButton1 = new TableSelectDialog("clearButtonTableSelectDialog1", {
				title: "Title",
				columns : [
					new Column({
						header : new Label({text : "Item"})
					})
				],
				multiSelect : true,
				rememberSelections: true,
				contentWidth: "200px",
				growing: false,
				showClearButton: true
			});

			this.oTable1 = this.oTableSelectDialogClearButton1._oTable;
			var aData1 = [],
				sTableId = this.oTable1.getId();
			for (var i = 0; i < 50; i++) {
				aData1.push({id: sTableId + i, text : "Item" + i, selected : false});
			}
			this.oTableSelectDialogClearButton1.setModel(new JSONModel(aData1));
			this.oTableSelectDialogClearButton1.bindItems("/", new ColumnListItem({
				cells : [
					new Label({text : "{text}"})
				],
				selected : "{selected}"
			}));

			this.oTableSelectDialogShowClearNot = new TableSelectDialog("clearButtonNotSet", {
				title: "Title",
				columns : [
					new Column({
						header : new Label({text : "Item"})
					})
				],
				multiSelect : true,
				rememberSelections: true,
				contentWidth: "200px",
				growing: false
			});

		},
		afterEach : function () {
			this.oTableSelectDialogClearButton.destroy();
			this.oTableSelectDialogClearButton1.destroy();
			this.oTable1 = null;
			this.oTableSelectDialogShowClearNot.destroy();
		}
	});

	QUnit.test("Initial loading with selected items from previous selection", function(assert) {
		this.oTableSelectDialogClearButton.open();

		nextUIUpdate.runSync()/*fake timer is used in module*/;

		assert.equal(this.oTableSelectDialogClearButton._getClearButton().getEnabled(), true, 'Clear button should be enabled');
	});

	QUnit.test("Initial loading without selected items from previous selection", function(assert) {
		this.oTableSelectDialogClearButton1.open();

		nextUIUpdate.runSync()/*fake timer is used in module*/;

		assert.equal(this.oTableSelectDialogClearButton1._getClearButton().getEnabled(), false, 'Clear button should be disabled');
	});


	QUnit.test("Removing selection should disable button", function(assert) {
		this.oTableSelectDialogClearButton.open();

		nextUIUpdate.runSync()/*fake timer is used in module*/;

		assert.equal(this.oTableSelectDialogClearButton._getClearButton().getEnabled(), true, 'Clear button should be enabled');

		this.oTableSelectDialogClearButton._removeSelection();
		this.oTableSelectDialogClearButton._updateSelectionIndicator();

		assert.equal(this.oTableSelectDialogClearButton._getClearButton().getEnabled(), false, 'Clear button should be disabled');
	});

	QUnit.test("Adding selection should enable button", function(assert) {
		this.oTableSelectDialogClearButton1.open();

		nextUIUpdate.runSync()/*fake timer is used in module*/;

		assert.equal(this.oTableSelectDialogClearButton1._getClearButton().getEnabled(), false, 'Clear button should be disabled');

		this.oTable1.setSelectedItemById(this.oTable1.getAggregation("items")[0].sId);
		this.oTableSelectDialogClearButton1._updateSelectionIndicator();

		assert.equal(this.oTableSelectDialogClearButton1._getClearButton().getEnabled(), true, 'Clear button should be enabled');
	});

	QUnit.test("Clicking on enabled 'Clear' button should clear selection", function(assert) {
		this.oTableSelectDialogClearButton.open();

		nextUIUpdate.runSync()/*fake timer is used in module*/;

		assert.equal(this.oTableSelectDialogClearButton._getClearButton().getEnabled(), true, 'Clear button should be enabled');

		this.oTableSelectDialogClearButton._getClearButton().firePress();


		assert.equal(this.oTableSelectDialogClearButton._getClearButton().getEnabled(), false, 'Clear button should be disabled');
		assert.equal(this.oTable.getSelectedItems().length, 0, 'There should be no selected items');
	});

	QUnit.test("Title of dialog should be also set", function(assert) {
		this.oTableSelectDialogClearButton.open();

		nextUIUpdate.runSync()/*fake timer is used in module*/;

		assert.equal(this.oTableSelectDialogClearButton.getTitle(), "Title", 'Title of TableSelectDialog should be "Title"');
		assert.equal(this.oTableSelectDialogClearButton._oDialog.getTitle(), "Title", 'Title of Dialog  should be "Title"');

	});

	QUnit.test("After selection reset the focus should be returned to the initially focusable element", function(assert) {
		this.oTableSelectDialogClearButton.open();
		nextUIUpdate.runSync()/*fake timer is used in module*/;

		this.oTableSelectDialogClearButton._getClearButton().firePress();

		assert.strictEqual(
			document.activeElement.getAttribute("id"),
			this.oTableSelectDialogClearButton._oTable.getItems()[0].getFocusDomRef().getAttribute("id"),
			"After selection is reset the focus should be returned to the initially focusable element"
		);

	});

	QUnit.test("Disable already enabled clear button and then enable it again", function(assert) {
		this.oTableSelectDialogClearButton.open();
		nextUIUpdate.runSync()/*fake timer is used in module*/;

		var oCustomHeader = this.oTableSelectDialogClearButton._oDialog.getCustomHeader();

		this.oTableSelectDialogClearButton.setShowClearButton(false);
		nextUIUpdate.runSync()/*fake timer is used in module*/;

		assert.equal(oCustomHeader.getContentRight()[0].getVisible(), false, 'Clear button is not visible');
		assert.notOk(oCustomHeader.getContentRight()[0].getDomRef(), 'Clear button is not in dom');

		this.oTableSelectDialogClearButton.setShowClearButton(true);
		nextUIUpdate.runSync()/*fake timer is used in module*/;

		assert.equal(oCustomHeader.getContentRight()[0].getVisible(), true, 'Clear button is not visible');
		assert.ok(oCustomHeader.getContentRight()[0].getDomRef(), 'Clear button is in dom');
		assert.equal(oCustomHeader.getContentRight()[0].getProperty("text"), Library.getResourceBundleFor("sap.m").getText("TABLESELECTDIALOG_CLEARBUTTON"), 'Text of clear button is set');
	});

	QUnit.test("Disable already enabled clear button and then enabled", function(assert) {
		this.oTableSelectDialogShowClearNot.open();
		nextUIUpdate.runSync()/*fake timer is used in module*/;

		var oCustomHeader = this.oTableSelectDialogShowClearNot._oDialog.getCustomHeader();
		assert.equal(oCustomHeader.getContentRight().length,  0, 'Clear button is not created');

		this.oTableSelectDialogClearButton.setShowClearButton(false);
		nextUIUpdate.runSync()/*fake timer is used in module*/;

		assert.equal(oCustomHeader.getContentRight().length,  0, 'Clear button is not created');

		this.oTableSelectDialogShowClearNot.setShowClearButton(true);
		nextUIUpdate.runSync()/*fake timer is used in module*/;

		assert.equal(oCustomHeader.getContentRight()[0].getVisible(), true, 'Clear button is not visible');
		assert.ok(oCustomHeader.getContentRight()[0].getDomRef(), 'Clear button is in dom');
	});

	QUnit.test("liveChange event fired when 'clear' is pressed on a TSD that has initial value set", function (assert) {
		var done = assert.async(),
			oTableSelectDialog = new TableSelectDialog({
				liveChange: function () {
					// assert
					assert.ok(1, "fired liveChange event");
					done();
				}
			});

		// act
		oTableSelectDialog.open("somevalue");
		nextUIUpdate.runSync()/*fake timer is used in module*/;

		qutils.triggerKeydown(oTableSelectDialog._oSearchField.getDomRef().id, KeyCodes.ESCAPE);

		nextUIUpdate.runSync()/*fake timer is used in module*/;
		oTableSelectDialog._oDialog.close();
		oTableSelectDialog.destroy();
	});

	QUnit.module("Handling cancel", {
		beforeEach : function () {
			sinon.config.useFakeTimers = true;

			this.fnCancelStub = sinon.stub();

			this.oTableSelectDialog = new TableSelectDialog({
				title: "Test dialog"
			});

			this.oTableSelectDialog.attachCancel(this.fnCancelStub);
		},
		afterEach : function () {
			sinon.config.useFakeTimers = false;
			this.fnCancelStub.reset();
			this.oTableSelectDialog.destroy();
		}
	});

	QUnit.test("Cancel should be fired when pressing ESC", function (assert) {
		// Arrange
		this.oTableSelectDialog.open();
		this.clock.tick(500);

		// Act
		qutils.triggerKeydown(this.oTableSelectDialog.getDomRef(), KeyCodes.ESCAPE);
		this.clock.tick(500);

		// Assert
		assert.ok(this.fnCancelStub.calledOnce, "Cancel is called once");
	});

	QUnit.module("Title Alignment");

	QUnit.test("setTitleAlignment test", async function (assert) {
		const oDialog = new TableSelectDialog({
			title: "Header"
		});
		const sAlignmentClass = "sapMBarTitleAlign";
		const setTitleAlignmentSpy = this.spy(oDialog, "setTitleAlignment");

		oDialog.open();
		await nextUIUpdate();

		const sInitialAlignment = oDialog.getTitleAlignment();

		// initial titleAlignment test depending on theme
		assert.ok(oDialog._oDialog.getCustomHeader().hasStyleClass(sAlignmentClass + sInitialAlignment),
					"The default titleAlignment is '" + sInitialAlignment + "', there is class '" + sAlignmentClass + sInitialAlignment + "' applied to the Header");

		// ensure that setTitleAlignment won't be called again with the initial value and will always invalidate
		const aRemainingTitleAlignments = Object.values(TitleAlignment).filter((sAlignment) => sAlignment !== sInitialAlignment);

		// check if all types of alignment lead to apply the proper CSS class
		await aRemainingTitleAlignments.reduce(async (pPrevAlignmentTest, sAlignment) => {
			await pPrevAlignmentTest;
			oDialog.setTitleAlignment(sAlignment);
			await nextUIUpdate();

			assert.ok(oDialog._oDialog.getCustomHeader().hasStyleClass(sAlignmentClass + sAlignment),
							"titleAlignment is set to '" + sAlignment + "', there is class '" + sAlignmentClass + sAlignment + "' applied to the Header");
		}, Promise.resolve());

		// check how many times setTitleAlignment method is called
		assert.strictEqual(setTitleAlignmentSpy.callCount, aRemainingTitleAlignments.length,
			"'setTitleAlignment' method is called total " + setTitleAlignmentSpy.callCount + " times");

		// cleanup
		oDialog.destroy();
	});

	QUnit.module("Event Testing", {
		beforeEach : function () {
			sinon.config.useFakeTimers = true;
		},
		afterEach : function () {
			sinon.config.useFakeTimers = false;
		}
	});

	QUnit.test("Table events", function (assert) {
		var oDialog = new TableSelectDialog(),
			oUpdateStartedSpy = this.spy(oDialog, "fireUpdateStarted"),
			oUpdateFinishedSpy = this.spy(oDialog, "fireUpdateFinished"),
			oSelectionChangeSpy = this.spy(oDialog, "fireSelectionChange");

		oDialog.open();
		this.clock.tick(350);

		oDialog._oTable.fireEvent("updateStarted", {});
		assert.ok(oUpdateStartedSpy.calledOnce, "updateStarted event is fired");

		oDialog._oTable.fireEvent("updateFinished", {});
		assert.ok(oUpdateFinishedSpy.calledOnce, "updateFinished event is fired");

		oDialog._oTable.fireEvent("selectionChange", {});
		assert.ok(oSelectionChangeSpy.calledOnce, "selectionChange event is fired");

		oDialog._oDialog.close();
		this.clock.tick(350);

		oUpdateStartedSpy.reset();
		oUpdateFinishedSpy.reset();
		oSelectionChangeSpy.reset();

		oDialog.destroy();
	});
});<|MERGE_RESOLUTION|>--- conflicted
+++ resolved
@@ -22,13 +22,8 @@
 	"sap/m/library",
 	"sap/ui/thirdparty/jquery",
 	"sap/ui/Device",
-<<<<<<< HEAD
-	"sap/ui/events/KeyCodes"
-=======
 	"sap/ui/events/KeyCodes",
-	"sap/ui/core/Core",
 	"sap/m/ObjectIdentifier"
->>>>>>> 5192e3bd
 ], function(
 	UI5Element,
 	Library,
@@ -52,13 +47,8 @@
 	mobileLibrary,
 	jQuery,
 	Device,
-<<<<<<< HEAD
-	KeyCodes
-=======
 	KeyCodes,
-	oCore,
 	ObjectIdentifier
->>>>>>> 5192e3bd
 ) {
 	"use strict";
 
