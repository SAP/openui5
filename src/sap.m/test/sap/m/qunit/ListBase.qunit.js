--- conflicted
+++ resolved
@@ -1687,17 +1687,6 @@
 		await testFocus(-1, true);
 	});
 
-	/********************************************************************************/
-	QUnit.module("Internal methods", {
-		beforeEach: function() {
-			oList = new List();
-		},
-		afterEach: function() {
-			oList.destroy();
-		}
-	});
-	/********************************************************************************/
-
 	QUnit.module("KeyboardHandling", {
 		beforeEach: function() {
 			oList = new List();
@@ -1737,11 +1726,11 @@
 		oList.placeAt("qunit-fixture");
 		await nextUIUpdate();
 
+		assert.strictEqual(oList.getDomRef("after").getAttribute("tabindex"), "0", "After dummy element is at the tab chain");
 		oList.focus();
-
 		assert.strictEqual(oList.getDomRef("before").getAttribute("tabindex"), "-1", "Before dummy element is not at the tab chain");
 		assert.strictEqual(oList.getNavigationRoot().getAttribute("tabindex"), "0", "Navigation root is at the tab chain");
-		assert.strictEqual(oList.getDomRef("after").getAttribute("tabindex"), "0", "After dummy element is at the tab chain");
+		assert.strictEqual(oList.getDomRef("after").getAttribute("tabindex"), "-1", "After dummy element is not at the tab chain");
 		assert.strictEqual(oList.getDomRef("after").getAttribute("role"), "none", "After dummy element has role=none");
 
 		if (!document.hasFocus()) {
@@ -1850,7 +1839,10 @@
 
 		// tab key
 		qutils.triggerKeydown(oListItem.getFocusDomRef(), "TAB", false, false, false);
-		assert.strictEqual(fnSpy.callCount, 1, "List is informed to forward tab when tab is pressed while focus is on the item");
+		assert.strictEqual(fnSpy.callCount, 0, "Tab is not forwarded when focus is on the row");
+
+		qutils.triggerKeydown(oInput.getFocusDomRef(), "TAB", false, false, false);
+		assert.strictEqual(fnSpy.callCount, 1, "List is informed to forward tab when tab is pressed while focus is on the last interactive element");
 		assert.strictEqual(fnSpy.args[0][0], true, "Tab Forward is informed");
 		fnSpy.resetHistory();
 
@@ -1991,23 +1983,12 @@
 
 		assert.strictEqual(fnRenderSpy.callCount, 0, "The list should not be rerendered with item visibility changes");
 
-<<<<<<< HEAD
 		oList.destroy();
 	});
 
 	QUnit.test("Container Padding Classes", async function(assert) {
 		// System under Test + Act
 		let sResponsiveSize;
-=======
-		QUnit.module("KeyboardHandling", {
-			beforeEach: function() {
-				oList = new List();
-			},
-			afterEach: function() {
-				oList.destroy();
-			}
-		});
->>>>>>> a7c32178
 
 		if (Device.resize.width <= 599) {
 			sResponsiveSize = "0px";
@@ -2053,7 +2034,7 @@
 	});
 
 	if (document.hasFocus()) {
-		QUnit.test("KeybordMode", async function(assert) {
+		QUnit.test("KeyboardMode", async function(assert) {
 			const fnDetailPressSpy = this.spy(),
 				fnItemPressSpy = this.spy(),
 				fnPressSpy = this.spy(),
@@ -2081,22 +2062,12 @@
 
 			oContainer.placeAt("qunit-fixture");
 			await nextUIUpdate();
-<<<<<<< HEAD
 			oList.focus();
 
 			qutils.triggerKeydown(oListItem1.getFocusDomRef(), "TAB", true, false, false);
 			assert.strictEqual(document.activeElement, oList.getDomRef('before'), "Focus is forwarded before the table");
-=======
-
-			assert.strictEqual(oList.getDomRef("after").getAttribute("tabindex"), "0", "After dummy element is at the tab chain");
-			oList.focus();
-			assert.strictEqual(oList.getDomRef("before").getAttribute("tabindex"), "-1", "Before dummy element is not at the tab chain");
-			assert.strictEqual(oList.getNavigationRoot().getAttribute("tabindex"), "0", "Navigation root is at the tab chain");
-			assert.strictEqual(oList.getDomRef("after").getAttribute("tabindex"), "-1", "After dummy element is not at the tab chain");
-			assert.strictEqual(oList.getDomRef("after").getAttribute("role"), "none", "After dummy element has role=none");
->>>>>>> a7c32178
-
-			oListItem1.focus();
+
+			oInput2.focus();
 			qutils.triggerKeydown(document.activeElement, "TAB");
 			assert.strictEqual(document.activeElement, oList.getDomRef("after"), "Focus is forwarded after the table");
 
@@ -2376,45 +2347,11 @@
 
 		fnFireSelectionChangeEvent.resetHistory();
 
-<<<<<<< HEAD
 		// focus an already selected item
 		oList.getVisibleItems()[2].focus();
 		// trigger shift keydown so that oList._mRangeSelectionIndex object is available
 		qutils.triggerKeydown(document.activeElement, "", true, false, false);
 		assert.ok(oList._mRangeSelection, "Range selection mode enabled");
-=======
-			oPage.addContent(oBeforeList);
-			oPage.addContent(oList);
-			oPage.addContent(oAfterList);
-			oPage.placeAt("qunit-fixture");
-			await nextUIUpdate();
-			oList.forwardTab = fnSpy;
-
-			// tab key
-			qutils.triggerKeydown(oListItem.getFocusDomRef(), "TAB", false, false, false);
-			assert.strictEqual(fnSpy.callCount, 0, "Tab is not forwarded when focus is on the row");
-
-			qutils.triggerKeydown(oInput.getFocusDomRef(), "TAB", false, false, false);
-			assert.strictEqual(fnSpy.callCount, 1, "List is informed to forward tab when tab is pressed while focus is on the last interactive element");
-			assert.strictEqual(fnSpy.args[0][0], true, "Tab Forward is informed");
-			fnSpy.resetHistory();
-
-			// shift-tab key
-			qutils.triggerKeydown(oListItem.getFocusDomRef(), "TAB", true, false, false);
-			assert.strictEqual(fnSpy.callCount, 1, "List is informed to forward tab backwards when tab is pressed while focus is on the row");
-			assert.strictEqual(fnSpy.args[0][0], false, "Backwards tab is informed");
-			fnSpy.resetHistory();
-
-			// shift-F6 key
-			oInput.getFocusDomRef().focus();
-			qutils.triggerKeydown(oInput.getFocusDomRef(), "F6", true, false, false);
-			assert.strictEqual(document.activeElement.id, oBeforeList.getFocusDomRef().id, "Focus is moved correctly after Shift-F6");
-
-			// F6
-			oInput.getFocusDomRef().focus();
-			qutils.triggerKeydown(oInput.getFocusDomRef(), "F6", false, false, false);
-			assert.strictEqual(document.activeElement.id, oAfterList.getFocusDomRef().id, "Focus is moved correctly after F6");
->>>>>>> a7c32178
 
 		// range seletion item index
 		assert.equal(oList._mRangeSelection.index, 2, "RangeSelection item index = 2");
@@ -2453,7 +2390,6 @@
 		oList.destroy();
 	});
 
-<<<<<<< HEAD
 	QUnit.test("Mouse range selection", async function(assert) {
 		const oListItemTemplate = createListItem(),
 			oList = new List({
@@ -2464,213 +2400,6 @@
 				]
 			}),
 			fnFireSelectionChangeEvent = this.spy(oList, "_fireSelectionChangeEvent");
-=======
-		QUnit.test("Item visible changes should inform the List", async function(assert) {
-			const fnSpy = this.spy();
-			const oListItem = new StandardListItem({
-				title: "Title"
-			});
-			const oList = new List({
-				items : oListItem
-			});
-
-			oPage.addContent(oList);
-			await nextUIUpdate();
-
-			// act
-			oList.onItemDOMUpdate = fnSpy;
-
-			oListItem.setVisible(false);
-			await nextUIUpdate();
-
-			assert.strictEqual(fnSpy.callCount, 1, "List is informed when item visibility is changed from visible to invisible");
-			assert.strictEqual(fnSpy.args[0][0], oListItem, "Correct list item is informed");
-			fnSpy.resetHistory();
-
-			oListItem.setVisible(true);
-			await nextUIUpdate();
-
-			assert.strictEqual(fnSpy.callCount, 1, "List is informed when item visibility is changed from invisible to visible");
-			assert.strictEqual(fnSpy.args[0][0], oListItem, "Correct list item is informed");
-			assert.strictEqual(fnSpy.args[0][1], true, "Correct visible parameter item is informed");
-			fnSpy.resetHistory();
-
-			oListItem.invalidate();
-			await nextUIUpdate();
-
-			assert.strictEqual(fnSpy.callCount, 0, "Visibility did not changed and list is not informed");
-
-			// cleanup
-			oPage.removeAllContent();
-			oList.destroy();
-		});
-
-		QUnit.test("ListItem visibility change should not rerender the list", async function(assert) {
-			const oListItem1 = new StandardListItem({
-					title: "Title1"
-				}),
-				oListItem2 = new StandardListItem({
-					title: "Title2"
-				}),
-				oList = new List({
-					items : [oListItem1, oListItem2]
-				});
-
-			oList.placeAt("qunit-fixture");
-			await nextUIUpdate();
-
-			// let the item navigation run for testing
-			this.stub(Device.system, "desktop").value(true);
-
-			const fnRenderSpy = this.spy(oList.getRenderer(), "render");
-
-			oListItem1.setVisible(false);
-			await nextUIUpdate();
-
-			oListItem2.focus();
-			await timeout(1);
-
-			/* make it sure document has focus in case of testrunner */
-			if (document.hasFocus()) {
-				assert.strictEqual(oList.getItemNavigation().getItemDomRefs().length, 1, "Invisible items are not in the item navigation.");
-			}
-
-			oListItem1.setVisible(true);
-			await nextUIUpdate();
-
-			oListItem1.focus();
-			await timeout(1);
-
-			/* make it sure document has focus in case of testrunner */
-			if (document.hasFocus()) {
-				assert.strictEqual(oList.getItemNavigation().getItemDomRefs().length, 2, "Only visible items are in the item navigation.");
-			}
-
-			oListItem1.setVisible(false);
-			await nextUIUpdate();
-
-			assert.strictEqual(fnRenderSpy.callCount, 0, "The list should not be rerendered with item visibility changes");
-
-			oList.destroy();
-		});
-
-		QUnit.test("Container Padding Classes", async function(assert) {
-			// System under Test + Act
-			let sResponsiveSize;
-
-			if (Device.resize.width <= 599) {
-				sResponsiveSize = "0px";
-			} else if (Device.resize.width <= 1023) {
-				sResponsiveSize = "16px";
-			} else {
-				sResponsiveSize = "16px 32px";
-			}
-			const aResponsiveSize = sResponsiveSize.split(" ");
-
-			// Act
-			oList.placeAt("qunit-fixture");
-			await nextUIUpdate();
-			oList.addStyleClass("sapUiNoContentPadding");
-			const $containerContent = oList.$();
-
-			// Assert
-			assert.strictEqual($containerContent.css("padding-left"), "0px", "The container has no left content padding when class \"sapUiNoContentPadding\" is set");
-			assert.strictEqual($containerContent.css("padding-right"), "0px", "The container has no right content padding when class \"sapUiNoContentPadding\" is set");
-			assert.strictEqual($containerContent.css("padding-top"), "0px", "The container has no top content padding when class \"sapUiNoContentPadding\" is set");
-			assert.strictEqual($containerContent.css("padding-bottom"), "0px", "The container has no bottom content padding when class \"sapUiNoContentPadding\" is set");
-
-			// Act
-			oList.removeStyleClass("sapUiNoContentPadding");
-			oList.addStyleClass("sapUiContentPadding");
-
-			// Assert
-			assert.strictEqual($containerContent.css("padding-left"), "16px", "The container has 1rem left content padding when class \"sapUiContentPadding\" is set");
-			assert.strictEqual($containerContent.css("padding-right"), "16px", "The container has 1rem right content padding when class \"sapUiContentPadding\" is set");
-			assert.strictEqual($containerContent.css("padding-top"), "16px", "The container has 1rem top content padding when class \"sapUiContentPadding\" is set");
-			assert.strictEqual($containerContent.css("padding-bottom"), "16px", "The container has 1rem bottom content padding when class \"sapUiContentPadding\" is set");
-
-			// Act
-			oList.removeStyleClass("sapUiContentPadding");
-			oList.addStyleClass("sapUiResponsiveContentPadding");
-
-			// Assert
-			assert.strictEqual($containerContent.css("padding-left"), (aResponsiveSize[1] ? aResponsiveSize[1] : aResponsiveSize[0]), "The container has " + sResponsiveSize + " left content padding when class \"sapUiResponsiveContentPadding\" is set (tested value depends on window size)");
-			assert.strictEqual($containerContent.css("padding-right"), (aResponsiveSize[1] ? aResponsiveSize[1] : aResponsiveSize[0]) , "The container has " + sResponsiveSize + " right content padding when class \"sapUiResponsiveContentPadding\" is set (tested value depends on window size)");
-			assert.strictEqual($containerContent.css("padding-top"), aResponsiveSize[0], "The container has " + sResponsiveSize + " top content padding when class \"sapUiResponsiveContentPadding\" is set (tested value depends on window size)");
-			assert.strictEqual($containerContent.css("padding-bottom"), aResponsiveSize[0], "The container has " + sResponsiveSize + " bottom content padding when class \"sapUiResponsiveContentPadding\" is set (tested value depends on window size)");
-
-		});
-
-		if (document.hasFocus()) {
-			QUnit.test("KeyboardMode", async function(assert) {
-				const fnDetailPressSpy = this.spy(),
-					fnItemPressSpy = this.spy(),
-					fnPressSpy = this.spy(),
-					oInput1 = new Input(),
-					oInput2 = new Input(),
-					oButton1 = new Button(),
-					oButton2 = new Button(),
-					oListItem1 = new CustomListItem({
-						content: oInput1,
-						type: "Detail",
-						detailPress: fnDetailPressSpy
-					}),
-					oListItem2 = new CustomListItem({
-						content: oInput2,
-						type: "Navigation",
-						press: fnPressSpy
-					}),
-					oList = new List({
-						mode: "MultiSelect",
-						itemPress: fnItemPressSpy
-					}).addItem(oListItem1).addItem(oListItem2),
-					oContainer = new VBox({
-						items: [oButton1, oList, oButton2]
-					});
-
-				oContainer.placeAt("qunit-fixture");
-				await nextUIUpdate();
-				oList.focus();
-
-				qutils.triggerKeydown(oListItem1.getFocusDomRef(), "TAB", true, false, false);
-				assert.strictEqual(document.activeElement, oList.getDomRef('before'), "Focus is forwarded before the table");
-
-				oInput2.focus();
-				qutils.triggerKeydown(document.activeElement, "TAB");
-				assert.strictEqual(document.activeElement, oList.getDomRef("after"), "Focus is forwarded after the table");
-
-				oInput1.focus();
-				qutils.triggerKeydown(document.activeElement, "ARROW_UP");
-				assert.strictEqual(document.activeElement, oInput1.getFocusDomRef(), "Arrow up has no effect");
-
-				oInput1.focus();
-				qutils.triggerKeydown(document.activeElement, "ARROW_DOWN");
-				assert.strictEqual(document.activeElement, oInput1.getFocusDomRef(), "Arrow up has no effect");
-
-				oInput1.focus();
-				qutils.triggerKeydown(document.activeElement, "ENTER");
-				assert.strictEqual(fnPressSpy.callCount, 0, "Enter has no effect");
-
-				oListItem1.focus();
-				qutils.triggerEvent("keydown", document.activeElement, {code: "KeyE", ctrlKey: true});
-				assert.strictEqual(fnDetailPressSpy.callCount, 1, "Detail press event is fired while focus is on the row");
-				fnDetailPressSpy.resetHistory();
-
-				oInput1.focus();
-				qutils.triggerKeydown(document.activeElement, "TAB");
-				assert.notStrictEqual(document.activeElement, oList.getDomRef("after"), "Focus is not forwarded after the table");
-
-				oInput1.focus();
-				qutils.triggerEvent("keydown", document.activeElement, {code: "F2"});
-				assert.strictEqual(document.activeElement, oListItem1.getFocusDomRef(), "Focus is moved to the row");
-
-				oListItem1.detachDetailPress(fnDetailPressSpy);
-				qutils.triggerEvent("keydown", document.activeElement, {code: "F2"});
-				assert.strictEqual(document.activeElement, oListItem1.getModeControl().getFocusDomRef(), "Focus is moved to the Input again");
-
-				qutils.triggerKeydown(document.activeElement, "ARROW_DOWN");
-				assert.strictEqual(document.activeElement, oListItem2.getModeControl().getFocusDomRef(), "Focus is moved to the next items selection control");
->>>>>>> a7c32178
 
 		bindListData(oList, data3, "/items", createTemplateListItem());
 
@@ -3823,15 +3552,11 @@
 			infoTextDirection: coreLibrary.TextDirection.LTR
 		});
 
-<<<<<<< HEAD
 		const oStdLI2 = new StandardListItem({
 			title : "Title",
 			info : "+359 1234 567",
 			infoTextDirection: coreLibrary.TextDirection.LTR
 		});
-=======
-			this.stub(sut.getDomRef(), "querySelector").returns(oHeaderDomRef);
->>>>>>> a7c32178
 
 		const sut = new List({
 			items: [oStdLI, oStdLI2]
@@ -3881,13 +3606,7 @@
 			};
 		});
 
-		this.stub(sut, "getDomRef").callsFake(function() {
-			return {
-				querySelector: function() {
-					return oHeaderDomRef;
-				}
-			};
-		});
+		this.stub(sut.getDomRef(), "querySelector").returns(oHeaderDomRef);
 
 		const oFocusedItem = sut.getItems()[1];
 		const oFocusedItemDomRef = oFocusedItem.getDomRef();
