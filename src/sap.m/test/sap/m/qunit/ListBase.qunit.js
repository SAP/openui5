--- conflicted
+++ resolved
@@ -3545,21 +3545,10 @@
 			infoTextDirection: coreLibrary.TextDirection.LTR
 		});
 
-<<<<<<< HEAD
 		const sut = new List({
 			headerText: "List Header",
 			items: [oStdLI, oStdLI2]
 		});
-=======
-			sut.getItems()[0].focus();
-			const fnHandleTargetItemFocusSpy = sinon.spy(sut, "_handleTargetItemFocus");
-			sut.getInfoToolbar().setVisible(true);
-			await nextUIUpdate();
-			assert.ok(fnHandleTargetItemFocusSpy.calledOnce, "Repositining method is called after sticky change");
-
-			aClassList = sut.$()[0].classList;
-			assert.ok(aClassList.contains("sapMSticky") && aClassList.contains("sapMSticky2"), "Sticky classes added");
->>>>>>> a5136fd3
 
 		const oInfoToolbar = new Toolbar({
 			active: true,
@@ -3588,8 +3577,12 @@
 		aClassList = sut.$()[0].classList;
 		assert.ok(!aClassList.contains("sapMSticky") && !aClassList.contains("sapMSticky2"), "Sticky classes removed");
 
+		sut.getItems()[0].focus();
+		const fnHandleTargetItemFocusSpy = sinon.spy(sut, "_handleTargetItemFocus");
 		sut.getInfoToolbar().setVisible(true);
 		await nextUIUpdate();
+		assert.ok(fnHandleTargetItemFocusSpy.calledOnce, "Repositining method is called after sticky change");
+
 		aClassList = sut.$()[0].classList;
 		assert.ok(aClassList.contains("sapMSticky") && aClassList.contains("sapMSticky2"), "Sticky classes added");
 
