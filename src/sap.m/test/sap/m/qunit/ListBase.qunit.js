/*global QUnit, sinon */
sap.ui.define([
	"sap/m/App",
	"sap/m/Button",
	"sap/m/Column",
	"sap/m/ColumnListItem",
	"sap/m/CustomListItem",
	"sap/m/GroupHeaderListItem",
	"sap/m/GrowingEnablement",
	"sap/m/IllustratedMessage",
	"sap/m/IllustratedMessageType",
	"sap/m/Input",
	"sap/m/InputListItem",
	"sap/m/Label",
	"sap/m/library",
	"sap/m/List",
	"sap/m/ListBase",
	"sap/m/Menu",
	"sap/m/MenuItem",
	"sap/m/MessageToast",
	"sap/m/Page",
	"sap/m/ScrollContainer",
	"sap/m/StandardListItem",
	"sap/m/Table",
	"sap/m/Text",
	"sap/m/Title",
	"sap/m/Toolbar",
	"sap/m/ToolbarSpacer",
	"sap/m/VBox",
	"sap/m/plugins/DataStateIndicator",
	"sap/ui/Device",
	"sap/ui/core/Element",
	"sap/ui/core/InvisibleMessage",
	"sap/ui/core/Lib",
	"sap/ui/core/library",
	"sap/ui/core/Theming",
	"sap/ui/events/KeyCodes",
	"sap/ui/layout/VerticalLayout",
	"sap/ui/model/Filter",
	"sap/ui/model/FilterOperator",
	"sap/ui/model/Sorter",
	"sap/ui/model/json/JSONModel",
	"sap/ui/qunit/QUnitUtils",
	"sap/ui/qunit/utils/createAndAppendDiv",
	"sap/ui/test/utils/nextUIUpdate",
	"sap/ui/thirdparty/jquery"
], function(
	App,
	Button,
	Column,
	ColumnListItem,
	CustomListItem,
	GroupHeaderListItem,
	GrowingEnablement,
	IllustratedMessage,
	IllustratedMessageType,
	Input,
	InputListItem,
	Label,
	library,
	List,
	ListBase,
	Menu,
	MenuItem,
	MessageToast,
	Page,
	ScrollContainer,
	StandardListItem,
	Table,
	Text,
	Title,
	Toolbar,
	ToolbarSpacer,
	VBox,
	DataStateIndicator,
	Device,
	Element,
	InvisibleMessage,
	Library,
	coreLibrary,
	Theming,
	KeyCodes,
	VerticalLayout,
	Filter,
	FilterOperator,
	Sorter,
	JSONModel,
	qutils,
	createAndAppendDiv,
	nextUIUpdate,
	jQuery
) {
	"use strict";
	jQuery("#qunit-fixture").attr("data-sap-ui-fastnavgroup", "true");


	/*******************************************************************************
	 * Helper variables & functions
	 *******************************************************************************/

	async function timeout(iDuration) {
		await new Promise(function(resolve) {
			window.setTimeout(resolve, iDuration);
		});
	}

	// helper variables
	let oScrollContainer;
	let iItemCount = 0;
	let oList = null;
	const data1 = { // 0 items
			items : [ ]
		},
		data2 = { // 3 items
				items : [ {
					Title : "Title1",
					Description: "Description1"
				}, {
					Title : "Title2",
					Description: "Description2"
				}, {
					Title : "Title3",
					Description: "Description3"
				} ]
		},
		data3 = { // 10 items
				items : [ {
					Title : "Title1",
					Description: "Description1"
				}, {
					Title : "Title2",
					Description: "Description2"
				}, {
					Title : "Title3",
					Description: "Description3"
				}, {
					Title : "Title4",
					Description: "Description4"
				}, {
					Title : "Title5",
					Description: "Description5"
				}, {
					Title : "Title6",
					Description: "Description6"
				}, {
					Title : "Title7",
					Description: "Description7"
				}, {
					Title : "Title8",
					Description: "Description8"
				}, {
					Title : "Title9",
					Description: "Description9"
				}, {
					Title : "Title10",
					Description: "Description10"
				} ]
		},
		data4 = {
				items : [ {
					Title : "Table",
					Description: "This is a table"
				}, {
					Title : "Window",
					Description: "This is a window"
				}, {
					Title : "Room",
					Description: "This is a room"
				}, {
					Title : "Lamp",
					Description: "This is a lamp"
				}, {
					Title : "Attic",
					Description: "This is an attic"
				}, {
					Title : "House",
					Description: "This is a house"
				}, {
					Title : "Ceiling",
					Description: "This is a ceiling"
				}, {
					Title : "Wall",
					Description: "This is a wall"
				}, {
					Title : "Door",
					Description: "This is a door"
				}, {
					Title : "Flower",
					Description: "This is a flower"
				} ]
		},
		data5 = { // 10 items
			items : [ {
				Key: "Key1",
				Title : "Title1",
				Description: "Description1"
			}, {
				Key: "Key2",
				Title : "",
				Description: "Description2"
			}, {
				Key: "Key3",
				Title : "Title3",
				Description: "Description3"
			}, {
				Key: "Key1",
				Title : "Title4",
				Description: "Description4"
			}, {
				Key: "Key3",
				Title : "Title5",
				Description: "Description5"
			}, {
				Key: "Key3",
				Title : "Title6",
				Description: "Description6"
			}, {
				Key: "Key1",
				Title : "Title7",
				Description: "Description7"
			}, {
				Key: "Key2",
				Title : "Title8",
				Description: "Description8"
			}, {
				Key: "Key2",
				Title : "Title9",
				Description: "Description9"
			}, {
				Key: "Key3",
				Title : "Title10",
				Description: "Description10"
			} ]
	};


	// create a static list item
	function createListItem() {
		iItemCount++;
		return new StandardListItem({
			title : "Title" + iItemCount,
			description: "Description" + iItemCount
		});
	}

	function createTemplateListItem() {
		return new StandardListItem({
			title: "{Title}",
			description: "{Description}"
		});
	}

	// bind list with data
	function bindListData(oList, oData, sPath, oItemTemplate) {
		const oModel = new JSONModel();
		// set the data for the model
		oModel.setData(oData);
		// set the model to the list
		oList.setModel(oModel);
		// bind Aggregation
		oList.bindAggregation("items", sPath, oItemTemplate);
	}

	async function testRemeberSelections(oList, oRenderSpy, assert) {
		const oSorterAsc = new Sorter("Title", false, function(oContext){
			return oContext.getProperty("Title").charAt(0); // sort ascending by first letter of title
		}),
		oSorterDesc = new Sorter("Title", true, function(oContext){
			return oContext.getProperty("Title").charAt(0); // sort descending by first letter of title
		});
		let vSelectedItemsNumber;

		bindListData(oList, data3, "/items", createTemplateListItem());

		// add item to page & render
		oPage.addContent(oList);
		await nextUIUpdate();

		const vSelectionMode = oList.getMode();
		// call method & do tests
		if (vSelectionMode == "SingleSelect") {
			oList.getItems()[0].setSelected(true);
			vSelectedItemsNumber = 1;
		} else if (vSelectionMode == "MultiSelect") {
			oList.getItems()[0].setSelected(true);
			oList.getItems()[1].setSelected(true);
			oList.getItems()[5].setSelected(true);
			vSelectedItemsNumber = 3;
		}

		oList.setRememberSelections(true);
		assert.strictEqual(oList.getRememberSelections(), true, 'The property "rezmemberSelections" is "true" on ' + oList);

		// TODO: decide if check on internal variables is needed (Cahit)
		assert.strictEqual(oList.getSelectedContextPaths().length, vSelectedItemsNumber, 'The internal selection array has length of ' + vSelectedItemsNumber + ' on ' + oList);
		assert.strictEqual(oList.getSelectedItems().length, vSelectedItemsNumber, 'The selection contains ' + vSelectedItemsNumber + ' item ' + oList);

		// filter 2 items ("Title1" and "Title10")
		oList.getBinding("items").filter([new Filter("Title", FilterOperator.Contains , "Title1")]);
		assert.strictEqual(oList.getSelectedItems().length, 1, 'The selection contains 1 item ' + oList);

		// reset filter
		oList.getBinding("items").filter([]);
		assert.strictEqual(oList.getSelectedItems().length, vSelectedItemsNumber, 'The selection contains ' + vSelectedItemsNumber + 'item ' + oList);

		oList.setRememberSelections(false).removeSelections(true);
		assert.strictEqual(oList.getRememberSelections(), false, 'The property "rememberSelections" is "false" on ' + oList);

		// TODO: decide if check on internal variables is needed (Cahit)
		assert.strictEqual(oList.getSelectedContextPaths().length, 0, 'The internal selection array is empty on ' + oList);

		// filter 2 items ("Title1" and "Title10")
		oList.getBinding("items").filter([new Filter("Title", FilterOperator.Contains , "Title1")]);
		assert.strictEqual(oList.getSelectedItems().length, 0, 'The selection contains no items ' + oList);

		// reset filter
		oList.getBinding("items").filter([]);
		assert.strictEqual(oList.getSelectedItems().length, 0, 'The selection contains no items ' + oList);

		// standard setter tests
		assert.strictEqual(oList.setRememberSelections(), oList, 'Method returns this pointer on ' + oList);
		assert.strictEqual(oRenderSpy.callCount, 1, "The list should not be rerendered in this method");

		oList.setGrowing(true);
		assert.strictEqual(oList.getGrowing(), true, 'The property "growing" is "true" on ' + oList);

		oList.setRememberSelections(true);

		bindListData(oList, data4, "/items", createTemplateListItem());
		// remember the selected items in oListSelected
		let oListSelected;
		if (vSelectionMode == "SingleSelect") {
			oList.getItems()[5].setSelected(true);
			oListSelected = oList.getItems()[5].getTitle();
		} else if (vSelectionMode == "MultiSelect") {
			oList.getItems()[0].setSelected(true);
			oList.getItems()[1].setSelected(true);
			oList.getItems()[5].setSelected(true);
			oListSelected = [];
			oListSelected[0] = oList.getItems()[0].getTitle();
			oListSelected[1] = oList.getItems()[1].getTitle();
			oListSelected[2] = oList.getItems()[5].getTitle();
			oListSelected.sort();
		}

		const aSelectedContextPaths = oList.getSelectedContextPaths();

		assert.strictEqual(aSelectedContextPaths.length, vSelectedItemsNumber, 'The internal selection array has length of' + vSelectedItemsNumber + ' on ' + oList);
		assert.strictEqual(oList.getSelectedItems().length, vSelectedItemsNumber, 'The selection contains ' + vSelectedItemsNumber + ' items ' + oList);

		oList.setGrowing(false);
		assert.strictEqual(oList.getGrowing(), false, 'The property "growing" is "false" on ' + oList);

		// sort ascending
		oList.getBinding("items").sort([new Sorter("Title", false, oSorterAsc) ] );

		let oListSelectedAfterSorting;
		if (vSelectionMode == "SingleSelect") {
			oListSelectedAfterSorting = oList.getSelectedItems()[0].getTitle();
			assert.strictEqual(oListSelected, oListSelectedAfterSorting, "the same item should be selected after sorting" );
		} else if (vSelectionMode == "MultiSelect") {
			oListSelectedAfterSorting = [];
			oListSelectedAfterSorting[0] = oList.getSelectedItems()[0].getTitle();
			oListSelectedAfterSorting[1] = oList.getSelectedItems()[1].getTitle();
			oListSelectedAfterSorting[2] = oList.getSelectedItems()[2].getTitle();
			oListSelectedAfterSorting.sort();
			assert.strictEqual(oListSelected.toString(), oListSelectedAfterSorting.toString(), "the same items should be selected after sorting" );
		}

		assert.strictEqual(oList.getSelectedContextPaths().length, vSelectedItemsNumber, 'The internal selection array has length of' + vSelectedItemsNumber + ' on ' + oList);
		assert.strictEqual(oList.getSelectedItems().length, vSelectedItemsNumber, 'The selection contains' + vSelectedItemsNumber + 'items ' + oList);

		oList.setRememberSelections(false);
		if (vSelectionMode == "MultiSelect") {
			assert.strictEqual(oList.getRememberSelections(), false, 'rememberSelections is set to false on ' + oList);
			assert.strictEqual(oList.getSelectedContextPaths().length, 0, 'Empty array returned as bAll is undefined on ' + oList);
			assert.strictEqual(oList.getSelectedContextPaths(true).length, 3, 'Selected context paths return via binding context paths as bAll=true on ' + oList);
		}

		oList.removeSelections(true);
		assert.strictEqual(oList.getSelectedContextPaths().length, 0, 'The internal selection array is empty on ' + oList);
		assert.strictEqual(oList.getSelectedContextPaths(true).length, 0, 'Empty array returned via binding context on ' + oList);

		// sort descending
		oList.getBinding("items").sort([new Sorter("Title", true, oSorterDesc) ] );
		assert.strictEqual(oList.getSelectedContextPaths().length, 0, 'The internal selection array has length of 0 on ' + oList);
		assert.strictEqual(oList.getSelectedItems().length, 0, 'The selection contains no items ' + oList);

		//rebinding
		bindListData(oList, data4, "/items", createTemplateListItem());
		assert.strictEqual(oList.getSelectedItems().length, 0, 'The selection contains no items ' + oList);

		// retain selection after binding
		oList.setRememberSelections(true);
		oList.setSelectedContextPaths(aSelectedContextPaths);

		// sort ascending
		oList.getBinding("items").sort([new Sorter("Title", false, oSorterAsc) ] );

		// retest after sorting
		if (vSelectionMode == "SingleSelect") {
			oListSelectedAfterSorting = oList.getSelectedItems()[0].getTitle();
			assert.strictEqual(oListSelected, oListSelectedAfterSorting, "the same item should be selected after sorting" );
		} else if (vSelectionMode == "MultiSelect") {
			oListSelectedAfterSorting = [];
			oListSelectedAfterSorting[0] = oList.getSelectedItems()[0].getTitle();
			oListSelectedAfterSorting[1] = oList.getSelectedItems()[1].getTitle();
			oListSelectedAfterSorting[2] = oList.getSelectedItems()[2].getTitle();
			oListSelectedAfterSorting.sort();
			assert.strictEqual(oListSelected.toString(), oListSelectedAfterSorting.toString(), "the same items should be selected after sorting" );
		}

		// cleanup
		oPage.removeAllContent();
		oList.destroy();
	}

	// app
	const oRB = Library.getResourceBundleFor("sap.m"),
		oApp = new App("myApp", { initialPage: "myFirstPage" }),
		oPage = new Page("myFirstPage", {
			title : "ListBase Test Page"
		});

	// init app
	oApp.addPage(oPage).placeAt("qunit-fixture");

	/********************************************************************************/
	QUnit.module("Basic Control API checks", {
		beforeEach: function() {
			oList = new List();
		},
		afterEach: function() {
			oList.destroy();
		}
	});
	/********************************************************************************/

	QUnit.test("Properties", function(assert) {
		const oProperties = oList.getMetadata().getAllProperties();

		assert.ok(oProperties.inset, 'Property "inset" exists');
		assert.ok(oProperties.visible, 'Property "visible" exists');
		assert.ok(oProperties.headerText, 'Property "headerText" exists');
		assert.ok(oProperties.headerLevel, 'Property "headerText" exists');
		assert.ok(oProperties.footerText, 'Property "footerText" exists');
		assert.ok(oProperties.mode, 'Property "mode" exists');
		assert.ok(oProperties.width, 'Property "width" exists');
		assert.ok(oProperties.includeItemInSelection, 'Property "includeItemInSelection" exists');
		assert.ok(oProperties.showUnread, 'Property "showUnread" exists');
		assert.ok(oProperties.showNoData, 'Property "showNoData" exists');
		assert.ok(oProperties.noDataText, 'Property "noDataText" exists');
		assert.ok(oProperties.modeAnimationOn, 'Property "modeAnimationOn" exists');
		assert.ok(oProperties.showSeparators, 'Property "showSeparators" exists');
		assert.ok(oProperties.swipeDirection, 'Property "swipeDirection" exists');
		assert.ok(oProperties.growing, 'Property "growing" exists');
		assert.ok(oProperties.growingThreshold, 'Property "growingThreshold" exists');
		assert.ok(oProperties.growingTriggerText, 'Property "growingTriggerText" exists');
		assert.ok(oProperties.growingScrollToLoad, 'Property "growingScrollToLoad" exists');
	});

	QUnit.test("Events", async function(assert) {
		const oEvents = oList.getMetadata().getAllEvents();
		bindListData(oList, data2, "/items", createTemplateListItem());

		assert.ok(oEvents.selectionChange, 'Event "selectionChange" exists');
		assert.ok(oEvents["delete"], 'Event "delete" exists');
		assert.ok(oEvents.swipe, 'Event "swipe" exists');
		assert.ok(oEvents.updateStarted, 'Event "updateStarted" exists');
		assert.ok(oEvents.updateFinished, 'Event "updateFinished" exists');
		assert.ok(oEvents.beforeOpenContextMenu, 'Event "beforeOpenContextMenu" exists');

		oList.setMode("MultiSelect");
		oList.placeAt("qunit-fixture");
		await nextUIUpdate();

		assert.strictEqual(oList.getItems().length, 3, "List has exactly 3 items");

		oList.attachEventOnce("selectionChange", function(e) {
			assert.ok(!e.getParameter("selectAll"), "selectAll parameter is false when the 1st item is selected");
		});
		oList.attachEventOnce("itemSelectedChange", function(e) {
			assert.ok(e.getParameter("selected"), "the list item is selected");
			assert.equal(e.getParameter("listItem"), oList.getItems()[0], "the first list item is selected");
		});
		oList.getItems()[0].getModeControl().$().trigger("tap");

		oList.attachEventOnce("selectionChange", function(e) {
			assert.ok(e.getParameter("selectAll"), "selectAll parameter is true when the 'ctrl+A' is pressed");
		});
		oList.getItems()[0].focus();
		qutils.triggerEvent("keydown", document.activeElement, {code: "KeyA", ctrlKey: true});

		oList.attachEventOnce("selectionChange", function(e) {
			assert.ok(!e.getParameter("selectAll"), "selectAll parameter is false when the 'ctrl+A' is pressed again");
		});
		oList.getItems()[0].focus();
		qutils.triggerEvent("keydown", document.activeElement, {code: "KeyA", ctrlKey: true});

		const oSelectionChangeSpy = this.spy();
		const oItemSelectedChangeSpy = this.spy();
		oList.attachSelectionChange(oSelectionChangeSpy);
		oList.attachEvent("itemSelectedChange", oItemSelectedChangeSpy);

		oList.selectAll();
		assert.strictEqual(oSelectionChangeSpy.callCount, 0, "selectAll is not fired via public API call");
		assert.strictEqual(oItemSelectedChangeSpy.callCount, oList.getItems().length, "itemSelectedChange is triggered for every item after selectAll");

		oItemSelectedChangeSpy.resetHistory();
		oList.removeSelections();
		assert.strictEqual(oItemSelectedChangeSpy.callCount, oList.getItems().length, "itemSelectedChange is triggered for every item after removeSelections");

		oList.selectAll(true);
		assert.strictEqual(oSelectionChangeSpy.callCount, 1, "selectAll fired a selectionChange event via true parameter call");
		oSelectionChangeSpy.resetHistory();

		oList.removeSelections(true, true);
		assert.strictEqual(oSelectionChangeSpy.callCount, 1, "selectAll fired a removeSelections event via true parameter call");
	});

	QUnit.test("Aggregations", function(assert) {
		const oAggregations = oList.getMetadata().getAllAggregations();

		assert.ok(oAggregations.items, 'Aggregation "items" exists');
		assert.ok(oAggregations.swipeContent, 'Aggregation "swipeContent" exists');
		assert.ok(oAggregations.headerToolbar, 'Aggregation "headerToolbar" exists');
		assert.ok(oAggregations.infoToolbar, 'Aggregation "infoToolbar" exists');
		assert.ok(oAggregations.contextMenu, 'Aggregation "contextMenu" exists');
	});

	QUnit.test("Methods", function(assert) {
		assert.ok(oList.getSelectedItem, 'Method "getSelectedItem" exists');
		assert.ok(oList.setSelectedItem, 'Method "setSelectedItem" exists');
		assert.ok(oList.getSelectedItems, 'Method "getSelectedItems" exists');
		assert.ok(oList.setSelectedItemById, 'Method "setSelectedItemById" exists');
		assert.ok(oList.removeSelections, 'Method "removeSelections" exists');
		assert.ok(oList.selectAll, 'Method "selectAll" exists');
		assert.ok(oList.getSwipedItem, 'Method "getSwipedItem" exists');
		assert.ok(oList.swipeOut, 'Method "swipeOut" exists');
		assert.ok(oList.getGrowingInfo, 'Method "getGrowingInfo" exists');
	});

	/********************************************************************************/
	QUnit.module("Initialization", {
		beforeEach: function() {
			oList = new List();
		},
		afterEach: function() {
			oList.destroy();
		}
	});
	/********************************************************************************/

	QUnit.test("Constructor behaviour", function(assert) {

		// TODO: decide if check on internal variables is needed (Cahit)
		assert.strictEqual(oList.getSelectedContextPaths().length, 0, "Internal selected path array is empty after initialization of " + oList);
		assert.strictEqual(oList._oGrowingDelegate, undefined, "Internal growingDelegate is null after initialization of " + oList);
	});

	QUnit.test("Default values", async function(assert) {
		let sAddText = " (state: before rendering)";
		const fnAssertions = function(sAddText) {
				assert.strictEqual(oList.getInset(), false, 'The default value of property "inset" should be "false" on ' + oList + sAddText);
				assert.strictEqual(oList.getVisible(), true, 'The default value of property "visible" should be "true" on ' + oList + sAddText);
				assert.strictEqual(oList.getHeaderText(), "", 'The default value of property "headerText" should be "" on ' + oList + sAddText);
				assert.strictEqual(oList.getHeaderLevel(), coreLibrary.TitleLevel.Auto, 'The default value of property "headerLevel" should be "Auto" on ' + oList + sAddText);
				assert.strictEqual(oList.getFooterText(), "", 'The default value of property "footerText" should be "" on ' + oList + sAddText);
				assert.strictEqual(oList.getMode(), library.ListMode.None, 'The default value of property "mode" should be "' + library.ListMode.None + '" on ' + oList + sAddText);
				assert.strictEqual(oList.getWidth(), "100%", 'The default value of property "width" should be "100%" on ' + oList + sAddText);
				assert.strictEqual(oList.getIncludeItemInSelection(), false, 'The default value of property "includeItemInSelection" should be "false" on ' + oList + sAddText);
				assert.strictEqual(oList.getShowUnread(), false, 'The default value of property "showUnread" should be "false" on ' + oList + sAddText);
				assert.strictEqual(oList.getShowNoData(), true, 'The default value of property "showNoData" should be "true" on ' + oList + sAddText);
				assert.strictEqual(oList.getModeAnimationOn(), true, 'The default value of property "modeAnimationOn" should be "true" on ' + oList + sAddText);
				assert.strictEqual(oList.getShowSeparators(), library.ListSeparators.All, 'The default value of property "showSeparators" should be "' + library.ListSeparators.All + '" on ' + oList + sAddText);
				assert.strictEqual(oList.getSwipeDirection(), library.SwipeDirection.Both, 'The default value of property "swipeDirection" should be "' + library.SwipeDirection.Both + '" on ' + oList + sAddText);
				assert.strictEqual(oList.getGrowing(), false, 'The default value of property "growing" should be "false" on ' + oList + sAddText);
				assert.strictEqual(oList.getGrowingThreshold(), 20, 'The default value of property "growingThreshold" should be "20" on ' + oList + sAddText);
				assert.strictEqual(oList.getGrowingTriggerText(), "", 'The default value of property "growingTriggerText" should be "" on ' + oList + sAddText);
				assert.strictEqual(oList.getGrowingScrollToLoad(), false, 'The default value of property "growingScrollToLoad" should be "false" on ' + oList + sAddText);
				assert.strictEqual(oList.getNoDataText(), oRB.getText("LIST_NO_DATA"), 'The update value of property "noDataText" should be "' + oRB.getText("LIST_NO_DATA") + '"  on ' + oList + sAddText);
			};

		// check before rendering
		fnAssertions(sAddText);

		// add item to page & render
		oPage.addContent(oList);
		await nextUIUpdate();

		// check again after rendering
		sAddText = " (state: after rendering)";
		fnAssertions(sAddText);

		// cleanup
		oPage.removeAllContent();
	});

	/********************************************************************************/
	QUnit.module("Destruction", {
		beforeEach: function() {
			oList = new List();
		},
		afterEach: function() {
			oList.destroy();
		}
	});
	/********************************************************************************/

	QUnit.test("Destructor behaviour", async function(assert) {

		// add item to page & render
		oPage.addContent(oList);
		await nextUIUpdate();

		// call destructor
		oList.destroy();
		await nextUIUpdate();

		// assertions
		assert.strictEqual(oList.getItems().length, 0, "Items aggregation is empty after destroying " + oList.getId());
		if (oList.getSwipeContent()) {
			assert.strictEqual(oList.getSwipeContent().length, 0, "SwipeContent aggregation is empty after destroying " + oList.getId());
		}
		if (oList.getHeaderToolbar()) {
			assert.strictEqual(oList.getHeaderToolbar().length, 0, "HeaderTooblar aggregation is empty after destroying " + oList.getId());
		}
		if (oList.getInfoToolbar()) {
			assert.strictEqual(oList.getInfoToolbar().length, 0, "InfoToolbar aggregation is empty after destroying " + oList.getId());
		}
		assert.strictEqual(oList.getDomRef(), null, "Domref does not exist anymore after destroying " + oList.getId());

		// TODO: decide if check on internal variables is needed (Cahit)
		assert.strictEqual(oList.getSelectedContextPaths().length, 0, "Internal selected path array is empty after destroying " + oList.getId());
		assert.strictEqual(oList._oGrowingDelegate, undefined, "Internal growingDelegate is null after destroying " + oList.getId());
	});

	/********************************************************************************/
	QUnit.module("Rendering", {
		beforeEach: function() {
			oList = new List();
		},
		afterEach: function() {
			oList.destroy();
		}
	});
	/********************************************************************************/

	QUnit.test("HTML Tags & CSS Classes for a list with default values and no items", async function(assert) {
		// add item to page & render
		oPage.addContent(oList);
		await nextUIUpdate();
		const $list = oList.$();
		const $listUl = $list.children("ul");
		const $listLi = $list.children("ul").children("li");

		// HTML & DOM checks
		assert.ok($list.length, "The HTML div container element exists on " + oList.getId());
		assert.ok($listUl.length, "The HTML ul element exists on " + oList.getId());
		assert.strictEqual($listUl[0].getAttribute("id"), oList.getId() + "-listUl", 'The id of the HTML ul element is "' + oList.getId() + '"-listUl" on ' + oList);
		assert.strictEqual($listUl[0].getAttribute("tabindex"), "0", 'The tabindex is "-1" for the HTML ul element on ' + oList);
		assert.strictEqual($listLi[0].getAttribute("id"), oList.getId() + "-nodata", 'The id of the HTML li no data element is "' + oList.getId() + '"-nodat" on ' + oList);

		// CSS checks
		assert.ok($list.hasClass("sapMList"), 'The HTML div container for the list has class "sapMList" on ' + oList);
		assert.ok($list.hasClass("sapMListBGSolid"), 'The HTML div container for the list has class "sapMListBGSolid" on ' + oList);
		assert.ok($listUl.hasClass("sapMListUl"), 'The HTML ul element has class "sapMListUl" on ' + oList);
		assert.ok($listUl.hasClass("sapMListModeNone"), 'The HTML ul element has class "sapMListModeNone" on ' + oList);
		assert.ok($listUl.hasClass("sapMListShowSeparatorsAll"), 'The HTML ul element has class "sapMListShowSeparatorsAll" on ' + oList);
		assert.ok($listLi.hasClass("sapMLIB"), 'The HTML no data li element has class "sapMLIB" on ' + oList);
		assert.ok($listLi.hasClass("sapMListNoData"), 'The HTML no data li element has class "sapMListNoData" on ' + oList);

		// cleanup
		oPage.removeAllContent();
	});

	QUnit.test("Toolbar has style classes sapMTBHeader-CTX and sapMListHdrTBar", async function(assert) {
		const oToolbar = new Toolbar();
		oList.setHeaderToolbar(oToolbar);

		// add item to page & render
		oPage.addContent(oList);
		await nextUIUpdate();

		assert.ok(oToolbar.hasStyleClass("sapMTBHeader-CTX"), "Toolbar has style class sapMTBHeader-CTX");
		assert.ok(oToolbar.hasStyleClass("sapMListHdrTBar"), "Toolbar has style class sapMListHdrTBar");

		// cleanup
		oPage.removeAllContent();
	});

	QUnit.test("Header Text & Header Level", async function(assert) {
		oList.setHeaderText("Header Text");

		// add item to page & render
		oPage.addContent(oList);
		await nextUIUpdate();

		assert.ok(oList.$("header").hasClass("sapMListHdr"), "Header has style class sapMListHdr");
		assert.ok(oList.$("header").hasClass("sapMListHdrText"), "Header has style class sapMListHdrText");
		assert.strictEqual(oList.$("header").text(), "Header Text", "Header contains the header text");
		assert.strictEqual(oList.$("header").attr("role"), "heading", "Header has ARIA role heading");
		assert.ok(!oList.$("header").attr("aria-level"),  "Header has no ARIA level");

		oList.setHeaderLevel(coreLibrary.TitleLevel.H3);
		await nextUIUpdate();

		assert.strictEqual(oList.$("header").attr("aria-level"), "3", "Header has ARIA level 3");

		oList.setHeaderLevel(coreLibrary.TitleLevel.H1);
		await nextUIUpdate();

		assert.strictEqual(oList.$("header").attr("aria-level"), "1", "Header has ARIA level 1");

		oList.setHeaderLevel(coreLibrary.TitleLevel.Auto);
		await nextUIUpdate();

		assert.ok(!oList.$("header").attr("aria-level"),  "Header has no ARIA level");

		// cleanup
		oPage.removeAllContent();
	});

	QUnit.test("Show noDataText when no item is visible", async function(assert) {
		bindListData(oList, data2, "/items", createTemplateListItem());

		// add item to page & render
		oPage.addContent(oList);
		await nextUIUpdate();

		let aVisibleItems = oList.getVisibleItems();
		assert.ok(aVisibleItems.length > 0, "List has visible items.");
		assert.strictEqual(oList.$("nodata-text")[0], undefined, "NoDataText is not visible");

		aVisibleItems.forEach(function(oItem) {
			oItem.setVisible(false);
		});
		await nextUIUpdate();

		aVisibleItems = oList.getVisibleItems();
		assert.strictEqual(aVisibleItems.length, 0, "List has no visible items.");
		assert.ok(oList.$("nodata-text")[0], "NoDataText is visible");
		assert.ok(oList.getDomRef("listUl").hasAttribute("tabindex"), "List is focusable");
		assert.notOk(oList.getDomRef().classList.contains("sapMListPreventFocus"), "sapMListPreventFocus class not present");

		// cleanup
		oPage.removeAllContent();
	});

	QUnit.test("List DOM should not be focusable when showNoData=false & there are no items", async function(assert) {
		const oList = new List({
			showNoData: false
		});

		oList.placeAt("qunit-fixture");
		await nextUIUpdate();

		oList.focus();
		assert.notOk(oList.getItemNavigation(), "ItemNavigation is not available");
		assert.ok(oList.getDomRef().classList.contains("sapMListPreventFocus"), "sapMListPreventFocus class added");

		oList.destroy();
	});

	QUnit.test("List should be focusable when it contains items", async function(assert) {
		const oList = new List({
			showNoData: false
		});

		oList.placeAt("qunit-fixture");
		const oListItem = new StandardListItem({
			title: "Title"
		});
		oList.addItem(oListItem);
		await nextUIUpdate();

		oList.focus();
		assert.ok(oList.getItemNavigation(), "ItemNavigation is available");
		assert.notOk(oList.getDomRef().classList.contains("sapMListPreventFocus"), "sapMListPreventFocus class not present");

		oList.destroy();
	});

	QUnit.test("List focus handling behavior with growing and showNoData=false", async function(assert) {
		bindListData(oList, data2, "/items", createTemplateListItem());
		oList.setGrowing(true);
		oList.setGrowingThreshold(1);
		oList.setShowNoData(false);
		oList.placeAt("qunit-fixture");
		await nextUIUpdate();

		oList.focus();
		assert.ok(oList.getItemNavigation(), "ItemNavigation is available");
		assert.notOk(oList.getDomRef().classList.contains("sapMListPreventFocus"), "sapMListPreventFocus class not present");

		oList.getBinding("items").filter(new Filter("Title", "EQ", "FooBar"));
		await timeout();

		oList.focus();
		assert.notOk(oList.getItemNavigation(), "ItemNavigation is not available");
		assert.ok(oList.getDomRef().classList.contains("sapMListPreventFocus"), "sapMListPreventFocus class added");

		oList.getBinding("items").filter();
		await timeout();

		oList.focus();
		assert.ok(oList.getItemNavigation(), "ItemNavigation is available");
		assert.notOk(oList.getDomRef().classList.contains("sapMListPreventFocus"), "sapMListPreventFocus class not present");

		oList.destroy();
	});

	QUnit.test("InputListItem", async function(assert) {
		const oList = new List({
			items: [
				new InputListItem({
					inputSize: "L",
					label: "Large size content",
					content: [new Input()]
				}),
				new InputListItem({
					inputSize: "S",
					label: "Small size content",
					content: [new Input()]
				})
			]
		});
		oList.placeAt("qunit-fixture");
		await nextUIUpdate();

<<<<<<< HEAD
		oList.getItems().forEach(function(oItem, iIndex) {
			assert.ok(oItem.getDomRef("contentWrapper").classList.contains("sapMILIContentWrapper" + oItem.getContentSize()), "Correct size class is added to the content wrapper");
		});
=======
		QUnit.test("InputListItem", async function(assert) {
			const oList = new List({
				items: [
					new InputListItem({
						contentSize: "L",
						label: "Large size content",
						content: [new Input()]
					}),
					new InputListItem({
						contentSize: "S",
						label: "Small size content",
						content: [new Input()]
					})
				]
			});
			oList.placeAt("qunit-fixture");
			await nextUIUpdate();
>>>>>>> 31cd573e

		oList.destroy();
	});

	/********************************************************************************/
	QUnit.module("Getter/Setter methods", {
		beforeEach: function() {
			oList = new List();
		},
		afterEach: function() {
			oList.destroy();
		}
	});
	/********************************************************************************/

	/* setter */

	QUnit.test("setInset", async function(assert) {
		let $list, sAddText = " (state: before rendering)";
		const oRenderSpy = this.spy(oList.getRenderer(), "render");

		// check before rendering
		oList.setInset(); // default
		assert.strictEqual(oList.getInset(), false, 'The property "inset" is "false" on ' + oList + sAddText);

		oList.setInset(true);
		assert.strictEqual(oList.getInset(), true, 'The property "inset" is "true" on ' + oList + sAddText);

		oList.setInset(false);
		assert.strictEqual(oList.getInset(), false, 'The property "inset" is "false" on ' + oList + sAddText);

		// add item to page & render
		oPage.addContent(oList);
		await nextUIUpdate();

		// check again after rendering
		sAddText = " (state: after rendering)";
		oList.setInset(true);
		await nextUIUpdate();
		$list = oList.$();
		assert.strictEqual(oList.getInset(), true, 'The property "inset" is "true" on ' + oList + sAddText);
		assert.ok($list.hasClass("sapMListInsetBG"), 'The HTML div container for the list has class "sapMListInsetBG" on ' + oList + sAddText);

		oList.setInset(false);
		await nextUIUpdate();
		$list = oList.$();
		assert.strictEqual(oList.getInset(), false, 'The property "inset" is "false" on ' + oList + sAddText);
		assert.ok(!$list.hasClass("sapMListInsetBG"), 'The HTML div container for the list has no class "sapMListInsetBG" on ' + oList + sAddText);

		// standard setter tests
		assert.strictEqual(oList.setInset(false), oList, 'Method returns this pointer on ' + oList);
		assert.strictEqual(oRenderSpy.callCount, 3, "The list should be rerendered in this method");

		// cleanup
		oPage.removeAllContent();
		oRenderSpy.restore();
	});

	QUnit.test("setMode", async function(assert) {
		const oListItem = createListItem().setSelected(true),
			oRenderSpy = this.spy(oList.getRenderer(), "render");

		// add item to page & render
		oList.addItem(oListItem);
		oPage.addContent(oList);
		await nextUIUpdate();

		// call method & do tests
		assert.strictEqual(oList.setMode(library.ListMode.None).getMode(), library.ListMode.None, 'The property "mode" is "None" on ' + oList);
		assert.strictEqual(oList.getSelectedItem(), null, 'The selection is not available after setting mode "None" on ' + oList);
		oListItem.setSelected(true);
		assert.strictEqual(oList.getSelectedItem(), null, 'While mode is "None" we cannot select an item even via API call on ' + oListItem);
		assert.strictEqual(oList.setMode(library.ListMode.SingleSelect).getMode(), library.ListMode.SingleSelect, 'The property "mode" is "None" on ' + oList);
		oListItem.setSelected(true);
		assert.strictEqual(oList.getSelectedItem(), oListItem, 'The selection is still there after switching the mode to "SingleSelect" on ' + oList);
		// TODO: decide if check on internal variables is needed (Cahit)
		assert.strictEqual(oList._bSelectionMode, true, 'Internal selection mode is true for list mode "SingleSelect" on ' + oList);
		assert.strictEqual(oList.setMode(library.ListMode.MultiSelect).getMode(), library.ListMode.MultiSelect, 'The property "mode" is "None" on ' + oList);
		assert.strictEqual(oList.getSelectedItems().length, 1, 'One selection should be keepts after switching the mode to "MultiSelect" on ' + oList);
		// TODO: decide if check on internal variables is needed (Cahit)
		assert.strictEqual(oList._bSelectionMode, true, 'Internal selection mode is true for list mode "MultiSelect" on ' + oList);
		assert.strictEqual(oList.setMode(library.ListMode.Delete).getMode(), library.ListMode.Delete, 'The property "mode" is "None" on ' + oList);
		assert.strictEqual(oList.setMode(library.ListMode.SingleSelectMaster).getMode(), library.ListMode.SingleSelectMaster, 'The property "mode" is "None" on ' + oList);
		// TODO: decide if check on internal variables is needed (Cahit)
		assert.strictEqual(oList._bSelectionMode, true, 'Internal selection mode is true for list mode "SingleSelectMaster" on ' + oList);
		assert.strictEqual(oList.setMode(library.ListMode.SingleSelectLeft).getMode(), library.ListMode.SingleSelectLeft, 'The property "mode" is "None" on ' + oList);
		// TODO: decide if check on internal variables is needed (Cahit)
		assert.strictEqual(oList._bSelectionMode, true, 'Internal selection mode is true for list mode "SingleSelectLeft" on ' + oList);

		assert.throws(function() {
			oList.setMode("DoesNotExist");
		}, "Throws a type exception");
		assert.strictEqual(oList.getMode(), library.ListMode.SingleSelectLeft, 'The property "mode" is still "SingleSelectLeft" after setting mode "DoesNotExist" on ' + oList);

		// standard setter tests
		assert.strictEqual(oList.setMode(library.ListMode.None), oList, 'Method returns this pointer on ' + oList);
		assert.strictEqual(oRenderSpy.callCount, 1, "The list should not be rerendered in this method");

		// cleanup
		oPage.removeAllContent();
		oRenderSpy.restore();
	});

	QUnit.test("setWidth", async function(assert) {
		const oRenderSpy = this.spy(oList.getRenderer(), "render");
		let $list,
			sWidth,
			sWidthPx;

		// add item to page & render
		oPage.addContent(oList);
		await nextUIUpdate();
		$list = oList.$();
		const iWidth100Percent = $list.width();

		// call method & do tests
		sWidth = "0px";
		sWidthPx = 0;
		oList.setWidth(sWidth);
		await nextUIUpdate();
		$list = oList.$();
		assert.strictEqual(oList.getWidth(), sWidth, 'The control property "width" is now "' + sWidth + '" on ' + oList);
		assert.strictEqual($list.css("width"), sWidth, 'The CSS property "width" is now "' + sWidth + '" on ' + oList);
		assert.strictEqual($list.width(), sWidthPx, 'The px width is now "' + sWidthPx + '" on ' + oList);

		sWidth = "500px";
		sWidthPx = 500;
		oList.setWidth(sWidth);
		await nextUIUpdate();
		$list = oList.$();
		assert.strictEqual(oList.getWidth(), sWidth, 'The control property "width" is now "' + sWidth + '" on ' + oList);
		assert.strictEqual($list.css("width"), sWidth, 'The CSS property "width" is now "' + sWidth + '" on ' + oList);
		assert.strictEqual($list.width(), sWidthPx, 'The px width is now "' + sWidthPx + '" on ' + oList);

		assert.throws(function() {
			oList.setWidth("NotaCSSSize");
		}, "Throws a type exception");
		assert.strictEqual(oList.getWidth(), sWidth, 'The control property "width" is still "' + sWidth + '" after setting value "NotACSSSize"  on ' + oList);

		assert.throws(function() {
			oList.setWidth(-666);
		}, "Throws a type exception");
		assert.strictEqual(oList.getWidth(), sWidth, 'The control property "width" is still "' + sWidth + '" after setting value "-666"  on ' + oList);

		assert.throws(function() {
			oList.setWidth(false);
		}, "Throws a type exception");
		assert.strictEqual(oList.getWidth(), sWidth, 'The control property "width" is still "' + sWidth + '" after setting value "false" on ' + oList);

		oList.setWidth("");
		await nextUIUpdate();
		$list = oList.$();
		assert.strictEqual(oList.getWidth(), "", 'The control property "width" is now "" after setting value "" on ' + oList);
		assert.strictEqual($list.width(), iWidth100Percent, 'The CSS property "width" is now 100% after setting value "" on ' + oList);

		sWidth = "20rem";
		sWidthPx = "320px";
		oList.setWidth(sWidth);
		await nextUIUpdate();
		$list = oList.$();
		assert.strictEqual(oList.getWidth(), sWidth, 'The control property "width" is now "' + sWidth + '" on ' + oList);
		assert.strictEqual($list.css("width"), sWidthPx, 'The CSS property "width" is now "' + sWidth + '" on ' + oList);
		assert.strictEqual($list.width(), parseInt(sWidthPx.replace("px", "")), 'The px width is now "' + parseInt(sWidthPx.replace("px", "")) + '" on ' + oList);

		sWidth = "50%";
		sWidthPx = Math.ceil(parseInt($list.parent().css("width")) / 2.0) + "px";
		oList.setWidth(sWidth);
		await nextUIUpdate();
		$list = oList.$();
		assert.strictEqual(oList.getWidth(), sWidth, 'The property "width" is now "' + sWidth + '" on ' + oList);

		sWidth = "auto";
		oList.setWidth(sWidth);
		await nextUIUpdate();
		$list = oList.$();
		assert.strictEqual(oList.getWidth(), sWidth, 'The control property "width" is now "' + sWidth + '" on ' + oList);
		assert.strictEqual($list.css("width"), $list.parent().css("width"), 'The CSS property "width" is now "' + $list.parent().css("width") + '" on ' + oList);

		sWidth = "inherit";
		oList.setWidth(sWidth);
		await nextUIUpdate();
		$list = oList.$();
		assert.strictEqual(oList.getWidth(), sWidth, 'The control property "width" is now "' + sWidth + '" on ' + oList);
		assert.strictEqual($list.css("width"), $list.parent().css("width"), 'The CSS property "width" is now "' + $list.parent().css("width") + '" on ' + oList);

		// standard setter tests
		assert.strictEqual(oList.setWidth(""), oList, 'Method returns this pointer on ' + oList);
		assert.strictEqual(oRenderSpy.callCount, 8, "The list should be rerendered in this method");

		// cleanup
		oPage.removeAllContent();
		oRenderSpy.restore();
	});

	QUnit.test("setNoDataText", async function(assert) {
		const oRenderSpy = this.spy(oList.getRenderer(), "render");
		let sText;

		// add item to page & render
		oPage.addContent(oList);
		await nextUIUpdate();

		// call method & do tests
		sText = "Test1234567890!\"§$%&/()=?`´@€-_.:,;#'+*~1²³456{[]}\\";
		assert.strictEqual(oList.setNoDataText(sText).getNoDataText(), sText, 'The control property "noDataText" is "' + sText + '" on ' + oList);
		assert.strictEqual(oList.$("nodata").text(), sText, 'The dom element has the text "' + sText + '" on ' + oList);

		sText = "";
		assert.strictEqual(oList.setNoDataText(sText).getNoDataText(), oRB.getText("LIST_NO_DATA"), 'The control property "noDataText" is "' + sText + '" on ' + oList);
		assert.strictEqual(oList.$("nodata-text").text(), oRB.getText("LIST_NO_DATA"), 'The dom element has the text "' + sText + '" on ' + oList);

		// standard setter tests
		assert.strictEqual(oList.setNoDataText(""), oList, 'Method returns this pointer on ' + oList);
		assert.strictEqual(oRenderSpy.callCount, 1, "The list should not be rerendered in this method");

		// cleanup
		oPage.removeAllContent();
		oRenderSpy.restore();
	});

	QUnit.test("setGrowing", async function(assert) {
		const oRenderSpy = this.spy(oList.getRenderer(), "render");
		let bGrowing;

		oList.setGrowing(true);
		oList.setGrowingThreshold(5);

		bindListData(oList, data3, "/items", createTemplateListItem());

		// add item to page & render
		oPage.addContent(oList);
		await nextUIUpdate();

		// call method & do tests
		bGrowing = true;
		assert.strictEqual(oList.setGrowing(bGrowing).getGrowing(), bGrowing, 'The control property "growing" is "' + bGrowing + '" on ' + oList);
		assert.strictEqual(oList.getItems().length, 5, 'The displayed item size is "5" on ' + oList);
		// TODO: decide if check on internal variables is needed (Cahit)
		assert.strictEqual(oList._oGrowingDelegate instanceof GrowingEnablement, true, 'The growing delegate is initialized');

		bGrowing = false;
		assert.strictEqual(oList.setGrowing(bGrowing).getGrowing(), bGrowing, 'The control property "growing" is "' + bGrowing + '" on ' + oList);
		assert.strictEqual(oList.getItems().length, 5, 'The displayed item size is "5" on ' + oList);
		// TODO: decide if check on internal variables is needed (Cahit)
		assert.strictEqual(oList._oGrowingDelegate, null, 'The growing delegate is null');
		assert.strictEqual(oRenderSpy.callCount, 1, 'The list should not be rerendered until now');

		bGrowing = true;
		oList.setGrowing(bGrowing);
		await nextUIUpdate();

		assert.strictEqual(oList.getGrowing(), bGrowing, 'The control property "growing" is "' + bGrowing + '" on ' + oList);
		assert.strictEqual(oList.getItems().length, 5, 'The displayed item size is "5" after setting property "growing" to "true" again ' + oList.getId());
		// TODO: decide if check on internal variables is needed (Cahit)
		assert.strictEqual(oList._oGrowingDelegate instanceof GrowingEnablement, true, 'The growing delegate is initialized');
		assert.strictEqual(oRenderSpy.callCount, 2, 'The list should be rerendered after setting growing to "true"');

		// TODO: this should fire an exception because type is boolean
		//assert.throws(function() {
			oList.setGrowing("WrongType");
		//}, "Throws a type exception");
		assert.strictEqual(oList.getGrowing(), true, 'The control property "growing" is now "true" after setting value "WrongType" on ' + oList);
		assert.strictEqual(oList.setGrowing("").getGrowing(), false, 'The control property "growing" is now "false" after setting value "" on ' + oList);

		// standard setter tests
		assert.strictEqual(oList.setGrowing(""), oList, 'Method returns this pointer on ' + oList);

		assert.strictEqual(oRenderSpy.callCount, 2, "The list should be rerendered twice in this method");

		// cleanup
		oPage.removeAllContent();
		oRenderSpy.restore();
	});

	QUnit.test("setGrowingThreshold", async function(assert) {
		const oRenderSpy = this.spy(oList.getRenderer(), "render");
		let iThreshold;

		oList.setGrowing(true);
		oList.setGrowingThreshold(5);

		bindListData(oList, data3, "/items", createTemplateListItem());

		// add item to page & render
		oPage.addContent(oList);
		await nextUIUpdate();

		// call method & do tests
		iThreshold = 5;
			assert.strictEqual(oList.getGrowingThreshold(), iThreshold, 'The control property "growingThreshold" is "' + iThreshold + '" on ' + oList);
			assert.strictEqual(oList.getItems().length, iThreshold, 'The displayed item size is "' + iThreshold + '" on ' + oList);

		iThreshold = 10;
		assert.strictEqual(oList.setGrowingThreshold(iThreshold).getGrowingThreshold(), iThreshold, 'The control property "growingThreshold" is "' + iThreshold + '" on ' + oList);
		assert.strictEqual(oList.getItems().length, 5, 'The displayed item size is still "5" on ' + oList);

		// TODO: this should not fail (check if it is a bug)
		//assert.strictEqual(oList.setGrowingThreshold(0).getGrowingThreshold(), iThreshold, 'The control property "growingThreshold" is still "' + iThreshold + '" after setting value "0" on ' + oList);
		//assert.strictEqual(oList.setGrowingThreshold(-99).getGrowingThreshold(), iThreshold, 'The control property "growingThreshold" is still "' + iThreshold + '" after setting value "-99" on ' + oList);

		assert.throws(function() {
			oList.setGrowingThreshold("WrongType");
		}, "Throws a type exception");
		assert.strictEqual(oList.getGrowingThreshold(), iThreshold, 'The control property "growingThreshold" is still "' + iThreshold + '" after setting value "wrongType" on ' + oList);
		// standard setter tests
		assert.strictEqual(oList.setGrowingThreshold(), oList, 'Method returns this pointer on ' + oList);
		assert.strictEqual(oRenderSpy.callCount, 1, "The list should not be rerendered in this method");

		// cleanup
		oPage.removeAllContent();
		oRenderSpy.restore();
	});

	QUnit.test("setGrowingTriggerText", async function(assert) {
		const oRenderSpy = this.spy(oList.getRenderer(), "render");
		let sText;

		oList.setGrowing(true);
		oList.setGrowingThreshold(5);

		bindListData(oList, data3, "/items", createTemplateListItem());

		// add item to page & render
		oPage.addContent(oList);
		await nextUIUpdate();

		// call method & do tests
		sText = "Test1234567890!\"§$%&/()=?`´@€-_.:,;#'+*~1²³456{[]}\\";
		assert.strictEqual(oList.setGrowingTriggerText(sText).getGrowingTriggerText(), sText, 'The control property "growingTriggerText" is "' + sText + '" on ' + oList);
		await nextUIUpdate();
		assert.strictEqual(oList.$("trigger").find(".sapMSLITitle").text(), sText, 'The dom element has the text "' + sText + '" on ' + oList);

		sText = "~!@#$%^&*()_+{}:\"|<>?\'\"><script>alert('xss')<\/script>";
		assert.strictEqual(oList.setGrowingTriggerText(sText).getGrowingTriggerText(), sText, 'Javascript code injection is not possible on ' + oList);
		await nextUIUpdate();
		assert.strictEqual(oList.$("trigger").find(".sapMSLITitle").text(), sText, 'The dom element has the text "' + sText + '" on ' + oList);

		sText = "";
		assert.strictEqual(oList.setGrowingTriggerText(sText).getGrowingTriggerText(), sText, 'The control property "growingTriggerText" is "' + sText + '" on ' + oList);
		await nextUIUpdate();
		assert.strictEqual(oList.$("trigger").find(".sapMSLITitle").text(), oRB.getText("LOAD_MORE_DATA"), 'The dom element has the text "' + sText + '" on ' + oList);

		// standard setter tests
		assert.strictEqual(oList.setGrowingTriggerText(""), oList, 'Method returns this pointer on ' + oList);
		assert.strictEqual(oRenderSpy.callCount, 4, "The list should be rerendered in this method");

		// cleanup
		oPage.removeAllContent();
		oRenderSpy.restore();
	});

	QUnit.test("setEnableBusyIndicator", async function(assert) {
		oList.placeAt("qunit-fixture");
		await nextUIUpdate();
		const oRenderSpy = this.spy(oList.getRenderer(), "render");

		oList.setEnableBusyIndicator(false);
		oList.setEnableBusyIndicator(true);
		await nextUIUpdate();
		assert.strictEqual(oRenderSpy.callCount, 0, "The list should not be rerendered when enableBusyIndicator is changed");
	});

	QUnit.test("setBusy method test enableBusyIndicator property", async function(assert) {
		oList.setEnableBusyIndicator(false);
		// simulate List is busy
		oList._bBusy = true;
		oList.placeAt("qunit-fixture");
		await nextUIUpdate();
		const fSetBusy = sinon.spy(oList, "setBusy");
		oList._hideBusyIndicator();
		assert.notOk(oList._bBusy, "_bBusy was reset");
		assert.notOk(fSetBusy.called, "setBusy function not called, since enableBusyIndicator=false");

		// enable busy indicator
		oList.setEnableBusyIndicator(true);
		// simulate List is busy
		oList._bBusy = true;
		await nextUIUpdate();
		oList._hideBusyIndicator();
		assert.ok(fSetBusy.calledWith(false , "listUl"));
		assert.notOk(oList._bBusy, "_bBusy is false");
	});

	if (window.IntersectionObserver) {
		QUnit.test("BusyIndicator in the middle", async function(assert) {
			createAndAppendDiv("uiArea1");

			const $qunitFixture = jQuery("#qunit-fixture"),
				sPosition = $qunitFixture.css("position"),
				sTop = $qunitFixture.css("top"),
				sLeft = $qunitFixture.css("left"),
				sWidth = $qunitFixture.css("width");

			$qunitFixture.css("position", "inherit");
			$qunitFixture.css("top", "inherit");
			$qunitFixture.css("left", "inherit");
			$qunitFixture.css("width", "inherit");

			let oMutationObserver, observedDomRef;
			const done = assert.async();
			oScrollContainer = new ScrollContainer({
				vertical: true,
				height: "300px",
				content: [oList, new Toolbar({height: "100px"})]
			});

			oList.setBusyIndicatorDelay(0);
			oScrollContainer.placeAt("uiArea1");
			await nextUIUpdate();

			oList.getDomRef().style.height = "500px";

			new Promise(function(fnResolve) {
				oList.setBusy(true);

				observedDomRef = oList.getDomRef("busyIndicator").firstChild;
				oMutationObserver = new MutationObserver(function(aMutations) {
					aMutations.forEach(function(oMutation) {
						if (oMutation.attributeName == "style") {
							assert.strictEqual(oList.getDomRef("busyIndicator").firstChild.style.position, "sticky", "Position sticky was applied correctly");

							oList.setBusy(false);
							oMutationObserver.disconnect();
							fnResolve();
						}
					});
				});
				oMutationObserver.observe(observedDomRef, { attributes: true, attributeFilter: ["style"] });
			}).then(function() {
				oScrollContainer.scrollTo(0, 400);
				oList.setBusy(true);

				observedDomRef = oList.getDomRef("busyIndicator").firstChild;
				oMutationObserver = new MutationObserver(function(aMutations) {
					aMutations.forEach(function(oMutation) {
						// safari returns top: "20.000000298023224%", hence the parseInt to remove the floating point values
						assert.strictEqual(parseInt(oList.getDomRef("busyIndicator").firstChild.style.top) + "%", "20%", "Style top 20% was applied correctly");

						oList.setBusy(false);
						oMutationObserver.disconnect();

						// restore style
						$qunitFixture.css("position", sPosition);
						$qunitFixture.css("top", sTop);
						$qunitFixture.css("left", sLeft);
						$qunitFixture.css("width", sWidth);
						done();
					});
				});
				oMutationObserver.observe(observedDomRef, { attributes: true, attributeFilter: ["style"] });
			});
		});
	}


	QUnit.test("setShowSeparators", async function(assert) {
		const oListItem = createListItem().setSelected(true),
			oList = new List({
				showSeparators: library.ListSeparators.All,
				items: [
					oListItem
				]
			}),
			oRenderSpy = this.spy(oList.getRenderer(), "render");
		let $listUl;

		// add item to page & render
		oPage.addContent(oList);
		await nextUIUpdate();
		$listUl = jQuery(oList.$().children("ul")[0]);

		// call method & do tests
		assert.strictEqual(oList.getShowSeparators(), library.ListSeparators.All, 'The property "showSeparators" is "All" on ' + oList);
		assert.ok($listUl.hasClass("sapMListShowSeparatorsAll"), 'The HTML div container for the list has class "sapMListShowSeparatorsAll" on ' + oList);
		assert.ok(!$listUl.hasClass("sapMListShowSeparatorsInner"), 'The HTML div container for the list does not have class "sapMListShowSeparatorsInner" on ' + oList);
		assert.ok(!$listUl.hasClass("sapMListShowSeparatorsNone"), 'The HTML div container for the list does not have class "sapMListShowSeparatorsNone" on ' + oList);

		assert.strictEqual(oList.setShowSeparators(library.ListSeparators.Inner).getShowSeparators(), library.ListSeparators.Inner, 'The property "showSeparators" is "Inner" on ' + oList);
		await nextUIUpdate();
		$listUl = jQuery(oList.$().children("ul")[0]);
		assert.ok(!$listUl.hasClass("sapMListShowSeparatorsAll"), 'The HTML div container for the list does not have class "sapMListShowSeparatorsAll" on ' + oList);
		assert.ok($listUl.hasClass("sapMListShowSeparatorsInner"), 'The HTML div container for the list has class "sapMListShowSeparatorsInner" on ' + oList);
		assert.ok(!$listUl.hasClass("sapMListShowSeparatorsNone"), 'The HTML div container for the list does not have class "sapMListShowSeparatorsNone" on ' + oList);

		assert.strictEqual(oList.setShowSeparators(library.ListSeparators.None).getShowSeparators(), library.ListSeparators.None, 'The property "showSeparators" is "None" on ' + oList);
		await nextUIUpdate();
		$listUl = jQuery(oList.$().children("ul")[0]);
		assert.ok(!$listUl.hasClass("sapMListShowSeparatorsAll"), 'The HTML div container for the list does not have class "sapMListShowSeparatorsAll" on ' + oList);
		assert.ok(!$listUl.hasClass("sapMListShowSeparatorsInner"), 'The HTML div container for the list does not have class "sapMListShowSeparatorsInner" on ' + oList);
		assert.ok($listUl.hasClass("sapMListShowSeparatorsNone"), 'The HTML div container for the list has class "sapMListShowSeparatorsNone" on ' + oList);

		assert.throws(function() {
			oList.setshowSeparators("DoesNotExist");
		}, "Throws a type exception");
		assert.strictEqual(oList.getShowSeparators(), library.ListSeparators.None, 'The property "showSeparators" is still "sap.m.showSeparators.None" after setting mode "DoesNotExist" on ' + oList);

		// standard setter tests
		assert.strictEqual(oList.setShowSeparators(), oList, 'Method returns this pointer on ' + oList);
		assert.strictEqual(oRenderSpy.callCount, 3, "The list should be rerendered in this method");

		// cleanup
		oPage.removeAllContent();
		oList.destroy();
	});

	QUnit.test("setIncludeItemInSelection", async function(assert) {
		const oListItemTemplate = createListItem(),
			oList = new List({
				includeItemInSelection: false,
				mode: library.ListMode.MultiSelect,
				items: [
					oListItemTemplate
				]
			}),
			oRenderSpy = this.spy(oList.getRenderer(), "render");
		let bIncludeItemInSelection;

		// let the item navigation run for testing
		this.stub(Device.system, "desktop").value(true);

		bindListData(oList, data3, "/items", createTemplateListItem());

		// add item to page & render
		oPage.addContent(oList);
		await nextUIUpdate();
		const oSelectionItem = oList.getItems()[3];

		// call method & do tests
		bIncludeItemInSelection = true;
		assert.strictEqual(oList.setIncludeItemInSelection(bIncludeItemInSelection).getIncludeItemInSelection(), bIncludeItemInSelection, 'The control property "includeItemInSelection" is "' + bIncludeItemInSelection + '" on ' + oList);
		await nextUIUpdate();
		oList.getItems().forEach(function(oItem) {
			assert.strictEqual(oItem.$().hasClass("sapMLIBActionable"), true, 'Each item has css class "sapMLIBActionable" on ' + oList);
		});

		// simulate tap & check result
		oSelectionItem.$().trigger("tap");
		assert.strictEqual(oList.getSelectedItem(), oSelectionItem, 'Item "' + oSelectionItem + '" should be selected');
		oSelectionItem.setSelected(false);

		bIncludeItemInSelection = false;
		assert.strictEqual(oList.setIncludeItemInSelection(bIncludeItemInSelection).getIncludeItemInSelection(), bIncludeItemInSelection, 'The control property "includeItemInSelection" is "' + bIncludeItemInSelection + '" on ' + oList);
		await nextUIUpdate();
		oList.getItems().forEach(function(oItem) {
			assert.strictEqual(oItem.$().hasClass("sapMLIBActionable"), false, 'Each item does not have has css class "sapMLIBCursor" on ' + oList);
		});

		// simulate tap & check result
		oSelectionItem.$().trigger("tap");
		assert.strictEqual(oList.getSelectedItem(), null, 'Item "' + oSelectionItem + '" should not be selected / selection should be empty');
		oSelectionItem.setSelected(false);

		// TODO: this should fire an exception because type is boolean
		assert.throws(function() {
			oList.setIncludeItemInSelection("WrongType");
		}, "Throws a type exception");
		assert.strictEqual(oList.getIncludeItemInSelection(), false, 'The control property "includeItemInSelection" is still "false" after setting value "WrongType" on ' + oList);

		// standard setter tests
		assert.strictEqual(oList.setIncludeItemInSelection(), oList, 'Method returns this pointer on ' + oList);
		assert.strictEqual(oRenderSpy.callCount, 3, "The list should be rerendered in this method");

		// cleanup
		oPage.removeAllContent();
		oList.destroy();
	});



	QUnit.test("setRememberSelectionsForMultiSelect", async function(assert) {
		const oListItemTemplate = createListItem().setSelected(true),
			oList = new List({
				includeItemInSelection: false,
				mode: library.ListMode.MultiSelect,
				items: [
					oListItemTemplate
				]
			}),
			oRenderSpy = this.spy(oList.getRenderer(), "render");

		await testRemeberSelections(oList, oRenderSpy, assert);
	});

	QUnit.test("setRememberSelectionsForSingleSelect", async function(assert) {
		const oListItemTemplate = createListItem().setSelected(true),
			oList = new List({
				includeItemInSelection: false,
				mode: library.ListMode.SingleSelect,
				items: [
					oListItemTemplate
				]
			}),
			oRenderSpy = this.spy(oList.getRenderer(), "render");

		await testRemeberSelections(oList, oRenderSpy, assert);

	});


	/* getter */

	QUnit.test("getId", function(assert) {
		const id = "testId",
			suffix = "testSuffix",
			oList = new List(id, {}),
			oRenderSpy = this.spy(oList.getRenderer(), "render");

		// call method & do tests
		assert.strictEqual(oList.getId(), id, 'The id returned by method getId is "' + id + '" on ' + oList);
		assert.strictEqual(oList.getId(suffix), id + '-' + suffix, 'The id returned by method getId is "' + (id + '-' + suffix) + '" on ' + oList);

		// standard getter tests
		assert.strictEqual(typeof oList.getId(), "string", 'Method returns a string type on ' + oList);
		assert.strictEqual(oRenderSpy.callCount, 0, "The list should not be rerendered in this method");
	});

	QUnit.test("getNoDataText", async function(assert) {
		const oList = new List({
				noDataText: ""
			}),
			oRenderSpy = this.spy(oList.getRenderer(), "render");
		let sText = oRB.getText("LIST_NO_DATA");

		// add item to page & render
		oList.setNoDataText();
		oPage.addContent(oList);
		await nextUIUpdate();

		// call method & do tests
		assert.strictEqual(oList.getNoDataText(), sText, 'The control property "noDataText" is "' + sText + '" when the property value is empty on ' + oList);

		sText = "Text";
		assert.strictEqual(oList.setNoDataText(sText).getNoDataText(), sText, 'The control property "noDataText" is "' + sText + '" on ' + oList);

		// standard getter tests
		assert.strictEqual(typeof oList.getNoDataText(), "string", 'Method returns a string type on ' + oList);
		assert.strictEqual(oRenderSpy.callCount, 1, "The list should not be rerendered in this method");

		// cleanup
		oPage.removeAllContent();
		oList.destroy();
	});

	QUnit.test("getMaxItemsCount", async function(assert) {
		const oRenderSpy = this.spy(oList.getRenderer(), "render");
		let iCounter;

		// add item to page & render
		oList.setMode(library.ListMode.None);
		oPage.addContent(oList);
		await nextUIUpdate();

		// no binding
		iCounter = 0;
		assert.strictEqual(oList.getMaxItemsCount(), iCounter, 'The item count is ' + iCounter + ' in a static list with ' + iCounter + ' items on ' + oList);

		oList.addItem(createListItem());
		iCounter++;
		assert.strictEqual(oList.getMaxItemsCount(), iCounter, 'The item count is ' + iCounter + ' in a static list with ' + iCounter + ' items on ' + oList);

		oList.addItem(createListItem());
		iCounter++;
		assert.strictEqual(oList.getMaxItemsCount(), iCounter, 'The item count is ' + iCounter + ' in a static list with ' + iCounter + ' items on ' + oList);

		oList.removeAllItems();
		iCounter = 0;
		assert.strictEqual(oList.getMaxItemsCount(), iCounter, 'The item count is ' + iCounter + ' in a static list with ' + iCounter + ' items on ' + oList);

		bindListData(oList, data1, "/items", createTemplateListItem());
		iCounter = data1.items.length;
		assert.strictEqual(oList.getMaxItemsCount(), iCounter, 'The item count is ' + iCounter + ' in a dynamic list with ' + iCounter + ' items on ' + oList);

		bindListData(oList, data2, "/items", createTemplateListItem());
		iCounter = data2.items.length;
		assert.strictEqual(oList.getMaxItemsCount(), iCounter, 'The item count is ' + iCounter + ' in a dynamic list with ' + iCounter + ' items on ' + oList);

		bindListData(oList, data3, "/items", createTemplateListItem());
		iCounter = data3.items.length;
		assert.strictEqual(oList.getMaxItemsCount(), iCounter, 'The item count is ' + iCounter + ' in a dynamic list with ' + iCounter + ' items on ' + oList);

		// standard getter tests
		assert.strictEqual(typeof oList.getMaxItemsCount(), "number", 'Method returns a number type on ' + oList);
		assert.strictEqual(oRenderSpy.callCount, 1, "The list should not be rerendered in this method");

		// cleanup
		oPage.removeAllContent();
	});

	QUnit.test("getStickyFocusOffset", function(assert){
		assert.strictEqual(oList.getStickyFocusOffset(), 0, "The sticky UI element has proper focus offset");
	});

	/********************************************************************************/
	QUnit.module("Other API methods", {
		beforeEach: async function() {
			const aListItems = [];

			for (let i = 0; i < 50; i++) {
				aListItems.push(createListItem());
			}

			oList = new List({
				items: aListItems
			});

			oScrollContainer = new ScrollContainer({
				vertical: true,
				content: oList
			});

			oScrollContainer.placeAt("qunit-fixture");
			await nextUIUpdate();
		},
		afterEach: function() {
			oScrollContainer.destroy();
			oList.destroy();
		}
	});
	/********************************************************************************/

	QUnit.test("Function scrollToIndex", async function(assert) {
		const done = assert.async();

		const oHeaderToolbar = new Toolbar({
			content: [
				new Title({
					text : "Keyboard Handling Test Page"
				}),
				new ToolbarSpacer(),
				new Button({
					tooltip: "View Settings",
					icon: "sap-icon://drop-down-list"
				})
			]
		});

		const oInfoToolbar = new Toolbar({
			active: true,
			content: [
				new Text({
					text : "The quick brown fox jumps over the lazy dog.",
					wrapping : false
				})
			]
		});

		oList.setHeaderToolbar(oHeaderToolbar);
		oList.setInfoToolbar(oInfoToolbar);

		await nextUIUpdate();

		const oScrollDelegate = library.getScrollDelegate(oList, true),
			oSpy = sinon.spy(oScrollDelegate, "scrollToElement");

		function testScroll(iIndex) {
			return new Promise(function(resolve) {
				if (iIndex === -1) {
					iIndex = oList.getVisibleItems().length - 1;
				}

				oList.scrollToIndex(iIndex).then(function() {
					assert.ok(oSpy.called, "The scroll delegate was called");
					assert.ok(oSpy.calledOnce, "The scroll delegate was called exactly once");
					assert.ok(oSpy.calledWithExactly(oList.getVisibleItems()[iIndex].getDomRef(), null, [0, oList._getStickyAreaHeight() * -1], true),
						"Scroll delegate was called with correct parameters");
					oSpy.resetHistory();
					resolve();
				});
			});
		}

		return new Promise(function(resolve) {
			resolve();
		}).then(function() {
			return testScroll(0);
		}).then(function() {
			return testScroll(oList.getVisibleItems().length / 2);
		}).then(function() {
			return testScroll(-1);
		}).then(function() {
			oList.setSticky(["ColumnHeaders", "GroupHeaders", "HeaderToolbar", "InfoToolbar"]);
			return testScroll(0);
		}).then(function() {
			oSpy.restore();
			oScrollContainer.destroy();
			done();
		});
	});

	QUnit.test("Function requestItems", function(assert) {
		let oNewList = new List({
			growing: false
		});

		const fRequestNewPageSpy =  sinon.spy(GrowingEnablement.prototype, "requestNewPage");
		bindListData(oNewList, data4, "/items", createTemplateListItem());
		assert.strictEqual(oNewList.getItems().length, 10, "List has 10 items");

		assert.throws(function() {oNewList.requestItems(5);}, /The prerequisites to use 'requestItems' are not met. Please read the documentation for more details./, "Expected error thrown");
		assert.ok(fRequestNewPageSpy.notCalled, "GrowingDelegate#requestNewPage not called");

		oNewList.destroy();
		oNewList = new List({
			growing: true,
			growingThreshold: 2
		});
		bindListData(oNewList, data4, "/items", createTemplateListItem());
		assert.strictEqual(oNewList.getItems().length, 2, "List has 2 items");
		assert.throws(function() {oNewList.requestItems(0);}, /The prerequisites to use 'requestItems' are not met. Please read the documentation for more details./, "Expected error thrown, iItems=0");
		assert.ok(fRequestNewPageSpy.notCalled, "GrowingDelegate#requestNewPage not called");
		assert.throws(function() {oNewList.requestItems(-10);}, /The prerequisites to use 'requestItems' are not met. Please read the documentation for more details./, "Expected error thrown, iItem is negative number");
		assert.ok(fRequestNewPageSpy.notCalled, "GrowingDelegate#requestNewPage not called");
		oNewList.requestItems(4);
		assert.strictEqual(oNewList.getItems().length, 6, "growing is enabled, requestItems API request data");
		assert.strictEqual(oNewList.getGrowingThreshold(), 2, "Growing threshold restored");
		assert.ok(fRequestNewPageSpy.calledOnce, "GrowingDelegate#requestNewPage called once");

		oNewList.destroy();
	});

	QUnit.test("Function _setFocus", async function(assert) {
		function testFocus(iIndex, bFirstInteractiveElement) {
			return new Promise(function(resolve) {
				if (iIndex === -1) {
					iIndex = oList.getVisibleItems().length - 1;
				}

				iIndex = Math.min(iIndex, oList.getVisibleItems().length - 1);

				oList._setFocus(iIndex, bFirstInteractiveElement).then(function() {
					const oItem = oList.getVisibleItems()[iIndex];
					const $Elem = (bFirstInteractiveElement && oItem.getTabbables(true).length) ? oItem.getTabbables(true)[0] : oItem.getDomRef();
					assert.deepEqual(document.activeElement, $Elem, "The focus was set correctly");
					resolve();
				});
			});
		}

		function setItemFocusable(oItem) {
			oItem.getTabbables(true).first().attr("tabindex", 0);
		}

		oList.setMode("MultiSelect");
		await nextUIUpdate();
		await testFocus(100, false);
		await testFocus(0, false);
		await testFocus(oList.getVisibleItems().length / 2, false);
		await testFocus(-1, false);
		await testFocus(100, true);
		setItemFocusable(oList.getVisibleItems()[0]);
		await testFocus(0, true);
		setItemFocusable(oList.getVisibleItems()[oList.getVisibleItems().length / 2]);
		await testFocus(oList.getVisibleItems().length / 2, true);
		await testFocus(-1, true);
	});

	/********************************************************************************/
	QUnit.module("Internal methods", {
		beforeEach: function() {
			oList = new List();
		},
		afterEach: function() {
			oList.destroy();
		}
	});
	/********************************************************************************/

	QUnit.module("KeyboardHandling", {
		beforeEach: function() {
			oList = new List();
		},
		afterEach: function() {
			oList.destroy();
		}
	});

	QUnit.test("Basics", async function(assert) {
		const fnDetailPressSpy = this.spy(),
			fnItemPressSpy = this.spy(),
			fnDeleteSpy = this.spy(),
			fnPressSpy = this.spy(),
			fnSelectionChangeSpy = this.spy(),
			oInput = new Input(),
			oListItem1 = new CustomListItem({
				content: oInput,
				type: "Navigation",
				press: fnPressSpy,
				detailPress: fnDetailPressSpy
			}),
			oListItem2 = new StandardListItem({
				type: "Detail",
				detailPress: fnDetailPressSpy
			}),
			oList = new List({
				mode: "MultiSelect",
				"delete": fnDeleteSpy,
				itemPress: fnItemPressSpy,
				selectionChange: fnSelectionChangeSpy
			}).addItem(oListItem1).addItem(oListItem2);

		// let the item navigation run for testing
		this.stub(Device.system, "desktop").value(true);

		oList.placeAt("qunit-fixture");
		await nextUIUpdate();

		oList.focus();

		assert.strictEqual(oList.getDomRef("before").getAttribute("tabindex"), "-1", "Before dummy element is not at the tab chain");
		assert.strictEqual(oList.getNavigationRoot().getAttribute("tabindex"), "0", "Navigation root is at the tab chain");
		assert.strictEqual(oList.getDomRef("after").getAttribute("tabindex"), "0", "After dummy element is at the tab chain");
		assert.strictEqual(oList.getDomRef("after").getAttribute("role"), "none", "After dummy element has role=none");

		if (!document.hasFocus()) {
			return;
		}

		assert.strictEqual(document.activeElement, oListItem1.getFocusDomRef(), "Initial focus is at the first list item");

		qutils.triggerKeydown(document.activeElement, "ARROW_LEFT");
		assert.strictEqual(document.activeElement, oListItem1.getFocusDomRef(), "Left arrow has no effect on focus");

		qutils.triggerKeydown(document.activeElement, "ARROW_RIGHT");
		assert.strictEqual(document.activeElement, oListItem1.getFocusDomRef(), "Right arrow has no effect on focus");

		qutils.triggerKeydown(document.activeElement, "ARROW_UP");
		assert.strictEqual(document.activeElement, oListItem1.getFocusDomRef(), "Focus is still at the first list item");

		qutils.triggerKeydown(document.activeElement, "ARROW_DOWN");
		assert.strictEqual(document.activeElement, oListItem2.getFocusDomRef(), "Focus is moved down to the second list item");

		qutils.triggerKeydown(document.activeElement, "ARROW_DOWN");
		assert.strictEqual(document.activeElement, oListItem2.getFocusDomRef(), "Focus is still at the second list item");

		qutils.triggerKeydown(document.activeElement, "ARROW_UP");
		assert.strictEqual(document.activeElement, oListItem1.getFocusDomRef(), "Focus is now again at the first list item");

		qutils.triggerKeydown(document.activeElement, "END");
		assert.strictEqual(document.activeElement, oListItem2.getFocusDomRef(), "Focus is at the second list item");

		qutils.triggerKeydown(document.activeElement, "HOME");
		assert.strictEqual(document.activeElement, oListItem1.getFocusDomRef(), "Focus is at the first list item");

		qutils.triggerKeydown(document.activeElement, "PAGE_DOWN");
		assert.strictEqual(document.activeElement, oListItem2.getFocusDomRef(), "Focus is at the second list item");

		qutils.triggerKeydown(document.activeElement, "PAGE_UP");
		assert.strictEqual(document.activeElement, oListItem1.getFocusDomRef(), "Focus is at the first list item");

		qutils.triggerKeydown(document.activeElement, "SPACE");
		assert.strictEqual(fnSelectionChangeSpy.callCount, 1, "SelectionChange event is fired when space is pressed while focus is at the item");
		fnSelectionChangeSpy.resetHistory();

		qutils.triggerKeydown(document.activeElement, "ENTER");
		await timeout();

		assert.strictEqual(fnItemPressSpy.callCount, 1, "ItemPress event is fired async when enter is pressed while focus is at the item");
		assert.strictEqual(fnPressSpy.callCount, 1, "Press event is fired async when enter is pressed while focus is at the item");
		fnItemPressSpy.resetHistory();
		fnPressSpy.resetHistory();

		qutils.triggerEvent("keydown", document.activeElement, {code: "KeyE", ctrlKey: true});
		assert.strictEqual(fnDetailPressSpy.callCount, 0, "DetailPress event is not called since first item has not Edit type");

		qutils.triggerKeydown(document.activeElement, "DELETE");
		assert.strictEqual(fnDeleteSpy.callCount, 0, "Delete event is not called since List is not in Delete mode");

		assert.equal(oListItem1.getTabbables()[0], oListItem1.getModeControl().getFocusDomRef(), "the first tabbable element is checkbox");
		assert.equal(oListItem1.getTabbables(true)[0], oInput.getFocusDomRef(), "the first tabbable element in the content is input");

		oList.setMode("Delete");
		await nextUIUpdate();
		oList.focus();

		qutils.triggerKeydown(document.activeElement, "DELETE");
		assert.strictEqual(fnDeleteSpy.callCount, 1, "Delete event is now called because List is in Delete mode");

		oInput.focus();
		qutils.triggerKeydown(document.activeElement, "SPACE");
		assert.strictEqual(fnSelectionChangeSpy.callCount, 0, "SelectionChange event is not fired when space is pressed while focus is not at the item");

		qutils.triggerKeydown(document.activeElement, "ENTER");
		await timeout();

		assert.strictEqual(fnItemPressSpy.callCount, 0, "ItemPress event is not fired when enter is pressed while focus is not at the item");
		assert.strictEqual(fnPressSpy.callCount, 0, "Press event is not fired when enter is pressed while focus is not at the item");

		oListItem2.focus();
		qutils.triggerEvent("keydown", document.activeElement, {code: "KeyE", ctrlKey: true});
		assert.strictEqual(fnDetailPressSpy.callCount, 1, "DetailPress event is called since second item has type Edit");

		oList.destroy();
	});

	QUnit.test("Test Tab/ShiftTab/F6/ShiftF6 handling", async function(assert) {
		const fnSpy = this.spy();
		const oPage = new Page();
		const oBeforeList = new Input();
		const oAfterList = new Input();
		const oInput = new Input();
		const oListItem = new InputListItem({
			label: "Input",
			content : oInput,
			type: "Navigation"
		});
		const oList = new List({
			mode: "MultiSelect",
			items : [oListItem]
		});

		oPage.addContent(oBeforeList);
		oPage.addContent(oList);
		oPage.addContent(oAfterList);
		oPage.placeAt("qunit-fixture");
		await nextUIUpdate();
		oList.forwardTab = fnSpy;

		// tab key
		qutils.triggerKeydown(oListItem.getFocusDomRef(), "TAB", false, false, false);
		assert.strictEqual(fnSpy.callCount, 1, "List is informed to forward tab when tab is pressed while focus is on the item");
		assert.strictEqual(fnSpy.args[0][0], true, "Tab Forward is informed");
		fnSpy.resetHistory();

		// shift-tab key
		qutils.triggerKeydown(oListItem.getFocusDomRef(), "TAB", true, false, false);
		assert.strictEqual(fnSpy.callCount, 1, "List is informed to forward tab backwards when tab is pressed while focus is on the row");
		assert.strictEqual(fnSpy.args[0][0], false, "Backwards tab is informed");
		fnSpy.resetHistory();

		// shift-F6 key
		oInput.getFocusDomRef().focus();
		qutils.triggerKeydown(oInput.getFocusDomRef(), "F6", true, false, false);
		assert.strictEqual(document.activeElement.id, oBeforeList.getFocusDomRef().id, "Focus is moved correctly after Shift-F6");

		// F6
		oInput.getFocusDomRef().focus();
		qutils.triggerKeydown(oInput.getFocusDomRef(), "F6", false, false, false);
		assert.strictEqual(document.activeElement.id, oAfterList.getFocusDomRef().id, "Focus is moved correctly after F6");

		// cleanup
		oPage.destroy();
	});

	// in case of testrunner does not put the focus to the document it is not neccessary to make this test
	if (document.hasFocus()) {
		QUnit.test("Focusing an item in the ListItemBase should change the focus index of item navigation", async function(assert) {
			const oInput = new Input();
			const oListItem0 = new InputListItem({
				label: "Input",
				content : oInput,
				type: "Navigation"
			});
			const oListItem1 = oListItem0.clone();
			const oListItem2 = oListItem0.clone();

			oList.addItem(oListItem0).addItem(oListItem1).addItem(oListItem2);

			// let the item navigation run for testing
			this.stub(Device.system, "desktop").value(true);

			oList.placeAt("qunit-fixture");
			await nextUIUpdate();

			const oFocusedInput = oListItem1.getTabbables()[0];
			oFocusedInput.focus();
			await timeout(1);

			assert.strictEqual(oList.getItemNavigation().getFocusedIndex(), 1, "Focus index is set correctly");

			// cleanup
			oList.destroy();
		});
	}

	QUnit.test("Item visible changes should inform the List", async function(assert) {
		const fnSpy = this.spy();
		const oListItem = new StandardListItem({
			title: "Title"
		});
		const oList = new List({
			items : oListItem
		});

		oPage.addContent(oList);
		await nextUIUpdate();

		// act
		oList.onItemDOMUpdate = fnSpy;

		oListItem.setVisible(false);
		await nextUIUpdate();

		assert.strictEqual(fnSpy.callCount, 1, "List is informed when item visibility is changed from visible to invisible");
		assert.strictEqual(fnSpy.args[0][0], oListItem, "Correct list item is informed");
		fnSpy.resetHistory();

		oListItem.setVisible(true);
		await nextUIUpdate();

		assert.strictEqual(fnSpy.callCount, 1, "List is informed when item visibility is changed from invisible to visible");
		assert.strictEqual(fnSpy.args[0][0], oListItem, "Correct list item is informed");
		assert.strictEqual(fnSpy.args[0][1], true, "Correct visible parameter item is informed");
		fnSpy.resetHistory();

		oListItem.invalidate();
		await nextUIUpdate();

		assert.strictEqual(fnSpy.callCount, 0, "Visibility did not changed and list is not informed");

		// cleanup
		oPage.removeAllContent();
		oList.destroy();
	});

	QUnit.test("ListItem visibility change should not rerender the list", async function(assert) {
		const oListItem1 = new StandardListItem({
				title: "Title1"
			}),
			oListItem2 = new StandardListItem({
				title: "Title2"
			}),
			oList = new List({
				items : [oListItem1, oListItem2]
			});

		oList.placeAt("qunit-fixture");
		await nextUIUpdate();

		// let the item navigation run for testing
		this.stub(Device.system, "desktop").value(true);

		const fnRenderSpy = this.spy(oList.getRenderer(), "render");

		oListItem1.setVisible(false);
		await nextUIUpdate();

		oListItem2.focus();
		await timeout(1);

		/* make it sure document has focus in case of testrunner */
		if (document.hasFocus()) {
			assert.strictEqual(oList.getItemNavigation().getItemDomRefs().length, 1, "Invisible items are not in the item navigation.");
		}

		oListItem1.setVisible(true);
		await nextUIUpdate();

		oListItem1.focus();
		await timeout(1);

		/* make it sure document has focus in case of testrunner */
		if (document.hasFocus()) {
			assert.strictEqual(oList.getItemNavigation().getItemDomRefs().length, 2, "Only visible items are in the item navigation.");
		}

		oListItem1.setVisible(false);
		await nextUIUpdate();

		assert.strictEqual(fnRenderSpy.callCount, 0, "The list should not be rerendered with item visibility changes");

		oList.destroy();
	});

	QUnit.test("Container Padding Classes", async function(assert) {
		// System under Test + Act
		let sResponsiveSize;

		if (Device.resize.width <= 599) {
			sResponsiveSize = "0px";
		} else if (Device.resize.width <= 1023) {
			sResponsiveSize = "16px";
		} else {
			sResponsiveSize = "16px 32px";
		}
		const aResponsiveSize = sResponsiveSize.split(" ");

		// Act
		oList.placeAt("qunit-fixture");
		await nextUIUpdate();
		oList.addStyleClass("sapUiNoContentPadding");
		const $containerContent = oList.$();

		// Assert
		assert.strictEqual($containerContent.css("padding-left"), "0px", "The container has no left content padding when class \"sapUiNoContentPadding\" is set");
		assert.strictEqual($containerContent.css("padding-right"), "0px", "The container has no right content padding when class \"sapUiNoContentPadding\" is set");
		assert.strictEqual($containerContent.css("padding-top"), "0px", "The container has no top content padding when class \"sapUiNoContentPadding\" is set");
		assert.strictEqual($containerContent.css("padding-bottom"), "0px", "The container has no bottom content padding when class \"sapUiNoContentPadding\" is set");

		// Act
		oList.removeStyleClass("sapUiNoContentPadding");
		oList.addStyleClass("sapUiContentPadding");

		// Assert
		assert.strictEqual($containerContent.css("padding-left"), "16px", "The container has 1rem left content padding when class \"sapUiContentPadding\" is set");
		assert.strictEqual($containerContent.css("padding-right"), "16px", "The container has 1rem right content padding when class \"sapUiContentPadding\" is set");
		assert.strictEqual($containerContent.css("padding-top"), "16px", "The container has 1rem top content padding when class \"sapUiContentPadding\" is set");
		assert.strictEqual($containerContent.css("padding-bottom"), "16px", "The container has 1rem bottom content padding when class \"sapUiContentPadding\" is set");

		// Act
		oList.removeStyleClass("sapUiContentPadding");
		oList.addStyleClass("sapUiResponsiveContentPadding");

		// Assert
		assert.strictEqual($containerContent.css("padding-left"), (aResponsiveSize[1] ? aResponsiveSize[1] : aResponsiveSize[0]), "The container has " + sResponsiveSize + " left content padding when class \"sapUiResponsiveContentPadding\" is set (tested value depends on window size)");
		assert.strictEqual($containerContent.css("padding-right"), (aResponsiveSize[1] ? aResponsiveSize[1] : aResponsiveSize[0]) , "The container has " + sResponsiveSize + " right content padding when class \"sapUiResponsiveContentPadding\" is set (tested value depends on window size)");
		assert.strictEqual($containerContent.css("padding-top"), aResponsiveSize[0], "The container has " + sResponsiveSize + " top content padding when class \"sapUiResponsiveContentPadding\" is set (tested value depends on window size)");
		assert.strictEqual($containerContent.css("padding-bottom"), aResponsiveSize[0], "The container has " + sResponsiveSize + " bottom content padding when class \"sapUiResponsiveContentPadding\" is set (tested value depends on window size)");

	});

	if (document.hasFocus()) {
		QUnit.test("KeybordMode", async function(assert) {
			const fnDetailPressSpy = this.spy(),
				fnItemPressSpy = this.spy(),
				fnPressSpy = this.spy(),
				oInput1 = new Input(),
				oInput2 = new Input(),
				oButton1 = new Button(),
				oButton2 = new Button(),
				oListItem1 = new CustomListItem({
					content: oInput1,
					type: "Detail",
					detailPress: fnDetailPressSpy
				}),
				oListItem2 = new CustomListItem({
					content: oInput2,
					type: "Navigation",
					press: fnPressSpy
				}),
				oList = new List({
					mode: "MultiSelect",
					itemPress: fnItemPressSpy
				}).addItem(oListItem1).addItem(oListItem2),
				oContainer = new VBox({
					items: [oButton1, oList, oButton2]
				});

			oContainer.placeAt("qunit-fixture");
			await nextUIUpdate();
			oList.focus();

			qutils.triggerKeydown(oListItem1.getFocusDomRef(), "TAB", true, false, false);
			assert.strictEqual(document.activeElement, oList.getDomRef('before'), "Focus is forwarded before the table");

			oListItem1.focus();
			qutils.triggerKeydown(document.activeElement, "TAB");
			assert.strictEqual(document.activeElement, oList.getDomRef("after"), "Focus is forwarded after the table");

			oInput1.focus();
			qutils.triggerKeydown(document.activeElement, "ARROW_UP");
			assert.strictEqual(document.activeElement, oInput1.getFocusDomRef(), "Arrow up has no effect");

			oInput1.focus();
			qutils.triggerKeydown(document.activeElement, "ARROW_DOWN");
			assert.strictEqual(document.activeElement, oInput1.getFocusDomRef(), "Arrow up has no effect");

			oInput1.focus();
			qutils.triggerKeydown(document.activeElement, "ENTER");
			assert.strictEqual(fnPressSpy.callCount, 0, "Enter has no effect");

			oListItem1.focus();
			qutils.triggerEvent("keydown", document.activeElement, {code: "KeyE", ctrlKey: true});
			assert.strictEqual(fnDetailPressSpy.callCount, 1, "Detail press event is fired while focus is on the row");
			fnDetailPressSpy.resetHistory();

			oInput1.focus();
			qutils.triggerKeydown(document.activeElement, "TAB");
			assert.notStrictEqual(document.activeElement, oList.getDomRef("after"), "Focus is not forwarded after the table");

			oInput1.focus();
			qutils.triggerEvent("keydown", document.activeElement, {code: "F2"});
			assert.strictEqual(document.activeElement, oListItem1.getFocusDomRef(), "Focus is moved to the row");

			oListItem1.detachDetailPress(fnDetailPressSpy);
			qutils.triggerEvent("keydown", document.activeElement, {code: "F2"});
			assert.strictEqual(document.activeElement, oListItem1.getModeControl().getFocusDomRef(), "Focus is moved to the Input again");

			qutils.triggerKeydown(document.activeElement, "ARROW_DOWN");
			assert.strictEqual(document.activeElement, oListItem2.getModeControl().getFocusDomRef(), "Focus is moved to the next items selection control");

			qutils.triggerKeydown(document.activeElement, "ARROW_UP");
			assert.strictEqual(document.activeElement, oListItem1.getModeControl().getFocusDomRef(), "Focus is moved to the previous items selection control");

			oInput1.focus();
			qutils.triggerKeydown(document.activeElement, "ARROW_DOWN", false, false, true);
			assert.strictEqual(document.activeElement, oInput2.getFocusDomRef(), "Focus is moved to the second input with CTRL held");

			qutils.triggerKeydown(document.activeElement, "ARROW_UP", false, false, true);
			assert.strictEqual(document.activeElement, oInput1.getFocusDomRef(), "Focus is moved to the first input with CTRL held");

			oInput2.setEnabled(false);
			await nextUIUpdate();
			qutils.triggerKeydown(document.activeElement, "ARROW_DOWN", false, false, true);
			assert.strictEqual(document.activeElement, oListItem2.getModeControl().getFocusDomRef(), "Focus is moved to the selection control of 2nd item since the input is disabled");

			qutils.triggerKeydown(document.activeElement, "TAB", true, false, false);
			assert.notStrictEqual(document.activeElement, oList.getItemsContainerDomRef(), "Focus is not forwarded before the table");

			oInput2.setEnabled(true);
			await nextUIUpdate();
			oListItem2.focus();
			qutils.triggerEvent("keydown", document.activeElement, {code: "F7"});
			assert.strictEqual(document.activeElement, oListItem2.getModeControl().getFocusDomRef(), "Focus is moved to the selection control");

			qutils.triggerKeydown(document.activeElement, "ENTER");
			assert.strictEqual(fnItemPressSpy.callCount, 0, "Item press event is not called");
			assert.strictEqual(fnPressSpy.callCount, 0, "Press event is not called");

			oContainer.destroy();
		});
	}

	QUnit.test("Keyboard range selection", async function(assert) {

		const oListItemTemplate = createListItem(),
			oList = new List({
				mode: library.ListMode.MultiSelect,
				includeItemInSelection: true,
				items: [
					oListItemTemplate
				]
			}),
			fnFireSelectionChangeEvent = this.spy(oList, "_fireSelectionChangeEvent");

		bindListData(oList, data3, "/items", createTemplateListItem());

		oList.placeAt("qunit-fixture");
		await nextUIUpdate();

		oList.getVisibleItems()[0].focus();
		// select the item
		qutils.triggerKeydown(document.activeElement, "SPACE", false, false, false);
		await nextUIUpdate();
		assert.equal(fnFireSelectionChangeEvent.callCount, 1, "selectionChange event fired");

		// trigger shift keydown so that oList._mRangeSelectionIndex object is available
		qutils.triggerKeydown(document.activeElement, "", true, false, false);
		assert.ok(oList._mRangeSelection, "Range selection mode enabled");

		// when the range selection is started the tab key should exit from the range selection
		qutils.triggerEvent("keydown", document.activeElement, {code: "Tab"});
		assert.notOk(oList._mRangeSelection, "Range selection is cleared when tab is pressed");
		oList.getVisibleItems()[0].setSelected(false);
		fnFireSelectionChangeEvent.resetHistory();

		// select the item again
		oList.getVisibleItems()[0].focus();
		qutils.triggerKeydown(document.activeElement, "SPACE", false, false, false);
		await nextUIUpdate();
		assert.equal(fnFireSelectionChangeEvent.callCount, 1, "selectionChange event fired");

		// trigger shift keydown so that oList._mRangeSelectionIndex object is available
		qutils.triggerKeydown(document.activeElement, "", true, false, false);
		assert.ok(oList._mRangeSelection, "Range selection mode enabled");

		// trigger SHIFT + Arrow Down to perform range selection
		qutils.triggerKeydown(document.activeElement, "ARROW_DOWN", true, false, false);
		await nextUIUpdate();
		assert.ok(oList.getVisibleItems()[1].getSelected(), "Item at position 1 is selected via keyboard range selection");
		assert.equal(fnFireSelectionChangeEvent.callCount, 2, "selectionChange event fired");
		qutils.triggerKeydown(document.activeElement, "ARROW_DOWN", true, false, false);
		await nextUIUpdate();
		assert.ok(oList.getVisibleItems()[2].getSelected(), "Item at position 2 is selected via keyboard range selection");
		assert.equal(fnFireSelectionChangeEvent.callCount, 3, "selectionChange event fired");

		// item should be deselected with range selection mode is enabled and direction changes
		qutils.triggerKeydown(document.activeElement, "ARROW_UP", true, false, false);
		assert.ok(!oList.getVisibleItems()[2].getSelected(), "Item at position 2 is deselected via keyboard range selection");
		assert.equal(fnFireSelectionChangeEvent.callCount, 4, "selectionChange event fired");

		// delete oList._mRangeSelectionIndex object
		qutils.triggerKeyup(document.activeElement, "SHIFT", false, false, false);
		assert.ok(!oList._mRangeSelection, "Range selection mode cleared");
		// reset the spy
		fnFireSelectionChangeEvent.resetHistory();

		oList.getVisibleItems()[5].focus();
		// select the item
		qutils.triggerKeydown(document.activeElement, "SPACE", false, false, false);
		await nextUIUpdate();
		assert.equal(fnFireSelectionChangeEvent.callCount, 1, "selectionChange event fired");

		// trigger shift keydown so that oList._mRangeSelection object is available
		qutils.triggerKeydown(document.activeElement, "", true, false, false);
		assert.ok(oList._mRangeSelection, "Range selection mode enabled");
		// trigger SHIFT + Arrow Up to perform range selection
		qutils.triggerKeydown(document.activeElement, "ARROW_UP", true, false, false);
		assert.ok(oList.getVisibleItems()[4], "Item at position 4 is selected via keyboard range selection");
		assert.equal(fnFireSelectionChangeEvent.callCount, 2, "selectionChange event fired");
		qutils.triggerKeydown(document.activeElement, "ARROW_UP", true, false, false);
		assert.ok(oList.getVisibleItems()[3], "Item at position 3 is selected via keyboard range selection");
		assert.equal(fnFireSelectionChangeEvent.callCount, 3, "selectionChange event fired");

		// item should be deselected with range selection mode is enabled and direction changes
		qutils.triggerKeydown(document.activeElement, "ARROW_DOWN", true, false, false);
		assert.ok(!oList.getVisibleItems()[3].getSelected(), "Item at position 3 is deselected via keyboard range selection");
		assert.equal(fnFireSelectionChangeEvent.callCount, 4, "selectionChange event fired");

		// clear oList._mRangeSelection object
		qutils.triggerKeyup(document.activeElement, "SHIFT", false, false, false);
		assert.ok(!oList._mRangeSelection, "Range selection mode cleared");
		// reset the spy
		fnFireSelectionChangeEvent.resetHistory();

		// selectionChange event should not be fired when the item is already selected and range selection occurs on this item
		assert.ok(oList.getVisibleItems()[4].getSelected(), "item is already selected");
		assert.ok(oList.getVisibleItems()[5].getSelected(), "item is already selected");
		oList.getVisibleItems()[4].focus();
		// trigger shift keydown so that oList._mRangeSelection object is available
		qutils.triggerKeydown(document.activeElement, "", true, false, false);
		assert.ok(oList._mRangeSelection, "Range selection mode enabled");
		qutils.triggerKeydown(document.activeElement, "ARROW_DOWN", true, false, false);
		assert.ok(fnFireSelectionChangeEvent.notCalled, "selectionChange event is not fired for already selected items");

		// clear oList._mRangeSelection object
		qutils.triggerKeyup(document.activeElement, "SHIFT", false, false, false);
		assert.ok(!oList._mRangeSelection, "Range selection mode cleared");

		// test for invisible items
		const oListItem = oList.getVisibleItems()[5];
		oListItem.setSelected(false);
		oListItem.setVisible(false);
		await nextUIUpdate();

		oList.getVisibleItems()[4].focus();
		// trigger shift keydown so that oList._mRangeSelection object is available
		qutils.triggerKeydown(document.activeElement, "", true, false, false);

		assert.ok(oList._mRangeSelection, "Range selection mode enabled");
		qutils.triggerKeydown(document.activeElement, "ARROW_DOWN", true, false, false);

		assert.ok(oList.getVisibleItems()[5].getSelected(), "Visible item at position 5 is selected");
		assert.ok(oList.getVisibleItems()[5] !== oListItem, "Invisible item is not selected via keyboard rangeSelection");

		oList.destroy();
	});

	QUnit.test("Keyboard range selection for non-selectable items", async function(assert) {
		const oListItemTemplate = createListItem(),
			oList = new List({
				mode: library.ListMode.MultiSelect,
				includeItemInSelection: true,
				items: [
					oListItemTemplate
				]
			}),
			fnFireSelectionChangeEvent = this.spy(oList, "_fireSelectionChangeEvent"),
			oGroupHeaderListItem = new GroupHeaderListItem({title: "Grouped"});

		bindListData(oList, data3, "/items", createTemplateListItem());

		oList.placeAt("qunit-fixture");
		await nextUIUpdate();

		oList.insertItem(oGroupHeaderListItem, 3);
		await nextUIUpdate();

		oList.getVisibleItems()[1].focus();
		// select the item
		qutils.triggerKeydown(document.activeElement, "SPACE", false, false, false);
		await nextUIUpdate();
		assert.equal(fnFireSelectionChangeEvent.callCount, 1, "selectionChange event fired");

		// trigger shift keydown so that oList._mRangeSelectionIndex object is available
		qutils.triggerKeydown(document.activeElement, "", true, false, false);
		assert.ok(oList._mRangeSelection, "Range selection mode enabled");
		// trigger SHIFT + Arrow Down to perform range selection
		qutils.triggerKeydown(document.activeElement, "ARROW_DOWN", true, false, false);
		await nextUIUpdate();
		assert.ok(oList.getVisibleItems()[2].getSelected(), "Item at position 2 is selected via keyboard range selection");
		assert.equal(fnFireSelectionChangeEvent.callCount, 2, "selectionChange event fired");

		// trigger SHIFT + Arrow Down to perform range selection
		qutils.triggerKeydown(document.activeElement, "ARROW_DOWN", true, false, false);
		await nextUIUpdate();
		assert.ok(!oList.getVisibleItems()[3].getSelected(), "Item at position 3 is not selected via keyboard range selection as it is a sap.m.GroupHeaderListItem control");
		assert.equal(fnFireSelectionChangeEvent.callCount, 2, "selectionChange event not fired");

		// trigger SHIFT + Arrow Down to perform range selection
		qutils.triggerKeydown(document.activeElement, "ARROW_DOWN", true, false, false);
		await nextUIUpdate();
		assert.ok(oList.getVisibleItems()[4].getSelected(), "Item at position 4 is selected via keyboard range selection");
		assert.equal(fnFireSelectionChangeEvent.callCount, 3, "selectionChange event fired");

		oList.destroy();
	});

	QUnit.test("Keyboard range selection - when range selection starts from a selected item, deselection should happen when direction changes", async function(assert) {
		const oListItemTemplate = createListItem(),
			oList = new List({
				mode: library.ListMode.MultiSelect,
				includeItemInSelection: true,
				items: [
					oListItemTemplate
				]
			}),
			fnFireSelectionChangeEvent = this.spy(oList, "_fireSelectionChangeEvent");

		bindListData(oList, data3, "/items", createTemplateListItem());

		oList.placeAt("qunit-fixture");
		await nextUIUpdate();

		oList.getVisibleItems()[1].focus();
		// select the item
		qutils.triggerKeydown(document.activeElement, "SPACE", false, false, false);

		oList.getVisibleItems()[2].focus();
		// select the item
		qutils.triggerKeydown(document.activeElement, "SPACE", false, false, false);

		oList.getVisibleItems()[3].focus();
		// select the item
		qutils.triggerKeydown(document.activeElement, "SPACE", false, false, false);

		oList.getVisibleItems()[4].focus();
		// select the item
		qutils.triggerKeydown(document.activeElement, "SPACE", false, false, false);

		await nextUIUpdate();
		assert.equal(oList.getSelectedItems().length, 4, "4 items are selected");

		fnFireSelectionChangeEvent.resetHistory();

		// focus an already selected item
		oList.getVisibleItems()[2].focus();
		// trigger shift keydown so that oList._mRangeSelectionIndex object is available
		qutils.triggerKeydown(document.activeElement, "", true, false, false);
		assert.ok(oList._mRangeSelection, "Range selection mode enabled");

		// range seletion item index
		assert.equal(oList._mRangeSelection.index, 2, "RangeSelection item index = 2");

		// trigger SHIFT + Arrow Down to perform range selection
		qutils.triggerKeydown(document.activeElement, "ARROW_DOWN", true, false, false);
		await nextUIUpdate();
		assert.ok(fnFireSelectionChangeEvent.notCalled, "action is selection and the item is already selected, then selectionChange event should not be fired");
		assert.equal(oList._mRangeSelection.direction, 1, "Direction of index stored in _mRangeSelection object");

		// trigger SHIFT + Arrow Down to perform range selection
		qutils.triggerKeydown(document.activeElement, "ARROW_DOWN", true, false, false);
		await nextUIUpdate();
		assert.ok(fnFireSelectionChangeEvent.notCalled, "action is selection and the item is already selected, then selectionChange event should not be fired");

		// trigger SHIFT + Arrow Up to perform range selection
		qutils.triggerKeydown(document.activeElement, "ARROW_UP", true, false, false);
		await nextUIUpdate();
		assert.equal(fnFireSelectionChangeEvent.callCount, 1, "direction changed, so selectionChange event should be fired");
		assert.ok(!oList.getVisibleItems()[4].getSelected(), "Item at position 4 is deselected");

		// trigger SHIFT + Arrow Up to perform range selection
		qutils.triggerKeydown(document.activeElement, "ARROW_UP", true, false, false);
		await nextUIUpdate();
		assert.equal(fnFireSelectionChangeEvent.callCount, 2, "direction changed, so selectionChange event should be fired");
		assert.ok(!oList.getVisibleItems()[3].getSelected(), "Item at position 3 is deselected");

		// trigger SHIFT + Arrow Up to perform range selection
		qutils.triggerKeydown(document.activeElement, "ARROW_UP", true, false, false);
		await nextUIUpdate();
		assert.equal(fnFireSelectionChangeEvent.callCount, 2, "index of item and range selection item index matched, selection Cange no fired, item is already selected");
		assert.equal(oList._mRangeSelection.direction, -1, "Direction change updated in _mRangeSelection object");

		assert.equal(oList.getSelectedItems().length, 2, "2 items are selected in the list");

		oList.destroy();
	});

	QUnit.test("Mouse range selection", async function(assert) {
		const oListItemTemplate = createListItem(),
			oList = new List({
				mode: library.ListMode.MultiSelect,
				includeItemInSelection: true,
				items: [
					oListItemTemplate
				]
			}),
			fnFireSelectionChangeEvent = this.spy(oList, "_fireSelectionChangeEvent");

		bindListData(oList, data3, "/items", createTemplateListItem());

		oList.placeAt("qunit-fixture");
		await nextUIUpdate();

		oList.getVisibleItems()[0].focus();
		// select the item
		qutils.triggerKeydown(document.activeElement, "SPACE", false, false, false);
		await nextUIUpdate();
		assert.equal(fnFireSelectionChangeEvent.callCount, 1, "selectionChange event fired");

		// trigger shift keydown so that oList._mRangeSelection object is available
		qutils.triggerKeydown(document.activeElement, "", true, false, false);
		assert.ok(oList._mRangeSelection, "Range selection mode enabled");

		let oCheckboxDomRef = oList.getVisibleItems()[9].getDomRef("selectMulti");
		qutils.triggerMouseEvent(oCheckboxDomRef, "tap");
		assert.equal(fnFireSelectionChangeEvent.callCount, 2, "selectionChange event fired");
		assert.equal(oList.getSelectedItems().length, 10, "10 items are selected using mouse range selection");

		// range deselection should be prevented and selection change should not be fired if the item is already selected
		fnFireSelectionChangeEvent.resetHistory();
		assert.ok(oList.getVisibleItems()[5].getSelected(), "item is already selected");
		oCheckboxDomRef = oList.getVisibleItems()[5].getDomRef("selectMulti");
		qutils.triggerMouseEvent(oCheckboxDomRef, "tap");
		assert.ok(oList.getVisibleItems()[5].getSelected(), "item is not deselected");

		oList.destroy();
	});

	QUnit.test("Mouse range selection with hidden items", async function(assert) {
		const oListItemTemplate = createListItem(),
			oList = new List({
				mode: library.ListMode.MultiSelect,
				items: [
					oListItemTemplate
				]
			});

		bindListData(oList, data3, "/items", createTemplateListItem());

		const aItems = oList.getItems();
		for (let i = 5; i <= 7; i++) {
			aItems[i].setVisible(false);
		}
		oList.placeAt("qunit-fixture");
		await nextUIUpdate();

		aItems[4].focus();
		// select the item
		qutils.triggerKeydown(document.activeElement, "SPACE", false, false, false);
		await nextUIUpdate();
		// trigger shift keydown so that oList._mRangeSelection object is available
		qutils.triggerKeydown(document.activeElement, "", true, false, false);
		const oCheckboxDomRef = aItems[8].getDomRef("selectMulti");
		qutils.triggerMouseEvent(oCheckboxDomRef, "tap");
		await nextUIUpdate();

		assert.strictEqual(oList.getSelectedItems().length, 2, "Invisible items are no selected");
		oList.destroy();
	});

	QUnit.test("Mouse range selection with hidden items with includeItemInSelection=true", async function(assert) {
		const oListItemTemplate = createListItem(),
			oList = new List({
				mode: library.ListMode.MultiSelect,
				includeItemInSelection: true,
				items: [
					oListItemTemplate
				]
			});

		bindListData(oList, data3, "/items", createTemplateListItem());
		const aItems = oList.getItems();
		oList.placeAt("qunit-fixture");
		await nextUIUpdate();

		aItems[4].focus();
		// select the item
		qutils.triggerMouseEvent(document.activeElement, "tap");
		await nextUIUpdate();

		// trigger shift keydown so that oList._mRangeSelection object is available
		qutils.triggerKeydown(document.activeElement, "", true, false, false);
		qutils.triggerMouseEvent(aItems[8].getDomRef(), "tap");
		assert.strictEqual(oList.getSelectedItems().length, 5, "5 items selected also when the item was tapped with inckudeItemInSelection=true");
		oList.destroy();
	});

	QUnit.test("Do not create range seletion object when CTRL + SHIFT is pressed", async function(assert) {
		const oListItemTemplate = createListItem(),
			oList = new List({
				mode: library.ListMode.MultiSelect,
				includeItemInSelection: true,
				items: [
					oListItemTemplate
				]
			});

		bindListData(oList, data3, "/items", createTemplateListItem());

		oList.placeAt("qunit-fixture");
		await nextUIUpdate();

		oList.getVisibleItems()[0].focus();
		// select the item
		qutils.triggerKeydown(document.activeElement, "SPACE", false, false, false);
		await nextUIUpdate();
		assert.ok(oList.getVisibleItems()[0].getSelected(), "First item selected");

		// trigger shift + ctrlKey keydown
		qutils.triggerKeydown(document.activeElement, "", true, false, true);
		assert.notOk(oList._mRangeSelection, "rangeSelection object not created (SHIFT + CTRL)");

		// trigger shift + altKey keydown
		qutils.triggerKeydown(document.activeElement, "", true, true, false);
		assert.notOk(oList._mRangeSelection, "rangeSelection object not created (SHIFT + ALT)");

		// trigger shift + altKey + ctrlKey keydown
		qutils.triggerKeydown(document.activeElement, "", true, true, true);
		assert.notOk(oList._mRangeSelection, "rangeSelection object not created (SHIFT + ALT + CTRL)");

		oList.onItemContextMenu(oList.getVisibleItems()[0]);
		assert.notOk(oList._mRangeSelection, "rangeSelection object not created (SHIFT + F10)");


		// trigger shift keydown so that oList._mRangeSelection object is available
		qutils.triggerKeydown(document.activeElement, "", true, false, false);
		assert.ok(oList._mRangeSelection, "Range selection mode enabled");

		oList.destroy();
	});

	QUnit.module("Highlight", {
		beforeEach: function() {
			oList = new List();
		},
		afterEach: function() {
			oList.destroy();
		}
	});

	QUnit.test("Highlight should be rendered", async function(assert) {
		const oLI = new StandardListItem({
			title: "Title of the item"
		}).placeAt("qunit-fixture");

		const fnTestHighlight = async function(sHighlight) {
			oLI.setHighlight(sHighlight);
			await nextUIUpdate();
			assert.ok(oLI.getDomRef().firstChild.classList.contains("sapMLIBHighlight"), "Highlight is rendered");
			assert.ok(oLI.getDomRef().firstChild.classList.contains("sapMLIBHighlight" + sHighlight), sHighlight + " Highlight is rendered");
		};

		const aHighlightColors = ["Error", "Warning", "Success", "Information", "Indication01", "Indication02", "Indication03", "Indication04", "Indication05", "Indication06", "Indication07", "Indication08", "Indication09", "Indication10"];
		for (let i = 0; i < aHighlightColors.length; i++) {
			await fnTestHighlight(aHighlightColors[i]);
		}

		oLI.setHighlight("None");
		await nextUIUpdate();
		assert.ok(!oLI.getDomRef().firstChild.classList.contains("sapMLIBHighlight"), "Highlight is not rendered");
		assert.ok(!oLI.getDomRef().firstChild.classList.contains("sapMLIBHighlightNone"), "No highlight class for None");

		oLI.setHighlight(null);
		assert.strictEqual(oLI.getHighlight(), "None", "Default for highlight is 'None'.");

		oLI.setHighlight();
		assert.strictEqual(oLI.getHighlight(), "None", "Default for highlight is 'None'.");

		assert.throws(function() {
			oLI.setHighlight("Nonsens");
		}, "Error thrown when invalid value is set for highlight property.");

		// clean up
		oLI.destroy();
	});

	QUnit.test("List should respect highlight changes", async function(assert) {

		const oListItem1 = new StandardListItem({
				title: "oListItem1"
			}),
			oListItem2 = new CustomListItem({
				highlight: "Warning"
			}),
			oList = new List({
				items: [oListItem1, oListItem2]
			});

		oList.placeAt("qunit-fixture");
		await nextUIUpdate();

		assert.ok(oList.getDomRef("listUl").classList.contains("sapMListHighlight"), "Highlight class is added");

		oListItem2.setHighlight("None");
		await nextUIUpdate();
		assert.ok(!oList.getDomRef("listUl").classList.contains("sapMListHighlight"), "Highlight class is removed");

		oListItem1.setHighlight("Information");
		await nextUIUpdate();
		assert.ok(oList.getDomRef("listUl").classList.contains("sapMListHighlight"), "Highlight class is added");

		oListItem1.setVisible(false);
		await nextUIUpdate();
		assert.ok(!oList.getDomRef("listUl").classList.contains("sapMListHighlight"), "Highlight class is removed");

		oListItem1.setVisible(true);
		await nextUIUpdate();
		assert.ok(oList.getDomRef("listUl").classList.contains("sapMListHighlight"), "Highlight class is removed");

		oListItem1.destroy();
		await nextUIUpdate();
		assert.ok(!oList.getDomRef("listUl").classList.contains("sapMListHighlight"), "Highlight class is removed");

		oList.destroy();
	});

	QUnit.module("Theming", {
		beforeEach: async function() {
			this.oListItem = new StandardListItem({
				title: "ListItem"
			});
			this.oList = new List({
				items: [this.oListItem]
			});

			this.oList.placeAt("qunit-fixture");
			await nextUIUpdate();

			this._iThreshold = QUnit.config.testTimeout;
			QUnit.config.testTimeout = 120000; // 2 min timeout to prevent issues with the multiple theme changes
		},
		afterEach: function() {
			this.oList.destroy();

			QUnit.config.testTimeout = this._iThreshold;
		}
	});

<<<<<<< HEAD
	QUnit.test("Delete Icon", function(assert) {
		const done = assert.async();
=======
		QUnit.test("Accessibility Text for Input List Item", function(assert) {
			const oInputListItem = new InputListItem({
				label: "Label",
				content : new Input({
					value: "Content"
				})
			});
			const oBundle = Library.getResourceBundleFor("sap.m");
>>>>>>> 31cd573e

		const aThemes = ["sap_fiori_3", "sap_horizon", "sap_horizon_dark", "sap_horizon_hcb", "sap_horizon_hcw"];

		assert.expect(aThemes.length + 1);
		assert.ok(this.oListItem.getDeleteControl(true), "Delete Control exists.");

		const fnThemeChanged = (oEvent) => {
			const sTheme = oEvent.theme;
			let sExpectedIconType;

			switch (sTheme) {
				case "sap_horizon" :
				case "sap_horizon_dark" :
				case "sap_horizon_hcb" :
				case "sap_horizon_hcw" :
				case "sap_fiori_3" :
					sExpectedIconType = "sap-icon://decline";
					break;
				default : sExpectedIconType = "sap-icon://sys-cancel";
			}

			assert.equal(this.oListItem.getDeleteControl(true).getIcon(), sExpectedIconType, "Delete icon is correct for Theme " + sTheme);

			if (sTheme === aThemes.at(-1)) {
				Theming.detachApplied(fnThemeChanged);
				done();
			} else {
				const iPosition = aThemes.indexOf(sTheme);
				aThemes.splice(iPosition, 1);
				Theming.setTheme(aThemes[0]);
			}
		};

		Theming.attachApplied(fnThemeChanged);
	});

	QUnit.module("Navigated indicator", {
		beforeEach: function() {
			oList = new List();
		},
		afterEach: function() {
			oList.destroy();
		}
	});

	QUnit.test("Navigated indicator should be rendered", async function(assert) {
		const oLI = new StandardListItem({
			title: "Title of the item"
		}).placeAt("qunit-fixture");
		await nextUIUpdate();
		assert.notOk(oLI.$().find(".sapMLIBNavigated").length > 0, "navigated property is not enabled, hence class is not rendered");
		assert.equal(oLI.$().attr("aria-current"), undefined, "ARIA attribute aria-current is not set");

		oLI.setNavigated(true);
		await nextUIUpdate();
		assert.ok(oLI.$().find(".sapMLIBNavigated").length > 0, "navigated property is set correctly and class is also rendered");
		assert.ok(oLI.$().attr("aria-current"), "ARIA attribute aria-current is set");

		oLI.destroy();
	});

	QUnit.test("List should respect navigated changes", async function(assert) {
		const oListItem1 = new StandardListItem({
			title: "oListItem1"
		}),
		oListItem2 = new CustomListItem({
			highlight: "Warning"
		}),
		oList = new List({
			items: [oListItem1, oListItem2]
		});

		oList.placeAt("qunit-fixture");
		await nextUIUpdate();
		assert.notOk(oList.getDomRef("listUl").classList.contains("sapMListNavigated"), "Navigated class is not added as navigated property is not enabled");
		assert.equal(oListItem1.$().attr("aria-current"), undefined, "ARIA attribute aria-current is not set");

		oListItem2.setNavigated(true);
		await nextUIUpdate();
		assert.ok(oList.getDomRef("listUl").classList.contains("sapMListNavigated"), "List informed to add navigated class");
		assert.ok(oListItem2.$().attr("aria-current"), "ARIA attribute aria-current is set");

		oListItem2.setNavigated(false);
		await nextUIUpdate();
		assert.notOk(oList.getDomRef("listUl").classList.contains("sapMListNavigated"), "Navigated class is removed, as non of the items are navigated");
		assert.equal(oListItem2.$().attr("aria-current"), undefined, "ARIA attribute aria-current is not set");

		oList.destroy();
	});

	QUnit.module("Accessibility", {
		beforeEach: function() {
			oList = new List();
		},
		afterEach: function() {
			oList.destroy();
		}
	});

	QUnit.test("aria-labelledby association should only be in the DOM", async function(assert) {
		oList.placeAt("qunit-fixture");
		const oText1 = new Text({
			text: "text1"
		}).placeAt("qunit-fixture");
		await nextUIUpdate();

		oList.addAriaLabelledBy(oText1);
		await nextUIUpdate();

		assert.ok(oList.getNavigationRoot().getAttribute("aria-labelledby") == oText1.getId(), "Accessibility info of text1 is in the list dom");

		oList.removeAriaLabelledBy(oText1);
		await nextUIUpdate();
		assert.ok(oList.getNavigationRoot().getAttribute("aria-labelledby") == null, "Accessibility info of text1 is removed from the dom");

		oText1.destroy();
	});

	QUnit.test("aria-labelledby should not contain same id multiple times", async function(assert) {
		const oHeaderToolbar = new Toolbar({
			content: [
				new Title({
					id: "titleId",
					text: "Title"
				})
			]
		});
		const oText = new Text({
			id: "textId",
			text: "Text"
		}).placeAt("qunit-fixture");

		oList.addAriaLabelledBy("titleId");
		oList.addAriaLabelledBy("textId");
		oList.setHeaderToolbar(oHeaderToolbar);
		oList.placeAt("qunit-fixture");
		await nextUIUpdate();

		const aAriaLabelledBy = oList.getNavigationRoot().getAttribute("aria-labelledby").split(" ");
		assert.strictEqual(aAriaLabelledBy.length, 2, "correct aria-labelledby ids added to the control DOM root");
		oText.destroy();
	});

	QUnit.test("group headers info of the item", async function(assert) {
		const oGroupHeader1 = new GroupHeaderListItem({
				title: "Group Header 1"
			}),
			oListItem1 = new StandardListItem({
				title: "List Item 1"
			}),
			oGroupHeader2 = new GroupHeaderListItem({
				title: "Group Header 2"
			}),
			oListItem2 = new StandardListItem({
				title: "List Item 2"
			}),
			oList = new List({
				items: [oGroupHeader1, oListItem1, oGroupHeader2, oListItem2]
			}).placeAt("qunit-fixture");

		await nextUIUpdate();

		oListItem1.focus();
		assert.ok(oListItem1.getAccessibilityInfo().description.indexOf(oGroupHeader1.getTitle()) === -1, "group headers info is not in description");

		oListItem2.focus();
		assert.ok(oListItem2.getAccessibilityInfo().description.indexOf(oGroupHeader2.getTitle()) === -1, "group headers info is not in description");

		oList.destroy();
	});

	QUnit.test("group headers info of the item if table", async function(assert) {
		const oGroupHeader1 = new GroupHeaderListItem({
				title: "Group Header 1"
			}),
			oListItem1 = new ColumnListItem({
				cells: [new Text({text: "List Item 1"})]
			}),
			oTable = new Table({
				columns: new Column({ header: new Text({text: "Column 1"}) }),
				items: [oGroupHeader1, oListItem1]
			}).placeAt("qunit-fixture");

		await nextUIUpdate();

		oListItem1.focus();
		assert.ok(oListItem1.getAccessibilityInfo().description.indexOf(oGroupHeader1.getTitle()) > -1, "group headers info is in description and matches group");

		oTable.destroy();
	});

	QUnit.test("highlight text of the item", async function(assert) {
		const oListItem1 = new StandardListItem({
			title: "Title of the item"
		}).placeAt("qunit-fixture");

		const fnTestHighlight = async function(sHighlight, sHighlightText, sExpectedHighlightText) {
			oListItem1.setHighlight(sHighlight);
			oListItem1.setHighlightText(sHighlightText);
			await nextUIUpdate();
			assert.ok(oListItem1.getAccessibilityInfo().description.indexOf(sExpectedHighlightText) > -1,
				"highlight text exists in the accessibility info of the item");
		};

		const aMessageTypes = ["Error", "Warning", "Success", "Information"];
		const aIndicationColors = ["Indication01", "Indication02", "Indication03", "Indication04", "Indication05"];

		// Default text
		for (const sMessageType of aMessageTypes) {
			const sDefaultText = Library.getResourceBundleFor("sap.m").getText("LIST_ITEM_STATE_" + sMessageType.toUpperCase());
			await fnTestHighlight(sMessageType, undefined, sDefaultText);
		}

		// Custom text
		for (const sIndicationColor of aMessageTypes.concat(aIndicationColors)) {
			await fnTestHighlight(sIndicationColor, "custom highlight text", "custom highlight text");
		}

		oListItem1.setHighlight("None");
		oListItem1.setHighlightText("custom highlight text");
		assert.ok(oListItem1.getAccessibilityInfo().description.indexOf("custom highlight text") === -1,
			"If the highlight is 'None', the highlight text does not exist in the accessibility info of the item");

		oListItem1.destroy();
	});

	QUnit.test("Internal control created by the ListBase should not be disabled by the EnabledPropagator", async function(assert) {
		const oListItem = new StandardListItem({
				title: "Foo",
				description: "Bar"
			}),
			oList = new List({
				mode: "MultiSelect",
				items: [oListItem]
			}),
			oVerticalLayout = new VerticalLayout({
				enabled: false,
				content: [oList]
			});

		oVerticalLayout.placeAt("qunit-fixture");
		await nextUIUpdate();

		assert.strictEqual(oListItem.getMultiSelectControl().getEnabled(), true, "MultiSelect Checkbox was not disabled by the EnabledPropagator");

		oList.setMode("SingleSelect");
		await nextUIUpdate();
		assert.strictEqual(oListItem.getSingleSelectControl().getEnabled(), true, "SingleSelect RadioButton was not disabled by the EnabledPropagator");

		oList.setMode("SingleSelectLeft");
		await nextUIUpdate();
		assert.strictEqual(oListItem.getSingleSelectControl().getEnabled(), true, "SingleSelectLeft RadioButton was not disabled by the EnabledPropagator");

		oList.setMode("Delete");
		await nextUIUpdate();
		assert.strictEqual(oListItem.getDeleteControl().getEnabled(), true, "Delete button was not disabled by the EnabledPropagator");

		oListItem.setType("Detail");
		await nextUIUpdate();
		assert.strictEqual(oListItem.getDetailControl().getEnabled(), true, "Detail button was not disabled by the EnabledPropagator");

		oVerticalLayout.destroy();
	});

	QUnit.test("Accessibility Text for Standard List Item", function(assert) {
		const oListItem = new StandardListItem({
			title: "Title",
			description: "Description"
		});

		bindListData(oList, data3, "/items", oListItem);
		const oBundle = Library.getResourceBundleFor("sap.m");

		oList.setMode("None");
		let sStates = oList.getAccessibilityStates();
		assert.strictEqual(sStates, "", "No Punctuation added since no text available");

		oList.setMode("MultiSelect");
		sStates = oList.getAccessibilityStates();
		assert.strictEqual(sStates, oBundle.getText("LIST_MULTISELECTABLE") + " . ", "Punctuation added to Multi SelectMode");

		oList.setMode("Delete");
		sStates = oList.getAccessibilityStates();
		assert.strictEqual(sStates, oBundle.getText("LIST_DELETABLE") + " . ", "Punctuation added to Delete mode");

		oList.setMode("SingleSelect");
		assert.strictEqual(oList.getAccessibilityStates(), oBundle.getText("LIST_SELECTABLE") + " . ", "Punctuation added to mode None");

		const oSorter = new Sorter("items", false, function(oContext){
			return oContext.getProperty("items"); // group by first letter of Name
		});

		oList.getBinding("items").sort(oSorter);
		oList.setMode("MultiSelect");
		assert.strictEqual(oList.isGrouped(), true, "Grouping enabled");
		assert.strictEqual(oList.getAccessibilityStates(), oBundle.getText("LIST_MULTISELECTABLE") + " . " + oBundle.getText("LIST_GROUPED") + " . ", "Punctuation added to Multi SelectMode");

		assert.strictEqual(oList.getItems()[0].getAccessibilityInfo().description, "Title . Description . Not Selected",  "Content annoucement for Standard List Item with Punctuation" );
		oListItem.setSelected(true);
		oListItem.setHighlight("Information");
		oListItem.setNavigated(true);
		oListItem.setType("Active");
		assert.strictEqual(oListItem.getAccessibilityInfo().description,oBundle.getText("LIST_ITEM_SELECTED") + " . " + oListItem.getHighlight() + " . " + oBundle.getText("LIST_ITEM_ACTIVE") + " . " + "Title . Description",  "Content announcement for Standard List Item with Punctuation" );
	});

	QUnit.test("ListItem aria-labelledby reference to Accessibility Text", async function(assert) {
		const oList = new List({
			items: [
				new StandardListItem({
					title: "Title",
					description: "Description",
					ariaLabelledBy: "test"
				})
			]
		});

		oList.placeAt("qunit-fixture");
		await nextUIUpdate();

		const oItem = oList.getItems()[0];
		const oInvisibleText = ListBase.getInvisibleText();

		assert.equal(oItem.getDomRef().getAttribute("aria-labelledby"), "test", "aria-labelledby is correct");
		oItem.$().trigger("focusin");
		assert.equal(oItem.getDomRef().getAttribute("aria-labelledby"), "test " + oInvisibleText.getId(), "reference to invisible text is added on focusin");
		oItem.$().trigger("focusout");
		assert.equal(oItem.getDomRef().getAttribute("aria-labelledby"), "test", "reference to invisible text is removed on focusout");
	});

	QUnit.test("Accessibility Text for Input List Item", function(assert) {
		const oInputListItem = new InputListItem({
			title: "Title",
			label: "Label",
			content : new Input({
				value: "Content"
			})
		});
		const oBundle = Library.getResourceBundleFor("sap.m");

		oInputListItem.setSelected(true);
		oInputListItem.setHighlight("Information");
		oInputListItem.setNavigated(true);
		oInputListItem.setType("Active");
		assert.strictEqual(oInputListItem.getAccessibilityInfo().description,oBundle.getText("LIST_ITEM_SELECTED") + " . " + oInputListItem.getHighlight() + " . " + oBundle.getText("LIST_ITEM_ACTIVE") + " . " + "Label . Input Content",  "Content announcement for Standard List Item with Punctuation" );
	});

	QUnit.test("test content announcement update after selection changes", async function(assert) {
		const oList = new List({
			mode: "MultiSelect",
			items: [
				new StandardListItem({
					title: "Title",
					description: "Description"
				})
			]
		});

		oList.placeAt("qunit-fixture");
		await nextUIUpdate();

		const oItem = oList.getItems()[0],
			oRb = Library.getResourceBundleFor("sap.m"),
			fnInvisibleMessageAnnounce = sinon.spy(InvisibleMessage.prototype, "announce");

		// item is focused
		oItem.focus();
		assert.ok(document.getElementById(document.activeElement.getAttribute("aria-labelledby")).innerHTML.indexOf(oRb.getText("LIST_ITEM_NOT_SELECTED")) > -1, "'Not Selected', is added to the acc text");
		qutils.triggerKeydown(document.activeElement, KeyCodes.SPACE);
		await nextUIUpdate();
		assert.ok(fnInvisibleMessageAnnounce.calledWith(oRb.getText("LIST_ITEM_SELECTED"), "Assertive"), "InvisibleMessage#announce method called with 'Selected' & 'Assertive'");

		fnInvisibleMessageAnnounce.resetHistory();

		// selection control is focused
		oItem._oMultiSelectControl.focus();
		qutils.triggerKeydown(document.activeElement, KeyCodes.SPACE);
		await nextUIUpdate();
		assert.ok(fnInvisibleMessageAnnounce.notCalled, "InvisibleMessage#announce method not called, since focused element is the selection control");

		fnInvisibleMessageAnnounce.restore();
		oList.destroy();
	});

	QUnit.test("InputListItem: inner control should have ariaLabelledBy association", async function(assert) {
		const oInputListItem = new InputListItem({
			label: "Label",
			content : [
				new Input({
					value: "Content"
				}),
				new VBox({
					items: [
						new Input({
							value: "value"
						})
					]
				})
			]
		});

		oList.addItem(oInputListItem);
		oList.placeAt("qunit-fixture");
		await nextUIUpdate();
		const oControl = oInputListItem.getContent()[0];
		const oControl1 = oInputListItem.getContent()[1];

		assert.ok(oControl.addAriaLabelledBy, "Control has ariaLabelledBy association");
		assert.strictEqual(oControl.getDomRef("inner").getAttribute("aria-labelledby"), oInputListItem.getId() + "-label", "aria-lablledBy is added to the control");
		assert.notOk(oControl1.addAriaLabelledBy, "Control does not have ariaLabelledBy association");
		assert.notOk(oControl1.getDomRef().getAttribute("aria-labelledby"), "aria-lablledBy is not added to the control" );
	});

	QUnit.test("CustomListItem - custom accessibility annoucement", async function(assert) {
		const oCLI = new CustomListItem({
			content: new Text({
				text: "Hello world"
			})
		});

		oList.addItem(oCLI);
		oList.placeAt("qunit-fixture");
		await nextUIUpdate();

		assert.notOk(oCLI.getAccDescription(), "accDescription is not defined by default");
		assert.strictEqual(oCLI.getContentAnnouncement(), "Hello world", "Default accessibility annoucement returned");

		oCLI.setAccDescription("Foo Bar");
		assert.strictEqual(oCLI.getAccDescription(), "Foo Bar", "accDescription property updated");
		assert.strictEqual(oCLI.getContentAnnouncement(), "Foo Bar", "custom accessilbility announcement returned");
	});

	QUnit.test("Aria-LabelledBy to selection control", async function(assert) {
		const oListItem = new StandardListItem({
			type: "Active",
			title: "Hello World"
		});

		oList.setMode("MultiSelect");
		oList.addItem(oListItem);
		oList.placeAt("qunit-fixture");
		await nextUIUpdate();

		let sSelectionItemId = oListItem._oMultiSelectControl.getAriaLabelledBy();
		assert.strictEqual(Element.getElementById(sSelectionItemId).getText(), "Item Selection", "MultiSelect associated with aria-labelledBy");

		oList.setMode("SingleSelectLeft");
		await nextUIUpdate();
		sSelectionItemId = oListItem._oMultiSelectControl.getAriaLabelledBy();
		assert.strictEqual(Element.getElementById(sSelectionItemId).getText(), "Item Selection", "Invisible text added to Static area");
	});

	QUnit.test("Events when multiSelectMode property is changed", async function(assert) {
		bindListData(oList, data2, "/items", createTemplateListItem());
		oList.setMode("MultiSelect");
		oList.placeAt("qunit-fixture");
		await nextUIUpdate();

		assert.strictEqual(oList.getItems().length, 3, "List has exactly 3 items");
		oList.selectAll();
		assert.strictEqual(oList.getSelectedItems().length, 3, "multiSelectMode: Default, selectAll API is enabled");
		oList.removeSelections();
		oList.getItems()[0].focus();
		qutils.triggerEvent("keydown", document.activeElement, {code: "KeyA", ctrlKey: true});
		assert.strictEqual(oList.getSelectedItems().length, 3, "multiSelectMode: Default, Items are selected when 'ctrl+A' is pressed");

		qutils.triggerEvent("keydown", document.activeElement, {code: "KeyA", ctrlKey: true});
		assert.notOk(oList.getSelectedItems().length, "multiSelectMode: Default, Items are deselected when 'ctrl+A' is pressed again");

		oList.setMultiSelectMode("ClearAll");
		oList.placeAt("qunit-fixture");
		await nextUIUpdate();

		oList.getItems()[0].focus();
		qutils.triggerEvent("keydown", document.activeElement, {code: "KeyA", ctrlKey: true});
		assert.notOk(oList.getSelectedItems().length, "multiSelectMode: ClearAll, Items are not selected when 'ctrl+A' is pressed");
		oList.getItems()[0].setSelected(true);
		qutils.triggerEvent("keydown", document.activeElement, {code: "KeyA", ctrlKey: true, shiftKey: true});
		assert.notOk(oList.getSelectedItems().length, "multiSelectMode: ClearAll, Items are deselected when 'ctrl+shift+A' is pressed");
		oList.selectAll();
		assert.notOk(oList.getSelectedItems().length, "multiSelectMode: ClearAll, selectAll API is disabled");
	});

	QUnit.test("Accessibility announcement for role='list'", async function(assert) {
		const oSLI = new StandardListItem({
			title: "Title",
			description: "Description"
		});
		oList.addItem(oSLI);
		oList.placeAt("qunit-fixture");
		await nextUIUpdate();

		oSLI.focus();
		const $SLI = oSLI.$();
		const oRb = Library.getResourceBundleFor("sap.m");
		const oCustomAnnouncement = document.getElementById($SLI.attr("aria-labelledby")),
			aTexts = oCustomAnnouncement.innerText.split(" . ");
		assert.ok(aTexts.indexOf(oRb.getText("ACC_CTR_TYPE_LISTITEM")) !== -1, "Type info is added to custom announcement for compatibility reasons");
	});

	QUnit.test("Accessibility announcement for role='listbox'", async function(assert) {
		const oSLI = new StandardListItem({
			title: "Title",
			description: "Description"
		});
		oList.addItem(oSLI);
		oList.applyAriaRole("listbox");
		oList.placeAt("qunit-fixture");
		await nextUIUpdate();

		oSLI.focus();
		const $SLI = oSLI.$();
		const oRb = Library.getResourceBundleFor("sap.m");
		const oCustomAnnouncement = document.getElementById($SLI.attr("aria-labelledby")),
			aTexts = oCustomAnnouncement.innerText.split(" . ");
		assert.ok(aTexts.indexOf(oRb.getText("ACC_CTR_TYPE_LISTITEM")) === -1, "Type info is not added to custom announcement since Jaws also does not announce the role option");
	});

	QUnit.test("Grouping behavior with role='list'", async function(assert) {
		const oList = new List();
		bindListData(oList, data5, "/items", createListItem);
		const oSorter = new Sorter({
			path: "Key",
			descending: false,
			group: function(oContext) {
				return oContext.getProperty("Key");
			}
		});
		oList.placeAt("qunit-fixture");

		const oBinding = oList.getBinding("items");
		oBinding.sort(oSorter);
		await nextUIUpdate();
		assert.ok(oBinding.isGrouped(), "list is grouped");

		const aGroupHeaderListItems = oList.getVisibleItems().filter(function(oItem) {
			return oItem.isGroupHeader();
		});

		const oRb = Library.getResourceBundleFor("sap.m");

		aGroupHeaderListItems.forEach(function(oGroupItem) {
			const $GroupItem = oGroupItem.$();
			assert.strictEqual($GroupItem.attr("role"), "listitem", "Group header has role='listitem'");
			assert.strictEqual($GroupItem.attr("aria-label"), oGroupItem.getTitle(), "correct aria-label is set");
			assert.strictEqual($GroupItem.attr("aria-roledescription"), oRb.getText("LIST_ITEM_GROUP_HEADER"), "correct aria-roledescription assigned");
			assert.notOk($GroupItem.attr("aria-posinset"), "aria-posinset attribute not added to groupHeader");
			assert.notOk($GroupItem.attr("aria-setsize"), "aria-setsize attribute not added to groupHeader");

			const oSubListRef = oGroupItem.getDomRef().querySelector("ul");
			assert.ok(oSubListRef, "GroupHeader contains a list");
			assert.ok(oSubListRef.getAttribute("role"), "list", "role='list' is set to the sub list");
			assert.ok(oSubListRef.getAttribute("aria-owns"), "aria-owns attribute is set to the sub list");

			assert.ok(oGroupItem.getGroupedItems().length, "GroupHeader contains the mapped list items");
			oGroupItem.getGroupedItems().forEach(function(sId) {
				assert.ok(oSubListRef.getAttribute("aria-owns").indexOf(sId) > -1, "mapped items are set to aria-owns attribute");
			});
		});

		let iSetSize = 0, iPosInSet = 1;
		oList.getVisibleItems().forEach((oListItem) => {
			if (oListItem.isGroupHeader()) {
				iSetSize = oListItem.getGroupedItems().length;
				iPosInSet = 1;
				return;
			}

			const oLIRef = oListItem.getDomRef();
			assert.strictEqual(oLIRef.getAttribute("role"), "listitem", "role='listitem' is set to the list item");
			assert.equal(oLIRef.getAttribute("aria-posinset"), `${iPosInSet}`, "aria-posinset attribute has correct value for list item");
			assert.equal(oLIRef.getAttribute("aria-setsize"), `${iSetSize}`, "aria-setsize attribute has correct value for list item");
			iPosInSet++;
		});

		oList.destroy();
	});

	QUnit.test("Grouping behaviour with role='listbox'", async (assert) => {
		const oList = new List();
		oList.applyAriaRole("listbox");
		bindListData(oList, data5, "/items", createListItem);
		const oSorter = new Sorter({
			path: "Key",
			descending: false,
			group: function(oContext) {
				return oContext.getProperty("Key");
			}
		});
		oList.placeAt("qunit-fixture");

		const oSkipFocusStub = sinon.stub(oList, "_skipGroupHeaderFocus").returns(true);

		const oBinding = oList.getBinding("items");
		oBinding.sort(oSorter);
		await nextUIUpdate();
		assert.ok(oBinding.isGrouped(), "list is grouped");

		const aGroupHeaderListItems = oList.getVisibleItems().filter(function(oItem) {
			return oItem.isGroupHeader();
		});
		const oRb = Library.getResourceBundleFor("sap.m");

		aGroupHeaderListItems.forEach(function(oGroupItem) {
			const oGroupItemRef = oGroupItem.getDomRef();

			assert.strictEqual(oGroupItemRef.getAttribute("role"), "group", "Group header has role='group'");
			assert.strictEqual(oGroupItemRef.getAttribute("aria-label"), oGroupItem.getTitle(), "correct aria-label is set");
			assert.strictEqual(oGroupItemRef.getAttribute("aria-roledescription"), oRb.getText("LIST_ITEM_GROUP_HEADER"), "correct aria-roledescription assigned");
			assert.notOk(oGroupItemRef.getAttribute("aria-posinset"), "aria-posinset attribute not added to groupHeader");
			assert.notOk(oGroupItemRef.getAttribute("aria-setsize"), "aria-setsize attribute not added to groupHeader");
			assert.ok(oGroupItemRef.getAttribute("aria-owns"), "aria-owns attribute is set to group header item");

			assert.ok(oGroupItem.getGroupedItems().length, "GroupHeader contains the mapped list items");
			oGroupItem.getGroupedItems().forEach(function(sId) {
				assert.ok(oGroupItemRef.getAttribute("aria-owns").indexOf(sId) > -1, "mapped items are set to aria-owns attribute");
			});
		});

		const iSetSize = oBinding.getLength();
		let iPosInSet = 1;
		oList.getVisibleItems().forEach((oListItem) => {
			if (oListItem.isGroupHeader()) {
				return;
			}

			const oLIRef = oListItem.getDomRef();
			assert.strictEqual(oLIRef.getAttribute("role"), "option", "role='option' is set to the item");
			assert.equal(oLIRef.getAttribute("aria-posinset"), `${iPosInSet}`, "aria-posinset attribute has correct value for list item");
			assert.equal(oLIRef.getAttribute("aria-setsize"), `${iSetSize}`, "aria-setsize attribute has correct value for list item");
			iPosInSet++;
		});

		oSkipFocusStub.restore();
		oList.destroy();
	});

	QUnit.test("Grouping behaviour with role='list' and 'manual' items", async function(assert) {
		const oList = new List({
			items: [
				new GroupHeaderListItem({ title: "Group A" }),
				new StandardListItem({ title: "Item A1" }),
				new StandardListItem({ title: "Item A2" }),
				new GroupHeaderListItem({ title: "Group B" }),
				new StandardListItem({ title: "Item B1" }),
				new StandardListItem({ title: "Item B2" })
			]
		});
		oList.placeAt("qunit-fixture");

		await nextUIUpdate();

		const aGroupHeaderListItems = oList.getVisibleItems().filter(function(oItem) {
			return oItem.isGroupHeader();
		});

		const oRb = Library.getResourceBundleFor("sap.m");

		aGroupHeaderListItems.forEach(function(oGroupItem) {
			const $GroupItem = oGroupItem.$();
			assert.strictEqual($GroupItem.attr("role"), "listitem", "Group header has role='listitem'");
			assert.strictEqual($GroupItem.attr("aria-label"), oGroupItem.getTitle(), "correct aria-label is set");
			assert.strictEqual($GroupItem.attr("aria-roledescription"), oRb.getText("LIST_ITEM_GROUP_HEADER"), "correct aria-roledescription assigned");
			assert.notOk($GroupItem.attr("aria-posinset"), "aria-posinset attribute not added to groupHeader");
			assert.notOk($GroupItem.attr("aria-setsize"), "aria-setsize attribute not added to groupHeader");

			const oSubListRef = oGroupItem.getDomRef().querySelector("ul");
			assert.ok(oSubListRef, "GroupHeader contains a list");
			assert.ok(oSubListRef.getAttribute("role"), "list", "role='list' is set to the sub list");
			assert.ok(oSubListRef.getAttribute("aria-owns"), "aria-owns attribute is set to the sub list");

			assert.ok(oGroupItem.getGroupedItems().length, "GroupHeader contains the mapped list items");
			oGroupItem.getGroupedItems().forEach(function(sId) {
				assert.ok(oSubListRef.getAttribute("aria-owns").indexOf(sId) > -1, "mapped items are set to aria-owns attribute");
			});
		});

		let iSetSize = 0, iPosInSet = 1;
		oList.getVisibleItems().forEach((oListItem) => {
			if (oListItem.isGroupHeader()) {
				iSetSize = oListItem.getGroupedItems().length;
				iPosInSet = 1;
				return;
			}

			const oLIRef = oListItem.getDomRef();
			assert.strictEqual(oLIRef.getAttribute("role"), "listitem", "role='listitem' is set to the list item");
			assert.equal(oLIRef.getAttribute("aria-posinset"), `${iPosInSet}`, "aria-posinset attribute has correct value for list item");
			assert.equal(oLIRef.getAttribute("aria-setsize"), `${iSetSize}`, "aria-setsize attribute has correct value for list item");
			iPosInSet++;
		});

		oList.destroy();
	});

	QUnit.module("Context Menu", {
		beforeEach: function() {
			oList = new List();
		},
		afterEach: function() {
			oList.destroy();
		}
	});

	QUnit.test("Context Menu", async function(assert) {
		const fnInvalidate = this.spy(oList, "invalidate");

		// list should not be invalidated for setContextMenu
		fnInvalidate.resetHistory();
		oList.setContextMenu(new Menu({
		items: [
			new MenuItem({text: "{Title}"})
		]}));
		assert.ok(!fnInvalidate.called, "List is not invalidated when the contextMenu aggregation is set");

		const oMenu = oList.getContextMenu();
		const fnOpenAsContextMenu = this.spy(oMenu, "openAsContextMenu");


		bindListData(oList, data4, "/items", createTemplateListItem());
		oPage.addContent(oList);
		await nextUIUpdate();
		assert.ok(oList.getContextMenu(), "ContextMenu was set correctly");

		const oItem = oList.getItems()[0];
		oItem.focus();
		oItem.$().trigger("contextmenu");
		assert.equal(fnOpenAsContextMenu.callCount, 1, "Menu#OpenAsContextMenu is called");
		oMenu.close();

		// list should not be invalidated for destroyContextmenu
		fnInvalidate.resetHistory();
		oList.destroyContextMenu();
		assert.ok(!fnInvalidate.called, "List is not invalidated when the contextMenu aggregation is destroyed");

		//clean up
		oMenu.destroy();
	});

	QUnit.test("Test context menu on interactive control", async function(assert) {
		const oInput = new Input();
		const oListItem = new InputListItem({
			label: "Input",
			content : oInput,
			type: "Navigation"
		});
		const oList = new List({
			mode: "MultiSelect",
			items : [oListItem],
			contextMenu : new Menu({
				items: [
					new MenuItem({text: "ContextMenu"})
				]
			})
		});

		const oMenu = oList.getContextMenu();
		const fnOpenAsContextMenu = this.spy(oMenu, "openAsContextMenu");

		oPage.addContent(oList);
		await nextUIUpdate();

		const $input = oInput.$("inner").trigger("focus");
		$input.trigger("contextmenu");
		assert.equal(fnOpenAsContextMenu.callCount, 0, "Menu#OpenAsContextMenu is not called");

		oListItem.getMultiSelectControl().focus();
		oListItem.getMultiSelectControl().$().trigger("contextmenu");
		assert.equal(fnOpenAsContextMenu.callCount, 1, "Menu#OpenAsContextMenu is called");
		oMenu.close();

		oList.setMode("SingleSelectLeft");
		await nextUIUpdate();

		oListItem.getSingleSelectControl().focus();
		oListItem.getSingleSelectControl().$().trigger("contextmenu");
		assert.equal(fnOpenAsContextMenu.callCount, 2, "Menu#OpenAsContextMenu is called again");
		oMenu.close();

		// clean up
		oMenu.destroy();
		oList.destroy();
	});

	QUnit.module("Text Selection", {
		beforeEach: function() {
			oList = new List();
		},
		afterEach: function() {
			oList.destroy();
		}
	});

	QUnit.test("No press event on text selection", async function(assert) {
		const oListItem = new StandardListItem({
			type: "Active",
			title: "Hello World",
			press: function(e) {
				MessageToast.show("Item Pressed");
			}
		});

		oList.addItem(oListItem);
		oList.placeAt("qunit-fixture");
		await nextUIUpdate();

		const fnPress = this.spy(oListItem, "firePress");
		oListItem.focus();
		let bHasSelection;
		this.stub(window, "getSelection").callsFake(function() {
			return {
				toString: function() {
					return bHasSelection ? "Hello World" : "";
				},
				focusNode: oListItem.getDomRef("content").firstChild
			};
		});

		bHasSelection = true;
		assert.equal(window.getSelection().toString(), "Hello World");
		oListItem.$().trigger("tap");
		assert.ok(!fnPress.called, "Press event not fired");

		bHasSelection = false;
		assert.equal(window.getSelection().toString(), "");
		oListItem.$().trigger("tap");
		await timeout();

		assert.ok(fnPress.called, "Press event fired");
	});

	QUnit.module("ListBase sticky feature", {
		beforeEach: function() {
			oList = new List();
		},
		afterEach: function() {
			oList.destroy();
		}
	});

	QUnit.test("Sticky support", async function(assert) {
		// stub for Chrome
		const oStdLI = new StandardListItem({
			title : "Title",
			info : "+359 1234 567",
			infoTextDirection: coreLibrary.TextDirection.LTR
		});
		const oList = new List({
			headerText: "List Header",
			sticky: ["HeaderToolbar"],
			items: [oStdLI]
		});
		oList.placeAt("qunit-fixture");
		await nextUIUpdate();

		assert.ok(oList.getDomRef().classList.contains("sapMSticky"), "Sticky style class added");
		assert.ok(oList.getDomRef().classList.contains("sapMSticky1"), "Sticky style class added");

		oList.destroy();
	});

	QUnit.test("Sticky ColumnHeaders should not be possible with List", async function(assert) {
		const oStdLI = new StandardListItem({
			title : "Title",
			info : "+359 1234 567",
			infoTextDirection: coreLibrary.TextDirection.LTR
		});
		const oList = new List({
			headerText: "List Header",
			sticky: ["ColumnHeaders"],
			items: [oStdLI]
		});
		oList.placeAt("qunit-fixture");
		await nextUIUpdate();

		const aClassList = oList.getDomRef().classList;
		assert.ok(!aClassList.contains("sapMSticky") && !aClassList.contains("sapMSticky4"), "Sticky column headers is not supported with List");

		oList.destroy();
	});

	QUnit.test("Focus and scroll handling with sticky infoToolbar", async function(assert) {
		this.stub(Device.system, "desktop").value(false);

		const oStdLI = new StandardListItem({
			title : "Title",
			info : "+359 1234 567",
			infoTextDirection: coreLibrary.TextDirection.LTR
		});

		const oStdLI2 = new StandardListItem({
			title : "Title",
			info : "+359 1234 567",
			infoTextDirection: coreLibrary.TextDirection.LTR
		});

		const sut = new List({
			headerText: "List Header",
			items: [oStdLI, oStdLI2]
		});

		const oInfoToolbar = new Toolbar({
			active: true,
			content: [
				new Text({
					text : "The quick brown fox jumps over the lazy dog.",
					wrapping : false
				})
			]
		});

		sut.setInfoToolbar(oInfoToolbar);
		oScrollContainer = new ScrollContainer({
			vertical: true,
			content: sut
		});
		sut.setSticky(["InfoToolbar"]);
		oScrollContainer.placeAt("qunit-fixture");
		await nextUIUpdate();

		let aClassList = sut.$()[0].classList;
		assert.ok(aClassList.contains("sapMSticky") && aClassList.contains("sapMSticky2"), "Sticky class added for sticky infoToolbar only");

		sut.getInfoToolbar().setVisible(false);
		await nextUIUpdate();
		aClassList = sut.$()[0].classList;
		assert.ok(!aClassList.contains("sapMSticky") && !aClassList.contains("sapMSticky2"), "Sticky classes removed");

		sut.getInfoToolbar().setVisible(true);
		await nextUIUpdate();
		aClassList = sut.$()[0].classList;
		assert.ok(aClassList.contains("sapMSticky") && aClassList.contains("sapMSticky2"), "Sticky classes added");

		const oInfoToolbarContainer = oInfoToolbar.$().parent()[0];

		assert.ok(oInfoToolbarContainer.classList.contains("sapMListInfoTBarContainer"), "infoToolbar container div rendered");

		this.stub(oInfoToolbarContainer, "getBoundingClientRect").callsFake(function() {
			return {
				bottom: 72,
				height: 32
			};
		});

		const oFocusedItem = sut.getItems()[1];
		const oFocusedItemDomRef = oFocusedItem.getDomRef();
		const fnScrollToElementSpy = sinon.spy(oScrollContainer.getScrollDelegate(), "scrollToElement");

		this.stub(window, "requestAnimationFrame").callsFake(window.setTimeout);
		this.stub(oFocusedItemDomRef, "getBoundingClientRect").callsFake(function() {
			return {
				top: 70
			};
		});

		oFocusedItemDomRef.focus();
		await timeout();

		assert.ok(fnScrollToElementSpy.calledWith(oFocusedItemDomRef, 0, [0, -32], true), "scrollToElement function called");

		oScrollContainer.destroy();
	});

	QUnit.test("Focus and scroll handling with sticky headerToolbar", async function(assert) {
		this.stub(Device.system, "desktop").value(false);

		const oStdLI = new StandardListItem({
			title : "Title",
			info : "+359 1234 567",
			infoTextDirection: coreLibrary.TextDirection.LTR
		});

		const oStdLI2 = new StandardListItem({
			title : "Title",
			info : "+359 1234 567",
			infoTextDirection: coreLibrary.TextDirection.LTR
		});

		const sut = new List({
			items: [oStdLI, oStdLI2]
		});

		const oHeaderToolbar = new Toolbar({
			content: [
				new Title({
					text : "Keyboard Handling Test Page"
				}),
				new ToolbarSpacer(),
				new Button({
					tooltip: "View Settings",
					icon: "sap-icon://drop-down-list"
				})
			]
		});

		sut.setHeaderToolbar(oHeaderToolbar);
		oScrollContainer = new ScrollContainer({
			vertical: true,
			content: sut
		});
		sut.setSticky(["HeaderToolbar"]);
		oScrollContainer.placeAt("qunit-fixture");
		await nextUIUpdate();

		let aClassList = sut.$()[0].classList;
		assert.ok(aClassList.contains("sapMSticky") && aClassList.contains("sapMSticky1"), "Sticky class added for sticky headerToolbar only");

		sut.getHeaderToolbar().setVisible(false);
		await nextUIUpdate();
		aClassList = sut.$()[0].classList;
		assert.ok(!aClassList.contains("sapMSticky") && !aClassList.contains("sapMSticky1"), "Sticky classes removed as no element is sticky");

		sut.getHeaderToolbar().setVisible(true);
		await nextUIUpdate();
		aClassList = sut.$()[0].classList;
		assert.ok(aClassList.contains("sapMSticky") && aClassList.contains("sapMSticky1"), "Sticky classes added");

		const oHeaderDomRef = sut.getDomRef().querySelector(".sapMListHdr");
		const fnGetDomRef = sut.getDomRef;
		this.stub(oHeaderDomRef, "getBoundingClientRect").callsFake(function() {
			return {
				bottom: 88,
				height: 48
			};
		});

		this.stub(sut, "getDomRef").callsFake(function() {
			return {
				querySelector: function() {
					return oHeaderDomRef;
				}
			};
		});

		const oFocusedItem = sut.getItems()[1];
		const oFocusedItemDomRef = oFocusedItem.getDomRef();
		const fnScrollToElementSpy = sinon.spy(oScrollContainer.getScrollDelegate(), "scrollToElement");

		this.stub(window, "requestAnimationFrame").callsFake(window.setTimeout);
		this.stub(oFocusedItemDomRef, "getBoundingClientRect").callsFake(function() {
			return {
				top: 80
			};
		});

		oFocusedItemDomRef.focus();
		await timeout();

		assert.ok(fnScrollToElementSpy.calledWith(oFocusedItemDomRef, 0, [0, -48], true), "scrollToElement function called");

		// restore getDomRef() to avoid error caused when oScrollContainer is destroyed
		sut.getDomRef = fnGetDomRef;

		oScrollContainer.destroy();
	});

	QUnit.test("Focus and scroll handling with sticky headerToolbar and infoToolbar", async function(assert) {
		this.stub(Device.system, "desktop").value(false);

		const oStdLI = new StandardListItem({
			title : "Title",
			info : "+359 1234 567",
			infoTextDirection: coreLibrary.TextDirection.LTR
		});

		const oStdLI2 = new StandardListItem({
			title : "Title",
			info : "+359 1234 567",
			infoTextDirection: coreLibrary.TextDirection.LTR
		});

		const sut = new List({
			items: [oStdLI, oStdLI2]
		});

		const oHeaderToolbar = new Toolbar({
			content: [
				new Title({
					text : "Keyboard Handling Test Page"
				}),
				new ToolbarSpacer(),
				new Button({
					tooltip: "View Settings",
					icon: "sap-icon://drop-down-list"
				})
			]
		});

		sut.setHeaderToolbar(oHeaderToolbar);

		const oInfoToolbar = new Toolbar({
			active: true,
			content: [
				new Text({
					text : "The quick brown fox jumps over the lazy dog.",
					wrapping : false
				})
			]
		});

		sut.setInfoToolbar(oInfoToolbar);

		oScrollContainer = new ScrollContainer({
			vertical: true,
			content: sut
		});
		sut.setSticky(["HeaderToolbar", "InfoToolbar"]);
		oScrollContainer.placeAt("qunit-fixture");
		await nextUIUpdate();

		let aClassList = sut.$()[0].classList;
		assert.ok(aClassList.contains("sapMSticky") && aClassList.contains("sapMSticky3"), "Sticky class added for sticky headerToolbar and infoToolbar");

		sut.getHeaderToolbar().setVisible(false);
		await nextUIUpdate();
		aClassList = sut.$()[0].classList;
		assert.ok(aClassList.contains("sapMSticky") && aClassList.contains("sapMSticky2"), "Sticky class updated for sticky infoToolbar");

		sut.getInfoToolbar().setVisible(false);
		await nextUIUpdate();
		aClassList = sut.$()[0].classList;
		assert.ok(!aClassList.contains("sapMSticky") && !aClassList.contains("sapMSticky1") && !aClassList.contains("sapMSticky2"), "No sticky classes present");

		sut.getHeaderToolbar().setVisible(true);
		sut.getInfoToolbar().setVisible(true);
		await nextUIUpdate();
		aClassList = sut.$()[0].classList;
		assert.ok(aClassList.contains("sapMSticky") && aClassList.contains("sapMSticky3"), "Sticky class added for sticky headerToolbar, infoToolbar and column headers");

		const oHeaderDomRef = sut.getDomRef().querySelector(".sapMListHdr");
		const fnGetDomRef = sut.getDomRef;
		this.stub(oHeaderDomRef, "getBoundingClientRect").callsFake(function() {
			return {
				bottom: 48,
				height: 48
			};
		});

		const oInfoToolbarContainer = oInfoToolbar.$().parent()[0];
		this.stub(oInfoToolbarContainer, "getBoundingClientRect").callsFake(function() {
			return {
				bottom: 80,
				height: 32
			};
		});

		const oFocusedItem = sut.getItems()[1];
		const oFocusedItemDomRef = oFocusedItem.getDomRef();
		const fnScrollToElementSpy = sinon.spy(oScrollContainer.getScrollDelegate(), "scrollToElement");

		this.stub(window, "requestAnimationFrame").callsFake(window.setTimeout);
		this.stub(oFocusedItemDomRef, "getBoundingClientRect").callsFake(function() {
			return {
				top: 40
			};
		});

		oFocusedItemDomRef.focus();
		await timeout();

		assert.ok(fnScrollToElementSpy.calledWith(oFocusedItemDomRef, 0, [0, -80], true), "scrollToElement function called");

		// restore getDomRef() to avoid error caused when oScrollContainer is destroyed
		sut.getDomRef = fnGetDomRef;

		oScrollContainer.destroy();
	});


	QUnit.test("Focus and scroll handling with sticky headerToolbar and focus on input control", async function(assert) {
		function isElementVisible(oListItem, oViewData) {
			const oListItemRect = oListItem.getBoundingClientRect();
			if (oListItemRect.top >= oViewData.iStartView && (oListItemRect.top + oListItemRect.height) <= oViewData.iEndView) {
				return true;
			}

			return false;
		}

		const aStdLI = [];
		for (let i = 0; i < 10; i++) {
			aStdLI.push({
				title: `Address${i}`
			});
		}

		var oList = new List({
			items: {
				path: "/items",
				template:   new InputListItem({
					content : new Input()
				})
			},
			sticky: ["HeaderToolbar"]
		}).setModel(new JSONModel({
			items: aStdLI
		}));

		const oHeaderToolbar = new Toolbar({
			content: [
				new Title({
					text: "Sticky Handling Test Page"
				})
			]
		});

		oList.setHeaderToolbar(oHeaderToolbar);

		const oPage = new Page({
				content: [oList]
			});

		const oApp = new App({
			pages: [oPage],
			height: "400px"
		});

		oApp.placeAt("qunit-fixture");
		await nextUIUpdate();

		const oAppRect = oApp.getDomRef().getBoundingClientRect();
		const oViewData = {
			iStartView: oList.getVisibleItems()[0].getDomRef().getBoundingClientRect().top,
			iEndView: (oAppRect.top + oAppRect.height)
		};

		assert.notOk(isElementVisible(oList.getItems()[9].getDomRef(), oViewData), "Item is not visible");
		assert.ok(isElementVisible(oList.getItems()[0].getDomRef(), oViewData), "Item is visible");

		//focus element 8, which puts element 0 out of view
		oList.getItems()[8].focus();
		await timeout(100);

		assert.notOk(isElementVisible(oList.getItems()[0].getDomRef(), oViewData), "Item 0 is not visible anymore");
		assert.ok(isElementVisible(oList.getItems()[8].getDomRef(), oViewData), "Item 8 is visible");

		oList.getItems()[0].focus();
		await timeout(100);
		assert.ok(isElementVisible(oList.getItems()[0].getDomRef(), oViewData), "Item 0 is visible after focus");
		assert.notOk(isElementVisible(oList.getItems()[6].getDomRef(), oViewData), "Item 6 is not fully visible");

		oList.getItems()[6].focus();
		await timeout(100);

		assert.ok(isElementVisible(oList.getItems()[6].getDomRef(), oViewData), "Item 6 is fully visible after focus");
		oList.destroy();
		oPage.destroy();
		oApp.destroy();
	});

	QUnit.test("Focus and scroll handling with sticky groupHeaders and focus on input control", async function(assert) {
		function isElementVisible(oListItem, oViewData) {
			const oListItemRect = oListItem.getBoundingClientRect();
			if (oListItemRect.top >= oViewData.iStartView && (oListItemRect.top + oListItemRect.height) <= oViewData.iEndView) {
				return true;
			}

			return false;
		}

		const aStdLI = [];
		for (let i = 0; i < 100; i++) {
			const k = i % 10;
			aStdLI.push({
				title: `Address${i}`, key: k
			});
		}

		var oList = new List({
			sticky: ["GroupHeaders"],
			items: {
				path: "/items",
				sorter: new Sorter('key', false, true),
				template: new InputListItem({
					label: "Input",
					content: new Input(),
					type: "Navigation"
				}),
				factory: function (sId, oContext) {
					var oUIControl;

					if (oContext.getProperty("groupHeader")) {
						oUIControl = new GroupHeaderListItem({
							title: oContext.getProperty("groupHeader")
						});
					} else {
						oUIControl = new InputListItem(sId);
					}

					return oUIControl;
				}
			}
		}).setModel(new JSONModel({
			items: aStdLI
		}));
		const oPage = new Page({
				content: [oList]
			});

		const oApp = new App({
			pages: [oPage],
			height: "400px"
		});

		oApp.placeAt("qunit-fixture");
		await nextUIUpdate();
		const oAppRect = oApp.getDomRef().getBoundingClientRect();
		const oViewData = {
			iStartView: oList.getVisibleItems()[0].getDomRef().getBoundingClientRect().top,
			iEndView: (oAppRect.top + oAppRect.height)
		};

		assert.notOk(isElementVisible(oList.getItems()[9].getDomRef(), oViewData), "Item is not visible");
		assert.ok(isElementVisible(oList.getItems()[0].getDomRef(), oViewData), "Item is visible");

		//focus element 8, which puts element 0 out of view
		oList.getItems()[8].focus();
		await timeout(1000);

		assert.notOk(isElementVisible(oList.getItems()[1].getDomRef(), oViewData), "Item 1 is not visible anymore");
		assert.ok(isElementVisible(oList.getItems()[8].getDomRef(), oViewData), "Item 8 is visible");

		oList.getItems()[1].focus();
		await timeout(1000);
		assert.ok(isElementVisible(oList.getItems()[1].getDomRef(), oViewData), "Item 1 visible after focus");
		assert.notOk(isElementVisible(oList.getItems()[13].getDomRef(), oViewData), "Item 6 is not fully visible");

		oList.getItems()[13].focus();
		await timeout(1000);

		assert.ok(isElementVisible(oList.getItems()[13].getDomRef(), oViewData), "Item 6 is fully visible after focus");
		oList.destroy();
		oPage.destroy();
		oApp.destroy();
	});

	QUnit.test("Function _getStickyAreaHeight", async function(assert) {
		const aListItems = [];

		for (let i = 0; i < 25; i++) {
			aListItems.push(createListItem());
		}

		const oList = new List({
			items: aListItems
		});

		const oHeaderToolbar = new Toolbar({
			content: [
				new Title({
					text : "Keyboard Handling Test Page"
				}),
				new ToolbarSpacer(),
				new Button({
					tooltip: "View Settings",
					icon: "sap-icon://drop-down-list"
				})
			]
		});

		const oInfoToolbar = new Toolbar({
			active: true,
			content: [
				new Text({
					text : "The quick brown fox jumps over the lazy dog.",
					wrapping : false
				})
			]
		});

		oList.setHeaderToolbar(oHeaderToolbar);
		oList.setInfoToolbar(oInfoToolbar);

		oScrollContainer = new ScrollContainer({
			vertical: true,
			content: oList
		});

		oScrollContainer.placeAt("qunit-fixture");
		await nextUIUpdate();

		const iHeaderToolbarHeight = (oList.getHeaderToolbar() && oList.getHeaderToolbar().getDomRef() || this.getDomRef("header")).offsetHeight;
		const iInfoToolbarHeight = oList.getInfoToolbar().getDomRef().offsetHeight;

		assert.notOk((oList.getSticky() && oList.getSticky().length), "No sticky applied");
		assert.equal(oList._getStickyAreaHeight(), 0, "Zero height for no sticky elements");

		oList.setSticky(["HeaderToolbar"]);
		assert.equal(oList.getSticky().length, 1, "One sticky element");
		assert.notEqual(oList._getStickyAreaHeight(), 0, "Height of sticky elements > 0");
		assert.equal(oList._getStickyAreaHeight(), iHeaderToolbarHeight, "Correct height returned");

		oList.setSticky(["InfoToolbar"]);
		assert.equal(oList.getSticky().length, 1, "One sticky element");
		assert.notEqual(oList._getStickyAreaHeight(), 0, "Height of sticky elements > 0");
		assert.equal(oList._getStickyAreaHeight(), iInfoToolbarHeight, "Correct height returned");

		oList.setSticky(["HeaderToolbar", "InfoToolbar"]);
		assert.equal(oList.getSticky().length, 2, "Two sticky elements");
		assert.notEqual(oList._getStickyAreaHeight(), 0, "Height of sticky elements > 0");
		assert.equal(oList._getStickyAreaHeight(), iHeaderToolbarHeight + iInfoToolbarHeight, "Correct height returned");
	});

	QUnit.module("Dependents Plugins", {
		beforeEach: function() {
			oList = new List();
		},
		afterEach: function() {
			oList.destroy();
		}
	});

	QUnit.test("DataStateIndicator Plugin Support", function(assert) {
		try {
			new ListBase({
				dependents: new DataStateIndicator()
			});
			assert.ok(true, "ListBase supports DataStateIndicator plugin");
		} catch (e) {
			assert.ok(false, "ListBase does not support DataStateIndicator plugin");
		}
	});

	QUnit.module("No data aggregation", {
		beforeEach: async function() {
			oList = new List({});
			oPage.addContent(oList);
			await nextUIUpdate();
		},
		afterEach: function() {
			oPage.removeAllContent();
			oList.destroy();
		}
	});

	QUnit.test("No Data Illustrated Message", async function(assert) {
		const oMessage = new IllustratedMessage("nodataIllustratedMessage", {
			illustrationType: IllustratedMessageType.NoSearchResults,
			title: "Custom Title",
			description: "This is a custom description."
		});
		oList.setNoData(oMessage);
		await nextUIUpdate();

		const $noDataText = oList.$("nodata-text");
		const $noData = oList.$("nodata");

		assert.ok(oList.getNoData().isA("sap.m.IllustratedMessage"));
		assert.strictEqual($noDataText.children().get(0), Element.getElementById("nodataIllustratedMessage").getDomRef(), "List contains figure's DOM element");

		$noData.focus();
		const sLabelledBy = $noData.attr("aria-labelledby");
		assert.equal(Element.getElementById(sLabelledBy).getText(), "Illustrated Message Custom Title. This is a custom description.", "Accessbility text is set correctly");

		oList.setEnableBusyIndicator(true);
		oList._showBusyIndicator();
		await timeout(1000);

		assert.ok(oList.getBusy(), "List is set to busy");
		assert.strictEqual($noDataText.children().get(0), Element.getElementById("nodataIllustratedMessage").getDomRef(), "Busy indicator does not clear illustrated message");

		oList._hideBusyIndicator();
		await nextUIUpdate();

		assert.notOk(oList.getBusy(), "List is not set to busy");
		assert.strictEqual($noDataText.children().get(0), Element.getElementById("nodataIllustratedMessage").getDomRef(), "List contains figure's DOM element after busy indicator hidden");

		oList.setNoDataText("Test");
		assert.strictEqual($noDataText.children().get(0), Element.getElementById("nodataIllustratedMessage").getDomRef(), "List contains figure's DOM element");

		oMessage.destroy();
	});

	QUnit.test("No Data String", async function(assert) {
		const sNoData = "No data Example";
		oList.setNoData(sNoData);
		await nextUIUpdate();

		const $noDataText = oList.$("nodata-text");
		const $noData = oList.$("nodata");

		assert.strictEqual(typeof oList.getNoData(), "string", "No data aggregation is of type string");
		assert.strictEqual($noDataText.text(), sNoData, "List contains correct no data string");

		$noData.focus();
		const sLabelledBy = $noData.attr("aria-labelledby");
		assert.equal(Element.getElementById(sLabelledBy).getText(), sNoData, "Accessbility text is set correctly");

		oList.setNoDataText("Test");
		assert.strictEqual($noDataText.text(), sNoData, "List contains correct button");
	});

	QUnit.test("No Data Control", async function(assert) {
		let oControl = new Button({text: "Button 1"});
		oList.setNoData(oControl);
		await nextUIUpdate();

		const $noDataText = oList.$("nodata-text");
		const $noData = oList.$("nodata");

		assert.ok(oList.getNoData().isA("sap.m.Button"), "No data aggregation is a sap.m.Button");
		assert.equal(oList.getNoData().getText(), "Button 1", "Correct button text");
		assert.strictEqual($noDataText.children().get(0), oControl.getDomRef(), "List contains correct button");

		$noData.focus();
		let sLabelledBy = $noData.attr("aria-labelledby");
		assert.equal(Element.getElementById(sLabelledBy).getText(), "Button Button 1", "Accessbility text is set correctly");

		oList.setNoDataText("Test");
		assert.strictEqual($noDataText.children().get(0), oControl.getDomRef(), "List contains correct button");

		oControl = new Text({text: "Text 1"});
		oList.setNoData(oControl);
		await nextUIUpdate();

		assert.ok(oList.getNoData().isA("sap.m.Text"), "No data aggregation is a sap.m.Text");
		assert.equal(oList.getNoData().getText(), "Text 1", "Text control's text is set correctly");
		assert.strictEqual($noDataText.children().get(0), oControl.getDomRef(), "List contains correct text control");

		$noData.focus();
		sLabelledBy = $noData.attr("aria-labelledby");
		assert.equal(Element.getElementById(sLabelledBy).getText(), "Text 1", "Accessbility text is set correctly");

		oList.setNoData();
		await nextUIUpdate();

		assert.notOk(oList.getNoData(), "No data aggregation is empty");
		assert.strictEqual($noDataText.text(), "Test", "List contains correct text");

		$noData.focus();
		sLabelledBy = $noData.attr("aria-labelledby");
		assert.equal(Element.getElementById(sLabelledBy).getText(), "Test", "Accessbility text is set correctly");
	});
}
);<|MERGE_RESOLUTION|>--- conflicted
+++ resolved
@@ -814,12 +814,12 @@
 		const oList = new List({
 			items: [
 				new InputListItem({
-					inputSize: "L",
+					contentSize: "L",
 					label: "Large size content",
 					content: [new Input()]
 				}),
 				new InputListItem({
-					inputSize: "S",
+					contentSize: "S",
 					label: "Small size content",
 					content: [new Input()]
 				})
@@ -828,29 +828,9 @@
 		oList.placeAt("qunit-fixture");
 		await nextUIUpdate();
 
-<<<<<<< HEAD
 		oList.getItems().forEach(function(oItem, iIndex) {
 			assert.ok(oItem.getDomRef("contentWrapper").classList.contains("sapMILIContentWrapper" + oItem.getContentSize()), "Correct size class is added to the content wrapper");
 		});
-=======
-		QUnit.test("InputListItem", async function(assert) {
-			const oList = new List({
-				items: [
-					new InputListItem({
-						contentSize: "L",
-						label: "Large size content",
-						content: [new Input()]
-					}),
-					new InputListItem({
-						contentSize: "S",
-						label: "Small size content",
-						content: [new Input()]
-					})
-				]
-			});
-			oList.placeAt("qunit-fixture");
-			await nextUIUpdate();
->>>>>>> 31cd573e
 
 		oList.destroy();
 	});
@@ -2669,19 +2649,8 @@
 		}
 	});
 
-<<<<<<< HEAD
 	QUnit.test("Delete Icon", function(assert) {
 		const done = assert.async();
-=======
-		QUnit.test("Accessibility Text for Input List Item", function(assert) {
-			const oInputListItem = new InputListItem({
-				label: "Label",
-				content : new Input({
-					value: "Content"
-				})
-			});
-			const oBundle = Library.getResourceBundleFor("sap.m");
->>>>>>> 31cd573e
 
 		const aThemes = ["sap_fiori_3", "sap_horizon", "sap_horizon_dark", "sap_horizon_hcb", "sap_horizon_hcw"];
 
@@ -3013,7 +2982,6 @@
 
 	QUnit.test("Accessibility Text for Input List Item", function(assert) {
 		const oInputListItem = new InputListItem({
-			title: "Title",
 			label: "Label",
 			content : new Input({
 				value: "Content"
