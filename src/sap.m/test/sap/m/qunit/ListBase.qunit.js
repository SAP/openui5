--- conflicted
+++ resolved
@@ -1687,6 +1687,17 @@
 		await testFocus(-1, true);
 	});
 
+	/********************************************************************************/
+	QUnit.module("Internal methods", {
+		beforeEach: function() {
+			oList = new List();
+		},
+		afterEach: function() {
+			oList.destroy();
+		}
+	});
+	/********************************************************************************/
+
 	QUnit.module("KeyboardHandling", {
 		beforeEach: function() {
 			oList = new List();
@@ -1726,11 +1737,11 @@
 		oList.placeAt("qunit-fixture");
 		await nextUIUpdate();
 
-		assert.strictEqual(oList.getDomRef("after").getAttribute("tabindex"), "0", "After dummy element is at the tab chain");
 		oList.focus();
+
 		assert.strictEqual(oList.getDomRef("before").getAttribute("tabindex"), "-1", "Before dummy element is not at the tab chain");
 		assert.strictEqual(oList.getNavigationRoot().getAttribute("tabindex"), "0", "Navigation root is at the tab chain");
-		assert.strictEqual(oList.getDomRef("after").getAttribute("tabindex"), "-1", "After dummy element is not at the tab chain");
+		assert.strictEqual(oList.getDomRef("after").getAttribute("tabindex"), "0", "After dummy element is at the tab chain");
 		assert.strictEqual(oList.getDomRef("after").getAttribute("role"), "none", "After dummy element has role=none");
 
 		if (!document.hasFocus()) {
@@ -1839,10 +1850,7 @@
 
 		// tab key
 		qutils.triggerKeydown(oListItem.getFocusDomRef(), "TAB", false, false, false);
-		assert.strictEqual(fnSpy.callCount, 0, "Tab is not forwarded when focus is on the row");
-
-		qutils.triggerKeydown(oInput.getFocusDomRef(), "TAB", false, false, false);
-		assert.strictEqual(fnSpy.callCount, 1, "List is informed to forward tab when tab is pressed while focus is on the last interactive element");
+		assert.strictEqual(fnSpy.callCount, 1, "List is informed to forward tab when tab is pressed while focus is on the item");
 		assert.strictEqual(fnSpy.args[0][0], true, "Tab Forward is informed");
 		fnSpy.resetHistory();
 
@@ -1986,31 +1994,9 @@
 		oList.destroy();
 	});
 
-<<<<<<< HEAD
 	QUnit.test("Container Padding Classes", async function(assert) {
 		// System under Test + Act
 		let sResponsiveSize;
-=======
-		/********************************************************************************/
-		QUnit.module("Internal methods", {
-			beforeEach: function() {
-				oList = new List();
-			},
-			afterEach: function() {
-				oList.destroy();
-			}
-		});
-		/********************************************************************************/
-
-		QUnit.module("KeyboardHandling", {
-			beforeEach: function() {
-				oList = new List();
-			},
-			afterEach: function() {
-				oList.destroy();
-			}
-		});
->>>>>>> ef067953
 
 		if (Device.resize.width <= 599) {
 			sResponsiveSize = "0px";
@@ -2056,7 +2042,7 @@
 	});
 
 	if (document.hasFocus()) {
-		QUnit.test("KeyboardMode", async function(assert) {
+		QUnit.test("KeybordMode", async function(assert) {
 			const fnDetailPressSpy = this.spy(),
 				fnItemPressSpy = this.spy(),
 				fnPressSpy = this.spy(),
@@ -2084,28 +2070,12 @@
 
 			oContainer.placeAt("qunit-fixture");
 			await nextUIUpdate();
-<<<<<<< HEAD
 			oList.focus();
-=======
-
-			oList.focus();
-
-			assert.strictEqual(oList.getDomRef("before").getAttribute("tabindex"), "-1", "Before dummy element is not at the tab chain");
-			assert.strictEqual(oList.getNavigationRoot().getAttribute("tabindex"), "0", "Navigation root is at the tab chain");
-			assert.strictEqual(oList.getDomRef("after").getAttribute("tabindex"), "0", "After dummy element is at the tab chain");
-			assert.strictEqual(oList.getDomRef("after").getAttribute("role"), "none", "After dummy element has role=none");
-
-			if (!document.hasFocus()) {
-				return;
-			}
-
-			assert.strictEqual(document.activeElement, oListItem1.getFocusDomRef(), "Initial focus is at the first list item");
->>>>>>> ef067953
 
 			qutils.triggerKeydown(oListItem1.getFocusDomRef(), "TAB", true, false, false);
 			assert.strictEqual(document.activeElement, oList.getDomRef('before'), "Focus is forwarded before the table");
 
-			oInput2.focus();
+			oListItem1.focus();
 			qutils.triggerKeydown(document.activeElement, "TAB");
 			assert.strictEqual(document.activeElement, oList.getDomRef("after"), "Focus is forwarded after the table");
 
@@ -2394,7 +2364,6 @@
 		// range seletion item index
 		assert.equal(oList._mRangeSelection.index, 2, "RangeSelection item index = 2");
 
-<<<<<<< HEAD
 		// trigger SHIFT + Arrow Down to perform range selection
 		qutils.triggerKeydown(document.activeElement, "ARROW_DOWN", true, false, false);
 		await nextUIUpdate();
@@ -2405,13 +2374,6 @@
 		qutils.triggerKeydown(document.activeElement, "ARROW_DOWN", true, false, false);
 		await nextUIUpdate();
 		assert.ok(fnFireSelectionChangeEvent.notCalled, "action is selection and the item is already selected, then selectionChange event should not be fired");
-=======
-			// tab key
-			qutils.triggerKeydown(oListItem.getFocusDomRef(), "TAB", false, false, false);
-			assert.strictEqual(fnSpy.callCount, 1, "List is informed to forward tab when tab is pressed while focus is on the item");
-			assert.strictEqual(fnSpy.args[0][0], true, "Tab Forward is informed");
-			fnSpy.resetHistory();
->>>>>>> ef067953
 
 		// trigger SHIFT + Arrow Up to perform range selection
 		qutils.triggerKeydown(document.activeElement, "ARROW_UP", true, false, false);
@@ -2477,7 +2439,6 @@
 		oList.destroy();
 	});
 
-<<<<<<< HEAD
 	QUnit.test("Mouse range selection with hidden items", async function(assert) {
 		const oListItemTemplate = createListItem(),
 			oList = new List({
@@ -2485,231 +2446,6 @@
 				items: [
 					oListItemTemplate
 				]
-=======
-			// act
-			oList.onItemDOMUpdate = fnSpy;
-
-			oListItem.setVisible(false);
-			await nextUIUpdate();
-
-			assert.strictEqual(fnSpy.callCount, 1, "List is informed when item visibility is changed from visible to invisible");
-			assert.strictEqual(fnSpy.args[0][0], oListItem, "Correct list item is informed");
-			fnSpy.resetHistory();
-
-			oListItem.setVisible(true);
-			await nextUIUpdate();
-
-			assert.strictEqual(fnSpy.callCount, 1, "List is informed when item visibility is changed from invisible to visible");
-			assert.strictEqual(fnSpy.args[0][0], oListItem, "Correct list item is informed");
-			assert.strictEqual(fnSpy.args[0][1], true, "Correct visible parameter item is informed");
-			fnSpy.resetHistory();
-
-			oListItem.invalidate();
-			await nextUIUpdate();
-
-			assert.strictEqual(fnSpy.callCount, 0, "Visibility did not changed and list is not informed");
-
-			// cleanup
-			oPage.removeAllContent();
-			oList.destroy();
-		});
-
-		QUnit.test("ListItem visibility change should not rerender the list", async function(assert) {
-			const oListItem1 = new StandardListItem({
-					title: "Title1"
-				}),
-				oListItem2 = new StandardListItem({
-					title: "Title2"
-				}),
-				oList = new List({
-					items : [oListItem1, oListItem2]
-				});
-
-			oList.placeAt("qunit-fixture");
-			await nextUIUpdate();
-
-			// let the item navigation run for testing
-			this.stub(Device.system, "desktop").value(true);
-
-			const fnRenderSpy = this.spy(oList.getRenderer(), "render");
-
-			oListItem1.setVisible(false);
-			await nextUIUpdate();
-
-			oListItem2.focus();
-			await timeout(1);
-
-			/* make it sure document has focus in case of testrunner */
-			if (document.hasFocus()) {
-				assert.strictEqual(oList.getItemNavigation().getItemDomRefs().length, 1, "Invisible items are not in the item navigation.");
-			}
-
-			oListItem1.setVisible(true);
-			await nextUIUpdate();
-
-			oListItem1.focus();
-			await timeout(1);
-
-			/* make it sure document has focus in case of testrunner */
-			if (document.hasFocus()) {
-				assert.strictEqual(oList.getItemNavigation().getItemDomRefs().length, 2, "Only visible items are in the item navigation.");
-			}
-
-			oListItem1.setVisible(false);
-			await nextUIUpdate();
-
-			assert.strictEqual(fnRenderSpy.callCount, 0, "The list should not be rerendered with item visibility changes");
-
-			oList.destroy();
-		});
-
-		QUnit.test("Container Padding Classes", async function(assert) {
-			// System under Test + Act
-			let sResponsiveSize;
-
-			if (Device.resize.width <= 599) {
-				sResponsiveSize = "0px";
-			} else if (Device.resize.width <= 1023) {
-				sResponsiveSize = "16px";
-			} else {
-				sResponsiveSize = "16px 32px";
-			}
-			const aResponsiveSize = sResponsiveSize.split(" ");
-
-			// Act
-			oList.placeAt("qunit-fixture");
-			await nextUIUpdate();
-			oList.addStyleClass("sapUiNoContentPadding");
-			const $containerContent = oList.$();
-
-			// Assert
-			assert.strictEqual($containerContent.css("padding-left"), "0px", "The container has no left content padding when class \"sapUiNoContentPadding\" is set");
-			assert.strictEqual($containerContent.css("padding-right"), "0px", "The container has no right content padding when class \"sapUiNoContentPadding\" is set");
-			assert.strictEqual($containerContent.css("padding-top"), "0px", "The container has no top content padding when class \"sapUiNoContentPadding\" is set");
-			assert.strictEqual($containerContent.css("padding-bottom"), "0px", "The container has no bottom content padding when class \"sapUiNoContentPadding\" is set");
-
-			// Act
-			oList.removeStyleClass("sapUiNoContentPadding");
-			oList.addStyleClass("sapUiContentPadding");
-
-			// Assert
-			assert.strictEqual($containerContent.css("padding-left"), "16px", "The container has 1rem left content padding when class \"sapUiContentPadding\" is set");
-			assert.strictEqual($containerContent.css("padding-right"), "16px", "The container has 1rem right content padding when class \"sapUiContentPadding\" is set");
-			assert.strictEqual($containerContent.css("padding-top"), "16px", "The container has 1rem top content padding when class \"sapUiContentPadding\" is set");
-			assert.strictEqual($containerContent.css("padding-bottom"), "16px", "The container has 1rem bottom content padding when class \"sapUiContentPadding\" is set");
-
-			// Act
-			oList.removeStyleClass("sapUiContentPadding");
-			oList.addStyleClass("sapUiResponsiveContentPadding");
-
-			// Assert
-			assert.strictEqual($containerContent.css("padding-left"), (aResponsiveSize[1] ? aResponsiveSize[1] : aResponsiveSize[0]), "The container has " + sResponsiveSize + " left content padding when class \"sapUiResponsiveContentPadding\" is set (tested value depends on window size)");
-			assert.strictEqual($containerContent.css("padding-right"), (aResponsiveSize[1] ? aResponsiveSize[1] : aResponsiveSize[0]) , "The container has " + sResponsiveSize + " right content padding when class \"sapUiResponsiveContentPadding\" is set (tested value depends on window size)");
-			assert.strictEqual($containerContent.css("padding-top"), aResponsiveSize[0], "The container has " + sResponsiveSize + " top content padding when class \"sapUiResponsiveContentPadding\" is set (tested value depends on window size)");
-			assert.strictEqual($containerContent.css("padding-bottom"), aResponsiveSize[0], "The container has " + sResponsiveSize + " bottom content padding when class \"sapUiResponsiveContentPadding\" is set (tested value depends on window size)");
-
-		});
-
-		if (document.hasFocus()) {
-			QUnit.test("KeybordMode", async function(assert) {
-				const fnDetailPressSpy = this.spy(),
-					fnItemPressSpy = this.spy(),
-					fnPressSpy = this.spy(),
-					oInput1 = new Input(),
-					oInput2 = new Input(),
-					oButton1 = new Button(),
-					oButton2 = new Button(),
-					oListItem1 = new CustomListItem({
-						content: oInput1,
-						type: "Detail",
-						detailPress: fnDetailPressSpy
-					}),
-					oListItem2 = new CustomListItem({
-						content: oInput2,
-						type: "Navigation",
-						press: fnPressSpy
-					}),
-					oList = new List({
-						mode: "MultiSelect",
-						itemPress: fnItemPressSpy
-					}).addItem(oListItem1).addItem(oListItem2),
-					oContainer = new VBox({
-						items: [oButton1, oList, oButton2]
-					});
-
-				oContainer.placeAt("qunit-fixture");
-				await nextUIUpdate();
-				oList.focus();
-
-				qutils.triggerKeydown(oListItem1.getFocusDomRef(), "TAB", true, false, false);
-				assert.strictEqual(document.activeElement, oList.getDomRef('before'), "Focus is forwarded before the table");
-
-				oListItem1.focus();
-				qutils.triggerKeydown(document.activeElement, "TAB");
-				assert.strictEqual(document.activeElement, oList.getDomRef("after"), "Focus is forwarded after the table");
-
-				oInput1.focus();
-				qutils.triggerKeydown(document.activeElement, "ARROW_UP");
-				assert.strictEqual(document.activeElement, oInput1.getFocusDomRef(), "Arrow up has no effect");
-
-				oInput1.focus();
-				qutils.triggerKeydown(document.activeElement, "ARROW_DOWN");
-				assert.strictEqual(document.activeElement, oInput1.getFocusDomRef(), "Arrow up has no effect");
-
-				oInput1.focus();
-				qutils.triggerKeydown(document.activeElement, "ENTER");
-				assert.strictEqual(fnPressSpy.callCount, 0, "Enter has no effect");
-
-				oListItem1.focus();
-				qutils.triggerEvent("keydown", document.activeElement, {code: "KeyE", ctrlKey: true});
-				assert.strictEqual(fnDetailPressSpy.callCount, 1, "Detail press event is fired while focus is on the row");
-				fnDetailPressSpy.resetHistory();
-
-				oInput1.focus();
-				qutils.triggerKeydown(document.activeElement, "TAB");
-				assert.notStrictEqual(document.activeElement, oList.getDomRef("after"), "Focus is not forwarded after the table");
-
-				oInput1.focus();
-				qutils.triggerEvent("keydown", document.activeElement, {code: "F2"});
-				assert.strictEqual(document.activeElement, oListItem1.getFocusDomRef(), "Focus is moved to the row");
-
-				oListItem1.detachDetailPress(fnDetailPressSpy);
-				qutils.triggerEvent("keydown", document.activeElement, {code: "F2"});
-				assert.strictEqual(document.activeElement, oListItem1.getModeControl().getFocusDomRef(), "Focus is moved to the Input again");
-
-				qutils.triggerKeydown(document.activeElement, "ARROW_DOWN");
-				assert.strictEqual(document.activeElement, oListItem2.getModeControl().getFocusDomRef(), "Focus is moved to the next items selection control");
-
-				qutils.triggerKeydown(document.activeElement, "ARROW_UP");
-				assert.strictEqual(document.activeElement, oListItem1.getModeControl().getFocusDomRef(), "Focus is moved to the previous items selection control");
-
-				oInput1.focus();
-				qutils.triggerKeydown(document.activeElement, "ARROW_DOWN", false, false, true);
-				assert.strictEqual(document.activeElement, oInput2.getFocusDomRef(), "Focus is moved to the second input with CTRL held");
-
-				qutils.triggerKeydown(document.activeElement, "ARROW_UP", false, false, true);
-				assert.strictEqual(document.activeElement, oInput1.getFocusDomRef(), "Focus is moved to the first input with CTRL held");
-
-				oInput2.setEnabled(false);
-				await nextUIUpdate();
-				qutils.triggerKeydown(document.activeElement, "ARROW_DOWN", false, false, true);
-				assert.strictEqual(document.activeElement, oListItem2.getModeControl().getFocusDomRef(), "Focus is moved to the selection control of 2nd item since the input is disabled");
-
-				qutils.triggerKeydown(document.activeElement, "TAB", true, false, false);
-				assert.notStrictEqual(document.activeElement, oList.getItemsContainerDomRef(), "Focus is not forwarded before the table");
-
-				oInput2.setEnabled(true);
-				await nextUIUpdate();
-				oListItem2.focus();
-				qutils.triggerEvent("keydown", document.activeElement, {code: "F7"});
-				assert.strictEqual(document.activeElement, oListItem2.getModeControl().getFocusDomRef(), "Focus is moved to the selection control");
-
-				qutils.triggerKeydown(document.activeElement, "ENTER");
-				assert.strictEqual(fnItemPressSpy.callCount, 0, "Item press event is not called");
-				assert.strictEqual(fnPressSpy.callCount, 0, "Press event is not called");
-
-				oContainer.destroy();
->>>>>>> ef067953
 			});
 
 		bindListData(oList, data3, "/items", createTemplateListItem());
@@ -3824,21 +3560,11 @@
 			infoTextDirection: coreLibrary.TextDirection.LTR
 		});
 
-<<<<<<< HEAD
 		const oStdLI2 = new StandardListItem({
 			title : "Title",
 			info : "+359 1234 567",
 			infoTextDirection: coreLibrary.TextDirection.LTR
 		});
-=======
-			this.stub(sut, "getDomRef").callsFake(function() {
-				return {
-					querySelector: function() {
-						return oHeaderDomRef;
-					}
-				};
-			});
->>>>>>> ef067953
 
 		const sut = new List({
 			items: [oStdLI, oStdLI2]
@@ -3888,7 +3614,13 @@
 			};
 		});
 
-		this.stub(sut.getDomRef(), "querySelector").returns(oHeaderDomRef);
+		this.stub(sut, "getDomRef").callsFake(function() {
+			return {
+				querySelector: function() {
+					return oHeaderDomRef;
+				}
+			};
+		});
 
 		const oFocusedItem = sut.getItems()[1];
 		const oFocusedItemDomRef = oFocusedItem.getDomRef();
