/*global QUnit, sinon */
sap.ui.define([
	"sap/m/App",
	"sap/m/Button",
	"sap/m/Column",
	"sap/m/ColumnListItem",
	"sap/m/CustomListItem",
	"sap/m/GroupHeaderListItem",
	"sap/m/GrowingEnablement",
	"sap/m/IllustratedMessage",
	"sap/m/IllustratedMessageType",
	"sap/m/Input",
	"sap/m/InputListItem",
	"sap/m/ListItemAction",
	"sap/m/library",
	"sap/m/List",
	"sap/m/ListBase",
	"sap/m/Menu",
	"sap/m/MenuItem",
	"sap/m/MessageToast",
	"sap/m/Page",
	"sap/m/ScrollContainer",
	"sap/m/StandardListItem",
	"sap/m/Table",
	"sap/m/Text",
	"sap/m/Title",
	"sap/m/Toolbar",
	"sap/m/ToolbarSpacer",
	"sap/m/VBox",
	"sap/m/plugins/DataStateIndicator",
	"sap/ui/Device",
	"sap/ui/core/Element",
	"sap/ui/core/InvisibleMessage",
	"sap/ui/core/Lib",
	"sap/ui/core/library",
	"sap/ui/core/Theming",
	"sap/ui/events/KeyCodes",
	"sap/ui/layout/VerticalLayout",
	"sap/ui/model/Filter",
	"sap/ui/model/FilterOperator",
	"sap/ui/model/Sorter",
	"sap/ui/model/json/JSONModel",
	"sap/ui/qunit/QUnitUtils",
	"sap/ui/qunit/utils/createAndAppendDiv",
	"sap/ui/test/utils/nextUIUpdate",
	"sap/ui/thirdparty/jquery"
], function(
	App,
	Button,
	Column,
	ColumnListItem,
	CustomListItem,
	GroupHeaderListItem,
	GrowingEnablement,
	IllustratedMessage,
	IllustratedMessageType,
	Input,
	InputListItem,
	ListItemAction,
	library,
	List,
	ListBase,
	Menu,
	MenuItem,
	MessageToast,
	Page,
	ScrollContainer,
	StandardListItem,
	Table,
	Text,
	Title,
	Toolbar,
	ToolbarSpacer,
	VBox,
	DataStateIndicator,
	Device,
	Element,
	InvisibleMessage,
	Library,
	coreLibrary,
	Theming,
	KeyCodes,
	VerticalLayout,
	Filter,
	FilterOperator,
	Sorter,
	JSONModel,
	qutils,
	createAndAppendDiv,
	nextUIUpdate,
	jQuery
) {
	"use strict";
	jQuery("#qunit-fixture").attr("data-sap-ui-fastnavgroup", "true");


	/*******************************************************************************
	 * Helper variables & functions
	 *******************************************************************************/

	async function timeout(iDuration) {
		await new Promise(function(resolve) {
			window.setTimeout(resolve, iDuration);
		});
	}

	// helper variables
	let oScrollContainer;
	let iItemCount = 0;
	let oList = null;
	const data1 = { // 0 items
			items : [ ]
		},
		data2 = { // 3 items
				items : [ {
					Title : "Title1",
					Description: "Description1"
				}, {
					Title : "Title2",
					Description: "Description2"
				}, {
					Title : "Title3",
					Description: "Description3"
				} ]
		},
		data3 = { // 10 items
				items : [ {
					Title : "Title1",
					Description: "Description1"
				}, {
					Title : "Title2",
					Description: "Description2"
				}, {
					Title : "Title3",
					Description: "Description3"
				}, {
					Title : "Title4",
					Description: "Description4"
				}, {
					Title : "Title5",
					Description: "Description5"
				}, {
					Title : "Title6",
					Description: "Description6"
				}, {
					Title : "Title7",
					Description: "Description7"
				}, {
					Title : "Title8",
					Description: "Description8"
				}, {
					Title : "Title9",
					Description: "Description9"
				}, {
					Title : "Title10",
					Description: "Description10"
				} ]
		},
		data4 = {
				items : [ {
					Title : "Table",
					Description: "This is a table"
				}, {
					Title : "Window",
					Description: "This is a window"
				}, {
					Title : "Room",
					Description: "This is a room"
				}, {
					Title : "Lamp",
					Description: "This is a lamp"
				}, {
					Title : "Attic",
					Description: "This is an attic"
				}, {
					Title : "House",
					Description: "This is a house"
				}, {
					Title : "Ceiling",
					Description: "This is a ceiling"
				}, {
					Title : "Wall",
					Description: "This is a wall"
				}, {
					Title : "Door",
					Description: "This is a door"
				}, {
					Title : "Flower",
					Description: "This is a flower"
				} ]
		},
		data5 = { // 10 items
			items : [ {
				Key: "Key1",
				Title : "Title1",
				Description: "Description1"
			}, {
				Key: "Key2",
				Title : "",
				Description: "Description2"
			}, {
				Key: "Key3",
				Title : "Title3",
				Description: "Description3"
			}, {
				Key: "Key1",
				Title : "Title4",
				Description: "Description4"
			}, {
				Key: "Key3",
				Title : "Title5",
				Description: "Description5"
			}, {
				Key: "Key3",
				Title : "Title6",
				Description: "Description6"
			}, {
				Key: "Key1",
				Title : "Title7",
				Description: "Description7"
			}, {
				Key: "Key2",
				Title : "Title8",
				Description: "Description8"
			}, {
				Key: "Key2",
				Title : "Title9",
				Description: "Description9"
			}, {
				Key: "Key3",
				Title : "Title10",
				Description: "Description10"
			} ]
	};


	// create a static list item
	function createListItem() {
		iItemCount++;
		return new StandardListItem({
			title : "Title" + iItemCount,
			description: "Description" + iItemCount
		});
	}

	function createTemplateListItem() {
		return new StandardListItem({
			title: "{Title}",
			description: "{Description}"
		});
	}

	// bind list with data
	function bindListData(oList, oData, sPath, oItemTemplate) {
		const oModel = new JSONModel();
		// set the data for the model
		oModel.setData(oData);
		// set the model to the list
		oList.setModel(oModel);
		// bind Aggregation
		oList.bindAggregation("items", sPath, oItemTemplate);
	}

	async function testRemeberSelections(oList, oRenderSpy, assert) {
		const oSorterAsc = new Sorter("Title", false, function(oContext){
			return oContext.getProperty("Title").charAt(0); // sort ascending by first letter of title
		}),
		oSorterDesc = new Sorter("Title", true, function(oContext){
			return oContext.getProperty("Title").charAt(0); // sort descending by first letter of title
		});
		let vSelectedItemsNumber;

		bindListData(oList, data3, "/items", createTemplateListItem());

		// add item to page & render
		oPage.addContent(oList);
		await nextUIUpdate();

		const vSelectionMode = oList.getMode();
		// call method & do tests
		if (vSelectionMode == "SingleSelect") {
			oList.getItems()[0].setSelected(true);
			vSelectedItemsNumber = 1;
		} else if (vSelectionMode == "MultiSelect") {
			oList.getItems()[0].setSelected(true);
			oList.getItems()[1].setSelected(true);
			oList.getItems()[5].setSelected(true);
			vSelectedItemsNumber = 3;
		}

		oList.setRememberSelections(true);
		assert.strictEqual(oList.getRememberSelections(), true, 'The property "rezmemberSelections" is "true" on ' + oList);

		// TODO: decide if check on internal variables is needed (Cahit)
		assert.strictEqual(oList.getSelectedContextPaths().length, vSelectedItemsNumber, 'The internal selection array has length of ' + vSelectedItemsNumber + ' on ' + oList);
		assert.strictEqual(oList.getSelectedItems().length, vSelectedItemsNumber, 'The selection contains ' + vSelectedItemsNumber + ' item ' + oList);

		// filter 2 items ("Title1" and "Title10")
		oList.getBinding("items").filter([new Filter("Title", FilterOperator.Contains , "Title1")]);
		assert.strictEqual(oList.getSelectedItems().length, 1, 'The selection contains 1 item ' + oList);

		// reset filter
		oList.getBinding("items").filter([]);
		assert.strictEqual(oList.getSelectedItems().length, vSelectedItemsNumber, 'The selection contains ' + vSelectedItemsNumber + 'item ' + oList);

		oList.setRememberSelections(false).removeSelections(true);
		assert.strictEqual(oList.getRememberSelections(), false, 'The property "rememberSelections" is "false" on ' + oList);

		// TODO: decide if check on internal variables is needed (Cahit)
		assert.strictEqual(oList.getSelectedContextPaths().length, 0, 'The internal selection array is empty on ' + oList);

		// filter 2 items ("Title1" and "Title10")
		oList.getBinding("items").filter([new Filter("Title", FilterOperator.Contains , "Title1")]);
		assert.strictEqual(oList.getSelectedItems().length, 0, 'The selection contains no items ' + oList);

		// reset filter
		oList.getBinding("items").filter([]);
		assert.strictEqual(oList.getSelectedItems().length, 0, 'The selection contains no items ' + oList);

		// standard setter tests
		assert.strictEqual(oList.setRememberSelections(), oList, 'Method returns this pointer on ' + oList);
		assert.strictEqual(oRenderSpy.callCount, 1, "The list should not be rerendered in this method");

		oList.setGrowing(true);
		assert.strictEqual(oList.getGrowing(), true, 'The property "growing" is "true" on ' + oList);

		oList.setRememberSelections(true);

		bindListData(oList, data4, "/items", createTemplateListItem());
		// remember the selected items in oListSelected
		let oListSelected;
		if (vSelectionMode == "SingleSelect") {
			oList.getItems()[5].setSelected(true);
			oListSelected = oList.getItems()[5].getTitle();
		} else if (vSelectionMode == "MultiSelect") {
			oList.getItems()[0].setSelected(true);
			oList.getItems()[1].setSelected(true);
			oList.getItems()[5].setSelected(true);
			oListSelected = [];
			oListSelected[0] = oList.getItems()[0].getTitle();
			oListSelected[1] = oList.getItems()[1].getTitle();
			oListSelected[2] = oList.getItems()[5].getTitle();
			oListSelected.sort();
		}

		const aSelectedContextPaths = oList.getSelectedContextPaths();

		assert.strictEqual(aSelectedContextPaths.length, vSelectedItemsNumber, 'The internal selection array has length of' + vSelectedItemsNumber + ' on ' + oList);
		assert.strictEqual(oList.getSelectedItems().length, vSelectedItemsNumber, 'The selection contains ' + vSelectedItemsNumber + ' items ' + oList);

		oList.setGrowing(false);
		assert.strictEqual(oList.getGrowing(), false, 'The property "growing" is "false" on ' + oList);

		// sort ascending
		oList.getBinding("items").sort([new Sorter("Title", false, oSorterAsc) ] );

		let oListSelectedAfterSorting;
		if (vSelectionMode == "SingleSelect") {
			oListSelectedAfterSorting = oList.getSelectedItems()[0].getTitle();
			assert.strictEqual(oListSelected, oListSelectedAfterSorting, "the same item should be selected after sorting" );
		} else if (vSelectionMode == "MultiSelect") {
			oListSelectedAfterSorting = [];
			oListSelectedAfterSorting[0] = oList.getSelectedItems()[0].getTitle();
			oListSelectedAfterSorting[1] = oList.getSelectedItems()[1].getTitle();
			oListSelectedAfterSorting[2] = oList.getSelectedItems()[2].getTitle();
			oListSelectedAfterSorting.sort();
			assert.strictEqual(oListSelected.toString(), oListSelectedAfterSorting.toString(), "the same items should be selected after sorting" );
		}

		assert.strictEqual(oList.getSelectedContextPaths().length, vSelectedItemsNumber, 'The internal selection array has length of' + vSelectedItemsNumber + ' on ' + oList);
		assert.strictEqual(oList.getSelectedItems().length, vSelectedItemsNumber, 'The selection contains' + vSelectedItemsNumber + 'items ' + oList);

		oList.setRememberSelections(false);
		if (vSelectionMode == "MultiSelect") {
			assert.strictEqual(oList.getRememberSelections(), false, 'rememberSelections is set to false on ' + oList);
			assert.strictEqual(oList.getSelectedContextPaths().length, 0, 'Empty array returned as bAll is undefined on ' + oList);
			assert.strictEqual(oList.getSelectedContextPaths(true).length, 3, 'Selected context paths return via binding context paths as bAll=true on ' + oList);
		}

		oList.removeSelections(true);
		assert.strictEqual(oList.getSelectedContextPaths().length, 0, 'The internal selection array is empty on ' + oList);
		assert.strictEqual(oList.getSelectedContextPaths(true).length, 0, 'Empty array returned via binding context on ' + oList);

		// sort descending
		oList.getBinding("items").sort([new Sorter("Title", true, oSorterDesc) ] );
		assert.strictEqual(oList.getSelectedContextPaths().length, 0, 'The internal selection array has length of 0 on ' + oList);
		assert.strictEqual(oList.getSelectedItems().length, 0, 'The selection contains no items ' + oList);

		//rebinding
		bindListData(oList, data4, "/items", createTemplateListItem());
		assert.strictEqual(oList.getSelectedItems().length, 0, 'The selection contains no items ' + oList);

		// retain selection after binding
		oList.setRememberSelections(true);
		oList.setSelectedContextPaths(aSelectedContextPaths);

		// sort ascending
		oList.getBinding("items").sort([new Sorter("Title", false, oSorterAsc) ] );

		// retest after sorting
		if (vSelectionMode == "SingleSelect") {
			oListSelectedAfterSorting = oList.getSelectedItems()[0].getTitle();
			assert.strictEqual(oListSelected, oListSelectedAfterSorting, "the same item should be selected after sorting" );
		} else if (vSelectionMode == "MultiSelect") {
			oListSelectedAfterSorting = [];
			oListSelectedAfterSorting[0] = oList.getSelectedItems()[0].getTitle();
			oListSelectedAfterSorting[1] = oList.getSelectedItems()[1].getTitle();
			oListSelectedAfterSorting[2] = oList.getSelectedItems()[2].getTitle();
			oListSelectedAfterSorting.sort();
			assert.strictEqual(oListSelected.toString(), oListSelectedAfterSorting.toString(), "the same items should be selected after sorting" );
		}

		// cleanup
		oPage.removeAllContent();
		oList.destroy();
	}

	// app
	const oRB = Library.getResourceBundleFor("sap.m"),
		oApp = new App("myApp", { initialPage: "myFirstPage" }),
		oPage = new Page("myFirstPage", {
			title : "ListBase Test Page"
		});

	// init app
	oApp.addPage(oPage).placeAt("qunit-fixture");

	/********************************************************************************/
	QUnit.module("Basic Control API checks", {
		beforeEach: function() {
			oList = new List();
		},
		afterEach: function() {
			oList.destroy();
		}
	});
	/********************************************************************************/

	QUnit.test("Properties", function(assert) {
		const oProperties = oList.getMetadata().getAllProperties();

		assert.ok(oProperties.inset, 'Property "inset" exists');
		assert.ok(oProperties.visible, 'Property "visible" exists');
		assert.ok(oProperties.headerText, 'Property "headerText" exists');
		assert.ok(oProperties.headerLevel, 'Property "headerText" exists');
		assert.ok(oProperties.footerText, 'Property "footerText" exists');
		assert.ok(oProperties.mode, 'Property "mode" exists');
		assert.ok(oProperties.width, 'Property "width" exists');
		assert.ok(oProperties.includeItemInSelection, 'Property "includeItemInSelection" exists');
		assert.ok(oProperties.showUnread, 'Property "showUnread" exists');
		assert.ok(oProperties.showNoData, 'Property "showNoData" exists');
		assert.ok(oProperties.noDataText, 'Property "noDataText" exists');
		assert.ok(oProperties.modeAnimationOn, 'Property "modeAnimationOn" exists');
		assert.ok(oProperties.showSeparators, 'Property "showSeparators" exists');
		assert.ok(oProperties.swipeDirection, 'Property "swipeDirection" exists');
		assert.ok(oProperties.growing, 'Property "growing" exists');
		assert.ok(oProperties.growingThreshold, 'Property "growingThreshold" exists');
		assert.ok(oProperties.growingTriggerText, 'Property "growingTriggerText" exists');
		assert.ok(oProperties.growingScrollToLoad, 'Property "growingScrollToLoad" exists');
	});

	QUnit.test("Events", async function(assert) {
		const oEvents = oList.getMetadata().getAllEvents();
		bindListData(oList, data2, "/items", createTemplateListItem());

		assert.ok(oEvents.selectionChange, 'Event "selectionChange" exists');
		assert.ok(oEvents["delete"], 'Event "delete" exists');
		assert.ok(oEvents.swipe, 'Event "swipe" exists');
		assert.ok(oEvents.updateStarted, 'Event "updateStarted" exists');
		assert.ok(oEvents.updateFinished, 'Event "updateFinished" exists');
		assert.ok(oEvents.beforeOpenContextMenu, 'Event "beforeOpenContextMenu" exists');

		oList.setMode("MultiSelect");
		oList.placeAt("qunit-fixture");
		await nextUIUpdate();

		assert.strictEqual(oList.getItems().length, 3, "List has exactly 3 items");

		oList.attachEventOnce("selectionChange", function(e) {
			assert.ok(!e.getParameter("selectAll"), "selectAll parameter is false when the 1st item is selected");
		});
		oList.attachEventOnce("itemSelectedChange", function(e) {
			assert.ok(e.getParameter("selected"), "the list item is selected");
			assert.equal(e.getParameter("listItem"), oList.getItems()[0], "the first list item is selected");
		});
		oList.getItems()[0].getModeControl().$().trigger("tap");

		oList.attachEventOnce("selectionChange", function(e) {
			assert.ok(e.getParameter("selectAll"), "selectAll parameter is true when the 'ctrl+A' is pressed");
		});
		oList.getItems()[0].focus();
		qutils.triggerEvent("keydown", document.activeElement, {code: "KeyA", ctrlKey: true});

		oList.attachEventOnce("selectionChange", function(e) {
			assert.ok(!e.getParameter("selectAll"), "selectAll parameter is false when the 'ctrl+A' is pressed again");
		});
		oList.getItems()[0].focus();
		qutils.triggerEvent("keydown", document.activeElement, {code: "KeyA", ctrlKey: true});

		const oSelectionChangeSpy = this.spy();
		const oItemSelectedChangeSpy = this.spy();
		oList.attachSelectionChange(oSelectionChangeSpy);
		oList.attachEvent("itemSelectedChange", oItemSelectedChangeSpy);

		oList.selectAll();
		assert.strictEqual(oSelectionChangeSpy.callCount, 0, "selectAll is not fired via public API call");
		assert.strictEqual(oItemSelectedChangeSpy.callCount, oList.getItems().length, "itemSelectedChange is triggered for every item after selectAll");

		oItemSelectedChangeSpy.resetHistory();
		oList.removeSelections();
		assert.strictEqual(oItemSelectedChangeSpy.callCount, oList.getItems().length, "itemSelectedChange is triggered for every item after removeSelections");

		oList.selectAll(true);
		assert.strictEqual(oSelectionChangeSpy.callCount, 1, "selectAll fired a selectionChange event via true parameter call");
		oSelectionChangeSpy.resetHistory();

		oList.removeSelections(true, true);
		assert.strictEqual(oSelectionChangeSpy.callCount, 1, "selectAll fired a removeSelections event via true parameter call");
	});

	QUnit.test("Aggregations", function(assert) {
		const oAggregations = oList.getMetadata().getAllAggregations();

		assert.ok(oAggregations.items, 'Aggregation "items" exists');
		assert.ok(oAggregations.swipeContent, 'Aggregation "swipeContent" exists');
		assert.ok(oAggregations.headerToolbar, 'Aggregation "headerToolbar" exists');
		assert.ok(oAggregations.infoToolbar, 'Aggregation "infoToolbar" exists');
		assert.ok(oAggregations.contextMenu, 'Aggregation "contextMenu" exists');
	});

	QUnit.test("Methods", function(assert) {
		assert.ok(oList.getSelectedItem, 'Method "getSelectedItem" exists');
		assert.ok(oList.setSelectedItem, 'Method "setSelectedItem" exists');
		assert.ok(oList.getSelectedItems, 'Method "getSelectedItems" exists');
		assert.ok(oList.setSelectedItemById, 'Method "setSelectedItemById" exists');
		assert.ok(oList.removeSelections, 'Method "removeSelections" exists');
		assert.ok(oList.selectAll, 'Method "selectAll" exists');
		assert.ok(oList.getSwipedItem, 'Method "getSwipedItem" exists');
		assert.ok(oList.swipeOut, 'Method "swipeOut" exists');
		assert.ok(oList.getGrowingInfo, 'Method "getGrowingInfo" exists');
	});

	/********************************************************************************/
	QUnit.module("Initialization", {
		beforeEach: function() {
			oList = new List();
		},
		afterEach: function() {
			oList.destroy();
		}
	});
	/********************************************************************************/

	QUnit.test("Constructor behaviour", function(assert) {

		// TODO: decide if check on internal variables is needed (Cahit)
		assert.strictEqual(oList.getSelectedContextPaths().length, 0, "Internal selected path array is empty after initialization of " + oList);
		assert.strictEqual(oList._oGrowingDelegate, undefined, "Internal growingDelegate is null after initialization of " + oList);
	});

	QUnit.test("Default values", async function(assert) {
		let sAddText = " (state: before rendering)";
		const fnAssertions = function(sAddText) {
				assert.strictEqual(oList.getInset(), false, 'The default value of property "inset" should be "false" on ' + oList + sAddText);
				assert.strictEqual(oList.getVisible(), true, 'The default value of property "visible" should be "true" on ' + oList + sAddText);
				assert.strictEqual(oList.getHeaderText(), "", 'The default value of property "headerText" should be "" on ' + oList + sAddText);
				assert.strictEqual(oList.getHeaderLevel(), coreLibrary.TitleLevel.Auto, 'The default value of property "headerLevel" should be "Auto" on ' + oList + sAddText);
				assert.strictEqual(oList.getFooterText(), "", 'The default value of property "footerText" should be "" on ' + oList + sAddText);
				assert.strictEqual(oList.getMode(), library.ListMode.None, 'The default value of property "mode" should be "' + library.ListMode.None + '" on ' + oList + sAddText);
				assert.strictEqual(oList.getWidth(), "100%", 'The default value of property "width" should be "100%" on ' + oList + sAddText);
				assert.strictEqual(oList.getIncludeItemInSelection(), false, 'The default value of property "includeItemInSelection" should be "false" on ' + oList + sAddText);
				assert.strictEqual(oList.getShowUnread(), false, 'The default value of property "showUnread" should be "false" on ' + oList + sAddText);
				assert.strictEqual(oList.getShowNoData(), true, 'The default value of property "showNoData" should be "true" on ' + oList + sAddText);
				assert.strictEqual(oList.getModeAnimationOn(), true, 'The default value of property "modeAnimationOn" should be "true" on ' + oList + sAddText);
				assert.strictEqual(oList.getShowSeparators(), library.ListSeparators.All, 'The default value of property "showSeparators" should be "' + library.ListSeparators.All + '" on ' + oList + sAddText);
				assert.strictEqual(oList.getSwipeDirection(), library.SwipeDirection.Both, 'The default value of property "swipeDirection" should be "' + library.SwipeDirection.Both + '" on ' + oList + sAddText);
				assert.strictEqual(oList.getGrowing(), false, 'The default value of property "growing" should be "false" on ' + oList + sAddText);
				assert.strictEqual(oList.getGrowingThreshold(), 20, 'The default value of property "growingThreshold" should be "20" on ' + oList + sAddText);
				assert.strictEqual(oList.getGrowingTriggerText(), "", 'The default value of property "growingTriggerText" should be "" on ' + oList + sAddText);
				assert.strictEqual(oList.getGrowingScrollToLoad(), false, 'The default value of property "growingScrollToLoad" should be "false" on ' + oList + sAddText);
				assert.strictEqual(oList.getNoDataText(), oRB.getText("LIST_NO_DATA"), 'The update value of property "noDataText" should be "' + oRB.getText("LIST_NO_DATA") + '"  on ' + oList + sAddText);
			};

		// check before rendering
		fnAssertions(sAddText);

		// add item to page & render
		oPage.addContent(oList);
		await nextUIUpdate();

		// check again after rendering
		sAddText = " (state: after rendering)";
		fnAssertions(sAddText);

		// cleanup
		oPage.removeAllContent();
	});

	/********************************************************************************/
	QUnit.module("Destruction", {
		beforeEach: function() {
			oList = new List();
		},
		afterEach: function() {
			oList.destroy();
		}
	});
	/********************************************************************************/

	QUnit.test("Destructor behaviour", async function(assert) {

		// add item to page & render
		oPage.addContent(oList);
		await nextUIUpdate();

		// call destructor
		oList.destroy();
		await nextUIUpdate();

		// assertions
		assert.strictEqual(oList.getItems().length, 0, "Items aggregation is empty after destroying " + oList.getId());
		if (oList.getSwipeContent()) {
			assert.strictEqual(oList.getSwipeContent().length, 0, "SwipeContent aggregation is empty after destroying " + oList.getId());
		}
		if (oList.getHeaderToolbar()) {
			assert.strictEqual(oList.getHeaderToolbar().length, 0, "HeaderTooblar aggregation is empty after destroying " + oList.getId());
		}
		if (oList.getInfoToolbar()) {
			assert.strictEqual(oList.getInfoToolbar().length, 0, "InfoToolbar aggregation is empty after destroying " + oList.getId());
		}
		assert.strictEqual(oList.getDomRef(), null, "Domref does not exist anymore after destroying " + oList.getId());

		// TODO: decide if check on internal variables is needed (Cahit)
		assert.strictEqual(oList.getSelectedContextPaths().length, 0, "Internal selected path array is empty after destroying " + oList.getId());
		assert.strictEqual(oList._oGrowingDelegate, undefined, "Internal growingDelegate is null after destroying " + oList.getId());
	});

	/********************************************************************************/
	QUnit.module("Rendering", {
		beforeEach: function() {
			oList = new List();
		},
		afterEach: function() {
			oList.destroy();
		}
	});
	/********************************************************************************/

	QUnit.test("HTML Tags & CSS Classes for a list with default values and no items", async function(assert) {
		// add item to page & render
		oPage.addContent(oList);
		await nextUIUpdate();
		const $list = oList.$();
		const $listUl = $list.children("ul");
		const $listLi = $list.children("ul").children("li");

		// HTML & DOM checks
		assert.ok($list.length, "The HTML div container element exists on " + oList.getId());
		assert.ok($listUl.length, "The HTML ul element exists on " + oList.getId());
		assert.strictEqual($listUl[0].getAttribute("id"), oList.getId() + "-listUl", 'The id of the HTML ul element is "' + oList.getId() + '"-listUl" on ' + oList);
		assert.strictEqual($listUl[0].getAttribute("tabindex"), "0", 'The tabindex is "-1" for the HTML ul element on ' + oList);
		assert.strictEqual($listLi[0].getAttribute("id"), oList.getId() + "-nodata", 'The id of the HTML li no data element is "' + oList.getId() + '"-nodat" on ' + oList);

		// CSS checks
		assert.ok($list.hasClass("sapMList"), 'The HTML div container for the list has class "sapMList" on ' + oList);
		assert.ok($list.hasClass("sapMListBGSolid"), 'The HTML div container for the list has class "sapMListBGSolid" on ' + oList);
		assert.ok($listUl.hasClass("sapMListUl"), 'The HTML ul element has class "sapMListUl" on ' + oList);
		assert.ok($listUl.hasClass("sapMListModeNone"), 'The HTML ul element has class "sapMListModeNone" on ' + oList);
		assert.ok($listUl.hasClass("sapMListShowSeparatorsAll"), 'The HTML ul element has class "sapMListShowSeparatorsAll" on ' + oList);
		assert.ok($listLi.hasClass("sapMLIB"), 'The HTML no data li element has class "sapMLIB" on ' + oList);
		assert.ok($listLi.hasClass("sapMListNoData"), 'The HTML no data li element has class "sapMListNoData" on ' + oList);

		// cleanup
		oPage.removeAllContent();
	});

	QUnit.test("Toolbar has style classes sapMTBHeader-CTX and sapMListHdrTBar", async function(assert) {
		const oToolbar = new Toolbar();
		oList.setHeaderToolbar(oToolbar);

		// add item to page & render
		oPage.addContent(oList);
		await nextUIUpdate();

		assert.ok(oToolbar.hasStyleClass("sapMTBHeader-CTX"), "Toolbar has style class sapMTBHeader-CTX");
		assert.ok(oToolbar.hasStyleClass("sapMListHdrTBar"), "Toolbar has style class sapMListHdrTBar");

		// cleanup
		oPage.removeAllContent();
	});

	QUnit.test("Header Text & Header Level", async function(assert) {
		oList.setHeaderText("Header Text");

		// add item to page & render
		oPage.addContent(oList);
		await nextUIUpdate();

		assert.ok(oList.$("header").hasClass("sapMListHdr"), "Header has style class sapMListHdr");
		assert.ok(oList.$("header").hasClass("sapMListHdrText"), "Header has style class sapMListHdrText");
		assert.strictEqual(oList.$("header").text(), "Header Text", "Header contains the header text");
		assert.strictEqual(oList.$("header").attr("role"), "heading", "Header has ARIA role heading");
		assert.ok(!oList.$("header").attr("aria-level"),  "Header has no ARIA level");

		oList.setHeaderLevel(coreLibrary.TitleLevel.H3);
		await nextUIUpdate();

		assert.strictEqual(oList.$("header").attr("aria-level"), "3", "Header has ARIA level 3");

		oList.setHeaderLevel(coreLibrary.TitleLevel.H1);
		await nextUIUpdate();

		assert.strictEqual(oList.$("header").attr("aria-level"), "1", "Header has ARIA level 1");

		oList.setHeaderLevel(coreLibrary.TitleLevel.Auto);
		await nextUIUpdate();

		assert.ok(!oList.$("header").attr("aria-level"),  "Header has no ARIA level");

		// cleanup
		oPage.removeAllContent();
	});

	QUnit.test("Show noDataText when no item is visible", async function(assert) {
		bindListData(oList, data2, "/items", createTemplateListItem());

		// add item to page & render
		oPage.addContent(oList);
		await nextUIUpdate();

		let aVisibleItems = oList.getVisibleItems();
		assert.ok(aVisibleItems.length > 0, "List has visible items.");
		assert.strictEqual(oList.$("nodata-text")[0], undefined, "NoDataText is not visible");

		aVisibleItems.forEach(function(oItem) {
			oItem.setVisible(false);
		});
		await nextUIUpdate();

		aVisibleItems = oList.getVisibleItems();
		assert.strictEqual(aVisibleItems.length, 0, "List has no visible items.");
		assert.ok(oList.$("nodata-text")[0], "NoDataText is visible");
		assert.ok(oList.getDomRef("listUl").hasAttribute("tabindex"), "List is focusable");
		assert.notOk(oList.getDomRef().classList.contains("sapMListPreventFocus"), "sapMListPreventFocus class not present");

		// cleanup
		oPage.removeAllContent();
	});

	QUnit.test("List DOM should not be focusable when showNoData=false & there are no items", async function(assert) {
		const oList = new List({
			showNoData: false
		});

		oList.placeAt("qunit-fixture");
		await nextUIUpdate();

		oList.focus();
		assert.notOk(oList.getItemNavigation(), "ItemNavigation is not available");
		assert.ok(oList.getDomRef().classList.contains("sapMListPreventFocus"), "sapMListPreventFocus class added");

		oList.destroy();
	});

	QUnit.test("List should be focusable when it contains items", async function(assert) {
		const oList = new List({
			showNoData: false
		});

		oList.placeAt("qunit-fixture");
		const oListItem = new StandardListItem({
			title: "Title"
		});
		oList.addItem(oListItem);
		await nextUIUpdate();

		oList.focus();
		assert.ok(oList.getItemNavigation(), "ItemNavigation is available");
		assert.notOk(oList.getDomRef().classList.contains("sapMListPreventFocus"), "sapMListPreventFocus class not present");

		oList.destroy();
	});

	QUnit.test("List focus handling behavior with growing and showNoData=false", async function(assert) {
		bindListData(oList, data2, "/items", createTemplateListItem());
		oList.setGrowing(true);
		oList.setGrowingThreshold(1);
		oList.setShowNoData(false);
		oList.placeAt("qunit-fixture");
		await nextUIUpdate();

		oList.focus();
		assert.ok(oList.getItemNavigation(), "ItemNavigation is available");
		assert.notOk(oList.getDomRef().classList.contains("sapMListPreventFocus"), "sapMListPreventFocus class not present");

		oList.getBinding("items").filter(new Filter("Title", "EQ", "FooBar"));
		await timeout();

		oList.focus();
		assert.notOk(oList.getItemNavigation(), "ItemNavigation is not available");
		assert.ok(oList.getDomRef().classList.contains("sapMListPreventFocus"), "sapMListPreventFocus class added");

		oList.getBinding("items").filter();
		await timeout();

		oList.focus();
		assert.ok(oList.getItemNavigation(), "ItemNavigation is available");
		assert.notOk(oList.getDomRef().classList.contains("sapMListPreventFocus"), "sapMListPreventFocus class not present");

		oList.destroy();
	});

	QUnit.test("InputListItem", async function(assert) {
		const oList = new List({
			items: [
				new InputListItem({
					contentSize: "L",
					label: "Large size content",
					content: [new Input()]
				}),
				new InputListItem({
					contentSize: "S",
					label: "Small size content",
					content: [new Input()]
				})
			]
		});
		oList.placeAt("qunit-fixture");
		await nextUIUpdate();

		oList.getItems().forEach(function(oItem, iIndex) {
			assert.ok(oItem.getDomRef("contentWrapper").classList.contains("sapMILIContentWrapper" + oItem.getContentSize()), "Correct size class is added to the content wrapper");
		});

		oList.destroy();
	});

	/********************************************************************************/
	QUnit.module("Getter/Setter methods", {
		beforeEach: function() {
			oList = new List();
		},
		afterEach: function() {
			oList.destroy();
		}
	});
	/********************************************************************************/

	/* setter */

	QUnit.test("setInset", async function(assert) {
		let $list, sAddText = " (state: before rendering)";
		const oRenderSpy = this.spy(oList.getRenderer(), "render");

		// check before rendering
		oList.setInset(); // default
		assert.strictEqual(oList.getInset(), false, 'The property "inset" is "false" on ' + oList + sAddText);

		oList.setInset(true);
		assert.strictEqual(oList.getInset(), true, 'The property "inset" is "true" on ' + oList + sAddText);

		oList.setInset(false);
		assert.strictEqual(oList.getInset(), false, 'The property "inset" is "false" on ' + oList + sAddText);

		// add item to page & render
		oPage.addContent(oList);
		await nextUIUpdate();

		// check again after rendering
		sAddText = " (state: after rendering)";
		oList.setInset(true);
		await nextUIUpdate();
		$list = oList.$();
		assert.strictEqual(oList.getInset(), true, 'The property "inset" is "true" on ' + oList + sAddText);
		assert.ok($list.hasClass("sapMListInsetBG"), 'The HTML div container for the list has class "sapMListInsetBG" on ' + oList + sAddText);

		oList.setInset(false);
		await nextUIUpdate();
		$list = oList.$();
		assert.strictEqual(oList.getInset(), false, 'The property "inset" is "false" on ' + oList + sAddText);
		assert.ok(!$list.hasClass("sapMListInsetBG"), 'The HTML div container for the list has no class "sapMListInsetBG" on ' + oList + sAddText);

		// standard setter tests
		assert.strictEqual(oList.setInset(false), oList, 'Method returns this pointer on ' + oList);
		assert.strictEqual(oRenderSpy.callCount, 3, "The list should be rerendered in this method");

		// cleanup
		oPage.removeAllContent();
		oRenderSpy.restore();
	});

	QUnit.test("setMode", async function(assert) {
		const oListItem = createListItem().setSelected(true),
			oRenderSpy = this.spy(oList.getRenderer(), "render");

		// add item to page & render
		oList.addItem(oListItem);
		oPage.addContent(oList);
		await nextUIUpdate();

		// call method & do tests
		assert.strictEqual(oList.setMode(library.ListMode.None).getMode(), library.ListMode.None, 'The property "mode" is "None" on ' + oList);
		assert.strictEqual(oList.getSelectedItem(), null, 'The selection is not available after setting mode "None" on ' + oList);
		oListItem.setSelected(true);
		assert.strictEqual(oList.getSelectedItem(), null, 'While mode is "None" we cannot select an item even via API call on ' + oListItem);
		assert.strictEqual(oList.setMode(library.ListMode.SingleSelect).getMode(), library.ListMode.SingleSelect, 'The property "mode" is "None" on ' + oList);
		oListItem.setSelected(true);
		assert.strictEqual(oList.getSelectedItem(), oListItem, 'The selection is still there after switching the mode to "SingleSelect" on ' + oList);
		// TODO: decide if check on internal variables is needed (Cahit)
		assert.strictEqual(oList._bSelectionMode, true, 'Internal selection mode is true for list mode "SingleSelect" on ' + oList);
		assert.strictEqual(oList.setMode(library.ListMode.MultiSelect).getMode(), library.ListMode.MultiSelect, 'The property "mode" is "None" on ' + oList);
		assert.strictEqual(oList.getSelectedItems().length, 1, 'One selection should be keepts after switching the mode to "MultiSelect" on ' + oList);
		// TODO: decide if check on internal variables is needed (Cahit)
		assert.strictEqual(oList._bSelectionMode, true, 'Internal selection mode is true for list mode "MultiSelect" on ' + oList);
		assert.strictEqual(oList.setMode(library.ListMode.Delete).getMode(), library.ListMode.Delete, 'The property "mode" is "None" on ' + oList);
		assert.strictEqual(oList.setMode(library.ListMode.SingleSelectMaster).getMode(), library.ListMode.SingleSelectMaster, 'The property "mode" is "None" on ' + oList);
		// TODO: decide if check on internal variables is needed (Cahit)
		assert.strictEqual(oList._bSelectionMode, true, 'Internal selection mode is true for list mode "SingleSelectMaster" on ' + oList);
		assert.strictEqual(oList.setMode(library.ListMode.SingleSelectLeft).getMode(), library.ListMode.SingleSelectLeft, 'The property "mode" is "None" on ' + oList);
		// TODO: decide if check on internal variables is needed (Cahit)
		assert.strictEqual(oList._bSelectionMode, true, 'Internal selection mode is true for list mode "SingleSelectLeft" on ' + oList);

		assert.throws(function() {
			oList.setMode("DoesNotExist");
		}, "Throws a type exception");
		assert.strictEqual(oList.getMode(), library.ListMode.SingleSelectLeft, 'The property "mode" is still "SingleSelectLeft" after setting mode "DoesNotExist" on ' + oList);

		// standard setter tests
		assert.strictEqual(oList.setMode(library.ListMode.None), oList, 'Method returns this pointer on ' + oList);
		assert.strictEqual(oRenderSpy.callCount, 1, "The list should not be rerendered in this method");

		// cleanup
		oPage.removeAllContent();
		oRenderSpy.restore();
	});

	QUnit.test("setWidth", async function(assert) {
		const oRenderSpy = this.spy(oList.getRenderer(), "render");
		let $list,
			sWidth,
			sWidthPx;

		// add item to page & render
		oPage.addContent(oList);
		await nextUIUpdate();
		$list = oList.$();
		const iWidth100Percent = $list.width();

		// call method & do tests
		sWidth = "0px";
		sWidthPx = 0;
		oList.setWidth(sWidth);
		await nextUIUpdate();
		$list = oList.$();
		assert.strictEqual(oList.getWidth(), sWidth, 'The control property "width" is now "' + sWidth + '" on ' + oList);
		assert.strictEqual($list.css("width"), sWidth, 'The CSS property "width" is now "' + sWidth + '" on ' + oList);
		assert.strictEqual($list.width(), sWidthPx, 'The px width is now "' + sWidthPx + '" on ' + oList);

		sWidth = "500px";
		sWidthPx = 500;
		oList.setWidth(sWidth);
		await nextUIUpdate();
		$list = oList.$();
		assert.strictEqual(oList.getWidth(), sWidth, 'The control property "width" is now "' + sWidth + '" on ' + oList);
		assert.strictEqual($list.css("width"), sWidth, 'The CSS property "width" is now "' + sWidth + '" on ' + oList);
		assert.strictEqual($list.width(), sWidthPx, 'The px width is now "' + sWidthPx + '" on ' + oList);

		assert.throws(function() {
			oList.setWidth("NotaCSSSize");
		}, "Throws a type exception");
		assert.strictEqual(oList.getWidth(), sWidth, 'The control property "width" is still "' + sWidth + '" after setting value "NotACSSSize"  on ' + oList);

		assert.throws(function() {
			oList.setWidth(-666);
		}, "Throws a type exception");
		assert.strictEqual(oList.getWidth(), sWidth, 'The control property "width" is still "' + sWidth + '" after setting value "-666"  on ' + oList);

		assert.throws(function() {
			oList.setWidth(false);
		}, "Throws a type exception");
		assert.strictEqual(oList.getWidth(), sWidth, 'The control property "width" is still "' + sWidth + '" after setting value "false" on ' + oList);

		oList.setWidth("");
		await nextUIUpdate();
		$list = oList.$();
		assert.strictEqual(oList.getWidth(), "", 'The control property "width" is now "" after setting value "" on ' + oList);
		assert.strictEqual($list.width(), iWidth100Percent, 'The CSS property "width" is now 100% after setting value "" on ' + oList);

		sWidth = "20rem";
		sWidthPx = "320px";
		oList.setWidth(sWidth);
		await nextUIUpdate();
		$list = oList.$();
		assert.strictEqual(oList.getWidth(), sWidth, 'The control property "width" is now "' + sWidth + '" on ' + oList);
		assert.strictEqual($list.css("width"), sWidthPx, 'The CSS property "width" is now "' + sWidth + '" on ' + oList);
		assert.strictEqual($list.width(), parseInt(sWidthPx.replace("px", "")), 'The px width is now "' + parseInt(sWidthPx.replace("px", "")) + '" on ' + oList);

		sWidth = "50%";
		sWidthPx = Math.ceil(parseInt($list.parent().css("width")) / 2.0) + "px";
		oList.setWidth(sWidth);
		await nextUIUpdate();
		$list = oList.$();
		assert.strictEqual(oList.getWidth(), sWidth, 'The property "width" is now "' + sWidth + '" on ' + oList);

		sWidth = "auto";
		oList.setWidth(sWidth);
		await nextUIUpdate();
		$list = oList.$();
		assert.strictEqual(oList.getWidth(), sWidth, 'The control property "width" is now "' + sWidth + '" on ' + oList);
		assert.strictEqual($list.css("width"), $list.parent().css("width"), 'The CSS property "width" is now "' + $list.parent().css("width") + '" on ' + oList);

		sWidth = "inherit";
		oList.setWidth(sWidth);
		await nextUIUpdate();
		$list = oList.$();
		assert.strictEqual(oList.getWidth(), sWidth, 'The control property "width" is now "' + sWidth + '" on ' + oList);
		assert.strictEqual($list.css("width"), $list.parent().css("width"), 'The CSS property "width" is now "' + $list.parent().css("width") + '" on ' + oList);

		// standard setter tests
		assert.strictEqual(oList.setWidth(""), oList, 'Method returns this pointer on ' + oList);
		assert.strictEqual(oRenderSpy.callCount, 8, "The list should be rerendered in this method");

		// cleanup
		oPage.removeAllContent();
		oRenderSpy.restore();
	});

	QUnit.test("setNoDataText", async function(assert) {
		const oRenderSpy = this.spy(oList.getRenderer(), "render");
		let sText;

		// add item to page & render
		oPage.addContent(oList);
		await nextUIUpdate();

		// call method & do tests
		sText = "Test1234567890!\"§$%&/()=?`´@€-_.:,;#'+*~1²³456{[]}\\";
		assert.strictEqual(oList.setNoDataText(sText).getNoDataText(), sText, 'The control property "noDataText" is "' + sText + '" on ' + oList);
		assert.strictEqual(oList.$("nodata").text(), sText, 'The dom element has the text "' + sText + '" on ' + oList);

		sText = "";
		assert.strictEqual(oList.setNoDataText(sText).getNoDataText(), oRB.getText("LIST_NO_DATA"), 'The control property "noDataText" is "' + sText + '" on ' + oList);
		assert.strictEqual(oList.$("nodata-text").text(), oRB.getText("LIST_NO_DATA"), 'The dom element has the text "' + sText + '" on ' + oList);

		// standard setter tests
		assert.strictEqual(oList.setNoDataText(""), oList, 'Method returns this pointer on ' + oList);
		assert.strictEqual(oRenderSpy.callCount, 1, "The list should not be rerendered in this method");

		// cleanup
		oPage.removeAllContent();
		oRenderSpy.restore();
	});

	QUnit.test("setGrowing", async function(assert) {
		const oRenderSpy = this.spy(oList.getRenderer(), "render");
		let bGrowing;

		oList.setGrowing(true);
		oList.setGrowingThreshold(5);

		bindListData(oList, data3, "/items", createTemplateListItem());

		// add item to page & render
		oPage.addContent(oList);
		await nextUIUpdate();

		// call method & do tests
		bGrowing = true;
		assert.strictEqual(oList.setGrowing(bGrowing).getGrowing(), bGrowing, 'The control property "growing" is "' + bGrowing + '" on ' + oList);
		assert.strictEqual(oList.getItems().length, 5, 'The displayed item size is "5" on ' + oList);
		// TODO: decide if check on internal variables is needed (Cahit)
		assert.strictEqual(oList._oGrowingDelegate instanceof GrowingEnablement, true, 'The growing delegate is initialized');

		bGrowing = false;
		assert.strictEqual(oList.setGrowing(bGrowing).getGrowing(), bGrowing, 'The control property "growing" is "' + bGrowing + '" on ' + oList);
		assert.strictEqual(oList.getItems().length, 5, 'The displayed item size is "5" on ' + oList);
		// TODO: decide if check on internal variables is needed (Cahit)
		assert.strictEqual(oList._oGrowingDelegate, null, 'The growing delegate is null');
		assert.strictEqual(oRenderSpy.callCount, 1, 'The list should not be rerendered until now');

		bGrowing = true;
		oList.setGrowing(bGrowing);
		await nextUIUpdate();

		assert.strictEqual(oList.getGrowing(), bGrowing, 'The control property "growing" is "' + bGrowing + '" on ' + oList);
		assert.strictEqual(oList.getItems().length, 5, 'The displayed item size is "5" after setting property "growing" to "true" again ' + oList.getId());
		// TODO: decide if check on internal variables is needed (Cahit)
		assert.strictEqual(oList._oGrowingDelegate instanceof GrowingEnablement, true, 'The growing delegate is initialized');
		assert.strictEqual(oRenderSpy.callCount, 2, 'The list should be rerendered after setting growing to "true"');

		// TODO: this should fire an exception because type is boolean
		//assert.throws(function() {
			oList.setGrowing("WrongType");
		//}, "Throws a type exception");
		assert.strictEqual(oList.getGrowing(), true, 'The control property "growing" is now "true" after setting value "WrongType" on ' + oList);
		assert.strictEqual(oList.setGrowing("").getGrowing(), false, 'The control property "growing" is now "false" after setting value "" on ' + oList);

		// standard setter tests
		assert.strictEqual(oList.setGrowing(""), oList, 'Method returns this pointer on ' + oList);

		assert.strictEqual(oRenderSpy.callCount, 2, "The list should be rerendered twice in this method");

		// cleanup
		oPage.removeAllContent();
		oRenderSpy.restore();
	});

	QUnit.test("setGrowingThreshold", async function(assert) {
		const oRenderSpy = this.spy(oList.getRenderer(), "render");
		let iThreshold;

		oList.setGrowing(true);
		oList.setGrowingThreshold(5);

		bindListData(oList, data3, "/items", createTemplateListItem());

		// add item to page & render
		oPage.addContent(oList);
		await nextUIUpdate();

		// call method & do tests
		iThreshold = 5;
			assert.strictEqual(oList.getGrowingThreshold(), iThreshold, 'The control property "growingThreshold" is "' + iThreshold + '" on ' + oList);
			assert.strictEqual(oList.getItems().length, iThreshold, 'The displayed item size is "' + iThreshold + '" on ' + oList);

		iThreshold = 10;
		assert.strictEqual(oList.setGrowingThreshold(iThreshold).getGrowingThreshold(), iThreshold, 'The control property "growingThreshold" is "' + iThreshold + '" on ' + oList);
		assert.strictEqual(oList.getItems().length, 5, 'The displayed item size is still "5" on ' + oList);

		// TODO: this should not fail (check if it is a bug)
		//assert.strictEqual(oList.setGrowingThreshold(0).getGrowingThreshold(), iThreshold, 'The control property "growingThreshold" is still "' + iThreshold + '" after setting value "0" on ' + oList);
		//assert.strictEqual(oList.setGrowingThreshold(-99).getGrowingThreshold(), iThreshold, 'The control property "growingThreshold" is still "' + iThreshold + '" after setting value "-99" on ' + oList);

		assert.throws(function() {
			oList.setGrowingThreshold("WrongType");
		}, "Throws a type exception");
		assert.strictEqual(oList.getGrowingThreshold(), iThreshold, 'The control property "growingThreshold" is still "' + iThreshold + '" after setting value "wrongType" on ' + oList);
		// standard setter tests
		assert.strictEqual(oList.setGrowingThreshold(), oList, 'Method returns this pointer on ' + oList);
		assert.strictEqual(oRenderSpy.callCount, 1, "The list should not be rerendered in this method");

		// cleanup
		oPage.removeAllContent();
		oRenderSpy.restore();
	});

	QUnit.test("setGrowingTriggerText", async function(assert) {
		const oRenderSpy = this.spy(oList.getRenderer(), "render");
		let sText;

		oList.setGrowing(true);
		oList.setGrowingThreshold(5);

		bindListData(oList, data3, "/items", createTemplateListItem());

		// add item to page & render
		oPage.addContent(oList);
		await nextUIUpdate();

		// call method & do tests
		sText = "Test1234567890!\"§$%&/()=?`´@€-_.:,;#'+*~1²³456{[]}\\";
		assert.strictEqual(oList.setGrowingTriggerText(sText).getGrowingTriggerText(), sText, 'The control property "growingTriggerText" is "' + sText + '" on ' + oList);
		await nextUIUpdate();
		assert.strictEqual(oList.$("trigger").find(".sapMSLITitle").text(), sText, 'The dom element has the text "' + sText + '" on ' + oList);

		sText = "~!@#$%^&*()_+{}:\"|<>?\'\"><script>alert('xss')<\/script>";
		assert.strictEqual(oList.setGrowingTriggerText(sText).getGrowingTriggerText(), sText, 'Javascript code injection is not possible on ' + oList);
		await nextUIUpdate();
		assert.strictEqual(oList.$("trigger").find(".sapMSLITitle").text(), sText, 'The dom element has the text "' + sText + '" on ' + oList);

		sText = "";
		assert.strictEqual(oList.setGrowingTriggerText(sText).getGrowingTriggerText(), sText, 'The control property "growingTriggerText" is "' + sText + '" on ' + oList);
		await nextUIUpdate();
		assert.strictEqual(oList.$("trigger").find(".sapMSLITitle").text(), oRB.getText("LOAD_MORE_DATA"), 'The dom element has the text "' + sText + '" on ' + oList);

		// standard setter tests
		assert.strictEqual(oList.setGrowingTriggerText(""), oList, 'Method returns this pointer on ' + oList);
		assert.strictEqual(oRenderSpy.callCount, 4, "The list should be rerendered in this method");

		// cleanup
		oPage.removeAllContent();
		oRenderSpy.restore();
	});

	QUnit.test("setEnableBusyIndicator", async function(assert) {
		oList.placeAt("qunit-fixture");
		await nextUIUpdate();
		const oRenderSpy = this.spy(oList.getRenderer(), "render");

		oList.setEnableBusyIndicator(false);
		oList.setEnableBusyIndicator(true);
		await nextUIUpdate();
		assert.strictEqual(oRenderSpy.callCount, 0, "The list should not be rerendered when enableBusyIndicator is changed");
	});

	QUnit.test("setBusy method test enableBusyIndicator property", async function(assert) {
		oList.setEnableBusyIndicator(false);
		// simulate List is busy
		oList._bBusy = true;
		oList.placeAt("qunit-fixture");
		await nextUIUpdate();
		const fSetBusy = sinon.spy(oList, "setBusy");
		oList._hideBusyIndicator();
		assert.notOk(oList._bBusy, "_bBusy was reset");
		assert.notOk(fSetBusy.called, "setBusy function not called, since enableBusyIndicator=false");

		// enable busy indicator
		oList.setEnableBusyIndicator(true);
		// simulate List is busy
		oList._bBusy = true;
		await nextUIUpdate();
		oList._hideBusyIndicator();
		assert.ok(fSetBusy.calledWith(false , "listUl"));
		assert.notOk(oList._bBusy, "_bBusy is false");
	});

	if (window.IntersectionObserver) {
		QUnit.test("BusyIndicator in the middle", async function(assert) {
			createAndAppendDiv("uiArea1");

			const $qunitFixture = jQuery("#qunit-fixture"),
				sPosition = $qunitFixture.css("position"),
				sTop = $qunitFixture.css("top"),
				sLeft = $qunitFixture.css("left"),
				sWidth = $qunitFixture.css("width");

			$qunitFixture.css("position", "inherit");
			$qunitFixture.css("top", "inherit");
			$qunitFixture.css("left", "inherit");
			$qunitFixture.css("width", "inherit");

			let oMutationObserver, observedDomRef;
			const done = assert.async();
			oScrollContainer = new ScrollContainer({
				vertical: true,
				height: "300px",
				content: [oList, new Toolbar({height: "100px"})]
			});

			oList.setBusyIndicatorDelay(0);
			oScrollContainer.placeAt("uiArea1");
			await nextUIUpdate();

			oList.getDomRef().style.height = "500px";

			new Promise(function(fnResolve) {
				oList.setBusy(true);

				observedDomRef = oList.getDomRef("busyIndicator").firstChild;
				oMutationObserver = new MutationObserver(function(aMutations) {
					aMutations.forEach(function(oMutation) {
						if (oMutation.attributeName == "style") {
							assert.strictEqual(oList.getDomRef("busyIndicator").firstChild.style.position, "sticky", "Position sticky was applied correctly");

							oList.setBusy(false);
							oMutationObserver.disconnect();
							fnResolve();
						}
					});
				});
				oMutationObserver.observe(observedDomRef, { attributes: true, attributeFilter: ["style"] });
			}).then(function() {
				oScrollContainer.scrollTo(0, 400);
				oList.setBusy(true);

				observedDomRef = oList.getDomRef("busyIndicator").firstChild;
				oMutationObserver = new MutationObserver(function(aMutations) {
					aMutations.forEach(function(oMutation) {
						// safari returns top: "20.000000298023224%", hence the parseInt to remove the floating point values
						assert.strictEqual(parseInt(oList.getDomRef("busyIndicator").firstChild.style.top) + "%", "20%", "Style top 20% was applied correctly");

						oList.setBusy(false);
						oMutationObserver.disconnect();

						// restore style
						$qunitFixture.css("position", sPosition);
						$qunitFixture.css("top", sTop);
						$qunitFixture.css("left", sLeft);
						$qunitFixture.css("width", sWidth);
						done();
					});
				});
				oMutationObserver.observe(observedDomRef, { attributes: true, attributeFilter: ["style"] });
			});
		});
	}


	QUnit.test("setShowSeparators", async function(assert) {
		const oListItem = createListItem().setSelected(true),
			oList = new List({
				showSeparators: library.ListSeparators.All,
				items: [
					oListItem
				]
			}),
			oRenderSpy = this.spy(oList.getRenderer(), "render");
		let $listUl;

		// add item to page & render
		oPage.addContent(oList);
		await nextUIUpdate();
		$listUl = jQuery(oList.$().children("ul")[0]);

		// call method & do tests
		assert.strictEqual(oList.getShowSeparators(), library.ListSeparators.All, 'The property "showSeparators" is "All" on ' + oList);
		assert.ok($listUl.hasClass("sapMListShowSeparatorsAll"), 'The HTML div container for the list has class "sapMListShowSeparatorsAll" on ' + oList);
		assert.ok(!$listUl.hasClass("sapMListShowSeparatorsInner"), 'The HTML div container for the list does not have class "sapMListShowSeparatorsInner" on ' + oList);
		assert.ok(!$listUl.hasClass("sapMListShowSeparatorsNone"), 'The HTML div container for the list does not have class "sapMListShowSeparatorsNone" on ' + oList);

		assert.strictEqual(oList.setShowSeparators(library.ListSeparators.Inner).getShowSeparators(), library.ListSeparators.Inner, 'The property "showSeparators" is "Inner" on ' + oList);
		await nextUIUpdate();
		$listUl = jQuery(oList.$().children("ul")[0]);
		assert.ok(!$listUl.hasClass("sapMListShowSeparatorsAll"), 'The HTML div container for the list does not have class "sapMListShowSeparatorsAll" on ' + oList);
		assert.ok($listUl.hasClass("sapMListShowSeparatorsInner"), 'The HTML div container for the list has class "sapMListShowSeparatorsInner" on ' + oList);
		assert.ok(!$listUl.hasClass("sapMListShowSeparatorsNone"), 'The HTML div container for the list does not have class "sapMListShowSeparatorsNone" on ' + oList);

		assert.strictEqual(oList.setShowSeparators(library.ListSeparators.None).getShowSeparators(), library.ListSeparators.None, 'The property "showSeparators" is "None" on ' + oList);
		await nextUIUpdate();
		$listUl = jQuery(oList.$().children("ul")[0]);
		assert.ok(!$listUl.hasClass("sapMListShowSeparatorsAll"), 'The HTML div container for the list does not have class "sapMListShowSeparatorsAll" on ' + oList);
		assert.ok(!$listUl.hasClass("sapMListShowSeparatorsInner"), 'The HTML div container for the list does not have class "sapMListShowSeparatorsInner" on ' + oList);
		assert.ok($listUl.hasClass("sapMListShowSeparatorsNone"), 'The HTML div container for the list has class "sapMListShowSeparatorsNone" on ' + oList);

		assert.throws(function() {
			oList.setshowSeparators("DoesNotExist");
		}, "Throws a type exception");
		assert.strictEqual(oList.getShowSeparators(), library.ListSeparators.None, 'The property "showSeparators" is still "sap.m.showSeparators.None" after setting mode "DoesNotExist" on ' + oList);

		// standard setter tests
		assert.strictEqual(oList.setShowSeparators(), oList, 'Method returns this pointer on ' + oList);
		assert.strictEqual(oRenderSpy.callCount, 3, "The list should be rerendered in this method");

		// cleanup
		oPage.removeAllContent();
		oList.destroy();
	});

	QUnit.test("setIncludeItemInSelection", async function(assert) {
		const oListItemTemplate = createListItem(),
			oList = new List({
				includeItemInSelection: false,
				mode: library.ListMode.MultiSelect,
				items: [
					oListItemTemplate
				]
			}),
			oRenderSpy = this.spy(oList.getRenderer(), "render");
		let bIncludeItemInSelection;

		// let the item navigation run for testing
		this.stub(Device.system, "desktop").value(true);

		bindListData(oList, data3, "/items", createTemplateListItem());

		// add item to page & render
		oPage.addContent(oList);
		await nextUIUpdate();
		const oSelectionItem = oList.getItems()[3];

		// call method & do tests
		bIncludeItemInSelection = true;
		assert.strictEqual(oList.setIncludeItemInSelection(bIncludeItemInSelection).getIncludeItemInSelection(), bIncludeItemInSelection, 'The control property "includeItemInSelection" is "' + bIncludeItemInSelection + '" on ' + oList);
		await nextUIUpdate();
		oList.getItems().forEach(function(oItem) {
			assert.strictEqual(oItem.$().hasClass("sapMLIBActionable"), true, 'Each item has css class "sapMLIBActionable" on ' + oList);
		});

		// simulate tap & check result
		oSelectionItem.$().trigger("tap");
		assert.strictEqual(oList.getSelectedItem(), oSelectionItem, 'Item "' + oSelectionItem + '" should be selected');
		oSelectionItem.setSelected(false);

		bIncludeItemInSelection = false;
		assert.strictEqual(oList.setIncludeItemInSelection(bIncludeItemInSelection).getIncludeItemInSelection(), bIncludeItemInSelection, 'The control property "includeItemInSelection" is "' + bIncludeItemInSelection + '" on ' + oList);
		await nextUIUpdate();
		oList.getItems().forEach(function(oItem) {
			assert.strictEqual(oItem.$().hasClass("sapMLIBActionable"), false, 'Each item does not have has css class "sapMLIBCursor" on ' + oList);
		});

		// simulate tap & check result
		oSelectionItem.$().trigger("tap");
		assert.strictEqual(oList.getSelectedItem(), null, 'Item "' + oSelectionItem + '" should not be selected / selection should be empty');
		oSelectionItem.setSelected(false);

		// TODO: this should fire an exception because type is boolean
		assert.throws(function() {
			oList.setIncludeItemInSelection("WrongType");
		}, "Throws a type exception");
		assert.strictEqual(oList.getIncludeItemInSelection(), false, 'The control property "includeItemInSelection" is still "false" after setting value "WrongType" on ' + oList);

		// standard setter tests
		assert.strictEqual(oList.setIncludeItemInSelection(), oList, 'Method returns this pointer on ' + oList);
		assert.strictEqual(oRenderSpy.callCount, 3, "The list should be rerendered in this method");

		// cleanup
		oPage.removeAllContent();
		oList.destroy();
	});



	QUnit.test("setRememberSelectionsForMultiSelect", async function(assert) {
		const oListItemTemplate = createListItem().setSelected(true),
			oList = new List({
				includeItemInSelection: false,
				mode: library.ListMode.MultiSelect,
				items: [
					oListItemTemplate
				]
			}),
			oRenderSpy = this.spy(oList.getRenderer(), "render");

		await testRemeberSelections(oList, oRenderSpy, assert);
	});

	QUnit.test("setRememberSelectionsForSingleSelect", async function(assert) {
		const oListItemTemplate = createListItem().setSelected(true),
			oList = new List({
				includeItemInSelection: false,
				mode: library.ListMode.SingleSelect,
				items: [
					oListItemTemplate
				]
			}),
			oRenderSpy = this.spy(oList.getRenderer(), "render");

		await testRemeberSelections(oList, oRenderSpy, assert);

	});


	/* getter */

	QUnit.test("getId", function(assert) {
		const id = "testId",
			suffix = "testSuffix",
			oList = new List(id, {}),
			oRenderSpy = this.spy(oList.getRenderer(), "render");

		// call method & do tests
		assert.strictEqual(oList.getId(), id, 'The id returned by method getId is "' + id + '" on ' + oList);
		assert.strictEqual(oList.getId(suffix), id + '-' + suffix, 'The id returned by method getId is "' + (id + '-' + suffix) + '" on ' + oList);

		// standard getter tests
		assert.strictEqual(typeof oList.getId(), "string", 'Method returns a string type on ' + oList);
		assert.strictEqual(oRenderSpy.callCount, 0, "The list should not be rerendered in this method");
	});

	QUnit.test("getNoDataText", async function(assert) {
		const oList = new List({
				noDataText: ""
			}),
			oRenderSpy = this.spy(oList.getRenderer(), "render");
		let sText = oRB.getText("LIST_NO_DATA");

		// add item to page & render
		oList.setNoDataText();
		oPage.addContent(oList);
		await nextUIUpdate();

		// call method & do tests
		assert.strictEqual(oList.getNoDataText(), sText, 'The control property "noDataText" is "' + sText + '" when the property value is empty on ' + oList);

		sText = "Text";
		assert.strictEqual(oList.setNoDataText(sText).getNoDataText(), sText, 'The control property "noDataText" is "' + sText + '" on ' + oList);

		// standard getter tests
		assert.strictEqual(typeof oList.getNoDataText(), "string", 'Method returns a string type on ' + oList);
		assert.strictEqual(oRenderSpy.callCount, 1, "The list should not be rerendered in this method");

		// cleanup
		oPage.removeAllContent();
		oList.destroy();
	});

	QUnit.test("getMaxItemsCount", async function(assert) {
		const oRenderSpy = this.spy(oList.getRenderer(), "render");
		let iCounter;

		// add item to page & render
		oList.setMode(library.ListMode.None);
		oPage.addContent(oList);
		await nextUIUpdate();

		// no binding
		iCounter = 0;
		assert.strictEqual(oList.getMaxItemsCount(), iCounter, 'The item count is ' + iCounter + ' in a static list with ' + iCounter + ' items on ' + oList);

		oList.addItem(createListItem());
		iCounter++;
		assert.strictEqual(oList.getMaxItemsCount(), iCounter, 'The item count is ' + iCounter + ' in a static list with ' + iCounter + ' items on ' + oList);

		oList.addItem(createListItem());
		iCounter++;
		assert.strictEqual(oList.getMaxItemsCount(), iCounter, 'The item count is ' + iCounter + ' in a static list with ' + iCounter + ' items on ' + oList);

		oList.removeAllItems();
		iCounter = 0;
		assert.strictEqual(oList.getMaxItemsCount(), iCounter, 'The item count is ' + iCounter + ' in a static list with ' + iCounter + ' items on ' + oList);

		bindListData(oList, data1, "/items", createTemplateListItem());
		iCounter = data1.items.length;
		assert.strictEqual(oList.getMaxItemsCount(), iCounter, 'The item count is ' + iCounter + ' in a dynamic list with ' + iCounter + ' items on ' + oList);

		bindListData(oList, data2, "/items", createTemplateListItem());
		iCounter = data2.items.length;
		assert.strictEqual(oList.getMaxItemsCount(), iCounter, 'The item count is ' + iCounter + ' in a dynamic list with ' + iCounter + ' items on ' + oList);

		bindListData(oList, data3, "/items", createTemplateListItem());
		iCounter = data3.items.length;
		assert.strictEqual(oList.getMaxItemsCount(), iCounter, 'The item count is ' + iCounter + ' in a dynamic list with ' + iCounter + ' items on ' + oList);

		// standard getter tests
		assert.strictEqual(typeof oList.getMaxItemsCount(), "number", 'Method returns a number type on ' + oList);
		assert.strictEqual(oRenderSpy.callCount, 1, "The list should not be rerendered in this method");

		// cleanup
		oPage.removeAllContent();
	});

	QUnit.test("getStickyFocusOffset", function(assert){
		assert.strictEqual(oList.getStickyFocusOffset(), 0, "The sticky UI element has proper focus offset");
	});

	/********************************************************************************/
	QUnit.module("Other API methods", {
		beforeEach: async function() {
			const aListItems = [];

			for (let i = 0; i < 50; i++) {
				aListItems.push(createListItem());
			}

			oList = new List({
				items: aListItems
			});

			oScrollContainer = new ScrollContainer({
				vertical: true,
				content: oList
			});

			oScrollContainer.placeAt("qunit-fixture");
			await nextUIUpdate();
		},
		afterEach: function() {
			oScrollContainer.destroy();
			oList.destroy();
		}
	});
	/********************************************************************************/

	QUnit.test("Function scrollToIndex", async function(assert) {
		const done = assert.async();

		const oHeaderToolbar = new Toolbar({
			content: [
				new Title({
					text : "Keyboard Handling Test Page"
				}),
				new ToolbarSpacer(),
				new Button({
					tooltip: "View Settings",
					icon: "sap-icon://drop-down-list"
				})
			]
		});

		const oInfoToolbar = new Toolbar({
			active: true,
			content: [
				new Text({
					text : "The quick brown fox jumps over the lazy dog.",
					wrapping : false
				})
			]
		});

		oList.setHeaderToolbar(oHeaderToolbar);
		oList.setInfoToolbar(oInfoToolbar);

		await nextUIUpdate();

		const oScrollDelegate = library.getScrollDelegate(oList, true),
			oSpy = sinon.spy(oScrollDelegate, "scrollToElement");

		function testScroll(iIndex) {
			return new Promise(function(resolve) {
				if (iIndex === -1) {
					iIndex = oList.getVisibleItems().length - 1;
				}

				oList.scrollToIndex(iIndex).then(function() {
					assert.ok(oSpy.called, "The scroll delegate was called");
					assert.ok(oSpy.calledOnce, "The scroll delegate was called exactly once");
					assert.ok(oSpy.calledWithExactly(oList.getVisibleItems()[iIndex].getDomRef(), null, [0, oList._getStickyAreaHeight() * -1], true),
						"Scroll delegate was called with correct parameters");
					oSpy.resetHistory();
					resolve();
				});
			});
		}

		return new Promise(function(resolve) {
			resolve();
		}).then(function() {
			return testScroll(0);
		}).then(function() {
			return testScroll(oList.getVisibleItems().length / 2);
		}).then(function() {
			return testScroll(-1);
		}).then(function() {
			oList.setSticky(["ColumnHeaders", "GroupHeaders", "HeaderToolbar", "InfoToolbar"]);
			return testScroll(0);
		}).then(function() {
			oSpy.restore();
			oScrollContainer.destroy();
			done();
		});
	});

	QUnit.test("Function requestItems", function(assert) {
		let oNewList = new List({
			growing: false
		});

		const fRequestNewPageSpy =  sinon.spy(GrowingEnablement.prototype, "requestNewPage");
		bindListData(oNewList, data4, "/items", createTemplateListItem());
		assert.strictEqual(oNewList.getItems().length, 10, "List has 10 items");

		assert.throws(function() {oNewList.requestItems(5);}, /The prerequisites to use 'requestItems' are not met. Please read the documentation for more details./, "Expected error thrown");
		assert.ok(fRequestNewPageSpy.notCalled, "GrowingDelegate#requestNewPage not called");

		oNewList.destroy();
		oNewList = new List({
			growing: true,
			growingThreshold: 2
		});
		bindListData(oNewList, data4, "/items", createTemplateListItem());
		assert.strictEqual(oNewList.getItems().length, 2, "List has 2 items");
		assert.throws(function() {oNewList.requestItems(0);}, /The prerequisites to use 'requestItems' are not met. Please read the documentation for more details./, "Expected error thrown, iItems=0");
		assert.ok(fRequestNewPageSpy.notCalled, "GrowingDelegate#requestNewPage not called");
		assert.throws(function() {oNewList.requestItems(-10);}, /The prerequisites to use 'requestItems' are not met. Please read the documentation for more details./, "Expected error thrown, iItem is negative number");
		assert.ok(fRequestNewPageSpy.notCalled, "GrowingDelegate#requestNewPage not called");
		oNewList.requestItems(4);
		assert.strictEqual(oNewList.getItems().length, 6, "growing is enabled, requestItems API request data");
		assert.strictEqual(oNewList.getGrowingThreshold(), 2, "Growing threshold restored");
		assert.ok(fRequestNewPageSpy.calledOnce, "GrowingDelegate#requestNewPage called once");

		oNewList.destroy();
	});

	QUnit.test("Function _setFocus", async function(assert) {
		function testFocus(iIndex, bFirstInteractiveElement) {
			return new Promise(function(resolve) {
				if (iIndex === -1) {
					iIndex = oList.getVisibleItems().length - 1;
				}

				iIndex = Math.min(iIndex, oList.getVisibleItems().length - 1);

				oList._setFocus(iIndex, bFirstInteractiveElement).then(function() {
					const oItem = oList.getVisibleItems()[iIndex];
					const $Elem = (bFirstInteractiveElement && oItem.getTabbables(true).length) ? oItem.getTabbables(true)[0] : oItem.getDomRef();
					assert.deepEqual(document.activeElement, $Elem, "The focus was set correctly");
					resolve();
				});
			});
		}

		function setItemFocusable(oItem) {
			oItem.getTabbables(true).first().attr("tabindex", 0);
		}

		oList.setMode("MultiSelect");
		await nextUIUpdate();
		await testFocus(100, false);
		await testFocus(0, false);
		await testFocus(oList.getVisibleItems().length / 2, false);
		await testFocus(-1, false);
		await testFocus(100, true);
		setItemFocusable(oList.getVisibleItems()[0]);
		await testFocus(0, true);
		setItemFocusable(oList.getVisibleItems()[oList.getVisibleItems().length / 2]);
		await testFocus(oList.getVisibleItems().length / 2, true);
		await testFocus(-1, true);
	});

	/********************************************************************************/
	QUnit.module("Internal methods", {
		beforeEach: function() {
			oList = new List();
		},
		afterEach: function() {
			oList.destroy();
		}
	});
	/********************************************************************************/

	QUnit.module("KeyboardHandling", {
		beforeEach: function() {
			oList = new List();
		},
		afterEach: function() {
			oList.destroy();
		}
	});

	QUnit.test("Basics", async function(assert) {
		const fnDetailPressSpy = this.spy(),
			fnItemPressSpy = this.spy(),
			fnDeleteSpy = this.spy(),
			fnPressSpy = this.spy(),
			fnSelectionChangeSpy = this.spy(),
			oInput = new Input(),
			oListItem1 = new CustomListItem({
				content: oInput,
				type: "Navigation",
				press: fnPressSpy,
				detailPress: fnDetailPressSpy
			}),
			oListItem2 = new StandardListItem({
				type: "Detail",
				detailPress: fnDetailPressSpy
			}),
			oList = new List({
				mode: "MultiSelect",
				"delete": fnDeleteSpy,
				itemPress: fnItemPressSpy,
				selectionChange: fnSelectionChangeSpy
			}).addItem(oListItem1).addItem(oListItem2);

		// let the item navigation run for testing
		this.stub(Device.system, "desktop").value(true);

		oList.placeAt("qunit-fixture");
		await nextUIUpdate();

		oList.focus();

		assert.strictEqual(oList.getDomRef("before").getAttribute("tabindex"), "-1", "Before dummy element is not at the tab chain");
		assert.strictEqual(oList.getNavigationRoot().getAttribute("tabindex"), "0", "Navigation root is at the tab chain");
		assert.strictEqual(oList.getDomRef("after").getAttribute("tabindex"), "0", "After dummy element is at the tab chain");
		assert.strictEqual(oList.getDomRef("after").getAttribute("role"), "none", "After dummy element has role=none");

		if (!document.hasFocus()) {
			return;
		}

		assert.strictEqual(document.activeElement, oListItem1.getFocusDomRef(), "Initial focus is at the first list item");

		qutils.triggerKeydown(document.activeElement, "ARROW_LEFT");
		assert.strictEqual(document.activeElement, oListItem1.getFocusDomRef(), "Left arrow has no effect on focus");

		qutils.triggerKeydown(document.activeElement, "ARROW_RIGHT");
		assert.strictEqual(document.activeElement, oListItem1.getFocusDomRef(), "Right arrow has no effect on focus");

		qutils.triggerKeydown(document.activeElement, "ARROW_UP");
		assert.strictEqual(document.activeElement, oListItem1.getFocusDomRef(), "Focus is still at the first list item");

		qutils.triggerKeydown(document.activeElement, "ARROW_DOWN");
		assert.strictEqual(document.activeElement, oListItem2.getFocusDomRef(), "Focus is moved down to the second list item");

		qutils.triggerKeydown(document.activeElement, "ARROW_DOWN");
		assert.strictEqual(document.activeElement, oListItem2.getFocusDomRef(), "Focus is still at the second list item");

		qutils.triggerKeydown(document.activeElement, "ARROW_UP");
		assert.strictEqual(document.activeElement, oListItem1.getFocusDomRef(), "Focus is now again at the first list item");

		qutils.triggerKeydown(document.activeElement, "END");
		assert.strictEqual(document.activeElement, oListItem2.getFocusDomRef(), "Focus is at the second list item");

		qutils.triggerKeydown(document.activeElement, "HOME");
		assert.strictEqual(document.activeElement, oListItem1.getFocusDomRef(), "Focus is at the first list item");

		qutils.triggerKeydown(document.activeElement, "PAGE_DOWN");
		assert.strictEqual(document.activeElement, oListItem2.getFocusDomRef(), "Focus is at the second list item");

		qutils.triggerKeydown(document.activeElement, "PAGE_UP");
		assert.strictEqual(document.activeElement, oListItem1.getFocusDomRef(), "Focus is at the first list item");

		qutils.triggerKeydown(document.activeElement, "SPACE");
		assert.strictEqual(fnSelectionChangeSpy.callCount, 1, "SelectionChange event is fired when space is pressed while focus is at the item");
		fnSelectionChangeSpy.resetHistory();

		qutils.triggerKeydown(document.activeElement, "ENTER");
		await timeout();

		assert.strictEqual(fnItemPressSpy.callCount, 1, "ItemPress event is fired async when enter is pressed while focus is at the item");
		assert.strictEqual(fnPressSpy.callCount, 1, "Press event is fired async when enter is pressed while focus is at the item");
		fnItemPressSpy.resetHistory();
		fnPressSpy.resetHistory();

		qutils.triggerEvent("keydown", document.activeElement, {code: "KeyE", ctrlKey: true});
		assert.strictEqual(fnDetailPressSpy.callCount, 0, "DetailPress event is not called since first item has not Edit type");

		qutils.triggerKeydown(document.activeElement, "DELETE");
		assert.strictEqual(fnDeleteSpy.callCount, 0, "Delete event is not called since List is not in Delete mode");

		assert.equal(oListItem1.getTabbables()[0], oListItem1.getModeControl().getFocusDomRef(), "the first tabbable element is checkbox");
		assert.equal(oListItem1.getTabbables(true)[0], oInput.getFocusDomRef(), "the first tabbable element in the content is input");

		oList.setMode("Delete");
		await nextUIUpdate();
		oList.focus();

		qutils.triggerKeydown(document.activeElement, "DELETE");
		assert.strictEqual(fnDeleteSpy.callCount, 1, "Delete event is now called because List is in Delete mode");

		oInput.focus();
		qutils.triggerKeydown(document.activeElement, "SPACE");
		assert.strictEqual(fnSelectionChangeSpy.callCount, 0, "SelectionChange event is not fired when space is pressed while focus is not at the item");

		qutils.triggerKeydown(document.activeElement, "ENTER");
		await timeout();

		assert.strictEqual(fnItemPressSpy.callCount, 0, "ItemPress event is not fired when enter is pressed while focus is not at the item");
		assert.strictEqual(fnPressSpy.callCount, 0, "Press event is not fired when enter is pressed while focus is not at the item");

		oListItem2.focus();
		qutils.triggerEvent("keydown", document.activeElement, {code: "KeyE", ctrlKey: true});
		assert.strictEqual(fnDetailPressSpy.callCount, 1, "DetailPress event is called since second item has type Edit");

		oList.destroy();
	});

	QUnit.test("Test Tab/ShiftTab/F6/ShiftF6 handling", async function(assert) {
		const fnSpy = this.spy();
		const oPage = new Page();
		const oBeforeList = new Input();
		const oAfterList = new Input();
		const oInput = new Input();
		const oListItem = new InputListItem({
			label: "Input",
			content : oInput,
			type: "Navigation"
		});
		const oList = new List({
			mode: "MultiSelect",
			items : [oListItem]
		});

		oPage.addContent(oBeforeList);
		oPage.addContent(oList);
		oPage.addContent(oAfterList);
		oPage.placeAt("qunit-fixture");
		await nextUIUpdate();
		oList.forwardTab = fnSpy;

		// tab key
		qutils.triggerKeydown(oListItem.getFocusDomRef(), "TAB", false, false, false);
		assert.strictEqual(fnSpy.callCount, 1, "List is informed to forward tab when tab is pressed while focus is on the item");
		assert.strictEqual(fnSpy.args[0][0], true, "Tab Forward is informed");
		fnSpy.resetHistory();

		// shift-tab key
		qutils.triggerKeydown(oListItem.getFocusDomRef(), "TAB", true, false, false);
		assert.strictEqual(fnSpy.callCount, 1, "List is informed to forward tab backwards when tab is pressed while focus is on the row");
		assert.strictEqual(fnSpy.args[0][0], false, "Backwards tab is informed");
		fnSpy.resetHistory();

		// shift-F6 key
		oInput.getFocusDomRef().focus();
		qutils.triggerKeydown(oInput.getFocusDomRef(), "F6", true, false, false);
		assert.strictEqual(document.activeElement.id, oBeforeList.getFocusDomRef().id, "Focus is moved correctly after Shift-F6");

		// F6
		oInput.getFocusDomRef().focus();
		qutils.triggerKeydown(oInput.getFocusDomRef(), "F6", false, false, false);
		assert.strictEqual(document.activeElement.id, oAfterList.getFocusDomRef().id, "Focus is moved correctly after F6");

		// cleanup
		oPage.destroy();
	});

	// in case of testrunner does not put the focus to the document it is not neccessary to make this test
	if (document.hasFocus()) {
		QUnit.test("Focusing an item in the ListItemBase should change the focus index of item navigation", async function(assert) {
			const oInput = new Input();
			const oListItem0 = new InputListItem({
				label: "Input",
				content : oInput,
				type: "Navigation"
			});
			const oListItem1 = oListItem0.clone();
			const oListItem2 = oListItem0.clone();

			oList.addItem(oListItem0).addItem(oListItem1).addItem(oListItem2);

			// let the item navigation run for testing
			this.stub(Device.system, "desktop").value(true);

			oList.placeAt("qunit-fixture");
			await nextUIUpdate();

			const oFocusedInput = oListItem1.getTabbables()[0];
			oFocusedInput.focus();
			await timeout(1);

			assert.strictEqual(oList.getItemNavigation().getFocusedIndex(), 1, "Focus index is set correctly");

			// cleanup
			oList.destroy();
		});
	}

	QUnit.test("Item visible changes should inform the List", async function(assert) {
		const fnSpy = this.spy();
		const oListItem = new StandardListItem({
			title: "Title"
		});
		const oList = new List({
			items : oListItem
		});

		oPage.addContent(oList);
		await nextUIUpdate();

		// act
		oList.onItemDOMUpdate = fnSpy;

		oListItem.setVisible(false);
		await nextUIUpdate();

		assert.strictEqual(fnSpy.callCount, 1, "List is informed when item visibility is changed from visible to invisible");
		assert.strictEqual(fnSpy.args[0][0], oListItem, "Correct list item is informed");
		fnSpy.resetHistory();

		oListItem.setVisible(true);
		await nextUIUpdate();

		assert.strictEqual(fnSpy.callCount, 1, "List is informed when item visibility is changed from invisible to visible");
		assert.strictEqual(fnSpy.args[0][0], oListItem, "Correct list item is informed");
		assert.strictEqual(fnSpy.args[0][1], true, "Correct visible parameter item is informed");
		fnSpy.resetHistory();

		oListItem.invalidate();
		await nextUIUpdate();

		assert.strictEqual(fnSpy.callCount, 0, "Visibility did not changed and list is not informed");

		// cleanup
		oPage.removeAllContent();
		oList.destroy();
	});

	QUnit.test("ListItem visibility change should not rerender the list", async function(assert) {
		const oListItem1 = new StandardListItem({
				title: "Title1"
			}),
			oListItem2 = new StandardListItem({
				title: "Title2"
			}),
			oList = new List({
				items : [oListItem1, oListItem2]
			});

		oList.placeAt("qunit-fixture");
		await nextUIUpdate();

		// let the item navigation run for testing
		this.stub(Device.system, "desktop").value(true);

		const fnRenderSpy = this.spy(oList.getRenderer(), "render");

		oListItem1.setVisible(false);
		await nextUIUpdate();

		oListItem2.focus();
		await timeout(1);

		/* make it sure document has focus in case of testrunner */
		if (document.hasFocus()) {
			assert.strictEqual(oList.getItemNavigation().getItemDomRefs().length, 1, "Invisible items are not in the item navigation.");
		}

		oListItem1.setVisible(true);
		await nextUIUpdate();

		oListItem1.focus();
		await timeout(1);

		/* make it sure document has focus in case of testrunner */
		if (document.hasFocus()) {
			assert.strictEqual(oList.getItemNavigation().getItemDomRefs().length, 2, "Only visible items are in the item navigation.");
		}

		oListItem1.setVisible(false);
		await nextUIUpdate();

		assert.strictEqual(fnRenderSpy.callCount, 0, "The list should not be rerendered with item visibility changes");

		oList.destroy();
	});

	QUnit.test("Container Padding Classes", async function(assert) {
		// System under Test + Act
		let sResponsiveSize;

		if (Device.resize.width <= 599) {
			sResponsiveSize = "0px";
		} else if (Device.resize.width <= 1023) {
			sResponsiveSize = "16px";
		} else {
			sResponsiveSize = "16px 32px";
		}
		const aResponsiveSize = sResponsiveSize.split(" ");

		// Act
		oList.placeAt("qunit-fixture");
		await nextUIUpdate();
		oList.addStyleClass("sapUiNoContentPadding");
		const $containerContent = oList.$();

		// Assert
		assert.strictEqual($containerContent.css("padding-left"), "0px", "The container has no left content padding when class \"sapUiNoContentPadding\" is set");
		assert.strictEqual($containerContent.css("padding-right"), "0px", "The container has no right content padding when class \"sapUiNoContentPadding\" is set");
		assert.strictEqual($containerContent.css("padding-top"), "0px", "The container has no top content padding when class \"sapUiNoContentPadding\" is set");
		assert.strictEqual($containerContent.css("padding-bottom"), "0px", "The container has no bottom content padding when class \"sapUiNoContentPadding\" is set");

		// Act
		oList.removeStyleClass("sapUiNoContentPadding");
		oList.addStyleClass("sapUiContentPadding");

		// Assert
		assert.strictEqual($containerContent.css("padding-left"), "16px", "The container has 1rem left content padding when class \"sapUiContentPadding\" is set");
		assert.strictEqual($containerContent.css("padding-right"), "16px", "The container has 1rem right content padding when class \"sapUiContentPadding\" is set");
		assert.strictEqual($containerContent.css("padding-top"), "16px", "The container has 1rem top content padding when class \"sapUiContentPadding\" is set");
		assert.strictEqual($containerContent.css("padding-bottom"), "16px", "The container has 1rem bottom content padding when class \"sapUiContentPadding\" is set");

		// Act
		oList.removeStyleClass("sapUiContentPadding");
		oList.addStyleClass("sapUiResponsiveContentPadding");

		// Assert
		assert.strictEqual($containerContent.css("padding-left"), (aResponsiveSize[1] ? aResponsiveSize[1] : aResponsiveSize[0]), "The container has " + sResponsiveSize + " left content padding when class \"sapUiResponsiveContentPadding\" is set (tested value depends on window size)");
		assert.strictEqual($containerContent.css("padding-right"), (aResponsiveSize[1] ? aResponsiveSize[1] : aResponsiveSize[0]) , "The container has " + sResponsiveSize + " right content padding when class \"sapUiResponsiveContentPadding\" is set (tested value depends on window size)");
		assert.strictEqual($containerContent.css("padding-top"), aResponsiveSize[0], "The container has " + sResponsiveSize + " top content padding when class \"sapUiResponsiveContentPadding\" is set (tested value depends on window size)");
		assert.strictEqual($containerContent.css("padding-bottom"), aResponsiveSize[0], "The container has " + sResponsiveSize + " bottom content padding when class \"sapUiResponsiveContentPadding\" is set (tested value depends on window size)");

	});

	if (document.hasFocus()) {
		QUnit.test("KeybordMode", async function(assert) {
			const fnDetailPressSpy = this.spy(),
				fnItemPressSpy = this.spy(),
				fnPressSpy = this.spy(),
				oInput1 = new Input(),
				oInput2 = new Input(),
				oButton1 = new Button(),
				oButton2 = new Button(),
				oListItem1 = new CustomListItem({
					content: oInput1,
					type: "Detail",
					detailPress: fnDetailPressSpy
				}),
				oListItem2 = new CustomListItem({
					content: oInput2,
					type: "Navigation",
					press: fnPressSpy
				}),
				oList = new List({
					mode: "MultiSelect",
					itemPress: fnItemPressSpy
				}).addItem(oListItem1).addItem(oListItem2),
				oContainer = new VBox({
					items: [oButton1, oList, oButton2]
				});

			oContainer.placeAt("qunit-fixture");
			await nextUIUpdate();
			oList.focus();

			qutils.triggerKeydown(oListItem1.getFocusDomRef(), "TAB", true, false, false);
			assert.strictEqual(document.activeElement, oList.getDomRef('before'), "Focus is forwarded before the table");

			oListItem1.focus();
			qutils.triggerKeydown(document.activeElement, "TAB");
			assert.strictEqual(document.activeElement, oList.getDomRef("after"), "Focus is forwarded after the table");

			oInput1.focus();
			qutils.triggerKeydown(document.activeElement, "ARROW_UP");
			assert.strictEqual(document.activeElement, oInput1.getFocusDomRef(), "Arrow up has no effect");

			oInput1.focus();
			qutils.triggerKeydown(document.activeElement, "ARROW_DOWN");
			assert.strictEqual(document.activeElement, oInput1.getFocusDomRef(), "Arrow up has no effect");

			oInput1.focus();
			qutils.triggerKeydown(document.activeElement, "ENTER");
			assert.strictEqual(fnPressSpy.callCount, 0, "Enter has no effect");

			oListItem1.focus();
			qutils.triggerEvent("keydown", document.activeElement, {code: "KeyE", ctrlKey: true});
			assert.strictEqual(fnDetailPressSpy.callCount, 1, "Detail press event is fired while focus is on the row");
			fnDetailPressSpy.resetHistory();

			oInput1.focus();
			qutils.triggerKeydown(document.activeElement, "TAB");
			assert.notStrictEqual(document.activeElement, oList.getDomRef("after"), "Focus is not forwarded after the table");

			oInput1.focus();
			qutils.triggerEvent("keydown", document.activeElement, {code: "F2"});
			assert.strictEqual(document.activeElement, oListItem1.getFocusDomRef(), "Focus is moved to the row");

			oListItem1.detachDetailPress(fnDetailPressSpy);
			qutils.triggerEvent("keydown", document.activeElement, {code: "F2"});
			assert.strictEqual(document.activeElement, oListItem1.getModeControl().getFocusDomRef(), "Focus is moved to the Input again");

			qutils.triggerKeydown(document.activeElement, "ARROW_DOWN");
			assert.strictEqual(document.activeElement, oListItem2.getModeControl().getFocusDomRef(), "Focus is moved to the next items selection control");

			qutils.triggerKeydown(document.activeElement, "ARROW_UP");
			assert.strictEqual(document.activeElement, oListItem1.getModeControl().getFocusDomRef(), "Focus is moved to the previous items selection control");

			oInput1.focus();
			qutils.triggerKeydown(document.activeElement, "ARROW_DOWN", false, false, true);
			assert.strictEqual(document.activeElement, oInput2.getFocusDomRef(), "Focus is moved to the second input with CTRL held");

			qutils.triggerKeydown(document.activeElement, "ARROW_UP", false, false, true);
			assert.strictEqual(document.activeElement, oInput1.getFocusDomRef(), "Focus is moved to the first input with CTRL held");

			oInput2.setEnabled(false);
			await nextUIUpdate();
			qutils.triggerKeydown(document.activeElement, "ARROW_DOWN", false, false, true);
			assert.strictEqual(document.activeElement, oListItem2.getModeControl().getFocusDomRef(), "Focus is moved to the selection control of 2nd item since the input is disabled");

			qutils.triggerKeydown(document.activeElement, "TAB", true, false, false);
			assert.notStrictEqual(document.activeElement, oList.getItemsContainerDomRef(), "Focus is not forwarded before the table");

			oInput2.setEnabled(true);
			await nextUIUpdate();
			oListItem2.focus();
			qutils.triggerEvent("keydown", document.activeElement, {code: "F7"});
			assert.strictEqual(document.activeElement, oListItem2.getModeControl().getFocusDomRef(), "Focus is moved to the selection control");

			qutils.triggerKeydown(document.activeElement, "ENTER");
			assert.strictEqual(fnItemPressSpy.callCount, 0, "Item press event is not called");
			assert.strictEqual(fnPressSpy.callCount, 0, "Press event is not called");

			oContainer.destroy();
		});
	}

	QUnit.test("Keyboard range selection", async function(assert) {

		const oListItemTemplate = createListItem(),
			oList = new List({
				mode: library.ListMode.MultiSelect,
				includeItemInSelection: true,
				items: [
					oListItemTemplate
				]
			}),
			fnFireSelectionChangeEvent = this.spy(oList, "_fireSelectionChangeEvent");

		bindListData(oList, data3, "/items", createTemplateListItem());

		oList.placeAt("qunit-fixture");
		await nextUIUpdate();

		oList.getVisibleItems()[0].focus();
		// select the item
		qutils.triggerKeydown(document.activeElement, "SPACE", false, false, false);
		await nextUIUpdate();
		assert.equal(fnFireSelectionChangeEvent.callCount, 1, "selectionChange event fired");

		// trigger shift keydown so that oList._mRangeSelectionIndex object is available
		qutils.triggerKeydown(document.activeElement, "", true, false, false);
		assert.ok(oList._mRangeSelection, "Range selection mode enabled");

		// when the range selection is started the tab key should exit from the range selection
		qutils.triggerEvent("keydown", document.activeElement, {code: "Tab"});
		assert.notOk(oList._mRangeSelection, "Range selection is cleared when tab is pressed");
		oList.getVisibleItems()[0].setSelected(false);
		fnFireSelectionChangeEvent.resetHistory();

		// select the item again
		oList.getVisibleItems()[0].focus();
		qutils.triggerKeydown(document.activeElement, "SPACE", false, false, false);
		await nextUIUpdate();
		assert.equal(fnFireSelectionChangeEvent.callCount, 1, "selectionChange event fired");

		// trigger shift keydown so that oList._mRangeSelectionIndex object is available
		qutils.triggerKeydown(document.activeElement, "", true, false, false);
		assert.ok(oList._mRangeSelection, "Range selection mode enabled");

		// trigger SHIFT + Arrow Down to perform range selection
		qutils.triggerKeydown(document.activeElement, "ARROW_DOWN", true, false, false);
		await nextUIUpdate();
		assert.ok(oList.getVisibleItems()[1].getSelected(), "Item at position 1 is selected via keyboard range selection");
		assert.equal(fnFireSelectionChangeEvent.callCount, 2, "selectionChange event fired");
		qutils.triggerKeydown(document.activeElement, "ARROW_DOWN", true, false, false);
		await nextUIUpdate();
		assert.ok(oList.getVisibleItems()[2].getSelected(), "Item at position 2 is selected via keyboard range selection");
		assert.equal(fnFireSelectionChangeEvent.callCount, 3, "selectionChange event fired");

		// item should be deselected with range selection mode is enabled and direction changes
		qutils.triggerKeydown(document.activeElement, "ARROW_UP", true, false, false);
		assert.ok(!oList.getVisibleItems()[2].getSelected(), "Item at position 2 is deselected via keyboard range selection");
		assert.equal(fnFireSelectionChangeEvent.callCount, 4, "selectionChange event fired");

		// delete oList._mRangeSelectionIndex object
		qutils.triggerKeyup(document.activeElement, "SHIFT", false, false, false);
		assert.ok(!oList._mRangeSelection, "Range selection mode cleared");
		// reset the spy
		fnFireSelectionChangeEvent.resetHistory();

		oList.getVisibleItems()[5].focus();
		// select the item
		qutils.triggerKeydown(document.activeElement, "SPACE", false, false, false);
		await nextUIUpdate();
		assert.equal(fnFireSelectionChangeEvent.callCount, 1, "selectionChange event fired");

		// trigger shift keydown so that oList._mRangeSelection object is available
		qutils.triggerKeydown(document.activeElement, "", true, false, false);
		assert.ok(oList._mRangeSelection, "Range selection mode enabled");
		// trigger SHIFT + Arrow Up to perform range selection
		qutils.triggerKeydown(document.activeElement, "ARROW_UP", true, false, false);
		assert.ok(oList.getVisibleItems()[4], "Item at position 4 is selected via keyboard range selection");
		assert.equal(fnFireSelectionChangeEvent.callCount, 2, "selectionChange event fired");
		qutils.triggerKeydown(document.activeElement, "ARROW_UP", true, false, false);
		assert.ok(oList.getVisibleItems()[3], "Item at position 3 is selected via keyboard range selection");
		assert.equal(fnFireSelectionChangeEvent.callCount, 3, "selectionChange event fired");

		// item should be deselected with range selection mode is enabled and direction changes
		qutils.triggerKeydown(document.activeElement, "ARROW_DOWN", true, false, false);
		assert.ok(!oList.getVisibleItems()[3].getSelected(), "Item at position 3 is deselected via keyboard range selection");
		assert.equal(fnFireSelectionChangeEvent.callCount, 4, "selectionChange event fired");

		// clear oList._mRangeSelection object
		qutils.triggerKeyup(document.activeElement, "SHIFT", false, false, false);
		assert.ok(!oList._mRangeSelection, "Range selection mode cleared");
		// reset the spy
		fnFireSelectionChangeEvent.resetHistory();

		// selectionChange event should not be fired when the item is already selected and range selection occurs on this item
		assert.ok(oList.getVisibleItems()[4].getSelected(), "item is already selected");
		assert.ok(oList.getVisibleItems()[5].getSelected(), "item is already selected");
		oList.getVisibleItems()[4].focus();
		// trigger shift keydown so that oList._mRangeSelection object is available
		qutils.triggerKeydown(document.activeElement, "", true, false, false);
		assert.ok(oList._mRangeSelection, "Range selection mode enabled");
		qutils.triggerKeydown(document.activeElement, "ARROW_DOWN", true, false, false);
		assert.ok(fnFireSelectionChangeEvent.notCalled, "selectionChange event is not fired for already selected items");

		// clear oList._mRangeSelection object
		qutils.triggerKeyup(document.activeElement, "SHIFT", false, false, false);
		assert.ok(!oList._mRangeSelection, "Range selection mode cleared");

		// test for invisible items
		const oListItem = oList.getVisibleItems()[5];
		oListItem.setSelected(false);
		oListItem.setVisible(false);
		await nextUIUpdate();

		oList.getVisibleItems()[4].focus();
		// trigger shift keydown so that oList._mRangeSelection object is available
		qutils.triggerKeydown(document.activeElement, "", true, false, false);

		assert.ok(oList._mRangeSelection, "Range selection mode enabled");
		qutils.triggerKeydown(document.activeElement, "ARROW_DOWN", true, false, false);

		assert.ok(oList.getVisibleItems()[5].getSelected(), "Visible item at position 5 is selected");
		assert.ok(oList.getVisibleItems()[5] !== oListItem, "Invisible item is not selected via keyboard rangeSelection");

		oList.destroy();
	});

	QUnit.test("Keyboard range selection for non-selectable items", async function(assert) {
		const oListItemTemplate = createListItem(),
			oList = new List({
				mode: library.ListMode.MultiSelect,
				includeItemInSelection: true,
				items: [
					oListItemTemplate
				]
			}),
			fnFireSelectionChangeEvent = this.spy(oList, "_fireSelectionChangeEvent"),
			oGroupHeaderListItem = new GroupHeaderListItem({title: "Grouped"});

		bindListData(oList, data3, "/items", createTemplateListItem());

		oList.placeAt("qunit-fixture");
		await nextUIUpdate();

		oList.insertItem(oGroupHeaderListItem, 3);
		await nextUIUpdate();

		oList.getVisibleItems()[1].focus();
		// select the item
		qutils.triggerKeydown(document.activeElement, "SPACE", false, false, false);
		await nextUIUpdate();
		assert.equal(fnFireSelectionChangeEvent.callCount, 1, "selectionChange event fired");

		// trigger shift keydown so that oList._mRangeSelectionIndex object is available
		qutils.triggerKeydown(document.activeElement, "", true, false, false);
		assert.ok(oList._mRangeSelection, "Range selection mode enabled");
		// trigger SHIFT + Arrow Down to perform range selection
		qutils.triggerKeydown(document.activeElement, "ARROW_DOWN", true, false, false);
		await nextUIUpdate();
		assert.ok(oList.getVisibleItems()[2].getSelected(), "Item at position 2 is selected via keyboard range selection");
		assert.equal(fnFireSelectionChangeEvent.callCount, 2, "selectionChange event fired");

		// trigger SHIFT + Arrow Down to perform range selection
		qutils.triggerKeydown(document.activeElement, "ARROW_DOWN", true, false, false);
		await nextUIUpdate();
		assert.ok(!oList.getVisibleItems()[3].getSelected(), "Item at position 3 is not selected via keyboard range selection as it is a sap.m.GroupHeaderListItem control");
		assert.equal(fnFireSelectionChangeEvent.callCount, 2, "selectionChange event not fired");

		// trigger SHIFT + Arrow Down to perform range selection
		qutils.triggerKeydown(document.activeElement, "ARROW_DOWN", true, false, false);
		await nextUIUpdate();
		assert.ok(oList.getVisibleItems()[4].getSelected(), "Item at position 4 is selected via keyboard range selection");
		assert.equal(fnFireSelectionChangeEvent.callCount, 3, "selectionChange event fired");

		oList.destroy();
	});

	QUnit.test("Keyboard range selection - when range selection starts from a selected item, deselection should happen when direction changes", async function(assert) {
		const oListItemTemplate = createListItem(),
			oList = new List({
				mode: library.ListMode.MultiSelect,
				includeItemInSelection: true,
				items: [
					oListItemTemplate
				]
			}),
			fnFireSelectionChangeEvent = this.spy(oList, "_fireSelectionChangeEvent");

		bindListData(oList, data3, "/items", createTemplateListItem());

		oList.placeAt("qunit-fixture");
		await nextUIUpdate();

		oList.getVisibleItems()[1].focus();
		// select the item
		qutils.triggerKeydown(document.activeElement, "SPACE", false, false, false);

		oList.getVisibleItems()[2].focus();
		// select the item
		qutils.triggerKeydown(document.activeElement, "SPACE", false, false, false);

		oList.getVisibleItems()[3].focus();
		// select the item
		qutils.triggerKeydown(document.activeElement, "SPACE", false, false, false);

		oList.getVisibleItems()[4].focus();
		// select the item
		qutils.triggerKeydown(document.activeElement, "SPACE", false, false, false);

		await nextUIUpdate();
		assert.equal(oList.getSelectedItems().length, 4, "4 items are selected");

		fnFireSelectionChangeEvent.resetHistory();

		// focus an already selected item
		oList.getVisibleItems()[2].focus();
		// trigger shift keydown so that oList._mRangeSelectionIndex object is available
		qutils.triggerKeydown(document.activeElement, "", true, false, false);
		assert.ok(oList._mRangeSelection, "Range selection mode enabled");

		// range seletion item index
		assert.equal(oList._mRangeSelection.index, 2, "RangeSelection item index = 2");

		// trigger SHIFT + Arrow Down to perform range selection
		qutils.triggerKeydown(document.activeElement, "ARROW_DOWN", true, false, false);
		await nextUIUpdate();
		assert.ok(fnFireSelectionChangeEvent.notCalled, "action is selection and the item is already selected, then selectionChange event should not be fired");
		assert.equal(oList._mRangeSelection.direction, 1, "Direction of index stored in _mRangeSelection object");

		// trigger SHIFT + Arrow Down to perform range selection
		qutils.triggerKeydown(document.activeElement, "ARROW_DOWN", true, false, false);
		await nextUIUpdate();
		assert.ok(fnFireSelectionChangeEvent.notCalled, "action is selection and the item is already selected, then selectionChange event should not be fired");

		// trigger SHIFT + Arrow Up to perform range selection
		qutils.triggerKeydown(document.activeElement, "ARROW_UP", true, false, false);
		await nextUIUpdate();
		assert.equal(fnFireSelectionChangeEvent.callCount, 1, "direction changed, so selectionChange event should be fired");
		assert.ok(!oList.getVisibleItems()[4].getSelected(), "Item at position 4 is deselected");

		// trigger SHIFT + Arrow Up to perform range selection
		qutils.triggerKeydown(document.activeElement, "ARROW_UP", true, false, false);
		await nextUIUpdate();
		assert.equal(fnFireSelectionChangeEvent.callCount, 2, "direction changed, so selectionChange event should be fired");
		assert.ok(!oList.getVisibleItems()[3].getSelected(), "Item at position 3 is deselected");

		// trigger SHIFT + Arrow Up to perform range selection
		qutils.triggerKeydown(document.activeElement, "ARROW_UP", true, false, false);
		await nextUIUpdate();
		assert.equal(fnFireSelectionChangeEvent.callCount, 2, "index of item and range selection item index matched, selection Cange no fired, item is already selected");
		assert.equal(oList._mRangeSelection.direction, -1, "Direction change updated in _mRangeSelection object");

		assert.equal(oList.getSelectedItems().length, 2, "2 items are selected in the list");

		oList.destroy();
	});

	QUnit.test("Mouse range selection", async function(assert) {
		const oListItemTemplate = createListItem(),
			oList = new List({
				mode: library.ListMode.MultiSelect,
				includeItemInSelection: true,
				items: [
					oListItemTemplate
				]
			}),
			fnFireSelectionChangeEvent = this.spy(oList, "_fireSelectionChangeEvent");

		bindListData(oList, data3, "/items", createTemplateListItem());

		oList.placeAt("qunit-fixture");
		await nextUIUpdate();

		oList.getVisibleItems()[0].focus();
		// select the item
		qutils.triggerKeydown(document.activeElement, "SPACE", false, false, false);
		await nextUIUpdate();
		assert.equal(fnFireSelectionChangeEvent.callCount, 1, "selectionChange event fired");

		// trigger shift keydown so that oList._mRangeSelection object is available
		qutils.triggerKeydown(document.activeElement, "", true, false, false);
		assert.ok(oList._mRangeSelection, "Range selection mode enabled");

		let oCheckboxDomRef = oList.getVisibleItems()[9].getDomRef("selectMulti");
		qutils.triggerMouseEvent(oCheckboxDomRef, "tap");
		assert.equal(fnFireSelectionChangeEvent.callCount, 2, "selectionChange event fired");
		assert.equal(oList.getSelectedItems().length, 10, "10 items are selected using mouse range selection");

		// range deselection should be prevented and selection change should not be fired if the item is already selected
		fnFireSelectionChangeEvent.resetHistory();
		assert.ok(oList.getVisibleItems()[5].getSelected(), "item is already selected");
		oCheckboxDomRef = oList.getVisibleItems()[5].getDomRef("selectMulti");
		qutils.triggerMouseEvent(oCheckboxDomRef, "tap");
		assert.ok(oList.getVisibleItems()[5].getSelected(), "item is not deselected");

		oList.destroy();
	});

	QUnit.test("Mouse range selection with hidden items", async function(assert) {
		const oListItemTemplate = createListItem(),
			oList = new List({
				mode: library.ListMode.MultiSelect,
				items: [
					oListItemTemplate
				]
			});

		bindListData(oList, data3, "/items", createTemplateListItem());

		const aItems = oList.getItems();
		for (let i = 5; i <= 7; i++) {
			aItems[i].setVisible(false);
		}
		oList.placeAt("qunit-fixture");
		await nextUIUpdate();

		aItems[4].focus();
		// select the item
		qutils.triggerKeydown(document.activeElement, "SPACE", false, false, false);
		await nextUIUpdate();
		// trigger shift keydown so that oList._mRangeSelection object is available
		qutils.triggerKeydown(document.activeElement, "", true, false, false);
		const oCheckboxDomRef = aItems[8].getDomRef("selectMulti");
		qutils.triggerMouseEvent(oCheckboxDomRef, "tap");
		await nextUIUpdate();

		assert.strictEqual(oList.getSelectedItems().length, 2, "Invisible items are no selected");
		oList.destroy();
	});

	QUnit.test("Mouse range selection with hidden items with includeItemInSelection=true", async function(assert) {
		const oListItemTemplate = createListItem(),
			oList = new List({
				mode: library.ListMode.MultiSelect,
				includeItemInSelection: true,
				items: [
					oListItemTemplate
				]
			});

		bindListData(oList, data3, "/items", createTemplateListItem());
		const aItems = oList.getItems();
		oList.placeAt("qunit-fixture");
		await nextUIUpdate();

		aItems[4].focus();
		// select the item
		qutils.triggerMouseEvent(document.activeElement, "tap");
		await nextUIUpdate();

		// trigger shift keydown so that oList._mRangeSelection object is available
		qutils.triggerKeydown(document.activeElement, "", true, false, false);
		qutils.triggerMouseEvent(aItems[8].getDomRef(), "tap");
		assert.strictEqual(oList.getSelectedItems().length, 5, "5 items selected also when the item was tapped with inckudeItemInSelection=true");
		oList.destroy();
	});

	QUnit.test("Do not create range seletion object when CTRL + SHIFT is pressed", async function(assert) {
		const oListItemTemplate = createListItem(),
			oList = new List({
				mode: library.ListMode.MultiSelect,
				includeItemInSelection: true,
				items: [
					oListItemTemplate
				]
			});

		bindListData(oList, data3, "/items", createTemplateListItem());

		oList.placeAt("qunit-fixture");
		await nextUIUpdate();

		oList.getVisibleItems()[0].focus();
		// select the item
		qutils.triggerKeydown(document.activeElement, "SPACE", false, false, false);
		await nextUIUpdate();
		assert.ok(oList.getVisibleItems()[0].getSelected(), "First item selected");

		// trigger shift + ctrlKey keydown
		qutils.triggerKeydown(document.activeElement, "", true, false, true);
		assert.notOk(oList._mRangeSelection, "rangeSelection object not created (SHIFT + CTRL)");

		// trigger shift + altKey keydown
		qutils.triggerKeydown(document.activeElement, "", true, true, false);
		assert.notOk(oList._mRangeSelection, "rangeSelection object not created (SHIFT + ALT)");

		// trigger shift + altKey + ctrlKey keydown
		qutils.triggerKeydown(document.activeElement, "", true, true, true);
		assert.notOk(oList._mRangeSelection, "rangeSelection object not created (SHIFT + ALT + CTRL)");

		oList.onItemContextMenu(oList.getVisibleItems()[0]);
		assert.notOk(oList._mRangeSelection, "rangeSelection object not created (SHIFT + F10)");


		// trigger shift keydown so that oList._mRangeSelection object is available
		qutils.triggerKeydown(document.activeElement, "", true, false, false);
		assert.ok(oList._mRangeSelection, "Range selection mode enabled");

		oList.destroy();
	});

	QUnit.module("Highlight", {
		beforeEach: function() {
			oList = new List();
		},
		afterEach: function() {
			oList.destroy();
		}
	});

	QUnit.test("Highlight should be rendered", async function(assert) {
		const oLI = new StandardListItem({
			title: "Title of the item"
		}).placeAt("qunit-fixture");

		const fnTestHighlight = async function(sHighlight) {
			oLI.setHighlight(sHighlight);
			await nextUIUpdate();
			assert.ok(oLI.getDomRef().firstChild.classList.contains("sapMLIBHighlight"), "Highlight is rendered");
			assert.ok(oLI.getDomRef().firstChild.classList.contains("sapMLIBHighlight" + sHighlight), sHighlight + " Highlight is rendered");
		};

		const aHighlightColors = ["Error", "Warning", "Success", "Information", "Indication01", "Indication02", "Indication03", "Indication04", "Indication05", "Indication06", "Indication07", "Indication08", "Indication09", "Indication10"];
		for (let i = 0; i < aHighlightColors.length; i++) {
			await fnTestHighlight(aHighlightColors[i]);
		}

		oLI.setHighlight("None");
		await nextUIUpdate();
		assert.ok(!oLI.getDomRef().firstChild.classList.contains("sapMLIBHighlight"), "Highlight is not rendered");
		assert.ok(!oLI.getDomRef().firstChild.classList.contains("sapMLIBHighlightNone"), "No highlight class for None");

		oLI.setHighlight(null);
		assert.strictEqual(oLI.getHighlight(), "None", "Default for highlight is 'None'.");

		oLI.setHighlight();
		assert.strictEqual(oLI.getHighlight(), "None", "Default for highlight is 'None'.");

		assert.throws(function() {
			oLI.setHighlight("Nonsens");
		}, "Error thrown when invalid value is set for highlight property.");

		// clean up
		oLI.destroy();
	});

	QUnit.test("List should respect highlight changes", async function(assert) {

		const oListItem1 = new StandardListItem({
				title: "oListItem1"
			}),
			oListItem2 = new CustomListItem({
				highlight: "Warning"
			}),
			oList = new List({
				items: [oListItem1, oListItem2]
			});

		oList.placeAt("qunit-fixture");
		await nextUIUpdate();

		assert.ok(oList.getDomRef("listUl").classList.contains("sapMListHighlight"), "Highlight class is added");

		oListItem2.setHighlight("None");
		await nextUIUpdate();
		assert.ok(!oList.getDomRef("listUl").classList.contains("sapMListHighlight"), "Highlight class is removed");

		oListItem1.setHighlight("Information");
		await nextUIUpdate();
		assert.ok(oList.getDomRef("listUl").classList.contains("sapMListHighlight"), "Highlight class is added");

		oListItem1.setVisible(false);
		await nextUIUpdate();
		assert.ok(!oList.getDomRef("listUl").classList.contains("sapMListHighlight"), "Highlight class is removed");

		oListItem1.setVisible(true);
		await nextUIUpdate();
		assert.ok(oList.getDomRef("listUl").classList.contains("sapMListHighlight"), "Highlight class is removed");

		oListItem1.destroy();
		await nextUIUpdate();
		assert.ok(!oList.getDomRef("listUl").classList.contains("sapMListHighlight"), "Highlight class is removed");

		oList.destroy();
	});

	QUnit.module("Theming", {
		beforeEach: async function() {
			this.oListItem = new StandardListItem({
				title: "ListItem"
			});
			this.oList = new List({
				items: [this.oListItem]
			});

			this.oList.placeAt("qunit-fixture");
			await nextUIUpdate();

			this._iThreshold = QUnit.config.testTimeout;
			QUnit.config.testTimeout = 120000; // 2 min timeout to prevent issues with the multiple theme changes
		},
		afterEach: function() {
			this.oList.destroy();

			QUnit.config.testTimeout = this._iThreshold;
		}
	});

	QUnit.test("Delete Icon", function(assert) {
		const done = assert.async();

		const aThemes = ["sap_fiori_3", "sap_horizon", "sap_horizon_dark", "sap_horizon_hcb", "sap_horizon_hcw"];

		assert.expect(aThemes.length + 1);
		assert.ok(this.oListItem.getDeleteControl(true), "Delete Control exists.");

		const fnThemeChanged = (oEvent) => {
			const sTheme = oEvent.theme;
			let sExpectedIconType;

			switch (sTheme) {
				case "sap_horizon" :
				case "sap_horizon_dark" :
				case "sap_horizon_hcb" :
				case "sap_horizon_hcw" :
				case "sap_fiori_3" :
					sExpectedIconType = "sap-icon://decline";
					break;
				default : sExpectedIconType = "sap-icon://sys-cancel";
			}

			assert.equal(this.oListItem.getDeleteControl(true).getIcon(), sExpectedIconType, "Delete icon is correct for Theme " + sTheme);

			if (sTheme === aThemes.at(-1)) {
				Theming.detachApplied(fnThemeChanged);
				done();
			} else {
				const iPosition = aThemes.indexOf(sTheme);
				aThemes.splice(iPosition, 1);
				Theming.setTheme(aThemes[0]);
			}
		};

		Theming.attachApplied(fnThemeChanged);
	});

	QUnit.module("Navigated indicator", {
		beforeEach: function() {
			oList = new List();
		},
		afterEach: function() {
			oList.destroy();
		}
	});

	QUnit.test("Navigated indicator should be rendered", async function(assert) {
		const oLI = new StandardListItem({
			title: "Title of the item"
		}).placeAt("qunit-fixture");
		await nextUIUpdate();
		assert.notOk(oLI.$().find(".sapMLIBNavigated").length > 0, "navigated property is not enabled, hence class is not rendered");
		assert.equal(oLI.$().attr("aria-current"), undefined, "ARIA attribute aria-current is not set");

		oLI.setNavigated(true);
		await nextUIUpdate();
		assert.ok(oLI.$().find(".sapMLIBNavigated").length > 0, "navigated property is set correctly and class is also rendered");
		assert.ok(oLI.$().attr("aria-current"), "ARIA attribute aria-current is set");

		oLI.destroy();
	});

	QUnit.test("List should respect navigated changes", async function(assert) {
		const oListItem1 = new StandardListItem({
			title: "oListItem1"
		}),
		oListItem2 = new CustomListItem({
			highlight: "Warning"
		}),
		oList = new List({
			items: [oListItem1, oListItem2]
		});

		oList.placeAt("qunit-fixture");
		await nextUIUpdate();
		assert.notOk(oList.getDomRef("listUl").classList.contains("sapMListNavigated"), "Navigated class is not added as navigated property is not enabled");
		assert.equal(oListItem1.$().attr("aria-current"), undefined, "ARIA attribute aria-current is not set");

		oListItem2.setNavigated(true);
		await nextUIUpdate();
		assert.ok(oList.getDomRef("listUl").classList.contains("sapMListNavigated"), "List informed to add navigated class");
		assert.ok(oListItem2.$().attr("aria-current"), "ARIA attribute aria-current is set");

		oListItem2.setNavigated(false);
		await nextUIUpdate();
		assert.notOk(oList.getDomRef("listUl").classList.contains("sapMListNavigated"), "Navigated class is removed, as non of the items are navigated");
		assert.equal(oListItem2.$().attr("aria-current"), undefined, "ARIA attribute aria-current is not set");

		oList.destroy();
	});

	QUnit.module("Accessibility", {
		beforeEach: function() {
			oList = new List();
		},
		afterEach: function() {
			oList.destroy();
		}
	});

	QUnit.test("aria-labelledby association should only be in the DOM", async function(assert) {
		oList.placeAt("qunit-fixture");
		const oText1 = new Text({
			text: "text1"
		}).placeAt("qunit-fixture");
		await nextUIUpdate();

		oList.addAriaLabelledBy(oText1);
		await nextUIUpdate();

		assert.ok(oList.getNavigationRoot().getAttribute("aria-labelledby") == oText1.getId(), "Accessibility info of text1 is in the list dom");

		oList.removeAriaLabelledBy(oText1);
		await nextUIUpdate();
		assert.ok(oList.getNavigationRoot().getAttribute("aria-labelledby") == null, "Accessibility info of text1 is removed from the dom");

		oText1.destroy();
	});

	QUnit.test("aria-labelledby should not contain same id multiple times", async function(assert) {
		const oHeaderToolbar = new Toolbar({
			content: [
				new Title({
					id: "titleId",
					text: "Title"
				})
			]
		});
		const oText = new Text({
			id: "textId",
			text: "Text"
		}).placeAt("qunit-fixture");

		oList.addAriaLabelledBy("titleId");
		oList.addAriaLabelledBy("textId");
		oList.setHeaderToolbar(oHeaderToolbar);
		oList.placeAt("qunit-fixture");
		await nextUIUpdate();

		const aAriaLabelledBy = oList.getNavigationRoot().getAttribute("aria-labelledby").split(" ");
		assert.strictEqual(aAriaLabelledBy.length, 2, "correct aria-labelledby ids added to the control DOM root");
		oText.destroy();
	});

	QUnit.test("group headers info of the item", async function(assert) {
		const oGroupHeader1 = new GroupHeaderListItem({
				title: "Group Header 1"
			}),
			oListItem1 = new StandardListItem({
				title: "List Item 1"
			}),
			oGroupHeader2 = new GroupHeaderListItem({
				title: "Group Header 2"
			}),
			oListItem2 = new StandardListItem({
				title: "List Item 2"
			}),
			oList = new List({
				items: [oGroupHeader1, oListItem1, oGroupHeader2, oListItem2]
			}).placeAt("qunit-fixture");

		await nextUIUpdate();

		oListItem1.focus();
		assert.ok(oListItem1.getAccessibilityInfo().description.indexOf(oGroupHeader1.getTitle()) === -1, "group headers info is not in description");

		oListItem2.focus();
		assert.ok(oListItem2.getAccessibilityInfo().description.indexOf(oGroupHeader2.getTitle()) === -1, "group headers info is not in description");

		oList.destroy();
	});

	QUnit.test("group headers info of the item if table", async function(assert) {
		const oGroupHeader1 = new GroupHeaderListItem({
				title: "Group Header 1"
			}),
			oListItem1 = new ColumnListItem({
				cells: [new Text({text: "List Item 1"})]
			}),
			oTable = new Table({
				columns: new Column({ header: new Text({text: "Column 1"}) }),
				items: [oGroupHeader1, oListItem1]
			}).placeAt("qunit-fixture");

		await nextUIUpdate();

		oListItem1.focus();
		assert.ok(oListItem1.getAccessibilityInfo().description.indexOf(oGroupHeader1.getTitle()) > -1, "group headers info is in description and matches group");

		oTable.destroy();
	});

	QUnit.test("highlight text of the item", async function(assert) {
		const oListItem1 = new StandardListItem({
			title: "Title of the item"
		}).placeAt("qunit-fixture");

		const fnTestHighlight = async function(sHighlight, sHighlightText, sExpectedHighlightText) {
			oListItem1.setHighlight(sHighlight);
			oListItem1.setHighlightText(sHighlightText);
			await nextUIUpdate();
			assert.ok(oListItem1.getAccessibilityInfo().description.indexOf(sExpectedHighlightText) > -1,
				"highlight text exists in the accessibility info of the item");
		};

		const aMessageTypes = ["Error", "Warning", "Success", "Information"];
		const aIndicationColors = ["Indication01", "Indication02", "Indication03", "Indication04", "Indication05"];

		// Default text
		for (const sMessageType of aMessageTypes) {
			const sDefaultText = Library.getResourceBundleFor("sap.m").getText("LIST_ITEM_STATE_" + sMessageType.toUpperCase());
			await fnTestHighlight(sMessageType, undefined, sDefaultText);
		}

		// Custom text
		for (const sIndicationColor of aMessageTypes.concat(aIndicationColors)) {
			await fnTestHighlight(sIndicationColor, "custom highlight text", "custom highlight text");
		}

		oListItem1.setHighlight("None");
		oListItem1.setHighlightText("custom highlight text");
		assert.ok(oListItem1.getAccessibilityInfo().description.indexOf("custom highlight text") === -1,
			"If the highlight is 'None', the highlight text does not exist in the accessibility info of the item");

		oListItem1.destroy();
	});

	QUnit.test("Internal control created by the ListBase should not be disabled by the EnabledPropagator", async function(assert) {
		const oListItem = new StandardListItem({
				title: "Foo",
				description: "Bar"
			}),
			oList = new List({
				mode: "MultiSelect",
				items: [oListItem]
			}),
			oVerticalLayout = new VerticalLayout({
				enabled: false,
				content: [oList]
			});

		oVerticalLayout.placeAt("qunit-fixture");
		await nextUIUpdate();

		assert.strictEqual(oListItem.getMultiSelectControl().getEnabled(), true, "MultiSelect Checkbox was not disabled by the EnabledPropagator");

		oList.setMode("SingleSelect");
		await nextUIUpdate();
		assert.strictEqual(oListItem.getSingleSelectControl().getEnabled(), true, "SingleSelect RadioButton was not disabled by the EnabledPropagator");

		oList.setMode("SingleSelectLeft");
		await nextUIUpdate();
		assert.strictEqual(oListItem.getSingleSelectControl().getEnabled(), true, "SingleSelectLeft RadioButton was not disabled by the EnabledPropagator");

		oList.setMode("Delete");
		await nextUIUpdate();
		assert.strictEqual(oListItem.getDeleteControl().getEnabled(), true, "Delete button was not disabled by the EnabledPropagator");

		oListItem.setType("Detail");
		await nextUIUpdate();
		assert.strictEqual(oListItem.getDetailControl().getEnabled(), true, "Detail button was not disabled by the EnabledPropagator");

		oVerticalLayout.destroy();
	});

	QUnit.test("Accessibility Text for Standard List Item", function(assert) {
		const oListItem = new StandardListItem({
			title: "Title",
			description: "Description"
		});

		bindListData(oList, data3, "/items", oListItem);
		const oBundle = Library.getResourceBundleFor("sap.m");

		oList.setMode("None");
		let sStates = oList.getAccessibilityStates();
		assert.strictEqual(sStates, "", "No Punctuation added since no text available");

		oList.setMode("MultiSelect");
		sStates = oList.getAccessibilityStates();
		assert.strictEqual(sStates, oBundle.getText("LIST_MULTISELECTABLE") + " . ", "Punctuation added to Multi SelectMode");

		oList.setMode("Delete");
		sStates = oList.getAccessibilityStates();
		assert.strictEqual(sStates, oBundle.getText("LIST_DELETABLE") + " . ", "Punctuation added to Delete mode");

		oList.setMode("SingleSelect");
		assert.strictEqual(oList.getAccessibilityStates(), oBundle.getText("LIST_SELECTABLE") + " . ", "Punctuation added to mode None");

		const oSorter = new Sorter("items", false, function(oContext){
			return oContext.getProperty("items"); // group by first letter of Name
		});

		oList.getBinding("items").sort(oSorter);
		oList.setMode("MultiSelect");
		assert.strictEqual(oList.isGrouped(), true, "Grouping enabled");
		assert.strictEqual(oList.getAccessibilityStates(), oBundle.getText("LIST_MULTISELECTABLE") + " . " + oBundle.getText("LIST_GROUPED") + " . ", "Punctuation added to Multi SelectMode");

		assert.strictEqual(oList.getItems()[0].getAccessibilityInfo().description, "Title . Description . Not Selected",  "Content annoucement for Standard List Item with Punctuation" );
		oListItem.setSelected(true);
		oListItem.setHighlight("Information");
		oListItem.setNavigated(true);
		oListItem.setType("Active");
		assert.strictEqual(oListItem.getAccessibilityInfo().description,oBundle.getText("LIST_ITEM_SELECTED") + " . " + oListItem.getHighlight() + " . " + oBundle.getText("LIST_ITEM_ACTIVE") + " . " + "Title . Description",  "Content announcement for Standard List Item with Punctuation" );
	});

	QUnit.test("ListItem aria-labelledby reference to Accessibility Text", async function(assert) {
		const oList = new List({
			items: [
				new StandardListItem({
					title: "Title",
					description: "Description",
					ariaLabelledBy: "test"
				})
			]
		});

		oList.placeAt("qunit-fixture");
		await nextUIUpdate();

		const oItem = oList.getItems()[0];
		const oInvisibleText = ListBase.getInvisibleText();

		assert.equal(oItem.getDomRef().getAttribute("aria-labelledby"), "test", "aria-labelledby is correct");
		oItem.$().trigger("focusin");
		assert.equal(oItem.getDomRef().getAttribute("aria-labelledby"), "test " + oInvisibleText.getId(), "reference to invisible text is added on focusin");
		oItem.$().trigger("focusout");
		assert.equal(oItem.getDomRef().getAttribute("aria-labelledby"), "test", "reference to invisible text is removed on focusout");
	});

	QUnit.test("Accessibility Text for Input List Item", function(assert) {
		const oInputListItem = new InputListItem({
			label: "Label",
			content : new Input({
				value: "Content"
			})
		});
		const oBundle = Library.getResourceBundleFor("sap.m");

		oInputListItem.setSelected(true);
		oInputListItem.setHighlight("Information");
		oInputListItem.setNavigated(true);
		oInputListItem.setType("Active");
		assert.strictEqual(oInputListItem.getAccessibilityInfo().description,oBundle.getText("LIST_ITEM_SELECTED") + " . " + oInputListItem.getHighlight() + " . " + oBundle.getText("LIST_ITEM_ACTIVE") + " . " + "Label . Input Content",  "Content announcement for Standard List Item with Punctuation" );
	});

	QUnit.test("test content announcement update after selection changes", async function(assert) {
		const oList = new List({
			mode: "MultiSelect",
			items: [
				new StandardListItem({
					title: "Title",
					description: "Description"
				})
			]
		});

		oList.placeAt("qunit-fixture");
		await nextUIUpdate();

		const oItem = oList.getItems()[0],
			oRb = Library.getResourceBundleFor("sap.m"),
			fnInvisibleMessageAnnounce = sinon.spy(InvisibleMessage.prototype, "announce");

		// item is focused
		oItem.focus();
		assert.ok(document.getElementById(document.activeElement.getAttribute("aria-labelledby")).innerHTML.indexOf(oRb.getText("LIST_ITEM_NOT_SELECTED")) > -1, "'Not Selected', is added to the acc text");
		qutils.triggerKeydown(document.activeElement, KeyCodes.SPACE);
		await nextUIUpdate();
		assert.ok(fnInvisibleMessageAnnounce.calledWith(oRb.getText("LIST_ITEM_SELECTED"), "Assertive"), "InvisibleMessage#announce method called with 'Selected' & 'Assertive'");

		fnInvisibleMessageAnnounce.resetHistory();

		// selection control is focused
		oItem._oMultiSelectControl.focus();
		qutils.triggerKeydown(document.activeElement, KeyCodes.SPACE);
		await nextUIUpdate();
		assert.ok(fnInvisibleMessageAnnounce.notCalled, "InvisibleMessage#announce method not called, since focused element is the selection control");

		fnInvisibleMessageAnnounce.restore();
		oList.destroy();
	});

	QUnit.test("InputListItem: inner control should have ariaLabelledBy association", async function(assert) {
		const oInputListItem = new InputListItem({
			label: "Label",
			content : [
				new Input({
					value: "Content"
				}),
				new VBox({
					items: [
						new Input({
							value: "value"
						})
					]
				})
			]
		});

		oList.addItem(oInputListItem);
		oList.placeAt("qunit-fixture");
		await nextUIUpdate();
		const oControl = oInputListItem.getContent()[0];
		const oControl1 = oInputListItem.getContent()[1];

		assert.ok(oControl.addAriaLabelledBy, "Control has ariaLabelledBy association");
		assert.strictEqual(oControl.getDomRef("inner").getAttribute("aria-labelledby"), oInputListItem.getId() + "-label", "aria-lablledBy is added to the control");
		assert.notOk(oControl1.addAriaLabelledBy, "Control does not have ariaLabelledBy association");
		assert.notOk(oControl1.getDomRef().getAttribute("aria-labelledby"), "aria-lablledBy is not added to the control" );
	});

	QUnit.test("CustomListItem - custom accessibility annoucement", async function(assert) {
		const oCLI = new CustomListItem({
			content: new Text({
				text: "Hello world"
			})
		});

		oList.addItem(oCLI);
		oList.placeAt("qunit-fixture");
		await nextUIUpdate();

		assert.notOk(oCLI.getAccDescription(), "accDescription is not defined by default");
		assert.strictEqual(oCLI.getContentAnnouncement(), "Hello world", "Default accessibility annoucement returned");

		oCLI.setAccDescription("Foo Bar");
		assert.strictEqual(oCLI.getAccDescription(), "Foo Bar", "accDescription property updated");
		assert.strictEqual(oCLI.getContentAnnouncement(), "Foo Bar", "custom accessilbility announcement returned");
	});

	QUnit.test("Aria-LabelledBy to selection control", async function(assert) {
		const oListItem = new StandardListItem({
			type: "Active",
			title: "Hello World"
		});

		oList.setMode("MultiSelect");
		oList.addItem(oListItem);
		oList.placeAt("qunit-fixture");
		await nextUIUpdate();

		let sSelectionItemId = oListItem._oMultiSelectControl.getAriaLabelledBy();
		assert.strictEqual(Element.getElementById(sSelectionItemId).getText(), "Item Selection", "MultiSelect associated with aria-labelledBy");

		oList.setMode("SingleSelectLeft");
		await nextUIUpdate();
		sSelectionItemId = oListItem._oMultiSelectControl.getAriaLabelledBy();
		assert.strictEqual(Element.getElementById(sSelectionItemId).getText(), "Item Selection", "Invisible text added to Static area");
	});

	QUnit.test("Events when multiSelectMode property is changed", async function(assert) {
		bindListData(oList, data2, "/items", createTemplateListItem());
		oList.setMode("MultiSelect");
		oList.placeAt("qunit-fixture");
		await nextUIUpdate();

		assert.strictEqual(oList.getItems().length, 3, "List has exactly 3 items");
		oList.selectAll();
		assert.strictEqual(oList.getSelectedItems().length, 3, "multiSelectMode: Default, selectAll API is enabled");
		oList.removeSelections();
		oList.getItems()[0].focus();
		qutils.triggerEvent("keydown", document.activeElement, {code: "KeyA", ctrlKey: true});
		assert.strictEqual(oList.getSelectedItems().length, 3, "multiSelectMode: Default, Items are selected when 'ctrl+A' is pressed");

		qutils.triggerEvent("keydown", document.activeElement, {code: "KeyA", ctrlKey: true});
		assert.notOk(oList.getSelectedItems().length, "multiSelectMode: Default, Items are deselected when 'ctrl+A' is pressed again");

		oList.setMultiSelectMode("ClearAll");
		oList.placeAt("qunit-fixture");
		await nextUIUpdate();

		oList.getItems()[0].focus();
		qutils.triggerEvent("keydown", document.activeElement, {code: "KeyA", ctrlKey: true});
		assert.notOk(oList.getSelectedItems().length, "multiSelectMode: ClearAll, Items are not selected when 'ctrl+A' is pressed");
		oList.getItems()[0].setSelected(true);
		qutils.triggerEvent("keydown", document.activeElement, {code: "KeyA", ctrlKey: true, shiftKey: true});
		assert.notOk(oList.getSelectedItems().length, "multiSelectMode: ClearAll, Items are deselected when 'ctrl+shift+A' is pressed");
		oList.selectAll();
		assert.notOk(oList.getSelectedItems().length, "multiSelectMode: ClearAll, selectAll API is disabled");
	});

	QUnit.test("Accessibility announcement for role='list'", async function(assert) {
		const oSLI = new StandardListItem({
			title: "Title",
			description: "Description"
		});
		oList.addItem(oSLI);
		oList.placeAt("qunit-fixture");
		await nextUIUpdate();

		oSLI.focus();
		const $SLI = oSLI.$();
		const oRb = Library.getResourceBundleFor("sap.m");
		const oCustomAnnouncement = document.getElementById($SLI.attr("aria-labelledby")),
			aTexts = oCustomAnnouncement.innerText.split(" . ");
		assert.ok(aTexts.indexOf(oRb.getText("ACC_CTR_TYPE_LISTITEM")) !== -1, "Type info is added to custom announcement for compatibility reasons");
	});

	QUnit.test("Accessibility announcement for role='listbox'", async function(assert) {
		const oSLI = new StandardListItem({
			title: "Title",
			description: "Description"
		});
		oList.addItem(oSLI);
		oList.applyAriaRole("listbox");
		oList.placeAt("qunit-fixture");
		await nextUIUpdate();

		oSLI.focus();
		const $SLI = oSLI.$();
		const oRb = Library.getResourceBundleFor("sap.m");
		const oCustomAnnouncement = document.getElementById($SLI.attr("aria-labelledby")),
			aTexts = oCustomAnnouncement.innerText.split(" . ");
		assert.ok(aTexts.indexOf(oRb.getText("ACC_CTR_TYPE_LISTITEM")) === -1, "Type info is not added to custom announcement since Jaws also does not announce the role option");
	});

	QUnit.test("Grouping behavior with role='list'", async function(assert) {
		const oList = new List();
		bindListData(oList, data5, "/items", createListItem);
		const oSorter = new Sorter({
			path: "Key",
			descending: false,
			group: function(oContext) {
				return oContext.getProperty("Key");
			}
		});
		oList.placeAt("qunit-fixture");

		const oBinding = oList.getBinding("items");
		oBinding.sort(oSorter);
		await nextUIUpdate();
		assert.ok(oBinding.isGrouped(), "list is grouped");

		const aGroupHeaderListItems = oList.getVisibleItems().filter(function(oItem) {
			return oItem.isGroupHeader();
		});

		const oRb = Library.getResourceBundleFor("sap.m");

		aGroupHeaderListItems.forEach(function(oGroupItem) {
			const $GroupItem = oGroupItem.$();
			assert.strictEqual($GroupItem.attr("role"), "listitem", "Group header has role='listitem'");
			assert.strictEqual($GroupItem.attr("aria-label"), oGroupItem.getTitle(), "correct aria-label is set");
			assert.strictEqual($GroupItem.attr("aria-roledescription"), oRb.getText("LIST_ITEM_GROUP_HEADER"), "correct aria-roledescription assigned");
			assert.notOk($GroupItem.attr("aria-posinset"), "aria-posinset attribute not added to groupHeader");
			assert.notOk($GroupItem.attr("aria-setsize"), "aria-setsize attribute not added to groupHeader");

			const oSubListRef = oGroupItem.getDomRef().querySelector("ul");
			assert.ok(oSubListRef, "GroupHeader contains a list");
			assert.ok(oSubListRef.getAttribute("role"), "list", "role='list' is set to the sub list");
			assert.ok(oSubListRef.getAttribute("aria-owns"), "aria-owns attribute is set to the sub list");

			assert.ok(oGroupItem.getGroupedItems().length, "GroupHeader contains the mapped list items");
			oGroupItem.getGroupedItems().forEach(function(sId) {
				assert.ok(oSubListRef.getAttribute("aria-owns").indexOf(sId) > -1, "mapped items are set to aria-owns attribute");
			});
		});

		let iSetSize = 0, iPosInSet = 1;
		oList.getVisibleItems().forEach((oListItem) => {
			if (oListItem.isGroupHeader()) {
				iSetSize = oListItem.getGroupedItems().length;
				iPosInSet = 1;
				return;
			}

			const oLIRef = oListItem.getDomRef();
			assert.strictEqual(oLIRef.getAttribute("role"), "listitem", "role='listitem' is set to the list item");
			assert.equal(oLIRef.getAttribute("aria-posinset"), `${iPosInSet}`, "aria-posinset attribute has correct value for list item");
			assert.equal(oLIRef.getAttribute("aria-setsize"), `${iSetSize}`, "aria-setsize attribute has correct value for list item");
			iPosInSet++;
		});

		oList.destroy();
	});

	QUnit.test("Grouping behaviour with role='listbox'", async (assert) => {
		const oList = new List();
		oList.applyAriaRole("listbox");
		bindListData(oList, data5, "/items", createListItem);
		const oSorter = new Sorter({
			path: "Key",
			descending: false,
			group: function(oContext) {
				return oContext.getProperty("Key");
			}
		});
		oList.placeAt("qunit-fixture");

		const oSkipFocusStub = sinon.stub(oList, "_skipGroupHeaderFocus").returns(true);

		const oBinding = oList.getBinding("items");
		oBinding.sort(oSorter);
		await nextUIUpdate();
		assert.ok(oBinding.isGrouped(), "list is grouped");

		const aGroupHeaderListItems = oList.getVisibleItems().filter(function(oItem) {
			return oItem.isGroupHeader();
		});
		const oRb = Library.getResourceBundleFor("sap.m");

		aGroupHeaderListItems.forEach(function(oGroupItem) {
			const oGroupItemRef = oGroupItem.getDomRef();

			assert.strictEqual(oGroupItemRef.getAttribute("role"), "group", "Group header has role='group'");
			assert.strictEqual(oGroupItemRef.getAttribute("aria-label"), oGroupItem.getTitle(), "correct aria-label is set");
			assert.strictEqual(oGroupItemRef.getAttribute("aria-roledescription"), oRb.getText("LIST_ITEM_GROUP_HEADER"), "correct aria-roledescription assigned");
			assert.notOk(oGroupItemRef.getAttribute("aria-posinset"), "aria-posinset attribute not added to groupHeader");
			assert.notOk(oGroupItemRef.getAttribute("aria-setsize"), "aria-setsize attribute not added to groupHeader");
			assert.ok(oGroupItemRef.getAttribute("aria-owns"), "aria-owns attribute is set to group header item");

			assert.ok(oGroupItem.getGroupedItems().length, "GroupHeader contains the mapped list items");
			oGroupItem.getGroupedItems().forEach(function(sId) {
				assert.ok(oGroupItemRef.getAttribute("aria-owns").indexOf(sId) > -1, "mapped items are set to aria-owns attribute");
			});
		});

		const iSetSize = oBinding.getLength();
		let iPosInSet = 1;
		oList.getVisibleItems().forEach((oListItem) => {
			if (oListItem.isGroupHeader()) {
				return;
			}

			const oLIRef = oListItem.getDomRef();
			assert.strictEqual(oLIRef.getAttribute("role"), "option", "role='option' is set to the item");
			assert.equal(oLIRef.getAttribute("aria-posinset"), `${iPosInSet}`, "aria-posinset attribute has correct value for list item");
			assert.equal(oLIRef.getAttribute("aria-setsize"), `${iSetSize}`, "aria-setsize attribute has correct value for list item");
			iPosInSet++;
		});

		oSkipFocusStub.restore();
		oList.destroy();
	});

	QUnit.test("Grouping behaviour with role='list' and 'manual' items", async function(assert) {
		const oList = new List({
			items: [
				new GroupHeaderListItem({ title: "Group A" }),
				new StandardListItem({ title: "Item A1" }),
				new StandardListItem({ title: "Item A2" }),
				new GroupHeaderListItem({ title: "Group B" }),
				new StandardListItem({ title: "Item B1" }),
				new StandardListItem({ title: "Item B2" })
			]
		});
		oList.placeAt("qunit-fixture");

		await nextUIUpdate();

		const aGroupHeaderListItems = oList.getVisibleItems().filter(function(oItem) {
			return oItem.isGroupHeader();
		});

		const oRb = Library.getResourceBundleFor("sap.m");

		aGroupHeaderListItems.forEach(function(oGroupItem) {
			const $GroupItem = oGroupItem.$();
			assert.strictEqual($GroupItem.attr("role"), "listitem", "Group header has role='listitem'");
			assert.strictEqual($GroupItem.attr("aria-label"), oGroupItem.getTitle(), "correct aria-label is set");
			assert.strictEqual($GroupItem.attr("aria-roledescription"), oRb.getText("LIST_ITEM_GROUP_HEADER"), "correct aria-roledescription assigned");
			assert.notOk($GroupItem.attr("aria-posinset"), "aria-posinset attribute not added to groupHeader");
			assert.notOk($GroupItem.attr("aria-setsize"), "aria-setsize attribute not added to groupHeader");

			const oSubListRef = oGroupItem.getDomRef().querySelector("ul");
			assert.ok(oSubListRef, "GroupHeader contains a list");
			assert.ok(oSubListRef.getAttribute("role"), "list", "role='list' is set to the sub list");
			assert.ok(oSubListRef.getAttribute("aria-owns"), "aria-owns attribute is set to the sub list");

			assert.ok(oGroupItem.getGroupedItems().length, "GroupHeader contains the mapped list items");
			oGroupItem.getGroupedItems().forEach(function(sId) {
				assert.ok(oSubListRef.getAttribute("aria-owns").indexOf(sId) > -1, "mapped items are set to aria-owns attribute");
			});
		});

		let iSetSize = 0, iPosInSet = 1;
		oList.getVisibleItems().forEach((oListItem) => {
			if (oListItem.isGroupHeader()) {
				iSetSize = oListItem.getGroupedItems().length;
				iPosInSet = 1;
				return;
			}

			const oLIRef = oListItem.getDomRef();
			assert.strictEqual(oLIRef.getAttribute("role"), "listitem", "role='listitem' is set to the list item");
			assert.equal(oLIRef.getAttribute("aria-posinset"), `${iPosInSet}`, "aria-posinset attribute has correct value for list item");
			assert.equal(oLIRef.getAttribute("aria-setsize"), `${iSetSize}`, "aria-setsize attribute has correct value for list item");
			iPosInSet++;
		});

		oList.destroy();
	});

	QUnit.module("Context Menu", {
		beforeEach: function() {
			oList = new List();
		},
		afterEach: function() {
			oList.destroy();
		}
	});

	QUnit.test("Context Menu", async function(assert) {
		const fnInvalidate = this.spy(oList, "invalidate");

		// list should not be invalidated for setContextMenu
		fnInvalidate.resetHistory();
		oList.setContextMenu(new Menu({
		items: [
			new MenuItem({text: "{Title}"})
		]}));
		assert.ok(!fnInvalidate.called, "List is not invalidated when the contextMenu aggregation is set");

		const oMenu = oList.getContextMenu();
		const fnOpenAsContextMenu = this.spy(oMenu, "openAsContextMenu");


		bindListData(oList, data4, "/items", createTemplateListItem());
		oPage.addContent(oList);
		await nextUIUpdate();
		assert.ok(oList.getContextMenu(), "ContextMenu was set correctly");

		const oItem = oList.getItems()[0];
		oItem.focus();
		oItem.$().trigger("contextmenu");
		assert.equal(fnOpenAsContextMenu.callCount, 1, "Menu#OpenAsContextMenu is called");
		oMenu.close();

		// list should not be invalidated for destroyContextmenu
		fnInvalidate.resetHistory();
		oList.destroyContextMenu();
		assert.ok(!fnInvalidate.called, "List is not invalidated when the contextMenu aggregation is destroyed");

		//clean up
		oMenu.destroy();
	});

	QUnit.test("Test context menu on interactive control", async function(assert) {
		const oInput = new Input();
		const oListItem = new InputListItem({
			label: "Input",
			content : oInput,
			type: "Navigation"
		});
		const oList = new List({
			mode: "MultiSelect",
			items : [oListItem],
			contextMenu : new Menu({
				items: [
					new MenuItem({text: "ContextMenu"})
				]
			})
		});

		const oMenu = oList.getContextMenu();
		const fnOpenAsContextMenu = this.spy(oMenu, "openAsContextMenu");

		oPage.addContent(oList);
		await nextUIUpdate();

		const $input = oInput.$("inner").trigger("focus");
		$input.trigger("contextmenu");
		assert.equal(fnOpenAsContextMenu.callCount, 0, "Menu#OpenAsContextMenu is not called");

		oListItem.getMultiSelectControl().focus();
		oListItem.getMultiSelectControl().$().trigger("contextmenu");
		assert.equal(fnOpenAsContextMenu.callCount, 1, "Menu#OpenAsContextMenu is called");
		oMenu.close();

		oList.setMode("SingleSelectLeft");
		await nextUIUpdate();

		oListItem.getSingleSelectControl().focus();
		oListItem.getSingleSelectControl().$().trigger("contextmenu");
		assert.equal(fnOpenAsContextMenu.callCount, 2, "Menu#OpenAsContextMenu is called again");
		oMenu.close();

		// clean up
		oMenu.destroy();
		oList.destroy();
	});

	QUnit.module("Text Selection", {
		beforeEach: function() {
			oList = new List();
		},
		afterEach: function() {
			oList.destroy();
		}
	});

	QUnit.test("No press event on text selection", async function(assert) {
		const oListItem = new StandardListItem({
			type: "Active",
			title: "Hello World",
			press: function(e) {
				MessageToast.show("Item Pressed");
			}
		});

		oList.addItem(oListItem);
		oList.placeAt("qunit-fixture");
		await nextUIUpdate();

		const fnPress = this.spy(oListItem, "firePress");
		oListItem.focus();
		let bHasSelection;
		this.stub(window, "getSelection").callsFake(function() {
			return {
				toString: function() {
					return bHasSelection ? "Hello World" : "";
				},
				focusNode: oListItem.getDomRef("content").firstChild
			};
		});

		bHasSelection = true;
		assert.equal(window.getSelection().toString(), "Hello World");
		oListItem.$().trigger("tap");
		assert.ok(!fnPress.called, "Press event not fired");

		bHasSelection = false;
		assert.equal(window.getSelection().toString(), "");
		oListItem.$().trigger("tap");
		await timeout();

		assert.ok(fnPress.called, "Press event fired");
	});

	QUnit.module("ListBase sticky feature", {
		beforeEach: function() {
			oList = new List();
		},
		afterEach: function() {
			oList.destroy();
		}
	});

	QUnit.test("Sticky support", async function(assert) {
		// stub for Chrome
		const oStdLI = new StandardListItem({
			title : "Title",
			info : "+359 1234 567",
			infoTextDirection: coreLibrary.TextDirection.LTR
		});
		const oList = new List({
			headerText: "List Header",
			sticky: ["HeaderToolbar"],
			items: [oStdLI]
		});
		oList.placeAt("qunit-fixture");
		await nextUIUpdate();

		assert.ok(oList.getDomRef().classList.contains("sapMSticky"), "Sticky style class added");
		assert.ok(oList.getDomRef().classList.contains("sapMSticky1"), "Sticky style class added");

		oList.destroy();
	});

	QUnit.test("Sticky ColumnHeaders should not be possible with List", async function(assert) {
		const oStdLI = new StandardListItem({
			title : "Title",
			info : "+359 1234 567",
			infoTextDirection: coreLibrary.TextDirection.LTR
		});
		const oList = new List({
			headerText: "List Header",
			sticky: ["ColumnHeaders"],
			items: [oStdLI]
		});
		oList.placeAt("qunit-fixture");
		await nextUIUpdate();

		const aClassList = oList.getDomRef().classList;
		assert.ok(!aClassList.contains("sapMSticky") && !aClassList.contains("sapMSticky4"), "Sticky column headers is not supported with List");

		oList.destroy();
	});

	QUnit.test("Focus and scroll handling with sticky infoToolbar", async function(assert) {
		this.stub(Device.system, "desktop").value(false);

		const oStdLI = new StandardListItem({
			title : "Title",
			info : "+359 1234 567",
			infoTextDirection: coreLibrary.TextDirection.LTR
		});

		const oStdLI2 = new StandardListItem({
			title : "Title",
			info : "+359 1234 567",
			infoTextDirection: coreLibrary.TextDirection.LTR
		});

		const sut = new List({
			headerText: "List Header",
			items: [oStdLI, oStdLI2]
		});

		const oInfoToolbar = new Toolbar({
			active: true,
			content: [
				new Text({
					text : "The quick brown fox jumps over the lazy dog.",
					wrapping : false
				})
			]
		});

		sut.setInfoToolbar(oInfoToolbar);
		oScrollContainer = new ScrollContainer({
			vertical: true,
			content: sut
		});
		sut.setSticky(["InfoToolbar"]);
		oScrollContainer.placeAt("qunit-fixture");
		await nextUIUpdate();

		let aClassList = sut.$()[0].classList;
		assert.ok(aClassList.contains("sapMSticky") && aClassList.contains("sapMSticky2"), "Sticky class added for sticky infoToolbar only");

		sut.getInfoToolbar().setVisible(false);
		await nextUIUpdate();
		aClassList = sut.$()[0].classList;
		assert.ok(!aClassList.contains("sapMSticky") && !aClassList.contains("sapMSticky2"), "Sticky classes removed");

		sut.getItems()[0].focus();
		const fnHandleTargetItemFocusSpy = sinon.spy(sut, "_handleTargetItemFocus");
		sut.getInfoToolbar().setVisible(true);
		await nextUIUpdate();
		assert.ok(fnHandleTargetItemFocusSpy.calledOnce, "Repositining method is called after sticky change");

		aClassList = sut.$()[0].classList;
		assert.ok(aClassList.contains("sapMSticky") && aClassList.contains("sapMSticky2"), "Sticky classes added");

		const oInfoToolbarContainer = oInfoToolbar.$().parent()[0];

		assert.ok(oInfoToolbarContainer.classList.contains("sapMListInfoTBarContainer"), "infoToolbar container div rendered");

		this.stub(oInfoToolbarContainer, "getBoundingClientRect").callsFake(function() {
			return {
				bottom: 72,
				height: 32
			};
		});

		const oFocusedItem = sut.getItems()[1];
		const oFocusedItemDomRef = oFocusedItem.getDomRef();
		const fnScrollToElementSpy = sinon.spy(oScrollContainer.getScrollDelegate(), "scrollToElement");

		this.stub(window, "requestAnimationFrame").callsFake(window.setTimeout);
		this.stub(oFocusedItemDomRef, "getBoundingClientRect").callsFake(function() {
			return {
				top: 70
			};
		});

		oFocusedItemDomRef.focus();
		await timeout();

		assert.ok(fnScrollToElementSpy.calledWith(oFocusedItemDomRef, 0, [0, -32], true), "scrollToElement function called");

		oScrollContainer.destroy();
	});

	QUnit.test("Focus and scroll handling with sticky headerToolbar", async function(assert) {
		this.stub(Device.system, "desktop").value(false);

		const oStdLI = new StandardListItem({
			title : "Title",
			info : "+359 1234 567",
			infoTextDirection: coreLibrary.TextDirection.LTR
		});

		const oStdLI2 = new StandardListItem({
			title : "Title",
			info : "+359 1234 567",
			infoTextDirection: coreLibrary.TextDirection.LTR
		});

		const sut = new List({
			items: [oStdLI, oStdLI2]
		});

		const oHeaderToolbar = new Toolbar({
			content: [
				new Title({
					text : "Keyboard Handling Test Page"
				}),
				new ToolbarSpacer(),
				new Button({
					tooltip: "View Settings",
					icon: "sap-icon://drop-down-list"
				})
			]
		});

		sut.setHeaderToolbar(oHeaderToolbar);
		oScrollContainer = new ScrollContainer({
			vertical: true,
			content: sut
		});
		sut.setSticky(["HeaderToolbar"]);
		oScrollContainer.placeAt("qunit-fixture");
		await nextUIUpdate();

		let aClassList = sut.$()[0].classList;
		assert.ok(aClassList.contains("sapMSticky") && aClassList.contains("sapMSticky1"), "Sticky class added for sticky headerToolbar only");

		sut.getHeaderToolbar().setVisible(false);
		await nextUIUpdate();
		aClassList = sut.$()[0].classList;
		assert.ok(!aClassList.contains("sapMSticky") && !aClassList.contains("sapMSticky1"), "Sticky classes removed as no element is sticky");

		sut.getHeaderToolbar().setVisible(true);
		await nextUIUpdate();
		aClassList = sut.$()[0].classList;
		assert.ok(aClassList.contains("sapMSticky") && aClassList.contains("sapMSticky1"), "Sticky classes added");

		const oHeaderDomRef = sut.getDomRef().querySelector(".sapMListHdr");
		const fnGetDomRef = sut.getDomRef;
		this.stub(oHeaderDomRef, "getBoundingClientRect").callsFake(function() {
			return {
				bottom: 88,
				height: 48
			};
		});

		this.stub(sut, "getDomRef").callsFake(function() {
			return {
				querySelector: function() {
					return oHeaderDomRef;
				}
			};
		});

		const oFocusedItem = sut.getItems()[1];
		const oFocusedItemDomRef = oFocusedItem.getDomRef();
		const fnScrollToElementSpy = sinon.spy(oScrollContainer.getScrollDelegate(), "scrollToElement");

		this.stub(window, "requestAnimationFrame").callsFake(window.setTimeout);
		this.stub(oFocusedItemDomRef, "getBoundingClientRect").callsFake(function() {
			return {
				top: 80
			};
		});

		oFocusedItemDomRef.focus();
		await timeout();

		assert.ok(fnScrollToElementSpy.calledWith(oFocusedItemDomRef, 0, [0, -48], true), "scrollToElement function called");

		// restore getDomRef() to avoid error caused when oScrollContainer is destroyed
		sut.getDomRef = fnGetDomRef;

		oScrollContainer.destroy();
	});

	QUnit.test("Focus and scroll handling with sticky headerToolbar and infoToolbar", async function(assert) {
		this.stub(Device.system, "desktop").value(false);

		const oStdLI = new StandardListItem({
			title : "Title",
			info : "+359 1234 567",
			infoTextDirection: coreLibrary.TextDirection.LTR
		});

		const oStdLI2 = new StandardListItem({
			title : "Title",
			info : "+359 1234 567",
			infoTextDirection: coreLibrary.TextDirection.LTR
		});

		const sut = new List({
			items: [oStdLI, oStdLI2]
		});

		const oHeaderToolbar = new Toolbar({
			content: [
				new Title({
					text : "Keyboard Handling Test Page"
				}),
				new ToolbarSpacer(),
				new Button({
					tooltip: "View Settings",
					icon: "sap-icon://drop-down-list"
				})
			]
		});

		sut.setHeaderToolbar(oHeaderToolbar);

		const oInfoToolbar = new Toolbar({
			active: true,
			content: [
				new Text({
					text : "The quick brown fox jumps over the lazy dog.",
					wrapping : false
				})
			]
		});

		sut.setInfoToolbar(oInfoToolbar);

		oScrollContainer = new ScrollContainer({
			vertical: true,
			content: sut
		});
		sut.setSticky(["HeaderToolbar", "InfoToolbar"]);
		oScrollContainer.placeAt("qunit-fixture");
		await nextUIUpdate();

		let aClassList = sut.$()[0].classList;
		assert.ok(aClassList.contains("sapMSticky") && aClassList.contains("sapMSticky3"), "Sticky class added for sticky headerToolbar and infoToolbar");

		sut.getHeaderToolbar().setVisible(false);
		await nextUIUpdate();
		aClassList = sut.$()[0].classList;
		assert.ok(aClassList.contains("sapMSticky") && aClassList.contains("sapMSticky2"), "Sticky class updated for sticky infoToolbar");

		sut.getInfoToolbar().setVisible(false);
		await nextUIUpdate();
		aClassList = sut.$()[0].classList;
		assert.ok(!aClassList.contains("sapMSticky") && !aClassList.contains("sapMSticky1") && !aClassList.contains("sapMSticky2"), "No sticky classes present");

		sut.getHeaderToolbar().setVisible(true);
		sut.getInfoToolbar().setVisible(true);
		await nextUIUpdate();
		aClassList = sut.$()[0].classList;
		assert.ok(aClassList.contains("sapMSticky") && aClassList.contains("sapMSticky3"), "Sticky class added for sticky headerToolbar, infoToolbar and column headers");

		const oHeaderDomRef = sut.getDomRef().querySelector(".sapMListHdr");
		const fnGetDomRef = sut.getDomRef;
		this.stub(oHeaderDomRef, "getBoundingClientRect").callsFake(function() {
			return {
				bottom: 48,
				height: 48
			};
		});

		const oInfoToolbarContainer = oInfoToolbar.$().parent()[0];
		this.stub(oInfoToolbarContainer, "getBoundingClientRect").callsFake(function() {
			return {
				bottom: 80,
				height: 32
			};
		});

		const oFocusedItem = sut.getItems()[1];
		const oFocusedItemDomRef = oFocusedItem.getDomRef();
		const fnScrollToElementSpy = sinon.spy(oScrollContainer.getScrollDelegate(), "scrollToElement");

		this.stub(window, "requestAnimationFrame").callsFake(window.setTimeout);
		this.stub(oFocusedItemDomRef, "getBoundingClientRect").callsFake(function() {
			return {
				top: 40
			};
		});

		oFocusedItemDomRef.focus();
		await timeout();

		assert.ok(fnScrollToElementSpy.calledWith(oFocusedItemDomRef, 0, [0, -80], true), "scrollToElement function called");

		// restore getDomRef() to avoid error caused when oScrollContainer is destroyed
		sut.getDomRef = fnGetDomRef;

		oScrollContainer.destroy();
	});


	QUnit.test("Focus and scroll handling with sticky headerToolbar and focus on input control", async function(assert) {
		function isElementVisible(oListItem, oViewData) {
			const oListItemRect = oListItem.getBoundingClientRect();
			if (oListItemRect.top >= oViewData.iStartView && (oListItemRect.top + oListItemRect.height) <= oViewData.iEndView) {
				return true;
			}

			return false;
		}

		const aStdLI = [];
		for (let i = 0; i < 10; i++) {
			aStdLI.push({
				title: `Address${i}`
			});
		}

		var oList = new List({
			items: {
				path: "/items",
				template:   new InputListItem({
					content : new Input()
				})
			},
			sticky: ["HeaderToolbar"]
		}).setModel(new JSONModel({
			items: aStdLI
		}));

		const oHeaderToolbar = new Toolbar({
			content: [
				new Title({
					text: "Sticky Handling Test Page"
				})
			]
		});

		oList.setHeaderToolbar(oHeaderToolbar);

		const oPage = new Page({
				content: [oList]
			});

		const oApp = new App({
			pages: [oPage],
			height: "400px"
		});

		oApp.placeAt("qunit-fixture");
		await nextUIUpdate();

		const oAppRect = oApp.getDomRef().getBoundingClientRect();
		const oViewData = {
			iStartView: oList.getVisibleItems()[0].getDomRef().getBoundingClientRect().top,
			iEndView: (oAppRect.top + oAppRect.height)
		};

		assert.notOk(isElementVisible(oList.getItems()[9].getDomRef(), oViewData), "Item is not visible");
		assert.ok(isElementVisible(oList.getItems()[0].getDomRef(), oViewData), "Item is visible");

		//focus element 8, which puts element 0 out of view
		oList.getItems()[8].focus();
		await timeout(100);

		assert.notOk(isElementVisible(oList.getItems()[0].getDomRef(), oViewData), "Item 0 is not visible anymore");
		assert.ok(isElementVisible(oList.getItems()[8].getDomRef(), oViewData), "Item 8 is visible");

		oList.getItems()[0].focus();
		await timeout(100);
		assert.ok(isElementVisible(oList.getItems()[0].getDomRef(), oViewData), "Item 0 is visible after focus");
		assert.notOk(isElementVisible(oList.getItems()[6].getDomRef(), oViewData), "Item 6 is not fully visible");

		oList.getItems()[6].focus();
		await timeout(100);

		assert.ok(isElementVisible(oList.getItems()[6].getDomRef(), oViewData), "Item 6 is fully visible after focus");
		oList.destroy();
		oPage.destroy();
		oApp.destroy();
	});

	QUnit.test("Focus and scroll handling with sticky groupHeaders and focus on input control", async function(assert) {
		function isElementVisible(oListItem, oViewData) {
			const oListItemRect = oListItem.getBoundingClientRect();
			if (oListItemRect.top >= oViewData.iStartView && (oListItemRect.top + oListItemRect.height) <= oViewData.iEndView) {
				return true;
			}

			return false;
		}

		const aStdLI = [];
		for (let i = 0; i < 100; i++) {
			const k = i % 10;
			aStdLI.push({
				title: `Address${i}`, key: k
			});
		}

		var oList = new List({
			sticky: ["GroupHeaders"],
			items: {
				path: "/items",
				sorter: new Sorter('key', false, true),
				template: new InputListItem({
					label: "Input",
					content: new Input(),
					type: "Navigation"
				}),
				factory: function (sId, oContext) {
					var oUIControl;

					if (oContext.getProperty("groupHeader")) {
						oUIControl = new GroupHeaderListItem({
							title: oContext.getProperty("groupHeader")
						});
					} else {
						oUIControl = new InputListItem(sId);
					}

					return oUIControl;
				}
			}
		}).setModel(new JSONModel({
			items: aStdLI
		}));
		const oPage = new Page({
				content: [oList]
			});

		const oApp = new App({
			pages: [oPage],
			height: "400px"
		});

		oApp.placeAt("qunit-fixture");
		await nextUIUpdate();
		const oAppRect = oApp.getDomRef().getBoundingClientRect();
		const oViewData = {
			iStartView: oList.getVisibleItems()[0].getDomRef().getBoundingClientRect().top,
			iEndView: (oAppRect.top + oAppRect.height)
		};

		assert.notOk(isElementVisible(oList.getItems()[9].getDomRef(), oViewData), "Item is not visible");
		assert.ok(isElementVisible(oList.getItems()[0].getDomRef(), oViewData), "Item is visible");

		//focus element 8, which puts element 0 out of view
		oList.getItems()[8].focus();
		await timeout(1000);

		assert.notOk(isElementVisible(oList.getItems()[1].getDomRef(), oViewData), "Item 1 is not visible anymore");
		assert.ok(isElementVisible(oList.getItems()[8].getDomRef(), oViewData), "Item 8 is visible");

		oList.getItems()[1].focus();
		await timeout(1000);
		assert.ok(isElementVisible(oList.getItems()[1].getDomRef(), oViewData), "Item 1 visible after focus");
		assert.notOk(isElementVisible(oList.getItems()[13].getDomRef(), oViewData), "Item 6 is not fully visible");

		oList.getItems()[13].focus();
		await timeout(1000);

		assert.ok(isElementVisible(oList.getItems()[13].getDomRef(), oViewData), "Item 6 is fully visible after focus");
		oList.destroy();
		oPage.destroy();
		oApp.destroy();
	});

	QUnit.test("Function _getStickyAreaHeight", async function(assert) {
		const aListItems = [];

		for (let i = 0; i < 25; i++) {
			aListItems.push(createListItem());
		}

		const oList = new List({
			items: aListItems
		});

		const oHeaderToolbar = new Toolbar({
			content: [
				new Title({
					text : "Keyboard Handling Test Page"
				}),
				new ToolbarSpacer(),
				new Button({
					tooltip: "View Settings",
					icon: "sap-icon://drop-down-list"
				})
			]
		});

		const oInfoToolbar = new Toolbar({
			active: true,
			content: [
				new Text({
					text : "The quick brown fox jumps over the lazy dog.",
					wrapping : false
				})
			]
		});

		oList.setHeaderToolbar(oHeaderToolbar);
		oList.setInfoToolbar(oInfoToolbar);

		oScrollContainer = new ScrollContainer({
			vertical: true,
			content: oList
		});

		oScrollContainer.placeAt("qunit-fixture");
		await nextUIUpdate();

		const iHeaderToolbarHeight = (oList.getHeaderToolbar() && oList.getHeaderToolbar().getDomRef() || this.getDomRef("header")).offsetHeight;
		const iInfoToolbarHeight = oList.getInfoToolbar().getDomRef().offsetHeight;

		assert.notOk((oList.getSticky() && oList.getSticky().length), "No sticky applied");
		assert.equal(oList._getStickyAreaHeight(), 0, "Zero height for no sticky elements");

		oList.setSticky(["HeaderToolbar"]);
		assert.equal(oList.getSticky().length, 1, "One sticky element");
		assert.notEqual(oList._getStickyAreaHeight(), 0, "Height of sticky elements > 0");
		assert.equal(oList._getStickyAreaHeight(), iHeaderToolbarHeight, "Correct height returned");

		oList.setSticky(["InfoToolbar"]);
		assert.equal(oList.getSticky().length, 1, "One sticky element");
		assert.notEqual(oList._getStickyAreaHeight(), 0, "Height of sticky elements > 0");
		assert.equal(oList._getStickyAreaHeight(), iInfoToolbarHeight, "Correct height returned");

		oList.setSticky(["HeaderToolbar", "InfoToolbar"]);
		assert.equal(oList.getSticky().length, 2, "Two sticky elements");
		assert.notEqual(oList._getStickyAreaHeight(), 0, "Height of sticky elements > 0");
		assert.equal(oList._getStickyAreaHeight(), iHeaderToolbarHeight + iInfoToolbarHeight, "Correct height returned");
	});

	QUnit.module("Dependents Plugins", {
		beforeEach: function() {
			oList = new List();
		},
		afterEach: function() {
			oList.destroy();
		}
	});

	QUnit.test("DataStateIndicator Plugin Support", function(assert) {
		try {
			new ListBase({
				dependents: new DataStateIndicator()
			});
			assert.ok(true, "ListBase supports DataStateIndicator plugin");
		} catch (e) {
			assert.ok(false, "ListBase does not support DataStateIndicator plugin");
		}
	});

	QUnit.module("No data aggregation", {
		beforeEach: async function() {
			oList = new List({});
			oPage.addContent(oList);
			await nextUIUpdate();
		},
		afterEach: function() {
			oPage.removeAllContent();
			oList.destroy();
		}
	});

	QUnit.test("No Data Illustrated Message", async function(assert) {
		const oMessage = new IllustratedMessage("nodataIllustratedMessage", {
			illustrationType: IllustratedMessageType.NoSearchResults,
			title: "Custom Title",
			description: "This is a custom description."
		});
		oList.setNoData(oMessage);
		await nextUIUpdate();

		const $noDataText = oList.$("nodata-text");
		const $noData = oList.$("nodata");

		assert.ok(oList.getNoData().isA("sap.m.IllustratedMessage"));
		assert.strictEqual($noDataText.children().get(0), Element.getElementById("nodataIllustratedMessage").getDomRef(), "List contains figure's DOM element");

		$noData.focus();
		const sLabelledBy = $noData.attr("aria-labelledby");
		assert.equal(Element.getElementById(sLabelledBy).getText(), "Illustrated Message Custom Title. This is a custom description.", "Accessbility text is set correctly");

		oList.setEnableBusyIndicator(true);
		oList._showBusyIndicator();
		await timeout(1000);

		assert.ok(oList.getBusy(), "List is set to busy");
		assert.strictEqual($noDataText.children().get(0), Element.getElementById("nodataIllustratedMessage").getDomRef(), "Busy indicator does not clear illustrated message");

		oList._hideBusyIndicator();
		await nextUIUpdate();

		assert.notOk(oList.getBusy(), "List is not set to busy");
		assert.strictEqual($noDataText.children().get(0), Element.getElementById("nodataIllustratedMessage").getDomRef(), "List contains figure's DOM element after busy indicator hidden");

		oList.setNoDataText("Test");
		assert.strictEqual($noDataText.children().get(0), Element.getElementById("nodataIllustratedMessage").getDomRef(), "List contains figure's DOM element");

		oMessage.destroy();
	});

<<<<<<< HEAD
	QUnit.test("No Data String", async function(assert) {
		const sNoData = "No data Example";
		oList.setNoData(sNoData);
		await nextUIUpdate();
=======
			const oMenu = Element.getElementById(jQuery(".sapMMenu").attr("id").replace("-rp-popover", ""));
			assert.ok(oMenu, "Overflow menu is rendered");
			assert.equal(oMenu.getItems()[0].getText(), "Edit", "First action is rendered in the overflow menu");
			assert.equal(oMenu.getItems()[0].getIcon(), "sap-icon://edit", "First action is rendered in the overflow menu");
			assert.equal(oMenu.getItems()[1].getText(), "Delete", "Second action is rendered in the overflow menu");
			assert.equal(oMenu.getItems()[1].getIcon(), "sap-icon://decline", "Second action is rendered in the overflow menu");
			assert.equal(oMenu.getItems()[2].getText(), "Add", "Third action is rendered in the overflow menu");
			assert.equal(oMenu.getItems()[2].getIcon(), "sap-icon://add", "Third action is rendered in the overflow menu");
>>>>>>> 68e35fe6

		const $noDataText = oList.$("nodata-text");
		const $noData = oList.$("nodata");

		assert.strictEqual(typeof oList.getNoData(), "string", "No data aggregation is of type string");
		assert.strictEqual($noDataText.text(), sNoData, "List contains correct no data string");

		$noData.focus();
		const sLabelledBy = $noData.attr("aria-labelledby");
		assert.equal(Element.getElementById(sLabelledBy).getText(), sNoData, "Accessbility text is set correctly");

		oList.setNoDataText("Test");
		assert.strictEqual($noDataText.text(), sNoData, "List contains correct button");
	});

	QUnit.test("No Data Control", async function(assert) {
		let oControl = new Button({text: "Button 1"});
		oList.setNoData(oControl);
		await nextUIUpdate();

		const $noDataText = oList.$("nodata-text");
		const $noData = oList.$("nodata");

		assert.ok(oList.getNoData().isA("sap.m.Button"), "No data aggregation is a sap.m.Button");
		assert.equal(oList.getNoData().getText(), "Button 1", "Correct button text");
		assert.strictEqual($noDataText.children().get(0), oControl.getDomRef(), "List contains correct button");

		$noData.focus();
		let sLabelledBy = $noData.attr("aria-labelledby");
		assert.equal(Element.getElementById(sLabelledBy).getText(), "Button Button 1", "Accessbility text is set correctly");

		oList.setNoDataText("Test");
		assert.strictEqual($noDataText.children().get(0), oControl.getDomRef(), "List contains correct button");

		oControl = new Text({text: "Text 1"});
		oList.setNoData(oControl);
		await nextUIUpdate();

		assert.ok(oList.getNoData().isA("sap.m.Text"), "No data aggregation is a sap.m.Text");
		assert.equal(oList.getNoData().getText(), "Text 1", "Text control's text is set correctly");
		assert.strictEqual($noDataText.children().get(0), oControl.getDomRef(), "List contains correct text control");

		$noData.focus();
		sLabelledBy = $noData.attr("aria-labelledby");
		assert.equal(Element.getElementById(sLabelledBy).getText(), "Text 1", "Accessbility text is set correctly");

		oList.setNoData();
		await nextUIUpdate();

		assert.notOk(oList.getNoData(), "No data aggregation is empty");
		assert.strictEqual($noDataText.text(), "Test", "List contains correct text");

		$noData.focus();
		sLabelledBy = $noData.attr("aria-labelledby");
		assert.equal(Element.getElementById(sLabelledBy).getText(), "Test", "Accessbility text is set correctly");
	});

	QUnit.module("Actions", {
		beforeEach: async function() {
			this.oItem1 = new StandardListItem({
				title: "Item 1",
				actions: [
					new ListItemAction({
						type: "Edit"
					}),
					new ListItemAction({
						type: "Delete"
					})
				]
			});
			this.oList = new List({
				items: [this.oItem1]
			}).placeAt("qunit-fixture");
			await nextUIUpdate();
		},
		afterEach: function() {
			this.oList.destroy();
		}
	});

	QUnit.test("Rendering", async function(assert) {
		const oAction1 = this.oItem1.getActions()[0];
		const oAction2 = this.oItem1.getActions()[1];
		assert.notOk(this.oItem1.getDomRef("actions"), "By default no actions are rendered");

		this.oList.setItemActionCount(2);
		await nextUIUpdate();

		const $Actions = this.oItem1.$("actions").children();
		const $FirstAction = $Actions.first();
		const $SecondAction = $Actions.last();
		const oFirstAction = Element.getElementById(oAction1.getId() + "-edit");
		const oSecondAction = Element.getElementById(oAction2.getId() + "-delete");
		assert.equal($FirstAction.attr("id"), oFirstAction.getId(), "First action edit is rendered");
		assert.equal($SecondAction.attr("id"), oSecondAction.getId(), "Second action delete is rendered");
		assert.equal(oFirstAction.getIcon(), "sap-icon://edit", "First action edit has correct icon");
		assert.equal(oFirstAction.getTooltip_AsString(), "Edit", "First action edit has correct tooltup");
		assert.equal(oSecondAction.getIcon(), "sap-icon://decline", "Second action delete has correct icon");
		assert.equal(oSecondAction.getTooltip_AsString(), "Delete", "Second action delete has correct tooltup");

		this.oList.attachItemActionPress((oEvent) => {
			assert.step(oEvent.getParameter("action").getType());
		});

		$FirstAction.trigger("tap");
		$SecondAction.trigger("tap");
		qutils.triggerKeydown($FirstAction[0], "ENTER");
		qutils.triggerKeydown($SecondAction[0], "ENTER");
		qutils.triggerEvent("keydown", this.oItem1.getDomRef(), {code: "KeyE", ctrlKey: true});
		qutils.triggerKeydown(this.oItem1.getDomRef(), "DELETE");
		const aSteps = ["Edit", "Delete", "Edit", "Delete", "Edit", "Delete"];

		this.oItem1.setType("Detail");
		await nextUIUpdate();
		assert.notOk(this.oItem1.getDomRef("imgDet"), "Detail type is not rendered since custom actions active");

		this.oList.setItemActionCount(-1);
		await nextUIUpdate();
		assert.ok(this.oItem1.getDomRef("imgDet"), "Detail type is rendered since custom actions are disabled");

		this.oItem1.addAction(new ListItemAction({
			icon: "sap-icon://add",
			text: "Add"
		}));
		this.oList.setItemActionCount(1);
		await nextUIUpdate();

		const $Overflow = this.oItem1.$("overflow");
		assert.ok($Overflow[0], "Overflow button is rendered");
		assert.notOk($Overflow[0].nextSibling || $Overflow[0].previousSibling, "Overflow button is the only rendered action");
		$Overflow.trigger("tap");
		await nextUIUpdate();
		await timeout(400);

		const oMenu = Element.getElementById(jQuery(".sapMMenu").attr("id"));
		assert.ok(oMenu, "Overflow menu is rendered");
		assert.equal(oMenu.getItems()[0].getText(), "Edit", "First action is rendered in the overflow menu");
		assert.equal(oMenu.getItems()[0].getIcon(), "sap-icon://edit", "First action is rendered in the overflow menu");
		assert.equal(oMenu.getItems()[1].getText(), "Delete", "Second action is rendered in the overflow menu");
		assert.equal(oMenu.getItems()[1].getIcon(), "sap-icon://decline", "Second action is rendered in the overflow menu");
		assert.equal(oMenu.getItems()[2].getText(), "Add", "Third action is rendered in the overflow menu");
		assert.equal(oMenu.getItems()[2].getIcon(), "sap-icon://add", "Third action is rendered in the overflow menu");

		oMenu.getItems()[2].$().trigger("click");
		aSteps.push("Custom");

		this.oList.setItemActionCount(2);
		await nextUIUpdate();
		assert.equal($Overflow[0].previousSibling.id, oFirstAction.getId(), "First action is rendered before overflow button");
		assert.notOk($Overflow[0].nextSibling, "Overflow button is the last rendered action");
		$Overflow.trigger("tap");
		await nextUIUpdate();
		await timeout(400);

		assert.equal(oMenu.getItems()[0].getText(), "Delete", "First action is rendered in the overflow menu");
		assert.equal(oMenu.getItems()[0].getIcon(), "sap-icon://decline", "First action is rendered in the overflow menu");
		assert.equal(oMenu.getItems()[1].getText(), "Add", "Second action is rendered in the overflow menu");
		assert.equal(oMenu.getItems()[1].getIcon(), "sap-icon://add", "Second action is rendered in the overflow menu");

		oMenu.getItems()[0].$().trigger("click");
		aSteps.push("Delete");
		assert.verifySteps(aSteps, "Correct actions are triggered");

		this.oItem1.setType("Navigation");
		this.oList.setMode("Delete");
		await nextUIUpdate();
		assert.ok(this.oItem1.getDomRef("imgNav"), "Navigation type is rendered this is independent from custom actions");
		assert.notOk(this.oItem1.getDomRef("imgDel"), "Delete mode button is not rendered since custom actions active");
		assert.notOk(this.oList.getDomRef("listUl").classList.contains("sapMListModeDelete"), "Delete mode class is not added to the list");

		this.oList.setItemActionCount(0);
		await nextUIUpdate();
		assert.notOk(this.oItem1.getDomRef("actions"), "Actions are not rendered anymore");
		assert.ok(this.oItem1.getDomRef("imgNav"), "Navigation type is still rendered");
		assert.notOk(this.oItem1.getDomRef("imgDel"), "Delete mode button still not rendered");
		assert.notOk(this.oList.getDomRef("listUl").classList.contains("sapMListModeDelete"), "Delete mode class is also not added to the list");

		this.oList.setItemActionCount(-1);
		await nextUIUpdate();
		assert.notOk(this.oItem1.getDomRef("actions"), "Actions are still not rendered");
		assert.ok(this.oItem1.getDomRef("imgNav"), "Navigation type is still rendered, it is independent of custom actions");
		assert.ok(this.oItem1.getDomRef("imgDel"), "Delete mode button is now rendered since custom actions disabled");
		assert.ok(this.oList.getDomRef("listUl").classList.contains("sapMListModeDelete"), "Delete mode class is added to the list");

		this.oItem1.setType("Detail");
		await nextUIUpdate();
		assert.ok(this.oItem1.getDomRef("imgDet"), "Details action is rendered, since custom actions are disabled");

		this.oList.setItemActionCount(0);
		await nextUIUpdate();
		assert.notOk(this.oItem1.getDomRef("imgDet"), "Details action is not rendered, since custom actions are enabled");
	});
}
);<|MERGE_RESOLUTION|>--- conflicted
+++ resolved
@@ -4126,21 +4126,10 @@
 		oMessage.destroy();
 	});
 
-<<<<<<< HEAD
 	QUnit.test("No Data String", async function(assert) {
 		const sNoData = "No data Example";
 		oList.setNoData(sNoData);
 		await nextUIUpdate();
-=======
-			const oMenu = Element.getElementById(jQuery(".sapMMenu").attr("id").replace("-rp-popover", ""));
-			assert.ok(oMenu, "Overflow menu is rendered");
-			assert.equal(oMenu.getItems()[0].getText(), "Edit", "First action is rendered in the overflow menu");
-			assert.equal(oMenu.getItems()[0].getIcon(), "sap-icon://edit", "First action is rendered in the overflow menu");
-			assert.equal(oMenu.getItems()[1].getText(), "Delete", "Second action is rendered in the overflow menu");
-			assert.equal(oMenu.getItems()[1].getIcon(), "sap-icon://decline", "Second action is rendered in the overflow menu");
-			assert.equal(oMenu.getItems()[2].getText(), "Add", "Third action is rendered in the overflow menu");
-			assert.equal(oMenu.getItems()[2].getIcon(), "sap-icon://add", "Third action is rendered in the overflow menu");
->>>>>>> 68e35fe6
 
 		const $noDataText = oList.$("nodata-text");
 		const $noData = oList.$("nodata");
@@ -4275,7 +4264,7 @@
 		await nextUIUpdate();
 		await timeout(400);
 
-		const oMenu = Element.getElementById(jQuery(".sapMMenu").attr("id"));
+		const oMenu = Element.getElementById(jQuery(".sapMMenu").attr("id").replace("-rp-popover", ""));
 		assert.ok(oMenu, "Overflow menu is rendered");
 		assert.equal(oMenu.getItems()[0].getText(), "Edit", "First action is rendered in the overflow menu");
 		assert.equal(oMenu.getItems()[0].getIcon(), "sap-icon://edit", "First action is rendered in the overflow menu");
