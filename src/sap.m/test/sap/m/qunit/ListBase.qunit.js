/*global QUnit, sinon */
sap.ui.define([
	"sap/m/App",
	"sap/m/Button",
	"sap/m/Column",
	"sap/m/ColumnListItem",
	"sap/m/CustomListItem",
	"sap/m/GroupHeaderListItem",
	"sap/m/GrowingEnablement",
	"sap/m/IllustratedMessage",
	"sap/m/Input",
	"sap/m/InputListItem",
	"sap/m/Label",
	"sap/m/library",
	"sap/m/List",
	"sap/m/ListBase",
	"sap/m/Menu",
	"sap/m/MenuItem",
	"sap/m/MessageToast",
	"sap/m/Page",
	"sap/m/ScrollContainer",
	"sap/m/StandardListItem",
	"sap/m/Table",
	"sap/m/Text",
	"sap/m/Title",
	"sap/m/Toolbar",
	"sap/m/ToolbarSpacer",
	"sap/m/VBox",
	"sap/m/plugins/DataStateIndicator",
	"sap/ui/Device",
	"sap/ui/core/Element",
	"sap/ui/core/InvisibleMessage",
	"sap/ui/core/Lib",
	"sap/ui/core/library",
	"sap/ui/core/Theming",
	"sap/ui/events/KeyCodes",
	"sap/ui/layout/VerticalLayout",
	"sap/ui/model/Filter",
	"sap/ui/model/FilterOperator",
	"sap/ui/model/Sorter",
	"sap/ui/model/json/JSONModel",
	"sap/ui/qunit/QUnitUtils",
	"sap/ui/qunit/utils/createAndAppendDiv",
	"sap/ui/qunit/utils/nextUIUpdate",
	"sap/ui/thirdparty/jquery"
], function(
			App, Button, Column, ColumnListItem, CustomListItem, GroupHeaderListItem, GrowingEnablement,
			IllustratedMessage, Input, InputListItem, Label, library, List, ListBase, Menu, MenuItem,
			MessageToast, Page, ScrollContainer, StandardListItem, Table, Text, Title,
			Toolbar, ToolbarSpacer, VBox, DataStateIndicator, Device, Element, InvisibleMessage,
			Library, coreLibrary, Theming, KeyCodes, VerticalLayout, Filter, FilterOperator,
			Sorter, JSONModel, qutils, createAndAppendDiv, nextUIUpdate, jQuery
		) {
	"use strict";
	jQuery("#qunit-fixture").attr("data-sap-ui-fastnavgroup", "true");


	/*******************************************************************************
	 * Helper variables & functions
	 *******************************************************************************/

	async function timeout(iDuration) {
		await new Promise(function(resolve) {
			window.setTimeout(resolve, iDuration);
		});
	}

	// helper variables
	let oScrollContainer;
	let iItemCount = 0;
	let oList = null;
	const data1 = { // 0 items
			items : [ ]
		},
		data2 = { // 3 items
				items : [ {
					Title : "Title1",
					Description: "Description1"
				}, {
					Title : "Title2",
					Description: "Description2"
				}, {
					Title : "Title3",
					Description: "Description3"
				} ]
		},
		data3 = { // 10 items
				items : [ {
					Title : "Title1",
					Description: "Description1"
				}, {
					Title : "Title2",
					Description: "Description2"
				}, {
					Title : "Title3",
					Description: "Description3"
				}, {
					Title : "Title4",
					Description: "Description4"
				}, {
					Title : "Title5",
					Description: "Description5"
				}, {
					Title : "Title6",
					Description: "Description6"
				}, {
					Title : "Title7",
					Description: "Description7"
				}, {
					Title : "Title8",
					Description: "Description8"
				}, {
					Title : "Title9",
					Description: "Description9"
				}, {
					Title : "Title10",
					Description: "Description10"
				} ]
		},
		data4 = {
				items : [ {
					Title : "Table",
					Description: "This is a table"
				}, {
					Title : "Window",
					Description: "This is a window"
				}, {
					Title : "Room",
					Description: "This is a room"
				}, {
					Title : "Lamp",
					Description: "This is a lamp"
				}, {
					Title : "Attic",
					Description: "This is an attic"
				}, {
					Title : "House",
					Description: "This is a house"
				}, {
					Title : "Ceiling",
					Description: "This is a ceiling"
				}, {
					Title : "Wall",
					Description: "This is a wall"
				}, {
					Title : "Door",
					Description: "This is a door"
				}, {
					Title : "Flower",
					Description: "This is a flower"
				} ]
		},
		data5 = { // 10 items
			items : [ {
				Key: "Key1",
				Title : "Title1",
				Description: "Description1"
			}, {
				Key: "Key2",
				Title : "",
				Description: "Description2"
			}, {
				Key: "Key3",
				Title : "Title3",
				Description: "Description3"
			}, {
				Key: "Key1",
				Title : "Title4",
				Description: "Description4"
			}, {
				Key: "Key3",
				Title : "Title5",
				Description: "Description5"
			}, {
				Key: "Key3",
				Title : "Title6",
				Description: "Description6"
			}, {
				Key: "Key1",
				Title : "Title7",
				Description: "Description7"
			}, {
				Key: "Key2",
				Title : "Title8",
				Description: "Description8"
			}, {
				Key: "Key2",
				Title : "Title9",
				Description: "Description9"
			}, {
				Key: "Key3",
				Title : "Title10",
				Description: "Description10"
			} ]
	};


	// create a static list item
	function createListItem() {
		iItemCount++;
		return new StandardListItem({
			title : "Title" + iItemCount,
			description: "Description" + iItemCount
		});
	}

	function createTemplateListItem() {
		return new StandardListItem({
			title: "{Title}",
			description: "{Description}"
		});
	}

	// bind list with data
	function bindListData(oList, oData, sPath, oItemTemplate) {
		const oModel = new JSONModel();
		// set the data for the model
		oModel.setData(oData);
		// set the model to the list
		oList.setModel(oModel);
		// bind Aggregation
		oList.bindAggregation("items", sPath, oItemTemplate);
	}

	async function testRemeberSelections(oList, oRenderSpy, assert) {
		const oSorterAsc = new Sorter("Title", false, function(oContext){
			return oContext.getProperty("Title").charAt(0); // sort ascending by first letter of title
		}),
		oSorterDesc = new Sorter("Title", true, function(oContext){
			return oContext.getProperty("Title").charAt(0); // sort descending by first letter of title
		});
		let vSelectedItemsNumber;

		bindListData(oList, data3, "/items", createTemplateListItem());

		// add item to page & render
		oPage.addContent(oList);
		await nextUIUpdate();

		const vSelectionMode = oList.getMode();
		// call method & do tests
		if (vSelectionMode == "SingleSelect") {
			oList.getItems()[0].setSelected(true);
			vSelectedItemsNumber = 1;
		} else if (vSelectionMode == "MultiSelect") {
			oList.getItems()[0].setSelected(true);
			oList.getItems()[1].setSelected(true);
			oList.getItems()[5].setSelected(true);
			vSelectedItemsNumber = 3;
		}

		oList.setRememberSelections(true);
		assert.strictEqual(oList.getRememberSelections(), true, 'The property "rezmemberSelections" is "true" on ' + oList);

		// TODO: decide if check on internal variables is needed (Cahit)
		assert.strictEqual(oList.getSelectedContextPaths().length, vSelectedItemsNumber, 'The internal selection array has length of ' + vSelectedItemsNumber + ' on ' + oList);
		assert.strictEqual(oList.getSelectedItems().length, vSelectedItemsNumber, 'The selection contains ' + vSelectedItemsNumber + ' item ' + oList);

		// filter 2 items ("Title1" and "Title10")
		oList.getBinding("items").filter([new Filter("Title", FilterOperator.Contains , "Title1")]);
		assert.strictEqual(oList.getSelectedItems().length, 1, 'The selection contains 1 item ' + oList);

		// reset filter
		oList.getBinding("items").filter([]);
		assert.strictEqual(oList.getSelectedItems().length, vSelectedItemsNumber, 'The selection contains ' + vSelectedItemsNumber + 'item ' + oList);

		oList.setRememberSelections(false).removeSelections(true);
		assert.strictEqual(oList.getRememberSelections(), false, 'The property "rememberSelections" is "false" on ' + oList);

		// TODO: decide if check on internal variables is needed (Cahit)
		assert.strictEqual(oList.getSelectedContextPaths().length, 0, 'The internal selection array is empty on ' + oList);

		// filter 2 items ("Title1" and "Title10")
		oList.getBinding("items").filter([new Filter("Title", FilterOperator.Contains , "Title1")]);
		assert.strictEqual(oList.getSelectedItems().length, 0, 'The selection contains no items ' + oList);

		// reset filter
		oList.getBinding("items").filter([]);
		assert.strictEqual(oList.getSelectedItems().length, 0, 'The selection contains no items ' + oList);

		// standard setter tests
		assert.strictEqual(oList.setRememberSelections(), oList, 'Method returns this pointer on ' + oList);
		assert.strictEqual(oRenderSpy.callCount, 1, "The list should not be rerendered in this method");

		oList.setGrowing(true);
		assert.strictEqual(oList.getGrowing(), true, 'The property "growing" is "true" on ' + oList);

		oList.setRememberSelections(true);

		bindListData(oList, data4, "/items", createTemplateListItem());
		// remember the selected items in oListSelected
		let oListSelected;
		if (vSelectionMode == "SingleSelect") {
			oList.getItems()[5].setSelected(true);
			oListSelected = oList.getItems()[5].getTitle();
		} else if (vSelectionMode == "MultiSelect") {
			oList.getItems()[0].setSelected(true);
			oList.getItems()[1].setSelected(true);
			oList.getItems()[5].setSelected(true);
			oListSelected = [];
			oListSelected[0] = oList.getItems()[0].getTitle();
			oListSelected[1] = oList.getItems()[1].getTitle();
			oListSelected[2] = oList.getItems()[5].getTitle();
			oListSelected.sort();
		}

		const aSelectedContextPaths = oList.getSelectedContextPaths();

		assert.strictEqual(aSelectedContextPaths.length, vSelectedItemsNumber, 'The internal selection array has length of' + vSelectedItemsNumber + ' on ' + oList);
		assert.strictEqual(oList.getSelectedItems().length, vSelectedItemsNumber, 'The selection contains ' + vSelectedItemsNumber + ' items ' + oList);

		oList.setGrowing(false);
		assert.strictEqual(oList.getGrowing(), false, 'The property "growing" is "false" on ' + oList);

		// sort ascending
		oList.getBinding("items").sort([new Sorter("Title", false, oSorterAsc) ] );

		let oListSelectedAfterSorting;
		if (vSelectionMode == "SingleSelect") {
			oListSelectedAfterSorting = oList.getSelectedItems()[0].getTitle();
			assert.strictEqual(oListSelected, oListSelectedAfterSorting, "the same item should be selected after sorting" );
		} else if (vSelectionMode == "MultiSelect") {
			oListSelectedAfterSorting = [];
			oListSelectedAfterSorting[0] = oList.getSelectedItems()[0].getTitle();
			oListSelectedAfterSorting[1] = oList.getSelectedItems()[1].getTitle();
			oListSelectedAfterSorting[2] = oList.getSelectedItems()[2].getTitle();
			oListSelectedAfterSorting.sort();
			assert.strictEqual(oListSelected.toString(), oListSelectedAfterSorting.toString(), "the same items should be selected after sorting" );
		}

		assert.strictEqual(oList.getSelectedContextPaths().length, vSelectedItemsNumber, 'The internal selection array has length of' + vSelectedItemsNumber + ' on ' + oList);
		assert.strictEqual(oList.getSelectedItems().length, vSelectedItemsNumber, 'The selection contains' + vSelectedItemsNumber + 'items ' + oList);

		oList.setRememberSelections(false);
		if (vSelectionMode == "MultiSelect") {
			assert.strictEqual(oList.getRememberSelections(), false, 'rememberSelections is set to false on ' + oList);
			assert.strictEqual(oList.getSelectedContextPaths().length, 0, 'Empty array returned as bAll is undefined on ' + oList);
			assert.strictEqual(oList.getSelectedContextPaths(true).length, 3, 'Selected context paths return via binding context paths as bAll=true on ' + oList);
		}

		oList.removeSelections(true);
		assert.strictEqual(oList.getSelectedContextPaths().length, 0, 'The internal selection array is empty on ' + oList);
		assert.strictEqual(oList.getSelectedContextPaths(true).length, 0, 'Empty array returned via binding context on ' + oList);

		// sort descending
		oList.getBinding("items").sort([new Sorter("Title", true, oSorterDesc) ] );
		assert.strictEqual(oList.getSelectedContextPaths().length, 0, 'The internal selection array has length of 0 on ' + oList);
		assert.strictEqual(oList.getSelectedItems().length, 0, 'The selection contains no items ' + oList);

		//rebinding
		bindListData(oList, data4, "/items", createTemplateListItem());
		assert.strictEqual(oList.getSelectedItems().length, 0, 'The selection contains no items ' + oList);

		// retain selection after binding
		oList.setRememberSelections(true);
		oList.setSelectedContextPaths(aSelectedContextPaths);

		// sort ascending
		oList.getBinding("items").sort([new Sorter("Title", false, oSorterAsc) ] );

		// retest after sorting
		if (vSelectionMode == "SingleSelect") {
			oListSelectedAfterSorting = oList.getSelectedItems()[0].getTitle();
			assert.strictEqual(oListSelected, oListSelectedAfterSorting, "the same item should be selected after sorting" );
		} else if (vSelectionMode == "MultiSelect") {
			oListSelectedAfterSorting = [];
			oListSelectedAfterSorting[0] = oList.getSelectedItems()[0].getTitle();
			oListSelectedAfterSorting[1] = oList.getSelectedItems()[1].getTitle();
			oListSelectedAfterSorting[2] = oList.getSelectedItems()[2].getTitle();
			oListSelectedAfterSorting.sort();
			assert.strictEqual(oListSelected.toString(), oListSelectedAfterSorting.toString(), "the same items should be selected after sorting" );
		}

		// cleanup
		oPage.removeAllContent();
		oList.destroy();
	}

	// app
	const oRB = Library.getResourceBundleFor("sap.m"),
		oApp = new App("myApp", { initialPage: "myFirstPage" }),
		oPage = new Page("myFirstPage", {
			title : "ListBase Test Page"
		});

	// init app
	oApp.addPage(oPage).placeAt("qunit-fixture");

	/********************************************************************************/
	QUnit.module("Basic Control API checks", {
		beforeEach: function() {
			oList = new List();
		},
		afterEach: function() {
			oList.destroy();
		}
	});
	/********************************************************************************/

	QUnit.test("Properties", function(assert) {
		const oProperties = oList.getMetadata().getAllProperties();

		assert.ok(oProperties.inset, 'Property "inset" exists');
		assert.ok(oProperties.visible, 'Property "visible" exists');
		assert.ok(oProperties.headerText, 'Property "headerText" exists');
		assert.ok(oProperties.headerLevel, 'Property "headerText" exists');
		assert.ok(oProperties.footerText, 'Property "footerText" exists');
		assert.ok(oProperties.mode, 'Property "mode" exists');
		assert.ok(oProperties.width, 'Property "width" exists');
		assert.ok(oProperties.includeItemInSelection, 'Property "includeItemInSelection" exists');
		assert.ok(oProperties.showUnread, 'Property "showUnread" exists');
		assert.ok(oProperties.showNoData, 'Property "showNoData" exists');
		assert.ok(oProperties.noDataText, 'Property "noDataText" exists');
		assert.ok(oProperties.modeAnimationOn, 'Property "modeAnimationOn" exists');
		assert.ok(oProperties.showSeparators, 'Property "showSeparators" exists');
		assert.ok(oProperties.swipeDirection, 'Property "swipeDirection" exists');
		assert.ok(oProperties.growing, 'Property "growing" exists');
		assert.ok(oProperties.growingThreshold, 'Property "growingThreshold" exists');
		assert.ok(oProperties.growingTriggerText, 'Property "growingTriggerText" exists');
		assert.ok(oProperties.growingScrollToLoad, 'Property "growingScrollToLoad" exists');
	});

	QUnit.test("Events", async function(assert) {
		const oEvents = oList.getMetadata().getAllEvents();
		bindListData(oList, data2, "/items", createTemplateListItem());

		assert.ok(oEvents.selectionChange, 'Event "selectionChange" exists');
		assert.ok(oEvents["delete"], 'Event "delete" exists');
		assert.ok(oEvents.swipe, 'Event "swipe" exists');
		assert.ok(oEvents.updateStarted, 'Event "updateStarted" exists');
		assert.ok(oEvents.updateFinished, 'Event "updateFinished" exists');
		assert.ok(oEvents.beforeOpenContextMenu, 'Event "beforeOpenContextMenu" exists');

		oList.setMode("MultiSelect");
		oList.placeAt("qunit-fixture");
		await nextUIUpdate();

		assert.strictEqual(oList.getItems().length, 3, "List has exactly 3 items");

		oList.attachEventOnce("selectionChange", function(e) {
			assert.ok(!e.getParameter("selectAll"), "selectAll parameter is false when the 1st item is selected");
		});
		oList.attachEventOnce("itemSelectedChange", function(e) {
			assert.ok(e.getParameter("selected"), "the list item is selected");
			assert.equal(e.getParameter("listItem"), oList.getItems()[0], "the first list item is selected");
		});
		oList.getItems()[0].getModeControl().$().trigger("tap");

		oList.attachEventOnce("selectionChange", function(e) {
			assert.ok(e.getParameter("selectAll"), "selectAll parameter is true when the 'ctrl+A' is pressed");
		});
		oList.getItems()[0].focus();
		qutils.triggerEvent("keydown", document.activeElement, {code: "KeyA", ctrlKey: true});

		oList.attachEventOnce("selectionChange", function(e) {
			assert.ok(!e.getParameter("selectAll"), "selectAll parameter is false when the 'ctrl+A' is pressed again");
		});
		oList.getItems()[0].focus();
		qutils.triggerEvent("keydown", document.activeElement, {code: "KeyA", ctrlKey: true});

		const oSelectionChangeSpy = this.spy();
		const oItemSelectedChangeSpy = this.spy();
		oList.attachSelectionChange(oSelectionChangeSpy);
		oList.attachEvent("itemSelectedChange", oItemSelectedChangeSpy);

		oList.selectAll();
		assert.strictEqual(oSelectionChangeSpy.callCount, 0, "selectAll is not fired via public API call");
		assert.strictEqual(oItemSelectedChangeSpy.callCount, oList.getItems().length, "itemSelectedChange is triggered for every item after selectAll");

		oItemSelectedChangeSpy.resetHistory();
		oList.removeSelections();
		assert.strictEqual(oItemSelectedChangeSpy.callCount, oList.getItems().length, "itemSelectedChange is triggered for every item after removeSelections");

		oList.selectAll(true);
		assert.strictEqual(oSelectionChangeSpy.callCount, 1, "selectAll fired a selectionChange event via true parameter call");
		oSelectionChangeSpy.resetHistory();

		oList.removeSelections(true, true);
		assert.strictEqual(oSelectionChangeSpy.callCount, 1, "selectAll fired a removeSelections event via true parameter call");
	});

	QUnit.test("Aggregations", function(assert) {
		const oAggregations = oList.getMetadata().getAllAggregations();

		assert.ok(oAggregations.items, 'Aggregation "items" exists');
		assert.ok(oAggregations.swipeContent, 'Aggregation "swipeContent" exists');
		assert.ok(oAggregations.headerToolbar, 'Aggregation "headerToolbar" exists');
		assert.ok(oAggregations.infoToolbar, 'Aggregation "infoToolbar" exists');
		assert.ok(oAggregations.contextMenu, 'Aggregation "contextMenu" exists');
	});

	QUnit.test("Methods", function(assert) {
		assert.ok(oList.getSelectedItem, 'Method "getSelectedItem" exists');
		assert.ok(oList.setSelectedItem, 'Method "setSelectedItem" exists');
		assert.ok(oList.getSelectedItems, 'Method "getSelectedItems" exists');
		assert.ok(oList.setSelectedItemById, 'Method "setSelectedItemById" exists');
		assert.ok(oList.removeSelections, 'Method "removeSelections" exists');
		assert.ok(oList.selectAll, 'Method "selectAll" exists');
		assert.ok(oList.getSwipedItem, 'Method "getSwipedItem" exists');
		assert.ok(oList.swipeOut, 'Method "swipeOut" exists');
		assert.ok(oList.getGrowingInfo, 'Method "getGrowingInfo" exists');
	});

	/********************************************************************************/
	QUnit.module("Initialization", {
		beforeEach: function() {
			oList = new List();
		},
		afterEach: function() {
			oList.destroy();
		}
	});
	/********************************************************************************/

	QUnit.test("Constructor behaviour", function(assert) {

		// TODO: decide if check on internal variables is needed (Cahit)
		assert.strictEqual(oList.getSelectedContextPaths().length, 0, "Internal selected path array is empty after initialization of " + oList);
		assert.strictEqual(oList._oGrowingDelegate, undefined, "Internal growingDelegate is null after initialization of " + oList);
	});

	QUnit.test("Default values", async function(assert) {
		let sAddText = " (state: before rendering)";
		const fnAssertions = function(sAddText) {
				assert.strictEqual(oList.getInset(), false, 'The default value of property "inset" should be "false" on ' + oList + sAddText);
				assert.strictEqual(oList.getVisible(), true, 'The default value of property "visible" should be "true" on ' + oList + sAddText);
				assert.strictEqual(oList.getHeaderText(), "", 'The default value of property "headerText" should be "" on ' + oList + sAddText);
				assert.strictEqual(oList.getHeaderLevel(), coreLibrary.TitleLevel.Auto, 'The default value of property "headerLevel" should be "Auto" on ' + oList + sAddText);
				assert.strictEqual(oList.getFooterText(), "", 'The default value of property "footerText" should be "" on ' + oList + sAddText);
				assert.strictEqual(oList.getMode(), library.ListMode.None, 'The default value of property "mode" should be "' + library.ListMode.None + '" on ' + oList + sAddText);
				assert.strictEqual(oList.getWidth(), "100%", 'The default value of property "width" should be "100%" on ' + oList + sAddText);
				assert.strictEqual(oList.getIncludeItemInSelection(), false, 'The default value of property "includeItemInSelection" should be "false" on ' + oList + sAddText);
				assert.strictEqual(oList.getShowUnread(), false, 'The default value of property "showUnread" should be "false" on ' + oList + sAddText);
				assert.strictEqual(oList.getShowNoData(), true, 'The default value of property "showNoData" should be "true" on ' + oList + sAddText);
				assert.strictEqual(oList.getModeAnimationOn(), true, 'The default value of property "modeAnimationOn" should be "true" on ' + oList + sAddText);
				assert.strictEqual(oList.getShowSeparators(), library.ListSeparators.All, 'The default value of property "showSeparators" should be "' + library.ListSeparators.All + '" on ' + oList + sAddText);
				assert.strictEqual(oList.getSwipeDirection(), library.SwipeDirection.Both, 'The default value of property "swipeDirection" should be "' + library.SwipeDirection.Both + '" on ' + oList + sAddText);
				assert.strictEqual(oList.getGrowing(), false, 'The default value of property "growing" should be "false" on ' + oList + sAddText);
				assert.strictEqual(oList.getGrowingThreshold(), 20, 'The default value of property "growingThreshold" should be "20" on ' + oList + sAddText);
				assert.strictEqual(oList.getGrowingTriggerText(), "", 'The default value of property "growingTriggerText" should be "" on ' + oList + sAddText);
				assert.strictEqual(oList.getGrowingScrollToLoad(), false, 'The default value of property "growingScrollToLoad" should be "false" on ' + oList + sAddText);
				assert.strictEqual(oList.getNoDataText(), oRB.getText("LIST_NO_DATA"), 'The update value of property "noDataText" should be "' + oRB.getText("LIST_NO_DATA") + '"  on ' + oList + sAddText);
			};

		// check before rendering
		fnAssertions(sAddText);

		// add item to page & render
		oPage.addContent(oList);
		await nextUIUpdate();

		// check again after rendering
		sAddText = " (state: after rendering)";
		fnAssertions(sAddText);

		// cleanup
		oPage.removeAllContent();
	});

	/********************************************************************************/
	QUnit.module("Destruction", {
		beforeEach: function() {
			oList = new List();
		},
		afterEach: function() {
			oList.destroy();
		}
	});
	/********************************************************************************/

	QUnit.test("Destructor behaviour", async function(assert) {

		// add item to page & render
		oPage.addContent(oList);
		await nextUIUpdate();

		// call destructor
		oList.destroy();
		await nextUIUpdate();

		// assertions
		assert.strictEqual(oList.getItems().length, 0, "Items aggregation is empty after destroying " + oList.getId());
		if (oList.getSwipeContent()) {
			assert.strictEqual(oList.getSwipeContent().length, 0, "SwipeContent aggregation is empty after destroying " + oList.getId());
		}
		if (oList.getHeaderToolbar()) {
			assert.strictEqual(oList.getHeaderToolbar().length, 0, "HeaderTooblar aggregation is empty after destroying " + oList.getId());
		}
		if (oList.getInfoToolbar()) {
			assert.strictEqual(oList.getInfoToolbar().length, 0, "InfoToolbar aggregation is empty after destroying " + oList.getId());
		}
		assert.strictEqual(oList.getDomRef(), null, "Domref does not exist anymore after destroying " + oList.getId());

		// TODO: decide if check on internal variables is needed (Cahit)
		assert.strictEqual(oList.getSelectedContextPaths().length, 0, "Internal selected path array is empty after destroying " + oList.getId());
		assert.strictEqual(oList._oGrowingDelegate, undefined, "Internal growingDelegate is null after destroying " + oList.getId());
	});

	/********************************************************************************/
	QUnit.module("Rendering", {
		beforeEach: function() {
			oList = new List();
		},
		afterEach: function() {
			oList.destroy();
		}
	});
	/********************************************************************************/

	QUnit.test("HTML Tags & CSS Classes for a list with default values and no items", async function(assert) {
		// add item to page & render
		oPage.addContent(oList);
		await nextUIUpdate();
		const $list = oList.$();
		const $listUl = $list.children("ul");
		const $listLi = $list.children("ul").children("li");

		// HTML & DOM checks
		assert.ok($list.length, "The HTML div container element exists on " + oList.getId());
		assert.ok($listUl.length, "The HTML ul element exists on " + oList.getId());
		assert.strictEqual($listUl[0].getAttribute("id"), oList.getId() + "-listUl", 'The id of the HTML ul element is "' + oList.getId() + '"-listUl" on ' + oList);
		assert.strictEqual($listUl[0].getAttribute("tabindex"), "0", 'The tabindex is "-1" for the HTML ul element on ' + oList);
		assert.strictEqual($listLi[0].getAttribute("id"), oList.getId() + "-nodata", 'The id of the HTML li no data element is "' + oList.getId() + '"-nodat" on ' + oList);

		// CSS checks
		assert.ok($list.hasClass("sapMList"), 'The HTML div container for the list has class "sapMList" on ' + oList);
		assert.ok($list.hasClass("sapMListBGSolid"), 'The HTML div container for the list has class "sapMListBGSolid" on ' + oList);
		assert.ok($listUl.hasClass("sapMListUl"), 'The HTML ul element has class "sapMListUl" on ' + oList);
		assert.ok($listUl.hasClass("sapMListModeNone"), 'The HTML ul element has class "sapMListModeNone" on ' + oList);
		assert.ok($listUl.hasClass("sapMListShowSeparatorsAll"), 'The HTML ul element has class "sapMListShowSeparatorsAll" on ' + oList);
		assert.ok($listLi.hasClass("sapMLIB"), 'The HTML no data li element has class "sapMLIB" on ' + oList);
		assert.ok($listLi.hasClass("sapMListNoData"), 'The HTML no data li element has class "sapMListNoData" on ' + oList);

		// cleanup
		oPage.removeAllContent();
	});

	QUnit.test("Toolbar has style classes sapMTBHeader-CTX and sapMListHdrTBar", async function(assert) {
		const oToolbar = new Toolbar();
		oList.setHeaderToolbar(oToolbar);

		// add item to page & render
		oPage.addContent(oList);
		await nextUIUpdate();

		assert.ok(oToolbar.hasStyleClass("sapMTBHeader-CTX"), "Toolbar has style class sapMTBHeader-CTX");
		assert.ok(oToolbar.hasStyleClass("sapMListHdrTBar"), "Toolbar has style class sapMListHdrTBar");

		// cleanup
		oPage.removeAllContent();
	});

	QUnit.test("Header Text & Header Level", async function(assert) {
		oList.setHeaderText("Header Text");

		// add item to page & render
		oPage.addContent(oList);
		await nextUIUpdate();

		assert.ok(oList.$("header").hasClass("sapMListHdr"), "Header has style class sapMListHdr");
		assert.ok(oList.$("header").hasClass("sapMListHdrText"), "Header has style class sapMListHdrText");
		assert.strictEqual(oList.$("header").text(), "Header Text", "Header contains the header text");
		assert.strictEqual(oList.$("header").attr("role"), "heading", "Header has ARIA role heading");
		assert.ok(!oList.$("header").attr("aria-level"),  "Header has no ARIA level");

		oList.setHeaderLevel(coreLibrary.TitleLevel.H3);
		await nextUIUpdate();

		assert.strictEqual(oList.$("header").attr("aria-level"), "3", "Header has ARIA level 3");

		oList.setHeaderLevel(coreLibrary.TitleLevel.H1);
		await nextUIUpdate();

		assert.strictEqual(oList.$("header").attr("aria-level"), "1", "Header has ARIA level 1");

		oList.setHeaderLevel(coreLibrary.TitleLevel.Auto);
		await nextUIUpdate();

		assert.ok(!oList.$("header").attr("aria-level"),  "Header has no ARIA level");

		// cleanup
		oPage.removeAllContent();
	});

	QUnit.test("Show noDataText when no item is visible", async function(assert) {
		bindListData(oList, data2, "/items", createTemplateListItem());

		// add item to page & render
		oPage.addContent(oList);
		await nextUIUpdate();

		let aVisibleItems = oList.getVisibleItems();
		assert.ok(aVisibleItems.length > 0, "List has visible items.");
		assert.strictEqual(oList.$("nodata-text")[0], undefined, "NoDataText is not visible");

		aVisibleItems.forEach(function(oItem) {
			oItem.setVisible(false);
		});
		await nextUIUpdate();

		aVisibleItems = oList.getVisibleItems();
		assert.strictEqual(aVisibleItems.length, 0, "List has no visible items.");
		assert.ok(oList.$("nodata-text")[0], "NoDataText is visible");
		assert.ok(oList.getDomRef("listUl").hasAttribute("tabindex"), "List is focusable");
		assert.notOk(oList.getDomRef().classList.contains("sapMListPreventFocus"), "sapMListPreventFocus class not present");

		// cleanup
		oPage.removeAllContent();
	});

	QUnit.test("List DOM should not be focusable when showNoData=false & there are no items", async function(assert) {
		const oList = new List({
			showNoData: false
		});

		oList.placeAt("qunit-fixture");
		await nextUIUpdate();

		oList.focus();
		assert.notOk(oList.getItemNavigation(), "ItemNavigation is not available");
		assert.ok(oList.getDomRef().classList.contains("sapMListPreventFocus"), "sapMListPreventFocus class added");

		oList.destroy();
	});

	QUnit.test("List should be focusable when it contains items", async function(assert) {
		const oList = new List({
			showNoData: false
		});

		oList.placeAt("qunit-fixture");
		const oListItem = new StandardListItem({
			title: "Title"
		});
		oList.addItem(oListItem);
		await nextUIUpdate();

		oList.focus();
		assert.ok(oList.getItemNavigation(), "ItemNavigation is available");
		assert.notOk(oList.getDomRef().classList.contains("sapMListPreventFocus"), "sapMListPreventFocus class not present");

		oList.destroy();
	});

	QUnit.test("List focus handling behavior with growing and showNoData=false", async function(assert) {
		bindListData(oList, data2, "/items", createTemplateListItem());
		oList.setGrowing(true);
		oList.setGrowingThreshold(1);
		oList.setShowNoData(false);
		oList.placeAt("qunit-fixture");
		await nextUIUpdate();

		oList.focus();
		assert.ok(oList.getItemNavigation(), "ItemNavigation is available");
		assert.notOk(oList.getDomRef().classList.contains("sapMListPreventFocus"), "sapMListPreventFocus class not present");

		oList.getBinding("items").filter(new Filter("Title", "EQ", "FooBar"));
		await timeout();

		oList.focus();
		assert.notOk(oList.getItemNavigation(), "ItemNavigation is not available");
		assert.ok(oList.getDomRef().classList.contains("sapMListPreventFocus"), "sapMListPreventFocus class added");

		oList.getBinding("items").filter();
		await timeout();

		oList.focus();
		assert.ok(oList.getItemNavigation(), "ItemNavigation is available");
		assert.notOk(oList.getDomRef().classList.contains("sapMListPreventFocus"), "sapMListPreventFocus class not present");

		oList.destroy();
	});

	QUnit.test("InputListItem", async function(assert) {
		const oList = new List({
			items: [
				new InputListItem({
					inputSize: "L",
					label: "Large size content",
					content: [new Input()]
				}),
				new InputListItem({
					inputSize: "S",
					label: "Small size content",
					content: [new Input()]
				})
			]
		});
		oList.placeAt("qunit-fixture");
		await nextUIUpdate();

		oList.getItems().forEach(function(oItem, iIndex) {
			assert.ok(oItem.getDomRef("contentWrapper").classList.contains("sapMILIContentWrapper" + oItem.getContentSize()), "Correct size class is added to the content wrapper");
		});

		oList.destroy();
	});

	/********************************************************************************/
	QUnit.module("Getter/Setter methods", {
		beforeEach: function() {
			oList = new List();
		},
		afterEach: function() {
			oList.destroy();
		}
	});
	/********************************************************************************/

	/* setter */

	QUnit.test("setInset", async function(assert) {
		let $list, sAddText = " (state: before rendering)";
		const oRenderSpy = this.spy(oList.getRenderer(), "render");

		// check before rendering
		oList.setInset(); // default
		assert.strictEqual(oList.getInset(), false, 'The property "inset" is "false" on ' + oList + sAddText);

		oList.setInset(true);
		assert.strictEqual(oList.getInset(), true, 'The property "inset" is "true" on ' + oList + sAddText);

		oList.setInset(false);
		assert.strictEqual(oList.getInset(), false, 'The property "inset" is "false" on ' + oList + sAddText);

		// add item to page & render
		oPage.addContent(oList);
		await nextUIUpdate();

		// check again after rendering
		sAddText = " (state: after rendering)";
		oList.setInset(true);
		await nextUIUpdate();
		$list = oList.$();
		assert.strictEqual(oList.getInset(), true, 'The property "inset" is "true" on ' + oList + sAddText);
		assert.ok($list.hasClass("sapMListInsetBG"), 'The HTML div container for the list has class "sapMListInsetBG" on ' + oList + sAddText);

		oList.setInset(false);
		await nextUIUpdate();
		$list = oList.$();
		assert.strictEqual(oList.getInset(), false, 'The property "inset" is "false" on ' + oList + sAddText);
		assert.ok(!$list.hasClass("sapMListInsetBG"), 'The HTML div container for the list has no class "sapMListInsetBG" on ' + oList + sAddText);

		// standard setter tests
		assert.strictEqual(oList.setInset(false), oList, 'Method returns this pointer on ' + oList);
		assert.strictEqual(oRenderSpy.callCount, 3, "The list should be rerendered in this method");

		// cleanup
		oPage.removeAllContent();
		oRenderSpy.restore();
	});

	QUnit.test("setMode", async function(assert) {
		const oListItem = createListItem().setSelected(true),
			oRenderSpy = this.spy(oList.getRenderer(), "render");

		// add item to page & render
		oList.addItem(oListItem);
		oPage.addContent(oList);
		await nextUIUpdate();

		// call method & do tests
		assert.strictEqual(oList.setMode(library.ListMode.None).getMode(), library.ListMode.None, 'The property "mode" is "None" on ' + oList);
		assert.strictEqual(oList.getSelectedItem(), null, 'The selection is not available after setting mode "None" on ' + oList);
		oListItem.setSelected(true);
		assert.strictEqual(oList.getSelectedItem(), null, 'While mode is "None" we cannot select an item even via API call on ' + oListItem);
		assert.strictEqual(oList.setMode(library.ListMode.SingleSelect).getMode(), library.ListMode.SingleSelect, 'The property "mode" is "None" on ' + oList);
		oListItem.setSelected(true);
		assert.strictEqual(oList.getSelectedItem(), oListItem, 'The selection is still there after switching the mode to "SingleSelect" on ' + oList);
		// TODO: decide if check on internal variables is needed (Cahit)
		assert.strictEqual(oList._bSelectionMode, true, 'Internal selection mode is true for list mode "SingleSelect" on ' + oList);
		assert.strictEqual(oList.setMode(library.ListMode.MultiSelect).getMode(), library.ListMode.MultiSelect, 'The property "mode" is "None" on ' + oList);
		assert.strictEqual(oList.getSelectedItems().length, 1, 'One selection should be keepts after switching the mode to "MultiSelect" on ' + oList);
		// TODO: decide if check on internal variables is needed (Cahit)
		assert.strictEqual(oList._bSelectionMode, true, 'Internal selection mode is true for list mode "MultiSelect" on ' + oList);
		assert.strictEqual(oList.setMode(library.ListMode.Delete).getMode(), library.ListMode.Delete, 'The property "mode" is "None" on ' + oList);
		assert.strictEqual(oList.setMode(library.ListMode.SingleSelectMaster).getMode(), library.ListMode.SingleSelectMaster, 'The property "mode" is "None" on ' + oList);
		// TODO: decide if check on internal variables is needed (Cahit)
		assert.strictEqual(oList._bSelectionMode, true, 'Internal selection mode is true for list mode "SingleSelectMaster" on ' + oList);
		assert.strictEqual(oList.setMode(library.ListMode.SingleSelectLeft).getMode(), library.ListMode.SingleSelectLeft, 'The property "mode" is "None" on ' + oList);
		// TODO: decide if check on internal variables is needed (Cahit)
		assert.strictEqual(oList._bSelectionMode, true, 'Internal selection mode is true for list mode "SingleSelectLeft" on ' + oList);

		assert.throws(function() {
			oList.setMode("DoesNotExist");
		}, "Throws a type exception");
		assert.strictEqual(oList.getMode(), library.ListMode.SingleSelectLeft, 'The property "mode" is still "SingleSelectLeft" after setting mode "DoesNotExist" on ' + oList);

		// standard setter tests
		assert.strictEqual(oList.setMode(library.ListMode.None), oList, 'Method returns this pointer on ' + oList);
		assert.strictEqual(oRenderSpy.callCount, 1, "The list should not be rerendered in this method");

		// cleanup
		oPage.removeAllContent();
		oRenderSpy.restore();
	});

	QUnit.test("setWidth", async function(assert) {
		const oRenderSpy = this.spy(oList.getRenderer(), "render");
		let $list,
			sWidth,
			sWidthPx;

		// add item to page & render
		oPage.addContent(oList);
		await nextUIUpdate();
		$list = oList.$();
		const iWidth100Percent = $list.width();

		// call method & do tests
		sWidth = "0px";
		sWidthPx = 0;
		oList.setWidth(sWidth);
		await nextUIUpdate();
		$list = oList.$();
		assert.strictEqual(oList.getWidth(), sWidth, 'The control property "width" is now "' + sWidth + '" on ' + oList);
		assert.strictEqual($list.css("width"), sWidth, 'The CSS property "width" is now "' + sWidth + '" on ' + oList);
		assert.strictEqual($list.width(), sWidthPx, 'The px width is now "' + sWidthPx + '" on ' + oList);

		sWidth = "500px";
		sWidthPx = 500;
		oList.setWidth(sWidth);
		await nextUIUpdate();
		$list = oList.$();
		assert.strictEqual(oList.getWidth(), sWidth, 'The control property "width" is now "' + sWidth + '" on ' + oList);
		assert.strictEqual($list.css("width"), sWidth, 'The CSS property "width" is now "' + sWidth + '" on ' + oList);
		assert.strictEqual($list.width(), sWidthPx, 'The px width is now "' + sWidthPx + '" on ' + oList);

		assert.throws(function() {
			oList.setWidth("NotaCSSSize");
		}, "Throws a type exception");
		assert.strictEqual(oList.getWidth(), sWidth, 'The control property "width" is still "' + sWidth + '" after setting value "NotACSSSize"  on ' + oList);

		assert.throws(function() {
			oList.setWidth(-666);
		}, "Throws a type exception");
		assert.strictEqual(oList.getWidth(), sWidth, 'The control property "width" is still "' + sWidth + '" after setting value "-666"  on ' + oList);

		assert.throws(function() {
			oList.setWidth(false);
		}, "Throws a type exception");
		assert.strictEqual(oList.getWidth(), sWidth, 'The control property "width" is still "' + sWidth + '" after setting value "false" on ' + oList);

		oList.setWidth("");
		await nextUIUpdate();
		$list = oList.$();
		assert.strictEqual(oList.getWidth(), "", 'The control property "width" is now "" after setting value "" on ' + oList);
		assert.strictEqual($list.width(), iWidth100Percent, 'The CSS property "width" is now 100% after setting value "" on ' + oList);

		sWidth = "20rem";
		sWidthPx = "320px";
		oList.setWidth(sWidth);
		await nextUIUpdate();
		$list = oList.$();
		assert.strictEqual(oList.getWidth(), sWidth, 'The control property "width" is now "' + sWidth + '" on ' + oList);
		assert.strictEqual($list.css("width"), sWidthPx, 'The CSS property "width" is now "' + sWidth + '" on ' + oList);
		assert.strictEqual($list.width(), parseInt(sWidthPx.replace("px", "")), 'The px width is now "' + parseInt(sWidthPx.replace("px", "")) + '" on ' + oList);

		sWidth = "50%";
		sWidthPx = Math.ceil(parseInt($list.parent().css("width")) / 2.0) + "px";
		oList.setWidth(sWidth);
		await nextUIUpdate();
		$list = oList.$();
		assert.strictEqual(oList.getWidth(), sWidth, 'The property "width" is now "' + sWidth + '" on ' + oList);

		sWidth = "auto";
		oList.setWidth(sWidth);
		await nextUIUpdate();
		$list = oList.$();
		assert.strictEqual(oList.getWidth(), sWidth, 'The control property "width" is now "' + sWidth + '" on ' + oList);
		assert.strictEqual($list.css("width"), $list.parent().css("width"), 'The CSS property "width" is now "' + $list.parent().css("width") + '" on ' + oList);

		sWidth = "inherit";
		oList.setWidth(sWidth);
		await nextUIUpdate();
		$list = oList.$();
		assert.strictEqual(oList.getWidth(), sWidth, 'The control property "width" is now "' + sWidth + '" on ' + oList);
		assert.strictEqual($list.css("width"), $list.parent().css("width"), 'The CSS property "width" is now "' + $list.parent().css("width") + '" on ' + oList);

		// standard setter tests
		assert.strictEqual(oList.setWidth(""), oList, 'Method returns this pointer on ' + oList);
		assert.strictEqual(oRenderSpy.callCount, 8, "The list should be rerendered in this method");

		// cleanup
		oPage.removeAllContent();
		oRenderSpy.restore();
	});

	QUnit.test("setNoDataText", async function(assert) {
		const oRenderSpy = this.spy(oList.getRenderer(), "render");
		let sText;

		// add item to page & render
		oPage.addContent(oList);
		await nextUIUpdate();

		// call method & do tests
		sText = "Test1234567890!\"§$%&/()=?`´@€-_.:,;#'+*~1²³456{[]}\\";
		assert.strictEqual(oList.setNoDataText(sText).getNoDataText(), sText, 'The control property "noDataText" is "' + sText + '" on ' + oList);
		assert.strictEqual(oList.$("nodata").text(), sText, 'The dom element has the text "' + sText + '" on ' + oList);

		sText = "";
		assert.strictEqual(oList.setNoDataText(sText).getNoDataText(), oRB.getText("LIST_NO_DATA"), 'The control property "noDataText" is "' + sText + '" on ' + oList);
		assert.strictEqual(oList.$("nodata-text").text(), oRB.getText("LIST_NO_DATA"), 'The dom element has the text "' + sText + '" on ' + oList);

		// standard setter tests
		assert.strictEqual(oList.setNoDataText(""), oList, 'Method returns this pointer on ' + oList);
		assert.strictEqual(oRenderSpy.callCount, 1, "The list should not be rerendered in this method");

		// cleanup
		oPage.removeAllContent();
		oRenderSpy.restore();
	});

	QUnit.test("setGrowing", async function(assert) {
		const oRenderSpy = this.spy(oList.getRenderer(), "render");
		let bGrowing;

		oList.setGrowing(true);
		oList.setGrowingThreshold(5);

		bindListData(oList, data3, "/items", createTemplateListItem());

		// add item to page & render
		oPage.addContent(oList);
		await nextUIUpdate();

		// call method & do tests
		bGrowing = true;
		assert.strictEqual(oList.setGrowing(bGrowing).getGrowing(), bGrowing, 'The control property "growing" is "' + bGrowing + '" on ' + oList);
		assert.strictEqual(oList.getItems().length, 5, 'The displayed item size is "5" on ' + oList);
		// TODO: decide if check on internal variables is needed (Cahit)
		assert.strictEqual(oList._oGrowingDelegate instanceof GrowingEnablement, true, 'The growing delegate is initialized');

		bGrowing = false;
		assert.strictEqual(oList.setGrowing(bGrowing).getGrowing(), bGrowing, 'The control property "growing" is "' + bGrowing + '" on ' + oList);
		assert.strictEqual(oList.getItems().length, 5, 'The displayed item size is "5" on ' + oList);
		// TODO: decide if check on internal variables is needed (Cahit)
		assert.strictEqual(oList._oGrowingDelegate, null, 'The growing delegate is null');
		assert.strictEqual(oRenderSpy.callCount, 1, 'The list should not be rerendered until now');

		bGrowing = true;
		oList.setGrowing(bGrowing);
		await nextUIUpdate();

		assert.strictEqual(oList.getGrowing(), bGrowing, 'The control property "growing" is "' + bGrowing + '" on ' + oList);
		assert.strictEqual(oList.getItems().length, 5, 'The displayed item size is "5" after setting property "growing" to "true" again ' + oList.getId());
		// TODO: decide if check on internal variables is needed (Cahit)
		assert.strictEqual(oList._oGrowingDelegate instanceof GrowingEnablement, true, 'The growing delegate is initialized');
		assert.strictEqual(oRenderSpy.callCount, 2, 'The list should be rerendered after setting growing to "true"');

		// TODO: this should fire an exception because type is boolean
		//assert.throws(function() {
			oList.setGrowing("WrongType");
		//}, "Throws a type exception");
		assert.strictEqual(oList.getGrowing(), true, 'The control property "growing" is now "true" after setting value "WrongType" on ' + oList);
		assert.strictEqual(oList.setGrowing("").getGrowing(), false, 'The control property "growing" is now "false" after setting value "" on ' + oList);

		// standard setter tests
		assert.strictEqual(oList.setGrowing(""), oList, 'Method returns this pointer on ' + oList);

		assert.strictEqual(oRenderSpy.callCount, 2, "The list should be rerendered twice in this method");

		// cleanup
		oPage.removeAllContent();
		oRenderSpy.restore();
	});

	QUnit.test("setGrowingThreshold", async function(assert) {
		const oRenderSpy = this.spy(oList.getRenderer(), "render");
		let iThreshold;

		oList.setGrowing(true);
		oList.setGrowingThreshold(5);

		bindListData(oList, data3, "/items", createTemplateListItem());

		// add item to page & render
		oPage.addContent(oList);
		await nextUIUpdate();

		// call method & do tests
		iThreshold = 5;
			assert.strictEqual(oList.getGrowingThreshold(), iThreshold, 'The control property "growingThreshold" is "' + iThreshold + '" on ' + oList);
			assert.strictEqual(oList.getItems().length, iThreshold, 'The displayed item size is "' + iThreshold + '" on ' + oList);

		iThreshold = 10;
		assert.strictEqual(oList.setGrowingThreshold(iThreshold).getGrowingThreshold(), iThreshold, 'The control property "growingThreshold" is "' + iThreshold + '" on ' + oList);
		assert.strictEqual(oList.getItems().length, 5, 'The displayed item size is still "5" on ' + oList);

		// TODO: this should not fail (check if it is a bug)
		//assert.strictEqual(oList.setGrowingThreshold(0).getGrowingThreshold(), iThreshold, 'The control property "growingThreshold" is still "' + iThreshold + '" after setting value "0" on ' + oList);
		//assert.strictEqual(oList.setGrowingThreshold(-99).getGrowingThreshold(), iThreshold, 'The control property "growingThreshold" is still "' + iThreshold + '" after setting value "-99" on ' + oList);

		assert.throws(function() {
			oList.setGrowingThreshold("WrongType");
		}, "Throws a type exception");
		assert.strictEqual(oList.getGrowingThreshold(), iThreshold, 'The control property "growingThreshold" is still "' + iThreshold + '" after setting value "wrongType" on ' + oList);
		// standard setter tests
		assert.strictEqual(oList.setGrowingThreshold(), oList, 'Method returns this pointer on ' + oList);
		assert.strictEqual(oRenderSpy.callCount, 1, "The list should not be rerendered in this method");

		// cleanup
		oPage.removeAllContent();
		oRenderSpy.restore();
	});

	QUnit.test("setGrowingTriggerText", async function(assert) {
		const oRenderSpy = this.spy(oList.getRenderer(), "render");
		let sText;

		oList.setGrowing(true);
		oList.setGrowingThreshold(5);

		bindListData(oList, data3, "/items", createTemplateListItem());

		// add item to page & render
		oPage.addContent(oList);
		await nextUIUpdate();

		// call method & do tests
		sText = "Test1234567890!\"§$%&/()=?`´@€-_.:,;#'+*~1²³456{[]}\\";
		assert.strictEqual(oList.setGrowingTriggerText(sText).getGrowingTriggerText(), sText, 'The control property "growingTriggerText" is "' + sText + '" on ' + oList);
		await nextUIUpdate();
		assert.strictEqual(oList.$("trigger").find(".sapMSLITitle").text(), sText, 'The dom element has the text "' + sText + '" on ' + oList);

		sText = "~!@#$%^&*()_+{}:\"|<>?\'\"><script>alert('xss')<\/script>";
		assert.strictEqual(oList.setGrowingTriggerText(sText).getGrowingTriggerText(), sText, 'Javascript code injection is not possible on ' + oList);
		await nextUIUpdate();
		assert.strictEqual(oList.$("trigger").find(".sapMSLITitle").text(), sText, 'The dom element has the text "' + sText + '" on ' + oList);

		sText = "";
		assert.strictEqual(oList.setGrowingTriggerText(sText).getGrowingTriggerText(), sText, 'The control property "growingTriggerText" is "' + sText + '" on ' + oList);
		await nextUIUpdate();
		assert.strictEqual(oList.$("trigger").find(".sapMSLITitle").text(), oRB.getText("LOAD_MORE_DATA"), 'The dom element has the text "' + sText + '" on ' + oList);

		// standard setter tests
		assert.strictEqual(oList.setGrowingTriggerText(""), oList, 'Method returns this pointer on ' + oList);
		assert.strictEqual(oRenderSpy.callCount, 4, "The list should be rerendered in this method");

		// cleanup
		oPage.removeAllContent();
		oRenderSpy.restore();
	});

	QUnit.test("setEnableBusyIndicator", async function(assert) {
		oList.placeAt("qunit-fixture");
		await nextUIUpdate();
		const oRenderSpy = this.spy(oList.getRenderer(), "render");

		oList.setEnableBusyIndicator(false);
		oList.setEnableBusyIndicator(true);
		await nextUIUpdate();
		assert.strictEqual(oRenderSpy.callCount, 0, "The list should not be rerendered when enableBusyIndicator is changed");
	});

	QUnit.test("setBusy method test enableBusyIndicator property", async function(assert) {
		oList.setEnableBusyIndicator(false);
		// simulate List is busy
		oList._bBusy = true;
		oList.placeAt("qunit-fixture");
		await nextUIUpdate();
		const fSetBusy = sinon.spy(oList, "setBusy");
		oList._hideBusyIndicator();
		assert.notOk(oList._bBusy, "_bBusy was reset");
		assert.notOk(fSetBusy.called, "setBusy function not called, since enableBusyIndicator=false");

		// enable busy indicator
		oList.setEnableBusyIndicator(true);
		// simulate List is busy
		oList._bBusy = true;
		await nextUIUpdate();
		oList._hideBusyIndicator();
		assert.ok(fSetBusy.calledWith(false , "listUl"));
		assert.notOk(oList._bBusy, "_bBusy is false");
	});

	if (window.IntersectionObserver) {
		QUnit.test("BusyIndicator in the middle", async function(assert) {
			createAndAppendDiv("uiArea1");

			const $qunitFixture = jQuery("#qunit-fixture"),
				sPosition = $qunitFixture.css("position"),
				sTop = $qunitFixture.css("top"),
				sLeft = $qunitFixture.css("left"),
				sWidth = $qunitFixture.css("width");

			$qunitFixture.css("position", "inherit");
			$qunitFixture.css("top", "inherit");
			$qunitFixture.css("left", "inherit");
			$qunitFixture.css("width", "inherit");

			let oMutationObserver, observedDomRef;
			const done = assert.async();
			oScrollContainer = new ScrollContainer({
				vertical: true,
				height: "300px",
				content: [oList, new Toolbar({height: "100px"})]
			});

			oList.setBusyIndicatorDelay(0);
			oScrollContainer.placeAt("uiArea1");
			await nextUIUpdate();

			oList.getDomRef().style.height = "500px";

			new Promise(function(fnResolve) {
				oList.setBusy(true);

				observedDomRef = oList.getDomRef("busyIndicator").firstChild;
				oMutationObserver = new MutationObserver(function(aMutations) {
					aMutations.forEach(function(oMutation) {
						if (oMutation.attributeName == "style") {
							assert.strictEqual(oList.getDomRef("busyIndicator").firstChild.style.position, "sticky", "Position sticky was applied correctly");

							oList.setBusy(false);
							oMutationObserver.disconnect();
							fnResolve();
						}
					});
				});
				oMutationObserver.observe(observedDomRef, { attributes: true, attributeFilter: ["style"] });
			}).then(function() {
				oScrollContainer.scrollTo(0, 400);
				oList.setBusy(true);

				observedDomRef = oList.getDomRef("busyIndicator").firstChild;
				oMutationObserver = new MutationObserver(function(aMutations) {
					aMutations.forEach(function(oMutation) {
						// safari returns top: "20.000000298023224%", hence the parseInt to remove the floating point values
						assert.strictEqual(parseInt(oList.getDomRef("busyIndicator").firstChild.style.top) + "%", "20%", "Style top 20% was applied correctly");

						oList.setBusy(false);
						oMutationObserver.disconnect();

						// restore style
						$qunitFixture.css("position", sPosition);
						$qunitFixture.css("top", sTop);
						$qunitFixture.css("left", sLeft);
						$qunitFixture.css("width", sWidth);
						done();
					});
				});
				oMutationObserver.observe(observedDomRef, { attributes: true, attributeFilter: ["style"] });
			});
		});
	}


	QUnit.test("setShowSeparators", async function(assert) {
		const oListItem = createListItem().setSelected(true),
			oList = new List({
				showSeparators: library.ListSeparators.All,
				items: [
					oListItem
				]
			}),
			oRenderSpy = this.spy(oList.getRenderer(), "render");
		let $listUl;

		// add item to page & render
		oPage.addContent(oList);
		await nextUIUpdate();
		$listUl = jQuery(oList.$().children("ul")[0]);

		// call method & do tests
		assert.strictEqual(oList.getShowSeparators(), library.ListSeparators.All, 'The property "showSeparators" is "All" on ' + oList);
		assert.ok($listUl.hasClass("sapMListShowSeparatorsAll"), 'The HTML div container for the list has class "sapMListShowSeparatorsAll" on ' + oList);
		assert.ok(!$listUl.hasClass("sapMListShowSeparatorsInner"), 'The HTML div container for the list does not have class "sapMListShowSeparatorsInner" on ' + oList);
		assert.ok(!$listUl.hasClass("sapMListShowSeparatorsNone"), 'The HTML div container for the list does not have class "sapMListShowSeparatorsNone" on ' + oList);

		assert.strictEqual(oList.setShowSeparators(library.ListSeparators.Inner).getShowSeparators(), library.ListSeparators.Inner, 'The property "showSeparators" is "Inner" on ' + oList);
		await nextUIUpdate();
		$listUl = jQuery(oList.$().children("ul")[0]);
		assert.ok(!$listUl.hasClass("sapMListShowSeparatorsAll"), 'The HTML div container for the list does not have class "sapMListShowSeparatorsAll" on ' + oList);
		assert.ok($listUl.hasClass("sapMListShowSeparatorsInner"), 'The HTML div container for the list has class "sapMListShowSeparatorsInner" on ' + oList);
		assert.ok(!$listUl.hasClass("sapMListShowSeparatorsNone"), 'The HTML div container for the list does not have class "sapMListShowSeparatorsNone" on ' + oList);

		assert.strictEqual(oList.setShowSeparators(library.ListSeparators.None).getShowSeparators(), library.ListSeparators.None, 'The property "showSeparators" is "None" on ' + oList);
		await nextUIUpdate();
		$listUl = jQuery(oList.$().children("ul")[0]);
		assert.ok(!$listUl.hasClass("sapMListShowSeparatorsAll"), 'The HTML div container for the list does not have class "sapMListShowSeparatorsAll" on ' + oList);
		assert.ok(!$listUl.hasClass("sapMListShowSeparatorsInner"), 'The HTML div container for the list does not have class "sapMListShowSeparatorsInner" on ' + oList);
		assert.ok($listUl.hasClass("sapMListShowSeparatorsNone"), 'The HTML div container for the list has class "sapMListShowSeparatorsNone" on ' + oList);

		assert.throws(function() {
			oList.setshowSeparators("DoesNotExist");
		}, "Throws a type exception");
		assert.strictEqual(oList.getShowSeparators(), library.ListSeparators.None, 'The property "showSeparators" is still "sap.m.showSeparators.None" after setting mode "DoesNotExist" on ' + oList);

		// standard setter tests
		assert.strictEqual(oList.setShowSeparators(), oList, 'Method returns this pointer on ' + oList);
		assert.strictEqual(oRenderSpy.callCount, 3, "The list should be rerendered in this method");

		// cleanup
		oPage.removeAllContent();
		oList.destroy();
	});

	QUnit.test("setIncludeItemInSelection", async function(assert) {
		const oListItemTemplate = createListItem(),
			oList = new List({
				includeItemInSelection: false,
				mode: library.ListMode.MultiSelect,
				items: [
					oListItemTemplate
				]
			}),
			oRenderSpy = this.spy(oList.getRenderer(), "render");
		let bIncludeItemInSelection;

		// let the item navigation run for testing
		this.stub(Device.system, "desktop").value(true);

		bindListData(oList, data3, "/items", createTemplateListItem());

		// add item to page & render
		oPage.addContent(oList);
		await nextUIUpdate();
		const oSelectionItem = oList.getItems()[3];

		// call method & do tests
		bIncludeItemInSelection = true;
		assert.strictEqual(oList.setIncludeItemInSelection(bIncludeItemInSelection).getIncludeItemInSelection(), bIncludeItemInSelection, 'The control property "includeItemInSelection" is "' + bIncludeItemInSelection + '" on ' + oList);
		await nextUIUpdate();
		oList.getItems().forEach(function(oItem) {
			assert.strictEqual(oItem.$().hasClass("sapMLIBActionable"), true, 'Each item has css class "sapMLIBActionable" on ' + oList);
		});

		// simulate tap & check result
		oSelectionItem.$().trigger("tap");
		assert.strictEqual(oList.getSelectedItem(), oSelectionItem, 'Item "' + oSelectionItem + '" should be selected');
		oSelectionItem.setSelected(false);

		bIncludeItemInSelection = false;
		assert.strictEqual(oList.setIncludeItemInSelection(bIncludeItemInSelection).getIncludeItemInSelection(), bIncludeItemInSelection, 'The control property "includeItemInSelection" is "' + bIncludeItemInSelection + '" on ' + oList);
		await nextUIUpdate();
		oList.getItems().forEach(function(oItem) {
			assert.strictEqual(oItem.$().hasClass("sapMLIBActionable"), false, 'Each item does not have has css class "sapMLIBCursor" on ' + oList);
		});

		// simulate tap & check result
		oSelectionItem.$().trigger("tap");
		assert.strictEqual(oList.getSelectedItem(), null, 'Item "' + oSelectionItem + '" should not be selected / selection should be empty');
		oSelectionItem.setSelected(false);

		// TODO: this should fire an exception because type is boolean
		assert.throws(function() {
			oList.setIncludeItemInSelection("WrongType");
		}, "Throws a type exception");
		assert.strictEqual(oList.getIncludeItemInSelection(), false, 'The control property "includeItemInSelection" is still "false" after setting value "WrongType" on ' + oList);

		// standard setter tests
		assert.strictEqual(oList.setIncludeItemInSelection(), oList, 'Method returns this pointer on ' + oList);
		assert.strictEqual(oRenderSpy.callCount, 3, "The list should be rerendered in this method");

		// cleanup
		oPage.removeAllContent();
		oList.destroy();
	});



	QUnit.test("setRememberSelectionsForMultiSelect", async function(assert) {
		const oListItemTemplate = createListItem().setSelected(true),
			oList = new List({
				includeItemInSelection: false,
				mode: library.ListMode.MultiSelect,
				items: [
					oListItemTemplate
				]
			}),
			oRenderSpy = this.spy(oList.getRenderer(), "render");

		await testRemeberSelections(oList, oRenderSpy, assert);
	});

	QUnit.test("setRememberSelectionsForSingleSelect", async function(assert) {
		const oListItemTemplate = createListItem().setSelected(true),
			oList = new List({
				includeItemInSelection: false,
				mode: library.ListMode.SingleSelect,
				items: [
					oListItemTemplate
				]
			}),
			oRenderSpy = this.spy(oList.getRenderer(), "render");

		await testRemeberSelections(oList, oRenderSpy, assert);

	});


	/* getter */

	QUnit.test("getId", function(assert) {
		const id = "testId",
			suffix = "testSuffix",
			oList = new List(id, {}),
			oRenderSpy = this.spy(oList.getRenderer(), "render");

		// call method & do tests
		assert.strictEqual(oList.getId(), id, 'The id returned by method getId is "' + id + '" on ' + oList);
		assert.strictEqual(oList.getId(suffix), id + '-' + suffix, 'The id returned by method getId is "' + (id + '-' + suffix) + '" on ' + oList);

		// standard getter tests
		assert.strictEqual(typeof oList.getId(), "string", 'Method returns a string type on ' + oList);
		assert.strictEqual(oRenderSpy.callCount, 0, "The list should not be rerendered in this method");
	});

	QUnit.test("getNoDataText", async function(assert) {
		const oList = new List({
				noDataText: ""
			}),
			oRenderSpy = this.spy(oList.getRenderer(), "render");
		let sText = oRB.getText("LIST_NO_DATA");

		// add item to page & render
		oList.setNoDataText();
		oPage.addContent(oList);
		await nextUIUpdate();

		// call method & do tests
		assert.strictEqual(oList.getNoDataText(), sText, 'The control property "noDataText" is "' + sText + '" when the property value is empty on ' + oList);

		sText = "Text";
		assert.strictEqual(oList.setNoDataText(sText).getNoDataText(), sText, 'The control property "noDataText" is "' + sText + '" on ' + oList);

		// standard getter tests
		assert.strictEqual(typeof oList.getNoDataText(), "string", 'Method returns a string type on ' + oList);
		assert.strictEqual(oRenderSpy.callCount, 1, "The list should not be rerendered in this method");

		// cleanup
		oPage.removeAllContent();
		oList.destroy();
	});

	QUnit.test("getMaxItemsCount", async function(assert) {
		const oRenderSpy = this.spy(oList.getRenderer(), "render");
		let iCounter;

		// add item to page & render
		oList.setMode(library.ListMode.None);
		oPage.addContent(oList);
		await nextUIUpdate();

		// no binding
		iCounter = 0;
		assert.strictEqual(oList.getMaxItemsCount(), iCounter, 'The item count is ' + iCounter + ' in a static list with ' + iCounter + ' items on ' + oList);

		oList.addItem(createListItem());
		iCounter++;
		assert.strictEqual(oList.getMaxItemsCount(), iCounter, 'The item count is ' + iCounter + ' in a static list with ' + iCounter + ' items on ' + oList);

		oList.addItem(createListItem());
		iCounter++;
		assert.strictEqual(oList.getMaxItemsCount(), iCounter, 'The item count is ' + iCounter + ' in a static list with ' + iCounter + ' items on ' + oList);

		oList.removeAllItems();
		iCounter = 0;
		assert.strictEqual(oList.getMaxItemsCount(), iCounter, 'The item count is ' + iCounter + ' in a static list with ' + iCounter + ' items on ' + oList);

		bindListData(oList, data1, "/items", createTemplateListItem());
		iCounter = data1.items.length;
		assert.strictEqual(oList.getMaxItemsCount(), iCounter, 'The item count is ' + iCounter + ' in a dynamic list with ' + iCounter + ' items on ' + oList);

		bindListData(oList, data2, "/items", createTemplateListItem());
		iCounter = data2.items.length;
		assert.strictEqual(oList.getMaxItemsCount(), iCounter, 'The item count is ' + iCounter + ' in a dynamic list with ' + iCounter + ' items on ' + oList);

		bindListData(oList, data3, "/items", createTemplateListItem());
		iCounter = data3.items.length;
		assert.strictEqual(oList.getMaxItemsCount(), iCounter, 'The item count is ' + iCounter + ' in a dynamic list with ' + iCounter + ' items on ' + oList);

		// standard getter tests
		assert.strictEqual(typeof oList.getMaxItemsCount(), "number", 'Method returns a number type on ' + oList);
		assert.strictEqual(oRenderSpy.callCount, 1, "The list should not be rerendered in this method");

		// cleanup
		oPage.removeAllContent();
	});

	QUnit.test("getStickyFocusOffset", function(assert){
		assert.strictEqual(oList.getStickyFocusOffset(), 0, "The sticky UI element has proper focus offset");
	});

	/********************************************************************************/
	QUnit.module("Other API methods", {
		beforeEach: async function() {
			const aListItems = [];

			for (let i = 0; i < 50; i++) {
				aListItems.push(createListItem());
			}

			oList = new List({
				items: aListItems
			});

			oScrollContainer = new ScrollContainer({
				vertical: true,
				content: oList
			});

			oScrollContainer.placeAt("qunit-fixture");
			await nextUIUpdate();
		},
		afterEach: function() {
			oScrollContainer.destroy();
			oList.destroy();
		}
	});
	/********************************************************************************/

	QUnit.test("Function scrollToIndex", async function(assert) {
		const done = assert.async();

		const oHeaderToolbar = new Toolbar({
			content: [
				new Title({
					text : "Keyboard Handling Test Page"
				}),
				new ToolbarSpacer(),
				new Button({
					tooltip: "View Settings",
					icon: "sap-icon://drop-down-list"
				})
			]
		});

		const oInfoToolbar = new Toolbar({
			active: true,
			content: [
				new Text({
					text : "The quick brown fox jumps over the lazy dog.",
					wrapping : false
				})
			]
		});

		oList.setHeaderToolbar(oHeaderToolbar);
		oList.setInfoToolbar(oInfoToolbar);

		await nextUIUpdate();

		const oScrollDelegate = library.getScrollDelegate(oList, true),
			oSpy = sinon.spy(oScrollDelegate, "scrollToElement");

		function testScroll(iIndex) {
			return new Promise(function(resolve) {
				if (iIndex === -1) {
					iIndex = oList.getVisibleItems().length - 1;
				}

				oList.scrollToIndex(iIndex).then(function() {
					assert.ok(oSpy.called, "The scroll delegate was called");
					assert.ok(oSpy.calledOnce, "The scroll delegate was called exactly once");
					assert.ok(oSpy.calledWithExactly(oList.getVisibleItems()[iIndex].getDomRef(), null, [0, oList._getStickyAreaHeight() * -1], true),
						"Scroll delegate was called with correct parameters");
					oSpy.resetHistory();
					resolve();
				});
			});
		}

		return new Promise(function(resolve) {
			resolve();
		}).then(function() {
			return testScroll(0);
		}).then(function() {
			return testScroll(oList.getVisibleItems().length / 2);
		}).then(function() {
			return testScroll(-1);
		}).then(function() {
			oList.setSticky(['HeaderToolbar']);
			return testScroll(0);
		}).then(function() {
			oSpy.restore();
			oScrollContainer.destroy();
			done();
		});
	});

	QUnit.test("Function requestItems", function(assert) {
		let oNewList = new List({
			growing: false
		});

		const fRequestNewPageSpy =  sinon.spy(GrowingEnablement.prototype, "requestNewPage");
		bindListData(oNewList, data4, "/items", createTemplateListItem());
		assert.strictEqual(oNewList.getItems().length, 10, "List has 10 items");

		assert.throws(function() {oNewList.requestItems(5);}, /The prerequisites to use 'requestItems' are not met. Please read the documentation for more details./, "Expected error thrown");
		assert.ok(fRequestNewPageSpy.notCalled, "GrowingDelegate#requestNewPage not called");

		oNewList.destroy();
		oNewList = new List({
			growing: true,
			growingThreshold: 2
		});
		bindListData(oNewList, data4, "/items", createTemplateListItem());
		assert.strictEqual(oNewList.getItems().length, 2, "List has 2 items");
		assert.throws(function() {oNewList.requestItems(0);}, /The prerequisites to use 'requestItems' are not met. Please read the documentation for more details./, "Expected error thrown, iItems=0");
		assert.ok(fRequestNewPageSpy.notCalled, "GrowingDelegate#requestNewPage not called");
		assert.throws(function() {oNewList.requestItems(-10);}, /The prerequisites to use 'requestItems' are not met. Please read the documentation for more details./, "Expected error thrown, iItem is negative number");
		assert.ok(fRequestNewPageSpy.notCalled, "GrowingDelegate#requestNewPage not called");
		oNewList.requestItems(4);
		assert.strictEqual(oNewList.getItems().length, 6, "growing is enabled, requestItems API request data");
		assert.strictEqual(oNewList.getGrowingThreshold(), 2, "Growing threshold restored");
		assert.ok(fRequestNewPageSpy.calledOnce, "GrowingDelegate#requestNewPage called once");

		oNewList.destroy();
	});

	QUnit.test("Function _setFocus", async function(assert) {
		function testFocus(iIndex, bFirstInteractiveElement) {
			return new Promise(function(resolve) {
				if (iIndex === -1) {
					iIndex = oList.getVisibleItems().length - 1;
				}

				iIndex = Math.min(iIndex, oList.getVisibleItems().length - 1);

				oList._setFocus(iIndex, bFirstInteractiveElement).then(function() {
					const oItem = oList.getVisibleItems()[iIndex];
					const $Elem = (bFirstInteractiveElement && oItem.getTabbables(true).length) ? oItem.getTabbables(true)[0] : oItem.getDomRef();
					assert.deepEqual(document.activeElement, $Elem, "The focus was set correctly");
					resolve();
				});
			});
		}

		function setItemFocusable(oItem) {
			oItem.getTabbables(true).first().attr("tabindex", 0);
		}

		oList.setMode("MultiSelect");
		await nextUIUpdate();
		await testFocus(100, false);
		await testFocus(0, false);
		await testFocus(oList.getVisibleItems().length / 2, false);
		await testFocus(-1, false);
		await testFocus(100, true);
		setItemFocusable(oList.getVisibleItems()[0]);
		await testFocus(0, true);
		setItemFocusable(oList.getVisibleItems()[oList.getVisibleItems().length / 2]);
		await testFocus(oList.getVisibleItems().length / 2, true);
		await testFocus(-1, true);
	});

	/********************************************************************************/
	QUnit.module("Internal methods", {
		beforeEach: function() {
			oList = new List();
		},
		afterEach: function() {
			oList.destroy();
		}
	});
	/********************************************************************************/

	QUnit.module("KeyboardHandling", {
		beforeEach: function() {
			oList = new List();
		},
		afterEach: function() {
			oList.destroy();
		}
	});

	QUnit.test("Basics", async function(assert) {
		const fnDetailPressSpy = this.spy(),
			fnItemPressSpy = this.spy(),
			fnDeleteSpy = this.spy(),
			fnPressSpy = this.spy(),
			fnSelectionChangeSpy = this.spy(),
			oInput = new Input(),
			oListItem1 = new CustomListItem({
				content: oInput,
				type: "Navigation",
				press: fnPressSpy,
				detailPress: fnDetailPressSpy
			}),
			oListItem2 = new StandardListItem({
				type: "Detail",
				detailPress: fnDetailPressSpy
			}),
			oList = new List({
				mode: "MultiSelect",
				"delete": fnDeleteSpy,
				itemPress: fnItemPressSpy,
				selectionChange: fnSelectionChangeSpy
			}).addItem(oListItem1).addItem(oListItem2);

		// let the item navigation run for testing
		this.stub(Device.system, "desktop").value(true);

		oList.placeAt("qunit-fixture");
		await nextUIUpdate();

		oList.focus();

		assert.strictEqual(oList.getDomRef("before").getAttribute("tabindex"), "-1", "Before dummy element is not at the tab chain");
		assert.strictEqual(oList.getNavigationRoot().getAttribute("tabindex"), "0", "Navigation root is at the tab chain");
		assert.strictEqual(oList.getDomRef("after").getAttribute("tabindex"), "0", "After dummy element is at the tab chain");
		assert.strictEqual(oList.getDomRef("after").getAttribute("role"), "none", "After dummy element has role=none");

		if (!document.hasFocus()) {
			return;
		}

		assert.strictEqual(document.activeElement, oListItem1.getFocusDomRef(), "Initial focus is at the first list item");

		qutils.triggerKeydown(document.activeElement, "ARROW_LEFT");
		assert.strictEqual(document.activeElement, oListItem1.getFocusDomRef(), "Left arrow has no effect on focus");

		qutils.triggerKeydown(document.activeElement, "ARROW_RIGHT");
		assert.strictEqual(document.activeElement, oListItem1.getFocusDomRef(), "Right arrow has no effect on focus");

		qutils.triggerKeydown(document.activeElement, "ARROW_UP");
		assert.strictEqual(document.activeElement, oListItem1.getFocusDomRef(), "Focus is still at the first list item");

		qutils.triggerKeydown(document.activeElement, "ARROW_DOWN");
		assert.strictEqual(document.activeElement, oListItem2.getFocusDomRef(), "Focus is moved down to the second list item");

		qutils.triggerKeydown(document.activeElement, "ARROW_DOWN");
		assert.strictEqual(document.activeElement, oListItem2.getFocusDomRef(), "Focus is still at the second list item");

		qutils.triggerKeydown(document.activeElement, "ARROW_UP");
		assert.strictEqual(document.activeElement, oListItem1.getFocusDomRef(), "Focus is now again at the first list item");

		qutils.triggerKeydown(document.activeElement, "END");
		assert.strictEqual(document.activeElement, oListItem2.getFocusDomRef(), "Focus is at the second list item");

		qutils.triggerKeydown(document.activeElement, "HOME");
		assert.strictEqual(document.activeElement, oListItem1.getFocusDomRef(), "Focus is at the first list item");

		qutils.triggerKeydown(document.activeElement, "PAGE_DOWN");
		assert.strictEqual(document.activeElement, oListItem2.getFocusDomRef(), "Focus is at the second list item");

		qutils.triggerKeydown(document.activeElement, "PAGE_UP");
		assert.strictEqual(document.activeElement, oListItem1.getFocusDomRef(), "Focus is at the first list item");

		qutils.triggerKeydown(document.activeElement, "SPACE");
		assert.strictEqual(fnSelectionChangeSpy.callCount, 1, "SelectionChange event is fired when space is pressed while focus is at the item");
		fnSelectionChangeSpy.resetHistory();

		qutils.triggerKeydown(document.activeElement, "ENTER");
		await timeout();

		assert.strictEqual(fnItemPressSpy.callCount, 1, "ItemPress event is fired async when enter is pressed while focus is at the item");
		assert.strictEqual(fnPressSpy.callCount, 1, "Press event is fired async when enter is pressed while focus is at the item");
		fnItemPressSpy.resetHistory();
		fnPressSpy.resetHistory();

		qutils.triggerEvent("keydown", document.activeElement, {code: "KeyE", ctrlKey: true});
		assert.strictEqual(fnDetailPressSpy.callCount, 0, "DetailPress event is not called since first item has not Edit type");

		qutils.triggerKeydown(document.activeElement, "DELETE");
		assert.strictEqual(fnDeleteSpy.callCount, 0, "Delete event is not called since List is not in Delete mode");

		assert.equal(oListItem1.getTabbables()[0], oListItem1.getModeControl().getFocusDomRef(), "the first tabbable element is checkbox");
		assert.equal(oListItem1.getTabbables(true)[0], oInput.getFocusDomRef(), "the first tabbable element in the content is input");

		oList.setMode("Delete");
		await nextUIUpdate();
		oList.focus();

		qutils.triggerKeydown(document.activeElement, "DELETE");
		assert.strictEqual(fnDeleteSpy.callCount, 1, "Delete event is now called because List is in Delete mode");

		oInput.focus();
		qutils.triggerKeydown(document.activeElement, "SPACE");
		assert.strictEqual(fnSelectionChangeSpy.callCount, 0, "SelectionChange event is not fired when space is pressed while focus is not at the item");

		qutils.triggerKeydown(document.activeElement, "ENTER");
		await timeout();

		assert.strictEqual(fnItemPressSpy.callCount, 0, "ItemPress event is not fired when enter is pressed while focus is not at the item");
		assert.strictEqual(fnPressSpy.callCount, 0, "Press event is not fired when enter is pressed while focus is not at the item");

		oListItem2.focus();
		qutils.triggerEvent("keydown", document.activeElement, {code: "KeyE", ctrlKey: true});
		assert.strictEqual(fnDetailPressSpy.callCount, 1, "DetailPress event is called since second item has type Edit");

		oList.destroy();
	});

	QUnit.test("Test Tab/ShiftTab/F6/ShiftF6 handling", async function(assert) {
		const fnSpy = this.spy();
		const oPage = new Page();
		const oBeforeList = new Input();
		const oAfterList = new Input();
		const oInput = new Input();
		const oListItem = new InputListItem({
			label: "Input",
			content : oInput,
			type: "Navigation"
		});
		const oList = new List({
			mode: "MultiSelect",
			items : [oListItem]
		});

		oPage.addContent(oBeforeList);
		oPage.addContent(oList);
		oPage.addContent(oAfterList);
		oPage.placeAt("qunit-fixture");
		await nextUIUpdate();
		oList.forwardTab = fnSpy;

		// tab key
		qutils.triggerKeydown(oListItem.getFocusDomRef(), "TAB", false, false, false);
		assert.strictEqual(fnSpy.callCount, 1, "List is informed to forward tab when tab is pressed while focus is on the item");
		assert.strictEqual(fnSpy.args[0][0], true, "Tab Forward is informed");
		fnSpy.resetHistory();

		// shift-tab key
		qutils.triggerKeydown(oListItem.getFocusDomRef(), "TAB", true, false, false);
		assert.strictEqual(fnSpy.callCount, 1, "List is informed to forward tab backwards when tab is pressed while focus is on the row");
		assert.strictEqual(fnSpy.args[0][0], false, "Backwards tab is informed");
		fnSpy.resetHistory();

		// shift-F6 key
		oInput.getFocusDomRef().focus();
		qutils.triggerKeydown(oInput.getFocusDomRef(), "F6", true, false, false);
		assert.strictEqual(document.activeElement.id, oBeforeList.getFocusDomRef().id, "Focus is moved correctly after Shift-F6");

		// F6
		oInput.getFocusDomRef().focus();
		qutils.triggerKeydown(oInput.getFocusDomRef(), "F6", false, false, false);
		assert.strictEqual(document.activeElement.id, oAfterList.getFocusDomRef().id, "Focus is moved correctly after F6");

		// cleanup
		oPage.destroy();
	});

	// in case of testrunner does not put the focus to the document it is not neccessary to make this test
	if (document.hasFocus()) {
		QUnit.test("Focusing an item in the ListItemBase should change the focus index of item navigation", async function(assert) {
			const oInput = new Input();
			const oListItem0 = new InputListItem({
				label: "Input",
				content : oInput,
				type: "Navigation"
			});
			const oListItem1 = oListItem0.clone();
			const oListItem2 = oListItem0.clone();

			oList.addItem(oListItem0).addItem(oListItem1).addItem(oListItem2);

			// let the item navigation run for testing
			this.stub(Device.system, "desktop").value(true);

			oList.placeAt("qunit-fixture");
			await nextUIUpdate();

			const oFocusedInput = oListItem1.getTabbables()[0];
			oFocusedInput.focus();
			await timeout(1);

			assert.strictEqual(oList.getItemNavigation().getFocusedIndex(), 1, "Focus index is set correctly");

			// cleanup
			oList.destroy();
		});
	}

	QUnit.test("Item visible changes should inform the List", async function(assert) {
		const fnSpy = this.spy();
		const oListItem = new StandardListItem({
			title: "Title"
		});
		const oList = new List({
			items : oListItem
		});

		oPage.addContent(oList);
		await nextUIUpdate();

		// act
		oList.onItemDOMUpdate = fnSpy;

		oListItem.setVisible(false);
		await nextUIUpdate();

		assert.strictEqual(fnSpy.callCount, 1, "List is informed when item visibility is changed from visible to invisible");
		assert.strictEqual(fnSpy.args[0][0], oListItem, "Correct list item is informed");
		fnSpy.resetHistory();

		oListItem.setVisible(true);
		await nextUIUpdate();

		assert.strictEqual(fnSpy.callCount, 1, "List is informed when item visibility is changed from invisible to visible");
		assert.strictEqual(fnSpy.args[0][0], oListItem, "Correct list item is informed");
		assert.strictEqual(fnSpy.args[0][1], true, "Correct visible parameter item is informed");
		fnSpy.resetHistory();

		oListItem.invalidate();
		await nextUIUpdate();

		assert.strictEqual(fnSpy.callCount, 0, "Visibility did not changed and list is not informed");

		// cleanup
		oPage.removeAllContent();
		oList.destroy();
	});

	QUnit.test("ListItem visibility change should not rerender the list", async function(assert) {
		const oListItem1 = new StandardListItem({
				title: "Title1"
			}),
			oListItem2 = new StandardListItem({
				title: "Title2"
			}),
			oList = new List({
				items : [oListItem1, oListItem2]
			});

		oList.placeAt("qunit-fixture");
		await nextUIUpdate();

		// let the item navigation run for testing
		this.stub(Device.system, "desktop").value(true);

		const fnRenderSpy = this.spy(oList.getRenderer(), "render");

<<<<<<< HEAD
		oListItem1.setVisible(false);
		await nextUIUpdate();
=======
			return new Promise(function(resolve) {
				resolve();
			}).then(function() {
				return testScroll(0);
			}).then(function() {
				return testScroll(oList.getVisibleItems().length / 2);
			}).then(function() {
				return testScroll(-1);
			}).then(function() {
				oList.setSticky(["ColumnHeaders", "GroupHeaders", "HeaderToolbar", "InfoToolbar"]);
				return testScroll(0);
			}).then(function() {
				oSpy.restore();
				oScrollContainer.destroy();
				done();
			});
		});
>>>>>>> a9289268

		oListItem2.focus();
		await timeout(1);

		/* make it sure document has focus in case of testrunner */
		if (document.hasFocus()) {
			assert.strictEqual(oList.getItemNavigation().getItemDomRefs().length, 1, "Invisible items are not in the item navigation.");
		}

		oListItem1.setVisible(true);
		await nextUIUpdate();

		oListItem1.focus();
		await timeout(1);

		/* make it sure document has focus in case of testrunner */
		if (document.hasFocus()) {
			assert.strictEqual(oList.getItemNavigation().getItemDomRefs().length, 2, "Only visible items are in the item navigation.");
		}

		oListItem1.setVisible(false);
		await nextUIUpdate();

		assert.strictEqual(fnRenderSpy.callCount, 0, "The list should not be rerendered with item visibility changes");

		oList.destroy();
	});

	QUnit.test("Container Padding Classes", async function(assert) {
		// System under Test + Act
		let sResponsiveSize;

		if (Device.resize.width <= 599) {
			sResponsiveSize = "0px";
		} else if (Device.resize.width <= 1023) {
			sResponsiveSize = "16px";
		} else {
			sResponsiveSize = "16px 32px";
		}
		const aResponsiveSize = sResponsiveSize.split(" ");

		// Act
		oList.placeAt("qunit-fixture");
		await nextUIUpdate();
		oList.addStyleClass("sapUiNoContentPadding");
		const $containerContent = oList.$();

		// Assert
		assert.strictEqual($containerContent.css("padding-left"), "0px", "The container has no left content padding when class \"sapUiNoContentPadding\" is set");
		assert.strictEqual($containerContent.css("padding-right"), "0px", "The container has no right content padding when class \"sapUiNoContentPadding\" is set");
		assert.strictEqual($containerContent.css("padding-top"), "0px", "The container has no top content padding when class \"sapUiNoContentPadding\" is set");
		assert.strictEqual($containerContent.css("padding-bottom"), "0px", "The container has no bottom content padding when class \"sapUiNoContentPadding\" is set");

		// Act
		oList.removeStyleClass("sapUiNoContentPadding");
		oList.addStyleClass("sapUiContentPadding");

		// Assert
		assert.strictEqual($containerContent.css("padding-left"), "16px", "The container has 1rem left content padding when class \"sapUiContentPadding\" is set");
		assert.strictEqual($containerContent.css("padding-right"), "16px", "The container has 1rem right content padding when class \"sapUiContentPadding\" is set");
		assert.strictEqual($containerContent.css("padding-top"), "16px", "The container has 1rem top content padding when class \"sapUiContentPadding\" is set");
		assert.strictEqual($containerContent.css("padding-bottom"), "16px", "The container has 1rem bottom content padding when class \"sapUiContentPadding\" is set");

		// Act
		oList.removeStyleClass("sapUiContentPadding");
		oList.addStyleClass("sapUiResponsiveContentPadding");

		// Assert
		assert.strictEqual($containerContent.css("padding-left"), (aResponsiveSize[1] ? aResponsiveSize[1] : aResponsiveSize[0]), "The container has " + sResponsiveSize + " left content padding when class \"sapUiResponsiveContentPadding\" is set (tested value depends on window size)");
		assert.strictEqual($containerContent.css("padding-right"), (aResponsiveSize[1] ? aResponsiveSize[1] : aResponsiveSize[0]) , "The container has " + sResponsiveSize + " right content padding when class \"sapUiResponsiveContentPadding\" is set (tested value depends on window size)");
		assert.strictEqual($containerContent.css("padding-top"), aResponsiveSize[0], "The container has " + sResponsiveSize + " top content padding when class \"sapUiResponsiveContentPadding\" is set (tested value depends on window size)");
		assert.strictEqual($containerContent.css("padding-bottom"), aResponsiveSize[0], "The container has " + sResponsiveSize + " bottom content padding when class \"sapUiResponsiveContentPadding\" is set (tested value depends on window size)");

	});

	if (document.hasFocus()) {
		QUnit.test("KeybordMode", async function(assert) {
			const fnDetailPressSpy = this.spy(),
				fnItemPressSpy = this.spy(),
				fnPressSpy = this.spy(),
				oInput1 = new Input(),
				oInput2 = new Input(),
				oButton1 = new Button(),
				oButton2 = new Button(),
				oListItem1 = new CustomListItem({
					content: oInput1,
					type: "Detail",
					detailPress: fnDetailPressSpy
				}),
				oListItem2 = new CustomListItem({
					content: oInput2,
					type: "Navigation",
					press: fnPressSpy
				}),
				oList = new List({
					mode: "MultiSelect",
					itemPress: fnItemPressSpy
				}).addItem(oListItem1).addItem(oListItem2),
				oContainer = new VBox({
					items: [oButton1, oList, oButton2]
				});

			oContainer.placeAt("qunit-fixture");
			await nextUIUpdate();
			oList.focus();

			qutils.triggerKeydown(oListItem1.getFocusDomRef(), "TAB", true, false, false);
			assert.strictEqual(document.activeElement, oList.getDomRef('before'), "Focus is forwarded before the table");

			oListItem1.focus();
			qutils.triggerKeydown(document.activeElement, "TAB");
			assert.strictEqual(document.activeElement, oList.getDomRef("after"), "Focus is forwarded after the table");

			oInput1.focus();
			qutils.triggerKeydown(document.activeElement, "ARROW_UP");
			assert.strictEqual(document.activeElement, oInput1.getFocusDomRef(), "Arrow up has no effect");

			oInput1.focus();
			qutils.triggerKeydown(document.activeElement, "ARROW_DOWN");
			assert.strictEqual(document.activeElement, oInput1.getFocusDomRef(), "Arrow up has no effect");

			oInput1.focus();
			qutils.triggerKeydown(document.activeElement, "ENTER");
			assert.strictEqual(fnPressSpy.callCount, 0, "Enter has no effect");

			oListItem1.focus();
			qutils.triggerEvent("keydown", document.activeElement, {code: "KeyE", ctrlKey: true});
			assert.strictEqual(fnDetailPressSpy.callCount, 1, "Detail press event is fired while focus is on the row");
			fnDetailPressSpy.resetHistory();

			oInput1.focus();
			qutils.triggerKeydown(document.activeElement, "TAB");
			assert.notStrictEqual(document.activeElement, oList.getDomRef("after"), "Focus is not forwarded after the table");

			oInput1.focus();
			qutils.triggerEvent("keydown", document.activeElement, {code: "F2"});
			assert.strictEqual(document.activeElement, oListItem1.getFocusDomRef(), "Focus is moved to the row");

			oListItem1.detachDetailPress(fnDetailPressSpy);
			qutils.triggerEvent("keydown", document.activeElement, {code: "F2"});
			assert.strictEqual(document.activeElement, oListItem1.getModeControl().getFocusDomRef(), "Focus is moved to the Input again");

			qutils.triggerKeydown(document.activeElement, "ARROW_DOWN");
			assert.strictEqual(document.activeElement, oListItem2.getModeControl().getFocusDomRef(), "Focus is moved to the next items selection control");

			qutils.triggerKeydown(document.activeElement, "ARROW_UP");
			assert.strictEqual(document.activeElement, oListItem1.getModeControl().getFocusDomRef(), "Focus is moved to the previous items selection control");

			oInput1.focus();
			qutils.triggerKeydown(document.activeElement, "ARROW_DOWN", false, false, true);
			assert.strictEqual(document.activeElement, oInput2.getFocusDomRef(), "Focus is moved to the second input with CTRL held");

			qutils.triggerKeydown(document.activeElement, "ARROW_UP", false, false, true);
			assert.strictEqual(document.activeElement, oInput1.getFocusDomRef(), "Focus is moved to the first input with CTRL held");

			oInput2.setEnabled(false);
			await nextUIUpdate();
			qutils.triggerKeydown(document.activeElement, "ARROW_DOWN", false, false, true);
			assert.strictEqual(document.activeElement, oListItem2.getModeControl().getFocusDomRef(), "Focus is moved to the selection control of 2nd item since the input is disabled");

			qutils.triggerKeydown(document.activeElement, "TAB", true, false, false);
			assert.notStrictEqual(document.activeElement, oList.getItemsContainerDomRef(), "Focus is not forwarded before the table");

			oInput2.setEnabled(true);
			await nextUIUpdate();
			oListItem2.focus();
			qutils.triggerEvent("keydown", document.activeElement, {code: "F7"});
			assert.strictEqual(document.activeElement, oListItem2.getModeControl().getFocusDomRef(), "Focus is moved to the selection control");

			qutils.triggerKeydown(document.activeElement, "ENTER");
			assert.strictEqual(fnItemPressSpy.callCount, 0, "Item press event is not called");
			assert.strictEqual(fnPressSpy.callCount, 0, "Press event is not called");

			oContainer.destroy();
		});
	}

	QUnit.test("Keyboard range selection", async function(assert) {

		const oListItemTemplate = createListItem(),
			oList = new List({
				mode: library.ListMode.MultiSelect,
				includeItemInSelection: true,
				items: [
					oListItemTemplate
				]
			}),
			fnFireSelectionChangeEvent = this.spy(oList, "_fireSelectionChangeEvent");

		bindListData(oList, data3, "/items", createTemplateListItem());

		oList.placeAt("qunit-fixture");
		await nextUIUpdate();

		oList.getVisibleItems()[0].focus();
		// select the item
		qutils.triggerKeydown(document.activeElement, "SPACE", false, false, false);
		await nextUIUpdate();
		assert.equal(fnFireSelectionChangeEvent.callCount, 1, "selectionChange event fired");

		// trigger shift keydown so that oList._mRangeSelectionIndex object is available
		qutils.triggerKeydown(document.activeElement, "", true, false, false);
		assert.ok(oList._mRangeSelection, "Range selection mode enabled");

		// when the range selection is started the tab key should exit from the range selection
		qutils.triggerEvent("keydown", document.activeElement, {code: "Tab"});
		assert.notOk(oList._mRangeSelection, "Range selection is cleared when tab is pressed");
		oList.getVisibleItems()[0].setSelected(false);
		fnFireSelectionChangeEvent.resetHistory();

		// select the item again
		oList.getVisibleItems()[0].focus();
		qutils.triggerKeydown(document.activeElement, "SPACE", false, false, false);
		await nextUIUpdate();
		assert.equal(fnFireSelectionChangeEvent.callCount, 1, "selectionChange event fired");

		// trigger shift keydown so that oList._mRangeSelectionIndex object is available
		qutils.triggerKeydown(document.activeElement, "", true, false, false);
		assert.ok(oList._mRangeSelection, "Range selection mode enabled");

		// trigger SHIFT + Arrow Down to perform range selection
		qutils.triggerKeydown(document.activeElement, "ARROW_DOWN", true, false, false);
		await nextUIUpdate();
		assert.ok(oList.getVisibleItems()[1].getSelected(), "Item at position 1 is selected via keyboard range selection");
		assert.equal(fnFireSelectionChangeEvent.callCount, 2, "selectionChange event fired");
		qutils.triggerKeydown(document.activeElement, "ARROW_DOWN", true, false, false);
		await nextUIUpdate();
		assert.ok(oList.getVisibleItems()[2].getSelected(), "Item at position 2 is selected via keyboard range selection");
		assert.equal(fnFireSelectionChangeEvent.callCount, 3, "selectionChange event fired");

		// item should be deselected with range selection mode is enabled and direction changes
		qutils.triggerKeydown(document.activeElement, "ARROW_UP", true, false, false);
		assert.ok(!oList.getVisibleItems()[2].getSelected(), "Item at position 2 is deselected via keyboard range selection");
		assert.equal(fnFireSelectionChangeEvent.callCount, 4, "selectionChange event fired");

		// delete oList._mRangeSelectionIndex object
		qutils.triggerKeyup(document.activeElement, "SHIFT", false, false, false);
		assert.ok(!oList._mRangeSelection, "Range selection mode cleared");
		// reset the spy
		fnFireSelectionChangeEvent.resetHistory();

		oList.getVisibleItems()[5].focus();
		// select the item
		qutils.triggerKeydown(document.activeElement, "SPACE", false, false, false);
		await nextUIUpdate();
		assert.equal(fnFireSelectionChangeEvent.callCount, 1, "selectionChange event fired");

		// trigger shift keydown so that oList._mRangeSelection object is available
		qutils.triggerKeydown(document.activeElement, "", true, false, false);
		assert.ok(oList._mRangeSelection, "Range selection mode enabled");
		// trigger SHIFT + Arrow Up to perform range selection
		qutils.triggerKeydown(document.activeElement, "ARROW_UP", true, false, false);
		assert.ok(oList.getVisibleItems()[4], "Item at position 4 is selected via keyboard range selection");
		assert.equal(fnFireSelectionChangeEvent.callCount, 2, "selectionChange event fired");
		qutils.triggerKeydown(document.activeElement, "ARROW_UP", true, false, false);
		assert.ok(oList.getVisibleItems()[3], "Item at position 3 is selected via keyboard range selection");
		assert.equal(fnFireSelectionChangeEvent.callCount, 3, "selectionChange event fired");

		// item should be deselected with range selection mode is enabled and direction changes
		qutils.triggerKeydown(document.activeElement, "ARROW_DOWN", true, false, false);
		assert.ok(!oList.getVisibleItems()[3].getSelected(), "Item at position 3 is deselected via keyboard range selection");
		assert.equal(fnFireSelectionChangeEvent.callCount, 4, "selectionChange event fired");

		// clear oList._mRangeSelection object
		qutils.triggerKeyup(document.activeElement, "SHIFT", false, false, false);
		assert.ok(!oList._mRangeSelection, "Range selection mode cleared");
		// reset the spy
		fnFireSelectionChangeEvent.resetHistory();

		// selectionChange event should not be fired when the item is already selected and range selection occurs on this item
		assert.ok(oList.getVisibleItems()[4].getSelected(), "item is already selected");
		assert.ok(oList.getVisibleItems()[5].getSelected(), "item is already selected");
		oList.getVisibleItems()[4].focus();
		// trigger shift keydown so that oList._mRangeSelection object is available
		qutils.triggerKeydown(document.activeElement, "", true, false, false);
		assert.ok(oList._mRangeSelection, "Range selection mode enabled");
		qutils.triggerKeydown(document.activeElement, "ARROW_DOWN", true, false, false);
		assert.ok(fnFireSelectionChangeEvent.notCalled, "selectionChange event is not fired for already selected items");

		// clear oList._mRangeSelection object
		qutils.triggerKeyup(document.activeElement, "SHIFT", false, false, false);
		assert.ok(!oList._mRangeSelection, "Range selection mode cleared");

		// test for invisible items
		const oListItem = oList.getVisibleItems()[5];
		oListItem.setSelected(false);
		oListItem.setVisible(false);
		await nextUIUpdate();

		oList.getVisibleItems()[4].focus();
		// trigger shift keydown so that oList._mRangeSelection object is available
		qutils.triggerKeydown(document.activeElement, "", true, false, false);

		assert.ok(oList._mRangeSelection, "Range selection mode enabled");
		qutils.triggerKeydown(document.activeElement, "ARROW_DOWN", true, false, false);

		assert.ok(oList.getVisibleItems()[5].getSelected(), "Visible item at position 5 is selected");
		assert.ok(oList.getVisibleItems()[5] !== oListItem, "Invisible item is not selected via keyboard rangeSelection");

		oList.destroy();
	});

	QUnit.test("Keyboard range selection for non-selectable items", async function(assert) {
		const oListItemTemplate = createListItem(),
			oList = new List({
				mode: library.ListMode.MultiSelect,
				includeItemInSelection: true,
				items: [
					oListItemTemplate
				]
			}),
			fnFireSelectionChangeEvent = this.spy(oList, "_fireSelectionChangeEvent"),
			oGroupHeaderListItem = new GroupHeaderListItem({title: "Grouped"});

		bindListData(oList, data3, "/items", createTemplateListItem());

		oList.placeAt("qunit-fixture");
		await nextUIUpdate();

		oList.insertItem(oGroupHeaderListItem, 3);
		await nextUIUpdate();

		oList.getVisibleItems()[1].focus();
		// select the item
		qutils.triggerKeydown(document.activeElement, "SPACE", false, false, false);
		await nextUIUpdate();
		assert.equal(fnFireSelectionChangeEvent.callCount, 1, "selectionChange event fired");

		// trigger shift keydown so that oList._mRangeSelectionIndex object is available
		qutils.triggerKeydown(document.activeElement, "", true, false, false);
		assert.ok(oList._mRangeSelection, "Range selection mode enabled");
		// trigger SHIFT + Arrow Down to perform range selection
		qutils.triggerKeydown(document.activeElement, "ARROW_DOWN", true, false, false);
		await nextUIUpdate();
		assert.ok(oList.getVisibleItems()[2].getSelected(), "Item at position 2 is selected via keyboard range selection");
		assert.equal(fnFireSelectionChangeEvent.callCount, 2, "selectionChange event fired");

		// trigger SHIFT + Arrow Down to perform range selection
		qutils.triggerKeydown(document.activeElement, "ARROW_DOWN", true, false, false);
		await nextUIUpdate();
		assert.ok(!oList.getVisibleItems()[3].getSelected(), "Item at position 3 is not selected via keyboard range selection as it is a sap.m.GroupHeaderListItem control");
		assert.equal(fnFireSelectionChangeEvent.callCount, 2, "selectionChange event not fired");

		// trigger SHIFT + Arrow Down to perform range selection
		qutils.triggerKeydown(document.activeElement, "ARROW_DOWN", true, false, false);
		await nextUIUpdate();
		assert.ok(oList.getVisibleItems()[4].getSelected(), "Item at position 4 is selected via keyboard range selection");
		assert.equal(fnFireSelectionChangeEvent.callCount, 3, "selectionChange event fired");

		oList.destroy();
	});

	QUnit.test("Keyboard range selection - when range selection starts from a selected item, deselection should happen when direction changes", async function(assert) {
		const oListItemTemplate = createListItem(),
			oList = new List({
				mode: library.ListMode.MultiSelect,
				includeItemInSelection: true,
				items: [
					oListItemTemplate
				]
			}),
			fnFireSelectionChangeEvent = this.spy(oList, "_fireSelectionChangeEvent");

		bindListData(oList, data3, "/items", createTemplateListItem());

		oList.placeAt("qunit-fixture");
		await nextUIUpdate();

		oList.getVisibleItems()[1].focus();
		// select the item
		qutils.triggerKeydown(document.activeElement, "SPACE", false, false, false);

		oList.getVisibleItems()[2].focus();
		// select the item
		qutils.triggerKeydown(document.activeElement, "SPACE", false, false, false);

		oList.getVisibleItems()[3].focus();
		// select the item
		qutils.triggerKeydown(document.activeElement, "SPACE", false, false, false);

		oList.getVisibleItems()[4].focus();
		// select the item
		qutils.triggerKeydown(document.activeElement, "SPACE", false, false, false);

		await nextUIUpdate();
		assert.equal(oList.getSelectedItems().length, 4, "4 items are selected");

		fnFireSelectionChangeEvent.resetHistory();

		// focus an already selected item
		oList.getVisibleItems()[2].focus();
		// trigger shift keydown so that oList._mRangeSelectionIndex object is available
		qutils.triggerKeydown(document.activeElement, "", true, false, false);
		assert.ok(oList._mRangeSelection, "Range selection mode enabled");

		// range seletion item index
		assert.equal(oList._mRangeSelection.index, 2, "RangeSelection item index = 2");

		// trigger SHIFT + Arrow Down to perform range selection
		qutils.triggerKeydown(document.activeElement, "ARROW_DOWN", true, false, false);
		await nextUIUpdate();
		assert.ok(fnFireSelectionChangeEvent.notCalled, "action is selection and the item is already selected, then selectionChange event should not be fired");
		assert.equal(oList._mRangeSelection.direction, 1, "Direction of index stored in _mRangeSelection object");

		// trigger SHIFT + Arrow Down to perform range selection
		qutils.triggerKeydown(document.activeElement, "ARROW_DOWN", true, false, false);
		await nextUIUpdate();
		assert.ok(fnFireSelectionChangeEvent.notCalled, "action is selection and the item is already selected, then selectionChange event should not be fired");

		// trigger SHIFT + Arrow Up to perform range selection
		qutils.triggerKeydown(document.activeElement, "ARROW_UP", true, false, false);
		await nextUIUpdate();
		assert.equal(fnFireSelectionChangeEvent.callCount, 1, "direction changed, so selectionChange event should be fired");
		assert.ok(!oList.getVisibleItems()[4].getSelected(), "Item at position 4 is deselected");

		// trigger SHIFT + Arrow Up to perform range selection
		qutils.triggerKeydown(document.activeElement, "ARROW_UP", true, false, false);
		await nextUIUpdate();
		assert.equal(fnFireSelectionChangeEvent.callCount, 2, "direction changed, so selectionChange event should be fired");
		assert.ok(!oList.getVisibleItems()[3].getSelected(), "Item at position 3 is deselected");

		// trigger SHIFT + Arrow Up to perform range selection
		qutils.triggerKeydown(document.activeElement, "ARROW_UP", true, false, false);
		await nextUIUpdate();
		assert.equal(fnFireSelectionChangeEvent.callCount, 2, "index of item and range selection item index matched, selection Cange no fired, item is already selected");
		assert.equal(oList._mRangeSelection.direction, -1, "Direction change updated in _mRangeSelection object");

		assert.equal(oList.getSelectedItems().length, 2, "2 items are selected in the list");

		oList.destroy();
	});

	QUnit.test("Mouse range selection", async function(assert) {
		const oListItemTemplate = createListItem(),
			oList = new List({
				mode: library.ListMode.MultiSelect,
				includeItemInSelection: true,
				items: [
					oListItemTemplate
				]
			}),
			fnFireSelectionChangeEvent = this.spy(oList, "_fireSelectionChangeEvent");

		bindListData(oList, data3, "/items", createTemplateListItem());

		oList.placeAt("qunit-fixture");
		await nextUIUpdate();

		oList.getVisibleItems()[0].focus();
		// select the item
		qutils.triggerKeydown(document.activeElement, "SPACE", false, false, false);
		await nextUIUpdate();
		assert.equal(fnFireSelectionChangeEvent.callCount, 1, "selectionChange event fired");

		// trigger shift keydown so that oList._mRangeSelection object is available
		qutils.triggerKeydown(document.activeElement, "", true, false, false);
		assert.ok(oList._mRangeSelection, "Range selection mode enabled");

		let oCheckboxDomRef = oList.getVisibleItems()[9].getDomRef("selectMulti");
		qutils.triggerMouseEvent(oCheckboxDomRef, "tap");
		assert.equal(fnFireSelectionChangeEvent.callCount, 2, "selectionChange event fired");
		assert.equal(oList.getSelectedItems().length, 10, "10 items are selected using mouse range selection");

		// range deselection should be prevented and selection change should not be fired if the item is already selected
		fnFireSelectionChangeEvent.resetHistory();
		assert.ok(oList.getVisibleItems()[5].getSelected(), "item is already selected");
		oCheckboxDomRef = oList.getVisibleItems()[5].getDomRef("selectMulti");
		qutils.triggerMouseEvent(oCheckboxDomRef, "tap");
		assert.ok(oList.getVisibleItems()[5].getSelected(), "item is not deselected");

		oList.destroy();
	});

	QUnit.test("Mouse range selection with hidden items", async function(assert) {
		const oListItemTemplate = createListItem(),
			oList = new List({
				mode: library.ListMode.MultiSelect,
				items: [
					oListItemTemplate
				]
			});

		bindListData(oList, data3, "/items", createTemplateListItem());

		const aItems = oList.getItems();
		for (let i = 5; i <= 7; i++) {
			aItems[i].setVisible(false);
		}
		oList.placeAt("qunit-fixture");
		await nextUIUpdate();

		aItems[4].focus();
		// select the item
		qutils.triggerKeydown(document.activeElement, "SPACE", false, false, false);
		await nextUIUpdate();
		// trigger shift keydown so that oList._mRangeSelection object is available
		qutils.triggerKeydown(document.activeElement, "", true, false, false);
		const oCheckboxDomRef = aItems[8].getDomRef("selectMulti");
		qutils.triggerMouseEvent(oCheckboxDomRef, "tap");
		await nextUIUpdate();

		assert.strictEqual(oList.getSelectedItems().length, 2, "Invisible items are no selected");
		oList.destroy();
	});

	QUnit.test("Mouse range selection with hidden items with includeItemInSelection=true", async function(assert) {
		const oListItemTemplate = createListItem(),
			oList = new List({
				mode: library.ListMode.MultiSelect,
				includeItemInSelection: true,
				items: [
					oListItemTemplate
				]
			});

		bindListData(oList, data3, "/items", createTemplateListItem());
		const aItems = oList.getItems();
		oList.placeAt("qunit-fixture");
		await nextUIUpdate();

		aItems[4].focus();
		// select the item
		qutils.triggerMouseEvent(document.activeElement, "tap");
		await nextUIUpdate();

		// trigger shift keydown so that oList._mRangeSelection object is available
		qutils.triggerKeydown(document.activeElement, "", true, false, false);
		qutils.triggerMouseEvent(aItems[8].getDomRef(), "tap");
		assert.strictEqual(oList.getSelectedItems().length, 5, "5 items selected also when the item was tapped with inckudeItemInSelection=true");
		oList.destroy();
	});

	QUnit.test("Do not create range seletion object when CTRL + SHIFT is pressed", async function(assert) {
		const oListItemTemplate = createListItem(),
			oList = new List({
				mode: library.ListMode.MultiSelect,
				includeItemInSelection: true,
				items: [
					oListItemTemplate
				]
			});

		bindListData(oList, data3, "/items", createTemplateListItem());

		oList.placeAt("qunit-fixture");
		await nextUIUpdate();

		oList.getVisibleItems()[0].focus();
		// select the item
		qutils.triggerKeydown(document.activeElement, "SPACE", false, false, false);
		await nextUIUpdate();
		assert.ok(oList.getVisibleItems()[0].getSelected(), "First item selected");

		// trigger shift + ctrlKey keydown
		qutils.triggerKeydown(document.activeElement, "", true, false, true);
		assert.notOk(oList._mRangeSelection, "rangeSelection object not created (SHIFT + CTRL)");

		// trigger shift + altKey keydown
		qutils.triggerKeydown(document.activeElement, "", true, true, false);
		assert.notOk(oList._mRangeSelection, "rangeSelection object not created (SHIFT + ALT)");

		// trigger shift + altKey + ctrlKey keydown
		qutils.triggerKeydown(document.activeElement, "", true, true, true);
		assert.notOk(oList._mRangeSelection, "rangeSelection object not created (SHIFT + ALT + CTRL)");

		// trigger shift keydown so that oList._mRangeSelection object is available
		qutils.triggerKeydown(document.activeElement, "", true, false, false);
		assert.ok(oList._mRangeSelection, "Range selection mode enabled");

		oList.destroy();
	});

	QUnit.module("Highlight", {
		beforeEach: function() {
			oList = new List();
		},
		afterEach: function() {
			oList.destroy();
		}
	});

	QUnit.test("Highlight should be rendered", async function(assert) {
		const oLI = new StandardListItem({
			title: "Title of the item"
		}).placeAt("qunit-fixture");

		const fnTestHighlight = async function(sHighlight) {
			oLI.setHighlight(sHighlight);
			await nextUIUpdate();
			assert.ok(oLI.getDomRef().firstChild.classList.contains("sapMLIBHighlight"), "Highlight is rendered");
			assert.ok(oLI.getDomRef().firstChild.classList.contains("sapMLIBHighlight" + sHighlight), sHighlight + " Highlight is rendered");
		};

		const aHighlightColors = ["Error", "Warning", "Success", "Information", "Indication01", "Indication02", "Indication03", "Indication04", "Indication05"];
		for (let i = 0; i < aHighlightColors.length; i++) {
			await fnTestHighlight(aHighlightColors[i]);
		}

		oLI.setHighlight("None");
		await nextUIUpdate();
		assert.ok(!oLI.getDomRef().firstChild.classList.contains("sapMLIBHighlight"), "Highlight is not rendered");
		assert.ok(!oLI.getDomRef().firstChild.classList.contains("sapMLIBHighlightNone"), "No highlight class for None");

		oLI.setHighlight(null);
		assert.strictEqual(oLI.getHighlight(), "None", "Default for highlight is 'None'.");

		oLI.setHighlight();
		assert.strictEqual(oLI.getHighlight(), "None", "Default for highlight is 'None'.");

		assert.throws(function() {
			oLI.setHighlight("Nonsens");
		}, "Error thrown when invalid value is set for highlight property.");

		// clean up
		oLI.destroy();
	});

	QUnit.test("List should respect highlight changes", async function(assert) {

		const oListItem1 = new StandardListItem({
				title: "oListItem1"
			}),
			oListItem2 = new CustomListItem({
				highlight: "Warning"
			}),
			oList = new List({
				items: [oListItem1, oListItem2]
			});

		oList.placeAt("qunit-fixture");
		await nextUIUpdate();

		assert.ok(oList.getDomRef("listUl").classList.contains("sapMListHighlight"), "Highlight class is added");

		oListItem2.setHighlight("None");
		await nextUIUpdate();
		assert.ok(!oList.getDomRef("listUl").classList.contains("sapMListHighlight"), "Highlight class is removed");

		oListItem1.setHighlight("Information");
		await nextUIUpdate();
		assert.ok(oList.getDomRef("listUl").classList.contains("sapMListHighlight"), "Highlight class is added");

		oListItem1.setVisible(false);
		await nextUIUpdate();
		assert.ok(!oList.getDomRef("listUl").classList.contains("sapMListHighlight"), "Highlight class is removed");

		oListItem1.setVisible(true);
		await nextUIUpdate();
		assert.ok(oList.getDomRef("listUl").classList.contains("sapMListHighlight"), "Highlight class is removed");

		oListItem1.destroy();
		await nextUIUpdate();
		assert.ok(!oList.getDomRef("listUl").classList.contains("sapMListHighlight"), "Highlight class is removed");

		oList.destroy();
	});

	QUnit.module("Theming", {
		beforeEach: async function() {
			this.oListItem = new StandardListItem({
				title: "ListItem"
			});
			this.oList = new List({
				items: [this.oListItem]
			});

			this.oList.placeAt("qunit-fixture");
			await nextUIUpdate();

			this._iThreshold = QUnit.config.testTimeout;
			QUnit.config.testTimeout = 120000; // 2 min timeout to prevent issues with the multiple theme changes
		},
		afterEach: function() {
			this.oList.destroy();

			QUnit.config.testTimeout = this._iThreshold;
		}
	});

	QUnit.test("Delete Icon", function(assert) {
		const done = assert.async();

		const aThemes = ["sap_fiori_3", "sap_horizon", "sap_horizon_dark", "sap_horizon_hcb", "sap_horizon_hcw"];

		assert.expect(aThemes.length + 1);
		assert.ok(this.oListItem.getDeleteControl(true), "Delete Control exists.");

		const fnThemeChanged = (oEvent) => {
			const sTheme = oEvent.theme;
			let sExpectedIconType;

			switch (sTheme) {
				case "sap_horizon" :
				case "sap_horizon_dark" :
				case "sap_horizon_hcb" :
				case "sap_horizon_hcw" :
				case "sap_fiori_3" :
					sExpectedIconType = "sap-icon://decline";
					break;
				default : sExpectedIconType = "sap-icon://sys-cancel";
			}

			assert.equal(this.oListItem.getDeleteControl(true).getIcon(), sExpectedIconType, "Delete icon is correct for Theme " + sTheme);

			if (sTheme === aThemes.at(-1)) {
				Theming.detachApplied(fnThemeChanged);
				done();
			} else {
				const iPosition = aThemes.indexOf(sTheme);
				aThemes.splice(iPosition, 1);
				Theming.setTheme(aThemes[0]);
			}
		};

		Theming.attachApplied(fnThemeChanged);
	});

	QUnit.module("Navigated indicator", {
		beforeEach: function() {
			oList = new List();
		},
		afterEach: function() {
			oList.destroy();
		}
	});

	QUnit.test("Navigated indicator should be rendered", async function(assert) {
		const oLI = new StandardListItem({
			title: "Title of the item"
		}).placeAt("qunit-fixture");
		await nextUIUpdate();
		assert.notOk(oLI.$().find(".sapMLIBNavigated").length > 0, "navigated property is not enabled, hence class is not rendered");
		assert.equal(oLI.$().attr("aria-current"), undefined, "ARIA attribute aria-current is not set");

		oLI.setNavigated(true);
		await nextUIUpdate();
		assert.ok(oLI.$().find(".sapMLIBNavigated").length > 0, "navigated property is set correctly and class is also rendered");
		assert.ok(oLI.$().attr("aria-current"), "ARIA attribute aria-current is set");

		oLI.destroy();
	});

	QUnit.test("List should respect navigated changes", async function(assert) {
		const oListItem1 = new StandardListItem({
			title: "oListItem1"
		}),
		oListItem2 = new CustomListItem({
			highlight: "Warning"
		}),
		oList = new List({
			items: [oListItem1, oListItem2]
		});

		oList.placeAt("qunit-fixture");
		await nextUIUpdate();
		assert.notOk(oList.getDomRef("listUl").classList.contains("sapMListNavigated"), "Navigated class is not added as navigated property is not enabled");
		assert.equal(oListItem1.$().attr("aria-current"), undefined, "ARIA attribute aria-current is not set");

		oListItem2.setNavigated(true);
		await nextUIUpdate();
		assert.ok(oList.getDomRef("listUl").classList.contains("sapMListNavigated"), "List informed to add navigated class");
		assert.ok(oListItem2.$().attr("aria-current"), "ARIA attribute aria-current is set");

		oListItem2.setNavigated(false);
		await nextUIUpdate();
		assert.notOk(oList.getDomRef("listUl").classList.contains("sapMListNavigated"), "Navigated class is removed, as non of the items are navigated");
		assert.equal(oListItem2.$().attr("aria-current"), undefined, "ARIA attribute aria-current is not set");

		oList.destroy();
	});

	QUnit.module("Accessibility", {
		beforeEach: function() {
			oList = new List();
		},
		afterEach: function() {
			oList.destroy();
		}
	});

	QUnit.test("aria-labelledby association should only be in the DOM", async function(assert) {
		oList.placeAt("qunit-fixture");
		const oText1 = new Text({
			text: "text1"
		}).placeAt("qunit-fixture");
		await nextUIUpdate();

		oList.addAriaLabelledBy(oText1);
		await nextUIUpdate();

		assert.ok(oList.getNavigationRoot().getAttribute("aria-labelledby") == oText1.getId(), "Accessibility info of text1 is in the list dom");

		oList.removeAriaLabelledBy(oText1);
		await nextUIUpdate();
		assert.ok(oList.getNavigationRoot().getAttribute("aria-labelledby") == null, "Accessibility info of text1 is removed from the dom");

		oText1.destroy();
	});

	QUnit.test("aria-labelledby should not contain same id multiple times", async function(assert) {
		const oHeaderToolbar = new Toolbar({
			content: [
				new Title({
					id: "titleId",
					text: "Title"
				})
			]
		});
		const oText = new Text({
			id: "textId",
			text: "Text"
		}).placeAt("qunit-fixture");

		oList.addAriaLabelledBy("titleId");
		oList.addAriaLabelledBy("textId");
		oList.setHeaderToolbar(oHeaderToolbar);
		oList.placeAt("qunit-fixture");
		await nextUIUpdate();

		const aAriaLabelledBy = oList.getNavigationRoot().getAttribute("aria-labelledby").split(" ");
		assert.strictEqual(aAriaLabelledBy.length, 2, "correct aria-labelledby ids added to the control DOM root");
		oText.destroy();
	});

	QUnit.test("group headers info of the item", async function(assert) {
		const oGroupHeader1 = new GroupHeaderListItem({
				title: "Group Header 1"
			}),
			oListItem1 = new StandardListItem({
				title: "List Item 1"
			}),
			oGroupHeader2 = new GroupHeaderListItem({
				title: "Group Header 2"
			}),
			oListItem2 = new StandardListItem({
				title: "List Item 2"
			}),
			oList = new List({
				items: [oGroupHeader1, oListItem1, oGroupHeader2, oListItem2]
			}).placeAt("qunit-fixture");

		await nextUIUpdate();

		oListItem1.focus();
		assert.ok(oListItem1.getAccessibilityInfo().description.indexOf(oGroupHeader1.getTitle()) > -1, "group headers info exist in the accessibility info of the item");

		oListItem2.focus();
		assert.ok(oListItem2.getAccessibilityInfo().description.indexOf(oGroupHeader2.getTitle()) > -1, "group headers info of the item matches with the correct group header");

		oList.destroy();
	});

	QUnit.test("highlight text of the item", async function(assert) {
		const oListItem1 = new StandardListItem({
			title: "Title of the item"
		}).placeAt("qunit-fixture");

		const fnTestHighlight = async function(sHighlight, sHighlightText, sExpectedHighlightText) {
			oListItem1.setHighlight(sHighlight);
			oListItem1.setHighlightText(sHighlightText);
			await nextUIUpdate();
			assert.ok(oListItem1.getAccessibilityInfo().description.indexOf(sExpectedHighlightText) > -1,
				"highlight text exists in the accessibility info of the item");
		};

		const aMessageTypes = ["Error", "Warning", "Success", "Information"];
		const aIndicationColors = ["Indication01", "Indication02", "Indication03", "Indication04", "Indication05"];

		// Default text
		for (const sMessageType of aMessageTypes) {
			const sDefaultText = Library.getResourceBundleFor("sap.m").getText("LIST_ITEM_STATE_" + sMessageType.toUpperCase());
			await fnTestHighlight(sMessageType, undefined, sDefaultText);
		}

		// Custom text
		for (const sIndicationColor of aMessageTypes.concat(aIndicationColors)) {
			await fnTestHighlight(sIndicationColor, "custom highlight text", "custom highlight text");
		}

		oListItem1.setHighlight("None");
		oListItem1.setHighlightText("custom highlight text");
		assert.ok(oListItem1.getAccessibilityInfo().description.indexOf("custom highlight text") === -1,
			"If the highlight is 'None', the highlight text does not exist in the accessibility info of the item");

		oListItem1.destroy();
	});

	QUnit.test("Internal control created by the ListBase should not be disabled by the EnabledPropagator", async function(assert) {
		const oListItem = new StandardListItem({
				title: "Foo",
				description: "Bar"
			}),
			oList = new List({
				mode: "MultiSelect",
				items: [oListItem]
			}),
			oVerticalLayout = new VerticalLayout({
				enabled: false,
				content: [oList]
			});

		oVerticalLayout.placeAt("qunit-fixture");
		await nextUIUpdate();

		assert.strictEqual(oListItem.getMultiSelectControl().getEnabled(), true, "MultiSelect Checkbox was not disabled by the EnabledPropagator");

		oList.setMode("SingleSelect");
		await nextUIUpdate();
		assert.strictEqual(oListItem.getSingleSelectControl().getEnabled(), true, "SingleSelect RadioButton was not disabled by the EnabledPropagator");

		oList.setMode("SingleSelectLeft");
		await nextUIUpdate();
		assert.strictEqual(oListItem.getSingleSelectControl().getEnabled(), true, "SingleSelectLeft RadioButton was not disabled by the EnabledPropagator");

		oList.setMode("Delete");
		await nextUIUpdate();
		assert.strictEqual(oListItem.getDeleteControl().getEnabled(), true, "Delete button was not disabled by the EnabledPropagator");

		oListItem.setType("Detail");
		await nextUIUpdate();
		assert.strictEqual(oListItem.getDetailControl().getEnabled(), true, "Detail button was not disabled by the EnabledPropagator");

		oVerticalLayout.destroy();
	});

	QUnit.test("Accessibility Text for Standard List Item", function(assert) {
		const oListItem = new StandardListItem({
			title: "Title",
			description: "Description"
		});

		bindListData(oList, data3, "/items", oListItem);
		const oBundle = Library.getResourceBundleFor("sap.m");

		oList.setMode("None");
		let sStates = oList.getAccessibilityStates();
		assert.strictEqual(sStates, "", "No Punctuation added since no text available");

		oList.setMode("MultiSelect");
		sStates = oList.getAccessibilityStates();
		assert.strictEqual(sStates, oBundle.getText("LIST_MULTISELECTABLE") + " . ", "Punctuation added to Multi SelectMode");

		oList.setMode("Delete");
		sStates = oList.getAccessibilityStates();
		assert.strictEqual(sStates, oBundle.getText("LIST_DELETABLE") + " . ", "Punctuation added to Delete mode");

		oList.setMode("SingleSelect");
		assert.strictEqual(oList.getAccessibilityStates(), oBundle.getText("LIST_SELECTABLE") + " . ", "Punctuation added to mode None");

		const oSorter = new Sorter("items", false, function(oContext){
			return oContext.getProperty("items"); // group by first letter of Name
		});

		oList.getBinding("items").sort(oSorter);
		oList.setMode("MultiSelect");
		assert.strictEqual(oList.isGrouped(), true, "Grouping enabled");
		assert.strictEqual(oList.getAccessibilityStates(), oBundle.getText("LIST_MULTISELECTABLE") + " . " + oBundle.getText("LIST_GROUPED") + " . ", "Punctuation added to Multi SelectMode");

		assert.strictEqual(oList.getItems()[0].getAccessibilityInfo().description, "Title . Description . Not Selected",  "Content annoucement for Standard List Item with Punctuation" );
		oListItem.setSelected(true);
		oListItem.setHighlight("Information");
		oListItem.setNavigated(true);
		oListItem.setType("Active");
		assert.strictEqual(oListItem.getAccessibilityInfo().description,oBundle.getText("LIST_ITEM_SELECTED") + " . " + oListItem.getHighlight() + " . " + oBundle.getText("LIST_ITEM_ACTIVE") + " . " + "Title . Description",  "Content announcement for Standard List Item with Punctuation" );
	});

	QUnit.test("ListItem aria-labelledby reference to Accessibility Text", async function(assert) {
		const oList = new List({
			items: [
				new StandardListItem({
					title: "Title",
					description: "Description",
					ariaLabelledBy: "test"
				})
			]
		});

		oList.placeAt("qunit-fixture");
		await nextUIUpdate();

		const oItem = oList.getItems()[0];
		const oInvisibleText = ListBase.getInvisibleText();

		assert.equal(oItem.getDomRef().getAttribute("aria-labelledby"), "test", "aria-labelledby is correct");
		oItem.$().trigger("focusin");
		assert.equal(oItem.getDomRef().getAttribute("aria-labelledby"), "test " + oInvisibleText.getId(), "reference to invisible text is added on focusin");
		oItem.$().trigger("focusout");
		assert.equal(oItem.getDomRef().getAttribute("aria-labelledby"), "test", "reference to invisible text is removed on focusout");
	});

	QUnit.test("Accessibility Text for Input List Item", function(assert) {
		const oInputListItem = new InputListItem({
			title: "Title",
			label: "Label",
			content : new Input({
				value: "Content"
			})
		});
		const oBundle = Library.getResourceBundleFor("sap.m");

		oInputListItem.setSelected(true);
		oInputListItem.setHighlight("Information");
		oInputListItem.setNavigated(true);
		oInputListItem.setType("Active");
		assert.strictEqual(oInputListItem.getAccessibilityInfo().description,oBundle.getText("LIST_ITEM_SELECTED") + " . " + oInputListItem.getHighlight() + " . " + oBundle.getText("LIST_ITEM_ACTIVE") + " . " + "Label . Input Content",  "Content announcement for Standard List Item with Punctuation" );
	});

	QUnit.test("test content announcement update after selection changes", async function(assert) {
		const oList = new List({
			mode: "MultiSelect",
			items: [
				new StandardListItem({
					title: "Title",
					description: "Description"
				})
			]
		});

		oList.placeAt("qunit-fixture");
		await nextUIUpdate();

		const oItem = oList.getItems()[0],
			oRb = Library.getResourceBundleFor("sap.m"),
			fnInvisibleMessageAnnounce = sinon.spy(InvisibleMessage.prototype, "announce");

		// item is focused
		oItem.focus();
		assert.ok(document.getElementById(document.activeElement.getAttribute("aria-labelledby")).innerHTML.indexOf(oRb.getText("LIST_ITEM_NOT_SELECTED")) > -1, "'Not Selected', is added to the acc text");
		qutils.triggerKeydown(document.activeElement, KeyCodes.SPACE);
		await nextUIUpdate();
		assert.ok(fnInvisibleMessageAnnounce.calledWith(oRb.getText("LIST_ITEM_SELECTED"), "Assertive"), "InvisibleMessage#announce method called with 'Selected' & 'Assertive'");

		fnInvisibleMessageAnnounce.resetHistory();

		// selection control is focused
		oItem._oMultiSelectControl.focus();
		qutils.triggerKeydown(document.activeElement, KeyCodes.SPACE);
		await nextUIUpdate();
		assert.ok(fnInvisibleMessageAnnounce.notCalled, "InvisibleMessage#announce method not called, since focused element is the selection control");

		fnInvisibleMessageAnnounce.restore();
		oList.destroy();
	});

	QUnit.test("InputListItem: inner control should have ariaLabelledBy association", async function(assert) {
		const oInputListItem = new InputListItem({
			label: "Label",
			content : [
				new Input({
					value: "Content"
				}),
				new VBox({
					items: [
						new Input({
							value: "value"
						})
					]
				})
			]
		});

		oList.addItem(oInputListItem);
		oList.placeAt("qunit-fixture");
		await nextUIUpdate();
		const oControl = oInputListItem.getContent()[0];
		const oControl1 = oInputListItem.getContent()[1];

		assert.ok(oControl.addAriaLabelledBy, "Control has ariaLabelledBy association");
		assert.strictEqual(oControl.getDomRef("inner").getAttribute("aria-labelledby"), oInputListItem.getId() + "-label", "aria-lablledBy is added to the control");
		assert.notOk(oControl1.addAriaLabelledBy, "Control does not have ariaLabelledBy association");
		assert.notOk(oControl1.getDomRef().getAttribute("aria-labelledby"), "aria-lablledBy is not added to the control" );
	});

	QUnit.test("CustomListItem - custom accessibility annoucement", async function(assert) {
		const oCLI = new CustomListItem({
			content: new Text({
				text: "Hello world"
			})
		});

		oList.addItem(oCLI);
		oList.placeAt("qunit-fixture");
		await nextUIUpdate();

		assert.notOk(oCLI.getAccDescription(), "accDescription is not defined by default");
		assert.strictEqual(oCLI.getContentAnnouncement(), "Hello world", "Default accessibility annoucement returned");

		oCLI.setAccDescription("Foo Bar");
		assert.strictEqual(oCLI.getAccDescription(), "Foo Bar", "accDescription property updated");
		assert.strictEqual(oCLI.getContentAnnouncement(), "Foo Bar", "custom accessilbility announcement returned");
	});

	QUnit.test("Aria-LabelledBy to selection control", async function(assert) {
		const oListItem = new StandardListItem({
			type: "Active",
			title: "Hello World"
		});

		oList.setMode("MultiSelect");
		oList.addItem(oListItem);
		oList.placeAt("qunit-fixture");
		await nextUIUpdate();

		let sSelectionItemId = oListItem._oMultiSelectControl.getAriaLabelledBy();
		assert.strictEqual(Element.getElementById(sSelectionItemId).getText(), "Item Selection", "MultiSelect associated with aria-labelledBy");

		oList.setMode("SingleSelectLeft");
		await nextUIUpdate();
		sSelectionItemId = oListItem._oMultiSelectControl.getAriaLabelledBy();
		assert.strictEqual(Element.getElementById(sSelectionItemId).getText(), "Item Selection", "Invisible text added to Static area");
	});

	QUnit.test("Events when multiSelectMode property is changed", async function(assert) {
		bindListData(oList, data2, "/items", createTemplateListItem());
		oList.setMode("MultiSelect");
		oList.placeAt("qunit-fixture");
		await nextUIUpdate();

		assert.strictEqual(oList.getItems().length, 3, "List has exactly 3 items");
		oList.selectAll();
		assert.strictEqual(oList.getSelectedItems().length, 3, "multiSelectMode: Default, selectAll API is enabled");
		oList.removeSelections();
		oList.getItems()[0].focus();
		qutils.triggerEvent("keydown", document.activeElement, {code: "KeyA", ctrlKey: true});
		assert.strictEqual(oList.getSelectedItems().length, 3, "multiSelectMode: Default, Items are selected when 'ctrl+A' is pressed");

		qutils.triggerEvent("keydown", document.activeElement, {code: "KeyA", ctrlKey: true});
		assert.notOk(oList.getSelectedItems().length, "multiSelectMode: Default, Items are deselected when 'ctrl+A' is pressed again");

		oList.setMultiSelectMode("ClearAll");
		oList.placeAt("qunit-fixture");
		await nextUIUpdate();

		oList.getItems()[0].focus();
		qutils.triggerEvent("keydown", document.activeElement, {code: "KeyA", ctrlKey: true});
		assert.notOk(oList.getSelectedItems().length, "multiSelectMode: ClearAll, Items are not selected when 'ctrl+A' is pressed");
		oList.getItems()[0].setSelected(true);
		qutils.triggerEvent("keydown", document.activeElement, {code: "KeyA", ctrlKey: true, shiftKey: true});
		assert.notOk(oList.getSelectedItems().length, "multiSelectMode: ClearAll, Items are deselected when 'ctrl+shift+A' is pressed");
		oList.selectAll();
		assert.notOk(oList.getSelectedItems().length, "multiSelectMode: ClearAll, selectAll API is disabled");
	});

	QUnit.test("Accessibility announcement for role='list'", async function(assert) {
		const oSLI = new StandardListItem({
			title: "Title",
			description: "Description"
		});
		oList.addItem(oSLI);
		oList.placeAt("qunit-fixture");
		await nextUIUpdate();

		oSLI.focus();
		const $SLI = oSLI.$();
		const oRb = Library.getResourceBundleFor("sap.m");
		const oCustomAnnouncement = document.getElementById($SLI.attr("aria-labelledby")),
			aTexts = oCustomAnnouncement.innerText.split(" . ");
		assert.ok(aTexts.indexOf(oRb.getText("ACC_CTR_TYPE_LISTITEM")) !== -1, "Type info is added to custom announcement for compatibility reasons");
	});

	QUnit.test("Accessibility announcement for role='listbox'", async function(assert) {
		const oSLI = new StandardListItem({
			title: "Title",
			description: "Description"
		});
		oList.addItem(oSLI);
		oList.applyAriaRole("listbox");
		oList.placeAt("qunit-fixture");
		await nextUIUpdate();

		oSLI.focus();
		const $SLI = oSLI.$();
		const oRb = Library.getResourceBundleFor("sap.m");
		const oCustomAnnouncement = document.getElementById($SLI.attr("aria-labelledby")),
			aTexts = oCustomAnnouncement.innerText.split(" . ");
		assert.ok(aTexts.indexOf(oRb.getText("ACC_CTR_TYPE_LISTITEM")) === -1, "Type info is not added to custom announcement since Jaws also does not announce the role option");
	});

	QUnit.test("Grouping behavior with role='list'", async function(assert) {
		const oList = new List();
		bindListData(oList, data5, "/items", createListItem);
		const oSorter = new Sorter({
			path: "Key",
			descending: false,
			group: function(oContext) {
				return oContext.getProperty("Key");
			}
		});
		oList.placeAt("qunit-fixture");

		const oBinding = oList.getBinding("items");
		oBinding.sort(oSorter);
		await nextUIUpdate();
		assert.ok(oBinding.isGrouped(), "list is grouped");

		const aGroupHeaderListItems = oList.getVisibleItems().filter(function(oItem) {
			return oItem.isGroupHeader();
		});

		const oRb = Library.getResourceBundleFor("sap.m");

		aGroupHeaderListItems.forEach(function(oGroupItem) {
			const $GroupItem = oGroupItem.$();
			assert.strictEqual($GroupItem.attr("role"), "group", "Group header has role='group'");
			assert.strictEqual($GroupItem.attr("aria-label"), oGroupItem.getTitle(), "correct aria-label is set");
			assert.strictEqual($GroupItem.attr("aria-roledescription"), oRb.getText("LIST_ITEM_GROUP_HEADER"), "correct aria-roledescription assigned");
			assert.notOk($GroupItem.attr("aria-posinset"), "aria-posinset attribute not added to groupHeader");
			assert.notOk($GroupItem.attr("aria-setsize"), "aria-setsize attribute not added to groupHeader");
			assert.ok($GroupItem.attr("aria-owns"), "aria-owns attribute added to Group Headers");
			assert.ok(oGroupItem.getGroupedItems().length, "GroupHeader contains the mapped list items");
			oGroupItem.getGroupedItems().forEach(function(sId) {
				assert.ok($GroupItem.attr("aria-owns").indexOf(sId) > -1, "mapped items are set to aria-owns attribute");
			});
		});

		oList.destroy();
	});

	QUnit.module("Context Menu", {
		beforeEach: function() {
			oList = new List();
		},
		afterEach: function() {
			oList.destroy();
		}
	});

	QUnit.test("Context Menu", async function(assert) {
		const fnInvalidate = this.spy(oList, "invalidate");

		// list should not be invalidated for setContextMenu
		fnInvalidate.resetHistory();
		oList.setContextMenu(new Menu({
		items: [
			new MenuItem({text: "{Title}"})
		]}));
		assert.ok(!fnInvalidate.called, "List is not invalidated when the contextMenu aggregation is set");

		const oMenu = oList.getContextMenu();
		const fnOpenAsContextMenu = this.spy(oMenu, "openAsContextMenu");


		bindListData(oList, data4, "/items", createTemplateListItem());
		oPage.addContent(oList);
		await nextUIUpdate();
		assert.ok(oList.getContextMenu(), "ContextMenu was set correctly");

		const oItem = oList.getItems()[0];
		oItem.focus();
		oItem.$().trigger("contextmenu");
		assert.equal(fnOpenAsContextMenu.callCount, 1, "Menu#OpenAsContextMenu is called");
		oMenu.close();

		// list should not be invalidated for destroyContextmenu
		fnInvalidate.resetHistory();
		oList.destroyContextMenu();
		assert.ok(!fnInvalidate.called, "List is not invalidated when the contextMenu aggregation is destroyed");

		//clean up
		oMenu.destroy();
	});

	QUnit.test("Test context menu on interactive control", async function(assert) {
		const oInput = new Input();
		const oListItem = new InputListItem({
			label: "Input",
			content : oInput,
			type: "Navigation"
		});
		const oList = new List({
			mode: "MultiSelect",
			items : [oListItem],
			contextMenu : new Menu({
				items: [
					new MenuItem({text: "ContextMenu"})
				]
			})
		});

		const oMenu = oList.getContextMenu();
		const fnOpenAsContextMenu = this.spy(oMenu, "openAsContextMenu");

		oPage.addContent(oList);
		await nextUIUpdate();

		const $input = oInput.$("inner").trigger("focus");
		$input.trigger("contextmenu");
		assert.equal(fnOpenAsContextMenu.callCount, 0, "Menu#OpenAsContextMenu is not called");

		oListItem.getMultiSelectControl().focus();
		oListItem.getMultiSelectControl().$().trigger("contextmenu");
		assert.equal(fnOpenAsContextMenu.callCount, 1, "Menu#OpenAsContextMenu is called");
		oMenu.close();

		oList.setMode("SingleSelectLeft");
		await nextUIUpdate();

		oListItem.getSingleSelectControl().focus();
		oListItem.getSingleSelectControl().$().trigger("contextmenu");
		assert.equal(fnOpenAsContextMenu.callCount, 2, "Menu#OpenAsContextMenu is called again");
		oMenu.close();

		// clean up
		oMenu.destroy();
		oList.destroy();
	});

	QUnit.module("Text Selection", {
		beforeEach: function() {
			oList = new List();
		},
		afterEach: function() {
			oList.destroy();
		}
	});

	QUnit.test("No press event on text selection", async function(assert) {
		const oListItem = new StandardListItem({
			type: "Active",
			title: "Hello World",
			press: function(e) {
				MessageToast.show("Item Pressed");
			}
		});

		oList.addItem(oListItem);
		oList.placeAt("qunit-fixture");
		await nextUIUpdate();

		const fnPress = this.spy(oListItem, "firePress");
		oListItem.focus();
		let bHasSelection;
		this.stub(window, "getSelection").callsFake(function() {
			return {
				toString: function() {
					return bHasSelection ? "Hello World" : "";
				},
				focusNode: oListItem.getDomRef("content").firstChild
			};
		});

		bHasSelection = true;
		assert.equal(window.getSelection().toString(), "Hello World");
		oListItem.$().trigger("tap");
		assert.ok(!fnPress.called, "Press event not fired");

		bHasSelection = false;
		assert.equal(window.getSelection().toString(), "");
		oListItem.$().trigger("tap");
		await timeout();

		assert.ok(fnPress.called, "Press event fired");
	});

	QUnit.module("ListBase sticky feature", {
		beforeEach: function() {
			oList = new List();
		},
		afterEach: function() {
			oList.destroy();
		}
	});

	QUnit.test("Sticky support", async function(assert) {
		// stub for Chrome
		const oStdLI = new StandardListItem({
			title : "Title",
			info : "+359 1234 567",
			infoTextDirection: coreLibrary.TextDirection.LTR
		});
		const oList = new List({
			headerText: "List Header",
			sticky: ["HeaderToolbar"],
			items: [oStdLI]
		});
		oList.placeAt("qunit-fixture");
		await nextUIUpdate();

		assert.ok(oList.getDomRef().classList.contains("sapMSticky"), "Sticky style class added");
		assert.ok(oList.getDomRef().classList.contains("sapMSticky1"), "Sticky style class added");

		oList.destroy();
	});

	QUnit.test("Sticky ColumnHeaders should not be possible with List", async function(assert) {
		const oStdLI = new StandardListItem({
			title : "Title",
			info : "+359 1234 567",
			infoTextDirection: coreLibrary.TextDirection.LTR
		});
		const oList = new List({
			headerText: "List Header",
			sticky: ["ColumnHeaders"],
			items: [oStdLI]
		});
		oList.placeAt("qunit-fixture");
		await nextUIUpdate();

		const aClassList = oList.getDomRef().classList;
		assert.ok(!aClassList.contains("sapMSticky") && !aClassList.contains("sapMSticky4"), "Sticky column headers is not supported with List");

		oList.destroy();
	});

	QUnit.test("Focus and scroll handling with sticky infoToolbar", async function(assert) {
		this.stub(Device.system, "desktop").value(false);

		const oStdLI = new StandardListItem({
			title : "Title",
			info : "+359 1234 567",
			infoTextDirection: coreLibrary.TextDirection.LTR
		});

		const oStdLI2 = new StandardListItem({
			title : "Title",
			info : "+359 1234 567",
			infoTextDirection: coreLibrary.TextDirection.LTR
		});

		const sut = new List({
			headerText: "List Header",
			items: [oStdLI, oStdLI2]
		});

		const oInfoToolbar = new Toolbar({
			active: true,
			content: [
				new Text({
					text : "The quick brown fox jumps over the lazy dog.",
					wrapping : false
				})
			]
		});

		sut.setInfoToolbar(oInfoToolbar);
		oScrollContainer = new ScrollContainer({
			vertical: true,
			content: sut
		});
		sut.setSticky(["InfoToolbar"]);
		oScrollContainer.placeAt("qunit-fixture");
		await nextUIUpdate();

		let aClassList = sut.$()[0].classList;
		assert.ok(aClassList.contains("sapMSticky") && aClassList.contains("sapMSticky2"), "Sticky class added for sticky infoToolbar only");

		sut.getInfoToolbar().setVisible(false);
		await nextUIUpdate();
		aClassList = sut.$()[0].classList;
		assert.ok(!aClassList.contains("sapMSticky") && !aClassList.contains("sapMSticky2"), "Sticky classes removed");

		sut.getInfoToolbar().setVisible(true);
		await nextUIUpdate();
		aClassList = sut.$()[0].classList;
		assert.ok(aClassList.contains("sapMSticky") && aClassList.contains("sapMSticky2"), "Sticky classes added");

		const oInfoToolbarContainer = oInfoToolbar.$().parent()[0];

		assert.ok(oInfoToolbarContainer.classList.contains("sapMListInfoTBarContainer"), "infoToolbar container div rendered");

		this.stub(oInfoToolbarContainer, "getBoundingClientRect").callsFake(function() {
			return {
				bottom: 72,
				height: 32
			};
		});

		const oFocusedItem = sut.getItems()[1];
		const oFocusedItemDomRef = oFocusedItem.getDomRef();
		const fnScrollToElementSpy = sinon.spy(oScrollContainer.getScrollDelegate(), "scrollToElement");

		this.stub(window, "requestAnimationFrame").callsFake(window.setTimeout);
		this.stub(oFocusedItemDomRef, "getBoundingClientRect").callsFake(function() {
			return {
				top: 70
			};
		});

		oFocusedItemDomRef.focus();
		await timeout();

		assert.ok(fnScrollToElementSpy.calledWith(oFocusedItemDomRef, 0, [0, -32], true), "scrollToElement function called");

		oScrollContainer.destroy();
	});

	QUnit.test("Focus and scroll handling with sticky headerToolbar", async function(assert) {
		this.stub(Device.system, "desktop").value(false);

		const oStdLI = new StandardListItem({
			title : "Title",
			info : "+359 1234 567",
			infoTextDirection: coreLibrary.TextDirection.LTR
		});

		const oStdLI2 = new StandardListItem({
			title : "Title",
			info : "+359 1234 567",
			infoTextDirection: coreLibrary.TextDirection.LTR
		});

		const sut = new List({
			items: [oStdLI, oStdLI2]
		});

		const oHeaderToolbar = new Toolbar({
			content: [
				new Title({
					text : "Keyboard Handling Test Page"
				}),
				new ToolbarSpacer(),
				new Button({
					tooltip: "View Settings",
					icon: "sap-icon://drop-down-list"
				})
			]
		});

		sut.setHeaderToolbar(oHeaderToolbar);
		oScrollContainer = new ScrollContainer({
			vertical: true,
			content: sut
		});
		sut.setSticky(["HeaderToolbar"]);
		oScrollContainer.placeAt("qunit-fixture");
		await nextUIUpdate();

		let aClassList = sut.$()[0].classList;
		assert.ok(aClassList.contains("sapMSticky") && aClassList.contains("sapMSticky1"), "Sticky class added for sticky headerToolbar only");

		sut.getHeaderToolbar().setVisible(false);
		await nextUIUpdate();
		aClassList = sut.$()[0].classList;
		assert.ok(!aClassList.contains("sapMSticky") && !aClassList.contains("sapMSticky1"), "Sticky classes removed as no element is sticky");

		sut.getHeaderToolbar().setVisible(true);
		await nextUIUpdate();
		aClassList = sut.$()[0].classList;
		assert.ok(aClassList.contains("sapMSticky") && aClassList.contains("sapMSticky1"), "Sticky classes added");

		const oHeaderDomRef = sut.getDomRef().querySelector(".sapMListHdr");
		const fnGetDomRef = sut.getDomRef;
		this.stub(oHeaderDomRef, "getBoundingClientRect").callsFake(function() {
			return {
				bottom: 88,
				height: 48
			};
		});

		this.stub(sut, "getDomRef").callsFake(function() {
			return {
				querySelector: function() {
					return oHeaderDomRef;
				}
			};
		});

		const oFocusedItem = sut.getItems()[1];
		const oFocusedItemDomRef = oFocusedItem.getDomRef();
		const fnScrollToElementSpy = sinon.spy(oScrollContainer.getScrollDelegate(), "scrollToElement");

		this.stub(window, "requestAnimationFrame").callsFake(window.setTimeout);
		this.stub(oFocusedItemDomRef, "getBoundingClientRect").callsFake(function() {
			return {
				top: 80
			};
		});

		oFocusedItemDomRef.focus();
		await timeout();

		assert.ok(fnScrollToElementSpy.calledWith(oFocusedItemDomRef, 0, [0, -48], true), "scrollToElement function called");

		// restore getDomRef() to avoid error caused when oScrollContainer is destroyed
		sut.getDomRef = fnGetDomRef;

		oScrollContainer.destroy();
	});

	QUnit.test("Focus and scroll handling with sticky headerToolbar and infoToolbar", async function(assert) {
		this.stub(Device.system, "desktop").value(false);

		const oStdLI = new StandardListItem({
			title : "Title",
			info : "+359 1234 567",
			infoTextDirection: coreLibrary.TextDirection.LTR
		});

		const oStdLI2 = new StandardListItem({
			title : "Title",
			info : "+359 1234 567",
			infoTextDirection: coreLibrary.TextDirection.LTR
		});

		const sut = new List({
			items: [oStdLI, oStdLI2]
		});

		const oHeaderToolbar = new Toolbar({
			content: [
				new Title({
					text : "Keyboard Handling Test Page"
				}),
				new ToolbarSpacer(),
				new Button({
					tooltip: "View Settings",
					icon: "sap-icon://drop-down-list"
				})
			]
		});

		sut.setHeaderToolbar(oHeaderToolbar);

		const oInfoToolbar = new Toolbar({
			active: true,
			content: [
				new Text({
					text : "The quick brown fox jumps over the lazy dog.",
					wrapping : false
				})
			]
		});

		sut.setInfoToolbar(oInfoToolbar);

		oScrollContainer = new ScrollContainer({
			vertical: true,
			content: sut
		});
		sut.setSticky(["HeaderToolbar", "InfoToolbar"]);
		oScrollContainer.placeAt("qunit-fixture");
		await nextUIUpdate();

		let aClassList = sut.$()[0].classList;
		assert.ok(aClassList.contains("sapMSticky") && aClassList.contains("sapMSticky3"), "Sticky class added for sticky headerToolbar and infoToolbar");

		sut.getHeaderToolbar().setVisible(false);
		await nextUIUpdate();
		aClassList = sut.$()[0].classList;
		assert.ok(aClassList.contains("sapMSticky") && aClassList.contains("sapMSticky2"), "Sticky class updated for sticky infoToolbar");

		sut.getInfoToolbar().setVisible(false);
		await nextUIUpdate();
		aClassList = sut.$()[0].classList;
		assert.ok(!aClassList.contains("sapMSticky") && !aClassList.contains("sapMSticky1") && !aClassList.contains("sapMSticky2"), "No sticky classes present");

		sut.getHeaderToolbar().setVisible(true);
		sut.getInfoToolbar().setVisible(true);
		await nextUIUpdate();
		aClassList = sut.$()[0].classList;
		assert.ok(aClassList.contains("sapMSticky") && aClassList.contains("sapMSticky3"), "Sticky class added for sticky headerToolbar, infoToolbar and column headers");

		const oHeaderDomRef = sut.getDomRef().querySelector(".sapMListHdr");
		const fnGetDomRef = sut.getDomRef;
		this.stub(oHeaderDomRef, "getBoundingClientRect").callsFake(function() {
			return {
				bottom: 48,
				height: 48
			};
		});

		const oInfoToolbarContainer = oInfoToolbar.$().parent()[0];
		this.stub(oInfoToolbarContainer, "getBoundingClientRect").callsFake(function() {
			return {
				bottom: 80,
				height: 32
			};
		});

		const oFocusedItem = sut.getItems()[1];
		const oFocusedItemDomRef = oFocusedItem.getDomRef();
		const fnScrollToElementSpy = sinon.spy(oScrollContainer.getScrollDelegate(), "scrollToElement");

		this.stub(window, "requestAnimationFrame").callsFake(window.setTimeout);
		this.stub(oFocusedItemDomRef, "getBoundingClientRect").callsFake(function() {
			return {
				top: 40
			};
		});

		oFocusedItemDomRef.focus();
		await timeout();

		assert.ok(fnScrollToElementSpy.calledWith(oFocusedItemDomRef, 0, [0, -80], true), "scrollToElement function called");

		// restore getDomRef() to avoid error caused when oScrollContainer is destroyed
		sut.getDomRef = fnGetDomRef;

		oScrollContainer.destroy();
	});


	QUnit.test("Focus and scroll handling with sticky headerToolbar and focus on input control", async function(assert) {
		function isElementVisible(oListItem, oViewData) {
			const oListItemRect = oListItem.getBoundingClientRect();
			if (oListItemRect.top >= oViewData.iStartView && (oListItemRect.top + oListItemRect.height) <= oViewData.iEndView) {
				return true;
			}

			return false;
		}

		const aStdLI = [];
		for (let i = 0; i < 10; i++) {
			aStdLI.push({
				title: `Address${i}`
			});
		}

		var oList = new List({
			items: {
				path: "/items",
				template:   new InputListItem({
					content : new Input()
				})
			},
			sticky: ["HeaderToolbar"]
		}).setModel(new JSONModel({
			items: aStdLI
		}));

		const oHeaderToolbar = new Toolbar({
			content: [
				new Title({
					text: "Sticky Handling Test Page"
				})
			]
		});

		oList.setHeaderToolbar(oHeaderToolbar);

		const oPage = new Page({
				content: [oList]
			});

		const oApp = new App({
			pages: [oPage],
			height: "400px"
		});

		oApp.placeAt("qunit-fixture");
		await nextUIUpdate();

		const oAppRect = oApp.getDomRef().getBoundingClientRect();
		const oViewData = {
			iStartView: oList.getVisibleItems()[0].getDomRef().getBoundingClientRect().top,
			iEndView: (oAppRect.top + oAppRect.height)
		};

		assert.notOk(isElementVisible(oList.getItems()[9].getDomRef(), oViewData), "Item is not visible");
		assert.ok(isElementVisible(oList.getItems()[0].getDomRef(), oViewData), "Item is visible");

		//focus element 8, which puts element 0 out of view
		oList.getItems()[8].focus();
		await timeout(100);

		assert.notOk(isElementVisible(oList.getItems()[0].getDomRef(), oViewData), "Item 0 is not visible anymore");
		assert.ok(isElementVisible(oList.getItems()[8].getDomRef(), oViewData), "Item 8 is visible");

		oList.getItems()[0].focus();
		await timeout(100);
		assert.ok(isElementVisible(oList.getItems()[0].getDomRef(), oViewData), "Item 0 is visible after focus");
		assert.notOk(isElementVisible(oList.getItems()[6].getDomRef(), oViewData), "Item 6 is not fully visible");

		oList.getItems()[6].focus();
		await timeout(100);

		assert.ok(isElementVisible(oList.getItems()[6].getDomRef(), oViewData), "Item 6 is fully visible after focus");
		oList.destroy();
		oPage.destroy();
		oApp.destroy();
	});

	QUnit.test("Focus and scroll handling with sticky groupHeaders and focus on input control", async function(assert) {
		function isElementVisible(oListItem, oViewData) {
			const oListItemRect = oListItem.getBoundingClientRect();
			if (oListItemRect.top >= oViewData.iStartView && (oListItemRect.top + oListItemRect.height) <= oViewData.iEndView) {
				return true;
			}

			return false;
		}

		const aStdLI = [];
		for (let i = 0; i < 100; i++) {
			const k = i % 10;
			aStdLI.push({
				title: `Address${i}`, key: k
			});
		}

		var oList = new List({
			sticky: ["GroupHeaders"],
			items: {
				path: "/items",
				sorter: new Sorter('key', false, true),
				template: new InputListItem({
					label: "Input",
					content: new Input(),
					type: "Navigation"
				}),
				factory: function (sId, oContext) {
					var oUIControl;

					if (oContext.getProperty("groupHeader")) {
						oUIControl = new GroupHeaderListItem({
							title: oContext.getProperty("groupHeader"),
							upperCase: true
						});
					} else {
						oUIControl = new InputListItem(sId);
					}

					return oUIControl;
				}
			}
		}).setModel(new JSONModel({
			items: aStdLI
		}));
		const oPage = new Page({
				content: [oList]
			});

		const oApp = new App({
			pages: [oPage],
			height: "400px"
		});

		oApp.placeAt("qunit-fixture");
		await nextUIUpdate();
		const oAppRect = oApp.getDomRef().getBoundingClientRect();
		const oViewData = {
			iStartView: oList.getVisibleItems()[0].getDomRef().getBoundingClientRect().top,
			iEndView: (oAppRect.top + oAppRect.height)
		};

		assert.notOk(isElementVisible(oList.getItems()[9].getDomRef(), oViewData), "Item is not visible");
		assert.ok(isElementVisible(oList.getItems()[0].getDomRef(), oViewData), "Item is visible");

		//focus element 8, which puts element 0 out of view
		oList.getItems()[8].focus();
		await timeout(1000);

		assert.notOk(isElementVisible(oList.getItems()[1].getDomRef(), oViewData), "Item 1 is not visible anymore");
		assert.ok(isElementVisible(oList.getItems()[8].getDomRef(), oViewData), "Item 8 is visible");

		oList.getItems()[1].focus();
		await timeout(1000);
		assert.ok(isElementVisible(oList.getItems()[1].getDomRef(), oViewData), "Item 1 visible after focus");
		assert.notOk(isElementVisible(oList.getItems()[13].getDomRef(), oViewData), "Item 6 is not fully visible");

		oList.getItems()[13].focus();
		await timeout(1000);

		assert.ok(isElementVisible(oList.getItems()[13].getDomRef(), oViewData), "Item 6 is fully visible after focus");
		oList.destroy();
		oPage.destroy();
		oApp.destroy();
	});

	QUnit.test("Function _getStickyAreaHeight", async function(assert) {
		const aListItems = [];

		for (let i = 0; i < 25; i++) {
			aListItems.push(createListItem());
		}

		const oList = new List({
			items: aListItems
		});

		const oHeaderToolbar = new Toolbar({
			content: [
				new Title({
					text : "Keyboard Handling Test Page"
				}),
				new ToolbarSpacer(),
				new Button({
					tooltip: "View Settings",
					icon: "sap-icon://drop-down-list"
				})
			]
		});

		const oInfoToolbar = new Toolbar({
			active: true,
			content: [
				new Text({
					text : "The quick brown fox jumps over the lazy dog.",
					wrapping : false
				})
			]
		});

		oList.setHeaderToolbar(oHeaderToolbar);
		oList.setInfoToolbar(oInfoToolbar);

		oScrollContainer = new ScrollContainer({
			vertical: true,
			content: oList
		});

		oScrollContainer.placeAt("qunit-fixture");
		await nextUIUpdate();

		const iHeaderToolbarHeight = (oList.getHeaderToolbar() && oList.getHeaderToolbar().getDomRef() || this.getDomRef("header")).offsetHeight;
		const iInfoToolbarHeight = oList.getInfoToolbar().getDomRef().offsetHeight;

		assert.notOk((oList.getSticky() && oList.getSticky().length), "No sticky applied");
		assert.equal(oList._getStickyAreaHeight(), 0, "Zero height for no sticky elements");

		oList.setSticky(["HeaderToolbar"]);
		assert.equal(oList.getSticky().length, 1, "One sticky element");
		assert.notEqual(oList._getStickyAreaHeight(), 0, "Height of sticky elements > 0");
		assert.equal(oList._getStickyAreaHeight(), iHeaderToolbarHeight, "Correct height returned");

		oList.setSticky(["InfoToolbar"]);
		assert.equal(oList.getSticky().length, 1, "One sticky element");
		assert.notEqual(oList._getStickyAreaHeight(), 0, "Height of sticky elements > 0");
		assert.equal(oList._getStickyAreaHeight(), iInfoToolbarHeight, "Correct height returned");

		oList.setSticky(["HeaderToolbar", "InfoToolbar"]);
		assert.equal(oList.getSticky().length, 2, "Two sticky elements");
		assert.notEqual(oList._getStickyAreaHeight(), 0, "Height of sticky elements > 0");
		assert.equal(oList._getStickyAreaHeight(), iHeaderToolbarHeight + iInfoToolbarHeight, "Correct height returned");
	});

	QUnit.module("Dependents Plugins", {
		beforeEach: function() {
			oList = new List();
		},
		afterEach: function() {
			oList.destroy();
		}
	});

	QUnit.test("DataStateIndicator Plugin Support", function(assert) {
		try {
			new ListBase({
				dependents: new DataStateIndicator()
			});
			assert.ok(true, "ListBase supports DataStateIndicator plugin");
		} catch (e) {
			assert.ok(false, "ListBase does not support DataStateIndicator plugin");
		}
	});

	QUnit.module("No data aggregation", {
		beforeEach: async function() {
			oList = new List({});
			oPage.addContent(oList);
			await nextUIUpdate();
		},
		afterEach: function() {
			oPage.removeAllContent();
			oList.destroy();
		}
	});

	QUnit.test("No Data Illustrated Message", async function(assert) {
		const oMessage = new IllustratedMessage("nodataIllustratedMessage", {
			illustrationType: library.IllustratedMessageType.NoSearchResults,
			title: "Custom Title",
			description: "This is a custom description."
		});
		oList.setNoData(oMessage);
		await nextUIUpdate();

		const $noDataText = oList.$("nodata-text");
		const $noData = oList.$("nodata");

		assert.ok(oList.getNoData().isA("sap.m.IllustratedMessage"));
		assert.strictEqual($noDataText.children().get(0), Element.getElementById("nodataIllustratedMessage").getDomRef(), "List contains figure's DOM element");

		$noData.focus();
		const sLabelledBy = $noData.attr("aria-labelledby");
		assert.equal(Element.getElementById(sLabelledBy).getText(), "Illustrated Message Custom Title. This is a custom description.", "Accessbility text is set correctly");

		oList.setEnableBusyIndicator(true);
		oList._showBusyIndicator();
		await timeout(1000);

		assert.ok(oList.getBusy(), "List is set to busy");
		assert.strictEqual($noDataText.children().get(0), Element.getElementById("nodataIllustratedMessage").getDomRef(), "Busy indicator does not clear illustrated message");

		oList._hideBusyIndicator();
		await nextUIUpdate();

		assert.notOk(oList.getBusy(), "List is not set to busy");
		assert.strictEqual($noDataText.children().get(0), Element.getElementById("nodataIllustratedMessage").getDomRef(), "List contains figure's DOM element after busy indicator hidden");

		oList.setNoDataText("Test");
		assert.strictEqual($noDataText.children().get(0), Element.getElementById("nodataIllustratedMessage").getDomRef(), "List contains figure's DOM element");

		oMessage.destroy();
	});

	QUnit.test("No Data String", async function(assert) {
		const sNoData = "No data Example";
		oList.setNoData(sNoData);
		await nextUIUpdate();

		const $noDataText = oList.$("nodata-text");
		const $noData = oList.$("nodata");

		assert.strictEqual(typeof oList.getNoData(), "string", "No data aggregation is of type string");
		assert.strictEqual($noDataText.text(), sNoData, "List contains correct no data string");

		$noData.focus();
		const sLabelledBy = $noData.attr("aria-labelledby");
		assert.equal(Element.getElementById(sLabelledBy).getText(), sNoData, "Accessbility text is set correctly");

		oList.setNoDataText("Test");
		assert.strictEqual($noDataText.text(), sNoData, "List contains correct button");
	});

	QUnit.test("No Data Control", async function(assert) {
		let oControl = new Button({text: "Button 1"});
		oList.setNoData(oControl);
		await nextUIUpdate();

		const $noDataText = oList.$("nodata-text");
		const $noData = oList.$("nodata");

		assert.ok(oList.getNoData().isA("sap.m.Button"), "No data aggregation is a sap.m.Button");
		assert.equal(oList.getNoData().getText(), "Button 1", "Correct button text");
		assert.strictEqual($noDataText.children().get(0), oControl.getDomRef(), "List contains correct button");

		$noData.focus();
		let sLabelledBy = $noData.attr("aria-labelledby");
		assert.equal(Element.getElementById(sLabelledBy).getText(), "Button Button 1", "Accessbility text is set correctly");

		oList.setNoDataText("Test");
		assert.strictEqual($noDataText.children().get(0), oControl.getDomRef(), "List contains correct button");

		oControl = new Text({text: "Text 1"});
		oList.setNoData(oControl);
		await nextUIUpdate();

		assert.ok(oList.getNoData().isA("sap.m.Text"), "No data aggregation is a sap.m.Text");
		assert.equal(oList.getNoData().getText(), "Text 1", "Text control's text is set correctly");
		assert.strictEqual($noDataText.children().get(0), oControl.getDomRef(), "List contains correct text control");

		$noData.focus();
		sLabelledBy = $noData.attr("aria-labelledby");
		assert.equal(Element.getElementById(sLabelledBy).getText(), "Text 1", "Accessbility text is set correctly");

		oList.setNoData();
		await nextUIUpdate();

		assert.notOk(oList.getNoData(), "No data aggregation is empty");
		assert.strictEqual($noDataText.text(), "Test", "List contains correct text");

		$noData.focus();
		sLabelledBy = $noData.attr("aria-labelledby");
		assert.equal(Element.getElementById(sLabelledBy).getText(), "Test", "Accessbility text is set correctly");
	});
}
);<|MERGE_RESOLUTION|>--- conflicted
+++ resolved
@@ -1572,7 +1572,7 @@
 		}).then(function() {
 			return testScroll(-1);
 		}).then(function() {
-			oList.setSticky(['HeaderToolbar']);
+			oList.setSticky(["ColumnHeaders", "GroupHeaders", "HeaderToolbar", "InfoToolbar"]);
 			return testScroll(0);
 		}).then(function() {
 			oSpy.restore();
@@ -1925,28 +1925,8 @@
 
 		const fnRenderSpy = this.spy(oList.getRenderer(), "render");
 
-<<<<<<< HEAD
 		oListItem1.setVisible(false);
 		await nextUIUpdate();
-=======
-			return new Promise(function(resolve) {
-				resolve();
-			}).then(function() {
-				return testScroll(0);
-			}).then(function() {
-				return testScroll(oList.getVisibleItems().length / 2);
-			}).then(function() {
-				return testScroll(-1);
-			}).then(function() {
-				oList.setSticky(["ColumnHeaders", "GroupHeaders", "HeaderToolbar", "InfoToolbar"]);
-				return testScroll(0);
-			}).then(function() {
-				oSpy.restore();
-				oScrollContainer.destroy();
-				done();
-			});
-		});
->>>>>>> a9289268
 
 		oListItem2.focus();
 		await timeout(1);
