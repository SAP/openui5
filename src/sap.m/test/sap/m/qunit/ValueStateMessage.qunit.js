--- conflicted
+++ resolved
@@ -250,34 +250,6 @@
 		oInputBase.destroy();
 	});
 
-<<<<<<< HEAD
-	QUnit.test("it should create the DOM for the value state and it should be smaller than the width of the control", function (assert) {
-
-		// arrange
-		var oInputBase = new InputBase({
-			width: "30%",
-			valueState: ValueState.Error,
-			valueStateText: "Invalid SAP Fiori URL. Please enter the SAP Fiori configuration again. A list of correct configuration can be found at http://sap.com/configurations/."
-		});
-
-		oInputBase.placeAt("content");
-		nextUIUpdate.runSync()/*fake timer is used in module*/;
-
-		// act
-		oInputBase.openValueStateMessage();
-		this.clock.tick(100);
-
-		// assert
-		var oValueStateMessage = document.getElementById(oInputBase.getValueStateMessageId());
-		assert.ok(oValueStateMessage.offsetWidth <= oInputBase.getDomRef().offsetWidth, "The ValueStateMessage has correct width.");
-
-		// cleanup
-		oInputBase.destroy();
-
-	});
-
-=======
->>>>>>> e6954556
 	QUnit.test("it should not throw an exeption", function (assert) {
 
 		// system under test + act
