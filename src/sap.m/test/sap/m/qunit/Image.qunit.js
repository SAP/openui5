/*global QUnit, sinon */
sap.ui.define([
	"sap/m/Image",
	"sap/ui/core/Lib",
	"sap/ui/qunit/utils/nextUIUpdate",
	"sap/ui/thirdparty/jquery",
	"sap/m/library",
	"sap/m/LightBox",
	"sap/m/Page",
	"sap/m/Text",
	"sap/ui/events/KeyCodes",
	"sap/ui/Device",
	"sap/m/VBox",
	"sap/ui/qunit/utils/createAndAppendDiv",
	"sap/ui/core/library"
], function(Image, Library, nextUIUpdate, jQuery, mobileLibrary, LightBox, Page, Text, KeyCodes, Device, VBox, createAndAppendDiv, coreLibrary) {
	"use strict";

	// shortcut for sap.m.ImageMode
	var ImageMode = mobileLibrary.ImageMode;

	// shortcut for sap.ui.core.aria.HasPopup
	var AriaHasPopup = coreLibrary.aria.HasPopup;

	createAndAppendDiv("content");

	var IMAGE_PATH = "test-resources/sap/m/images/",
		sSrc = IMAGE_PATH + "SAPLogo.jpg",
		sSrc2 = IMAGE_PATH + "SAPLogo@2.jpg",
		sSrc3 = IMAGE_PATH + "SAPUI5.png",
		sSrcAction = IMAGE_PATH + "action.png",
		sSrcActionPressed = IMAGE_PATH + "action_pressed.png",
		sTooltip = "tooltip",
		sAlt = "alternative text";

	var sControlId = "ImId";

	// Creates a Image with generic properties
	// Config object can be passed as argument. If some property already exist it will be overridden
	function createImage(oProps) {
		var oImageProps = {
			src: sSrc,
			width: "150px",
			height: "74px"
		};
		oProps && jQuery.extend(oImageProps, oProps);

		return new Image(sControlId, oImageProps);
	}

	function createSVGImage(oProps) {
		var oImageProps = {
			src: "https://openui5.org/7726d076e89ac67994e0a4d96106d534/B_OpenUI5_H.svg",
			width: "150px",
			height: "74px"
		};
		oProps && jQuery.extend(oImageProps, oProps);

		return new Image(sControlId, oImageProps);
	}
	/* tests */
	QUnit.module("Basic rendering");

	QUnit.test("Image is rendered when it's visible", async function(assert) {
		// Arrange
		var oImage = createImage();

		// System under test
		oImage.placeAt("qunit-fixture");
		await nextUIUpdate();

		// Assert
		var $oImage = oImage.$();
		assert.ok($oImage.hasClass("sapMImg"), "Image is rendered.");
		assert.ok(($oImage !== undefined) && ($oImage != null), "oImage should not be null");

		// Clean up
		oImage.destroy();
	});

	QUnit.test("Image is not rendered when it's not visible", async function(assert) {
		// Arrange
		var oImage = createImage({
			visible: false
		});

		// System under test
		oImage.placeAt("qunit-fixture");
		await nextUIUpdate();

		// Assert
		var $oImage = oImage.$();
		assert.ok(!$oImage.hasClass("sapMImg"), "sapMImage class is not found.");
		assert.ok(!document.getElementById(sControlId) , "oImage is not rendered");

		// Clean up
		oImage.destroy();
	});

	QUnit.test("Image is rendered with correct backgroundPosition value", async function(assert) {
		// Arrange
		var oImage = createImage({
			mode: "Background"
		}),
		aTestInputValues = ["left top", "right bottom", "right top", "50% 50%", "10px 20px", "initial", " left  top ", "50px;5px solid red", '50px" onerror='],
		aExpOutputValues = ["left top", "right bottom", "right top", "50% 50%", "10px 20px", "initial", "left top", "" /*invalid value should be discarded*/, "" /*invalid value should be discarded*/];

		// System under test
		oImage.placeAt("qunit-fixture");
		await nextUIUpdate();

		aTestInputValues.forEach(function(sTestValue, iIndex) {
			oImage.setBackgroundPosition(sTestValue);
			oImage.invalidate();
			nextUIUpdate.runSync()/*context not obviously suitable for an async function*/;

			// Assert
			var oImageDom = oImage.getDomRef();
			assert.strictEqual(oImageDom.style.backgroundPosition, aExpOutputValues[iIndex], "correct property value");
		});

		// Clean up
		oImage.destroy();
	});

	QUnit.test("Image is rendered with correct backgroundSize value", async function(assert) {
		// Arrange
		var oImage = createImage({
				mode: "Background"
			}),
			// BCP: 1970042795 - There is no "auto" value for FireFox
			sAuto = Device.browser.firefox ? "initial" : "auto",
			aTestInputValues = ["50% 50%", "10px 20px", "initial", sAuto, "cover", "contain", "50px;5px solid red", '50px" onerror='],
			aExpOutputValues = ["50% 50%", "10px 20px", "initial", sAuto, "cover", "contain", "" /*invalid value should be discarded*/, "" /*invalid value should be discarded*/];

		// System under test
		oImage.placeAt("qunit-fixture");
		await nextUIUpdate();

		aTestInputValues.forEach(function(sTestValue, iIndex) {
			oImage.setBackgroundSize(sTestValue);
			oImage.invalidate();
			nextUIUpdate.runSync()/*context not obviously suitable for an async function*/;

			// Assert
			var oImageDom = oImage.getDomRef();
			assert.strictEqual(oImageDom.style.backgroundSize, aExpOutputValues[iIndex], "correct property value");
		});

		// Clean up
		oImage.destroy();
	});

	QUnit.test("Image is rendered with correct backgroundRepeat value", async function(assert) {
		// Arrange
		var oImage = createImage({
				mode: "Background"
			}),
			aTestInputValues = ["repeat", "repeat-x", "repeat-y", "no-repeat", "space", "round", "initial", "initial;5px solid red", 'initial" onerror='],
			aExpOutputValues = ["repeat", "repeat-x", "repeat-y", "no-repeat", "space", "round", "initial", "" /*invalid value should be discarded*/, "" /*invalid value should be discarded*/];

		// System under test
		oImage.placeAt("qunit-fixture");
		await nextUIUpdate();

		aTestInputValues.forEach(function(sTestValue, iIndex) {
			oImage.setBackgroundRepeat(sTestValue);
			oImage.invalidate();
			nextUIUpdate.runSync()/*context not obviously suitable for an async function*/;

			// Assert
			var oImageDom = oImage.getDomRef();
			assert.strictEqual(oImageDom.style.backgroundRepeat, aExpOutputValues[iIndex], "correct property value");
		});

		// Clean up
		oImage.destroy();
	});

	QUnit.test("Image is rendered with detailBox", async function(assert) {
		// Arrange
		var oImage = createImage();

		oImage.setDetailBox(new LightBox());

		// System under test
		oImage.placeAt("qunit-fixture");
		await nextUIUpdate();

		// Assert
		var oInnerImg = oImage.$("inner")[0];
		assert.ok(oInnerImg.id, "Internal image has an id.");
		assert.equal(oImage.getFocusDomRef(), oInnerImg, "FocusDomRef is correct");

		// Clean up
		oImage.destroy();
	});

	QUnit.test("Image in 'Svg' mode renders inline 'svg'", async function(assert) {
		// Arrange
		var oImage = createImage({
				src: ("/testsuite/test-resources/sap/m/demokit/sample/Image/images/sap-logo.svg"),
				mode: "InlineSvg"
			}),
			fnDone = assert.async(),
			oSpy = this.spy(oImage.getRenderer(), "_renderSvg");

		assert.expect(1);

		// System under test
		oImage.placeAt("qunit-fixture");
		await nextUIUpdate();

		setTimeout(function() {
			// Assert
			assert.ok(oSpy.called, "Inline svg is rendered");

			// Clean up
			oImage.destroy();
			fnDone();
		}, 1000);
	});

<<<<<<< HEAD
	QUnit.test("Svg data is cached, so upon rerendering svg is not requested twice, but it is still rendered inline", async function(assert) {
=======
	QUnit.test("Inline Svg with relative links renders correctly", async function(assert) {
		// Arrange
		var oImage = createImage({
				src: (IMAGE_PATH + "avatar_with_nested_images.svg"),
				mode: "InlineSvg"
			}),
			fnDone = assert.async(),
			oSpy = this.spy(oImage, "_toAbsoluteUrl"),
			iRerenderingCount = 0;

		assert.expect(2);

		oImage.addEventDelegate({
			onAfterRendering: function () {
				if (iRerenderingCount === 1) { // we need the second rerendering, as inline-svg images invalidate the control before final rendering
					// Assert
					assert.ok(oSpy.calledWithMatch("avatar_light_theme.svg"));
					assert.ok(oSpy.calledWithMatch("avatar_dark_theme.svg"));

					// Clean up
					oImage.destroy();
					fnDone();
				}
				iRerenderingCount++;
			}
		});

		// System under test
		oImage.placeAt("qunit-fixture");
		await Core.applyChanges();
	});

	QUnit.test("Svg data is cached, so upon rerendering svg is not requested twice, but it is still rendered inline", function(assert) {
>>>>>>> ff864fa4
		// Arrange
		var oImage = createImage({
				src: ("/testsuite/test-resources/sap/m/demokit/sample/Image/images/sap-logo.svg"),
				mode: "InlineSvg"
			}),
			fnDone = assert.async(),
			oSpy;

		assert.expect(1);

		// System under test
		oImage.placeAt("qunit-fixture");
		await nextUIUpdate();

		setTimeout(function() {
			// Act
			oImage.setWidth("200px");
			oSpy = this.spy(jQuery, "get");

			oImage.addEventDelegate({
				onAfterRendering: function () {

					// Assert
					assert.ok(oSpy.notCalled, "Same svg is not requested twice");

					// Clean up
					oImage.destroy();
					fnDone();
				}
			});
		}.bind(this), 1000);
	});

	QUnit.module("Rendering decorative image");

	QUnit.test("Alt text and tooltip", async function(assert) {
		// Arrange
		var oImage = createImage({
			tooltip: sTooltip,
			alt: sAlt
		});

		// System under test
		oImage.placeAt("qunit-fixture");
		await nextUIUpdate();

		// read alt attribute from DOM
		assert.equal(jQuery("#" + sControlId).attr("alt"), "", "alt text of oImage should be an empty string because the image is decorative");

		// read title attribute from DOM
		assert.equal(jQuery("#" + sControlId).attr("title"), sTooltip, "tooltip text should be rendered");

		// Clean up
		oImage.destroy();
	});

	QUnit.test("Alt text and tooltip when empty", async function(assert) {
		// Arrange
		var oImage = createImage({
			decorative: true
		});

		// System under test
		oImage.placeAt("qunit-fixture");
		await nextUIUpdate();

		assert.equal(document.getElementById(sControlId).getAttribute("alt"), "", "alt attribute of oImage should be an empty string because the image is decorative");
		assert.equal(document.getElementById(sControlId).getAttribute("title"), null, "title attribute of oImage should NOT be rendered");

		// Clean up
		oImage.destroy();
	});

	QUnit.test("Decorative Image ARIA", async function(assert) {
		var oImage = createImage({
			alt: "abcd"
		});

		// System under test
		oImage.placeAt("qunit-fixture");
		await nextUIUpdate();

		// Assert
		var $oImage = oImage.$();
		assert.equal($oImage.attr("role"), "presentation", "role is set to presentation");
		assert.equal($oImage.attr("aria-hidden"), "true", "aria-hidden is set to true");
		assert.ok(!$oImage.attr("alt"), "alt is kept empty");
		assert.ok(!$oImage.attr("title"), "title isn't set when no tooltip is provided");

		oImage.setTooltip(sTooltip);
		await nextUIUpdate();
		assert.equal(oImage.$().attr("title"),sTooltip, "title is updated with tooltip after it's set");

		// Clean up
		oImage.destroy();
	});


	QUnit.module("Rendering non decorative image");

	QUnit.test("Alt text and tooltip", async function(assert) {
		// Arrange
		var oImage = createImage({
			decorative: false,
			tooltip: sTooltip,
			alt: sAlt
		});

		// System under test
		oImage.placeAt("qunit-fixture");
		await nextUIUpdate();

		// read alt attribute from DOM
		assert.equal(jQuery("#" + sControlId).attr("alt"), sAlt, "alt text of oImage should be rendered");

		// read title attribute from DOM
		assert.equal(jQuery("#" + sControlId).attr("title"), sTooltip, "tooltip text should be rendered");

		// Clean up
		oImage.destroy();
	});

	QUnit.test("Alt text and tooltip when both are empty", async function(assert) {
		// Arrange
		var oImage = createImage({
			decorative: false
		});

		// System under test
		oImage.placeAt("qunit-fixture");
		await nextUIUpdate();

		// Assert
		assert.equal(document.getElementById(sControlId).getAttribute("alt"), null, "alt attribute of oImage should NOT be rendered");
		assert.equal(document.getElementById(sControlId).getAttribute("title"), null, "title attribute of oImage should NOT be rendered");

		// Clean up
		oImage.destroy();
	});

	QUnit.test("Alt text and tooltip when one of them is empty", async function(assert) {
		// Arrange
		var oImage = createImage({
			decorative: false,
			tooltip: sTooltip
		});

		// System under test
		oImage.placeAt("qunit-fixture");
		await nextUIUpdate();

		// Assert
		assert.equal(jQuery("#" + sControlId).attr("alt"), sTooltip, "alt text of oImage should have the tooltip when alt is not set, but tooltip is");

		oImage.setAlt(sAlt);
		oImage.setTooltip("");
		await nextUIUpdate();

		assert.equal(jQuery("#" + sControlId).attr("alt"), sAlt, "alt text of oImage should be rendered");
		assert.equal(document.getElementById(sControlId).getAttribute("title"), null, "title attribute of oImage should NOT be rendered");

		// Clean up
		oImage.destroy();
	});

	QUnit.test("Non decorative Image ARIA", async function(assert) {
		var oImage = createImage({
			decorative: false,
			tooltip: sTooltip,
			alt: sAlt
		});

		// System under test
		oImage.placeAt("qunit-fixture");
		await nextUIUpdate();

		// Assert
		var $oImage = oImage.$();
		assert.equal($oImage.attr("alt"), sAlt, "alt is rendered");
		assert.equal($oImage.attr("aria-label"), sAlt, "aria-label is rendered");
		assert.equal($oImage.attr("title"), sTooltip, "title is rendered");
		assert.ok(!$oImage.attr("role"), "no role is output");
		assert.ok(!$oImage.attr("aria-hidden"), "no aria-hidden is output");

		// Clean up
		oImage.destroy();
	});


	QUnit.module("Mode property");

	QUnit.test("Default mode property", async function(assert) {
		var oImage = createImage();

		// System under test
		oImage.placeAt("qunit-fixture");
		await nextUIUpdate();

		// Assert
		assert.equal(oImage.getMode(), ImageMode.Image, "The default mode is set to sap.m.ImageMode.Image");

		// Clean up
		oImage.destroy();
	});

	// BCP: 1880373683 - on zoom 150% img URL is appended with @2 for high density image
	QUnit.test("Image with mode sap.m.ImageMode.Background", async function(assert) {
		var done = assert.async();
		var oImage = createImage({
			mode: ImageMode.Background
		});

		// System under test
		oImage.placeAt("qunit-fixture");
		await nextUIUpdate();

		// Assert
		jQuery(oImage._oImage).on("load", function() {
			var $Image = oImage.$(),
					sBackgroundImage = $Image.css("background-image");

			assert.equal(sBackgroundImage.indexOf("url("), 0, "The background-image CSS style starts with 'url('");
			assert.equal(sBackgroundImage.charAt(sBackgroundImage.length - 1), ")", "The background-image CSS style ends with ')'");
			assert.ok(sBackgroundImage.substring(4, sBackgroundImage.length - 1).indexOf("images/SAPLogo.jpg") !== -1, "The background-image CSS style has the right path");
			assert.equal($Image.css("background-size"), "cover", "backgroundSize property is set by default to 'cover' and output to the dom CSS style");
			assert.equal($Image.css("background-repeat"), "no-repeat", "backgroundRepeat property is set by default to 'no-repeat' and output to the dom CSS style");
			oImage.destroy();
			assert.equal(oImage._oImage, null, "internal image instance is also set to null");
			done();
		});

	});

	QUnit.module("Aggregations", {
		beforeEach: function () {
			this.oImage = new Image();
		},
		afterEach: function () {
			this.oImage.destroy();
		}
	});

	QUnit.test("detailBox", function (oAssert) {
		oAssert.expect(7);

		// Arrange
		var oLightBox = new LightBox(),
			fnDone = oAssert.async();

		// Act
		this.oImage.setDetailBox(oLightBox);

		// Assert
		oAssert.strictEqual(this.oImage.getDetailBox(), oLightBox, "Returned aggregation should be the same object");
		oAssert.ok(this.oImage._fnLightBoxOpen, "Internal method for opening the LightBox should be available");
		oAssert.ok(this.oImage.hasListeners("press"), "There should be a press event attached to the control");

		// Arrange
		this.oImage.setDetailBox(undefined);

		// Assert
		oAssert.notOk(this.oImage.getDetailBox(), "No LightBox is returned");
		oAssert.notOk(this.oImage._fnLightBoxOpen, "No internal method for opening the LightBox should be assigned");
		oAssert.notOk(this.oImage.hasListeners("press"), "There should no press listeners");

		// Arrange
		this.oImage.attachPress(function () {
			// Assert
			oAssert.ok(true, "Press event also fired");
			fnDone();
		});
		this.oImage.setDetailBox(oLightBox);

		// Act
		this.oImage.firePress();

		// Cleanup
		oLightBox.destroy();
	});

	QUnit.test("detailBox lifecycle and events", function (oAssert) {
		// Arrange
		var oLightBoxA = new LightBox(),
			oLightBoxB = new LightBox(),
			oAttachPressSpy = sinon.spy(this.oImage, "attachPress"),
			oDetachPressSpy = sinon.spy(this.oImage, "detachPress");

		// Act - set LightBox
		this.oImage.setDetailBox(oLightBoxA);

		oAssert.strictEqual(this.oImage.mEventRegistry.press.length, 1, "There should be 1 press event attached");
		oAssert.strictEqual(oAttachPressSpy.callCount, 1, "attachPress method should be called once");
		oAssert.strictEqual(oDetachPressSpy.callCount, 0, "detachPress method should not be called");

		// Act - replace with new LightBox
		oAttachPressSpy.resetHistory();
		this.oImage.setDetailBox(oLightBoxB);

		// Assert
		oAssert.strictEqual(this.oImage.mEventRegistry.press.length, 1, "There should be 1 press event attached");
		oAssert.strictEqual(oAttachPressSpy.callCount, 1, "attachPress method should be called once");
		oAssert.strictEqual(oDetachPressSpy.callCount, 1, "detachPress method should be called once");

		// Act - replace with the same LightBox
		oAttachPressSpy.resetHistory();
		oDetachPressSpy.resetHistory();
		this.oImage.setDetailBox(oLightBoxB);

		// Assert
		oAssert.strictEqual(this.oImage.mEventRegistry.press.length, 1, "There should be 1 press event attached");
		oAssert.strictEqual(oAttachPressSpy.callCount, 0, "attachPress method should not be called");
		oAssert.strictEqual(oDetachPressSpy.callCount, 0, "detachPress method should not be called");

		// Act - replace with the same LightBox
		oDetachPressSpy.resetHistory();
		this.oImage.setDetailBox(undefined);

		// Assert
		oAssert.strictEqual(oDetachPressSpy.callCount, 1, "detachPress method should be called once");

		// Cleanup
		oLightBoxA.destroy();
		oLightBoxB.destroy();
		oAttachPressSpy.restore();
		oDetachPressSpy.restore();
	});

	QUnit.test("detailBox and Image cloning of press event handler", function (assert) {
		// Arrange
		var oLightBox = new LightBox(),
			oImageClone;

		this.oImage.setDetailBox(oLightBox);

		// Act - clone the Image
		oImageClone = this.oImage.clone();

		// Assert
		assert.strictEqual(oImageClone.hasListeners("press"), true, "Press event listener is cloned");
		assert.notStrictEqual(this.oImage.mEventRegistry.press[0].oListener,
				oImageClone.mEventRegistry.press[0].oListener,
				"Press listener should not be a reference to the original listener");
	});

	QUnit.module("Associations");

	QUnit.test("ariaLabelledBy", async function(assert) {
		var oSampleText = new Text("sampleText", {
			text: "Sample text"
		}), oAnotherText = new Text("anotherText", {
			text: "Another text"
		}), oLabelledImage = new Image("labelledImage", {
			decorative: false,
			ariaLabelledBy: [oSampleText, oAnotherText]
		});

		oLabelledImage.placeAt("qunit-fixture");
		await nextUIUpdate();

		assert.notOk(oLabelledImage.$().attr("aria-describedby"), "Image with only ariaLabelledBy association shouldn't have aria-describedby attribute");
		assert.strictEqual(oLabelledImage.$().attr("aria-labelledby"), "sampleText anotherText", "aria-labelledby association is set correctly");

		oLabelledImage.destroy();
		oSampleText.destroy();
		oAnotherText.destroy();
	});

	QUnit.test("ariaDescribedBy", async function(assert) {
		var oSampleText = new Text("sampleText", {
			text: "Sample text"
		}), oAnotherText = new Text("anotherText", {
			text: "Another text"
		}), oDescribedImage = new Image("describedImage", {
			decorative: false,
			ariaDescribedBy: [oSampleText, oAnotherText]
		});

		oDescribedImage.placeAt("qunit-fixture");
		await nextUIUpdate();

		assert.notOk(oDescribedImage.$().attr("aria-labelledby"), "Image with only ariaDescribedBy association shouldn't have aria-labelledby attribute");
		assert.strictEqual(oDescribedImage.$().attr("aria-describedby"), "sampleText anotherText", "aria-describedby association is set correctly");

		oDescribedImage.destroy();
		oSampleText.destroy();
		oAnotherText.destroy();
	});

	QUnit.test("ariaDetails", async function(assert) {
		var oSampleText = new Text("sampleText", {
			text: "Sample text"
		}), oAnotherText = new Text("anotherText", {
			text: "Another text"
		}), oDescribedImage = new Image("describedImage", {
			decorative: false,
			ariaDetails: [oSampleText, oAnotherText]
		});

		oDescribedImage.placeAt("qunit-fixture");
		await nextUIUpdate();

		assert.strictEqual(oDescribedImage.$().attr("aria-details"), "sampleText anotherText", "aria-details association is set correctly");

		oDescribedImage.destroy();
		oSampleText.destroy();
		oAnotherText.destroy();
	});


	QUnit.module("Dimensions");

	QUnit.test("Default Offset Dimensions", async function(assert) {
		var oImage = createImage();

		// System under test
		oImage.placeAt("qunit-fixture");
		await nextUIUpdate();

		// test the initial dimensions
		var oDomRef = document.getElementById(sControlId);
		assert.equal(oDomRef.offsetWidth, parseInt(oImage.getWidth()), "oImage.offsetWidth should equal " + parseInt(oImage.getWidth()));
		assert.equal(oDomRef.offsetHeight, parseInt(oImage.getHeight()), "oImage.offsetHeight should equal " + parseInt(oImage.getHeight()));

		// Clean up
		oImage.destroy();
	});

	QUnit.test("Original Width", async function(assert) {
		var done = assert.async();
		var oImage = createImage();

		// System under test
		oImage.placeAt("qunit-fixture");
		await nextUIUpdate();

		// test original width
		oImage.setWidth("");
		oImage.setHeight("");
		await nextUIUpdate();

		setTimeout(function() {
			var oDomRef = window.document.getElementById(sControlId);
			assert.equal(oDomRef.offsetWidth, 150, "oImage.offsetWidth should equal 150");
			assert.equal(oDomRef.offsetHeight, 74, "oImage.offsetHeight should equal 74");

			// Clean up
			oImage.destroy();
			done();
		}, 100);
	});

	QUnit.test("Dimension Changes", async function(assert) {
		var done = assert.async();
		var oImage = createImage();

		// System under test
		oImage.placeAt("qunit-fixture");
		await nextUIUpdate();

		// test changed dimensions
		oImage.setWidth("292px");
		oImage.setHeight("292px");
		await nextUIUpdate();

		// Assert
		setTimeout(function() {
			var oDomRef = document.getElementById(sControlId);
			assert.equal(oDomRef.offsetWidth, 292, "oImage.offsetWidth should equal 292");
			assert.equal(oDomRef.offsetHeight, 292, "oImage.offsetHeight should equal 292");

			// Clean up
			oImage.destroy();
			done();
		}, 1000);
	});

	QUnit.test("Aspect Ratio", async function(assert) {
		var done = assert.async();
		var oImage = createImage();

		// System under test
		oImage.placeAt("qunit-fixture");
		await nextUIUpdate();

		// test aspect ratio after changed dimensions
		oImage.setWidth("300px");
		oImage.setHeight("");
		await nextUIUpdate();

		setTimeout(function() {
			var oDomRef = window.document.getElementById(sControlId);
			assert.equal(oDomRef.offsetWidth, 300, "oImage.offsetWidth should equal 300");
			assert.equal(oDomRef.offsetHeight, 148, "oImage.offsetHeight should equal 148");

			// Clean up
			oImage.destroy();
			done();
		}, 100);
	});


	QUnit.module("Density Aware");

	if (window.devicePixelRatio > 1) {
		QUnit.test("Density Aware default value (false)", async function(assert) {
			var done = assert.async();
			var oImage = createImage({
				width: "",
				height: ""
			});

			// System under test
			oImage.placeAt("qunit-fixture");
			await nextUIUpdate();

			setTimeout(function() {
				assert.equal(jQuery("#" + sControlId).attr("src"), sSrc, "oImage is NOT density aware, it loads the default image.");

				var oDomRef = document.getElementById(sControlId);

				assert.equal(oDomRef.offsetWidth, 150, "density perfect image also has the default size");
				assert.equal(oDomRef.offsetHeight, 74, "density perfect image also has the default size");

				// Clean up
				oImage.destroy();
				done();
			}, 1000);
		});

		QUnit.test("Density Aware set to true", async function(assert) {
			var done = assert.async();
			var oImage = createImage({
				densityAware: true,
				width: "",
				height: ""
			});

			// System under test
			oImage.placeAt("qunit-fixture");
			await nextUIUpdate();

			setTimeout(function() {
				assert.equal(jQuery("#" + sControlId).attr("src"), sSrc2, "oImage is density aware, so it loads the density perfect image.");

				var oDomRef = document.getElementById(sControlId);

				assert.equal(oDomRef.offsetWidth, 150, "default image has the default size");
				assert.equal(oDomRef.offsetHeight, 74, "default image has the default size");

				// Clean up
				oImage.destroy();
				done();
			}, 1000);
		});

		QUnit.test("Loading default image when high resolution image not available", async function(assert) {
			var done = assert.async();
			var oImage = createImage({
				densityAware: true,
				src: sSrc3
			});

			// System under test
			oImage.placeAt("qunit-fixture");
			await nextUIUpdate();

			setTimeout(function() {
				var oDomRef = document.getElementById(sControlId);
				assert.equal(jQuery("#" + sControlId).attr("src"), sSrc3, "default image should be loaded because the high resolution version isn't available");
				assert.equal(oDomRef.naturalWidth === 100, true, "default image loaded successfully");

				// Clean up
				oImage.destroy();
				done();
			}, 1000);
		});
	}

	QUnit.test("Image with density 1.5, source handling after rerendering", async function(assert) {
		var done = assert.async();
		this.stub(Image, "_currentDevicePixelRatio").value(1.5);

		var oImage = createImage({ densityAware: true });

		// System under test
		oImage.placeAt("qunit-fixture");
		await nextUIUpdate();

		oImage.$().on("load", function() {
			assert.ok(oImage.$().attr("src").indexOf("@2") !== -1, "@2 version of image is taken");
			oImage.invalidate(); // force re-rendering
			nextUIUpdate.runSync()/*context not obviously suitable for an async function*/;
			oImage.$().on("load", function() {
				assert.ok(oImage.$().attr("src").indexOf("@2") !== -1, "@2 version of image is still taken");
				oImage.destroy();
				done();
			});
		});
	});


	QUnit.module("Src and ActiveSrc properties");

	if (window.devicePixelRatio === 1) {
		QUnit.test("Active Source Changed when pressed", async function(assert) {
			var done = assert.async();
			var oImage = createImage({
				src: sSrcAction,
				activeSrc: sSrcActionPressed,
				alt: sAlt
			});

			// System under test
			oImage.placeAt("qunit-fixture");
			await nextUIUpdate();

			var $oImage = jQuery("#" + sControlId);

			oImage.ontouchstart({
				targetTouches: [{}],
				preventDefault: function() {},
				srcControl: oImage
			});

			setTimeout(function() {
				assert.equal($oImage.attr("src"), sSrcActionPressed);

				oImage.ontouchend({
					targetTouches: []
				});

				setTimeout(function() {
					assert.equal($oImage.attr("src"), sSrcAction);
					// Clean up
					oImage.destroy();
					done();
				}, 50);
			}, 50);
		});
	}

	QUnit.test("Image with valid src", async function(assert) {
		var done = assert.async();

		var oLoadSpy = sinon.spy(function() {
				var $Image = oImage.$();
				assert.equal($Image.css("visibility"), "visible", "Image with valid src should be visible");
				assert.equal(oErrorSpy.callCount, 0, "Error handler isn't called");

				oImage.destroy();
				done();
			}),
			oErrorSpy = sinon.spy();

		var oImage = createImage({
			src: sSrcAction,
			load: oLoadSpy,
			error: oErrorSpy
		});

		// System under test
		oImage.placeAt("qunit-fixture");
		await nextUIUpdate();
	});

	QUnit.test("Image with Invalid src and src change", async function(assert) {
		var done = assert.async();
		var oLoadSpy = sinon.spy(function() {
				var $oImage = jQuery("#" + sControlId);
				assert.equal($oImage.css("visibility"), "visible", "Image with valid src should be set back to visible");
				assert.equal(oErrorSpy.callCount, 1, "error handler isn't called again");

				oImage.destroy();
				done();
			}),
			oErrorSpy = sinon.spy(function() {
				assert.equal(oLoadSpy.callCount, 0 ,"load handler shouldn't be called");

				var $oImage = jQuery("#" + sControlId);
				assert.equal($oImage.css("visibility"), "visible", "Image with invalid src should be visible to show the alt text");

				oImage.setSrc(sSrcAction);
			});

		var oImage = createImage({
			decorative: false,
			alt: "invalid picture",
			src: "invalid_src.png",
			width: "48px",
			height: "48px",
			load: oLoadSpy,
			error: oErrorSpy
		});

		// System under test
		oImage.placeAt("qunit-fixture");
		await nextUIUpdate();
	});

	QUnit.test("Image with invalid src, no alt text and decorative mode - true", function(assert) {
		assert.expect(2);

		// Arrange
		var fnDone = assert.async(),
				oErrorSpy = sinon.spy(function() {
					// Assert
					assert.strictEqual(oErrorSpy.callCount, 1, "Error spy called once");
					assert.ok(oImage.$().hasClass("sapMNoImg"),
							"'sapMNoImg' class should not be removed from the control");

					// Cleanup
					oImage.destroy();
					fnDone();
				}),
				oImage = createImage({
					src: "invalid_src.png",
					error: oErrorSpy
				});

		// Act
		oImage.placeAt("qunit-fixture");
	});

	QUnit.module("Tabindex");

	QUnit.test("Existence of attribute tabindex", async function(assert) {
		var fn1 = function() {},
			fn2 = function() {},
			oImage = createImage({
				press: fn1
			});

		// System under test
		oImage.placeAt("qunit-fixture");
		await nextUIUpdate();

		var $Image = oImage.$();
		assert.equal($Image.attr("tabindex"), "0", "tabindex 0 is output");
		assert.equal($Image.attr("role"), "button", "role is set to button");

		oImage.attachPress(fn2);
		assert.equal($Image.attr("tabindex"), "0", "tabindex 0 is still output");
		assert.equal($Image.attr("role"), "button", "role is set to button");

		oImage.detachPress(fn1);
		assert.equal($Image.attr("tabindex"), "0", "tabindex 0 is still output");
		assert.equal($Image.attr("role"), "button", "role is set to button");

		oImage.detachPress(fn2);
		assert.strictEqual($Image.attr("tabindex"), undefined, "no tabindex is output");
		assert.equal($Image.attr("role"), "presentation", "role is set to presentation");

		oImage.attachPress(fn2);
		assert.equal($Image.attr("tabindex"), "0", "tabindex 0 is still output");
		assert.equal($Image.attr("role"), "button", "role is set to button");

		oImage.setDecorative(false);
		assert.equal($Image.attr("tabindex"), "0", "tabindex 0 is still output");
		assert.equal($Image.attr("role"), "button", "role is set to button");

		oImage.detachPress(fn2);
		assert.strictEqual($Image.attr("tabindex"), undefined, "no tabindex is output");
		assert.ok(!$Image.attr("role"), "role is removed");

		//Clean up
		oImage.destroy();
	});

	QUnit.module("Accessibility");

	QUnit.test("getAccessibilityInfo", function(assert) {
		var oImage = new Image({alt: "Alt", tooltip: "Tooltip"});
		assert.ok(!!oImage.getAccessibilityInfo, "Image has a getAccessibilityInfo function");
		var oInfo = oImage.getAccessibilityInfo();
		assert.ok(!oInfo, "getAccessibilityInfo returns no info object in case of decorative images");
		oImage.setDecorative(false);
		oInfo = oImage.getAccessibilityInfo();
		assert.strictEqual(oInfo.role, "img", "AriaRole");
		assert.strictEqual(oInfo.type, Library.getResourceBundleFor("sap.m").getText("ACC_CTR_TYPE_IMAGE"), "Type");
		assert.strictEqual(oInfo.description, "Alt", "Description");
		assert.strictEqual(oInfo.focusable, false, "Focusable");
		assert.ok(oInfo.enabled === undefined || oInfo.enabled === null, "Enabled");
		assert.ok(oInfo.editable === undefined || oInfo.editable === null, "Editable");
		oImage.setAlt("");
		oImage.attachPress(function(){});
		oInfo = oImage.getAccessibilityInfo();
		assert.strictEqual(oInfo.role, "button", "AriaRole");
		assert.strictEqual(oInfo.type, Library.getResourceBundleFor("sap.m").getText("ACC_CTR_TYPE_BUTTON"), "Type");
		assert.strictEqual(oInfo.description, "Tooltip", "Description");
		assert.strictEqual(oInfo.focusable, true, "Focusable");
		oImage.destroy();
	});

	QUnit.test("aria-haspopup on image with press handled", async function(assert) {
		// Arrange
		var oImage = new Image();

		oImage.placeAt("qunit-fixture");
		await nextUIUpdate();

		//Assert
		assert.equal(oImage.$().attr("aria-haspopup"), undefined, "Image should not have aria-haspopup by default");

		// Act
		oImage.setAriaHasPopup(AriaHasPopup.Dialog);
		await nextUIUpdate();

		//Assert
		assert.equal(oImage.$().attr("aria-haspopup"), "dialog", "Image should have correct aria-haspopup");

		//Cleanup
		oImage.destroy();
	});

	QUnit.module("Bug fixes");

	QUnit.test("Change image src in case detailBox is present", async function(assert) {
		var oImage = createImage();
		var oLightBox = new LightBox();

		// Arrange
		oImage.setDetailBox(oLightBox);
		oImage.placeAt("qunit-fixture");
		await nextUIUpdate();

		// Assert
		assert.ok(oImage._getDomImg().attr("src"), sSrc, "Image src attribute is properly set");

		// Act
		oImage.setSrc(sSrc3);

		// Assert
		assert.ok(oImage._getDomImg().attr("src"), sSrc3, "Image src attribute was properly changed");

		oImage.destroy();
	});

	QUnit.test("Image with valid src and default densityAware", async function(assert) {
		var done = assert.async();
		var oLoadSpy = sinon.spy(function() {
				var $Image = oImage.$();
				assert.equal($Image.css("visibility"), "visible", "Image with valid src should be visible");
				assert.equal(oErrorSpy.callCount, 0, "Error handler isn't called");

				oImage.destroy();
				done();
			}),
			oErrorSpy = sinon.spy();

		var oImage = new Image({
			src: sSrcAction,
			load: oLoadSpy,
			error: oErrorSpy
		});

		oImage.placeAt("qunit-fixture");
		await nextUIUpdate();
	});

	QUnit.test("Image with Invalid src and src change under default densityAware", async function(assert) {
		var done = assert.async();
		var oLoadSpy = sinon.spy(function() {
				var $Image = oImage.$();
				assert.equal($Image.css("visibility"), "visible", "Image with valid src should be set back to visible");
				assert.equal(oErrorSpy.callCount, 1, "error handler isn't called again");

				oImage.destroy();
				done();
			}),
			oErrorSpy = sinon.spy(function() {
				assert.equal(oLoadSpy.callCount, 0 ,"load handler shouldn't be called");
				var $Image = oImage.$();
				assert.equal($Image.css("visibility"), "visible", "Image with invalid src should be visible to show the alt text");

				oImage.setSrc(sSrcAction);
			});

		var oImage = new Image({
			decorative: false,
			alt: "invalid picture",
			src: "invalid_src.png",
			width: "48px",
			height: "48px",
			load: oLoadSpy,
			error: oErrorSpy
		});

		oImage.placeAt("qunit-fixture");
		await nextUIUpdate();
	});

	QUnit.test("Image with density 1.5, source handling after rerendering", async function(assert) {
		var done = assert.async();
		var oLoadSpy = this.spy(function() {
				assert.equal(oErrorSpy.callCount, 0, "error event handler shouldn't be called");
			}),
			oErrorSpy = sinon.spy();

		this.stub(Image, "_currentDevicePixelRatio").value(1.5);

		var oImage = new Image({
			src: sSrc,
			load: oLoadSpy,
			densityAware: true
		});

		oImage.placeAt("qunit-fixture");
		await nextUIUpdate();
		oImage.$().on("load", function() {
			assert.ok(oImage.$().attr("src").indexOf("@2") !== -1, "@2 version of image is taken");
			assert.equal(oLoadSpy.callCount, 1, "load event handler is called");
			oImage.invalidate();
			nextUIUpdate.runSync()/*context not obviously suitable for an async function*/;
			oImage.$().on("load", function() {
				assert.ok(oImage.$().attr("src").indexOf("@2") !== -1, "@2 version of image is still taken");
				assert.equal(oLoadSpy.callCount, 2, "load event handler is called again");
				oImage.destroy();
				done();
			});
		});
	});

	QUnit.test("Invalid image src in case detailBox is present", function(assert){
		// Arrange
		var fnDone = assert.async(),
			oErrorSpy = sinon.spy(function() {
				// Assert
				assert.strictEqual(oErrorSpy.callCount, 1, "Error spy called once");

				// Cleanup
				oImage.destroy();
				fnDone();
			}),
			oImage = createImage({
				src: "invalid_src.png",
				error: oErrorSpy
			});

		// Act
		oImage.setDetailBox(new LightBox());
		oImage.placeAt("qunit-fixture");
	});

	QUnit.test("onsapspace event should be prevented - SPACE", async function(assert) {
		//setup
		var oImage = createImage({
				src: sSrc
			}),
			oEvent = {
				which: KeyCodes.SPACE,
				preventDefault: function () {}
			},
			oSpy = this.spy(oEvent, "preventDefault");

		await nextUIUpdate();

		//act
		oImage.onsapspace(oEvent);

		//assert
		assert.ok(oSpy.calledOnce, "preventDefault is called on SPACE key");

		oImage.destroy();
	});

	// This unit test is meant to cover the current logic of
	// Image control where it fires load event after each
	// re-rendering cycle
	QUnit.test("Load is called on rerender", async function(assert) {
		var done = assert.async();
		var callCount = 0;
		var callLimit = 10;

		assert.expect(1);

		//setup
		var oImage = createImage({
				src: sSrc,
				load: function () {
					if (callCount < callLimit) {
						callCount++;
						oImage.invalidate();
					} else {
						assert.ok(true, 'Load after rerendering called ' + callCount + ' times');
						done();
						oImage.destroy();
					}
				}
			});

		oImage.placeAt("qunit-fixture");
		await nextUIUpdate();
	});

	// This test is especially created to cover FF problem loading huge size SVG images,
	// caused by wrongly reading naturalWidth property as '0'
	QUnit.test("SVG Load is called on rerender", async function(assert) {
		var done = assert.async();
		var callCount = 0;
		var callLimit = 10;

		assert.expect(1);

		//setup
		var oImage = createSVGImage({
				src: sSrc,
				load: function () {
					if (callCount < callLimit) {
						callCount++;
						oImage.invalidate();
					} else {
						assert.ok(true, 'Load after rerendering called ' + callCount + ' times');
						done();
						oImage.destroy();
					}
				}
			});

		oImage.placeAt("qunit-fixture");
		await nextUIUpdate();
	});

	QUnit.module("Attribute");

	QUnit.test("Lazy loading", async function(assert) {
		// Arrange
		var oImage = createImage({
			lazyLoading: true
		});

		// System under test
		oImage.placeAt("qunit-fixture");
		await nextUIUpdate();

		assert.equal(document.getElementById(sControlId).getAttribute("loading"), "lazy", "loading attribute should be lazy");

		// Clean up
		oImage.destroy();
	});

	QUnit.module("Load event");

	QUnit.test("fired with lazyLoading set to true", async function(assert) {
		// Arrange
		var oBox = new VBox({
			height: "3000px"
		}),
			oImage = createImage({
				lazyLoading: true
		}),
			oPage = new Page({
				content: [oBox, oImage]
		}),
			done = assert.async(),
			oLoadSpy;

		oPage.placeAt("content");
		await nextUIUpdate();

		oLoadSpy = sinon.spy(oImage, "fireLoad");
		document.getElementById("content").style.height = "500px";

		// Assert
		assert.strictEqual(oLoadSpy.callCount, 0, "load event isn`t fired");

		// Act
		oPage.scrollToElement(oImage);

		oImage.attachLoad(function(){
			//Assert
			assert.strictEqual(oLoadSpy.callCount, 1, "load event is fired");
			done();

		// Clean up
		oPage.destroy();
	});


	});

});<|MERGE_RESOLUTION|>--- conflicted
+++ resolved
@@ -221,9 +221,6 @@
 		}, 1000);
 	});
 
-<<<<<<< HEAD
-	QUnit.test("Svg data is cached, so upon rerendering svg is not requested twice, but it is still rendered inline", async function(assert) {
-=======
 	QUnit.test("Inline Svg with relative links renders correctly", async function(assert) {
 		// Arrange
 		var oImage = createImage({
@@ -253,11 +250,10 @@
 
 		// System under test
 		oImage.placeAt("qunit-fixture");
-		await Core.applyChanges();
-	});
-
-	QUnit.test("Svg data is cached, so upon rerendering svg is not requested twice, but it is still rendered inline", function(assert) {
->>>>>>> ff864fa4
+		await await nextUIUpdate();
+	});
+
+	QUnit.test("Svg data is cached, so upon rerendering svg is not requested twice, but it is still rendered inline", async function(assert) {
 		// Arrange
 		var oImage = createImage({
 				src: ("/testsuite/test-resources/sap/m/demokit/sample/Image/images/sap-logo.svg"),
