--- conflicted
+++ resolved
@@ -15,7 +15,6 @@
 	"sap/m/ComboBox",
 	"sap/m/library",
 	"sap/ui/core/library",
-	"sap/ui/qunit/utils/nextUIUpdate",
 	"sap/ui/thirdparty/jquery",
 	"sap/ui/model/json/JSONModel",
 	"sap/m/Select",
@@ -42,13 +41,8 @@
 	"sap/m/FlexItemData",
 	"sap/m/Title",
 	"sap/m/SegmentedButton",
-<<<<<<< HEAD
-	"sap/m/SegmentedButtonItem"
-=======
 	"sap/m/SegmentedButtonItem",
-	"sap/ui/core/Core",
 	"sap/ui/qunit/utils/nextUIUpdate"
->>>>>>> 17757b11
 ], function(
 	Library,
 	DomUnitsRem,
@@ -63,7 +57,6 @@
 	ComboBox,
 	mobileLibrary,
 	coreLibrary,
-	nextUIUpdate,
 	jQuery,
 	JSONModel,
 	Select,
@@ -90,13 +83,8 @@
 	FlexItemData,
 	Title,
 	SegmentedButton,
-<<<<<<< HEAD
-	SegmentedButtonItem
-=======
 	SegmentedButtonItem,
-	oCore,
 	nextUIUpdate
->>>>>>> 17757b11
 ) {
 	"use strict";
 
