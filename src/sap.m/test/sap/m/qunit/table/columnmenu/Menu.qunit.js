--- conflicted
+++ resolved
@@ -1,11 +1,8 @@
 /*global QUnit, sinon*/
 sap.ui.define([
 	"sap/m/Button",
-<<<<<<< HEAD
 	"sap/m/IllustratedMessageSize",
-=======
 	"sap/m/Input",
->>>>>>> 32640788
 	"sap/m/SegmentedButton",
 	"sap/m/ComboBox",
 	"sap/m/Dialog",
@@ -26,11 +23,8 @@
 	"sap/ui/test/utils/nextUIUpdate"
 ], function(
 	Button,
-<<<<<<< HEAD
 	IllustratedMessageSize,
-=======
 	Input,
->>>>>>> 32640788
 	SegmentedButton,
 	ComboBox,
 	Dialog,
