--- conflicted
+++ resolved
@@ -1650,45 +1650,6 @@
 		oDialog.destroy();
 	});
 
-<<<<<<< HEAD
-	QUnit.test("Heading rendering when 'customHeader' aggregation is with bigger than one line height", async function(assert) {
-		// arrange
-		var oToolbar = new Toolbar({
-			height: "76px",
-			content: new Title({
-				text: "Lorem ipsum dolor sit amet, consectetur adipiscing elit, sed do eiusmod tempor incididunt ut labore.",
-				wrapping: true
-			})
-		});
-
-		var oDialog = new Dialog({
-			customHeader: oToolbar,
-			contentHeight: "100px",
-			content: [
-				new Text({text: "Here comes the content..."})
-			]
-		});
-
-		// act
-		oDialog.open();
-		this.clock.tick(500);
-
-		// assert
-		assert.strictEqual(oDialog.getDomRef().offsetHeight, 176, "Dialog is with the correct height");
-
-		oToolbar.setHeight("20rem");
-		await nextUIUpdate(this.clock);
-		oDialog._onResize();
-
-
-		assert.strictEqual(oDialog.getDomRef().offsetHeight, 420, "Dialog is with the correct height");
-
-		// cleanup
-		oDialog.destroy();
-	});
-
-=======
->>>>>>> ed3067b2
 	QUnit.test("Check if footer toolbar role is set correctly", function(assert) {
 		// arrange
 		var oDialog = new Dialog({
@@ -3760,7 +3721,7 @@
 		// arrange
 		var oToolbar = new Toolbar({
 			height: "76px",
-			content: new sap.m.Title({
+			content: new Title({
 				text: "Lorem ipsum dolor sit amet, consectetur adipiscing elit, sed do eiusmod tempor incididunt ut labore.",
 				wrapping: true
 			})
