/*global QUnit, sinon */
sap.ui.define([
	"sap/ui/qunit/QUnitUtils",
	"sap/m/Toolbar",
	"sap/m/library",
	"sap/ui/test/utils/nextUIUpdate",
	"sap/ui/thirdparty/jquery",
	"sap/ui/core/InvisibleRenderer",
	"sap/m/ToolbarSeparator",
	"sap/m/Button",
	"sap/m/SegmentedButton",
	"sap/m/SegmentedButtonItem",
	"sap/m/Select",
	"sap/ui/core/Item",
	"sap/m/Title",
	"sap/m/Input",
	"sap/m/Label",
	"sap/m/Link",
	"sap/m/Text",
	"sap/ui/core/Control",
	"sap/ui/events/KeyCodes",
	"sap/m/SearchField",
	"sap/m/ToolbarLayoutData",
	"sap/m/ToolbarRenderer",
	"sap/m/ToolbarSpacer",
	"sap/ui/core/library",
	"sap/ui/core/HTML",
	"sap/base/Log"
], function(
	QUtils,
	Toolbar,
	mobileLibrary,
	nextUIUpdate,
	jQuery,
	InvisibleRenderer,
	ToolbarSeparator,
	Button,
	SegmentedButton,
	SegmentedButtonItem,
	Select,
	Item,
	Title,
	Input,
	Label,
	Link,
	Text,
	Control,
	KeyCodes,
	SearchField,
	ToolbarLayoutData,
	ToolbarRenderer,
	ToolbarSpacer,
	coreLibrary,
	HTML,
	Log
) {
	"use strict";

	// shortcut for sap.m.ToolbarStyle
	var ToolbarStyle = mobileLibrary.ToolbarStyle;

	// shortcut for sap.m.ToolbarDesign
	var ToolbarDesign = mobileLibrary.ToolbarDesign;

	function createToolbar(oConfig) {

		// get toolbar config
		oConfig = oConfig || {};
		var oTBConfig = oConfig.Toolbar || {};
		delete oConfig.Toolbar;

		// should place at qunit fixture
		var bShouldRender = (oConfig.render !== false);
		delete oConfig.render;

		// create toolbar
		var oTB = new Toolbar(oTBConfig);

		// add contents

		// render
		if (bShouldRender) {
			oTB.placeAt("qunit-fixture");
			nextUIUpdate.runSync()/*context not obviously suitable for an async function*/;
		}

		return oTB;
	}

	QUnit.module("Rendering");
	QUnit.test("test rendering and visible property", async function(assert) {
		var oTB = createToolbar({
			Toolbar : {
				content: [
					new Label({text: "text"})
				]
			}
		});


		assert.strictEqual(oTB.$().length, 1, "Toolbar is in DOM");
		assert.ok(oTB.$().hasClass("sapMTB"), "Toolbar has correct class name");
		oTB.setVisible(false);
		await nextUIUpdate();
		var $ToolbarPlaceHolder = jQuery("#" + InvisibleRenderer.createInvisiblePlaceholderId(oTB));
		assert.strictEqual(oTB.$().length, 0, "Toolbar is no longer in DOM after setting it to invisible");
		assert.strictEqual($ToolbarPlaceHolder.length, 1, "Toolbar placeholder is in DOM after setting it to invisible");
		assert.strictEqual($ToolbarPlaceHolder.css("display"), "none", "Toolbar placeholder should have display none when invisible");

		oTB.destroy();
	});

	QUnit.test("test empty content", function(assert) {
		var oTB = createToolbar({Toolbar : {}});
		assert.strictEqual(oTB.$().length, 1, "Bar is in DOM even without any content");
		oTB.destroy();
	});

	QUnit.test("test tooltip", function(assert) {
		var sTooltip = "tooltip";
		var oTB = createToolbar({
			Toolbar : {
				tooltip: sTooltip
			}
		});
		assert.strictEqual(oTB.getDomRef().title, sTooltip, "Tooltip is set correctly");
		oTB.destroy();
	});

	QUnit.test("test design property", async function(assert) {
		var oTB = createToolbar({
			Toolbar : {
				content: [
					new Label({text: "text"})
				]
			}
		});

		assert.strictEqual(ToolbarDesign.Auto, oTB.getDesign(), "Toolbar initially has design property 'Auto'");
		assert.ok(!oTB.$().hasClass("sapMTB-Info-CTX"), "Initially, toolbar has no info context class");
		assert.ok(!oTB.$().hasClass("sapMTB-Transparent-CTX"), "Initially, toolbar has no transparent context class");

		oTB.setDesign(ToolbarDesign.Transparent);
		await nextUIUpdate();
		assert.ok(oTB.$().hasClass("sapMTB-Transparent-CTX"), "Toolbar has transparent context");

		oTB.setDesign(ToolbarDesign.Solid);
		await nextUIUpdate();
		assert.ok(oTB.$().hasClass("sapMTB-Solid-CTX"), "Toolbar has solid context");

		oTB.setDesign(ToolbarDesign.Info);
		await nextUIUpdate();
		assert.ok(oTB.$().hasClass("sapMTB-Info-CTX"), "Toolbar has info context");

		oTB.setDesign(ToolbarDesign.Auto);
		await nextUIUpdate();
		assert.ok(!oTB.$().hasClass("sapMTB-Transparent-CTX"), "Transparent context has been removed again");

		oTB.setDesign(ToolbarDesign.Info, true);
		oTB.invalidate();
		await nextUIUpdate();
		assert.ok(oTB.$().hasClass("sapMTB-Info-CTX"), "Toolbar has now Info design.");
		assert.ok(!oTB.$().hasClass("sapMTB-Transparent-CTX"), "Transparent context is not set");
		assert.strictEqual(ToolbarDesign.Info, oTB.getActiveDesign(), "Active design should be 'Info'");
		assert.strictEqual(ToolbarDesign.Auto, oTB.getDesign(), "But design property is still 'Auto'");

		oTB.destroy();
	});

	QUnit.test("Should add the IBar-CTX if style and tag are set", async function(assert) {
		// Arrange + System under Test
		var oTB = createToolbar();

		assert.ok(!oTB.$().hasClass("sapMIBar-CTX"), "Toolbar does not have the IBar context");

		// Act
		oTB.applyTagAndContextClassFor("footer");
		await nextUIUpdate();

		// Assert
		assert.ok(oTB.$().hasClass("sapMIBar-CTX"), "Toolbar does have the IBar context");
		assert.ok(oTB.$().hasClass("sapMFooter-CTX"), "Toolbar does have the Footer context");

		//Cleanup
		oTB.destroy();
	});

	QUnit.test("test style property", async function(assert) {
		var oTB = createToolbar({
			Toolbar: {
				content: [
					new Label({text: "text"})
				]
			}
		});

		assert.equal(oTB.getStyle(), ToolbarStyle.Standard, "The initial ToolbarStyle property value is correct");
		assert.ok(oTB.$().hasClass("sapMTBStandard"), "Initially, toolbar has correct style class");

		//act
		oTB.setStyle(ToolbarStyle.Clear);
		await nextUIUpdate();

		//check
		assert.ok(!oTB.$().hasClass("sapMTBStandard"), "toolbar has correct style class");
		assert.ok(oTB.$().hasClass("sapMTBClear"), "toolbar has correct style class");

		oTB.destroy();
	});

	QUnit.test("test that Toolbar Separator is rendered", function(assert) {
		var oToolbarSeparator = new ToolbarSeparator();
		var oTB = createToolbar({
			Toolbar : {
				content : [oToolbarSeparator]
			}
		});

		// Assert
		assert.ok(oToolbarSeparator.$().hasClass("sapMTBSeparator"), "Separator does have the expected CSS class");
		assert.ok(oToolbarSeparator.$().width() > 0, "Separator does have a width");
		assert.ok(oToolbarSeparator.$().height() > 0, "Separator does have a height");

		//Cleanup
		oTB.destroy();
	});

	QUnit.test("test sapMBarChildFirstChild class", async function(assert) {
		var oFirstControl = new Button({ text: "Button1" }),
			oSecondControl = new Button({ text: "Button2" }),
			oTB = createToolbar({
			Toolbar : {
				content : [oFirstControl, oSecondControl]
			}
		});

		//Assert
		assert.ok(oFirstControl.hasStyleClass("sapMBarChildFirstChild"), "First child has 'sapMBarChildFirstChild' class");
		assert.notOk(oSecondControl.hasStyleClass("sapMBarChildFirstChild"), "Second child does not have 'sapMBarChildFirstChild' class");

		//Act
		oFirstControl.setVisible(false);
		await nextUIUpdate();

		//Assert
		assert.notOk(oFirstControl.hasStyleClass("sapMBarChildFirstChild"), "First child does not have 'sapMBarChildFirstChild' class");
		assert.ok(oSecondControl.hasStyleClass("sapMBarChildFirstChild"), "Second child now has 'sapMBarChildFirstChild' class, as the first one is not visible");

		//Cleanup
		oTB.destroy();
	});

	QUnit.test("should not log warnings when using sap.ui.core.HTML control", function (assert) {
		// Arrange
		var oLogErrorSpy = sinon.spy(Log, "warning");
		var oHtmlContent = new HTML({
			content: "<span>Example</span>"
		});

		var oToolbar = createToolbar({
			Toolbar: { content: oHtmlContent }
		});

		// Assert
		if (oLogErrorSpy.callCount === 0) {
			assert.ok(true, 0, "sap.ui.core.HTML control didn't log error for style classes");
		} else {
			oLogErrorSpy.getCalls().forEach((oCall) => {
				assert.ok(oCall.args[0].indexOf("sap.m.Toolbar") === -1, "sap.ui.core.HTML control didn't log error for style classes");
			});
		}

		// Cleanup
		oToolbar.destroy();
		oLogErrorSpy.restore();
	});

	QUnit.module("Accessiblity");

	QUnit.test("getAccessibilityInfo method", async function(assert) {
		var aDefaultContent = [
			new Button({width: "150px"}),
			new Button({width: "150px"})
		],
		oTB = new Toolbar({
			content : aDefaultContent
		});

		oTB.placeAt("qunit-fixture");
		await nextUIUpdate();

		assert.strictEqual(oTB.getAccessibilityInfo().children.length, oTB.getContent().length, "children property of accessibility info object contains correct amount of children");

		oTB.destroy();
	});

	QUnit.module("ARIA");

	QUnit.test("Default ARIA attributes", async function(assert) {
		// Arrange + System under Test
		var oBtn1 = new Button({
			text : "Button Text"
		}),
		oBtn2 = new Button({
			text: "Button Text 2"
		}),
		oTitle = new Title({
			text : "Title text"
		}),
		oTB = new Toolbar({
			content : [oTitle, oBtn1, oBtn2]
		}).applyTagAndContextClassFor("header");
		oTB.placeAt("qunit-fixture");
		await nextUIUpdate();

		//Assert
		assert.equal(oTB.$().attr("role"), "toolbar", "Toolbar has attribute role='toolbar'");
		assert.equal(oTB.$().attr("aria-labelledby"), oTitle.getId(), "Toolbar is labelled by its title by default");
		assert.equal(oTB.$().attr("aria-disabled"), undefined, "Toolbar has no attribute aria-disabled");

		//Act
		oTB.setEnabled(false);
		await nextUIUpdate();

		//Assert
		assert.equal(oTB.$().attr("aria-disabled"), "true", "Toolbar has attribute aria-disabled='true'");
		assert.equal(oBtn1.$().attr("aria-disabled"), undefined, "Toolbar's children have attribute aria-disabled='true'");

		//Cleanup
		oTB.destroy();
	});

	QUnit.test("Role attribute and aria-labelledby with interactive Controls", async function(assert) {
		// Arrange + System under Test
		var oBtn1 = new Button({
			text : "Button Text"
		}),
		oBtn2 = new Button({
			text: "Button Text 2"
		}),
		oTitle = new Title({
			text : "Title text"
		}),
		oTB = new Toolbar({
			content : [oTitle, oBtn1]
		});
		oTB.placeAt("qunit-fixture");
		await nextUIUpdate();

		//Assert
		assert.strictEqual(oTB.$().attr("role"), undefined,
			"Toolbar does not have 'role' attribute, when there are less than two interactive Controls");
		assert.strictEqual(oTB.$().attr("aria-labelledby"), undefined,
			"Toolbar does not have 'aria-labelledby' attribute, when there are less than two interactive Controls");

		//Act
		oTB.addContent(oBtn2);
		await nextUIUpdate();

		//Assert
		assert.strictEqual(oTB.$().attr("role"), "toolbar",
			"Toolbar has 'role' attribute, when there are at least two interactive Controls");
		assert.strictEqual(oTB.$().attr("aria-labelledby"), oTitle.getId(),
			"Toolbar has 'aria-labelledby' attribute, when there are at least two interactive Controls");

		//Cleanup
		oTB.destroy();
	});

	QUnit.test("Role attribute and aria-labelledby with visible/not visible interactive Controls", async function(assert) {
		// Arrange + System under Test
		var oBtn1 = new Button({
			text : "Button Text"
		}),
		oBtn2 = new Button({
			visible: false,
			text: "Button Text 2"
		}),
		oTitle = new Title({
			text : "Title text"
		}),
		oTB = new Toolbar({
			content : [oTitle, oBtn1, oBtn2]
		});
		oTB.placeAt("qunit-fixture");
		await nextUIUpdate();

		//Assert
		assert.strictEqual(oTB.$().attr("role"), undefined,
			"Toolbar does not have 'role' attribute, when there are less than two interactive Controls");
		assert.strictEqual(oTB.$().attr("aria-labelledby"), undefined,
			"Toolbar does not have 'aria-labelledby' attribute, when there are less than two interactive Controls");

		//Act
		oBtn2.setVisible(true);
		await nextUIUpdate();

		//Assert
		assert.strictEqual(oTB.$().attr("role"), "toolbar",
			"Toolbar has 'role' attribute, when there are at least two interactive Controls");
		assert.strictEqual(oTB.$().attr("aria-labelledby"), oTitle.getId(),
			"Toolbar has 'aria-labelledby' attribute, when there are at least two interactive Controls");

		//Cleanup
		oTB.destroy();
	});

	QUnit.test("_getToolbarInteractiveControlsCount with non interactive Controls", async function(assert) {
		// Arrange + System under Test
		var oTB = new Toolbar({
			content : [new Title(), new Label(), new Text()]
		});
		await nextUIUpdate();

		//Assert
		assert.strictEqual(oTB._getToolbarInteractiveControlsCount(), 0,
			"Title, Label and Text are not interactive Control");

		//Cleanup
		oTB.destroy();
	});

	QUnit.test("_getToolbarInteractiveControlsCount with interactive Controls", async function(assert) {
		// Arrange + System under Test
		var oTB = new Toolbar({
			content : [new Input(), new Link(), new Button()]
		});
		await nextUIUpdate();

		//Assert
		assert.strictEqual(oTB._getToolbarInteractiveControlsCount(), 3,
			"Input, Link and Button are interactive Control");

		//Cleanup
		oTB.destroy();
	});

	QUnit.test("If Toolbar's content is made of only a label aria-labelledby should not be present - internal labels", async function(assert) {
		// Arrange + System under Test
		var oLabel = new Label({
			text : "Toolbar Label"
		});
		var oTB = new Toolbar({
			content : oLabel,
			ariaLabelledBy: oLabel.getId()
		});
		oTB.placeAt("qunit-fixture");
		await nextUIUpdate();

		//Assert
		var oInvisibleText = document.getElementById(oTB.getId() + "-InvisibleText");
		assert.notOk(oInvisibleText, "Invisible text is not rendered in the static area");
		assert.strictEqual(oTB.$().attr("aria-labelledby"), undefined, "Toolbar does not have attribute aria-labelledby - external label");

		oTB.applyTagAndContextClassFor("header");
		await nextUIUpdate();

		//Cleanup
		oLabel.destroy();
		oTB.destroy();
	});

	QUnit.test("If Toolbar's content is made of only a label aria-labelledby should not be present - internal and external labels", async function(assert) {
		// Arrange + System under Test
		var oLabel = new Label({
			text : "Toolbar Label"
		});
		var oTB = new Toolbar({
			content : oLabel,
			ariaLabelledBy: oLabel.getId()
		}).applyTagAndContextClassFor("header");
		oTB.placeAt("qunit-fixture");
		await nextUIUpdate();

		//Assert
		var oInvisibleText = document.getElementById(oTB.getId() + "-InvisibleText");
		assert.notOk(oInvisibleText, "Invisible text is not rendered in the static area");
		assert.strictEqual(oTB.$().attr("aria-labelledby"), undefined, "Toolbar does not have attribute aria-labelledby - external label");

		//Cleanup
		oLabel.destroy();
		oTB.destroy();
	});

	QUnit.test("Active toolbar role", async function(assert) {
		var fnDone = assert.async(),

		// Arrange
		oLabel = new Label({
			text : "Toolbar Label"
		});
		var oTB = new Toolbar({
			active: true,
			content : oLabel
		});
		oTB.placeAt("qunit-fixture");
		await nextUIUpdate();

		assert.notOk(oTB.$().attr("role") === "button", "Active toolbar should not have role button");

		//Act
		oTB.focus();
		setTimeout(function(){
			//Assert
			assert.ok(oTB.hasStyleClass("sapMTBFocused"), "Focused class is added to the toolbar container");
			fnDone();
		});
		//Cleanup
		oLabel.destroy();
		oTB.destroy();
	});

	QUnit.test("Active toolbar aria-haspopup", async function(assert) {
		// Arrange
		var oToolbar = new Toolbar({
			active: true,
			ariaHasPopup: coreLibrary.aria.HasPopup.Dialog
		});
		oToolbar.placeAt("qunit-fixture");
		await nextUIUpdate();

		//Assert
		assert.equal(oToolbar._getActiveButton().$().attr("aria-haspopup"), coreLibrary.aria.HasPopup.Dialog, "Active toolbar focus element should have correct aria-haspopup");

		// Act
		oToolbar.setActive(false);
		await nextUIUpdate();

		//Assert
		assert.equal(oToolbar._getActiveButton().$().attr("aria-haspopup"), undefined, "Toolbar focus element should not have aria-haspopup if active property is false");

		//Cleanup
		oToolbar.destroy();
	});

	QUnit.test("_setEnableAccessibilty", async function(assert) {
		// Arrange
		var oTB = new Toolbar({
			content: [ new Button(),
				new Button() ]
		});
		oTB.placeAt("qunit-fixture");
		await nextUIUpdate();

		//Assert
		assert.strictEqual(oTB.$().attr("role"), "toolbar", "Toolbar has attribute role='toolbar'");
		assert.strictEqual(oTB.$().attr("data-sap-ui-fastnavgroup"), "true", "Toolbar has attribute data-sap-ui-fastnavgroup='true'");

		// Arrange
		oTB._setEnableAccessibilty(false);
		await nextUIUpdate();

		//Assert
		assert.strictEqual(oTB.$().attr("role"), "none", "Toolbar hasn't attribute role");
		assert.strictEqual(oTB.$().attr("data-sap-ui-fastnavgroup"), undefined, "Toolbar hasn't attribute data-sap-ui-fastnavgroup");

		// Clean
		oTB.destroy();
	});

	QUnit.module("Properties");

	QUnit.test("Should be able to add/remove undefined controls", function(assert) {
		// System under Test
		var oToolbar = new Toolbar();

		// Act
		oToolbar.addContent(undefined);
		oToolbar.removeContent(undefined);

		// Assert
		assert.ok(true, "no error occured");

		//Cleanup
		oToolbar.destroy();
	});

	QUnit.module("Statics");

	QUnit.test("controls shoulds return correct original and initial width", function(assert) {
		var isRelativeWidth = Toolbar.isRelativeWidth;
		var oConfig = {
			"" : true,
			"-10%" : true,
			"100%" : true,
			"+1000%" : true,
			"Auto" : true,
			"inHerit" : true,
			"20px" : false,
			"15rem"	: false,
			"0" : false,
			"none" : false
		};

		// check expecteds
		Object.keys(oConfig).forEach(function(sWidth) {
			var bExpected = oConfig[sWidth];
			var bRelative = isRelativeWidth(sWidth);
			var sMessage = JSON.stringify(sWidth) + " is " + (bExpected ? "" : "not") + " relative width";
			assert.strictEqual(bExpected ? bRelative : !bRelative, true, sMessage);
		});

	});

	QUnit.test("controls shoulds return correct original and initial width", function(assert) {
		var getOrigWidth = Toolbar.getOrigWidth;

		// test dummy control has no width
		var oControl = new Control();
		assert.strictEqual(getOrigWidth(oControl.getId()), "", "Control without width property returns empty text");
		assert.strictEqual(getOrigWidth(":)"), "", "Non-Control parameter calls should return empty text");
		oControl.destroy();

		// test a real control's width
		var oSF = new SearchField();
		assert.strictEqual(getOrigWidth(oSF.getId()), "100%", "Default width of the SearchField is 100%");
		oSF.setWidth("100px");
		assert.strictEqual(getOrigWidth(oSF.getId()), oSF.getWidth(), "SearhField's width found correctly via ID");
		oSF.destroy();
	});

	QUnit.test("should detect whether toolbar content is shrinkable or not", function(assert) {
		// test wrapper
		var testShrinkable = function(bExpected, sMessage, fnControlClass, oConfig) {
			var sShrinkClass = "shrink";
			var oControl = new fnControlClass(oConfig || {});
			oControl.placeAt("qunit-fixture");
			nextUIUpdate.runSync()/*context not obviously suitable for an async function*/;

			var bShrink = Toolbar.checkShrinkable(oControl, sShrinkClass);
			var sPrefix = (bExpected) ? "should shrink" : "should not shrink";
			assert.ok(bExpected ? bShrink : !bShrink, sMessage + " " + sPrefix);
			oControl.destroy();
		};

		// bind inital params
		var shouldShrink = testShrinkable.bind(0, true);
		var shouldNotShrink = testShrinkable.bind(0, false);

		// when should shrink
		shouldShrink("ToolbarSpacer with default properties", ToolbarSpacer, {});
		shouldShrink("The Button width percent value", Button, {width : "100%"});
		shouldShrink("SearchField with default properties", SearchField);
		shouldShrink("Input with default properties", Input);
		shouldShrink("Label control with default properties", Label);
		shouldShrink("Link control with default properties", Link);
		shouldShrink("Text control with default properties", Text);
		shouldShrink("Text control with maxLines 2", Text, {
			maxLines : 2
		});

		shouldShrink("Button with shrinkable layoutData", Button, {
			layoutData: new ToolbarLayoutData({
				shrinkable : true
			})
		});

		// when should not shrink
		shouldNotShrink("Button control width default properties", Button, {});
		shouldNotShrink("Fixed width ToolbarSpacer", ToolbarSpacer, {width : "200px"});
		shouldNotShrink("Fixed width Shrinkable text", Text, {width : "5rem"});
		shouldNotShrink("SearchField with unshrinkable layoutData", SearchField, {
			layoutData: new ToolbarLayoutData({
				shrinkable : false
			})
		});
	});

	QUnit.module("Behaviour");
	QUnit.test("content property change handler should be registered correctly", function(assert) {
		var oLabel = new Label({text : "text"});
		var oTB = createToolbar();
		var vRetVal;

		// test inital
		assert.ok(!oLabel.hasListeners("_change"), "Initially content does not have _change event");

		// add content and test
		vRetVal = oTB.addContent(oLabel);
		assert.strictEqual(vRetVal, oTB, "Toolbar#addContent function returns the toolbar instance for method chaining");
		assert.ok(oLabel.hasListeners("_change"), "After new content is added _change event is registered to the control");

		// remove content and test
		vRetVal = oTB.removeContent(oLabel);
		assert.strictEqual(vRetVal, oLabel, "Toolbar#removeContent function returns removed control");
		assert.ok(!oLabel.hasListeners("_change"), "After content is removed _change event is deregistered from the control");

		// insert content and test
		vRetVal = oTB.insertContent(oLabel, 0);
		assert.strictEqual(vRetVal, oTB, "Toolbar#insertContent function returns the toolbar instance for method chaining");
		assert.ok(oLabel.hasListeners("_change"), "After new content is inserted _change event is registered to the control");

		// remove all content and test
		vRetVal = oTB.removeAllContent();
		assert.strictEqual(vRetVal[0], oLabel, "Toolbar#removeAllContent function returns the array of removed controls");
		assert.ok(!oLabel.hasListeners("_change"), "After all content is removed _change event is deregistered from the control too");

		// cleanup
		oLabel.destroy();
		oTB.destroy();
	});

	QUnit.test("when content property is changed toolbar should be informed", function(assert) {
		var spy = this.spy(Toolbar.prototype, "_onContentPropertyChanged");
		var oLabel = new Label({text : "text"});
		var oTB = createToolbar({
			Toolbar : {
				content : [oLabel]
			}
		});

		// change property and check spy
		oLabel.setText("x");
		assert.strictEqual(spy.callCount, 1, "Property change is detected");
		oLabel.destroy();
		oTB.destroy();
	});

	QUnit.module("Events");
	QUnit.test("active toolbar should fire press event", function(assert) {
		var oLabel = new Label({text : "text"});
		var fnPressSpy = this.spy();
		var oTB = createToolbar({
			Toolbar : {
				active : true,
				content : [oLabel],
				press: fnPressSpy
			}
		});

		QUtils.triggerEvent("tap", oLabel.getDomRef());
		assert.strictEqual(fnPressSpy.callCount, 1, "Tap event from Label is triggered the press event of the active Toolbar");

		QUtils.triggerKeydown(oTB._getActiveButton().getDomRef(), "ENTER");
		assert.strictEqual(fnPressSpy.callCount, 2, "Enter hotkey of the active Toolbar triggered press event");

		//Cleanup
		oLabel.destroy();
		oTB.destroy();
	});

	QUnit.test("active toolbar should fire press event on onkeyup on SPACE key", function(assert) {
		var oLabel = new Label({text : "text"}),
			fnPressSpy = this.spy(),
			oTB = createToolbar({
				Toolbar : {
					active : true,
					content : [oLabel],
					press: fnPressSpy
				}
			});

		//act
		QUtils.triggerKeydown(oTB._getActiveButton().getDomRef(), KeyCodes.SPACE);
		//assert
		assert.ok(fnPressSpy.notCalled, "Event is not fired onkeydown with SPACE key");
		//act
		QUtils.triggerKeyup(oTB._getActiveButton().getDomRef(), KeyCodes.SPACE);
		//assert
		assert.ok(fnPressSpy.calledOnce, "Event is fired onkeyup with SPACE key");

		//Cleanup
		oLabel.destroy();
		oTB.destroy();
	});

	QUnit.test("tests left/right arrow key navigation", function(assert) {
		var oLabel = new Label({text : "text"}),
			oButton = new Button({text : "text"}),
			oLink = new Link({text : "text"}),
			oTB = createToolbar({
				Toolbar : {
					content : [oLink, oLabel, oButton]
				}
			}),
			oArrowRightEvent = new KeyboardEvent("keydown", { code: KeyCodes.ARROW_RIGHT }),
			oArrowLeftEvent = new KeyboardEvent("keydown", { code: KeyCodes.ARROW_LEFT });

		// Focus the first element manually
		oLink.focus();

		oTB._moveFocus("forward", oArrowRightEvent);

		assert.strictEqual(document.activeElement, oButton.getDomRef(), "The next interactive element inside the toolbar is focused on arrow right");

		oTB._moveFocus("backward", oArrowLeftEvent);

		assert.strictEqual(document.activeElement, oLink.getDomRef(), "The previous interactive element inside the toolbar is focused on arrow left");

		// Cleanup
		oLabel.destroy();
		oButton.destroy();
		oLink.destroy();
		oTB.destroy();
	});

	QUnit.test("tests up/down arrow key navigation", function(assert) {
		var oLabel = new Label({text : "text"}),
			oButton = new Button({text : "text"}),
			oLink = new Link({text : "text"}),
			oTB = createToolbar({
				Toolbar : {
					content : [oLink, oLabel, oButton]
				}
			}),
			oArrowUpEvent = new KeyboardEvent("keydown", { code: KeyCodes.ARROW_UP }),
			oArrowDownEvent = new KeyboardEvent("keydown", { code: KeyCodes.ARROW_DOWN });

		// Focus the first element manually
		oLink.focus();

		oTB._moveFocus("forward", oArrowUpEvent);

		assert.strictEqual(document.activeElement, oButton.getDomRef(), "The next interactive element inside the toolbar is focused on arrow up");

		oTB._moveFocus("backward", oArrowDownEvent);

		assert.strictEqual(document.activeElement, oLink.getDomRef(), "The previous interactive element inside the toolbar is focused on arrow down");

		// Cleanup
		oLabel.destroy();
		oButton.destroy();
		oLink.destroy();
		oTB.destroy();
	});

	QUnit.test("tests up/down arrow key navigation of aggregated control", function(assert) {
		var SelectWrapper = Control.extend("custom.SelectWrapper", {
				metadata: {
					interfaces: [ "sap.m.IToolbarInteractiveControl" ],
					aggregations: { _select: { type: "sap.m.Select", multiple: false, visibility: "hidden" } }
				},
				init: function () {
					this.setAggregation("_select", new Select({items: [new Item({text: "Item 1"}), new Item({text: "Item 2"})]}));
				},
				_getToolbarInteractive: function() { return true; },
<<<<<<< HEAD
				renderer: function (rm, ctrl) {
					rm.write("<div");
					rm.write(">");
					rm.renderControl(ctrl.getAggregation("_select"));
					rm.write("</div>");
=======
				renderer: function (oRm, oControl) {
					oRm.openStart("div", oControl);
					oRm.openEnd();
					oRm.renderControl(oControl.getAggregation("_select"));
					oRm.close("div");
>>>>>>> b7850a2f
				}
			}),
			oSelectWrapper = new SelectWrapper(),
			oSelect = oSelectWrapper.getAggregation("_select"),
			oTB = createToolbar({
				Toolbar : {
					content : [oSelectWrapper]
				}
			}),
			oArrowUpEvent = new KeyboardEvent("keydown", { keyCode: KeyCodes.ARROW_UP }),
			oArrowDownEvent = new KeyboardEvent("keydown", { keyCode: KeyCodes.ARROW_DOWN }),
			oDefaultBehaviorSpy = sinon.spy(oTB, "_shouldAllowDefaultBehavior");

		// Focus the first element manually
		oSelect.focus();
		oDefaultBehaviorSpy.resetHistory();

		// Act: move forward
		oTB._moveFocus("forward", oArrowUpEvent);

		// Check
		assert.strictEqual(document.activeElement, oSelect.getFocusDomRef(), "The focus is still on the select");
		assert.ok(oDefaultBehaviorSpy.calledOnce, "Default behavior is allowed on arrow up");
		assert.ok(oDefaultBehaviorSpy.returned(true), "Default behavior is allowed on arrow up");
		assert.ok(oDefaultBehaviorSpy.getCall(0).args[1].isA("custom.SelectWrapper"), "The default behavior is called with the correct control type");

		oDefaultBehaviorSpy.resetHistory();

		// Act: move backward
		oTB._moveFocus("backward", oArrowDownEvent);

		// Check
		assert.strictEqual(document.activeElement, oSelect.getFocusDomRef(), "The focus is still on the select");
		assert.ok(oDefaultBehaviorSpy.calledOnce, "Default behavior is allowed on arrow down");
		assert.ok(oDefaultBehaviorSpy.returned(true), "Default behavior is allowed on arrow down");
		assert.ok(oDefaultBehaviorSpy.getCall(0).args[1].isA("custom.SelectWrapper"), "The default behavior is called with the correct control type");

		// Cleanup
		oTB.destroy();
	});

	QUnit.test("inactive toolbar should not fire press on SPACE key", function(assert) {
		var oLabel = new Label({text : "text"});
		var fnPressSpy = this.spy();
		var oTB = createToolbar({
			Toolbar : {
				active : false,
				content : [oLabel],
				press: fnPressSpy
			}
		});

		QUtils.triggerKeydown(oTB.getDomRef(), KeyCodes.SPACE);
		assert.strictEqual(fnPressSpy.callCount, 0, "Event is not fired onkeydown with SPACE key");
		QUtils.triggerKeyup(oTB.getDomRef(), KeyCodes.SPACE);
		assert.strictEqual(fnPressSpy.callCount, 0, "Event is not fired onkeyup with SPACE key");
		//Cleanup
		oLabel.destroy();
		oTB.destroy();
	});

	QUnit.test("inactive toolbar should not fire press event", function(assert) {
		var oLabel = new Label({text : "text"});
		var fnPressSpy = this.spy();
		var oTB = createToolbar({
			/* toolbar is inactive by default */
			Toolbar : {
				content : [oLabel],
				press: fnPressSpy
			}
		});

		QUtils.triggerEvent("tap", oLabel.getDomRef());
		assert.strictEqual(fnPressSpy.callCount, 0, "Tap event from Label is not triggered the press event of the inactive Toolbar");

		QUtils.triggerKeydown(oTB.getDomRef(), "ENTER");
		assert.strictEqual(fnPressSpy.callCount, 0, "Enter hotkey is not triggered the press event of the inactive Toolbar");

		//Cleanup
		oLabel.destroy();
		oTB.destroy();
	});

	QUnit.test("toolbar should not scroll on focus when tapped", function(assert) {
		// Arrange
		var oTB = createToolbar({
			/* toolbar is inactive by default */
			Toolbar : {
				active: true
			}
		});
		var fnFocusSpy = this.spy(oTB, "focus");

		// Act simulate tap with dummy event object
		oTB.ontap({
			srcControl: oTB,
			isMarked: function() { return false; },
			setMarked: function() {}
		});

		// Assert
		assert.ok(fnFocusSpy.calledOnce, "focus called once");
		assert.ok(fnFocusSpy.calledWithExactly({preventScroll: true}), "scroll prevented");

		// Cleanup
		fnFocusSpy.reset();
		oTB.destroy();
	});

	QUnit.test("active toolbar should not fire press when the event is handled by the child control", function(assert) {
		var oButton = new Button({text : "text"});
		var fnPressSpy = this.spy();
		var oTB = createToolbar({
			Toolbar : {
				active : true,
				content : [oButton],
				press: fnPressSpy
			}
		});

		QUtils.triggerEvent("tap", oButton.getDomRef());
		assert.strictEqual(fnPressSpy.callCount, 0, "Tap event is handled by Button so press event did not fired from the Toolbar");

		QUtils.triggerKeydown(oButton.getDomRef(), "ENTER");
		assert.strictEqual(fnPressSpy.callCount, 0, "Space hotkey is handled by Button so press event did not fired from the Toolbar");

		QUtils.triggerKeydown(oButton.getDomRef(), "SPACE");
		assert.strictEqual(fnPressSpy.callCount, 0, "Enter hotkey is handled by Button so press event did not fired from the Toolbar");

		//Cleanup
		oButton.destroy();
		oTB.destroy();
	});

	QUnit.module("Shrinkables");
	QUnit.test("Toolbar should not overflow with shrinkable items", function(assert) {
		var sLongText = new Array(1000).join("text ");

		// test wrapper
		var shouldNotOverflow = function(sMessage, oConfig) {
			var oTB = createToolbar(oConfig || {});
			var oDomRef = oTB.getDomRef();
			sMessage += " so Toolbar should not overflow";
			assert.ok(oDomRef.scrollWidth === oDomRef.clientWidth, sMessage + ".");
			oTB.setWidth("500px");
			assert.ok(oDomRef.scrollWidth === oDomRef.clientWidth, sMessage + " even after resize.");
			oTB.destroy();
		};

		// run test
		shouldNotOverflow("By default, text controls are shrinkable", {
			Toolbar : {
				content: [
					new Label({text : sLongText}),
					new Text({text : sLongText}),
					new Link({text : sLongText})
				]
			}
		});

		shouldNotOverflow("By default, the controls have percent width are shrinkable", {
			Toolbar : {},
			SearchField : {},	/* default width is 100% */
			Slider : {},		/* default width is 100% */
			DateTimeInput: {},	/* default width is 100% */
			Input : {},			/* default width is 100% */
			Label : {text : sLongText, width: "25%"},
			Button : {text : sLongText, width: "50%"}
		});

		shouldNotOverflow("More than 100% shrinkable content has to fit", false, {
			Toolbar : {},
			Button : {text : sLongText, width: "500%"},
			Label : {text : sLongText}
		});

		shouldNotOverflow("controls have shrinkable layout data has to fit", false, {
			Toolbar : {},
			Button : {text : sLongText, layoutData: new ToolbarLayoutData({shrinkable : true})},
			TextArea : {text : sLongText, layoutData: new ToolbarLayoutData({shrinkable : true})}
		});

	});

	QUnit.module("LayoutData");
	QUnit.test("should reapply layout data styles after content is rerendered", async function(assert) {
		var sMinWidth = "100px";
		var oBtn = new Button({
			text : "Button Text",
			layoutData : new ToolbarLayoutData({
				minWidth: sMinWidth
			})
		});
		var oTB = createToolbar({
			Toolbar : {
				content : oBtn
			}
		});

		// assert
		assert.strictEqual(oBtn.getDomRef().style.minWidth, sMinWidth, "After initial rendering minWidth is applied width layoutData");

		// act
		oBtn.invalidate();
		await nextUIUpdate();

		// assert
		assert.strictEqual(oBtn.getDomRef().style.minWidth, sMinWidth, "After rerender minWidth is still available on the DOM");

		// cleanup
		oBtn.destroy();
		oTB.destroy();
	});

	QUnit.test("should reapply style after layout data is changed", async function(assert) {
		var sInitMinWidth = "100px";
		var sLastMinWidth = "200px";
		var oBtn = new Button({
			text : "Button Text",
			layoutData : new ToolbarLayoutData({
				minWidth: sInitMinWidth
			})
		});
		var oTB = createToolbar({
			Toolbar : {
				content : oBtn
			}
		});

		// arrange
		var fnRerenderSpy = this.spy(oTB.getRenderer(), "render");

		// assert
		assert.strictEqual(oBtn.getDomRef().style.minWidth, sInitMinWidth, "After initial rendering minWidth is applied according to layoutData");

		// act
		oBtn.getLayoutData().setMinWidth(sLastMinWidth);

		await nextUIUpdate();

		// assert
		assert.strictEqual(oBtn.getDomRef().style.minWidth, sLastMinWidth, "After layout data changes min width is set on the DOM.");
		assert.strictEqual(fnRerenderSpy.callCount, 1, "Toolbar is rerendered because of the layoutData changes.");

		// cleanup
		oBtn.destroy();
		oTB.destroy();
	});

	QUnit.test("setting layout data should apply changes with rerender", async function(assert) {
		var sMinWidth = "100px";
		var oBtn = new Button({
			text : "Button Text"
		});
		var oTB = createToolbar({
			Toolbar : {
				content : oBtn
			}
		});

		// arrange
		var fnRerenderSpy = this.spy(oTB.getRenderer(), "render");

		// act
		oBtn.setLayoutData(new ToolbarLayoutData({
			minWidth : sMinWidth,
			shrinkable : true
		}));

		await nextUIUpdate();

		// assert
		assert.strictEqual(oBtn.getDomRef().style.minWidth, sMinWidth, "After layout data is set minWidth applied to the DOM.");
		assert.strictEqual(fnRerenderSpy.callCount, 1, "Toolbar is rerendered because of the layoutData set.");

		// cleanup
		oBtn.destroy();
		oTB.destroy();
	});

	QUnit.module("Element Margins");
	QUnit.test("Should add margins to elements in a Toolbar", async function(assert) {
		// Arrange
		var oFirstButton = new Button("first"),
			oMiddleButton = new Button("middle"),
			oLastButton = new Button("last");

		// System under Test + Act
		var oTB = new Toolbar({
			content : [
				oFirstButton,
				new ToolbarSpacer(),
				//spacers around the button makes sure both borders are there
				oMiddleButton,
				new ToolbarSpacer(),
				oLastButton
			]
		});

		// Act + assert
		oTB.placeAt("qunit-fixture");
		await nextUIUpdate();

		// Assert
		function assertButton (oButton, oWidth) {
			assert.strictEqual(oButton.$().css("margin-left"), oWidth.left + "px", oButton + " did have the correct left margin");
			assert.strictEqual(oButton.$().css("margin-right"),  oWidth.right + "px", oButton + " did have the correct right margin");
		}

		assertButton(oFirstButton, {
			left: 0,
			right : 0
		});

		assertButton(oMiddleButton, {
			left: 8,
			right : 0
		});

		assertButton(oLastButton, {
			left: 8,
			right : 0
		});

		// Cleanup
		oTB.destroy();
	});

	QUnit.module("Edge cases");

	QUnit.test("Preventing error, when focused element is not presented", function(assert) {

		// Arrange
		var oTB = createToolbar(),
			bReturnValue;

		// Act
		bReturnValue = oTB._shouldAllowDefaultBehavior(null);

		assert.strictEqual(bReturnValue, false, "Error caused by unexisting element being called a method to, is prevented");
	});

	QUnit.test("KB navigation logic when SegmentedButton with _select aggregation used", async function(assert) {

		// Arrange
		var oTB = createToolbar();

		var oSB = new SegmentedButton({
			items : [
				new SegmentedButtonItem({
					text: "button 1"
				}),
				new SegmentedButtonItem({
					text: "button 2"
				}),
				new SegmentedButtonItem({
					text: "button 3"
				})
			]
		});

		oTB.addContent(oSB);

		await nextUIUpdate();

		oSB._toSelectMode();

		await nextUIUpdate();

		var oSelect = oSB.getAggregation("_select");


		// Act
		var oDefaultBehaviorSpy = sinon.spy(oTB, "_shouldAllowDefaultBehavior");

		// Act
		oSelect.focus();
		var oArrowDownEvent = new KeyboardEvent("keydown", { code: KeyCodes.ARROW_DOWN });

		oTB._moveFocus("forward", oArrowDownEvent);

		oSelect.focus();
		oSB.setParent(null);
		oTB._moveFocus("forward", oArrowDownEvent);

		// Assert
		assert.strictEqual(oDefaultBehaviorSpy.getCalls()[0].args[1], oSB, "_shouldAllowDefaultBehavior is called with SegmentedButton");
		assert.strictEqual(oDefaultBehaviorSpy.getCalls()[1].args[1], oSelect, "_shouldAllowDefaultBehavior is called with Select");
	});
});<|MERGE_RESOLUTION|>--- conflicted
+++ resolved
@@ -834,19 +834,11 @@
 					this.setAggregation("_select", new Select({items: [new Item({text: "Item 1"}), new Item({text: "Item 2"})]}));
 				},
 				_getToolbarInteractive: function() { return true; },
-<<<<<<< HEAD
-				renderer: function (rm, ctrl) {
-					rm.write("<div");
-					rm.write(">");
-					rm.renderControl(ctrl.getAggregation("_select"));
-					rm.write("</div>");
-=======
 				renderer: function (oRm, oControl) {
 					oRm.openStart("div", oControl);
 					oRm.openEnd();
 					oRm.renderControl(oControl.getAggregation("_select"));
 					oRm.close("div");
->>>>>>> b7850a2f
 				}
 			}),
 			oSelectWrapper = new SelectWrapper(),
