--- conflicted
+++ resolved
@@ -19,14 +19,9 @@
 	"sap/m/ToolbarLayoutData",
 	"sap/m/ToolbarRenderer",
 	"sap/m/ToolbarSpacer",
-<<<<<<< HEAD
-	"sap/ui/core/library"
-=======
-	"sap/ui/core/Core",
 	"sap/ui/core/library",
 	"sap/ui/core/HTML",
 	"sap/base/Log"
->>>>>>> 95646c6e
 ], function(
 	QUtils,
 	Toolbar,
@@ -47,14 +42,9 @@
 	ToolbarLayoutData,
 	ToolbarRenderer,
 	ToolbarSpacer,
-<<<<<<< HEAD
-	coreLibrary
-=======
-	Core,
 	coreLibrary,
 	HTML,
 	Log
->>>>>>> 95646c6e
 ) {
 	"use strict";
 
