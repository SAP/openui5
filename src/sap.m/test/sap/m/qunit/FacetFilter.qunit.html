--- conflicted
+++ resolved
@@ -4553,74 +4553,6 @@
 			destroyFF(oFF);
 		});
 
-<<<<<<< HEAD
-=======
-		QUnit.test("FacetFilterList combines both filters - it's own and the one provided by the app", function(assert){
-			//arrange
-			var aItemsData = [{key: "1", text: "Val1"},{key: "2", text: "Val2"},{key: "3", text: "Val3"}],
-					oFF = new sap.m.FacetFilter(),
-					oFFL = new sap.m.FacetFilterList({
-						items: {
-							path: "/values",
-							template: new sap.m.FacetFilterItem( {
-								text: "{text}",
-								key: "{key}"
-							})
-						}
-					}),
-					oFilterSpy,
-					oCombinedFilter;
-
-			oFFL.setModel(new sap.ui.model.json.JSONModel({
-				values: aItemsData
-			}));
-
-			oFFL.attachEventOnce("listOpen", function(oEvent) {
-				var oFFL = oEvent.getSource(),
-						aFilters = [];
-
-				aFilters.push(new sap.ui.model.Filter({
-					path: 'CategoryID',
-					operator: 'EQ',
-					value1: 2
-				}));
-				aFilters.push(new sap.ui.model.Filter({
-					path: 'CategoryID',
-					operator: 'EQ',
-					value1: 3
-				}));
-				oCombinedFilter = new sap.ui.model.Filter(aFilters, false);
-				oFFL.getBinding('items').filter(oCombinedFilter);
-			});
-
-			oFFL.bindAggregation("items", {
-				path: "/values",
-				template: new sap.m.FacetFilterItem({
-					text: "{text}",
-					key: "{key}"
-				})
-			});
-
-			oFilterSpy = this.spy(oFFL.getBinding("items"), "filter");
-
-			oFF.addList(oFFL);
-			oFF.placeAt("content");
-			sap.ui.getCore().applyChanges();
-
-			//act
-			oFFL.fireListOpen();
-
-			oFFL._search("Val1");
-
-			//assert
-			assert.strictEqual(oFilterSpy.callCount, 2, "filter method of the ffl's items is called");
-			assert.strictEqual(oFilterSpy.getCall(1).args[0].aFilters[0].sPath, "text", "There is one element in the first filter with path 'text'");
-			assert.strictEqual(oFilterSpy.getCall(1).args[0].aFilters[1], oCombinedFilter, "The second element is the same as the combined filter");
-
-			//destroy
-			oFF.destroy();
-		});
-
 		QUnit.test("FacetFilter in Light mode has tabindex=0 only on a InfoBar inside it", function (assert) {
 			// Arrange
 			var oFF = new sap.m.FacetFilter({
@@ -4639,7 +4571,6 @@
 		});
 
 
->>>>>>> d9e05ddf
 		// Helper functions
 
 		function getButtonCtrl(oFF, iIndex) {
