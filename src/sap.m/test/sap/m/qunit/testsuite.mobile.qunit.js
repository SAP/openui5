--- conflicted
+++ resolved
@@ -1797,9 +1797,7 @@
 					resourceroot: "test-resources/sap/m/qunit/table/columnmenu"
 				}
 			},
-<<<<<<< HEAD
-
-=======
+
 			"table.columnmenu.QuickResize": {
 				title: "Test Page for sap.m.table.columnmenu.QuickResize",
 				module: "test-resources/sap/m/qunit/table/columnmenu/QuickResize.qunit",
@@ -1807,7 +1805,7 @@
 					resourceroot: "test-resources/sap/m/qunit/table/columnmenu"
 				}
 			},
->>>>>>> 9a974b49
+
 			Text: {
 				title: "QUnit Tests - sap.m.Text"
 			},
