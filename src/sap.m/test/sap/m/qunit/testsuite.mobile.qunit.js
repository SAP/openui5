--- conflicted
+++ resolved
@@ -215,9 +215,7 @@
 					language: "en"
 				}
 			},
-<<<<<<< HEAD
-
-=======
+
 			"opa/messageview/URLValidationOPA": {
 				title: "OPA Test Page for sap.m.MessageView URL validation",
 				ui5: {
@@ -225,7 +223,7 @@
 					language: "en"
 				}
 			},
->>>>>>> 1729bc30
+
 			ContentConfig: {
 				title: "QUnit Test Page for sap.m.ContentConfig",
 				coverage: {
