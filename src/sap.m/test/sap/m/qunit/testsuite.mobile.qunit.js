sap.ui.define([
	"sap/ui/Device",
	"sap/base/util/merge",
	"sap/base/Log"
], function(Device, merge, Log) {

	"use strict";
	var mConfig = {
		name: "QUnit TestSuite for sap.m",
		defaults: {
			bootCore: true,
			ui5: {
				libs: "sap.m",
				noConflict: true,
				preload: "auto",
				"xx-waitForTheme": "init"
			},
			qunit: {
				version: 2,
				reorder: false
			},
			sinon: {
				version: 4,
				qunitBridge: true,
				useFakeTimers: false
			},
			module: "./{name}.qunit"
		},
		tests: {
			ActionListItem: {
				title: "Test Page for sap.m.ActionListItem"
			},

			ActionSheet: {
				title: "QUnit Page for sap.m.ActionSheet"
			},

			AdditionalTextButton: {
				title: "QUnit Page for sap.m.AdditionalTextButton",
				coverage: {
					only: ["sap/m/AdditionalTextButton"]
				}
			},

			App: {
				title: "QUnit Page for sap.m.App"
			},

			AppWithBackground: {
				title: "QUnit Page for sap.m.App with Background Images"
			},

			Avatar: {
				coverage: {
					only: ["sap/m/Avatar"]
				}
			},

			BadgeEnabler: {
				coverage: {
					only: ["sap/m/BadgeEnabler"]
				}
			},

			Bar: {
				title: "QUnit Page for sap.m.Bar",
				sinon: {
					useFakeTimers: true
				},
				ui5: {
					theme: "sap_horizon"
				}
			},

			"Bar (RTL)": {
				title: "QUnit Page for sap.m.Bar",
				sinon: {
					useFakeTimers: true
				},
				ui5: {
					rtl: true,
					theme: "sap_horizon"
				},
				module: "./Bar.qunit"
			},

			BarInPageEnabler: {
				title: "QUnit Page for sap.m.BarBase"
			},

			Breadcrumbs: {
				title: "QUnit Page for sap.m.Breadcrumbs",
				sinon: {
					useFakeTimers: true
				}
			},

			BusyDialog: {
				title: "QUnit page for sap.m.BusyDialog"
			},

			BusyIndicator: {
				title: "QUnit page for sap.m.BusyIndicator"
			},

			Button: {
				title: "Test Page for sap.m.Button",
				ui5: {
					language: "en"
				},
				sinon: {
					useFakeTimers: true
				}
			},

			CSSClassesFromParameters: {
				/*
				 * Page kept because of
				 *  - Non-trivial DOM content
				 */
				page: "test-resources/sap/m/qunit/CSSClassesFromParameters.qunit.html",
				title: "QUnit Page for Theme-dependent CSS Classes",
				ui5: {
					theme: "sap_horizon"
				}
			},

			Carousel: {
				title: "Test Page for sap.m.Carousel",
				sinon: {
					useFakeTimers: true
				},
				ui5: {
					language: "en"
				},
				coverage: {
					only: [
						"sap/m/Carousel",
						"sap/m/CarouselRenderer"
					]
				}
			},

			CheckBox: {
				title: "Test Page for sap.m.CheckBox",
				qunit: {
					version: "edge"
				},
				sinon: {
					version: "edge"
				},
				ui5: {
					language: "en-US"
				}
			},

			ColorPalette: {
				title: "ColorPalette - sap.m",
				sinon: {
					version: 1 // sinon-qunit-bridge does not supported nested modules
				},
				ui5: {
					language: "en-US",
					libs: ["sap.m", "sap.ui.unified"] // to compensate sync loadLibrary
				}
			},

			Column: {
				title: "Column - sap.m"
			},

			ColumnHeaderPopover: {
				title: "QUnit Page for sap.m.ColumnHeaderPopover",
				ui5: {
					language: "en-US"
				}
			},

			ColumnListItem: {
				title: "ColumnListItem - sap.m"
			},

			ColumnMergeDuplicates: {
				title: "QUnit Page for Column Merge Duplicates"
			},

			ComboBox: {
				title: "Test Page for sap.m.ComboBox",
				loader: {
					map: {
						"*": {
							"sap/ui/thirdparty/sinon": "sap/ui/thirdparty/sinon-4",
							"sap/ui/thirdparty/sinon-qunit": "sap/ui/qunit/sinon-qunit-bridge"
						}
					}
				},
				ui5: {
					libs: "sap.m, sap.ui.layout",
					language: "en"
				}
			},

			"opa/combobox/LoadItemsOPA": {
				title: "OPA Test Page for sap.m.ComboBox",
				ui5: {
					libs: "sap.m",
					language: "en"
				}
			},

			"opa/input/SuggestionRowsPopoverOPA": {
				title: "OPA Test Page for sap.m.Input with tabular suggestions",
				ui5: {
					libs: "sap.m",
					language: "en"
				}
			},

			"opa/messageview/URLValidationOPA": {
				title: "OPA Test Page for sap.m.MessageView URL validation",
				ui5: {
					libs: "sap.m",
					language: "en"
				}
			},

			ContentConfig: {
				title: "QUnit Test Page for sap.m.ContentConfig",
				coverage: {
					only: "//sap\/m\/ContentConfig.*/"
				},
				ui5: {
					language: "en"
				}
			},

			CustomTreeItem: {
				title: "QUnit Page for sap.m.CustomTreeItem",
				coverage: {
					branchTracking: true,
					only: "sap/m/CustomTreeItem"
				}
			},

			DateNavigation: {
				title: "Test page for sap.m.delegate.DateNavigation",
				sinon: {
					useFakeTimers: true
				},
				ui5: {
					libs: ["sap.m", "sap.ui.unified"] // to compensate sync loadLibrary
				}
			},

			DatePicker: {
				title: "DatePicker - sap.m",
				qunit: {
					// one test checks a module for not being loaded, another checks it for being loaded
					// -> order of tests is significant!
					reorder: false
				},
				ui5: {
					language: "en-US",
					libs: ["sap.m", "sap.ui.unified"] // to compensate sync loadLibrary
				}
			},

			DateRangeSelection: {
				title: "DateRangeSelection - sap.m",
				ui5: {
					language: "en-US",
					libs: ["sap.m", "sap.ui.unified"] // to compensate sync loadLibrary
				}
			},

			DateTimeField: {
				title: "DateTimeField - sap.m",
				ui5: {
					language: "en-US"
				},
				sinon: {
					version: 1 // sinon-qunit-bridge does not support nested modules
				}
			},

			DateTimePicker: {
				title: "DateTimePicker - sap.m",
				coverage: {
					only: ["sap/m/DateTimePicker"]
				},
				ui5: {
					language: "en-US",
					libs: ["sap.m", "sap.ui.unified"] // to compensate sync loadLibrary
				}
			},

			DateTimePickerOData: {
				title: "DateTimePickerOData - sap.m",
				coverage: {
					only: ["sap/m/DateTimePicker"]
				},
				ui5: {
					language: "en-US",
					libs: ["sap.m", "sap.ui.unified"]
				}
			},

			Dialog: {
				title: "QUnit Page for sap.m.Dialog",
				sinon: {
					version: 1, // test hangs with sinon 4
					useFakeTimers: true
				},
				ui5: {
					compatVersion: "1.16"
				}
			},

			DialogRTL: {
				title: "QUnit Page for sap.m.Dialog in RTL",
				sinon: {
					useFakeTimers: true
				},
				ui5: {
					rtl: true
				}
			},

			DisplayListItem: {
				title: "Test Page for sap.m.DisplayListItem"
			},

			DraftIndicator: {
				title: "Test Page for sap.m.DraftIndicator",
				sinon: {
					useFakeTimers: true
				}
			},

			DynamicDateRange: {
				title: "Test Page for sap.m.DynamicDateRange",
				ui5: {
					language: "en-US"
				},
				coverage: {
					only: "//sap\/m\/[\\w]*DynamicDate.*/"
				}
			},

			DynamicDateRangeDE: {
				title: "Test Page for sap.m.DynamicDateRange in German",
				ui5: {
					language: "de-DE"
				},
				coverage: {
					only: "//sap\/m\/[\\w]*DynamicDate.*/"
				}
			},

			ExpandableText: {
				title: "QUnit Tests - sap.m.ExpandableText",
				sinon: {
					useFakeTimers: true
				},
				coverage: {
					only: "sap/m/ExpandableText"
				}
			},

			ExploredSamples1: {
				title: "Test Page for 'Explored' samples from sap.m",
				loader: {
					map: {
						"*": {
							"sap/ui/thirdparty/sinon": "sap/ui/thirdparty/sinon-4",
							"sap/ui/thirdparty/sinon-qunit": "sap/ui/qunit/sinon-qunit-bridge"
						}
					},
					paths: {
						"sap/ui/demo/mock": "test-resources/sap/ui/documentation/sdk/"
					}
				},
				runAfterLoader: "sap/ui/demo/mock/qunit/SampleTesterErrorHandler",
				ui5: {
					libs: "sap.ui.layout,sap.m,sap.ui.documentation",
					"xx-componentPreload": "off",
					modulus: [0,4]
				},
				module: "./ExploredSamples.qunit",
				autostart: false
			},

			ExploredSamples2: {
				title: "Test Page for 'Explored' samples from sap.m",
				loader: {
					map: {
						"*": {
							"sap/ui/thirdparty/sinon": "sap/ui/thirdparty/sinon-4",
							"sap/ui/thirdparty/sinon-qunit": "sap/ui/qunit/sinon-qunit-bridge"
						}
					},
					paths: {
						"sap/ui/demo/mock": "test-resources/sap/ui/documentation/sdk/"
					}
				},
				runAfterLoader: "sap/ui/demo/mock/qunit/SampleTesterErrorHandler",
				ui5: {
					libs: "sap.ui.layout,sap.m,sap.ui.documentation",
					"xx-componentPreload": "off",
					modulus: [1, 4]
				},
				module: "./ExploredSamples.qunit",
				autostart: false
			},

			ExploredSamples3: {
				title: "Test Page for 'Explored' samples from sap.m",
				loader: {
					map: {
						"*": {
							"sap/ui/thirdparty/sinon": "sap/ui/thirdparty/sinon-4",
							"sap/ui/thirdparty/sinon-qunit": "sap/ui/qunit/sinon-qunit-bridge"
						}
					},
					paths: {
						"sap/ui/demo/mock": "test-resources/sap/ui/documentation/sdk/"
					}
				},
				runAfterLoader: "sap/ui/demo/mock/qunit/SampleTesterErrorHandler",
				ui5: {
					libs: "sap.ui.layout,sap.m,sap.ui.documentation",
					"xx-componentPreload": "off",
					modulus: [2, 4]
				},
				module: "./ExploredSamples.qunit",
				autostart: false
			},

			ExploredSamples4: {
				title: "Test Page for 'Explored' samples from sap.m",
				loader: {
					map: {
						"*": {
							"sap/ui/thirdparty/sinon": "sap/ui/thirdparty/sinon-4",
							"sap/ui/thirdparty/sinon-qunit": "sap/ui/qunit/sinon-qunit-bridge"
						}
					},
					paths: {
						"sap/ui/demo/mock": "test-resources/sap/ui/documentation/sdk/"
					}
				},
				runAfterLoader: "sap/ui/demo/mock/qunit/SampleTesterErrorHandler",
				ui5: {
					libs: "sap.ui.layout,sap.m,sap.ui.documentation",
					"xx-componentPreload": "off",
					modulus: [3, 4]
				},
				module: "./ExploredSamples.qunit",
				autostart: false
			},

			FacetFilter: {
				title: "FacetFilter - sap.m",
				ui5: {
					language: "en_US"
				}
			},

			FacetFilter2: {
				title: "FacetFilter 2 - sap.m",
				ui5: {
					language: "en_US"
				}
			},

			FeedInput: {
				title: "Test Page for sap.m.FeedInput",
				coverage: {
					only: "//sap\/m\/FeedInput.*/"
				}
			},

			FeedListItem: {
				title: "Test Page for sap.m.FeedListItem",
				ui5: {
					language: "en-US"
				},
				coverage: {
					only: "//sap\/m\/FeedListItem.*/"
				}
			},

			FeedListItemAction: {
				title: "QUnit Test Page for sap.m.FeedListItemAction",
				ui5: {
					language: "en"
				}
			},

			Fiori20Adapter: {
				title: "QUnit Page for Fiori20Adapter",
				ui5: {
					libs: ["sap.m", "sap.ui.unified"] // to compensate sync loadLibrary
				}
			},

			FlexBox: {
				title: "QUnit Page for FlexBox - sap.m"
			},

			FlexBoxFitContainerH: {
				title: "QUnit Page for sap.m.FlexBox with FitContainer set and outer HBox"
			},

			FlexBoxFitContainerV: {
				title: "QUnit Page for sap.m.FlexBox with FitContainer set and outer VBox"
			},

			FlexBoxFitPage: {
				title: "QUnit Page for sap.m.FlexBox with FitContainer set inside a Page"
			},

			FormattedText: {
				title: "QUnit test for the sap.m.FormattedText control",
				sinon: {
					useFakeTimers: true
				}
			},

			FormattedTextAnchorGenerator: {
				title: "QUnit test for the sap.m.FormattedTextAnchorGenerator"
			},

			GenericTag: {
				title: "QUnit Test Page for sap.m.GenericTag",
				coverage: {
					only: "//sap\/m\/GenericTag.*/"
				},
				ui5: {
					language: "en"
				},
				qunit: {
					version: 'edge'
				},
				sinon: {
					version: 'edge'
				}
			},

			GenericTile: {
				title: "QUnit Test Page for sap.m.GenericTile",
				coverage: {
					only: "//sap\/m\/GenericTile.*/"
				},
				ui5: {
					language: "en",
					theme: "sap_horizon"
				}
			},

			ActionTile: {
				title: "QUnit Test Page for sap.m.ActionTile",
				coverage: {
					only: "//sap\/m\/ActionTile.*/"
				},
				ui5: {
					language: "en"
				}
			},

			LinkTileContent: {
				title: "QUnit Test Page for sap.m.LinkTileContent",
				coverage: {
					only: "//sap\/m\/LinkTileContent.*/"
				},
				ui5: {
					language: "en"
				}
			},

			"Generic Testsuite": {
				page: "test-resources/sap/m/qunit/testsuite.generic.qunit.html"
			},

			GrowingEnablement: {
				title: "QUnit Page for sap.m.GrowingEnablement",
				loader: {
					map: {
						"*": {
							"sap/ui/thirdparty/sinon": "sap/ui/thirdparty/sinon-4",
							"sap/ui/thirdparty/sinon-qunit": "sap/ui/qunit/sinon-qunit-bridge"
						}
					}
				}
			},

			GrowingEnablement_databinding: {
				title: "QUnit Page for sap.m.GrowingEnablement and databinding"
			},

			HBox: {
				title: "QUnit Page for sap.m.HBox"
			},

			HeaderContainer: {
				title: "QUnit: HeaderContainer - sap.m",
				coverage: {
					only: "//sap\/m\/HeaderContainer.*/"
				},
				ui5: {
					libs: "sap.m, sap.ui.layout"
				}
			},

			IconTabBar: {
				title: "QUnit Page for sap.m.IconTabBar",
				sinon: {
					useFakeTimers: true
				}
			},

			IconTabBarRTL: {
				title: "QUnit Page for sap.m.IconTabBarRtl",
				sinon: {
					useFakeTimers: true
				},
				ui5: {
					rtl: true
				}
			},

			IconTabHeader: {
				title: "QUnit Page for sap.m.IconTabHeader",
				sinon: {
					useFakeTimers: true
				}
			},

			IconTabBarSelectList: {
				title: "QUnit Page for sap.m.IconTabBarSelectList",
				sinon: {
					useFakeTimers: true
				}
			},

			IllustratedMessage: {
				coverage: {
					only: ["sap/m/IllustratedMessage"]
				}
			},

			Illustration: {
				coverage: {
					only: ["sap/m/Illustration"]
				}
			},

			IllustrationPool: {
				coverage: {
					only: ["sap/m/IllustrationPool"]
				}
			},

			Image: {
				title: "Image - sap.m - QUnit test"
			},

			ImageContent: {
				title: "sap.m.ImageContent",
				coverage: {
					only: "//sap\/m\/ImageContent.*/"
				},
				ui5: {
					language: "en"
				}
			},

			Input: {
				title: "QUnit page for sap.m.Input"
			},

			InputBase: {
				title: "QUnit tests: sap.m.InputBase"
			},

			"opa/input/InputTypeAheadOPA": {
				title: "OPA Test Page for sap.m.Input",
				ui5: {
					libs: "sap.m",
					language: "en"
				}
			},

			InstanceManager: {
				title: "QUnit Page for sap.m.InstanceManager"
			},

			Label: {
				title: "QUnit page for sap.m.Label"
			},

			LibraryGetScrollDelegate: {
				title: "QUnit test: sap.m.getScrollDelegate",
				loader: {
					paths: {
						"samples/scrollcomp": "test-resources/sap/m/qunit/scrollcomp"
					}
				},
				ui5: {
					language: "en"
				}
			},

			LightBox: {
				title: "QUnit Page for sap.m.LightBox"
			},

			LightBoxItem: {
				title: "QUnit Page for sap.m.LightBoxItem",
				sinon: {
					useFakeTimers: true
				}
			},

			LightBoxMemoryLeak: {
				title: "QUnit Page for sap.m.LightBox Memory Leaks",
				qunit: {
					version: 2 // MemoryLeakCheck loads QUnit 1
				}
			},

			Link: {
				title: "QUnit page for sap.ui.m.Link",
				ui5: {
					language: "en-US"
				}
			},

			List: {
				title: "QUnit Page for sap.m.List and all sap.m List Items",
				coverage: {
					only: "sap/m/List"
				}
			},

			ListBase: {
				title: "Test Page for sap.m.ListBase",
				ui5: {
					theme: "sap_horizon",
					language: "en-US",
					libs: ["sap.m", "sap.ui.unified"] // to compensate sync loadLibrary
				}
			},

			ListBaseBinding: {
				title: "QUnit Page for sap.m.ListBase Binding",
				loader: {
					map: {
						"*": {
							"sap/ui/thirdparty/sinon": "sap/ui/thirdparty/sinon-4",
							"sap/ui/thirdparty/sinon-qunit": "sap/ui/qunit/sinon-qunit-bridge"
						}
					}
				}
			},

			MarginCssClasses: {
				title: "QUnit Page for sap.m Margin CSS Classes",
				loader: {
					paths: {
						"sap/ui/demo/mock": "test-resources/sap/ui/documentation/sdk/"
					}
				}
			},

			MaskInput: {
				title: "Test Page for sap.m.MaskInput",
				sinon: {
					useFakeTimers: true
				},
				ui5: {
					language: "en-US",
					bindingSyntax: "simple"
				}
			},

			MaskInputRule: {
				title: "Test Page for sap.m.MaskInputRule",
				sinon: {
					useFakeTimers: true
				},
				ui5: {
					language: "en-US"
				}
			},

			Menu: {
				title: "QUnit page for sap.m.Menu",
				sinon: {
					useFakeTimers: true
				},
				loader: {
					paths: {
						resourceroot: "test-resources/sap/m/qunit/"
					}
				},
				ui5: {
					language: "en-US",
					libs: ["sap.m", "sap.ui.unified"] // to compensate sync loadLibrary
				}
			},

			MenuItem: {
				title: "QUnit Page for sap.m.MenuItem",
				coverage: {
					only: ["sap/m/MenuItem"]
				},
				ui5: {
					language: "en-US",
					libs: ["sap.m", "sap.ui.unified"] // to compensate sync loadLibrary
				}
			},

			MenuButton: {
				title: "QUnit tests: sap.m.MenuButton",
				sinon: {
					useFakeTimers: true
				},
				ui5: {
					libs: ["sap.m", "sap.ui.unified"] // to compensate sync loadLibrary
				}
			},

			MessageBox: {
				title: "QUnit Page for MessageBox",
				sinon: {
					useFakeTimers: true
				},
				ui5: {
					language: "en-US"
				}
			},

			MessageItem: {
				title: "QUnit Page for sap.m.MessageItem"
			},

			MessagePopover: {
				title: "QUnit Page for sap.m.MessagePopover",
				ui5: {
					theme: "sap_horizon"
				}
			},

			MessageStrip: {
				title: "QUnit Page for sap.m.MessageStrip"
			},

			MessageToast: {
				title: "QUnit tests: sap.m.MessageToast"
			},

			MessageView: {
				title: "QUnit Page for sap.m.MessageView"
			},

			MultiComboBox: {
				title: "QUnit tests: sap.m.MultiComboBox",
				ui5: {
					theme: "sap_horizon"
				}
			},

			MultiInput: {
				title: "QUnit page for sap.m.MultiInput",
				ui5: {
					theme: "sap_horizon"
				}
			},

			NavContainer: {
				title: "QUnit Page for sap.m.NavContainer",
				ui5: {
					theme: "sap_horizon"
				}
			},

			NewsContent: {
				title: "sap.m.NewsContent",
				coverage: {
					only: "//sap\/m\/NewsContent.*/"
				},
				ui5: {
					language: "en"
				}
			},

			NotificationList: {
				title: "QUnit Page for sap.m.NotificationList"
			},

			NotificationListGroup: {
				title: "QUnit Page for sap.m.NotificationListGroup"
			},

			NotificationListItem: {
				title: "QUnit Page for sap.m.NotificationListItem",
				sinon: {
					useFakeTimers: true
				}
			},

			NumericContent: {
				title: "Test Page for sap.m.NumericContent",
				coverage: {
					only: "//sap\/m\/NumericContent.*/"
				},
				ui5: {
					libs: "sap.ui.core,sap.m",
					language: "en"
				}
			},

			ObjectAttribute: {
				title: "ObjectAttribute - sap.m"
			},

			ObjectHeader: {
				title: "ObjectHeader - sap.m"
			},

			ObjectHeaderResponsive: {
				title: "QUnit Page for sap.m.ObjectHeader in Responsive mode"
			},

			ObjectIdentifier: {
				title: "ObjectIdentifier - sap.m",
				sinon: {
					useFakeTimers: true
				}
			},

			ObjectListItem: {
				title: "ObjectListItem - sap.m"
			},

			ObjectMarker: {
				title: "Test Page for sap.m.ObjectMarker",
				ui5: {
					language: "en-US"
				}
			},

			ObjectNumber: {
				title: "ObjectNumber - sap.m"
			},

			ObjectStatus: {
				title: "ObjectStatus - sap.m"
			},

			OverflowToolbar: {
				title: "Test Page for sap.m.OverflowToolbar",
				ui5: {
					libs: "sap.m,sap.ui.unified"
				},
				sinon: {
					version: 1, // one test fails with sinon-4 fakeTimer
					useFakeTimers: true
				},
				qunit: {
					version: "edge"
				}
			},

			OverflowToolbarButton: {
				title: "Test Page for sap.m.OverflowToolbarButton"
			},

			OverflowToolbarMenuButton: {
				title: "Test Page for sap.m.OverflowToolbarMenuButton"
			},

			P13nConditionPanel: {
				title: "Test Page for sap.m.P13nConditionPanel",
				ui5: {
					language: "en", // one test depends on locale specific date formatting
					libs: ["sap.m", "sap.ui.layout", "sap.ui.unified"] // to compensate 2 sync loadLibrary
				}
			},

			"p13n.AbstractContainer": {
				title: "Test Page for sap.m.p13n.AbstractContainer",
				module: "test-resources/sap/m/qunit/p13n/AbstractContainer.qunit",
				loader: {
					paths: {
						resourceroot: "test-resources/sap/m/qunit/p13n"
					}
				}
			},

			"p13n.Container": {
				title: "Test Page for sap.m.p13n.Container",
				module: "test-resources/sap/m/qunit/p13n/Container.qunit",
				loader: {
					paths: {
						resourceroot: "test-resources/sap/m/qunit/p13n"
					}
				}
			},

			"p13n.UIManager": {
				title: "Test Page for sap.m.p13n.UIManager",
				module: "test-resources/sap/m/qunit/p13n/UIManager.qunit",
				loader: {
					paths: {
						resourceroot: "test-resources/sap/m/qunit/p13n"
					}
				}
			},

			"p13n.modules.StateHandlerRegistry": {
				title: "Test Page for sap.m.p13n.modules.StateHandlerRegistry",
				module: "test-resources/sap/m/qunit/p13n/StateHandlerRegistry.qunit",
				loader: {
					paths: {
						resourceroot: "test-resources/sap/m/qunit/p13n"
					}
				}
			},

			"p13n.modules.DefaultProviderRegistry": {
				title: "Test Page for sap.m.p13n.modules.DefaultProviderRegistry",
				module: "test-resources/sap/m/qunit/p13n/DefaultProviderRegistry.qunit",
				loader: {
					paths: {
						resourceroot: "test-resources/sap/m/qunit/p13n"
					}
				}
			},

			"p13n.modification.FlexModificationHandler": {
				title: "Test Page for sap.m.p13n.modification.FlexModificationHandler",
				module: "test-resources/sap/m/qunit/p13n/FlexModificationHandler.qunit",
				loader: {
					paths: {
						resourceroot: "test-resources/sap/m/qunit/p13n"
					}
				}
			},

			"p13n.modification.LocalStorageModificationHandler": {
				title: "Test Page for sap.m.p13n.modification.LocalStorageModificationHandler",
				module: "test-resources/sap/m/qunit/p13n/LocalStorageModificationHandler.qunit",
				loader: {
					paths: {
						resourceroot: "test-resources/sap/m/qunit/p13n"
					}
				}
			},

			"p13n.modules.xConfigAPI": {
				title: "Test Page for sap.m.p13n.modules.xConfigAPI",
				module: "test-resources/sap/m/qunit/p13n/xConfigAPI.qunit",
				loader: {
					paths: {
						resourceroot: "test-resources/sap/m/qunit/p13n"
					}
				}
			},

			"p13n.handler.xConfigHandler": {
				title: "Test Page for sap.m.p13n.handler.xConfigHandler",
				module: "test-resources/sap/m/qunit/p13n/handler/xConfigHandler.qunit",
				loader: {
					paths: {
						resourceroot: "test-resources/sap/m/qunit/p13n/handler"
					}
				}
			},

			"p13n.modules.PersistenceProvider": {
				title: "Test Page for sap.m.p13n.modules.PersistenceProvider",
				module: "test-resources/sap/m/qunit/p13n/PersistenceProvider.qunit",
				loader: {
					paths: {
						resourceroot: "test-resources/sap/m/qunit/p13n"
					}
				}
			},

			"p13n.BasePanel": {
				title: "Test Page for sap.m.p13n.BasePanel",
				module: "test-resources/sap/m/qunit/p13n/BasePanel.qunit",
				loader: {
					paths: {
						resourceroot: "test-resources/sap/m/qunit/p13n"
					}
				}
			},

			"p13n.QueryPanel": {
				title: "Test Page for sap.m.p13n.QueryPanel",
				module: "test-resources/sap/m/qunit/p13n/QueryPanel.qunit",
				loader: {
					paths: {
						resourceroot: "test-resources/sap/m/qunit/p13n"
					}
				}
			},

			"p13n.Engine": {
				title: "Test Page for sap.m.p13n.Engine",
				module: "test-resources/sap/m/qunit/p13n/Engine.qunit",
				loader: {
					paths: {
						resourceroot: "test-resources/sap/m/qunit/p13n"
					}
				},
				ui5: {
					language: "en-US",
					libs: ["sap.m", "sap.ui.mdc"]
				}
			},

			"p13n.SelectionController": {
				title: "Test Page for sap.m.p13n.SelectionController",
				module: "test-resources/sap/m/qunit/p13n/SelectionController.qunit",
				loader: {
					paths: {
						resourceroot: "test-resources/sap/m/qunit/p13n"
					}
				},
				ui5: {
					language: "en-US"
				}
			},

			"p13n.FilterController": {
				title: "Test Page for sap.m.p13n.FilterController",
				module: "test-resources/sap/m/qunit/p13n/FilterController.qunit",
				loader: {
					paths: {
						resourceroot: "test-resources/sap/m/qunit/p13n"
					}
				}
			},

			"p13n.SortController": {
				title: "Test Page for sap.m.p13n.SortController",
				module: "test-resources/sap/m/qunit/p13n/SortController.qunit",
				loader: {
					paths: {
						resourceroot: "test-resources/sap/m/qunit/p13n"
					}
				}
			},

			"p13n.GroupController": {
				title: "Test Page for sap.m.p13n.GroupController",
				module: "test-resources/sap/m/qunit/p13n/GroupController.qunit",
				loader: {
					paths: {
						resourceroot: "test-resources/sap/m/qunit/p13n"
					}
				}
			},

			"p13n.SelectionPanel": {
				title: "Test Page for sap.m.p13n.SelectionPanel",
				module: "test-resources/sap/m/qunit/p13n/SelectionPanel.qunit",
				loader: {
					paths: {
						resourceroot: "test-resources/sap/m/qunit/p13n"
					}
				}
			},

			"p13n.FilterPanel": {
				title: "Test Page for sap.m.p13n.FilterPanel",
				module: "test-resources/sap/m/qunit/p13n/FilterPanel.qunit",
				loader: {
					paths: {
						resourceroot: "test-resources/sap/m/qunit/p13n"
					}
				}
			},

			"p13n.SortPanel": {
				title: "Test Page for sap.m.p13n.SortPanel",
				module: "test-resources/sap/m/qunit/p13n/SortPanel.qunit",
				loader: {
					paths: {
						resourceroot: "test-resources/sap/m/qunit/p13n"
					}
				}
			},

			"p13n.GroupPanel": {
				title: "Test Page for sap.m.p13n.GroupPanel",
				module: "test-resources/sap/m/qunit/p13n/GroupPanel.qunit",
				loader: {
					paths: {
						resourceroot: "test-resources/sap/m/qunit/p13n"
					}
				}
			},

			"p13n.Popup": {
				title: "Test Page for sap.m.p13n.Popup",
				module: "test-resources/sap/m/qunit/p13n/Popup.qunit",
				loader: {
					paths: {
						resourceroot: "test-resources/sap/m/qunit/p13n"
					}
				},
				ui5: {
					language: "en-US"
				}
			},

			"p13n.MessageStrip": {
				title: "Test Page for sap.m.p13n.MessageStrip",
				module: "test-resources/sap/m/qunit/p13n/MessageStrip.qunit"
			},

			"p13n.Smoke": {
				title: "Test Page for sap.m.p13n Demokit samples",
				page: "test-resources/sap/m/qunit/p13n/smoke/testsuite.qunit.html"
			},

			P13nFilterPanel: {
				title: "Test Page for sap.m.P13nFilterPanel",
				ui5: {
					libs: ["sap.m", "sap.ui.layout", "sap.ui.unified"] // to compensate 2 sync loadLibrary
				}
			},

			P13nSelectionPanel: {
				title: "Test Page for sap.m.P13nSelectionPanel",
				sinon: {
					useFakeTimers: false
				}
			},

			P13nOperationsHelper: {
				title: "Test Page for sap.m.P13nOperationsHelper"
			},

			PDFViewer: {
				title: "PdfViewer - sap.m",
				coverage: {
					only: "//sap\/m\/PDF.*/"
				}
			},

			Page: {
				title: "QUnit Page for sap.m.Page (part 1)"
			},

			Page_part2: {
				title: "QUnit Page for sap.m.Page (part 2)"
			},

			PageResponsivePaddingsEnablement: {
				title: "QUnit Page for responsive paddings in sap.m.Page"
			},

			PagingButton: {
				title: "QUnit Page for sap.m.PagingButton"
			},

			Panel: {
				title: "QUnit page for sap.m.Panel"
			},

			PlanningCalendar: {
				title: "PlanningCalendar - sap.m",
				ui5: {
					libs: "sap.m, sap.ui.unified",
					language: "en_GB"
				}
			},

			PlanningCalendar2: {
				title: "PlanningCalendar 2 - sap.m",
				ui5: {
					libs: "sap.m, sap.ui.unified",
					language: "en_GB"
				}
			},

			PlanningCalendarIslamic: {
				title: "PlanningCalendar Islamic - sap.m",
				ui5: {
					libs: "sap.m, sap.ui.unified",
					language: "en_GB"
				}
			},

			PlanningCalendarHeader: {
				title: "PlanningCalendarHeader - sap.m",
				ui5: {
					libs: "sap.m, sap.ui.unified"
				}
			},

			PlanningCalendarLegend: {
				title: "PlanningCalendarLegend - sap.m",
				ui5: {
					libs: "sap.m, sap.ui.unified",
					language: "en"
				}
			},

			Popover: {
				title: "QUnit Page for sap.m.Popover"
			},

			PopoverResize: {
				title: "QUnit Page for resizing in sap.m.Popover"
			},

			PopoverResizeRTL: {
				title: "QUnit Page for resizing in sap.m.Popover in RTL mode",
				ui5: {
					rtl: true
				}
			},

			ProgressIndicator: {
				title: "QUnit ProgressIndicator",
				sinon: {
					useFakeTimers: true
				}
			},

			PullToRefresh_desktop: {
				title: "Test Page for sap.m.PullToRefresh on Desktop"
			},

			QUnitCompositesUsingIFrames: {
				/*
				 * Page kept because of
				 *  - unhandled script
				 */
				page: "test-resources/sap/m/qunit/QUnitCompositesUsingIFrames.qunit.html"
			},

			QuickView: {
				title: "QUnit page for sap.m.QuickView",
				sinon: {
					useFakeTimers: true
				}
			},

			QuickViewCard: {
				title: "QUnit page for sap.m.QuickViewCard",
				sinon: {
					useFakeTimers: true
				}
			},

			QuickViewPage: {
				title: "QUnit page for sap.m.QuickViewPage",
				sinon: {
					useFakeTimers: true
				},
				coverage: {
					only: [ "sap/m/QuickViewPage" ]
				}
			},

			RadioButton: {
				title: "RadioButton - sap.m - QUnit test",
				sinon: {
					useFakeTimers: true
				}
			},

			RadioButtonGroup: {
				title: "RadioButton - sap.m - QUnit test",
				sinon: {
					useFakeTimers: true
				},
				coverage: {
					only: [
						"sap/m/RadioButtonGroup",
						"sap/m/RadioButtonGroupRenderer"
					]
				}
			},

			RangeSlider: {
				title: "QUnit Page for sap.m.RangeSlider",
				ui5: {
					language: "en-US"
				}
			},

			RatingIndicator: {
				title: "Test Page for sap.m.RatingIndicator",
				ui5: {
					theme: "sap_horizon"
				}
			},

			ResponsiveMarginCssClasses: {
				/*
				 * Note: this test is executed multiple times by the QUnitCompositesUsingIFrames test
				 *       with varying iframe sizes (width / height).
				 *       It is listed here to benefit from the async behavior of the test starter,
				 *       but it shall not be executed directly by the mobile testsuite.
				 *       Therefore setting 'skip' to true.
				 */
				skip: true,
				title: "QUnit Page for sap.m Margin CSS Classes",
				loader: {
					paths: {
						"sap/ui/demo/mock": "test-resources/sap/ui/documentation/sdk/"
					}
				},
				ui5: {
					libs: ["sap.ui.layout", "sap.ui.unified", "sap.m"]
				}
			},

			ResponsivePopover: {
				title: "QUnit Page for sap.m.ResponsivePopover"
			},

			ResponsiveScale: {
				title: "Test page for sap.m.ResponsiveScale"
			},

			Rule: {
				title: "QUnit Page for Support Assistant Rules",
				ui5: {
					libs: ["sap.m", "sap.ui.support", "sap.ui.unified"],  // to compensate sync loadLibrary
					support: "silent",
					// TO BE FIXED: support lib fails when waiting for Core#init
					"xx-waitForTheme": true
				},
				module: [
					"./rules/Button.qunit",
					"./rules/DatePicker.qunit",
					"./rules/DateRangeSelection.qunit",
					"./rules/Dialog.qunit",
					"./rules/FacetFilter.qunit",
					"./rules/IconTabBar.qunit",
					"./rules/Input.qunit",
					"./rules/MaskInput.qunit",
					"./rules/ObjectHeader.qunit",
					"./rules/ObjectListItem.qunit",
					"./rules/ObjectMarker.qunit",
					"./rules/ObjectStatus.qunit",
					"./rules/StepInput.qunit",
					"./rules/Title.qunit",
					"./rules/ViewSettingsDialog.qunit"
				]
			},

			ScrollBar: {
				title: "QUnit Page for sap.m.ScrollBar"
			},

			ScrollContainer: {
				title: "QUnit Page for sap.m.ScrollContainer"
			},

			ScrollPosition: {
				title: "QUnit Page for Scroll Positions"
			},

			SearchField: {
				title: "Test Page for sap.m.SearchField"
			},

			SearchField_suggestions: {
				title: "Test Page for sap.m.SearchField with suggestions",
				sinon: {
					useFakeTimers: true
				}
			},

			SegmentedButton: {
				title: "Segmented - sap.m - QUnit test",
				sinon: {
					useFakeTimers: true
				}
			},

			Select: {
				title: "Test Page for sap.m.Select",
				loader: {
					map: {
						"*": {
							"sap/ui/thirdparty/sinon": "sap/ui/thirdparty/sinon-4",
							"sap/ui/thirdparty/sinon-qunit": "sap/ui/qunit/sinon-qunit-bridge"
						}
					}
				},
				sinon: {
					useFakeTimers: true
				},
				ui5: {
					language: "en"
				}
			},

			Select2: {
				title: "Separate test page for sap.m.Select"
			},

			SelectDialog: {
				title: "QUnit Page for sap.m.SelectDialog",
				sinon: {
					useFakeTimers: true
				}
			},

			SelectDialogOData: {
				title: "QUnit Page for sap.m.SelectDialog"
			},

			SelectList: {
				title: "Test Page for sap.m.SelectList",
				sinon: {
					useFakeTimers: true
				}
			},

			SelectionDetails: {
				title: "Test Page for sap.m.SelectionDetails",
				coverage: {
					only: "[sap/m/SelectionDetailsItem.js,sap/m/SelectionDetailsListItemRenderer.js]"
				},
				ui5: {
					language: "en"
				}
			},

			SelectionDetailsItem: {
				title: "QUnit Test Page for sap.m.SelectionDetailsItem",
				coverage: {
					only: "[sap/m/SelectionDetailsItem.js,sap/m/SelectionDetailsListItemRenderer.js]"
				},
				ui5: {
					language: "en"
				}
			},

			SelectionDetailsItemLine: {
				title: "QUnit Test Page for sap.m.SelectionDetailsItemLine",
				sinon: {
					useFakeTimers: true
				},
				coverage: {
					only: "sap/m/SelectionDetailsItemLine.js"
				},
				ui5: {
					language: "en"
				}
			},

			Shell: {
				title: "QUnit Page for sap.m.Shell"
			},

			SimpleFixFlex: {
				title: "Test Page for sap.m.SimpleFixFlex"
			},

			SinglePlanningCalendar: {
				title: "QUnit Page for sap.m.SinglePlanningCalendar",
				ui5: {
					language: "en",
					libs: ["sap.m", "sap.ui.unified"] // to compensate sync loadLibrary
				}
			},

			SinglePlanningCalendarGrid: {
				title: "QUnit Page for sap.m.SinglePlanningCalendarGrid",
				sinon: {
					useFakeTimers: true
				},
				ui5: {
					language: "en",
					libs: ["sap.m", "sap.ui.unified"] // to compensate sync loadLibrary
				}
			},

			SinglePlanningCalendarMonthGrid: {
				title: "QUnit Page for sap.m.SinglePlanningCalendarMonthGrid",
				sinon: {
					useFakeTimers: true
				},
				ui5: {
					language: "en_GB",
					libs: ["sap.m", "sap.ui.unified"] // to compensate sync loadLibrary
				}
			},

			SlideTile: {
				title: "Test Page for sap.m.SlideTile",
				coverage: {
					only: "//sap\/m\/SlideTile.*/"
				},
				ui5: {
					language: "en"
				}
			},

			Slider: {
				title: "Test page for sap.m.Slider",
				ui5: {
					language: "en-US"
				}
			},

			SplitApp: {
				title: "QUnit Page for sap.m.SplitApp",
				ui5: {
					language: "en-US"
				}
			},

			SplitContainer: {
				title: "QUnit Page for sap.m.SplitContainer",
				ui5: {
					language: "en-US"
				}
			},

			StepInput: {
				title: "QUnit Page for sap.m.StepInput",
				sinon: {
					useFakeTimers: true
				},
				ui5: {
					language: "en-US"
				}
			},

			SuggestionsPopover: {
				title: "QUnit Page for sap.m.SuggestionsPopover",
				ui5: {
					compatVersion: "1.65"
				},
				coverage: {
					only: [
						"sap/m/SuggestionsPopover"
					]
				}
			},

			Support: {
				title: "QUnit Page for sap.m.Support",
				sinon: {
					useFakeTimers: true
				},
				coverage: {
					only: [
						"sap/m/Support"
					]
				}
			},

			Switch: {
				title: "Test Page for sap.m.Switch",
				sinon: {
					useFakeTimers: true
				},
				ui5: {
					language: "en-US"
				}
			},

			TabContainer: {
				title: "QUnit Page for sap.m.TabContainer",
				sinon: {
					useFakeTimers: true
				},
				ui5: {
					language: "en"
				}
			},

			TabStrip: {
				title: "QUnit Page for sap.m.TabStrip",
				sinon: {
					useFakeTimers: true
				},
				ui5: {
					language: "en-US"
				}
			},

			TabStripItem: {
				title: "QUnit Page for sap.m.TabStripItem",
				ui5: {
					language: "en-US"
				}
			},

			Table: {
				title: "QUnit Page for sap.m.Table",
				sinon: {
					version: 1 // custom handling of fakeTimer fails with sinon-4
				},
				coverage: {
					only: "sap/m/Table"
				},
				ui5: {
					language: "en"
				}
			},

			TableSelectDialog: {
				title: "QUnit Page for sap.m.TableSelectDialog",
				sinon: {
					version: 1, // custom handling of fakeTimer fails with sinon-4
					useFakeTimers: false // some tests activate it
				}
			},

			"table.ColumnWidthController": {
				title: "Test Page for sap.m.table.ColumnWidthController",
				module: "test-resources/sap/m/qunit/table/ColumnWidthController.qunit",
				paths: {
					resourceroot: "test-resources/sap/m/qunit/table/"
				}
			},

			"table.columnmenu.Menu": {
				title: "Test Page for sap.m.table.columnmenu.Menu",
				module: "test-resources/sap/m/qunit/table/columnmenu/Menu.qunit",
				paths: {
					resourceroot: "test-resources/sap/m/qunit/table/columnmenu"
				}
			},

			"table.columnmenu.ActionItem": {
				title: "Test Page for sap.m.table.columnmenu.ActionItem",
				module: "test-resources/sap/m/qunit/table/columnmenu/ActionItem.qunit",
				paths: {
					resourceroot: "test-resources/sap/m/qunit/table/columnmenu"
				}
			},

			"table.columnmenu.Entry": {
				title: "Test Page for sap.m.table.columnmenu.Entry",
				module: "test-resources/sap/m/qunit/table/columnmenu/Entry.qunit",
				paths: {
					resourceroot: "test-resources/sap/m/qunit/table/columnmenu"
				}
			},

			"table.columnmenu.Item": {
				title: "Test Page for sap.m.table.columnmenu.Item",
				module: "test-resources/sap/m/qunit/table/columnmenu/Item.qunit",
				paths: {
					resourceroot: "test-resources/sap/m/qunit/table/columnmenu"
				}
			},

			"table.columnmenu.ItemBase": {
				title: "Test Page for sap.m.table.columnmenu.ItemBase",
				module: "test-resources/sap/m/qunit/table/columnmenu/ItemBase.qunit",
				paths: {
					resourceroot: "test-resources/sap/m/qunit/table/columnmenu"
				}
			},

			"table.columnmenu.ItemContainer": {
				title: "Test Page for sap.m.table.columnmenu.ItemContainer",
				module: "test-resources/sap/m/qunit/table/columnmenu/ItemContainer.qunit",
				paths: {
					resourceroot: "test-resources/sap/m/qunit/table/columnmenu"
				}
			},

			"table.columnmenu.QuickAction": {
				title: "Test Page for sap.m.table.columnmenu.QuickAction",
				module: "test-resources/sap/m/qunit/table/columnmenu/QuickAction.qunit",
				paths: {
					resourceroot: "test-resources/sap/m/qunit/table/columnmenu"
				}
			},

			"table.columnmenu.QuickActionBase": {
				title: "Test Page for sap.m.table.columnmenu.QuickActionBase",
				module: "test-resources/sap/m/qunit/table/columnmenu/QuickActionBase.qunit",
				paths: {
					resourceroot: "test-resources/sap/m/qunit/table/columnmenu"
				}
			},

			"table.columnmenu.QuickActionContainer": {
				title: "Test Page for sap.m.table.columnmenu.QuickActionContainer",
				module: "test-resources/sap/m/qunit/table/columnmenu/QuickActionContainer.qunit",
				paths: {
					resourceroot: "test-resources/sap/m/qunit/table/columnmenu"
				}
			},

			"table.columnmenu.QuickSort": {
				title: "Test Page for sap.m.table.columnmenu.QuickSort",
				module: "test-resources/sap/m/qunit/table/columnmenu/QuickSort.qunit",
				paths: {
					resourceroot: "test-resources/sap/m/qunit/table/columnmenu"
				}
			},

			"table.columnmenu.QuickGroup": {
				title: "Test Page for sap.m.table.columnmenu.QuickGroup",
				module: "test-resources/sap/m/qunit/table/columnmenu/QuickGroup.qunit",
				paths: {
					resourceroot: "test-resources/sap/m/qunit/table/columnmenu"
				}
			},

			"table.columnmenu.QuickTotal": {
				title: "Test Page for sap.m.table.columnmenu.QuickTotal",
				module: "test-resources/sap/m/qunit/table/columnmenu/QuickTotal.qunit",
				paths: {
					resourceroot: "test-resources/sap/m/qunit/table/columnmenu"
				}
			},

			Text: {
				title: "QUnit Tests - sap.m.Text"
			},

			TextArea: {
				title: "Test Page for sap.m.TextArea"
			},

			TileContent: {
				title: "Test Page for sap.m.TileContent",
				coverage: {
					only: "//sap\/m\/TileContent.*/"
				}
			},

			TimePicker: {
				title: "Test Page for sap.m.TimePicker",
				ui5: {
					language: "en-US",
					libs: ["sap.m", "sap.ui.unified"] // to compensate sync loadLibrary
				}
			},

			TimePickerSliders: {
				title: "QUnit page for sap.m.TimePickerSliders"
			},

			TimePickerClocks: {
				title: "QUnit page for sap.m.TimePickerClocks"
			},

			TimePickerInputs: {
				title: "QUnit page for sap.m.TimePickerInputs"
			},

			TimePicker_Locale_bg_BG: {
				title: "Test Page for sap.m.TimePicker in Locale bg_BG",
				ui5: {
					language: "bg_BG"
				}
			},

			Title: {
				title: "QUnit Page for sap.m.Title",
				ui5: {
					language: "en"
				}
			},

			TitlePropagationSupport: {
				title: "QUnit Page for sap.m.TitlePropagationSupport"
			},

			ToggleButton: {
				title: "Test Page for sap.m.ToggleButton"
			},

			Token: {
				title: "Test Page for sap.m.Token"
			},

			Tokenizer: {
				title: "Test Page for sap.m.Tokenizer"
			},

			Toolbar: {
				title: "Test Page for sap.m.Toolbar",
				sinon: {
					version: 'edge'
				},
				qunit: {
					version: "edge"
				}
			},

			ToolbarSeparator: {
				title: "Test Page for sap.m.ToolbarSeparator",
				qunit: {
					version: 'edge'
				},
				sinon: {
					version: 'edge'
				}
			},

			ToolbarSpacer: {
				title: "Test Page for sap.m.ToolbarSpacer"
			},

			Tree: {
				title: "QUnit Page for sap.m.Tree"
			},

			Treeodata: {
				title: "QUnit Page for sap.m.Tree - odata",
				loader: {
					map: {
						"*": {
							"sap/ui/thirdparty/sinon": "sap/ui/thirdparty/sinon-4",
							"sap/ui/thirdparty/sinon-qunit": "sap/ui/qunit/sinon-qunit-bridge"
						}
					}
				},
				coverage: {
					branchTracking: true,
					only: "sap/ui/core/util"
				}
			},
<<<<<<< HEAD

=======
			/**
			 * @deprecated as of version 1.88
			 */
			UploadCollection: {
				title: "Test Page for sap.m.UploadCollection",
				coverage: {
					only: "[sap/m/UploadCollection.js,sap/m/UploadCollectionParameter.js,sap/m/UploadCollectionToolbarPlaceholder.js,sap/m/UploadCollectionRenderer.js,sap/m/UploadCollectionItem.js]"
				},
				ui5: {
					language: "en",
					modules: ["sap.m.Input"], // to compensate sync helper factory (FileUpload)
					libs: ["sap.m", "sap.ui.unified"] // to compensate sync loadLibrary
				},
				module: [
					"./UploadCollection.qunit",
					"./UploadCollectionForPendingUpload.qunit",
					"./UploadCollectionItem.qunit",
					"./UploadCollectionMemoryLeak.qunit",
					"./UploadCollectionOpenFileDialog.qunit",
					"./UploadCollectionToolbar.qunit"
				]
			},
			/**
 			 * @deprecated As of version 1.129, replaced by {@link sap.m.plugins.UploadSetwithTable}
			 */
>>>>>>> 9d1b862c
			UploadSet: {
				title: "Test Page for sap.m.upload.UploadSet",
				coverage: {
					only: "[sap/m/upload/UploadSet.js,sap/m/upload/UploadSetItem.js,sap/m/upload/UploadSetRenderer.js,sap/m/upload/Uploader.js]"
				},
				ui5: {
					language: "en",
					libs: ["sap.m", "sap.ui.unified"] // to compensate sync loadLibrary
				},
				module: [
					"./upload/UploadSet.qunit",
					"./upload/UploadSetItem.qunit",
					"./upload/UploadSetRestrictions.qunit",
					"./upload/UploadSetToolbar.qunit",
					"./upload/UploadSetOpenFileDialog.qunit"
				]
			},

			VBox: {
				title: "QUnit Page for sap.m.VBox"
			},

			ValueCSSColor: {
				title: "Test Page for sap.m.ValueCSSColor",
				ui5: {
					language: "en"
				}
			},

			ValueStateMessage: {
				title: "Test page for sap.m.delegate.ValueStateMessage",
				sinon: {
					useFakeTimers: true
				}
			},

			VariantManagement: {
				title: "Test Page for sap.m.VariantManagement",
				coverage: {
					only: ["sap/m/VariantManagement"]
				},
				ui5: {
					language: "en-US"
				}
			},

			ViewSettingsDialog: {
				title: "QUnit Page for sap.m.ViewSettingsDialog"
			},

			ViewSettingsDialogCustomTabs: {
				title: "QUnit Page for sap.m.ViewSettingsDialog (w/ Custom Tabs)"
			},

			WheelSlider: {
				title: "QUnit Page for sap.m.WheelSlider",
				ui5: {
					language: "en_US"
				},
				sinon: {
					useFakeTimers: true
				},
				coverage: {
					only: [
						"sap/m/WheelSlider",
						"sap/m/WheelSliderRenderer"
					]
				}
			},

			WheelSliderContainer: {
				title: "QUnit Page for sap.m.WheelSliderContainer",
				ui5: {
					language: "en_US"
				},
				coverage: {
					only: [
						"sap/m/WheelSliderContainer",
						"sap/m/WheelSliderContainerRenderer"
					]
				}
			},

			Wizard: {
				title: "QUnit Page for sap.m.Wizard"
			},

			WizardIntegrationOpa: {
				title: "Opa test Page for sap.m.Wizard",
				module: [
					"./WizardIntegration.opa.qunit"
				]
			},

			WizardProgressNavigator: {
				title: "QUnit Page for sap.m.WizardProgressNavigator",
				ui5: {
					language: "en"
				}
			},

			// --- refactoring stopped here (FWE) ---

			WizardStep: {
				title: "QUnit Page for sap.m.WizardStep",
				qunit: {
					version: 2
				}
			},

			"changeHandler/MoveTableColumns": {
				title: "QUnit - sap.m.changeHandler.MoveTableColumns",
				ui5: {
					libs: ["sap.m","sap.ui.fl"]
				}
			},

			"colorpalette/test/integration/opaTest": {
				/*
				 * Page kept because of
				 *  - non-trivial inline script
				 *  - Script Include of QUnitUtils
				 */
				page: "test-resources/sap/m/qunit/colorpalette/test/integration/opaTest.qunit.html",
				title: "Opa tests for sap.m.ColorPalettePopover",
				loader: {
					paths: {
						"cp/opa/test/app": "test-resources/sap/m/qunit/colorpalette/",
						"cp/opa/test/env": "test-resources/sap/m/qunit/colorpalette/test/"
					}
				}
			},

			"colorpalette/test/integration/opaTest2": {
				/*
				 * Page kept because of
				 *  - non-trivial inline script
				 *  - Script Include of QUnitUtils
				 */
				page: "test-resources/sap/m/qunit/colorpalette/test/integration/opaTest2.qunit.html",
				title: "Opa tests for sap.m.ColorPalettePopover",
				loader: {
					paths: {
						"cp/opa/test/app": "test-resources/sap/m/qunit/colorpalette/",
						"cp/opa/test/env": "test-resources/sap/m/qunit/colorpalette/test/"
					}
				}
			},

			"designtime/semantic/DetailPage": {
				title: "QUnit Page for sap.m.semantic.DetailPage design time and rta enabling",
				ui5: {
					libs: "sap.m,sap.ui.dt"
				},
				sinon: false,
				skip : true,
				group: "Designtime"
			},

			"designtime/ActionSheet": {
				title: "QUnit Page for sap.m.ActionSheet design time and rta enabling",
				ui5: {
					libs: ["sap.m","sap.ui.rta"]
				},
				sinon: false,
				group: "Designtime"
			},

			"designtime/Avatar": {
				title: "QUnit Page for sap.m.Avatar design time and rta enabling",
				ui5: {
					libs: ["sap.m","sap.ui.rta"]
				},
				sinon: false,
				group: "Designtime"
			},

			"designtime/Bar": {
				title: "QUnit Page for sap.m.Bar design time and rta enabling",
				ui5: {
					libs: ["sap.m","sap.ui.rta"]
				},
				sinon: false,
				loader: {
					paths: {
						dt: "test-resources/sap/m/qunit/designtime/"
					}
				},
				group: "Designtime"
			},

			"designtime/Button": {
				title: "QUnit Page for sap.m.Button design time",
				ui5: {
					libs: ["sap.m","sap.ui.rta"]
				},
				sinon: false,
				loader: {
					paths: {
						dt: "test-resources/sap/m/qunit/designtime/"
					}
				},
				group: "Designtime"
			},

			"designtime/CheckBox": {
				title: "QUnit Page for sap.m.CheckBox design time and rta enabling",
				ui5: {
					libs: ["sap.m","sap.ui.rta"]
				},
				sinon: false,
				loader: {
					paths: {
						dt: "test-resources/sap/m/qunit/designtime/"
					}
				},
				group: "Designtime",
				module: [
					"test-resources/sap/m/qunit/designtime/RatingIndicator.qunit"
				]
			},

			"designtime/CustomListItem": {
				title: "QUnit Page for sap.m.CustomListItem design time and rta enabling",
				ui5: {
					libs: "sap.m,sap.ui.dt"
				},
				sinon: false,
				loader: {
					paths: {
						dt: "test-resources/sap/m/qunit/designtime/"
					}
				},
				group: "Designtime"
			},

			"designtime/DatePicker": {
				title: "QUnit Page for sap.m.DatePicker design time and rta enabling",
				ui5: {
					libs: ["sap.m","sap.ui.rta"]
				},
				sinon: false,
				group: "Designtime"
			},

			"designtime/FlexBox": {
				title: "QUnit Page for sap.m.FlexBox design time and rta enabling",
				ui5: {
					libs: ["sap.m","sap.ui.rta"]
				},
				sinon: false,
				group: "Designtime"
			},

			"designtime/IconTabBar": {
				title: "QUnit IconTabBar for sap.m.IconTabBar design time and rta enabling",
				ui5: {
					libs: ["sap.m","sap.ui.rta"]
				},
				sinon: false,
				loader: {
					paths: {
						dt: "test-resources/sap/m/qunit/designtime/"
					}
				},
				group: "Designtime"
			},

			"designtime/IconTabFilter": {
				title: "QUnit IconTabFilter for sap.m.IconTabFilter design time and rta enabling",
				ui5: {
					libs: ["sap.m","sap.ui.rta"]
				},
				sinon: false,
				loader: {
					paths: {
						dt: "test-resources/sap/m/qunit/designtime/"
					}
				},
				group: "Designtime"
			},

			"designtime/Image": {
				title: "QUnit Page for sap.m.Image design time and rta enabling",
				ui5: {
					libs: ["sap.m","sap.ui.rta"]
				},
				sinon: false,
				group: "Designtime"
			},

			"designtime/InputBase": {
				title: "QUnit Page for sap.m.InputBase design time and rta enabling",
				ui5: {
					libs: ["sap.m","sap.ui.rta"]
				},
				sinon: false,
				group: "Designtime"
			},

			"designtime/InputListItem": {
				title: "QUnit Page for sap.m.InputListItem design time and rta enabling",
				ui5: {
					libs: "sap.m,sap.ui.dt"
				},
				sinon: false,
				group: "Designtime"
			},

			"designtime/Label": {
				title: "QUnit Page for sap.m.Label design time and rta enabling",
				ui5: {
					libs: ["sap.m","sap.ui.rta"]
				},
				sinon: false,
				group: "Designtime"
			},

			"designtime/Library": {
				title: "QUnit Page for designtime consistency check of sap.m library",
				sinon: false,
				group: "Designtime"
			},

			"designtime/Link": {
				title: "QUnit Page for sap.m.Link design time and rta enabling",
				ui5: {
					libs: ["sap.m","sap.ui.rta"]
				},
				sinon: false,
				group: "Designtime"
			},

			"designtime/ListBase": {
				title: "QUnit Page for sap.m.ListBase design time and rta enabling",
				ui5: {
					libs: ["sap.m","sap.ui.rta"]
				},
				sinon: false,
				group: "Designtime"
			},

			"designtime/ListItemBase": {
				title: "QUnit Page for sap.m.ListItemBase design time and rta enabling",
				ui5: {
					libs: ["sap.m","sap.ui.rta"]
				},
				sinon: false,
				group: "Designtime"
			},

			"designtime/MenuButton": {
				title: "QUnit Page for sap.m.MenuButton design time and rta enabling",
				ui5: {
					libs: "sap.m,sap.ui.dt"
				},
				sinon: false,
				group: "Designtime"
			},

			"designtime/ObjectListItem": {
				title: "QUnit Page for sap.m.ObjectListItem design time and rta enabling",
				ui5: {
					libs: ["sap.m","sap.ui.rta"]
				},
				sinon: false,
				skip: true,
				group: "Designtime"
			},

			"designtime/OverflowToolbar": {
				title: "QUnit Page for sap.m.OverflowToolbar design time and rta enabling",
				ui5: {
					libs: ["sap.m","sap.ui.rta"]
				},
				sinon: false,
				group: "Designtime"
			},

			"designtime/OverflowToolbarButton": {
				title: "QUnit Page for sap.m.OverflowToolbarButton design time and rta enabling",
				ui5: {
					libs: ["sap.m","sap.ui.rta"]
				},
				sinon: false,
				group: "Designtime"
			},

			"designtime/Page": {
				title: "QUnit Page for sap.m.Page design time and rta enabling",
				ui5: {
					libs: ["sap.m","sap.ui.rta"]
				},
				sinon: false,
				loader: {
					paths: {
						dt: "test-resources/sap/m/qunit/designtime/"
					}
				},
				group: "Designtime"
			},

			"designtime/Panel": {
				title: "QUnit Page for sap.m.Panel design time and rta enabling",
				ui5: {
					libs: ["sap.m","sap.ui.rta"]
				},
				sinon: false,
				group: "Designtime"
			},

			"designtime/Popover": {
				title: "QUnit Page for sap.m.Popover design time and rta enabling",
				ui5: {
					libs: ["sap.m","sap.ui.rta"]
				},
				sinon: false,
				group: "Designtime"
			},

			"designtime/RadioButton": {
				title: "QUnit Page for sap.m.RadioButton design time and rta enabling",
				ui5: {
					libs: ["sap.m","sap.ui.rta"]
				},
				sinon: false,
				group: "Designtime"
			},

			"designtime/RatingIndicator": {
				title: "QUnit Page for sap.m.RatingIndicator design time and rta enabling",
				ui5: {
					libs: ["sap.m","sap.ui.rta"]
				},
				loader: {
					paths: {
						dt: "test-resources/sap/m/qunit/designtime/"
					}
				},
				sinon: false,
				group: "Designtime"
			},

			"designtime/ScrollContainer": {
				title: "QUnit Page for sap.m.ScrollContainer design time and rta enabling",
				ui5: {
					libs: ["sap.m","sap.ui.rta"]
				},
				sinon: false,
				group: "Designtime"
			},

			"designtime/SearchField": {
				title: "QUnit Page for sap.m.SearchField design time and rta enabling",
				ui5: {
					libs: ["sap.m", "sap.ui.rta"]
				},
				sinon: false,
				group: "Designtime"
			},

			"designtime/Select": {
				title: "QUnit Page for sap.m.Select design time",
				ui5: {
					libs: "sap.m,sap.ui.dt"
				},
				sinon: false,
				group: "Designtime"
			},

			"designtime/Slider": {
				title: "QUnit Page for sap.m.Slider design time and rta enabling",
				ui5: {
					libs: ["sap.m","sap.ui.rta"]
				},
				sinon: false,
				group: "Designtime"
			},

			"designtime/SplitContainer": {
				title: "QUnit Page for sap.m.SplitContainer design time",
				ui5: {
					libs: "sap.m,sap.ui.dt"
				},
				sinon: false,
				group: "Designtime"
			},

			"designtime/StandardListItem": {
				title: "QUnit Page for sap.m.StandardListItem design time and rta enabling",
				ui5: {
					libs: ["sap.m","sap.ui.rta"]
				},
				sinon: false,
				group: "Designtime"
			},

			"designtime/Table": {
				title: "QUnit Page for sap.m.Table design time and rta enabling",
				ui5: {
					libs: ["sap.m","sap.ui.rta"],
					language: "en"
				},
				sinon: false,
				group: "Designtime"
			},

			"designtime/Text": {
				title: "QUnit Page for sap.m.Text design time and rta enabling",
				ui5: {
					libs: ["sap.m","sap.ui.rta"]
				},
				sinon: false,
				group: "Designtime"
			},

			"designtime/Title": {
				title: "QUnit Page for sap.m.Title design time and rta enabling",
				ui5: {
					libs: ["sap.m","sap.ui.rta"]
				},
				sinon: false,
				group: "Designtime"
			},

			"designtime/Toolbar": {
				title: "QUnit Page for sap.m.Toolbar design time and rta enabling",
				ui5: {
					libs: ["sap.m","sap.ui.rta"]
				},
				sinon: false,
				loader: {
					paths: {
						dt: "test-resources/sap/m/qunit/designtime/"
					}
				},
				group: "Designtime"
			},

			"planningcalendar/test/integration/opaTest": {
				/*
				 * Page kept because of
				 *  - non-trivial inline script
				 */
				page: "test-resources/sap/m/qunit/planningcalendar/test/integration/opaTest.qunit.html",
				title: "Opa tests for PlanningCalendar",
				loader: {
					paths: {
						"sap/ui/demo/PlanningCalendar/test": "test-resources/sap/m/qunit/planningcalendar/test/"
					}
				}
			},

			"plugins/CellSelector": {
				title: "Test Page for sap.m.plugins.CellSelector",
				module: "test-resources/sap/m/qunit/plugins/CellSelector.qunit"
			},

			"plugins/opa/CellSelector/GridTable": {
				title: "Opa tests for CellSelector with GridTable",
				module: "test-resources/sap/m/qunit/plugins/opa/CellSelector/GridTable/test/CellSelectorOPA.qunit",
				ui5: {
					libs: ["sap.m", "sap.ui.table"],
					language: "en"
				}
			},

			"plugins/opa/CellSelector/ResponsiveTable": {
				title: "Opa tests for CellSelector with ResponsiveTable",
				module: "test-resources/sap/m/qunit/plugins/opa/CellSelector/ResponsiveTable/test/CellSelectorOPA.qunit",
				ui5: {
					libs: ["sap.m"],
					language: "en"
				}
			},

			"plugins/PluginBase": {
				title: "Test Page for sap.m.plugins.PluginBase"
			},

			"plugins/DataStateIndicator": {
				title: "Test Page for sap.m.plugins.DataStateIndicator"
			},

			"plugins/ColumnResizer": {
				title: "Test Page for sap.m.plugins.ColumnResizer"
			},

			"plugins/CopyProvider": {
				title: "Test Page for sap.m.plugins.CopyProvider",
				sinon: {
					version: 'edge'
				},
				ui5: {
					libs: ["sap.m", "sap.ui.table", "sap.ui.mdc"]
				},
				coverage: {
					only: ["sap/m/plugins/CopyProvider"]
				}
			},

			"plugins/ContextMenuSetting": {
				title: "Test Page for sap.m.plugins.ContextMenuSetting",
				ui5: {
					libs: ["sap.m", "sap.ui.table", "sap.ui.unified", "sap.ui.mdc"]
				},
				coverage: {
					only: ["sap/m/plugins/ContextMenuSetting"]
				}
			},

			"plugins/PasteProvider": {
				title: "Test Page for sap.m.plugins.PasteProvider",
				ui5: {
					language: "en-US"
				}
			},

			"plugins/UploadSetwithTable": {
				title: "Test Page for sap.m.plugins.UploadSetwithTable",
				ui5: {
					libs: ["sap.m", "sap.ui.table", "sap.ui.mdc"]
				},
				coverage: {
					only: ["sap/m/plugins/UploadSetwithTable"]
				},
				module: [
					"./plugins/UploadSetwithTable/UploadSetwithTable.qunit"
				]
			},

			"routing/async/Router": {
				title: "QUnit Page for sap.m.routing.Router",
				ui5: {
					resourceroots: {
						"m.test": "test-resources/sap/m/qunit/"
					}
				}
			},

			"routing/async/Targets": {
				title: "QUnit Page for sap.m.routing.Targets",
				ui5: {
					resourceroots: {
						"m.test": "test-resources/sap/m/qunit/"
					}
				}
			},

			"routing/common/TargetHandler": {
				title: "QUnit Page for sap.m.routing.TargetHandler",
				ui5: {
					resourceroots: {
						"m.test": "test-resources/sap/m/qunit/"
					}
				}
			},

			"semantic/Segment": {
				title: "Test Page for sap.m.semantic.Segment"
			},

			"semantic/SemanticButton": {
				title: "Test Page for sap.m.semantic.SemanticButton",
				sinon: {
					useFakeTimers: true
				}
			},

			"semantic/SemanticToggleButton": {
				title: "Test Page for sap.m.semantic.SemanticToggleButton"
			},

			"semantic/SemanticPage": {
				title: "Test Page for sap.m.SemanticPage"
			},

			"semantic/SemanticSelect": {
				title: "Test Page for sap.m.semantic.SemanticSelect"
			},

			"semantic/ShareMenu": {
				title: "Test Page for sap.m.semantic.ShareMenu"
			},

			"table/Util": {
				title: "Test Page for sap.m.table.Util",
				ui5: {
					language: "en-US",
					theme: "sap_horizon"
				}
			}
		}
	};

	var bCompAvailable = false;
	var oXhr = new XMLHttpRequest();
	oXhr.onreadystatechange = function() {
		if (this.readyState === 4) {
			switch (this.status) {
				case 200:
				case 304:
					bCompAvailable = JSON.parse(this.responseText).libraries.some(function (mLibrary) {
						return mLibrary.name === 'sap.ui.comp';
					});
					break;
				default:
					Log.info("Sorry, can't find file with library versions ¯\\_(ツ)_/¯");
			}
		}
	};

	oXhr.open("GET", sap.ui.require.toUrl("sap-ui-version.json"), false);
	oXhr.send();

	if (bCompAvailable) {
		mConfig = merge({}, mConfig, {
			tests: {
				"changeHandler/AddTableColumn": {
					title: "QUnit - legacy addTableColumn changes in sap.m.changeHandler.AddTableColumn",
					ui5: {
						libs: ["sap.m","sap.ui.fl", "sap.ui.comp", "sap.ui.unified"], // to compensate sync loadLibrary
						language: "en"
					}
				}
			}
		});
	} else {
		Log.info("sap.ui.comp not available", "enabling tests are skipped, ensure sap.ui.comp from sapui5.runtime is loaded to execute them");
	}

	return mConfig;
});<|MERGE_RESOLUTION|>--- conflicted
+++ resolved
@@ -1936,35 +1936,10 @@
 					only: "sap/ui/core/util"
 				}
 			},
-<<<<<<< HEAD
-
-=======
-			/**
-			 * @deprecated as of version 1.88
-			 */
-			UploadCollection: {
-				title: "Test Page for sap.m.UploadCollection",
-				coverage: {
-					only: "[sap/m/UploadCollection.js,sap/m/UploadCollectionParameter.js,sap/m/UploadCollectionToolbarPlaceholder.js,sap/m/UploadCollectionRenderer.js,sap/m/UploadCollectionItem.js]"
-				},
-				ui5: {
-					language: "en",
-					modules: ["sap.m.Input"], // to compensate sync helper factory (FileUpload)
-					libs: ["sap.m", "sap.ui.unified"] // to compensate sync loadLibrary
-				},
-				module: [
-					"./UploadCollection.qunit",
-					"./UploadCollectionForPendingUpload.qunit",
-					"./UploadCollectionItem.qunit",
-					"./UploadCollectionMemoryLeak.qunit",
-					"./UploadCollectionOpenFileDialog.qunit",
-					"./UploadCollectionToolbar.qunit"
-				]
-			},
+
 			/**
  			 * @deprecated As of version 1.129, replaced by {@link sap.m.plugins.UploadSetwithTable}
 			 */
->>>>>>> 9d1b862c
 			UploadSet: {
 				title: "Test Page for sap.m.upload.UploadSet",
 				coverage: {
