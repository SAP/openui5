--- conflicted
+++ resolved
@@ -809,21 +809,7 @@
 					libs: ["sap.m", "sap.ui.unified"] // to compensate sync loadLibrary
 				}
 			},
-<<<<<<< HEAD
-
-			MenuItem: {
-				title: "QUnit Page for sap.m.MenuItem",
-				coverage: {
-					only: ["sap/m/MenuItem"]
-				},
-				ui5: {
-					language: "en-US",
-					libs: ["sap.m", "sap.ui.unified"] // to compensate sync loadLibrary
-				}
-			},
-
-=======
->>>>>>> 68e35fe6
+
 			MenuButton: {
 				title: "QUnit tests: sap.m.MenuButton",
 				sinon: {
