--- conflicted
+++ resolved
@@ -980,29 +980,6 @@
 			OverflowToolbarMenuButton: {
 				title: "Test Page for sap.m.OverflowToolbarMenuButton"
 			},
-<<<<<<< HEAD
-
-=======
-			/**
-			 * @deprecated as of version 1.98
-			 */
-			P13nColumnsPanel: {
-				title: "Test Page for sap.m.P13nColumnsPanel",
-				sinon: {
-					useFakeTimers: true
-				}
-			},
-			/**
-			 * @deprecated As of 1.124, replaced by the artifacts in {@link sap.m.p13n}.
-			 */
->>>>>>> 6e11b02b
-			P13nConditionPanel: {
-				title: "Test Page for sap.m.P13nConditionPanel",
-				ui5: {
-					language: "en", // one test depends on locale specific date formatting
-					libs: ["sap.m", "sap.ui.layout", "sap.ui.unified"] // to compensate 2 sync loadLibrary
-				}
-			},
 
 			"p13n.AbstractContainer": {
 				title: "Test Page for sap.m.p13n.AbstractContainer",
@@ -1242,93 +1219,6 @@
 			"p13n.Smoke": {
 				title: "Test Page for sap.m.p13n Demokit samples",
 				page: "test-resources/sap/m/qunit/p13n/smoke/testsuite.qunit.html"
-			},
-<<<<<<< HEAD
-
-=======
-			/**
-			 * @deprecated as of version 1.98
-			 */
-			P13nDialog: {
-				title: "Test Page for sap.m.P13nDialog",
-				loader: {
-					paths: {
-						resourceroot: "test-resources/sap/m/qunit/"
-					}
-				},
-				ui5: {
-					libs: ["sap.m", "sap.ui.layout", "sap.ui.unified"] // to compensate 2 sync loadLibrary
-				}
-			},
-			/**
-			 * @deprecated as of version 1.120
-			 */
-			P13nDimMeasurePanel: {
-				title: "Test Page for sap.m.P13nDimMeasurePanel",
-				sinon: {
-					useFakeTimers: false
-				}
-			},
-			/**
-			 * @deprecated As of 1.124, replaced by the artifacts in {@link sap.m.p13n}.
-			 */
->>>>>>> 6e11b02b
-			P13nFilterPanel: {
-				title: "Test Page for sap.m.P13nFilterPanel",
-				ui5: {
-					libs: ["sap.m", "sap.ui.layout", "sap.ui.unified"] // to compensate 2 sync loadLibrary
-				}
-			},
-<<<<<<< HEAD
-
-=======
-			/**
-			 * @deprecated as of version 1.98
-			 */
-			P13nGroupPanel: {
-				title: "Test Page for sap.m.P13nGroupPanel",
-				ui5: {
-					libs: ["sap.m", "sap.ui.layout", "sap.ui.unified"] // to compensate 2 sync loadLibrary
-				}
-			},
-			/**
-			 * @deprecated As of 1.124, replaced by the artifacts in {@link sap.m.p13n}.
-			 */
-			P13nPanel: {
-				title: "Test Page for sap.m.P13nPanel",
-				sinon: {
-					useFakeTimers: false
-				}
-			},
-			/**
-			 * @deprecated As of 1.124, replaced by the artifacts in {@link sap.m.p13n}.
-			 */
->>>>>>> 6e11b02b
-			P13nSelectionPanel: {
-				title: "Test Page for sap.m.P13nSelectionPanel",
-				sinon: {
-					useFakeTimers: false
-				}
-			},
-<<<<<<< HEAD
-
-=======
-			/**
-			 * @deprecated as of version 1.98
-			 */
-			P13nSortPanel: {
-				title: "Test Page for sap.m.P13nSortPanel",
-				ui5: {
-					language: "en-US",
-					libs: ["sap.m", "sap.ui.layout", "sap.ui.unified"] // to compensate 2 sync loadLibrary
-				}
-			},
-			/**
-			 * @deprecated As of 1.124, replaced by the artifacts in {@link sap.m.p13n}.
-			 */
->>>>>>> 6e11b02b
-			P13nOperationsHelper: {
-				title: "Test Page for sap.m.P13nOperationsHelper"
 			},
 
 			PDFViewer: {
