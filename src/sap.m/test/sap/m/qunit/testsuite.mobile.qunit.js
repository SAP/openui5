sap.ui.define([
	"sap/ui/Device",
	"sap/base/util/merge",
	"sap/base/Log"
], function(Device, merge, Log) {

	"use strict";
	var mConfig = {
		name: "QUnit TestSuite for sap.m",
		defaults: {
			bootCore: true,
			ui5: {
				libs: "sap.m",
				noConflict: true,
				preload: "auto",
				"xx-waitForTheme": "init"
			},
			qunit: {
				version: 2,
				reorder: false
			},
			sinon: {
				version: 4,
				qunitBridge: true,
				useFakeTimers: false
			},
			module: "./{name}.qunit"
		},
		tests: {
			ActionListItem: {
				title: "Test Page for sap.m.ActionListItem"
			},

			ActionSheet: {
				title: "QUnit Page for sap.m.ActionSheet"
			},

			AdditionalTextButton: {
				title: "QUnit Page for sap.m.AdditionalTextButton",
				coverage: {
					only: ["sap/m/AdditionalTextButton"]
				}
			},

			App: {
				title: "QUnit Page for sap.m.App"
			},

			AppWithBackground: {
				title: "QUnit Page for sap.m.App with Background Images"
			},

			Avatar: {
				coverage: {
					only: ["sap/m/Avatar"]
				}
			},

			BadgeEnabler: {
				coverage: {
					only: ["sap/m/BadgeEnabler"]
				}
			},

			Bar: {
				title: "QUnit Page for sap.m.Bar",
				sinon: {
					useFakeTimers: true
				},
				ui5: {
					theme: "sap_horizon"
				}
			},

			"Bar (RTL)": {
				title: "QUnit Page for sap.m.Bar",
				sinon: {
					useFakeTimers: true
				},
				ui5: {
					rtl: true,
					theme: "sap_horizon"
				},
				module: "./Bar.qunit"
			},

			BarInPageEnabler: {
				title: "QUnit Page for sap.m.BarBase"
			},

			Breadcrumbs: {
				title: "QUnit Page for sap.m.Breadcrumbs",
				sinon: {
					useFakeTimers: true
				}
			},

			BusyDialog: {
				title: "QUnit page for sap.m.BusyDialog"
			},

			BusyIndicator: {
				title: "QUnit page for sap.m.BusyIndicator"
			},

			Button: {
				title: "Test Page for sap.m.Button",
				ui5: {
					language: "en"
				},
				sinon: {
					useFakeTimers: true
				}
			},

			CSSClassesFromParameters: {
				/*
				 * Page kept because of
				 *  - Non-trivial DOM content
				 */
				page: "test-resources/sap/m/qunit/CSSClassesFromParameters.qunit.html",
				title: "QUnit Page for Theme-dependent CSS Classes",
				ui5: {
					theme: "sap_horizon"
				}
			},

			Carousel: {
				title: "Test Page for sap.m.Carousel",
				sinon: {
					useFakeTimers: true
				},
				ui5: {
					language: "en"
				},
				coverage: {
					only: [
						"sap/m/Carousel",
						"sap/m/CarouselRenderer"
					]
				}
			},

			CheckBox: {
				title: "Test Page for sap.m.CheckBox",
				qunit: {
					version: "edge"
				},
				sinon: {
					version: "edge"
				},
				ui5: {
					language: "en-US"
				}
			},

			ColorPalette: {
				title: "ColorPalette - sap.m",
				sinon: {
					version: 1 // sinon-qunit-bridge does not supported nested modules
				},
				ui5: {
					language: "en-US",
					libs: ["sap.m", "sap.ui.unified"] // to compensate sync loadLibrary
				}
			},

			Column: {
				title: "Column - sap.m"
			},

			ColumnHeaderPopover: {
				title: "QUnit Page for sap.m.ColumnHeaderPopover",
				ui5: {
					language: "en-US"
				}
			},

			ColumnListItem: {
				title: "ColumnListItem - sap.m"
			},

			ColumnMergeDuplicates: {
				title: "QUnit Page for Column Merge Duplicates"
			},

			ComboBox: {
				title: "Test Page for sap.m.ComboBox",
				loader: {
					map: {
						"*": {
							"sap/ui/thirdparty/sinon": "sap/ui/thirdparty/sinon-4",
							"sap/ui/thirdparty/sinon-qunit": "sap/ui/qunit/sinon-qunit-bridge"
						}
					}
				},
				ui5: {
					libs: "sap.m, sap.ui.layout",
					language: "en"
				}
			},

			"opa/combobox/LoadItemsOPA": {
				title: "OPA Test Page for sap.m.ComboBox",
				ui5: {
					libs: "sap.m",
					language: "en"
				}
			},

			"opa/input/SuggestionRowsPopoverOPA": {
				title: "OPA Test Page for sap.m.Input with tabular suggestions",
				ui5: {
					libs: "sap.m",
					language: "en"
				}
			},

			"opa/messageview/URLValidationOPA": {
				title: "OPA Test Page for sap.m.MessageView URL validation",
				ui5: {
					libs: "sap.m",
					language: "en"
				}
			},

			ContentConfig: {
				title: "QUnit Test Page for sap.m.ContentConfig",
				coverage: {
					only: "//sap\/m\/ContentConfig.*/"
				},
				ui5: {
					language: "en"
				}
			},

			CustomTreeItem: {
				title: "QUnit Page for sap.m.CustomTreeItem",
				coverage: {
					branchTracking: true,
					only: "sap/m/CustomTreeItem"
				}
			},

			DateNavigation: {
				title: "Test page for sap.m.delegate.DateNavigation",
				sinon: {
					useFakeTimers: true
				},
				ui5: {
					libs: ["sap.m", "sap.ui.unified"] // to compensate sync loadLibrary
				}
			},

			DatePicker: {
				title: "DatePicker - sap.m",
				qunit: {
					// one test checks a module for not being loaded, another checks it for being loaded
					// -> order of tests is significant!
					reorder: false
				},
				ui5: {
					language: "en-US",
					libs: ["sap.m", "sap.ui.unified"] // to compensate sync loadLibrary
				}
			},

			DateRangeSelection: {
				title: "DateRangeSelection - sap.m",
				ui5: {
					language: "en-US",
					libs: ["sap.m", "sap.ui.unified"] // to compensate sync loadLibrary
				}
			},

			DateTimeField: {
				title: "DateTimeField - sap.m",
				ui5: {
					language: "en-US"
				},
				sinon: {
					version: 1 // sinon-qunit-bridge does not support nested modules
				}
			},

			DateTimePicker: {
				title: "DateTimePicker - sap.m",
				coverage: {
					only: ["sap/m/DateTimePicker"]
				},
				ui5: {
					language: "en-US",
					libs: ["sap.m", "sap.ui.unified"] // to compensate sync loadLibrary
				}
			},

			DateTimePickerOData: {
				title: "DateTimePickerOData - sap.m",
				coverage: {
					only: ["sap/m/DateTimePicker"]
				},
				ui5: {
					language: "en-US",
					libs: ["sap.m", "sap.ui.unified"]
				}
			},

			Dialog: {
				title: "QUnit Page for sap.m.Dialog",
				sinon: {
					version: 1, // test hangs with sinon 4
					useFakeTimers: true
				},
				ui5: {
					compatVersion: "1.16"
				}
			},

			DialogRTL: {
				title: "QUnit Page for sap.m.Dialog in RTL",
				sinon: {
					useFakeTimers: true
				},
				ui5: {
					rtl: true
				}
			},

			DisplayListItem: {
				title: "Test Page for sap.m.DisplayListItem"
			},

			DraftIndicator: {
				title: "Test Page for sap.m.DraftIndicator",
				sinon: {
					useFakeTimers: true
				}
			},

			DynamicDateRange: {
				title: "Test Page for sap.m.DynamicDateRange",
				ui5: {
					language: "en-US"
				},
				coverage: {
					only: "//sap\/m\/[\\w]*DynamicDate.*/"
				}
			},

			DynamicDateRangeDE: {
				title: "Test Page for sap.m.DynamicDateRange in German",
				ui5: {
					language: "de-DE"
				},
				coverage: {
					only: "//sap\/m\/[\\w]*DynamicDate.*/"
				}
			},

			ExpandableText: {
				title: "QUnit Tests - sap.m.ExpandableText",
				sinon: {
					useFakeTimers: true
				},
				coverage: {
					only: "sap/m/ExpandableText"
				}
			},

			ExploredSamples1: {
				title: "Test Page for 'Explored' samples from sap.m",
				loader: {
					map: {
						"*": {
							"sap/ui/thirdparty/sinon": "sap/ui/thirdparty/sinon-4",
							"sap/ui/thirdparty/sinon-qunit": "sap/ui/qunit/sinon-qunit-bridge"
						}
					},
					paths: {
						"sap/ui/demo/mock": "test-resources/sap/ui/documentation/sdk/"
					}
				},
				runAfterLoader: "sap/ui/demo/mock/qunit/SampleTesterErrorHandler",
				ui5: {
					libs: "sap.ui.layout,sap.m,sap.ui.documentation",
					"xx-componentPreload": "off",
					modulus: [0,4]
				},
				module: "./ExploredSamples.qunit",
				autostart: false
			},

			ExploredSamples2: {
				title: "Test Page for 'Explored' samples from sap.m",
				loader: {
					map: {
						"*": {
							"sap/ui/thirdparty/sinon": "sap/ui/thirdparty/sinon-4",
							"sap/ui/thirdparty/sinon-qunit": "sap/ui/qunit/sinon-qunit-bridge"
						}
					},
					paths: {
						"sap/ui/demo/mock": "test-resources/sap/ui/documentation/sdk/"
					}
				},
				runAfterLoader: "sap/ui/demo/mock/qunit/SampleTesterErrorHandler",
				ui5: {
					libs: "sap.ui.layout,sap.m,sap.ui.documentation",
					"xx-componentPreload": "off",
					modulus: [1, 4]
				},
				module: "./ExploredSamples.qunit",
				autostart: false
			},

			ExploredSamples3: {
				title: "Test Page for 'Explored' samples from sap.m",
				loader: {
					map: {
						"*": {
							"sap/ui/thirdparty/sinon": "sap/ui/thirdparty/sinon-4",
							"sap/ui/thirdparty/sinon-qunit": "sap/ui/qunit/sinon-qunit-bridge"
						}
					},
					paths: {
						"sap/ui/demo/mock": "test-resources/sap/ui/documentation/sdk/"
					}
				},
				runAfterLoader: "sap/ui/demo/mock/qunit/SampleTesterErrorHandler",
				ui5: {
					libs: "sap.ui.layout,sap.m,sap.ui.documentation",
					"xx-componentPreload": "off",
					modulus: [2, 4]
				},
				module: "./ExploredSamples.qunit",
				autostart: false
			},

			ExploredSamples4: {
				title: "Test Page for 'Explored' samples from sap.m",
				loader: {
					map: {
						"*": {
							"sap/ui/thirdparty/sinon": "sap/ui/thirdparty/sinon-4",
							"sap/ui/thirdparty/sinon-qunit": "sap/ui/qunit/sinon-qunit-bridge"
						}
					},
					paths: {
						"sap/ui/demo/mock": "test-resources/sap/ui/documentation/sdk/"
					}
				},
				runAfterLoader: "sap/ui/demo/mock/qunit/SampleTesterErrorHandler",
				ui5: {
					libs: "sap.ui.layout,sap.m,sap.ui.documentation",
					"xx-componentPreload": "off",
					modulus: [3, 4]
				},
				module: "./ExploredSamples.qunit",
				autostart: false
			},

			FacetFilter: {
				title: "FacetFilter - sap.m",
				ui5: {
					language: "en_US"
				}
			},

			FacetFilter2: {
				title: "FacetFilter 2 - sap.m",
				ui5: {
					language: "en_US"
				}
			},

			FeedInput: {
				title: "Test Page for sap.m.FeedInput",
				coverage: {
					only: "//sap\/m\/FeedInput.*/"
				}
			},

			FeedListItem: {
				title: "Test Page for sap.m.FeedListItem",
				ui5: {
					language: "en-US"
				},
				coverage: {
					only: "//sap\/m\/FeedListItem.*/"
				}
			},

			FeedListItemAction: {
				title: "QUnit Test Page for sap.m.FeedListItemAction",
				ui5: {
					language: "en"
				}
			},

			Fiori20Adapter: {
				title: "QUnit Page for Fiori20Adapter",
				ui5: {
					libs: ["sap.m", "sap.ui.unified"] // to compensate sync loadLibrary
				}
			},

			FlexBox: {
				title: "QUnit Page for FlexBox - sap.m"
			},

			FlexBoxFitContainerH: {
				title: "QUnit Page for sap.m.FlexBox with FitContainer set and outer HBox"
			},

			FlexBoxFitContainerV: {
				title: "QUnit Page for sap.m.FlexBox with FitContainer set and outer VBox"
			},

			FlexBoxFitPage: {
				title: "QUnit Page for sap.m.FlexBox with FitContainer set inside a Page"
			},

			FormattedText: {
				title: "QUnit test for the sap.m.FormattedText control",
				sinon: {
					useFakeTimers: true
				}
			},

			FormattedTextAnchorGenerator: {
				title: "QUnit test for the sap.m.FormattedTextAnchorGenerator"
			},

			GenericTag: {
				title: "QUnit Test Page for sap.m.GenericTag",
				coverage: {
					only: "//sap\/m\/GenericTag.*/"
				},
				ui5: {
					language: "en"
				},
				qunit: {
					version: 'edge'
				},
				sinon: {
					version: 'edge'
				}
			},

			GenericTile: {
				title: "QUnit Test Page for sap.m.GenericTile",
				coverage: {
					only: "//sap\/m\/GenericTile.*/"
				},
				ui5: {
					language: "en",
					theme: "sap_horizon"
				}
			},

			ActionTile: {
				title: "QUnit Test Page for sap.m.ActionTile",
				coverage: {
					only: "//sap\/m\/ActionTile.*/"
				},
				ui5: {
					language: "en"
				}
			},

			LinkTileContent: {
				title: "QUnit Test Page for sap.m.LinkTileContent",
				coverage: {
					only: "//sap\/m\/LinkTileContent.*/"
				},
				ui5: {
					language: "en"
				}
			},

			"Generic Testsuite": {
				page: "test-resources/sap/m/qunit/testsuite.generic.qunit.html"
			},

			GrowingEnablement: {
				title: "QUnit Page for sap.m.GrowingEnablement",
				loader: {
					map: {
						"*": {
							"sap/ui/thirdparty/sinon": "sap/ui/thirdparty/sinon-4",
							"sap/ui/thirdparty/sinon-qunit": "sap/ui/qunit/sinon-qunit-bridge"
						}
					}
				}
			},

			GrowingEnablement_databinding: {
				title: "QUnit Page for sap.m.GrowingEnablement and databinding"
			},

			HBox: {
				title: "QUnit Page for sap.m.HBox"
			},

			HeaderContainer: {
				title: "QUnit: HeaderContainer - sap.m",
				coverage: {
					only: "//sap\/m\/HeaderContainer.*/"
				},
				ui5: {
					libs: "sap.m, sap.ui.layout"
				}
			},

			IconTabBar: {
				title: "QUnit Page for sap.m.IconTabBar",
				sinon: {
					useFakeTimers: true
				}
			},

			IconTabBarRTL: {
				title: "QUnit Page for sap.m.IconTabBarRtl",
				sinon: {
					useFakeTimers: true
				},
				ui5: {
					rtl: true
				}
			},

			IconTabHeader: {
				title: "QUnit Page for sap.m.IconTabHeader",
				sinon: {
					useFakeTimers: true
				}
			},

			IconTabBarSelectList: {
				title: "QUnit Page for sap.m.IconTabBarSelectList",
				sinon: {
					useFakeTimers: true
				}
			},

			IllustratedMessage: {
				coverage: {
					only: ["sap/m/IllustratedMessage"]
				}
			},

			Illustration: {
				coverage: {
					only: ["sap/m/Illustration"]
				}
			},

			IllustrationPool: {
				coverage: {
					only: ["sap/m/IllustrationPool"]
				}
			},

			Image: {
				title: "Image - sap.m - QUnit test"
			},

			ImageContent: {
				title: "sap.m.ImageContent",
				coverage: {
					only: "//sap\/m\/ImageContent.*/"
				},
				ui5: {
					language: "en"
				}
			},

			Input: {
				title: "QUnit page for sap.m.Input"
			},

			InputBase: {
				title: "QUnit tests: sap.m.InputBase"
			},

			"opa/input/InputTypeAheadOPA": {
				title: "OPA Test Page for sap.m.Input",
				ui5: {
					libs: "sap.m",
					language: "en"
				}
			},

			InstanceManager: {
				title: "QUnit Page for sap.m.InstanceManager"
			},

			Label: {
				title: "QUnit page for sap.m.Label"
			},

			LibraryGetScrollDelegate: {
				title: "QUnit test: sap.m.getScrollDelegate",
				loader: {
					paths: {
						"samples/scrollcomp": "test-resources/sap/m/qunit/scrollcomp"
					}
				},
				ui5: {
					language: "en"
				}
			},

			LightBox: {
				title: "QUnit Page for sap.m.LightBox"
			},

			LightBoxItem: {
				title: "QUnit Page for sap.m.LightBoxItem",
				sinon: {
					useFakeTimers: true
				}
			},

			LightBoxMemoryLeak: {
				title: "QUnit Page for sap.m.LightBox Memory Leaks",
				qunit: {
					version: 2 // MemoryLeakCheck loads QUnit 1
				}
			},

			Link: {
				title: "QUnit page for sap.ui.m.Link",
				ui5: {
					language: "en-US"
				}
			},

			List: {
				title: "QUnit Page for sap.m.List and all sap.m List Items",
				coverage: {
					only: "sap/m/List"
				}
			},

			ListBase: {
				title: "Test Page for sap.m.ListBase",
				ui5: {
					theme: "sap_horizon",
					language: "en-US",
					libs: ["sap.m", "sap.ui.unified"] // to compensate sync loadLibrary
				}
			},

			ListBaseBinding: {
				title: "QUnit Page for sap.m.ListBase Binding",
				loader: {
					map: {
						"*": {
							"sap/ui/thirdparty/sinon": "sap/ui/thirdparty/sinon-4",
							"sap/ui/thirdparty/sinon-qunit": "sap/ui/qunit/sinon-qunit-bridge"
						}
					}
				}
			},

			MarginCssClasses: {
				title: "QUnit Page for sap.m Margin CSS Classes",
				loader: {
					paths: {
						"sap/ui/demo/mock": "test-resources/sap/ui/documentation/sdk/"
					}
				}
			},

			MaskInput: {
				title: "Test Page for sap.m.MaskInput",
				sinon: {
					useFakeTimers: true
				},
				ui5: {
					language: "en-US",
					bindingSyntax: "simple"
				}
			},

			MaskInputRule: {
				title: "Test Page for sap.m.MaskInputRule",
				sinon: {
					useFakeTimers: true
				},
				ui5: {
					language: "en-US"
				}
			},

			Menu: {
				title: "QUnit page for sap.m.Menu",
				sinon: {
					useFakeTimers: true
				},
				loader: {
					paths: {
						resourceroot: "test-resources/sap/m/qunit/"
					}
				},
				ui5: {
					language: "en-US",
					libs: ["sap.m", "sap.ui.unified"] // to compensate sync loadLibrary
				}
			},

			MenuItem: {
				title: "QUnit Page for sap.m.MenuItem",
				coverage: {
					only: ["sap/m/MenuItem"]
				},
				ui5: {
					language: "en-US",
					libs: ["sap.m", "sap.ui.unified"] // to compensate sync loadLibrary
				}
			},

			MenuButton: {
				title: "QUnit tests: sap.m.MenuButton",
				sinon: {
					useFakeTimers: true
				},
				ui5: {
					libs: ["sap.m", "sap.ui.unified"] // to compensate sync loadLibrary
				}
			},

			MessageBox: {
				title: "QUnit Page for MessageBox",
				sinon: {
					useFakeTimers: true
				},
				ui5: {
					language: "en-US"
				}
			},

			MessageItem: {
				title: "QUnit Page for sap.m.MessageItem"
			},

			MessagePopover: {
				title: "QUnit Page for sap.m.MessagePopover",
				ui5: {
					theme: "sap_horizon"
				}
			},

			MessageStrip: {
				title: "QUnit Page for sap.m.MessageStrip"
			},

			MessageToast: {
				title: "QUnit tests: sap.m.MessageToast"
			},

			MessageView: {
				title: "QUnit Page for sap.m.MessageView"
			},

			MultiComboBox: {
				title: "QUnit tests: sap.m.MultiComboBox",
				ui5: {
					theme: "sap_horizon"
				}
			},

			MultiInput: {
				title: "QUnit page for sap.m.MultiInput",
				ui5: {
					theme: "sap_horizon"
				}
			},

			NavContainer: {
				title: "QUnit Page for sap.m.NavContainer",
				ui5: {
					theme: "sap_horizon"
				}
			},

			NewsContent: {
				title: "sap.m.NewsContent",
				coverage: {
					only: "//sap\/m\/NewsContent.*/"
				},
				ui5: {
					language: "en"
				}
			},

			NotificationList: {
				title: "QUnit Page for sap.m.NotificationList"
			},

			NotificationListGroup: {
				title: "QUnit Page for sap.m.NotificationListGroup"
			},

			NotificationListItem: {
				title: "QUnit Page for sap.m.NotificationListItem",
				sinon: {
					useFakeTimers: true
				}
			},

			NumericContent: {
				title: "Test Page for sap.m.NumericContent",
				coverage: {
					only: "//sap\/m\/NumericContent.*/"
				},
				ui5: {
					libs: "sap.ui.core,sap.m",
					language: "en"
				}
			},

			ObjectAttribute: {
				title: "ObjectAttribute - sap.m"
			},

			ObjectHeader: {
				title: "ObjectHeader - sap.m"
			},

			ObjectHeaderResponsive: {
				title: "QUnit Page for sap.m.ObjectHeader in Responsive mode"
			},

			ObjectIdentifier: {
				title: "ObjectIdentifier - sap.m",
				sinon: {
					useFakeTimers: true
				}
			},

			ObjectListItem: {
				title: "ObjectListItem - sap.m"
			},

			ObjectMarker: {
				title: "Test Page for sap.m.ObjectMarker",
				ui5: {
					language: "en-US"
				}
			},

			ObjectNumber: {
				title: "ObjectNumber - sap.m"
			},

			ObjectStatus: {
				title: "ObjectStatus - sap.m"
			},

			OverflowToolbar: {
				title: "Test Page for sap.m.OverflowToolbar",
				ui5: {
					libs: "sap.m,sap.ui.unified"
				},
				sinon: {
					version: 1, // one test fails with sinon-4 fakeTimer
					useFakeTimers: true
				},
				qunit: {
					version: "edge"
				}
			},

			OverflowToolbarButton: {
				title: "Test Page for sap.m.OverflowToolbarButton"
			},

			OverflowToolbarMenuButton: {
				title: "Test Page for sap.m.OverflowToolbarMenuButton"
			},

			"p13n.AbstractContainer": {
				title: "Test Page for sap.m.p13n.AbstractContainer",
				module: "test-resources/sap/m/qunit/p13n/AbstractContainer.qunit",
				loader: {
					paths: {
						resourceroot: "test-resources/sap/m/qunit/p13n"
					}
				}
			},

			"p13n.Container": {
				title: "Test Page for sap.m.p13n.Container",
				module: "test-resources/sap/m/qunit/p13n/Container.qunit",
				loader: {
					paths: {
						resourceroot: "test-resources/sap/m/qunit/p13n"
					}
				}
			},

			"p13n.UIManager": {
				title: "Test Page for sap.m.p13n.UIManager",
				module: "test-resources/sap/m/qunit/p13n/UIManager.qunit",
				loader: {
					paths: {
						resourceroot: "test-resources/sap/m/qunit/p13n"
					}
				}
			},

			"p13n.modules.StateHandlerRegistry": {
				title: "Test Page for sap.m.p13n.modules.StateHandlerRegistry",
				module: "test-resources/sap/m/qunit/p13n/StateHandlerRegistry.qunit",
				loader: {
					paths: {
						resourceroot: "test-resources/sap/m/qunit/p13n"
					}
				}
			},

			"p13n.modules.DefaultProviderRegistry": {
				title: "Test Page for sap.m.p13n.modules.DefaultProviderRegistry",
				module: "test-resources/sap/m/qunit/p13n/DefaultProviderRegistry.qunit",
				loader: {
					paths: {
						resourceroot: "test-resources/sap/m/qunit/p13n"
					}
				}
			},

			"p13n.modification.FlexModificationHandler": {
				title: "Test Page for sap.m.p13n.modification.FlexModificationHandler",
				module: "test-resources/sap/m/qunit/p13n/FlexModificationHandler.qunit",
				loader: {
					paths: {
						resourceroot: "test-resources/sap/m/qunit/p13n"
					}
				}
			},

			"p13n.modification.LocalStorageModificationHandler": {
				title: "Test Page for sap.m.p13n.modification.LocalStorageModificationHandler",
				module: "test-resources/sap/m/qunit/p13n/LocalStorageModificationHandler.qunit",
				loader: {
					paths: {
						resourceroot: "test-resources/sap/m/qunit/p13n"
					}
				}
			},

			"p13n.modules.xConfigAPI": {
				title: "Test Page for sap.m.p13n.modules.xConfigAPI",
				module: "test-resources/sap/m/qunit/p13n/xConfigAPI.qunit",
				loader: {
					paths: {
						resourceroot: "test-resources/sap/m/qunit/p13n"
					}
				}
			},

			"p13n.handler.xConfigHandler": {
				title: "Test Page for sap.m.p13n.handler.xConfigHandler",
				module: "test-resources/sap/m/qunit/p13n/handler/xConfigHandler.qunit",
				loader: {
					paths: {
						resourceroot: "test-resources/sap/m/qunit/p13n/handler"
					}
				}
			},

			"p13n.modules.PersistenceProvider": {
				title: "Test Page for sap.m.p13n.modules.PersistenceProvider",
				module: "test-resources/sap/m/qunit/p13n/PersistenceProvider.qunit",
				loader: {
					paths: {
						resourceroot: "test-resources/sap/m/qunit/p13n"
					}
				}
			},

			"p13n.BasePanel": {
				title: "Test Page for sap.m.p13n.BasePanel",
				module: "test-resources/sap/m/qunit/p13n/BasePanel.qunit",
				loader: {
					paths: {
						resourceroot: "test-resources/sap/m/qunit/p13n"
					}
				}
			},

			"p13n.QueryPanel": {
				title: "Test Page for sap.m.p13n.QueryPanel",
				module: "test-resources/sap/m/qunit/p13n/QueryPanel.qunit",
				loader: {
					paths: {
						resourceroot: "test-resources/sap/m/qunit/p13n"
					}
				}
			},

			"p13n.Engine": {
				title: "Test Page for sap.m.p13n.Engine",
				module: "test-resources/sap/m/qunit/p13n/Engine.qunit",
				loader: {
					paths: {
						resourceroot: "test-resources/sap/m/qunit/p13n"
					}
				},
				ui5: {
					language: "en-US",
					libs: ["sap.m", "sap.ui.mdc"]
				}
			},

			"p13n.SelectionController": {
				title: "Test Page for sap.m.p13n.SelectionController",
				module: "test-resources/sap/m/qunit/p13n/SelectionController.qunit",
				loader: {
					paths: {
						resourceroot: "test-resources/sap/m/qunit/p13n"
					}
				},
				ui5: {
					language: "en-US"
				}
			},

			"p13n.FilterController": {
				title: "Test Page for sap.m.p13n.FilterController",
				module: "test-resources/sap/m/qunit/p13n/FilterController.qunit",
				loader: {
					paths: {
						resourceroot: "test-resources/sap/m/qunit/p13n"
					}
				}
			},

			"p13n.SortController": {
				title: "Test Page for sap.m.p13n.SortController",
				module: "test-resources/sap/m/qunit/p13n/SortController.qunit",
				loader: {
					paths: {
						resourceroot: "test-resources/sap/m/qunit/p13n"
					}
				}
			},

			"p13n.GroupController": {
				title: "Test Page for sap.m.p13n.GroupController",
				module: "test-resources/sap/m/qunit/p13n/GroupController.qunit",
				loader: {
					paths: {
						resourceroot: "test-resources/sap/m/qunit/p13n"
					}
				}
			},

			"p13n.SelectionPanel": {
				title: "Test Page for sap.m.p13n.SelectionPanel",
				module: "test-resources/sap/m/qunit/p13n/SelectionPanel.qunit",
				loader: {
					paths: {
						resourceroot: "test-resources/sap/m/qunit/p13n"
					}
				}
			},

			"p13n.FilterPanel": {
				title: "Test Page for sap.m.p13n.FilterPanel",
				module: "test-resources/sap/m/qunit/p13n/FilterPanel.qunit",
				loader: {
					paths: {
						resourceroot: "test-resources/sap/m/qunit/p13n"
					}
				}
			},

			"p13n.SortPanel": {
				title: "Test Page for sap.m.p13n.SortPanel",
				module: "test-resources/sap/m/qunit/p13n/SortPanel.qunit",
				loader: {
					paths: {
						resourceroot: "test-resources/sap/m/qunit/p13n"
					}
				}
			},

			"p13n.GroupPanel": {
				title: "Test Page for sap.m.p13n.GroupPanel",
				module: "test-resources/sap/m/qunit/p13n/GroupPanel.qunit",
				loader: {
					paths: {
						resourceroot: "test-resources/sap/m/qunit/p13n"
					}
				}
			},

			"p13n.Popup": {
				title: "Test Page for sap.m.p13n.Popup",
				module: "test-resources/sap/m/qunit/p13n/Popup.qunit",
				loader: {
					paths: {
						resourceroot: "test-resources/sap/m/qunit/p13n"
					}
				},
				ui5: {
					language: "en-US"
				}
			},

			"p13n.MessageStrip": {
				title: "Test Page for sap.m.p13n.MessageStrip",
				module: "test-resources/sap/m/qunit/p13n/MessageStrip.qunit"
			},

			"p13n.Smoke": {
				title: "Test Page for sap.m.p13n Demokit samples",
				page: "test-resources/sap/m/qunit/p13n/smoke/testsuite.qunit.html"
			},

			PDFViewer: {
				title: "PdfViewer - sap.m",
				coverage: {
					only: "//sap\/m\/PDF.*/"
				}
			},

			Page: {
				title: "QUnit Page for sap.m.Page (part 1)"
			},

			Page_part2: {
				title: "QUnit Page for sap.m.Page (part 2)"
			},

			PageResponsivePaddingsEnablement: {
				title: "QUnit Page for responsive paddings in sap.m.Page"
			},

			PagingButton: {
				title: "QUnit Page for sap.m.PagingButton"
			},

			Panel: {
				title: "QUnit page for sap.m.Panel"
			},

			PlanningCalendar: {
				title: "PlanningCalendar - sap.m",
				ui5: {
					libs: "sap.m, sap.ui.unified",
					language: "en_GB"
				}
			},

			PlanningCalendar2: {
				title: "PlanningCalendar 2 - sap.m",
				ui5: {
					libs: "sap.m, sap.ui.unified",
					language: "en_GB"
				}
			},

			PlanningCalendarIslamic: {
				title: "PlanningCalendar Islamic - sap.m",
				ui5: {
					libs: "sap.m, sap.ui.unified",
					language: "en_GB"
				}
			},

			PlanningCalendarHeader: {
				title: "PlanningCalendarHeader - sap.m",
				ui5: {
					libs: "sap.m, sap.ui.unified"
				}
			},

			PlanningCalendarLegend: {
				title: "PlanningCalendarLegend - sap.m",
				ui5: {
					libs: "sap.m, sap.ui.unified",
					language: "en"
				}
			},

			Popover: {
				title: "QUnit Page for sap.m.Popover"
			},

			PopoverResize: {
				title: "QUnit Page for resizing in sap.m.Popover"
			},

			PopoverResizeRTL: {
				title: "QUnit Page for resizing in sap.m.Popover in RTL mode",
				ui5: {
					rtl: true
				}
			},

			ProgressIndicator: {
				title: "QUnit ProgressIndicator",
				sinon: {
					useFakeTimers: true
				}
			},

			PullToRefresh: {
				title: "Test Page for sap.m.PullToRefresh"
			},

			PullToRefresh_desktop: {
				title: "Test Page for sap.m.PullToRefresh on Desktop"
			},

			QUnitCompositesUsingIFrames: {
				/*
				 * Page kept because of
				 *  - unhandled script
				 */
				page: "test-resources/sap/m/qunit/QUnitCompositesUsingIFrames.qunit.html"
			},

			QuickView: {
				title: "QUnit page for sap.m.QuickView",
				sinon: {
					useFakeTimers: true
				}
			},

			QuickViewCard: {
				title: "QUnit page for sap.m.QuickViewCard",
				sinon: {
					useFakeTimers: true
				}
			},

			QuickViewPage: {
				title: "QUnit page for sap.m.QuickViewPage",
				sinon: {
					useFakeTimers: true
				},
				coverage: {
					only: [ "sap/m/QuickViewPage" ]
				}
			},

			RadioButton: {
				title: "RadioButton - sap.m - QUnit test",
				sinon: {
					useFakeTimers: true
				}
			},

			RadioButtonGroup: {
				title: "RadioButton - sap.m - QUnit test",
				sinon: {
					useFakeTimers: true
				},
				coverage: {
					only: [
						"sap/m/RadioButtonGroup",
						"sap/m/RadioButtonGroupRenderer"
					]
				}
			},

			RangeSlider: {
				title: "QUnit Page for sap.m.RangeSlider",
				ui5: {
					language: "en-US"
				}
			},

			RatingIndicator: {
				title: "Test Page for sap.m.RatingIndicator",
				ui5: {
					theme: "sap_horizon"
				}
			},

			ResponsiveMarginCssClasses: {
				/*
				 * Note: this test is executed multiple times by the QUnitCompositesUsingIFrames test
				 *       with varying iframe sizes (width / height).
				 *       It is listed here to benefit from the async behavior of the test starter,
				 *       but it shall not be executed directly by the mobile testsuite.
				 *       Therefore setting 'skip' to true.
				 */
				skip: true,
				title: "QUnit Page for sap.m Margin CSS Classes",
				loader: {
					paths: {
						"sap/ui/demo/mock": "test-resources/sap/ui/documentation/sdk/"
					}
				},
				ui5: {
					libs: ["sap.ui.layout", "sap.ui.unified", "sap.m"]
				}
			},

			ResponsivePopover: {
				title: "QUnit Page for sap.m.ResponsivePopover"
			},

			ResponsiveScale: {
				title: "Test page for sap.m.ResponsiveScale"
			},

			Rule: {
				title: "QUnit Page for Support Assistant Rules",
				ui5: {
					libs: ["sap.m", "sap.ui.support", "sap.ui.unified"],  // to compensate sync loadLibrary
					support: "silent",
					// TO BE FIXED: support lib fails when waiting for Core#init
					"xx-waitForTheme": true
				},
				module: [
					"./rules/Button.qunit",
					"./rules/DatePicker.qunit",
					"./rules/DateRangeSelection.qunit",
					"./rules/Dialog.qunit",
					"./rules/FacetFilter.qunit",
					"./rules/IconTabBar.qunit",
					"./rules/Input.qunit",
					"./rules/MaskInput.qunit",
					"./rules/ObjectHeader.qunit",
					"./rules/ObjectListItem.qunit",
					"./rules/ObjectMarker.qunit",
					"./rules/ObjectStatus.qunit",
					"./rules/StepInput.qunit",
					"./rules/Title.qunit",
					"./rules/ViewSettingsDialog.qunit"
				]
			},

			ScrollBar: {
				title: "QUnit Page for sap.m.ScrollBar"
			},

			ScrollContainer: {
				title: "QUnit Page for sap.m.ScrollContainer"
			},

			ScrollPosition: {
				title: "QUnit Page for Scroll Positions"
			},

			SearchField: {
				title: "Test Page for sap.m.SearchField"
			},

			SearchField_suggestions: {
				title: "Test Page for sap.m.SearchField with suggestions",
				sinon: {
					useFakeTimers: true
				}
			},

			SegmentedButton: {
				title: "Segmented - sap.m - QUnit test",
				sinon: {
					useFakeTimers: true
				}
			},

			Select: {
				title: "Test Page for sap.m.Select",
				loader: {
					map: {
						"*": {
							"sap/ui/thirdparty/sinon": "sap/ui/thirdparty/sinon-4",
							"sap/ui/thirdparty/sinon-qunit": "sap/ui/qunit/sinon-qunit-bridge"
						}
					}
				},
				sinon: {
					useFakeTimers: true
				},
				ui5: {
					language: "en"
				}
			},

			Select2: {
				title: "Separate test page for sap.m.Select"
			},

			SelectDialog: {
				title: "QUnit Page for sap.m.SelectDialog",
				sinon: {
					useFakeTimers: true
				}
			},

			SelectDialogOData: {
				title: "QUnit Page for sap.m.SelectDialog"
			},

			SelectList: {
				title: "Test Page for sap.m.SelectList",
				sinon: {
					useFakeTimers: true
				}
			},

			SelectionDetails: {
				title: "Test Page for sap.m.SelectionDetails",
				coverage: {
					only: "[sap/m/SelectionDetailsItem.js,sap/m/SelectionDetailsListItemRenderer.js]"
				},
				ui5: {
					language: "en"
				}
			},

			SelectionDetailsItem: {
				title: "QUnit Test Page for sap.m.SelectionDetailsItem",
				coverage: {
					only: "[sap/m/SelectionDetailsItem.js,sap/m/SelectionDetailsListItemRenderer.js]"
				},
				ui5: {
					language: "en"
				}
			},

			SelectionDetailsItemLine: {
				title: "QUnit Test Page for sap.m.SelectionDetailsItemLine",
				sinon: {
					useFakeTimers: true
				},
				coverage: {
					only: "sap/m/SelectionDetailsItemLine.js"
				},
				ui5: {
					language: "en"
				}
			},

			Shell: {
				title: "QUnit Page for sap.m.Shell"
			},

			SimpleFixFlex: {
				title: "Test Page for sap.m.SimpleFixFlex"
			},

			SinglePlanningCalendar: {
				title: "QUnit Page for sap.m.SinglePlanningCalendar",
				ui5: {
					language: "en",
					libs: ["sap.m", "sap.ui.unified"] // to compensate sync loadLibrary
				}
			},

			SinglePlanningCalendarGrid: {
				title: "QUnit Page for sap.m.SinglePlanningCalendarGrid",
				sinon: {
					useFakeTimers: true
				},
				ui5: {
					language: "en",
					libs: ["sap.m", "sap.ui.unified"] // to compensate sync loadLibrary
				}
			},

			SinglePlanningCalendarMonthGrid: {
				title: "QUnit Page for sap.m.SinglePlanningCalendarMonthGrid",
				sinon: {
					useFakeTimers: true
				},
				ui5: {
					language: "en_GB",
					libs: ["sap.m", "sap.ui.unified"] // to compensate sync loadLibrary
				}
			},

			SlideTile: {
				title: "Test Page for sap.m.SlideTile",
				coverage: {
					only: "//sap\/m\/SlideTile.*/"
				},
				ui5: {
					language: "en"
				}
			},

			Slider: {
				title: "Test page for sap.m.Slider",
				ui5: {
					language: "en-US"
				}
			},

			SplitApp: {
				title: "QUnit Page for sap.m.SplitApp",
				ui5: {
					language: "en-US"
				}
			},

			SplitContainer: {
				title: "QUnit Page for sap.m.SplitContainer",
				ui5: {
					language: "en-US"
				}
			},

			StepInput: {
				title: "QUnit Page for sap.m.StepInput",
				sinon: {
					useFakeTimers: true
				},
				ui5: {
					language: "en-US"
				}
			},

			SuggestionsPopover: {
				title: "QUnit Page for sap.m.SuggestionsPopover",
				ui5: {
					compatVersion: "1.65"
				},
				coverage: {
					only: [
						"sap/m/SuggestionsPopover"
					]
				}
			},

			Support: {
				title: "QUnit Page for sap.m.Support",
				sinon: {
					useFakeTimers: true
				},
				coverage: {
					only: [
						"sap/m/Support"
					]
				}
			},

			Switch: {
				title: "Test Page for sap.m.Switch",
				sinon: {
					useFakeTimers: true
				},
				ui5: {
					language: "en-US"
				}
			},

			TabContainer: {
				title: "QUnit Page for sap.m.TabContainer",
				sinon: {
					useFakeTimers: true
				},
				ui5: {
					language: "en"
				}
			},

			TabStrip: {
				title: "QUnit Page for sap.m.TabStrip",
				sinon: {
					useFakeTimers: true
				},
				ui5: {
					language: "en-US"
				}
			},

			TabStripItem: {
				title: "QUnit Page for sap.m.TabStripItem",
				ui5: {
					language: "en-US"
				}
			},

			Table: {
				title: "QUnit Page for sap.m.Table",
				sinon: {
					version: 1 // custom handling of fakeTimer fails with sinon-4
				},
				coverage: {
					only: "sap/m/Table"
				},
				ui5: {
					language: "en"
				}
			},

			TableSelectDialog: {
				title: "QUnit Page for sap.m.TableSelectDialog",
				sinon: {
					version: 1, // custom handling of fakeTimer fails with sinon-4
					useFakeTimers: false // some tests activate it
				}
			},

			"table.ColumnWidthController": {
				title: "Test Page for sap.m.table.ColumnWidthController",
				module: "test-resources/sap/m/qunit/table/ColumnWidthController.qunit",
				paths: {
					resourceroot: "test-resources/sap/m/qunit/table/"
				}
			},

			"table.columnmenu.Menu": {
				title: "Test Page for sap.m.table.columnmenu.Menu",
				module: "test-resources/sap/m/qunit/table/columnmenu/Menu.qunit",
				paths: {
					resourceroot: "test-resources/sap/m/qunit/table/columnmenu"
				}
			},

			"table.columnmenu.ActionItem": {
				title: "Test Page for sap.m.table.columnmenu.ActionItem",
				module: "test-resources/sap/m/qunit/table/columnmenu/ActionItem.qunit",
				paths: {
					resourceroot: "test-resources/sap/m/qunit/table/columnmenu"
				}
			},

			"table.columnmenu.Entry": {
				title: "Test Page for sap.m.table.columnmenu.Entry",
				module: "test-resources/sap/m/qunit/table/columnmenu/Entry.qunit",
				paths: {
					resourceroot: "test-resources/sap/m/qunit/table/columnmenu"
				}
			},
<<<<<<< HEAD

=======
			/**
			 * @deprecated since 1.132
			 */
>>>>>>> fb347220
			"table.columnmenu.Item": {
				title: "Test Page for sap.m.table.columnmenu.Item",
				module: "test-resources/sap/m/qunit/table/columnmenu/Item.qunit",
				paths: {
					resourceroot: "test-resources/sap/m/qunit/table/columnmenu"
				}
			},

			"table.columnmenu.ItemBase": {
				title: "Test Page for sap.m.table.columnmenu.ItemBase",
				module: "test-resources/sap/m/qunit/table/columnmenu/ItemBase.qunit",
				paths: {
					resourceroot: "test-resources/sap/m/qunit/table/columnmenu"
				}
			},

			"table.columnmenu.ItemContainer": {
				title: "Test Page for sap.m.table.columnmenu.ItemContainer",
				module: "test-resources/sap/m/qunit/table/columnmenu/ItemContainer.qunit",
				paths: {
					resourceroot: "test-resources/sap/m/qunit/table/columnmenu"
				}
			},

			"table.columnmenu.QuickAction": {
				title: "Test Page for sap.m.table.columnmenu.QuickAction",
				module: "test-resources/sap/m/qunit/table/columnmenu/QuickAction.qunit",
				paths: {
					resourceroot: "test-resources/sap/m/qunit/table/columnmenu"
				}
			},

			"table.columnmenu.QuickActionBase": {
				title: "Test Page for sap.m.table.columnmenu.QuickActionBase",
				module: "test-resources/sap/m/qunit/table/columnmenu/QuickActionBase.qunit",
				paths: {
					resourceroot: "test-resources/sap/m/qunit/table/columnmenu"
				}
			},

			"table.columnmenu.QuickActionContainer": {
				title: "Test Page for sap.m.table.columnmenu.QuickActionContainer",
				module: "test-resources/sap/m/qunit/table/columnmenu/QuickActionContainer.qunit",
				paths: {
					resourceroot: "test-resources/sap/m/qunit/table/columnmenu"
				}
			},

			"table.columnmenu.QuickSort": {
				title: "Test Page for sap.m.table.columnmenu.QuickSort",
				module: "test-resources/sap/m/qunit/table/columnmenu/QuickSort.qunit",
				paths: {
					resourceroot: "test-resources/sap/m/qunit/table/columnmenu"
				}
			},

			"table.columnmenu.QuickGroup": {
				title: "Test Page for sap.m.table.columnmenu.QuickGroup",
				module: "test-resources/sap/m/qunit/table/columnmenu/QuickGroup.qunit",
				paths: {
					resourceroot: "test-resources/sap/m/qunit/table/columnmenu"
				}
			},

			"table.columnmenu.QuickTotal": {
				title: "Test Page for sap.m.table.columnmenu.QuickTotal",
				module: "test-resources/sap/m/qunit/table/columnmenu/QuickTotal.qunit",
				paths: {
					resourceroot: "test-resources/sap/m/qunit/table/columnmenu"
				}
			},

			Text: {
				title: "QUnit Tests - sap.m.Text"
			},

			TextArea: {
				title: "Test Page for sap.m.TextArea"
			},

			TileContent: {
				title: "Test Page for sap.m.TileContent",
				coverage: {
					only: "//sap\/m\/TileContent.*/"
				}
			},

			TimePicker: {
				title: "Test Page for sap.m.TimePicker",
				ui5: {
					language: "en-US",
					libs: ["sap.m", "sap.ui.unified"] // to compensate sync loadLibrary
				}
			},

			TimePickerSliders: {
				title: "QUnit page for sap.m.TimePickerSliders"
			},

			TimePickerClocks: {
				title: "QUnit page for sap.m.TimePickerClocks"
			},

			TimePickerInputs: {
				title: "QUnit page for sap.m.TimePickerInputs"
			},

			TimePicker_Locale_bg_BG: {
				title: "Test Page for sap.m.TimePicker in Locale bg_BG",
				ui5: {
					language: "bg_BG"
				}
			},

			Title: {
				title: "QUnit Page for sap.m.Title",
				ui5: {
					language: "en"
				}
			},

			TitlePropagationSupport: {
				title: "QUnit Page for sap.m.TitlePropagationSupport"
			},

			ToggleButton: {
				title: "Test Page for sap.m.ToggleButton"
			},

			Token: {
				title: "Test Page for sap.m.Token"
			},

			Tokenizer: {
				title: "Test Page for sap.m.Tokenizer"
			},

			Toolbar: {
				title: "Test Page for sap.m.Toolbar",
				sinon: {
					version: 'edge'
				},
				qunit: {
					version: "edge"
				}
			},

			ToolbarSeparator: {
				title: "Test Page for sap.m.ToolbarSeparator",
				qunit: {
					version: 'edge'
				},
				sinon: {
					version: 'edge'
				}
			},

			ToolbarSpacer: {
				title: "Test Page for sap.m.ToolbarSpacer"
			},

			Tree: {
				title: "QUnit Page for sap.m.Tree"
			},

			Treeodata: {
				title: "QUnit Page for sap.m.Tree - odata",
				loader: {
					map: {
						"*": {
							"sap/ui/thirdparty/sinon": "sap/ui/thirdparty/sinon-4",
							"sap/ui/thirdparty/sinon-qunit": "sap/ui/qunit/sinon-qunit-bridge"
						}
					}
				},
				coverage: {
					branchTracking: true,
					only: "sap/ui/core/util"
				}
			},

			VBox: {
				title: "QUnit Page for sap.m.VBox"
			},

			ValueStateMessage: {
				title: "Test page for sap.m.delegate.ValueStateMessage",
				sinon: {
					useFakeTimers: true
				}
			},

			VariantManagement: {
				title: "Test Page for sap.m.VariantManagement",
				coverage: {
					only: ["sap/m/VariantManagement"]
				},
				ui5: {
					language: "en-US"
				}
			},

			ViewSettingsDialog: {
				title: "QUnit Page for sap.m.ViewSettingsDialog"
			},

			ViewSettingsDialogCustomTabs: {
				title: "QUnit Page for sap.m.ViewSettingsDialog (w/ Custom Tabs)"
			},

			WheelSlider: {
				title: "QUnit Page for sap.m.WheelSlider",
				ui5: {
					language: "en_US"
				},
				sinon: {
					useFakeTimers: true
				},
				coverage: {
					only: [
						"sap/m/WheelSlider",
						"sap/m/WheelSliderRenderer"
					]
				}
			},

			WheelSliderContainer: {
				title: "QUnit Page for sap.m.WheelSliderContainer",
				ui5: {
					language: "en_US"
				},
				coverage: {
					only: [
						"sap/m/WheelSliderContainer",
						"sap/m/WheelSliderContainerRenderer"
					]
				}
			},

			Wizard: {
				title: "QUnit Page for sap.m.Wizard"
			},

			WizardIntegrationOpa: {
				title: "Opa test Page for sap.m.Wizard",
				module: [
					"./WizardIntegration.opa.qunit"
				]
			},

			WizardProgressNavigator: {
				title: "QUnit Page for sap.m.WizardProgressNavigator",
				ui5: {
					language: "en"
				}
			},

			// --- refactoring stopped here (FWE) ---

			WizardStep: {
				title: "QUnit Page for sap.m.WizardStep",
				qunit: {
					version: 2
				}
			},

			"changeHandler/MoveTableColumns": {
				title: "QUnit - sap.m.changeHandler.MoveTableColumns",
				ui5: {
					libs: ["sap.m","sap.ui.fl"]
				}
			},

			"colorpalette/test/integration/opaTest": {
				/*
				 * Page kept because of
				 *  - non-trivial inline script
				 *  - Script Include of QUnitUtils
				 */
				page: "test-resources/sap/m/qunit/colorpalette/test/integration/opaTest.qunit.html",
				title: "Opa tests for sap.m.ColorPalettePopover",
				loader: {
					paths: {
						"cp/opa/test/app": "test-resources/sap/m/qunit/colorpalette/",
						"cp/opa/test/env": "test-resources/sap/m/qunit/colorpalette/test/"
					}
				}
			},

			"colorpalette/test/integration/opaTest2": {
				/*
				 * Page kept because of
				 *  - non-trivial inline script
				 *  - Script Include of QUnitUtils
				 */
				page: "test-resources/sap/m/qunit/colorpalette/test/integration/opaTest2.qunit.html",
				title: "Opa tests for sap.m.ColorPalettePopover",
				loader: {
					paths: {
						"cp/opa/test/app": "test-resources/sap/m/qunit/colorpalette/",
						"cp/opa/test/env": "test-resources/sap/m/qunit/colorpalette/test/"
					}
				}
			},

			"designtime/semantic/DetailPage": {
				title: "QUnit Page for sap.m.semantic.DetailPage design time and rta enabling",
				ui5: {
					libs: "sap.m,sap.ui.dt"
				},
				sinon: false,
				skip : true,
				group: "Designtime"
			},

			"designtime/ActionSheet": {
				title: "QUnit Page for sap.m.ActionSheet design time and rta enabling",
				ui5: {
					libs: ["sap.m","sap.ui.rta"]
				},
				sinon: false,
				group: "Designtime"
			},

			"designtime/Avatar": {
				title: "QUnit Page for sap.m.Avatar design time and rta enabling",
				ui5: {
					libs: ["sap.m","sap.ui.rta"]
				},
				sinon: false,
				group: "Designtime"
			},

			"designtime/Bar": {
				title: "QUnit Page for sap.m.Bar design time and rta enabling",
				ui5: {
					libs: ["sap.m","sap.ui.rta"]
				},
				sinon: false,
				loader: {
					paths: {
						dt: "test-resources/sap/m/qunit/designtime/"
					}
				},
				group: "Designtime"
			},

			"designtime/Button": {
				title: "QUnit Page for sap.m.Button design time",
				ui5: {
					libs: ["sap.m","sap.ui.rta"]
				},
				sinon: false,
				loader: {
					paths: {
						dt: "test-resources/sap/m/qunit/designtime/"
					}
				},
				group: "Designtime"
			},

			"designtime/CheckBox": {
				title: "QUnit Page for sap.m.CheckBox design time and rta enabling",
				ui5: {
					libs: ["sap.m","sap.ui.rta"]
				},
				sinon: false,
				loader: {
					paths: {
						dt: "test-resources/sap/m/qunit/designtime/"
					}
				},
				group: "Designtime",
				module: [
					"test-resources/sap/m/qunit/designtime/RatingIndicator.qunit"
				]
			},

			"designtime/CustomListItem": {
				title: "QUnit Page for sap.m.CustomListItem design time and rta enabling",
				ui5: {
					libs: "sap.m,sap.ui.dt"
				},
				sinon: false,
				loader: {
					paths: {
						dt: "test-resources/sap/m/qunit/designtime/"
					}
				},
				group: "Designtime"
			},

			"designtime/DatePicker": {
				title: "QUnit Page for sap.m.DatePicker design time and rta enabling",
				ui5: {
					libs: ["sap.m","sap.ui.rta"]
				},
				sinon: false,
				group: "Designtime"
			},

			"designtime/FlexBox": {
				title: "QUnit Page for sap.m.FlexBox design time and rta enabling",
				ui5: {
					libs: ["sap.m","sap.ui.rta"]
				},
				sinon: false,
				group: "Designtime"
			},

			"designtime/IconTabBar": {
				title: "QUnit IconTabBar for sap.m.IconTabBar design time and rta enabling",
				ui5: {
					libs: ["sap.m","sap.ui.rta"]
				},
				sinon: false,
				loader: {
					paths: {
						dt: "test-resources/sap/m/qunit/designtime/"
					}
				},
				group: "Designtime"
			},

			"designtime/IconTabFilter": {
				title: "QUnit IconTabFilter for sap.m.IconTabFilter design time and rta enabling",
				ui5: {
					libs: ["sap.m","sap.ui.rta"]
				},
				sinon: false,
				loader: {
					paths: {
						dt: "test-resources/sap/m/qunit/designtime/"
					}
				},
				group: "Designtime"
			},

			"designtime/Image": {
				title: "QUnit Page for sap.m.Image design time and rta enabling",
				ui5: {
					libs: ["sap.m","sap.ui.rta"]
				},
				sinon: false,
				group: "Designtime"
			},

			"designtime/InputBase": {
				title: "QUnit Page for sap.m.InputBase design time and rta enabling",
				ui5: {
					libs: ["sap.m","sap.ui.rta"]
				},
				sinon: false,
				group: "Designtime"
			},

			"designtime/InputListItem": {
				title: "QUnit Page for sap.m.InputListItem design time and rta enabling",
				ui5: {
					libs: "sap.m,sap.ui.dt"
				},
				sinon: false,
				group: "Designtime"
			},

			"designtime/Label": {
				title: "QUnit Page for sap.m.Label design time and rta enabling",
				ui5: {
					libs: ["sap.m","sap.ui.rta"]
				},
				sinon: false,
				group: "Designtime"
			},

			"designtime/Library": {
				title: "QUnit Page for designtime consistency check of sap.m library",
				sinon: false,
				group: "Designtime"
			},

			"designtime/Link": {
				title: "QUnit Page for sap.m.Link design time and rta enabling",
				ui5: {
					libs: ["sap.m","sap.ui.rta"]
				},
				sinon: false,
				group: "Designtime"
			},

			"designtime/ListBase": {
				title: "QUnit Page for sap.m.ListBase design time and rta enabling",
				ui5: {
					libs: ["sap.m","sap.ui.rta"]
				},
				sinon: false,
				group: "Designtime"
			},

			"designtime/ListItemBase": {
				title: "QUnit Page for sap.m.ListItemBase design time and rta enabling",
				ui5: {
					libs: ["sap.m","sap.ui.rta"]
				},
				sinon: false,
				group: "Designtime"
			},

			"designtime/MenuButton": {
				title: "QUnit Page for sap.m.MenuButton design time and rta enabling",
				ui5: {
					libs: "sap.m,sap.ui.dt"
				},
				sinon: false,
				group: "Designtime"
			},

			"designtime/ObjectListItem": {
				title: "QUnit Page for sap.m.ObjectListItem design time and rta enabling",
				ui5: {
					libs: ["sap.m","sap.ui.rta"]
				},
				sinon: false,
				skip: true,
				group: "Designtime"
			},

			"designtime/OverflowToolbar": {
				title: "QUnit Page for sap.m.OverflowToolbar design time and rta enabling",
				ui5: {
					libs: ["sap.m","sap.ui.rta"]
				},
				sinon: false,
				group: "Designtime"
			},

			"designtime/OverflowToolbarButton": {
				title: "QUnit Page for sap.m.OverflowToolbarButton design time and rta enabling",
				ui5: {
					libs: ["sap.m","sap.ui.rta"]
				},
				sinon: false,
				group: "Designtime"
			},

			"designtime/Page": {
				title: "QUnit Page for sap.m.Page design time and rta enabling",
				ui5: {
					libs: ["sap.m","sap.ui.rta"]
				},
				sinon: false,
				loader: {
					paths: {
						dt: "test-resources/sap/m/qunit/designtime/"
					}
				},
				group: "Designtime"
			},

			"designtime/Panel": {
				title: "QUnit Page for sap.m.Panel design time and rta enabling",
				ui5: {
					libs: ["sap.m","sap.ui.rta"]
				},
				sinon: false,
				group: "Designtime"
			},

			"designtime/Popover": {
				title: "QUnit Page for sap.m.Popover design time and rta enabling",
				ui5: {
					libs: ["sap.m","sap.ui.rta"]
				},
				sinon: false,
				group: "Designtime"
			},

			"designtime/RadioButton": {
				title: "QUnit Page for sap.m.RadioButton design time and rta enabling",
				ui5: {
					libs: ["sap.m","sap.ui.rta"]
				},
				sinon: false,
				group: "Designtime"
			},

			"designtime/RatingIndicator": {
				title: "QUnit Page for sap.m.RatingIndicator design time and rta enabling",
				ui5: {
					libs: ["sap.m","sap.ui.rta"]
				},
				loader: {
					paths: {
						dt: "test-resources/sap/m/qunit/designtime/"
					}
				},
				sinon: false,
				group: "Designtime"
			},

			"designtime/ScrollContainer": {
				title: "QUnit Page for sap.m.ScrollContainer design time and rta enabling",
				ui5: {
					libs: ["sap.m","sap.ui.rta"]
				},
				sinon: false,
				group: "Designtime"
			},

			"designtime/SearchField": {
				title: "QUnit Page for sap.m.SearchField design time and rta enabling",
				ui5: {
					libs: ["sap.m", "sap.ui.rta"]
				},
				sinon: false,
				group: "Designtime"
			},

			"designtime/Select": {
				title: "QUnit Page for sap.m.Select design time",
				ui5: {
					libs: "sap.m,sap.ui.dt"
				},
				sinon: false,
				group: "Designtime"
			},

			"designtime/Slider": {
				title: "QUnit Page for sap.m.Slider design time and rta enabling",
				ui5: {
					libs: ["sap.m","sap.ui.rta"]
				},
				sinon: false,
				group: "Designtime"
			},

			"designtime/SplitContainer": {
				title: "QUnit Page for sap.m.SplitContainer design time",
				ui5: {
					libs: "sap.m,sap.ui.dt"
				},
				sinon: false,
				group: "Designtime"
			},

			"designtime/StandardListItem": {
				title: "QUnit Page for sap.m.StandardListItem design time and rta enabling",
				ui5: {
					libs: ["sap.m","sap.ui.rta"]
				},
				sinon: false,
				group: "Designtime"
			},

			"designtime/Table": {
				title: "QUnit Page for sap.m.Table design time and rta enabling",
				ui5: {
					libs: ["sap.m","sap.ui.rta"],
					language: "en"
				},
				sinon: false,
				group: "Designtime"
			},

			"designtime/Text": {
				title: "QUnit Page for sap.m.Text design time and rta enabling",
				ui5: {
					libs: ["sap.m","sap.ui.rta"]
				},
				sinon: false,
				group: "Designtime"
			},

			"designtime/Title": {
				title: "QUnit Page for sap.m.Title design time and rta enabling",
				ui5: {
					libs: ["sap.m","sap.ui.rta"]
				},
				sinon: false,
				group: "Designtime"
			},

			"designtime/Toolbar": {
				title: "QUnit Page for sap.m.Toolbar design time and rta enabling",
				ui5: {
					libs: ["sap.m","sap.ui.rta"]
				},
				sinon: false,
				loader: {
					paths: {
						dt: "test-resources/sap/m/qunit/designtime/"
					}
				},
				group: "Designtime"
			},

			"planningcalendar/test/integration/opaTest": {
				/*
				 * Page kept because of
				 *  - non-trivial inline script
				 */
				page: "test-resources/sap/m/qunit/planningcalendar/test/integration/opaTest.qunit.html",
				title: "Opa tests for PlanningCalendar",
				loader: {
					paths: {
						"sap/ui/demo/PlanningCalendar/test": "test-resources/sap/m/qunit/planningcalendar/test/"
					}
				}
			},

			"plugins/CellSelector": {
				title: "Test Page for sap.m.plugins.CellSelector",
				module: "test-resources/sap/m/qunit/plugins/CellSelector.qunit"
			},

			"plugins/opa/CellSelector/GridTable": {
				title: "Opa tests for CellSelector with GridTable",
				module: "test-resources/sap/m/qunit/plugins/opa/CellSelector/GridTable/test/CellSelectorOPA.qunit",
				ui5: {
					libs: ["sap.m", "sap.ui.table"],
					language: "en"
				}
			},

			"plugins/opa/CellSelector/ResponsiveTable": {
				title: "Opa tests for CellSelector with ResponsiveTable",
				module: "test-resources/sap/m/qunit/plugins/opa/CellSelector/ResponsiveTable/test/CellSelectorOPA.qunit",
				ui5: {
					libs: ["sap.m"],
					language: "en"
				}
			},

			"plugins/PluginBase": {
				title: "Test Page for sap.m.plugins.PluginBase"
			},

			"plugins/DataStateIndicator": {
				title: "Test Page for sap.m.plugins.DataStateIndicator"
			},

			"plugins/ColumnAIAction": {
				title: "Test Page for sap.m.plugins.ColumnAIAction",
				sinon: {
					version: 'edge'
				},
				ui5: {
					libs: ["sap.m", "sap.ui.table", "sap.ui.mdc"]
				},
				coverage: {
					only: ["sap/m/plugins/ColumnAIAction"]
				}
			},

			"plugins/ColumnResizer": {
				title: "Test Page for sap.m.plugins.ColumnResizer"
			},

			"plugins/CopyProvider": {
				title: "Test Page for sap.m.plugins.CopyProvider",
				sinon: {
					version: 'edge'
				},
				ui5: {
					libs: ["sap.m", "sap.ui.table", "sap.ui.mdc"]
				},
				coverage: {
					only: ["sap/m/plugins/CopyProvider"]
				}
			},

			"plugins/ContextMenuSetting": {
				title: "Test Page for sap.m.plugins.ContextMenuSetting",
				ui5: {
					libs: ["sap.m", "sap.ui.table", "sap.ui.unified", "sap.ui.mdc"]
				},
				coverage: {
					only: ["sap/m/plugins/ContextMenuSetting"]
				}
			},

			"plugins/PasteProvider": {
				title: "Test Page for sap.m.plugins.PasteProvider",
				ui5: {
					language: "en-US"
				}
			},

			"plugins/UploadSetwithTable": {
				title: "Test Page for sap.m.plugins.UploadSetwithTable",
				ui5: {
					libs: ["sap.m", "sap.ui.table", "sap.ui.mdc"]
				},
				coverage: {
					only: ["sap/m/plugins/UploadSetwithTable"]
				},
				module: [
					"./plugins/UploadSetwithTable/UploadSetwithTable.qunit"
				]
			},

			"routing/async/Router": {
				title: "QUnit Page for sap.m.routing.Router",
				ui5: {
					resourceroots: {
						"m.test": "test-resources/sap/m/qunit/"
					}
				}
			},

			"routing/async/Targets": {
				title: "QUnit Page for sap.m.routing.Targets",
				ui5: {
					resourceroots: {
						"m.test": "test-resources/sap/m/qunit/"
					}
				}
			},

			"routing/common/TargetHandler": {
				title: "QUnit Page for sap.m.routing.TargetHandler",
				ui5: {
					resourceroots: {
						"m.test": "test-resources/sap/m/qunit/"
					}
				}
			},

			"semantic/Segment": {
				title: "Test Page for sap.m.semantic.Segment"
			},

			"semantic/SemanticButton": {
				title: "Test Page for sap.m.semantic.SemanticButton",
				sinon: {
					useFakeTimers: true
				}
			},

			"semantic/SemanticToggleButton": {
				title: "Test Page for sap.m.semantic.SemanticToggleButton"
			},

			"semantic/SemanticPage": {
				title: "Test Page for sap.m.SemanticPage"
			},

			"semantic/SemanticSelect": {
				title: "Test Page for sap.m.semantic.SemanticSelect"
			},

			"semantic/ShareMenu": {
				title: "Test Page for sap.m.semantic.ShareMenu"
			},

			"table/Util": {
				title: "Test Page for sap.m.table.Util",
				ui5: {
					language: "en-US",
					theme: "sap_horizon"
				}
			}
		}
	};

	var bCompAvailable = false;
	var oXhr = new XMLHttpRequest();
	oXhr.onreadystatechange = function() {
		if (this.readyState === 4) {
			switch (this.status) {
				case 200:
				case 304:
					bCompAvailable = JSON.parse(this.responseText).libraries.some(function (mLibrary) {
						return mLibrary.name === 'sap.ui.comp';
					});
					break;
				default:
					Log.info("Sorry, can't find file with library versions ¯\\_(ツ)_/¯");
			}
		}
	};

	oXhr.open("GET", sap.ui.require.toUrl("sap-ui-version.json"), false);
	oXhr.send();

	if (bCompAvailable) {
		mConfig = merge({}, mConfig, {
			tests: {
				"changeHandler/AddTableColumn": {
					title: "QUnit - legacy addTableColumn changes in sap.m.changeHandler.AddTableColumn",
					ui5: {
						libs: ["sap.m","sap.ui.fl", "sap.ui.comp", "sap.ui.unified"], // to compensate sync loadLibrary
						language: "en"
					}
				}
			}
		});
	} else {
		Log.info("sap.ui.comp not available", "enabling tests are skipped, ensure sap.ui.comp from sapui5.runtime is loaded to execute them");
	}

	return mConfig;
});<|MERGE_RESOLUTION|>--- conflicted
+++ resolved
@@ -1733,20 +1733,6 @@
 					resourceroot: "test-resources/sap/m/qunit/table/columnmenu"
 				}
 			},
-<<<<<<< HEAD
-
-=======
-			/**
-			 * @deprecated since 1.132
-			 */
->>>>>>> fb347220
-			"table.columnmenu.Item": {
-				title: "Test Page for sap.m.table.columnmenu.Item",
-				module: "test-resources/sap/m/qunit/table/columnmenu/Item.qunit",
-				paths: {
-					resourceroot: "test-resources/sap/m/qunit/table/columnmenu"
-				}
-			},
 
 			"table.columnmenu.ItemBase": {
 				title: "Test Page for sap.m.table.columnmenu.ItemBase",
