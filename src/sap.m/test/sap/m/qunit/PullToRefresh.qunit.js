/*global QUnit */
sap.ui.define([
	"sap/m/App",
	"sap/m/library",
	"sap/m/List",
	"sap/m/Page",
	"sap/m/PullToRefresh",
	"sap/m/StandardListItem",
	"sap/ui/core/Lib",
	"sap/ui/test/utils/nextUIUpdate",
	"sap/ui/thirdparty/jquery",
	"sap/ui/core/Core"
], async function(App, mobileLibrary, List, Page, PullToRefresh, StandardListItem, Library, nextUIUpdate, jQuery, Core) {
	"use strict";

	// shortcut for sap.m.ListType
	const {ListType} = mobileLibrary;

	function addItems(list, nItems) {
		var n = list.getItems().length + 1;
		for (var i = 0; i < nItems; i++) {
			list.addItem(
				new StandardListItem({
					title: "List item " + (n + i),
					type: ListType.Navigation
				})
			);
		}
	}

	var oRb = Library.getResourceBundleFor("sap.m");
	var oApp = new App("p2RApp", {initialPage:"page1"});

	var sPullDwn = oRb.getText("PULL2REFRESH_PULLDOWN"),
		sRelease = oRb.getText("PULL2REFRESH_RELEASE"),
		sRefresh = "refreshing",
		sLoading = oRb.getText("PULL2REFRESH_LOADING");
	var sDescription = "pull to refresh";

	var oList =  new List("oList", {inset : false});
	addItems(oList, 15);

	var oP2R = new PullToRefresh({
		description: sDescription,
		refresh: function(){
			oP2R.setDescription(sRefresh);
		}
	});

	oP2R._bTouchMode = true;

	var oPage1 = new Page("page1", {
		title: "PullToRefresh Control",
		enableScrolling: true,
		content : [ oP2R, oList ]
	});

	oApp.addPage(oPage1);
	oApp.placeAt("qunit-fixture");

	await nextUIUpdate();

	QUnit.module("Properties");
	QUnit.test("Default values", function(assert) {
		assert.expect(3);
		assert.strictEqual(oP2R.getShowIcon(), false, "Default value for showIcon");
		assert.strictEqual(oP2R.getDescription(), sDescription, "Description value");
		assert.ok(!oP2R.getCustomIcon(), "Custom icon is not set");
	});

	QUnit.module("Check HTML");

	QUnit.test("HTML", function(assert) {
		var $P2R = oP2R.$();
		var iScroller = oPage1.getScrollDelegate()._scroller;
		if (iScroller) { // this is executed when iScroll is used
			assert.expect(8);
			assert.ok($P2R.position().top + $P2R.height() - jQuery("#page1-intHeader").height() <= 0, "Control is hidden over the top of the parent container");
		} else {
			assert.expect(7);
		}
		assert.ok($P2R.length > 0, "Pull down control is rendered");
		assert.ok($P2R.children(".sapMPullDownCI").length === 0, "No custom logo is rendered initially");
		assert.ok(!$P2R.hasClass("sapMPullDownLogo"), "Standard logo is not shown");
		assert.strictEqual($P2R.children(".sapMPullDownText").text(), sPullDwn, "Pull down text is set correctly");
		assert.strictEqual($P2R.children(".sapMPullDownInfo").text(), sDescription, "Pull down description is set correctly");
		assert.ok(!($P2R.hasClass("sapMFlip")), "Arrow is not rotated");
		assert.ok(!($P2R.hasClass("sapLoading")), "Loading class is not set");
	});

	// Test pull to refresh functionality
	QUnit.module("Behavior");

<<<<<<< HEAD
	QUnit.test("Not using deprecated APIs", function (assert) {
		var oSpy = this.spy(oP2R._oScroller, "setBounce");

		// act
		oP2R.invalidate();

		// assert
		assert.ok(oSpy.notCalled, 0, "setBounce (deprecated) is not called");
	});

=======
>>>>>>> 02fc1c48
	QUnit.test("Pull Down", function(assert) {
		var done = assert.async();
		var oSpy = this.spy();
		var iScroller = oPage1.getScrollDelegate()._scroller;

		if (iScroller) { // this is executed when iScroll is used
			assert.expect(14); // 13 + event
			var iTop = oList.$().offset().top + 20;
			var iLeft = 10;
			oP2R.attachRefresh(oSpy);
			iScroller._start({
				type: "touchstart",
				touches : [{ pageX: iLeft, pageY: iTop, length: 1 }],
				pageX: iLeft,
				pageY: iTop
			});

			iTop = iTop + 250;

			iScroller._move({ // Pull down
				type: "touchmove",
				touches : [{ pageX: iLeft, pageY: iTop, length: 1 }],
				pageX: iLeft,
				pageY: iTop
			});

			// Check HTML
			assert.strictEqual(oP2R._iState, 1, "New state after pull should be 1 - release to refresh");
			var $P2R = oP2R.$();
			assert.ok($P2R.children(".sapMPullDownText").text() === sRelease, "Release text is set correctly");
			assert.ok($P2R.position().top >= 0, "Control is visible");
			assert.ok($P2R.hasClass("sapMFlip"), "Arrow is rotated");

			setTimeout(function() {
				iScroller._end({ // Release
					type: "touchend",
					touches : [{ pageX: iLeft, pageY: iTop, length: 1 }],
					pageX: iLeft,
					pageY: iTop
				});

				//
				setTimeout(function() {
					assert.strictEqual(oSpy.callCount, 1, "Refresh event has been fired.");
					assert.strictEqual(oP2R._iState, 2, "New state after release should be 2 - loading");
					assert.ok($P2R.children(".sapMPullDownText").text() === sLoading, "Loading text is set");
					assert.strictEqual($P2R.children(".sapMPullDownInfo").text(), sRefresh, "Description is set");
					assert.ok($P2R.hasClass("sapMLoading"), "Loading css is set");
					oP2R.hide(); // Close
					oP2R.setDescription(sDescription);

					setTimeout(function() {
						assert.strictEqual(oP2R._iState, 0, "New state after hide should be 0 - initial");
						assert.strictEqual($P2R.children(".sapMPullDownText").text(), sPullDwn, "Initial text is restored");
						assert.strictEqual($P2R.children(".sapMPullDownInfo").text(), sDescription, "Initial description is restored");
						assert.ok($P2R.position().top + $P2R.height() - jQuery("#page1-intHeader").height() <= 0, "Control is hidden over the top of the parent container");
						assert.ok(!($P2R.hasClass("sapMFlip")), "Arrow is not rotated");
						done();
					}, 1000);
				}, 1000);
			}, 1000);

		} else { // this is executed when iScroll is not used (= in mouse environments)  TODO: implement test once control is implemented
			assert.expect(0);
			done();
		}
	});
});<|MERGE_RESOLUTION|>--- conflicted
+++ resolved
@@ -8,9 +8,8 @@
 	"sap/m/StandardListItem",
 	"sap/ui/core/Lib",
 	"sap/ui/test/utils/nextUIUpdate",
-	"sap/ui/thirdparty/jquery",
-	"sap/ui/core/Core"
-], async function(App, mobileLibrary, List, Page, PullToRefresh, StandardListItem, Library, nextUIUpdate, jQuery, Core) {
+	"sap/ui/thirdparty/jquery"
+], async function(App, mobileLibrary, List, Page, PullToRefresh, StandardListItem, Library, nextUIUpdate, jQuery) {
 	"use strict";
 
 	// shortcut for sap.m.ListType
@@ -91,19 +90,6 @@
 	// Test pull to refresh functionality
 	QUnit.module("Behavior");
 
-<<<<<<< HEAD
-	QUnit.test("Not using deprecated APIs", function (assert) {
-		var oSpy = this.spy(oP2R._oScroller, "setBounce");
-
-		// act
-		oP2R.invalidate();
-
-		// assert
-		assert.ok(oSpy.notCalled, 0, "setBounce (deprecated) is not called");
-	});
-
-=======
->>>>>>> 02fc1c48
 	QUnit.test("Pull Down", function(assert) {
 		var done = assert.async();
 		var oSpy = this.spy();
