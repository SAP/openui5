/*global QUnit*/
sap.ui.define([
<<<<<<< HEAD
	"sap/ui/core/ControlBehavior",
	"sap/ui/core/Element",
	"sap/ui/qunit/utils/createAndAppendDiv",
	"sap/ui/test/utils/nextUIUpdate",
	"sap/ui/thirdparty/jquery",
	"sap/ui/core/Popup",
	"sap/m/NavContainer",
	"sap/m/Page",
	"sap/m/Popover",
	"sap/m/Button",
	"sap/m/PageRenderer",
	"sap/m/ResponsivePopover",
	"sap/m/Label",
	"sap/m/Input",
	"sap/m/Text",
	"sap/m/Dialog",
	"sap/base/Log",
	"sap/ui/util/Mobile"
], function(
	ControlBehavior,
	Element,
	createAndAppendDiv,
	nextUIUpdate,
	jQuery,
	Popup,
	NavContainer,
	Page,
	Popover,
	Button,
	PageRenderer,
	ResponsivePopover,
	Label,
	Input,
	Text,
	Dialog,
	Log,
	Mobile
) {
	"use strict";

	createAndAppendDiv("content").style.height = "100%";

	function invalidate(oControl) {
		oControl.invalidate();
		nextUIUpdate.runSync()/*context not obviously suitable for an async function*/;
	}

	Mobile.init();

	window.expectedNav = {};
	window.mPage1EventLog = {};
	window.mPage2EventLog = {};
	window.mPage3EventLog = {};

	function resetEventLog(mLog) {
		mLog.beforeFirstShow = 0;
		mLog.beforeShow = 0;
		mLog.afterShow = 0;
		mLog.beforeHide = 0;
		mLog.afterHide = 0;
		mLog.data = null;
		mLog.backData = null;
	}


	function handleNavEvent(evt) {
		QUnit.assert.equal(evt.getParameter("fromId"), window.expectedNav.fromId, "fromId should be correct");
		QUnit.assert.equal(evt.getParameter("toId"), window.expectedNav.toId, "toId should be correct");
		QUnit.assert.equal(evt.getParameter("firstTime"), window.expectedNav.firstTime, "firstTime should be correct");
		QUnit.assert.equal(evt.getParameter("isTo"), window.expectedNav.isTo, "isTo should be correct");
		QUnit.assert.equal(evt.getParameter("isBack"), window.expectedNav.isBack, "isBack should be correct");
		QUnit.assert.equal(evt.getParameter("isBackToPage"), window.expectedNav.isBackToPage, "isBackToPage should be correct");
		QUnit.assert.equal(evt.getParameter("isBackToTop"), window.expectedNav.isBackToTop, "isBackToTop should be correct");
		QUnit.assert.equal(evt.getParameter("direction"), window.expectedNav.direction, "direction should be correct");
	}

	function getDelegate(mLog) {
		return {
			onBeforeFirstShow: function (evt) {
				mLog.beforeFirstShow++;
			},
			onBeforeShow: function (evt) {
				mLog.beforeShow++;
				mLog.data = evt.data;
				mLog.backData = evt.backData;
			},
			onAfterShow: function (evt) {
				mLog.afterShow++;
			},
			onBeforeHide: function (evt) {
				mLog.beforeHide++;
			},
			onAfterHide: function (evt) {
				mLog.afterHide++;
			}
		};
	}


	var nc = new NavContainer("myNC",{
		initialPage: "page1",
		navigate: handleNavEvent,
		afterNavigate: handleNavEvent,
		pages: [
			new Page("page1", {
				title: "Page 1"
			}).addEventDelegate(getDelegate(window.mPage1EventLog)),
			new Page("page3", { // page 2 will be inserted later
				title: "Page 3"
			}).addEventDelegate(getDelegate(window.mPage3EventLog))
		]
	}).insertPage(new Page("page2", {
		title: "Page 2"
	}).addEventDelegate(getDelegate(window.mPage2EventLog)), 1);

	var page1 = Element.getElementById("page1"),
		page2 = Element.getElementById("page2"),
		page3 = Element.getElementById("page3");

	resetEventLog(window.mPage1EventLog);
	resetEventLog(window.mPage2EventLog);
	resetEventLog(window.mPage3EventLog);

	nc.placeAt("content");

	var nc2 = new NavContainer("nc2", {
		pages: [
			new Page(),
			new Page()
		],
		visible: false
	});
	nc2.placeAt("content");




	//** START OF TESTS ***

	QUnit.module("Initial");

	QUnit.test("NavContainer rendered", async function(assert) {

		assert.equal(window.mPage1EventLog.beforeFirstShow, 1, "Lifecycle event invocation count page1 beforeFirstShow should be correct");
		assert.equal(window.mPage1EventLog.beforeShow, 1, "Lifecycle event invocation count page1 beforeShow should be correct");
		assert.equal(window.mPage1EventLog.afterShow, 1, "Lifecycle event invocation count page1 afterShow should be correct");
		assert.equal(window.mPage1EventLog.beforeHide, 0, "Lifecycle event invocation count page1 beforeHide should be correct");
		assert.equal(window.mPage1EventLog.afterHide, 0, "Lifecycle event invocation count page1 afterHide should be correct");

		assert.equal(window.mPage2EventLog.beforeFirstShow, 0, "Lifecycle event invocation count page2 beforeFirstShow should be correct");
		assert.equal(window.mPage2EventLog.beforeShow, 0, "Lifecycle event invocation count page2 should be correct");
		assert.equal(window.mPage2EventLog.afterShow, 0, "Lifecycle event invocation count page2 should be correct");
		assert.equal(window.mPage2EventLog.beforeHide, 0, "Lifecycle event invocation count page2 should be correct");
		assert.equal(window.mPage2EventLog.afterHide, 0, "Lifecycle event invocation count page2 should be correct");

		assert.equal(window.mPage3EventLog.beforeFirstShow, 0, "Lifecycle event invocation count page3 beforeFirstShow should be correct");
		assert.equal(window.mPage3EventLog.beforeShow, 0, "Lifecycle event invocation count page3 beforeShow should be correct");
		assert.equal(window.mPage3EventLog.afterShow, 0, "Lifecycle event invocation count page3 afterShow should be correct");
		assert.equal(window.mPage3EventLog.beforeHide, 0, "Lifecycle event invocation count page3 beforeHide should be correct");
		assert.equal(window.mPage3EventLog.afterHide, 0, "Lifecycle event invocation count page3 afterHide should be correct");

		assert.ok(document.getElementById("myNC"), "NavContainer should be rendered");
		assert.ok(!document.getElementById("nc2"), "NavContainer 2 should not be rendered");
		assert.ok(document.getElementById("sap-ui-invisible-nc2"), "NavContainer 2 invisible container should be rendered");

		assert.ok(document.getElementById("page1"), "Initially the first page should be rendered");
		assert.equal(nc.getCurrentPage().getId(), "page1", "getCurrentPage should return Page1");
		assert.equal(nc._pageStack.length, 1, "the page stack size should be 1");

		assert.equal(nc._aQueue.length, 0, "transition queue length should be 0");
		assert.ok(nc._bNavigating === false, "NavContainer should not be navigating");

		nc2.setVisible(true);
		await nextUIUpdate();

		assert.ok(document.getElementById("nc2"), "NavContainer 2 should be rendered");
	});

	QUnit.module("AutoFocus tests", {
		beforeEach: function () {
			this.fnApplyAutoFocusToSpy = this.spy(NavContainer, "_applyAutoFocusTo");
			this.pageId = "someId";
		},
		afterEach: function () {
		}
	});

	QUnit.test("Auto focus enabled", function (assert) {
		this.stub(nc, "getAutoFocus").returns(true);

		nc._applyAutoFocus({
			isTo: true,
			toId: this.pageId,
			bFocusInsideFromPage: true
		});

		assert.ok(this.fnApplyAutoFocusToSpy.calledWith(this.pageId));

		this.fnApplyAutoFocusToSpy.resetHistory();

		nc._applyAutoFocus({
			isBack: true,
			toId: this.pageId,
			bFocusInsideFromPage: true
		});

		assert.ok(this.fnApplyAutoFocusToSpy.calledWith(this.pageId));

		this.fnApplyAutoFocusToSpy.resetHistory();

		nc._applyAutoFocus({
			isBackToPage: true,
			toId: this.pageId,
			bFocusInsideFromPage: true
		});

		assert.ok(this.fnApplyAutoFocusToSpy.calledWith(this.pageId));

		this.fnApplyAutoFocusToSpy.resetHistory();

		nc._applyAutoFocus({
			isBackToTop: true,
			toId: this.pageId,
			bFocusInsideFromPage: true
		});

		assert.ok(this.fnApplyAutoFocusToSpy.calledWith(this.pageId));

		this.fnApplyAutoFocusToSpy.resetHistory();

		nc._applyAutoFocus({
			isTo: false,
			toId: this.pageId,
			bFocusInsideFromPage: true
		});

		assert.ok(!this.fnApplyAutoFocusToSpy.calledWith(this.pageId));
	});

	QUnit.test("Auto focus disabled", async function(assert) {
		// Arrange
		var oApplyAutoFocusSpy = this.spy(NavContainer.prototype, "_applyAutoFocus"),
			fnDone = assert.async(),
			oNavContainer = new NavContainer({
				pages : [
					new Page("firstPage"),
					new Page("secondPage")
				],
				autoFocus: false,
				afterNavigate: function() {
					// Assert
					assert.strictEqual(oApplyAutoFocusSpy.callCount, 0,
							"_applyAutoFocus is never called when autoFocus property is false.");

					// Cleanup
					oApplyAutoFocusSpy.restore();
					oNavContainer.destroy();

					fnDone();
				}
			}).placeAt("qunit-fixture");

		assert.expect(1);
		await nextUIUpdate();

		// Act
		oNavContainer.to("secondPage");
	});

	QUnit.test("Auto focus should't be used when inside a popup", function (assert) {
		var oNavContainer = new NavContainer();
		new Popover({content: new Page({content: [oNavContainer]})});
		assert.ok(oNavContainer._isInsideAPopup(), "NavContainer detects that it's nested inside a popup");
	});

	QUnit.test("_applyAutoFocusTo method should't be called when the focus was not on from page", function (oAssert) {
		var oNC = new NavContainer();

		// Act
		oNC._applyAutoFocus({
			isTo: true,
			toId: this.pageId,
			bFocusInsideFromPage: false // We emulate focus not inside the current page
		});

		// Assert
		oAssert.strictEqual(this.fnApplyAutoFocusToSpy.callCount, 0,
			"The method should not be called when focus is not inside the current page");

		// Act
		oNC._applyAutoFocus({
			isTo: true,
			toId: this.pageId,
			bFocusInsideFromPage: true // We emulate focus inside the current page
		});

		// Assert
		oAssert.strictEqual(this.fnApplyAutoFocusToSpy.callCount, 1,
			"The method should be called when focus is inside the current page");
	});

	QUnit.test("Auto focus should't be modified when the focus was not inside the current page", async function(oAssert) {
		// Arrange
		var fnDone = oAssert.async(),
			oOutsideButton = new Button({text: "Outside Button"}).placeAt("qunit-fixture"),
			oInsideButton = new Button({text: "Inside Button"}),
			oNavContainer = new NavContainer({
				pages : [
					new Page("firstPage"),
					new Page("secondPage", { content : [oInsideButton] })
				]
			}).placeAt("qunit-fixture");

		await nextUIUpdate();

		oNavContainer.attachNavigate(function (oEvent) {
			// Assert
			oAssert.strictEqual(oEvent.getParameter("bFocusInsideFromPage"), false,
				"The bFocusInsideFromPage parameter should be false as focus is outside the current page");

			oAssert.strictEqual(document.activeElement, oOutsideButton.getDomRef(),
				"The focus should remain on the outside button");

			oAssert.notStrictEqual(document.activeElement, oInsideButton.getDomRef(),
				"The focus should not be moved to the inside button");

			fnDone();
		});

		// Act - place focus outside the Nav container current page and navigate to second page
		oOutsideButton.$().trigger("focus");
		oNavContainer.to("secondPage");

		// Cleanup
		oOutsideButton.destroy();
		oNavContainer.destroy();
	});

	QUnit.module("Events", {
		beforeEach: function () {
			// Arrange
			this.nc = new NavContainer({
				pages: [
					new Page("page1a", {
						title: "page1a"
					}),
					new Page("page2a", {
						title: "page2a"
					})
				]
			});
		},
		afterEach: function () {
			// Cleanup
			this.nc.destroy();
			this.nc = null;
		}
	});

	QUnit.test("afterNavigate is fired event if no transition", async function(assert) {
		// Arrange
		var oSpy = this.spy(this.nc, "fireAfterNavigate");

		await nextUIUpdate();

		// Act
		this.nc.to("page2a");

		this.nc.attachAfterNavigate(function () {
			// Assert
			assert.ok(oSpy.called, "Navigation finished without transition (NavContainer was not rendered) and event was fired");
		});

		this.nc.backToPage("page1a");
	});

	QUnit.test("navigationFinished is fired if the nav container is NOT rendered", function (assert) {
		assert.expect(2);
		// Arrange
		var fnDone = assert.async(),
			oSpy = this.spy(this.nc, "fireNavigationFinished");

		// Assert
		assert.notOk(this.nc.getDomRef(), "NavContainer is not rendered");

		this.nc.attachNavigationFinished(function () {
			// Assert
			assert.ok(oSpy.called, "NavContainer was not rendered and the event was fired");
			fnDone();
		});

		// Act
		this.nc.to("page2a");
	});

	QUnit.test("navigationFinished is fired if the nav container is rendered", async function(assert) {
		assert.expect(2);
		// Arrange
		var fnDone = assert.async(),
			oSpy = this.spy(this.nc, "fireNavigationFinished");

		this.nc.placeAt("qunit-fixture");
		await nextUIUpdate();

		// Assert
		assert.ok(this.nc.getDomRef(), "NavContainer is rendered");

		this.nc.attachNavigationFinished(function () {
			// Assert
			assert.ok(oSpy.called, "NavContainer was rendered and the event was fired");
			fnDone();
		});

		// Act
		this.nc.to("page2a");
	});

	QUnit.module("Page change");

	QUnit.test("to page 2", function(assert) {
		var done = assert.async();
		assert.expect(65); // including the "navigate" event

		assert.equal(nc.currentPageIsTopPage(), true, "current page should be considered the top page");

		resetEventLog(window.mPage1EventLog);
		resetEventLog(window.mPage2EventLog);
		resetEventLog(window.mPage3EventLog);

		window.expectedNav = {
				fromId: "page1",
				toId: "page2",
				firstTime: true,
				isTo: true,
				isBack: false,
				isBackToPage: false,
				isBackToTop: false,
				direction: "to"
		};

		nc.to("page2", {transferData:"test123"});

		assert.equal(nc.currentPageIsTopPage(), false, "current page should not be considered the top page");

		assert.ok(nc._bNavigating === true, "NavContainer should be navigating");

		assert.equal(window.mPage1EventLog.beforeFirstShow, 0, "Lifecycle event invocation count page1 beforeFirstShow should be correct");
		assert.equal(window.mPage1EventLog.beforeShow, 0, "Lifecycle event invocation count page1 beforeShow should be correct");
		assert.equal(window.mPage1EventLog.afterShow, 0, "Lifecycle event invocation count page1 afterShow should be correct");
		assert.equal(window.mPage1EventLog.beforeHide, 1, "Lifecycle event invocation count page1 beforeHide should be correct");
		assert.equal(window.mPage1EventLog.afterHide, 0, "Lifecycle event invocation count page1 afterHide should be correct");

		assert.equal(window.mPage2EventLog.beforeFirstShow, 1, "Lifecycle event invocation count page2 beforeFirstShow should be correct");
		assert.equal(window.mPage2EventLog.beforeShow, 1, "Lifecycle event invocation count page2 should be correct");
		assert.equal(window.mPage2EventLog.afterShow, 0, "Lifecycle event invocation count page2 should be correct");
		assert.equal(window.mPage2EventLog.beforeHide, 0, "Lifecycle event invocation count page2 should be correct");
		assert.equal(window.mPage2EventLog.afterHide, 0, "Lifecycle event invocation count page2 should be correct");

		assert.equal(window.mPage3EventLog.beforeFirstShow, 0, "Lifecycle event invocation count page3 beforeFirstShow should be correct");
		assert.equal(window.mPage3EventLog.beforeShow, 0, "Lifecycle event invocation count page3 beforeShow should be correct");
		assert.equal(window.mPage3EventLog.afterShow, 0, "Lifecycle event invocation count page3 afterShow should be correct");
		assert.equal(window.mPage3EventLog.beforeHide, 0, "Lifecycle event invocation count page3 beforeHide should be correct");
		assert.equal(window.mPage3EventLog.afterHide, 0, "Lifecycle event invocation count page3 afterHide should be correct");

		assert.equal(window.mPage1EventLog.data, null, "Data given to page1 should be correct");
		assert.equal(window.mPage1EventLog.backData, null, "BackData given to page1 should be correct");
		assert.equal(window.mPage2EventLog.data.transferData, "test123", "Data given to page2 should be correct");
		assert.ok(!!window.mPage2EventLog.backData, "BackData given to page2 should be correct");
		assert.equal(window.mPage3EventLog.data, null, "Data given to page3 should be correct");
		assert.equal(window.mPage3EventLog.backData, null, "BackData given to page3 should be correct");

		setTimeout(function() {
			assert.ok(document.getElementById("page1"), "Page 1 should still be in DOM");
			assert.ok(document.getElementById("page2"), "Page 2 should now be rendered");
			assert.equal(nc.getCurrentPage().getId(), "page2", "getCurrentPage should return Page 2");
			assert.equal(nc._pageStack.length, 2, "the page stack size should be 2");

			setTimeout(function() {

				assert.equal(window.mPage1EventLog.beforeFirstShow, 0, "Lifecycle event invocation count page1 beforeFirstShow should be correct");
				assert.equal(window.mPage1EventLog.beforeShow, 0, "Lifecycle event invocation count page1 beforeShow should be correct");
				assert.equal(window.mPage1EventLog.afterShow, 0, "Lifecycle event invocation count page1 afterShow should be correct");
				assert.equal(window.mPage1EventLog.beforeHide, 1, "Lifecycle event invocation count page1 beforeHide should be correct");
				assert.equal(window.mPage1EventLog.afterHide, 1, "Lifecycle event invocation count page1 afterHide should be correct");

				assert.equal(window.mPage2EventLog.beforeFirstShow, 1, "Lifecycle event invocation count page2 beforeFirstShow should be correct");
				assert.equal(window.mPage2EventLog.beforeShow, 1, "Lifecycle event invocation count page2 should be correct");
				assert.equal(window.mPage2EventLog.afterShow, 1, "Lifecycle event invocation count page2 should be correct");
				assert.equal(window.mPage2EventLog.beforeHide, 0, "Lifecycle event invocation count page2 should be correct");
				assert.equal(window.mPage2EventLog.afterHide, 0, "Lifecycle event invocation count page2 should be correct");

				assert.equal(window.mPage3EventLog.beforeFirstShow, 0, "Lifecycle event invocation count page3 beforeFirstShow should be correct");
				assert.equal(window.mPage3EventLog.beforeShow, 0, "Lifecycle event invocation count page3 beforeShow should be correct");
				assert.equal(window.mPage3EventLog.afterShow, 0, "Lifecycle event invocation count page3 afterShow should be correct");
				assert.equal(window.mPage3EventLog.beforeHide, 0, "Lifecycle event invocation count page3 beforeHide should be correct");
				assert.equal(window.mPage3EventLog.afterHide, 0, "Lifecycle event invocation count page3 afterHide should be correct");

				assert.equal(jQuery("#page1").css("display"), "none", "Page 1 should be hidden");
				assert.equal(jQuery("#page1").attr("aria-hidden"), "true", "Page 1 should be aria hidden");
				assert.equal(nc._aQueue.length, 0, "transition queue length should be 0");
				assert.ok(nc._bNavigating === false, "NavContainer should not be navigating");
				assert.ok(!page1.$().hasClass("sapMNavItemSliding"), "Page 1 classes should be cleaned up");
				assert.ok(!page2.$().hasClass("sapMNavItemSliding"), "Page 2 classes should be cleaned up");
				done();
			}, 600);
		}, 100);
	});

	QUnit.test("to page 3", function(assert) {
		var done = assert.async();
		assert.expect(31); // including the "navigate" event

		assert.ok(nc._bNavigating === false, "NavContainer should not be navigating");

		window.expectedNav = {
				fromId: "page2",
				toId: "page3",
				firstTime: true,
				isTo: true,
				isBack: false,
				isBackToPage: false,
				isBackToTop: false,
				direction: "to"
		};

		nc.to("page3", "fade");

		assert.equal(nc.currentPageIsTopPage(), false, "current page should not be considered the top page");

		// more data checks
		assert.equal(window.mPage1EventLog.data, null, "Data given to page1 should be correct");
		assert.equal(window.mPage1EventLog.backData, null, "BackData given to page1 should be correct");
		assert.ok(!!window.mPage3EventLog.data, "Data given to page3 should be correct");
		assert.ok(!!window.mPage3EventLog.backData, "BackData given to page3 should be correct");

		setTimeout(function() {
			assert.ok(document.getElementById("page2"), "Page 2 should still be in DOM");
			assert.ok(document.getElementById("page3"), "Page 3 should now be rendered");
			assert.equal(nc.getCurrentPage().getId(), "page3", "getCurrentPage should return Page 3");
			assert.equal(nc._pageStack.length, 3, "the page stack size should be 3");

			setTimeout(function(){
				assert.equal(jQuery("#page2").css("display"), "none", "Page 2 should be hidden");
				assert.equal(jQuery("#page2").attr("aria-hidden"), "true", "Page 2 should be aria hidden");

				assert.equal(nc._aQueue.length, 0, "transition queue length should be 0");

				assert.ok(!page3.$().hasClass("sapMNavItemFading"), "Page 3 classes should be cleaned up");
				assert.ok(!page2.$().hasClass("sapMNavItemFading"), "Page 2 classes should be cleaned up");
				done();
			}, 600);
		}, 100);
	});


	QUnit.test("navigate back 2", function(assert) {
		var done = assert.async();
		assert.expect(63); // including the "navigate" event

		resetEventLog(window.mPage1EventLog);
		resetEventLog(window.mPage2EventLog);
		resetEventLog(window.mPage3EventLog);

		window.expectedNav = {
				fromId: "page3",
				toId: "page2",
				firstTime: false,
				isTo: false,
				isBack: true,
				isBackToPage: false,
				isBackToTop: false,
				direction: "back"
		};

		nc.back({transferData:"test456"});
		assert.ok(nc._bNavigating === true, "NavContainer should be navigating");

		assert.equal(window.mPage1EventLog.beforeFirstShow, 0, "Lifecycle event invocation count page1 beforeFirstShow should be correct");
		assert.equal(window.mPage1EventLog.beforeShow, 0, "Lifecycle event invocation count page1 beforeShow should be correct");
		assert.equal(window.mPage1EventLog.afterShow, 0, "Lifecycle event invocation count page1 afterShow should be correct");
		assert.equal(window.mPage1EventLog.beforeHide, 0, "Lifecycle event invocation count page1 beforeHide should be correct");
		assert.equal(window.mPage1EventLog.afterHide, 0, "Lifecycle event invocation count page1 afterHide should be correct");

		assert.equal(window.mPage2EventLog.beforeFirstShow, 0, "Lifecycle event invocation count page2 beforeFirstShow should be correct");
		assert.equal(window.mPage2EventLog.beforeShow, 1, "Lifecycle event invocation count page2 should be correct");
		assert.equal(window.mPage2EventLog.afterShow, 0, "Lifecycle event invocation count page2 should be correct");
		assert.equal(window.mPage2EventLog.beforeHide, 0, "Lifecycle event invocation count page2 should be correct");
		assert.equal(window.mPage2EventLog.afterHide, 0, "Lifecycle event invocation count page2 should be correct");

		assert.equal(window.mPage3EventLog.beforeFirstShow, 0, "Lifecycle event invocation count page3 beforeFirstShow should be correct");
		assert.equal(window.mPage3EventLog.beforeShow, 0, "Lifecycle event invocation count page3 beforeShow should be correct");
		assert.equal(window.mPage3EventLog.afterShow, 0, "Lifecycle event invocation count page3 afterShow should be correct");
		assert.equal(window.mPage3EventLog.beforeHide, 1, "Lifecycle event invocation count page3 beforeHide should be correct");
		assert.equal(window.mPage3EventLog.afterHide, 0, "Lifecycle event invocation count page3 afterHide should be correct");

		assert.equal(window.mPage1EventLog.data, null, "Data given to page1 should be correct");
		assert.equal(window.mPage1EventLog.backData, null, "BackData given to page1 should be correct");
		assert.equal(window.mPage2EventLog.data.transferData, "test123", "Data given to page2 should be correct");
		assert.equal(window.mPage2EventLog.backData.transferData, "test456", "BackData given to page2 should be correct");
		assert.equal(window.mPage3EventLog.data, null, "Data given to page3 should be correct");
		assert.equal(window.mPage3EventLog.backData, null, "BackData given to page3 should be correct");

		setTimeout(function() {
			assert.ok(document.getElementById("page3"), "Page 3 should still be in DOM");
			assert.ok(document.getElementById("page2"), "Page 2 should now be visible");
			assert.equal(nc.getCurrentPage().getId(), "page2", "getCurrentPage should return Page 2");
			assert.equal(nc._pageStack.length, 2, "getStackLevel should return 2");

			setTimeout(function() {
				assert.equal(window.mPage1EventLog.beforeFirstShow, 0, "Lifecycle event invocation count page1 beforeFirstShow should be correct");
				assert.equal(window.mPage1EventLog.beforeShow, 0, "Lifecycle event invocation count page1 beforeShow should be correct");
				assert.equal(window.mPage1EventLog.afterShow, 0, "Lifecycle event invocation count page1 afterShow should be correct");
				assert.equal(window.mPage1EventLog.beforeHide, 0, "Lifecycle event invocation count page1 beforeHide should be correct");
				assert.equal(window.mPage1EventLog.afterHide, 0, "Lifecycle event invocation count page1 afterHide should be correct");

				assert.equal(window.mPage2EventLog.beforeFirstShow, 0, "Lifecycle event invocation count page2 beforeFirstShow should be correct");
				assert.equal(window.mPage2EventLog.beforeShow, 1, "Lifecycle event invocation count page2 should be correct");
				assert.equal(window.mPage2EventLog.afterShow, 1, "Lifecycle event invocation count page2 should be correct");
				assert.equal(window.mPage2EventLog.beforeHide, 0, "Lifecycle event invocation count page2 should be correct");
				assert.equal(window.mPage2EventLog.afterHide, 0, "Lifecycle event invocation count page2 should be correct");

				assert.equal(window.mPage3EventLog.beforeFirstShow, 0, "Lifecycle event invocation count page3 beforeFirstShow should be correct");
				assert.equal(window.mPage3EventLog.beforeShow, 0, "Lifecycle event invocation count page3 beforeShow should be correct");
				assert.equal(window.mPage3EventLog.afterShow, 0, "Lifecycle event invocation count page3 afterShow should be correct");
				assert.equal(window.mPage3EventLog.beforeHide, 1, "Lifecycle event invocation count page3 beforeHide should be correct");
				assert.equal(window.mPage3EventLog.afterHide, 1, "Lifecycle event invocation count page3 afterHide should be correct");

				assert.equal(jQuery("#page3").css("display"), "none", "Page 3 should be hidden");
				assert.equal(jQuery("#page3").attr("aria-hidden"), "true", "Page 3 should be aria hidden");
				assert.equal(nc._aQueue.length, 0, "transition queue length should be 0");
				assert.ok(nc._bNavigating === false, "NavContainer should not be navigating");
				assert.ok(!page3.$().hasClass("sapMNavItemFading"), "Page 3 classes should be cleaned up");
				assert.ok(!page2.$().hasClass("sapMNavItemFading"), "Page 2 classes should be cleaned up");
				done();
			}, 600);
		}, 100);
	});

	QUnit.test("Custom Transition Definition (on instance)", function(assert) {
		assert.expect(4);

		assert.equal(!!NavContainer.transitions["c_testTrans"], false, "custom animation should not be defined yet");

		nc.addCustomTransition(
				"c_testTrans",
				/* to */ function(oFromPage, oToPage, fCallback, oCustomData) {
					oToPage.removeStyleClass("sapMNavItemHidden", true); // remove the "hidden" class which has been added by the NavContainer before the transition was called
					// Note: use QUnit.assert instead of the local assert as transition is reused in later tests
					QUnit.assert.equal(oCustomData.test, "testParametersTo", "oCustomData should have the correct value");
					fCallback();
				},
				/* back */ function(oFromPage, oToPage, fCallback, oCustomData) {
					oToPage.removeStyleClass("sapMNavItemHidden", true);
					oFromPage.addStyleClass("sapMNavItemHidden", true); // instantly hide the previous page
					// Note: use QUnit.assert instead of the local assert as transition is reused in later tests
					QUnit.assert.equal(oCustomData.test, "testParametersBack", "oCustomData should have the correct value");
					fCallback();
				}
		);

		assert.equal(!!NavContainer.transitions["c_testTrans"], true, "custom animation should be defined now");
		assert.equal(nc._aQueue.length, 0, "transition queue length should be 0");
		assert.ok(nc._bNavigating === false, "NavContainer should not be navigating");
	});

	QUnit.test("Custom Transition Definition (static)", function(assert) {
		assert.expect(4);

		assert.equal(!!NavContainer.transitions["c_testTrans2"], false, "custom animation should not be defined yet");

		NavContainer.addCustomTransition(
				"c_testTrans2",
				/* to */ function(oFromPage, oToPage, fCallback, oCustomData) {
					oToPage.removeStyleClass("sapMNavItemHidden", true); // remove the "hidden" class which has been added by the NavContainer before the transition was called
					// Note: use QUnit.assert instead of the local assert as transition is reused in later tests
					QUnit.assert.equal(oCustomData.test, "testParametersTo2", "oCustomData should have the correct value");
					fCallback();
				},
				/* back */ function(oFromPage, oToPage, fCallback, oCustomData) {
					oToPage.removeStyleClass("sapMNavItemHidden", true);
					oFromPage.addStyleClass("sapMNavItemHidden", true); // instantly hide the previous page
					// Note: use QUnit.assert instead of the local assert as transition is reused in later tests
					QUnit.assert.equal(oCustomData.test, "testParametersBack2", "oCustomData should have the correct value");
					fCallback();
				}
		);

		assert.equal(!!NavContainer.transitions["c_testTrans2"], true, "custom animation should be defined now");
		assert.equal(nc._aQueue.length, 0, "transition queue length should be 0");
		assert.ok(nc._bNavigating === false, "NavContainer should not be navigating");
	});

	QUnit.test("Custom Transition To", function(assert) {
		assert.expect(20); // including the "navigate" event

		window.expectedNav = {
				fromId: "page2",
				toId: "page3",
				firstTime: false,
				isTo: true,
				isBack: false,
				isBackToPage: false,
				isBackToTop: false,
				direction: "to"
		};

		nc.to("page3", "c_testTrans", {myTestParam:"testDataTo"}, {test:"testParametersTo"});
		assert.equal(nc.getCurrentPage().getId(), "page3", "getCurrentPage should return Page 3");
		assert.equal(nc._aQueue.length, 0, "transition queue length should be 0");
		assert.ok(nc._bNavigating === false, "NavContainer should not be navigating");
	});

	QUnit.test("Custom Transition Back", function(assert) {
		assert.expect(20); // including the "navigate" event

		window.expectedNav = {
				fromId: "page3",
				toId: "page2",
				firstTime: false,
				isTo: false,
				isBack: true,
				isBackToPage: false,
				isBackToTop: false,
				direction: "back"
		};

		nc.back({myTestParam:"testDataBack"}, {test:"testParametersBack"});
		assert.equal(nc.getCurrentPage().getId(), "page2", "getCurrentPage should return Page 2");
		assert.equal(nc._aQueue.length, 0, "transition queue length should be 0");
		assert.ok(nc._bNavigating === false, "NavContainer should not be navigating");
	});


	QUnit.test("backToTop", function(assert) {
		assert.expect(56); // including the "navigate" event

		window.expectedNav = {
				fromId: "page2",
				toId: "page3",
				firstTime: false,
				isTo: true,
				isBack: false,
				isBackToPage: false,
				isBackToTop: false,
				direction: "to"
		};

		nc.to("page3", "show");
		assert.equal(nc.getCurrentPage().getId(), "page3", "getCurrentPage should return Page 3");

		window.expectedNav = {
				fromId: "page3",
				toId: "page1",
				firstTime: false,
				isTo: false,
				isBack: false,
				isBackToPage: false,
				isBackToTop: true,
				direction: "backToTop"
		};

		nc.backToTop();
		assert.equal(nc.getCurrentPage().getId(), "page1", "getCurrentPage should return Page 1");
		assert.equal(nc._pageStack.length, 1, "the NavContainer page stack should have one page");
		assert.equal(nc._aQueue.length, 0, "transition queue length should be 0");
		assert.ok(nc._bNavigating === false, "NavContainer should not be navigating");

		window.expectedNav = {
				fromId: "page1",
				toId: "page2",
				firstTime: false,
				isTo: true,
				isBack: false,
				isBackToPage: false,
				isBackToTop: false,
				direction: "to"
		};

		nc.to("page2", "show");
		assert.equal(nc.getCurrentPage().getId(), "page2", "getCurrentPage should return Page 2");

		nc.detachNavigate(handleNavEvent);
		nc.detachAfterNavigate(handleNavEvent);
		assert.equal(nc._aQueue.length, 0, "transition queue length should be 0");
		assert.ok(nc._bNavigating === false, "NavContainer should not be navigating");
	});


	QUnit.test("Dimensions", async function(assert) {
		nc.setWidth("100px");
		nc.setHeight("100px");
		await nextUIUpdate();

		var ncDom = document.getElementById("myNC");
		assert.equal(ncDom.offsetWidth, "100", "width should be 100px");
		assert.equal(ncDom.offsetHeight, "100", "height should be 100px");

		nc.setWidth("100%");
		nc.setHeight("100%");
		await nextUIUpdate();

		ncDom = document.getElementById("myNC");
		var ww = document.documentElement.clientWidth || window.innerWidth; // depending on the browser
		assert.equal(ncDom.offsetWidth, ww, "width should be the complete window width");
		assert.ok((ncDom.offsetHeight === window.innerHeight || ncDom.offsetHeight === document.documentElement.clientHeight),
				"height should be the complete window height");
	});


	QUnit.test("backToPage", function(assert) {
		assert.expect(15);

		assert.equal(nc.getCurrentPage().getId(), "page2", "getCurrentPage should return Page 2");

		nc.addPage(new Page("page4", {
			title: "Page 4"
		})).addPage(new Page("page5", {
			title: "Page 5"
		})).addPage(new Page("page6", {
			title: "Page 6"
		}));

		nc.to("page4", "show");
		assert.equal(nc.getCurrentPage().getId(), "page4", "getCurrentPage should return Page 4");

		nc.to("page5", "show");
		assert.equal(nc.getCurrentPage().getId(), "page5", "getCurrentPage should return Page 5");

		nc.to("page6", "show");
		assert.equal(nc.getCurrentPage().getId(), "page6", "getCurrentPage should return Page 6");

		window.expectedNav = {
				fromId: "page6",
				toId: "page2",
				firstTime: false,
				isTo: false,
				isBack: false,
				isBackToPage: true,
				isBackToTop: false,
				direction: "backToPage"
		};
		nc.attachNavigate(handleNavEvent);

		nc.backToPage("page2", "show", {myData:"backToPageData"});
		assert.equal(nc.getCurrentPage().getId(), "page2", "getCurrentPage should return Page 2");

		nc.detachNavigate(handleNavEvent);

		assert.equal(nc._aQueue.length, 0, "transition queue length should be 0");
		assert.ok(nc._bNavigating === false, "NavContainer should not be navigating");
	});

	QUnit.test("_safeBackToPage should work with back transition", async function(assert) {
		var nc = new NavContainer({
			pages : [
				new Page("firstPage"),
				new Page("secondPage")
			],
			initialPage: "secondPage"
		}),
			spy;

		nc.placeAt("qunit-fixture");

		await nextUIUpdate();

		spy = this.spy(NavContainer.transitions["slide"], "back");

		// act
		nc._safeBackToPage("firstPage");

		// assert
		assert.strictEqual(spy.callCount, 1, "Back animation was executed.");

		// clean-up
		nc.destroy();
	});

	var pageRenderCounter = 0;
	var realPageRender;
	QUnit.test("Page rerendering", async function(assert) {
		realPageRender = PageRenderer.render;
		PageRenderer.render = function() {
			pageRenderCounter++;
			realPageRender.apply(PageRenderer, arguments);
		};

		assert.equal(pageRenderCounter, 0, "no rendering should have happened yet");

		Element.getElementById("page2").invalidate();
		await nextUIUpdate();
		assert.equal(pageRenderCounter, 1, "one page rendering should have happened");

		Element.getElementById("page2").addContent(new Button({text:"Button p2"}));
		await nextUIUpdate();
		assert.equal(pageRenderCounter, 2, "two page renderings should have happened");

		Element.getElementById("page3").addContent(new Button({text:"Button p3"})); // invisible page - should cause NO re-rendering!
		await nextUIUpdate();
		assert.equal(pageRenderCounter, 2, "still, only two page renderings should have happened");

		assert.equal(nc._aQueue.length, 0, "transition queue length should be 0");
		assert.ok(nc._bNavigating === false, "NavContainer should not be navigating");
	});


	QUnit.test("Page rerendering during transitions", function(assert) {
		var done = assert.async();
		assert.expect(8);

		assert.equal(nc._aQueue.length, 0, "transition queue length should be 0");
		assert.ok(nc._bNavigating === false, "NavContainer should not be navigating");

		nc.to("page3");

		setTimeout(function() {
			assert.equal(nc._aQueue.length, 0, "transition queue length should be 0 after navigation");
			assert.ok(nc._bNavigating === false, "NavContainer should not be navigating");

			assert.equal(pageRenderCounter, 3, "three page renderings should have happened");
			nc.to("page2");

			setTimeout(function() {
				assert.equal(pageRenderCounter, 3, "still, only three page renderings should have happened");

				PageRenderer.render = realPageRender; // restore original renderer
				assert.equal(nc._aQueue.length, 0, "transition queue length should be 0");
				assert.ok(nc._bNavigating === false, "NavContainer should not be navigating");
				done();
			}, 1600);
		}, 1600);
	});


	QUnit.test("Flip transition", function(assert) {
		var done = assert.async();
		assert.equal(nc._aQueue.length, 0, "transition queue length should be 0");
		assert.ok(nc._bNavigating === false, "NavContainer should not be navigating");

		nc.addPage(new Page("pageTransFlip", {
			title: "Page Flip"
		}));

		var $flipPage = jQuery("#pageTransFlip");
		var $page2 = jQuery("#page2");
		assert.equal($flipPage.length, 0, "Flip page should not be rendered yet");

		nc.to("pageTransFlip", "flip");

		$flipPage = jQuery("#pageTransFlip");
		assert.equal($flipPage.length, 1, "Flip page should be rendered now");

		setTimeout(function() {
			assert.ok($flipPage.hasClass("sapMNavItemFlipNext"), "Flip page should be prepared for flipping now");

			setTimeout(function() {

				assert.ok($flipPage.hasClass("sapMNavItemFlipping"), "Flip page should be flipping now");

				assert.ok($page2.hasClass("sapMNavItemFlipping"), "Page 2 should be flipping now");
				assert.ok($page2.hasClass("sapMNavItemFlipPrevious"), "Page 2 should be flipping now");

				setTimeout(function() {

					assert.ok(!$flipPage.hasClass("sapMNavItemFlipping"), "Flip page should not be flipping now");
					assert.ok(!$page2.hasClass("sapMNavItemFlipping"), "Page 2 should not be flipping now");

					nc.back();

					setTimeout(function() {

						assert.ok($flipPage.hasClass("sapMNavItemFlipping"), "Flip page should be flipping now");
						assert.ok($page2.hasClass("sapMNavItemFlipping"), "Page 2 should be flipping now");

						setTimeout(function() {
							assert.ok(!$flipPage.hasClass("sapMNavItemFlipping"), "Flip page classes should be cleaned up");
							assert.ok(!$flipPage.hasClass("sapMNavItemFlipNext"), "Flip page classes should be cleaned up");
							assert.ok(!$flipPage.hasClass("sapMNavItemFlipPrevious"), "Flip page classes should be cleaned up");
							assert.ok(!$page2.hasClass("sapMNavItemFlipping"), "Page 2 classes should be cleaned up");
							assert.ok(!$page2.hasClass("sapMNavItemFlipNext"), "Page 2 classes should be cleaned up");
							assert.ok(!$page2.hasClass("sapMNavItemFlipPrevious"), "Page 2 classes should be cleaned up");
							assert.equal(nc._aQueue.length, 0, "transition queue length should be 0");
							assert.ok(nc._bNavigating === false, "NavContainer should not be navigating");

							done();
						}, 600);
					}, 100);
				}, 600);
			}, 100);
		}, 40);
	});


	QUnit.test("Slide back to page 1", function(assert) {
		var done = assert.async();
		nc.backToPage("page1");

		var $page1 = jQuery("#page1");
		var $page2 = jQuery("#page2");

		// assert.ok($page1.hasClass("sapMNavItemLeft"), "Page 1 should have left class");
		// assert.ok(!$page2.hasClass("sapMNavItemRight"), "Page 2 should have no right class");

		setTimeout(function() {
			$page1 = jQuery("#page1");
			$page2 = jQuery("#page2");

			// assert.ok($page1.hasClass("sapMNavItemSliding"), "Page 1 should be sliding now"); // slide transition was the last one used
			// assert.ok($page2.hasClass("sapMNavItemSliding"), "Page 2 should be sliding now");

			// assert.ok(!$page1.hasClass("sapMNavItemLeft"), "Page 2 should have no left class");
			// assert.ok($page2.hasClass("sapMNavItemRight"), "Page 1 should have right class");

			setTimeout(function() {
				nc.back();
				assert.ok(!$page1.hasClass("sapMNavItemSliding"), "Page 2 classes should be cleaned up");
				// assert.ok(!$page1.hasClass("sapMNavItemRight"), "Page 2 classes should be cleaned up");
				// assert.ok(!$page1.hasClass("sapMNavItemLeft"), "Page 2 classes should be cleaned up");
				assert.ok(!$page2.hasClass("sapMNavItemSliding"), "Page 1 classes should be cleaned up");
				// assert.ok(!$page2.hasClass("sapMNavItemRight"), "Page 1 classes should be cleaned up");
				// assert.ok(!$page2.hasClass("sapMNavItemLeft"), "Page 1 classes should be cleaned up");

				done();
			}, 600);
		}, 100);
	});

	QUnit.test("Should Build a navigation stack", function(assert) {
		var done = assert.async();
		//Arrange
		var calls = [],
			//System under test
			oNavContainer = new NavContainer({
				pages : [
					new Page("firstPage", {}),
					new Page("secondPage", {}),
					new Page("thirdPage", {})
				]
			}),
			oPromise = new Promise(function (fnResolve, fnReject) {
			var afterNavigate = function(evt) {
					calls.push(evt.getParameter("toId"));
					if (calls.length === 6) {
						fnResolve();
					}
					Log.info("afterNavigate with toId: " + evt.getParameter("toId"));
				};

			// Render
			oNavContainer.placeAt("qunit-fixture");
			nextUIUpdate.runSync()/*context not obviously suitable for an async function*/;

			//Act
			oNavContainer.attachAfterNavigate(afterNavigate);
			oNavContainer.to("secondPage");
			oNavContainer.to("thirdPage");
			oNavContainer.back();
			oNavContainer.to("firstPage");
			oNavContainer.back();
			oNavContainer.back();
		});

		oPromise.then(function () {
			//Assert
			assert.strictEqual(calls.length, 6, "Did call to() 3 times and back() 3 times");

			//ensure right order
			assert.strictEqual(calls[0], "secondPage");
			assert.strictEqual(calls[1], "thirdPage");
			assert.strictEqual(calls[2], "secondPage");
			assert.strictEqual(calls[3], "firstPage");
			assert.strictEqual(calls[4], "secondPage");
			assert.strictEqual(calls[5], "firstPage");

			//cleanup
			oNavContainer.destroy();
			done();
		});
	});


	QUnit.test("Focus management", async function(assert) {
		var done = assert.async();
		//Arrange
		var //System under test
			oNavContainer = new NavContainer({
				pages : [
					new Page("firstPage", {
						title: "Page 1",
						showNavButton: false,
						content : [
							new Button("btn1_1", {
								text : "To Page 2"
							}),
							new Button("btn1_2", {
								text : "To Page 3"
							}),
							new Label({
								text : "The following field shows the data passed from page 1:"
							}),
							new Input("p1input", {
								value : null,
								width: "100%"
							})
						]
					}),
					new Page("secondPage", {
						title: "Page 2",
						showNavButton: true,
						content : [
							new Button("btn2_1", {
								text : "To Page 1"
							}),
							new Button("btn2_2", {
								text : "To Page 3"
							}),
							new Label({
								text : "The following field shows the data passed from page 1:"
							}),
							new Input("p2input", {
								value : null,
								width: "100%"
							})
						]
					})
				]
			}),
			afterNavigate = function(evt) {
					var sPageId = evt.getParameter("toId");

					if (sPageId === "firstPage") {
						var oButtonPage1FocusDom = Element.getElementById("btn1_1").getFocusDomRef();
						assert.equal(oButtonPage1FocusDom, document.activeElement, "button <To Page 2> on page 1 should have the focus");

						//cleanup
						oNavContainer.destroy();
						done();
					}
					if (sPageId === "secondPage") {
						var oButtonPage2FocusDom = Element.getElementById("secondPage-navButton").getFocusDomRef();
						assert.equal(oButtonPage2FocusDom, document.activeElement, "nav button in the  header on page 2 should have the focus");
					}
			};

		// Render
		oNavContainer.placeAt("qunit-fixture");
		await nextUIUpdate();

		// Initial focus check on first page
		var oButtonPage1FocusDom = Element.getElementById("btn1_1").getFocusDomRef();
		assert.equal(oButtonPage1FocusDom, document.activeElement, "button <To Page 2>  on page 1 should have the focus");

		//Act
		oNavContainer.attachAfterNavigate(afterNavigate);
		oNavContainer.to("secondPage");
		oNavContainer.back();
	});


	QUnit.test("Navigation interrupted by rerendering of NavContainer - BASE SLIDE", function(assert) {
		var done = assert.async();
		//Arrange
		var calls = [],
			afterNavigate = function(evt) {
				calls.push(evt.getParameter("toId"));
				Log.info("afterNavigate with toId: " + evt.getParameter("toId"));
			};

		//Act
		nc.attachAfterNavigate(afterNavigate);
		nc.to("page2", "baseSlide");

		window.setTimeout(function(){
			nc.invalidate(); // force invalidation during navigation()

			window.setTimeout(function(){
				nc.to("page3", "baseSlide");

				window.setTimeout(function(){
					invalidate(nc); // force rerendering during navigation()

					window.setTimeout(function(){
						nc.back(); // to page2
						nc.back(); // to initial page 1

						window.setTimeout(function(){ // now be really nasty while the back navigations should happen
							invalidate(nc);
							window.setTimeout(function(){
								invalidate(nc);
								window.setTimeout(function(){
									nc.invalidate();
									window.setTimeout(function(){
										invalidate(nc);

										window.setTimeout(function(){
											assert.strictEqual(calls.length, 4, "Did call to() 2 times and back() 2 times");

											//ensure right order
											assert.strictEqual(calls[0], "page2");
											assert.strictEqual(calls[1], "page3");
											assert.strictEqual(calls[2], "page2");
											assert.strictEqual(calls[3], "page1");

											//cleanup
											nc.detachAfterNavigate(afterNavigate);

											done();
										}, 1000);
									}, 100);
								}, 100);
							}, 100);
						}, 100);
					}, 400); // 400 more before next navigation
				}, 200); // 200 into navigation for forced rerendering
			}, 400); // 400 more before next navigation
		}, 200); // 200 before first invalidation

	});


	QUnit.test("Navigation interrupted by rerendering of child controls - BASE SLIDE", function(assert) {
		var done = assert.async();
		Log.warning("## START - Navigation interrupted by rerendering of child controls");
		//Arrange
		var calls = [],
			afterNavigate = function(evt) {
				calls.push(evt.getParameter("toId"));
				Log.info("afterNavigate with toId: " + evt.getParameter("toId"));
			};

		//Act
		nc.attachAfterNavigate(afterNavigate);
		nc.to("page2", "baseSlide");

		window.setTimeout(function(){
			page1.invalidate(); // force invalidation during navigation()
			page2.invalidate(); // force invalidation during navigation()

			window.setTimeout(function(){
				nc.to("page3", "baseSlide");

				window.setTimeout(function(){
					invalidate(page1); // force rerendering during navigation()
					invalidate(page2); // force rerendering during navigation()

					window.setTimeout(function(){
						nc.back(); // to page2
						nc.back(); // to initial page 1

						window.setTimeout(function(){ // now be really nasty while the back navigations should happen
							invalidate(nc);
							window.setTimeout(function(){
								invalidate(page1);
								window.setTimeout(function(){
									page2.invalidate();
									window.setTimeout(function(){
										invalidate(page2);

										window.setTimeout(function(){
											assert.strictEqual(calls.length, 4, "Did call to() 2 times and back() 2 times");

											//ensure right order
											assert.strictEqual(calls[0], "page2");
											assert.strictEqual(calls[1], "page3");
											assert.strictEqual(calls[2], "page2");
											assert.strictEqual(calls[3], "page1");

											//cleanup
											nc.detachAfterNavigate(afterNavigate);

											done();
										}, 1000);
									}, 100);
								}, 100);
							}, 100);
						}, 100);
					}, 400); // 400 more before next navigation
				}, 200); // 200 into navigation for forced rerendering
			}, 400); // 400 more before next navigation
		}, 200); // 200 before first invalidation

	});


	QUnit.test("Navigation interrupted by rerendering of NavContainer - SLIDE", function(assert) {
		var done = assert.async();
		//Arrange
		var calls = [],
			afterNavigate = function(evt) {
				calls.push(evt.getParameter("toId"));
				Log.info("afterNavigate with toId: " + evt.getParameter("toId"));
			};

		//Act
		nc.attachAfterNavigate(afterNavigate);
		nc.to("page2");

		window.setTimeout(function(){
			nc.invalidate(); // force invalidation during navigation()

			window.setTimeout(function(){
				nc.to("page3");

				window.setTimeout(function(){
					invalidate(nc); // force rerendering during navigation()

					window.setTimeout(function(){
						nc.back(); // to page2
						nc.back(); // to initial page 1

						window.setTimeout(function(){ // now be really nasty while the back navigations should happen
							invalidate(nc);
							window.setTimeout(function(){
								invalidate(nc);
								window.setTimeout(function(){
									nc.invalidate();
									window.setTimeout(function(){
										invalidate(nc);

										window.setTimeout(function(){
											assert.strictEqual(calls.length, 4, "Did call to() 2 times and back() 2 times");

											//ensure right order
											assert.strictEqual(calls[0], "page2");
											assert.strictEqual(calls[1], "page3");
											assert.strictEqual(calls[2], "page2");
											assert.strictEqual(calls[3], "page1");

											//cleanup
											nc.detachAfterNavigate(afterNavigate);

											done();
										}, 1000);
									}, 100);
								}, 100);
							}, 100);
						}, 100);
					}, 400); // 400 more before next navigation
				}, 200); // 200 into navigation for forced rerendering
			}, 400); // 400 more before next navigation
		}, 200); // 200 before first invalidation

	});


	QUnit.test("Navigation interrupted by rerendering of child controls - SLIDE", function(assert) {
		var done = assert.async();
		Log.warning("## START - Navigation interrupted by rerendering of child controls");
		//Arrange
		var calls = [],
			afterNavigate = function(evt) {
				calls.push(evt.getParameter("toId"));
				Log.info("afterNavigate with toId: " + evt.getParameter("toId"));
			};

		//Act
		nc.attachAfterNavigate(afterNavigate);
		nc.to("page2");

		window.setTimeout(function(){
			page1.invalidate(); // force invalidation during navigation()
			page2.invalidate(); // force invalidation during navigation()

			window.setTimeout(function(){
				nc.to("page3");

				window.setTimeout(function(){
					invalidate(page1); // force rerendering during navigation()
					invalidate(page2); // force rerendering during navigation()

					window.setTimeout(function(){
						nc.back(); // to page2
						nc.back(); // to initial page 1

						window.setTimeout(function(){ // now be really nasty while the back navigations should happen
							invalidate(nc);
							window.setTimeout(function(){
								invalidate(page1);
								window.setTimeout(function(){
									page2.invalidate();
									window.setTimeout(function(){
										invalidate(page2);

										window.setTimeout(function(){
											assert.strictEqual(calls.length, 4, "Did call to() 2 times and back() 2 times");

											//ensure right order
											assert.strictEqual(calls[0], "page2");
											assert.strictEqual(calls[1], "page3");
											assert.strictEqual(calls[2], "page2");
											assert.strictEqual(calls[3], "page1");

											//cleanup
											nc.detachAfterNavigate(afterNavigate);

											done();
										}, 1000);
									}, 100);
								}, 100);
							}, 100);
						}, 100);
					}, 400); // 400 more before next navigation
				}, 200); // 200 into navigation for forced rerendering
			}, 400); // 400 more before next navigation
		}, 200); // 200 before first invalidation

	});

	QUnit.test("Navigation interrupted by rerendering of NavContainer - FADE", function(assert) {
		var done = assert.async();
		//Arrange
		var calls = [],
			afterNavigate = function(evt) {
				calls.push(evt.getParameter("toId"));
				Log.info("afterNavigate with toId: " + evt.getParameter("toId"));
			};

		//Act
		nc.attachAfterNavigate(afterNavigate);
		nc.to("page2", "fade");

		window.setTimeout(function(){
			nc.invalidate(); // force invalidation during navigation()

			window.setTimeout(function(){
				nc.to("page3", "fade");

				window.setTimeout(function(){
					invalidate(nc); // force rerendering during navigation()

					window.setTimeout(function(){
						nc.back(); // to page2
						nc.back(); // to initial page 1

						window.setTimeout(function(){ // now be really nasty while the back navigations should happen
							invalidate(nc);
							window.setTimeout(function(){
								invalidate(nc);
								window.setTimeout(function(){
									nc.invalidate();
									window.setTimeout(function(){
										invalidate(nc);

										window.setTimeout(function(){
											assert.strictEqual(calls.length, 4, "Did call to() 2 times and back() 2 times");

											//ensure right order
											assert.strictEqual(calls[0], "page2");
											assert.strictEqual(calls[1], "page3");
											assert.strictEqual(calls[2], "page2");
											assert.strictEqual(calls[3], "page1");

											//cleanup
											nc.detachAfterNavigate(afterNavigate);

											done();
										}, 1000);
									}, 100);
								}, 100);
							}, 100);
						}, 100);
					}, 400); // 400 more before next navigation
				}, 200); // 200 into navigation for forced rerendering
			}, 400); // 400 more before next navigation
		}, 200); // 200 before first invalidation

	});


	QUnit.test("Navigation interrupted by rerendering of child controls - FADE", function(assert) {
		var done = assert.async();
		Log.warning("## START - Navigation interrupted by rerendering of child controls");
		//Arrange
		var calls = [],
			afterNavigate = function(evt) {
				calls.push(evt.getParameter("toId"));
				Log.info("afterNavigate with toId: " + evt.getParameter("toId"));
			};

		//Act
		nc.attachAfterNavigate(afterNavigate);
		nc.to("page2", "fade");

		window.setTimeout(function(){
			page1.invalidate(); // force invalidation during navigation()
			page2.invalidate(); // force invalidation during navigation()

			window.setTimeout(function(){
				nc.to("page3", "fade");

				window.setTimeout(function(){
					invalidate(page1); // force rerendering during navigation()
					invalidate(page2); // force rerendering during navigation()

					window.setTimeout(function(){
						nc.back(); // to page2
						nc.back(); // to initial page 1

						window.setTimeout(function(){ // now be really nasty while the back navigations should happen
							invalidate(nc);
							window.setTimeout(function(){
								invalidate(page1);
								window.setTimeout(function(){
									page2.invalidate();
									window.setTimeout(function(){
										invalidate(page2);

										window.setTimeout(function(){
											assert.strictEqual(calls.length, 4, "Did call to() 2 times and back() 2 times");

											//ensure right order
											assert.strictEqual(calls[0], "page2");
											assert.strictEqual(calls[1], "page3");
											assert.strictEqual(calls[2], "page2");
											assert.strictEqual(calls[3], "page1");

											//cleanup
											nc.detachAfterNavigate(afterNavigate);

											done();
										}, 1000);
									}, 100);
								}, 100);
							}, 100);
						}, 100);
					}, 400); // 400 more before next navigation
				}, 200); // 200 into navigation for forced rerendering
			}, 400); // 400 more before next navigation
		}, 200); // 200 before first invalidation

	});


	QUnit.test("Navigation interrupted by rerendering of NavContainer - FLIP", function(assert) {
		var done = assert.async();
		//Arrange
		var calls = [],
			afterNavigate = function(evt) {
				calls.push(evt.getParameter("toId"));
				Log.info("afterNavigate with toId: " + evt.getParameter("toId"));
			};

		//Act
		nc.attachAfterNavigate(afterNavigate);
		nc.to("page2", "flip");

		window.setTimeout(function(){
			nc.invalidate(); // force invalidation during navigation()

			window.setTimeout(function(){
				nc.to("page3", "flip");

				window.setTimeout(function(){
					invalidate(nc); // force rerendering during navigation()

					window.setTimeout(function(){
						nc.back(); // to page2
						nc.back(); // to initial page 1

						window.setTimeout(function(){ // now be really nasty while the back navigations should happen
							invalidate(nc);
							window.setTimeout(function(){
								invalidate(nc);
								window.setTimeout(function(){
									nc.invalidate();
									window.setTimeout(function(){
										invalidate(nc);

										window.setTimeout(function(){
											assert.strictEqual(calls.length, 4, "Did call to() 2 times and back() 2 times");

											//ensure right order
											assert.strictEqual(calls[0], "page2");
											assert.strictEqual(calls[1], "page3");
											assert.strictEqual(calls[2], "page2");
											assert.strictEqual(calls[3], "page1");

											//cleanup
											nc.detachAfterNavigate(afterNavigate);

											done();
										}, 3000);
									}, 100);
								}, 100);
							}, 100);
						}, 100);
					}, 600); // 600 more before next navigation
				}, 200); // 200 into navigation for forced rerendering
			}, 600); // 600 more before next navigation
		}, 200); // 200 before first invalidation

	});


	QUnit.test("Navigation interrupted by rerendering of child controls - FLIP", function(assert) {
		var done = assert.async();
		Log.warning("## START - Navigation interrupted by rerendering of child controls");
		//Arrange
		var calls = [],
			afterNavigate = function(evt) {
				calls.push(evt.getParameter("toId"));
				Log.info("afterNavigate with toId: " + evt.getParameter("toId"));
			};

		//Act
		nc.attachAfterNavigate(afterNavigate);
		nc.to("page2", "flip");

		window.setTimeout(function(){
			page1.invalidate(); // force invalidation during navigation()
			page2.invalidate(); // force invalidation during navigation()

			window.setTimeout(function(){
				nc.to("page3", "flip");

				window.setTimeout(function(){
					invalidate(page1); // force rerendering during navigation()
					invalidate(page2); // force rerendering during navigation()

					window.setTimeout(function(){
						nc.back(); // to page2
						nc.back(); // to initial page 1

						window.setTimeout(function(){ // now be really nasty while the back navigations should happen
							invalidate(nc);
							window.setTimeout(function(){
								invalidate(page1);
								window.setTimeout(function(){
									page2.invalidate();
									window.setTimeout(function(){
										invalidate(page2);

										window.setTimeout(function(){
											assert.strictEqual(calls.length, 4, "Did call to() 2 times and back() 2 times");

											//ensure right order
											assert.strictEqual(calls[0], "page2");
											assert.strictEqual(calls[1], "page3");
											assert.strictEqual(calls[2], "page2");
											assert.strictEqual(calls[3], "page1");

											//cleanup
											nc.detachAfterNavigate(afterNavigate);

											done();
										}, 3000);
									}, 100);
								}, 100);
							}, 100);
						}, 100);
					}, 600); // 600 more before next navigation
				}, 200); // 200 into navigation for forced rerendering
			}, 600); // 600 more before next navigation
		}, 200); // 200 before first invalidation

	});

	/*
	QUnit.test("Navigation interrupted by rerendering of NavContainer - DOOR", function(assert) {
		var done = assert.async();
		//Arrange
		var calls = [],
			afterNavigate = function(evt) {
				calls.push(evt.getParameter("toId"));
				Log.info("afterNavigate with toId: " +evt.getParameter("toId"));
			};

		//Act
		nc.attachAfterNavigate(afterNavigate);
		nc.to("page2", "door");

		window.setTimeout(function(){
			nc.invalidate(); // force invalidation during navigation()

			window.setTimeout(function(){
				nc.to("page3", "door");

				window.setTimeout(function(){
					invalidate(nc); // force rerendering during navigation()

					window.setTimeout(function(){
						nc.back(); // to page2
						nc.back(); // to initial page 1

						window.setTimeout(function(){ // now be really nasty while the back navigations should happen
							invalidate(nc);
							window.setTimeout(function(){
								invalidate(nc);
								window.setTimeout(function(){
									nc.invalidate();
									window.setTimeout(function(){
										invalidate(nc);

										window.setTimeout(function(){
											assert.strictEqual(calls.length, 4, "Did call to() 2 times and back() 2 times");

											//ensure right order
											assert.strictEqual(calls[0], "page2");
											assert.strictEqual(calls[1], "page3");
											assert.strictEqual(calls[2], "page2");
											assert.strictEqual(calls[3], "page1");

											//cleanup
											nc.detachAfterNavigate(afterNavigate);

											done();
										}, 1000);
									}, 100);
								}, 100);
							}, 100);
						}, 100);
					}, 400); // 400 more before next navigation
				}, 200); // 200 into navigation for forced rerendering
			}, 400); // 400 more before next navigation
		}, 200); // 200 before first invalidation

	});


	QUnit.test("Navigation interrupted by rerendering of child controls - DOOR", function(assert) {
		var done = assert.async();
		Log.warning("## START - Navigation interrupted by rerendering of child controls");
		//Arrange
		var calls = [],
			afterNavigate = function(evt) {
				calls.push(evt.getParameter("toId"));
				Log.info("afterNavigate with toId: " +evt.getParameter("toId"));
			};

		//Act
		nc.attachAfterNavigate(afterNavigate);
		nc.to("page2", "door");

		window.setTimeout(function(){
			page1.invalidate(); // force invalidation during navigation()
			page2.invalidate(); // force invalidation during navigation()

			window.setTimeout(function(){
				nc.to("page3", "door");

				window.setTimeout(function(){
					invalidate(page1); // force rerendering during navigation()
					invalidate(page2); // force rerendering during navigation()

					window.setTimeout(function(){
						nc.back(); // to page2
						nc.back(); // to initial page 1

						window.setTimeout(function(){ // now be really nasty while the back navigations should happen
							invalidate(nc);
							window.setTimeout(function(){
								invalidate(page1);
								window.setTimeout(function(){
									page2.invalidate();
									window.setTimeout(function(){
										invalidate(page2);

										window.setTimeout(function(){
											assert.strictEqual(calls.length, 4, "Did call to() 2 times and back() 2 times");

											//ensure right order
											assert.strictEqual(calls[0], "page2");
											assert.strictEqual(calls[1], "page3");
											assert.strictEqual(calls[2], "page2");
											assert.strictEqual(calls[3], "page1");

											//cleanup
											nc.detachAfterNavigate(afterNavigate);

											done();
										}, 1000);
									}, 100);
								}, 100);
							}, 100);
						}, 100);
					}, 400); // 400 more before next navigation
				}, 200); // 200 into navigation for forced rerendering
			}, 400); // 400 more before next navigation
		}, 200); // 200 before first invalidation

	});
	*/

	QUnit.test("Should build a navigation stack if the page is the same", function(assert) {
		var done = assert.async();
		//Arrange
		var calls = [],
			afterNavigate = function(evt) {
				calls.push(evt.getParameter("toId"));
				Log.info("afterNavigate with toId: " + evt.getParameter("toId"));
			};

		//Act
		nc.attachAfterNavigate(afterNavigate);
		//Wait for navigation to page 1
		nc.to("page2");

		setTimeout(function() {

			nc.to("page1");
			//build up a queue with the current page(page1)
			nc.to("page2");

			setTimeout(function() {
				//Assert
				assert.strictEqual(calls.length, 3, "Did call to() 3 times");

				//ensure right order
				assert.strictEqual(calls[0], "page2");
				assert.strictEqual(calls[1], "page1");
				assert.strictEqual(calls[2], "page2");

				//cleanup
				nc.detachAfterNavigate(afterNavigate);
				done();
				//show first page again to see the test result
				nc.back();
				nc.back();
				nc.back();
			}, 2000);
		}, 2000);
	});


	QUnit.test("Should build a navigation stack if there is no page at the moment", async function(assert) {
		var done = assert.async();
		var page1 = new Page({
			title: "Other Page 1"
			}),
			page2 = new Page({
				title: "Other Page 2"
			}),
			localNc = new NavContainer({
			initialPage: page1.getId(),
			pages: [
				page1,
				page2
			]
		});
		localNc.placeAt("qunit-fixture");
		await nextUIUpdate();
		//Arrange
		var calls = [],
			afterNavigate = function(evt) {
				calls.push(evt.getParameter("toId"));
				Log.info("afterNavigate with toId: " + evt.getParameter("toId"));
			};

		//Act
		localNc.attachAfterNavigate(afterNavigate);
		//Wait for navigation to page 2
		localNc.to(page2.getId());
		localNc.back();

		setTimeout(function() {
			//Assert
			assert.strictEqual(calls.length, 2, "Did call to() 2 times");

			//ensure right order
			assert.strictEqual(calls[0], page2.getId());
			assert.strictEqual(calls[1], page1.getId());

			//cleanup
			localNc.detachAfterNavigate(afterNavigate);
			done();
			localNc.destroy();
		}, 2000);
	});

	QUnit.test("Base Slide transition", async function(assert) {
		// Assert
		assert.expect(27);
		// Arrange
		var done = assert.async(),
			hiddenClass = "sapMNavItemHidden",
			directionProperty = "normal",
			// animation is played in reverse when "back" function is called
			// so we can call the same assertions with exchanged classes and direction
			// so we later use this property to arrange from and to pages
			isBack = false,
			page1 = new Page({ title: "Other Page 1" }),
			page2 = new Page({ title: "Other Page 2" }),
			localNc = new NavContainer({
				initialPage: page1.getId(),
				pages: [ page1, page2 ]
			}),
			toPage = null,
			fromPage = null,
			toPageExpectedClass = null,
			fromPageExpectedClass = null,
			getFromPage = function () {
				return isBack ? page2.$() : page1.$();
			},
			getToPage = function () {
				return isBack ? page1.$() : page2.$();
			},
			getFromPageExpectedClass = function () {
				return isBack ? "sapMNavItemSlideRightToCenter" : "sapMNavItemSlideCenterToLeft";
			},
			getToPageExpectedClass = function () {
				return isBack ?  "sapMNavItemSlideCenterToLeft" : "sapMNavItemSlideRightToCenter";
			};

		localNc.placeAt("qunit-fixture");
		await nextUIUpdate();

		// Act
		localNc.attachAfterNavigate(function (e) {
			isBack =  e.getParameter('isBack');
			toPage = getToPage();
			fromPage = getFromPage();
			toPageExpectedClass = getToPageExpectedClass();
			fromPageExpectedClass = getFromPageExpectedClass();

			// Assert
			assert.equal(fromPage.hasClass(hiddenClass), true, "From page should have the  class: " + hiddenClass);
			assert.equal(fromPage.attr("aria-hidden"), "true", "Page should be aria hidden");
			assert.equal(fromPage.hasClass(fromPageExpectedClass), false, "From page should not have the class: " + fromPageExpectedClass);
			assert.equal(toPage.hasClass(toPageExpectedClass), false, "To page should not have the class: " + toPageExpectedClass);
			// here animation direction should always be "normal", because we restore default animation direction after navigate
			assert.equal(fromPage.css("animation-direction"), "normal", "From page Animation direction should be removed");
			assert.equal(toPage.css("animation-direction"), "normal", "To page Animation direction should be removed");
			assert.equal(toPage.length, 1, "Page should be rendered now");

			if (isBack) {
				// Clean up
				localNc.destroy();
				done();
			}
		});

		// Act
		localNc.attachNavigate(function (e) {
			isBack = e.getParameter('isBack');
			toPage = getToPage();

			if (isBack) {
				// Assert
				assert.equal(toPage.css("display"), "none", "Page should not be rendered yet");
				assert.equal(toPage.attr("aria-hidden"), "true", "Page should be aria hidden");
			} else {
				// Assert
				assert.equal(toPage.length, 0, "Page should not be rendered yet");
			}

			requestAnimationFrame(function() {
				toPage = getToPage();
				fromPage = getFromPage();
				toPageExpectedClass = getToPageExpectedClass();
				fromPageExpectedClass = getFromPageExpectedClass();
				directionProperty = isBack ? "reverse" : "normal";

				// Assert
				assert.equal(toPage.hasClass(hiddenClass), false, "To page should not have the class: " + hiddenClass);
				assert.equal(toPage.hasClass(toPageExpectedClass), true, "To page should have the class: " + toPageExpectedClass);
				assert.equal(fromPage.hasClass(fromPageExpectedClass), true, "From page should have the class: " + fromPageExpectedClass);
				assert.equal(fromPage.css("animation-direction"), directionProperty, "From page Animation direction should be: " + directionProperty);
				assert.equal(toPage.css("animation-direction"), directionProperty, "To page Animation direction should be: " + directionProperty);
			});
		});

		// Act
		localNc.to(page2.getId(), "baseSlide");
		localNc.back();
	});

	QUnit.test("Navigation with animationMode=none", async function(assert) {
		// Arrange
		var oPage1 = new Page("page1-animation"),
			oPage2 = new Page("page2-animation"),
			oNavContainer = new NavContainer({
				initialPage: oPage1.getId(),
				pages: [oPage1, oPage2]
			}),
			fnDone = assert.async(),
			oStub = sinon.stub(ControlBehavior, "getAnimationMode").returns("none"),
			oSpy = sinon.spy(window, "setTimeout");

		oNavContainer.placeAt("qunit-fixture");
		await nextUIUpdate();

		assert.expect(1);

		oNavContainer.attachAfterNavigate(function() {
			// Assert
			assert.strictEqual(oSpy.firstCall.args[1], 0, "setTimeout is called with 0");

			// Clean up
			oSpy.restore();
			oStub.restore();

			fnDone();
		});

		// Act
		oNavContainer.to("page2-animation", "fade");
	});


	QUnit.module("_fadeOutAnimationEnd & _fadeInAnimationEnd");

	QUnit.test("Should not reset the transition pending flag if transitionProperty is not opacity", function (assert) {
		// Arrange
		var localNc = new NavContainer(),
			testData = { originalEvent: { propertyName: "dummyProp" } };

		// Act
		localNc.bTransition1EndPending = true;
		localNc.bTransition2EndPending = true;

		localNc._fadeOutAnimationEnd(testData);
		localNc._fadeInAnimationEnd(testData);

		// Assert
		assert.strictEqual(localNc.bTransition1EndPending, true);
		assert.strictEqual(localNc.bTransition2EndPending, true);
	});

	QUnit.module("Navigation stack cleanup");

	QUnit.test("Should remove a page that is no longer aggregated from the navigation stack", async function(assert) {
		//Arrange
		var oPage1 = new Page("localPage1"),
			oPage2 = new Page("localPage2"),
			oPage3 = new Page("localPage3"),
			oLocalNavContainer = new NavContainer({
				initialPage: oPage1.getId(),
				pages: [
					oPage1,
					oPage2,
					oPage3
				]
			});
		oLocalNavContainer.placeAt("qunit-fixture");
		await nextUIUpdate();

		oLocalNavContainer.to(oPage2.getId(), "show");
		oLocalNavContainer.to(oPage3.getId(), "show");

		//Act
		oLocalNavContainer.removePage(oPage3);
		assert.ok(!oPage3.getDomRef(), "Did remove the dom of page 3");
		await nextUIUpdate();

		assert.strictEqual(oLocalNavContainer.getCurrentPage().getId(), oPage2.getId(), "Page2 is the current page, since page3 got removed");
		assert.ok(oPage2.$().is(":visible"), "Page 2 is visible");

		// Cleanup
		oPage3.destroy();
		oLocalNavContainer.destroy();
	});


	QUnit.module("Event data");

	function beforeRenderingTestCase (sTestName, sEventName) {
		QUnit.test(sTestName, async function(assert) {
			var done = assert.async();
			// Arrange
			var oInitialPage = new Page(),
				oNavContainer = new NavContainer({
					initialPage: oInitialPage.getId(),
					pages: [
						oInitialPage
					]
				}),
				oNavigationData = {
					foo : "bar"
				},
				oEventDelegate = {};

			oEventDelegate[sEventName] = function (oEvent) {
				// Assert
				assert.strictEqual(oNavContainer.getCurrentPage().getId(), oInitialPage.getId(), "The initial page is shown");
				assert.strictEqual(oEvent.data, oNavigationData, "Did pass the data to " + sEventName);

				//Cleanup
				oNavContainer.destroy();
				done();
			};

			oInitialPage.addEventDelegate(oEventDelegate);

			// Act
			oNavContainer.to(oInitialPage.getId(), "show", { iShould : "not be passed to the event"});
			oNavContainer.to(oInitialPage.getId(), "show", oNavigationData);
			oNavContainer.placeAt("qunit-fixture");


			// Render
			await nextUIUpdate();

		});
	}

	beforeRenderingTestCase("Should pass to data to the page's onBeforeShow when called before rendering", "onBeforeShow");
	beforeRenderingTestCase("Should pass to data to the page's onBeforeFirstShow when called before rendering", "onBeforeFirstShow");
	beforeRenderingTestCase("Should pass to daa to the page's onAfterShow when called before rendering", "onAfterShow");

	QUnit.test("Event data on initial page", async function(assert) {
		var done = assert.async();
		var oInitialPage = new Page(),
			oSecondPage = new Page(),
			oNavContainer = new NavContainer({
				pages: [
					oInitialPage, oSecondPage
				]
			}),
			oNavigationData = {
				foo: "bar"
			},
			oBackData = {
				back: true
			};

		// Act
		oNavContainer.to(oInitialPage.getId(), "show", oNavigationData);
		oNavContainer.to(oSecondPage.getId(), "show");
		oNavContainer.placeAt("qunit-fixture");
		await nextUIUpdate();

		oInitialPage.addEventDelegate({
			onBeforeShow: function(oEvent) {
				assert.strictEqual(oEvent.data, oNavigationData, "The forward navigation data is passed to the back navigation");
				assert.strictEqual(oEvent.backData, oBackData, "The back navigation data is passed");

				oNavContainer.destroy();
				done();
			}
		});
		oNavContainer.backToPage(oInitialPage.getId(), oBackData);
	});

	QUnit.module("Lifecycle");

	QUnit.test("Exit/Destruction", async function(assert) {
		var done = assert.async();
		var page1 = new Page({
			title: "Page 1"
			}),
			page2 = new Page({
				title: "Page 2"
			}),
			localNc = new NavContainer({
			initialPage: page1,
			pages: [
				page1,
				page2
			]
		});
		localNc.placeAt("qunit-fixture");
		await nextUIUpdate();

		// Arrange
		var afterNavigate = function(evt) {
			assert.ok(localNc._mFocusObject, "_mFocusObject should be set before destroy()");
			localNc.destroy();
			assert.strictEqual(localNc._mFocusObject, null, "_mFocusObject should be nulled after destroy()"); // this is nulled for memory reasons
			// this also checks whether the NavContainer can handle being destroyed within the afterNavigate (because there is further code in afterNavigate, which may not access destroyed parts)
			done();
		};

		// Act
		localNc.attachAfterNavigate(afterNavigate);
		localNc.to(page2.getId());
	});

	QUnit.test("Invalidation upon removePage", function(assert) {
		var page1 = new Page({
				title: "Page 1"
			}),
			localNc = new NavContainer({
				initialPage: page1,
				pages: [
					page1
				]
			}),
			oSpy = this.spy(localNc, "invalidate");

		// Act
		localNc.removePage(page1);

		// Check
		assert.strictEqual(oSpy.callCount, 1, "current page was invalidated");
		localNc.destroy();
	});

	QUnit.test("Invalidation upon removePage by id", function(assert) {
		var page1 = new Page({
				title: "Page 1"
			}),
			localNc = new NavContainer({
				initialPage: page1,
				pages: [
					page1
				]
			}),
			oSpy = this.spy(localNc, "invalidate");

		// Act
		localNc.removePage(page1.getId());

		// Check
		assert.strictEqual(oSpy.callCount, 1, "current page was invalidated");
		localNc.destroy();
	});

	QUnit.test("Invalidation upon removePage by index", function(assert) {
		var page1 = new Page({
				title: "Page 1"
			}),
			localNc = new NavContainer({
				initialPage: page1,
				pages: [
					page1
				]
			}),
		oSpy = this.spy(localNc, "invalidate");

		// Act
		localNc.removePage(0);

		// Check
		assert.strictEqual(oSpy.callCount, 1, "current page was invalidated");
		localNc.destroy();
	});

	QUnit.test("No invalidation upon removePage by invalid index", function(assert) {
		var page1 = new Page({
				title: "Page 1"
			}),
			localNc = new NavContainer({
				initialPage: page1,
				pages: [
					page1
				]
			}),
			oSpy = this.spy(localNc, "invalidate");

		// Act: give invalid index as argument
		localNc.removePage(1);

		// Check
		assert.strictEqual(oSpy.callCount, 0, "current page was not invalidated");
		localNc.destroy();
	});

	QUnit.test("Clear stack upon removeAllPages", async function(assert) {
		var pageA = new Page("pageA", {
				title: "pageA"
			}),
			pageB = new Page("pageB", {
				title: "pageB"
			}),
			localNc = new NavContainer({
				pages: [
					pageA, pageB
				]
			});

		localNc.placeAt("qunit-fixture");
		await nextUIUpdate();

		// Assert init state
		assert.strictEqual(localNc._pageStack.length, 1, "page stack is initialized");

		// Act
		localNc.removeAllPages();

		// Check
		assert.strictEqual(localNc._pageStack.length, 0, "page stack is cleared");
		localNc.destroy();
		pageA.destroy();
		pageB.destroy();
	});

	QUnit.test("Clear stack upon removePage", async function(assert) {
		var pageA = new Page("pageA", {
				title: "pageA"
			}),
			pageB = new Page("pageB", {
				title: "pageB"
			}),
			localNc = new NavContainer({
				pages: [
					pageA, pageB
				]
			});

		localNc.placeAt("qunit-fixture");
		await nextUIUpdate();

		// Assert init state
		assert.strictEqual(localNc._pageStack.length, 1, "page stack is initialized");

		// Act
		localNc.removePage(pageA);
		localNc.removePage(pageB);

		// Check
		assert.strictEqual(localNc._pageStack.length, 0, "page stack is cleared");
		localNc.destroy();
		pageA.destroy();
		pageB.destroy();
	});

	QUnit.module("NavContainer in Dialog", {
		beforeEach: function () {
			this.iDialogOpeningsCount = 0;
			this.iDialogOpeningDelay = 1000; //ms.
			this.oPage = new Page("pageId", {
				content: [new Text({text: "Page"})]
			});
			this.oPage2 = new Page('page2Id', {
				content: [new Text({text: "Page2"})]
			});
			this.oNavContainer = new NavContainer({
				height: "300px",
				pages: [this.oPage, this.oPage2]
			});
			this.fnNavigateToPage = function () {
				this.oNavContainer.to(this.oPage);
			};
			this.fnNavigateToPage2 = function () {
				this.oNavContainer.to(this.oPage2);
			};
			this.oDialog = new Dialog({
				title: "Dialog with NavContainer inside",
				content: [this.oNavContainer],
				endButton: new Button({
					text: "Close", press: function () {
						this.fnNavigateToPage();
						this.oDialog.close();
					}.bind(this)
				})
			});

		},
		afterEach: function () {
			this.iDialogOpeningsCount = null;
			this.iDialogOpeningDelay = null;
			this.oNavContainer.destroy();// the aggregated pages will be destroyed internally
			this.oDialog.destroy();
			this.oNavContainer = null;
			this.oDialog = null;
			this.oPage = null;
			this.oPage2 = null;
			this.fnNavigateToPage = null;
			this.fnNavigateToPage2 = null;
		}
	});

	QUnit.test("Child page is displayed after navigation upon Dialog closing", function(oAssert) {
		var fnDone = oAssert.async(),
			oNavContainer = this.oNavContainer,
			oDialog = this.oDialog;


		// Arrange
		// (1) Attach for NavContainer afterNavigate event.
		oNavContainer.attachAfterNavigate(function (oEvent) {
			var oDestinationPage = oEvent.getParameter("to"),
				bForwardNavigation = oDestinationPage.getId() === this.oPage2.getId(); // from oPage to oPage2

			if (bForwardNavigation && this.iDialogOpeningsCount === 2) {

				// Assert: the transition classes are cleaned up
				oAssert.strictEqual(oDestinationPage.hasStyleClass("sapMNavItemSliding"), false, " as the transition class is removed");
				oAssert.strictEqual(oDestinationPage.hasStyleClass("sapMNavItemCenter"), false, " as the transition class is removed");
				oAssert.strictEqual(oDestinationPage.hasStyleClass("sapMNavItemLeft"), false, " as the transition class is removed");

				fnDone();
				return;
			}

			bForwardNavigation && oDialog.getEndButton().firePress();
		}.bind(this));

		// (2) Attach for Dialog afterOpen and afterClose events.
		oDialog.attachAfterOpen(this.fnNavigateToPage2.bind(this));
		oDialog.attachAfterClose(function () {
			this.iDialogOpeningsCount++;
			// delay the opening to ensure the navigation transition, already triggered, is done when the dialog is in closed state.
			window.setTimeout(oDialog.open.bind(oDialog), this.iDialogOpeningDelay);
		}.bind(this));


		// Act
		// (1) Open the dialog.
		// (2) On Dialog`s afterOpen, navigation to oPage2 is performed.
		// (3) On NavContainer`s afterNavigate, the dialog is closed and navigation to oPage is performed in the same time.
		// (4) The dialog is reopened and the same navigation (to oPage2) is performed.
		this.iDialogOpeningsCount++;
		oDialog.open();
	});

	QUnit.skip("NavContainer in Popover", {
		beforeEach: function () {
			this.fnCloseSpy = this.spy(Popup.prototype, "close");
			this.oNavC = new NavContainer("navC", {
				pages: [
					new Page("page1a", {
						title: "page1a"
					}),
					new Page("page2a", {
						title: "page2a"
					})
				]
			});
			this.oPopover = new ResponsivePopover({
					contentWidth: "18rem",
					contentHeight: "24rem",
					content: [ this.oNavC ]
				});
			this.oOpeningBtn = new Button();

			this.oOpeningBtn.addEventDelegate({
				"onAfterRendering": function() {
					this.oPopover.openBy(this.oOpeningBtn);
				}
			}, this);

			// move #qunit-fixture into visible area to prevent auto-close of Popover
			document.getElementById("qunit-fixture").style.top = "0";
			document.getElementById("qunit-fixture").style.left = "0";
		},
		afterEach: function () {
			this.oPopover.destroy();
			this.oOpeningBtn.destroy();

			this.oPopover = null;
			this.oNavC = null;
			this.oOpeningBtn = null;

			// restore default styles of #qunit-fixture
			document.getElementById("qunit-fixture").style.top = "";
			document.getElementById("qunit-fixture").style.left = "";
		}
	});

	QUnit.skip("Focus is changed only after transition", function(oAssert) {
		var fnDone = oAssert.async(),
			oNavContainer = this.oNavC,
			oPopover = this.oPopover,
			transitionComplete = false;

		var oFocusable1 = new Button({text: "focusable1"}),
			oFocusable2 = new Button({text: "focusable2"});

		// Setup: add one focusable item in each page
		oNavContainer.getPages()[0].addContent(oFocusable1);
		oNavContainer.getPages()[1].addContent(oFocusable2);

		// Setup: navigation from page1 to page2
		oPopover.attachEventOnce("afterOpen", function() {
			oNavContainer.to("page2a");
			document.addEventListener("blur", fnOnBlur, true);
			oNavContainer.attachEventOnce("afterNavigate", function() {
				// Check
				oAssert.strictEqual(this.fnCloseSpy.called, false, "parent popup is not closed");
				fnDone();
			}, this);
		}, this);

		// Setup: flag when transition is over
		var fnOrig = oNavContainer._afterTransitionCallback;
		oNavContainer._afterTransitionCallback = function() {
			transitionComplete = true;
			fnOrig.apply(oNavContainer, arguments);
		};

		// Check
		var fnOnBlur = function(oEvent) {
			oAssert.strictEqual(oEvent.target, oFocusable1.getDomRef());
			oAssert.ok(transitionComplete, "transition already completed");
			document.removeEventListener("blur", fnOnBlur, true);
		};

		// Act
		this.oOpeningBtn.placeAt("qunit-fixture");
	});

	QUnit.module("Internal methods", {
		beforeEach: function () {
			this.nc = new NavContainer();
		},
		afterEach: function () {
			this.nc.destroy();
			this.nc = null;
		}
	});

	QUnit.test("_isFocusInControl", async function(oAssert) {
		// Arrange
		var oInsideButton = new Button({text: "Inside Button"}),
			oOutsideButton = new Button({text: "Outside Button"}).placeAt("content"),
			oPage = new Page({
				content: [
					oInsideButton
				]
			}).placeAt("content");

		await nextUIUpdate();

		// Act
		oInsideButton.$().trigger("focus");

		// Assert
		oAssert.strictEqual(this.nc._isFocusInControl(oPage), true, "A child of the page control is focused");

		// Act
		oOutsideButton.$().trigger("focus");

		// Assert
		oAssert.strictEqual(this.nc._isFocusInControl(oPage), false, "A child of the page control is not focused");

		// Cleanup
		oOutsideButton.destroy();
		oInsideButton.destroy();
		oPage.destroy();
	});
=======
    "sap/m/Page",
    "sap/m/NavContainer",
    "sap/m/Button",
    "sap/ui/qunit/utils/nextUIUpdate",
    "sap/ui/util/Mobile",
    "sap/m/Dialog",
    "sap/m/Popover"
], function (
    Page,
    NavContainer,
    Button,
    nextUIUpdate,
    Mobile,
    Dialog,
    Popover
) {
    "use strict";

    // Constants for test configuration
    const TEST_TIMEOUTS = {
        SHORT: 50,
        MEDIUM: 100,
        LONG: 500
    };

    /**
     * Helper function for creating test pages
     * @param {string} sId The ID of the page to create
     * @param {string} sTitle The title of the page
     * @param {sap.ui.core.Control[]} aContent The content controls of the page
     * @returns {sap.m.Page} The created test page
     */
    function createTestPage(sId, sTitle, aContent) {
        return new Page(sId, {
            title: sTitle || "Test Page",
            content: aContent || []
        });
    }

    /**
     * Helper function to create DOM container for tests
     * @param {string} sPrefix Prefix for container ID
     * @returns {HTMLElement} The created container element
     */
    function createTestContainer(sPrefix) {
        const oContainer = document.createElement("div");
        oContainer.id = sPrefix + "-" + Date.now();
        oContainer.style.height = "100%";
        document.body.appendChild(oContainer);
        return oContainer;
    }

    /**
     * Helper function to clean up DOM container
     * @param {HTMLElement} oContainer The container to clean up
     */
    function cleanupTestContainer(oContainer) {
        if (oContainer?.parentNode) {
            oContainer.parentNode.removeChild(oContainer);
        }
    }

    // Initialize Mobile library for proper rendering
    Mobile.init();

    // Module: Core API - Construction and Initialization
    QUnit.module("Core API - Construction and Initialization", {
        beforeEach: function () {
            this.oNavContainer = null;
        },
        afterEach: function () {
            if (this.oNavContainer) {
                this.oNavContainer.destroy();
                this.oNavContainer = null;
            }
        }
    });

    QUnit.test("Should create NavContainer instance with default properties", function (assert) {
        // Act
        this.oNavContainer = new NavContainer();

        // Assert
        assert.ok(this.oNavContainer instanceof NavContainer, "NavContainer instance created");
        assert.strictEqual(this.oNavContainer.getPages().length, 0, "No pages initially");
        assert.strictEqual(this.oNavContainer.getCurrentPage(), undefined, "No current page initially");
        assert.strictEqual(this.oNavContainer.getAutoFocus(), true, "AutoFocus enabled by default");
        assert.strictEqual(this.oNavContainer.getDefaultTransitionName(), "slide", "Default transition is slide");
        assert.strictEqual(this.oNavContainer.getHeight(), "100%", "Default height is 100%");
        assert.strictEqual(this.oNavContainer.getWidth(), "100%", "Default width is 100%");
        assert.strictEqual(this.oNavContainer.getVisible(), true, "Default visibility is true");
    });

    QUnit.test("Should create NavContainer with custom initial configuration", function (assert) {
        // Arrange
        const oPage1 = createTestPage("testPage1", "Test Page 1");
        const oPage2 = createTestPage("testPage2", "Test Page 2");

        // Act
        this.oNavContainer = new NavContainer({
            pages: [oPage1, oPage2],
            initialPage: oPage1.getId(),
            autoFocus: false,
            defaultTransitionName: "fade",
            height: "500px",
            width: "300px"
        });

        // Assert
        assert.strictEqual(this.oNavContainer.getPages().length, 2, "Two pages added");
        assert.strictEqual(this.oNavContainer.getCurrentPage(), oPage1, "Initial page set correctly");
        assert.strictEqual(this.oNavContainer.getAutoFocus(), false, "AutoFocus disabled");
        assert.strictEqual(this.oNavContainer.getDefaultTransitionName(), "fade", "Custom default transition set");
        assert.strictEqual(this.oNavContainer.getHeight(), "500px", "Custom height set");
        assert.strictEqual(this.oNavContainer.getWidth(), "300px", "Custom width set");
    });

    QUnit.test("Should handle empty pages array gracefully", function (assert) {
        // Act
        this.oNavContainer = new NavContainer({
            pages: []
        });

        // Assert
        assert.strictEqual(this.oNavContainer.getPages().length, 0, "No pages in empty array");
        assert.strictEqual(this.oNavContainer.getCurrentPage(), undefined, "No current page with empty pages");
        assert.strictEqual(this.oNavContainer.currentPageIsTopPage(), false, "No top page with empty pages");
    });

    QUnit.test("Should handle null/undefined initial page gracefully", function (assert) {
        // Act
        this.oNavContainer = new NavContainer({
            initialPage: null
        });

        // Assert
        assert.strictEqual(this.oNavContainer.getInitialPage(), null, "Initial page should be null");
        assert.strictEqual(this.oNavContainer.getCurrentPage(), undefined, "No current page with null initialPage");
    });

    QUnit.test("Should handle invalid initial page ID gracefully", function (assert) {
        // Act
        this.oNavContainer = new NavContainer({
            initialPage: "nonExistentPage"
        });

        // Assert
        assert.strictEqual(this.oNavContainer.getInitialPage(), "nonExistentPage", "Initial page ID stored");
        assert.strictEqual(this.oNavContainer.getCurrentPage(), undefined, "No current page with invalid initialPage");
    });

    // Module: Core API - Page Management
    QUnit.module("Core API - Page Management", {
        beforeEach: function () {
            this.oNavContainer = new NavContainer();
        },
        afterEach: function () {
            if (this.oNavContainer) {
                this.oNavContainer.destroy();
                this.oNavContainer = null;
            }
        }
    });

    QUnit.test("Should add page successfully and support method chaining", function (assert) {
        // Arrange
        const oPage = createTestPage("addedPage", "Added Page");

        // Act
        const result = this.oNavContainer.addPage(oPage);

        // Assert
        assert.strictEqual(result, this.oNavContainer, "addPage returns NavContainer for chaining");
        assert.strictEqual(this.oNavContainer.getPages().length, 1, "Page added successfully");
        assert.strictEqual(this.oNavContainer.getPage("addedPage"), oPage, "Page retrievable by ID");
    });

    QUnit.test("Should insert page at correct position", function (assert) {
        // Arrange
        const oPage1 = createTestPage("page1", "Page 1");
        const oPage2 = createTestPage("page2", "Page 2");
        const oPage3 = createTestPage("page3", "Page 3");

        this.oNavContainer.addPage(oPage1);
        this.oNavContainer.addPage(oPage3);

        // Act
        const result = this.oNavContainer.insertPage(oPage2, 1);

        // Assert
        assert.strictEqual(result, this.oNavContainer, "insertPage returns NavContainer for chaining");
        assert.strictEqual(this.oNavContainer.getPages().length, 3, "All pages present");
        assert.strictEqual(this.oNavContainer.getPages()[1], oPage2, "Page inserted at correct position");
    });

    QUnit.test("Should remove page and clean up references", function (assert) {
        // Arrange
        const oPage1 = createTestPage("page1", "Page 1");
        const oPage2 = createTestPage("page2", "Page 2");

        this.oNavContainer.addPage(oPage1);
        this.oNavContainer.addPage(oPage2);

        // Act
        const removedPage = this.oNavContainer.removePage(oPage1);

        // Assert
        assert.strictEqual(removedPage, oPage1, "Removed page returned");
        assert.strictEqual(this.oNavContainer.getPages().length, 1, "Page count decreased");
        assert.strictEqual(this.oNavContainer.getPage("page1"), null, "Page no longer retrievable");
    });

    QUnit.test("Should handle removal of non-existent page gracefully", function (assert) {
        // Act
        const result = this.oNavContainer.removePage("nonExistentPage");

        // Assert
        assert.strictEqual(result, null, "Remove returns null for non-existent page");
        assert.strictEqual(this.oNavContainer.getPages().length, 0, "Page count unchanged");
    });

    QUnit.test("Should handle removal of page by index", function (assert) {
        // Arrange
        const oPage1 = createTestPage("pageByIndex1", "Page 1");
        const oPage2 = createTestPage("pageByIndex2", "Page 2");
        const oPage3 = createTestPage("pageByIndex3", "Page 3");

        this.oNavContainer.addPage(oPage1);
        this.oNavContainer.addPage(oPage2);
        this.oNavContainer.addPage(oPage3);

        // Act
        const removedPage = this.oNavContainer.removePage(1);

        // Assert
        assert.strictEqual(removedPage, oPage2, "Middle page removed correctly");
        assert.strictEqual(this.oNavContainer.getPages().length, 2, "Page count decreased");
        assert.strictEqual(this.oNavContainer.getPages()[1], oPage3, "Remaining pages shifted correctly");
    });

    QUnit.test("Should handle invalid page insertion index", function (assert) {
        // Arrange
        const oPage1 = createTestPage("invalidIndex1", "Page 1");
        const oPage2 = createTestPage("invalidIndex2", "Page 2");

        this.oNavContainer.addPage(oPage1);

        // Act - insert at invalid index
        const result = this.oNavContainer.insertPage(oPage2, 10);

        // Assert
        assert.strictEqual(result, this.oNavContainer, "insertPage returns NavContainer for chaining");
        assert.strictEqual(this.oNavContainer.getPages().length, 2, "Page still added despite invalid index");
        assert.strictEqual(this.oNavContainer.getPages()[1], oPage2, "Page added at end when index too high");
    });

    // Module: Core API - Navigation State
    QUnit.module("Core API - Navigation State", {
        beforeEach: function () {
            this.oPage1 = createTestPage("statePage1", "State Page 1");
            this.oPage2 = createTestPage("statePage2", "State Page 2");
            this.oPage3 = createTestPage("statePage3", "State Page 3");

            this.oNavContainer = new NavContainer({
                pages: [this.oPage1, this.oPage2, this.oPage3],
                initialPage: this.oPage1.getId()
            });

            this.oContainer = createTestContainer("test-nav-container");
        },
        afterEach: function () {
            if (this.oNavContainer) {
                this.oNavContainer.destroy();
                this.oNavContainer = null;
            }
            if (this.oPage1) {
                this.oPage1.destroy();
                this.oPage1 = null;
            }
            if (this.oPage2) {
                this.oPage2.destroy();
                this.oPage2 = null;
            }
            if (this.oPage3) {
                this.oPage3.destroy();
                this.oPage3 = null;
            }

            cleanupTestContainer(this.oContainer);
        }
    });

    QUnit.test("Should have correct initial navigation state", function (assert) {
        // Assert
        assert.strictEqual(this.oNavContainer.getCurrentPage(), this.oPage1, "Current page is initial page");
        assert.strictEqual(this.oNavContainer.getPreviousPage(), undefined, "No previous page initially");
        assert.strictEqual(this.oNavContainer.currentPageIsTopPage(), true, "Initial page is top page");
    });

    QUnit.test("Should initialize page stack correctly", function (assert) {
        // Act
        this.oNavContainer._ensurePageStackInitialized();

        // Assert
        assert.strictEqual(this.oNavContainer._pageStack.length, 1, "Page stack initialized with one page");
        assert.strictEqual(this.oNavContainer._pageStack[0].id, this.oPage1.getId(), "Correct page in stack");
        assert.strictEqual(this.oNavContainer._pageStack[0].isInitial, true, "Initial page marked correctly");
    });

    QUnit.test("Should retrieve pages by ID correctly", function (assert) {
        // Assert
        assert.strictEqual(this.oNavContainer.getPage("statePage1"), this.oPage1, "Page 1 retrieved correctly");
        assert.strictEqual(this.oNavContainer.getPage("statePage2"), this.oPage2, "Page 2 retrieved correctly");
        assert.strictEqual(this.oNavContainer.getPage("nonexistent"), null, "Non-existent page returns null");
    });

    QUnit.test("Should insert previous page into navigation stack", function (assert) {
        // Act
        const result = this.oNavContainer.insertPreviousPage("statePage2", "fade", { testData: "value" });

        // Assert
        assert.strictEqual(result, this.oNavContainer, "insertPreviousPage returns NavContainer for chaining");
        assert.strictEqual(this.oNavContainer._pageStack.length, 2, "Page stack has two pages");
        assert.strictEqual(this.oNavContainer._pageStack[0].id, "statePage2", "Previous page inserted correctly");
        assert.strictEqual(this.oNavContainer._pageStack[0].transition, "fade", "Transition stored correctly");
        assert.deepEqual(this.oNavContainer._pageStack[0].data, { testData: "value" }, "Data stored correctly");
    });

    QUnit.test("Should navigate back to an inserted previous page", async function (assert) {
        // Arrange
        const fnDone = assert.async();

        // Render the NavContainer first
        this.oNavContainer.placeAt(this.oContainer.id);
        await nextUIUpdate();

        // Navigate to Page 2 first
        await new Promise((resolve) => {
            this.oNavContainer.attachEventOnce("afterNavigate", resolve);
            this.oNavContainer.to("statePage2");
        });

        assert.strictEqual(this.oNavContainer.getCurrentPage(), this.oPage2, "Pre-condition: Current page is Page 2");
        assert.strictEqual(this.oNavContainer._pageStack.length, 2, "Pre-condition: Page stack has 2 pages");

        // Act
        // Insert Page 3 as previous page
        this.oNavContainer.insertPreviousPage("statePage3");
        assert.strictEqual(this.oNavContainer._pageStack.length, 3, "Page stack should now have 3 pages");
        assert.strictEqual(this.oNavContainer._pageStack[1].id, "statePage3", "Page 3 should be inserted at index 1 in the stack");

        this.oNavContainer.attachEventOnce("afterNavigate", (oEvent) => {
            // Assert
            assert.strictEqual(oEvent.getParameter("direction"), "back", "Navigation direction should be 'back'");
            assert.strictEqual(this.oNavContainer.getCurrentPage(), this.oPage3, "Should have navigated back to the inserted Page 3");
            assert.strictEqual(this.oNavContainer.getPreviousPage(), this.oPage1, "The previous page should now be Page 1");
            fnDone();
        });

        // Trigger the back navigation
        this.oNavContainer.back();
    });

    // Module: Core API - Forward Navigation
    QUnit.module("Core API - Forward Navigation", {
        beforeEach: function () {
            this.oPage1 = createTestPage("navPage1", "Nav Page 1");
            this.oPage2 = createTestPage("navPage2", "Nav Page 2");
            this.oPage3 = createTestPage("navPage3", "Nav Page 3");

            this.oNavContainer = new NavContainer({
                pages: [this.oPage1, this.oPage2, this.oPage3],
                initialPage: this.oPage1.getId()
            });

            this.oContainer = createTestContainer("test-nav-container");
        },
        afterEach: function () {
            if (this.oNavContainer) {
                this.oNavContainer.destroy();
                this.oNavContainer = null;
            }
            if (this.oPage1) {
                this.oPage1.destroy();
                this.oPage1 = null;
            }
            if (this.oPage2) {
                this.oPage2.destroy();
                this.oPage2 = null;
            }
            if (this.oPage3) {
                this.oPage3.destroy();
                this.oPage3 = null;
            }

            cleanupTestContainer(this.oContainer);
        }
    });

    QUnit.test("Should navigate to page and fire events correctly", async function (assert) {
        // Arrange
        const fnDone = assert.async();
        const oNavigateSpy = this.spy();
        const oNavigationFinishedSpy = this.spy();

        // Render the NavContainer first
        this.oNavContainer.placeAt(this.oContainer.id);
        await nextUIUpdate();

        // Set up event handlers
        this.oNavContainer.attachNavigate(oNavigateSpy);
        this.oNavContainer.attachNavigationFinished((oEvent) => {
            oNavigationFinishedSpy(oEvent);

            // Assert - Method behavior
            assert.strictEqual(this.oNavContainer.getCurrentPage(), this.oPage2, "Current page changed");
            assert.strictEqual(this.oNavContainer.getPreviousPage(), this.oPage1, "Previous page set correctly");
            assert.strictEqual(this.oNavContainer.currentPageIsTopPage(), false, "No longer at top page");

            // Assert - Event behavior
            assert.strictEqual(oNavigateSpy.calledOnce, true, "Navigate event fired exactly once");
            assert.strictEqual(oNavigationFinishedSpy.calledOnce, true, "NavigationFinished event fired exactly once");

            const oNavigateEvent = oNavigateSpy.firstCall.args[0];
            assert.strictEqual(oNavigateEvent.getParameter("fromId"), "navPage1", "Navigate event fromId correct");
            assert.strictEqual(oNavigateEvent.getParameter("toId"), "navPage2", "Navigate event toId correct");
            assert.strictEqual(oNavigateEvent.getParameter("isTo"), true, "Navigate event isTo flag correct");
            assert.strictEqual(oNavigateEvent.getParameter("direction"), "to", "Navigate event direction correct");

            fnDone();
        });

        // Act
        const result = this.oNavContainer.to("navPage2");

        // Assert immediate return value
        assert.strictEqual(result, this.oNavContainer, "to() returns NavContainer for chaining");
    });

    QUnit.test("Should navigate with custom transition and data", async function (assert) {
        const fnDone = assert.async();
        const testData = { key: "value", number: 42 };
        let customTransitionCalled = false;
        let receivedData = null;

        // Render the NavContainer first - transitions only work when rendered
        this.oNavContainer.placeAt(this.oContainer.id);
        await nextUIUpdate();

        // Add delegate to capture data
        const oDataDelegate = {
            onBeforeShow: function (oEvent) {
                receivedData = oEvent.data;
            }
        };
        this.oPage2.addEventDelegate(oDataDelegate);

        // Add custom transition to verify it's being used
        this.oNavContainer.addCustomTransition("testTransition",
            function (oFromPage, oToPage, fCallback) {
                customTransitionCalled = true;
                oToPage.removeStyleClass("sapMNavItemHidden");
                oFromPage.addStyleClass("sapMNavItemHidden");
                fCallback();
            },
            function (oFromPage, oToPage, fCallback) {
                customTransitionCalled = true;
                oToPage.removeStyleClass("sapMNavItemHidden");
                oFromPage.addStyleClass("sapMNavItemHidden");
                fCallback();
            }
        );

        // Use afterNavigate for rendered test (like other transition tests)
        this.oNavContainer.attachAfterNavigate(() => {
            // Assert navigation completed
            assert.strictEqual(this.oNavContainer.getCurrentPage(), this.oPage2, "Navigation with data completed");

            // Assert custom transition was used
            assert.strictEqual(customTransitionCalled, true, "Custom transition should be executed");

            // Assert data was passed correctly
            assert.deepEqual(receivedData, testData, "Navigation data should be passed to target page");
            assert.strictEqual(receivedData.key, "value", "Data property 'key' should be correct");
            assert.strictEqual(receivedData.number, 42, "Data property 'number' should be correct");

            fnDone();
        });

        // Act - trigger navigation
        this.oNavContainer.to("navPage2", "testTransition", testData);
    });

    QUnit.test("Should handle navigation to non-existent page gracefully", function (assert) {
        // Act
        const result = this.oNavContainer.to("nonexistentPage");

        // Assert
        assert.strictEqual(result, this.oNavContainer, "Method returns NavContainer even for invalid page");
        assert.strictEqual(this.oNavContainer.getCurrentPage(), this.oPage1, "Current page unchanged for invalid navigation");
    });

    QUnit.test("Should prevent navigation to same page", function (assert) {
        const fnDone = assert.async();
        const oNavigateSpy = this.spy();

        this.oNavContainer.attachNavigate(oNavigateSpy);

        // Act
        this.oNavContainer.to("navPage1");

        // Wait briefly to ensure no events are fired
        setTimeout(() => {
            assert.strictEqual(oNavigateSpy.notCalled, true, "No navigate event fired for same page");
            fnDone();
        }, TEST_TIMEOUTS.SHORT);
    });

    // Module: Core API - Back Navigation
    QUnit.module("Core API - Back Navigation", {
        beforeEach: function () {
            this.oPage1 = createTestPage("backPage1", "Back Page 1");
            this.oPage2 = createTestPage("backPage2", "Back Page 2");
            this.oPage3 = createTestPage("backPage3", "Back Page 3");

            this.oNavContainer = new NavContainer({
                pages: [this.oPage1, this.oPage2, this.oPage3],
                initialPage: this.oPage1.getId()
            });

            // Set up navigation stack for back testing
            this.oNavContainer.to("backPage2");
            this.oNavContainer.to("backPage3");
        },
        afterEach: function () {
            if (this.oNavContainer) {
                this.oNavContainer.destroy();
                this.oNavContainer = null;
            }
            if (this.oPage1) {
                this.oPage1.destroy();
                this.oPage1 = null;
            }
            if (this.oPage2) {
                this.oPage2.destroy();
                this.oPage2 = null;
            }
            if (this.oPage3) {
                this.oPage3.destroy();
                this.oPage3 = null;
            }
        }
    });

    QUnit.test("Should navigate back one level correctly", function (assert) {
        const fnDone = assert.async();
        const oNavigationFinishedSpy = this.spy();

        // Pre-condition
        assert.strictEqual(this.oNavContainer.getCurrentPage(), this.oPage3, "Pre-condition: Starting from page 3");

        this.oNavContainer.attachNavigationFinished((oEvent) => {
            oNavigationFinishedSpy(oEvent);

            // Assert
            assert.strictEqual(this.oNavContainer.getCurrentPage(), this.oPage2, "Current page correct after back navigation");
            assert.strictEqual(this.oNavContainer.getPreviousPage(), this.oPage1, "Previous page correct after back navigation");

            // Assert event parameters
            assert.strictEqual(oNavigationFinishedSpy.calledOnce, true, "navigationFinished event was fired once");
            assert.strictEqual(oEvent.getParameter("fromId"), "backPage3", "Event fromId parameter correct");
            assert.strictEqual(oEvent.getParameter("toId"), "backPage2", "Event toId parameter correct");
            assert.strictEqual(oEvent.getParameter("isBack"), true, "Event isBack parameter correct");
            assert.strictEqual(oEvent.getParameter("direction"), "back", "Event direction parameter correct");

            fnDone();
        });

        // Act
        const result = this.oNavContainer.back();
        assert.strictEqual(result, this.oNavContainer, "back() returns NavContainer for chaining");
    });

    QUnit.test("Should navigate back to specific page", function (assert) {
        const fnDone = assert.async();
        const oNavigationFinishedSpy = this.spy();

        // Pre-condition
        assert.strictEqual(this.oNavContainer.getCurrentPage(), this.oPage3, "Pre-condition: Starting from page 3");

        this.oNavContainer.attachNavigationFinished((oEvent) => {
            oNavigationFinishedSpy(oEvent);

            // Assert
            assert.strictEqual(this.oNavContainer.getCurrentPage(), this.oPage1, "Current page after backToPage");
            assert.strictEqual(this.oNavContainer.currentPageIsTopPage(), true, "Back to top page");

            assert.strictEqual(oEvent.getParameter("toId"), "backPage1", "Event toId parameter correct");
            assert.strictEqual(oEvent.getParameter("isBackToPage"), true, "Event isBackToPage flag correct");
            assert.strictEqual(oEvent.getParameter("direction"), "backToPage", "Event direction correct");

            fnDone();
        });

        // Act
        const result = this.oNavContainer.backToPage("backPage1");
        assert.strictEqual(result, this.oNavContainer, "backToPage() returns NavContainer for chaining");
    });

    QUnit.test("Should navigate back to top page", function (assert) {
        const fnDone = assert.async();
        const oNavigationFinishedSpy = this.spy();

        this.oNavContainer.attachNavigationFinished((oEvent) => {
            oNavigationFinishedSpy(oEvent);

            // Assert
            assert.strictEqual(this.oNavContainer.getCurrentPage(), this.oPage1, "Current page after backToTop");
            assert.strictEqual(this.oNavContainer.currentPageIsTopPage(), true, "At top page");

            assert.strictEqual(oEvent.getParameter("toId"), "backPage1", "Event toId parameter correct");
            assert.strictEqual(oEvent.getParameter("isBackToTop"), true, "Event isBackToTop flag correct");
            assert.strictEqual(oEvent.getParameter("direction"), "backToTop", "Event direction correct");

            fnDone();
        });

        // Act
        const result = this.oNavContainer.backToTop();
        assert.strictEqual(result, this.oNavContainer, "backToTop() returns NavContainer for chaining");
    });

    QUnit.test("Should handle back navigation with non-existent page gracefully", function (assert) {
        // Act
        const result = this.oNavContainer.backToPage("nonExistentPage");

        // Assert
        assert.strictEqual(result, this.oNavContainer, "Method returns NavContainer");
        assert.strictEqual(this.oNavContainer.getCurrentPage(), this.oPage3, "Current page unchanged");
    });

    // Module: Core API - Event System
    QUnit.module("Core API - Event System", {
        beforeEach: function () {
            this.oPage1 = createTestPage("eventPage1", "Event Page 1");
            this.oPage2 = createTestPage("eventPage2", "Event Page 2");

            this.oNavContainer = new NavContainer({
                pages: [this.oPage1, this.oPage2],
                initialPage: this.oPage1.getId()
            });
        },
        afterEach: function () {
            if (this.oNavContainer) {
                this.oNavContainer.destroy();
                this.oNavContainer = null;
            }
            if (this.oPage1) {
                this.oPage1.destroy();
                this.oPage1 = null;
            }
            if (this.oPage2) {
                this.oPage2.destroy();
                this.oPage2 = null;
            }
        }
    });

    QUnit.test("Should support cancelable navigate event", function (assert) {
        const fnDone = assert.async();
        const oNavigationFinishedSpy = this.spy();

        this.oNavContainer.attachNavigate((oEvent) => {
            oEvent.preventDefault();
        });
        this.oNavContainer.attachNavigationFinished(oNavigationFinishedSpy);

        // Act
        this.oNavContainer.to("eventPage2");

        // Wait briefly to ensure no navigation occurs
        setTimeout(() => {
            assert.strictEqual(oNavigationFinishedSpy.notCalled, true, "Navigation was cancelled");
            assert.strictEqual(this.oNavContainer.getCurrentPage(), this.oPage1, "Still on original page");
            fnDone();
        }, TEST_TIMEOUTS.LONG);
    });

    QUnit.test("Should provide complete event parameters", function (assert) {
        const fnDone = assert.async();
        const oNavigateSpy = this.spy();

        this.oNavContainer.attachNavigate(oNavigateSpy);
        this.oNavContainer.attachNavigationFinished(() => {
            // Assert
            const oEvent = oNavigateSpy.firstCall.args[0];

            // Test parameter presence and types
            assert.strictEqual(typeof oEvent.getParameter("from"), "object", "from parameter present and correct type");
            assert.strictEqual(typeof oEvent.getParameter("fromId"), "string", "fromId parameter present and correct type");
            assert.strictEqual(typeof oEvent.getParameter("to"), "object", "to parameter present and correct type");
            assert.strictEqual(typeof oEvent.getParameter("toId"), "string", "toId parameter present and correct type");
            assert.strictEqual(typeof oEvent.getParameter("firstTime"), "boolean", "firstTime parameter is boolean");
            assert.strictEqual(typeof oEvent.getParameter("isTo"), "boolean", "isTo parameter is boolean");
            assert.strictEqual(typeof oEvent.getParameter("isBack"), "boolean", "isBack parameter is boolean");
            assert.strictEqual(typeof oEvent.getParameter("isBackToPage"), "boolean", "isBackToPage parameter is boolean");
            assert.strictEqual(typeof oEvent.getParameter("isBackToTop"), "boolean", "isBackToTop parameter is boolean");
            assert.strictEqual(typeof oEvent.getParameter("direction"), "string", "direction parameter present and correct type");

            fnDone();
        });

        // Act
        this.oNavContainer.to("eventPage2");
    });

    // Module: Core API - Property Management
    QUnit.module("Core API - Property Management", {
        beforeEach: function () {
            this.oNavContainer = new NavContainer();
        },
        afterEach: function () {
            if (this.oNavContainer) {
                this.oNavContainer.destroy();
                this.oNavContainer = null;
            }
        }
    });

    QUnit.test("Should manage autoFocus property correctly", function (assert) {
        // Assert default
        assert.strictEqual(this.oNavContainer.getAutoFocus(), true, "Default autoFocus is true");

        // Act
        const result = this.oNavContainer.setAutoFocus(false);

        // Assert
        assert.strictEqual(result, this.oNavContainer, "setAutoFocus returns NavContainer for chaining");
        assert.strictEqual(this.oNavContainer.getAutoFocus(), false, "AutoFocus set to false");
    });

    QUnit.test("Should manage defaultTransitionName property correctly", function (assert) {
        // Assert default
        assert.strictEqual(this.oNavContainer.getDefaultTransitionName(), "slide", "Default transition is slide");

        // Act
        this.oNavContainer.setDefaultTransitionName("fade");

        // Assert
        assert.strictEqual(this.oNavContainer.getDefaultTransitionName(), "fade", "Transition changed to fade");
    });

    QUnit.test("Should manage dimension properties correctly", function (assert) {
        // Assert defaults
        assert.strictEqual(this.oNavContainer.getHeight(), "100%", "Default height is 100%");
        assert.strictEqual(this.oNavContainer.getWidth(), "100%", "Default width is 100%");

        // Act
        this.oNavContainer.setHeight("500px");
        this.oNavContainer.setWidth("300px");

        // Assert
        assert.strictEqual(this.oNavContainer.getHeight(), "500px", "Height set correctly");
        assert.strictEqual(this.oNavContainer.getWidth(), "300px", "Width set correctly");
    });

    QUnit.test("Should manage visibility property correctly", function (assert) {
        // Assert default
        assert.strictEqual(this.oNavContainer.getVisible(), true, "Default visibility is true");

        // Act
        this.oNavContainer.setVisible(false);

        // Assert
        assert.strictEqual(this.oNavContainer.getVisible(), false, "Visibility set to false");
    });

    // Module: Rendered Navigation - DOM and Lifecycle
    QUnit.module("Rendered Navigation - DOM and Lifecycle", {
        beforeEach: function () {
            this.oPage1 = createTestPage("renderedPage1", "Rendered Page 1");
            this.oPage2 = createTestPage("renderedPage2", "Rendered Page 2");

            this.oNavContainer = new NavContainer({
                pages: [this.oPage1, this.oPage2],
                initialPage: this.oPage1.getId()
            });

            this.oContainer = createTestContainer("test-rendered-container");
        },
        afterEach: function () {
            if (this.oNavContainer) {
                this.oNavContainer.destroy();
                this.oNavContainer = null;
            }
            if (this.oPage1) {
                this.oPage1.destroy();
                this.oPage1 = null;
            }
            if (this.oPage2) {
                this.oPage2.destroy();
                this.oPage2 = null;
            }

            cleanupTestContainer(this.oContainer);
        }
    });

    QUnit.test("Should render NavContainer with correct DOM structure", async function (assert) {
        // Act
        this.oNavContainer.placeAt(this.oContainer.id);
        await nextUIUpdate();

        // Assert
        assert.strictEqual(!!this.oNavContainer.getDomRef(), true, "NavContainer should be rendered");
        assert.strictEqual(!!this.oPage1.getDomRef(), true, "Initial page should be rendered");
        assert.strictEqual(!!this.oPage2.getDomRef(), false, "Non-current page should not be rendered");

        const $navContainer = this.oNavContainer.$();
        assert.strictEqual($navContainer.hasClass("sapMNav"), true, "NavContainer should have correct CSS class");
    });

    QUnit.test("Should handle page lifecycle events on navigation", async function (assert) {
        // Arrange
        const fnDone = assert.async();
        const oEventSpies = {
            onBeforeHide: this.spy(),
            onBeforeShow: this.spy(),
            onAfterShow: this.spy()
        };

        // Set up event delegates consistently
        this.oPage1.addEventDelegate({
            onBeforeHide: oEventSpies.onBeforeHide
        });

        this.oPage2.addEventDelegate({
            onBeforeShow: oEventSpies.onBeforeShow,
            onAfterShow: oEventSpies.onAfterShow
        });

        this.oNavContainer.placeAt(this.oContainer.id);
        await nextUIUpdate();

        this.oNavContainer.attachAfterNavigate(() => {
            // Assert
            assert.ok(oEventSpies.onBeforeHide.calledOnce, "onBeforeHide event should be called on source page");
            assert.ok(oEventSpies.onBeforeShow.calledOnce, "onBeforeShow event should be called on target page");
            assert.ok(oEventSpies.onAfterShow.calledOnce, "onAfterShow event should be called on target page");
            fnDone();
        });

        // Act
        this.oNavContainer.to("renderedPage2");
    });

    // Module: Lifecycle Management
    QUnit.module("Lifecycle Management", {
        beforeEach: function () {
            // Using helper functions defined in the test suite
            this.oButton1 = new Button("lifecycleBtn1", { text: "Focus Me" });
            this.oPage1 = createTestPage("lifecyclePage1", "Lifecycle Page 1", [this.oButton1]);
            this.oPage2 = createTestPage("lifecyclePage2", "Lifecycle Page 2");

            this.oNavContainer = new NavContainer({
                pages: [this.oPage1, this.oPage2],
                initialPage: this.oPage1.getId()
            });

            this.oContainer = createTestContainer("test-lifecycle-container");
        },
        afterEach: function () {
            // The NavContainer is already destroyed within the test, so no extra cleanup is needed here.
            // The other controls are destroyed along with it because they are part of its aggregation.
            cleanupTestContainer(this.oContainer);
        }
    });

    QUnit.test("Should clean up internal references on destroy to prevent memory leaks", async function (assert) {
        // Arrange
        // 1. Render the control into the DOM.
        this.oNavContainer.placeAt(this.oContainer.id);
        await nextUIUpdate();

        // 2. Focus the button on the first page. This is key to ensuring _mFocusObject gets populated.
        this.oButton1.focus();
        assert.strictEqual(document.activeElement, this.oButton1.getDomRef(), "Pre-condition: The button on Page 1 is focused.");

        // 3. Navigate to the second page. This will trigger the logic that saves the focus reference.
        await new Promise((resolve) => {
            this.oNavContainer.attachEventOnce("afterNavigate", resolve);
            this.oNavContainer.to("lifecyclePage2");
        });

        // 4. Verify that the internal _mFocusObject has been populated.
        assert.ok(this.oNavContainer._mFocusObject, "Pre-condition: _mFocusObject should be populated after navigation.");
        assert.ok(this.oNavContainer._mFocusObject["lifecyclePage1"], "Pre-condition: A focus reference for the 'from' page should exist.");

        // Act
        // Destroy the NavContainer. This will trigger the exit() method.
        this.oNavContainer.destroy();

        // Assert
        // Check that the internal properties are nulled as defined in the exit() method.
        assert.strictEqual(this.oNavContainer._mFocusObject, null, "Internal property '_mFocusObject' should be nulled on destroy.");
        assert.strictEqual(this.oNavContainer._placeholder, undefined, "Internal property '_placeholder' should be undefined on destroy.");
        assert.ok(this.oNavContainer.bIsDestroyed, "The control's bIsDestroyed flag should be true.");
    });

    // Module: Transitions and Animations
    QUnit.module("Transitions and Animations", {
        beforeEach: function () {
            this.oPage1 = createTestPage("transPage1", "Transition Page 1");
            this.oPage2 = createTestPage("transPage2", "Transition Page 2");

            this.oNavContainer = new NavContainer({
                pages: [this.oPage1, this.oPage2],
                initialPage: this.oPage1.getId()
            });

            this.oContainer = createTestContainer("test-transition-container");
        },
        afterEach: function () {
            if (this.oNavContainer) {
                this.oNavContainer.destroy();
                this.oNavContainer = null;
            }
            if (this.oPage1) {
                this.oPage1.destroy();
                this.oPage1 = null;
            }
            if (this.oPage2) {
                this.oPage2.destroy();
                this.oPage2 = null;
            }

            cleanupTestContainer(this.oContainer);
        }
    });

    QUnit.test("Should execute 'slide' transition correctly", async function (assert) {
        const fnDone = assert.async();

        // Arrange
        this.oNavContainer.placeAt(this.oContainer.id);
        await nextUIUpdate();

        this.oNavContainer.attachAfterNavigate(() => {
            // Assert: Final state after transition
            assert.strictEqual(!!this.oPage2.getDomRef(), true, "Target page should be rendered");
            assert.strictEqual(this.oPage1.$().css("display"), "none", "Source page should be hidden");
            assert.strictEqual(this.oNavContainer.getCurrentPage(), this.oPage2, "Current page should be updated to page 2");

            // Assert: Animation classes should be cleaned up from both pages
            assert.strictEqual(this.oPage1.$().hasClass("sapMNavItemFading"), false, "Source page cleanup: Fading class removed");
            assert.strictEqual(this.oPage2.$().hasClass("sapMNavItemFading"), false, "Target page cleanup: Fading class removed");
            assert.strictEqual(this.oPage2.$().hasClass("sapMNavItemSlideLeft"), false, "Target page cleanup: Slide class removed");

            fnDone();
        });

        // Act
        // The "slide" transition is the default, but we specify it for clarity
        this.oNavContainer.to("transPage2", "slide");
    });

    QUnit.test("Should execute 'show' transition correctly", async function (assert) {
        const fnDone = assert.async();

        // Arrange
        this.oNavContainer.placeAt(this.oContainer.id);
        await nextUIUpdate();

        this.oNavContainer.attachAfterNavigate(() => {
            // Assert
            assert.strictEqual(!!this.oPage2.getDomRef(), true, "Target page should be rendered");
            assert.strictEqual(this.oPage1.$().css("display"), "none", "Source page should be hidden");
            assert.strictEqual(this.oNavContainer.getCurrentPage(), this.oPage2, "Current page should be updated");
            fnDone();
        });

        // Act
        this.oNavContainer.to("transPage2", "show");
    });

    QUnit.test("Should execute 'fade' transition correctly", async function (assert) {
        const fnDone = assert.async();

        // Arrange
        this.oNavContainer.placeAt(this.oContainer.id);
        await nextUIUpdate();

        this.oNavContainer.attachAfterNavigate(() => {
            // Assert
            assert.strictEqual(!!this.oPage2.getDomRef(), true, "Target page should be rendered");
            assert.strictEqual(this.oNavContainer.getCurrentPage(), this.oPage2, "Current page should be updated");

            // Check that transition classes are cleaned up
            assert.strictEqual(this.oPage2.$().hasClass("sapMNavItemFading"), false, "Transition classes should be cleaned up");
            fnDone();
        });

        // Act
        this.oNavContainer.to("transPage2", "fade");
    });

    QUnit.test("Should execute 'flip' transition correctly", async function (assert) {
        const fnDone = assert.async();

        // Arrange
        this.oNavContainer.placeAt(this.oContainer.id);
        await nextUIUpdate();

        this.oNavContainer.attachAfterNavigate(() => {
            // Assert: Final state after transition
            assert.strictEqual(!!this.oPage2.getDomRef(), true, "Target page should be rendered");
            assert.strictEqual(this.oNavContainer.getCurrentPage(), this.oPage2, "Current page should be updated to page 2");

            // Assert: Animation classes should be cleaned up
            const $navContainer = this.oNavContainer.$();
            const $fromPage = this.oPage1.$();
            const $toPage = this.oPage2.$();

            assert.strictEqual($navContainer.hasClass("sapMNavFlip"), false, "Main container cleanup: Flipping class removed");
            assert.strictEqual($fromPage.hasClass("sapMNavItemFlipping"), false, "Source page cleanup: Flipping class removed");
            assert.strictEqual($fromPage.hasClass("sapMNavItemFlipPrevious"), false, "Source page cleanup: Flip position class removed");
            assert.strictEqual($toPage.hasClass("sapMNavItemFlipping"), false, "Target page cleanup: Flipping class removed");

            fnDone();
        });

        // Act
        this.oNavContainer.to("transPage2", "flip");
    });

    QUnit.test("Should execute 'baseSlide' transition correctly", async function (assert) {
        const fnDone = assert.async();

        // Arrange
        this.oNavContainer.placeAt(this.oContainer.id);
        await nextUIUpdate();

        this.oNavContainer.attachAfterNavigate(() => {
            // Assert: Final state after transition
            assert.strictEqual(!!this.oPage2.getDomRef(), true, "Target page should be rendered");
            assert.strictEqual(this.oNavContainer.getCurrentPage(), this.oPage2, "Current page should be updated to page 2");

            // Assert: Animation classes should be cleaned up
            const $fromPage = this.oPage1.$();
            const $toPage = this.oPage2.$();

            assert.strictEqual($fromPage.hasClass("sapMNavItemSlideCenterToLeft"), false, "Source page cleanup: Animation class removed");
            assert.strictEqual($toPage.hasClass("sapMNavItemSlideRightToCenter"), false, "Target page cleanup: Animation class removed");

            fnDone();
        });

        // Act
        this.oNavContainer.to("transPage2", "baseSlide");
    });

    QUnit.test("Should support custom transitions", async function (assert) {
        const fnDone = assert.async();
        let customTransitionCalled = false;

        // Arrange - render the NavContainer first
        this.oNavContainer.placeAt(this.oContainer.id);
        await nextUIUpdate();

        this.oNavContainer.addCustomTransition("customTest",
            function (oFromPage, oToPage, fCallback) {
                customTransitionCalled = true;
                oToPage.removeStyleClass("sapMNavItemHidden");
                oFromPage.addStyleClass("sapMNavItemHidden");
                fCallback();
            },
            function (oFromPage, oToPage, fCallback) {
                oToPage.removeStyleClass("sapMNavItemHidden");
                oFromPage.addStyleClass("sapMNavItemHidden");
                fCallback();
            }
        );

        this.oNavContainer.attachAfterNavigate(() => {
            // Assert
            assert.strictEqual(customTransitionCalled, true, "Custom transition should be executed");
            assert.strictEqual(this.oNavContainer.getCurrentPage(), this.oPage2, "Navigation should succeed");
            fnDone();
        });

        // Act
        this.oNavContainer.to("transPage2", "customTest");
    });

    // Module: Navigation Queue and State Management
    QUnit.module("Navigation Queue and State Management", {
        beforeEach: function () {
            this.oPage1 = createTestPage("queuePage1", "Queue Page 1");
            this.oPage2 = createTestPage("queuePage2", "Queue Page 2");
            this.oPage3 = createTestPage("queuePage3", "Queue Page 3");

            this.oNavContainer = new NavContainer({
                pages: [this.oPage1, this.oPage2, this.oPage3],
                initialPage: this.oPage1.getId()
            });

            this.oContainer = createTestContainer("test-queue-container");
        },
        afterEach: function () {
            if (this.oNavContainer) {
                this.oNavContainer.destroy();
                this.oNavContainer = null;
            }
            if (this.oPage1) {
                this.oPage1.destroy();
                this.oPage1 = null;
            }
            if (this.oPage2) {
                this.oPage2.destroy();
                this.oPage2 = null;
            }
            if (this.oPage3) {
                this.oPage3.destroy();
                this.oPage3 = null;
            }

            cleanupTestContainer(this.oContainer);
        }
    });

    QUnit.test("Should queue rapid navigation requests", async function (assert) {
        const fnDone = assert.async();
        const navigationOrder = [];

        // Arrange
        this.oNavContainer.placeAt(this.oContainer.id);
        await nextUIUpdate();

        this.oNavContainer.attachAfterNavigate((oEvent) => {
            navigationOrder.push(oEvent.getParameter("toId"));

            if (navigationOrder.length === 2) {
                // Assert
                assert.deepEqual(navigationOrder, ["queuePage2", "queuePage3"], "Navigation should be executed in order");
                assert.strictEqual(this.oNavContainer.getCurrentPage(), this.oPage3, "Final page should be correct");
                assert.strictEqual(this.oNavContainer._pageStack.length, 3, "Page stack should have the correct number of entries");
                fnDone();
            }
        });

        // Act - trigger rapid navigation
        this.oNavContainer.to("queuePage2");
        this.oNavContainer.to("queuePage3");
    });

    QUnit.test("Should maintain correct navigation stack", function (assert) {
        // Act
        this.oNavContainer.to("queuePage2");
        this.oNavContainer.to("queuePage3");

        // Assert
        assert.strictEqual(this.oNavContainer._pageStack.length, 3, "Stack should have 3 pages");
        assert.strictEqual(this.oNavContainer.getCurrentPage(), this.oPage3, "Current page should be page 3");
        assert.strictEqual(this.oNavContainer.getPreviousPage(), this.oPage2, "Previous page should be page 2");
        assert.strictEqual(this.oNavContainer.currentPageIsTopPage(), false, "Should not be at top page");
    });

    // Module: Error Handling and Edge Cases
    QUnit.module("Error Handling and Edge Cases", {
        beforeEach: function () {
            this.oPage1 = createTestPage("errorHandlingPage1", "Error Page 1");
            this.oPage2 = createTestPage("errorHandlingPage2", "Error Page 2");
            this.oPage3 = createTestPage("errorHandlingPage3", "Error Page 3");

            this.oNavContainer = new NavContainer({
                pages: [this.oPage1, this.oPage2, this.oPage3],
                initialPage: this.oPage1.getId()
            });

            this.oContainer = createTestContainer("test-error-container");
        },
        afterEach: function () {
            if (this.oNavContainer) {
                this.oNavContainer.destroy();
                this.oNavContainer = null;
            }
            if (this.oPage1) {
                this.oPage1.destroy();
                this.oPage1 = null;
            }
            if (this.oPage2) {
                this.oPage2.destroy();
                this.oPage2 = null;
            }
            if (this.oPage3) {
                this.oPage3.destroy();
                this.oPage3 = null;
            }

            cleanupTestContainer(this.oContainer);
        }
    });

    QUnit.test("Should handle back navigation when at top page", function (assert) {
        // Act
        const result = this.oNavContainer.back();

        // Assert
        assert.strictEqual(result, this.oNavContainer, "Method should return NavContainer for chaining");
        assert.strictEqual(this.oNavContainer.getCurrentPage(), this.oPage1, "Should remain on current page");
        assert.strictEqual(this.oNavContainer.currentPageIsTopPage(), true, "Should still be at top page");
    });

    QUnit.test("Should handle removeAllPages correctly", async function (assert) {
        // Arrange - render the NavContainer first to properly initialize the page stack
        this.oNavContainer.placeAt(this.oContainer.id);
        await nextUIUpdate();

        // Verify initial state
        assert.strictEqual(this.oNavContainer.getPages().length, 3, "Should have 3 pages initially");
        assert.strictEqual(this.oNavContainer._pageStack.length, 1, "Page stack should have 1 entry initially");
        assert.strictEqual(this.oNavContainer.getCurrentPage(), this.oPage1, "Current page should be page1");
        assert.strictEqual(!!this.oPage1.getDomRef(), true, "Page1 should be rendered in DOM");

        // Clear the initialPage association to prevent stack re-initialization
        this.oNavContainer.setInitialPage(null);

        // Act
        const removedPages = this.oNavContainer.removeAllPages();

        // Assert immediate results
        assert.strictEqual(removedPages.length, 3, "Should return all removed pages");
        assert.strictEqual(this.oNavContainer.getPages().length, 0, "Should have no pages in aggregation");

        // Now the _pageStack should be empty because we cleared the initialPage association
        assert.strictEqual(this.oNavContainer._pageStack.length, 0, "Page stack should be empty after removeAllPages");

        // Assert DOM cleanup
        assert.strictEqual(!!this.oPage1.getDomRef(), false, "Page1 DOM should be removed");
        assert.strictEqual(!!this.oPage2.getDomRef(), false, "Page2 DOM should be removed");
        assert.strictEqual(!!this.oPage3.getDomRef(), false, "Page3 DOM should be removed");

        // After removing all pages and clearing initialPage, getCurrentPage() returns undefined
        // because _getActualInitialPage() returns null, and the stack remains empty
        assert.strictEqual(this.oNavContainer.getCurrentPage(), undefined, "Should have no current page");

        // When initialPage is null and there are no pages, _ensurePageStackInitialized()
        // calls _getActualInitialPage() which returns null, so no entry is pushed to the stack
        assert.strictEqual(this.oNavContainer._pageStack.length, 0, "Page stack should remain empty when no pages exist and no initialPage");
    });

    QUnit.test("Should handle page removal from navigation stack", function (assert) {
        // Arrange
        this.oNavContainer.to("errorHandlingPage2");

        // Act
        const removedPage = this.oNavContainer.removePage(this.oPage2);

        // Assert
        assert.strictEqual(removedPage, this.oPage2, "Should return removed page");
        assert.strictEqual(this.oNavContainer._pageStack.length, 1, "Stack should be cleaned up");
        assert.strictEqual(this.oPage2.$().length, 0, "Removed page DOM should be cleaned up");
    });

    QUnit.test("Should navigate back automatically when the current page is removed", async function (assert) {
        // Arrange
        const fnDone = assert.async();

        // Render the NavContainer first to properly initialize the page stack
        this.oNavContainer.placeAt(this.oContainer.id);
        await nextUIUpdate();

        // Navigate to the second page and then to a third page
        await new Promise((resolve) => {
            this.oNavContainer.attachEventOnce("afterNavigate", resolve);
            this.oNavContainer.to("errorHandlingPage2");
        });
        await new Promise((resolve) => {
            this.oNavContainer.attachEventOnce("afterNavigate", resolve);
            this.oNavContainer.to("errorHandlingPage3");
        });

        // Assert pre-conditions
        const oPage3 = this.oNavContainer.getPage("errorHandlingPage3");
        assert.strictEqual(this.oNavContainer.getCurrentPage(), oPage3, "Pre-condition: Current page is Page 3");
        assert.strictEqual(this.oNavContainer._pageStack.length, 3, "Pre-condition: Page stack has 3 pages");
        assert.ok(!!oPage3.getDomRef(), "Pre-condition: Page 3 is rendered in the DOM");

        // Act
        // Remove Page 3 from the NavContainer
        this.oNavContainer.removePage(oPage3);
        await nextUIUpdate(); // Wait for DOM changes to be reflected

        // Assert
        const oPage2 = this.oNavContainer.getPage("errorHandlingPage2");
        assert.strictEqual(this.oNavContainer.getCurrentPage(), oPage2, "Should automatically navigate back to Page 2");
        assert.ok(oPage2.$().is(":visible"), "The new current page (Page 2) should now be visible");
        assert.strictEqual(this.oNavContainer._pageStack.length, 2, "Page stack should now contain only 2 pages");
        assert.strictEqual(oPage3.bIsDestroyed, undefined, "The removed page control itself should not be destroyed");
        assert.strictEqual(this.oContainer.querySelector("#" + oPage3.getId()), null, "DOM of the removed page should be cleaned up");

        fnDone();
    });

    // Module: Accessibility and Focus Management
    QUnit.module("Accessibility and Focus Management", {
        beforeEach: function () {
            this.oButton1 = new Button("focusBtn1", { text: "Button 1" });
            this.oButton2 = new Button("focusBtn2", { text: "Button 2" });

            this.oPage1 = createTestPage("focusPage1", "Focus Page 1", [this.oButton1]);
            this.oPage2 = createTestPage("focusPage2", "Focus Page 2", [this.oButton2]);

            this.oNavContainer = new NavContainer({
                pages: [this.oPage1, this.oPage2],
                initialPage: this.oPage1.getId()
            });

            this.oContainer = createTestContainer("test-focus-container");
        },
        afterEach: function () {
            if (this.oNavContainer) {
                this.oNavContainer.destroy();
                this.oNavContainer = null;
            }
            if (this.oButton1) {
                this.oButton1.destroy();
                this.oButton1 = null;
            }
            if (this.oButton2) {
                this.oButton2.destroy();
                this.oButton2 = null;
            }
            if (this.oPage1) {
                this.oPage1.destroy();
                this.oPage1 = null;
            }
            if (this.oPage2) {
                this.oPage2.destroy();
                this.oPage2 = null;
            }

            cleanupTestContainer(this.oContainer);
        }
    });

    QUnit.test("Should enhance pages accessibility with aria-hidden", async function (assert) {
        // Arrange
        this.oNavContainer.placeAt(this.oContainer.id);
        await nextUIUpdate();

        // Act
        this.oNavContainer.enhancePagesAccessibility();

        // Assert
        assert.strictEqual(!!this.oPage1.$().attr("aria-hidden"), false, "Current page should not have aria-hidden");

        // Navigate and test again
        const fnDone = assert.async();
        this.oNavContainer.attachAfterNavigate(() => {
            assert.strictEqual(this.oPage1.$().attr("aria-hidden"), "true", "Previous page should have aria-hidden");
            assert.strictEqual(!!this.oPage2.$().attr("aria-hidden"), false, "Current page should not have aria-hidden");
            fnDone();
        });

        this.oNavContainer.to("focusPage2");
    });

    QUnit.test("Should respect autoFocus disabled setting", async function (assert) {
        // Arrange
        const fnDone = assert.async();
        this.oNavContainer.setAutoFocus(false);
        this.oNavContainer.placeAt(this.oContainer.id);
        await nextUIUpdate();

        const focusedElement = document.activeElement;

        this.oNavContainer.attachAfterNavigate(() => {
            // Assert
            assert.strictEqual(document.activeElement, focusedElement, "Focus should not change when autoFocus is disabled");
            fnDone();
        });

        // Act
        this.oNavContainer.to("focusPage2");
    });

    // Module: Integration and Real-world Scenarios
    QUnit.module("Integration and Real-world Scenarios", {
        beforeEach: function () {
            this.aPages = [];
            for (let i = 1; i <= 5; i++) {
                this.aPages.push(createTestPage("integrationPage" + i, "Integration Page " + i));
            }

            this.oNavContainer = new NavContainer({
                pages: this.aPages,
                initialPage: this.aPages[0].getId()
            });

            this.oContainer = createTestContainer("test-integration-container");
        },
        afterEach: function () {
            if (this.oNavContainer) {
                this.oNavContainer.destroy();
                this.oNavContainer = null;
            }

            this.aPages.forEach((oPage) => {
                if (oPage) {
                    oPage.destroy();
                }
            });
            this.aPages = [];

            cleanupTestContainer(this.oContainer);
        }
    });

    QUnit.test("Should handle complex navigation sequence", async function (assert) {
        const fnDone = assert.async();
        const expectedSequence = ["integrationPage2", "integrationPage3", "integrationPage2", "integrationPage1"];
        const actualSequence = [];
        let navigationCount = 0;

        // Render the NavContainer first
        this.oNavContainer.placeAt(this.oContainer.id);
        await nextUIUpdate();

        this.oNavContainer.attachAfterNavigate((oEvent) => {
            actualSequence.push(oEvent.getParameter("toId"));
            navigationCount++;

            // Execute the next navigation based on current count
            if (navigationCount === 1) {
                // After first navigation (to page2), go to page3
                this.oNavContainer.to("integrationPage3");
            } else if (navigationCount === 2) {
                // After second navigation (to page3), go back to page2
                this.oNavContainer.back();
            } else if (navigationCount === 3) {
                // After third navigation (back to page2), go back to top
                this.oNavContainer.backToTop();
            } else if (navigationCount === 4) {
                // All navigations complete - assert results
                assert.strictEqual(actualSequence.length, 4, "Should have completed 4 navigations");
                assert.deepEqual(actualSequence, expectedSequence, "Navigation sequence should be correct");
                assert.strictEqual(this.oNavContainer.getCurrentPage(), this.aPages[0], "Should end at initial page");
                assert.strictEqual(this.oNavContainer.currentPageIsTopPage(), true, "Should be at top page");
                fnDone();
            }
        });

        // Start the navigation sequence
        this.oNavContainer.to("integrationPage2");
    });

    QUnit.test("Should handle navigation with data passing", async function (assert) {
        const fnDone = assert.async();
        const testData = { userId: 123, mode: "edit" };
        const backData = { saved: true };
        let forwardDataReceived = null;
        let backDataReceived = null;

        // Render the NavContainer first
        this.oNavContainer.placeAt(this.oContainer.id);
        await nextUIUpdate();

        // Add delegate to capture data - we need to check both pages since back navigation
        // triggers events on the page we're navigating back to
        const oDelegate = {
            onBeforeShow: function (oEvent) {
                // For forward navigation, data is in oEvent.data
                if (oEvent.data && Object.keys(oEvent.data).length > 0) {
                    forwardDataReceived = oEvent.data;
                }
                // For back navigation, backData is in oEvent.backData
                if (oEvent.backData && Object.keys(oEvent.backData).length > 0) {
                    backDataReceived = oEvent.backData;
                }
            }
        };

        // Add delegate to the first page (where we navigate back to)
        this.aPages[0].addEventDelegate(oDelegate);
        // Also add to second page to capture forward navigation
        this.aPages[1].addEventDelegate(oDelegate);

        this.oNavContainer.attachAfterNavigate((oEvent) => {
            if (oEvent.getParameter("isBack")) {
                // Assert back navigation data
                assert.deepEqual(forwardDataReceived, testData, "Forward data should be passed correctly");
                assert.deepEqual(backDataReceived, backData, "Back data should be passed correctly");
                assert.strictEqual(backDataReceived.saved, true, "Back data property should be correct");
                fnDone();
            } else {
                // Forward navigation completed - now trigger back with data
                assert.deepEqual(forwardDataReceived, testData, "Forward data should be received");
                this.oNavContainer.back(backData);
            }
        });

        // Start navigation with data
        this.oNavContainer.to("integrationPage2", "show", testData);
    });

    // Module: Stress and Advanced Scenarios
    QUnit.module("Stress and Advanced Scenarios", {
        beforeEach: function () {
            this.oPage1 = createTestPage("stressPage1", "Stress Page 1");
            this.oPage2 = createTestPage("stressPage2", "Stress Page 2");
            this.oPage3 = createTestPage("stressPage3", "Stress Page 3");

            this.oNavContainer = new NavContainer({
                pages: [this.oPage1, this.oPage2, this.oPage3],
                initialPage: this.oPage1.getId()
            });

            this.oContainer = createTestContainer("test-stress-container");
        },
        afterEach: function () {
            if (this.oNavContainer) {
                this.oNavContainer.destroy();
                this.oNavContainer = null;
            }
            if (this.oPage1) {
                this.oPage1.destroy();
                this.oPage1 = null;
            }
            if (this.oPage2) {
                this.oPage2.destroy();
                this.oPage2 = null;
            }
            if (this.oPage3) {
                this.oPage3.destroy();
                this.oPage3 = null;
            }

            cleanupTestContainer(this.oContainer);
        }
    });

    QUnit.test("Should handle navigation interrupted by rerendering", async function (assert) {
        // Arrange
        const fnDone = assert.async();
        const navigationOrder = [];
        this.oNavContainer.placeAt(this.oContainer.id);
        await nextUIUpdate();

        // Attach a listener to track the order of completed navigations
        this.oNavContainer.attachAfterNavigate((oEvent) => {
            navigationOrder.push(oEvent.getParameter("toId"));

            // When the final navigation is complete, run assertions
            if (navigationOrder.length === 2 && navigationOrder[1] === "stressPage3") {
                // Assert
                assert.deepEqual(navigationOrder, ["stressPage2", "stressPage3"], "Navigations should complete in the correct order");
                assert.strictEqual(this.oNavContainer.getCurrentPage(), this.oPage3, "Final current page should be correct");
                assert.strictEqual(this.oNavContainer._pageStack.length, 3, "Page stack should have the correct number of entries");
                fnDone();
            }
        });

        // Act
        // 1. Start the first navigation but DO NOT await it yet.
        this.oNavContainer.to("stressPage2", "slide");

        // 2. Immediately trigger an invalidation while the first animation is running.
        this.oNavContainer.invalidate();
        await nextUIUpdate(); // Force the render queue to process the invalidation.

        // 3. Immediately queue a second navigation. The NavContainer should handle this gracefully.
        this.oNavContainer.to("stressPage3", "slide");
    });

    // Module: Integration Scenarios
    QUnit.module("Integration Scenarios", {
        beforeEach: function () {
            this.oPage1 = createTestPage("integrationPage1", "Integration Page 1");
            this.oPage2 = createTestPage("integrationPage2", "Integration Page 2", [
                new Button("btnInPage2", { text: "Focusable" })
            ]);

            this.oNavContainer = new NavContainer({
                pages: [this.oPage1, this.oPage2],
                initialPage: this.oPage1.getId()
            });

            this.oDialog = new Dialog("testDialog", {
                title: "NavContainer in Dialog",
                content: [this.oNavContainer],
                stretch: true,
                endButton: new Button({
                    text: "Close",
                    press: () => {
                        this.oDialog.close();
                    }
                })
            });

            this.oContainer = createTestContainer("test-integration-container");
        },
        afterEach: function () {
            this.oDialog.destroy(); // NavContainer and Pages will be destroyed as they are aggregated
            cleanupTestContainer(this.oContainer);
        }
    });

    QUnit.test("Should navigate correctly when placed inside a sap.m.Dialog", function (assert) {
        // Arrange
        const fnDone = assert.async();

        this.oDialog.attachEventOnce("afterOpen", () => {
            // Assert: Initial state inside the dialog
            assert.ok(this.oDialog.isOpen(), "Dialog should be open");
            assert.strictEqual(this.oNavContainer.getCurrentPage(), this.oPage1, "Initial page inside dialog is correct");

            // Arrange: Attach listener for the navigation we are about to trigger
            this.oNavContainer.attachEventOnce("afterNavigate", (oEvent) => {
                // Assert: Final state after navigation
                assert.strictEqual(oEvent.getParameter("toId"), "integrationPage2", "afterNavigate event fired for the correct page");
                assert.strictEqual(this.oNavContainer.getCurrentPage(), this.oPage2, "Current page is correctly updated to Page 2");

                // Assert focus management - very important for popups
                const oDialogDomRef = this.oDialog.getDomRef();
                assert.ok(oDialogDomRef.contains(document.activeElement), "Focus should remain within the Dialog after navigation");

                // Cleanup and finish
                this.oDialog.close();
                fnDone();
            });

            // Act: Trigger navigation inside the dialog
            this.oNavContainer.to("integrationPage2");
        });

        // Act: Open the dialog
        this.oDialog.open();
    });

    QUnit.test("Should navigate correctly when placed inside a sap.m.Popover", async function (assert) {
        // Arrange
        // Create a NavContainer inside a Popover
        const oNavContainerForPopover = new NavContainer({
            width: "250px",
            height: "300px",
            pages: [
                createTestPage("popoverPage1", "Popover Page 1", [
                    new Button({ text: "Button on Popover Page 1" })
                ]),
                createTestPage("popoverPage2", "Popover Page 2", [
                    new Button({ text: "Button on Popover Page 2" })
                ])
            ]
        });

        const oPopover = new Popover({
            title: "NavContainer in Popover",
            content: [oNavContainerForPopover],
            modal: true // Make popover modal to prevent auto-close on focus loss
        });

        // Create a button to open the Popover
        const oOpeningButton = new Button({
            text: "Open Popover"
        }).placeAt(this.oContainer.id);

        await nextUIUpdate();

        const afterNavigatePromise = new Promise((resolve) => {
            oNavContainerForPopover.attachEventOnce("afterNavigate", resolve);
        });

        const afterOpenPromise = new Promise((resolve) => {
            oPopover.attachEventOnce("afterOpen", resolve);
        });

        // Act: Open the Popover
        oPopover.openBy(oOpeningButton);
        await afterOpenPromise;

        // Assert: Initial state
        assert.ok(oPopover.isOpen(), "Popover should be open");
        assert.strictEqual(oNavContainerForPopover.getCurrentPage().getId(), "popoverPage1", "Initial page is correct");

        // Act: Trigger navigation
        oNavContainerForPopover.to("popoverPage2");
        await afterNavigatePromise;

        // Assert: Final state after navigation
        assert.strictEqual(oNavContainerForPopover.getCurrentPage().getId(), "popoverPage2", "Navigation to Page 2 is successful");

        const oPopoverDomRef = oPopover.getDomRef();
        assert.ok(oPopoverDomRef, "Popover should still be in the DOM");

        // Check if the Popover is still visible before asserting focus, as it might auto-close in some test environments.
        if (oPopover.$().is(":visible") && document.activeElement) {
            assert.ok(oPopoverDomRef.contains(document.activeElement), "Focus should remain within the Popover");
        }

        // Cleanup
        oPopover.close();
    });

    // Module: Stress Tests - Interrupted Navigation
    QUnit.module("Stress Tests - Interrupted Navigation", {
        beforeEach: function () {
            this.oPage1 = createTestPage("stressPage1", "Stress Page 1");
            this.oPage2 = createTestPage("stressPage2", "Stress Page 2");
            this.oPage3 = createTestPage("stressPage3", "Stress Page 3");

            this.oNavContainer = new NavContainer({
                pages: [this.oPage1, this.oPage2, this.oPage3],
                initialPage: this.oPage1.getId()
            });

            this.oContainer = createTestContainer("test-stress-container");

            /**
             * A reusable helper function to test navigation that is interrupted by a rerendering.
             * @param {object} assert The QUnit assert object.
             * @param {object} options Configuration for the test.
             * @param {string} options.transitionName The name of the transition to test (e.g., "slide", "fade").
             * @returns {Promise} A promise that resolves when the test is complete.
             */
            this.testInterruptedNavigation = async function (assert, options) {
                const { transitionName } = options;
                const navigationOrder = [];
                const RENDER_TIMEOUT = 3000; // Increased timeout for complex async stress tests.
                let resolvePromise; // Declare resolve function in outer scope

                // Use a promise to handle the asynchronous flow of multiple navigations.
                const testPromise = new Promise((resolve) => {
                    resolvePromise = resolve; // Store resolve function in outer scope

                    // Arrange
                    this.oNavContainer.attachAfterNavigate((oEvent) => {
                        navigationOrder.push(oEvent.getParameter("toId"));

                        // This event will fire twice. We resolve the promise after the second navigation is complete.
                        if (navigationOrder.length === 2) {
                            resolve();
                        }
                    });
                });

                // 1. Place the control in the DOM and wait for the initial rendering.
                this.oNavContainer.placeAt(this.oContainer.id);
                await nextUIUpdate();

                // Act
                // 2. Start the first navigation but DO NOT await it. This lets the animation start
                //    while our test code continues to execute.
                this.oNavContainer.to("stressPage2", transitionName);

                // 3. Immediately trigger an invalidation to interrupt the ongoing animation.
                this.oNavContainer.invalidate();

                // 4. Immediately queue a second navigation. The NavContainer should handle this
                //    gracefully after the rerendering is complete.
                this.oNavContainer.to("stressPage3", transitionName);

                // Set a timeout to fail the test if the promise doesn't resolve.
                const aTimeout = setTimeout(() => {
                    assert.ok(false, `Test timed out after ${RENDER_TIMEOUT}ms for transition '${transitionName}'.`);
                    resolvePromise(); // Now resolve is accessible
                }, RENDER_TIMEOUT);

                // Wait for both navigations to complete.
                await testPromise;
                clearTimeout(aTimeout);

                // Assert
                assert.deepEqual(navigationOrder, ["stressPage2", "stressPage3"], `Navigations should complete in the correct order for '${transitionName}' transition.`);
                assert.strictEqual(this.oNavContainer.getCurrentPage(), this.oPage3, "The final current page should be correct.");
                assert.strictEqual(this.oNavContainer._pageStack.length, 3, "The page stack should have the correct number of entries.");
                assert.notOk(this.oNavContainer._bNavigating, "The internal '_bNavigating' flag should be reset to false.");
            };
        },
        afterEach: function () {
            if (this.oNavContainer) {
                this.oNavContainer.destroy();
            }
            // Pages are destroyed with the NavContainer.
            cleanupTestContainer(this.oContainer);
        }
    });

    // Now, use the helper function to create tests for each transition type.
    QUnit.test("Should handle 'slide' navigation interrupted by rerendering", async function (assert) {
        await this.testInterruptedNavigation(assert, { transitionName: "slide" });
    });

    QUnit.test("Should handle 'fade' navigation interrupted by rerendering", async function (assert) {
        await this.testInterruptedNavigation(assert, { transitionName: "fade" });
    });

    QUnit.test("Should handle 'flip' navigation interrupted by rerendering", async function (assert) {
        await this.testInterruptedNavigation(assert, { transitionName: "flip" });
    });

    QUnit.test("Should handle 'show' navigation interrupted by rerendering", async function (assert) {
        // The "show" transition is instant, but the principle of interrupting the
        // internal navigation state is the same.
        await this.testInterruptedNavigation(assert, { transitionName: "show" });
    });
>>>>>>> c3deea78
});<|MERGE_RESOLUTION|>--- conflicted
+++ resolved
@@ -1,2532 +1,9 @@
 /*global QUnit*/
 sap.ui.define([
-<<<<<<< HEAD
-	"sap/ui/core/ControlBehavior",
-	"sap/ui/core/Element",
-	"sap/ui/qunit/utils/createAndAppendDiv",
-	"sap/ui/test/utils/nextUIUpdate",
-	"sap/ui/thirdparty/jquery",
-	"sap/ui/core/Popup",
-	"sap/m/NavContainer",
-	"sap/m/Page",
-	"sap/m/Popover",
-	"sap/m/Button",
-	"sap/m/PageRenderer",
-	"sap/m/ResponsivePopover",
-	"sap/m/Label",
-	"sap/m/Input",
-	"sap/m/Text",
-	"sap/m/Dialog",
-	"sap/base/Log",
-	"sap/ui/util/Mobile"
-], function(
-	ControlBehavior,
-	Element,
-	createAndAppendDiv,
-	nextUIUpdate,
-	jQuery,
-	Popup,
-	NavContainer,
-	Page,
-	Popover,
-	Button,
-	PageRenderer,
-	ResponsivePopover,
-	Label,
-	Input,
-	Text,
-	Dialog,
-	Log,
-	Mobile
-) {
-	"use strict";
-
-	createAndAppendDiv("content").style.height = "100%";
-
-	function invalidate(oControl) {
-		oControl.invalidate();
-		nextUIUpdate.runSync()/*context not obviously suitable for an async function*/;
-	}
-
-	Mobile.init();
-
-	window.expectedNav = {};
-	window.mPage1EventLog = {};
-	window.mPage2EventLog = {};
-	window.mPage3EventLog = {};
-
-	function resetEventLog(mLog) {
-		mLog.beforeFirstShow = 0;
-		mLog.beforeShow = 0;
-		mLog.afterShow = 0;
-		mLog.beforeHide = 0;
-		mLog.afterHide = 0;
-		mLog.data = null;
-		mLog.backData = null;
-	}
-
-
-	function handleNavEvent(evt) {
-		QUnit.assert.equal(evt.getParameter("fromId"), window.expectedNav.fromId, "fromId should be correct");
-		QUnit.assert.equal(evt.getParameter("toId"), window.expectedNav.toId, "toId should be correct");
-		QUnit.assert.equal(evt.getParameter("firstTime"), window.expectedNav.firstTime, "firstTime should be correct");
-		QUnit.assert.equal(evt.getParameter("isTo"), window.expectedNav.isTo, "isTo should be correct");
-		QUnit.assert.equal(evt.getParameter("isBack"), window.expectedNav.isBack, "isBack should be correct");
-		QUnit.assert.equal(evt.getParameter("isBackToPage"), window.expectedNav.isBackToPage, "isBackToPage should be correct");
-		QUnit.assert.equal(evt.getParameter("isBackToTop"), window.expectedNav.isBackToTop, "isBackToTop should be correct");
-		QUnit.assert.equal(evt.getParameter("direction"), window.expectedNav.direction, "direction should be correct");
-	}
-
-	function getDelegate(mLog) {
-		return {
-			onBeforeFirstShow: function (evt) {
-				mLog.beforeFirstShow++;
-			},
-			onBeforeShow: function (evt) {
-				mLog.beforeShow++;
-				mLog.data = evt.data;
-				mLog.backData = evt.backData;
-			},
-			onAfterShow: function (evt) {
-				mLog.afterShow++;
-			},
-			onBeforeHide: function (evt) {
-				mLog.beforeHide++;
-			},
-			onAfterHide: function (evt) {
-				mLog.afterHide++;
-			}
-		};
-	}
-
-
-	var nc = new NavContainer("myNC",{
-		initialPage: "page1",
-		navigate: handleNavEvent,
-		afterNavigate: handleNavEvent,
-		pages: [
-			new Page("page1", {
-				title: "Page 1"
-			}).addEventDelegate(getDelegate(window.mPage1EventLog)),
-			new Page("page3", { // page 2 will be inserted later
-				title: "Page 3"
-			}).addEventDelegate(getDelegate(window.mPage3EventLog))
-		]
-	}).insertPage(new Page("page2", {
-		title: "Page 2"
-	}).addEventDelegate(getDelegate(window.mPage2EventLog)), 1);
-
-	var page1 = Element.getElementById("page1"),
-		page2 = Element.getElementById("page2"),
-		page3 = Element.getElementById("page3");
-
-	resetEventLog(window.mPage1EventLog);
-	resetEventLog(window.mPage2EventLog);
-	resetEventLog(window.mPage3EventLog);
-
-	nc.placeAt("content");
-
-	var nc2 = new NavContainer("nc2", {
-		pages: [
-			new Page(),
-			new Page()
-		],
-		visible: false
-	});
-	nc2.placeAt("content");
-
-
-
-
-	//** START OF TESTS ***
-
-	QUnit.module("Initial");
-
-	QUnit.test("NavContainer rendered", async function(assert) {
-
-		assert.equal(window.mPage1EventLog.beforeFirstShow, 1, "Lifecycle event invocation count page1 beforeFirstShow should be correct");
-		assert.equal(window.mPage1EventLog.beforeShow, 1, "Lifecycle event invocation count page1 beforeShow should be correct");
-		assert.equal(window.mPage1EventLog.afterShow, 1, "Lifecycle event invocation count page1 afterShow should be correct");
-		assert.equal(window.mPage1EventLog.beforeHide, 0, "Lifecycle event invocation count page1 beforeHide should be correct");
-		assert.equal(window.mPage1EventLog.afterHide, 0, "Lifecycle event invocation count page1 afterHide should be correct");
-
-		assert.equal(window.mPage2EventLog.beforeFirstShow, 0, "Lifecycle event invocation count page2 beforeFirstShow should be correct");
-		assert.equal(window.mPage2EventLog.beforeShow, 0, "Lifecycle event invocation count page2 should be correct");
-		assert.equal(window.mPage2EventLog.afterShow, 0, "Lifecycle event invocation count page2 should be correct");
-		assert.equal(window.mPage2EventLog.beforeHide, 0, "Lifecycle event invocation count page2 should be correct");
-		assert.equal(window.mPage2EventLog.afterHide, 0, "Lifecycle event invocation count page2 should be correct");
-
-		assert.equal(window.mPage3EventLog.beforeFirstShow, 0, "Lifecycle event invocation count page3 beforeFirstShow should be correct");
-		assert.equal(window.mPage3EventLog.beforeShow, 0, "Lifecycle event invocation count page3 beforeShow should be correct");
-		assert.equal(window.mPage3EventLog.afterShow, 0, "Lifecycle event invocation count page3 afterShow should be correct");
-		assert.equal(window.mPage3EventLog.beforeHide, 0, "Lifecycle event invocation count page3 beforeHide should be correct");
-		assert.equal(window.mPage3EventLog.afterHide, 0, "Lifecycle event invocation count page3 afterHide should be correct");
-
-		assert.ok(document.getElementById("myNC"), "NavContainer should be rendered");
-		assert.ok(!document.getElementById("nc2"), "NavContainer 2 should not be rendered");
-		assert.ok(document.getElementById("sap-ui-invisible-nc2"), "NavContainer 2 invisible container should be rendered");
-
-		assert.ok(document.getElementById("page1"), "Initially the first page should be rendered");
-		assert.equal(nc.getCurrentPage().getId(), "page1", "getCurrentPage should return Page1");
-		assert.equal(nc._pageStack.length, 1, "the page stack size should be 1");
-
-		assert.equal(nc._aQueue.length, 0, "transition queue length should be 0");
-		assert.ok(nc._bNavigating === false, "NavContainer should not be navigating");
-
-		nc2.setVisible(true);
-		await nextUIUpdate();
-
-		assert.ok(document.getElementById("nc2"), "NavContainer 2 should be rendered");
-	});
-
-	QUnit.module("AutoFocus tests", {
-		beforeEach: function () {
-			this.fnApplyAutoFocusToSpy = this.spy(NavContainer, "_applyAutoFocusTo");
-			this.pageId = "someId";
-		},
-		afterEach: function () {
-		}
-	});
-
-	QUnit.test("Auto focus enabled", function (assert) {
-		this.stub(nc, "getAutoFocus").returns(true);
-
-		nc._applyAutoFocus({
-			isTo: true,
-			toId: this.pageId,
-			bFocusInsideFromPage: true
-		});
-
-		assert.ok(this.fnApplyAutoFocusToSpy.calledWith(this.pageId));
-
-		this.fnApplyAutoFocusToSpy.resetHistory();
-
-		nc._applyAutoFocus({
-			isBack: true,
-			toId: this.pageId,
-			bFocusInsideFromPage: true
-		});
-
-		assert.ok(this.fnApplyAutoFocusToSpy.calledWith(this.pageId));
-
-		this.fnApplyAutoFocusToSpy.resetHistory();
-
-		nc._applyAutoFocus({
-			isBackToPage: true,
-			toId: this.pageId,
-			bFocusInsideFromPage: true
-		});
-
-		assert.ok(this.fnApplyAutoFocusToSpy.calledWith(this.pageId));
-
-		this.fnApplyAutoFocusToSpy.resetHistory();
-
-		nc._applyAutoFocus({
-			isBackToTop: true,
-			toId: this.pageId,
-			bFocusInsideFromPage: true
-		});
-
-		assert.ok(this.fnApplyAutoFocusToSpy.calledWith(this.pageId));
-
-		this.fnApplyAutoFocusToSpy.resetHistory();
-
-		nc._applyAutoFocus({
-			isTo: false,
-			toId: this.pageId,
-			bFocusInsideFromPage: true
-		});
-
-		assert.ok(!this.fnApplyAutoFocusToSpy.calledWith(this.pageId));
-	});
-
-	QUnit.test("Auto focus disabled", async function(assert) {
-		// Arrange
-		var oApplyAutoFocusSpy = this.spy(NavContainer.prototype, "_applyAutoFocus"),
-			fnDone = assert.async(),
-			oNavContainer = new NavContainer({
-				pages : [
-					new Page("firstPage"),
-					new Page("secondPage")
-				],
-				autoFocus: false,
-				afterNavigate: function() {
-					// Assert
-					assert.strictEqual(oApplyAutoFocusSpy.callCount, 0,
-							"_applyAutoFocus is never called when autoFocus property is false.");
-
-					// Cleanup
-					oApplyAutoFocusSpy.restore();
-					oNavContainer.destroy();
-
-					fnDone();
-				}
-			}).placeAt("qunit-fixture");
-
-		assert.expect(1);
-		await nextUIUpdate();
-
-		// Act
-		oNavContainer.to("secondPage");
-	});
-
-	QUnit.test("Auto focus should't be used when inside a popup", function (assert) {
-		var oNavContainer = new NavContainer();
-		new Popover({content: new Page({content: [oNavContainer]})});
-		assert.ok(oNavContainer._isInsideAPopup(), "NavContainer detects that it's nested inside a popup");
-	});
-
-	QUnit.test("_applyAutoFocusTo method should't be called when the focus was not on from page", function (oAssert) {
-		var oNC = new NavContainer();
-
-		// Act
-		oNC._applyAutoFocus({
-			isTo: true,
-			toId: this.pageId,
-			bFocusInsideFromPage: false // We emulate focus not inside the current page
-		});
-
-		// Assert
-		oAssert.strictEqual(this.fnApplyAutoFocusToSpy.callCount, 0,
-			"The method should not be called when focus is not inside the current page");
-
-		// Act
-		oNC._applyAutoFocus({
-			isTo: true,
-			toId: this.pageId,
-			bFocusInsideFromPage: true // We emulate focus inside the current page
-		});
-
-		// Assert
-		oAssert.strictEqual(this.fnApplyAutoFocusToSpy.callCount, 1,
-			"The method should be called when focus is inside the current page");
-	});
-
-	QUnit.test("Auto focus should't be modified when the focus was not inside the current page", async function(oAssert) {
-		// Arrange
-		var fnDone = oAssert.async(),
-			oOutsideButton = new Button({text: "Outside Button"}).placeAt("qunit-fixture"),
-			oInsideButton = new Button({text: "Inside Button"}),
-			oNavContainer = new NavContainer({
-				pages : [
-					new Page("firstPage"),
-					new Page("secondPage", { content : [oInsideButton] })
-				]
-			}).placeAt("qunit-fixture");
-
-		await nextUIUpdate();
-
-		oNavContainer.attachNavigate(function (oEvent) {
-			// Assert
-			oAssert.strictEqual(oEvent.getParameter("bFocusInsideFromPage"), false,
-				"The bFocusInsideFromPage parameter should be false as focus is outside the current page");
-
-			oAssert.strictEqual(document.activeElement, oOutsideButton.getDomRef(),
-				"The focus should remain on the outside button");
-
-			oAssert.notStrictEqual(document.activeElement, oInsideButton.getDomRef(),
-				"The focus should not be moved to the inside button");
-
-			fnDone();
-		});
-
-		// Act - place focus outside the Nav container current page and navigate to second page
-		oOutsideButton.$().trigger("focus");
-		oNavContainer.to("secondPage");
-
-		// Cleanup
-		oOutsideButton.destroy();
-		oNavContainer.destroy();
-	});
-
-	QUnit.module("Events", {
-		beforeEach: function () {
-			// Arrange
-			this.nc = new NavContainer({
-				pages: [
-					new Page("page1a", {
-						title: "page1a"
-					}),
-					new Page("page2a", {
-						title: "page2a"
-					})
-				]
-			});
-		},
-		afterEach: function () {
-			// Cleanup
-			this.nc.destroy();
-			this.nc = null;
-		}
-	});
-
-	QUnit.test("afterNavigate is fired event if no transition", async function(assert) {
-		// Arrange
-		var oSpy = this.spy(this.nc, "fireAfterNavigate");
-
-		await nextUIUpdate();
-
-		// Act
-		this.nc.to("page2a");
-
-		this.nc.attachAfterNavigate(function () {
-			// Assert
-			assert.ok(oSpy.called, "Navigation finished without transition (NavContainer was not rendered) and event was fired");
-		});
-
-		this.nc.backToPage("page1a");
-	});
-
-	QUnit.test("navigationFinished is fired if the nav container is NOT rendered", function (assert) {
-		assert.expect(2);
-		// Arrange
-		var fnDone = assert.async(),
-			oSpy = this.spy(this.nc, "fireNavigationFinished");
-
-		// Assert
-		assert.notOk(this.nc.getDomRef(), "NavContainer is not rendered");
-
-		this.nc.attachNavigationFinished(function () {
-			// Assert
-			assert.ok(oSpy.called, "NavContainer was not rendered and the event was fired");
-			fnDone();
-		});
-
-		// Act
-		this.nc.to("page2a");
-	});
-
-	QUnit.test("navigationFinished is fired if the nav container is rendered", async function(assert) {
-		assert.expect(2);
-		// Arrange
-		var fnDone = assert.async(),
-			oSpy = this.spy(this.nc, "fireNavigationFinished");
-
-		this.nc.placeAt("qunit-fixture");
-		await nextUIUpdate();
-
-		// Assert
-		assert.ok(this.nc.getDomRef(), "NavContainer is rendered");
-
-		this.nc.attachNavigationFinished(function () {
-			// Assert
-			assert.ok(oSpy.called, "NavContainer was rendered and the event was fired");
-			fnDone();
-		});
-
-		// Act
-		this.nc.to("page2a");
-	});
-
-	QUnit.module("Page change");
-
-	QUnit.test("to page 2", function(assert) {
-		var done = assert.async();
-		assert.expect(65); // including the "navigate" event
-
-		assert.equal(nc.currentPageIsTopPage(), true, "current page should be considered the top page");
-
-		resetEventLog(window.mPage1EventLog);
-		resetEventLog(window.mPage2EventLog);
-		resetEventLog(window.mPage3EventLog);
-
-		window.expectedNav = {
-				fromId: "page1",
-				toId: "page2",
-				firstTime: true,
-				isTo: true,
-				isBack: false,
-				isBackToPage: false,
-				isBackToTop: false,
-				direction: "to"
-		};
-
-		nc.to("page2", {transferData:"test123"});
-
-		assert.equal(nc.currentPageIsTopPage(), false, "current page should not be considered the top page");
-
-		assert.ok(nc._bNavigating === true, "NavContainer should be navigating");
-
-		assert.equal(window.mPage1EventLog.beforeFirstShow, 0, "Lifecycle event invocation count page1 beforeFirstShow should be correct");
-		assert.equal(window.mPage1EventLog.beforeShow, 0, "Lifecycle event invocation count page1 beforeShow should be correct");
-		assert.equal(window.mPage1EventLog.afterShow, 0, "Lifecycle event invocation count page1 afterShow should be correct");
-		assert.equal(window.mPage1EventLog.beforeHide, 1, "Lifecycle event invocation count page1 beforeHide should be correct");
-		assert.equal(window.mPage1EventLog.afterHide, 0, "Lifecycle event invocation count page1 afterHide should be correct");
-
-		assert.equal(window.mPage2EventLog.beforeFirstShow, 1, "Lifecycle event invocation count page2 beforeFirstShow should be correct");
-		assert.equal(window.mPage2EventLog.beforeShow, 1, "Lifecycle event invocation count page2 should be correct");
-		assert.equal(window.mPage2EventLog.afterShow, 0, "Lifecycle event invocation count page2 should be correct");
-		assert.equal(window.mPage2EventLog.beforeHide, 0, "Lifecycle event invocation count page2 should be correct");
-		assert.equal(window.mPage2EventLog.afterHide, 0, "Lifecycle event invocation count page2 should be correct");
-
-		assert.equal(window.mPage3EventLog.beforeFirstShow, 0, "Lifecycle event invocation count page3 beforeFirstShow should be correct");
-		assert.equal(window.mPage3EventLog.beforeShow, 0, "Lifecycle event invocation count page3 beforeShow should be correct");
-		assert.equal(window.mPage3EventLog.afterShow, 0, "Lifecycle event invocation count page3 afterShow should be correct");
-		assert.equal(window.mPage3EventLog.beforeHide, 0, "Lifecycle event invocation count page3 beforeHide should be correct");
-		assert.equal(window.mPage3EventLog.afterHide, 0, "Lifecycle event invocation count page3 afterHide should be correct");
-
-		assert.equal(window.mPage1EventLog.data, null, "Data given to page1 should be correct");
-		assert.equal(window.mPage1EventLog.backData, null, "BackData given to page1 should be correct");
-		assert.equal(window.mPage2EventLog.data.transferData, "test123", "Data given to page2 should be correct");
-		assert.ok(!!window.mPage2EventLog.backData, "BackData given to page2 should be correct");
-		assert.equal(window.mPage3EventLog.data, null, "Data given to page3 should be correct");
-		assert.equal(window.mPage3EventLog.backData, null, "BackData given to page3 should be correct");
-
-		setTimeout(function() {
-			assert.ok(document.getElementById("page1"), "Page 1 should still be in DOM");
-			assert.ok(document.getElementById("page2"), "Page 2 should now be rendered");
-			assert.equal(nc.getCurrentPage().getId(), "page2", "getCurrentPage should return Page 2");
-			assert.equal(nc._pageStack.length, 2, "the page stack size should be 2");
-
-			setTimeout(function() {
-
-				assert.equal(window.mPage1EventLog.beforeFirstShow, 0, "Lifecycle event invocation count page1 beforeFirstShow should be correct");
-				assert.equal(window.mPage1EventLog.beforeShow, 0, "Lifecycle event invocation count page1 beforeShow should be correct");
-				assert.equal(window.mPage1EventLog.afterShow, 0, "Lifecycle event invocation count page1 afterShow should be correct");
-				assert.equal(window.mPage1EventLog.beforeHide, 1, "Lifecycle event invocation count page1 beforeHide should be correct");
-				assert.equal(window.mPage1EventLog.afterHide, 1, "Lifecycle event invocation count page1 afterHide should be correct");
-
-				assert.equal(window.mPage2EventLog.beforeFirstShow, 1, "Lifecycle event invocation count page2 beforeFirstShow should be correct");
-				assert.equal(window.mPage2EventLog.beforeShow, 1, "Lifecycle event invocation count page2 should be correct");
-				assert.equal(window.mPage2EventLog.afterShow, 1, "Lifecycle event invocation count page2 should be correct");
-				assert.equal(window.mPage2EventLog.beforeHide, 0, "Lifecycle event invocation count page2 should be correct");
-				assert.equal(window.mPage2EventLog.afterHide, 0, "Lifecycle event invocation count page2 should be correct");
-
-				assert.equal(window.mPage3EventLog.beforeFirstShow, 0, "Lifecycle event invocation count page3 beforeFirstShow should be correct");
-				assert.equal(window.mPage3EventLog.beforeShow, 0, "Lifecycle event invocation count page3 beforeShow should be correct");
-				assert.equal(window.mPage3EventLog.afterShow, 0, "Lifecycle event invocation count page3 afterShow should be correct");
-				assert.equal(window.mPage3EventLog.beforeHide, 0, "Lifecycle event invocation count page3 beforeHide should be correct");
-				assert.equal(window.mPage3EventLog.afterHide, 0, "Lifecycle event invocation count page3 afterHide should be correct");
-
-				assert.equal(jQuery("#page1").css("display"), "none", "Page 1 should be hidden");
-				assert.equal(jQuery("#page1").attr("aria-hidden"), "true", "Page 1 should be aria hidden");
-				assert.equal(nc._aQueue.length, 0, "transition queue length should be 0");
-				assert.ok(nc._bNavigating === false, "NavContainer should not be navigating");
-				assert.ok(!page1.$().hasClass("sapMNavItemSliding"), "Page 1 classes should be cleaned up");
-				assert.ok(!page2.$().hasClass("sapMNavItemSliding"), "Page 2 classes should be cleaned up");
-				done();
-			}, 600);
-		}, 100);
-	});
-
-	QUnit.test("to page 3", function(assert) {
-		var done = assert.async();
-		assert.expect(31); // including the "navigate" event
-
-		assert.ok(nc._bNavigating === false, "NavContainer should not be navigating");
-
-		window.expectedNav = {
-				fromId: "page2",
-				toId: "page3",
-				firstTime: true,
-				isTo: true,
-				isBack: false,
-				isBackToPage: false,
-				isBackToTop: false,
-				direction: "to"
-		};
-
-		nc.to("page3", "fade");
-
-		assert.equal(nc.currentPageIsTopPage(), false, "current page should not be considered the top page");
-
-		// more data checks
-		assert.equal(window.mPage1EventLog.data, null, "Data given to page1 should be correct");
-		assert.equal(window.mPage1EventLog.backData, null, "BackData given to page1 should be correct");
-		assert.ok(!!window.mPage3EventLog.data, "Data given to page3 should be correct");
-		assert.ok(!!window.mPage3EventLog.backData, "BackData given to page3 should be correct");
-
-		setTimeout(function() {
-			assert.ok(document.getElementById("page2"), "Page 2 should still be in DOM");
-			assert.ok(document.getElementById("page3"), "Page 3 should now be rendered");
-			assert.equal(nc.getCurrentPage().getId(), "page3", "getCurrentPage should return Page 3");
-			assert.equal(nc._pageStack.length, 3, "the page stack size should be 3");
-
-			setTimeout(function(){
-				assert.equal(jQuery("#page2").css("display"), "none", "Page 2 should be hidden");
-				assert.equal(jQuery("#page2").attr("aria-hidden"), "true", "Page 2 should be aria hidden");
-
-				assert.equal(nc._aQueue.length, 0, "transition queue length should be 0");
-
-				assert.ok(!page3.$().hasClass("sapMNavItemFading"), "Page 3 classes should be cleaned up");
-				assert.ok(!page2.$().hasClass("sapMNavItemFading"), "Page 2 classes should be cleaned up");
-				done();
-			}, 600);
-		}, 100);
-	});
-
-
-	QUnit.test("navigate back 2", function(assert) {
-		var done = assert.async();
-		assert.expect(63); // including the "navigate" event
-
-		resetEventLog(window.mPage1EventLog);
-		resetEventLog(window.mPage2EventLog);
-		resetEventLog(window.mPage3EventLog);
-
-		window.expectedNav = {
-				fromId: "page3",
-				toId: "page2",
-				firstTime: false,
-				isTo: false,
-				isBack: true,
-				isBackToPage: false,
-				isBackToTop: false,
-				direction: "back"
-		};
-
-		nc.back({transferData:"test456"});
-		assert.ok(nc._bNavigating === true, "NavContainer should be navigating");
-
-		assert.equal(window.mPage1EventLog.beforeFirstShow, 0, "Lifecycle event invocation count page1 beforeFirstShow should be correct");
-		assert.equal(window.mPage1EventLog.beforeShow, 0, "Lifecycle event invocation count page1 beforeShow should be correct");
-		assert.equal(window.mPage1EventLog.afterShow, 0, "Lifecycle event invocation count page1 afterShow should be correct");
-		assert.equal(window.mPage1EventLog.beforeHide, 0, "Lifecycle event invocation count page1 beforeHide should be correct");
-		assert.equal(window.mPage1EventLog.afterHide, 0, "Lifecycle event invocation count page1 afterHide should be correct");
-
-		assert.equal(window.mPage2EventLog.beforeFirstShow, 0, "Lifecycle event invocation count page2 beforeFirstShow should be correct");
-		assert.equal(window.mPage2EventLog.beforeShow, 1, "Lifecycle event invocation count page2 should be correct");
-		assert.equal(window.mPage2EventLog.afterShow, 0, "Lifecycle event invocation count page2 should be correct");
-		assert.equal(window.mPage2EventLog.beforeHide, 0, "Lifecycle event invocation count page2 should be correct");
-		assert.equal(window.mPage2EventLog.afterHide, 0, "Lifecycle event invocation count page2 should be correct");
-
-		assert.equal(window.mPage3EventLog.beforeFirstShow, 0, "Lifecycle event invocation count page3 beforeFirstShow should be correct");
-		assert.equal(window.mPage3EventLog.beforeShow, 0, "Lifecycle event invocation count page3 beforeShow should be correct");
-		assert.equal(window.mPage3EventLog.afterShow, 0, "Lifecycle event invocation count page3 afterShow should be correct");
-		assert.equal(window.mPage3EventLog.beforeHide, 1, "Lifecycle event invocation count page3 beforeHide should be correct");
-		assert.equal(window.mPage3EventLog.afterHide, 0, "Lifecycle event invocation count page3 afterHide should be correct");
-
-		assert.equal(window.mPage1EventLog.data, null, "Data given to page1 should be correct");
-		assert.equal(window.mPage1EventLog.backData, null, "BackData given to page1 should be correct");
-		assert.equal(window.mPage2EventLog.data.transferData, "test123", "Data given to page2 should be correct");
-		assert.equal(window.mPage2EventLog.backData.transferData, "test456", "BackData given to page2 should be correct");
-		assert.equal(window.mPage3EventLog.data, null, "Data given to page3 should be correct");
-		assert.equal(window.mPage3EventLog.backData, null, "BackData given to page3 should be correct");
-
-		setTimeout(function() {
-			assert.ok(document.getElementById("page3"), "Page 3 should still be in DOM");
-			assert.ok(document.getElementById("page2"), "Page 2 should now be visible");
-			assert.equal(nc.getCurrentPage().getId(), "page2", "getCurrentPage should return Page 2");
-			assert.equal(nc._pageStack.length, 2, "getStackLevel should return 2");
-
-			setTimeout(function() {
-				assert.equal(window.mPage1EventLog.beforeFirstShow, 0, "Lifecycle event invocation count page1 beforeFirstShow should be correct");
-				assert.equal(window.mPage1EventLog.beforeShow, 0, "Lifecycle event invocation count page1 beforeShow should be correct");
-				assert.equal(window.mPage1EventLog.afterShow, 0, "Lifecycle event invocation count page1 afterShow should be correct");
-				assert.equal(window.mPage1EventLog.beforeHide, 0, "Lifecycle event invocation count page1 beforeHide should be correct");
-				assert.equal(window.mPage1EventLog.afterHide, 0, "Lifecycle event invocation count page1 afterHide should be correct");
-
-				assert.equal(window.mPage2EventLog.beforeFirstShow, 0, "Lifecycle event invocation count page2 beforeFirstShow should be correct");
-				assert.equal(window.mPage2EventLog.beforeShow, 1, "Lifecycle event invocation count page2 should be correct");
-				assert.equal(window.mPage2EventLog.afterShow, 1, "Lifecycle event invocation count page2 should be correct");
-				assert.equal(window.mPage2EventLog.beforeHide, 0, "Lifecycle event invocation count page2 should be correct");
-				assert.equal(window.mPage2EventLog.afterHide, 0, "Lifecycle event invocation count page2 should be correct");
-
-				assert.equal(window.mPage3EventLog.beforeFirstShow, 0, "Lifecycle event invocation count page3 beforeFirstShow should be correct");
-				assert.equal(window.mPage3EventLog.beforeShow, 0, "Lifecycle event invocation count page3 beforeShow should be correct");
-				assert.equal(window.mPage3EventLog.afterShow, 0, "Lifecycle event invocation count page3 afterShow should be correct");
-				assert.equal(window.mPage3EventLog.beforeHide, 1, "Lifecycle event invocation count page3 beforeHide should be correct");
-				assert.equal(window.mPage3EventLog.afterHide, 1, "Lifecycle event invocation count page3 afterHide should be correct");
-
-				assert.equal(jQuery("#page3").css("display"), "none", "Page 3 should be hidden");
-				assert.equal(jQuery("#page3").attr("aria-hidden"), "true", "Page 3 should be aria hidden");
-				assert.equal(nc._aQueue.length, 0, "transition queue length should be 0");
-				assert.ok(nc._bNavigating === false, "NavContainer should not be navigating");
-				assert.ok(!page3.$().hasClass("sapMNavItemFading"), "Page 3 classes should be cleaned up");
-				assert.ok(!page2.$().hasClass("sapMNavItemFading"), "Page 2 classes should be cleaned up");
-				done();
-			}, 600);
-		}, 100);
-	});
-
-	QUnit.test("Custom Transition Definition (on instance)", function(assert) {
-		assert.expect(4);
-
-		assert.equal(!!NavContainer.transitions["c_testTrans"], false, "custom animation should not be defined yet");
-
-		nc.addCustomTransition(
-				"c_testTrans",
-				/* to */ function(oFromPage, oToPage, fCallback, oCustomData) {
-					oToPage.removeStyleClass("sapMNavItemHidden", true); // remove the "hidden" class which has been added by the NavContainer before the transition was called
-					// Note: use QUnit.assert instead of the local assert as transition is reused in later tests
-					QUnit.assert.equal(oCustomData.test, "testParametersTo", "oCustomData should have the correct value");
-					fCallback();
-				},
-				/* back */ function(oFromPage, oToPage, fCallback, oCustomData) {
-					oToPage.removeStyleClass("sapMNavItemHidden", true);
-					oFromPage.addStyleClass("sapMNavItemHidden", true); // instantly hide the previous page
-					// Note: use QUnit.assert instead of the local assert as transition is reused in later tests
-					QUnit.assert.equal(oCustomData.test, "testParametersBack", "oCustomData should have the correct value");
-					fCallback();
-				}
-		);
-
-		assert.equal(!!NavContainer.transitions["c_testTrans"], true, "custom animation should be defined now");
-		assert.equal(nc._aQueue.length, 0, "transition queue length should be 0");
-		assert.ok(nc._bNavigating === false, "NavContainer should not be navigating");
-	});
-
-	QUnit.test("Custom Transition Definition (static)", function(assert) {
-		assert.expect(4);
-
-		assert.equal(!!NavContainer.transitions["c_testTrans2"], false, "custom animation should not be defined yet");
-
-		NavContainer.addCustomTransition(
-				"c_testTrans2",
-				/* to */ function(oFromPage, oToPage, fCallback, oCustomData) {
-					oToPage.removeStyleClass("sapMNavItemHidden", true); // remove the "hidden" class which has been added by the NavContainer before the transition was called
-					// Note: use QUnit.assert instead of the local assert as transition is reused in later tests
-					QUnit.assert.equal(oCustomData.test, "testParametersTo2", "oCustomData should have the correct value");
-					fCallback();
-				},
-				/* back */ function(oFromPage, oToPage, fCallback, oCustomData) {
-					oToPage.removeStyleClass("sapMNavItemHidden", true);
-					oFromPage.addStyleClass("sapMNavItemHidden", true); // instantly hide the previous page
-					// Note: use QUnit.assert instead of the local assert as transition is reused in later tests
-					QUnit.assert.equal(oCustomData.test, "testParametersBack2", "oCustomData should have the correct value");
-					fCallback();
-				}
-		);
-
-		assert.equal(!!NavContainer.transitions["c_testTrans2"], true, "custom animation should be defined now");
-		assert.equal(nc._aQueue.length, 0, "transition queue length should be 0");
-		assert.ok(nc._bNavigating === false, "NavContainer should not be navigating");
-	});
-
-	QUnit.test("Custom Transition To", function(assert) {
-		assert.expect(20); // including the "navigate" event
-
-		window.expectedNav = {
-				fromId: "page2",
-				toId: "page3",
-				firstTime: false,
-				isTo: true,
-				isBack: false,
-				isBackToPage: false,
-				isBackToTop: false,
-				direction: "to"
-		};
-
-		nc.to("page3", "c_testTrans", {myTestParam:"testDataTo"}, {test:"testParametersTo"});
-		assert.equal(nc.getCurrentPage().getId(), "page3", "getCurrentPage should return Page 3");
-		assert.equal(nc._aQueue.length, 0, "transition queue length should be 0");
-		assert.ok(nc._bNavigating === false, "NavContainer should not be navigating");
-	});
-
-	QUnit.test("Custom Transition Back", function(assert) {
-		assert.expect(20); // including the "navigate" event
-
-		window.expectedNav = {
-				fromId: "page3",
-				toId: "page2",
-				firstTime: false,
-				isTo: false,
-				isBack: true,
-				isBackToPage: false,
-				isBackToTop: false,
-				direction: "back"
-		};
-
-		nc.back({myTestParam:"testDataBack"}, {test:"testParametersBack"});
-		assert.equal(nc.getCurrentPage().getId(), "page2", "getCurrentPage should return Page 2");
-		assert.equal(nc._aQueue.length, 0, "transition queue length should be 0");
-		assert.ok(nc._bNavigating === false, "NavContainer should not be navigating");
-	});
-
-
-	QUnit.test("backToTop", function(assert) {
-		assert.expect(56); // including the "navigate" event
-
-		window.expectedNav = {
-				fromId: "page2",
-				toId: "page3",
-				firstTime: false,
-				isTo: true,
-				isBack: false,
-				isBackToPage: false,
-				isBackToTop: false,
-				direction: "to"
-		};
-
-		nc.to("page3", "show");
-		assert.equal(nc.getCurrentPage().getId(), "page3", "getCurrentPage should return Page 3");
-
-		window.expectedNav = {
-				fromId: "page3",
-				toId: "page1",
-				firstTime: false,
-				isTo: false,
-				isBack: false,
-				isBackToPage: false,
-				isBackToTop: true,
-				direction: "backToTop"
-		};
-
-		nc.backToTop();
-		assert.equal(nc.getCurrentPage().getId(), "page1", "getCurrentPage should return Page 1");
-		assert.equal(nc._pageStack.length, 1, "the NavContainer page stack should have one page");
-		assert.equal(nc._aQueue.length, 0, "transition queue length should be 0");
-		assert.ok(nc._bNavigating === false, "NavContainer should not be navigating");
-
-		window.expectedNav = {
-				fromId: "page1",
-				toId: "page2",
-				firstTime: false,
-				isTo: true,
-				isBack: false,
-				isBackToPage: false,
-				isBackToTop: false,
-				direction: "to"
-		};
-
-		nc.to("page2", "show");
-		assert.equal(nc.getCurrentPage().getId(), "page2", "getCurrentPage should return Page 2");
-
-		nc.detachNavigate(handleNavEvent);
-		nc.detachAfterNavigate(handleNavEvent);
-		assert.equal(nc._aQueue.length, 0, "transition queue length should be 0");
-		assert.ok(nc._bNavigating === false, "NavContainer should not be navigating");
-	});
-
-
-	QUnit.test("Dimensions", async function(assert) {
-		nc.setWidth("100px");
-		nc.setHeight("100px");
-		await nextUIUpdate();
-
-		var ncDom = document.getElementById("myNC");
-		assert.equal(ncDom.offsetWidth, "100", "width should be 100px");
-		assert.equal(ncDom.offsetHeight, "100", "height should be 100px");
-
-		nc.setWidth("100%");
-		nc.setHeight("100%");
-		await nextUIUpdate();
-
-		ncDom = document.getElementById("myNC");
-		var ww = document.documentElement.clientWidth || window.innerWidth; // depending on the browser
-		assert.equal(ncDom.offsetWidth, ww, "width should be the complete window width");
-		assert.ok((ncDom.offsetHeight === window.innerHeight || ncDom.offsetHeight === document.documentElement.clientHeight),
-				"height should be the complete window height");
-	});
-
-
-	QUnit.test("backToPage", function(assert) {
-		assert.expect(15);
-
-		assert.equal(nc.getCurrentPage().getId(), "page2", "getCurrentPage should return Page 2");
-
-		nc.addPage(new Page("page4", {
-			title: "Page 4"
-		})).addPage(new Page("page5", {
-			title: "Page 5"
-		})).addPage(new Page("page6", {
-			title: "Page 6"
-		}));
-
-		nc.to("page4", "show");
-		assert.equal(nc.getCurrentPage().getId(), "page4", "getCurrentPage should return Page 4");
-
-		nc.to("page5", "show");
-		assert.equal(nc.getCurrentPage().getId(), "page5", "getCurrentPage should return Page 5");
-
-		nc.to("page6", "show");
-		assert.equal(nc.getCurrentPage().getId(), "page6", "getCurrentPage should return Page 6");
-
-		window.expectedNav = {
-				fromId: "page6",
-				toId: "page2",
-				firstTime: false,
-				isTo: false,
-				isBack: false,
-				isBackToPage: true,
-				isBackToTop: false,
-				direction: "backToPage"
-		};
-		nc.attachNavigate(handleNavEvent);
-
-		nc.backToPage("page2", "show", {myData:"backToPageData"});
-		assert.equal(nc.getCurrentPage().getId(), "page2", "getCurrentPage should return Page 2");
-
-		nc.detachNavigate(handleNavEvent);
-
-		assert.equal(nc._aQueue.length, 0, "transition queue length should be 0");
-		assert.ok(nc._bNavigating === false, "NavContainer should not be navigating");
-	});
-
-	QUnit.test("_safeBackToPage should work with back transition", async function(assert) {
-		var nc = new NavContainer({
-			pages : [
-				new Page("firstPage"),
-				new Page("secondPage")
-			],
-			initialPage: "secondPage"
-		}),
-			spy;
-
-		nc.placeAt("qunit-fixture");
-
-		await nextUIUpdate();
-
-		spy = this.spy(NavContainer.transitions["slide"], "back");
-
-		// act
-		nc._safeBackToPage("firstPage");
-
-		// assert
-		assert.strictEqual(spy.callCount, 1, "Back animation was executed.");
-
-		// clean-up
-		nc.destroy();
-	});
-
-	var pageRenderCounter = 0;
-	var realPageRender;
-	QUnit.test("Page rerendering", async function(assert) {
-		realPageRender = PageRenderer.render;
-		PageRenderer.render = function() {
-			pageRenderCounter++;
-			realPageRender.apply(PageRenderer, arguments);
-		};
-
-		assert.equal(pageRenderCounter, 0, "no rendering should have happened yet");
-
-		Element.getElementById("page2").invalidate();
-		await nextUIUpdate();
-		assert.equal(pageRenderCounter, 1, "one page rendering should have happened");
-
-		Element.getElementById("page2").addContent(new Button({text:"Button p2"}));
-		await nextUIUpdate();
-		assert.equal(pageRenderCounter, 2, "two page renderings should have happened");
-
-		Element.getElementById("page3").addContent(new Button({text:"Button p3"})); // invisible page - should cause NO re-rendering!
-		await nextUIUpdate();
-		assert.equal(pageRenderCounter, 2, "still, only two page renderings should have happened");
-
-		assert.equal(nc._aQueue.length, 0, "transition queue length should be 0");
-		assert.ok(nc._bNavigating === false, "NavContainer should not be navigating");
-	});
-
-
-	QUnit.test("Page rerendering during transitions", function(assert) {
-		var done = assert.async();
-		assert.expect(8);
-
-		assert.equal(nc._aQueue.length, 0, "transition queue length should be 0");
-		assert.ok(nc._bNavigating === false, "NavContainer should not be navigating");
-
-		nc.to("page3");
-
-		setTimeout(function() {
-			assert.equal(nc._aQueue.length, 0, "transition queue length should be 0 after navigation");
-			assert.ok(nc._bNavigating === false, "NavContainer should not be navigating");
-
-			assert.equal(pageRenderCounter, 3, "three page renderings should have happened");
-			nc.to("page2");
-
-			setTimeout(function() {
-				assert.equal(pageRenderCounter, 3, "still, only three page renderings should have happened");
-
-				PageRenderer.render = realPageRender; // restore original renderer
-				assert.equal(nc._aQueue.length, 0, "transition queue length should be 0");
-				assert.ok(nc._bNavigating === false, "NavContainer should not be navigating");
-				done();
-			}, 1600);
-		}, 1600);
-	});
-
-
-	QUnit.test("Flip transition", function(assert) {
-		var done = assert.async();
-		assert.equal(nc._aQueue.length, 0, "transition queue length should be 0");
-		assert.ok(nc._bNavigating === false, "NavContainer should not be navigating");
-
-		nc.addPage(new Page("pageTransFlip", {
-			title: "Page Flip"
-		}));
-
-		var $flipPage = jQuery("#pageTransFlip");
-		var $page2 = jQuery("#page2");
-		assert.equal($flipPage.length, 0, "Flip page should not be rendered yet");
-
-		nc.to("pageTransFlip", "flip");
-
-		$flipPage = jQuery("#pageTransFlip");
-		assert.equal($flipPage.length, 1, "Flip page should be rendered now");
-
-		setTimeout(function() {
-			assert.ok($flipPage.hasClass("sapMNavItemFlipNext"), "Flip page should be prepared for flipping now");
-
-			setTimeout(function() {
-
-				assert.ok($flipPage.hasClass("sapMNavItemFlipping"), "Flip page should be flipping now");
-
-				assert.ok($page2.hasClass("sapMNavItemFlipping"), "Page 2 should be flipping now");
-				assert.ok($page2.hasClass("sapMNavItemFlipPrevious"), "Page 2 should be flipping now");
-
-				setTimeout(function() {
-
-					assert.ok(!$flipPage.hasClass("sapMNavItemFlipping"), "Flip page should not be flipping now");
-					assert.ok(!$page2.hasClass("sapMNavItemFlipping"), "Page 2 should not be flipping now");
-
-					nc.back();
-
-					setTimeout(function() {
-
-						assert.ok($flipPage.hasClass("sapMNavItemFlipping"), "Flip page should be flipping now");
-						assert.ok($page2.hasClass("sapMNavItemFlipping"), "Page 2 should be flipping now");
-
-						setTimeout(function() {
-							assert.ok(!$flipPage.hasClass("sapMNavItemFlipping"), "Flip page classes should be cleaned up");
-							assert.ok(!$flipPage.hasClass("sapMNavItemFlipNext"), "Flip page classes should be cleaned up");
-							assert.ok(!$flipPage.hasClass("sapMNavItemFlipPrevious"), "Flip page classes should be cleaned up");
-							assert.ok(!$page2.hasClass("sapMNavItemFlipping"), "Page 2 classes should be cleaned up");
-							assert.ok(!$page2.hasClass("sapMNavItemFlipNext"), "Page 2 classes should be cleaned up");
-							assert.ok(!$page2.hasClass("sapMNavItemFlipPrevious"), "Page 2 classes should be cleaned up");
-							assert.equal(nc._aQueue.length, 0, "transition queue length should be 0");
-							assert.ok(nc._bNavigating === false, "NavContainer should not be navigating");
-
-							done();
-						}, 600);
-					}, 100);
-				}, 600);
-			}, 100);
-		}, 40);
-	});
-
-
-	QUnit.test("Slide back to page 1", function(assert) {
-		var done = assert.async();
-		nc.backToPage("page1");
-
-		var $page1 = jQuery("#page1");
-		var $page2 = jQuery("#page2");
-
-		// assert.ok($page1.hasClass("sapMNavItemLeft"), "Page 1 should have left class");
-		// assert.ok(!$page2.hasClass("sapMNavItemRight"), "Page 2 should have no right class");
-
-		setTimeout(function() {
-			$page1 = jQuery("#page1");
-			$page2 = jQuery("#page2");
-
-			// assert.ok($page1.hasClass("sapMNavItemSliding"), "Page 1 should be sliding now"); // slide transition was the last one used
-			// assert.ok($page2.hasClass("sapMNavItemSliding"), "Page 2 should be sliding now");
-
-			// assert.ok(!$page1.hasClass("sapMNavItemLeft"), "Page 2 should have no left class");
-			// assert.ok($page2.hasClass("sapMNavItemRight"), "Page 1 should have right class");
-
-			setTimeout(function() {
-				nc.back();
-				assert.ok(!$page1.hasClass("sapMNavItemSliding"), "Page 2 classes should be cleaned up");
-				// assert.ok(!$page1.hasClass("sapMNavItemRight"), "Page 2 classes should be cleaned up");
-				// assert.ok(!$page1.hasClass("sapMNavItemLeft"), "Page 2 classes should be cleaned up");
-				assert.ok(!$page2.hasClass("sapMNavItemSliding"), "Page 1 classes should be cleaned up");
-				// assert.ok(!$page2.hasClass("sapMNavItemRight"), "Page 1 classes should be cleaned up");
-				// assert.ok(!$page2.hasClass("sapMNavItemLeft"), "Page 1 classes should be cleaned up");
-
-				done();
-			}, 600);
-		}, 100);
-	});
-
-	QUnit.test("Should Build a navigation stack", function(assert) {
-		var done = assert.async();
-		//Arrange
-		var calls = [],
-			//System under test
-			oNavContainer = new NavContainer({
-				pages : [
-					new Page("firstPage", {}),
-					new Page("secondPage", {}),
-					new Page("thirdPage", {})
-				]
-			}),
-			oPromise = new Promise(function (fnResolve, fnReject) {
-			var afterNavigate = function(evt) {
-					calls.push(evt.getParameter("toId"));
-					if (calls.length === 6) {
-						fnResolve();
-					}
-					Log.info("afterNavigate with toId: " + evt.getParameter("toId"));
-				};
-
-			// Render
-			oNavContainer.placeAt("qunit-fixture");
-			nextUIUpdate.runSync()/*context not obviously suitable for an async function*/;
-
-			//Act
-			oNavContainer.attachAfterNavigate(afterNavigate);
-			oNavContainer.to("secondPage");
-			oNavContainer.to("thirdPage");
-			oNavContainer.back();
-			oNavContainer.to("firstPage");
-			oNavContainer.back();
-			oNavContainer.back();
-		});
-
-		oPromise.then(function () {
-			//Assert
-			assert.strictEqual(calls.length, 6, "Did call to() 3 times and back() 3 times");
-
-			//ensure right order
-			assert.strictEqual(calls[0], "secondPage");
-			assert.strictEqual(calls[1], "thirdPage");
-			assert.strictEqual(calls[2], "secondPage");
-			assert.strictEqual(calls[3], "firstPage");
-			assert.strictEqual(calls[4], "secondPage");
-			assert.strictEqual(calls[5], "firstPage");
-
-			//cleanup
-			oNavContainer.destroy();
-			done();
-		});
-	});
-
-
-	QUnit.test("Focus management", async function(assert) {
-		var done = assert.async();
-		//Arrange
-		var //System under test
-			oNavContainer = new NavContainer({
-				pages : [
-					new Page("firstPage", {
-						title: "Page 1",
-						showNavButton: false,
-						content : [
-							new Button("btn1_1", {
-								text : "To Page 2"
-							}),
-							new Button("btn1_2", {
-								text : "To Page 3"
-							}),
-							new Label({
-								text : "The following field shows the data passed from page 1:"
-							}),
-							new Input("p1input", {
-								value : null,
-								width: "100%"
-							})
-						]
-					}),
-					new Page("secondPage", {
-						title: "Page 2",
-						showNavButton: true,
-						content : [
-							new Button("btn2_1", {
-								text : "To Page 1"
-							}),
-							new Button("btn2_2", {
-								text : "To Page 3"
-							}),
-							new Label({
-								text : "The following field shows the data passed from page 1:"
-							}),
-							new Input("p2input", {
-								value : null,
-								width: "100%"
-							})
-						]
-					})
-				]
-			}),
-			afterNavigate = function(evt) {
-					var sPageId = evt.getParameter("toId");
-
-					if (sPageId === "firstPage") {
-						var oButtonPage1FocusDom = Element.getElementById("btn1_1").getFocusDomRef();
-						assert.equal(oButtonPage1FocusDom, document.activeElement, "button <To Page 2> on page 1 should have the focus");
-
-						//cleanup
-						oNavContainer.destroy();
-						done();
-					}
-					if (sPageId === "secondPage") {
-						var oButtonPage2FocusDom = Element.getElementById("secondPage-navButton").getFocusDomRef();
-						assert.equal(oButtonPage2FocusDom, document.activeElement, "nav button in the  header on page 2 should have the focus");
-					}
-			};
-
-		// Render
-		oNavContainer.placeAt("qunit-fixture");
-		await nextUIUpdate();
-
-		// Initial focus check on first page
-		var oButtonPage1FocusDom = Element.getElementById("btn1_1").getFocusDomRef();
-		assert.equal(oButtonPage1FocusDom, document.activeElement, "button <To Page 2>  on page 1 should have the focus");
-
-		//Act
-		oNavContainer.attachAfterNavigate(afterNavigate);
-		oNavContainer.to("secondPage");
-		oNavContainer.back();
-	});
-
-
-	QUnit.test("Navigation interrupted by rerendering of NavContainer - BASE SLIDE", function(assert) {
-		var done = assert.async();
-		//Arrange
-		var calls = [],
-			afterNavigate = function(evt) {
-				calls.push(evt.getParameter("toId"));
-				Log.info("afterNavigate with toId: " + evt.getParameter("toId"));
-			};
-
-		//Act
-		nc.attachAfterNavigate(afterNavigate);
-		nc.to("page2", "baseSlide");
-
-		window.setTimeout(function(){
-			nc.invalidate(); // force invalidation during navigation()
-
-			window.setTimeout(function(){
-				nc.to("page3", "baseSlide");
-
-				window.setTimeout(function(){
-					invalidate(nc); // force rerendering during navigation()
-
-					window.setTimeout(function(){
-						nc.back(); // to page2
-						nc.back(); // to initial page 1
-
-						window.setTimeout(function(){ // now be really nasty while the back navigations should happen
-							invalidate(nc);
-							window.setTimeout(function(){
-								invalidate(nc);
-								window.setTimeout(function(){
-									nc.invalidate();
-									window.setTimeout(function(){
-										invalidate(nc);
-
-										window.setTimeout(function(){
-											assert.strictEqual(calls.length, 4, "Did call to() 2 times and back() 2 times");
-
-											//ensure right order
-											assert.strictEqual(calls[0], "page2");
-											assert.strictEqual(calls[1], "page3");
-											assert.strictEqual(calls[2], "page2");
-											assert.strictEqual(calls[3], "page1");
-
-											//cleanup
-											nc.detachAfterNavigate(afterNavigate);
-
-											done();
-										}, 1000);
-									}, 100);
-								}, 100);
-							}, 100);
-						}, 100);
-					}, 400); // 400 more before next navigation
-				}, 200); // 200 into navigation for forced rerendering
-			}, 400); // 400 more before next navigation
-		}, 200); // 200 before first invalidation
-
-	});
-
-
-	QUnit.test("Navigation interrupted by rerendering of child controls - BASE SLIDE", function(assert) {
-		var done = assert.async();
-		Log.warning("## START - Navigation interrupted by rerendering of child controls");
-		//Arrange
-		var calls = [],
-			afterNavigate = function(evt) {
-				calls.push(evt.getParameter("toId"));
-				Log.info("afterNavigate with toId: " + evt.getParameter("toId"));
-			};
-
-		//Act
-		nc.attachAfterNavigate(afterNavigate);
-		nc.to("page2", "baseSlide");
-
-		window.setTimeout(function(){
-			page1.invalidate(); // force invalidation during navigation()
-			page2.invalidate(); // force invalidation during navigation()
-
-			window.setTimeout(function(){
-				nc.to("page3", "baseSlide");
-
-				window.setTimeout(function(){
-					invalidate(page1); // force rerendering during navigation()
-					invalidate(page2); // force rerendering during navigation()
-
-					window.setTimeout(function(){
-						nc.back(); // to page2
-						nc.back(); // to initial page 1
-
-						window.setTimeout(function(){ // now be really nasty while the back navigations should happen
-							invalidate(nc);
-							window.setTimeout(function(){
-								invalidate(page1);
-								window.setTimeout(function(){
-									page2.invalidate();
-									window.setTimeout(function(){
-										invalidate(page2);
-
-										window.setTimeout(function(){
-											assert.strictEqual(calls.length, 4, "Did call to() 2 times and back() 2 times");
-
-											//ensure right order
-											assert.strictEqual(calls[0], "page2");
-											assert.strictEqual(calls[1], "page3");
-											assert.strictEqual(calls[2], "page2");
-											assert.strictEqual(calls[3], "page1");
-
-											//cleanup
-											nc.detachAfterNavigate(afterNavigate);
-
-											done();
-										}, 1000);
-									}, 100);
-								}, 100);
-							}, 100);
-						}, 100);
-					}, 400); // 400 more before next navigation
-				}, 200); // 200 into navigation for forced rerendering
-			}, 400); // 400 more before next navigation
-		}, 200); // 200 before first invalidation
-
-	});
-
-
-	QUnit.test("Navigation interrupted by rerendering of NavContainer - SLIDE", function(assert) {
-		var done = assert.async();
-		//Arrange
-		var calls = [],
-			afterNavigate = function(evt) {
-				calls.push(evt.getParameter("toId"));
-				Log.info("afterNavigate with toId: " + evt.getParameter("toId"));
-			};
-
-		//Act
-		nc.attachAfterNavigate(afterNavigate);
-		nc.to("page2");
-
-		window.setTimeout(function(){
-			nc.invalidate(); // force invalidation during navigation()
-
-			window.setTimeout(function(){
-				nc.to("page3");
-
-				window.setTimeout(function(){
-					invalidate(nc); // force rerendering during navigation()
-
-					window.setTimeout(function(){
-						nc.back(); // to page2
-						nc.back(); // to initial page 1
-
-						window.setTimeout(function(){ // now be really nasty while the back navigations should happen
-							invalidate(nc);
-							window.setTimeout(function(){
-								invalidate(nc);
-								window.setTimeout(function(){
-									nc.invalidate();
-									window.setTimeout(function(){
-										invalidate(nc);
-
-										window.setTimeout(function(){
-											assert.strictEqual(calls.length, 4, "Did call to() 2 times and back() 2 times");
-
-											//ensure right order
-											assert.strictEqual(calls[0], "page2");
-											assert.strictEqual(calls[1], "page3");
-											assert.strictEqual(calls[2], "page2");
-											assert.strictEqual(calls[3], "page1");
-
-											//cleanup
-											nc.detachAfterNavigate(afterNavigate);
-
-											done();
-										}, 1000);
-									}, 100);
-								}, 100);
-							}, 100);
-						}, 100);
-					}, 400); // 400 more before next navigation
-				}, 200); // 200 into navigation for forced rerendering
-			}, 400); // 400 more before next navigation
-		}, 200); // 200 before first invalidation
-
-	});
-
-
-	QUnit.test("Navigation interrupted by rerendering of child controls - SLIDE", function(assert) {
-		var done = assert.async();
-		Log.warning("## START - Navigation interrupted by rerendering of child controls");
-		//Arrange
-		var calls = [],
-			afterNavigate = function(evt) {
-				calls.push(evt.getParameter("toId"));
-				Log.info("afterNavigate with toId: " + evt.getParameter("toId"));
-			};
-
-		//Act
-		nc.attachAfterNavigate(afterNavigate);
-		nc.to("page2");
-
-		window.setTimeout(function(){
-			page1.invalidate(); // force invalidation during navigation()
-			page2.invalidate(); // force invalidation during navigation()
-
-			window.setTimeout(function(){
-				nc.to("page3");
-
-				window.setTimeout(function(){
-					invalidate(page1); // force rerendering during navigation()
-					invalidate(page2); // force rerendering during navigation()
-
-					window.setTimeout(function(){
-						nc.back(); // to page2
-						nc.back(); // to initial page 1
-
-						window.setTimeout(function(){ // now be really nasty while the back navigations should happen
-							invalidate(nc);
-							window.setTimeout(function(){
-								invalidate(page1);
-								window.setTimeout(function(){
-									page2.invalidate();
-									window.setTimeout(function(){
-										invalidate(page2);
-
-										window.setTimeout(function(){
-											assert.strictEqual(calls.length, 4, "Did call to() 2 times and back() 2 times");
-
-											//ensure right order
-											assert.strictEqual(calls[0], "page2");
-											assert.strictEqual(calls[1], "page3");
-											assert.strictEqual(calls[2], "page2");
-											assert.strictEqual(calls[3], "page1");
-
-											//cleanup
-											nc.detachAfterNavigate(afterNavigate);
-
-											done();
-										}, 1000);
-									}, 100);
-								}, 100);
-							}, 100);
-						}, 100);
-					}, 400); // 400 more before next navigation
-				}, 200); // 200 into navigation for forced rerendering
-			}, 400); // 400 more before next navigation
-		}, 200); // 200 before first invalidation
-
-	});
-
-	QUnit.test("Navigation interrupted by rerendering of NavContainer - FADE", function(assert) {
-		var done = assert.async();
-		//Arrange
-		var calls = [],
-			afterNavigate = function(evt) {
-				calls.push(evt.getParameter("toId"));
-				Log.info("afterNavigate with toId: " + evt.getParameter("toId"));
-			};
-
-		//Act
-		nc.attachAfterNavigate(afterNavigate);
-		nc.to("page2", "fade");
-
-		window.setTimeout(function(){
-			nc.invalidate(); // force invalidation during navigation()
-
-			window.setTimeout(function(){
-				nc.to("page3", "fade");
-
-				window.setTimeout(function(){
-					invalidate(nc); // force rerendering during navigation()
-
-					window.setTimeout(function(){
-						nc.back(); // to page2
-						nc.back(); // to initial page 1
-
-						window.setTimeout(function(){ // now be really nasty while the back navigations should happen
-							invalidate(nc);
-							window.setTimeout(function(){
-								invalidate(nc);
-								window.setTimeout(function(){
-									nc.invalidate();
-									window.setTimeout(function(){
-										invalidate(nc);
-
-										window.setTimeout(function(){
-											assert.strictEqual(calls.length, 4, "Did call to() 2 times and back() 2 times");
-
-											//ensure right order
-											assert.strictEqual(calls[0], "page2");
-											assert.strictEqual(calls[1], "page3");
-											assert.strictEqual(calls[2], "page2");
-											assert.strictEqual(calls[3], "page1");
-
-											//cleanup
-											nc.detachAfterNavigate(afterNavigate);
-
-											done();
-										}, 1000);
-									}, 100);
-								}, 100);
-							}, 100);
-						}, 100);
-					}, 400); // 400 more before next navigation
-				}, 200); // 200 into navigation for forced rerendering
-			}, 400); // 400 more before next navigation
-		}, 200); // 200 before first invalidation
-
-	});
-
-
-	QUnit.test("Navigation interrupted by rerendering of child controls - FADE", function(assert) {
-		var done = assert.async();
-		Log.warning("## START - Navigation interrupted by rerendering of child controls");
-		//Arrange
-		var calls = [],
-			afterNavigate = function(evt) {
-				calls.push(evt.getParameter("toId"));
-				Log.info("afterNavigate with toId: " + evt.getParameter("toId"));
-			};
-
-		//Act
-		nc.attachAfterNavigate(afterNavigate);
-		nc.to("page2", "fade");
-
-		window.setTimeout(function(){
-			page1.invalidate(); // force invalidation during navigation()
-			page2.invalidate(); // force invalidation during navigation()
-
-			window.setTimeout(function(){
-				nc.to("page3", "fade");
-
-				window.setTimeout(function(){
-					invalidate(page1); // force rerendering during navigation()
-					invalidate(page2); // force rerendering during navigation()
-
-					window.setTimeout(function(){
-						nc.back(); // to page2
-						nc.back(); // to initial page 1
-
-						window.setTimeout(function(){ // now be really nasty while the back navigations should happen
-							invalidate(nc);
-							window.setTimeout(function(){
-								invalidate(page1);
-								window.setTimeout(function(){
-									page2.invalidate();
-									window.setTimeout(function(){
-										invalidate(page2);
-
-										window.setTimeout(function(){
-											assert.strictEqual(calls.length, 4, "Did call to() 2 times and back() 2 times");
-
-											//ensure right order
-											assert.strictEqual(calls[0], "page2");
-											assert.strictEqual(calls[1], "page3");
-											assert.strictEqual(calls[2], "page2");
-											assert.strictEqual(calls[3], "page1");
-
-											//cleanup
-											nc.detachAfterNavigate(afterNavigate);
-
-											done();
-										}, 1000);
-									}, 100);
-								}, 100);
-							}, 100);
-						}, 100);
-					}, 400); // 400 more before next navigation
-				}, 200); // 200 into navigation for forced rerendering
-			}, 400); // 400 more before next navigation
-		}, 200); // 200 before first invalidation
-
-	});
-
-
-	QUnit.test("Navigation interrupted by rerendering of NavContainer - FLIP", function(assert) {
-		var done = assert.async();
-		//Arrange
-		var calls = [],
-			afterNavigate = function(evt) {
-				calls.push(evt.getParameter("toId"));
-				Log.info("afterNavigate with toId: " + evt.getParameter("toId"));
-			};
-
-		//Act
-		nc.attachAfterNavigate(afterNavigate);
-		nc.to("page2", "flip");
-
-		window.setTimeout(function(){
-			nc.invalidate(); // force invalidation during navigation()
-
-			window.setTimeout(function(){
-				nc.to("page3", "flip");
-
-				window.setTimeout(function(){
-					invalidate(nc); // force rerendering during navigation()
-
-					window.setTimeout(function(){
-						nc.back(); // to page2
-						nc.back(); // to initial page 1
-
-						window.setTimeout(function(){ // now be really nasty while the back navigations should happen
-							invalidate(nc);
-							window.setTimeout(function(){
-								invalidate(nc);
-								window.setTimeout(function(){
-									nc.invalidate();
-									window.setTimeout(function(){
-										invalidate(nc);
-
-										window.setTimeout(function(){
-											assert.strictEqual(calls.length, 4, "Did call to() 2 times and back() 2 times");
-
-											//ensure right order
-											assert.strictEqual(calls[0], "page2");
-											assert.strictEqual(calls[1], "page3");
-											assert.strictEqual(calls[2], "page2");
-											assert.strictEqual(calls[3], "page1");
-
-											//cleanup
-											nc.detachAfterNavigate(afterNavigate);
-
-											done();
-										}, 3000);
-									}, 100);
-								}, 100);
-							}, 100);
-						}, 100);
-					}, 600); // 600 more before next navigation
-				}, 200); // 200 into navigation for forced rerendering
-			}, 600); // 600 more before next navigation
-		}, 200); // 200 before first invalidation
-
-	});
-
-
-	QUnit.test("Navigation interrupted by rerendering of child controls - FLIP", function(assert) {
-		var done = assert.async();
-		Log.warning("## START - Navigation interrupted by rerendering of child controls");
-		//Arrange
-		var calls = [],
-			afterNavigate = function(evt) {
-				calls.push(evt.getParameter("toId"));
-				Log.info("afterNavigate with toId: " + evt.getParameter("toId"));
-			};
-
-		//Act
-		nc.attachAfterNavigate(afterNavigate);
-		nc.to("page2", "flip");
-
-		window.setTimeout(function(){
-			page1.invalidate(); // force invalidation during navigation()
-			page2.invalidate(); // force invalidation during navigation()
-
-			window.setTimeout(function(){
-				nc.to("page3", "flip");
-
-				window.setTimeout(function(){
-					invalidate(page1); // force rerendering during navigation()
-					invalidate(page2); // force rerendering during navigation()
-
-					window.setTimeout(function(){
-						nc.back(); // to page2
-						nc.back(); // to initial page 1
-
-						window.setTimeout(function(){ // now be really nasty while the back navigations should happen
-							invalidate(nc);
-							window.setTimeout(function(){
-								invalidate(page1);
-								window.setTimeout(function(){
-									page2.invalidate();
-									window.setTimeout(function(){
-										invalidate(page2);
-
-										window.setTimeout(function(){
-											assert.strictEqual(calls.length, 4, "Did call to() 2 times and back() 2 times");
-
-											//ensure right order
-											assert.strictEqual(calls[0], "page2");
-											assert.strictEqual(calls[1], "page3");
-											assert.strictEqual(calls[2], "page2");
-											assert.strictEqual(calls[3], "page1");
-
-											//cleanup
-											nc.detachAfterNavigate(afterNavigate);
-
-											done();
-										}, 3000);
-									}, 100);
-								}, 100);
-							}, 100);
-						}, 100);
-					}, 600); // 600 more before next navigation
-				}, 200); // 200 into navigation for forced rerendering
-			}, 600); // 600 more before next navigation
-		}, 200); // 200 before first invalidation
-
-	});
-
-	/*
-	QUnit.test("Navigation interrupted by rerendering of NavContainer - DOOR", function(assert) {
-		var done = assert.async();
-		//Arrange
-		var calls = [],
-			afterNavigate = function(evt) {
-				calls.push(evt.getParameter("toId"));
-				Log.info("afterNavigate with toId: " +evt.getParameter("toId"));
-			};
-
-		//Act
-		nc.attachAfterNavigate(afterNavigate);
-		nc.to("page2", "door");
-
-		window.setTimeout(function(){
-			nc.invalidate(); // force invalidation during navigation()
-
-			window.setTimeout(function(){
-				nc.to("page3", "door");
-
-				window.setTimeout(function(){
-					invalidate(nc); // force rerendering during navigation()
-
-					window.setTimeout(function(){
-						nc.back(); // to page2
-						nc.back(); // to initial page 1
-
-						window.setTimeout(function(){ // now be really nasty while the back navigations should happen
-							invalidate(nc);
-							window.setTimeout(function(){
-								invalidate(nc);
-								window.setTimeout(function(){
-									nc.invalidate();
-									window.setTimeout(function(){
-										invalidate(nc);
-
-										window.setTimeout(function(){
-											assert.strictEqual(calls.length, 4, "Did call to() 2 times and back() 2 times");
-
-											//ensure right order
-											assert.strictEqual(calls[0], "page2");
-											assert.strictEqual(calls[1], "page3");
-											assert.strictEqual(calls[2], "page2");
-											assert.strictEqual(calls[3], "page1");
-
-											//cleanup
-											nc.detachAfterNavigate(afterNavigate);
-
-											done();
-										}, 1000);
-									}, 100);
-								}, 100);
-							}, 100);
-						}, 100);
-					}, 400); // 400 more before next navigation
-				}, 200); // 200 into navigation for forced rerendering
-			}, 400); // 400 more before next navigation
-		}, 200); // 200 before first invalidation
-
-	});
-
-
-	QUnit.test("Navigation interrupted by rerendering of child controls - DOOR", function(assert) {
-		var done = assert.async();
-		Log.warning("## START - Navigation interrupted by rerendering of child controls");
-		//Arrange
-		var calls = [],
-			afterNavigate = function(evt) {
-				calls.push(evt.getParameter("toId"));
-				Log.info("afterNavigate with toId: " +evt.getParameter("toId"));
-			};
-
-		//Act
-		nc.attachAfterNavigate(afterNavigate);
-		nc.to("page2", "door");
-
-		window.setTimeout(function(){
-			page1.invalidate(); // force invalidation during navigation()
-			page2.invalidate(); // force invalidation during navigation()
-
-			window.setTimeout(function(){
-				nc.to("page3", "door");
-
-				window.setTimeout(function(){
-					invalidate(page1); // force rerendering during navigation()
-					invalidate(page2); // force rerendering during navigation()
-
-					window.setTimeout(function(){
-						nc.back(); // to page2
-						nc.back(); // to initial page 1
-
-						window.setTimeout(function(){ // now be really nasty while the back navigations should happen
-							invalidate(nc);
-							window.setTimeout(function(){
-								invalidate(page1);
-								window.setTimeout(function(){
-									page2.invalidate();
-									window.setTimeout(function(){
-										invalidate(page2);
-
-										window.setTimeout(function(){
-											assert.strictEqual(calls.length, 4, "Did call to() 2 times and back() 2 times");
-
-											//ensure right order
-											assert.strictEqual(calls[0], "page2");
-											assert.strictEqual(calls[1], "page3");
-											assert.strictEqual(calls[2], "page2");
-											assert.strictEqual(calls[3], "page1");
-
-											//cleanup
-											nc.detachAfterNavigate(afterNavigate);
-
-											done();
-										}, 1000);
-									}, 100);
-								}, 100);
-							}, 100);
-						}, 100);
-					}, 400); // 400 more before next navigation
-				}, 200); // 200 into navigation for forced rerendering
-			}, 400); // 400 more before next navigation
-		}, 200); // 200 before first invalidation
-
-	});
-	*/
-
-	QUnit.test("Should build a navigation stack if the page is the same", function(assert) {
-		var done = assert.async();
-		//Arrange
-		var calls = [],
-			afterNavigate = function(evt) {
-				calls.push(evt.getParameter("toId"));
-				Log.info("afterNavigate with toId: " + evt.getParameter("toId"));
-			};
-
-		//Act
-		nc.attachAfterNavigate(afterNavigate);
-		//Wait for navigation to page 1
-		nc.to("page2");
-
-		setTimeout(function() {
-
-			nc.to("page1");
-			//build up a queue with the current page(page1)
-			nc.to("page2");
-
-			setTimeout(function() {
-				//Assert
-				assert.strictEqual(calls.length, 3, "Did call to() 3 times");
-
-				//ensure right order
-				assert.strictEqual(calls[0], "page2");
-				assert.strictEqual(calls[1], "page1");
-				assert.strictEqual(calls[2], "page2");
-
-				//cleanup
-				nc.detachAfterNavigate(afterNavigate);
-				done();
-				//show first page again to see the test result
-				nc.back();
-				nc.back();
-				nc.back();
-			}, 2000);
-		}, 2000);
-	});
-
-
-	QUnit.test("Should build a navigation stack if there is no page at the moment", async function(assert) {
-		var done = assert.async();
-		var page1 = new Page({
-			title: "Other Page 1"
-			}),
-			page2 = new Page({
-				title: "Other Page 2"
-			}),
-			localNc = new NavContainer({
-			initialPage: page1.getId(),
-			pages: [
-				page1,
-				page2
-			]
-		});
-		localNc.placeAt("qunit-fixture");
-		await nextUIUpdate();
-		//Arrange
-		var calls = [],
-			afterNavigate = function(evt) {
-				calls.push(evt.getParameter("toId"));
-				Log.info("afterNavigate with toId: " + evt.getParameter("toId"));
-			};
-
-		//Act
-		localNc.attachAfterNavigate(afterNavigate);
-		//Wait for navigation to page 2
-		localNc.to(page2.getId());
-		localNc.back();
-
-		setTimeout(function() {
-			//Assert
-			assert.strictEqual(calls.length, 2, "Did call to() 2 times");
-
-			//ensure right order
-			assert.strictEqual(calls[0], page2.getId());
-			assert.strictEqual(calls[1], page1.getId());
-
-			//cleanup
-			localNc.detachAfterNavigate(afterNavigate);
-			done();
-			localNc.destroy();
-		}, 2000);
-	});
-
-	QUnit.test("Base Slide transition", async function(assert) {
-		// Assert
-		assert.expect(27);
-		// Arrange
-		var done = assert.async(),
-			hiddenClass = "sapMNavItemHidden",
-			directionProperty = "normal",
-			// animation is played in reverse when "back" function is called
-			// so we can call the same assertions with exchanged classes and direction
-			// so we later use this property to arrange from and to pages
-			isBack = false,
-			page1 = new Page({ title: "Other Page 1" }),
-			page2 = new Page({ title: "Other Page 2" }),
-			localNc = new NavContainer({
-				initialPage: page1.getId(),
-				pages: [ page1, page2 ]
-			}),
-			toPage = null,
-			fromPage = null,
-			toPageExpectedClass = null,
-			fromPageExpectedClass = null,
-			getFromPage = function () {
-				return isBack ? page2.$() : page1.$();
-			},
-			getToPage = function () {
-				return isBack ? page1.$() : page2.$();
-			},
-			getFromPageExpectedClass = function () {
-				return isBack ? "sapMNavItemSlideRightToCenter" : "sapMNavItemSlideCenterToLeft";
-			},
-			getToPageExpectedClass = function () {
-				return isBack ?  "sapMNavItemSlideCenterToLeft" : "sapMNavItemSlideRightToCenter";
-			};
-
-		localNc.placeAt("qunit-fixture");
-		await nextUIUpdate();
-
-		// Act
-		localNc.attachAfterNavigate(function (e) {
-			isBack =  e.getParameter('isBack');
-			toPage = getToPage();
-			fromPage = getFromPage();
-			toPageExpectedClass = getToPageExpectedClass();
-			fromPageExpectedClass = getFromPageExpectedClass();
-
-			// Assert
-			assert.equal(fromPage.hasClass(hiddenClass), true, "From page should have the  class: " + hiddenClass);
-			assert.equal(fromPage.attr("aria-hidden"), "true", "Page should be aria hidden");
-			assert.equal(fromPage.hasClass(fromPageExpectedClass), false, "From page should not have the class: " + fromPageExpectedClass);
-			assert.equal(toPage.hasClass(toPageExpectedClass), false, "To page should not have the class: " + toPageExpectedClass);
-			// here animation direction should always be "normal", because we restore default animation direction after navigate
-			assert.equal(fromPage.css("animation-direction"), "normal", "From page Animation direction should be removed");
-			assert.equal(toPage.css("animation-direction"), "normal", "To page Animation direction should be removed");
-			assert.equal(toPage.length, 1, "Page should be rendered now");
-
-			if (isBack) {
-				// Clean up
-				localNc.destroy();
-				done();
-			}
-		});
-
-		// Act
-		localNc.attachNavigate(function (e) {
-			isBack = e.getParameter('isBack');
-			toPage = getToPage();
-
-			if (isBack) {
-				// Assert
-				assert.equal(toPage.css("display"), "none", "Page should not be rendered yet");
-				assert.equal(toPage.attr("aria-hidden"), "true", "Page should be aria hidden");
-			} else {
-				// Assert
-				assert.equal(toPage.length, 0, "Page should not be rendered yet");
-			}
-
-			requestAnimationFrame(function() {
-				toPage = getToPage();
-				fromPage = getFromPage();
-				toPageExpectedClass = getToPageExpectedClass();
-				fromPageExpectedClass = getFromPageExpectedClass();
-				directionProperty = isBack ? "reverse" : "normal";
-
-				// Assert
-				assert.equal(toPage.hasClass(hiddenClass), false, "To page should not have the class: " + hiddenClass);
-				assert.equal(toPage.hasClass(toPageExpectedClass), true, "To page should have the class: " + toPageExpectedClass);
-				assert.equal(fromPage.hasClass(fromPageExpectedClass), true, "From page should have the class: " + fromPageExpectedClass);
-				assert.equal(fromPage.css("animation-direction"), directionProperty, "From page Animation direction should be: " + directionProperty);
-				assert.equal(toPage.css("animation-direction"), directionProperty, "To page Animation direction should be: " + directionProperty);
-			});
-		});
-
-		// Act
-		localNc.to(page2.getId(), "baseSlide");
-		localNc.back();
-	});
-
-	QUnit.test("Navigation with animationMode=none", async function(assert) {
-		// Arrange
-		var oPage1 = new Page("page1-animation"),
-			oPage2 = new Page("page2-animation"),
-			oNavContainer = new NavContainer({
-				initialPage: oPage1.getId(),
-				pages: [oPage1, oPage2]
-			}),
-			fnDone = assert.async(),
-			oStub = sinon.stub(ControlBehavior, "getAnimationMode").returns("none"),
-			oSpy = sinon.spy(window, "setTimeout");
-
-		oNavContainer.placeAt("qunit-fixture");
-		await nextUIUpdate();
-
-		assert.expect(1);
-
-		oNavContainer.attachAfterNavigate(function() {
-			// Assert
-			assert.strictEqual(oSpy.firstCall.args[1], 0, "setTimeout is called with 0");
-
-			// Clean up
-			oSpy.restore();
-			oStub.restore();
-
-			fnDone();
-		});
-
-		// Act
-		oNavContainer.to("page2-animation", "fade");
-	});
-
-
-	QUnit.module("_fadeOutAnimationEnd & _fadeInAnimationEnd");
-
-	QUnit.test("Should not reset the transition pending flag if transitionProperty is not opacity", function (assert) {
-		// Arrange
-		var localNc = new NavContainer(),
-			testData = { originalEvent: { propertyName: "dummyProp" } };
-
-		// Act
-		localNc.bTransition1EndPending = true;
-		localNc.bTransition2EndPending = true;
-
-		localNc._fadeOutAnimationEnd(testData);
-		localNc._fadeInAnimationEnd(testData);
-
-		// Assert
-		assert.strictEqual(localNc.bTransition1EndPending, true);
-		assert.strictEqual(localNc.bTransition2EndPending, true);
-	});
-
-	QUnit.module("Navigation stack cleanup");
-
-	QUnit.test("Should remove a page that is no longer aggregated from the navigation stack", async function(assert) {
-		//Arrange
-		var oPage1 = new Page("localPage1"),
-			oPage2 = new Page("localPage2"),
-			oPage3 = new Page("localPage3"),
-			oLocalNavContainer = new NavContainer({
-				initialPage: oPage1.getId(),
-				pages: [
-					oPage1,
-					oPage2,
-					oPage3
-				]
-			});
-		oLocalNavContainer.placeAt("qunit-fixture");
-		await nextUIUpdate();
-
-		oLocalNavContainer.to(oPage2.getId(), "show");
-		oLocalNavContainer.to(oPage3.getId(), "show");
-
-		//Act
-		oLocalNavContainer.removePage(oPage3);
-		assert.ok(!oPage3.getDomRef(), "Did remove the dom of page 3");
-		await nextUIUpdate();
-
-		assert.strictEqual(oLocalNavContainer.getCurrentPage().getId(), oPage2.getId(), "Page2 is the current page, since page3 got removed");
-		assert.ok(oPage2.$().is(":visible"), "Page 2 is visible");
-
-		// Cleanup
-		oPage3.destroy();
-		oLocalNavContainer.destroy();
-	});
-
-
-	QUnit.module("Event data");
-
-	function beforeRenderingTestCase (sTestName, sEventName) {
-		QUnit.test(sTestName, async function(assert) {
-			var done = assert.async();
-			// Arrange
-			var oInitialPage = new Page(),
-				oNavContainer = new NavContainer({
-					initialPage: oInitialPage.getId(),
-					pages: [
-						oInitialPage
-					]
-				}),
-				oNavigationData = {
-					foo : "bar"
-				},
-				oEventDelegate = {};
-
-			oEventDelegate[sEventName] = function (oEvent) {
-				// Assert
-				assert.strictEqual(oNavContainer.getCurrentPage().getId(), oInitialPage.getId(), "The initial page is shown");
-				assert.strictEqual(oEvent.data, oNavigationData, "Did pass the data to " + sEventName);
-
-				//Cleanup
-				oNavContainer.destroy();
-				done();
-			};
-
-			oInitialPage.addEventDelegate(oEventDelegate);
-
-			// Act
-			oNavContainer.to(oInitialPage.getId(), "show", { iShould : "not be passed to the event"});
-			oNavContainer.to(oInitialPage.getId(), "show", oNavigationData);
-			oNavContainer.placeAt("qunit-fixture");
-
-
-			// Render
-			await nextUIUpdate();
-
-		});
-	}
-
-	beforeRenderingTestCase("Should pass to data to the page's onBeforeShow when called before rendering", "onBeforeShow");
-	beforeRenderingTestCase("Should pass to data to the page's onBeforeFirstShow when called before rendering", "onBeforeFirstShow");
-	beforeRenderingTestCase("Should pass to daa to the page's onAfterShow when called before rendering", "onAfterShow");
-
-	QUnit.test("Event data on initial page", async function(assert) {
-		var done = assert.async();
-		var oInitialPage = new Page(),
-			oSecondPage = new Page(),
-			oNavContainer = new NavContainer({
-				pages: [
-					oInitialPage, oSecondPage
-				]
-			}),
-			oNavigationData = {
-				foo: "bar"
-			},
-			oBackData = {
-				back: true
-			};
-
-		// Act
-		oNavContainer.to(oInitialPage.getId(), "show", oNavigationData);
-		oNavContainer.to(oSecondPage.getId(), "show");
-		oNavContainer.placeAt("qunit-fixture");
-		await nextUIUpdate();
-
-		oInitialPage.addEventDelegate({
-			onBeforeShow: function(oEvent) {
-				assert.strictEqual(oEvent.data, oNavigationData, "The forward navigation data is passed to the back navigation");
-				assert.strictEqual(oEvent.backData, oBackData, "The back navigation data is passed");
-
-				oNavContainer.destroy();
-				done();
-			}
-		});
-		oNavContainer.backToPage(oInitialPage.getId(), oBackData);
-	});
-
-	QUnit.module("Lifecycle");
-
-	QUnit.test("Exit/Destruction", async function(assert) {
-		var done = assert.async();
-		var page1 = new Page({
-			title: "Page 1"
-			}),
-			page2 = new Page({
-				title: "Page 2"
-			}),
-			localNc = new NavContainer({
-			initialPage: page1,
-			pages: [
-				page1,
-				page2
-			]
-		});
-		localNc.placeAt("qunit-fixture");
-		await nextUIUpdate();
-
-		// Arrange
-		var afterNavigate = function(evt) {
-			assert.ok(localNc._mFocusObject, "_mFocusObject should be set before destroy()");
-			localNc.destroy();
-			assert.strictEqual(localNc._mFocusObject, null, "_mFocusObject should be nulled after destroy()"); // this is nulled for memory reasons
-			// this also checks whether the NavContainer can handle being destroyed within the afterNavigate (because there is further code in afterNavigate, which may not access destroyed parts)
-			done();
-		};
-
-		// Act
-		localNc.attachAfterNavigate(afterNavigate);
-		localNc.to(page2.getId());
-	});
-
-	QUnit.test("Invalidation upon removePage", function(assert) {
-		var page1 = new Page({
-				title: "Page 1"
-			}),
-			localNc = new NavContainer({
-				initialPage: page1,
-				pages: [
-					page1
-				]
-			}),
-			oSpy = this.spy(localNc, "invalidate");
-
-		// Act
-		localNc.removePage(page1);
-
-		// Check
-		assert.strictEqual(oSpy.callCount, 1, "current page was invalidated");
-		localNc.destroy();
-	});
-
-	QUnit.test("Invalidation upon removePage by id", function(assert) {
-		var page1 = new Page({
-				title: "Page 1"
-			}),
-			localNc = new NavContainer({
-				initialPage: page1,
-				pages: [
-					page1
-				]
-			}),
-			oSpy = this.spy(localNc, "invalidate");
-
-		// Act
-		localNc.removePage(page1.getId());
-
-		// Check
-		assert.strictEqual(oSpy.callCount, 1, "current page was invalidated");
-		localNc.destroy();
-	});
-
-	QUnit.test("Invalidation upon removePage by index", function(assert) {
-		var page1 = new Page({
-				title: "Page 1"
-			}),
-			localNc = new NavContainer({
-				initialPage: page1,
-				pages: [
-					page1
-				]
-			}),
-		oSpy = this.spy(localNc, "invalidate");
-
-		// Act
-		localNc.removePage(0);
-
-		// Check
-		assert.strictEqual(oSpy.callCount, 1, "current page was invalidated");
-		localNc.destroy();
-	});
-
-	QUnit.test("No invalidation upon removePage by invalid index", function(assert) {
-		var page1 = new Page({
-				title: "Page 1"
-			}),
-			localNc = new NavContainer({
-				initialPage: page1,
-				pages: [
-					page1
-				]
-			}),
-			oSpy = this.spy(localNc, "invalidate");
-
-		// Act: give invalid index as argument
-		localNc.removePage(1);
-
-		// Check
-		assert.strictEqual(oSpy.callCount, 0, "current page was not invalidated");
-		localNc.destroy();
-	});
-
-	QUnit.test("Clear stack upon removeAllPages", async function(assert) {
-		var pageA = new Page("pageA", {
-				title: "pageA"
-			}),
-			pageB = new Page("pageB", {
-				title: "pageB"
-			}),
-			localNc = new NavContainer({
-				pages: [
-					pageA, pageB
-				]
-			});
-
-		localNc.placeAt("qunit-fixture");
-		await nextUIUpdate();
-
-		// Assert init state
-		assert.strictEqual(localNc._pageStack.length, 1, "page stack is initialized");
-
-		// Act
-		localNc.removeAllPages();
-
-		// Check
-		assert.strictEqual(localNc._pageStack.length, 0, "page stack is cleared");
-		localNc.destroy();
-		pageA.destroy();
-		pageB.destroy();
-	});
-
-	QUnit.test("Clear stack upon removePage", async function(assert) {
-		var pageA = new Page("pageA", {
-				title: "pageA"
-			}),
-			pageB = new Page("pageB", {
-				title: "pageB"
-			}),
-			localNc = new NavContainer({
-				pages: [
-					pageA, pageB
-				]
-			});
-
-		localNc.placeAt("qunit-fixture");
-		await nextUIUpdate();
-
-		// Assert init state
-		assert.strictEqual(localNc._pageStack.length, 1, "page stack is initialized");
-
-		// Act
-		localNc.removePage(pageA);
-		localNc.removePage(pageB);
-
-		// Check
-		assert.strictEqual(localNc._pageStack.length, 0, "page stack is cleared");
-		localNc.destroy();
-		pageA.destroy();
-		pageB.destroy();
-	});
-
-	QUnit.module("NavContainer in Dialog", {
-		beforeEach: function () {
-			this.iDialogOpeningsCount = 0;
-			this.iDialogOpeningDelay = 1000; //ms.
-			this.oPage = new Page("pageId", {
-				content: [new Text({text: "Page"})]
-			});
-			this.oPage2 = new Page('page2Id', {
-				content: [new Text({text: "Page2"})]
-			});
-			this.oNavContainer = new NavContainer({
-				height: "300px",
-				pages: [this.oPage, this.oPage2]
-			});
-			this.fnNavigateToPage = function () {
-				this.oNavContainer.to(this.oPage);
-			};
-			this.fnNavigateToPage2 = function () {
-				this.oNavContainer.to(this.oPage2);
-			};
-			this.oDialog = new Dialog({
-				title: "Dialog with NavContainer inside",
-				content: [this.oNavContainer],
-				endButton: new Button({
-					text: "Close", press: function () {
-						this.fnNavigateToPage();
-						this.oDialog.close();
-					}.bind(this)
-				})
-			});
-
-		},
-		afterEach: function () {
-			this.iDialogOpeningsCount = null;
-			this.iDialogOpeningDelay = null;
-			this.oNavContainer.destroy();// the aggregated pages will be destroyed internally
-			this.oDialog.destroy();
-			this.oNavContainer = null;
-			this.oDialog = null;
-			this.oPage = null;
-			this.oPage2 = null;
-			this.fnNavigateToPage = null;
-			this.fnNavigateToPage2 = null;
-		}
-	});
-
-	QUnit.test("Child page is displayed after navigation upon Dialog closing", function(oAssert) {
-		var fnDone = oAssert.async(),
-			oNavContainer = this.oNavContainer,
-			oDialog = this.oDialog;
-
-
-		// Arrange
-		// (1) Attach for NavContainer afterNavigate event.
-		oNavContainer.attachAfterNavigate(function (oEvent) {
-			var oDestinationPage = oEvent.getParameter("to"),
-				bForwardNavigation = oDestinationPage.getId() === this.oPage2.getId(); // from oPage to oPage2
-
-			if (bForwardNavigation && this.iDialogOpeningsCount === 2) {
-
-				// Assert: the transition classes are cleaned up
-				oAssert.strictEqual(oDestinationPage.hasStyleClass("sapMNavItemSliding"), false, " as the transition class is removed");
-				oAssert.strictEqual(oDestinationPage.hasStyleClass("sapMNavItemCenter"), false, " as the transition class is removed");
-				oAssert.strictEqual(oDestinationPage.hasStyleClass("sapMNavItemLeft"), false, " as the transition class is removed");
-
-				fnDone();
-				return;
-			}
-
-			bForwardNavigation && oDialog.getEndButton().firePress();
-		}.bind(this));
-
-		// (2) Attach for Dialog afterOpen and afterClose events.
-		oDialog.attachAfterOpen(this.fnNavigateToPage2.bind(this));
-		oDialog.attachAfterClose(function () {
-			this.iDialogOpeningsCount++;
-			// delay the opening to ensure the navigation transition, already triggered, is done when the dialog is in closed state.
-			window.setTimeout(oDialog.open.bind(oDialog), this.iDialogOpeningDelay);
-		}.bind(this));
-
-
-		// Act
-		// (1) Open the dialog.
-		// (2) On Dialog`s afterOpen, navigation to oPage2 is performed.
-		// (3) On NavContainer`s afterNavigate, the dialog is closed and navigation to oPage is performed in the same time.
-		// (4) The dialog is reopened and the same navigation (to oPage2) is performed.
-		this.iDialogOpeningsCount++;
-		oDialog.open();
-	});
-
-	QUnit.skip("NavContainer in Popover", {
-		beforeEach: function () {
-			this.fnCloseSpy = this.spy(Popup.prototype, "close");
-			this.oNavC = new NavContainer("navC", {
-				pages: [
-					new Page("page1a", {
-						title: "page1a"
-					}),
-					new Page("page2a", {
-						title: "page2a"
-					})
-				]
-			});
-			this.oPopover = new ResponsivePopover({
-					contentWidth: "18rem",
-					contentHeight: "24rem",
-					content: [ this.oNavC ]
-				});
-			this.oOpeningBtn = new Button();
-
-			this.oOpeningBtn.addEventDelegate({
-				"onAfterRendering": function() {
-					this.oPopover.openBy(this.oOpeningBtn);
-				}
-			}, this);
-
-			// move #qunit-fixture into visible area to prevent auto-close of Popover
-			document.getElementById("qunit-fixture").style.top = "0";
-			document.getElementById("qunit-fixture").style.left = "0";
-		},
-		afterEach: function () {
-			this.oPopover.destroy();
-			this.oOpeningBtn.destroy();
-
-			this.oPopover = null;
-			this.oNavC = null;
-			this.oOpeningBtn = null;
-
-			// restore default styles of #qunit-fixture
-			document.getElementById("qunit-fixture").style.top = "";
-			document.getElementById("qunit-fixture").style.left = "";
-		}
-	});
-
-	QUnit.skip("Focus is changed only after transition", function(oAssert) {
-		var fnDone = oAssert.async(),
-			oNavContainer = this.oNavC,
-			oPopover = this.oPopover,
-			transitionComplete = false;
-
-		var oFocusable1 = new Button({text: "focusable1"}),
-			oFocusable2 = new Button({text: "focusable2"});
-
-		// Setup: add one focusable item in each page
-		oNavContainer.getPages()[0].addContent(oFocusable1);
-		oNavContainer.getPages()[1].addContent(oFocusable2);
-
-		// Setup: navigation from page1 to page2
-		oPopover.attachEventOnce("afterOpen", function() {
-			oNavContainer.to("page2a");
-			document.addEventListener("blur", fnOnBlur, true);
-			oNavContainer.attachEventOnce("afterNavigate", function() {
-				// Check
-				oAssert.strictEqual(this.fnCloseSpy.called, false, "parent popup is not closed");
-				fnDone();
-			}, this);
-		}, this);
-
-		// Setup: flag when transition is over
-		var fnOrig = oNavContainer._afterTransitionCallback;
-		oNavContainer._afterTransitionCallback = function() {
-			transitionComplete = true;
-			fnOrig.apply(oNavContainer, arguments);
-		};
-
-		// Check
-		var fnOnBlur = function(oEvent) {
-			oAssert.strictEqual(oEvent.target, oFocusable1.getDomRef());
-			oAssert.ok(transitionComplete, "transition already completed");
-			document.removeEventListener("blur", fnOnBlur, true);
-		};
-
-		// Act
-		this.oOpeningBtn.placeAt("qunit-fixture");
-	});
-
-	QUnit.module("Internal methods", {
-		beforeEach: function () {
-			this.nc = new NavContainer();
-		},
-		afterEach: function () {
-			this.nc.destroy();
-			this.nc = null;
-		}
-	});
-
-	QUnit.test("_isFocusInControl", async function(oAssert) {
-		// Arrange
-		var oInsideButton = new Button({text: "Inside Button"}),
-			oOutsideButton = new Button({text: "Outside Button"}).placeAt("content"),
-			oPage = new Page({
-				content: [
-					oInsideButton
-				]
-			}).placeAt("content");
-
-		await nextUIUpdate();
-
-		// Act
-		oInsideButton.$().trigger("focus");
-
-		// Assert
-		oAssert.strictEqual(this.nc._isFocusInControl(oPage), true, "A child of the page control is focused");
-
-		// Act
-		oOutsideButton.$().trigger("focus");
-
-		// Assert
-		oAssert.strictEqual(this.nc._isFocusInControl(oPage), false, "A child of the page control is not focused");
-
-		// Cleanup
-		oOutsideButton.destroy();
-		oInsideButton.destroy();
-		oPage.destroy();
-	});
-=======
     "sap/m/Page",
     "sap/m/NavContainer",
     "sap/m/Button",
-    "sap/ui/qunit/utils/nextUIUpdate",
+    "sap/ui/test/utils/nextUIUpdate",
     "sap/ui/util/Mobile",
     "sap/m/Dialog",
     "sap/m/Popover"
@@ -4329,5 +1806,4 @@
         // internal navigation state is the same.
         await this.testInterruptedNavigation(assert, { transitionName: "show" });
     });
->>>>>>> c3deea78
 });