/*global QUnit, sinon */
sap.ui.define([
	"sap/ui/core/ControlBehavior",
	"sap/ui/core/Element",
	"sap/ui/qunit/utils/createAndAppendDiv",
	"sap/ui/qunit/utils/nextUIUpdate",
	"sap/ui/thirdparty/jquery",
	"sap/ui/core/Popup",
	"sap/m/NavContainer",
	"sap/m/Page",
	"sap/m/Popover",
	"sap/m/Button",
	"sap/m/PageRenderer",
	"sap/m/ResponsivePopover",
	"sap/m/Label",
	"sap/m/Input",
	"sap/m/Text",
	"sap/m/Dialog",
	"sap/base/Log",
<<<<<<< HEAD
	"sap/ui/util/Mobile"
=======
	"sap/ui/util/Mobile",
	"sap/ui/core/Core",
	"sap/ui/qunit/utils/nextUIUpdate"
>>>>>>> 4200ef0d
], function(
	ControlBehavior,
	Element,
	createAndAppendDiv,
	nextUIUpdate,
	jQuery,
	Popup,
	NavContainer,
	Page,
	Popover,
	Button,
	PageRenderer,
	ResponsivePopover,
	Label,
	Input,
	Text,
	Dialog,
	Log,
<<<<<<< HEAD
	Mobile
=======
	Mobile,
	Core,
	nextUIUpdate
>>>>>>> 4200ef0d
) {
	"use strict";

	createAndAppendDiv("content").style.height = "100%";

	function invalidate(oControl) {
		oControl.invalidate();
		nextUIUpdate.runSync()/*context not obviously suitable for an async function*/;
	}

	Mobile.init();

	window.expectedNav = {};
	window.mPage1EventLog = {};
	window.mPage2EventLog = {};
	window.mPage3EventLog = {};

	function resetEventLog(mLog) {
		mLog.beforeFirstShow = 0;
		mLog.beforeShow = 0;
		mLog.afterShow = 0;
		mLog.beforeHide = 0;
		mLog.afterHide = 0;
		mLog.data = null;
		mLog.backData = null;
	}


	function handleNavEvent(evt) {
		QUnit.assert.equal(evt.getParameter("fromId"), window.expectedNav.fromId, "fromId should be correct");
		QUnit.assert.equal(evt.getParameter("toId"), window.expectedNav.toId, "toId should be correct");
		QUnit.assert.equal(evt.getParameter("firstTime"), window.expectedNav.firstTime, "firstTime should be correct");
		QUnit.assert.equal(evt.getParameter("isTo"), window.expectedNav.isTo, "isTo should be correct");
		QUnit.assert.equal(evt.getParameter("isBack"), window.expectedNav.isBack, "isBack should be correct");
		QUnit.assert.equal(evt.getParameter("isBackToPage"), window.expectedNav.isBackToPage, "isBackToPage should be correct");
		QUnit.assert.equal(evt.getParameter("isBackToTop"), window.expectedNav.isBackToTop, "isBackToTop should be correct");
		QUnit.assert.equal(evt.getParameter("direction"), window.expectedNav.direction, "direction should be correct");
	}

	function getDelegate(mLog) {
		return {
			onBeforeFirstShow: function (evt) {
				mLog.beforeFirstShow++;
			},
			onBeforeShow: function (evt) {
				mLog.beforeShow++;
				mLog.data = evt.data;
				mLog.backData = evt.backData;
			},
			onAfterShow: function (evt) {
				mLog.afterShow++;
			},
			onBeforeHide: function (evt) {
				mLog.beforeHide++;
			},
			onAfterHide: function (evt) {
				mLog.afterHide++;
			}
		};
	}


	var nc = new NavContainer("myNC",{
		initialPage: "page1",
		navigate: handleNavEvent,
		afterNavigate: handleNavEvent,
		pages: [
			new Page("page1", {
				title: "Page 1"
			}).addEventDelegate(getDelegate(window.mPage1EventLog)),
			new Page("page3", { // page 2 will be inserted later
				title: "Page 3"
			}).addEventDelegate(getDelegate(window.mPage3EventLog))
		]
	}).insertPage(new Page("page2", {
		title: "Page 2"
	}).addEventDelegate(getDelegate(window.mPage2EventLog)), 1);

	var page1 = Element.getElementById("page1"),
		page2 = Element.getElementById("page2"),
		page3 = Element.getElementById("page3");

	resetEventLog(window.mPage1EventLog);
	resetEventLog(window.mPage2EventLog);
	resetEventLog(window.mPage3EventLog);

	nc.placeAt("content");

	var nc2 = new NavContainer("nc2", {
		pages: [
			new Page(),
			new Page()
		],
		visible: false
	});
	nc2.placeAt("content");




	//** START OF TESTS ***

	QUnit.module("Initial");

	QUnit.test("NavContainer rendered", async function(assert) {

		assert.equal(window.mPage1EventLog.beforeFirstShow, 1, "Lifecycle event invocation count page1 beforeFirstShow should be correct");
		assert.equal(window.mPage1EventLog.beforeShow, 1, "Lifecycle event invocation count page1 beforeShow should be correct");
		assert.equal(window.mPage1EventLog.afterShow, 1, "Lifecycle event invocation count page1 afterShow should be correct");
		assert.equal(window.mPage1EventLog.beforeHide, 0, "Lifecycle event invocation count page1 beforeHide should be correct");
		assert.equal(window.mPage1EventLog.afterHide, 0, "Lifecycle event invocation count page1 afterHide should be correct");

		assert.equal(window.mPage2EventLog.beforeFirstShow, 0, "Lifecycle event invocation count page2 beforeFirstShow should be correct");
		assert.equal(window.mPage2EventLog.beforeShow, 0, "Lifecycle event invocation count page2 should be correct");
		assert.equal(window.mPage2EventLog.afterShow, 0, "Lifecycle event invocation count page2 should be correct");
		assert.equal(window.mPage2EventLog.beforeHide, 0, "Lifecycle event invocation count page2 should be correct");
		assert.equal(window.mPage2EventLog.afterHide, 0, "Lifecycle event invocation count page2 should be correct");

		assert.equal(window.mPage3EventLog.beforeFirstShow, 0, "Lifecycle event invocation count page3 beforeFirstShow should be correct");
		assert.equal(window.mPage3EventLog.beforeShow, 0, "Lifecycle event invocation count page3 beforeShow should be correct");
		assert.equal(window.mPage3EventLog.afterShow, 0, "Lifecycle event invocation count page3 afterShow should be correct");
		assert.equal(window.mPage3EventLog.beforeHide, 0, "Lifecycle event invocation count page3 beforeHide should be correct");
		assert.equal(window.mPage3EventLog.afterHide, 0, "Lifecycle event invocation count page3 afterHide should be correct");

		assert.ok(document.getElementById("myNC"), "NavContainer should be rendered");
		assert.ok(!document.getElementById("nc2"), "NavContainer 2 should not be rendered");
		assert.ok(document.getElementById("sap-ui-invisible-nc2"), "NavContainer 2 invisible container should be rendered");

		assert.ok(document.getElementById("page1"), "Initially the first page should be rendered");
		assert.equal(nc.getCurrentPage().getId(), "page1", "getCurrentPage should return Page1");
		assert.equal(nc._pageStack.length, 1, "the page stack size should be 1");

		assert.equal(nc._aQueue.length, 0, "transition queue length should be 0");
		assert.ok(nc._bNavigating === false, "NavContainer should not be navigating");

		nc2.setVisible(true);
		await nextUIUpdate();

		assert.ok(document.getElementById("nc2"), "NavContainer 2 should be rendered");
	});

	QUnit.module("AutoFocus tests", {
		beforeEach: function () {
			this.fnApplyAutoFocusToSpy = this.spy(NavContainer, "_applyAutoFocusTo");
			this.pageId = "someId";
		},
		afterEach: function () {
		}
	});

	QUnit.test("Auto focus enabled", function (assert) {
		this.stub(nc, "getAutoFocus").returns(true);

		nc._applyAutoFocus({
			isTo: true,
			toId: this.pageId,
			bFocusInsideFromPage: true
		});

		assert.ok(this.fnApplyAutoFocusToSpy.calledWith(this.pageId));

		this.fnApplyAutoFocusToSpy.resetHistory();

		nc._applyAutoFocus({
			isBack: true,
			toId: this.pageId,
			bFocusInsideFromPage: true
		});

		assert.ok(this.fnApplyAutoFocusToSpy.calledWith(this.pageId));

		this.fnApplyAutoFocusToSpy.resetHistory();

		nc._applyAutoFocus({
			isBackToPage: true,
			toId: this.pageId,
			bFocusInsideFromPage: true
		});

		assert.ok(this.fnApplyAutoFocusToSpy.calledWith(this.pageId));

		this.fnApplyAutoFocusToSpy.resetHistory();

		nc._applyAutoFocus({
			isBackToTop: true,
			toId: this.pageId,
			bFocusInsideFromPage: true
		});

		assert.ok(this.fnApplyAutoFocusToSpy.calledWith(this.pageId));

		this.fnApplyAutoFocusToSpy.resetHistory();

		nc._applyAutoFocus({
			isTo: false,
			toId: this.pageId,
			bFocusInsideFromPage: true
		});

		assert.ok(!this.fnApplyAutoFocusToSpy.calledWith(this.pageId));
	});

	QUnit.test("Auto focus disabled", async function(assert) {
		// Arrange
		var oApplyAutoFocusSpy = this.spy(NavContainer.prototype, "_applyAutoFocus"),
			fnDone = assert.async(),
			oNavContainer = new NavContainer({
				pages : [
					new Page("firstPage"),
					new Page("secondPage")
				],
				autoFocus: false,
				afterNavigate: function() {
					// Assert
					assert.strictEqual(oApplyAutoFocusSpy.callCount, 0,
							"_applyAutoFocus is never called when autoFocus property is false.");

					// Cleanup
					oApplyAutoFocusSpy.restore();
					oNavContainer.destroy();

					fnDone();
				}
			}).placeAt("qunit-fixture");

		assert.expect(1);
		await nextUIUpdate();

		// Act
		oNavContainer.to("secondPage");
	});

	QUnit.test("Auto focus should't be used when inside a popup", function (assert) {
		var oNavContainer = new NavContainer();
		new Popover({content: new Page({content: [oNavContainer]})});
		assert.ok(oNavContainer._isInsideAPopup(), "NavContainer detects that it's nested inside a popup");
	});

	QUnit.test("_applyAutoFocusTo method should't be called when the focus was not on from page", function (oAssert) {
		var oNC = new NavContainer();

		// Act
		oNC._applyAutoFocus({
			isTo: true,
			toId: this.pageId,
			bFocusInsideFromPage: false // We emulate focus not inside the current page
		});

		// Assert
		oAssert.strictEqual(this.fnApplyAutoFocusToSpy.callCount, 0,
			"The method should not be called when focus is not inside the current page");

		// Act
		oNC._applyAutoFocus({
			isTo: true,
			toId: this.pageId,
			bFocusInsideFromPage: true // We emulate focus inside the current page
		});

		// Assert
		oAssert.strictEqual(this.fnApplyAutoFocusToSpy.callCount, 1,
			"The method should be called when focus is inside the current page");
	});

	QUnit.test("Auto focus should't be modified when the focus was not inside the current page", async function(oAssert) {
		// Arrange
		var fnDone = oAssert.async(),
			oOutsideButton = new Button({text: "Outside Button"}).placeAt("qunit-fixture"),
			oInsideButton = new Button({text: "Inside Button"}),
			oNavContainer = new NavContainer({
				pages : [
					new Page("firstPage"),
					new Page("secondPage", { content : [oInsideButton] })
				]
			}).placeAt("qunit-fixture");

		await nextUIUpdate();

		oNavContainer.attachNavigate(function (oEvent) {
			// Assert
			oAssert.strictEqual(oEvent.getParameter("bFocusInsideFromPage"), false,
				"The bFocusInsideFromPage parameter should be false as focus is outside the current page");

			oAssert.strictEqual(document.activeElement, oOutsideButton.getDomRef(),
				"The focus should remain on the outside button");

			oAssert.notStrictEqual(document.activeElement, oInsideButton.getDomRef(),
				"The focus should not be moved to the inside button");

			fnDone();
		});

		// Act - place focus outside the Nav container current page and navigate to second page
		oOutsideButton.$().trigger("focus");
		oNavContainer.to("secondPage");

		// Cleanup
		oOutsideButton.destroy();
		oNavContainer.destroy();
	});

	QUnit.module("Events", {
		beforeEach: function () {
			// Arrange
			this.nc = new NavContainer({
				pages: [
					new Page("page1a", {
						title: "page1a"
					}),
					new Page("page2a", {
						title: "page2a"
					})
				]
			});
		},
		afterEach: function () {
			// Cleanup
			this.nc.destroy();
			this.nc = null;
		}
	});

	QUnit.test("afterNavigate is fired event if no transition", async function(assert) {
		// Arrange
		var oSpy = this.spy(this.nc, "fireAfterNavigate");

		await nextUIUpdate();

		// Act
		this.nc.to("page2a");

		this.nc.attachAfterNavigate(function () {
			// Assert
			assert.ok(oSpy.called, "Navigation finished without transition (NavContainer was not rendered) and event was fired");
		});

		this.nc.backToPage("page1a");
	});

	QUnit.test("navigationFinished is fired if the nav container is NOT rendered", function (assert) {
		assert.expect(2);
		// Arrange
		var fnDone = assert.async(),
			oSpy = this.spy(this.nc, "fireNavigationFinished");

		// Assert
		assert.notOk(this.nc.getDomRef(), "NavContainer is not rendered");

		this.nc.attachNavigationFinished(function () {
			// Assert
			assert.ok(oSpy.called, "NavContainer was not rendered and the event was fired");
			fnDone();
		});

		// Act
		this.nc.to("page2a");
	});

	QUnit.test("navigationFinished is fired if the nav container is rendered", async function(assert) {
		assert.expect(2);
		// Arrange
		var fnDone = assert.async(),
			oSpy = this.spy(this.nc, "fireNavigationFinished");

		this.nc.placeAt("qunit-fixture");
		await nextUIUpdate();

		// Assert
		assert.ok(this.nc.getDomRef(), "NavContainer is rendered");

		this.nc.attachNavigationFinished(function () {
			// Assert
			assert.ok(oSpy.called, "NavContainer was rendered and the event was fired");
			fnDone();
		});

		// Act
		this.nc.to("page2a");
	});

	QUnit.module("Page change");

	QUnit.test("to page 2", function(assert) {
		var done = assert.async();
		assert.expect(65); // including the "navigate" event

		assert.equal(nc.currentPageIsTopPage(), true, "current page should be considered the top page");

		resetEventLog(window.mPage1EventLog);
		resetEventLog(window.mPage2EventLog);
		resetEventLog(window.mPage3EventLog);

		window.expectedNav = {
				fromId: "page1",
				toId: "page2",
				firstTime: true,
				isTo: true,
				isBack: false,
				isBackToPage: false,
				isBackToTop: false,
				direction: "to"
		};

		nc.to("page2", {transferData:"test123"});

		assert.equal(nc.currentPageIsTopPage(), false, "current page should not be considered the top page");

		assert.ok(nc._bNavigating === true, "NavContainer should be navigating");

		assert.equal(window.mPage1EventLog.beforeFirstShow, 0, "Lifecycle event invocation count page1 beforeFirstShow should be correct");
		assert.equal(window.mPage1EventLog.beforeShow, 0, "Lifecycle event invocation count page1 beforeShow should be correct");
		assert.equal(window.mPage1EventLog.afterShow, 0, "Lifecycle event invocation count page1 afterShow should be correct");
		assert.equal(window.mPage1EventLog.beforeHide, 1, "Lifecycle event invocation count page1 beforeHide should be correct");
		assert.equal(window.mPage1EventLog.afterHide, 0, "Lifecycle event invocation count page1 afterHide should be correct");

		assert.equal(window.mPage2EventLog.beforeFirstShow, 1, "Lifecycle event invocation count page2 beforeFirstShow should be correct");
		assert.equal(window.mPage2EventLog.beforeShow, 1, "Lifecycle event invocation count page2 should be correct");
		assert.equal(window.mPage2EventLog.afterShow, 0, "Lifecycle event invocation count page2 should be correct");
		assert.equal(window.mPage2EventLog.beforeHide, 0, "Lifecycle event invocation count page2 should be correct");
		assert.equal(window.mPage2EventLog.afterHide, 0, "Lifecycle event invocation count page2 should be correct");

		assert.equal(window.mPage3EventLog.beforeFirstShow, 0, "Lifecycle event invocation count page3 beforeFirstShow should be correct");
		assert.equal(window.mPage3EventLog.beforeShow, 0, "Lifecycle event invocation count page3 beforeShow should be correct");
		assert.equal(window.mPage3EventLog.afterShow, 0, "Lifecycle event invocation count page3 afterShow should be correct");
		assert.equal(window.mPage3EventLog.beforeHide, 0, "Lifecycle event invocation count page3 beforeHide should be correct");
		assert.equal(window.mPage3EventLog.afterHide, 0, "Lifecycle event invocation count page3 afterHide should be correct");

		assert.equal(window.mPage1EventLog.data, null, "Data given to page1 should be correct");
		assert.equal(window.mPage1EventLog.backData, null, "BackData given to page1 should be correct");
		assert.equal(window.mPage2EventLog.data.transferData, "test123", "Data given to page2 should be correct");
		assert.ok(!!window.mPage2EventLog.backData, "BackData given to page2 should be correct");
		assert.equal(window.mPage3EventLog.data, null, "Data given to page3 should be correct");
		assert.equal(window.mPage3EventLog.backData, null, "BackData given to page3 should be correct");

		setTimeout(function() {
			assert.ok(document.getElementById("page1"), "Page 1 should still be in DOM");
			assert.ok(document.getElementById("page2"), "Page 2 should now be rendered");
			assert.equal(nc.getCurrentPage().getId(), "page2", "getCurrentPage should return Page 2");
			assert.equal(nc._pageStack.length, 2, "the page stack size should be 2");

			setTimeout(function() {

				assert.equal(window.mPage1EventLog.beforeFirstShow, 0, "Lifecycle event invocation count page1 beforeFirstShow should be correct");
				assert.equal(window.mPage1EventLog.beforeShow, 0, "Lifecycle event invocation count page1 beforeShow should be correct");
				assert.equal(window.mPage1EventLog.afterShow, 0, "Lifecycle event invocation count page1 afterShow should be correct");
				assert.equal(window.mPage1EventLog.beforeHide, 1, "Lifecycle event invocation count page1 beforeHide should be correct");
				assert.equal(window.mPage1EventLog.afterHide, 1, "Lifecycle event invocation count page1 afterHide should be correct");

				assert.equal(window.mPage2EventLog.beforeFirstShow, 1, "Lifecycle event invocation count page2 beforeFirstShow should be correct");
				assert.equal(window.mPage2EventLog.beforeShow, 1, "Lifecycle event invocation count page2 should be correct");
				assert.equal(window.mPage2EventLog.afterShow, 1, "Lifecycle event invocation count page2 should be correct");
				assert.equal(window.mPage2EventLog.beforeHide, 0, "Lifecycle event invocation count page2 should be correct");
				assert.equal(window.mPage2EventLog.afterHide, 0, "Lifecycle event invocation count page2 should be correct");

				assert.equal(window.mPage3EventLog.beforeFirstShow, 0, "Lifecycle event invocation count page3 beforeFirstShow should be correct");
				assert.equal(window.mPage3EventLog.beforeShow, 0, "Lifecycle event invocation count page3 beforeShow should be correct");
				assert.equal(window.mPage3EventLog.afterShow, 0, "Lifecycle event invocation count page3 afterShow should be correct");
				assert.equal(window.mPage3EventLog.beforeHide, 0, "Lifecycle event invocation count page3 beforeHide should be correct");
				assert.equal(window.mPage3EventLog.afterHide, 0, "Lifecycle event invocation count page3 afterHide should be correct");

				assert.equal(jQuery("#page1").css("display"), "none", "Page 1 should be hidden");
				assert.equal(jQuery("#page1").attr("aria-hidden"), "true", "Page 1 should be aria hidden");
				assert.equal(nc._aQueue.length, 0, "transition queue length should be 0");
				assert.ok(nc._bNavigating === false, "NavContainer should not be navigating");
				assert.ok(!page1.$().hasClass("sapMNavItemSliding"), "Page 1 classes should be cleaned up");
				assert.ok(!page2.$().hasClass("sapMNavItemSliding"), "Page 2 classes should be cleaned up");
				done();
			}, 600);
		}, 100);
	});

	QUnit.test("to page 3", function(assert) {
		var done = assert.async();
		assert.expect(31); // including the "navigate" event

		assert.ok(nc._bNavigating === false, "NavContainer should not be navigating");

		window.expectedNav = {
				fromId: "page2",
				toId: "page3",
				firstTime: true,
				isTo: true,
				isBack: false,
				isBackToPage: false,
				isBackToTop: false,
				direction: "to"
		};

		nc.to("page3", "fade");

		assert.equal(nc.currentPageIsTopPage(), false, "current page should not be considered the top page");

		// more data checks
		assert.equal(window.mPage1EventLog.data, null, "Data given to page1 should be correct");
		assert.equal(window.mPage1EventLog.backData, null, "BackData given to page1 should be correct");
		assert.ok(!!window.mPage3EventLog.data, "Data given to page3 should be correct");
		assert.ok(!!window.mPage3EventLog.backData, "BackData given to page3 should be correct");

		setTimeout(function() {
			assert.ok(document.getElementById("page2"), "Page 2 should still be in DOM");
			assert.ok(document.getElementById("page3"), "Page 3 should now be rendered");
			assert.equal(nc.getCurrentPage().getId(), "page3", "getCurrentPage should return Page 3");
			assert.equal(nc._pageStack.length, 3, "the page stack size should be 3");

			setTimeout(function(){
				assert.equal(jQuery("#page2").css("display"), "none", "Page 2 should be hidden");
				assert.equal(jQuery("#page2").attr("aria-hidden"), "true", "Page 2 should be aria hidden");

				assert.equal(nc._aQueue.length, 0, "transition queue length should be 0");

				assert.ok(!page3.$().hasClass("sapMNavItemFading"), "Page 3 classes should be cleaned up");
				assert.ok(!page2.$().hasClass("sapMNavItemFading"), "Page 2 classes should be cleaned up");
				done();
			}, 600);
		}, 100);
	});


	QUnit.test("navigate back 2", function(assert) {
		var done = assert.async();
		assert.expect(63); // including the "navigate" event

		resetEventLog(window.mPage1EventLog);
		resetEventLog(window.mPage2EventLog);
		resetEventLog(window.mPage3EventLog);

		window.expectedNav = {
				fromId: "page3",
				toId: "page2",
				firstTime: false,
				isTo: false,
				isBack: true,
				isBackToPage: false,
				isBackToTop: false,
				direction: "back"
		};

		nc.back({transferData:"test456"});
		assert.ok(nc._bNavigating === true, "NavContainer should be navigating");

		assert.equal(window.mPage1EventLog.beforeFirstShow, 0, "Lifecycle event invocation count page1 beforeFirstShow should be correct");
		assert.equal(window.mPage1EventLog.beforeShow, 0, "Lifecycle event invocation count page1 beforeShow should be correct");
		assert.equal(window.mPage1EventLog.afterShow, 0, "Lifecycle event invocation count page1 afterShow should be correct");
		assert.equal(window.mPage1EventLog.beforeHide, 0, "Lifecycle event invocation count page1 beforeHide should be correct");
		assert.equal(window.mPage1EventLog.afterHide, 0, "Lifecycle event invocation count page1 afterHide should be correct");

		assert.equal(window.mPage2EventLog.beforeFirstShow, 0, "Lifecycle event invocation count page2 beforeFirstShow should be correct");
		assert.equal(window.mPage2EventLog.beforeShow, 1, "Lifecycle event invocation count page2 should be correct");
		assert.equal(window.mPage2EventLog.afterShow, 0, "Lifecycle event invocation count page2 should be correct");
		assert.equal(window.mPage2EventLog.beforeHide, 0, "Lifecycle event invocation count page2 should be correct");
		assert.equal(window.mPage2EventLog.afterHide, 0, "Lifecycle event invocation count page2 should be correct");

		assert.equal(window.mPage3EventLog.beforeFirstShow, 0, "Lifecycle event invocation count page3 beforeFirstShow should be correct");
		assert.equal(window.mPage3EventLog.beforeShow, 0, "Lifecycle event invocation count page3 beforeShow should be correct");
		assert.equal(window.mPage3EventLog.afterShow, 0, "Lifecycle event invocation count page3 afterShow should be correct");
		assert.equal(window.mPage3EventLog.beforeHide, 1, "Lifecycle event invocation count page3 beforeHide should be correct");
		assert.equal(window.mPage3EventLog.afterHide, 0, "Lifecycle event invocation count page3 afterHide should be correct");

		assert.equal(window.mPage1EventLog.data, null, "Data given to page1 should be correct");
		assert.equal(window.mPage1EventLog.backData, null, "BackData given to page1 should be correct");
		assert.equal(window.mPage2EventLog.data.transferData, "test123", "Data given to page2 should be correct");
		assert.equal(window.mPage2EventLog.backData.transferData, "test456", "BackData given to page2 should be correct");
		assert.equal(window.mPage3EventLog.data, null, "Data given to page3 should be correct");
		assert.equal(window.mPage3EventLog.backData, null, "BackData given to page3 should be correct");

		setTimeout(function() {
			assert.ok(document.getElementById("page3"), "Page 3 should still be in DOM");
			assert.ok(document.getElementById("page2"), "Page 2 should now be visible");
			assert.equal(nc.getCurrentPage().getId(), "page2", "getCurrentPage should return Page 2");
			assert.equal(nc._pageStack.length, 2, "getStackLevel should return 2");

			setTimeout(function() {
				assert.equal(window.mPage1EventLog.beforeFirstShow, 0, "Lifecycle event invocation count page1 beforeFirstShow should be correct");
				assert.equal(window.mPage1EventLog.beforeShow, 0, "Lifecycle event invocation count page1 beforeShow should be correct");
				assert.equal(window.mPage1EventLog.afterShow, 0, "Lifecycle event invocation count page1 afterShow should be correct");
				assert.equal(window.mPage1EventLog.beforeHide, 0, "Lifecycle event invocation count page1 beforeHide should be correct");
				assert.equal(window.mPage1EventLog.afterHide, 0, "Lifecycle event invocation count page1 afterHide should be correct");

				assert.equal(window.mPage2EventLog.beforeFirstShow, 0, "Lifecycle event invocation count page2 beforeFirstShow should be correct");
				assert.equal(window.mPage2EventLog.beforeShow, 1, "Lifecycle event invocation count page2 should be correct");
				assert.equal(window.mPage2EventLog.afterShow, 1, "Lifecycle event invocation count page2 should be correct");
				assert.equal(window.mPage2EventLog.beforeHide, 0, "Lifecycle event invocation count page2 should be correct");
				assert.equal(window.mPage2EventLog.afterHide, 0, "Lifecycle event invocation count page2 should be correct");

				assert.equal(window.mPage3EventLog.beforeFirstShow, 0, "Lifecycle event invocation count page3 beforeFirstShow should be correct");
				assert.equal(window.mPage3EventLog.beforeShow, 0, "Lifecycle event invocation count page3 beforeShow should be correct");
				assert.equal(window.mPage3EventLog.afterShow, 0, "Lifecycle event invocation count page3 afterShow should be correct");
				assert.equal(window.mPage3EventLog.beforeHide, 1, "Lifecycle event invocation count page3 beforeHide should be correct");
				assert.equal(window.mPage3EventLog.afterHide, 1, "Lifecycle event invocation count page3 afterHide should be correct");

				assert.equal(jQuery("#page3").css("display"), "none", "Page 3 should be hidden");
				assert.equal(jQuery("#page3").attr("aria-hidden"), "true", "Page 3 should be aria hidden");
				assert.equal(nc._aQueue.length, 0, "transition queue length should be 0");
				assert.ok(nc._bNavigating === false, "NavContainer should not be navigating");
				assert.ok(!page3.$().hasClass("sapMNavItemFading"), "Page 3 classes should be cleaned up");
				assert.ok(!page2.$().hasClass("sapMNavItemFading"), "Page 2 classes should be cleaned up");
				done();
			}, 600);
		}, 100);
	});

	QUnit.test("Custom Transition Definition (on instance)", function(assert) {
		assert.expect(4);

		assert.equal(!!NavContainer.transitions["c_testTrans"], false, "custom animation should not be defined yet");

		nc.addCustomTransition(
				"c_testTrans",
				/* to */ function(oFromPage, oToPage, fCallback, oCustomData) {
					oToPage.removeStyleClass("sapMNavItemHidden", true); // remove the "hidden" class which has been added by the NavContainer before the transition was called
					// Note: use QUnit.assert instead of the local assert as transition is reused in later tests
					QUnit.assert.equal(oCustomData.test, "testParametersTo", "oCustomData should have the correct value");
					fCallback();
				},
				/* back */ function(oFromPage, oToPage, fCallback, oCustomData) {
					oToPage.removeStyleClass("sapMNavItemHidden", true);
					oFromPage.addStyleClass("sapMNavItemHidden", true); // instantly hide the previous page
					// Note: use QUnit.assert instead of the local assert as transition is reused in later tests
					QUnit.assert.equal(oCustomData.test, "testParametersBack", "oCustomData should have the correct value");
					fCallback();
				}
		);

		assert.equal(!!NavContainer.transitions["c_testTrans"], true, "custom animation should be defined now");
		assert.equal(nc._aQueue.length, 0, "transition queue length should be 0");
		assert.ok(nc._bNavigating === false, "NavContainer should not be navigating");
	});

	QUnit.test("Custom Transition Definition (static)", function(assert) {
		assert.expect(4);

		assert.equal(!!NavContainer.transitions["c_testTrans2"], false, "custom animation should not be defined yet");

		NavContainer.addCustomTransition(
				"c_testTrans2",
				/* to */ function(oFromPage, oToPage, fCallback, oCustomData) {
					oToPage.removeStyleClass("sapMNavItemHidden", true); // remove the "hidden" class which has been added by the NavContainer before the transition was called
					// Note: use QUnit.assert instead of the local assert as transition is reused in later tests
					QUnit.assert.equal(oCustomData.test, "testParametersTo2", "oCustomData should have the correct value");
					fCallback();
				},
				/* back */ function(oFromPage, oToPage, fCallback, oCustomData) {
					oToPage.removeStyleClass("sapMNavItemHidden", true);
					oFromPage.addStyleClass("sapMNavItemHidden", true); // instantly hide the previous page
					// Note: use QUnit.assert instead of the local assert as transition is reused in later tests
					QUnit.assert.equal(oCustomData.test, "testParametersBack2", "oCustomData should have the correct value");
					fCallback();
				}
		);

		assert.equal(!!NavContainer.transitions["c_testTrans2"], true, "custom animation should be defined now");
		assert.equal(nc._aQueue.length, 0, "transition queue length should be 0");
		assert.ok(nc._bNavigating === false, "NavContainer should not be navigating");
	});

	QUnit.test("Custom Transition To", function(assert) {
		assert.expect(20); // including the "navigate" event

		window.expectedNav = {
				fromId: "page2",
				toId: "page3",
				firstTime: false,
				isTo: true,
				isBack: false,
				isBackToPage: false,
				isBackToTop: false,
				direction: "to"
		};

		nc.to("page3", "c_testTrans", {myTestParam:"testDataTo"}, {test:"testParametersTo"});
		assert.equal(nc.getCurrentPage().getId(), "page3", "getCurrentPage should return Page 3");
		assert.equal(nc._aQueue.length, 0, "transition queue length should be 0");
		assert.ok(nc._bNavigating === false, "NavContainer should not be navigating");
	});

	QUnit.test("Custom Transition Back", function(assert) {
		assert.expect(20); // including the "navigate" event

		window.expectedNav = {
				fromId: "page3",
				toId: "page2",
				firstTime: false,
				isTo: false,
				isBack: true,
				isBackToPage: false,
				isBackToTop: false,
				direction: "back"
		};

		nc.back({myTestParam:"testDataBack"}, {test:"testParametersBack"});
		assert.equal(nc.getCurrentPage().getId(), "page2", "getCurrentPage should return Page 2");
		assert.equal(nc._aQueue.length, 0, "transition queue length should be 0");
		assert.ok(nc._bNavigating === false, "NavContainer should not be navigating");
	});


	QUnit.test("backToTop", function(assert) {
		assert.expect(56); // including the "navigate" event

		window.expectedNav = {
				fromId: "page2",
				toId: "page3",
				firstTime: false,
				isTo: true,
				isBack: false,
				isBackToPage: false,
				isBackToTop: false,
				direction: "to"
		};

		nc.to("page3", "show");
		assert.equal(nc.getCurrentPage().getId(), "page3", "getCurrentPage should return Page 3");

		window.expectedNav = {
				fromId: "page3",
				toId: "page1",
				firstTime: false,
				isTo: false,
				isBack: false,
				isBackToPage: false,
				isBackToTop: true,
				direction: "backToTop"
		};

		nc.backToTop();
		assert.equal(nc.getCurrentPage().getId(), "page1", "getCurrentPage should return Page 1");
		assert.equal(nc._pageStack.length, 1, "the NavContainer page stack should have one page");
		assert.equal(nc._aQueue.length, 0, "transition queue length should be 0");
		assert.ok(nc._bNavigating === false, "NavContainer should not be navigating");

		window.expectedNav = {
				fromId: "page1",
				toId: "page2",
				firstTime: false,
				isTo: true,
				isBack: false,
				isBackToPage: false,
				isBackToTop: false,
				direction: "to"
		};

		nc.to("page2", "show");
		assert.equal(nc.getCurrentPage().getId(), "page2", "getCurrentPage should return Page 2");

		nc.detachNavigate(handleNavEvent);
		nc.detachAfterNavigate(handleNavEvent);
		assert.equal(nc._aQueue.length, 0, "transition queue length should be 0");
		assert.ok(nc._bNavigating === false, "NavContainer should not be navigating");
	});


	QUnit.test("Dimensions", async function(assert) {
		nc.setWidth("100px");
		nc.setHeight("100px");
		await nextUIUpdate();

		var ncDom = document.getElementById("myNC");
		assert.equal(ncDom.offsetWidth, "100", "width should be 100px");
		assert.equal(ncDom.offsetHeight, "100", "height should be 100px");

		nc.setWidth("100%");
		nc.setHeight("100%");
		await nextUIUpdate();

		ncDom = document.getElementById("myNC");
		var ww = document.documentElement.clientWidth || window.innerWidth; // depending on the browser
		assert.equal(ncDom.offsetWidth, ww, "width should be the complete window width");
		assert.ok((ncDom.offsetHeight === window.innerHeight || ncDom.offsetHeight === document.documentElement.clientHeight),
				"height should be the complete window height");
	});


	QUnit.test("backToPage", function(assert) {
		assert.expect(15);

		assert.equal(nc.getCurrentPage().getId(), "page2", "getCurrentPage should return Page 2");

		nc.addPage(new Page("page4", {
			title: "Page 4"
		})).addPage(new Page("page5", {
			title: "Page 5"
		})).addPage(new Page("page6", {
			title: "Page 6"
		}));

		nc.to("page4", "show");
		assert.equal(nc.getCurrentPage().getId(), "page4", "getCurrentPage should return Page 4");

		nc.to("page5", "show");
		assert.equal(nc.getCurrentPage().getId(), "page5", "getCurrentPage should return Page 5");

		nc.to("page6", "show");
		assert.equal(nc.getCurrentPage().getId(), "page6", "getCurrentPage should return Page 6");

		window.expectedNav = {
				fromId: "page6",
				toId: "page2",
				firstTime: false,
				isTo: false,
				isBack: false,
				isBackToPage: true,
				isBackToTop: false,
				direction: "backToPage"
		};
		nc.attachNavigate(handleNavEvent);

		nc.backToPage("page2", "show", {myData:"backToPageData"});
		assert.equal(nc.getCurrentPage().getId(), "page2", "getCurrentPage should return Page 2");

		nc.detachNavigate(handleNavEvent);

		assert.equal(nc._aQueue.length, 0, "transition queue length should be 0");
		assert.ok(nc._bNavigating === false, "NavContainer should not be navigating");
	});

	QUnit.test("_safeBackToPage should work with back transition", async function(assert) {
		var nc = new NavContainer({
			pages : [
				new Page("firstPage"),
				new Page("secondPage")
			],
			initialPage: "secondPage"
		}),
			spy;

		nc.placeAt("qunit-fixture");

		await nextUIUpdate();

		spy = this.spy(NavContainer.transitions["slide"], "back");

		// act
		nc._safeBackToPage("firstPage");

		// assert
		assert.strictEqual(spy.callCount, 1, "Back animation was executed.");

		// clean-up
		nc.destroy();
	});

	var pageRenderCounter = 0;
	var realPageRender;
	QUnit.test("Page rerendering", async function(assert) {
		realPageRender = PageRenderer.render;
		PageRenderer.render = function() {
			pageRenderCounter++;
			realPageRender.apply(PageRenderer, arguments);
		};

		assert.equal(pageRenderCounter, 0, "no rendering should have happened yet");

		Element.getElementById("page2").invalidate();
		await nextUIUpdate();
		assert.equal(pageRenderCounter, 1, "one page rendering should have happened");

		Element.getElementById("page2").addContent(new Button({text:"Button p2"}));
		await nextUIUpdate();
		assert.equal(pageRenderCounter, 2, "two page renderings should have happened");

		Element.getElementById("page3").addContent(new Button({text:"Button p3"})); // invisible page - should cause NO re-rendering!
		await nextUIUpdate();
		assert.equal(pageRenderCounter, 2, "still, only two page renderings should have happened");

		assert.equal(nc._aQueue.length, 0, "transition queue length should be 0");
		assert.ok(nc._bNavigating === false, "NavContainer should not be navigating");
	});


	QUnit.test("Page rerendering during transitions", function(assert) {
		var done = assert.async();
		assert.expect(8);

		assert.equal(nc._aQueue.length, 0, "transition queue length should be 0");
		assert.ok(nc._bNavigating === false, "NavContainer should not be navigating");

		nc.to("page3");

		setTimeout(function() {
			assert.equal(nc._aQueue.length, 0, "transition queue length should be 0 after navigation");
			assert.ok(nc._bNavigating === false, "NavContainer should not be navigating");

			assert.equal(pageRenderCounter, 3, "three page renderings should have happened");
			nc.to("page2");

			setTimeout(function() {
				assert.equal(pageRenderCounter, 3, "still, only three page renderings should have happened");

				PageRenderer.render = realPageRender; // restore original renderer
				assert.equal(nc._aQueue.length, 0, "transition queue length should be 0");
				assert.ok(nc._bNavigating === false, "NavContainer should not be navigating");
				done();
			}, 1600);
		}, 1600);
	});


	QUnit.test("Flip transition", function(assert) {
		var done = assert.async();
		assert.equal(nc._aQueue.length, 0, "transition queue length should be 0");
		assert.ok(nc._bNavigating === false, "NavContainer should not be navigating");

		nc.addPage(new Page("pageTransFlip", {
			title: "Page Flip"
		}));

		var $flipPage = jQuery("#pageTransFlip");
		var $page2 = jQuery("#page2");
		assert.equal($flipPage.length, 0, "Flip page should not be rendered yet");

		nc.to("pageTransFlip", "flip");

		$flipPage = jQuery("#pageTransFlip");
		assert.equal($flipPage.length, 1, "Flip page should be rendered now");

		setTimeout(function() {
			assert.ok($flipPage.hasClass("sapMNavItemFlipNext"), "Flip page should be prepared for flipping now");

			setTimeout(function() {

				assert.ok($flipPage.hasClass("sapMNavItemFlipping"), "Flip page should be flipping now");

				assert.ok($page2.hasClass("sapMNavItemFlipping"), "Page 2 should be flipping now");
				assert.ok($page2.hasClass("sapMNavItemFlipPrevious"), "Page 2 should be flipping now");

				setTimeout(function() {

					assert.ok(!$flipPage.hasClass("sapMNavItemFlipping"), "Flip page should not be flipping now");
					assert.ok(!$page2.hasClass("sapMNavItemFlipping"), "Page 2 should not be flipping now");

					nc.back();

					setTimeout(function() {

						assert.ok($flipPage.hasClass("sapMNavItemFlipping"), "Flip page should be flipping now");
						assert.ok($page2.hasClass("sapMNavItemFlipping"), "Page 2 should be flipping now");

						setTimeout(function() {
							assert.ok(!$flipPage.hasClass("sapMNavItemFlipping"), "Flip page classes should be cleaned up");
							assert.ok(!$flipPage.hasClass("sapMNavItemFlipNext"), "Flip page classes should be cleaned up");
							assert.ok(!$flipPage.hasClass("sapMNavItemFlipPrevious"), "Flip page classes should be cleaned up");
							assert.ok(!$page2.hasClass("sapMNavItemFlipping"), "Page 2 classes should be cleaned up");
							assert.ok(!$page2.hasClass("sapMNavItemFlipNext"), "Page 2 classes should be cleaned up");
							assert.ok(!$page2.hasClass("sapMNavItemFlipPrevious"), "Page 2 classes should be cleaned up");
							assert.equal(nc._aQueue.length, 0, "transition queue length should be 0");
							assert.ok(nc._bNavigating === false, "NavContainer should not be navigating");

							done();
						}, 600);
					}, 100);
				}, 600);
			}, 100);
		}, 40);
	});


	QUnit.test("Slide back to page 1", function(assert) {
		var done = assert.async();
		nc.backToPage("page1");

		var $page1 = jQuery("#page1");
		var $page2 = jQuery("#page2");

		// assert.ok($page1.hasClass("sapMNavItemLeft"), "Page 1 should have left class");
		// assert.ok(!$page2.hasClass("sapMNavItemRight"), "Page 2 should have no right class");

		setTimeout(function() {
			$page1 = jQuery("#page1");
			$page2 = jQuery("#page2");

			// assert.ok($page1.hasClass("sapMNavItemSliding"), "Page 1 should be sliding now"); // slide transition was the last one used
			// assert.ok($page2.hasClass("sapMNavItemSliding"), "Page 2 should be sliding now");

			// assert.ok(!$page1.hasClass("sapMNavItemLeft"), "Page 2 should have no left class");
			// assert.ok($page2.hasClass("sapMNavItemRight"), "Page 1 should have right class");

			setTimeout(function() {
				nc.back();
				assert.ok(!$page1.hasClass("sapMNavItemSliding"), "Page 2 classes should be cleaned up");
				// assert.ok(!$page1.hasClass("sapMNavItemRight"), "Page 2 classes should be cleaned up");
				// assert.ok(!$page1.hasClass("sapMNavItemLeft"), "Page 2 classes should be cleaned up");
				assert.ok(!$page2.hasClass("sapMNavItemSliding"), "Page 1 classes should be cleaned up");
				// assert.ok(!$page2.hasClass("sapMNavItemRight"), "Page 1 classes should be cleaned up");
				// assert.ok(!$page2.hasClass("sapMNavItemLeft"), "Page 1 classes should be cleaned up");

				done();
			}, 600);
		}, 100);
	});

	QUnit.test("Should Build a navigation stack", function(assert) {
		var done = assert.async();
		//Arrange
		var calls = [],
			//System under test
			oNavContainer = new NavContainer({
				pages : [
					new Page("firstPage", {}),
					new Page("secondPage", {}),
					new Page("thirdPage", {})
				]
			}),
			oPromise = new Promise(function (fnResolve, fnReject) {
			var afterNavigate = function(evt) {
					calls.push(evt.getParameter("toId"));
					if (calls.length === 6) {
						fnResolve();
					}
					Log.info("afterNavigate with toId: " + evt.getParameter("toId"));
				};

			// Render
			oNavContainer.placeAt("qunit-fixture");
			nextUIUpdate.runSync()/*context not obviously suitable for an async function*/;

			//Act
			oNavContainer.attachAfterNavigate(afterNavigate);
			oNavContainer.to("secondPage");
			oNavContainer.to("thirdPage");
			oNavContainer.back();
			oNavContainer.to("firstPage");
			oNavContainer.back();
			oNavContainer.back();
		});

		oPromise.then(function () {
			//Assert
			assert.strictEqual(calls.length, 6, "Did call to() 3 times and back() 3 times");

			//ensure right order
			assert.strictEqual(calls[0], "secondPage");
			assert.strictEqual(calls[1], "thirdPage");
			assert.strictEqual(calls[2], "secondPage");
			assert.strictEqual(calls[3], "firstPage");
			assert.strictEqual(calls[4], "secondPage");
			assert.strictEqual(calls[5], "firstPage");

			//cleanup
			oNavContainer.destroy();
			done();
		});
	});


	QUnit.test("Focus management", async function(assert) {
		var done = assert.async();
		//Arrange
		var //System under test
			oNavContainer = new NavContainer({
				pages : [
					new Page("firstPage", {
						title: "Page 1",
						showNavButton: false,
						content : [
							new Button("btn1_1", {
								text : "To Page 2"
							}),
							new Button("btn1_2", {
								text : "To Page 3"
							}),
							new Label({
								text : "The following field shows the data passed from page 1:"
							}),
							new Input("p1input", {
								value : null,
								width: "100%"
							})
						]
					}),
					new Page("secondPage", {
						title: "Page 2",
						showNavButton: true,
						content : [
							new Button("btn2_1", {
								text : "To Page 1"
							}),
							new Button("btn2_2", {
								text : "To Page 3"
							}),
							new Label({
								text : "The following field shows the data passed from page 1:"
							}),
							new Input("p2input", {
								value : null,
								width: "100%"
							})
						]
					})
				]
			}),
			afterNavigate = function(evt) {
					var sPageId = evt.getParameter("toId");

					if (sPageId === "firstPage") {
						var oButtonPage1FocusDom = Element.getElementById("btn1_1").getFocusDomRef();
						assert.equal(oButtonPage1FocusDom, document.activeElement, "button <To Page 2> on page 1 should have the focus");

						//cleanup
						oNavContainer.destroy();
						done();
					}
					if (sPageId === "secondPage") {
						var oButtonPage2FocusDom = Element.getElementById("secondPage-navButton").getFocusDomRef();
						assert.equal(oButtonPage2FocusDom, document.activeElement, "nav button in the  header on page 2 should have the focus");
					}
			};

		// Render
		oNavContainer.placeAt("qunit-fixture");
		await nextUIUpdate();

		// Initial focus check on first page
		var oButtonPage1FocusDom = Element.getElementById("btn1_1").getFocusDomRef();
		assert.equal(oButtonPage1FocusDom, document.activeElement, "button <To Page 2>  on page 1 should have the focus");

		//Act
		oNavContainer.attachAfterNavigate(afterNavigate);
		oNavContainer.to("secondPage");
		oNavContainer.back();
	});


	QUnit.test("Navigation interrupted by rerendering of NavContainer - BASE SLIDE", function(assert) {
		var done = assert.async();
		//Arrange
		var calls = [],
			afterNavigate = function(evt) {
				calls.push(evt.getParameter("toId"));
				Log.info("afterNavigate with toId: " + evt.getParameter("toId"));
			};

		//Act
		nc.attachAfterNavigate(afterNavigate);
		nc.to("page2", "baseSlide");

		window.setTimeout(function(){
			nc.invalidate(); // force invalidation during navigation()

			window.setTimeout(function(){
				nc.to("page3", "baseSlide");

				window.setTimeout(function(){
					invalidate(nc); // force rerendering during navigation()

					window.setTimeout(function(){
						nc.back(); // to page2
						nc.back(); // to initial page 1

						window.setTimeout(function(){ // now be really nasty while the back navigations should happen
							invalidate(nc);
							window.setTimeout(function(){
								invalidate(nc);
								window.setTimeout(function(){
									nc.invalidate();
									window.setTimeout(function(){
										invalidate(nc);

										window.setTimeout(function(){
											assert.strictEqual(calls.length, 4, "Did call to() 2 times and back() 2 times");

											//ensure right order
											assert.strictEqual(calls[0], "page2");
											assert.strictEqual(calls[1], "page3");
											assert.strictEqual(calls[2], "page2");
											assert.strictEqual(calls[3], "page1");

											//cleanup
											nc.detachAfterNavigate(afterNavigate);

											done();
										}, 1000);
									}, 100);
								}, 100);
							}, 100);
						}, 100);
					}, 400); // 400 more before next navigation
				}, 200); // 200 into navigation for forced rerendering
			}, 400); // 400 more before next navigation
		}, 200); // 200 before first invalidation

	});


	QUnit.test("Navigation interrupted by rerendering of child controls - BASE SLIDE", function(assert) {
		var done = assert.async();
		Log.warning("## START - Navigation interrupted by rerendering of child controls");
		//Arrange
		var calls = [],
			afterNavigate = function(evt) {
				calls.push(evt.getParameter("toId"));
				Log.info("afterNavigate with toId: " + evt.getParameter("toId"));
			};

		//Act
		nc.attachAfterNavigate(afterNavigate);
		nc.to("page2", "baseSlide");

		window.setTimeout(function(){
			page1.invalidate(); // force invalidation during navigation()
			page2.invalidate(); // force invalidation during navigation()

			window.setTimeout(function(){
				nc.to("page3", "baseSlide");

				window.setTimeout(function(){
					invalidate(page1); // force rerendering during navigation()
					invalidate(page2); // force rerendering during navigation()

					window.setTimeout(function(){
						nc.back(); // to page2
						nc.back(); // to initial page 1

						window.setTimeout(function(){ // now be really nasty while the back navigations should happen
							invalidate(nc);
							window.setTimeout(function(){
								invalidate(page1);
								window.setTimeout(function(){
									page2.invalidate();
									window.setTimeout(function(){
										invalidate(page2);

										window.setTimeout(function(){
											assert.strictEqual(calls.length, 4, "Did call to() 2 times and back() 2 times");

											//ensure right order
											assert.strictEqual(calls[0], "page2");
											assert.strictEqual(calls[1], "page3");
											assert.strictEqual(calls[2], "page2");
											assert.strictEqual(calls[3], "page1");

											//cleanup
											nc.detachAfterNavigate(afterNavigate);

											done();
										}, 1000);
									}, 100);
								}, 100);
							}, 100);
						}, 100);
					}, 400); // 400 more before next navigation
				}, 200); // 200 into navigation for forced rerendering
			}, 400); // 400 more before next navigation
		}, 200); // 200 before first invalidation

	});


	QUnit.test("Navigation interrupted by rerendering of NavContainer - SLIDE", function(assert) {
		var done = assert.async();
		//Arrange
		var calls = [],
			afterNavigate = function(evt) {
				calls.push(evt.getParameter("toId"));
				Log.info("afterNavigate with toId: " + evt.getParameter("toId"));
			};

		//Act
		nc.attachAfterNavigate(afterNavigate);
		nc.to("page2");

		window.setTimeout(function(){
			nc.invalidate(); // force invalidation during navigation()

			window.setTimeout(function(){
				nc.to("page3");

				window.setTimeout(function(){
					invalidate(nc); // force rerendering during navigation()

					window.setTimeout(function(){
						nc.back(); // to page2
						nc.back(); // to initial page 1

						window.setTimeout(function(){ // now be really nasty while the back navigations should happen
							invalidate(nc);
							window.setTimeout(function(){
								invalidate(nc);
								window.setTimeout(function(){
									nc.invalidate();
									window.setTimeout(function(){
										invalidate(nc);

										window.setTimeout(function(){
											assert.strictEqual(calls.length, 4, "Did call to() 2 times and back() 2 times");

											//ensure right order
											assert.strictEqual(calls[0], "page2");
											assert.strictEqual(calls[1], "page3");
											assert.strictEqual(calls[2], "page2");
											assert.strictEqual(calls[3], "page1");

											//cleanup
											nc.detachAfterNavigate(afterNavigate);

											done();
										}, 1000);
									}, 100);
								}, 100);
							}, 100);
						}, 100);
					}, 400); // 400 more before next navigation
				}, 200); // 200 into navigation for forced rerendering
			}, 400); // 400 more before next navigation
		}, 200); // 200 before first invalidation

	});


	QUnit.test("Navigation interrupted by rerendering of child controls - SLIDE", function(assert) {
		var done = assert.async();
		Log.warning("## START - Navigation interrupted by rerendering of child controls");
		//Arrange
		var calls = [],
			afterNavigate = function(evt) {
				calls.push(evt.getParameter("toId"));
				Log.info("afterNavigate with toId: " + evt.getParameter("toId"));
			};

		//Act
		nc.attachAfterNavigate(afterNavigate);
		nc.to("page2");

		window.setTimeout(function(){
			page1.invalidate(); // force invalidation during navigation()
			page2.invalidate(); // force invalidation during navigation()

			window.setTimeout(function(){
				nc.to("page3");

				window.setTimeout(function(){
					invalidate(page1); // force rerendering during navigation()
					invalidate(page2); // force rerendering during navigation()

					window.setTimeout(function(){
						nc.back(); // to page2
						nc.back(); // to initial page 1

						window.setTimeout(function(){ // now be really nasty while the back navigations should happen
							invalidate(nc);
							window.setTimeout(function(){
								invalidate(page1);
								window.setTimeout(function(){
									page2.invalidate();
									window.setTimeout(function(){
										invalidate(page2);

										window.setTimeout(function(){
											assert.strictEqual(calls.length, 4, "Did call to() 2 times and back() 2 times");

											//ensure right order
											assert.strictEqual(calls[0], "page2");
											assert.strictEqual(calls[1], "page3");
											assert.strictEqual(calls[2], "page2");
											assert.strictEqual(calls[3], "page1");

											//cleanup
											nc.detachAfterNavigate(afterNavigate);

											done();
										}, 1000);
									}, 100);
								}, 100);
							}, 100);
						}, 100);
					}, 400); // 400 more before next navigation
				}, 200); // 200 into navigation for forced rerendering
			}, 400); // 400 more before next navigation
		}, 200); // 200 before first invalidation

	});

	QUnit.test("Navigation interrupted by rerendering of NavContainer - FADE", function(assert) {
		var done = assert.async();
		//Arrange
		var calls = [],
			afterNavigate = function(evt) {
				calls.push(evt.getParameter("toId"));
				Log.info("afterNavigate with toId: " + evt.getParameter("toId"));
			};

		//Act
		nc.attachAfterNavigate(afterNavigate);
		nc.to("page2", "fade");

		window.setTimeout(function(){
			nc.invalidate(); // force invalidation during navigation()

			window.setTimeout(function(){
				nc.to("page3", "fade");

				window.setTimeout(function(){
					invalidate(nc); // force rerendering during navigation()

					window.setTimeout(function(){
						nc.back(); // to page2
						nc.back(); // to initial page 1

						window.setTimeout(function(){ // now be really nasty while the back navigations should happen
							invalidate(nc);
							window.setTimeout(function(){
								invalidate(nc);
								window.setTimeout(function(){
									nc.invalidate();
									window.setTimeout(function(){
										invalidate(nc);

										window.setTimeout(function(){
											assert.strictEqual(calls.length, 4, "Did call to() 2 times and back() 2 times");

											//ensure right order
											assert.strictEqual(calls[0], "page2");
											assert.strictEqual(calls[1], "page3");
											assert.strictEqual(calls[2], "page2");
											assert.strictEqual(calls[3], "page1");

											//cleanup
											nc.detachAfterNavigate(afterNavigate);

											done();
										}, 1000);
									}, 100);
								}, 100);
							}, 100);
						}, 100);
					}, 400); // 400 more before next navigation
				}, 200); // 200 into navigation for forced rerendering
			}, 400); // 400 more before next navigation
		}, 200); // 200 before first invalidation

	});


	QUnit.test("Navigation interrupted by rerendering of child controls - FADE", function(assert) {
		var done = assert.async();
		Log.warning("## START - Navigation interrupted by rerendering of child controls");
		//Arrange
		var calls = [],
			afterNavigate = function(evt) {
				calls.push(evt.getParameter("toId"));
				Log.info("afterNavigate with toId: " + evt.getParameter("toId"));
			};

		//Act
		nc.attachAfterNavigate(afterNavigate);
		nc.to("page2", "fade");

		window.setTimeout(function(){
			page1.invalidate(); // force invalidation during navigation()
			page2.invalidate(); // force invalidation during navigation()

			window.setTimeout(function(){
				nc.to("page3", "fade");

				window.setTimeout(function(){
					invalidate(page1); // force rerendering during navigation()
					invalidate(page2); // force rerendering during navigation()

					window.setTimeout(function(){
						nc.back(); // to page2
						nc.back(); // to initial page 1

						window.setTimeout(function(){ // now be really nasty while the back navigations should happen
							invalidate(nc);
							window.setTimeout(function(){
								invalidate(page1);
								window.setTimeout(function(){
									page2.invalidate();
									window.setTimeout(function(){
										invalidate(page2);

										window.setTimeout(function(){
											assert.strictEqual(calls.length, 4, "Did call to() 2 times and back() 2 times");

											//ensure right order
											assert.strictEqual(calls[0], "page2");
											assert.strictEqual(calls[1], "page3");
											assert.strictEqual(calls[2], "page2");
											assert.strictEqual(calls[3], "page1");

											//cleanup
											nc.detachAfterNavigate(afterNavigate);

											done();
										}, 1000);
									}, 100);
								}, 100);
							}, 100);
						}, 100);
					}, 400); // 400 more before next navigation
				}, 200); // 200 into navigation for forced rerendering
			}, 400); // 400 more before next navigation
		}, 200); // 200 before first invalidation

	});


	QUnit.test("Navigation interrupted by rerendering of NavContainer - FLIP", function(assert) {
		var done = assert.async();
		//Arrange
		var calls = [],
			afterNavigate = function(evt) {
				calls.push(evt.getParameter("toId"));
				Log.info("afterNavigate with toId: " + evt.getParameter("toId"));
			};

		//Act
		nc.attachAfterNavigate(afterNavigate);
		nc.to("page2", "flip");

		window.setTimeout(function(){
			nc.invalidate(); // force invalidation during navigation()

			window.setTimeout(function(){
				nc.to("page3", "flip");

				window.setTimeout(function(){
					invalidate(nc); // force rerendering during navigation()

					window.setTimeout(function(){
						nc.back(); // to page2
						nc.back(); // to initial page 1

						window.setTimeout(function(){ // now be really nasty while the back navigations should happen
							invalidate(nc);
							window.setTimeout(function(){
								invalidate(nc);
								window.setTimeout(function(){
									nc.invalidate();
									window.setTimeout(function(){
										invalidate(nc);

										window.setTimeout(function(){
											assert.strictEqual(calls.length, 4, "Did call to() 2 times and back() 2 times");

											//ensure right order
											assert.strictEqual(calls[0], "page2");
											assert.strictEqual(calls[1], "page3");
											assert.strictEqual(calls[2], "page2");
											assert.strictEqual(calls[3], "page1");

											//cleanup
											nc.detachAfterNavigate(afterNavigate);

											done();
										}, 3000);
									}, 100);
								}, 100);
							}, 100);
						}, 100);
					}, 600); // 600 more before next navigation
				}, 200); // 200 into navigation for forced rerendering
			}, 600); // 600 more before next navigation
		}, 200); // 200 before first invalidation

	});


	QUnit.test("Navigation interrupted by rerendering of child controls - FLIP", function(assert) {
		var done = assert.async();
		Log.warning("## START - Navigation interrupted by rerendering of child controls");
		//Arrange
		var calls = [],
			afterNavigate = function(evt) {
				calls.push(evt.getParameter("toId"));
				Log.info("afterNavigate with toId: " + evt.getParameter("toId"));
			};

		//Act
		nc.attachAfterNavigate(afterNavigate);
		nc.to("page2", "flip");

		window.setTimeout(function(){
			page1.invalidate(); // force invalidation during navigation()
			page2.invalidate(); // force invalidation during navigation()

			window.setTimeout(function(){
				nc.to("page3", "flip");

				window.setTimeout(function(){
					invalidate(page1); // force rerendering during navigation()
					invalidate(page2); // force rerendering during navigation()

					window.setTimeout(function(){
						nc.back(); // to page2
						nc.back(); // to initial page 1

						window.setTimeout(function(){ // now be really nasty while the back navigations should happen
							invalidate(nc);
							window.setTimeout(function(){
								invalidate(page1);
								window.setTimeout(function(){
									page2.invalidate();
									window.setTimeout(function(){
										invalidate(page2);

										window.setTimeout(function(){
											assert.strictEqual(calls.length, 4, "Did call to() 2 times and back() 2 times");

											//ensure right order
											assert.strictEqual(calls[0], "page2");
											assert.strictEqual(calls[1], "page3");
											assert.strictEqual(calls[2], "page2");
											assert.strictEqual(calls[3], "page1");

											//cleanup
											nc.detachAfterNavigate(afterNavigate);

											done();
										}, 3000);
									}, 100);
								}, 100);
							}, 100);
						}, 100);
					}, 600); // 600 more before next navigation
				}, 200); // 200 into navigation for forced rerendering
			}, 600); // 600 more before next navigation
		}, 200); // 200 before first invalidation

	});

	/*
	QUnit.test("Navigation interrupted by rerendering of NavContainer - DOOR", function(assert) {
		var done = assert.async();
		//Arrange
		var calls = [],
			afterNavigate = function(evt) {
				calls.push(evt.getParameter("toId"));
				Log.info("afterNavigate with toId: " +evt.getParameter("toId"));
			};

		//Act
		nc.attachAfterNavigate(afterNavigate);
		nc.to("page2", "door");

		window.setTimeout(function(){
			nc.invalidate(); // force invalidation during navigation()

			window.setTimeout(function(){
				nc.to("page3", "door");

				window.setTimeout(function(){
					invalidate(nc); // force rerendering during navigation()

					window.setTimeout(function(){
						nc.back(); // to page2
						nc.back(); // to initial page 1

						window.setTimeout(function(){ // now be really nasty while the back navigations should happen
							invalidate(nc);
							window.setTimeout(function(){
								invalidate(nc);
								window.setTimeout(function(){
									nc.invalidate();
									window.setTimeout(function(){
										invalidate(nc);

										window.setTimeout(function(){
											assert.strictEqual(calls.length, 4, "Did call to() 2 times and back() 2 times");

											//ensure right order
											assert.strictEqual(calls[0], "page2");
											assert.strictEqual(calls[1], "page3");
											assert.strictEqual(calls[2], "page2");
											assert.strictEqual(calls[3], "page1");

											//cleanup
											nc.detachAfterNavigate(afterNavigate);

											done();
										}, 1000);
									}, 100);
								}, 100);
							}, 100);
						}, 100);
					}, 400); // 400 more before next navigation
				}, 200); // 200 into navigation for forced rerendering
			}, 400); // 400 more before next navigation
		}, 200); // 200 before first invalidation

	});


	QUnit.test("Navigation interrupted by rerendering of child controls - DOOR", function(assert) {
		var done = assert.async();
		Log.warning("## START - Navigation interrupted by rerendering of child controls");
		//Arrange
		var calls = [],
			afterNavigate = function(evt) {
				calls.push(evt.getParameter("toId"));
				Log.info("afterNavigate with toId: " +evt.getParameter("toId"));
			};

		//Act
		nc.attachAfterNavigate(afterNavigate);
		nc.to("page2", "door");

		window.setTimeout(function(){
			page1.invalidate(); // force invalidation during navigation()
			page2.invalidate(); // force invalidation during navigation()

			window.setTimeout(function(){
				nc.to("page3", "door");

				window.setTimeout(function(){
					invalidate(page1); // force rerendering during navigation()
					invalidate(page2); // force rerendering during navigation()

					window.setTimeout(function(){
						nc.back(); // to page2
						nc.back(); // to initial page 1

						window.setTimeout(function(){ // now be really nasty while the back navigations should happen
							invalidate(nc);
							window.setTimeout(function(){
								invalidate(page1);
								window.setTimeout(function(){
									page2.invalidate();
									window.setTimeout(function(){
										invalidate(page2);

										window.setTimeout(function(){
											assert.strictEqual(calls.length, 4, "Did call to() 2 times and back() 2 times");

											//ensure right order
											assert.strictEqual(calls[0], "page2");
											assert.strictEqual(calls[1], "page3");
											assert.strictEqual(calls[2], "page2");
											assert.strictEqual(calls[3], "page1");

											//cleanup
											nc.detachAfterNavigate(afterNavigate);

											done();
										}, 1000);
									}, 100);
								}, 100);
							}, 100);
						}, 100);
					}, 400); // 400 more before next navigation
				}, 200); // 200 into navigation for forced rerendering
			}, 400); // 400 more before next navigation
		}, 200); // 200 before first invalidation

	});
	*/

	QUnit.test("Should build a navigation stack if the page is the same", function(assert) {
		var done = assert.async();
		//Arrange
		var calls = [],
			afterNavigate = function(evt) {
				calls.push(evt.getParameter("toId"));
				Log.info("afterNavigate with toId: " + evt.getParameter("toId"));
			};

		//Act
		nc.attachAfterNavigate(afterNavigate);
		//Wait for navigation to page 1
		nc.to("page2");

		setTimeout(function() {

			nc.to("page1");
			//build up a queue with the current page(page1)
			nc.to("page2");

			setTimeout(function() {
				//Assert
				assert.strictEqual(calls.length, 3, "Did call to() 3 times");

				//ensure right order
				assert.strictEqual(calls[0], "page2");
				assert.strictEqual(calls[1], "page1");
				assert.strictEqual(calls[2], "page2");

				//cleanup
				nc.detachAfterNavigate(afterNavigate);
				done();
				//show first page again to see the test result
				nc.back();
				nc.back();
				nc.back();
			}, 2000);
		}, 2000);
	});


	QUnit.test("Should build a navigation stack if there is no page at the moment", async function(assert) {
		var done = assert.async();
		var page1 = new Page({
			title: "Other Page 1"
			}),
			page2 = new Page({
				title: "Other Page 2"
			}),
			localNc = new NavContainer({
			initialPage: page1.getId(),
			pages: [
				page1,
				page2
			]
		});
		localNc.placeAt("qunit-fixture");
		await nextUIUpdate();
		//Arrange
		var calls = [],
			afterNavigate = function(evt) {
				calls.push(evt.getParameter("toId"));
				Log.info("afterNavigate with toId: " + evt.getParameter("toId"));
			};

		//Act
		localNc.attachAfterNavigate(afterNavigate);
		//Wait for navigation to page 2
		localNc.to(page2.getId());
		localNc.back();

		setTimeout(function() {
			//Assert
			assert.strictEqual(calls.length, 2, "Did call to() 2 times");

			//ensure right order
			assert.strictEqual(calls[0], page2.getId());
			assert.strictEqual(calls[1], page1.getId());

			//cleanup
			localNc.detachAfterNavigate(afterNavigate);
			done();
			localNc.destroy();
		}, 2000);
	});

	QUnit.test("Base Slide transition", async function(assert) {
		// Assert
		assert.expect(27);
		// Arrange
		var done = assert.async(),
			hiddenClass = "sapMNavItemHidden",
			directionProperty = "normal",
			// animation is played in reverse when "back" function is called
			// so we can call the same assertions with exchanged classes and direction
			// so we later use this property to arrange from and to pages
			isBack = false,
			page1 = new Page({ title: "Other Page 1" }),
			page2 = new Page({ title: "Other Page 2" }),
			localNc = new NavContainer({
				initialPage: page1.getId(),
				pages: [ page1, page2 ]
			}),
			toPage = null,
			fromPage = null,
			toPageExpectedClass = null,
			fromPageExpectedClass = null,
			getFromPage = function () {
				return isBack ? page2.$() : page1.$();
			},
			getToPage = function () {
				return isBack ? page1.$() : page2.$();
			},
			getFromPageExpectedClass = function () {
				return isBack ? "sapMNavItemSlideRightToCenter" : "sapMNavItemSlideCenterToLeft";
			},
			getToPageExpectedClass = function () {
				return isBack ?  "sapMNavItemSlideCenterToLeft" : "sapMNavItemSlideRightToCenter";
			};

		localNc.placeAt("qunit-fixture");
		await nextUIUpdate();

		// Act
		localNc.attachAfterNavigate(function (e) {
			isBack =  e.getParameter('isBack');
			toPage = getToPage();
			fromPage = getFromPage();
			toPageExpectedClass = getToPageExpectedClass();
			fromPageExpectedClass = getFromPageExpectedClass();

			// Assert
			assert.equal(fromPage.hasClass(hiddenClass), true, "From page should have the  class: " + hiddenClass);
			assert.equal(fromPage.attr("aria-hidden"), "true", "Page should be aria hidden");
			assert.equal(fromPage.hasClass(fromPageExpectedClass), false, "From page should not have the class: " + fromPageExpectedClass);
			assert.equal(toPage.hasClass(toPageExpectedClass), false, "To page should not have the class: " + toPageExpectedClass);
			// here animation direction should always be "normal", because we restore default animation direction after navigate
			assert.equal(fromPage.css("animation-direction"), "normal", "From page Animation direction should be removed");
			assert.equal(toPage.css("animation-direction"), "normal", "To page Animation direction should be removed");
			assert.equal(toPage.length, 1, "Page should be rendered now");

			if (isBack) {
				// Clean up
				localNc.destroy();
				done();
			}
		});

		// Act
		localNc.attachNavigate(function (e) {
			isBack = e.getParameter('isBack');
			toPage = getToPage();

			if (isBack) {
				// Assert
				assert.equal(toPage.css("display"), "none", "Page should not be rendered yet");
				assert.equal(toPage.attr("aria-hidden"), "true", "Page should be aria hidden");
			} else {
				// Assert
				assert.equal(toPage.length, 0, "Page should not be rendered yet");
			}

			requestAnimationFrame(function() {
				toPage = getToPage();
				fromPage = getFromPage();
				toPageExpectedClass = getToPageExpectedClass();
				fromPageExpectedClass = getFromPageExpectedClass();
				directionProperty = isBack ? "reverse" : "normal";

				// Assert
				assert.equal(toPage.hasClass(hiddenClass), false, "To page should not have the class: " + hiddenClass);
				assert.equal(toPage.hasClass(toPageExpectedClass), true, "To page should have the class: " + toPageExpectedClass);
				assert.equal(fromPage.hasClass(fromPageExpectedClass), true, "From page should have the class: " + fromPageExpectedClass);
				assert.equal(fromPage.css("animation-direction"), directionProperty, "From page Animation direction should be: " + directionProperty);
				assert.equal(toPage.css("animation-direction"), directionProperty, "To page Animation direction should be: " + directionProperty);
			});
		});

		// Act
		localNc.to(page2.getId(), "baseSlide");
		localNc.back();
	});

	QUnit.test("Navigation with animationMode=none", async function(assert) {
		// Arrange
		var oPage1 = new Page("page1-animation"),
			oPage2 = new Page("page2-animation"),
			oNavContainer = new NavContainer({
				initialPage: oPage1.getId(),
				pages: [oPage1, oPage2]
			}),
			fnDone = assert.async(),
			oStub = sinon.stub(ControlBehavior, "getAnimationMode").returns("none"),
			oSpy = sinon.spy(window, "setTimeout");

		oNavContainer.placeAt("qunit-fixture");
		await nextUIUpdate();

		assert.expect(1);

		oNavContainer.attachAfterNavigate(function() {
			// Assert
			assert.strictEqual(oSpy.firstCall.args[1], 0, "setTimeout is called with 0");

			// Clean up
			oSpy.restore();
			oStub.restore();

			fnDone();
		});

		// Act
		oNavContainer.to("page2-animation", "fade");
	});


	QUnit.module("_fadeOutAnimationEnd & _fadeInAnimationEnd");

	QUnit.test("Should not reset the transition pending flag if transitionProperty is not opacity", function (assert) {
		// Arrange
		var localNc = new NavContainer(),
			testData = { originalEvent: { propertyName: "dummyProp" } };

		// Act
		localNc.bTransition1EndPending = true;
		localNc.bTransition2EndPending = true;

		localNc._fadeOutAnimationEnd(testData);
		localNc._fadeInAnimationEnd(testData);

		// Assert
		assert.strictEqual(localNc.bTransition1EndPending, true);
		assert.strictEqual(localNc.bTransition2EndPending, true);
	});

	QUnit.module("Navigation stack cleanup");

	QUnit.test("Should remove a page that is no longer aggregated from the navigation stack", async function(assert) {
		//Arrange
		var oPage1 = new Page("localPage1"),
			oPage2 = new Page("localPage2"),
			oPage3 = new Page("localPage3"),
			oLocalNavContainer = new NavContainer({
				initialPage: oPage1.getId(),
				pages: [
					oPage1,
					oPage2,
					oPage3
				]
			});
		oLocalNavContainer.placeAt("qunit-fixture");
		await nextUIUpdate();

		oLocalNavContainer.to(oPage2.getId(), "show");
		oLocalNavContainer.to(oPage3.getId(), "show");

		//Act
		oLocalNavContainer.removePage(oPage3);
		assert.ok(!oPage3.getDomRef(), "Did remove the dom of page 3");
		await nextUIUpdate();

		assert.strictEqual(oLocalNavContainer.getCurrentPage().getId(), oPage2.getId(), "Page2 is the current page, since page3 got removed");
		assert.ok(oPage2.$().is(":visible"), "Page 2 is visible");

		// Cleanup
		oPage3.destroy();
		oLocalNavContainer.destroy();
	});


	QUnit.module("Event data");

	function beforeRenderingTestCase (sTestName, sEventName) {
		QUnit.test(sTestName, async function(assert) {
			var done = assert.async();
			// Arrange
			var oInitialPage = new Page(),
				oNavContainer = new NavContainer({
					initialPage: oInitialPage.getId(),
					pages: [
						oInitialPage
					]
				}),
				oNavigationData = {
					foo : "bar"
				},
				oEventDelegate = {};

			oEventDelegate[sEventName] = function (oEvent) {
				// Assert
				assert.strictEqual(oNavContainer.getCurrentPage().getId(), oInitialPage.getId(), "The initial page is shown");
				assert.strictEqual(oEvent.data, oNavigationData, "Did pass the data to " + sEventName);

				//Cleanup
				oNavContainer.destroy();
				done();
			};

			oInitialPage.addEventDelegate(oEventDelegate);

			// Act
			oNavContainer.to(oInitialPage.getId(), "show", { iShould : "not be passed to the event"});
			oNavContainer.to(oInitialPage.getId(), "show", oNavigationData);
			oNavContainer.placeAt("qunit-fixture");


			// Render
			await nextUIUpdate();

		});
	}

	beforeRenderingTestCase("Should pass to data to the page's onBeforeShow when called before rendering", "onBeforeShow");
	beforeRenderingTestCase("Should pass to data to the page's onBeforeFirstShow when called before rendering", "onBeforeFirstShow");
	beforeRenderingTestCase("Should pass to daa to the page's onAfterShow when called before rendering", "onAfterShow");

	QUnit.test("Event data on initial page", async function(assert) {
		var done = assert.async();
		var oInitialPage = new Page(),
			oSecondPage = new Page(),
			oNavContainer = new NavContainer({
				pages: [
					oInitialPage, oSecondPage
				]
			}),
			oNavigationData = {
				foo: "bar"
			},
			oBackData = {
				back: true
			};

		// Act
		oNavContainer.to(oInitialPage.getId(), "show", oNavigationData);
		oNavContainer.to(oSecondPage.getId(), "show");
		oNavContainer.placeAt("qunit-fixture");
		await nextUIUpdate();

		oInitialPage.addEventDelegate({
			onBeforeShow: function(oEvent) {
				assert.strictEqual(oEvent.data, oNavigationData, "The forward navigation data is passed to the back navigation");
				assert.strictEqual(oEvent.backData, oBackData, "The back navigation data is passed");

				oNavContainer.destroy();
				done();
			}
		});
		oNavContainer.backToPage(oInitialPage.getId(), oBackData);
	});

	QUnit.module("Lifecycle");

	QUnit.test("Exit/Destruction", async function(assert) {
		var done = assert.async();
		var page1 = new Page({
			title: "Page 1"
			}),
			page2 = new Page({
				title: "Page 2"
			}),
			localNc = new NavContainer({
			initialPage: page1,
			pages: [
				page1,
				page2
			]
		});
		localNc.placeAt("qunit-fixture");
		await nextUIUpdate();

		// Arrange
		var afterNavigate = function(evt) {
			assert.ok(localNc._mFocusObject, "_mFocusObject should be set before destroy()");
			localNc.destroy();
			assert.strictEqual(localNc._mFocusObject, null, "_mFocusObject should be nulled after destroy()"); // this is nulled for memory reasons
			// this also checks whether the NavContainer can handle being destroyed within the afterNavigate (because there is further code in afterNavigate, which may not access destroyed parts)
			done();
		};

		// Act
		localNc.attachAfterNavigate(afterNavigate);
		localNc.to(page2.getId());
	});

	QUnit.test("Invalidation upon removePage", function(assert) {
		var page1 = new Page({
				title: "Page 1"
			}),
			localNc = new NavContainer({
				initialPage: page1,
				pages: [
					page1
				]
			}),
			oSpy = this.spy(localNc, "invalidate");

		// Act
		localNc.removePage(page1);

		// Check
		assert.strictEqual(oSpy.callCount, 1, "current page was invalidated");
		localNc.destroy();
	});

	QUnit.test("Invalidation upon removePage by id", function(assert) {
		var page1 = new Page({
				title: "Page 1"
			}),
			localNc = new NavContainer({
				initialPage: page1,
				pages: [
					page1
				]
			}),
			oSpy = this.spy(localNc, "invalidate");

		// Act
		localNc.removePage(page1.getId());

		// Check
		assert.strictEqual(oSpy.callCount, 1, "current page was invalidated");
		localNc.destroy();
	});

	QUnit.test("Invalidation upon removePage by index", function(assert) {
		var page1 = new Page({
				title: "Page 1"
			}),
			localNc = new NavContainer({
				initialPage: page1,
				pages: [
					page1
				]
			}),
		oSpy = this.spy(localNc, "invalidate");

		// Act
		localNc.removePage(0);

		// Check
		assert.strictEqual(oSpy.callCount, 1, "current page was invalidated");
		localNc.destroy();
	});

	QUnit.test("No invalidation upon removePage by invalid index", function(assert) {
		var page1 = new Page({
				title: "Page 1"
			}),
			localNc = new NavContainer({
				initialPage: page1,
				pages: [
					page1
				]
			}),
			oSpy = this.spy(localNc, "invalidate");

		// Act: give invalid index as argument
		localNc.removePage(1);

		// Check
		assert.strictEqual(oSpy.callCount, 0, "current page was not invalidated");
		localNc.destroy();
	});

	QUnit.test("Clear stack upon removeAllPages", async function(assert) {
		var pageA = new Page("pageA", {
				title: "pageA"
			}),
			pageB = new Page("pageB", {
				title: "pageB"
			}),
			localNc = new NavContainer({
				pages: [
					pageA, pageB
				]
			});

		localNc.placeAt("qunit-fixture");
		await nextUIUpdate();

		// Assert init state
		assert.strictEqual(localNc._pageStack.length, 1, "page stack is initialized");

		// Act
		localNc.removeAllPages();

		// Check
		assert.strictEqual(localNc._pageStack.length, 0, "page stack is cleared");
		localNc.destroy();
		pageA.destroy();
		pageB.destroy();
	});

	QUnit.test("Clear stack upon removePage", async function(assert) {
		var pageA = new Page("pageA", {
				title: "pageA"
			}),
			pageB = new Page("pageB", {
				title: "pageB"
			}),
			localNc = new NavContainer({
				pages: [
					pageA, pageB
				]
			});

		localNc.placeAt("qunit-fixture");
		await nextUIUpdate();

		// Assert init state
		assert.strictEqual(localNc._pageStack.length, 1, "page stack is initialized");

		// Act
		localNc.removePage(pageA);
		localNc.removePage(pageB);

		// Check
		assert.strictEqual(localNc._pageStack.length, 0, "page stack is cleared");
		localNc.destroy();
		pageA.destroy();
		pageB.destroy();
	});

	QUnit.module("NavContainer in Dialog", {
		beforeEach: function () {
			this.iDialogOpeningsCount = 0;
			this.iDialogOpeningDelay = 1000; //ms.
			this.oPage = new Page("pageId", {
				content: [new Text({text: "Page"})]
			});
			this.oPage2 = new Page('page2Id', {
				content: [new Text({text: "Page2"})]
			});
			this.oNavContainer = new NavContainer({
				height: "300px",
				pages: [this.oPage, this.oPage2]
			});
			this.fnNavigateToPage = function () {
				this.oNavContainer.to(this.oPage);
			};
			this.fnNavigateToPage2 = function () {
				this.oNavContainer.to(this.oPage2);
			};
			this.oDialog = new Dialog({
				title: "Dialog with NavContainer inside",
				content: [this.oNavContainer],
				endButton: new Button({
					text: "Close", press: function () {
						this.fnNavigateToPage();
						this.oDialog.close();
					}.bind(this)
				})
			});

		},
		afterEach: function () {
			this.iDialogOpeningsCount = null;
			this.iDialogOpeningDelay = null;
			this.oNavContainer.destroy();// the aggregated pages will be destroyed internally
			this.oDialog.destroy();
			this.oNavContainer = null;
			this.oDialog = null;
			this.oPage = null;
			this.oPage2 = null;
			this.fnNavigateToPage = null;
			this.fnNavigateToPage2 = null;
		}
	});

	QUnit.test("Child page is displayed after navigation upon Dialog closing", function(oAssert) {
		var fnDone = oAssert.async(),
			oNavContainer = this.oNavContainer,
			oDialog = this.oDialog;


		// Arrange
		// (1) Attach for NavContainer afterNavigate event.
		oNavContainer.attachAfterNavigate(function (oEvent) {
			var oDestinationPage = oEvent.getParameter("to"),
				bForwardNavigation = oDestinationPage.getId() === this.oPage2.getId(); // from oPage to oPage2

			if (bForwardNavigation && this.iDialogOpeningsCount === 2) {

				// Assert: the transition classes are cleaned up
				oAssert.strictEqual(oDestinationPage.hasStyleClass("sapMNavItemSliding"), false, " as the transition class is removed");
				oAssert.strictEqual(oDestinationPage.hasStyleClass("sapMNavItemCenter"), false, " as the transition class is removed");
				oAssert.strictEqual(oDestinationPage.hasStyleClass("sapMNavItemLeft"), false, " as the transition class is removed");

				fnDone();
				return;
			}

			bForwardNavigation && oDialog.getEndButton().firePress();
		}.bind(this));

		// (2) Attach for Dialog afterOpen and afterClose events.
		oDialog.attachAfterOpen(this.fnNavigateToPage2.bind(this));
		oDialog.attachAfterClose(function () {
			this.iDialogOpeningsCount++;
			// delay the opening to ensure the navigation transition, already triggered, is done when the dialog is in closed state.
			window.setTimeout(oDialog.open.bind(oDialog), this.iDialogOpeningDelay);
		}.bind(this));


		// Act
		// (1) Open the dialog.
		// (2) On Dialog`s afterOpen, navigation to oPage2 is performed.
		// (3) On NavContainer`s afterNavigate, the dialog is closed and navigation to oPage is performed in the same time.
		// (4) The dialog is reopened and the same navigation (to oPage2) is performed.
		this.iDialogOpeningsCount++;
		oDialog.open();
	});

	QUnit.module("NavContainer in Popover", {
		beforeEach: function () {
			this.fnCloseSpy = this.spy(Popup.prototype, "close");
			this.oNavC = new NavContainer("navC", {
				pages: [
					new Page("page1a", {
						title: "page1a"
					}),
					new Page("page2a", {
						title: "page2a"
					})
				]
			});
			this.oPopover = new ResponsivePopover({
					contentWidth: "18rem",
					contentHeight: "24rem",
					content: [ this.oNavC ]
				});
			this.oOpeningBtn = new Button();

			this.oOpeningBtn.addEventDelegate({
				"onAfterRendering": function() {
					this.oPopover.openBy(this.oOpeningBtn);
				}
			}, this);

			// move #qunit-fixture into visible area to prevent auto-close of Popover
			document.getElementById("qunit-fixture").style.top = "0";
			document.getElementById("qunit-fixture").style.left = "0";
		},
		afterEach: function () {
			this.oPopover.destroy();
			this.oOpeningBtn.destroy();

			this.oPopover = null;
			this.oNavC = null;
			this.oOpeningBtn = null;

			// restore default styles of #qunit-fixture
			document.getElementById("qunit-fixture").style.top = "";
			document.getElementById("qunit-fixture").style.left = "";
		}
	});

	QUnit.test("Focus is changed only after transition", async function(oAssert) {
		var fnDone = oAssert.async(),
			oNavContainer = this.oNavC,
			oPopover = this.oPopover,
			transitionComplete = false;

		var oFocusable1 = new Button({text: "focusable1"}),
			oFocusable2 = new Button({text: "focusable2"});

		// Setup: add one focusable item in each page
		oNavContainer.getPages()[0].addContent(oFocusable1);
		oNavContainer.getPages()[1].addContent(oFocusable2);

		// Setup: navigation from page1 to page2
		oPopover.attachEventOnce("afterOpen", function() {
			oNavContainer.to("page2a");
			document.addEventListener("blur", fnOnBlur, true);
			oNavContainer.attachEventOnce("afterNavigate", function() {
				// Check
				oAssert.strictEqual(this.fnCloseSpy.called, false, "parent popup is not closed");
				fnDone();
			}, this);
		}, this);

		// Setup: flag when transition is over
		var fnOrig = oNavContainer._afterTransitionCallback;
		oNavContainer._afterTransitionCallback = function() {
			transitionComplete = true;
			fnOrig.apply(oNavContainer, arguments);
		};

		// Check
		var fnOnBlur = function(oEvent) {
			oAssert.strictEqual(oEvent.target, oFocusable1.getDomRef());
			oAssert.ok(transitionComplete, "transition already completed");
			document.removeEventListener("blur", fnOnBlur, true);
		};

		// Act
		this.oOpeningBtn.placeAt("qunit-fixture");
		await nextUIUpdate();
	});

	QUnit.module("Internal methods", {
		beforeEach: function () {
			this.nc = new NavContainer();
		},
		afterEach: function () {
			this.nc.destroy();
			this.nc = null;
		}
	});

	QUnit.test("_isFocusInControl", async function(oAssert) {
		// Arrange
		var oInsideButton = new Button({text: "Inside Button"}),
			oOutsideButton = new Button({text: "Outside Button"}).placeAt("content"),
			oPage = new Page({
				content: [
					oInsideButton
				]
			}).placeAt("content");

		await nextUIUpdate();

		// Act
		oInsideButton.$().trigger("focus");

		// Assert
		oAssert.strictEqual(this.nc._isFocusInControl(oPage), true, "A child of the page control is focused");

		// Act
		oOutsideButton.$().trigger("focus");

		// Assert
		oAssert.strictEqual(this.nc._isFocusInControl(oPage), false, "A child of the page control is not focused");

		// Cleanup
		oOutsideButton.destroy();
		oInsideButton.destroy();
		oPage.destroy();
	});
});<|MERGE_RESOLUTION|>--- conflicted
+++ resolved
@@ -3,7 +3,6 @@
 	"sap/ui/core/ControlBehavior",
 	"sap/ui/core/Element",
 	"sap/ui/qunit/utils/createAndAppendDiv",
-	"sap/ui/qunit/utils/nextUIUpdate",
 	"sap/ui/thirdparty/jquery",
 	"sap/ui/core/Popup",
 	"sap/m/NavContainer",
@@ -17,18 +16,12 @@
 	"sap/m/Text",
 	"sap/m/Dialog",
 	"sap/base/Log",
-<<<<<<< HEAD
-	"sap/ui/util/Mobile"
-=======
 	"sap/ui/util/Mobile",
-	"sap/ui/core/Core",
 	"sap/ui/qunit/utils/nextUIUpdate"
->>>>>>> 4200ef0d
 ], function(
 	ControlBehavior,
 	Element,
 	createAndAppendDiv,
-	nextUIUpdate,
 	jQuery,
 	Popup,
 	NavContainer,
@@ -42,13 +35,8 @@
 	Text,
 	Dialog,
 	Log,
-<<<<<<< HEAD
-	Mobile
-=======
 	Mobile,
-	Core,
 	nextUIUpdate
->>>>>>> 4200ef0d
 ) {
 	"use strict";
 
