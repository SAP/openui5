/*!
 * ${copyright}
 */
/* global QUnit, sinon */
sap.ui.define([
	"sap/m/Text",
	"sap/m/Table",
	"sap/m/Column",
	"sap/m/ColumnListItem",
	"sap/m/plugins/UploadSetwithTable",
	"sap/ui/mdc/Table",
	"sap/ui/mdc/table/Column",
	"sap/ui/model/json/JSONModel",
	"sap/ui/qunit/QUnitUtils",
	"sap/ui/test/utils/nextUIUpdate",
	"sap/ui/table/Column",
	"sap/ui/table/Table",
	"./templateHelper",
	"sap/m/upload/ActionsPlaceholder",
	"sap/m/OverflowToolbar",
	"sap/m/upload/UploaderTableItem",
	"sap/ui/model/type/Boolean",
	"sap/ui/base/Event",
	"sap/m/upload/UploadItem",
	"sap/m/library",
	"sap/base/Log",
	"sap/ui/base/Event",
	"sap/m/upload/UploadItemConfiguration",
	"sap/m/Dialog",
<<<<<<< HEAD
	"sap/m/upload/FilePreviewDialog",
	"sap/m/UploadCollectionItem"
], function(Text, MTable, MColumn, ColumnListItem, UploadSetwithTable, MDCTable, MDCColumn, JSONModel, qutils, nextUIUpdate, GridColumn, GridTable, TemplateHelper, ActionsPlaceholder, OverflowToolbar, Uploader, Boolean, EventBase, UploadItem, mLibrary, Log, Event, UploadItemConfiguration, Dialog, FilePreviewDialog, UploadCollectionItem) {
=======
	"sap/m/upload/FilePreviewDialog"
], function (Text, MTable, MColumn, ColumnListItem, UploadSetwithTable, MDCTable, MDCColumn, JSONModel,
			qutils, nextUIUpdate, GridColumn, GridTable, TemplateHelper, ActionsPlaceholder, OverflowToolbar,
			Uploader, Boolean, EventBase, UploadItem, mLibrary, Log, Event, UploadItemConfiguration, Dialog,
			FilePreviewDialog) {
>>>>>>> e99bc7a2
	"use strict";

	const oJSONModel = new JSONModel();

	oJSONModel.loadData("test-resources/sap/m/qunit/plugins/UploadSetwithTable/data/documents.json");

	let fnPreviewHandler = function () {
		// placeholder for file preview handler
	};

	const getFilePreviewHandler = function () {
		return fnPreviewHandler;
	};

	const setFilePreviewHandler = function (fnHandler) {
		fnPreviewHandler = fnHandler;
	};

	async function createGridTable(oSettings = {}) {

		const mSettings = Object.assign({
			columns: [
				new GridColumn({ name: "File Name", template: TemplateHelper.getFileNameColumnTemplate() }),
				new GridColumn({ name: "ID", template: TemplateHelper.getIdColumnTemplate() }),
				new GridColumn({ name: "Status", template: TemplateHelper.getStatusColumnTemplate() })
			],
			rows: "{/documents}",
			models: oJSONModel
		}, oSettings);

		const oTable = new GridTable(mSettings);
		oTable.placeAt("qunit-fixture");

		await nextUIUpdate();
		return oTable;
	}

	async function createResponsiveTable(oSettings) {

		const mSettings = Object.assign({
			columns: [
				new MColumn({ header: new Text({text: "File Name"}) }),
				new MColumn({ header: new Text({text: "ID"}) }),
				new MColumn({ header: new Text({text: "Status"}) })
			],
			items: {
				path: "/documents",
				template : new ColumnListItem({
					cells: [
						TemplateHelper.getFileNameColumnTemplate(),
						TemplateHelper.getIdColumnTemplate(),
						TemplateHelper.getStatusColumnTemplate()
					],
					type: "Active"
				})
			},
			models: oJSONModel
		}, oSettings);

		const oTable = new MTable(mSettings);
		oTable.placeAt("qunit-fixture");

		await nextUIUpdate();
		return oTable;
	}

	async function createMDCTable(mSettings) {
		mSettings = Object.assign({
			type: "ResponsiveTable",
			delegate: {
				name: "test-resources/sap/m/qunit/plugins/UploadSetwithTable/delegates/JSONTableDelegate",
				payload: {
					bindingPath: '/documents'
				}
			},
			selectionMode: "Multi",
			columns: [
				new MDCColumn({
					header: "File Name",
					propertyKey: "fileName",
					template: TemplateHelper.getFileNameColumnTemplate(null, getFilePreviewHandler())
				}),
				new MDCColumn({
					header: "ID",
					propertyKey: "id",
					template: TemplateHelper.getIdColumnTemplate()
				}),
				new MDCColumn({
					header: "Status",
					propertyKey: "status",
					template: TemplateHelper.getStatusColumnTemplate()
				})
			],
			models: oJSONModel
		}, mSettings);

		const oTable = new MDCTable(mSettings);
		oTable.placeAt("qunit-fixture");
		await nextUIUpdate();

		return oTable;
	}

	const NoopUploader = Uploader.extend("sap.m.qunit.upload.NoopUploader", {});
	NoopUploader.prototype.uploadItem = function (oItem, aHeaders) {};
	NoopUploader.prototype.downloadItem = function (oItem, aHeaders, bAskForLocation) {};

	// Test module for the plugin's general functionality and usage with Different Table types.
	QUnit.module("Plugin general functionality", {
		beforeEach: function() {
			this.oTable = null;

			this.oUploadSetwithTablePlugin = null;
		},
		afterEach: function() {
			if (this.oTable) {
				this.oTable.destroy();
			}
		}
	});

	QUnit.test("Plugin works with MDC table of Responsive Type", async function (assert) {
		// arrange
		const done = assert.async();

		this.oTable = await createMDCTable({
			type: "ResponsiveTable"
		});
		this.oTable.addDependent(new UploadSetwithTable());
		await this.oTable.initialized();

		this.oUploadSetwithTablePlugin = this.oTable?.getDependents()?.find((oPlugin) => oPlugin.isA("sap.m.plugins.UploadSetwithTable"));

		// act
		this.oTable._oTable.attachEventOnce("updateFinished", () => {
			const oBinding = this.oTable._oTable.getBinding("items");

			// assert
			assert.ok(oBinding, "MDC Table's items are bound");
			assert.ok(this.oUploadSetwithTablePlugin, "UploadSetwithTable plugin is available as table's dependent.");

			assert.equal(this.oUploadSetwithTablePlugin.getControl(), this.oTable, "The table is set as plugin owner for the UploadSetwithTable plugin");
			assert.ok(this.oUploadSetwithTablePlugin.getEnabled(), "UploadSetwithTable Plugin is enabled");
			assert.ok(this.oUploadSetwithTablePlugin.isActive(), "UploadSetwithTable is active");
			done();
		});
	});

	QUnit.test("Plugin works with MDC table of Grid Type", async function (assert) {
		// arrange
		const done = assert.async();

		this.oTable = await createMDCTable({
			type: "Table"
		});
		this.oTable.addDependent(new UploadSetwithTable());
		await this.oTable.initialized();

		this.oUploadSetwithTablePlugin = this.oTable?.getDependents()?.find((oPlugin) => oPlugin.isA("sap.m.plugins.UploadSetwithTable"));

		// act
		this.oTable._oTable.attachEventOnce("rowsUpdated", () => {
			const oBinding = this.oTable._oTable.getBinding("rows");

			// assert
			assert.ok(oBinding, "MDC Table's rows are bound");
			assert.ok(this.oUploadSetwithTablePlugin, "UploadSetwithTable plugin is available as table's dependent.");

			assert.equal(this.oUploadSetwithTablePlugin.getControl(), this.oTable, "The table is set as plugin owner for the UploadSetwithTable plugin");
			assert.ok(this.oUploadSetwithTablePlugin.getEnabled(), "UploadSetwithTable Plugin is enabled");
			assert.ok(this.oUploadSetwithTablePlugin.isActive(), "UploadSetwithTable is active");
			done();
		});
	});

	QUnit.test("Plugin works with Responsive Table", async function (assert) {
		// arrange
		const done = assert.async();

		this.oTable = await createResponsiveTable();
		this.oTable.addDependent(new UploadSetwithTable());

		this.oUploadSetwithTablePlugin = this.oTable?.getDependents()?.find((oPlugin) => oPlugin.isA("sap.m.plugins.UploadSetwithTable"));

		// act
		this.oTable.attachEventOnce("updateFinished", () => {
			const oBinding = this.oTable.getBinding("items");

			// assert
			assert.ok(oBinding, "Table's items are bound");
			assert.ok(this.oUploadSetwithTablePlugin, "UploadSetwithTable plugin is available as table's dependent.");

			assert.equal(this.oUploadSetwithTablePlugin.getControl(), this.oTable, "The table is set as plugin owner for the UploadSetwithTable plugin");
			assert.ok(this.oUploadSetwithTablePlugin.getEnabled(), "UploadSetwithTable Plugin is enabled");
			assert.ok(this.oUploadSetwithTablePlugin.isActive(), "UploadSetwithTable is active");
			done();
		});
	});

	QUnit.test("Plugin works with Grid Table", async function (assert) {
		// arrange
		const done = assert.async();

		this.oTable = await createGridTable();
		this.oTable.addDependent(new UploadSetwithTable());

		this.oUploadSetwithTablePlugin = this.oTable?.getDependents()?.find((oPlugin) => oPlugin.isA("sap.m.plugins.UploadSetwithTable"));

		// act
		this.oTable.attachEventOnce("rowsUpdated", () => {
			const oBinding = this.oTable.getBinding("rows");

			// assert
			assert.ok(oBinding, "Table's items are bound");
			assert.ok(this.oUploadSetwithTablePlugin, "UploadSetwithTable plugin is available as table's dependent.");

			assert.equal(this.oUploadSetwithTablePlugin.getControl(), this.oTable, "The table is set as plugin owner for the UploadSetwithTable plugin");
			assert.ok(this.oUploadSetwithTablePlugin.getEnabled(), "UploadSetwithTable Plugin is enabled");
			assert.ok(this.oUploadSetwithTablePlugin.isActive(), "UploadSetwithTable is active");
			done();
		});
	});

	QUnit.test("plugin to fire onActivated & exit events on need", async function (assert) {
		//arrange
		const oTable = await createMDCTable();
		const oUploadSetwithTablePlugin = new UploadSetwithTable();
		const oActivateSpy = this.spy(oUploadSetwithTablePlugin, "fireOnActivated");
		const oExitSpy = this.spy(oUploadSetwithTablePlugin, "exit");

		//act
		oTable.addDependent(oUploadSetwithTablePlugin);
		await oTable.initialized();

		assert.ok(oUploadSetwithTablePlugin.isActive(), "UploadSetwithTable is active");
		assert.ok(oActivateSpy.calledOnce, "onActivated event is fired");
		oTable.destroy();
		assert.ok(oExitSpy.calledOnce, "Table is destroyed & plugin exit is called");
		oUploadSetwithTablePlugin.destroy();
	});

	QUnit.test("Plugin to render upload button at desired position in the view with correct actions association configured", async function (assert) {

		/**
		 * MDC Table with ActionsPlaceholder
		 */

		// arrange
		const oMdcTable = await createMDCTable({
			actions: [
				new ActionsPlaceholder({ id:"uploadButton", placeholderFor:"UploadButtonPlaceholder"})
			]
		});

		const oUploadSetwithTablePlugin = new UploadSetwithTable({
			actions: ["uploadButton"]
		});

		// act
		oMdcTable.addDependent(oUploadSetwithTablePlugin);

		await oMdcTable.initialized();

		const oTargetAction = oMdcTable.getActions().find((oAction) => oAction?.getAction()?.isA("sap.m.upload.ActionsPlaceholder"));
		const oActionPlaceholderControl = oTargetAction?.getAction();

		// assert
		assert.ok(oActionPlaceholderControl?.getAggregation("_actionButton")?.isA("sap.ui.unified.FileUploader") , "MDC Table has upload button rendered");
		oMdcTable.destroy();

		/**
		 * Responsive Table with ActionsPlaceholder
		 */

		// arrange
		const oResposiveTable = await createResponsiveTable({
			headerToolbar: new OverflowToolbar({
				content: [
					new ActionsPlaceholder({ id:"uploadButton", placeholderFor:"UploadButtonPlaceholder"})
				]
			})
		});

		const oUploadPluginInstance = new UploadSetwithTable({
			actions: ["uploadButton"]
		});

		// act
		oResposiveTable.addDependent(oUploadPluginInstance);

		const oHeaderToolbar = oResposiveTable.getHeaderToolbar();

		const oUploadActionButton = oHeaderToolbar?.getContent()?.find((oAction) => oAction?.isA("sap.m.upload.ActionsPlaceholder"));

		// assert
		assert.ok(oUploadActionButton?.getAggregation("_actionButton")?.isA("sap.ui.unified.FileUploader") , "Responsive Table has upload button rendered");

		oResposiveTable.destroy();

		/**
		 * Grid Table with ActionsPlaceholder
		 */

		// arrange
		const oGridTable = await createGridTable({
			extension: [
				new ActionsPlaceholder({ id:"uploadButton", placeholderFor:"UploadButtonPlaceholder"})
			]
		});

		const ooGridTableUploadInstance = new UploadSetwithTable({
			actions: ["uploadButton"]
		});

		// act
		oGridTable.addDependent(ooGridTableUploadInstance);

		const oToolbar = oGridTable.getExtension();

		const oUploadButton = oToolbar?.find((oAction) => oAction?.isA("sap.m.upload.ActionsPlaceholder"));

		// assert
		assert.ok(oUploadButton?.getAggregation("_actionButton")?.isA("sap.ui.unified.FileUploader") , "Grid Table has upload button rendered");

		oGridTable.destroy();
	});

	QUnit.test("Plugin to render upload from cloud button at desired position in the view with correct actions association configured", async function (assert) {

		/**
		 * MDC Table with ActionsPlaceholder
		 */

		// arrange
		const oMdcTable = await createMDCTable({
			actions: [
				new ActionsPlaceholder({ id:"cloudUploadButton", placeholderFor:"CloudFilePickerButtonPlaceholder"})
			]
		});

		const oUploadSetwithTablePlugin = new UploadSetwithTable({
			cloudFilePickerEnabled: true,
			actions: ["cloudUploadButton"]
		});

		// act
		oMdcTable.addDependent(oUploadSetwithTablePlugin);

		await oMdcTable.initialized();

		const oEventDelegate = {
			"onAfterRendering": () => {
				const oTargetAction = oMdcTable.getActions().find((oAction) => oAction?.getAction()?.isA("sap.m.upload.ActionsPlaceholder"));
				const oActionPlaceholderControl = oTargetAction?.getAction();

				// assert
				assert.ok(oActionPlaceholderControl?.getAggregation("_actionButton")?.isA("sap.m.Button") , "MDC Table has cloud upload button rendered");
				oMdcTable.destroy();
			}
		};

		oMdcTable.addDelegate(oEventDelegate);


		/**
		 * Responsive Table with ActionsPlaceholder
		 */

		// arrange
		const oResposiveTable = await createResponsiveTable({
			headerToolbar: new OverflowToolbar({
				content: [
					new ActionsPlaceholder({ id:"cloudUploadButtonRes", placeholderFor:"CloudFilePickerButtonPlaceholder"})
				]
			})
		});

		const oUploadPluginInstance = new UploadSetwithTable({
			cloudFilePickerEnabled: true,
			actions: ["cloudUploadButtonRes"]
		});

		// act
		oResposiveTable.addDependent(oUploadPluginInstance);

		const oHeaderToolbar = oResposiveTable.getHeaderToolbar();

		const oUploadActionButton = oHeaderToolbar?.getContent()?.find((oAction) => oAction?.isA("sap.m.upload.ActionsPlaceholder"));

		// assert
		assert.ok(oUploadActionButton?.getAggregation("_actionButton")?.isA("sap.m.Button") , "Responsive Table has cloud upload button rendered");

		oResposiveTable.destroy();

		/**
		 * Grid Table with ActionsPlaceholder
		 */

		// arrange
		const oGridTable = await createGridTable({
			extension: [
				new ActionsPlaceholder({ id:"cloudUploadButtonGrid", placeholderFor:"CloudFilePickerButtonPlaceholder"})
			]
		});

		const ooGridTableUploadInstance = new UploadSetwithTable({
			cloudFilePickerEnabled: true,
			actions: ["cloudUploadButtonGrid"]
		});

		// act

		oGridTable.addDependent(ooGridTableUploadInstance);
		const oToolbar = oGridTable.getExtension();

		const oUploadButton = oToolbar?.find((oAction) => oAction?.isA("sap.m.upload.ActionsPlaceholder"));

		// assert
		assert.ok(oUploadButton?.getAggregation("_actionButton")?.isA("sap.m.Button") , "Grid Table has upload button rendered");

		oGridTable.destroy();


	});

	// Test to verify if dragdrop config is removed from the table when uploadEnabled is disabled.
	QUnit.test("Plugin to remove dragdrop config from table when uploadEnabled is disabled", async function (assert) {
		// arrange
		const oTable = await createMDCTable();
		const oUploadSetwithTablePlugin = new UploadSetwithTable({
			uploadEnabled: false
		});

		// act
		oTable.addDependent(oUploadSetwithTablePlugin);
		await oTable.initialized();

		// assert
		assert.ok(!oUploadSetwithTablePlugin.getUploadEnabled(), "UploadSetwithTable Plugin connected to MDC table - uploading is disabled");
		assert.ok(!oTable.getDragDropConfig().length, "DragDropConfig is not added to the table.");

		oTable.destroy();


		// write the same test for responsive table
		const oResponsiveTable = await createResponsiveTable();
		const oResponsiveUploadSetwithTablePlugin = new UploadSetwithTable({
			uploadEnabled: false
		});

		// act
		oResponsiveTable.addDependent(oResponsiveUploadSetwithTablePlugin);

		// assert
		assert.ok(!oResponsiveUploadSetwithTablePlugin.getUploadEnabled(), "UploadSetwithTable Plugin connected to Responsive table - uploading is disabled");
		assert.ok(!oResponsiveTable.getDragDropConfig().length, "DragDropConfig is not added to the table");

		oResponsiveTable.destroy();

		// write the same test for grid table
		const oGridTable = await createGridTable();
		const oGridUploadSetwithTablePlugin = new UploadSetwithTable({
			uploadEnabled: false
		});

		// act
		oGridTable.addDependent(oGridUploadSetwithTablePlugin);

		// assert
		assert.ok(!oGridUploadSetwithTablePlugin.getUploadEnabled(), "UploadSetwithTable Plugin coonected to grid table - uploading is disabled");
		assert.ok(!oGridTable.getDragDropConfig().length, "DragDropConfig is not added to the table");
	});

	// Test to verify if dragdrop config is added to the table when uploadEnabled is enabled.
	QUnit.test("Plugin to add dragdrop config to table when uploadEnabled is enabled", async function (assert) {
		// arrange
		const oTable = await createMDCTable();
		const oUploadSetwithTablePlugin = new UploadSetwithTable({
			uploadEnabled: true
		});

		// act
		oTable.addDependent(oUploadSetwithTablePlugin);
		await oTable.initialized();

		// assert
		const oInnerTable = oTable._oTable;
		assert.ok(oUploadSetwithTablePlugin.getUploadEnabled(), "UploadSetwithTable Plugin connnected to MDC table - upload is enabled");
		assert.ok(!!oInnerTable?.getDragDropConfig()?.length , "DragDropConfig is added to the table");

		oTable.destroy();

		// write the same test for responsive table
		const oResponsiveTable = await createResponsiveTable();
		const oResponsiveUploadSetwithTablePlugin = new UploadSetwithTable({
			uploadEnabled: true
		});

		// act
		oResponsiveTable.addDependent(oResponsiveUploadSetwithTablePlugin);

		// assert
		assert.ok(oResponsiveUploadSetwithTablePlugin.getUploadEnabled(), "UploadSetwithTable Plugin coonected to Responsive table - upload is enabled");
		assert.ok(oResponsiveTable.getDragDropConfig().length, "DragDropConfig is added to the table");

		oResponsiveTable.destroy();

		// same test for grid table
		const oGridTable = await createGridTable();
		const oGridUploadSetwithTablePlugin = new UploadSetwithTable({
			uploadEnabled: true
		});

		// act
		oGridTable.addDependent(oGridUploadSetwithTablePlugin);

		// assert
		assert.ok(oGridUploadSetwithTablePlugin.getUploadEnabled(), "UploadSetwithTable Plugin connected to Grid table - upload is enabled");
		assert.ok(oGridTable.getDragDropConfig().length, "DragDropConfig is added to the table");

		oGridTable.destroy();
	});

	// Test to verify if dragdrop config is removed from the table when uploadEnabled is toiggeled from enabled to disabled.
	QUnit.test("Plugin to remove dragdrop config from table when uploadEnabled is toggled from enabled to disabled", async function (assert) {
		// arrange
		const oTable = await createMDCTable();
		const oUploadSetwithTablePlugin = new UploadSetwithTable({
			uploadEnabled: true
		});

		// act
		oTable.addDependent(oUploadSetwithTablePlugin);
		await oTable.initialized();

		// assert
		assert.ok(oUploadSetwithTablePlugin.getUploadEnabled(), "UploadSetwithTable Plugin connected to MDC table - uploading is enabled");
		assert.ok(!!oTable?._oTable?.getDragDropConfig().length, "DragDropConfig is added to the table");

		oUploadSetwithTablePlugin.setUploadEnabled(false);

		// assert
		assert.ok(!oUploadSetwithTablePlugin.getUploadEnabled(), "UploadSetwithTable Plugin connected to MDC table - uploading is disabled");
		assert.ok(!oTable.getDragDropConfig().length, "DragDropConfig is removed from the table");

		oTable.destroy();

		// write the same test for responsive table
		const oResponsiveTable = await createResponsiveTable();
		const oResponsiveUploadSetwithTablePlugin = new UploadSetwithTable({
			uploadEnabled: true
		});

		// act
		oResponsiveTable.addDependent(oResponsiveUploadSetwithTablePlugin);

		// assert
		assert.ok(oResponsiveUploadSetwithTablePlugin.getUploadEnabled(), "UploadSetwithTable Plugin connected to Responsive table - uploading is enabled");
		assert.ok(oResponsiveTable.getDragDropConfig().length, "DragDropConfig is added to the table");

		oResponsiveUploadSetwithTablePlugin.setUploadEnabled(false);

		// assert
		assert.ok(!oResponsiveUploadSetwithTablePlugin.getUploadEnabled(), "UploadSetwithTable Plugin connected to Responsive table - uploading is disabled");
		assert.ok(!oResponsiveTable.getDragDropConfig().length, "DragDropConfig is removed from the table");

		oResponsiveTable.destroy();

		// write the same test for grid table
		const oGridTable = await createGridTable();
		const oGridUploadSetwithTablePlugin = new UploadSetwithTable({
			uploadEnabled: true
		});

		// act
		oGridTable.addDependent(oGridUploadSetwithTablePlugin);

		// assert
		assert.ok(oGridUploadSetwithTablePlugin.getUploadEnabled(), "UploadSetwithTable Plugin connected to Grid table - uploading is enabled");
		assert.ok(oGridTable.getDragDropConfig().length, "DragDropConfig is added to the table");

		oGridUploadSetwithTablePlugin.setUploadEnabled(false);

		// assert
		assert.ok(!oGridUploadSetwithTablePlugin.getUploadEnabled(), "UploadSetwithTable Plugin connected to Grid table - uploading is disabled");
		assert.ok(!oGridTable.getDragDropConfig().length, "DragDropConfig is removed from the table");

		oGridTable.destroy();
	});

	QUnit.test("Plugin to fire fileTypeMismatch event when file type is not supported", async function (assert) {

		// arrange
		const oTable = await createMDCTable();
		const oUploadSetwithTablePlugin = new UploadSetwithTable({
			fileTypes: ["jpg", "png"]
		});

		oTable.addDependent(oUploadSetwithTablePlugin);
		await oTable.initialized();

		const oFile = new File([""], "test.txt", { type: "text/plain" });

		const oUploadSpy = this.spy(oUploadSetwithTablePlugin, "fireFileTypeMismatch");

		const oEvent = new EventBase("change", oUploadSetwithTablePlugin, {
			files: [oFile]
		});

		// act
		oUploadSetwithTablePlugin._onFileUploaderChange(oEvent);

		// assert
		assert.ok(oUploadSpy.calledOnce, "fileTypeMismatch event is fired when file type is not supported");

		oTable.destroy();
	});

	QUnit.test("Plugin to fire mediaTypeMismatch event when media type is not supported", async function (assert) {

		// arrange
		const oTable = await createMDCTable();
		const oUploadSetwithTablePlugin = new UploadSetwithTable({
			mediaTypes: ["image/*"]
		});

		oTable.addDependent(oUploadSetwithTablePlugin);
		await oTable.initialized();

		const oFile = new File([""], "test.txt", { type: "text/plain" });

		const oUploadSpy = this.spy(oUploadSetwithTablePlugin, "fireMediaTypeMismatch");

		const oEvent = new EventBase("change", oUploadSetwithTablePlugin, {
			files: [oFile]
		});

		// act
		oUploadSetwithTablePlugin._onFileUploaderChange(oEvent);

		// assert
		assert.ok(oUploadSpy.calledOnce, "mediaTypeMismatch event is fired when media type is not supported");

		oTable.destroy();
	});

	// write test case to check if custom classes added to sap.m.upload.ActionsPlaceholder are passed to the action control.
	QUnit.test("Plugin to pass custom style classes added to the placeholder control to the action control", async function (assert) {

		// arrange

		const oActionPlaceholder = new ActionsPlaceholder({
			id: "uploadButton",
			placeholderFor: "UploadButtonPlaceholder"
		});
		oActionPlaceholder.addStyleClass("customStyleClass");

		const oTable = await createMDCTable({
			actions: [
				oActionPlaceholder
			]
		});

		const oUploadSetwithTablePlugin = new UploadSetwithTable({
			actions: ["uploadButton"]
		});

		oTable.addDependent(oUploadSetwithTablePlugin);
		await oTable.initialized();

		const oTargetAction = oTable.getActions().find((oAction) => oAction?.getAction()?.isA("sap.m.upload.ActionsPlaceholder"));
		const oActionPlaceholderControl = oTargetAction?.getAction();

		// assert
		assert.ok(oActionPlaceholderControl?.hasStyleClass("customStyleClass"), "Custom class customClass1 is added to the action control");

		oTable.destroy();
	});

	QUnit.test("File rename must trigger itemRenamed event and must not trigger model updates", async function (assert) {

		const done = assert.async();

		// arrange
		const oTable = await createMDCTable();

		const oRow = new UploadItemConfiguration({
			fileNamePath: "fileName",
			fileUrlPath: "imageUrl",
			fileTypePath: "mediaType",
			fileSizePath: "size",
			documentTypePath: "documentType"
		});

		const oUploadSetwithTablePlugin = new UploadSetwithTable({
			rowConfiguration: oRow
		});

		oTable.addDependent(oUploadSetwithTablePlugin);
		await oTable.initialized();
		await nextUIUpdate();

		//act
		const oComputedItem = new UploadItem({
			fileName: "Invoice summary.doc",
			mediaType: "application/msword",
			fileSize: 200
		});
		this.stub(oUploadSetwithTablePlugin, "getItemForContext").returns(oComputedItem);
		const oDialog = oUploadSetwithTablePlugin._getFileRenameDialog(oComputedItem);

		const oInvalidateSpy = this.spy(oComputedItem, "invalidate");
		const oItemRenamedEventSpy = this.spy(oUploadSetwithTablePlugin, "fireItemRenamed");

		function fnRenamedHandler() {
			assert.ok(oItemRenamedEventSpy.called , "Item renamed event is fired successfully");
			assert.ok(oInvalidateSpy.notCalled, "Item model is not updated");
			done();
		}

		oDialog.attachAfterOpen(() => {

			oUploadSetwithTablePlugin.attachItemRenamed(fnRenamedHandler);

			const oInput = oDialog.getContent()[1];
			const oApplyBtn = oDialog.getBeginButton();

			// assert

			oInput.setValue(`Invoice summary test`);
			oInput.fireLiveChange({
				value: oInput.getValue()
			});

			oApplyBtn.firePress();

			// assert input should not have error state
			assert.ok(oInput.getValueState() === "None", "Input value state is set to none when valid characters are entered");

			oDialog.close();
			// done();
		});
		this.stub(oUploadSetwithTablePlugin, "_getFileRenameDialog").callsFake(function () {
			oDialog.open();
			return oDialog;
		});

		const oContext = oTable?._oTable?.getItems()[0]?.getBindingContext();
		oUploadSetwithTablePlugin.renameItem(oContext);
		oTable.destroy();

	});

	QUnit.module("Plugin properties & aggregations", {
		beforeEach: function() {
			this.oTable = null;
			this.oUploadSetwithTablePlugin = null;
		},
		afterEach: function() {
			if (this.oTable) {
				this.oTable.destroy();
			}
		}
	});

	QUnit.test("Plugin properties defaults", async function (assert) {
		// arrange
		const oTable = await createMDCTable();
		const oUploadPluginInstance = new UploadSetwithTable();

		// act
		oTable.addDependent(oUploadPluginInstance);
		await oTable.initialized();

		//assert
		assert.ok(oUploadPluginInstance.getUploadEnabled(), "UploadSetwithTable Plugin is enabled by default");
		assert.equal(oUploadPluginInstance.getUploadUrl(), "", "UploadSetwithTable Plugin has no upload url initially");
		assert.deepEqual(oUploadPluginInstance.getActions(), [], "UploadSetwithTable Plugin has no actions association initially");
		assert.ok(!oUploadPluginInstance.getUploadButtonInvisible(), "UploadSetwithTable Plugin has upload button visible by default");
		assert.ok(!oUploadPluginInstance.getMultiple(), "UploadSetwithTable Plugin has multiple file upload disabled by default");
		assert.deepEqual(oUploadPluginInstance.getMediaTypes(), undefined, "UploadSetwithTable Plugin has no media types association initially");
		assert.equal(oUploadPluginInstance.getMaxFileSize(), 0, "UploadSetwithTable Plugin has no max file size limit initially");
		assert.equal(oUploadPluginInstance.getMaxFileNameLength(), 0, "UploadSetwithTable Plugin has no max file name length limit initially");
		assert.ok(!oUploadPluginInstance.getDirectory(), "UploadSetwithTable Plugin has directory upload disabled by default");
		assert.ok(!oUploadPluginInstance.getCloudFilePickerEnabled(), "UploadSetwithTable Plugin has cloud file picker disabled by default");
		assert.equal(oUploadPluginInstance.getCloudFilePickerServiceUrl(), "", "UploadSetwithTable Plugin has no cloud file picker service url initially");
		assert.equal(oUploadPluginInstance.getCloudFilePickerButtonText(), "", "UploadSetwithTable Plugin has no cloud file picker button text initially");
		assert.deepEqual(oUploadPluginInstance.getFileTypes(), undefined, "UploadSetwithTable Plugin has no file types association initially");
		assert.equal(oUploadPluginInstance.getHttpRequestMethod(), "POST", "UploadSetwithTable Plugin has POST http request method by default");
		assert.equal(oUploadPluginInstance.getItemValidationHandler(), null, "UploadSetwithTable Plugin has no item validation handler initially");

		oTable.destroy();

	});

	QUnit.test("Plugin properties validation", async function (assert) {
		/**
		* Set properties check
		*/

		// arrange
		const fnValidationHandler = () => { };

		const oTable = await createMDCTable();
		const mSettings = {
			uploadEnabled: false,
			uploadUrl: "/upload",
			actions: ["uploadButton"],
			uploadButtonInvisible: true,
			multiple: true,
			mediaTypes: ["image/*"],
			maxFileSize: 1,
			maxFileNameLength: 10,
			cloudFilePickerEnabled: true,
			cloudFilePickerServiceUrl: "/cloudFiles/root/",
			cloudFilePickerButtonText: "Select from Cloud",
			fileTypes: ["jpg", "png"],
			httpRequestMethod: "PUT",
			itemValidationHandler: fnValidationHandler
		};
		const oUploadSetwithTablePlugin = new UploadSetwithTable(mSettings);


		// act
		oTable.addDependent(oUploadSetwithTablePlugin);
		await oTable.initialized();


		// assert
		assert.step("Setting UploadSetwithTable Plugin properties with valid values");
		assert.ok(!oUploadSetwithTablePlugin.getUploadEnabled(), "UploadSetwithTable Plugin is disabled");
		assert.equal(oUploadSetwithTablePlugin.getUploadUrl(), "/upload", "UploadSetwithTable Plugin has upload url set");
		assert.deepEqual(oUploadSetwithTablePlugin.getActions(), ["uploadButton"], "UploadSetwithTable Plugin has actions association set");
		assert.ok(oUploadSetwithTablePlugin.getUploadButtonInvisible(), "UploadSetwithTable Plugin has upload button invisible");
		assert.ok(oUploadSetwithTablePlugin.getMultiple(), "UploadSetwithTable Plugin has multiple file upload enabled");
		assert.deepEqual(oUploadSetwithTablePlugin.getMediaTypes(), ["image/*"], "UploadSetwithTable Plugin has media types association set");
		assert.equal(oUploadSetwithTablePlugin.getMaxFileSize(), 1, "UploadSetwithTable Plugin has max file size limit set");
		assert.equal(oUploadSetwithTablePlugin.getMaxFileNameLength(), 10, "UploadSetwithTable Plugin has max file name length limit set");
		assert.ok(oUploadSetwithTablePlugin.getCloudFilePickerEnabled(), "UploadSetwithTable Plugin has cloud file picker enabled");
		assert.equal(oUploadSetwithTablePlugin.getCloudFilePickerServiceUrl(), "/cloudFiles/root/", "UploadSetwithTable Plugin has cloud file picker service url set");
		assert.equal(oUploadSetwithTablePlugin.getCloudFilePickerButtonText(), "Select from Cloud", "UploadSetwithTable Plugin has cloud file picker button text set");
		assert.deepEqual(oUploadSetwithTablePlugin.getFileTypes(), ["jpg", "png"], "UploadSetwithTable Plugin has file types association set");
		assert.equal(oUploadSetwithTablePlugin.getHttpRequestMethod(), "PUT", "UploadSetwithTable Plugin has PUT http request method set");
		assert.equal(oUploadSetwithTablePlugin.getItemValidationHandler(), fnValidationHandler, "UploadSetwithTable Plugin has item validation handler set");
	});

	QUnit.test("Plugin aggregation defaults", async function (assert) {
		// arrange
		const oTable = await createMDCTable();
		const oUploadPluginInstance = new UploadSetwithTable();

		// act
		oTable.addDependent(oUploadPluginInstance);
		await oTable.initialized();

		//assert
		assert.equal(oUploadPluginInstance.getAggregation("headerFields"), undefined, "UploadSetwithTable Plugin has no headerFileds aggregation initially");
		assert.equal(oUploadPluginInstance.getAggregation("rowConfiguration"), undefined, "UploadSetwithTable Plugin has no rowConfiguration aggregation initially");
		assert.equal(oUploadPluginInstance.getAggregation("uploader"), undefined, "UploadSetwithTable Plugin has no uploader aggregation initially");
		assert.equal(oUploadPluginInstance.getAggregation("noDataIllustration"), undefined, "UploadSetwithTable Plugin has no noDataIllustration aggregation initially");

		oTable.destroy();
	});

	QUnit.test("Plugin association defaults", async function (assert) {
		// arrange
		const oTable = await createMDCTable();
		const oUploadPluginInstance = new UploadSetwithTable();

		// act
		oTable.addDependent(oUploadPluginInstance);
		await oTable.initialized();

		//assert
		assert.equal(oUploadPluginInstance.getActions()?.length, 0 , "UploadSetwithTable Plugin has no actions association initially");
		assert.equal(oUploadPluginInstance.getAssociation("previewDialog"), undefined, "UploadSetwithTable Plugin has no previewDialog association initially");

		oTable.destroy();
	});

	QUnit.test("File selection initiates upload & fires necessary events", async function (assert) {
		const done = assert.async();
		/**
		 * MDC Table with ActionsPlaceholder
		 */

		// arrange
		const oMdcTable = await createMDCTable({
			actions: [
				new ActionsPlaceholder({ id:"uploadButton", placeholderFor:"UploadButtonPlaceholder"})
			]
		});

		const oUploadSetwithTablePlugin = new UploadSetwithTable({
			actions: ["uploadButton"]
		});

		// act
		oMdcTable.addDependent(oUploadSetwithTablePlugin);

		oMdcTable.placeAt("qunit-fixture");
		await oMdcTable.initialized();
		await nextUIUpdate();

		const oTargetAction = oMdcTable.getActions().find((oAction) => oAction?.getAction()?.isA("sap.m.upload.ActionsPlaceholder"));
		const oActionPlaceholderControl = oTargetAction?.getAction();
		const oActionButton = oActionPlaceholderControl?.getAggregation("_actionButton");

		// Create a spy for the internal method
		const oSpy = sinon.spy(oUploadSetwithTablePlugin, "_processSelectedFileObjects");
		const oInitiateItemUploadSpy = sinon.spy(oUploadSetwithTablePlugin, "_initateItemUpload");

		// Check if the upload is enabled
		assert.ok(oUploadSetwithTablePlugin.getUploadEnabled(), "UploadSetwithTable Plugin is enabled for file uploads");

		oUploadSetwithTablePlugin.attachEvent("beforeInitiatingItemUpload", function (oEvent) {
			assert.ok(true, "beforeInitiatingItemUpload event should have been called just before initiaing upload.");
		}, oUploadSetwithTablePlugin);

		oUploadSetwithTablePlugin.attachEvent("uploadCompleted", function (oEvent) {
			assert.ok(true, "beforeInitiatingItemUpload event should have been called just before initiaing upload.");
		}, oUploadSetwithTablePlugin);

		// act
		// Simulate a file selection event on the action button
		const oFileList = {
			0: {
				name: "sample.txt",
				type: "text/plain",
				size: 404450
			},
			length: 1
		};
		oActionButton?.fireChange({id:'file-uploads', newValue:'', files:oFileList});

		// assert

		// Check if the internal method was called for processing the selected files
		assert.ok(oSpy.calledWith(oFileList), "Files selected are processed for upload");

		// if files selected are ok to upload then the upload intiated
		assert.ok(oInitiateItemUploadSpy.called, "Files selected are initiated for upload");

		oMdcTable.destroy();
		done();
	});

	QUnit.test("Plugin to set mediaType for vds files", async function (assert) {
		const done = assert.async();
		/**
		 * MDC Table with ActionsPlaceholder
		 */

		// arrange
		const oMdcTable = await createMDCTable({
			actions: [
				new ActionsPlaceholder({ id:"uploadButton", placeholderFor:"UploadButtonPlaceholder"})
			]
		});

		const oUploadSetwithTablePlugin = new UploadSetwithTable({
			actions: ["uploadButton"]
		});

		// act
		oMdcTable.addDependent(oUploadSetwithTablePlugin);

		oMdcTable.placeAt("qunit-fixture");
		await oMdcTable.initialized();
		await nextUIUpdate();

		const oTargetAction = oMdcTable.getActions().find((oAction) => oAction?.getAction()?.isA("sap.m.upload.ActionsPlaceholder"));
		const oActionPlaceholderControl = oTargetAction?.getAction();
		const oActionButton = oActionPlaceholderControl?.getAggregation("_actionButton");

		// Check if the upload is enabled
		assert.ok(oUploadSetwithTablePlugin.getUploadEnabled(), "UploadSetwithTable Plugin is enabled for file uploads");

		// act
		// Simulate a file selection event on the action button
		const oFileList = {
			0: {
				name: "sample.vds",
				type: "",
				size: 404450
			},
			length: 1
		};
		oActionButton?.fireChange({id:'file-uploads', newValue:'', files:oFileList});

		// assert

		// if files selected are ok to upload then the upload intiated
		oUploadSetwithTablePlugin.attachEvent("uploadCompleted", function (oEvent) {
			const oItemForUpload = oEvent.getParameter("item");
			assert.ok(oItemForUpload.getMediaType() === UploadItem.MEDIATYPES.VDS, "Media type is set to vds manually for vds files");
		}, oUploadSetwithTablePlugin);

		oMdcTable.destroy();
		done();
	});

	// create a new module to test plugin and file preview dialog association on mdc table
	QUnit.module("Plugin & File Preview Dialog", {
		beforeEach: function() {
			this.oTable = null;
			this.oUploadSetwithTablePlugin = null;
		},
		afterEach: function() {
			if (this.oTable) {
				this.oTable.destroy();
			}
		}
	});

	// Test case to check if the plugin is associated with the file preview dialog
	QUnit.test("Test to associate File preview dialog with Plugin", async function (assert) {
		// arrange
		const oTable = await createMDCTable();
		const oUploadPluginInstance = new UploadSetwithTable();
		const oPreviewDialog = new Dialog();

		// act
		oTable.addDependent(oUploadPluginInstance);
		oUploadPluginInstance.setAssociation("previewDialog", oPreviewDialog);
		await oTable.initialized();

		//assert
		assert.ok(oUploadPluginInstance.getAssociation("previewDialog"), "file preview dialog is associated with the UploadSetwithTable Plugin");

		oTable.destroy();
	});

	// test case to check if associated file preview dialog is opened on file selection
	QUnit.test("File Preview Dialog opens on file selection", async function (assert) {
		const done = assert.async();
		var oUploadSetwithTablePluginCarouselPlugin;
		/**
		 * MDC Table with ActionsPlaceholder
		 */

		// arrange

		const oPreviewDialog = new FilePreviewDialog();

		// set rowconfiguration aggregation for the plugin to get the binding context of the selected file using sap.m.upload.UploadItemConfiguration.
		const oRow = new UploadItemConfiguration({
			fileNamePath: "fileName",
			fileUrlPath: "imageUrl",
			fileTypePath: "mediaType",
			fileSizePath: "size",
			documentTypePath: "documentType"
		});

		const oUploadSetwithTablePlugin = new UploadSetwithTable({
			actions: ["uploadButton"],
			previewDialog: oPreviewDialog,
			rowConfiguration: oRow
		});

		// Simulate a file selection event on the action button
		fnPreviewHandler = function (oEvent) {
			const oSource = oEvent.getSource();
			const oBindingContext = oSource.getBindingContext();
			if (oBindingContext && oUploadSetwithTablePlugin) {
				oUploadSetwithTablePlugin.openFilePreview(oBindingContext);
			}
		};

		setFilePreviewHandler(fnPreviewHandler);

		const oMdcTable = await createMDCTable({
			actions: [
				new ActionsPlaceholder({ id:"uploadButton", placeholderFor:"UploadButtonPlaceholder"})
			]
		});

		// use sap.m.upload.FilePreviewDialog instance

		// act
		oMdcTable.addDependent(oUploadSetwithTablePlugin);

		oMdcTable.placeAt("qunit-fixture");
		await oMdcTable.initialized();
		await nextUIUpdate();

		// Check if the upload is enabled
		assert.ok(oUploadSetwithTablePlugin.getUploadEnabled(), "UploadSetwithTable Plugin is enabled for file uploads");

		// act

		// get Link control from the table and trigger press event
		const oLink = oMdcTable._oTable.getItems()[0]?.getCells()[0]?.getItems()[2]?.getItems()[0];
		if (!oLink) {
			assert.ok(false, "File preview link not found in the table");
		}
		oLink.firePress();

		let oDialog;

		const afterDialogOpen = function (oEvent) {
			oDialog = oEvent.getSource();
			assert.ok(oDialog?.isOpen(), "File preview dialog is opened with the selected file");
			oDialog?.getButtons()[1].firePress();
			assert.ok(oUploadSetwithTablePluginCarouselPlugin.calledOnce, "DestroyPages is called");
			oUploadSetwithTablePluginCarouselPlugin.restore();
			oMdcTable.destroy();
			done();
		};

		oPreviewDialog.attachEventOnce("beforePreviewDialogOpen", (oEvent) => {
			oDialog = oEvent.getParameter("oDialog");
			oUploadSetwithTablePluginCarouselPlugin = this.spy(oUploadSetwithTablePlugin._filePreviewDialogControl._oCarousel, "destroyPages");
			oDialog.attachEventOnce("afterOpen", afterDialogOpen);
		});
	});

	// test case to check if associated file preview dialog is opened on file selection
	QUnit.test("File Preview Dialog opens on file selection", async function (assert) {
		const done = assert.async();
		var oUploadSetwithTablePluginCarouselPlugin;
		/**
		 * MDC Table with ActionsPlaceholder
		 */

		// arrange

		const oPreviewDialog = new FilePreviewDialog();

		// set rowconfiguration aggregation for the plugin to get the binding context of the selected file using sap.m.upload.UploadItemConfiguration.
		const oRow = new UploadItemConfiguration({
			fileNamePath: "fileName",
			fileUrlPath: "imageUrl",
			fileTypePath: "mediaType",
			fileSizePath: "size",
			documentTypePath: "documentType"
		});

		const oUploadSetwithTablePlugin = new UploadSetwithTable({
			actions: ["uploadButton"],
			previewDialog: oPreviewDialog,
			rowConfiguration: oRow
		});

		// Simulate a file selection event on the action button
		fnPreviewHandler = function (oEvent) {
			const oSource = oEvent.getSource();
			const oBindingContext = oSource.getBindingContext();
			if (oBindingContext && oUploadSetwithTablePlugin) {
				oUploadSetwithTablePlugin.openFilePreview(oBindingContext);
			}
		};

		setFilePreviewHandler(fnPreviewHandler);

		const oMdcTable = await createMDCTable({
			actions: [
				new ActionsPlaceholder({ id:"uploadButton", placeholderFor:"UploadButtonPlaceholder"})
			]
		});

		// use sap.m.upload.FilePreviewDialog instance

		// act
		oMdcTable.addDependent(oUploadSetwithTablePlugin);

		oMdcTable.placeAt("qunit-fixture");
		await oMdcTable.initialized();
		await nextUIUpdate();

		// Check if the upload is enabled
		assert.ok(oUploadSetwithTablePlugin.getUploadEnabled(), "UploadSetwithTable Plugin is enabled for file uploads");

		// act

		// get Link control from the table and trigger press event
		const oLink = oMdcTable._oTable.getItems()[0]?.getCells()[0]?.getItems()[2]?.getItems()[0];
		if (!oLink) {
			assert.ok(false, "File preview link not found in the table");
		}
		oLink.firePress();

		let oDialog;

		const afterDialogOpen = function (oEvent) {
			oDialog = oEvent.getSource();
			assert.ok(oDialog?.isOpen(), "File preview dialog is opened with the selected file");
			oDialog?.getButtons()[1].firePress();
			assert.ok(oUploadSetwithTablePluginCarouselPlugin.calledOnce, "DestroyPages is called");
			oUploadSetwithTablePluginCarouselPlugin.restore();
			oMdcTable.destroy();
			done();
		};

		oPreviewDialog.attachEventOnce("beforePreviewDialogOpen", (oEvent) => {
			oDialog = oEvent.getParameter("oDialog");
			oUploadSetwithTablePluginCarouselPlugin = this.spy(oUploadSetwithTablePlugin._filePreviewDialogControl._oCarousel, "destroyPages");
			oDialog.attachEventOnce("afterOpen", afterDialogOpen);
		});
	});

	QUnit.test("File Preview Dialog moves to previous file on previous button press on carousel", async function (assert) {
		const done = assert.async();
		var oUploadSetwithTablePluginCarouselPlugin;
		/**
		 * MDC Table with ActionsPlaceholder
		 */

		// arrange

		const oPreviewDialog = new FilePreviewDialog();

		// set rowconfiguration aggregation for the plugin to get the binding context of the selected file using sap.m.upload.UploadItemConfiguration.
		const oRow = new UploadItemConfiguration({
			fileNamePath: "fileName",
			fileUrlPath: "imageUrl",
			fileTypePath: "mediaType",
			fileSizePath: "size",
			documentTypePath: "documentType"
		});

		const oUploadSetwithTablePlugin = new UploadSetwithTable({
			actions: ["uploadButton"],
			previewDialog: oPreviewDialog,
			rowConfiguration: oRow
		});

		// Simulate a file selection event on the action button
		fnPreviewHandler = function (oEvent) {
			const oSource = oEvent.getSource();
			const oBindingContext = oSource.getBindingContext();
			if (oBindingContext && oUploadSetwithTablePlugin) {
				oUploadSetwithTablePlugin.openFilePreview(oBindingContext);
			}
		};

		setFilePreviewHandler(fnPreviewHandler);

		const oMdcTable = await createMDCTable({
			actions: [
				new ActionsPlaceholder({ id:"uploadButton", placeholderFor:"UploadButtonPlaceholder"})
			]
		});

		// use sap.m.upload.FilePreviewDialog instance

		// act
		oMdcTable.addDependent(oUploadSetwithTablePlugin);

		oMdcTable.placeAt("qunit-fixture");
		await oMdcTable.initialized();
		await nextUIUpdate();

		// Check if the upload is enabled
		assert.ok(oUploadSetwithTablePlugin.getUploadEnabled(), "UploadSetwithTable Plugin is enabled for file uploads");

		// act

		// get Link control from the table and trigger press event
		const oLink = oMdcTable._oTable.getItems()[1]?.getCells()[0]?.getItems()[2]?.getItems()[0];
		if (!oLink) {
			assert.ok(false, "File preview link not found in the table");
		}
		oLink.firePress();

		let oDialog;

		const afterDialogOpen = function (oEvent) {
			oDialog = oEvent.getSource();
			assert.ok(oDialog?.isOpen(), "File preview dialog is opened with the selected file");
			oDialog?.getButtons()[1].firePress();

			const oCarousel = oUploadSetwithTablePlugin._filePreviewDialogControl._oCarousel;
			oCarousel.previous();
			const oDialogHeader = oDialog?.getCustomHeader()?.getContentLeft()[0];
			const sFileName = oDialogHeader?.getText();
			assert.ok(sFileName, "File preview dialog carousel moves to previous file");
			oDialog.close();

			assert.ok(oUploadSetwithTablePluginCarouselPlugin.calledOnce, "DestroyPages is called");
			oUploadSetwithTablePluginCarouselPlugin.restore();

			oMdcTable.destroy();
			done();
		};

		oPreviewDialog.attachEventOnce("beforePreviewDialogOpen", (oEvent) => {
			oDialog = oEvent.getParameter("oDialog");
			oUploadSetwithTablePluginCarouselPlugin = this.spy(oUploadSetwithTablePlugin._filePreviewDialogControl._oCarousel, "destroyPages");
			oDialog.attachEventOnce("afterOpen", afterDialogOpen);
		});

	});

	QUnit.test("File Preview Dialog moves to next file on next button press on carousel", async function (assert) {
		const done = assert.async();
		var oUploadSetwithTablePluginCarouselPlugin;
		/**
		 * MDC Table with ActionsPlaceholder
		 */

		// arrange

		const oPreviewDialog = new FilePreviewDialog();

		// set rowconfiguration aggregation for the plugin to get the binding context of the selected file using sap.m.upload.UploadItemConfiguration.
		const oRow = new UploadItemConfiguration({
			fileNamePath: "fileName",
			fileUrlPath: "imageUrl",
			fileTypePath: "mediaType",
			fileSizePath: "size",
			documentTypePath: "documentType"
		});

		const oUploadSetwithTablePlugin = new UploadSetwithTable({
			actions: ["uploadButton"],
			previewDialog: oPreviewDialog,
			rowConfiguration: oRow
		});

		// Simulate a file selection event on the action button
		fnPreviewHandler = function (oEvent) {
			const oSource = oEvent.getSource();
			const oBindingContext = oSource.getBindingContext();
			if (oBindingContext && oUploadSetwithTablePlugin) {
				oUploadSetwithTablePlugin.openFilePreview(oBindingContext);
			}
		};

		setFilePreviewHandler(fnPreviewHandler);

		const oMdcTable = await createMDCTable({
			actions: [
				new ActionsPlaceholder({ id: "uploadButton", placeholderFor: "UploadButtonPlaceholder" })
			]
		});

		// use sap.m.upload.FilePreviewDialog instance

		// act
		oMdcTable.addDependent(oUploadSetwithTablePlugin);

		oMdcTable.placeAt("qunit-fixture");
		await oMdcTable.initialized();
		await nextUIUpdate();

		// Check if the upload is enabled
		assert.ok(oUploadSetwithTablePlugin.getUploadEnabled(), "UploadSetwithTable Plugin is enabled for file uploads");

		// act

		// get Link control from the table and trigger press event
		const oLink = oMdcTable._oTable.getItems()[1]?.getCells()[0]?.getItems()[2]?.getItems()[0];
		if (!oLink) {
			assert.ok(false, "File preview link not found in the table");
		}
		oLink.firePress();

		let oDialog;

		const afterDialogOpen = function (oEvent) {
			oDialog = oEvent.getSource();
			assert.ok(oDialog?.isOpen(), "File preview dialog is opened with the selected file");
			oDialog?.getButtons()[1].firePress();

			const oCarousel = oUploadSetwithTablePlugin._filePreviewDialogControl._oCarousel;
			oCarousel.previous();
			const oDialogHeader = oDialog?.getCustomHeader()?.getContentLeft()[0];
			const sFileName = oDialogHeader?.getText();
			assert.ok(sFileName, "File preview dialog carousel moves to next file");
			oDialog.close();

			assert.ok(oUploadSetwithTablePluginCarouselPlugin.calledOnce, "DestroyPages is called");
			oUploadSetwithTablePluginCarouselPlugin.restore();

			oMdcTable.destroy();
			done();
		};

		oPreviewDialog.attachEventOnce("beforePreviewDialogOpen", (oEvent) => {
			oDialog = oEvent.getParameter("oDialog");
			oUploadSetwithTablePluginCarouselPlugin = this.spy(oUploadSetwithTablePlugin._filePreviewDialogControl._oCarousel, "destroyPages");
			oDialog.attachEventOnce("afterOpen", afterDialogOpen);
		});
        });
        QUnit.module("Plugin Public API Tests");
	QUnit.test("Validating icons", async function (assert) {
		const done = assert.async();
		this.oTable = await createMDCTable({
			type: "ResponsiveTable"
		});
		this.oTable.addDependent(new UploadSetwithTable());
		await this.oTable.initialized();

		this.oUploadSetwithTablePlugin = this.oTable?.getDependents()?.find((oPlugin) => oPlugin.isA("sap.m.plugins.UploadSetwithTable"));

		const mockReturnValue = "sap-icon://pdf-attachment";
		const mediaType = "application/pdf";
		const fileName = "example.pdf";
		const result = UploadSetwithTable.getIconForFileType(mediaType, fileName);
		// act
		this.oTable._oTable.attachEventOnce("updateFinished", () => {
			assert.strictEqual(result, mockReturnValue, "getIconForFileType returns the expected icon");
			done();
		});
	});
	QUnit.test("Should not allow files exceeding the max file size limit", function (assert) {
        const iMaxFileSize = 2 * 1024 * 1024;
        const oUploadSetTable = new UploadSetwithTable({
            maxFileSize: iMaxFileSize
        });
        const oLargeFile = { name: "large-file.txt", size: iMaxFileSize + 1 };
        const bIsValid = oUploadSetTable.validateFileSize
            ? oUploadSetTable.validateFileSize(oLargeFile)
            : oLargeFile.size <= iMaxFileSize;
        assert.notOk(bIsValid, "File exceeding max file size should not be allowed.");
        oUploadSetTable.destroy();
	});
	QUnit.test("Should only allow specific file types", function (assert) {
        const aAllowedFileTypes = ["pdf", "jpg", "png"];
        const oUploadSetTable = new UploadSetwithTable({
            fileTypes: aAllowedFileTypes
        });
        const oValidFile = { name: "image.jpg", type: "image/jpeg" };
        const oInvalidFile = { name: "document.exe", type: "application/x-msdownload" };

        const bIsValidFile = oUploadSetTable.validateFileType
            ? oUploadSetTable.validateFileType(oValidFile)
            : aAllowedFileTypes.includes(oValidFile.name.split(".").pop().toLowerCase());

        const bIsInvalidFile = oUploadSetTable.validateFileType
            ? oUploadSetTable.validateFileType(oInvalidFile)
            : aAllowedFileTypes.includes(oInvalidFile.name.split(".").pop().toLowerCase());
        assert.ok(bIsValidFile, "Valid file type should be allowed.");
        assert.notOk(bIsInvalidFile, "Invalid file type should not be allowed.");

        oUploadSetTable.destroy();
	});
	QUnit.test("Should only allow files with specific media types", function (assert) {
        const aAllowedMediaTypes = ["image/png", "image/jpeg", "application/pdf"];
        const oUploadSetTable = new UploadSetwithTable({
            mediaTypes: aAllowedMediaTypes
        });

        const oValidFile = { name: "image.png", type: "image/png" };
        const oInvalidFile = { name: "script.js", type: "application/javascript" };

        const bIsValidFile = oUploadSetTable.validateMediaType
            ? oUploadSetTable.validateMediaType(oValidFile)
            : aAllowedMediaTypes.includes(oValidFile.type);

        const bIsInvalidFile = oUploadSetTable.validateMediaType
            ? oUploadSetTable.validateMediaType(oInvalidFile)
            : aAllowedMediaTypes.includes(oInvalidFile.type);

        assert.ok(bIsValidFile, "Valid media type should be allowed.");
        assert.notOk(bIsInvalidFile, "Invalid media type should not be allowed.");

        oUploadSetTable.destroy();
    });
	QUnit.test("Should not allow file names exceeding the max length", function (assert) {
        const iMaxFileNameLength = 20;
        const oUploadSetTable = new UploadSetwithTable({
            maxFileNameLength: iMaxFileNameLength
        });

        const oValidFile = { name: "short-name.pdf" };
        const oInvalidFile = { name: "this-is-a-very-long-file-name.pdf" };

        const bIsValidFile = oUploadSetTable.validateFileNameLength
            ? oUploadSetTable.validateFileNameLength(oValidFile)
            : oValidFile.name.length <= iMaxFileNameLength;

        const bIsInvalidFile = oUploadSetTable.validateFileNameLength
            ? oUploadSetTable.validateFileNameLength(oInvalidFile)
            : oInvalidFile.name.length <= iMaxFileNameLength;

        assert.ok(bIsValidFile, "Valid file name length should be allowed.");
        assert.notOk(bIsInvalidFile, "File name exceeding max length should not be allowed.");

        oUploadSetTable.destroy();
    });
	QUnit.test("getFileSizeWithUnits Test", function (assert) {
		const resultKB = UploadSetwithTable.getFileSizeWithUnits(512); // Below 1KB
		const resultKB2 = UploadSetwithTable.getFileSizeWithUnits(2048); // 2KB
		const resultMB = UploadSetwithTable.getFileSizeWithUnits(1048576); // 1MB
		const resultGB = UploadSetwithTable.getFileSizeWithUnits(1073741824); // 1GB
		const resultInvalid = UploadSetwithTable.getFileSizeWithUnits("invalid"); // Invalid input
		assert.strictEqual(resultKB, "0.50 KB", "512 bytes correctly converted to KB");
		assert.strictEqual(resultKB2, "2.00 KB", "2048 bytes correctly converted to KB");
		assert.strictEqual(resultMB, "1.00 MB", "1MB correctly converted");
		assert.strictEqual(resultGB, "1.00 GB", "1GB correctly converted");
		assert.strictEqual(resultInvalid, "invalid", "Non-numeric input should return the input itself");
	});
	QUnit.test("Upload item via URL", async function (assert) {
		const done = assert.async();

		this.oTable = await createMDCTable({
			type: "ResponsiveTable"
		});
		this.oTable.addDependent(new UploadSetwithTable());
		await this.oTable.initialized();
		this.oUploadSetwithTablePlugin = this.oTable?.getDependents()?.find((oPlugin) =>
			oPlugin.isA("sap.m.plugins.UploadSetwithTable")
		);
		const sName = "testFile.txt";
		const sUrl = "https://example.com/file.txt";
		const oMockPromise = new Promise((resolve) => {
			setTimeout(resolve, 100);
		});
		const oItem = this.oUploadSetwithTablePlugin.uploadItemViaUrl(sName, sUrl, oMockPromise);
		assert.ok(oItem, "Upload item is created");
		assert.strictEqual(oItem.getFileName(), sName, "File name is set correctly");
		assert.strictEqual(oItem.getUrl(), sUrl, "URL is set correctly");
		assert.strictEqual(oItem.getUploadState(), mLibrary.UploadState.Ready, "Upload state is Ready");
		oMockPromise.then(() => {
			this.oTable._oTable.attachEventOnce("updateFinished", () => {
				assert.ok(true, "Upload process was initiated");
			});
		});
		done();
	});
	QUnit.test("Upload item without file", async function (assert) {
		const done = assert.async();

		this.oTable = await createMDCTable({
			type: "ResponsiveTable"
		});
		this.oTable.addDependent(new UploadSetwithTable());
		await this.oTable.initialized();
		this.oUploadSetwithTablePlugin = this.oTable?.getDependents()?.find((oPlugin) =>
			oPlugin.isA("sap.m.plugins.UploadSetwithTable")
		);
		const oMockPromise = new Promise((resolve) => {
			setTimeout(resolve, 100);
		});
		const oItem = this.oUploadSetwithTablePlugin.uploadItemWithoutFile(oMockPromise);
		assert.ok(oItem, "Upload item is created");
		assert.strictEqual(oItem.getFileName(), "-", "File name is set correctly");
		assert.strictEqual(oItem.getUploadState(), mLibrary.UploadState.Ready, "Upload state is Ready");
		oMockPromise.then(() => {
			this.oTable._oTable.attachEventOnce("updateFinished", () => {
				assert.ok(true, "Upload process was initiated");
			});
		});
		done();
	});
	QUnit.test("Test for renaming the files", async function (assert) {
		const done = assert.async();
		this.oTable = await createMDCTable({
			type: "ResponsiveTable"
		});
		this.oTable.addDependent(new UploadSetwithTable());
		await this.oTable.initialized();
		this.oUploadSetwithTablePlugin = this.oTable?.getDependents()?.find((oPlugin) =>
			oPlugin.isA("sap.m.plugins.UploadSetwithTable")
		);
		const sName = "testFile.txt";
		const sNewName = "renamedFile.txt";
		const sUrl = "https://example.com/file.txt";
		const oMockPromise = new Promise((resolve) => {
			setTimeout(resolve, 100);
		});
		const oItem = this.oUploadSetwithTablePlugin.uploadItemViaUrl(sName, sUrl, oMockPromise);
		assert.strictEqual(oItem.getUploadState(), mLibrary.UploadState.Ready, "Upload state is Ready");
		this.oTable._oTable.attachEventOnce("updateFinished", () => {
			oItem.setFileName(sNewName);
			assert.strictEqual(oItem.getFileName(), sNewName, "File name was successfully updated");
			done();
		});
	});
	QUnit.test("getItemsMap resolves with items from contexts", function (assert) {
	    const done = assert.async();
	    const oUploadPlugin = new UploadSetwithTable();
	    oUploadPlugin.getItemForContext = function (oItemContext) {
	        return Promise.resolve({ id: oItemContext.id, name: oItemContext.name });
	    };
	    const aItemContexts = [
	        { id: "1", name: "File1" },
	        { id: "2", name: "File2" }
	    ];
	    oUploadPlugin.getItemsMap(aItemContexts).then(function (aItems) {
	        assert.equal(aItems.length, 2, "Correct number of items returned.");
	        assert.equal(aItems[0].name, "File1", "First item name is correct.");
	        assert.equal(aItems[1].name, "File2", "Second item name is correct.");
	        done();
	    });
	});
	QUnit.module("Plugin Download Tests", {
		beforeEach: function () {
			this.sandbox = sinon.createSandbox();
			this.uploadSetInstance = new UploadSetwithTable();
			this.sandbox.stub(Log, "error");
			this.sandbox.stub(this.uploadSetInstance, "getConfig");
		},
		afterEach: function () {
			this.sandbox.restore();
		}
	});
	QUnit.test("download should log an error when getRowConfiguration returns null", function (assert) {
		this.uploadSetInstance.getRowConfiguration = () => null;
		this.uploadSetInstance.download({}, true);
		assert.strictEqual(this.uploadSetInstance.getRowConfiguration(), null, "getRowConfiguration() should return null");
		assert.ok(Log.error.calledOnce, "Log.error was called once");
		assert.ok(
			Log.error.calledWith("Row configuration is not set for the plugin. Download is not possible."),
			"Correct error message logged"
		);
		assert.ok(this.uploadSetInstance.getConfig.notCalled, "getConfig was not called when row configuration is null");
	});
	QUnit.test("download should call getConfig with correct parameters when getRowConfiguration is defined", function (assert) {
		this.uploadSetInstance.getRowConfiguration = () => ({});
		const oBindingContext = { dummy: "data" };
		const bAskForLocation = true;
		this.uploadSetInstance.download(oBindingContext, bAskForLocation);
		assert.ok(this.uploadSetInstance.getConfig.calledOnce, "getConfig was called once");
		assert.ok(
			this.uploadSetInstance.getConfig.calledWith("download", {
				oBindingContext: oBindingContext,
				bAskForLocation: bAskForLocation
			}),
			"getConfig was called with correct arguments"
		);
	});
    QUnit.module("Plugin Drag and Drop Tests", {
        beforeEach: function () {
            this.sandbox = sinon.createSandbox();
            this.uploadSetInstance = new UploadSetwithTable();
            this.uploadSetInstance.handleDrop = this.uploadSetInstance.handleDrop || function () {};
            this.uploadSetInstance.handleDragOver = this.uploadSetInstance.handleDragOver || function () {};
            this.uploadSetInstance.handleDragEnter = this.uploadSetInstance.handleDragEnter || function () {};
            this.uploadSetInstance.handleDragLeave = this.uploadSetInstance.handleDragLeave || function () {};
            this.sandbox.stub(this.uploadSetInstance, "handleDrop");
            this.sandbox.stub(this.uploadSetInstance, "handleDragOver");
            this.sandbox.stub(this.uploadSetInstance, "handleDragEnter");
            this.sandbox.stub(this.uploadSetInstance, "handleDragLeave");
        },
        afterEach: function () {
            this.sandbox.restore();
        }
    });
    QUnit.test("Drag over event should trigger handleDragOver", function (assert) {
        const oEvent = new Event("dragover", {});
        this.uploadSetInstance.handleDragOver(oEvent);
        assert.ok(this.uploadSetInstance.handleDragOver.calledOnce, "handleDragOver was called once");
    });
    QUnit.test("Drag enter event should trigger handleDragEnter", function (assert) {
        const oEvent = new Event("dragenter", {});
        this.uploadSetInstance.handleDragEnter(oEvent);
        assert.ok(this.uploadSetInstance.handleDragEnter.calledOnce, "handleDragEnter was called once");
    });
    QUnit.test("Drag leave event should trigger handleDragLeave", function (assert) {
        const oEvent = new Event("dragleave", {});
        this.uploadSetInstance.handleDragLeave(oEvent);
        assert.ok(this.uploadSetInstance.handleDragLeave.calledOnce, "handleDragLeave was called once");
    });
    QUnit.test("Drop event should trigger handleDrop", function (assert) {
        const oEvent = new Event("drop", {
            originalEvent: {
                dataTransfer: {
                    files: [{ name: "test-file.txt", size: 1024 }]
                }
            }
        });
        this.uploadSetInstance.handleDrop(oEvent);
        assert.ok(this.uploadSetInstance.handleDrop.calledOnce, "handleDrop was called once");
	});
    QUnit.module("Plugin Row Item Configuration", {
        beforeEach: function () {
            this.sandbox = sinon.createSandbox();
            this.uploadSetInstance = new UploadSetwithTable();
            this.uploadSetInstance.rowItemConfiguration = this.uploadSetInstance.rowItemConfiguration || function () {};
        },
        afterEach: function () {
            this.sandbox.restore();
        }
    });
    QUnit.test("rowItemConfiguration should return correct configuration", function (assert) {
        const mockConfig = { column: "File Name", type: "text", visible: true };
        this.sandbox.stub(this.uploadSetInstance, "rowItemConfiguration").returns(mockConfig);
        const result = this.uploadSetInstance.rowItemConfiguration();
        assert.deepEqual(result, mockConfig, "rowItemConfiguration returned the expected object");
    });
    QUnit.test("rowItemConfiguration should be called once", function (assert) {
        this.sandbox.spy(this.uploadSetInstance, "rowItemConfiguration");
        this.uploadSetInstance.rowItemConfiguration();
        assert.ok(this.uploadSetInstance.rowItemConfiguration.calledOnce, "rowItemConfiguration was called once");
	});
	QUnit.test("rowItemConfiguration should return default configuration if none is set", function (assert) {
        this.sandbox.stub(this.uploadSetInstance, "rowItemConfiguration").returns(undefined);
        const result = this.uploadSetInstance.rowItemConfiguration();
        assert.strictEqual(result, undefined, "rowItemConfiguration returned undefined when no config is set");
    });
    QUnit.test("rowItemConfiguration should return different configurations for different columns", function (assert) {
        const columnConfig1 = { column: "File Name", type: "text", visible: true };
        const columnConfig2 = { column: "File Size", type: "number", visible: false };
        this.sandbox.stub(this.uploadSetInstance, "rowItemConfiguration")
            .onFirstCall().returns(columnConfig1)
            .onSecondCall().returns(columnConfig2);
        const result1 = this.uploadSetInstance.rowItemConfiguration();
        const result2 = this.uploadSetInstance.rowItemConfiguration();
        assert.deepEqual(result1, columnConfig1, "First call returned configuration for 'File Name'");
        assert.deepEqual(result2, columnConfig2, "Second call returned configuration for 'File Size'");
    });
    QUnit.test("rowItemConfiguration should not throw an error when called with invalid input", function (assert) {
        this.sandbox.stub(this.uploadSetInstance, "rowItemConfiguration").callsFake(function () {
            return { column: "Unknown", type: "unknown", visible: false };
        });
        const result = this.uploadSetInstance.rowItemConfiguration(null);
        assert.deepEqual(result, { column: "Unknown", type: "unknown", visible: false }, "rowItemConfiguration handled null input gracefully");
	});
	QUnit.module("Plugin visual and aggregation tests");
	QUnit.test("NoDataIllustration test", async function (assert) {
		const done = assert.async();
		const oMdcTable = await createMDCTable({
			actions: [
				new ActionsPlaceholder({ id: "uploadButton", placeholderFor: "UploadButtonPlaceholder" })
			]
		});
		var oEmptyModel = new JSONModel({});
		oMdcTable.setModel(oEmptyModel);
		const oUploadSetwithTablePlugin = new UploadSetwithTable({
			actions: ["uploadButton"]
		});
		oMdcTable.addDependent(oUploadSetwithTablePlugin);
		oUploadSetwithTablePlugin.setNoDataIllustration("sap-icon://document");
		oMdcTable.placeAt("qunit-fixture");
		await oMdcTable.initialized();
		await nextUIUpdate();
		// Ensure "No Data" illustration is correctly set
		assert.strictEqual(oUploadSetwithTablePlugin.getNoDataIllustration(), "sap-icon://document", "No Data Illustration is correctly set.");
		done();
	});
	QUnit.test("Upload enabled test", async function (assert) {
		const done = assert.async();
		const oMdcTable = await createMDCTable({
			actions: [
				new ActionsPlaceholder({ id: "myuploadButton", placeholderFor: "UploadButtonPlaceholder" })
			]
		});
		const oUploadSetwithTablePlugin = new UploadSetwithTable({
			actions: ["uploadButton"]
		});
		oMdcTable.addDependent(oUploadSetwithTablePlugin);
		oMdcTable.placeAt("qunit-fixture");
		await oMdcTable.initialized();
		await nextUIUpdate();
		oUploadSetwithTablePlugin.setUploadEnabled(false);
		var bIsUploadEnabled = oUploadSetwithTablePlugin.getUploadEnabled();
		assert.equal(false, bIsUploadEnabled, "Uploading is not allowed when setUploadEnabled is set to true");
		done();
	});
	QUnit.module("Plugin itemValidationHandler Tests", {
	    beforeEach: function () {
	        this.sandbox = sinon.createSandbox();
	        this.oUploadPlugin = new UploadSetwithTable();
<<<<<<< HEAD
	        this.oMockItem = new UploadCollectionItem({
=======
	        this.oMockItem = new UploadItem({
>>>>>>> e99bc7a2
	            fileName: "test-file.txt",
	            mimeType: "text/plain"
	        });
	    },
	    afterEach: function () {
	        this.sandbox.restore();
	        this.oUploadPlugin.destroy();
	    }
	});
	QUnit.test("Should invoke itemValidationHandler before upload", async function (assert) {
	    assert.expect(2);
	    const done = assert.async();
	    const validationHandler = sinon.stub().resolves();
	    this.oUploadPlugin.setItemValidationHandler(validationHandler);
	    const handlerFunction = this.oUploadPlugin.getItemValidationHandler();
	    if (handlerFunction) {
	        await handlerFunction(this.oMockItem);
	    }
	    assert.ok(validationHandler.calledOnce, "itemValidationHandler should be called once.");
	    assert.ok(validationHandler.calledWith(this.oMockItem), "itemValidationHandler called with correct item.");
	    done();
	});
	QUnit.test("Should prevent upload when itemValidationHandler rejects the promise", function (assert) {
	    const done = assert.async();
	    const validationHandler = sinon.stub().rejects(new Error("File not allowed"));
	    this.oUploadPlugin.setItemValidationHandler(validationHandler);
	    const handlerFunction = this.oUploadPlugin.getItemValidationHandler();
	    if (handlerFunction) {
	        handlerFunction(this.oMockItem).catch((error) => {
	            assert.ok(validationHandler.calledOnce, "itemValidationHandler was called.");
	            assert.strictEqual(error.message, "File not allowed", "Correct error message received.");
	            done();
	        });
	    }
	});
	QUnit.test("Should modify item before upload in itemValidationHandler", async function (assert) {
	    const done = assert.async();
	    const validationHandler = function (oItem) {
			oItem.setFileName("modified-file.txt");
			return Promise.resolve();
	    };
	    this.oUploadPlugin.setItemValidationHandler(validationHandler);
	    const handlerFunction = this.oUploadPlugin.getItemValidationHandler();
	    if (handlerFunction) {
	        await handlerFunction(this.oMockItem);
	    }
	    assert.strictEqual(this.oMockItem.getFileName(), "modified-file.txt", "File name was modified before upload.");
	    done();
	});
	QUnit.test("Should allow upload when itemValidationHandler is not set", function (assert) {
	    const handlerFunction = this.oUploadPlugin.getItemValidationHandler();
	    assert.ok(handlerFunction === undefined || handlerFunction === null, "No validation handler should be set.");
	});
	QUnit.module("Plugin Cloud File Picker Tests");
	QUnit.test("Cloud file picker correctly creates file with metadata", function (assert) {
	    const oUploadPlugin = new UploadSetwithTable();
	    const oCloudFile = {
	        getFileShareItemName: () => "sample.pdf",
	        getFileShareItemContentType: () => "application/pdf",
	        getFileShareItemContentSize: () => 1024,
	        mProperties: { cloudSource: "Google Drive" }
	    };
	    const oResult = oUploadPlugin._createFileFromCloudPickerFile(oCloudFile);
	    assert.equal(oResult.file.name, "sample.pdf", "File name is correctly set.");
	    assert.equal(oResult.file.type, "application/pdf", "File type is correctly set.");
	    assert.equal(oResult.fileShareProperties.cloudSource, "Google Drive", "Cloud source metadata is preserved.");
	});
	QUnit.test("Cloud file picker handles missing content type", function (assert) {
	    const oUploadPlugin = new UploadSetwithTable();
	    const oCloudFile = {
	        getFileShareItemName: () => "document.txt",
	        getFileShareItemContentType: () => null,
	        getFileShareItemContentSize: () => 2048,
	        mProperties: { cloudSource: "OneDrive" }
	    };
	    const oResult = oUploadPlugin._createFileFromCloudPickerFile(oCloudFile);
	    assert.equal(oResult.file.name, "document.txt");
	    assert.equal(oResult.file.type, "null");
	    assert.equal(oResult.fileShareProperties.cloudSource, "OneDrive");
	});
	QUnit.test("Cloud file picker handles missing metadata properties", function (assert) {
	    const oUploadPlugin = new UploadSetwithTable();
	    const oCloudFile = {
	        getFileShareItemName: () => "image.png",
	        getFileShareItemContentType: () => "image/png",
	        getFileShareItemContentSize: () => 3072
	    };
	    const oResult = oUploadPlugin._createFileFromCloudPickerFile(oCloudFile);
	    assert.equal(oResult.file.name, "image.png");
	    assert.equal(oResult.file.type, "image/png");
	    assert.deepEqual(oResult.fileShareProperties, undefined);
	});
	QUnit.test("Cloud picker file change triggers file creation and processing", function (assert) {
	    const oUploadPlugin = new UploadSetwithTable();
	    const oMockEvent = {
	        getParameters: () => ({
	            selectedFiles: [
	                {
	                    getFileShareItemName: () => "test1.docx",
	                    getFileShareItemContentType: () => "application/vnd.openxmlformats-officedocument.wordprocessingml.document",
	                    getFileShareItemContentSize: () => 1024
	                },
	                {
	                    getFileShareItemName: () => "test2.xlsx",
	                    getFileShareItemContentType: () => "application/vnd.openxmlformats-officedocument.spreadsheetml.sheet",
	                    getFileShareItemContentSize: () => 2048
	                }
	            ]
	        })
	    };
	    let aProcessedFiles = [];
	    oUploadPlugin._processNewCloudPickerFileObjects = function (aFiles) {
	        aProcessedFiles = aFiles;
	    };
	    oUploadPlugin._onCloudPickerFileChange(oMockEvent);
	    assert.equal(aProcessedFiles.length, 2);
	    assert.equal(aProcessedFiles[0].file.name, "test1.docx");
	    assert.equal(aProcessedFiles[1].file.name, "test2.xlsx");
	});
	QUnit.test("Cloud picker files are processed correctly", function (assert) {
	    const oUploadPlugin = new UploadSetwithTable();
	    const oMockFile1 = {
	        file: new File([""], "cloudfile1.pdf", { type: "application/pdf" }),
	        fileShareProperties: { source: "OneDrive" }
	    };
	    const oMockFile2 = {
	        file: new File([""], "cloudfile2.docx", { type: "application/vnd.openxmlformats-officedocument.wordprocessingml.document" }),
	        fileShareProperties: { source: "Google Drive" }
	    };
	    const aInitiatedUploads = [];
	    oUploadPlugin._initateItemUpload = function (oItem) {
	        aInitiatedUploads.push(oItem);
	    };
	    oUploadPlugin._processNewCloudPickerFileObjects([oMockFile1, oMockFile2]);
	    assert.equal(aInitiatedUploads.length, 2);
	    assert.equal(aInitiatedUploads[0].getFileName(), "cloudfile1.pdf");
	    assert.equal(aInitiatedUploads[1].getFileName(), "cloudfile2.docx");
	});
});<|MERGE_RESOLUTION|>--- conflicted
+++ resolved
@@ -22,22 +22,16 @@
 	"sap/ui/model/type/Boolean",
 	"sap/ui/base/Event",
 	"sap/m/upload/UploadItem",
-	"sap/m/library",
+        "sap/m/library",
 	"sap/base/Log",
 	"sap/ui/base/Event",
 	"sap/m/upload/UploadItemConfiguration",
 	"sap/m/Dialog",
-<<<<<<< HEAD
-	"sap/m/upload/FilePreviewDialog",
-	"sap/m/UploadCollectionItem"
-], function(Text, MTable, MColumn, ColumnListItem, UploadSetwithTable, MDCTable, MDCColumn, JSONModel, qutils, nextUIUpdate, GridColumn, GridTable, TemplateHelper, ActionsPlaceholder, OverflowToolbar, Uploader, Boolean, EventBase, UploadItem, mLibrary, Log, Event, UploadItemConfiguration, Dialog, FilePreviewDialog, UploadCollectionItem) {
-=======
 	"sap/m/upload/FilePreviewDialog"
 ], function (Text, MTable, MColumn, ColumnListItem, UploadSetwithTable, MDCTable, MDCColumn, JSONModel,
 			qutils, nextUIUpdate, GridColumn, GridTable, TemplateHelper, ActionsPlaceholder, OverflowToolbar,
 			Uploader, Boolean, EventBase, UploadItem, mLibrary, Log, Event, UploadItemConfiguration, Dialog,
 			FilePreviewDialog) {
->>>>>>> e99bc7a2
 	"use strict";
 
 	const oJSONModel = new JSONModel();
@@ -1794,11 +1788,7 @@
 	    beforeEach: function () {
 	        this.sandbox = sinon.createSandbox();
 	        this.oUploadPlugin = new UploadSetwithTable();
-<<<<<<< HEAD
-	        this.oMockItem = new UploadCollectionItem({
-=======
 	        this.oMockItem = new UploadItem({
->>>>>>> e99bc7a2
 	            fileName: "test-file.txt",
 	            mimeType: "text/plain"
 	        });
