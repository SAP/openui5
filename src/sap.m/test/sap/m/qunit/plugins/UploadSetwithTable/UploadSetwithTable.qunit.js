--- conflicted
+++ resolved
@@ -22,10 +22,10 @@
 	"sap/ui/model/type/Boolean",
 	"sap/ui/base/Event",
 	"sap/m/upload/UploadItem",
-	"sap/m/upload/UploadItemConfiguration",
 	"sap/m/Dialog",
-	"sap/m/upload/FilePreviewDialog"
-], function(Text, MTable, MColumn, ColumnListItem, UploadSetwithTable, MDCTable, MDCColumn, JSONModel, qutils, nextUIUpdate, GridColumn, GridTable, TemplateHelper, ActionsPlaceholder, OverflowToolbar, Uploader, Boolean, EventBase, UploadItem, UploadItemConfiguration, Dialog, FilePreviewDialog) {
+	"sap/m/upload/FilePreviewDialog",
+	"sap/m/upload/UploadItemConfiguration"
+], function(Text, MTable, MColumn, ColumnListItem, UploadSetwithTable, MDCTable, MDCColumn, JSONModel, qutils, nextUIUpdate, GridColumn, GridTable, TemplateHelper, ActionsPlaceholder, OverflowToolbar, Uploader, Boolean, EventBase, UploadItem, Dialog, FilePreviewDialog, UploadItemConfiguration) {
 	"use strict";
 
 	const oJSONModel = new JSONModel();
@@ -705,98 +705,6 @@
 		oTable.destroy();
 	});
 
-<<<<<<< HEAD
-	// Write to test if file rename dialog validates the characters for valid filename
-	QUnit.test("Plugin to validate file name characters", async function (assert) {
-
-		const done = assert.async();
-
-		// arrange
-		const oTable = await createMDCTable();
-
-		const oRow = new UploadItemConfiguration({
-			fileNamePath: "fileName",
-			fileUrlPath: "imageUrl",
-			fileTypePath: "mediaType",
-			fileSizePath: "size",
-			documentTypePath: "documentType"
-		});
-
-		const oUploadSetwithTablePlugin = new UploadSetwithTable({
-			rowConfiguration: oRow
-		});
-
-		oTable.addDependent(oUploadSetwithTablePlugin);
-		await oTable.initialized();
-		await nextUIUpdate();
-
-		//act
-		const oComputedItem = new UploadItem({
-			fileName: "Invoice summary.do",
-			mediaType: "application/msword",
-			fileSize: 200
-		});
-		this.stub(oUploadSetwithTablePlugin, "getItemForContext").returns(oComputedItem);
-		const oDialog = oUploadSetwithTablePlugin._getFileRenameDialog(oComputedItem);
-
-		oDialog.attachAfterOpen(() => {
-
-			const oInput = oDialog.getContent()[1];
-			const oApplyBtn = oDialog.getBeginButton();
-
-			// assert
-
-			oInput.setValue(`Invoice summary@#$[]/\<>|?*:;,"{}`);
-			oInput.fireLiveChange({
-				value: oInput.getValue()
-			});
-
-			// assert inoput should have error state
-			assert.ok(oInput.getValueState() === "Error", "Input value state is set to error when invalid characters are entered for file rename");
-
-			oApplyBtn.firePress();
-
-			assert.ok(oDialog.isOpen(), "Dialog box must not close when invalid characters are entered when renaming the file and applying the change");
-
-			oInput.setValue("Invoice summary-extended");
-			oInput.fireLiveChange({
-				value: oInput.getValue()
-			});
-
-			// assert input should not have error state
-			assert.ok(oInput.getValueState() === "None", "Input value state is set to none when valid characters are entered");
-
-			oDialog.close();
-			done();
-		});
-		this.stub(oUploadSetwithTablePlugin, "_getFileRenameDialog").callsFake(function () {
-			oDialog.open();
-			return oDialog;
-		});
-		const oContext = oTable?._oTable?.getItems()[0]?.getBindingContext();
-		oUploadSetwithTablePlugin.renameItem(oContext);
-		oTable.destroy();
-
-	});
-
-	QUnit.test("Plugin works with multiple Responsive Table", async function (assert) {
-		this.oTable = await createResponsiveTable();
-		this.oTable1 = await createResponsiveTable();
-
-		this.oTable.addDependent(new UploadSetwithTable());
-		this.oTable1.addDependent(new UploadSetwithTable());
-
-		this.oUploadSetwithTablePlugin = this.oTable?.getDependents()?.find((oPlugin) => oPlugin.isA("sap.m.plugins.UploadSetwithTable"));
-		this.oUploadSetwithTablePlugin1 = this.oTable1?.getDependents()?.find((oPlugin) => oPlugin.isA("sap.m.plugins.UploadSetwithTable"));
-
-		assert.ok(this.oUploadSetwithTablePlugin, "UploadSetwithTable plugin is available as table's dependent.");
-		assert.ok(this.oUploadSetwithTablePlugin1, "UploadSetwithTable plugin is available as table's dependent.");
-		assert.notEqual(this.oUploadSetwithTablePlugin, this.oUploadSetwithTablePlugin1, "UploadSetwithTable plugin is different for different tables");
-	});
-
-
-=======
->>>>>>> 721ebbb6
 	QUnit.module("Plugin properties & aggregations", {
 		beforeEach: function() {
 			this.oTable = null;
