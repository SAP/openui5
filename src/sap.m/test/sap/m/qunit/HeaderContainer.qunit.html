<!DOCTYPE HTML>
<html>
<head>
<meta http-equiv="X-UA-Compatible" content="IE=edge" />
<meta charset="UTF-8">

<title>QUnit: HeaderContainer - sap.m</title>

<base href="../../../../">
<!--[if lte IE 9]>
	<script>
		(function() {
			var baseTag = document.getElementsByTagName('base')[0];
			baseTag.href = baseTag.href;
		})();
	</script>
<![endif]-->

<script id="sap-ui-bootstrap"
	src="resources/sap-ui-core.js"
	data-sap-ui-theme="sap_belize"
	data-sap-ui-noConflict="true"
	data-sap-ui-libs="sap.m, sap.ui.layout">
</script>

<link rel="stylesheet" type="text/css" href="resources/sap/ui/thirdparty/qunit.css" />
<script type="text/javascript" src="resources/sap/ui/thirdparty/qunit.js"></script>
<script type="text/javascript" src="resources/sap/ui/qunit/qunit-junit.js"></script>
<script type="text/javascript" src="resources/sap/ui/qunit/qunit-coverage.js"></script>
<script type="text/javascript" src="resources/sap/ui/qunit/QUnitUtils.js"></script>
<script type="text/javascript" src="resources/sap/ui/thirdparty/sinon.js"></script>
<script type="text/javascript" src="resources/sap/ui/thirdparty/sinon-qunit.js"></script>

<script>
jQuery.sap.initMobile();
(function() {
	QUnit.module("Default Property Values", {
		beforeEach : function () {
			this.oHeaderContainer = new sap.m.HeaderContainer("headerContainer");
			this.oHeaderContainer.placeAt("qunit-fixture");
			sap.ui.getCore().applyChanges();
		},
		afterEach : function () {
			this.oHeaderContainer.destroy();
			this.oHeaderContainer = null;
		}
	});

	QUnit.test("Default value for width is defined", function(assert) {
		assert.equal(this.oHeaderContainer.getWidth(), "100%");
	});

	QUnit.test("Warning is logged if no value for the mandatory height property is set", function(assert) {
		//Arrange
		sinon.spy(jQuery.sap.log, "warning");
		//Act
		this.oHeaderContainer.onBeforeRendering();
		//Assert
		assert.equal(this.oHeaderContainer.getHeight(), undefined);
		assert.equal(jQuery.sap.log.warning.callCount, 1, "Warning logged once");
		assert.ok(jQuery.sap.log.warning.calledWith("No height provided for the sap.m.HeaderContainer control."),
			"Warning logged with expected message");
		// Restore
		jQuery.sap.log.warning.restore();
	});

	QUnit.test("ScrollStep should be set to 300", function(assert) {
		assert.equal(this.oHeaderContainer.getScrollStep(), 300);
	});

	QUnit.test("ScrollTime should be set to 500", function(assert) {
		assert.equal(this.oHeaderContainer.getScrollTime(), 500);
	});

	QUnit.test("ShowDividers should be set to true", function(assert) {
		assert.ok(this.oHeaderContainer.getShowDividers());
	});

	QUnit.test("Orientation should be set to Horizontal", function(assert) {
		assert.deepEqual(this.oHeaderContainer.getOrientation(), sap.ui.core.Orientation.Horizontal);
	});

	QUnit.test("BackgroundDesign should be set to Transparent", function(assert) {
		assert.deepEqual(this.oHeaderContainer.getBackgroundDesign(), sap.m.BackgroundDesign.Transparent);
	});

	QUnit.test("Items multiple should be set to true", function(assert) {
		assert.ok(this.oHeaderContainer.getItems());
	});

	QUnit.module("Basic Rendering", {
		beforeEach : function () {
			this.oHeaderContainer = new sap.m.HeaderContainer("headerContainer");
			this.oHeaderContainer.placeAt("qunit-fixture");
			sap.ui.getCore().applyChanges();
		},
		afterEach : function () {
			this.oHeaderContainer.destroy();
			this.oHeaderContainer = null;
		}
	});

	QUnit.test("DOM Structure should exist for horizontal header container", function(assert) {
		assert.ok(jQuery.sap.domById("headerContainer"), "HeaderContainer was rendered successfully");
		assert.ok(jQuery.sap.domById("headerContainer-scroll-area"), "HeaderContainer scroll area was rendered successfully");
	});

	QUnit.test("DOM Structure should exist for vertical header container", function(assert) {
		this.oHeaderContainer.setOrientation("Vertical");
		sap.ui.getCore().applyChanges();
		assert.ok(jQuery.sap.domById("headerContainer"), "HeaderContainer was rendered successfully");
		assert.ok(jQuery.sap.domById("headerContainer-scroll-area"), "HeaderContainer scroll area was rendered successfully");
	});

	QUnit.module("Background design", {
		beforeEach : function () {
			this.oHeaderContainer = new sap.m.HeaderContainer("headerContainer");
			this.oHeaderContainer.placeAt("qunit-fixture");
			sap.ui.getCore().applyChanges();
		},
		afterEach : function () {
			this.oHeaderContainer.destroy();
			this.oHeaderContainer = null;
		}
	});

	QUnit.test("Correct CSS Class added in case of 'Solid'", function(assert) {
		//arrange
		var oBackgroundDesignDefault = this.oHeaderContainer.getBackgroundDesign();
		//act
		this.oHeaderContainer.setBackgroundDesign(sap.m.BackgroundDesign.Solid);
		this.oHeaderContainer.rerender();
		var oBackgroundDesignNew = this.oHeaderContainer.getBackgroundDesign();
		var sCssClassNew = jQuery.sap.domById("headerContainer-scroll-area").className;
		//assert
		assert.equal(oBackgroundDesignDefault, sap.m.BackgroundDesign.Transparent, "The default value is 'sapMHdrCntrBGTransparent'");
		assert.equal(oBackgroundDesignNew, sap.m.BackgroundDesign.Solid, "The new value is 'sapMHdrCntrBGSolid'");
		assert.ok(sCssClassNew.indexOf("sapMHdrCntrBGSolid") >= 0, "Background design was set to Solid. CssClass 'sapMHdrCntrBGSolid' is present");
	});

	QUnit.module("Scrolling", {
		beforeEach : function () {
			this.oHeaderContainer = new sap.m.HeaderContainer("headerContainer", {
				items : [
					new sap.m.FlexBox({
						height : "120px",
						width : "320px"
					}),
					new sap.m.FlexBox({
						height : "120px",
						width : "320px"
					}),
					new sap.m.FlexBox({
						height : "120px",
						width : "320px"
					}),
					new sap.m.FlexBox({
						height : "120px",
						width : "320px"
					})
				]
			});
			this.oHeaderContainer.placeAt("qunit-fixture");
			sap.ui.getCore().applyChanges();
		},
		afterEach : function () {
			this.oHeaderContainer.destroy();
			this.oHeaderContainer = null;
		}
	});

	QUnit.test("Test shifting items to left", function(assert) {
		var done = assert.async();
		assert.equal(jQuery.sap.byId("headerContainer-scrl-prev-button").css("display"), "none", "The items was shifted to left");
		this.oHeaderContainer._scroll(200, 500);
		setTimeout(function() {
			assert.ok(jQuery.sap.byId("headerContainer-scrl-prev-button").css("visibility") !== "hidden", "Previous Button is visible after scrolling.");
			done();
		}, 1000);
	});

	QUnit.test("Test shifting items to right", function(assert) {
		var done = assert.async();
		this.oHeaderContainer._scroll(-200, 500);
		setTimeout(function() {
			assert.ok(jQuery.sap.byId("headerContainer-scrl-next-button").css("visibility") !== "hidden", "Next Button is visible after scrolling.");
			done();
		}, 1000);
	});

<<<<<<< HEAD
	QUnit.module("Keyboard navigation focus issues", {
		beforeEach : function () {
			this.oHeaderContainer = new sap.m.HeaderContainer("headerContainer", {
				items : [
					new sap.ui.layout.VerticalLayout(),
					new sap.ui.layout.VerticalLayout(),
					new sap.ui.layout.VerticalLayout()
				]
			});
			this.oHeaderContainer.placeAt("qunit-fixture");
			sap.ui.getCore().applyChanges();
		},
		afterEach : function () {
			this.oHeaderContainer.destroy();
			this.oHeaderContainer = null;
		}
	});

	QUnit.test("The item navigation includes all the items of header container", function(assert) {
		assert.equal(this.oHeaderContainer._oItemNavigation.getItemDomRefs().length, this.oHeaderContainer.getItems().length, "Correct item received focus.");
	});

	QUnit.test("Surrogate div with tab index which is used to catch shift tab focus is rendered ", function(assert) {
		assert.equal(this.oHeaderContainer.$("after").attr("tabindex"), "0", "Correct item received focus.");
	});

	QUnit.test("_restoreLastFocused method sets the focus on the item that was saved as focused before", function(assert) {
		//Arrange
		this.oHeaderContainer._oItemNavigation.setFocusedIndex(1);
		//Act
		this.oHeaderContainer._restoreLastFocused();
		//Assert
		assert.deepEqual(this.oHeaderContainer._oItemNavigation.getItemDomRefs()[1], document.activeElement, "Correct item received focus.");
	});

	QUnit.test("When focusing from outside (through shift + tab) on the surrogate div element, the focus is set on the previous focused element of the itemnavigation", function(assert) {
		//Arrange
		this.oHeaderContainer._oItemNavigation.setFocusedIndex(0);
		var oEvt = {
			preventDefault: function(){},
			target: this.oHeaderContainer.$("after").get(0)
		}
		//Act
		this.oHeaderContainer.onfocusin(oEvt);
		//Assert
		assert.ok(this.oHeaderContainer._oItemNavigation.getItemDomRefs().eq(0).is(":focus"), "Focus from outside was moved to the right last focused item");
	});

	QUnit.test("Test tab button click event", function(assert) {
		//Arrange
		this.oHeaderContainer._oItemNavigation.getItemDomRefs().eq(0).focus();
		var oEvt = {
			preventDefault: function(){},
			target: this.oHeaderContainer._oItemNavigation.getItemDomRefs()[0]
		}
		//Act
		this.oHeaderContainer.onsaptabnext(oEvt);
		//Assert
		assert.deepEqual(document.activeElement, this.oHeaderContainer.$("after").get(0), "Focus leaves away from the ScrollContainer");
		assert.equal(this.oHeaderContainer._oItemNavigation.getFocusedIndex(), 0, "The focused item index is still correct after the focus leaves away from the ScrollContainer");
	});

	QUnit.test("Test shift Tab button click event", function(assert) {
		//Arrange
		this.oHeaderContainer._oItemNavigation.getItemDomRefs().eq(0).focus();
		var oEvt = {
			preventDefault: function(){},
			target: this.oHeaderContainer._oItemNavigation.getItemDomRefs()[0]
		}
		//Act
		this.oHeaderContainer.onsaptabprevious(oEvt);
		//Assert
		assert.deepEqual(document.activeElement, this.oHeaderContainer.getDomRef(), "Focus leaves away from the ScrollContainer");
		assert.equal(this.oHeaderContainer._oItemNavigation.getFocusedIndex(), 0, "The focused item index is still correct after the focus leaves away from the ScrollContainer");
	});

	QUnit.test("Focus is set to next item after right button on element of itemnavigation is clicked", function(assert) {
		//Arrange
		this.oHeaderContainer._oItemNavigation.getItemDomRefs().eq(0).focus();
		var oEvt = {
			preventDefault: function(){},
			stopPropagation: function(){},
			target: this.oHeaderContainer._oItemNavigation.getItemDomRefs()[0]
		}
		//Act
		this.oHeaderContainer._oItemNavigation.onsapnext(oEvt);
		//Assert
		assert.deepEqual(document.activeElement, this.oHeaderContainer._oItemNavigation.getItemDomRefs()[1], "Focus is set to the next item");
		assert.equal(this.oHeaderContainer._oItemNavigation.getFocusedIndex(), 1, "Focused index of itemnavigation is updated");
	});

	QUnit.test("Focus is set to previous item after left button on element of itemnavigation is clicked", function(assert) {
		//Arrange
		this.oHeaderContainer._oItemNavigation.getItemDomRefs().eq(1).focus();
		var oEvt = {
			preventDefault: function(){},
			stopPropagation: function(){},
			target: this.oHeaderContainer._oItemNavigation.getItemDomRefs()[1]
		}
		//Act
		this.oHeaderContainer._oItemNavigation.onsapprevious(oEvt);
		//Assert
		assert.deepEqual(document.activeElement, this.oHeaderContainer._oItemNavigation.getItemDomRefs()[0], "Focus is set to the previous item");
		assert.equal(this.oHeaderContainer._oItemNavigation.getFocusedIndex(), 0, "Focused index of itemnavigation is updated");
=======
	QUnit.test("Test transparency of button", function(assert) {
		assert.equal(this.oHeaderContainer._oArrowPrev.getType(), "Transparent", "Previous button is transparent");
		assert.equal(this.oHeaderContainer._oArrowNext.getType(), "Transparent", "Next button is transparent");
>>>>>>> 9f54a126
	});

	QUnit.module("Aggregation Handling", {
		beforeEach : function () {
			this.oHeaderContainer = new sap.m.HeaderContainer("headerContainer", {
				items : [
					new sap.m.FlexBox({
						height : "120px",
						width : "320px"
					}),
					new sap.m.FlexBox({
						height : "120px",
						width : "320px"
					}),
					new sap.m.FlexBox({
						height : "120px",
						width : "320px"
					}),
					new sap.m.FlexBox({
						height : "120px",
						width : "320px"
					})
				]
			});
			this.oHeaderContainer.placeAt("qunit-fixture");
			sap.ui.getCore().applyChanges();
		},
		afterEach : function () {
			this.oHeaderContainer.destroy();
			this.oHeaderContainer = null;
		}
	});

	QUnit.test("Overall", function(assert) {
		assert.equal(this.oHeaderContainer.getAggregation("items").length, 4, "The function should return 12 items");
		var aItems = this.oHeaderContainer.getAggregation("items");
		assert.equal(this.oHeaderContainer.indexOfAggregation("items", aItems[0]), 0, "index of the first item in items aggregation should be 0");
		this.oHeaderContainer.removeAggregation("items", aItems[0], true);
		assert.equal(this.oHeaderContainer.getAggregation("items").length, 3, "There should be 11 items now");
		this.oHeaderContainer.addAggregation("items", aItems[0], true);
		assert.equal(this.oHeaderContainer.getAggregation("items").length, 4, "There should be 12 items now");
		this.oHeaderContainer.removeAggregation("items", aItems[0], true);
		this.oHeaderContainer.insertAggregation("items", aItems[0], 1, true);
		assert.equal(this.oHeaderContainer.getAggregation("items").length, 4, "There should be 12 kpis now");
		assert.equal(this.oHeaderContainer.indexOfAggregation("items", aItems[0]), 1, "The inserted item should be on second position now");
		assert.equal(this.oHeaderContainer._callMethodInManagedObject("indexOfAggregation", "items", aItems[0]), 1, "The inserted kpi should be on second position now");
		this.oHeaderContainer.removeAllAggregation("items", true);
		assert.equal(this.oHeaderContainer.getAggregation("items"), undefined, "All items should be removed");
	});

	QUnit.module("Wrapping and unwrapping HeaderContainerItemContainer", {
		beforeEach : function () {
			this.oBox0 = new sap.m.FlexBox("box0");
			this.oBox1 = new sap.m.FlexBox("box1");
			this.oBox2 = new sap.m.FlexBox("box2");
			this.oBox3 = new sap.m.FlexBox("box3");
			this.oHeaderContainer = new sap.m.HeaderContainer("headerContainer", {
				items : [
					this.oBox0
				]
			});
			this.oHeaderContainer.placeAt("qunit-fixture");
			sap.ui.getCore().applyChanges();
		},
		afterEach : function () {
			this.oBox0.destroy();
			this.oBox0 = null;
			this.oBox1.destroy();
			this.oBox1 = null;
			this.oBox2.destroy();
			this.oBox2 = null;
			this.oBox3.destroy();
			this.oBox3 = null;
			this.oHeaderContainer.destroy();
			this.oHeaderContainer = null;
		}
	});

	QUnit.test("HeaderContainer addItem is properly overwritten", function(assert) {
		//Act
		this.oHeaderContainer.addItem(this.oBox1);
		//Assert
		assert.strictEqual(this.oHeaderContainer.getAggregation("items").length, 2, "HeaderContainer returns 2 items also if called via getAggregation");
		assert.strictEqual(this.oHeaderContainer.getItems().length, 2, "HeaderContainer has 2 items");
		assert.equal(this.oHeaderContainer.getAggregation("items")[0], this.oBox0, "Unwrapping has been done correctly");
		assert.equal(this.oHeaderContainer.getItems()[1], this.oBox1, "Unwrapping has been done correctly");
	});

	QUnit.test("HeaderContainer destroyItems is properly overwritten", function(assert) {
		//Arrange
		var sItemId = this.oBox1.getId();
		this.oHeaderContainer.addItem(this.oBox1);
		//Act
		this.oHeaderContainer.destroyItems();
		//Assert
		assert.strictEqual(this.oHeaderContainer.getItems().length, 0, "Items aggregation has been removed");
		assert.notOk(sap.ui.getCore().byId(sItemId), "The item control has been destroyed");
	});

	QUnit.test("HeaderContainer removeItem is properly overwritten", function(assert) {
		//Arrange
		var sItemId = this.oBox1.getId();
		this.oHeaderContainer.addItem(this.oBox1);
		this.oHeaderContainer.addItem(this.oBox2);
		//Act
		var oRemovedItem = this.oHeaderContainer.removeItem(this.oBox1);
		//Assert
		assert.strictEqual(this.oHeaderContainer.getItems().length, 2, "Items have been properly removed from the HeaderContainer");
		assert.strictEqual(this.oBox1, oRemovedItem, "Correct item has been returned from the removeAggregation");
		assert.strictEqual(this.oHeaderContainer.indexOfItem(this.oBox1), -1, "Item has been deleted from aggregation ");
	});

	QUnit.test("HeaderContainer removeAllItems is properly overwritten", function(assert) {
		//Arrange
		var sItemId = this.oBox1.getId();
		this.oHeaderContainer.addItem(this.oBox1);
		this.oHeaderContainer.addItem(this.oBox2);
		sap.ui.getCore().applyChanges();
		//Act
		var aRemovedItems = this.oHeaderContainer.removeAllItems();
		//Assert
		assert.strictEqual(this.oHeaderContainer.getItems().length, 0, "Items aggregation has been removed from the HeaderContainer");
		assert.strictEqual(aRemovedItems.length, 3, "Items aggregation has been removed from the HeaderContainer");
		assert.strictEqual(this.oBox1, aRemovedItems[1], "Correct item has been returned from the removeAggregation");
		assert.strictEqual(this.oHeaderContainer.indexOfItem(this.oBox1), -1, "Item has been deleted from aggregation ");
		assert.strictEqual(this.oHeaderContainer.indexOfItem(this.oBox2), -1, "Item has been deleted from aggregation ");
	});

	QUnit.test("HeaderContainer insertItem is properly overwritten", function(assert) {
		//Arrange
		var sItemId = this.oBox3.getId();
		this.oHeaderContainer.addItem(this.oBox1);
		this.oHeaderContainer.addItem(this.oBox2);
		//Act
		this.oHeaderContainer.insertItem(this.oBox3, 1);
		//Assert
		assert.strictEqual(this.oHeaderContainer.getItems()[1].getId(), sItemId, "The control has been inserted on correct place");
	});

	QUnit.test("HeaderContainer indexOfItem is properly overwritten", function(assert) {
		//Arrange
		this.oHeaderContainer.addItem(this.oBox1);
		this.oHeaderContainer.addItem(this.oBox2);
		this.oHeaderContainer.addItem(this.oBox3);
		//Act
		var iIndexOfItem = this.oHeaderContainer.indexOfItem(this.oBox3);
		//Assert
		assert.strictEqual(iIndexOfItem, 3, "Correct index of Item has been returned");
	});
})();
</script>
</head>
<body id="body" class="sapUiBody">
	<div id="qunit"></div>
	<div id="qunit-fixture"></div>
</body>
</html><|MERGE_RESOLUTION|>--- conflicted
+++ resolved
@@ -188,7 +188,6 @@
 		}, 1000);
 	});
 
-<<<<<<< HEAD
 	QUnit.module("Keyboard navigation focus issues", {
 		beforeEach : function () {
 			this.oHeaderContainer = new sap.m.HeaderContainer("headerContainer", {
@@ -293,11 +292,11 @@
 		//Assert
 		assert.deepEqual(document.activeElement, this.oHeaderContainer._oItemNavigation.getItemDomRefs()[0], "Focus is set to the previous item");
 		assert.equal(this.oHeaderContainer._oItemNavigation.getFocusedIndex(), 0, "Focused index of itemnavigation is updated");
-=======
+	});
+
 	QUnit.test("Test transparency of button", function(assert) {
 		assert.equal(this.oHeaderContainer._oArrowPrev.getType(), "Transparent", "Previous button is transparent");
 		assert.equal(this.oHeaderContainer._oArrowNext.getType(), "Transparent", "Next button is transparent");
->>>>>>> 9f54a126
 	});
 
 	QUnit.module("Aggregation Handling", {
