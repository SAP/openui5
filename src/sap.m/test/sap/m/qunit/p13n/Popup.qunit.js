--- conflicted
+++ resolved
@@ -10,11 +10,7 @@
 	"sap/ui/model/json/JSONModel",
 	"sap/base/i18n/Localization",
 	"sap/ui/thirdparty/sinon"
-<<<<<<< HEAD
-], function(P13nPopup, Button, Control, ElementRegistry, nextUIUpdate, SelectionPanel, SortPanel, JSONModel, Localization, InstanceManager, sinon) {
-=======
-], function(P13nPopup, Button, Element, Control, nextUIUpdate, SelectionPanel, SortPanel, JSONModel, Localization, sinon) {
->>>>>>> d9e16c1a
+], function(P13nPopup, Button, Control, ElementRegistry, nextUIUpdate, SelectionPanel, SortPanel, JSONModel, Localization, sinon) {
 	"use strict";
 
 	QUnit.module("p13n.Popup API tests", {
@@ -306,42 +302,6 @@
 
 	});
 
-<<<<<<< HEAD
-	QUnit.test("Check closing of the warning dialog", async function(assert){
-		this.fnReset = function() {};
-		const oSelectionPanel = new SelectionPanel();
-
-		oSelectionPanel.onReset = function() {
-			assert.ok(true, "Reset hook as been executed");
-		};
-
-		const oCloseDialogsSpy = sinon.spy(InstanceManager, "closeAllDialogs");
-
-		this.oPopup.addPanel(oSelectionPanel);
-		this.oPopup.open(this.oSource);
-		const oResetBtn = this.oPopup._oPopup.getCustomHeader().getContentRight()[0];
-
-		oResetBtn.firePress();
-
-		// --> Find MessageBox opened by Dialog
-		const oMessageBox = ElementRegistry.filter(function(oElement){return oElement.getMetadata().isA("sap.m.Dialog") && oElement.getTitle() === "Warning";})[0];
-		assert.notOk(oMessageBox.isDestroyed(), "The warning dialog is not destroyed");
-
-		await nextUIUpdate();
-		// act
-		this.oPopup.exit();
-		await nextUIUpdate();
-
-		assert.ok(oCloseDialogsSpy.called, "closeAllDialogs has been called");
-		await nextUIUpdate();
-		await new Promise((resolve) => {
-			setTimeout(resolve, 300);
-		});
-		oCloseDialogsSpy.restore();
-	});
-
-=======
->>>>>>> d9e16c1a
 	QUnit.test("Check focus handling after reset", async function(assert){
 
 		var done = assert.async();
