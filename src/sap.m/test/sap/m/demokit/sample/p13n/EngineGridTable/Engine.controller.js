--- conflicted
+++ resolved
@@ -209,13 +209,7 @@
 
 			const aSorter = [];
 			oState.Sorter.forEach(function(oSorter) {
-<<<<<<< HEAD
-				const oColumn = this.byId(oSorter.key);
-=======
 				const oColumn = this.byId("persoTable").getColumns().find((oColumn) => oColumn.data("p13nKey") === oSorter.key);
-				/** @deprecated As of version 1.120 */
-				oColumn.setSorted(true);
->>>>>>> efca6211
 				oColumn.setSortOrder(oSorter.descending ? CoreLibrary.SortOrder.Descending : CoreLibrary.SortOrder.Ascending);
 				aSorter.push(new Sorter(this.oMetadataHelper.getProperty(oSorter.key).path, oSorter.descending));
 			}.bind(this));
