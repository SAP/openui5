--- conflicted
+++ resolved
@@ -1,19 +1,3 @@
-<<<<<<< HEAD
-/* global QUnit */
-
-QUnit.config.autostart = false;
-
-sap.ui.require(["sap/ui/core/Core"], Core => Core.ready(function () {
-	"use strict";
-
-	sap.ui.require([
-		"test/AllTests"
-	], function () {
-		QUnit.start();
-	});
-}));
-=======
 sap.ui.define([
 	"./controller/App.controller"
-]);
->>>>>>> 0cb9f840
+]);