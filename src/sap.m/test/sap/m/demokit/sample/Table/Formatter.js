--- conflicted
+++ resolved
@@ -37,8 +37,4 @@
 	};
 
 	return Formatter;
-<<<<<<< HEAD
-
-=======
->>>>>>> 23ad1b40
 });