sap.ui.define([
	"sap/ui/core/library"
], function(coreLibrary) {
	"use strict";

	const {ValueState} = coreLibrary;

	const Formatter = {
		status(sStatus) {
				if (sStatus === "Available") {
					return ValueState.Success;
				} else if (sStatus === "Out of Stock") {
					return ValueState.Warning;
				} else if (sStatus === "Discontinued"){
					return ValueState.Error;
				} else {
					return ValueState.None;
				}
		}
	};

	return Formatter;
<<<<<<< HEAD

=======
>>>>>>> 23ad1b40
});<|MERGE_RESOLUTION|>--- conflicted
+++ resolved
@@ -20,8 +20,4 @@
 	};
 
 	return Formatter;
-<<<<<<< HEAD
-
-=======
->>>>>>> 23ad1b40
 });