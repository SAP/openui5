--- conflicted
+++ resolved
@@ -9,26 +9,18 @@
 
 		onInit: function () {
 
-			var aIMISizeData = [];
-
-<<<<<<< HEAD
-			Object.keys(oIllustratedMessageSize).forEach(function (sKey) {
-				aIMISizeData.push({key: oIllustratedMessageSize[sKey], text: sKey});
-			});
+			var aIMISizeData = [
+				{key: oIllustratedMessageSize[oIllustratedMessageSize.Auto], text: oIllustratedMessageSize.Auto},
+				{key: oIllustratedMessageSize[oIllustratedMessageSize.Base], text: oIllustratedMessageSize.Base},
+				{key: oIllustratedMessageSize[oIllustratedMessageSize.ExtraSmall], text: oIllustratedMessageSize.ExtraSmall},
+				{key: oIllustratedMessageSize[oIllustratedMessageSize.Small], text: oIllustratedMessageSize.Small},
+				{key: oIllustratedMessageSize[oIllustratedMessageSize.Medium], text: oIllustratedMessageSize.Medium},
+				{key: oIllustratedMessageSize[oIllustratedMessageSize.Large], text: oIllustratedMessageSize.Large}
+			];
 
 			this.oModel = new JSONModel({
 				sizeTypes: aIMISizeData
 			});
-=======
-				var aIMISizeData = [
-					{key: oIllustratedMessageSize[oIllustratedMessageSize.Auto], text: oIllustratedMessageSize.Auto},
-					{key: oIllustratedMessageSize[oIllustratedMessageSize.Base], text: oIllustratedMessageSize.Base},
-					{key: oIllustratedMessageSize[oIllustratedMessageSize.ExtraSmall], text: oIllustratedMessageSize.ExtraSmall},
-					{key: oIllustratedMessageSize[oIllustratedMessageSize.Small], text: oIllustratedMessageSize.Small},
-					{key: oIllustratedMessageSize[oIllustratedMessageSize.Medium], text: oIllustratedMessageSize.Medium},
-					{key: oIllustratedMessageSize[oIllustratedMessageSize.Large], text: oIllustratedMessageSize.Large}
-				];
->>>>>>> ac682db8
 
 			this.oModel.setProperty("/sSelectedSize", aIMISizeData[0].key);
 
