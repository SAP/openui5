sap.ui.define(function () {
	"use strict";

	var Formatter = {

		weightState: function (fValue) {
			try {
				fValue = parseFloat(fValue);
				if (fValue < 0) {
					return "None";
				} else if (fValue < 1000) {
					return "Success";
				} else if (fValue < 2000) {
					return "Warning";
				} else {
					return "Error";
				}
			} catch (err) {
				return "None";
			}
		}
	};

	return Formatter;
<<<<<<< HEAD

=======
>>>>>>> c860d782
});<|MERGE_RESOLUTION|>--- conflicted
+++ resolved
@@ -22,8 +22,4 @@
 	};
 
 	return Formatter;
-<<<<<<< HEAD
-
-=======
->>>>>>> c860d782
 });