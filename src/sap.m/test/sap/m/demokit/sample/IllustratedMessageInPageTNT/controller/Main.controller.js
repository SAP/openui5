--- conflicted
+++ resolved
@@ -2,7 +2,6 @@
 	"sap/m/IllustratedMessageSize",
 	"sap/tnt/IllustratedMessageType",
 	"sap/ui/model/json/JSONModel",
-<<<<<<< HEAD
 	"sap/ui/core/mvc/Controller"
 ], function (oIllustratedMessageSize, IllustratedMessageType, JSONModel, Controller) {
 	"use strict";
@@ -11,12 +10,15 @@
 
 		onInit: function () {
 
-			var aIMISizeData = [],
+			var aIMISizeData = [
+					{key: oIllustratedMessageSize[oIllustratedMessageSize.Auto], text: oIllustratedMessageSize.Auto},
+					{key: oIllustratedMessageSize[oIllustratedMessageSize.Base], text: oIllustratedMessageSize.Base},
+					{key: oIllustratedMessageSize[oIllustratedMessageSize.ExtraSmall], text: oIllustratedMessageSize.ExtraSmall},
+					{key: oIllustratedMessageSize[oIllustratedMessageSize.Small], text: oIllustratedMessageSize.Small},
+					{key: oIllustratedMessageSize[oIllustratedMessageSize.Medium], text: oIllustratedMessageSize.Medium},
+					{key: oIllustratedMessageSize[oIllustratedMessageSize.Large], text: oIllustratedMessageSize.Large}
+				],
 				aIMITypeDataTemp = [{key: "tnt-FaceID", text:"FaceID"}];
-
-			Object.keys(oIllustratedMessageSize).forEach(function (sKey) {
-				aIMISizeData.push({key: oIllustratedMessageSize[sKey], text: sKey});
-			});
 
 			this.oModel = new JSONModel({
 				sizeTypes: aIMISizeData,
@@ -45,58 +47,4 @@
 			this.oModel.setProperty("/sSelectedType", aIMITypeData[0].key);
 		}
 	});
-});
-=======
-	"sap/ui/core/mvc/Controller",
-	"sap/m/library",
-	"sap/tnt/library"
-], function (JSONModel, Controller, library, tntLib) {
-		"use strict";
-
-		var oIllustratedMessageSize = library.IllustratedMessageSize,
-			IllustratedMessageType = tntLib.IllustratedMessageType;
-
-		return Controller.extend("sap.m.sample.IllustratedMessageInPageTNT.controller.Main", {
-
-			onInit: function () {
-
-				var aIMISizeData = [
-						{key: oIllustratedMessageSize[oIllustratedMessageSize.Auto], text: oIllustratedMessageSize.Auto},
-						{key: oIllustratedMessageSize[oIllustratedMessageSize.Base], text: oIllustratedMessageSize.Base},
-						{key: oIllustratedMessageSize[oIllustratedMessageSize.ExtraSmall], text: oIllustratedMessageSize.ExtraSmall},
-						{key: oIllustratedMessageSize[oIllustratedMessageSize.Small], text: oIllustratedMessageSize.Small},
-						{key: oIllustratedMessageSize[oIllustratedMessageSize.Medium], text: oIllustratedMessageSize.Medium},
-						{key: oIllustratedMessageSize[oIllustratedMessageSize.Large], text: oIllustratedMessageSize.Large}
-					],
-					aIMITypeDataTemp = [{key: "tnt-FaceID", text:"FaceID"}];
-
-				this.oModel = new JSONModel({
-					sizeTypes: aIMISizeData,
-					typeTypes: aIMITypeDataTemp
-				});
-
-				this.oModel.setProperty("/sSelectedSize", aIMISizeData[0].key);
-				this.oModel.setProperty("/sSelectedType", aIMITypeDataTemp[0].key);
-
-				this._populateIllustrationTypes();
-
-				this.getView().setModel(this.oModel);
-			},
-			onSelectSize: function (oEvent) {
-				this.oModel.setProperty("/sSelectedSize", oEvent.getParameter("selectedItem").getKey());
-			},
-			onSelectType: function (oEvent) {
-				this.oModel.setProperty("/sSelectedType", oEvent.getParameter("selectedItem").getKey());
-			},
-			_populateIllustrationTypes: function () {
-				var aIMITypeData = [];
-				Object.keys(IllustratedMessageType).forEach(function (sKey) {
-					aIMITypeData.push({key: IllustratedMessageType[sKey], text: sKey});
-				}, this);
-				this.oModel.setProperty("/typeTypes", aIMITypeData);
-				this.oModel.setProperty("/sSelectedType", aIMITypeData[0].key);
-			}
-		});
-
-	});
->>>>>>> ac682db8
+});