<<<<<<< HEAD
/* global QUnit */

QUnit.config.autostart = false;

sap.ui.require(["sap/ui/core/Core"], Core => Core.ready(function() {
=======
sap.ui.define([
	"sap/ui/test/Opa5",
	"./arrangements/Startup",
	"./NavigationJourneyPhone",
	"./NotFoundJourneyPhone"
], function (Opa5, Startup) {
>>>>>>> b34269a8
	"use strict";

	Opa5.extendConfig({
		arrangements: new Startup(),
		viewNamespace: "sap.ui.demo.orderbrowser.view."
	});
}));<|MERGE_RESOLUTION|>--- conflicted
+++ resolved
@@ -1,21 +1,13 @@
-<<<<<<< HEAD
-/* global QUnit */
-
-QUnit.config.autostart = false;
-
-sap.ui.require(["sap/ui/core/Core"], Core => Core.ready(function() {
-=======
 sap.ui.define([
 	"sap/ui/test/Opa5",
 	"./arrangements/Startup",
 	"./NavigationJourneyPhone",
 	"./NotFoundJourneyPhone"
 ], function (Opa5, Startup) {
->>>>>>> b34269a8
 	"use strict";
 
 	Opa5.extendConfig({
 		arrangements: new Startup(),
 		viewNamespace: "sap.ui.demo.orderbrowser.view."
 	});
-}));+});