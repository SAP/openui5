--- conflicted
+++ resolved
@@ -5,16 +5,12 @@
 
 // NavigationJourney is separated so that each test page runs fast enough (<30s)
 
-<<<<<<< HEAD
-sap.ui.require(["sap/ui/core/Core"], Core => Core.ready(function() {
-=======
 sap.ui.define([
 	"sap/ui/test/Opa5",
 	"./arrangements/Startup",
 	"./MasterJourney",
 	"./NotFoundJourney"
 ], function (Opa5, Startup) {
->>>>>>> b34269a8
 	"use strict";
 
 	Opa5.extendConfig({
@@ -22,4 +18,4 @@
 		viewNamespace: "sap.ui.demo.orderbrowser.view.",
 		autoWait: true
 	});
-}));+});