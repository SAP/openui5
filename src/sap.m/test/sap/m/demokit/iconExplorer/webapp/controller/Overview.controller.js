--- conflicted
+++ resolved
@@ -2,11 +2,7 @@
 	"sap/m/MessageToast",
 	"sap/m/Token",
 	"sap/ui/Device",
-<<<<<<< HEAD
-	"sap/ui/core/Element",
-=======
 	"sap/ui/core/Core",
->>>>>>> a83f86a2
 	"sap/ui/core/Fragment",
 	"sap/ui/demo/iconexplorer/controller/BaseController",
 	"sap/ui/demo/iconexplorer/model/formatter",
@@ -18,11 +14,7 @@
 	MessageToast,
 	Token,
 	Device,
-<<<<<<< HEAD
-	Element,
-=======
 	Core,
->>>>>>> a83f86a2
 	Fragment,
 	BaseController,
 	formatter,
@@ -30,7 +22,7 @@
 	FilterOperator,
 	JSONModel,
 	ThemePicker
-) {
+	) {
 	"use strict";
 
 	var TYPING_DELAY = 200; // ms
@@ -184,12 +176,6 @@
 				iFilteredIcons = oResultItemsBinding.getLength(),
 				iAllIcons = oResultItemsBinding.oList.length;
 
-<<<<<<< HEAD
-			function getRootControl(oEvent) {
-				return Element.getElementById(oEvent.currentTarget.id);
-			}
-=======
->>>>>>> a83f86a2
 			// show total count of items
 			this.getModel("view").setProperty("/iconFilterCount", iFilteredIcons, null, true);
 			this.getModel("view").setProperty("/allIconsCount", iAllIcons, null, true);
