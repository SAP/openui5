<<<<<<< HEAD
/* global QUnit */
QUnit.config.autostart = false;

sap.ui.require(["sap/ui/core/Core"], Core => Core.ready(function() {
=======
sap.ui.define([
	"sap/ui/test/Opa5",
	"sap/ui/demo/iconexplorer/test/integration/arrangements/Startup",
	"sap/ui/demo/iconexplorer/localService/mockserver",
	"sap/ui/test/opaQunit",
	"sap/ui/demo/iconexplorer/test/integration/HomeJourney",
	"sap/ui/demo/iconexplorer/test/integration/NavigationJourney",
	"sap/ui/demo/iconexplorer/test/integration/OverviewJourney"
], function (Opa5, Startup, mockserver) {
>>>>>>> 9dc5f500
	"use strict";

	// set the cookie that states the user already set cookie preferences,
	// to prevent the cookie settings dialog interfere the test
	document.cookie = "dk_approval_requested=1";

	mockserver.init();

	Opa5.extendConfig({
		arrangements: new Startup(),
		viewNamespace: "sap.ui.demo.iconexplorer.view.",
		autoWait: true
	});
<<<<<<< HEAD

}));
=======
});
>>>>>>> 9dc5f500
<|MERGE_RESOLUTION|>--- conflicted
+++ resolved
@@ -1,9 +1,3 @@
-<<<<<<< HEAD
-/* global QUnit */
-QUnit.config.autostart = false;
-
-sap.ui.require(["sap/ui/core/Core"], Core => Core.ready(function() {
-=======
 sap.ui.define([
 	"sap/ui/test/Opa5",
 	"sap/ui/demo/iconexplorer/test/integration/arrangements/Startup",
@@ -13,7 +7,6 @@
 	"sap/ui/demo/iconexplorer/test/integration/NavigationJourney",
 	"sap/ui/demo/iconexplorer/test/integration/OverviewJourney"
 ], function (Opa5, Startup, mockserver) {
->>>>>>> 9dc5f500
 	"use strict";
 
 	// set the cookie that states the user already set cookie preferences,
@@ -27,9 +20,4 @@
 		viewNamespace: "sap.ui.demo.iconexplorer.view.",
 		autoWait: true
 	});
-<<<<<<< HEAD
-
-}));
-=======
-});
->>>>>>> 9dc5f500
+});