{
	"demo": {
		"text": "sap.m",
		"links": [
			{
				"icon": "cart",
				"text": "Shopping Cart",
				"desc": "The classic business process of finding and ordering products",
				"ref": "test-resources/sap/m/demokit/cart/webapp/index.html",
				"links": {
					"Run Integration Tests (OPA5)": "test-resources/sap/m/demokit/cart/webapp/test/integration/opaTestsWithComponent.qunit.html",
					"Run Integration Tests (Gherkin)": "test-resources/sap/m/demokit/cart/webapp/test/integration/opaTestsWithGherkinAndComponent.qunit.html",
					"Run Unit Tests": "test-resources/sap/m/demokit/cart/webapp/test/unit/unitTests.qunit.html"
				},
				"category": "Showcase",
				"teaser": "test-resources/sap/m/demokit/cart/demoappteaser",
				"config": "test-resources/sap/m/demokit/cart/demoapp.json"
			},
			{
				"icon": "hello-world",
				"text": "Hello World",
				"desc": "Your very simple first app",
				"ref": "test-resources/sap/m/demokit/helloworld/index.html",
				"links": {
					"View Tutorial": "#docs/guide/592f36fd077b45349a67dcb3efb46ab1.html"
				},
				"category": "Tutorial",
				"config": "test-resources/sap/m/demokit/helloworld/demoapp.json"
			},
			{
				"icon": "task",
				"text": "Worklist",
				"desc": "Best-practice starting point for a worklist app (standalone)",
				"ref" : "test-resources/sap/m/demokit/worklist/webapp/test/mockServer.html",
				"links": {
					"View Documentation": "#docs/guide/a77f2d29299247f8a3e30226507b1765.html",
					"Run Integration Tests": "test-resources/sap/m/demokit/worklist/webapp/test/integration/opaTests.qunit.html",
					"Run Unit Tests": "test-resources/sap/m/demokit/worklist/webapp/test/unit/unitTests.qunit.html"
				},
				"category": "Template",
				"config": "test-resources/sap/m/demokit/worklist/demoapp.json"
			},
			{
				"icon": "screen-split-one",
				"text": "Master-Detail",
				"desc": "Best-practice starting point for a master-detail app (standalone)",
				"ref": "test-resources/sap/m/demokit/master-detail/webapp/test/mockServer.html",
				"links": {
					"View Documentation": "#docs/guide/8ed9339f3a99418e82a02f0fb4b5d6b9.html",
					"Run Integration Tests": "test-resources/sap/m/demokit/master-detail/webapp/test/integration/opaTests.qunit.html",
					"Run Unit Tests": "test-resources/sap/m/demokit/master-detail/webapp/test/unit/unitTests.qunit.html"
				},
				"category": "Template",
				"config": "test-resources/sap/m/demokit/master-detail/demoapp.json"
			},
			{
				"icon": "begin",
				"text": "Basic Template",
				"desc": "Blank app as starting point for your app development",
				"ref" : "test-resources/sap/m/demokit/basicTemplate/webapp/index.html",
				"links": {
					"View Documentation": "#docs/guide/7a4d93c0b0bb439b9d889ffc5b02eac9.html",
					"Run Integration Tests": "test-resources/sap/m/demokit/basicTemplate/webapp/test/integration/opaTests.qunit.html",
					"Run Unit Tests": "test-resources/sap/m/demokit/basicTemplate/webapp/test/unit/unitTests.qunit.html"
				},
				"category": "Template",
				"config": "test-resources/sap/m/demokit/basicTemplate/demoapp.json"
			},
			{
				"icon": "legend",
				"text": "Bulletin Board",
				"desc": "Worklist app created with the 'Testing' tutorial" ,
				"ref": "test-resources/sap/m/demokit/tutorial/testing/14/webapp/test/mockServer.html",
				"links": {
					"View Tutorial": "#docs/guide/291c9121e6044ab381e0b51716f97f52.html",
					"Run Unit Tests": "test-resources/sap/m/demokit/tutorial/testing/14/webapp/test/unit/unitTests.qunit.html",
					"Run Integration Tests": "test-resources/sap/m/demokit/tutorial/testing/14/webapp/test/integration/opaTests.qunit.html"
				},
				"teaser": "test-resources/sap/m/demokit/tutorial/testing/demoappteaser",
				"category": "Tutorial",
				"config": "test-resources/sap/m/demokit/tutorial/testing/demoapp.json"
			},
			{
				"icon": "retail-store-manager",
				"text": "Manage Products",
				"desc": "Created with the 'Worklist App' tutorial",
				"ref": "test-resources/sap/m/demokit/tutorial/worklist/07/webapp/test/mockServer.html",
				"links": {
					"View Tutorial": "#docs/guide/6a6a621c978145ad9eef2b221d2cf21d.html",
					"Run Integration Tests": "test-resources/sap/m/demokit/tutorial/worklist/07/webapp/test/integration/opaTests.qunit.html",
					"Run Unit Tests": "test-resources/sap/m/demokit/tutorial/worklist/07/webapp/test/unit/unitTests.qunit.html"
				},
				"category": "Tutorial",
				"config": "test-resources/sap/m/demokit/tutorial/worklist/demoapp.json"
			},
			{
				"icon": "learning-assistant",
				"text": "Walkthrough",
				"desc": "Created with the 'Walkthrough' tutorial, showing all major development paradigms",
				"ref" : "test-resources/sap/m/demokit/tutorial/walkthrough/37/webapp/test/mockServer.html",
				"links": {
					"View Tutorial": "#docs/guide/3da5f4be63264db99f2e5b04c5e853db.html",
					"Run Integration Tests": "test-resources/sap/m/demokit/tutorial/walkthrough/37/webapp/test/integration/opaTests.qunit.html",
					"Run Unit Tests": "test-resources/sap/m/demokit/tutorial/walkthrough/37/webapp/test/unit/unitTests.qunit.html"
				},
				"category": "Tutorial",
				"config": "test-resources/sap/m/demokit/tutorial/walkthrough/demoapp.json"
			},
			{
				"icon": "retail-store-manager",
				"text": "Browse Orders",
				"desc": "Master-detail app for browsing orders",
				"ref": "test-resources/sap/m/demokit/orderbrowser/webapp/test/mockServer.html",
				"links": {
					"Run Unit Tests": "test-resources/sap/m/demokit/orderbrowser/webapp/test/unit/unitTests.qunit.html",
					"Run Integration Tests": "test-resources/sap/m/demokit/orderbrowser/webapp/test/integration/opaTests.qunit.html"
				},
				"category": "Showcase",
				"config": "test-resources/sap/m/demokit/orderbrowser/demoapp.json"
			},
			{
				"icon": "widgets",
				"text": "Icon Explorer",
				"desc": "All our icons at your fingertips",
				"ref": "test-resources/sap/m/demokit/iconExplorer/webapp/index.html",
				"links": {
					"View Documentation": "#docs/guide/21ea0ea94614480d9a910b2e93431291.html",
					"Run Integration Tests": "test-resources/sap/m/demokit/iconExplorer/webapp/test/integration/opaTests.qunit.html",
					"Run Unit Tests": "test-resources/sap/m/demokit/iconExplorer/webapp/test/unit/unitTests.qunit.html"
				},
				"category": "Tool",
				"teaser": "test-resources/sap/m/demokit/iconExplorer/demoappteaser",
				"config": "test-resources/sap/m/demokit/iconExplorer/demoapp.json"
			},
			{
				"icon": "palette",
				"text": "Theme Parameter Toolbox",
				"desc": "Search, filter and preview semantic theme parameters",
				"ref": "test-resources/sap/m/demokit/theming/webapp/index.html",
				"category": "Tool",
				"config": "test-resources/sap/m/demokit/theming/demoapp.json"
			}
		]
	},

	"explored" : {
	  "entitiesDefaults": {
		"formFactors": "ML"
	  },
	  "samplesRef": [
		{
		  "namespace": "sap.m.sample",
		  "ref": "test-resources/sap/m/demokit/sample"
		},
		{
		  "namespace": "sap.m.tutorial",
		  "ref": "test-resources/sap/m/demokit/tutorial"
		}
	  ],
	  "entities": [
		{
		  "id": "sap.m.ActionSelect",
		  "name": "Action Select",
		  "category": "User Input",
		  "since": "1.16",
		  "samples": ["sap.m.sample.ActionSelect"]
		},
		{
		  "id": "sap.m.ActionSheet",
		  "name": "Action Sheet",
		  "category": "Action",
		  "since": "1.10",
		  "samples": ["sap.m.sample.ActionSheet"]
		},
		{
		  "id": "sap.m.ActionListItem",
		  "name": "Action List Item",
		  "category": "List",
		  "since": "1.10",
		  "samples": ["sap.m.sample.ActionListItem"]
		},
		{
		  "id": "sap.m.Bar",
		  "name": "Bar",
		  "category": "Container",
		  "since": "1.10",
		  "samples": [
			"sap.m.sample.Page",
			"sap.m.sample.ToolbarVsBar"
		  ]
		},
		{
		  "id": "sap.m.BusyDialog",
		  "name": "Busy Dialog",
		  "category": "Popup",
		  "since": "1.10",
		  "samples": [
			"sap.m.sample.BusyDialog",
			"sap.m.sample.BusyDialogLight"
		  ]
		},
		{
		  "id": "sap.m.BusyIndicator",
		  "name": "Busy Indicator",
		  "category": "Display",
		  "since": "1.10",
		  "samples": ["sap.m.sample.BusyIndicator"]
		},
		{
		  "id": "sap.m.Button",
		  "name": "Button",
		  "category": "Action",
		  "since": "1.10",
		  "samples": ["sap.m.sample.Button"]
		},
		{
		  "id": "sap.m.Breadcrumbs",
		  "name": "Breadcrumbs",
		  "category": "Action",
		  "since": "1.34",
		  "samples": ["sap.m.sample.Breadcrumbs"]
		},
		{
		  "id": "sap.m.Carousel",
		  "name": "Carousel",
		  "category": "Container",
		  "since": "1.10",
		  "samples": [
			  "sap.m.sample.Carousel",
			  "sap.m.sample.CarouselWithControls",
			  "sap.m.sample.CarouselWithDisplayOptions"
		  ]
		},
		{
		  "id": "sap.m.CheckBox",
		  "name": "Check Box",
		  "category": "User Input",
		  "since": "1.10",
		  "samples": ["sap.m.sample.CheckBox"]
		},
		{
		  "id": "sap.m.Column",
		  "name": "Column",
		  "category": "List",
		  "since": "1.12",
		  "samples": ["sap.m.sample.Table"]
		},
		{
		  "id": "sap.m.ComboBox",
		  "name": "ComboBox",
		  "category": "User Input",
		  "since": "1.22",
		  "samples": [
			"sap.m.sample.ComboBox",
			"sap.m.sample.ComboBox2Columns",
			"sap.m.sample.ComboBoxLazyLoading",
			"sap.m.sample.ComboBoxSearchBoth"
		  ]
		},
		{
		  "id": "sap.m.ColumnListItem",
		  "name": "Column List Item",
		  "category": "List",
		  "since": "1.12",
		  "samples": [
				"sap.m.sample.Table",
				"sap.m.sample.TableTest"
			]
		},
		{
		  "id": "sap.m.CustomListItem",
		  "name": "Custom List Item",
		  "category": "List",
		  "since": "1.10",
		  "formFactors": "-",
		  "samples": ["sap.m.sample.CustomListItem"]
		},
		{
		  "id": "sap.m.CustomTreeItem",
		  "name": "Custom Tree Item",
		  "category": "List",
		  "since": "1.48",
		  "formFactors": "-",
		  "samples": ["sap.m.sample.CustomTreeItem"]
		},
		{
		  "id": "sap.m.DatePicker",
		  "name": "Date Picker",
		  "category": "User Input",
		  "since": "1.22",
		  "formFactors": "L",
		  "samples": ["sap.m.sample.DatePicker", "sap.m.sample.DatePickerMassEdit"]
		},
		{
		  "id": "sap.m.DateRangeSelection",
		  "name": "Date Range Selection",
		  "category": "User Input",
		  "since": "1.22",
		  "formFactors": "L",
		  "samples": ["sap.m.sample.DateRangeSelection"]
		},
		{
		  "id": "sap.m.DateTimeInput",
		  "name": "Date Time Input",
		  "category": "User Input",
		  "since": "1.10",
		  "formFactors": "L",
		  "samples": ["sap.m.sample.DateTimeInput"]
		},
		{
		  "id": "sap.m.DateTimePicker",
		  "name": "Date Time Picker",
		  "category": "User Input",
		  "since": "1.38",
		  "formFactors": "L",
		  "samples": ["sap.m.sample.DateTimePicker"]
		},
		{
		  "id": "sap.m.TimePickerSliders",
		  "name": "Time Picker Sliders",
		  "category": "User Input",
		  "since": "1.54",
		  "samples": ["sap.m.sample.TimePickerSliders"]
		},
		{
		  "id": "sap.m.Dialog",
		  "name": "Dialog",
		  "category": "Popup",
		  "since": "1.10",
		  "samples": [
			"sap.m.sample.Dialog",
			"sap.m.sample.DialogMessage",
			"sap.m.sample.DialogConfirm"
		  ]
		},
		{
			"id" : "sap.m.SlideTile",
			"name" : "Slide Tile",
			"category" : "Container",
			"since" : "1.34",
			"samples" : [
				"sap.m.sample.SlideTile"
			]
		},
		{
		  "id": "sap.m.NotificationListItem",
		  "name": "Notification List Item",
		  "category": "List",
		  "since": "1.34",
		  "samples": [
			"sap.m.sample.NotificationListItem"
		  ]
		},
		{
		  "id": "sap.m.NotificationListGroup",
		  "name": "Notification List Group",
		  "category": "List",
		  "since": "1.34",
		  "samples": [
			"sap.m.sample.NotificationListGroup",
			"sap.m.sample.NotificationListGroupBindings",
			"sap.m.sample.NotificationListGroupLazyLoading",
			"sap.m.sample.MaxNumberOfNotificationsReached"
		  ]
		},
		{
		  "id": "sap.m.DisplayListItem",
		  "name": "Display List Item",
		  "category": "List",
		  "since": "1.10",
		  "formFactors": "L",
		  "samples": ["sap.m.sample.DisplayListItem"]
		},
		{
		  "id": "sap.m.DraftIndicator",
		  "name": "Draft Indicator",
		  "category": "Display",
		  "since": "1.32",
		  "samples": [
			"sap.m.sample.DraftIndicator",
			"sap.m.sample.SemanticPageDraftIndicator"
		  ]
		},
		{
		  "id": "sap.m.FacetFilter",
		  "name": "Facet Filter",
		  "category": "User Input",
		  "since": "1.12",
		  "formFactors": "L",
		  "samples": [
			"sap.m.sample.FacetFilterLight",
			"sap.m.sample.FacetFilterSimple"
		  ]
		},
		{
		  "id": "sap.m.FeedInput",
		  "name": "Feed Input",
		  "category": "Display",
		  "since": "1.22",
		  "samples": [
			"sap.m.sample.FeedInput",
			"sap.m.sample.Feed"
		  ]
		},
		{
		  "id": "sap.m.FeedListItem",
		  "name": "Feed List Item",
		  "category": "List",
		  "since": "1.12",
		  "samples": [
			"sap.m.sample.FeedListItem",
			"sap.m.sample.Feed"
		  ]
		},
		{
		  "id": "sap.m.FlexBox",
		  "name": "Flex Box",
		  "category": "Layout",
		  "since": "1.10",
		  "formFactors": "-",
		  "samples": [
			"sap.m.sample.FlexBoxBasicAlignment",
			"sap.m.sample.FlexBoxCols",
			"sap.m.sample.FlexBoxDirectionOrder",
			"sap.m.sample.FlexBoxNav",
			"sap.m.sample.FlexBoxNested",
			"sap.m.sample.FlexBoxOpposingAlignment",
			"sap.m.sample.FlexBoxSizeAdjustments",
			"sap.m.sample.FlexBoxRenderType"
		  ]
		},
		{
		  "id": "sap.m.FormattedText",
		  "name": "Formatted Text",
		  "category": "Display",
		  "since": "1.38",
		  "samples": [
			"sap.m.sample.FormattedText"
		  ]
		},
		{
		  "id": "sap.m.UploadCollection",
		  "name": "Upload Collection",
		  "category": "Action",
		  "since": "1.26",
		  "samples": [
			"sap.m.sample.UploadCollection",
			"sap.m.sample.UploadCollectionForPendingUpload",
			"sap.m.sample.UploadCollectionVersioning",
			"sap.m.sample.UploadCollectionSortingFiltering",
			"sap.m.sample.UploadCollectionFolderHierarchy"
		  ]
		},
		{
			"id": "sap.m.GenericTile",
			"name": "Generic Tile",
			"category": "Tile",
			"since": "1.34",
			"samples": [
				"sap.m.sample.GenericTileAsLaunchTile",
				"sap.m.sample.GenericTileAsMonitorTile",
				"sap.m.sample.GenericTileAsKPITile",
				"sap.m.sample.GenericTileAsFeedTile",
				"sap.m.sample.SlideTile",
				"sap.m.sample.GenericTileLineMode",
				"sap.m.sample.GenericTileStates"
			]
		},
		{
			"id": "sap.m.HeaderContainer",
			"name": "Header Container",
			"category": "Container",
			"since": "1.44",
			"samples": [
				"sap.m.sample.HeaderContainer",
				"sap.m.sample.HeaderContainerNoDividers",
				"sap.m.sample.HeaderContainerOH",
				"sap.m.sample.HeaderContainerVM"
			]
		},
		{
		  "id": "sap.m.IconTabBar",
		  "name": "Icon Tab Bar",
		  "category": "Container",
		  "since": "1.12",
		  "samples": [
			"sap.m.sample.IconTabBar",
			"sap.m.sample.IconTabBarMulti",
			"sap.m.sample.IconTabBarFiori2",
			"sap.m.sample.IconTabBarInlineMode",
			"sap.m.sample.IconTabBarNoIcons",
			"sap.m.sample.IconTabBarProcess",
			"sap.m.sample.IconTabBarStretchContent",
			"sap.m.sample.IconTabSeparator",
			"sap.m.sample.IconTabBarOverflowSelectList",
			"sap.m.sample.IconTabBarBackgroundDesign",
			"sap.m.sample.IconTabBarDragDrop"
		  ]
		},
		{
		  "id": "sap.m.TabContainer",
		  "name": "Tab Container",
		  "category": "Container",
		  "since": "1.34",
		  "samples": [
			  "sap.m.sample.TabContainer",
			  "sap.m.sample.TabContainerMHC"
		  ]
		},
		{
		  "id": "sap.m.Image",
		  "name": "Image",
		  "category": "Display",
		  "since": "1.10",
		  "formFactors": "-",
		  "samples": ["sap.m.sample.Image"]
		},
		{
		  "id": "sap.m.ImageContent",
		  "name": "Image Content",
		  "category": "Tile",
		  "since": "1.38",
		  "samples": ["sap.m.sample.ImageContent"]
		},
		{
		  "id": "sap.m.Input",
		  "name": "Input",
		  "category": "User Input",
		  "since": "1.10",
		  "samples": [
			"sap.m.sample.InputAssisted",
			"sap.m.sample.InputAssistedTwoValues",
			"sap.m.sample.InputAssistedTabularSuggestions",
			"sap.m.sample.InputChecked",
			"sap.m.sample.InputDescription",
			"sap.m.sample.InputPassword",
			"sap.m.sample.InputSuggestionsCustomFilter",
			"sap.m.sample.InputSuggestionsDynamic",
			"sap.m.sample.InputSuggestionsOpenSearch",
			"sap.m.sample.InputTypes",
			"sap.m.sample.InputStates",
			"sap.m.sample.InputValueUpdate",
			"sap.m.sample.InputKeyValue",
			"sap.m.sample.InputKeyValueTabularSuggestions"
		  ]
		},
		{
		  "id": "sap.m.InputListItem",
		  "name": "Input List Item",
		  "category": "List",
		  "since": "1.10",
		  "formFactors": "L",
		  "samples": ["sap.m.sample.InputListItem"]
		},
		{
			"id" : "sap.m.FeedContent",
			"name" : "Feed Content",
			"category" : "Tile",
			"since" : "1.34",
			"samples" : [ "sap.m.sample.FeedContent" ]
		},
		{
		  "id": "sap.m.Label",
		  "name": "Label",
		  "category": "Display",
		  "since": "1.10",
		  "samples": [
			"sap.m.sample.Label",
			"sap.m.sample.LabelProperties",
			"sap.ui.layout.sample.Form354"
		  ]
		},
		{
		  "id": "sap.m.Link",
		  "name": "Link",
		  "category": "Action",
		  "since": "1.12",
		  "samples": [
			"sap.m.sample.Link",
			"sap.m.sample.LinkSubtle",
			"sap.m.sample.LinkEmphasized"
		  ]
		},
		{
		  "id": "sap.m.LightBox",
		  "name": "LightBox",
		  "category": "Popup",
		  "since": "1.42",
		  "samples": [
			"sap.m.sample.LightBox"
		  ]
		},
		{
		  "id": "sap.m.List",
		  "name": "List",
		  "category": "List",
		  "since": "1.10",
		  "samples": [
			"sap.m.sample.ListCounter",
			"sap.m.sample.ListDeletion",
			"sap.m.sample.ListFooter",
			"sap.m.sample.ListGrouping",
			"sap.m.sample.ListGrowing",
			"sap.m.sample.ListGrowingUpwards",
			"sap.m.sample.ListItemTypes",
			"sap.m.sample.ListLoading",
			"sap.m.sample.ListNavType",
			"sap.m.sample.ListNoData",
			"sap.m.sample.ListSelection",
			"sap.m.sample.ListSelectionSearch",
			"sap.m.sample.ListSwipe",
			"sap.m.sample.ListToolbar",
			"sap.m.sample.ListUnread"
		  ]
		},
		{
		  "id": "sap.m.MaskInput",
		  "name": "Mask Input",
		  "category": "User Input",
		  "since": "1.34",
		  "samples": [
			"sap.m.sample.MaskInput"
		  ]
		},
		{
		  "id": "sap.m.MenuButton",
		  "name": "Menu Button",
		  "category": "User Input",
		  "since": "1.38",
		  "samples": [
			"sap.m.sample.MenuButton"
		  ]
		},
		{
		  "id": "sap.m.MessageBox ",
		  "name": "Message Box",
		  "category": "Popup",
		  "since": "1.10",
		  "samples": [
			"sap.m.sample.MessageBox",
			"sap.m.sample.MessageBoxInitialFocus",
			"sap.m.sample.MessageBoxInfo"
		  ]
		},
		{
		  "id": "sap.m.MessageStrip",
		  "name": "Message Strip",
		  "category": "Container",
		  "since": "1.30",
		  "samples": [
			"sap.m.sample.MessageStrip",
			"sap.m.sample.DynamicMessageStripGenerator",
			"sap.m.sample.MessageStripWithEnableFormattedText"
		  ]
		},
		{
		  "id": "sap.m.MessagePopover",
		  "name": "Message Popover",
		  "category": "Popup",
		  "since": "1.28",
		  "samples": ["sap.m.sample.MessagePopover"]
		},
		{
		  "id": "sap.m.MessageView",
		  "name": "Message View",
		  "category": "Container",
		  "since": "1.46",
		  "samples": [
			  "sap.m.sample.MessageViewInsidePopover",
			  "sap.m.sample.MessageViewInsideResponsivePopover",
			  "sap.m.sample.MessageViewInsideDialog",
			  "sap.m.sample.MessageViewWithGrouping"
		  ]
		 },
		{
			"id" : "sap.m.NumericContent",
			"name" : "Numeric Content",
			"category" : "Tile",
			"since" : "1.34",
			"samples" : [
				"sap.m.sample.NumericContentDifColors",
				"sap.m.sample.NumericContentIcon",
				"sap.m.sample.NumericContentWithoutMargin"
			]
		},
		{
		  "id": "sap.m.QuickView",
		  "name": "Quick View",
		  "category": "Popup",
		  "since": "1.30",
		  "samples": [
			"sap.m.sample.QuickView",
			"sap.m.sample.QuickViewNavOrigin"
		  ]
		},
		{
		  "id": "sap.m.QuickViewCard",
		  "name": "Quick View Card",
		  "category": "Container",
		  "since": "1.30",
		  "samples": [
			"sap.m.sample.QuickViewCard",
			"sap.m.sample.QuickViewCardScrollBar"
		  ]
		},
		{
		  "id": "sap.m.MessageToast",
		  "name": "Message Toast",
		  "category": "Popup",
		  "since": "1.10",
		  "samples": ["sap.m.sample.MessageToast"]
		},
		{
		  "id" : "sap.m.NewsContent",
		  "name" : "News Content",
		  "category" : "Tile",
		  "since" : "1.34",
		  "samples" : [ "sap.m.sample.NewsContent" ]
		},
		{
		  "id": "sap.m.NavContainer",
		  "name": "Nav Container",
		  "category": "Container",
		  "since": "1.10",
		  "formFactors": "-",
		  "samples": ["sap.m.sample.NavContainer"]
		},
		{
		  "id": "sap.m.ObjectAttribute",
		  "name": "Object Attribute",
		  "category": "Display",
		  "since": "1.12",
		  "samples": [
			"sap.m.sample.ObjectAttributes",
			"sap.m.sample.ObjectHeaderResponsiveI",
			"sap.m.sample.ObjectHeaderActiveAttributes"
		  ]
		},
		{
		  "id": "sap.m.ObjectHeader",
		  "name": "Object Header",
		  "category": "Display",
		  "since": "1.12",
		  "samples": [
			"sap.m.sample.ObjectHeader",
			"sap.m.sample.ObjectHeaderCondensed",
			"sap.m.sample.ObjectHeaderFavFlag",
			"sap.m.sample.ObjectHeaderImage",
			"sap.m.sample.ObjectHeaderTitleActive",
			"sap.m.sample.ObjectHeaderTitleSel",
			"sap.m.sample.ObjectHeaderResponsiveI",
			"sap.m.sample.ObjectHeaderResponsiveII",
			"sap.m.sample.ObjectHeaderResponsiveIII",
			"sap.m.sample.ObjectHeaderResponsiveIV",
			"sap.m.sample.ObjectHeaderResponsiveV",
			"sap.m.sample.ObjectHeaderMarkers"
		  ]
		},
		{
		  "id": "sap.m.ObjectIdentifier",
		  "name": "Object Identifier",
		  "category": "Display",
		  "since": "1.12",
		  "samples": [
			"sap.m.sample.ObjectIdentifier",
			"sap.m.sample.Table"
		  ]
		},
		{
		  "id": "sap.m.ObjectMarker",
		  "name": "Object Marker",
		  "category": "Display",
		  "since": "1.38",
		  "samples": [
			"sap.m.sample.ObjectMarker"
		  ]
		},
		{
		  "id": "sap.m.ObjectNumber",
		  "name": "Object Number",
		  "category": "Display",
		  "since": "1.12",
		  "samples": [
			"sap.m.sample.ObjectNumber",
			"sap.m.sample.Table"
		  ]
		},
		{
		  "id": "sap.m.ObjectStatus",
		  "name": "Object Status",
		  "category": "Display",
		  "since": "1.12",
		  "samples": [
			"sap.m.sample.ObjectStatus",
			"sap.m.sample.ObjectHeader"
		  ]
		},
		{
		  "id": "sap.m.ObjectListItem",
		  "name": "Object List Item",
		  "category": "List",
		  "since": "1.12",
		  "samples": [
			"sap.m.sample.ObjectListItem",
			"sap.m.sample.ObjectListItemMarkLocked",
			"sap.m.sample.ObjectListItemMarkers"
		  ]
		},
		{
		  "id": "sap.m.OverflowToolbar",
		  "name": "Overflow Toolbar",
		  "category": "Container",
		  "since": "1.28",
		  "samples": [
			"sap.m.sample.OverflowToolbarSimple",
			"sap.m.sample.OverflowToolbarFooter",
			"sap.m.sample.ToolbarAlignment",
			"sap.m.sample.ToolbarActive",
			"sap.m.sample.ToolbarEnabled",
			"sap.m.sample.ToolbarDesign",
			"sap.m.sample.TitleToolBar"
		  ]
		},
		{
		  "id": "sap.m.OverflowToolbarButton",
		  "name": "Overflow Toolbar Button",
		  "category": "Action",
		  "since": "1.28",
		  "samples": [
			"sap.m.sample.OverflowToolbarFooter"
		  ]
		},
		{
		  "id": "sap.m.OverflowToolbarToggleButton",
		  "name": "Overflow Toolbar Toggle Button",
		  "category": "Action",
		  "since": "1.52",
		  "samples": [
			"sap.m.sample.OverflowToolbarFooter"
		  ]
		},
		{
		  "id": "sap.m.Page",
		  "name": "Page",
		  "category": "Container",
		  "since": "1.10",
		  "samples": [
			"sap.m.sample.Page",
			"sap.m.sample.PageStandardClasses",
			"sap.m.sample.PageSpacing",
			"sap.m.sample.PageListReportIconTabBar",
			"sap.m.sample.PageListReportToolbar",
			"sap.m.sample.PageFloatingFooter"
		  ]
		},
		{
		  "id": "sap.m.Panel",
		  "name": "Panel",
		  "category": "Container",
		  "since": "1.16",
		  "samples": [
			"sap.m.sample.Panel",
			"sap.m.sample.PanelExpanded"
		  ]
		},
		{
		  "id": "sap.m.PDFViewer",
		  "name": "PDF Viewer",
		  "category": "Display",
		  "since": "1.48",
		  "samples": [
			  "sap.m.sample.PDFViewerEmbedded",
			  "sap.m.sample.PDFViewerPopup",
			  "sap.m.sample.PDFViewerMultiple"
		  ]
		},
		{
		  "id": "sap.m.PlanningCalendar",
		  "name": "Planning Calendar",
		  "category": "User Input",
		  "since": "1.34",
		  "formFactors": "L",
		  "samples": ["sap.m.sample.PlanningCalendar",
			"sap.m.sample.PlanningCalendarMulti",
			"sap.m.sample.PlanningCalendarSingle",
			"sap.m.sample.PlanningCalendarViews",
			"sap.m.sample.PlanningCalendarOneLine",
			"sap.m.sample.PlanningCalendarMinMax",
			"sap.m.sample.PlanningCalendarModifyAppointments",
			"sap.m.sample.PlanningCalendarWithLegend",
			"sap.m.sample.PlanningCalendarDnD",
			"sap.m.sample.PlanningCalendarWithStickyHeader"]
		},
		{
		  "id": "sap.m.Popover",
		  "name": "Popover",
		  "category": "Popup",
		  "since": "1.10",
		  "samples": [
			"sap.m.sample.Popover",
			"sap.m.sample.PopoverNavCon",
			"sap.m.sample.PopoverControllingCloseBehavior"
		  ]
		},
		{
		  "id": "sap.m.ProgressIndicator",
		  "name": "Progress Indicator",
		  "category": "Display",
		  "since": "1.14",
		  "samples": ["sap.m.sample.ProgressIndicator"]
		},
		{
		  "id": "sap.m.PullToRefresh",
		  "name": "Pull To Refresh",
		  "category": "Action",
		  "since": "1.10",
		  "formFactors": "L",
		  "samples": [
			"sap.m.sample.PullToRefresh",
			"sap.m.sample.RefreshResponsive"
		  ]
		},
		{
		  "id": "sap.m.RadioButton",
		  "name": "Radio Button",
		  "category": "User Input",
		  "since": "1.10",
		  "samples": ["sap.m.sample.RadioButton"]
		},
		{
		  "id": "sap.m.RadioButtonGroup",
		  "name": "Radio Button Group",
		  "category": "User Input",
		  "since": "1.26",
		  "samples": ["sap.m.sample.RadioButtonGroup"]
		},
		{
		  "id": "sap.m.RatingIndicator",
		  "name": "Rating Indicator",
		  "category": "User Input",
		  "since": "1.14",
		  "samples": ["sap.m.sample.RatingIndicator"]
		},
		{
		  "id": "sap.m.ResponsivePopover",
		  "name": "Responsive Popover",
		  "category": "Popup",
		  "since": "1.16",
		  "samples": ["sap.m.sample.ResponsivePopover"]
		},
		{
		  "id": "sap.m.ScrollContainer",
		  "name": "Scroll Container",
		  "category": "Container",
		  "since": "1.10",
		  "formFactors": "-",
		  "samples": ["sap.m.sample.ScrollContainer"]
		},
		{
		  "id": "sap.m.SearchField",
		  "name": "Search Field",
		  "category": "User Input",
		  "since": "1.10",
		  "samples": [
			"sap.m.sample.SearchField",
			"sap.m.sample.ListSelectionSearch",
			"sap.m.sample.DialogSearch",
			"sap.m.sample.SearchFieldSuggestions"
		  ]
		},
		{
		  "id": "sap.m.SegmentedButton",
		  "name": "Segmented Button",
		  "category": "User Input",
		  "since": "1.10",
		  "samples": [
			"sap.m.sample.SegmentedButton",
			"sap.m.sample.SegmentedButtonVSD",
			"sap.m.sample.SegmentedButtonDialog",
			"sap.m.sample.SegmentedButtonLI"
		  ]
		},
		{
		  "id": "sap.m.Select",
		  "name": "Select",
		  "category": "User Input",
		  "since": "1.10",
		  "samples": [
			"sap.m.sample.Select",
			"sap.m.sample.Select2Columns"
		  ]
		},
		{
		  "id": "sap.m.SelectList",
		  "name": "SelectList",
		  "category": "List",
		  "since": "1.26",
		  "samples": ["sap.m.sample.SelectList"]
		},
		{
		  "id": "sap.m.semantic.SemanticPage",
		  "name": "Semantic Page",
		  "category": "Container",
		  "since": "1.30",
		  "samples": [
			"sap.m.sample.SemanticPage",
			"sap.m.sample.SemanticPageFullScreen",
			"sap.m.sample.SemanticPageDraftIndicator",
			"sap.m.sample.SemanticPageFloatingFooter"
		  ]
		},
		{
		  "id": "sap.m.MultiComboBox",
		  "name": "Multi Combo Box",
		  "category": "User Input",
		  "since": "1.22",
		  "samples": ["sap.m.sample.MultiComboBox"]
		},
		{
		  "id": "sap.m.P13nDialog",
		  "name": "Personalization Dialog",
		  "category": "Popup",
		  "since": "1.26",
		  "samples": [
			"sap.m.sample.P13nDialog",
			"sap.m.sample.P13nDialogWithDimMeasurePanel",
			"sap.m.sample.P13nDialogWithCustomPanel"
		  ]
		},
		{
		  "id": "sap.m.MultiInput",
		  "name": "Multi Input",
		  "category": "User Input",
		  "since": "1.22",
		  "samples": [
			"sap.m.sample.MultiInput",
			"sap.m.sample.MultiInputValidators",
			"sap.m.sample.MultiInputMultiLine",
			"sap.m.sample.MultiInputDatabinding",
			"sap.m.sample.MultiInputMaxTokens",
			"sap.m.sample.MultiInputTokenUpdate"
		  ]
		},
		{
			  "id": "sap.m.RangeSlider",
			  "name": "RangeSlider",
			  "category": "User Input",
			  "since": "1.38",
			  "formFactors": "L",
			  "samples": ["sap.m.sample.RangeSlider"]
		},
		{
		  "id": "sap.m.SelectDialog",
		  "name": "Select Dialog",
		  "category": "Popup",
		  "since": "1.16",
		  "formFactors": "L",
		  "samples": ["sap.m.sample.SelectDialog"]
		},
		{
		  "id": "sap.m.Slider",
		  "name": "Slider",
		  "category": "User Input",
		  "since": "1.10",
		  "formFactors": "L",
		  "samples": ["sap.m.sample.Slider"]
		},
		{
		  "id": "sap.m.StandardListItem",
		  "name": "Standard List Item",
		  "category": "List",
		  "since": "1.10",
		  "samples": [
			"sap.m.sample.StandardListItem",
			"sap.m.sample.StandardListItemTitle",
			"sap.m.sample.StandardListItemDescription",
			"sap.m.sample.StandardListItemIcon",
			"sap.m.sample.StandardListItemInfo"
		  ]
		},
		{
		  "id": "sap.m.StandardTile",
		  "name": "Standard Tile",
		  "category": "Tile",
		  "since": "1.12",
		  "formFactors": "L",
		  "samples": ["sap.m.sample.TileContainer"]
		},
		{
		  "id": "sap.m.StepInput",
		  "name": "Step Input",
		  "category": "User Input",
		  "since": "1.40",
		  "samples": ["sap.m.sample.StepInput"]
		},
		{
		  "id": "sap.m.Switch",
		  "name": "Switch",
		  "category": "User Input",
		  "since": "1.10",
		  "samples": ["sap.m.sample.Switch"]
		},
		{
		  "id": "sap.m.Table",
		  "name": "Responsive Table",
		  "category": "List",
		  "since": "1.12",
		  "samples": [
			"sap.m.sample.Table",
			"sap.m.sample.TableColumnWidth",
			"sap.m.sample.TableBreadcrumb",
			"sap.m.sample.TableLayout",
			"sap.m.sample.TableMergeCells",
			"sap.m.sample.TablePerso",
			"sap.m.sample.TableVerticalAlignment",
			"sap.m.sample.TableViewSettingsDialog",
			"sap.m.sample.TableExport",
			"sap.m.sample.TableOutdated",
			"sap.m.sample.TableEditable",
			"sap.m.sample.TableAlternateRowColors",
			"sap.m.sample.TableDnD"
		  ]
		},
		{
		  "id": "sap.m.TableSelectDialog",
		  "name": "Table Select Dialog",
		  "category": "Popup",
		  "since": "1.16",
		  "samples": ["sap.m.sample.TableSelectDialog"]
		},
		{
		  "id": "sap.m.Text",
		  "name": "Text",
		  "category": "Display",
		  "since": "1.10",
		  "samples": [
			"sap.m.sample.Text",
			"sap.m.sample.TextMaxLines",
			"sap.m.sample.TextRenderWhitespace"
		  ]
		},
		{
		  "id": "sap.m.TextArea",
		  "name": "Text Area",
		  "category": "User Input",
		  "since": "1.10",
		  "samples": [
			"sap.m.sample.TextArea",
			 "sap.m.sample.TextAreaMaxLength",
			"sap.m.sample.TextAreaValueUpdate",
			"sap.m.sample.TextAreaGrowing"
		  ]
		},
		{
		  "id": "sap.m.TileContainer",
		  "name": "Tile Container",
		  "category": "Tile",
		  "since": "1.12",
		  "formFactors": "L",
		  "samples": ["sap.m.sample.TileContainer"]
		},
		{
		  "id" : "sap.m.TileContent",
		  "name" : "Tile Content",
		  "category" : "Tile",
		  "since" : "1.34",
		  "samples" : [
			"sap.m.sample.TileContent"
		  ]
		},
		{
		"id": "sap.m.TimePicker",
		"name": "Time Picker",
		"category": "User Input",
		"since": "1.32",
		"samples": ["sap.m.sample.TimePicker"]
	  },
		{
		  "id": "sap.m.Title",
		  "name": "Title",
		  "category": "Display",
		  "since": "1.28",
			"samples": [
				"sap.m.sample.Title",
				"sap.m.sample.TitleWrapping"
			]
		},
		{
		  "id": "sap.m.ToggleButton",
		  "name": "Toggle Button",
		  "category": "Action",
		  "since": "1.22",
		  "samples": ["sap.m.sample.ToggleButton"]
		},
		{
		  "id": "sap.m.Token",
		  "name": "Token",
		  "category": "User Input",
		  "since": "1.22",
		  "samples": ["sap.m.sample.Token"]
		},
		{
		  "id": "sap.m.Tokenizer",
		  "name": "Tokenizer",
		  "category": "User Input",
		  "since": "1.22",
		  "samples": ["sap.m.sample.Tokenizer"]
		},
		{
		  "id": "sap.m.Toolbar",
		  "name": "Toolbar",
		  "category": "Container",
		  "since": "1.20",
		  "samples": [
			"sap.m.sample.ToolbarShrinkable",
			"sap.m.sample.ToolbarVsBar"
		  ]
		},
		{
		  "id": "sap.m.Tree",
		  "name": "Tree",
		  "category": "Container",
		  "since": "1.42",
		  "samples": [
			"sap.m.sample.Tree",
			"sap.m.sample.TreeIcon",
			"sap.m.sample.TreeSelection",
<<<<<<< HEAD
			"sap.m.sample.TreedExpandTo",
=======
			"sap.m.sample.TreeExpandTo",
>>>>>>> a19e7a5d
			"sap.m.sample.TreeExpandMulti",
			"sap.m.sample.TreeOData",
			"sap.m.sample.TreeJSONLazyLoading",
			"sap.m.sample.TreeDnD"
		  ]
		},
		{
		  "id": "sap.m.ViewSettingsDialog",
		  "name": "View Settings Dialog",
		  "category": "Popup",
		  "since": "1.16",
		  "samples": [
			"sap.m.sample.ViewSettingsDialog",
			"sap.m.sample.ViewSettingsDialogCustom",
			"sap.m.sample.ViewSettingsDialogCustomTabs",
			"sap.m.sample.ViewSettingsDialogCustomFilterDetails",
			"sap.m.sample.TableViewSettingsDialog"
		  ]
		},
		{
		  "id": "sap.m.URLHelper",
		  "name": "Url Helper",
		  "category": "Action",
		  "since": "1.10",
		  "samples": ["sap.m.sample.UrlHelper"]
		},
		{
		  "id": "sap.ui.core.StandardMargins",
		  "name": "Standard Margins",
		  "category": "Layout",
		  "since": "1.28",
		  "formFactors": "-",
		  "samples": [
			"sap.m.sample.StandardMarginsAll",
			"sap.m.sample.StandardMarginsSingleSided",
			"sap.m.sample.StandardMarginsTwoSided",
			"sap.m.sample.StandardMarginsEnforceWidthAuto",
			"sap.m.sample.StandardMarginsResponsive",
			"sap.m.sample.StandardMarginsCollapse",
			"sap.m.sample.StandardNoMargins"
		  ]
		},
		{
		  "id": "sap.ui.core.ContainerPadding",
		  "name": "Standard Paddings",
		  "category": "Layout",
		  "since": "1.28",
		  "formFactors": "-",
		  "samples": [
			"sap.m.sample.ContainerNoPadding",
			"sap.m.sample.ContainerPadding",
			"sap.m.sample.ContainerResponsivePadding",
			"sap.m.sample.ContainerPaddingAndMargin"
		  ]
		},
		{
		  "id": "sap.m.MessagePage",
		  "name": "Message Page",
		  "category": "Display",
		  "since": "1.28",
		  "formFactors": "-",
		  "samples": [
			"sap.m.sample.MessagePage",
			"sap.m.sample.MessagePageWithButtons"
		  ]
		},
		{
		  "id" : "sap.m.Wizard",
		  "name" : "Wizard",
		  "category" : "Container",
		  "since" : "1.30",
		  "samples" : [
			"sap.m.sample.Wizard",
			"sap.m.sample.WizardBranching",
			"sap.m.sample.WizardCurrentStep"
		  ]
		},
		{
		  "id" : "sap.m.SplitApp",
		  "name" : "Split App",
		  "category" : "Container",
		  "since" : "1.11",
		  "samples" : [
			"sap.m.sample.SplitApp"
		  ]
		},
		{
		  "id" : "sap.m.SplitContainer",
		  "name" : "Split Container",
		  "category" : "Container",
		  "since" : "1.11",
		  "samples" : [
			"sap.m.sample.SplitContainer"
		  ]
		},
		{
		  "id": "sap.m.ColorPalette",
		  "name": "Color Palette",
		  "category": "User Input",
		  "since": "1.54",
		  "samples": ["sap.m.sample.ColorPalettePopover", "sap.m.sample.ColorPalette"]
		},
		{
		  "id": "sap.m.tutorial.walkthrough",
		  "name": "Walkthrough",
		  "category": "Tutorial",
		  "since": "1.30",
		  "formFactors": "-",
		  "description": "In this tutorial we are introducing you to all major development paradigms of SAPUI5.",
		  "docuLink": "#docs/guide/3da5f4be63264db99f2e5b04c5e853db.html",
		  "samplesAsSteps": [
			"Hello World!",
			"Bootstrap",
			"Controls",
			"XML Views",
			"Controllers",
			"Modules",
			"JSON Model",
			"Translatable Texts",
			"Component Configuration",
			"Descriptor for Applications",
			"Pages and Panels",
			"Shell Control as Container",
			"Margins and Paddings",
			"Custom CSS and Theme Colors",
			"Nested Views",
			"Dialogs and Fragments",
			"Fragment Callbacks",
			"Icons",
			"Reuse Dialogs",
			"Aggregation Binding",
			"Data Types",
			"Expression Binding",
			"Custom Formatters",
			"Filtering",
			"Sorting and Grouping",
			"Remote OData Service",
			"Mock Server Configuration",
			"Unit Test with QUnit",
			"Integration Test with OPA",
			"Debugging Tools",
			"Routing and Navigation",
			"Routing with Parameters",
			"Routing Back and History",
			"Custom Controls",
			"Responsiveness",
			"Device Adaptation",
			"Content Density"
		  ]
		},
		{
		  "id": "sap.m.tutorial.testing",
		  "name": "Testing",
		  "category": "Tutorial",
		  "since": "1.30",
		  "formFactors": "-",
		  "description": "In this tutorial we will test application functionality with QUnit, OPA5, and the mock server.",
		  "docuLink": "#docs/guide/291c9121e6044ab381e0b51716f97f52.html",
		  "samplesAsSteps": [
			"Overview and Testing Strategy",
			"A First Unit Test",
			"Adding the Price Formatter",
			"Testing a New Module",
			"Adding a Flag Button",
			"A First OPA Test",
			"Changing the table to a Growing Table",
			"Testing Navigation",
			"Adding the Post Page",
			"Test Suite and Automated Testing",
			"Testing User Input",
			"Adding a Search",
			"Testing User Interactions",
			"Adding Tabs",
			"Writing a Short Date Formatter Using TDD ",
			"Adding the Date Formatter"
		  ]
		},
		{
		  "id": "sap.m.tutorial.worklist",
		  "name": "Worklist App",
		  "category": "Tutorial",
		  "since": "1.32",
		  "formFactors": "-",
		  "description": "In this tutorial we implement typical features of a full-screen worklist app, a typical SAP Fiori design pattern.",
		  "docuLink": "#docs/guide/6a6a621c978145ad9eef2b221d2cf21d.html",
		  "samplesAsSteps": [
			"Creating the Initial App",
			"Custom Mock Data",
			"Extending the Worklist Table",
			"Quick Filter for the Worklist",
			"Adding Actions to the Worklist",
			"Extending the Detail Page",
			"Adding a Comments Section"
		  ]
		}
	  ],
	  "samples": [
		{
		  "id": "sap.m.sample.NewsContent",
		  "name": "News Content",
		  "description": "This control is used to display the news content text and subheader in a tile."
		},
		{
		  "id": "sap.m.sample.MessagePage",
		  "name": "Message Page",
		  "description": "This sample displays the MessagePage with basic information."
		},
		{
		  "id": "sap.m.sample.MessagePageWithButtons",
		  "name": "Message Page With FormattedText and Buttons",
		  "description": "This sample displays the MessagePage with FormattedText and buttons."
		},
		{
		  "id": "sap.m.sample.ComboBox",
		  "name": "Combo box",
		  "description": "The combo box control provides a list box with items and a text field allowing the user to either type a value directly into the control or choose from the list of existing items."
		},
		{
		  "id": "sap.m.sample.ComboBox2Columns",
		  "name": "Combo box - Two columns layout",
		  "description": "Use the combo box dropdown list with two columns layout if you need to display additional information to your options, like e.g. currencies to countries or abbreviations to systems."
		},
		{
		  "id": "sap.m.sample.ComboBoxLazyLoading",
		  "name": "Combo box - Lazy loading",
		  "description": "Use this feature to defer initialization of items until the point at which the items are needed. It can improve performance, reduce memory usage and unnecessary client/server round-trips."
		},
		{
		  "id": "sap.m.sample.ComboBoxSearchBoth",
		  "name": "Combo box - Search in both columns",
		  "description": "Combo box dropdown list with search functionality which checks both columns. When you need to display additional information on your options, like e.g. keys of countries or system abbreviations, and want to search in those as well."
		},
		{
		  "id": "sap.m.sample.DateRangeSelection",
		  "name": "Date Range Selection",
		  "description": "The Date Range Selection is an extension of the Date Picker Control and enables the user to select range of dates."
		},
		{
		  "id": "sap.m.sample.ToolbarVsBar",
		  "name": "Toolbar vs Bar vs OverflowToolbar",
		  "description": "Toolbar handles overflow by shrinking items. OverflowToolbar provides an overflow menu. Bar is able to perfectly center a text if nothing overflows."
		},
		{
		  "id": "sap.m.sample.QuickView",
		  "name": "QuickView",
		  "description": "QuickView embedded in popover"
		},
		{
		  "id": "sap.m.sample.QuickViewNavOrigin",
		  "name": "QuickView with navigation and data binding",
		  "description": "QuickView using navOrigin parameter when navigating"
		},
		{
		  "id": "sap.m.sample.QuickViewCard",
		  "name": "QuickViewCard",
		  "description": "QuickView embedded in container"
		},
		{
		  "id": "sap.m.sample.QuickViewCardScrollBar",
		  "name": "QuickViewCard - Scroll example",
		  "description": "QuickView embedded in container with scroll bar"
		},
		{
		  "id": "sap.m.sample.ResponsivePopover",
		  "name": "Responsive Popover",
		  "description": "The Responsive Popover is an abstraction of Popover and Dialog. On the phone a Dialog will be shown. On tablet and desktop a Popover is shown."
		},
		{
		  "id": "sap.m.sample.RefreshResponsive",
		  "name": "Responsive Refresh",
		  "description": "An 'Responsive Refresh' can be achieved by the combination of a Search Field's refresh button and a Pull To Refresh, both of which appear depending on whether the device is touch-enabled. A growing stream of backend data is simulated here."
		},
		{
		  "id": "sap.m.sample.Table",
		  "name": "Table - Columns",
		  "description": "The table shares many features with the list and, in addition, introduces columns. The table is fully responsive and can hide columns or shown them in-place if the screen space is not sufficient. This example also demonstrates the different table pop-in layout options that can be used for the table pop-in rendering."
		},
		{
		  "id": "sap.m.sample.TableTest",
		  "name": "Table Test with OPA",
		  "description": "The following example simulates a click on a list item in a table."
		},
		{
		  "id": "sap.m.sample.ActionSheet",
		  "name": "Action Sheet",
		  "description": "Action Sheet provides an easier way of showing a list of actions and allowing the user to select one. Title and cancel buttons can be shown or hidden. Without an icon the entry will still be aligned (see the last action in the list)."
		},
		{
		  "id": "sap.m.sample.Button",
		  "name": "Button",
		  "description": "Buttons trigger user actions and come in a variety of shapes and colors. Placing a button on a page header or footer changes its appearance."
		},
		{
		  "id": "sap.m.sample.ToggleButton",
		  "name": "Toggle Button",
		  "description": "Toggle Buttons can be toggled between pressed and normal state."
		},
		{
		  "id": "sap.m.sample.ToolbarAlignment",
		  "name": "OverflowToolbar - Alignment",
		  "description": "OverflowToolbar and Toolbar are often used for left/right alignment. This is easily achieved with ToolbarSpacer."
		},
		{
		  "id": "sap.m.sample.ToolbarActive",
		  "name": "OverflowToolbar - Active",
		  "description": "Making an OverflowToolbar or a Toolbar active allows them to react to the click event."
		},
		{
		  "id": "sap.m.sample.ToolbarEnabled",
		  "name": "OverflowToolbar - Enabled",
		  "description": "The Enabled property can be used to enable or disable all the controls inside the OverflowToolbar/Toolbar."
		},
		{
		  "id": "sap.m.sample.ToolbarDesign",
		  "name": "OverflowToolbar - Design and styling",
		  "description": "The Design and Style properties can be used to specify the visual design of the OverflowToolbar/Toolbar."
		},
		{
		  "id": "sap.m.sample.ToolbarShrinkable",
		  "name": "Toolbar - Shrinkable items",
		  "description": "Toolbar items can shrink/expand when the toolbar is resized. This behavior is enabled/disabled via the ToolbarLayoutData layout. It is also possible to set min/max width for shrinkable items."
		},
		{
		  "id": "sap.m.sample.Link",
		  "name": "Link",
		  "description": "Here are some links. Typically links are used in user interfaces to trigger navigation to related content inside or outside of the current application."
		},
		{
		  "id": "sap.m.sample.LinkSubtle",
		  "name": "Link - Subtle",
		  "description": "Subtle links should be used to indicate less important links in tables with a large number of links. In this example all columns contain links, only the first column is non-subtle."
		},
		{
		  "id": "sap.m.sample.LinkEmphasized",
		  "name": "Link - Emphasized",
		  "description": "Usually you use an Object Identifier in the first column of a table. But if you need an active identifier you should use an 'emphasized' link instead."
		},
		{
		  "id": "sap.m.sample.LightBox",
		  "name": "LightBox",
		  "description": "Displays several image thumbnails. Clicking on each of them will open a LightBox."
		},
		{
		  "id": "sap.m.sample.UrlHelper",
		  "name": "URL Helper",
		  "description": "The URL Helper can be used to easily trigger a phone's native apps like Email, Telephone and SMS. It can be used with any UI control but typically an active Display List Item is chosen."
		},
		{
		  "id": "sap.m.sample.PullToRefresh",
		  "name": "Pull To Refresh",
		  "description": "With the Pull to Refresh you can trigger an update operation by swiping the current page down on touch devices. On other devices the Pull To Refresh is visible all the time and the user clicks it like a button."
		},
		{
		  "id": "sap.m.sample.Carousel",
		  "name": "Carousel",
		  "description": "A sample of a Carousel that contains images."
		},
		{
		  "id": "sap.m.sample.CarouselWithControls",
		  "name": "Carousel With Controls",
		  "description": "With the Carousel a user can browse through multi-page content by swiping left or right."
		},
		{
		  "id": "sap.m.sample.CarouselWithDisplayOptions",
		  "name": "Carousel With Display Options",
		  "description": "The Carousel have options for the arrows placement, page indicator placement and page indicator visibility."
		},
		{
		  "id": "sap.m.sample.NavContainer",
		  "name": "Nav Container",
		  "description": "The Nav Container stacks multiple pages and offers an API to switch between them with some animation. Typically application developers would use the App control which inherits from NavContainer."
		},
		{
		  "id": "sap.m.sample.ScrollContainer",
		  "name": "Scroll Container",
		  "description": "The Scroll Container is a control that can display arbitrary content within a limited screen area and provides touch scrolling to make all content accessible."
		},
		{
		  "id": "sap.m.sample.TileContainer",
		  "name": "Tile Container",
		  "description": "Tiles: a modern UI design pattern for overview & navigation."
		},
		{
		  "id": "sap.m.sample.Panel",
		  "name": "Panel",
		  "description": "Panels are helpful to group custom content. They can be decorated with header and info toolbars."
		},
		{
		  "id": "sap.m.sample.PanelExpanded",
		  "name": "Panel - Expand / Collapse",
		  "description": "Panels also have the possibility to expand/collapse their content (including the infoToolbar if available). [since rel. 1.22]"
		},
		{
		  "id": "sap.m.sample.PDFViewerEmbedded",
		  "name": "PDF Viewer - Embedded",
		  "description": "A PDF viewer embedded in another control."
		},
		{
		  "id": "sap.m.sample.PDFViewerPopup",
		  "name": "PDF Viewer - Popup",
		  "description": "A PDF viewer opening as a popup dialog."
		},
		{
		  "id": "sap.m.sample.PDFViewerMultiple",
		  "name": "PDF Viewer - Two PDF Documents",
		  "description": "Two PDF viewer frames displayed side by side."
		},
		{
		  "id": "sap.m.sample.FlexBoxOpposingAlignment",
		  "name": "Flex Box - Opposing Alignment",
		  "description": "In this Flex Box the items are aligned at opposing ends of the container with justifyContent set to 'SpaceBetween'."
		},
		{
		  "id": "sap.m.sample.FlexBoxDirectionOrder",
		  "name": "Flex Box - Direction & Order",
		  "description": "You can influence the direction and order of elements in horizontal and vertical Flex Box controls with the direction property."
		},
		{
		  "id": "sap.m.sample.FlexBoxSizeAdjustments",
		  "name": "Flex Box - Size Adjustments",
		  "description": "Automatic size adjustments can be achieved for Flex Items with the use of Flex Item Data settings on the contained controls."
		},
		{
		  "id": "sap.m.sample.FlexBoxBasicAlignment",
		  "name": "Flex Box - Basic Alignment",
		  "description": "Flex Box items can be placed in different areas using the justifyContent and alignItem properties."
		},
		{
		  "id": "sap.m.sample.FlexBoxCols",
		  "name": "Flex Box - Equal Height Cols",
		  "description": "You can create balanced areas with Flex Box, such as these columns with equal height regardless of content."
		},
		{
		  "id": "sap.m.sample.FlexBoxNav",
		  "name": "Flex Box - Navigation Examples",
		  "description": "Here is an example of how you can use navigation items as unordered list items in a Flex Box."
		},
		{
		  "id": "sap.m.sample.FlexBoxNested",
		  "name": "Flex Box - Nested",
		  "description": "Flex Boxes can be nested. Remember also that HBox and VBox are 'convenience' controls based on the Flex Box control."
		},
		{
		  "id": "sap.m.sample.FlexBoxRenderType",
		  "name": "Flex Box - Render Type",
		  "description": "Flex items can be rendered differently. By default, they are wrapped in a <div> element. Optionally, the bare controls can be rendered directly. This can affect the resulting layout."
		},
		{
		  "id": "sap.m.sample.FormattedText",
		  "name": "Formatted Text",
		  "description": "The control can be used for embedding formatted HTML text into your application."
		},
		{
		  "id": "sap.m.sample.Page",
		  "name": "Page,Toolbar and Bar",
		  "description": "Each screen of a mobile application is typically represented by a 'Page' consisting of a header, a scrollable content area and optionally a footer. The standard header offers a navigation button and a title. Alternatively you can provide a customer header. Gernerally you should use Toolbars in the Page. If you need a centered title you may use a Bar."
		},
		{
		  "id": "sap.m.sample.PageSpacing",
		  "name": "Fiori Object Page - sapUiFioriObjectPage",
		  "description": "This CSS class has been replaced by the margin/padding concept in the sample \"PageStandardClasses\", please do not use it anymore. This page shows a standard setup for showing the details of an object based on: Object Header, Icon Tab Bar, Form, List, Table and Panel. By applying the CSS class 'sapUiFioriObjectPage' you arrange all the controls with a standard spacing. "
		},
		{
		  "id": "sap.m.sample.PageStandardClasses",
		  "name": "Fiori Object Page - Standard Classes",
		  "description": "This page implements the same sample as in 'Fiori Sample Page - sapUiFioriObjectPage' using standard margin classes. In contrast to using 'sapUiFioriObjectPage', the margins used for form, list, table and panel are responsive: they adapt to the available screen width. For more information, please search for 'Standard Margins' and take a look at our samples."
		},
		{
		  "id": "sap.m.sample.PageListReportIconTabBar",
		  "name": "Flexible sizing - Icon Tab Bar",
		  "description": "This page shows flexible sizing with an Icon Tab Bar: The upper part extends with its content, but doesn't react to viewport changes. The Icon Tab Bar reacts to the viewport size. The table inside takes the available space. If the minimum size of the table is reached, the page begins to scroll."
		},
		{
		  "id": "sap.m.sample.PageListReportToolbar",
		  "name": "Flexible sizing - Toolbar",
		  "description": "This page shows flexible sizing with a Toolbar. The upper part extends with its content, but doesn't react to viewport changes. The lower part reacts to the viewport size. The table inside takes the available space. If the minimum size of the table is reached, the page begins to scroll."
		},
		{
		  "id": "sap.m.sample.PageFloatingFooter",
		  "name": "Page Floating Footer",
		  "description": "The floating Footer allows the user to see the underlying content."
		},
		{
		  "id": "sap.m.sample.IconTabBar",
		  "name": "Icon Tab Bar - Filter",
		  "description": "In this example, the Icon Tab Bar is used to apply filters on a table and display the count of the items for each view."
		},
		{
		  "id": "sap.m.sample.IconTabBarMulti",
		  "name": "Icon Tab Bar - Icons Only",
		  "description": "In this example, the Icon Tab Bar tabs display icons only."
		},
		{
		  "id": "sap.m.sample.IconTabBarFiori2",
		  "name": "Icon Tab Bar - Text and Count",
		  "description": "In this example, the Icon Tab Bar tabs display text and corresponding count."
		},
		{
		  "id": "sap.m.sample.IconTabBarInlineMode",
		  "name": "Icon Tab Bar - Inline Mode",
		  "description": "In this example, the Icon Tab Bar tabs display the text and the count in one line."
		},
		{
		  "id": "sap.m.sample.IconTabBarProcess",
		  "name": "Icon Tab Bar - Process",
		  "description": "In this example, the Icon Tab Bar is used to apply filters on the same content along a business process."
		},
		{
		  "id": "sap.m.sample.IconTabBarNoIcons",
		  "name": "Icon Tab Bar - Text Only",
		  "description": "In this example, the Icon Tab Bar tabs display text only."
		},
		{
		  "id": "sap.m.sample.IconTabBarStretchContent",
		  "name": "Icon Tab Bar - Stretch Content Height",
		  "description": "In this example, the IconTabBar height is stretched to the maximum height of the page content. Note: The height of the parent container must be defined as a fixed value. Also, applyContentPadding property is set to false and backgroundDesign property is set to Transparent."
		},
		{
		  "id": "sap.m.sample.IconTabSeparator",
		  "name": "Icon Tab - Separator",
		  "description": "This is an example how to use separators in the Icon Tab Bar. You can choose an icon as a separator or use the default vertical line."
		},
		{
		  "id": "sap.m.sample.IconTabBarOverflowSelectList",
		  "name": "Icon Tab Bar - Overflow Select List",
		  "description": "In this example when some of the tab items are not visible, they are displayed in an overflow select list for easier selection."
		},
		{
		  "id": "sap.m.sample.IconTabBarBackgroundDesign",
		  "name": "Icon Tab Bar - Background Design",
		  "description": "In this example the backgroundDesign and headerBackgroundDesign properties are demonstrated."
		},
		{
		  "id": "sap.m.sample.IconTabBarDragDrop",
		  "name": "Icon Tab Bar - Tabs drag and drop",
		  "description": "This example shows how the tab filters can be reordered with drag and drop. Works only on desktop devices."
		},
		{
		  "id": "sap.m.sample.BusyIndicator",
		  "name": "Busy Indicator",
		  "description": "The Busy Indicator signals that some operation is going on and that the user must wait. It does not block the current UI screen so other operations could be triggered in parallel."
		},
		{
		  "id": "sap.m.sample.Image",
		  "name": "Image",
		  "description": "Images are faster than words and attract people's attention. Images can also have an active state like the last image in this example."
		},
		{
			"id": "sap.m.sample.FeedContent",
			"name": "Feed Content",
			"description": "Shows the tile containing the text of the feed, a subheader, and a numeric value."
		},
		{
		  "id": "sap.m.sample.Label",
		  "name": "Label with Inputs",
		  "description": "Labels are helpful when you need to describe some other UI control."
		},
		{
		  "id": "sap.m.sample.LabelProperties",
		  "name": "Label Properties",
		  "description": "This sample shows the different behaviors of a label."
		},
		{
		  "id": "sap.m.sample.ProgressIndicator",
		  "name": "Progress Indicator",
		  "description": "Shows the progress of a process in a graphical way. To indicate the progress, the inside of the ProgressIndicator is filled with a color."
		},
		{
		  "id": "sap.m.sample.Text",
		  "name": "Text",
		  "description": "The text control can be used for embedding longer paragraphs of text into your application, that need text wrapping."
		},
		{
		  "id": "sap.m.sample.TextMaxLines",
		  "name": "Text - Max Lines",
		  "description": "The Text control has a property to limit the number of lines for wrapping texts."
		},
		{
		  "id": "sap.m.sample.TextRenderWhitespace",
		  "name": "Text - Render Whitespace",
		  "description": "The Text control has a property allowing browsers to render whitespace and tabs."
		},
		{
		  "id": "sap.m.sample.Title",
		  "name": "Title",
		  "description": "The Title control is a simple one line text with additional semantic information about the level of the following section in the page structure for accessibility purposes."
		},
		{
			"id": "sap.m.sample.TitleWrapping",
			"name": "Title - wrapping",
			"description": "The Title wrapping property can be used to change the layout of the Title control within containers with dynamic width."
		},
		{
		  "id": "sap.m.sample.ObjectAttributes",
		  "name": "Object Attribute",
		  "description": "This is an example of Object Attribute used standalone."
		},
		{
		  "id": "sap.m.sample.ObjectHeader",
		  "name": "Object Header",
		  "description": "This is a Object Header which displays the basic information about objects similar to the Object List Item. Besides a title and number you can show multiple attributes (on the left) and statuses (on the right)."
		},
		{
		  "id": "sap.m.sample.ObjectHeaderActiveAttributes",
		  "name": "Object Header – Active Attributes",
		  "description": "Active Object Attributes can trigger actions, such as navigating to related content inside or outside of the current application, or displaying additional information in a popover."
		},
		{
		  "id": "sap.m.sample.ObjectHeaderImage",
		  "name": "Object Header - With Image",
		  "description": "An Object Header will also make space for an image if one is specified, via a URL for the 'icon' property."
		},
		{
		  "id": "sap.m.sample.ObjectHeaderFavFlag",
		  "name": "Object Header - Favorite & Flag",
		  "description": "The Object Header can indicate whether the object is a favorite, or has been flagged for further action. Changing these states is done elsewhere.<br><br><b>Note:</b> The <code>markFlagged</code> and <code>markFavorite</code> properties are deprecated as of version 1.42. We recommend using the <code>markers</code> aggregation instead."
		},
		{
		  "id": "sap.m.sample.ObjectHeaderTitleSel",
		  "name": "Object Header - Select Title",
		  "description": "This is a Object Header with a title selection. This can be used to switch between variants of the business object being shown."
		},
		{
		  "id": "sap.m.sample.ObjectHeaderTitleActive",
		  "name": "Object Header - Active Title",
		  "description": "The Object Header's title can be active to trigger further actions like showing additional information in a Popover."
		},
		{
		  "id": "sap.m.sample.ObjectHeaderCondensed",
		  "name": "Object Header - Condensed",
		  "description": "The Object Header is shown in condensed mode with title, number, number unit and one attribute."
		},
		{
		  "id": "sap.m.sample.ObjectHeaderResponsiveI",
		  "name": "Object Header Responsive I",
		  "description": "This is a responsive Object Header with a Title, 2 Statuses/Attributes rendered next to the title in a fullScreenOptimized mode (fullScreenOptimized = true)."
		},
		{
		  "id": "sap.m.sample.ObjectHeaderResponsiveII",
		  "name": "Object Header Responsive II",
		  "description": "This is a responsive Object Header with a Title, 2 Statuses/Attributes rendered below the title in a Master/Detail mode (fullScreenOptimized = false)."
		},
		{
		  "id": "sap.m.sample.ObjectHeaderResponsiveIII",
		  "name": "Object Header Responsive III",
		  "description": "This is a responsive Object Header with a Title, number, 6 Statuses/Attributes rendered in 4 columns in a fullScreenOptimized mode (fullScreenOptimized = true)."
		},
		{
		  "id": "sap.m.sample.ObjectHeaderResponsiveIV",
		  "name": "Object Header Responsive IV",
		  "description": "This is a responsive Object Header with a Title, number, 6 Statuses/Attributes rendered in 3 columns in a Master/Detail mode (fullScreenOptimized = false)."
		},
		{
		  "id": "sap.m.sample.ObjectHeaderResponsiveV",
		  "name": "Object Header Responsive V",
		  "description": "This is a responsive Object Header without a number and with a Title, 3 Statuses/Attributes."
		},
		{
		  "id": "sap.m.sample.ObjectHeaderMarkers",
		  "name": "Object Header - markers aggregation",
		  "description": "This sample shows the different states of an Object Header, which can be set using the <code>markers</code>."
		},
		{
		  "id": "sap.m.sample.ObjectIdentifier",
		  "name": "Object Identifier",
		  "description": "The object identifier is a small building block representing an object by a title and short description. Often it is used in the first column of a table."
		},
		{
		"id": "sap.m.sample.ObjectMarker",
		"name": "Object Marker in a table",
		"description": "The <code>ObjectMarker</code> is a small building block representing an object by an icon or text and icon. Often it is used in a table."
		},
		{
		  "id": "sap.m.sample.ObjectNumber",
		  "name": "Object Number",
		  "description": "The object number is a small building block representing an important, numerical attribute of an object together with it's unit. Often it is used in the last column of a table."
		},
		{
		  "id": "sap.m.sample.ObjectStatus",
		  "name": "Object Status",
		  "description": "The object status is a small building block representing a status with a semantic color."
		},
		{
		  "id": "sap.m.sample.CheckBox",
		  "name": "Check Box",
		  "description": "Checkboxes allow users to select a subset of options. If you want to offer an off/on setting you should use the Switch control instead."
		},
		{
		  "id": "sap.m.sample.DatePicker",
		  "name": "Date Picker",
		  "description": "The Date Picker is an extension of the Input control and is dedicated to Date."
		},
		{
		  "id": "sap.m.sample.DatePickerMassEdit",
		  "name": "Date Picker Mass Editing Scenario",
		  "description": "Using calendar in a dialog for changing dates in mass editing scenario."
		},
		{
		  "id": "sap.m.sample.DateTimeInput",
		  "name": "Date Time Input",
		  "description": "The Date & Time Input control allows input of dates and times using date and time pickers. [Deprecated since 1.32.8]"
		},
		{
		  "id": "sap.m.sample.DateTimePicker",
		  "name": "Date Time Picker",
		  "description": "With the DateTimePicker a Date can be entered or selected including the time part."
		},
		{
		  "id": "sap.m.sample.RadioButton",
		  "name": "Radio Button",
		  "description": "Typically the Radio Button is used by other controls. E.g. the List uses it for the single selection. But you can also use the Radio Buttons control directly, to allow selection of exactly one of multiple options."
		},
		{
		  "id": "sap.m.sample.RadioButtonGroup",
		  "name": "Radio Button Group",
		  "description": "A wrapper for a group of radio buttons."
		},
		{
		  "id": "sap.m.sample.RatingIndicator",
		  "name": "Rating Indicator",
		  "description": "A Rating Indicator can be used to both indicate and/or rate content."
		},
		{
		  "id": "sap.m.sample.SegmentedButton",
		  "name": "Segmented Button",
		  "description": "The Segmented Button allows the user to pick one out of many options for displaying the content of the current page. It is a UI pattern from iOS, now also available for other platforms. Putting the Segmented Button to a Bar control on non-iOS platforms will result in something very close to a tab."
		},
		{
		  "id": "sap.m.sample.SegmentedButtonVSD",
		  "name": "Segmented Button in View Settings Dialog",
		  "description": "Segmented Button used in View Settings Dialog component"
		},
		{
		  "id": "sap.m.sample.SegmentedButtonDialog",
		  "name": "Segmented Button in Dialog",
		  "description": "Segmented Button used in Dialog component"
		},
		{
		  "id": "sap.m.sample.SegmentedButtonLI",
		  "name": "Segmented Button in Input List Item",
		  "description": "Segmented Button used in Input List Item component"
		},
		{
		  "id": "sap.m.sample.Select",
		  "name": "Select",
		  "description": "Illustrates the usage of a Select in header, footer and content of a page. Note the different display options."
		},
		{
		  "id": "sap.m.sample.Select2Columns",
		  "name": "Select - Two columns layout",
		  "description": "Use the select dropdown list with two columns layout if you need to display additional information to your options, like e.g. currencies to countries or abbreviations to systems."
		},
		{
		  "id": "sap.m.sample.SelectList",
		  "name": "SelectList",
		  "description": "A SelectList allows the user to select one item from a list of choices."
		},
		{
		  "id": "sap.m.sample.SemanticPage",
		  "name": "Semantic Page Master-Detail",
		  "description": "Semantic Page Master/Detail"
		},
		{
		  "id": "sap.m.sample.SemanticPageFullScreen",
		  "name": "Semantic Page Full Screen",
		  "description": "Semantic Page Full Screen"
		},
		{
		  "id": "sap.m.sample.SemanticPageDraftIndicator",
		  "name": "Semantic Page using Draft Indicator",
		  "description": "Integration of Draft Indicator inside Semantic Page"
		},
		{
		  "id": "sap.m.sample.SemanticPageFloatingFooter",
		  "name": "Semantic Page using Floating Footer",
		  "description": "Integration of Floating Footer inside Semantic Page"
		},
		{
		  "id": "sap.m.sample.ActionSelect",
		  "name": "Action Select",
		  "description": "Illustrates an Action Select with 2 actions."
		},
		{
		  "id": "sap.m.sample.MultiComboBox",
		  "name": "MultiComboBox",
		  "description": "Choose one or more out of multiple options with the MultiComboBox control."
		},
		{
		  "id": "sap.m.sample.P13nDialog",
		  "name": "P13nDialog stand-alone",
		  "description": "Dialog for personalization of column order and their visibility, sorting and filtering conditions of columns."
		},
		{
		  "id": "sap.m.sample.P13nDialogWithDimMeasurePanel",
		  "name": "P13nDialog stand-alone",
		  "description": "Dialog for personalization of dimension/measure order and their visibility, sorting and filtering conditions of dimensions/measures."
		},
		{
		  "id": "sap.m.sample.P13nDialogWithCustomPanel",
		  "name": "P13nDialog stand-alone with custom panel",
		  "description": "Dialog for personalization of column order and their visibility and custom panel."
		},
		{
		  "id": "sap.m.sample.MultiInput",
		  "name": "MultiInput",
		  "description": "MultiInput provides functionality to add / remove / enter tokens."
		},
		{
		  "id": "sap.m.sample.MultiInputValidators",
		  "name": "MultiInput Validators",
		  "description": "MultiInput uses validators to accept, decline and change tokens."
		},
		{
		  "id": "sap.m.sample.MultiInputMultiLine",
		  "name": "MultiInput Multi-line Mode",
		  "description": "Multi-line display mode allows you to fully view all tokens and easily edit tokens in the MultiInput. This display mode should be used if you need an overview of all content in the MultiInput."
		},
		{
			"id": "sap.m.sample.MultiInputDatabinding",
			"name": "MultiInput Data Binding",
			"description": "MultiInput data binding allows data to be bound to tokens in MultiInput."
		},
		{
			"id": "sap.m.sample.MultiInputMaxTokens",
			"name": "MultiInput with Max Tokens",
			"description": "Number of Tokens in MultiInput cannot exceed the maxToken number."
		},
		{
			"id": "sap.m.sample.MultiInputTokenUpdate",
			"name": "MultiInput tokenUpdate event example",
			"description": "MultiInput fires several tokenUpdate events depending on when the tokens were validated"
		},
		{
			"id": "sap.m.sample.NumericContentDifColors",
			"name": "Numeric Content of Different Colors",
			"description": "Shows NumericContent including numbers, units of measurement, and status arrows indicating a trend. The numbers can be colored according to their meaning."
		},
		{
			"id": "sap.m.sample.NumericContentIcon",
			"name": "Numeric Content with Icon",
			"description": "Shows NumericContent including an icon."
		},
		{
			"id": "sap.m.sample.NumericContentWithoutMargin",
			"name": "Numeric Content Without Margins",
			"description": "This is an example of the NumericContent that contains no margins, so the control is aligned to the left and to the top without any margins."
		},
		{
		  "id": "sap.m.sample.Token",
		  "name": "Token",
		  "description": "Token renders a token containing text and an optional delete icon."
		},
		{
		  "id": "sap.m.sample.Tokenizer",
		  "name": "Tokenizer",
		  "description": "Tokenizer displays multiple tokens."
		},
		{
		  "id": "sap.m.sample.Tree",
		  "name": "Tree - Basic",
		  "description": "Tree displays data in hierarchical structure."
		},
		{
<<<<<<< HEAD
		  "id": "sap.m.sample.TreedExpandTo",
		  "name": "Tree - InitialExpand & CollapseAll",
		  "description": "This example shows setting initial expand state and collapse all nodes functions."
=======
		  "id": "sap.m.sample.TreeExpandTo",
		  "name": "Tree - InitialExpand & CollapseAll",
		  "description": "This example shows the initial expand state and how to collapse all nodes."
>>>>>>> a19e7a5d
		},
		{
		  "id": "sap.m.sample.TreeDnD",
		  "name": "Tree - Drag and Drop",
		  "description": "This example shows drag-and-drop capability."
        },
		{
		  "id": "sap.m.sample.TreeIcon",
		  "name": "Tree - Icon & Context Menu",
		  "description": "Tree item with icon. This example also shows the context menu for the items in the Tree control."
		},
		{
		  "id": "sap.m.sample.TreeExpandMulti",
		  "name": "Tree - Multi Expand & Collapse",
		  "description": "This example shows how to expand/collapse multiple nodes."
		},
		{
          "id": "sap.m.sample.TreeJSONLazyLoading",
          "name": "Tree - Lazy loading with a JSON model",
          "description": "Shows how lazy loading with a JSON model can be done using the toggleOpenState event."
        },
        {
		  "id": "sap.m.sample.TreeOData",
		  "name": "Tree - OData",
<<<<<<< HEAD
		  "description": "This example shows tree with odata service."
=======
		  "description": "This example shows Tree with OData service."
>>>>>>> a19e7a5d
		},
		{
		  "id": "sap.m.sample.TreeSelection",
		  "name": "Tree - Selection",
<<<<<<< HEAD
		  "description": "Different selection modes of Tree."
=======
		  "description": "This example shows different selection modes of Tree."
>>>>>>> a19e7a5d
		},
		{
			"id": "sap.m.sample.RangeSlider",
			"name": "RangeSlider",
			"description": "With the RangeSlider a user can specify range from a numerical interval."
		},
		{
		  "id": "sap.m.sample.Slider",
		  "name": "Slider",
		  "description": "With the Slider a user can choose a value from a numerical range."
		},
		{
		  "id": "sap.m.sample.TextArea",
		  "name": "Text Area",
		  "description": "The Text Area allows to enter multi-line text and automatically breaks to a new line for overflow text. If the text gets too big to be displayed at once the user can scroll up and down."
		},
	 	{
		  "id": "sap.m.sample.TextAreaMaxLength",
		  "name": "TextArea with MaxLength = true",
		  "description": "Shows the behavior of the control with the new showExceededText property (since 1.48) and maxLength = true"},
		{
		  "id": "sap.m.sample.TextAreaValueUpdate",
		  "name": "TextArea - Value Update",
		  "description": "Since 1.30 the value property of sap.m.TextArea is not updated on every keystroke, but first when the user presses Enter or leaves the input. The change was necessary to fully support the standard UI5 data binding with formatters and types. If you still need immediate update you have 2 options: Handle liveChange events or enable the boolean property valueLiveUpdate."
		},
		{
		  "id": "sap.m.sample.TextAreaGrowing",
		  "name": "TextArea - Growing",
		  "description": "Since 1.38 the growing property of sap.m.TextArea gives the ability of a control to automatically grow and shrink dynamically with its content."
		},
		{
		  "id": "sap.m.sample.Switch",
		  "name": "Switch",
		  "description": "\"Some say it is only a switch, I say it is one of the most stylish controls in the universe of mobile UI controls.\" (unknown developer)"
		},
		{
		  "id": "sap.m.sample.SearchField",
		  "name": "Search Field",
		  "description": "Use the Search Field to let the user enter a search string and trigger the search process."
		},
		{
		  "id": "sap.m.sample.SearchFieldSuggestions",
		  "name": "Search Field - Suggestions",
		  "description": "Add suggestion capabilities to a basic Search Field."
		},
		{
		  "id": "sap.m.sample.DialogConfirm",
		  "name": "Dialog With Confirm Options",
		  "description": "Creating a dialog with confirm and reject options that replaces the confirmDialog functionality."
		},
		{
		  "id": "sap.m.sample.ListSelectionSearch",
		  "name": "List - Selection & Search",
		  "description": "When searching a list with multi selection the previously selected items will stay selected. This is managed by the list control for you."
		},
		{
		  "id": "sap.m.sample.FacetFilterSimple",
		  "name": "Facet Filter - Simple",
		  "description": "With the Facet Filter you can offer multiple filters ('facets') to assist the user in narrowing down the data in, say, a table. With this default 'Simple' type, each filter is displayed in a row for selection."
		},
		{
		  "id": "sap.m.sample.FacetFilterLight",
		  "name": "Facet Filter - Light",
		  "description": "This is a 'Light' version of the Facet Filter. It is for small displays where only a selectable summary bar is shown, and a dialog is shown for setting the facet values."
		},
		{
		  "id": "sap.m.sample.InputTypes",
		  "name": "Input - Types",
		  "description": "Input type corresponds to the type attribute of the HTML input tag. On touch devices, it controls the keyboard layout. On desktop, the effect of this setting is browser dependent."
		},
		{
		  "id": "sap.m.sample.InputPassword",
		  "name": "Input - Password",
		  "description": "To make sure the password is not shown as clear text you set the 'type' of an input control to 'Password'."
		},
		{
		  "id": "sap.m.sample.InputChecked",
		  "name": "Input - Checked",
		  "description": "Input checks are handled via the validation of the data binding. In this example there are two inputs that are validated (a) while the user types and (b) when the user continues the process. If the built-in validation types are not sufficient you can create your own, like the email type in this example."
		},
		{
		  "id": "sap.m.sample.InputAssisted",
		  "name": "Input - Assisted",
		  "description": "Assisted input is available via suggestions - shown as you type - and a value help dialog."
		},
		{
		  "id": "sap.m.sample.InputAssistedTwoValues",
		  "name": "Input - Assisted Two Values",
		  "description": "This example shows how to easily implement an assisted input with two-value suggestions."
		},
		{
		  "id": "sap.m.sample.InputAssistedTabularSuggestions",
		  "name": "Input - Assisted Tabular Suggestions",
		  "description": "In this example assisted input is provided with table-like suggestions where several columns can display more details."
		},
		{
		  "id": "sap.m.sample.InputSuggestionsDynamic",
		  "name": "Input - Suggestions - Dynamic",
		  "description": "With the Input control's suggest event, you can handle the suggestionItems yourself dynamically. This is useful when you have a server-side source of possible entries, and want to retrieve a specific subset by setting a filter on the aggregation binding with the model."
		},
		{
		  "id": "sap.m.sample.InputSuggestionsOpenSearch",
		  "name": "Input - Suggestions - OSP",
		  "description": "If you need to use an Open Search Provider (OSP) to supply possible values, you can do this with the Input control's suggest event, and build the suggestionItems dynamically according to the results of the Open Search call."
		},
		{
		  "id": "sap.m.sample.InputSuggestionsCustomFilter",
		  "name": "Input - Suggestions - Custom",
		  "description": "The default filtering for the suggestionItems aggregation uses a 'begins with' style operator. You can override this with your own custom filter function using the Input control's setFilterFunction method."
		},
		{
		  "id": "sap.m.sample.InputStates",
		  "name": "Input - States",
		  "description": "This example demonstrates the different input field states, e.g. disabled, editable, with value help and value help only."
		},
		{
		  "id": "sap.m.sample.InputValueUpdate",
		  "name": "Input - Value Update",
		  "description": "Since 1.24 the value property of sap.m.Input is not updated on every keystroke, but first when the user presses Enter or leaves the input. The change was necessary to fully support the standard UI5 data binding with formatters and types. If you still need immediate update you have 2 options: Handle liveChange events or enable the boolean property valueLiveUpdate."
		},
		{
		  "id": "sap.m.sample.InputDescription",
		  "name": "Input - Description",
		  "description": "This sample illustrates the usage of the description with input fields, e.g. description for units of measurements and currencies."
		},
		{
			"id": "sap.m.sample.InputKeyValue",
			"name": "Input - Key and Value",
			"description": "This sample illustrates how the Input works with key and value values, when the data is available via list of suggestions."
		},
		{
			"id": "sap.m.sample.InputKeyValueTabularSuggestions",
			"name": "Input - Key and Value Tabular Suggestions",
			"description": "This sample illustrates how the Input works with key and value values, when the data is provided with table-like suggestions."
		},
		{
		  "id": "sap.m.sample.ListToolbar",
		  "name": "List - Header & Info Toolbar",
		  "description": "The 'headerText' property is an easy but limited way of setting the list header. If you need more flexibility you should assemble your own header or info toolbar that can also contain buttons."
		},
		{
		  "id": "sap.m.sample.ListNoData",
		  "name": "List - No Data Indication",
		  "description": "If the list is empty it indicates this state by displaying a message text."
		},
		{
		  "id": "sap.m.sample.ListFooter",
		  "name": "List - Footer",
		  "description": "With the 'footerText' property you can set a message that is shown at the very end of the list."
		},
		{
		  "id": "sap.m.sample.ListSelection",
		  "name": "List - Selection",
		  "description": "'Single selection' forces the user to choose exactly one out of many items. With the 'multi' selection the user can pick multiple items at the same time. This is helpful for e.g. batch processing. With 'includeItem' the selection is also changed when pressing the item."
		},
		{
		  "id": "sap.m.sample.ListItemTypes",
		  "name": "List - Items Type",
		  "description": "You can use the ‘type’ property of any list item, which inherits from ListItemBase control, to demonstrate all possible types (see sap.m.ListType). In this example, you can see the Standard List Item behavior when different values of ‘type’ property are selected."
		},
		{
		  "id": "sap.m.sample.ListDeletion",
		  "name": "List - Deletion",
		  "description": "Setting 'Delete' mode on a List means you can trigger the deletion of single items with a single press. The application has to decide if an additional confirmation is required."
		},
		{
		  "id": "sap.m.sample.ListSwipe",
		  "name": "List - Swipe",
		  "description": "With a swipe gesture you can show additional content for an item without having to navigate to a detail page. This feature is only available for touch devices."
		},
		{
		  "id": "sap.m.sample.ListGrowing",
		  "name": "List - Growing",
		  "description": "The Growing feature helps if your content is too big to be loaded/shown at once. It paginates the content into smaller chunks - aka pages - which are loaded/shown one after another. Random access to pages (e.g jumping to the end) is not possible. Depending on the model the content is loaded on demand (OData) or shown on demand (JSON)."
		},
		{
		  "id": "sap.m.sample.ListGrowingUpwards",
		  "name": "List - Growing Upwards",
		  "description": "The Upwards Growing"
		},
		{
		  "id": "sap.m.sample.ListGrouping",
		  "name": "List - Grouping & Context Menu",
		  "description": "Grouping your items makes it easier for the user to browse and find the desired content. This example also shows the context menu for the items in the List control."
		},
		{
		  "id": "sap.m.sample.ListUnread",
		  "name": "List - Unread Indication",
		  "description": "With the Unread Indicator you can highlight new items making it easier for the user to discover them."
		},
		{
		  "id": "sap.m.sample.ListNavType",
		  "name": "List - Navigation Indication",
		  "description": "If only a subset of the list items are navigable you should indicate those by setting their 'type' to 'Navigation'. This displays an navigation arrow. Do not show arrows if all items are navigable. This achieved by setting the 'type' to 'Active'."
		},
		{
		  "id": "sap.m.sample.ListCounter",
		  "name": "List - Counter Indication",
		  "description": "The counter of an item quickly shows how many detail entries are related, without having to navigate to the detail page."
		},
		{
		  "id": "sap.m.sample.ListLoading",
		  "name": "List - Loading Indication",
		  "description": "You can use enableBusyIndicator property to display loading animation while the data is being loaded from server. By default, this property is true and busy indicator will be shown after 1000ms. This behavior can be customized by setting the busyIndicatorDelay property. When this property is set to false, items stay on the List until data loading is completed."
		},
		{
		  "id": "sap.m.sample.TableViewSettingsDialog",
		  "name": "Table - View Settings & Context Menu",
		  "description": "The View Settings Dialog is standard UI pattern for specifying sorting, grouping and filtering. For a table it should be triggered by a button in the table header with the 'drop-down-list' icon. The active filter should be shown with the table's info bar. This example also shows the context menu for the items in the Table control."
		},
		{
		  "id": "sap.m.sample.TableLayout",
		  "name": "Table - Fixed vs Auto Layout",
		  "description": "You can use fixedLayout property to define the layout algorithm to be used for the table cells, rows, and columns.\nWhen fixedLayout property is set to false, the width of the table and its cells depends on the content thereof. The column width is set by the widest unbreakable content in the cells.\nBy default, table is rendered with fixed layout algorithm. This means the horizontal layout only depends on the table's width and the width of the columns, not the contents of the cells. Cells in subsequent rows do not affect column widths."
		},
		{
		  "id": "sap.m.sample.TableColumnWidth",
		  "name": "Table - Defining Column Width",
		  "description": "While defining the column width you can use percent values but you should be careful with them. Click to see some traps and tipps."
		},
		{
		  "id": "sap.m.sample.TableAlternateRowColors",
		  "name": "Table - Alternate Row Colors",
		  "description": "Table with alternating light and dark background colors. Note: The effect of this feature is only visible in the SAP Belize and Belize Deep themes."
		},
		{
		  "id": "sap.m.sample.TableDnD",
		  "name": "Table - Drag and Drop",
		  "description": "Shows the different kinds of drag-and-drop capabilities along with custom context menu alternatives to perform these action."
		},
		{
		  "id": "sap.m.sample.TablePerso",
		  "name": "Table - Personalization",
		  "description": "The Table Perso Dialog is a simple dialog to be used for allowing the user to set table personalizations, specifically column visibility and order. Use the Table Perso Controller in conjunction with a persistence service based on the abstract Table Perso Provider to have changes made and persisted."
		},
		{
		  "id": "sap.m.sample.TableMergeCells",
		  "name": "Table - Merge Cells",
		  "description": "With column duplicate merging, you can improve the display of repeated data. See the effect of mergeDuplicates on the Supplier column, space permitting.\nNote: This feature is ignored if a column is shown in the pop-in."
		},
		{
		  "id": "sap.m.sample.TableVerticalAlignment",
		  "name": "Table - Vertical Alignment",
		  "description": "This is a good example of how to vertically align different elements within a Table's ColumnListItem row template."
		},
		{
		  "id": "sap.m.sample.TableOutdated",
		  "name": "Table - Outdated Data",
		  "description": "You can use the 'showOverlay' property to indicate that the table data is no longer up to date. When the user modifies the filter values of the table, this results in displaying an overlay, which disables operations on the table. Once the user chooses 'Search', the filter values and table data are synchronized again and the overlay is removed."
		},
		{
		  "id": "sap.m.sample.TableBreadcrumb",
		  "name": "Table - Breadcrumb",
		  "description": "With an InfoToolbar and some crumb logic you can navigate simple hierarchies with a breadcrumb table approach."
		},
		{
		  "id": "sap.m.sample.TableExport",
		  "name": "Table - Export",
		  "description": "The table control provides export capabilities for downloading your data as a  csv file. However, for huge tables, it is recommended that you provide an export mechanism on the server side."
		},
		{
		  "id": "sap.m.sample.TableEditable",
		  "name": "Table - Editable",
		  "description": "Table with edit/display togglable scenario."
		},
		{
		  "id": "sap.m.sample.ActionListItem",
		  "name": "Action List Item",
		  "description": "Use the Action List Item to trigger an action directly from a list"
		},
		{
		  "id": "sap.m.sample.CustomListItem",
		  "name": "Custom List Item",
		  "description": "With the Custom List Item you can add any kind of content to lists."
		},
		{
		  "id": "sap.m.sample.CustomTreeItem",
		  "name": "Custom Tree Item",
		  "description": "With the Custom Tree Item you can add any kind of content to Tree."
		},
		{
		  "id": "sap.m.sample.DisplayListItem",
		  "name": "Display List Item",
		  "description": "Use the Display List Item for showing name/value pairs."
		},
		{
		  "id": "sap.m.sample.FeedListItem",
		  "name": "Feed List Item",
		  "description": "The Feed List Item provides a standard UI for 'feeds' where multiple users publish information on regular basis on a certain topic."
		},
		{
		  "id": "sap.m.sample.FeedInput",
		  "name": "Feed Input",
		  "description": "This sample shows a standalone feed input with different settings."
		},
		{
		  "id": "sap.m.sample.Feed",
		  "name": "Feed",
		  "description": "This sample shows you how to build a complete feed user interface by combining a FeedInput with a list of FeedListItems."
		},
		{
		  "id": "sap.m.sample.InputListItem",
		  "name": "Input List Item",
		  "description": "Use the Input List Item on phones to build form like user interfaces."
		},
		{
		  "id": "sap.m.sample.ObjectListItem",
		  "name": "Object List Item",
		  "description": "The Object List Item has many possibilities to provide a quick overview for an object within a list."
		},
		{
		  "id": "sap.m.sample.ObjectListItemMarkLocked",
		  "name": "Object List Item - markLocked, markFlagged, markFavorite",
		  "description": "This sample shows the different states of an Object List Item, which can be set using the <code>markLocked</code>, <code>markFlagged</code>, and <code>markFavorite</code> properties.<br><br><b>Note:</b> The <code>markLocked</code>, <code>markFlagged</code>, and <code>markFavourite</code> properties are deprecated as of version 1.42. We recommend using the <code>markers</code> aggregation instead."
		},
		{
		  "id": "sap.m.sample.ObjectListItemMarkers",
		  "name": "Object List Item - markers aggregation",
		  "description": "This sample shows the different states of an Object List Item, which can be set using the <code>markers</code> aggregation."
		},
		{
		  "id": "sap.m.sample.StandardListItem",
		  "name": "Standard List Item",
		  "description": "This list item offers a standardized user interface for list content with only title."
		},
		{
		  "id": "sap.m.sample.StandardListItemDescription",
		  "name": "Standard List Item - Description",
		  "description": "This list item offers a standardized user interface for list content with title and description."
		},
		{
		  "id": "sap.m.sample.StandardListItemIcon",
		  "name": "Standard List Item - Icon",
		  "description": "This list item offers a standardized user interface for list content with title, description and icon."
		},
		{
		  "id": "sap.m.sample.StandardListItemInfo",
		  "name": "Standard List Item - Info",
		  "description": "This list item offers a standardized user interface for list content with title and info."
		},
		{
		  "id": "sap.m.sample.StandardListItemTitle",
		  "name": "Standard List Item - Adapt Title",
		  "description": "By default the title size adapts to the available space and gets bigger if the description is empty. List items with and without descriptions results in titles with different sizes. In this cases it is better to switch the size adaption off."
		},
		{
		  "id": "sap.m.sample.MaskInput",
		  "name": "MaskInput",
		  "description": "The sap.m.MaskInput control allows users to easily enter data in a certain format and in a fixed-width input (for example: date, time, credit card number, and others)."
		},
		{
		  "id": "sap.m.sample.MenuButton",
		  "name": "Menu Button",
		  "description": "This control is used to open a menu in both desktop and mobile."
		},
		{
		  "id": "sap.m.sample.MessageBox",
		  "name": "Message Box",
		  "description": "MessageBox is an easy way of displaying a message-type dialog to the user. You can display different types of dialogs:\n- Types of message (Alert, Confirmation, etc.)\n- Initial focus can be set to the buttons or the controls used in the message"
		},
		{
		  "id": "sap.m.sample.MessageBoxInfo",
		  "name": "Message Box Details",
		  "description": "MessageBox with the option to display detailed information."
		},
		{
		  "id": "sap.m.sample.MessageBoxInitialFocus",
		  "name": "Message Box Initial Focus",
		  "description": "Shows how to set initial focus to MessageBox button."
		},
		{
		  "id": "sap.m.sample.MessagePopover",
		  "name": "MessagePopover",
		  "description": "MessagePopover is a control that displays a summarized list of different types of messages (errors, warnings, success and information). It provides a handy and systemized way to navigate and explore details for every message."
		},
		{
		  "id": "sap.m.sample.MessageViewInsideDialog",
		  "name": "Message View inside Dialog",
		  "description": "A sample with Message View placed inside a Dialog."
		},
		{
		  "id": "sap.m.sample.MessageViewInsidePopover",
		  "name": "Message View inside Popover",
		  "description": "A sample with Message View inside a Popover."
		},
		 {
		  "id": "sap.m.sample.MessageViewInsideResponsivePopover",
		  "name": "Message View inside ResponsivePopover",
		  "description": "A sample with Message View inside a ResponsivePopover."
		 },
		{
		 "id": "sap.m.sample.MessageViewWithGrouping",
		  "name": "Message View with Grouping",
		  "description": "A sample with Message View and inside a Dialog and grouping of items"
		},
		{
		  "id": "sap.m.sample.MessageStrip",
		  "name": "Message Strip",
		  "description": "MessageStrip for showing status messages."
		},
		{
			"id": "sap.m.sample.MessageStripWithEnableFormattedText",
			"name": "Message Strip with enableFormattedText",
			"description": "A sample MessageStrip that shows status messages with additional formatting."
		},
		{
		  "id": "sap.m.sample.DynamicMessageStripGenerator",
		  "name": "Dynamic Message Strip Generator",
		  "description": "Generates MessageStrips with random properties."
		},
		{
		  "id": "sap.m.sample.MessageToast",
		  "name": "Message Toast",
		  "description": "The Message Toast displays the message text as an overlay to the current screen. It closes automatically after some time without requiring further user interaction."
		},
		{
		  "id": "sap.m.sample.Popover",
		  "name": "Popover",
		  "description": "The Popover controls allows to show contextual information without leaving the current page. Press somewhere outside the popover to close it."
		},
		{
		  "id": "sap.m.sample.PopoverNavCon",
		  "name": "Popover With NavContainer",
		  "description": "You can nest NavContainers in Popovers (and Dialogs) to navigate to further details in place."
		},
		{
		  "id": "sap.m.sample.PopoverControllingCloseBehavior",
		  "name": "Popover - Cotrolling Closing Behavior",
		  "description": "In some cases the closing behavior of the Popover can lead to drill down navigation. This is a sample demonstrating how this can be controlled. When the popover is opened, add a style \"pointer-events: none\" to the area that should remain static and when the popover is closed, remove it. "
		},
		{
		  "id": "sap.m.sample.SelectDialog",
		  "name": "Select Dialog",
		  "description": "The Select Dialog allows the user to search for and pick an item from a possibly long option list. Basically it is a convenience function to quickly assemble a Dialog, a Search Field and a List with Standard List Items. You can have single select or multi select mode. The dialog can remember the selections previously set on the dialog."
		},
		{
		  "id": "sap.m.sample.TableSelectDialog",
		  "name": "Table Select Dialog",
		  "description": "Similar to the Select Dialog, the Table Select Dialog presents selectable items in a table-based dialog, with filter functions. You can have single select or multi select mode. The dialog can remember the selections previously set on the dialog."
		},
		{
		  "id": "sap.m.sample.NotificationListItem",
		  "name": "Notification List Item",
		  "description": "A list item suitable for showing notifications to the user."
		},
		{
		  "id": "sap.m.sample.NotificationListGroup",
		  "name": "Notification List Group",
		  "description": "A control suitable for grouping notifications."
		},
		{
		  "id": "sap.m.sample.NotificationListGroupBindings",
		  "name": "Notification List Group with data bindings",
		  "description": "A control suitable for grouping notifications. The sample uses JSON data bindings."
		},
		{
		  "id": "sap.m.sample.NotificationListGroupLazyLoading",
		  "name": "Notification List Group with lazy loading of the notifications",
		  "description": "Notification List Group with lazy loading of the notifications."
		},
		{
		  "id": "sap.m.sample.MaxNumberOfNotificationsReached",
		  "name": "Notification List Group with max number of notifications reached",
		  "description": "Notification List Group with max number of notifications reached. The group will render the max amount of notificatons, depending on device type allowed and then show a warning messge."
		},
		{
		  "id": "sap.m.sample.Dialog",
		  "name": "Dialog",
		  "description": "Typically a Dialog prompts the user for decisions or additional information required by the application. The content of a dialog is fully customizable. If you want to highlight important information you should use the special type of 'Message Dialog'."
		},
		{
		  "id": "sap.m.sample.DialogMessage",
		  "name": "Message Dialog",
		  "description": "Creating a dialog for showing UI messages. The possible messages types are: 'None', 'Success', 'Warning' and 'Error'."
		},
		{
		  "id": "sap.m.sample.DialogConfirm",
		  "name": "Dialog With Confirm Options",
		  "description": "Creating a dialog with confirm and reject options that replaces the confirmDialog functionality."
		},
		{
		  "id": "sap.m.sample.ViewSettingsDialog",
		  "name": "View Settings Dialog - Standard",
		  "description": "The View Settings Dialog is a standard UI pattern for specifying sorting, grouping and filtering."
		},
		{
		  "id": "sap.m.sample.ViewSettingsDialogCustom",
		  "name": "View Settings Dialog - Custom Filters",
		  "description": "You can have custom filters in your View Settings Dialog, as shown in this example here."
		},
		{
		  "id": "sap.m.sample.ViewSettingsDialogCustomFilterDetails",
		  "name": "View Settings Dialog - Custom Search",
		  "description": "You can filter the items in the filter details page using different string filter operators."
		},
		{
		  "id": "sap.m.sample.ViewSettingsDialogCustomTabs",
		  "name": "View Settings Dialog - Custom Tabs",
		  "description": "You can have custom tabs with your own defined content in the View Settings Dialog, as shown in this example."
		},
		{
		  "id": "sap.m.sample.BusyDialog",
		  "name": "Busy Dialog - Standard",
		  "description": "A Busy Dialog blocks the user interface until the currently running operation has been finished. No other activities can be started in parallel."
		},
		{
		  "id": "sap.m.sample.BusyDialogLight",
		  "name": "Busy Dialog - Light",
		  "description": "This is a 'light' version of the standard Busy Dialog; it also blocks the user interface until the currently running operation has been finished. It has no UI components, so you must close it programmatically when appropriate."
		},
		{
		  "id": "sap.m.sample.TitleToolBar",
		  "name": "Placing a Title in OverflowToolbar/Toolbar",
		  "description": "The sap.m.Title control can be used to place a title inside an OverflowToolbar/Toolbar."
		},
		{
		  "id": "sap.m.sample.UploadCollection",
		  "name": "Upload Collection - Instant Upload",
		  "description": "This control allows you to upload single or multiple files from their devices (desktop, tablet or smartphone) and attach them to the application immediately. The selection and upload process is completed in one step and is automatically triggered by the UploadCollection control."
		},
		{
		  "id": "sap.m.sample.UploadCollectionForPendingUpload",
		  "name": "Upload Collection - Upload Pending",
		  "description": "You can use this UploadCollection scenario to select single or mutliple files and to add them to the upload list first. In a second step, the application can upload the selected files by calling the upload() function."
		},
		{
		  "id": "sap.m.sample.UploadCollectionVersioning",
		  "name": "With Download and Update Feature",
		  "description": "Shows the UploadCollection with a download and update version feature. If one item is selected, you can download it or update the item to a new version. Both features can only be used in the Instant Upload scenario."
		},
		{
		  "id": "sap.m.sample.UploadCollectionSortingFiltering",
		  "name": "With Grouping, Sorting and Filtering Feature",
		  "description": "Shows the UploadCollection with grouping, sorting and filtering feature. After setting the criteria for filtering and sorting you get the filtering information displayed in the info toolbar."
		},
		{
		  "id": "sap.m.sample.UploadCollectionFolderHierarchy",
		  "name": "Upload Collection with Folder Hierarchy",
		  "description": "Shows the UploadCollection with a navigable folder structure."
		},
		{
		  "id": "sap.m.sample.StandardMarginsAll",
		  "name": "Margins All Around",
		  "description": "Use standard margin classes 'sapUiTinyMargin', 'sapUiSmallMargin', 'sapUiMediumMargin' or 'sapUiLargeMargin' to add a 8px (0.5rem), 16px (1rem), 32px (2rem) or 48px (3rem) margin to your control. This will clear the area all around your control (outside its border)."
		},
		{
		  "id": "sap.m.sample.StandardMarginsSingleSided",
		  "name": "Single-Sided Margins",
		  "description": "Clear the space to the left, right, top or bottom of your control. Choose a size ('Tiny', 'Small', 'Medium' or 'Large', which stands for 8px (0.5rem), 16px (1rem), 32px (2rem) or 48px (3rem) respectively) and a direction ('Begin', 'End', 'Top' or 'Bottom', where 'Begin' is left and 'End' is right and vice versa in right-to-left mode). If you would like to clear a 32px space to the left (resp. right in rtl mode), you would add class 'sapUiMediumMarginBegin'. You may also add several classes which have to point to different directions though, for example you would add classes 'sapUiLargeMarginEnd sapUiLargeMarginBottom' to clear a 48px space to the bottom and to the right (resp. to the left in rtl mode)."
		},
		{
		  "id": "sap.m.sample.StandardMarginsTwoSided",
		  "name": "Two-Sided Margins",
		  "description": "Clear the space to the left and right, top and bottom of your control. Choose a size ('Tiny', 'Small', 'Medium' or 'Large', which stands for 8px (0.5rem), 16px (1rem), 32px (2rem) or 48px (3rem) respectively) and an orientation ('BeginEnd', 'TopBottom'). If you would like to clear a 32px space to the left and right, you would add class 'sapUiMediumMarginBeginEnd'."
		},
		{
		  "id": "sap.m.sample.StandardMarginsEnforceWidthAuto",
		  "name": "Enforce Width 'auto'",
		  "description": "Some controls (for example the IconTabBar) do not have a 'width' property but still have a default width of 100%. We provide css class 'sapUiForceWidthAuto' to overwrite the control's width in such a case."
		},
		{
		  "id": "sap.m.sample.StandardMarginsResponsive",
		  "name": "Responsive Margins",
		  "description": "Clear the space around your control, where the margin depends on the device your are using."
		},
		{
		  "id": "sap.m.sample.StandardMarginsCollapse",
		  "name": "Collapsing Margins",
		  "description": "See how adjacent margins collapse to a single margin."
		},
		{
		  "id": "sap.m.sample.StandardNoMargins",
		  "name": "Remove Margins",
		  "description": "Use our standard 'No-Margins' classes to remove existing margins from your control. You can either remove all margins at once or remove the margin on one or more sides."
		},
		{
		  "id": "sap.m.sample.StepInput",
		  "name": "StepInput",
		  "description": "The StepInput allows the user to change stepwise a value by a predefined step and also to set additional description, such as units of measurement and currencies after the input field."
		},
		{
		"id": "sap.m.sample.TimePicker",
		"name": "Time Picker",
		"description": "TimePicker examples displaying the four time formats: \nHH : mm, \nHH : mm : ss, \nHH : mm : pp, \nHH : mm : ss : pp"
		},
		{
		"id": "sap.m.sample.TimePickerSliders",
		"name": "Time Picker Sliders",
		"description": "TimePickerSliders used in a Dialog."
		},
		{
		  "id": "sap.m.sample.ContainerNoPadding",
		  "name": "No Container Content Padding",
		  "description": "Many UI5 containers support the standard container content padding CSS classes. Apply the CSS class 'sapUiNoContentPadding' on a UI5 container control (e.g. Panel, IconTabBar, ...) to remove the default padding around the container content area."
		},
		{
		  "id": "sap.m.sample.ContainerPadding",
		  "name": "Container Content Padding",
		  "description": "Apply the CSS class 'sapUiContentPadding' on a UI5 container control (e.g. Page, List, Dialog, Popover, ...) to add a default padding of 1rem (16px) around the container content area."
		},
		{
		  "id": "sap.m.sample.ContainerResponsivePadding",
		  "name": "Responsive Container Content Padding",
		  "description": "Apply the CSS class 'sapUiResponsiveContentPadding' on a UI5 container control (e.g. Page, List, Dialog, Popover, ...) to add a responsive padding based on the screen size around the container content area."
		},
		{
		  "id": "sap.m.sample.ContainerPaddingAndMargin",
		  "name": "Container Content Padding and Margins",
		  "description": "By combining the margin and padding concepts you can flexibly design your application layout without having to write any custom CSS. This example shows a HorizontalLayout that is layouted with the standard margin and padding classes provided by UI5."
		},
		{
		  "id": "sap.m.sample.OverflowToolbarSimple",
		  "name": "Overflow Toolbar - layout",
		  "description": "Overflow Toolbar can contain the same controls as Toolbar with the added benefit that buttons that do not fit are moved to an overflow area when overflow occurs."
		},
		{
		  "id": "sap.m.sample.OverflowToolbarFooter",
		  "name": "Overflow Toolbar - in a table and in the footer of a page",
		  "description": "Overflow Toolbar is useful for showing lists of action buttons that can display an icon in the toolbar, and icon+text when in the overflow."
		},
		{
		  "id": "sap.m.sample.Wizard",
		  "name": "Wizard standard use case",
		  "description": "The Wizard is useful for breaking down complex tasks into smaller steps."
		},
		{
		  "id": "sap.m.sample.WizardBranching",
		  "name": "Wizard branching use case",
		  "description": "The Wizard could be used in branching mode, where the choice of next step depends on the decision made for the current one."
		},
		{
		  "id": "sap.m.sample.WizardCurrentStep",
		  "name": "Wizard edit mode",
		  "description": "Demonstrates the usage of the setCurrentStep association, which controlls the current step of the wizard. This association could be used to simulate 'edit mode' for the wizard by showing all steps in the wizard, without need from the user click next button on each of them."
		},
		{
		  "id": "sap.m.sample.SplitApp",
		  "name": "SplitApp standard use case",
		  "description": "The SplitApp is the base for each master detail application. It extends the sap.m.SplitContainer control."
		},
		{
		  "id": "sap.m.sample.SplitContainer",
		  "name": "SplitContainer standard use case",
		  "description": "SplitContainer maintains two NavContainers if running on tablet or desktop and one NavContainer - on phone. The display of master NavContainer depends on the portrait/landscape orientation of the device and the mode of SplitContainer."
		},
		{
		  "id": "sap.m.sample.DraftIndicator",
		  "name": "Draft Indicator",
		  "description": "The Draft Indicator shows that eighter currently a draft is saving or that it is already saved. It does not block the current UI screen so other operations could be triggered in parallel."
		},
		{
		  "id": "sap.m.sample.SlideTile",
		  "name": "Slide Tile",
		  "description": "Shows Generic Tile with the 2x1 frame type displayed as sliding tiles."
		},
		{
		  "id": "sap.m.sample.GenericTileStates",
		  "name": "Tile Statuses",
		  "description": "Shows the GenericTile while it is loading, if loading fails, and in disabled status."
		},
		{
		  "id": "sap.m.sample.GenericTileAsLaunchTile",
		  "name": "Launch Tile",
		  "description": "Shows Launch Tile samples that can contain header, subheader, image content, unit, and a footer."
		},
		{
		  "id": "sap.m.sample.GenericTileAsMonitorTile",
		  "name": "Monitor Tile",
		  "description": "Shows Monitor Tile samples that can contain header, subheader, icon, key value, unit, and a footer."
		},
		{
		  "id": "sap.m.sample.GenericTileAsKPITile",
		  "name": "KPI Tile",
		  "description": "Shows KPI Tile samples that can contain header, subheader, key value, trend, scale, unit, and a footer."
		},
		{
		  "id": "sap.m.sample.GenericTileAsFeedTile",
		  "name": "Feed and News Tile",
		  "description": "Shows Feed Tile and News Tile samples that can contain feed content, news content, and a footer."
		},
		{
		  "id": "sap.m.sample.GenericTileLineMode",
		  "name": "Tile Modes and Scopes",
		  "description": "Shows Generic Tile regular and in line mode, and you can switch between the display scope and actions scope for Generic Tiles on a web page."
		},
		{
		  "id": "sap.m.sample.TileContent",
		  "name": "Tile Content",
		  "description": "Shows the universal container for different content types and context information in the footer area."
		},
		{
		  "id": "sap.m.sample.HeaderContainer",
		  "name": "Header Container - Horizontal Mode",
		  "description": "The Header Container with horizontal layout. It provides horizontal scrolling on mobile devices (tablet and phone). On a desktop, it provides scroll left and scroll right buttons."
		},
		{
		  "id": "sap.m.sample.HeaderContainerNoDividers",
		  "name": "Header Container Without Dividers",
		  "description": "The Header Container without divider lines."
		},
		{
		  "id": "sap.m.sample.HeaderContainerOH",
		  "name": "Header Container With Object Header",
		  "description": "The Header Container combined with sap.m.ObjectHeader."
		},
		{
		  "id": "sap.m.sample.HeaderContainerVM",
		  "name": "Header Container - Vertical Mode",
		  "description": "The Header Container with a vertical layout and with divider lines."
		},
		{
		  "id": "sap.m.sample.Breadcrumbs",
		  "name": "Breadcrumbs sample",
		  "description": "Breadcrumbs is useful for displaying link hierarchy"
		},
		{
		  "id": "sap.m.sample.TabContainer",
		  "name": "Tab Container",
		  "description": "The sap.m.TabContainer allows for working with multiple tabs."
		},
		{
		  "id": "sap.m.sample.TabContainerMHC",
		  "name": "Tab Container - Multi-instance handling concept",
		  "description": "Allows detail view / edit in <code>sap.m.TabContainer</code> after selecting items from table"
		},
		{
		  "id": "sap.m.sample.PlanningCalendar",
		  "name": "simple Planning Calendar",
		  "description": "PlanningCalendar with single row selection that illustrates the built-in views."
		},
		{
		  "id": "sap.m.sample.PlanningCalendarMulti",
		  "name": "Planning Calendar - multiple selection",
		  "description": "PlanningCalendar with multiple row selection. No interval headers are displayed. On click on an interval a new appointment is created."
		},
		{
		  "id": "sap.m.sample.PlanningCalendarSingle",
		  "name": "Planning Calendar - without row header",
		  "description": "PlanningCalendar with only one row without row header.  On click on an interval a new appointment is created."
		},
		{
		  "id": "sap.m.sample.PlanningCalendarViews",
		  "name": "Planning Calendar - with custom views",
		  "description": "PlanningCalendar with custom views to set number of hours, days and months and change view description. It illustrates both built-in and custom views. Sub-intervals are shown. Custom non-working days and hours are set. In months view some appointments are grouped. The group appointment mode can be toggled to expand the appointments."
		},
		{
		  "id": "sap.m.sample.PlanningCalendarOneLine",
		  "name": "Planning Calendar - with one line appointments",
		  "description": "PlanningCalendar showing appointment with only title in one line to save space. The interval headers are only shown if there are some assigned in the visible area."
		},
		{
		  "id": "sap.m.sample.PlanningCalendarMinMax",
		  "name": "Planning Calendar - with min. and max. date",
		  "description": "PlanningCalendar with min. date 2000-01-01 and max. date 2050-12-31"
		},
		{
		  "id": "sap.m.sample.PlanningCalendarModifyAppointments",
		  "name": "Planning Calendar - with appointments modification",
		  "description": "PlanningCalendar containing sap.m.Popover with information for the appointments and sap.m.Dialog for creating a new appointment. Note: Illustrates how the PlanningCalendar can be used in combination with the sap.m.Popover and sap.m.Dialog controls for details/create. These features are NOT part of the control."
		},
		{
		  "id": "sap.m.sample.PlanningCalendarWithLegend",
		  "name": "Planning Calendar - with legend",
		  "description": "PlanningCalendar inside the main part of a sap.ui.layout.DynamicSideContent and a sap.m.PlanningCalendarLegend inside the side part. The legend includes calendar and appointments sections."
		},
		{
		  "id": "sap.m.sample.PlanningCalendarDnD",
		  "name": "Planning Calendar - Drag and Drop",
		  "description": "PlanningCalendar with draggable appointments. The sample represents three possible roles. If you are logged as an Admin, you can move appointments both within the same row and between different rows without any restrictions. As a Manager, you have the same rights as the Admin but appointments can be dropped only on free slots (no overlapping). As a team member you can only move the appointments within your own row."
		},
		{
		  "id": "sap.m.sample.PlanningCalendarWithStickyHeader",
		  "name": "Planning Calendar - with header that remains visible (fixed on top) on scroll",
		  "description": "PlanningCalendar with header area that remains visible (fixed on top) when the rest of the content is scrolled out of view."
		},
		{
		  "id": "sap.m.sample.ImageContent",
		  "name": "ImageContent",
		  "description": "Shows ImageContent that can include an icon, a profile image, or a logo with a tooltip."
		},
		{
		  "id": "sap.m.sample.ColorPalettePopover",
		  "name": "Color Palette as popover",
		  "description": "The ColorPalette in a popover (by use of thin wrapper control <code>sap.m.ColorPalettePopover</code>)."
		},
		{
		  "id": "sap.m.sample.ColorPalette",
		  "name": "Color Palette in a form",
		  "description": "The standalone ColorPalette in a container (<code>sap.ui.layout.SimpleForm</code>)."
		 }
		]
	}
}<|MERGE_RESOLUTION|>--- conflicted
+++ resolved
@@ -1225,11 +1225,7 @@
 			"sap.m.sample.Tree",
 			"sap.m.sample.TreeIcon",
 			"sap.m.sample.TreeSelection",
-<<<<<<< HEAD
-			"sap.m.sample.TreedExpandTo",
-=======
 			"sap.m.sample.TreeExpandTo",
->>>>>>> a19e7a5d
 			"sap.m.sample.TreeExpandMulti",
 			"sap.m.sample.TreeOData",
 			"sap.m.sample.TreeJSONLazyLoading",
@@ -2093,15 +2089,9 @@
 		  "description": "Tree displays data in hierarchical structure."
 		},
 		{
-<<<<<<< HEAD
-		  "id": "sap.m.sample.TreedExpandTo",
-		  "name": "Tree - InitialExpand & CollapseAll",
-		  "description": "This example shows setting initial expand state and collapse all nodes functions."
-=======
 		  "id": "sap.m.sample.TreeExpandTo",
 		  "name": "Tree - InitialExpand & CollapseAll",
 		  "description": "This example shows the initial expand state and how to collapse all nodes."
->>>>>>> a19e7a5d
 		},
 		{
 		  "id": "sap.m.sample.TreeDnD",
@@ -2126,20 +2116,12 @@
         {
 		  "id": "sap.m.sample.TreeOData",
 		  "name": "Tree - OData",
-<<<<<<< HEAD
-		  "description": "This example shows tree with odata service."
-=======
 		  "description": "This example shows Tree with OData service."
->>>>>>> a19e7a5d
 		},
 		{
 		  "id": "sap.m.sample.TreeSelection",
 		  "name": "Tree - Selection",
-<<<<<<< HEAD
-		  "description": "Different selection modes of Tree."
-=======
 		  "description": "This example shows different selection modes of Tree."
->>>>>>> a19e7a5d
 		},
 		{
 			"id": "sap.m.sample.RangeSlider",
