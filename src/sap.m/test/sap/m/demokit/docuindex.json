--- conflicted
+++ resolved
@@ -2273,15 +2273,9 @@
 		  "description": "Shows samples of Launch Tile, which can contain header, subheader, image content, and footer."
 		},
 		{
-<<<<<<< HEAD
-		  "id": "sap.m.sample.SlideTile",
-		  "name": "Slide Tile",
-		  "description": "GenericTile controls with the 2x1 frame type are displayed as sliding tiles."
-=======
 		  "id": "sap.m.sample.GenericTileAsMonitorTile",
 		  "name": "Monitor Tile",
 		  "description": "Shows samples of Monitor Tile, which can contain header, subheader, icon, key value, unit, and footer."
->>>>>>> a34ebe59
 		},
 		{
 		  "id": "sap.m.sample.GenericTileAsKPITile",
