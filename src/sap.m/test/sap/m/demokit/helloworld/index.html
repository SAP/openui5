--- conflicted
+++ resolved
@@ -1,6 +1,5 @@
 <!DOCTYPE html>
 <html>
-<<<<<<< HEAD
 	<head>
 		<meta http-equiv="X-UA-Compatible" content="IE=edge" />
 
@@ -61,62 +60,7 @@
 			});
 			
 		</script>
-
-	</head>
-	<body class="sapUiBody">
-		<div id="content"></div>
-	</body>
-</html>
-=======
-<head>
-	<meta http-equiv="X-UA-Compatible" content="IE=edge"/>
-	<meta charset="UTF-8">
-	<title>Hello World App</title>
-	<script
-		id="sap-ui-bootstrap"
-		src="../../../../../../../../resources/sap-ui-core.js"
-		data-sap-ui-theme="sap_bluecrystal"
-		data-sap-ui-libs="sap.m"
-		data-sap-ui-preload="async">
-	</script>
-	<script type="text/javascript">
-		sap.ui.getCore().attachInit(function () {
-			// create a mobile app and display page1 initially
-			var app = new sap.m.App("myApp", {
-				initialPage: "page1"
-			});
-
-			// create the first page
-			var page1 = new sap.m.Page("page1", {
-				title: "Hello World",
-				showNavButton: false,
-				content: new sap.m.Button({
-					text: "Go to Page 2",
-					press: function () {
-						// navigate to page2
-						app.to("page2");
-					}
-				})
-			});
-
-			// create the second page with a back button
-			var page2 = new sap.m.Page("page2", {
-				title: "Hello Page 2",
-				showNavButton: true,
-				navButtonPress: function () {
-					// go back to the previous page
-					app.back();
-				}
-			});
-
-			// add both pages to the app
-			app.addPage(page1).addPage(page2);
-			// place the app into the HTML document
-			app.placeAt("content");
-		});
-	</script>
 </head>
 <body class="sapUiBody" id="content">
 </body>
-</html>
->>>>>>> 010a2350
+</html>