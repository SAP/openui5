<!DOCTYPE html>
<html>
<head>
	<meta charset="utf-8">
	<title>UI5 Walkthrough</title>
<<<<<<< HEAD
	<script id="sap-ui-bootstrap"
			src="../../../../../../../../../resources/sap-ui-core.js"
			data-sap-ui-libs="sap.m"
			data-sap-ui-on-init="module:ui5/walkthrough/test/initMockServer"
			data-sap-ui-resource-roots='{
				"ui5.walkthrough": "../"
			}'
	>
	</script>
	
=======
	<script
		id="sap-ui-bootstrap"
		src="../../../../../../../../../resources/sap-ui-core.js"
		data-sap-ui-theme="sap_horizon"
		data-sap-ui-libs="sap.m"
		data-sap-ui-compatVersion="edge"
		data-sap-ui-async="true"
		data-sap-ui-onInit="module:ui5/walkthrough/test/initMockServer"
		data-sap-ui-resourceroots='{
			"ui5.walkthrough": "../"
		}'>
	</script>
>>>>>>> 4cbd24c9
</head>
<body class="sapUiBody" id="content">
	<div data-sap-ui-component data-name="ui5.walkthrough" data-id="container" data-settings="{&quot;id&quot; : &quot;walkthrough&quot;}"></div>
</body>
</html><|MERGE_RESOLUTION|>--- conflicted
+++ resolved
@@ -3,7 +3,6 @@
 <head>
 	<meta charset="utf-8">
 	<title>UI5 Walkthrough</title>
-<<<<<<< HEAD
 	<script id="sap-ui-bootstrap"
 			src="../../../../../../../../../resources/sap-ui-core.js"
 			data-sap-ui-libs="sap.m"
@@ -13,21 +12,6 @@
 			}'
 	>
 	</script>
-	
-=======
-	<script
-		id="sap-ui-bootstrap"
-		src="../../../../../../../../../resources/sap-ui-core.js"
-		data-sap-ui-theme="sap_horizon"
-		data-sap-ui-libs="sap.m"
-		data-sap-ui-compatVersion="edge"
-		data-sap-ui-async="true"
-		data-sap-ui-onInit="module:ui5/walkthrough/test/initMockServer"
-		data-sap-ui-resourceroots='{
-			"ui5.walkthrough": "../"
-		}'>
-	</script>
->>>>>>> 4cbd24c9
 </head>
 <body class="sapUiBody" id="content">
 	<div data-sap-ui-component data-name="ui5.walkthrough" data-id="container" data-settings="{&quot;id&quot; : &quot;walkthrough&quot;}"></div>
