<!DOCTYPE html>
<html lang="en">

<head>
    <meta charset="UTF-8">
    <meta name="viewport" content="width=device-width, initial-scale=1.0">
    <title>Illustration Explorer</title>
    <script id="sap-ui-bootstrap"
            src="../../../../../../resources/sap-ui-core.js"
            data-sap-ui-libs="sap.m"
            data-sap-ui-on-init="module:sap/ui/core/ComponentSupport"
            data-sap-ui-resource-roots='{
                "sap.ui.demo.illustrationExplorer": "./"
            }'
    >
        </script>
</head>

<<<<<<< HEAD
<body class="sapUiBody" id="content">
    <div data-sap-ui-component data-name="sap.ui.demo.illustrationExplorer" data-id="container" data-settings="{&quot;id&quot;: &quot;illustrationExplorer&quot;}">
=======
<body class="sapUiBody sapUiDemoIllustrationExplorerBody" id="content">
    <div data-sap-ui-component
        data-name="sap.ui.demo.illustrationExplorer"
        data-id="container"
        data-settings='{"id": "illustrationExplorer"}'>
>>>>>>> 847869c5
    </div>
</body>

</html><|MERGE_RESOLUTION|>--- conflicted
+++ resolved
@@ -16,16 +16,8 @@
         </script>
 </head>
 
-<<<<<<< HEAD
-<body class="sapUiBody" id="content">
+<body class="sapUiBody sapUiDemoIllustrationExplorerBody" id="content">
     <div data-sap-ui-component data-name="sap.ui.demo.illustrationExplorer" data-id="container" data-settings="{&quot;id&quot;: &quot;illustrationExplorer&quot;}">
-=======
-<body class="sapUiBody sapUiDemoIllustrationExplorerBody" id="content">
-    <div data-sap-ui-component
-        data-name="sap.ui.demo.illustrationExplorer"
-        data-id="container"
-        data-settings='{"id": "illustrationExplorer"}'>
->>>>>>> 847869c5
     </div>
 </body>
 
