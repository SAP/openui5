<<<<<<< HEAD
/* global QUnit */

QUnit.config.autostart = false;

sap.ui.require(["sap/ui/core/Core"], Core => Core.ready(function() {
=======
sap.ui.define([
    "sap/ui/test/Opa5",
    "sap/ui/demo/masterdetail/test/integration/arrangements/Startup",
    "sap/ui/demo/masterdetail/test/integration/NavigationJourney"
], function (Opa5, Startup) {
>>>>>>> 0cb9f840
	"use strict";

	Opa5.extendConfig({
		arrangements: new Startup(),
		viewNamespace: "sap.ui.demo.masterdetail.view.",
		autoWait: true
	});
}));<|MERGE_RESOLUTION|>--- conflicted
+++ resolved
@@ -1,16 +1,8 @@
-<<<<<<< HEAD
-/* global QUnit */
-
-QUnit.config.autostart = false;
-
-sap.ui.require(["sap/ui/core/Core"], Core => Core.ready(function() {
-=======
 sap.ui.define([
     "sap/ui/test/Opa5",
     "sap/ui/demo/masterdetail/test/integration/arrangements/Startup",
     "sap/ui/demo/masterdetail/test/integration/NavigationJourney"
 ], function (Opa5, Startup) {
->>>>>>> 0cb9f840
 	"use strict";
 
 	Opa5.extendConfig({
@@ -18,4 +10,4 @@
 		viewNamespace: "sap.ui.demo.masterdetail.view.",
 		autoWait: true
 	});
-}));+});