--- conflicted
+++ resolved
@@ -1,17 +1,9 @@
-<<<<<<< HEAD
-/* global QUnit */
-
-QUnit.config.autostart = false;
-
-sap.ui.require(["sap/ui/core/Core"], Core => Core.ready(function() {
-=======
 sap.ui.define([
 	"sap/ui/test/Opa5",
 	"./arrangements/Startup",
 	"./NavigationJourneyPhone",
 	"./NotFoundJourneyPhone"
 ], function (Opa5, Startup) {
->>>>>>> 0cb9f840
 	"use strict";
 
 	Opa5.extendConfig({
@@ -19,4 +11,4 @@
 		viewNamespace: "sap.ui.demo.masterdetail.view.",
 		autoWait: true
 	});
-}));+});