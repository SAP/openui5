/*!
 * ${copyright}
 */

sap.ui.define([
		"sap/ui/demo/worklist/controller/BaseController",
		"sap/ui/demo/worklist/model/promise",
		"sap/ui/model/json/JSONModel",
		"sap/ui/demo/worklist/model/formatter"
	], function (BaseController, promise, JSONModel, formatter) {
	"use strict";

	return BaseController.extend("sap.ui.demo.worklist.controller.Object", {

<<<<<<< HEAD
		/* =========================================================== */
		/* lifecycle methods                                           */
		/* =========================================================== */

		/**
		 * Called when the worklist controller is instantiated.
		 * @public
		 */
=======
		formatter: formatter,

>>>>>>> 4b98f3c1
		onInit : function () {
			// Model used to manipulate control states. The chosen values make sure,
			// detail page is busy indication immediately so there is no break in
			// between the busy indication for loading the view's meta data
			// (this is being taken care of by class 'BusyHandler')
			var iOriginalBusyDelay,
				oViewModel = new JSONModel({
					busy : true,
					delay : 0,
					shareSaveAsTileTitle: "",
					shareOnJamTitle: "",
					shareSendEmailSubject: "",
					shareSendEmailMessage: ""
				});

			this.getRouter().getRoute("object").attachPatternMatched(this._onObjectMatched, this);
			// Store original busy indicator delay, so it can be restored later on
			iOriginalBusyDelay = this.getView().getBusyIndicatorDelay();
			this.setModel(oViewModel, "view");
			this.getOwnerComponent().oWhenMetadataIsLoaded.then(function () {
					// Restore original busy indicator delay for the object view
					oViewModel.setProperty("/delay", iOriginalBusyDelay);
				}
			);
		},

		/* =========================================================== */
		/* event handlers                                              */
		/* =========================================================== */

		/**
		 * Navigates back to the worklist
		 * @function
		 */
		onNavBack : function () {
			this.myNavBack("worklist");
		},

		/* =========================================================== */
		/* internal methods                                            */
		/* =========================================================== */

		/**
		 * Binds the view to the object path.
		 *
		 * @function
		 * @param {sap.ui.base.Event} oEvent pattern match event in route 'object'
		 * @private
		 */
		_onObjectMatched : function (oEvent) {
			var sObjectPath = "/Objects('" + oEvent.getParameter("arguments").objectId + "')";
			this._bindView(sObjectPath);
		},

		/**
		 * Binds the view to the object path.
		 *
		 * @function
		 * @param {string} sObjectPath path to the object to be bound
		 * @private
		 */
		_bindView : function (sObjectPath) {
			var oView = this.getView(),
				oViewModel = this.getModel("view");
			// Set busy indicator during view binding
			oViewModel.setProperty("/busy", true);
			oView.bindElement(sObjectPath);

			promise.whenThereIsDataForTheElementBinding(oView.getElementBinding()).then(
				function () {
					var oResourceBundle = this.getResourceBundle(),
						oObject = oView.getBindingContext().getObject(),
						sObjectId = oObject.ObjectID,
						sObjectName = oObject.Name;

					// Everything went fine.
					oViewModel.setProperty("/busy", false);
					oViewModel.setProperty("/saveAsTileTitle", oResourceBundle.getText("shareSaveTileAppTitle", [sObjectName]));
					oViewModel.setProperty("/shareOnJamTitle", sObjectName);
					oViewModel.setProperty("/shareSendEmailSubject",
						oResourceBundle.getText("shareSendEmailObjectSubject", [sObjectId]));
					oViewModel.setProperty("/shareSendEmailMessage",
						oResourceBundle.getText("shareSendEmailObjectMessage", [sObjectName, sObjectId, window.location.href]));
				},
				function () {
					// Something went wrong. Display an error page.
					oViewModel.setProperty("/busy", false);
					this.getRouter().getTargets().display("objectNotFound");
				}.bind(this)
			);
		}

	});

});<|MERGE_RESOLUTION|>--- conflicted
+++ resolved
@@ -12,7 +12,8 @@
 
 	return BaseController.extend("sap.ui.demo.worklist.controller.Object", {
 
-<<<<<<< HEAD
+		formatter: formatter,
+
 		/* =========================================================== */
 		/* lifecycle methods                                           */
 		/* =========================================================== */
@@ -21,10 +22,6 @@
 		 * Called when the worklist controller is instantiated.
 		 * @public
 		 */
-=======
-		formatter: formatter,
-
->>>>>>> 4b98f3c1
 		onInit : function () {
 			// Model used to manipulate control states. The chosen values make sure,
 			// detail page is busy indication immediately so there is no break in
