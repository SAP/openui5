--- conflicted
+++ resolved
@@ -1,19 +1,4 @@
-<<<<<<< HEAD
-/* global QUnit */
-QUnit.config.autostart = false;
-
-sap.ui.require(["sap/ui/core/Core"], Core => Core.ready(function () {
-	"use strict";
-
-	sap.ui.require([
-		"sap/ui/demo/worklist/test/unit/AllTests"
-	], function () {
-		QUnit.start();
-	});
-}));
-=======
 sap.ui.define([
 	"./model/formatter",
 	"./model/models"
-]);
->>>>>>> 96f202e5
+]);