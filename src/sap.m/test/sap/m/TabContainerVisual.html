<!DOCTYPE HTML>
<html>
<head>
	<meta charset="utf-8">
	<title>sap.m.TabContainer</title>
	<script src="shared-config.js"></script>
<<<<<<< HEAD
	<script id="sap-ui-bootstrap"
			src="../../../resources/sap-ui-core.js"
			data-sap-ui-async="true"
			data-sap-ui-compat-version="edge"
			data-sap-ui-libs="sap.m"
			data-sap-ui-on-init="module:local/TabContainerVisual"
			data-sap-ui-resource-roots='{
				"local": "./"
			}'
	>


	</script>
	
=======
	<script
			id='sap-ui-bootstrap'
			src='../../../resources/sap-ui-core.js'
			data-sap-ui-theme='sap_horizon'
			data-sap-ui-libs='sap.m, sap.ui.layout'
			data-sap-ui-compatVersion="edge">


	</script>
	<script>
		sap.ui.require([
			"sap/m/App",
			"sap/m/Page",
			"sap/m/Panel",
			"sap/ui/Device",
			"sap/m/TabContainer",
			"sap/m/TabContainerItem"
		],
		function(
			App,
			Page,
			Panel,
			Device,
			TabContainer,
			TabContainerItem
		) {
			Device.system.phone = true;
			Device.system.desktop = false;
			document.querySelector("html").classList.add("sap-phone");
			document.querySelector("html").classList.remove("sap-desktop");

			var oApp = new App();
			oApp.addPage(new Page("testPage", {
				title: "sap.m.TabContainer visual test page",
				content: [
				new sap.ui.layout.Splitter({
						orientation: "Horizontal",
						height: "300px",
						contentAreas: [
							new TabContainer("five", {
								items: [
									new TabContainerItem({
										name: "Tab one",
										additionalText: "Tab one"
									}),
									new TabContainerItem({
										name: "Tab two",
										additionalText: "Tab two"
									})
								]
							}),
							new sap.m.Text({text: 'right'})
						]
					}),
					new Panel({
						headerText: "One tab present",
						content: [
							new TabContainer("one", {
								items: [
									new TabContainerItem({
										name: "Tab one",
										additionalText: "Tab one"
									})
								]
							})
						]
					}),

					new Panel({
						headerText: "Add new button",
						content: [
							new TabContainer("two", {
								showAddNewButton: true,
								items: [
									new TabContainerItem({
										name: "Tab one",
										additionalText: "Tab one"
									})
								]
							})
						]
					}),

					new Panel({
						headerText: "More than one tab present",
						content: [
							new TabContainer("three", {
								items: [
									new TabContainerItem({
										name: "Tab one",
										additionalText: "Tab one"
									}),
									new TabContainerItem({
										name: "Tab two",
										additionalText: "Tab two"
									})
								]
							})
						]
					}),

					new Panel({
						headerText: "Add new button and more than one tab present",
						content: [
							new TabContainer("four", {
								showAddNewButton: true,
								items: [
									new TabContainerItem({
										name: "Tab one",
										additionalText: "Tab one"
									}),
									new TabContainerItem({
										name: "Tab two",
										additionalText: "Tab two"
									})
								]
							})
						]
					})

				]
			}));

			oApp.placeAt("body");
		});

	</script>
>>>>>>> fc429b72
</head>
<body id="body" class="sapUiBody">
</body>
</html><|MERGE_RESOLUTION|>--- conflicted
+++ resolved
@@ -4,12 +4,11 @@
 	<meta charset="utf-8">
 	<title>sap.m.TabContainer</title>
 	<script src="shared-config.js"></script>
-<<<<<<< HEAD
 	<script id="sap-ui-bootstrap"
 			src="../../../resources/sap-ui-core.js"
 			data-sap-ui-async="true"
 			data-sap-ui-compat-version="edge"
-			data-sap-ui-libs="sap.m"
+			data-sap-ui-libs="sap.m, sap.ui.layout"
 			data-sap-ui-on-init="module:local/TabContainerVisual"
 			data-sap-ui-resource-roots='{
 				"local": "./"
@@ -19,135 +18,6 @@
 
 	</script>
 	
-=======
-	<script
-			id='sap-ui-bootstrap'
-			src='../../../resources/sap-ui-core.js'
-			data-sap-ui-theme='sap_horizon'
-			data-sap-ui-libs='sap.m, sap.ui.layout'
-			data-sap-ui-compatVersion="edge">
-
-
-	</script>
-	<script>
-		sap.ui.require([
-			"sap/m/App",
-			"sap/m/Page",
-			"sap/m/Panel",
-			"sap/ui/Device",
-			"sap/m/TabContainer",
-			"sap/m/TabContainerItem"
-		],
-		function(
-			App,
-			Page,
-			Panel,
-			Device,
-			TabContainer,
-			TabContainerItem
-		) {
-			Device.system.phone = true;
-			Device.system.desktop = false;
-			document.querySelector("html").classList.add("sap-phone");
-			document.querySelector("html").classList.remove("sap-desktop");
-
-			var oApp = new App();
-			oApp.addPage(new Page("testPage", {
-				title: "sap.m.TabContainer visual test page",
-				content: [
-				new sap.ui.layout.Splitter({
-						orientation: "Horizontal",
-						height: "300px",
-						contentAreas: [
-							new TabContainer("five", {
-								items: [
-									new TabContainerItem({
-										name: "Tab one",
-										additionalText: "Tab one"
-									}),
-									new TabContainerItem({
-										name: "Tab two",
-										additionalText: "Tab two"
-									})
-								]
-							}),
-							new sap.m.Text({text: 'right'})
-						]
-					}),
-					new Panel({
-						headerText: "One tab present",
-						content: [
-							new TabContainer("one", {
-								items: [
-									new TabContainerItem({
-										name: "Tab one",
-										additionalText: "Tab one"
-									})
-								]
-							})
-						]
-					}),
-
-					new Panel({
-						headerText: "Add new button",
-						content: [
-							new TabContainer("two", {
-								showAddNewButton: true,
-								items: [
-									new TabContainerItem({
-										name: "Tab one",
-										additionalText: "Tab one"
-									})
-								]
-							})
-						]
-					}),
-
-					new Panel({
-						headerText: "More than one tab present",
-						content: [
-							new TabContainer("three", {
-								items: [
-									new TabContainerItem({
-										name: "Tab one",
-										additionalText: "Tab one"
-									}),
-									new TabContainerItem({
-										name: "Tab two",
-										additionalText: "Tab two"
-									})
-								]
-							})
-						]
-					}),
-
-					new Panel({
-						headerText: "Add new button and more than one tab present",
-						content: [
-							new TabContainer("four", {
-								showAddNewButton: true,
-								items: [
-									new TabContainerItem({
-										name: "Tab one",
-										additionalText: "Tab one"
-									}),
-									new TabContainerItem({
-										name: "Tab two",
-										additionalText: "Tab two"
-									})
-								]
-							})
-						]
-					})
-
-				]
-			}));
-
-			oApp.placeAt("body");
-		});
-
-	</script>
->>>>>>> fc429b72
 </head>
 <body id="body" class="sapUiBody">
 </body>
