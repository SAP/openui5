<!DOCTYPE HTML>
<html>
<<<<<<< HEAD
<head><meta charset="utf-8">
=======
	<head>
>>>>>>> a5d7a89b

		<title>Popover - sap.m</title>

<<<<<<< HEAD
	<link rel="stylesheet" href="./Popover.css">

	<script src="shared-config.js"></script>
	<script id="sap-ui-bootstrap"
			src="../../../resources/sap-ui-core.js"
			data-sap-ui-async="true"
			data-sap-ui-compat-version="edge"
			data-sap-ui-libs="sap.m"
			data-sap-ui-on-init="module:local/Popover"
			data-sap-ui-resource-roots='{
				"local": "./"
			}'
	>
	</script>

	
</head>
<body id="body" class="sapUiBody">
</body>
=======
		<style>
			body {
				overflow: hidden;
			}

			.positioned11 {
				position: absolute !important;
				top: 300px;
			}

			.positioned14 {
				position: absolute !important;
				top: 350px;
			}

			.positioned15 {
				position: absolute !important;
				top: 400px;
			}

			.positioned16 {
				position: absolute !important;
				top: 450px;
			}

			.customClassForVisualTests {
				caret-color: transparent;
			}

			#innerPopover .sapMPopoverCont {
				height: 100% !important;
			}
		</style>

		<script src="shared-config.js"></script>
		<script src="../../../resources/sap-ui-core.js"
				id="sap-ui-bootstrap"
				data-sap-ui-libs="sap.m,sap.ui.core"
				data-sap-ui-async="true"
				data-sap-ui-compatVersion="edge"
				data-sap-ui-onInit="module:local/Popover"
				data-sap-ui-resourceroots='{
					"local": "./"
				}'>
		</script>
	</head>
	<body id="body" class="sapUiBody">
	</body>
>>>>>>> a5d7a89b
</html><|MERGE_RESOLUTION|>--- conflicted
+++ resolved
@@ -1,81 +1,24 @@
 <!DOCTYPE HTML>
 <html>
-<<<<<<< HEAD
-<head><meta charset="utf-8">
-=======
-	<head>
->>>>>>> a5d7a89b
+	<head><meta charset="utf-8">
 
 		<title>Popover - sap.m</title>
 
-<<<<<<< HEAD
-	<link rel="stylesheet" href="./Popover.css">
-
-	<script src="shared-config.js"></script>
-	<script id="sap-ui-bootstrap"
-			src="../../../resources/sap-ui-core.js"
-			data-sap-ui-async="true"
-			data-sap-ui-compat-version="edge"
-			data-sap-ui-libs="sap.m"
-			data-sap-ui-on-init="module:local/Popover"
-			data-sap-ui-resource-roots='{
-				"local": "./"
-			}'
-	>
-	</script>
-
-	
-</head>
-<body id="body" class="sapUiBody">
-</body>
-=======
-		<style>
-			body {
-				overflow: hidden;
-			}
-
-			.positioned11 {
-				position: absolute !important;
-				top: 300px;
-			}
-
-			.positioned14 {
-				position: absolute !important;
-				top: 350px;
-			}
-
-			.positioned15 {
-				position: absolute !important;
-				top: 400px;
-			}
-
-			.positioned16 {
-				position: absolute !important;
-				top: 450px;
-			}
-
-			.customClassForVisualTests {
-				caret-color: transparent;
-			}
-
-			#innerPopover .sapMPopoverCont {
-				height: 100% !important;
-			}
-		</style>
+		<link rel="stylesheet" href="./Popover.css">
 
 		<script src="shared-config.js"></script>
-		<script src="../../../resources/sap-ui-core.js"
-				id="sap-ui-bootstrap"
+		<script id="sap-ui-bootstrap"
+				src="../../../resources/sap-ui-core.js"
+				data-sap-ui-async="true"
+				data-sap-ui-compat-version="edge"
 				data-sap-ui-libs="sap.m,sap.ui.core"
-				data-sap-ui-async="true"
-				data-sap-ui-compatVersion="edge"
-				data-sap-ui-onInit="module:local/Popover"
-				data-sap-ui-resourceroots='{
+				data-sap-ui-on-init="module:local/Popover"
+				data-sap-ui-resource-roots='{
 					"local": "./"
-				}'>
+				}'
+		>
 		</script>
 	</head>
 	<body id="body" class="sapUiBody">
 	</body>
->>>>>>> a5d7a89b
 </html>