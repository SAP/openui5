<!DOCTYPE HTML>
<html>
<head><meta charset="utf-8">
	<title>RuntimeAuthoring Test Page With View</title>

	<script id="sap-ui-bootstrap"
<<<<<<< HEAD
			src="../../../resources/sap-ui-core.js"
			data-sap-ui-libs="sap.m, sap.ui.layout, sap.ui.dt, sap.ui.rta"
			data-sap-ui-on-init="module:local/RuntimeAuthoringTestPageWithView"
			data-sap-ui-resource-roots='{
				"sap.m.test.rta": "./",
				"local": "./"
			}'
	>
	</script>

	
=======
			data-sap-ui-theme="sap_belize"
			data-sap-ui-flexibility-services = '[
				{
					"connector": "ObjectPathConnector",
					"path": "./mockdata/FakeLrepConnector.json"
				},
				{
					"connector": "LocalStorageConnector"
				}
			]'
			data-sap-ui-noConflict="true"
			data-sap-ui-libs="sap.m, sap.ui.layout, sap.ui.fl, sap.ui.dt, sap.ui.rta"
			src="../../../resources/sap-ui-core.js">
	</script>

	<script type="text/javascript">
		jQuery.sap.require("sap.ui.rta.RuntimeAuthoring");

		// Create the FakeLrep with localStorage

		sap.ui.controller("my.own.controller", {
			onInit: function(){
				this.sMockServerBaseUri = "./../../../../sap.ui.core/test/sap/ui/core/demokit/sample/DataStateOData/mockdata/";
				this.sServiceUri = "/sap/opu/odata/IWBEP/GWSAMPLE_BASIC/";

				jQuery.sap.require("sap.ui.core.util.MockServer");

				this.oMockServer = new sap.ui.core.util.MockServer({rootUri : this.sServiceUri});
				// configure

				this.oMockServer.simulate(this.sMockServerBaseUri + "metadata.xml", {
					sMockdataBaseUrl : this.sMockServerBaseUri,
					bGenerateMissingMockData : true
				});
				this.oMockServer.start();
				var oModel = new sap.ui.model.odata.v2.ODataModel(this.sServiceUri, {defaultBindingMode:"TwoWay"});
				this.getView().setModel(oModel);
				this.getView().bindElement("/ProductSet('HT-1000')");
			},
			onPress: function(oEvent) {
				alert(oEvent.getSource());
			},
			onItemPress: function (oEvent) {
				oEvent.getParameter("item").firePress();
			}
		});

		sap.ui.jsview("my.own.view", {
			// defines the UI of this View
			getControllerName: function() {
				return "my.own.controller";
			},
			createContent: function(oController) {
				return [
					new sap.m.Toolbar({
					id: "toolbar1",
					content: [
						new sap.m.MenuButton({
							id: "mbtn",
							text: "MenuButton_1",
							menu: new sap.m.Menu({
								itemSelected: oController.onItemPress,
								items: [
									new sap.m.MenuItem({id: "mitem1", icon:"sap-icon://accept", text: "Item1"}),
									new sap.m.MenuItem({id: "mitem2", icon:"sap-icon://decline", text: "Item2", press: oController.onPress})
								]
							})
						}),
						new sap.m.ToolbarSpacer(),
						new sap.m.Text({text: "Toolbar"}),
						new sap.m.ToolbarSpacer(),
						new sap.m.MenuButton({
							id: "mbtn2",
							text: "MenuButton_2",
							menu: new sap.m.Menu({
								items: [
									new sap.m.MenuItem({id: "mitem21", icon:"sap-icon://cart-3", text: "Item1", press: oController.onPress}),
									new sap.m.MenuItem({id: "mitem22", icon:"sap-icon://cart-4", text: "Item2"}),
									new sap.m.MenuItem({id: "mitem23", icon:"sap-icon://cart-5", text: "Item3"})
								]
							})
						})
					]
				}),
				new sap.m.Bar({
					id: "bar0",
					contentLeft: [
						new sap.m.Text({
							text: "Bar"
						})
					],
					contentMiddle: [
						new sap.m.Button({
							id: "btn1",
							text: "Button 1",
							icon: "sap-icon://cart-3",
							press: oController.onPress
						}),
						new sap.m.Button({
							id: "btn2",
							text: "Button 2",
							icon: "sap-icon://cart-4",
							press: oController.onPress
						}),
						new sap.m.Button({
							id: "btn3",
							text: "Button 3",
							icon:"sap-icon://cart-5",
							press: oController.onPress
						})
					]
				}),
				new sap.m.OverflowToolbar({
					id: "overflowtb0",
					content: [
						new sap.m.Button({
							id: "btn4",
							text: "Button 1",
							icon: "sap-icon://cart-3",
							press: oController.onPress
						}),
						new sap.m.Button({
							id: "btn5",
							text: "Button 2",
							icon: "sap-icon://cart-4",
							press: oController.onPress
						}),
						new sap.m.Button({
							id: "btn6",
							text: "Button 3",
							icon:"sap-icon://cart-5",
							press: oController.onPress
						}),
						new sap.m.ToolbarSpacer(),
						new sap.m.Text({text: "Overflow Toolbar"}),
						new sap.m.ToolbarSpacer(),
						new sap.m.MenuButton({
							id: "mbtn1",
							text: "MenuButton_2",
							menu: new sap.m.Menu({
								itemSelected: oController.onItemPress,
								items: [
									new sap.m.MenuItem({id: "mitem3", icon:"sap-icon://accept", text: "Item1"}),
									new sap.m.MenuItem({id: "mitem4", icon:"sap-icon://decline", text: "Item2", press: oController.onPress})
								]
							})
						})

					]
				}),
					new sap.ui.layout.form.Form({
						id: "form",
						title: "Form",
						layout: new sap.ui.layout.form.GridLayout(),
						formContainers: [
							new sap.ui.layout.form.FormContainer({
								id: "formContainer",
								formElements: [
									new sap.ui.layout.form.FormElement({
										id: "formElement",
										label: "Name",
										fields: [new sap.m.Input({
													value: "{Name}"
												}
										)]
									}),
									new sap.ui.layout.form.FormElement({
										id: "formElement2",
										label: "CompanyId",
										fields: [new sap.m.Input({
													value: "{CompanyId}"
												}
										)]
									})
								]
							})
						]
					})
				]
			}
		});

		var JSView = sap.ui.view({type:sap.ui.core.mvc.ViewType.JS, viewName:"my.own.view"});


		var MyComponent = sap.ui.core.UIComponent.extend("MyComponent", {
			createContent: function () {
				return new sap.m.App("myApp", {
					pages: [new sap.m.Page({
						id: "idMain1",
						content:JSView,
						footer: new sap.m.Bar({
							id: "bar1",
							contentLeft: [
								new sap.m.Button({
									id: "adapt",
									text: "Adapt UI",
									press: function () {
										var oRta = new sap.ui.rta.RuntimeAuthoring({
											rootControl: sap.ui.getCore().byId("idMain1"),
											flexSettings: {
												layer: "VENDOR"
											}
										});
										oRta.attachStop(function() {
											oRta.destroy();
										});
										oRta.start();
									}
								})
							]
						})
					})]
				});
			}
		});

		new sap.ui.core.ComponentContainer({
			component: new MyComponent({id: "Comp1"})
		}).placeAt("content");

	</script>
>>>>>>> 2b1daa2b
</head>
<body class="sapUiBody">
<div id="content"></div>
</body>

</html><|MERGE_RESOLUTION|>--- conflicted
+++ resolved
@@ -4,21 +4,8 @@
 	<title>RuntimeAuthoring Test Page With View</title>
 
 	<script id="sap-ui-bootstrap"
-<<<<<<< HEAD
 			src="../../../resources/sap-ui-core.js"
-			data-sap-ui-libs="sap.m, sap.ui.layout, sap.ui.dt, sap.ui.rta"
-			data-sap-ui-on-init="module:local/RuntimeAuthoringTestPageWithView"
-			data-sap-ui-resource-roots='{
-				"sap.m.test.rta": "./",
-				"local": "./"
-			}'
-	>
-	</script>
-
-	
-=======
-			data-sap-ui-theme="sap_belize"
-			data-sap-ui-flexibility-services = '[
+			data-sap-ui-flexibility-services='[
 				{
 					"connector": "ObjectPathConnector",
 					"path": "./mockdata/FakeLrepConnector.json"
@@ -27,219 +14,15 @@
 					"connector": "LocalStorageConnector"
 				}
 			]'
-			data-sap-ui-noConflict="true"
 			data-sap-ui-libs="sap.m, sap.ui.layout, sap.ui.fl, sap.ui.dt, sap.ui.rta"
-			src="../../../resources/sap-ui-core.js">
+			data-sap-ui-on-init="module:local/RuntimeAuthoringTestPageWithView"
+			data-sap-ui-resource-roots='{
+				"local": "./"
+			}'
+	>
 	</script>
 
-	<script type="text/javascript">
-		jQuery.sap.require("sap.ui.rta.RuntimeAuthoring");
-
-		// Create the FakeLrep with localStorage
-
-		sap.ui.controller("my.own.controller", {
-			onInit: function(){
-				this.sMockServerBaseUri = "./../../../../sap.ui.core/test/sap/ui/core/demokit/sample/DataStateOData/mockdata/";
-				this.sServiceUri = "/sap/opu/odata/IWBEP/GWSAMPLE_BASIC/";
-
-				jQuery.sap.require("sap.ui.core.util.MockServer");
-
-				this.oMockServer = new sap.ui.core.util.MockServer({rootUri : this.sServiceUri});
-				// configure
-
-				this.oMockServer.simulate(this.sMockServerBaseUri + "metadata.xml", {
-					sMockdataBaseUrl : this.sMockServerBaseUri,
-					bGenerateMissingMockData : true
-				});
-				this.oMockServer.start();
-				var oModel = new sap.ui.model.odata.v2.ODataModel(this.sServiceUri, {defaultBindingMode:"TwoWay"});
-				this.getView().setModel(oModel);
-				this.getView().bindElement("/ProductSet('HT-1000')");
-			},
-			onPress: function(oEvent) {
-				alert(oEvent.getSource());
-			},
-			onItemPress: function (oEvent) {
-				oEvent.getParameter("item").firePress();
-			}
-		});
-
-		sap.ui.jsview("my.own.view", {
-			// defines the UI of this View
-			getControllerName: function() {
-				return "my.own.controller";
-			},
-			createContent: function(oController) {
-				return [
-					new sap.m.Toolbar({
-					id: "toolbar1",
-					content: [
-						new sap.m.MenuButton({
-							id: "mbtn",
-							text: "MenuButton_1",
-							menu: new sap.m.Menu({
-								itemSelected: oController.onItemPress,
-								items: [
-									new sap.m.MenuItem({id: "mitem1", icon:"sap-icon://accept", text: "Item1"}),
-									new sap.m.MenuItem({id: "mitem2", icon:"sap-icon://decline", text: "Item2", press: oController.onPress})
-								]
-							})
-						}),
-						new sap.m.ToolbarSpacer(),
-						new sap.m.Text({text: "Toolbar"}),
-						new sap.m.ToolbarSpacer(),
-						new sap.m.MenuButton({
-							id: "mbtn2",
-							text: "MenuButton_2",
-							menu: new sap.m.Menu({
-								items: [
-									new sap.m.MenuItem({id: "mitem21", icon:"sap-icon://cart-3", text: "Item1", press: oController.onPress}),
-									new sap.m.MenuItem({id: "mitem22", icon:"sap-icon://cart-4", text: "Item2"}),
-									new sap.m.MenuItem({id: "mitem23", icon:"sap-icon://cart-5", text: "Item3"})
-								]
-							})
-						})
-					]
-				}),
-				new sap.m.Bar({
-					id: "bar0",
-					contentLeft: [
-						new sap.m.Text({
-							text: "Bar"
-						})
-					],
-					contentMiddle: [
-						new sap.m.Button({
-							id: "btn1",
-							text: "Button 1",
-							icon: "sap-icon://cart-3",
-							press: oController.onPress
-						}),
-						new sap.m.Button({
-							id: "btn2",
-							text: "Button 2",
-							icon: "sap-icon://cart-4",
-							press: oController.onPress
-						}),
-						new sap.m.Button({
-							id: "btn3",
-							text: "Button 3",
-							icon:"sap-icon://cart-5",
-							press: oController.onPress
-						})
-					]
-				}),
-				new sap.m.OverflowToolbar({
-					id: "overflowtb0",
-					content: [
-						new sap.m.Button({
-							id: "btn4",
-							text: "Button 1",
-							icon: "sap-icon://cart-3",
-							press: oController.onPress
-						}),
-						new sap.m.Button({
-							id: "btn5",
-							text: "Button 2",
-							icon: "sap-icon://cart-4",
-							press: oController.onPress
-						}),
-						new sap.m.Button({
-							id: "btn6",
-							text: "Button 3",
-							icon:"sap-icon://cart-5",
-							press: oController.onPress
-						}),
-						new sap.m.ToolbarSpacer(),
-						new sap.m.Text({text: "Overflow Toolbar"}),
-						new sap.m.ToolbarSpacer(),
-						new sap.m.MenuButton({
-							id: "mbtn1",
-							text: "MenuButton_2",
-							menu: new sap.m.Menu({
-								itemSelected: oController.onItemPress,
-								items: [
-									new sap.m.MenuItem({id: "mitem3", icon:"sap-icon://accept", text: "Item1"}),
-									new sap.m.MenuItem({id: "mitem4", icon:"sap-icon://decline", text: "Item2", press: oController.onPress})
-								]
-							})
-						})
-
-					]
-				}),
-					new sap.ui.layout.form.Form({
-						id: "form",
-						title: "Form",
-						layout: new sap.ui.layout.form.GridLayout(),
-						formContainers: [
-							new sap.ui.layout.form.FormContainer({
-								id: "formContainer",
-								formElements: [
-									new sap.ui.layout.form.FormElement({
-										id: "formElement",
-										label: "Name",
-										fields: [new sap.m.Input({
-													value: "{Name}"
-												}
-										)]
-									}),
-									new sap.ui.layout.form.FormElement({
-										id: "formElement2",
-										label: "CompanyId",
-										fields: [new sap.m.Input({
-													value: "{CompanyId}"
-												}
-										)]
-									})
-								]
-							})
-						]
-					})
-				]
-			}
-		});
-
-		var JSView = sap.ui.view({type:sap.ui.core.mvc.ViewType.JS, viewName:"my.own.view"});
-
-
-		var MyComponent = sap.ui.core.UIComponent.extend("MyComponent", {
-			createContent: function () {
-				return new sap.m.App("myApp", {
-					pages: [new sap.m.Page({
-						id: "idMain1",
-						content:JSView,
-						footer: new sap.m.Bar({
-							id: "bar1",
-							contentLeft: [
-								new sap.m.Button({
-									id: "adapt",
-									text: "Adapt UI",
-									press: function () {
-										var oRta = new sap.ui.rta.RuntimeAuthoring({
-											rootControl: sap.ui.getCore().byId("idMain1"),
-											flexSettings: {
-												layer: "VENDOR"
-											}
-										});
-										oRta.attachStop(function() {
-											oRta.destroy();
-										});
-										oRta.start();
-									}
-								})
-							]
-						})
-					})]
-				});
-			}
-		});
-
-		new sap.ui.core.ComponentContainer({
-			component: new MyComponent({id: "Comp1"})
-		}).placeAt("content");
-
-	</script>
->>>>>>> 2b1daa2b
+	
 </head>
 <body class="sapUiBody">
 <div id="content"></div>
