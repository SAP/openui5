--- conflicted
+++ resolved
@@ -2,16 +2,11 @@
 <html>
 	<head>
 		<meta charset="utf-8">
-<<<<<<< HEAD
-		
-=======
->>>>>>> 05b15234
 		<meta name="viewport" content="width=device-width, initial-scale=1.0, maximum-scale=1.0, user-scalable=no">
 		<title>sap.m.DynamicDateRange visual testing page</title>
 
 		<script src="shared-config.js"></script>
 		<script id="sap-ui-bootstrap"
-<<<<<<< HEAD
 				src="../../../resources/sap-ui-core.js"
 				data-sap-ui-language="en_US"
 				data-sap-ui-libs="sap.m"
@@ -23,154 +18,6 @@
 		</script>
 
 		
-=======
-				data-sap-ui-libs="sap.m"
-				data-sap-ui-language="en_US"
-				data-sap-ui-trace="false"
-				data-sap-ui-async="true"
-				data-sap-ui-theme="sap_horizon"
-				src="../../../resources/sap-ui-core.js">
-		</script>
-
-		<script>
-
-		// We have to mock the current date in order to have stable visual tests as the dates used in the
-		// DynamicDateRange control are relative to the current date. The case where there are no arguments passed to
-		// the Date object returns a solid date in the past.
-
-		sap.ui.getCore().attachInit(function() {
-
-			sap.ui.require([
-				"sap/m/App",
-				"sap/m/Page",
-				"sap/m/VBox",
-				"sap/m/Label",
-				"sap/m/DynamicDateRange",
-				"sap/m/DynamicDateUtil",
-				"sap/m/Button",
-				"sap/ui/core/date/UI5Date"
-			], function(
-				App,
-				Page,
-				VBox,
-				Label,
-				DynamicDateRange,
-				DynamicDateUtil,
-				Button,
-				UI5Date
-			) {
-				"use strict";
-
-				var oMockedDate = new Date(2015,0,1,6);
-				/*global Date:true */
-				Date = class extends Date {
-					constructor(options) {
-						if (options) {
-							super(options);
-						} else {
-							super(oMockedDate);
-						}
-					}
-				};
-
-				function handleChange(oEvent) {
-					var oDDR = oEvent.oSource;
-					var bValid = oEvent.getParameter("valid");
-
-					if (bValid) {
-						oDDR.setValueState(sap.ui.core.ValueState.None);
-					} else {
-						oDDR.setValueState(sap.ui.core.ValueState.Error);
-					}
-				}
-
-				function handleTimezoneButtonPress(e) {
-					sap.ui.getCore().getConfiguration().setTimezone(e.getSource().getText());
-					sap.ui.getCore().byId("DDR5").setValue(null);
-				}
-
-				new App({
-					pages: [
-						new Page("Page1", {
-							title: "DynamicDateRange",
-							content: [
-								new Label("DDR1-label", {text: "Group headers disabled when there are more than ten options available", labelFor: "DDR1"}),
-								new DynamicDateRange("DDR1", {
-									change: handleChange,
-									width: '300px',
-									options: DynamicDateUtil.getAllOptionKeys()
-								}),
-								new Label("DDR2-label", {text: "Fixed date and date range options with 'Calendar' based UI", labelFor: "DDR2"}),
-								new DynamicDateRange("DDR2", {
-									width: '300px',
-									change: handleChange,
-									options: [
-										"DATE",
-										"DATERANGE",
-										"SPECIFICMONTH",
-										"SPECIFICMONTHINYEAR",
-										"FROM",
-										"TO"
-									]
-								}),
-								new Label("DDR3-label", {text: "Relative date and date range options with 'StepInput' based UI", labelFor: "DDR3"}),
-								new DynamicDateRange("DDR3", {
-									enableGroupHeaders: false,
-									width: '300px',
-									change: handleChange,
-									options: [
-										"LASTDAYS",
-										"LASTMONTHS",
-										"LASTYEARS",
-										"NEXTDAYS",
-										"TODAYFROMTO"
-									]
-								}),
-								new Label("DDR4-label", {text: "DateTime options", labelFor: "DDR4"}),
-								new DynamicDateRange("DDR4", {
-									enableGroupHeaders: false,
-									width: '300px',
-									value: {
-										operator: 'DATETIME',
-										values: [UI5Date.getInstance(2000, 11, 20, 17, 0, 0)]
-									},
-									change: handleChange,
-									options: [
-										"DATETIME",
-										"FROMDATETIME",
-										"TODATETIME"
-									]
-								}),
-								new Label("DDR5-label", {text: "Special selection for visual tests", labelFor: "DDR5"}),
-								new DynamicDateRange("DDR5", {
-									enableGroupHeaders: false,
-									width: '300px',
-									options: [
-										"DATETIME",
-										"TODAY"
-									]
-								}),
-								new Button("btnEtcGMT-12", {
-									text: "Etc/GMT-12",
-									press: handleTimezoneButtonPress
-								}),
-								new Button("btnUTC", {
-									text: "UTC",
-									press: handleTimezoneButtonPress
-								}),
-								new Button("btnEtcGMT12", {
-									text: "Etc/GMT+12",
-									press: handleTimezoneButtonPress
-								})
-							]
-						})
-					]
-				}).placeAt("body");
-			});
-
-		});
-		</script>
->>>>>>> 05b15234
 	</head>
 	<body id="body" class="sapUiBody">
 	</body>
