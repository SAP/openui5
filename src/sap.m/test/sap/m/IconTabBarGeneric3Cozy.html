<!DOCTYPE HTML>
<html>
<<<<<<< HEAD
	<head><meta charset="utf-8">
		<title>sap.m.IconTabBar Generic 3.0</title>
		<script src="shared-config.js"></script>
		<script id="sap-ui-bootstrap"
				src="../../../resources/sap-ui-core.js"
				data-sap-ui-async="true"
				data-sap-ui-compat-version="edge"
				data-sap-ui-libs="sap.ui.core,sap.m,sap.ui.layout"
		>
=======
	<head>
		<meta charset="utf-8">
		<title>sap.m.IconTabBar Generic 3.0</title>
		<script src="shared-config.js"></script>
		<script src="../../../resources/sap-ui-core.js"
			id="sap-ui-bootstrap"
			data-sap-ui-compatVersion="edge"
			data-sap-ui-libs="sap.ui.core,sap.m,sap.ui.layout"
			data-sap-ui-async="true"
			data-sap-ui-on-init="module:local/IconTabBarGeneric3"
			data-sap-ui-resource-roots='{
				"local": "./"
			}'>
>>>>>>> a5d7a89b
		</script>
		<link rel="stylesheet" href="IconTabBar.css">
	</head>
	<body id="body" class="sapUiBody">
	</body>
</html><|MERGE_RESOLUTION|>--- conflicted
+++ resolved
@@ -1,7 +1,7 @@
 <!DOCTYPE HTML>
 <html>
-<<<<<<< HEAD
-	<head><meta charset="utf-8">
+	<head>
+		<meta charset="utf-8">
 		<title>sap.m.IconTabBar Generic 3.0</title>
 		<script src="shared-config.js"></script>
 		<script id="sap-ui-bootstrap"
@@ -9,22 +9,11 @@
 				data-sap-ui-async="true"
 				data-sap-ui-compat-version="edge"
 				data-sap-ui-libs="sap.ui.core,sap.m,sap.ui.layout"
+				data-sap-ui-on-init="module:local/IconTabBarGeneric3"
+				data-sap-ui-resource-roots='{
+					"local": "./"
+				}'
 		>
-=======
-	<head>
-		<meta charset="utf-8">
-		<title>sap.m.IconTabBar Generic 3.0</title>
-		<script src="shared-config.js"></script>
-		<script src="../../../resources/sap-ui-core.js"
-			id="sap-ui-bootstrap"
-			data-sap-ui-compatVersion="edge"
-			data-sap-ui-libs="sap.ui.core,sap.m,sap.ui.layout"
-			data-sap-ui-async="true"
-			data-sap-ui-on-init="module:local/IconTabBarGeneric3"
-			data-sap-ui-resource-roots='{
-				"local": "./"
-			}'>
->>>>>>> a5d7a89b
 		</script>
 		<link rel="stylesheet" href="IconTabBar.css">
 	</head>
