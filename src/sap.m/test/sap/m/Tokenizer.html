--- conflicted
+++ resolved
@@ -16,367 +16,7 @@
 		</script>
 		<link rel="stylesheet" href="./Tokenizer.css">
 
-<<<<<<< HEAD
 		
-=======
-		<script>
-
-		jQuery.sap.require("sap.m.MessageBox");
-		jQuery.sap.require("sap.m.Tokenizer");
-		jQuery.sap.require("sap.m.Token");
-		jQuery.sap.require("sap.m.Table");
-
-		//*******************************
-		var oEventList = new sap.m.List();
-		var fEventWriter = function(eventArgs){
-			var type = eventArgs.getParameter("type");
-			var item = new sap.m.StandardListItem({title: "token: " + type});
-			oEventList.addItem(item);
-		};
-		var Token = sap.m.Token;
-		var OverflowToolbarPriority = sap.m.OverflowToolbarPriority;
-		var OverflowToolbarLayoutData = sap.m.OverflowToolbarLayoutData;
-		//*******************************
-		var oTokenizer0 = new sap.m.Tokenizer("editableTokenizerNarrow", {
-			width: "400px",
-			tokens: [
-				new Token({text: "Token 1", key: "0001"}),
-				new Token({text: "Token 2", key: "0002"}),
-				new Token({text: "Token 3", key: "0003"}),
-				new Token({text: "Token 4 - long text example", key: "0004"}),
-				new Token({text: "Token 5", key: "0005"}),
-				new Token({text: "Token 6", key: "0006"}),
-				new Token({text: "Token 7", key: "0007"}),
-				new Token({text: "Token 8", key: "0008"}),
-				new Token({text: "Token 9 - ABCDEF", key: "0009"}),
-				new Token({text: "Token 10 - ABCDEFGHIKL", key: "0010"}),
-				new Token({text: "Token 11", key: "0011"}),
-				new Token({text: "Token 12", key: "0012"})
-			],
-			tokenChange: fEventWriter
-		});
-
-		oTokenizer0.addAriaLabelledBy(new sap.m.Label({ text: "Custom Title" }));
-
-		//*******************************
-		var oTokenizer01 = new sap.m.Tokenizer("readonlyTokenizerNarrow", {
-			editable: false,
-			width: "400px",
-			tokens: [
-				new Token({text: "Token 1", key: "0001"}),
-				new Token({text: "Token 2", key: "0002"}),
-				new Token({text: "Token 3", key: "0003"}),
-				new Token({text: "Token 4 - long text example", key: "0004"}),
-				new Token({text: "Token 5", key: "0005"}),
-				new Token({text: "Token 6", key: "0006"}),
-				new Token({text: "Token 7", key: "0007"}),
-				new Token({text: "Token 8", key: "0008"}),
-				new Token({text: "Token 9 - ABCDEF", key: "0009"}),
-				new Token({text: "Token 10 - ABCDEFGHIKL", key: "0010"}),
-				new Token({text: "Token 11", key: "0011"}),
-				new Token({text: "Token 12", key: "0012"})
-			]
-		});
-		oTokenizer01.addAriaLabelledBy(new sap.m.Label({ text: "Custom Title" }));
-
-		//*******************************
-		var oTokenizer1 = new sap.m.Tokenizer("editableTokenizer", {
-			tokens: [
-				new Token({text: "Token 1", key: "0001"}),
-				new Token({text: "Token 2", key: "0002"}),
-				new Token({text: "Token 3", key: "0003"}),
-				new Token({text: "Token 4 - long text example", key: "0004"}),
-				new Token({text: "Token 5", key: "0005"}),
-				new Token({text: "Token 6", key: "0006"}),
-				new Token("tokenToSelect0", {text: "Token 7", key: "0007"}),
-				new Token({text: "Token 8", key: "0008"}),
-				new Token({text: "Token 9 - ABCDEF", key: "0009"}),
-				new Token({text: "Token 10 - ABCDEFGHIKL", key: "0010"}),
-				new Token({text: "Token 11", key: "0011"}),
-				new Token({text: "Token 12", key: "0012"})
-			],
-			tokenChange: fEventWriter
-		});
-		//*******************************
-		var oTokenizer2 = new sap.m.Tokenizer("notEditableTokenizer",{
-			tokens: [
-				new Token({text: "Token 1", key: "0001"}),
-				new Token({text: "Token 2", key: "0002"}),
-				new Token({text: "Token 3", key: "0003"}),
-				new Token({text: "Token 4 - long text example", key: "0004"}),
-				new Token({text: "Token 5", key: "0005"}),
-				new Token({text: "Token 6", key: "0006"}),
-				new Token("tokenToSelect1", {text: "Token 7", key: "0007"}),
-				new Token({text: "Token 8", key: "0008"}),
-				new Token({text: "Token 9 - ABCDEF", key: "0009"}),
-				new Token({text: "Token 10 - ABCDEFGHIKL", key: "0010"}),
-				new Token({text: "Token 11", key: "0011"}),
-				new Token({text: "Token 12", key: "0012"})
-			],
-			editable: false,
-			tokenChange: fEventWriter
-		});
-		//*******************************
-		var oTokenizer3 = new sap.m.Tokenizer("editableAndNotEditable",{
-			tokens:[
-				new Token({text:"Dente", editable: false}),
-				new Token({text:"Friese", editable: false}),
-				new Token("tokenToSelect2", {text:"Mann", editable: true})
-			]
-		});
-
-		var oTokenizer4 = new sap.m.Tokenizer("setWidth",{
-			tokens:[
-				new Token({text:"Dente", editable: false}),
-				new Token({text:"Friese", editable: false}),
-				new Token("tokenToSelect3", {text:"Mann", editable: true})
-			],
-			width: "150px"
-		});
-
-		var oTokenizer5 = new sap.m.Tokenizer("editableAndReadonly",{
-			width: "200px",
-			tokens:[
-				new Token({text:"One", editable: true}),
-				new Token({text:"Two", editable: false}),
-				new Token({text:"Three", editable: false}),
-				new Token({text:"Four", editable: true}),
-				new Token({text:"Five", editable: true}),
-				new Token({text:"Six", editable: false}),
-				new Token({text:"Seven", editable: true})
-			]
-		});
-
-		var toggleReadOnlyBtn = new sap.m.Button({
-			text : "Toggle Read-only",
-			press : function() {
-				oTokenizer5.setEditable(!oTokenizer5.getEditable());
-			}
-
-		});
-
-		var oTokenizer7 = new sap.m.Tokenizer("tokenizerLongToken", {
-			width: "200px",
-			tokens: [
-				new Token("longToken", {text:"Very long long long long long long long text"})
-			]
-		});
-
-		var oTokenizer8 = new sap.m.Tokenizer("tokenizerReadOnlyLongToken", {
-			width: "200px",
-			editable: false,
-			tokens: [
-				new Token("longTokenNotEditable", {text:"Very long long long long long long long text"})
-			]
-		});
-
-		var oTokenizer9 = new sap.m.Tokenizer("overflowToolbarTokenizer", {
-			width: "50%",
-			tokens: [
-				new Token({text: "Token 1", key: "0001"}),
-				new Token({text: "Token 2", key: "0002"}),
-				new Token({text: "Token 3", key: "0003"}),
-				new Token({text: "Token 4 - long text example", key: "0004"}),
-				new Token({text: "Token 5", key: "0005"}),
-				new Token({text: "Token 6", key: "0006"}),
-				new Token({text: "Token 7", key: "0007"}),
-				new Token({text: "Token 8", key: "0008"}),
-				new Token({text: "Token 9 - ABCDEF", key: "0009"}),
-				new Token({text: "Token with text", key: "0010"}),
-				new Token({text: "Token 11", key: "0011"}),
-				new Token({text: "Token 12", key: "0012"})
-			],
-			tokenChange: fEventWriter,
-			layoutData: new OverflowToolbarLayoutData({
-				priority: OverflowToolbarPriority.Low,
-				shrinkable: true,
-				minWidth: "200px"
-			})
-		});
-
-		const oTokenizer10 = new sap.m.Tokenizer("toolbarTokenizer", {
-			tokens: [
-				new Token({text: "Token 1", key: "0001"}),
-				new Token({text: "Token 2", key: "0002"}),
-				new Token({text: "Token 3", key: "0003"}),
-				new Token({text: "Token 4 - long text example", key: "0004"}),
-				new Token({text: "Token 5", key: "0005"}),
-			],
-			tokenChange: fEventWriter
-		});
-
-		const oToolbarTokenizer = new sap.m.Toolbar("toolbar-tokenizer", {
-			active : true,
-			ariaHasPopup: "dialog",
-			tooltip : "This is a bar with tokenizer",
-			content : [
-				new sap.m.Label({text : "Filter by:", tooltip: "Filter by:"}),
-				oTokenizer10,
-				new sap.m.Text({text: "Text"}),
-				new sap.m.Title({text: "Title", level: "H1"}),
-				new sap.ui.core.Icon({src : "sap-icon://collaborate"}),
-				new sap.m.ToolbarSpacer(),
-				new sap.m.Button({
-					text : "Remove",
-					type : "Reject"
-				})
-			]
-		})
-
-		const overflowToolbarContent = [
-			new sap.m.Label({
-				text : "Filtered by:"
-			}),
-			oTokenizer9,
-			new sap.m.ToolbarSpacer(),
-			new sap.m.Button({
-				text: "Add", 
-				layoutData: new OverflowToolbarLayoutData({priority: OverflowToolbarPriority.Low})
-			}),
-			new sap.m.Button({
-				text: "Delete",
-				layoutData: new OverflowToolbarLayoutData({priority: OverflowToolbarPriority.Low})
-			}),
-			new sap.m.Button({
-				text: "Change",
-				layoutData: new OverflowToolbarLayoutData({priority: OverflowToolbarPriority.Low})
-			}),
-			new sap.m.Button({text: "Notes"}),
-
-			new sap.m.ToolbarSpacer(),
-			new sap.m.Button({
-				text : "Cut",
-				layoutData: new OverflowToolbarLayoutData({priority: OverflowToolbarPriority.NeverOverflow})
-			}),
-			new sap.m.Button({
-				text : "Copy",
-				layoutData: new OverflowToolbarLayoutData({priority: OverflowToolbarPriority.NeverOverflow})
-			}),
-			new sap.m.Button({
-				text : "Paste",
-				layoutData: new OverflowToolbarLayoutData({priority: OverflowToolbarPriority.NeverOverflow})
-			})
-		];
-
-		const overflowToolbar = new sap.m.OverflowToolbar("otb2", {
-			content : overflowToolbarContent
-		});
-
-		const oDisabledTokenizer = new sap.m.Tokenizer("disabled-tokenizer", {
-			enabled: false,
-			tokens: [
-				new Token({text: "Disabled Token 1", key: "0001"}),
-				new Token({text: "Disabled Token 2", key: "0002"})
-			],
-		});
-
-		var oDisabledNMoreTokenizer = new sap.m.Tokenizer("disabled-tokenizer-nmore", {
-			enabled: false,
-			width: "400px",
-			tokens: [
-				new Token({text: "Token 1", key: "0001"}),
-				new Token({text: "Token 2", key: "0002"}),
-				new Token({text: "Token 3", key: "0003"}),
-				new Token({text: "Token 4 - long text example", key: "0004"}),
-				new Token({text: "Token 5", key: "0005"}),
-				new Token({text: "Token 6", key: "0006"}),
-				new Token({text: "Token 7", key: "0007"}),
-				new Token({text: "Token 8", key: "0008"}),
-				new Token({text: "Token 9 - ABCDEF", key: "0009"}),
-				new Token({text: "Token 10 - ABCDEFGHIKL", key: "0010"}),
-				new Token({text: "Token 11", key: "0011"}),
-				new Token({text: "Token 12", key: "0012"})
-			]
-		});
-
-		var oNMoreTokenizerWithLongToken = new sap.m.Tokenizer("long-token-nmore", {
-			width: "400px",
-			tokens: [
-				new Token({text: "Token 1", key: "0001"}),
-				new Token({text: "Token 2", key: "0002"}),
-				new Token({text: "Token 3", key: "0003"}),
-				new Token({text: "Token 4 - long token text example - as last token it is put (hidden) in the nMore first", key: "0004"})
-			]
-		});
-
-		fHandleTokenDelete = (oEvent) => {
-			var aDeletedTokens = oEvent.getParameter("tokens");
-			aDeletedTokens.forEach(function (oToken) {
-				sap.m.MessageToast.show("Token deleted: " + oToken.getText());
-				oAddRemoveTokens.removeToken(oToken);	
-			});
-		}
-
-		var oAddRemoveTokens = new sap.m.Tokenizer("add-remove-tokens", {
-			width: "100%",
-			tokens: [
-				new Token({text: "One", key: "0001"}),
-				new Token({text: "Two", key: "0002"}),
-				new Token({text: "Three", key: "0003"})
-			],
-			tokenDelete: fHandleTokenDelete
-		});
-
-		var oAddTokensButton = new sap.m.Button({
-			text: "Add Tokens",
-			press: function() {
-				oAddRemoveTokens.addToken(new Token({
-					text: "And another one",
-					key: Math.random().toString().substring(3)
-				}));
-
-				sap.m.MessageToast.show("Token added");
-				}
-			}
-		);
-
-		var app = new sap.m.App("myApp");
-
-		var page1 = new sap.m.Page("page1", {
-			title:"sap.m.Tokenizer Test Samples",
-			content : [
-				new sap.m.Label({ text : "Tokenizer.editable = true, Narrow", width:"100%"}),
-				oTokenizer0,
-				new sap.m.Label({ text : "Tokenizer.editable = false, Narrow", width:"100%"}),
-				oTokenizer01,
-				new sap.m.Label({ text : "Tokenizer.editable = true", width:"100%"}),
-				oTokenizer1,
-				new sap.m.Label({ text : "Tokenizer.editable = false", width:"100%"}),
-				oTokenizer2,
-				new sap.m.Label({ text : "set the first two tokens editable property to false", width:"100%"}),
-				oTokenizer3,
-				new sap.m.Label({ text : "Token events:", width: "100%"}),
-				oEventList,
-				new sap.m.Label({ text : "Tokenizer with set width", width: "100%"}),
-				oTokenizer4,
-				new sap.m.Label({ text : "Tokenizer with editable and non-editable tokens", width: "100%"}),
-				oTokenizer5,
-				toggleReadOnlyBtn,
-				new sap.m.Label({ text : "Tokenizer with single long token.", width: "100%"}),
-				oTokenizer7,
-				new sap.m.Label({ text : "Tokenizer with single long token - read only.", width: "100%"}),
-				oTokenizer8,
-				new sap.m.Label({ text : "NMore tokenizer with one long token", width: "100%"}),
-				oNMoreTokenizerWithLongToken,
-				new sap.m.Label({ text : "OverflowToolbar with Tokenizer", width: "100%"}),
-				overflowToolbar,
-				new sap.m.Label({ text : "Toolbar with Tokenizer", width: "100%"}),
-				oToolbarTokenizer,
-				new sap.m.Label({ text : "Tokenizer with disabled='true'", width: "100%"}),
-				oDisabledTokenizer,
-				new sap.m.Label({ text : "Disabled Tokenizer with nMore indicator", width: "100%"}),
-				oDisabledNMoreTokenizer,
-				new sap.m.Label({ text : "Add/Remove tokens", width: "100%"}),
-				oAddRemoveTokens,
-				oAddTokensButton
-			]
-		}).addStyleClass("sapUiContentPadding");
-
-		app.addPage(page1);
-		app.placeAt("body");
-
-		</script>
->>>>>>> 5f5eb9a9
 	</head>
 	<body id="body" class="sapUiBody">
 	</body>
