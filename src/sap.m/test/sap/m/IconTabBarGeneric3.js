--- conflicted
+++ resolved
@@ -70,22 +70,15 @@
 	});
 	label4.addStyleClass("labelGen3");
 
-<<<<<<< HEAD
 	var label4a = new Label({
 		text: "Text and counter IconTabBar with filters with NO own content (non selectable) and only sub filters"
 	});
 	label4a.addStyleClass("labelGen3");
-=======
-			var label4b = new Label({
-				text: "IconTabBar text only with Hindi texts"
-			});
-			label4b.addStyleClass("labelGen3");
-
-			var label5 = new Label({
-				text: "IconTabBar with sub filters"
-			});
-			label5.addStyleClass("labelGen3");
->>>>>>> 872cd614
+
+	var label4b = new Label({
+		text: "IconTabBar text only with Hindi texts"
+	});
+	label4b.addStyleClass("labelGen3");
 
 	var label5 = new Label({
 		text: "IconTabBar with sub filters"
@@ -1659,63 +1652,10 @@
 							})
 						]
 						}),
-<<<<<<< HEAD
 						new IconTabFilter({
 							iconColor: IconColor.Default,
 							text: "Lorem Ipsum",
 							count: "233",
-=======
-						new sap.m.IconTabFilter({
-							iconColor: sap.ui.core.IconColor.Default,
-							text: "Ipsum",
-							count: "3",
-							items: [
-								new sap.m.IconTabFilter({
-								iconColor: sap.ui.core.IconColor.Default,
-								text: "Ipsum",
-								count: "3",
-								content: [
-									new sap.m.Input({
-										placeholder: "input placeholder"
-									})
-								]
-								}),
-								new sap.m.IconTabFilter({
-									iconColor: sap.ui.core.IconColor.Default,
-									text: "Lorem Ipsum",
-									count: "233",
-									content: [
-										new sap.m.RatingIndicator({
-											value: 3
-										})
-									]
-								})
-							]
-						})
-					]
-				});
-
-				var itb4b = new sap.m.IconTabBar("itb4b", {
-					items: [
-						new sap.m.IconTabFilter({
-							text: "खोजें और चयन करें"
-						}),
-						new sap.m.IconTabFilter({
-							text: "खोजें और चयन करें 1"
-						})
-					]
-				});
-
-				var itb5 = new sap.m.IconTabBar("itb5", {
-					expandable: false,
-					items: [
-						new sap.m.IconTabFilter({
-							icon: "sap-icon://task",
-							iconColor: sap.ui.core.IconColor.Critical,
-							count: "3",
-							text: "Open",
-							key: "Open",
->>>>>>> 872cd614
 							content: [
 								new RatingIndicator({
 									value: 3
@@ -1820,6 +1760,17 @@
 		]
 	});
 
+	var itb4b = new IconTabBar("itb4b", {
+		items: [
+			new IconTabFilter({
+				text: "खोजें और चयन करें"
+			}),
+			new IconTabFilter({
+				text: "खोजें और चयन करें 1"
+			})
+		]
+	});
+
 	var itb5 = new IconTabBar("itb5", {
 		expandable: false,
 		items: [
@@ -2183,7 +2134,6 @@
 				count: "2",
 				key: "In Process",
 				content: [
-<<<<<<< HEAD
 					new RatingIndicator({
 						value: 2
 					})
@@ -2322,6 +2272,8 @@
 			itb4,
 			label4a,
 			itb4a,
+			label4b,
+			itb4b,
 			label5,
 			itb5,
 			label5a,
@@ -2336,44 +2288,6 @@
 			itb7a
 		]
 	});
-=======
-					label1,
-					itb1,
-					label1a,
-					itb1a,
-					label1b,
-					itb1b,
-					label1b2,
-					itb1b2,
-					label1c,
-					itb1c,
-					label2a,
-					itb2a,
-					label2b,
-					itb2b,
-					label3,
-					itb3,
-					label4,
-					itb4,
-					label4a,
-					itb4a,
-					label4b,
-					itb4b,
-					label5,
-					itb5,
-					label5a,
-					itb5a,
-					label6,
-					itb6,
-					label6a,
-					itb6a,
-					label7,
-					itb7,
-					label7a,
-					itb7a
-				]
-			});
->>>>>>> 872cd614
 
 	app.addPage(page);
 	app.placeAt("body");
