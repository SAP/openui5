--- conflicted
+++ resolved
@@ -1,7 +1,5 @@
 sap.ui.define([
 	"sap/m/App",
-	"sap/m/CheckBox",
-	"sap/m/Label",
 	"sap/m/library",
 	"sap/m/List",
 	"sap/m/ObjectAttribute",
@@ -9,14 +7,11 @@
 	"sap/m/ObjectMarker",
 	"sap/m/ObjectStatus",
 	"sap/m/Page",
-	"sap/m/ToggleButton",
 	"sap/ui/core/Element",
 	"sap/ui/core/IconPool",
 	"sap/ui/core/library"
 ], function(
 	App,
-	CheckBox,
-	Label,
 	mobileLibrary,
 	List,
 	ObjectAttribute,
@@ -24,7 +19,6 @@
 	ObjectMarker,
 	ObjectStatus,
 	Page,
-	ToggleButton,
 	Element,
 	IconPool,
 	coreLibrary
@@ -408,122 +402,5 @@
 	app.addPage(page);
 	page.addContent(list);
 
-<<<<<<< HEAD
-	page.addContent(new Label({
-		text: "Show Markers",
-		labelFor: "showMarkersCheckbox"
-	}));
-
-	page.addContent(new CheckBox("showMarkersCheckbox", {
-		text: "Show Markers",
-		selected: false,
-		select: function() {}
-	}));
-
-	page.addContent(new ToggleButton({
-		id: "flag-button",
-		text: "Flag",
-		tooltip: "Set mark flag",
-		pressed: false,
-		press: function (oEvent) {
-			if (oEvent.getParameter("pressed"))
-				{}
-		}
-	}));
-
-	page.addContent(new ToggleButton({
-		id: "favorite-button",
-		text: "Favorite",
-		tooltip: "Set Favorite flag",
-		pressed: false,
-		press: function (oEvent) {
-			if (oEvent.getParameter("pressed"))
-				{}
-		}
-	}));
-
-	page.addContent(new ToggleButton({
-		id: "locked-button",
-		text: "Locked",
-		tooltip: "Set Locked flag",
-		pressed: false,
-		press: function (oEvent) {
-			if (oEvent.getParameter("pressed"))
-				{}
-		}
-	}));
-=======
-	/**
-	 * @deprecated As of version 1.42.0, showMarkers, markFavorite and markFlagged are replaced by markers aggregation.
-	 */
-	(() => {
-		var markersAndStatuses = new ObjectListItem({
-			intro: "On behalf of John Smith, Ñagçyfox",
-			title: "Markers and statuses, no attributes",
-			number: "12",
-			numberUnit: "Milo",
-			firstStatus: new ObjectStatus({text: "First status info"}),
-			secondStatus: new ObjectStatus({text: "Second status info"}),
-			showMarkers: true
-		});
-		list.addItem(markersAndStatuses);
-
-		page.addContent(new Label({
-			text: "Show Markers",
-			labelFor: "showMarkersCheckbox"
-		}));
-
-		page.addContent(new CheckBox("showMarkersCheckbox", {
-			text: "Show Markers",
-			selected: markersAndStatuses.getShowMarkers(),
-			select: function() {
-				markersAndStatuses.setShowMarkers(this.getSelected());
-			}
-		}));
-
-		page.addContent(new ToggleButton({
-			id: "flag-button",
-			text: "Flag",
-			tooltip: "Set mark flag",
-			pressed: false,
-			press: function (oEvent) {
-				if (oEvent.getParameter("pressed")) {
-					markersAndStatuses.setMarkFlagged(true);
-				} else {
-					markersAndStatuses.setMarkFlagged(false);
-				}
-			}
-		}));
-
-		page.addContent(new ToggleButton({
-			id: "favorite-button",
-			text: "Favorite",
-			tooltip: "Set Favorite flag",
-			pressed: false,
-			press: function (oEvent) {
-				if (oEvent.getParameter("pressed")) {
-					markersAndStatuses.setMarkFavorite(true);
-				} else {
-					markersAndStatuses.setMarkFavorite(false);
-				}
-			}
-		}));
-
-		page.addContent(new ToggleButton({
-			id: "locked-button",
-			text: "Locked",
-			tooltip: "Set Locked flag",
-			pressed: false,
-			press: function (oEvent) {
-				if (oEvent.getParameter("pressed")) {
-					markersAndStatuses.setMarkLocked(true);
-				} else {
-					markersAndStatuses.setMarkLocked(false);
-				}
-			}
-		}));
-	})();
->>>>>>> 71ff18e1
-
 	app.placeAt('body');
 });