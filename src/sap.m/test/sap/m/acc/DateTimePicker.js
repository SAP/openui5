sap.ui.define([
	"sap/m/App",
	"sap/m/DateTimePicker",
	"sap/m/Label",
	"sap/m/Page",
<<<<<<< HEAD
	"sap/m/ToggleButton",
	"sap/ui/core/Element",
	"sap/ui/core/library",
	"sap/ui/unified/DateTypeRange",
	"sap/ui/unified/library",
	"sap/ui/unified/CalendarLegend",
	"sap/ui/unified/CalendarLegendItem",
	"sap/ui/model/json/JSONModel",
	"sap/ui/model/type/DateTime",
	"sap/ui/core/date/UI5Date"
], function(
	Localization,
	App,
	Bar,
	Button,
	DateTimePicker,
	Input,
	Label,
	Page,
	ToggleButton,
	Element,
	coreLibrary,
	DateTypeRange,
	unifiedLibrary,
	CalendarLegend,
	CalendarLegendItem,
	JSONModel,
	DateTime,
	UI5Date
) {
=======
	"sap/ui/layout/VerticalLayout",
	"sap/ui/core/library"
], function(App, DateTimePicker, Label, Page, VerticalLayout, coreLibrary) {
>>>>>>> b34269a8
	"use strict";

	// shortcut for sap.ui.core.ValueState
	var ValueState = coreLibrary.ValueState;

	// shortcut for sap.ui.core.TitleLevel
	var TitleLevel = coreLibrary.TitleLevel;

	function handleChange(oEvent){
		var oDP = oEvent.getSource();
		var bValid = oEvent.getParameter("valid");
		if (bValid) {
			oDP.setValueState(ValueState.None);
		} else {
			oDP.setValueState(ValueState.Error);
		}
	}

<<<<<<< HEAD
	app.attachParseError(
			function(oEvent) {
				var oElement = oEvent.getParameter("element");
				var oValue = oEvent.getParameter('newValue');

				var oInput = Element.getElementById("I2");
				oInput.setValue( "ParseError: Entered value: " + oValue);

				if (oElement.setValueState) {
					oElement.setValueState(ValueState.Error);
				}
			});

	app.attachValidationSuccess(
			function(oEvent) {
				var oElement = oEvent.getParameter("element");
				var oValue = oEvent.getParameter('newValue');

				var oInput = Element.getElementById("I2");
				oInput.setValue( "ValidationSuccess: Entered value: " + oValue);

				if (oElement.setValueState) {
					oElement.setValueState(ValueState.None);
				}
			});

	var handleFieldGroupValidation = function (oEvent) {
		var oDTP = oEvent.getSource();
		var oInput = Element.getElementById("I2");
		oInput.setValue("ValidateFieldGroup - Event: DateTimePicker " + oDTP.getId());
	};

	var oLegend;

	function toggleSpecialDates(oEvent) {
		var bPressed = oEvent.getParameter("pressed");
		var oDTP = Element.getElementById("DTP2");
		if (!oLegend) {
			oLegend = new CalendarLegend("Legend1", {
				items: [
					new CalendarLegendItem("T1", {type: CalendarDayType.Type01, text: "Typ 1"}),
					new CalendarLegendItem("T2", {type: CalendarDayType.Type02, text: "Typ 2"}),
					new CalendarLegendItem("T3", {type: CalendarDayType.Type03, text: "Typ 3"}),
					new CalendarLegendItem("T4", {type: CalendarDayType.Type04, text: "Typ 4"}),
					new CalendarLegendItem("T5", {type: CalendarDayType.Type05, text: "Typ 5"}),
					new CalendarLegendItem("T6", {type: CalendarDayType.Type06, text: "Typ 6"}),
					new CalendarLegendItem("T7", {type: CalendarDayType.Type07, text: "Typ 7"}),
					new CalendarLegendItem("T8", {type: CalendarDayType.Type08, text: "Typ 8"}),
					new CalendarLegendItem("T9", {type: CalendarDayType.Type09, text: "Typ 9"}),
					new CalendarLegendItem("T10", {type: CalendarDayType.Type10, text: "Typ 10"})
				]
			});
			oDTP.setLegend(oLegend);
		}
		if (bPressed) {
			for (var i = 0; i < 10; i++) {
				var oDate = UI5Date.getInstance(oDTP.getDateValue());
				oDate.setDate(oDate.getDate() + i);
				var sType = "Type" + (i < 9 ? "0" + (i + 1) : "10");
				var oSpecialDate = new DateTypeRange({startDate: oDate, type: sType});
				oDTP.addSpecialDate(oSpecialDate);
			}
		} else {
			oDTP.destroySpecialDates();
		}
	}

	var oModel = new JSONModel();
	oModel.setData({
		dateValue: UI5Date.getInstance()
	});
	app.setModel(oModel);

	var page1 = new Page("page1", {
		title:"Mobile DateTimePicker",
=======
	var oPageLayout = new VerticalLayout({
		content: [
			new Label({
				text: "Choose a date and time",
				labelFor: "DTP1",
				wrapping: true
			}),
			new DateTimePicker("DTP1", {
				change: handleChange
			}),
			new Label({
				text: "Value format defined. Select a date and time",
				labelFor: "DTP2",
				wrapping: true
			}),
			new DateTimePicker("DTP2", {
				value: "2016-02-16,12-50-30",
				valueFormat: "yyyy-MM-dd,HH-mm-ss",
				displayFormat: "long/short",
				showCurrentDateButton: true,
				showCurrentTimeButton: true,
				change: handleChange
			})
		]
	}).addStyleClass("sapUiContentPadding");

	var oApp = new App();
	var oPage = new Page({
		title: "DatePicker Accessibility Test Page",
>>>>>>> b34269a8
		titleLevel: TitleLevel.H1,
		content: [ oPageLayout ]
	});

	oApp.addPage(oPage);
	oApp.placeAt("body");
});<|MERGE_RESOLUTION|>--- conflicted
+++ resolved
@@ -3,42 +3,9 @@
 	"sap/m/DateTimePicker",
 	"sap/m/Label",
 	"sap/m/Page",
-<<<<<<< HEAD
-	"sap/m/ToggleButton",
-	"sap/ui/core/Element",
-	"sap/ui/core/library",
-	"sap/ui/unified/DateTypeRange",
-	"sap/ui/unified/library",
-	"sap/ui/unified/CalendarLegend",
-	"sap/ui/unified/CalendarLegendItem",
-	"sap/ui/model/json/JSONModel",
-	"sap/ui/model/type/DateTime",
-	"sap/ui/core/date/UI5Date"
-], function(
-	Localization,
-	App,
-	Bar,
-	Button,
-	DateTimePicker,
-	Input,
-	Label,
-	Page,
-	ToggleButton,
-	Element,
-	coreLibrary,
-	DateTypeRange,
-	unifiedLibrary,
-	CalendarLegend,
-	CalendarLegendItem,
-	JSONModel,
-	DateTime,
-	UI5Date
-) {
-=======
 	"sap/ui/layout/VerticalLayout",
 	"sap/ui/core/library"
 ], function(App, DateTimePicker, Label, Page, VerticalLayout, coreLibrary) {
->>>>>>> b34269a8
 	"use strict";
 
 	// shortcut for sap.ui.core.ValueState
@@ -57,83 +24,6 @@
 		}
 	}
 
-<<<<<<< HEAD
-	app.attachParseError(
-			function(oEvent) {
-				var oElement = oEvent.getParameter("element");
-				var oValue = oEvent.getParameter('newValue');
-
-				var oInput = Element.getElementById("I2");
-				oInput.setValue( "ParseError: Entered value: " + oValue);
-
-				if (oElement.setValueState) {
-					oElement.setValueState(ValueState.Error);
-				}
-			});
-
-	app.attachValidationSuccess(
-			function(oEvent) {
-				var oElement = oEvent.getParameter("element");
-				var oValue = oEvent.getParameter('newValue');
-
-				var oInput = Element.getElementById("I2");
-				oInput.setValue( "ValidationSuccess: Entered value: " + oValue);
-
-				if (oElement.setValueState) {
-					oElement.setValueState(ValueState.None);
-				}
-			});
-
-	var handleFieldGroupValidation = function (oEvent) {
-		var oDTP = oEvent.getSource();
-		var oInput = Element.getElementById("I2");
-		oInput.setValue("ValidateFieldGroup - Event: DateTimePicker " + oDTP.getId());
-	};
-
-	var oLegend;
-
-	function toggleSpecialDates(oEvent) {
-		var bPressed = oEvent.getParameter("pressed");
-		var oDTP = Element.getElementById("DTP2");
-		if (!oLegend) {
-			oLegend = new CalendarLegend("Legend1", {
-				items: [
-					new CalendarLegendItem("T1", {type: CalendarDayType.Type01, text: "Typ 1"}),
-					new CalendarLegendItem("T2", {type: CalendarDayType.Type02, text: "Typ 2"}),
-					new CalendarLegendItem("T3", {type: CalendarDayType.Type03, text: "Typ 3"}),
-					new CalendarLegendItem("T4", {type: CalendarDayType.Type04, text: "Typ 4"}),
-					new CalendarLegendItem("T5", {type: CalendarDayType.Type05, text: "Typ 5"}),
-					new CalendarLegendItem("T6", {type: CalendarDayType.Type06, text: "Typ 6"}),
-					new CalendarLegendItem("T7", {type: CalendarDayType.Type07, text: "Typ 7"}),
-					new CalendarLegendItem("T8", {type: CalendarDayType.Type08, text: "Typ 8"}),
-					new CalendarLegendItem("T9", {type: CalendarDayType.Type09, text: "Typ 9"}),
-					new CalendarLegendItem("T10", {type: CalendarDayType.Type10, text: "Typ 10"})
-				]
-			});
-			oDTP.setLegend(oLegend);
-		}
-		if (bPressed) {
-			for (var i = 0; i < 10; i++) {
-				var oDate = UI5Date.getInstance(oDTP.getDateValue());
-				oDate.setDate(oDate.getDate() + i);
-				var sType = "Type" + (i < 9 ? "0" + (i + 1) : "10");
-				var oSpecialDate = new DateTypeRange({startDate: oDate, type: sType});
-				oDTP.addSpecialDate(oSpecialDate);
-			}
-		} else {
-			oDTP.destroySpecialDates();
-		}
-	}
-
-	var oModel = new JSONModel();
-	oModel.setData({
-		dateValue: UI5Date.getInstance()
-	});
-	app.setModel(oModel);
-
-	var page1 = new Page("page1", {
-		title:"Mobile DateTimePicker",
-=======
 	var oPageLayout = new VerticalLayout({
 		content: [
 			new Label({
@@ -163,7 +53,6 @@
 	var oApp = new App();
 	var oPage = new Page({
 		title: "DatePicker Accessibility Test Page",
->>>>>>> b34269a8
 		titleLevel: TitleLevel.H1,
 		content: [ oPageLayout ]
 	});
