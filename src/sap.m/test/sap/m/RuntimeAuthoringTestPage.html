--- conflicted
+++ resolved
@@ -4,8 +4,8 @@
 	<title>RuntimeAuthoring</title>
 
 	<script id="sap-ui-bootstrap"
-<<<<<<< HEAD
 			src="../../../resources/sap-ui-core.js"
+			data-sap-ui-flexibility-services='[{"connector": "LocalStorageConnector"}]'
 			data-sap-ui-libs="sap.m, sap.ui.layout, sap.ui.dt, sap.ui.rta"
 			data-sap-ui-on-init="module:local/RuntimeAuthoringTestPage"
 			data-sap-ui-resource-roots='{
@@ -16,325 +16,6 @@
 	</script>
 
 	
-=======
-			data-sap-ui-async="true"
-			data-sap-ui-compat-version="edge"
-			data-sap-ui-flexibility-services = '[{"connector": "LocalStorageConnector"}]'
-			data-sap-ui-libs="sap.m, sap.ui.layout, sap.ui.dt, sap.ui.rta"
-			data-sap-ui-noConflict="true"
-			data-sap-ui-resourceroots='{
-				"sap.m.test.rta": "./"
-			}'
-			src="../../../resources/sap-ui-core.js">
-	</script>
-
-	<script type="text/javascript">
-	sap.ui.require([
-		"sap/ui/rta/RuntimeAuthoring",
-	], function(_RuntimeAuthoring) {
-
-		var MyComponent = sap.ui.core.UIComponent.extend("MyComponent", {
-			createContent: function () {
-				return new sap.m.App("myApp", {
-					pages: [new sap.m.Page({
-						id: "idMain1", content: [
-							new sap.m.Page("page1", {
-								title: "Page Title",
-								headerContent: [
-									new sap.m.Text({id: "text1", text: "HeaderTitle"}),
-									new sap.m.Text({id: "text2", text: "text2"}),
-									new sap.m.Text({id: "text3", text: "text3"})
-								],
-								subHeader: new sap.m.Bar({
-									id: "bar0",
-									contentLeft: [
-										new sap.m.Text({id: "text4", text: "SubHeader"}),
-										new sap.m.Text({id: "text5", text: "Left"}),
-										new sap.m.Text({id: "text6", text: "text6"})
-									],
-									contentMiddle: [
-										new sap.m.Text({id: "text7", text: "text7"}),
-										new sap.m.Text({id: "text8", text: "Middle"}),
-										new sap.m.Text({id: "text9", text: "text9"})
-									],
-									contentRight: [
-										new sap.m.Text({id: "text10", text: "text10"}),
-										new sap.m.Text({id: "text11", text: "Right"}),
-										new sap.m.Text({id: "text12", text: "text12"})
-									]
-								})
-								,
-								content: [
-									new sap.m.ListBase({
-										id: "list",
-										headerText: "List",
-										items: [
-											new sap.m.CustomListItem({
-												id: "customListItem1",
-												content: [
-													new sap.m.Text({id:"textInListItem1", text:"Custom List Item"}),
-													new sap.m.Switch({id:"switchInListItem"})
-												]
-											}),
-											new sap.m.StandardListItem({id: "standardListItem1", title: "Item 1", description: "Standardlistitem description"}),
-											new sap.m.InputListItem({
-												id: "listItem1",
-												label: "Item 1",
-												content: [
-													new sap.m.Switch({id: "inputInListItem2"})
-												]
-											}),
-											new sap.m.StandardListItem({id: "standardListItem2", title: "Item 2"}),
-											new sap.m.StandardListItem({id: "standardListItem3", title: "Item 3"})
-										]
-									}),
-									new sap.ui.layout.VerticalLayout({
-										id: "verticalLayout",
-										content: [
-											new sap.m.Label({id: "labelInvisible", visible: false, text: "Not Visible"}),
-											new sap.m.Label({id: "labelOutsideForm", text: "Label Outside Form"}),
-											new sap.m.RadioButton({id: "btn1", text: "Button1"}),
-											new sap.m.CheckBox({id:"checkbox1", text: "CheckBox1"}),
-											new sap.m.RatingIndicator("ratingIndicator", { iconSize: "1rem", value: 2.5 }),
-											new sap.m.Button({id: "btn2", text: "Button2"}),
-											new sap.m.Label({id: "labelForInput", text: "Input", labelFor: "input1"}),
-											new sap.m.Input({id: "input1"}),
-											new sap.m.Label({id: "labelForMultiInput", text: "MultiInput", labelFor: "multiinput1"}),
-											new sap.m.MultiInput({id: "multiinput1"}),
-											new sap.ui.layout.VerticalLayout({
-												id: "verticalLayout2",
-												content: [
-													new sap.m.Button({id: "btn3", text: "V2Button3"}),
-													new sap.m.Button({id: "btn4", text: "V2Button4"})
-												]
-											}),
-											new sap.ui.layout.HorizontalLayout({
-												id: "verticalLayout3",
-												content: [
-													new sap.m.Button({id: "btn5", text: "HButton5"}),
-													new sap.m.Button({id: "btn6", text: "HButton6"})
-												]
-											})
-										]
-									}),
-									new sap.ui.layout.form.Form("F1",{
-										title: new sap.ui.core.Title({text: "Form Title", tooltip: "Title tooltip"}),
-										tooltip: "Form tooltip",
-										editable: true,
-										layout: new sap.ui.layout.form.ResponsiveGridLayout(),
-										formContainers: [
-											new sap.ui.layout.form.FormContainer("C1", {
-												title: "contact data",
-												formElements: [
-													new sap.ui.layout.form.FormElement("F1C1E1", {
-														label: "Name",
-														fields: [new sap.m.Input({value: "Name", required: true})]
-													}),
-													new sap.ui.layout.form.FormElement({
-														label: "First name",
-														fields: [new sap.m.Input()]
-													})
-												]
-											})
-										]
-									}),
-									new sap.ui.layout.VerticalLayout({id: "justTest"}),
-									new sap.ui.layout.VerticalLayout({id: "justTest2"}),
-									new sap.m.Toolbar({
-										id: "toolbar0",
-										content: [
-											new sap.m.Text({id: "text13", text: "Text13"}),
-											new sap.m.Text({id: "text14", text: "Text14"}),
-											new sap.m.Text({id: "text15", text: "Text15"})
-										]
-									}),
-									new sap.m.Bar({
-										id: "bar2",
-										contentLeft: [
-											new sap.m.Text({id: "text16", text: "SubHeader"}),
-											new sap.m.Text({id: "text17", text: "Left"}),
-											new sap.m.Text({id: "text18", text: "text18"})
-										],
-										contentMiddle: [
-											new sap.m.Text({id: "text19", text: "text19"}),
-											new sap.m.Text({id: "text20", text: "Middle"}),
-											new sap.m.Text({id: "text21", text: "text21"})
-										],
-										contentRight: [
-											new sap.m.Text({id: "text22", text: "text22"}),
-											new sap.m.Text({id: "text23", text: "Right"}),
-											new sap.m.Text({id: "text24", text: "text24"})
-										]
-									}),
-									new sap.m.OverflowToolbar({
-										id: "overflowToolbar0",
-										content: [
-											new sap.m.Button({id: "btn7", text: "Btn7"}),
-											new sap.m.Button({id: "btn8", text: "Btn8"}),
-											new sap.m.Button({
-												id: "btn9",
-												text: "Btn9",
-												layoutData: new sap.m.OverflowToolbarLayoutData({
-													priority: sap.m.OverflowToolbarPriority.AlwaysOverflow
-												})
-											})
-										]
-									}),
-									new sap.m.ScrollContainer({
-										id: "scrollContainer",
-										content: [
-											new sap.m.Title({id: "title1", text: "Scroll Container"}),
-											new sap.m.Text({id: "text25", text: "text25"}),
-											new sap.m.Text({id: "text26", text: "text26"}),
-											new sap.m.Text({id: "text27", text: "text27"}),
-											new sap.m.Button({id: "btn10", text: "Btn10"})
-										]
-									}),
-									new sap.m.Panel({
-										id: "myPanel",
-										headerText: "My Panel Header Text",
-										content: [
-											new sap.m.Text({id: "text28", text: "PanelContentText1"}),
-											new sap.m.Text({id: "text29", text: "PanelContentText2"}),
-											new sap.m.Text({id: "text30", text: "PanelContentText3"})
-										]
-									}),
-									new sap.m.Panel({
-										id: "myPanel2",
-										headerText: "My Panel Header Text",
-										expandable: true,
-										expanded: true,
-										content: [
-											new sap.m.Text({id: "text31", text: "PanelContentText1"}),
-											new sap.m.Text({id: "text32", text: "PanelContentText2"}),
-											new sap.m.Text({id: "text33", text: "PanelContentText3"})
-										],
-										headerToolbar: new sap.m.Toolbar({
-											id: "headerToolbar2",
-											content: [
-												new sap.m.Title({id: "text34", text: "HeaderToolbarContentTitle1"}),
-												new sap.m.Text({id: "text35", text: "HeaderToolbarContentText1"}),
-												new sap.m.Text({id: "text36", text: "HeaderToolbarContentText2"})
-											]
-										}),
-										infoToolbar: new sap.m.Toolbar({
-											id: "infoToolbar2",
-											content: [
-												new sap.m.Text({id: "text37", text: "InfoToolbarContentText1"}),
-												new sap.m.Text({id: "text38", text: "InfoToolbarContentText2"}),
-												new sap.m.Text({id: "text39", text: "InfoToolbarContentText3"})
-											]
-										})
-									}),
-									new sap.m.Panel({
-										id: "myPanel3",
-										headerText: "My Panel Header Text",
-										content: [
-											new sap.m.Text({id: "text40", text: "PanelContentText1"}),
-											new sap.m.Text({id: "text41", text: "PanelContentText2"}),
-											new sap.m.Text({id: "text42", text: "PanelContentText3"})
-										],
-										headerToolbar: new sap.m.Toolbar({
-											id: "headerToolbar3",
-											content: [
-												new sap.m.Title({id: "text43", text: "HeaderToolbarContentTitle1"}),
-												new sap.m.Text({id: "text44", text: "HeaderToolbarContentText1"}),
-												new sap.m.Text({id: "text45", text: "HeaderToolbarContentText2"})
-											]
-										}),
-										infoToolbar: new sap.m.Toolbar({
-											id: "infoToolbar3",
-											content: [
-												new sap.m.Text({id: "text46", text: "InfoToolbarContentText1"}),
-												new sap.m.Text({id: "text47", text: "InfoToolbarContentText2"}),
-												new sap.m.Text({id: "text48", text: "InfoToolbarContentText3"})
-											]
-										})
-									}),
-									new sap.m.Slider({
-										id: "mySlider1"
-									}),
-									new sap.ui.layout.Grid({
-										id: "grid",
-										content: [
-											new sap.m.Title({id: "text49", text: "Grid"}),
-											new sap.m.Text({id: "text50", text: "text25"}),
-											new sap.m.Text({id: "text51", text: "text26"}),
-											new sap.m.Text({id: "text52", text: "text27"}),
-											new sap.m.Button({id: "btn11", text: "Btn11"})
-										]
-									}),
-									new sap.m.Table({
-										id: "table1",
-										inset: false,
-										columns: [
-											new sap.m.Column({
-												id: "column1",
-												header: new sap.m.Text({id: "text53", text: "Header 1"})
-											}),
-											new sap.m.Column({
-												id: "column2",
-												minScreenWidth: "Desktop",
-												header: new sap.m.Text({id: "text54", text: "Header 2"}),
-												demandPopin: true
-											}),
-											new sap.m.Column({
-												id: "column3",
-												header: new sap.m.Text({id: "text55", text: "Header 3"})
-											})
-										],
-										items: [
-											new sap.m.ColumnListItem({
-												id: "columnListItem1",
-												cells: [
-													new sap.m.Text({id: "text56", text: "text11"}),
-													new sap.m.Text({id: "text57", text: "text12"}),
-													new sap.m.Text({id: "text58", text: "text13"})
-												]
-											}),
-											new sap.m.ColumnListItem({
-												id: "columnListItem2",
-												cells: [
-													new sap.m.Text({id: "text59", text: "text21"}),
-													new sap.m.Text({id: "text60", text: "text22"}),
-													new sap.m.Text({id: "text61", text: "text23"})
-												]
-											})
-										]
-									})
-								],
-								footer: new sap.m.Bar({
-									id: "bar1",
-									contentLeft: [
-										new sap.m.Button({
-											id: "addapt",
-											text: "Adapt UI",
-											press: function () {
-												var oRta = new sap.ui.rta.RuntimeAuthoring({
-													rootControl: sap.ui.getCore().byId("idMain1")
-												});
-												oRta.attachStop(function() {
-													oRta.destroy();
-												})
-												oRta.start();
-											}
-										}),
-										new sap.m.Button({id: "test", text: "test"})
-									]
-								})
-							})
-						]
-					})]
-				});
-			}
-		});
-
-		new sap.ui.core.ComponentContainer({
-			component: new MyComponent({id: "Comp1"})
-		}).placeAt("content");
-	});
-	</script>
->>>>>>> 2b1daa2b
 </head>
 <body class="sapUiBody">
 <div id="content"></div>
