/*!
 * ${copyright}
 */

sap.ui.define(["sap/m/library", "sap/base/security/encodeCSS", "sap/ui/core/Theming"], function(library, encodeCSS, Theming) {
"use strict";

// shortcut for sap.m.GenericTileMode
var GenericTileMode = library.GenericTileMode;

// shortcut for sap.m.LoadState
var LoadState = library.LoadState;

// shortcut for sap.m.FrameType
var frameTypes = library.FrameType;

var ValueColor = library.ValueColor;

/**
 * GenericTile renderer.
 * @namespace
 */
var GenericTileRenderer = {
	apiVersion: 2    // enable in-place DOM patching
};

/**
 * Renders the HTML for the given control, using the provided {@link sap.ui.core.RenderManager}.
 *
 * @param {sap.ui.core.RenderManager} oRm the RenderManager that can be used for writing to the Render-Output-Buffer
 * @param {sap.m.GenericTile} oControl the control to be rendered
 */
GenericTileRenderer.render = function(oRm, oControl) {
	// Write the HTML into the render manager.
	var sTooltipText = oControl._getTooltipText();
	var sAriaText = oControl._getAriaText();
	var sHeaderImage = oControl.getHeaderImage();
	var bHasPress = oControl.hasListeners("press");
	var sState = oControl.getState();
	var sStateClass = encodeCSS("sapMGTState" + sState);
	var sScopeClass;
	var frameType = oControl.getFrameType();
	var sAriaRoleDescription = oControl.getAriaRoleDescription();
	var sAriaRole = oControl.getGridItemRole() || oControl.getAriaRole();
	var isHalfFrame = frameType === frameTypes.OneByHalf || frameType === frameTypes.TwoByHalf;
	var sBGColor = oControl._oBadgeColors["backgroundColor"];
	var bIsIconModeOneByOne = oControl._isIconMode() && frameType === frameTypes.OneByOne;
	var aLinkTileContent = oControl.getLinkTileContents();
	var oBadge = oControl.getBadge();

	// Render a link when URL is provided, not in action scope and the state is enabled
	var bRenderLink = oControl.getUrl() && (!oControl._isInActionScope() || oControl.getMode() === GenericTileMode.IconMode) && sState !== LoadState.Disabled && !oControl._isNavigateActionEnabled();

	if (oControl._isInActionScope()) {
		sScopeClass = encodeCSS("sapMGTScopeActions");
	} else {
		sScopeClass = encodeCSS("sapMGTScopeDisplay");
	}

	if (bRenderLink) {
		oRm.openStart("a", oControl);
		oRm.attr("href", oControl.getUrl());
		oRm.attr("rel", "noopener noreferrer");
		if (!this._isDragabble(oControl)) {
			oRm.attr("draggable", "false"); // <a> elements are draggable per default, use UI5 DnD instead
		}
	} else {
		oRm.openStart("div",oControl );
	}

	if (sTooltipText && sState !== LoadState.Loading) {
		oRm.attr("title", sTooltipText);
	}

	oRm.class("sapMGT");
	oRm.class(sStateClass);
	oRm.class(sScopeClass);
	// render actions view for SlideTile actions scope
	if (!oControl._isInActionScope() && oControl._bShowActionsView) {
		oRm.class("sapMGTScopeActions");
	}
	//Set respective Class for IconMode
	if (oControl._isIconMode()){
		if (frameType === frameTypes.OneByOne) {
			var sClass = "sapMGTOneByOne";
		} else if (frameType === frameTypes.TwoByHalf) {
			var sClass = "TwoByHalf";
		}
	}
	oRm.class(oControl._isIconMode() ? sClass : frameType);

	var bIsArticleMode = oControl.getMode() === GenericTileMode.ArticleMode,
		bIsActionMode = oControl.getMode() === GenericTileMode.ActionMode;

	if (bIsActionMode) {
		oRm.class("sapMGTActionMode");
	}
	if (bIsArticleMode) {
		oRm.class("sapMGTArticleMode");
	}
	if (oControl._isIconMode()) {
		oRm.class("sapMGTIconMode");
		if (this._isThemeHighContrast()) {
			oRm.class("HighContrastTile");
		}
	}
	if (!bIsArticleMode && !bIsActionMode && frameType !== frameTypes.OneByHalf && (oControl.getSystemInfo() || oControl.getAppShortcut())) {
		oRm.class("tileWithAppInfo");
	}
	//Set respective Class/ BackgroundColor for IconMode
	if (oControl._isIconMode()) {
		if (frameType === frameTypes.TwoByHalf) {
			oRm.class("sapMGTTwoByHalf");
		} else if (frameType === frameTypes.OneByOne) {
			if (!this._isThemeHighContrast()) {
				oRm.style("background-color", sBGColor);
			} else {
				oRm.style("border-color", sBGColor);
				oRm.style("box-shadow", "0 0 0 1px" + sBGColor);
			}
		}
	}

	if (sAriaRole) {
		oRm.attr("role", sAriaRole);
	} else if (!bRenderLink) { // buttons only; <a> elements always have the default role
			oRm.attr("role", bHasPress ? "button" : "presentation");
	} else {
			oRm.attr("role", "link");
	}
	if (sState === LoadState.Loaded) {
		oRm.attr("aria-label", sAriaText);
	}
	if (sAriaRoleDescription) {
		oRm.attr("aria-roledescription", sAriaRoleDescription );
	}
	if (sState !== LoadState.Disabled) {
		if (!oControl.isInActionRemoveScope() && oControl.getPressEnabled()) {
			oRm.class("sapMPointer");
		}
		if (!oControl.getPressEnabled()) {
			oRm.class("sapMAutoPointer");
		}
		oRm.attr("tabindex", "0");
	}
	if (oControl.getWidth()) {
		oRm.style("width", oControl.getWidth() );
	}
	if (oControl.getBackgroundImage()) {
		oRm.style("background-image", "url('" + encodeCSS(oControl.getBackgroundImage()) + "')");
		oRm.class("sapMGTBackgroundImage");
	}
	if (oControl.getMode() === GenericTileMode.HeaderMode) {
		oRm.class("sapMGTHeaderMode");
	}
	var aTileContent = oControl.getTileContent();
	var iLength = aTileContent.length;
	if (this._isNewsContentPresent(aTileContent,iLength)){
		oRm.class("sapMGTNewsContent");
	}
	if (aLinkTileContent.length > 0) {
		oRm.class("sapMGTLinkTileContent");
	}
	oRm.openEnd();
	if (sTooltipText) {
		oControl.getAggregation("_invisibleText").setText(sTooltipText);
		oRm.renderControl(oControl.getAggregation("_invisibleText"));
	}
	var isFooterPresent = false;
	var isContentPresent = false;
	function renderLoadingShimmerIconMode(oRm, bIsLoading) {
		if (frameType === frameTypes.OneByOne) {
			oRm.openStart("div").class("sapMGTContentShimmerPlaceholderItemOneByOne");
			oRm.class("sapMGTContentShimmerPlaceholderWithDescriptionOneByOne");
			oRm.openEnd();
			oRm.openStart("div")
				.class("sapMGTContentShimmerPlaceholderRowsOneByOne")
				.openEnd();
			oRm.openStart("div")
				.class("sapMGTContentShimmerPlaceholderIconOneByOne")
				.class("sapMGTLoadingShimmer")
				.openEnd()
				.close("div");
			if (bIsLoading){
				oRm.openStart("div")
				.class("sapMGTContentShimmerPlaceholderItemTextOneByOne")
				.class("sapMGTLoadingShimmer")
				.openEnd()
				.close("div");
			}
		} else {
			oRm.openStart("div").class("sapMGTContentShimmerPlaceholderItemTwoByHalf");
			oRm.class("sapMGTContentShimmerPlaceholderWithDescriptionTwoByHalf");
			if (!oControl.getIconLoaded() && !bIsLoading) {
				oRm.class("sapMGTContentShimmerPlaceholderWithDescriptionTwoByHalfIconLoaded");
			}
			oRm.openEnd();
			oRm.openStart("div")
				.class("sapMGTContentShimmerPlaceholderRowsTwoByHalf")
				.openEnd();
			oRm.openStart("div")
				.class("sapMGTContentShimmerPlaceholderIconTwoByHalf")
				.class("sapMGTLoadingShimmer")
				.openEnd()
				.close("div");
			if (bIsLoading){
				oRm.openStart("div")
				.class("sapMGTContentShimmerPlaceholderItemTextTwoByHalf")
				.class("sapMGTLoadingShimmer")
				.openEnd()
				.close("div");
			}
		}
		oRm.close("div");
		oRm.close("div");
	}
	if (sState === LoadState.Loading) {
		//Setplaceholders for IconMode.
		if (oControl._isIconMode()) {
			renderLoadingShimmerIconMode(oRm, true);
		} else {
			oRm.openStart("div").class("sapMGTContentShimmerPlaceholderItem");
			oRm.class("sapMGTContentShimmerPlaceholderWithDescription");
			oRm.openEnd();
			oRm.openStart("div")
				.class("sapMGTContentShimmerPlaceholderRows")
				.openEnd();
			oRm.openStart("div")
				.class("sapMGTContentShimmerPlaceholderItemHeader")
				.class("sapMGTLoadingShimmer")
				.openEnd()
				.close("div");
			oRm.openStart("div")
				.class("sapMGTContentShimmerPlaceholderItemText")
				.class("sapMGTLoadingShimmer")
				.openEnd()
				.close("div");
			if (!isHalfFrame) {
				for (var i = 0; i < iLength; i++) {
					oRm.renderControl(aTileContent[i]);
				}
			}
			oRm.close("div");
			oRm.close("div");
		}
	} else {
		if (!bIsActionMode && this._isValueColorValid(oControl.getValueColor())) {
			oRm.openStart("div");
			oRm.class("sapMGTCriticalBorder");
			oRm.class(oControl.getValueColor());
			oRm.openEnd();
			oRm.close("div");
		}
		//Set respective Class/ BackgroundColor for IconMode
		if (oControl._isIconMode()) {
			if (!oControl.getIconLoaded()) {
				renderLoadingShimmerIconMode(oRm, false);
			} else {
				if (frameType === frameTypes.OneByOne) {
					oRm.openStart("div");
					oRm.class("sapMGTHideOverflow");
					oRm.openEnd();
					oRm.openStart("div");
					oRm.class("sapMGTIconWrapper");
					oRm.openEnd();
				}
				oRm.openStart("div");

				if (frameType === frameTypes.OneByOne) {
					oRm.class("sapMGTOneByOneIcon");
				} else {
					oRm.class("sapMGTTwoByHalfIcon");
					if (oControl._sTileBadge) {
						oRm.class("sapMGTIconBadge");
					} else if (!this._isThemeHighContrast()) {
							oRm.style("background-color", sBGColor);
					} else {
						oRm.class("HighContrastTile");
						oRm.style("border-color", sBGColor);
						oRm.style("box-shadow", "0 0 0 1px" + sBGColor);
					}
				}
				oRm.openEnd();
				if (oControl.getTileIcon() || oControl._sTileBadge) {
					var sAggregation = oControl._generateIconAggregation(oControl._sTileBadge ? "sap-icon://folder-full" : oControl.getTileIcon());
					if (sAggregation) {
						var oIcon = oControl.getAggregation(sAggregation);
						if (oControl._sTileBadge) {
							oIcon.setColor(sBGColor);
						}
						oRm.renderControl(oIcon);
					}
					if (oControl._sTileBadge) {
						oRm.openStart("div", oControl.getId() + "-tileBadge").class("sapMGTileBadge").openEnd();
						oRm.text(oControl._sTileBadge);
						oRm.close("div");
					}
				}
				oRm.close("div");
			}
		}

		//Wrapper div for adjusting to Info Container
		if (this._shouldRenderInfoContainer(oControl) && frameType === frameTypes.TwoByHalf) {
			oRm.openStart("div", oControl.getId() + "-wrapper").class("sapMGTWrapper").openEnd();
			oRm.openStart("div", oControl.getId() + "-wrapper-content").class("sapMGTWrapperCnt").openEnd();
		}

<<<<<<< HEAD
		oRm.openStart("div");
		oRm.class("sapMGTHdrContent");
		if (oControl._isIconMode() ){
			if (frameType === frameTypes.OneByOne) {
				var sClass = "sapMGTOneByOne";
				if (!oControl.getIconLoaded()) {
					sClass = sClass.concat(" sapMGTOneByOneIconLoaded");
=======
			oRm.openStart("div",oControl.getId() + "-hdrContent");
			oRm.class("sapMGTHdrContent");
			if (oControl._isIconMode() ){
				if (frameType === frameTypes.OneByOne) {
					var sClass = "sapMGTOneByOne";
					if (!oControl.getIconLoaded()) {
						sClass = sClass.concat(" sapMGTOneByOneIconLoaded");
					}
				} else if (frameType === frameTypes.TwoByHalf) {
					var sClass = "TwoByHalf";
>>>>>>> 7ff18ab1
				}
			} else if (frameType === frameTypes.TwoByHalf) {
				var sClass = "TwoByHalf";
			}
		}
		oRm.class(oControl._isIconMode()	? sClass : frameType);
		if (sTooltipText) {
			oRm.attr("title", sTooltipText);
		}
		if (bIsActionMode && oControl.getFrameType() === frameTypes.TwoByOne && sHeaderImage) {
			oRm.class("sapMGTHdrImage");
		}
		oRm.openEnd();

		//Render Header Image
		if (sHeaderImage) {
			var bIsIconFrameEnabled = oControl.isA("sap.m.ActionTile") && oControl.getProperty("enableIconFrame");
			if (!bIsIconFrameEnabled) {
				oControl._oImage.removeStyleClass(ValueColor.None);
				if (this._sPreviousStyleClass) {
					oControl._oImage.removeStyleClass(this._sPreviousStyleClass);
				}
				this._sPreviousStyleClass = this._isValueColorValid(oControl.getValueColor()) ? oControl.getValueColor() : ValueColor.None;
				oControl._oImage.addStyleClass(this._sPreviousStyleClass);
				oRm.renderControl(oControl._oImage);
			} else {
				var oIconFrame = oControl._getIconFrame();
				var bRenderFrameBadge = oControl.isA("sap.m.ActionTile") && oControl.getProperty("badgeIcon") && oControl.getProperty("badgeValueState") ? true : false;
				if (bRenderFrameBadge) {
					oIconFrame.setCustomDisplaySize("3rem");
				}

				oIconFrame.toggleStyleClass("sapMGTIconFrameBadge", bRenderFrameBadge);
				oRm.renderControl(oIconFrame);
			}
		}

		var bIsTilePriorityPresent = this._isPriorityPresent(oControl);
		if (bIsTilePriorityPresent) {
			oRm.openStart("div", oControl.getId() + "-header-container").class("sapMATHeaderContainer").openEnd();
		}

		this._renderHeader(oRm, oControl);
		if (bIsIconModeOneByOne) {
			oRm.close("div");
			oRm.close("div");
		}
		for (var i = 0; i < iLength; i++) {
			isFooterPresent = oControl._checkFooter(aTileContent[i], oControl) && (aTileContent[i].getFooter() ||  aTileContent[i].getUnit());
			var oAggregationContent = aTileContent[i].getContent();
			if (oAggregationContent) {
				if (frameType === frameTypes.OneByHalf && oAggregationContent.getMetadata().getElementName() === "sap.m.ImageContent") {
					isContentPresent = false;
				} else {
					isContentPresent = true;
					break;
				}
			}
		}

		if (bIsTilePriorityPresent) {
			this._renderPriorityText(oRm, oControl);
		} else if (!(isHalfFrame && isContentPresent) && oControl.getSubheader()) {
			this._renderSubheader(oRm, oControl);
		}

		if (bIsTilePriorityPresent) {
			oRm.close("div");
		}

		var aTileContents = oControl.getTileContent();
		var oTileContent = Array.isArray(aTileContents) && aTileContents[0];
		var oContentPriorityBadge = oTileContent && oTileContent._getPriorityBadge();

		// Render Content Priority Badge - only in ArticleMode
		if (bIsArticleMode && oContentPriorityBadge) {
			oRm.openStart("div", oControl.getId() + "-content-priority-badge").class("sapMGTBackgroundBadge").openEnd();
			oRm.renderControl(oContentPriorityBadge);
			oRm.close("div");
		}
		oRm.close("div");

		if ( !oControl._isIconMode() ) { //Restrict creation of Footer for IconMode
			oRm.openStart("div", oControl.getId() + "-content");
			oRm.class("sapMGTContent");
			if (frameType === frameTypes.TwoByOne) {
				oRm.class("TwoByOne");
			}
			if (oControl.getSystemInfo() || oControl.getAppShortcut()) {
				if (aTileContent.length === 0){
					oRm.class("appInfoWithoutTileCnt");
				}
				if (isFooterPresent && frameType !== frameTypes.OneByHalf) {
					oRm.class("appInfoWithFooter");
				} else {
					oRm.class("appInfoWithoutFooter");
				}
			}
			oRm.openEnd();
			if (aLinkTileContent.length > 0) {
				oRm.openStart("div", oControl.getId() + "-linkTileContent").class("sapMGTLinkTileContentWrapper");
				if (!oControl.getSubheader()) {
					oRm.class("saMGTLinkSubheaderNotPresent");
				}
				oRm.openEnd();
				for (var i = 0; i < aLinkTileContent.length; i++) {
					oRm.renderControl(aLinkTileContent[i].getLinkTileContentInstance());
				}
				oRm.close("div");
			}
			for (var i = 0; i < iLength; i++) {
				oRm.renderControl(aTileContent[i]);
			}

			//Render InfoContainer except for TwoByHalf frame
			if (this._shouldRenderInfoContainer(oControl) && frameType !== frameTypes.TwoByHalf) {
				this._renderInfoContainer(oRm, oControl);
			}

			oRm.close("div");
		}

		//Render InfoContainer for TwoByHalf frame
		if (this._shouldRenderInfoContainer(oControl) && frameType === frameTypes.TwoByHalf) {
			oRm.close("div");
			this._renderInfoContainer(oRm, oControl);
			oRm.close("div");
		}
		if (oControl._isActionMode() && oControl.getActionButtons().length > 0) {
			//Render Action Buttons, only in ActionMode and in TwoByOne frame type
			oRm.openStart("div", oControl.getId() + "-actionButtons");
			oRm.class("sapMGTActionModeContainer");
			oRm.openEnd();
			oControl.getActionButtons().forEach(function (oActionButton) {
				oRm.renderControl(oActionButton);
			});
			oRm.close("div");
		}
	}

	if (sState !== LoadState.Loaded && sState !== LoadState.Loading) {
		this._renderStateOverlay(oRm, oControl, sTooltipText);
	}

	if (sState !== LoadState.Disabled) {
		this._renderHoverOverlay(oRm, oControl);
		this._renderFocusDiv(oRm, oControl);
	}

	if (oControl._isInActionScope()) {
		this._renderActionsScope(oRm, oControl);
	}
	if (oBadge && (oBadge.getSrc() || oBadge.getText()) && (!oControl._isInActionScope() || oControl._isIconModeOfTypeTwoByHalf() )) {
		this._renderBadge(oRm,oControl);
	}
	if (bRenderLink) {
		oRm.close("a");
	} else {
		oRm.close("div");
	}
};

/**
 * Renders a badge on top of GenericTile.
 * @param {sap.ui.core.RenderManager} oRm - The RenderManager instance.
 * @param {sap.m.GenericTile} oControl The GenericTile control
 * @private
 */

GenericTileRenderer._renderBadge = function(oRm,oControl) {
	var oBadge = oControl.getBadge();
	var sBadgeText = oBadge.getText();
	var bIsIconOnlyPresent = oBadge.getSrc() && !oBadge.getText();
	var bIsTextOnlyPresent = !oBadge.getSrc() && oBadge.getText();
	oRm.openStart("div");
	oRm.class("sapMGTBadge");
	oRm.class("sapMGTBadgeBackgroundColor" + oBadge.getBackgroundColor());
	oRm.class("sapMGTBadgeColor" + oBadge.getTextColor());
	oRm.class("sapMGTBadgeBorderColor" + oBadge.getBorderColor());
	if (oBadge.getText() && oBadge.getSrc()) {
		oRm.class("sapMGTBadgeTextPresent");
	}
	oRm.class((bIsIconOnlyPresent) ? "sapMGTBadgeOnlyIcon" : null);
	oRm.class((bIsTextOnlyPresent) ? "sapMGTBadgeOnlyText" : null);
	oRm.openEnd();
	if (oBadge.getSrc()) {
		oRm.renderControl(oControl._oBadgeIcon);
	}
	if (sBadgeText) {
		oRm.openStart("span");
		oRm.class("sapMGTBadgeText");
		oRm.openEnd();
		oRm.text(sBadgeText);
		oRm.close("span");
	}
	if (oControl.getState() != LoadState.Loaded) {
		oRm.openStart("div");
		oRm.class("sapMGTBadgeOverlay");
		oRm.class("sapMGTBadgeBackgroundColor" + oBadge.getBackgroundColor());
		oRm.openEnd();
		oRm.close("div");
	}
	oRm.close("div");
};

/**
 * Checks if the priority is present for a tile.
 * Applies only for ActionMode.
 *
 * @private
 * @param {object} oControl - The tile control instance.
 * @returns {boolean} - Returns true if the content priority is present; otherwise, returns false.
 */
GenericTileRenderer._isPriorityPresent = function (oControl) {
	return oControl.isA("sap.m.ActionTile") && oControl.getProperty("priority") && oControl.getProperty("priorityText");
};

/**
 * Renders the priority text for the tile.
 *
 * @private
 * @param {object} oRm - The RenderManager instance.
 * @param {object} oControl - The control instance to render.
 */
GenericTileRenderer._renderPriorityText = function (oRm, oControl) {
	oRm.openStart("div", oControl.getId() + "-priority-text");
	oRm.class("sapMTilePriorityValue");
	oRm.class(oControl.getProperty("priority"));
	oRm.openEnd();
	oRm.text(oControl.getProperty("priorityText"));
	oRm.close("div");
};

/**
 * Checks if the GenericTile should be draggable or not.
 * @param {sap.m.GenericTile} oControl The GenericTile control
 * @returns {boolean} True if the GenericTile is draggable, false otherwise
 * @private
 */
 GenericTileRenderer._isDragabble = function(oControl) {
	var bDraggable = oControl.getDragDropConfig().some(function(vDragDropInfo){
		return vDragDropInfo.isDraggable(oControl);
	});

	if (!bDraggable) {
		// also check parent config
		var oParent = oControl.getParent();
		if (oParent && oParent.getDragDropConfig) {
			bDraggable = oParent.getDragDropConfig().some(function(vDragDropInfo){
				return vDragDropInfo.isDraggable(oControl);
			});
		}
	}
	return bDraggable;
};

/**
 * Checks if the GenericTile should render the info container.
 * @param {sap.m.GenericTile} oControl The GenericTile control
 * @returns {boolean} True if the info container should be rendered, false otherwise
 * @private
 */
GenericTileRenderer._shouldRenderInfoContainer = function(oControl) {
	var frameType = oControl.getFrameType(),
		bIsArticleMode = oControl.getMode() === GenericTileMode.ArticleMode,
		bIsActionMode = oControl.getMode() === GenericTileMode.ActionMode,
		bIsIconMode = oControl.getMode() === GenericTileMode.IconMode;
		if (frameType === frameTypes.OneByOne && bIsIconMode){
			return true;
		}
	return !bIsArticleMode && !bIsActionMode && !bIsIconMode && frameType !== frameTypes.OneByHalf && (oControl.getSystemInfo() || oControl.getAppShortcut());
};

/**
 * Renders the Info Container.
 * @param {sap.ui.core.RenderManager} oRm The RenderManager that can be used for writing to the render output buffer
 * @param {sap.m.GenericTile} oControl The control that will be rendered
 * @private
 */
GenericTileRenderer._renderInfoContainer = function(oRm, oControl) {
	oRm.openStart("div", oControl.getId() + "-tInfo");
	oRm.class("sapMGTTInfoContainer");
	oRm.openEnd();
	oRm.openStart("div", oControl.getId() + "-tInfo-content");
	oRm.class("sapMGTTInfo");
	oRm.openEnd();
	if (oControl.getAppShortcut()) {
		oRm.openStart("div", oControl.getId() + "-appShortcutWrapper");
		oRm.class("sapMGTAppShortcutText").openEnd();
		oRm.renderControl(oControl._oAppShortcut);
		oRm.close("div");
	}
	if (oControl.getSystemInfo()) {
		oRm.openStart("div", oControl.getId() + "-sytemInfoWrapper");
		oRm.class("sapMGTSystemInfoText").openEnd();
		oRm.renderControl(oControl._oSystemInfo);
		oRm.close("div");
	}
	oRm.close("div");
	oRm.close("div");
};

GenericTileRenderer._renderFocusDiv = function(oRm, oControl) {
	oRm.openStart("div", oControl.getId() + "-focus");
	oRm.class("sapMGTFocusDiv");
	oRm.openEnd();
	oRm.close("div");
};

GenericTileRenderer._renderStateOverlay = function(oRm, oControl, sTooltipText) {
	var sState = oControl.getState();
	oRm.openStart("div", oControl.getId() + "-overlay");
	oRm.class("sapMGTOverlay");
	if (sTooltipText) {
		oRm.attr("title", sTooltipText);
	}
	oRm.openEnd();
	if (sState === LoadState.Failed) {
		oRm.close("div");
	}
	switch (sState) {
		case LoadState.Loading :
			oControl._oBusy.setBusy(sState == LoadState.Loading);
			oRm.renderControl(oControl._oBusy);
			break;
		case LoadState.Failed :
			oRm.openStart("div", oControl.getId() + "-failed-ftr");
			oRm.class("sapMGenericTileFtrFld");
			oRm.openEnd();
			oRm.openStart("div", oControl.getId() + "-failed-icon");
			oRm.class("sapMGenericTileFtrFldIcn");
			oRm.openEnd();
			oRm.renderControl(oControl._oErrorIcon);
			oRm.close("div");

			if (!oControl._isInActionScope() && !oControl._bShowActionsView) {
				oRm.openStart("div", oControl.getId() + "-failed-text");
				oRm.class("sapMGenericTileFtrFldTxt");
				oRm.openEnd();
				oRm.renderControl(oControl.getAggregation("_failedMessageText"));
				oRm.close("div");
			}

			oRm.close("div");
			break;
		default :
	}
	if (sState !== LoadState.Failed) {
		oRm.close("div");
	}
};

GenericTileRenderer._renderActionsScope = function(oRm, oControl) {
	if (oControl.getState() !== LoadState.Disabled) {
		oRm.renderControl(oControl._oRemoveButton);
		oRm.renderControl(oControl._oMoreIcon);
	}
};

GenericTileRenderer._renderHoverOverlay = function(oRm, oControl) {
	oRm.openStart("div", oControl.getId() + "-hover-overlay");
	if (oControl.getBackgroundImage()) {
		oRm.class("sapMGTWithImageHoverOverlay");
	} else {
		oRm.class("sapMGTWithoutImageHoverOverlay");
		if (oControl._isIconMode()) { //Set respective BorderRadius for IconMode
			if (oControl.getFrameType() === frameTypes.OneByOne) {
				oRm.style("border-radius", "1rem");
			} else {
				oRm.style("border-radius", "0.75rem");
			}
		}
	}
	oRm.openEnd();
	oRm.close("div");
};

/**
 * Renders the HTML for the header of the given control, using the provided {@link sap.ui.core.RenderManager}.
 *
 * @private
 * @param {sap.ui.core.RenderManager} oRm the RenderManager that can be used for writing to the render output buffer
 * @param {sap.m.GenericTile} oControl an object representation of the control whose title should be rendered
 */
GenericTileRenderer._renderHeader = function(oRm, oControl) {
	oRm.openStart("div", oControl.getId() + "-hdr-text");
	oRm.class("sapMGTHdrTxt");
	oRm.openEnd();
	oRm.renderControl(oControl._oTitle);
	oRm.close("div");
};

/**
 * Renders the HTML for the subheader of the given control, using the provided {@link sap.ui.core.RenderManager}.
 *
 * @private
 * @param {sap.ui.core.RenderManager} oRm the RenderManager that can be used for writing to the render output buffer
 * @param {sap.m.GenericTile} oControl an object representation of the control whose description should be rendered
 */
GenericTileRenderer._renderSubheader = function(oRm, oControl) {
	oRm.openStart("div", oControl.getId() + "-subHdr-text");
	oRm.class("sapMGTSubHdrTxt");
	oRm.openEnd();
	oRm.renderControl(oControl._oSubTitle);
	oRm.close("div");
};

/**
 * Checks for valid value color
 *
 * @private
 */
 GenericTileRenderer._isValueColorValid = function(sValueColor) {
	if (sValueColor == ValueColor.Good || sValueColor == ValueColor.Error || sValueColor == ValueColor.Neutral || sValueColor == ValueColor.Critical) {
		return true;
	}
	return false;
};

/**
 * Checks whether the current theme is a high contrast theme like sap_belize_hcb or sap_belize_hcw.
 * @returns {boolean} True if the theme name contains hcb or hcw, false otherwise
 * @private
 */
GenericTileRenderer._isThemeHighContrast = function() {
	return /(hcw|hcb)/g.test(Theming.getTheme());
};

GenericTileRenderer._isNewsContentPresent = function(aTileContent,iLength) {
	var bIsPresent = false;
	for (var i = 0; i < iLength; i++) {
		var oAggregationContent = aTileContent[i].getContent();
		if (oAggregationContent && oAggregationContent.isA("sap.m.NewsContent")) {
			bIsPresent = true;
			break;
		}
	}
	return bIsPresent;
};

return GenericTileRenderer;

});<|MERGE_RESOLUTION|>--- conflicted
+++ resolved
@@ -306,26 +306,13 @@
 			oRm.openStart("div", oControl.getId() + "-wrapper-content").class("sapMGTWrapperCnt").openEnd();
 		}
 
-<<<<<<< HEAD
-		oRm.openStart("div");
+		oRm.openStart("div",oControl.getId() + "-hdrContent");
 		oRm.class("sapMGTHdrContent");
 		if (oControl._isIconMode() ){
 			if (frameType === frameTypes.OneByOne) {
 				var sClass = "sapMGTOneByOne";
 				if (!oControl.getIconLoaded()) {
 					sClass = sClass.concat(" sapMGTOneByOneIconLoaded");
-=======
-			oRm.openStart("div",oControl.getId() + "-hdrContent");
-			oRm.class("sapMGTHdrContent");
-			if (oControl._isIconMode() ){
-				if (frameType === frameTypes.OneByOne) {
-					var sClass = "sapMGTOneByOne";
-					if (!oControl.getIconLoaded()) {
-						sClass = sClass.concat(" sapMGTOneByOneIconLoaded");
-					}
-				} else if (frameType === frameTypes.TwoByHalf) {
-					var sClass = "TwoByHalf";
->>>>>>> 7ff18ab1
 				}
 			} else if (frameType === frameTypes.TwoByHalf) {
 				var sClass = "TwoByHalf";
