--- conflicted
+++ resolved
@@ -2,66 +2,8 @@
  * ${copyright}
  */
 
-<<<<<<< HEAD
 sap.ui.define(["sap/m/library", "sap/base/security/encodeCSS", "sap/ui/core/Theming"], function(library, encodeCSS, Theming) {
 "use strict";
-=======
-sap.ui.define(["sap/m/library", "sap/base/security/encodeCSS", "sap/ui/core/Theming"],
-	function(library, encodeCSS, Theming) {
-	"use strict";
-
-	// shortcut for sap.m.GenericTileMode
-	var GenericTileMode = library.GenericTileMode;
-
-	// shortcut for sap.m.LoadState
-	var LoadState = library.LoadState;
-
-	// shortcut for sap.m.FrameType
-	var frameTypes = library.FrameType;
-
-	var ValueColor = library.ValueColor;
-
-	/**
-	 * GenericTile renderer.
-	 * @namespace
-	 */
-	var GenericTileRenderer = {
-		apiVersion: 2    // enable in-place DOM patching
-	};
-
-	/**
-	 * Renders the HTML for the given control, using the provided {@link sap.ui.core.RenderManager}.
-	 *
-	 * @param {sap.ui.core.RenderManager} oRm the RenderManager that can be used for writing to the Render-Output-Buffer
-	 * @param {sap.m.GenericTile} oControl the control to be rendered
-	 */
-	GenericTileRenderer.render = function(oRm, oControl) {
-		// Write the HTML into the render manager.
-		var sTooltipText = oControl._getTooltipText();
-		var sAriaText = oControl._getAriaText();
-		var sHeaderImage = oControl.getHeaderImage();
-		var bHasPress = oControl.hasListeners("press");
-		var sState = oControl.getState();
-		var sStateClass = encodeCSS("sapMGTState" + sState);
-		var sScopeClass;
-		var frameType = oControl.getFrameType();
-		var sAriaRoleDescription = oControl.getAriaRoleDescription();
-		var sAriaRole = oControl.getGridItemRole() || oControl.getAriaRole();
-		var isHalfFrame = frameType === frameTypes.OneByHalf || frameType === frameTypes.TwoByHalf;
-		var sBGColor = oControl._oBadgeColors["backgroundColor"];
-		var bIsIconModeOneByOne = oControl._isIconMode() && frameType === frameTypes.OneByOne;
-		var aLinkTileContent = oControl.getLinkTileContents();
-		var oBadge = oControl.getBadge();
-
-		// Render a link when URL is provided, not in action scope and the state is enabled
-		var bRenderLink = oControl.getUrl() && (!oControl._isInActionScope() || oControl.getMode() === GenericTileMode.IconMode) && sState !== LoadState.Disabled && !oControl._isNavigateActionEnabled();
-
-		if (oControl._isInActionScope()) {
-			sScopeClass = encodeCSS("sapMGTScopeActions");
-		} else {
-			sScopeClass = encodeCSS("sapMGTScopeDisplay");
-		}
->>>>>>> e1de19f9
 
 // shortcut for sap.m.GenericTileMode
 var GenericTileMode = library.GenericTileMode;
@@ -99,7 +41,7 @@
 	var sScopeClass;
 	var frameType = oControl.getFrameType();
 	var sAriaRoleDescription = oControl.getAriaRoleDescription();
-	var sAriaRole = oControl.getAriaRole();
+	var sAriaRole = oControl.getGridItemRole() || oControl.getAriaRole();
 	var isHalfFrame = frameType === frameTypes.OneByHalf || frameType === frameTypes.TwoByHalf;
 	var sBGColor = oControl._oBadgeColors["backgroundColor"];
 	var bIsIconModeOneByOne = oControl._isIconMode() && frameType === frameTypes.OneByOne;
