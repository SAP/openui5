--- conflicted
+++ resolved
@@ -2,39 +2,8 @@
  * ${copyright}
  */
 
-<<<<<<< HEAD
-sap.ui.define([], function() {
+sap.ui.define(["sap/m/TileContent"], function(TileContent) {
 "use strict";
-=======
-sap.ui.define(["sap/m/TileContent"],
-	function(TileContent) {
-	"use strict";
-
-	/**
-	 * NewsContent renderer.
-	 * @namespace
-	 */
-	var NewsContentRenderer = {
-		apiVersion: 2
-	};
-
-	/**
-	 * Renders the HTML for the given control, using the provided {@link sap.ui.core.RenderManager}.
-	 *
-	 * @param {sap.ui.core.RenderManager} oRm the RenderManager that can be used for writing to the Render-Output-Buffer
-	 * @param {sap.m.GenericTile} oControl the control to be rendered
-	 */
-	NewsContentRenderer.render = function(oRm, oControl) {
-		var sTooltip = oControl.getTooltip_AsString();
-		var bIsSubheaderPresent = oControl.getSubheader();
-		if (typeof sTooltip !== "string") {
-			sTooltip = "";
-		}
-
-		oRm.openStart("div", oControl);
-		oRm.attr("role", "presentation");
-		oRm.attr("aria-label", sTooltip);
->>>>>>> ac682db8
 
 /**
  * NewsContent renderer.
@@ -68,6 +37,14 @@
 	}
 	oRm.openEnd();
 
+		// render tile content priority, if present
+		var oTileContent = oControl.getParent();
+		var oContentPriorityBadge = oTileContent instanceof TileContent && oTileContent._getPriorityBadge();
+
+		if (oContentPriorityBadge) {
+			oRm.renderControl(oContentPriorityBadge);
+		}
+
 		oRm.openStart("div", oControl.getId() + "-title");
 		oRm.class("sapMNwCCTxt");
 		if (!bIsSubheaderPresent) {
@@ -77,37 +54,11 @@
 		oRm.renderControl(oControl._oContentText);
 		oRm.close("div");
 
-<<<<<<< HEAD
 		oRm.openStart("div", oControl.getId() + "-subheader");
 		oRm.class("sapMNwCSbh");
 		oRm.class("sapMNwCExtend");
 		oRm.openEnd();
 		oRm.renderControl(oControl._oSubHeaderText);
-=======
-			// render tile content priority, if present
-			var oTileContent = oControl.getParent();
-			var oContentPriorityBadge = oTileContent instanceof TileContent && oTileContent._getPriorityBadge();
-
-			if (oContentPriorityBadge) {
-				oRm.renderControl(oContentPriorityBadge);
-			}
-
-			oRm.openStart("div", oControl.getId() + "-title");
-			oRm.class("sapMNwCCTxt");
-			if (!bIsSubheaderPresent) {
-				oRm.class("sapMNwCExtend");
-			}
-			oRm.openEnd();
-			oRm.renderControl(oControl._oContentText);
-			oRm.close("div");
-
-			oRm.openStart("div", oControl.getId() + "-subheader");
-			oRm.class("sapMNwCSbh");
-			oRm.class("sapMNwCExtend");
-			oRm.openEnd();
-			oRm.renderControl(oControl._oSubHeaderText);
-			oRm.close("div");
->>>>>>> ac682db8
 		oRm.close("div");
 	oRm.close("div");
 };
