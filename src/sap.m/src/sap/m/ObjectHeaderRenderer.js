--- conflicted
+++ resolved
@@ -778,6 +778,7 @@
 	oRM.class("sapMOHRBg" + oOH._getBackground());
 	oRM.openEnd();
 	oRM.openStart("div");
+	oRM.class("sapMOHRMaxWidth");
 
 	if (Device.system.desktop && oOH._isMediaSize("Desktop") && oOH.getFullScreenOptimized() && oOH._iCountVisAttrStat >= 1 && oOH._iCountVisAttrStat <= 3) {
 		oRM.class("sapMOHRStatesOneOrThree");
@@ -850,14 +851,7 @@
 	}
 	oRM.openEnd();
 
-<<<<<<< HEAD
 	this._renderResponsiveTitle(oRM, oControl);
-=======
-		oRM.class("sapMOHRBg" + oOH._getBackground());
-		oRM.openEnd();
-		oRM.openStart("div");
-		oRM.class("sapMOHRMaxWidth");
->>>>>>> 7b06c318
 
 	// render the title icon in a separate container
 	if (oControl._hasIcon()) {
