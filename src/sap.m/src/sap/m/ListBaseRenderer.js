/*!
 * ${copyright}
 */
sap.ui.define(["sap/m/library", "sap/ui/core/library", "sap/ui/Device", "sap/ui/core/InvisibleText", "./ListItemBaseRenderer"], function(library, coreLibrary, Device, InvisibleText, ListItemBaseRenderer) {
"use strict";


// shortcut for sap.m.ListGrowingDirection
var ListGrowingDirection = library.ListGrowingDirection;

// shortcut for sap.m.ToolbarDesign
var ToolbarDesign = library.ToolbarDesign;

// shortcut for sap.ui.core.TitleLevel
var TitleLevel = coreLibrary.TitleLevel;


<<<<<<< HEAD
/**
 * ListBase renderer.
 * @namespace
 */
var ListBaseRenderer = {
	apiVersion: 2
};

/**
 * Determines the order of the mode for the renderer
 * -1 is for the beginning of the content
 * +1 is for the end of the content
 *  0 is to ignore this mode
 * @static
 */
ListBaseRenderer.ModeOrder = {
	None : 0,
	Delete : 1,
	MultiSelect : -1,
	SingleSelect : 1,
	SingleSelectLeft : -1,
	SingleSelectMaster : 0
};

/**
 * Renders the HTML for the given control, using the provided
 * {@link sap.ui.core.RenderManager}.
 *
 * @param {sap.ui.core.RenderManager} rm
 *          RenderManager that can be used to render the control's DOM
 * @param {sap.m.ListBase} oControl
 *          The list to be rendered
 */
ListBaseRenderer.render = function(rm, oControl) {
	// container
	rm.openStart("div", oControl);
	rm.class("sapMList");

	// inset
	if (oControl.getInset()) {
		rm.class("sapMListInsetBG");
	}

	// width
	rm.style("width", oControl.getWidth());

	// background
	if (oControl.getBackgroundDesign) {
		rm.class("sapMListBG" + oControl.getBackgroundDesign());
	}

	// tooltip
	var sTooltip = oControl.getTooltip_AsString();
	if (sTooltip) {
		rm.attr("title", sTooltip);
	}

	// add sticky style classes
	var iStickyValue = oControl.getStickyStyleValue();
	if (iStickyValue) {
		rm.class("sapMSticky");
		rm.class("sapMSticky" + iStickyValue);
	}

	// run hook method
	this.renderContainerAttributes(rm, oControl);

	// container
	rm.openEnd();

	// render message strip
	rm.renderControl(oControl.getAggregation("_messageStrip"));

	// render header
	var sHeaderText = oControl.getHeaderText();
	var oHeaderTBar = oControl.getHeaderToolbar();
	if (oHeaderTBar) {
		oHeaderTBar.setDesign(ToolbarDesign.Transparent, true);
		oHeaderTBar.addStyleClass("sapMListHdr");
		oHeaderTBar.addStyleClass("sapMListHdrTBar");
		oHeaderTBar.addStyleClass("sapMTBHeader-CTX");
		rm.renderControl(oHeaderTBar);
	} else if (sHeaderText) {
		rm.openStart("div", oControl.getId("header"));
		rm.attr("role", "heading");
		var sHeaderLevel = oControl.getHeaderLevel();
		if (sHeaderLevel != TitleLevel.Auto) {
			rm.attr("aria-level", sHeaderLevel[sHeaderLevel.length - 1]);
=======
	/**
	 * ListBase renderer.
	 * @namespace
	 */
	var ListBaseRenderer = {
		apiVersion: 2
	};

	/**
	 * Determines the order of the mode for the renderer
	 * -1 is for the beginning of the content
	 * +1 is for the end of the content
	 *  0 is to ignore this mode
	 * @static
	 */
	ListBaseRenderer.ModeOrder = {
		None : 0,
		Delete : 1,
		MultiSelect : -1,
		SingleSelect : 1,
		SingleSelectLeft : -1,
		SingleSelectMaster : 0
	};

	/**
	 * Renders the HTML for the given control, using the provided
	 * {@link sap.ui.core.RenderManager}.
	 *
	 * @param {sap.ui.core.RenderManager} rm
	 *          RenderManager that can be used to render the control's DOM
	 * @param {sap.m.ListBase} oControl
	 *          The list to be rendered
	 */
	ListBaseRenderer.render = function(rm, oControl) {
		// container
		rm.openStart("div", oControl);
		rm.class("sapMList");

		// inset
		if (oControl.getInset()) {
			rm.class("sapMListInsetBG");
		}

		// width
		rm.style("width", oControl.getWidth());

		// background
		if (oControl.getBackgroundDesign) {
			rm.class("sapMListBG" + oControl.getBackgroundDesign());
		}

		// tooltip
		var sTooltip = oControl.getTooltip_AsString();
		if (sTooltip) {
			rm.attr("title", sTooltip);
		}

		// add sticky style classes
		var iStickyValue = oControl.getStickyStyleValue();
		if (iStickyValue) {
			rm.class("sapMSticky");
			rm.class("sapMSticky" + iStickyValue);
		}

		// run hook method
		this.renderContainerAttributes(rm, oControl);

		// container
		rm.openEnd();

		// render message strip
		rm.renderControl(oControl.getAggregation("_messageStrip"));

		// render header
		var sHeaderText = oControl.getHeaderText();
		var oHeaderTBar = oControl.getHeaderToolbar();
		if (oHeaderTBar) {
			oHeaderTBar.setDesign(ToolbarDesign.Transparent, true);
			oHeaderTBar.addStyleClass("sapMListHdr");
			oHeaderTBar.addStyleClass("sapMListHdrTBar");
			oHeaderTBar.addStyleClass("sapMTBHeader-CTX");
			rm.renderControl(oHeaderTBar);
		} else if (sHeaderText) {
			rm.openStart("div", oControl.getId("header"));
			rm.attr("role", "heading");
			var sHeaderLevel = oControl.getHeaderLevel();
			if (sHeaderLevel != TitleLevel.Auto) {
				rm.attr("aria-level", sHeaderLevel[sHeaderLevel.length - 1]);
			}
			rm.class("sapMListHdr").class("sapMListHdrText").openEnd();
			rm.text(sHeaderText);
			rm.close("div");
		}

		// render info bar
		var oInfoTBar = oControl.getInfoToolbar();
		if (oInfoTBar) {
			oInfoTBar.setDesign(ToolbarDesign.Info, true);
			oInfoTBar.addStyleClass("sapMListInfoTBar");
			rm.openStart("div").class("sapMListInfoTBarContainer").openEnd();
			rm.renderControl(oInfoTBar);
			rm.close("div");
		}

		// determine items rendering
		var aItems = oControl.getItems(),
			bShowNoData = oControl.getShowNoData(),
			bRenderItems = oControl.shouldRenderItems() && aItems.length,
			bUpwardGrowing = oControl.getGrowingDirection() == ListGrowingDirection.Upwards && oControl.getGrowing();

		// render top growing
		if (bUpwardGrowing) {
			this.renderGrowing(rm, oControl);
		}

		// dummy keyboard handling area
		this.renderDummyArea(rm, oControl, "before", "-1");

		// run hook method to start building list
		this.renderListStartAttributes(rm, oControl);

		// list attributes
		rm.class("sapMListUl");
		if (oControl._iItemNeedsHighlight) {
			rm.class("sapMListHighlight");
		}

		if (bRenderItems || bShowNoData) {
			rm.attr("tabindex", "0");
		}

		// separators
		rm.class("sapMListShowSeparators" + oControl.getShowSeparators());

		// modes
		if (oControl._getItemActionCount() === -1 || oControl.getMode() !== "Delete") {
			rm.class("sapMListMode" + oControl.getMode());
		}

		// navigated indicator
		if (oControl._iItemNeedsNavigated) {
			rm.class("sapMListNavigated");
>>>>>>> 5dd853cb
		}
		rm.class("sapMListHdr").class("sapMListHdrText").openEnd();
		rm.text(sHeaderText);
		rm.close("div");
	}

	// render info bar
	var oInfoTBar = oControl.getInfoToolbar();
	if (oInfoTBar) {
		oInfoTBar.setDesign(ToolbarDesign.Info, true);
		oInfoTBar.addStyleClass("sapMListInfoTBar");
		rm.openStart("div").class("sapMListInfoTBarContainer").openEnd();
		rm.renderControl(oInfoTBar);
		rm.close("div");
	}

	// determine items rendering
	var aItems = oControl.getItems(),
		bShowNoData = oControl.getShowNoData(),
		bRenderItems = oControl.shouldRenderItems() && aItems.length,
		bUpwardGrowing = oControl.getGrowingDirection() == ListGrowingDirection.Upwards && oControl.getGrowing();

	// render top growing
	if (bUpwardGrowing) {
		this.renderGrowing(rm, oControl);
	}

	// dummy keyboard handling area
	this.renderDummyArea(rm, oControl, "before", "-1");

	// run hook method to start building list
	this.renderListStartAttributes(rm, oControl);

	// list attributes
	rm.class("sapMListUl");
	if (oControl._iItemNeedsHighlight) {
		rm.class("sapMListHighlight");
	}

	if (bRenderItems || bShowNoData) {
		rm.attr("tabindex", "0");
	}

	// separators
	rm.class("sapMListShowSeparators" + oControl.getShowSeparators());

	// modes
	rm.class("sapMListMode" + oControl.getMode());

	// navigated indicator
	if (oControl._iItemNeedsNavigated) {
		rm.class("sapMListNavigated");
	}

	// list
	rm.openEnd();

	// run hook method to render list head attributes
	this.renderListHeadAttributes(rm, oControl);

	// render child controls
	if (bRenderItems) {
		if (bUpwardGrowing) {
			aItems.reverse();
		}

		for (var i = 0; i < aItems.length; i++) {
			rm.renderControl(aItems[i]);
		}
	}

	// render no-data if needed
	// when all the items in the List are hidden via visible="false", then show the noDataText?
	var bVisibleItems = oControl.getVisibleItems().length > 0;

	if (bShowNoData && (!bRenderItems || !bVisibleItems)) {
		this.renderNoData(rm, oControl);
	}

	// run hook method to finish building list
	this.renderListEndAttributes(rm, oControl);

	// dummy keyboard handling area
	this.renderDummyArea(rm, oControl, "after", "0");

	// render bottom growing
	if (!bUpwardGrowing) {
		this.renderGrowing(rm, oControl);
	}

	// footer
	if (oControl.getFooterText()) {
		rm.openStart("footer", oControl.getId("footer")).class("sapMListFtr").openEnd();
		rm.text(oControl.getFooterText());
		rm.close("footer");
	}

	// container
	rm.close("div");
};

/**
 * This hook method is called to render container attributes
 *
 * @param {sap.ui.core.RenderManager} rm the RenderManager that can be used for writing to the render output buffer
 * @param {sap.m.ListBase} oControl an object representation of the control that should be rendered
 */
ListBaseRenderer.renderContainerAttributes = function(rm, oControl) {
};

/**
 * This hook method is called after <ul> and before first <li>
 *
 * @param {sap.ui.core.RenderManager} rm the RenderManager that can be used for writing to the render output buffer
 * @param {sap.m.ListBase} oControl an object representation of the control that should be rendered
 */
ListBaseRenderer.renderListHeadAttributes = function(rm, oControl) {
};

/**
 * This hook method is called to render list tag
 *
 * @param {sap.ui.core.RenderManager} rm the RenderManager that can be used for writing to the render output buffer
 * @param {sap.m.ListBase} oControl an object representation of the control that should be rendered
 */
ListBaseRenderer.renderListStartAttributes = function(rm, oControl) {
	rm.openStart("ul", oControl.getId("listUl"));
	rm.class("sapMListItems");
	oControl.addNavSection(oControl.getId("listUl"));

	// write accessibility state
	rm.accessibilityState(oControl, this.getAccessibilityState(oControl));
};

/**
 * Returns aria accessibility role for the no data entry.
 * @param {sap.m.ListBase} oControl the control instance
 *
 * @returns {string|null} the no data role attribute
 */
ListBaseRenderer.getNoDataAriaRole = function(oControl) {
	return null;
};

/**
 * Returns the inner aria labelledby ids for the accessibility
 *
 * @param {sap.m.ListBase} oControl an object representation of the control
 * @returns {string|undefined} header id
 */
ListBaseRenderer.getAriaLabelledBy = function(oControl) {
	var oHeaderTBar = oControl.getHeaderToolbar();
	if (oHeaderTBar) {
		var oTitle = oHeaderTBar.getTitleControl();
		if (oTitle) {
			var sTitleId = oTitle.getId();
			if (oControl.getAriaLabelledBy().indexOf(sTitleId) === -1) {
				return sTitleId;
			}
		}
	} else if (oControl.getHeaderText()) {
		return oControl.getId("header");
	}
};

/**
 * Returns the inner aria describedby ids for the accessibility
 *
 * @param {sap.m.ListBase} oControl an object representation of the control
 * @returns {string|undefined}
 */
ListBaseRenderer.getAriaDescribedBy = function(oControl) {
	if (oControl.getFooterText()) {
		return oControl.getId("footer");
	}
};

/**
 * Returns the accessibility state of the control
 *
 * @param {sap.m.ListBase} oControl an object representation of the control
 * @returns {object} the accessibility state object
 */
ListBaseRenderer.getAccessibilityState = function(oControl) {
	var sRole = oControl.getAriaRole();
	return {
		role : sRole,
		multiselectable : (sRole != "list" && oControl._bSelectionMode) ? oControl.getMode() == "MultiSelect" : undefined,
		labelledby : {
			value : this.getAriaLabelledBy(oControl),
			append : true
		},
		describedby : {
			value : this.getAriaDescribedBy(oControl),
			append : true
		}
	};
};

/**
 * This hook method is called to finish list rendering
 *
 * @param {sap.ui.core.RenderManager} rm the RenderManager that can be used for writing to the render output buffer
 * @param {sap.m.ListBase} oControl an object representation of the control that should be rendered
 */
ListBaseRenderer.renderListEndAttributes = function(rm, oControl) {
	rm.close("ul");
};

/**
 * This hook method is called to render no data field
 *
 * @param {sap.ui.core.RenderManager} rm the RenderManager that can be used for writing to the render output buffer
 * @param {sap.m.ListBase} oControl an object representation of the control that should be rendered
 */
ListBaseRenderer.renderNoData = function(rm, oControl) {
	rm.openStart("li", oControl.getId("nodata"));
	rm.attr("tabindex", "-1");
	var sAriaRole = this.getNoDataAriaRole(oControl);
	if (sAriaRole) {
		rm.attr("role", sAriaRole);
	}
	rm.class("sapMLIB").class("sapMListNoData").class("sapMLIBTypeInactive");
	ListItemBaseRenderer.addFocusableClasses.call(ListItemBaseRenderer, rm);
	rm.openEnd();

	rm.openStart("div", oControl.getId("nodata-text")).class("sapMListNoDataText");

	var vNoData = oControl.getNoData();
	if (vNoData && typeof vNoData !== "string") {
		rm.class("sapMListNoDataContent");
	}
	rm.openEnd();

	this.renderNoDataArea(rm, oControl);

	rm.close("div");
	rm.close("li");
};

ListBaseRenderer.renderNoDataArea = function (rm, oControl) {
	var vNoData = oControl.getNoData() || oControl.getNoDataText();
	if (typeof vNoData === "string") {
		rm.text(vNoData);
	} else {
		rm.renderControl(vNoData);
	}
};

ListBaseRenderer.renderDummyArea = function(rm, oControl, sAreaId, iTabIndex) {
	rm.openStart("div", oControl.getId(sAreaId)).attr("role", "none").attr("tabindex", iTabIndex); // role = none because focusable elements must have a role

	if (Device.system.desktop) {
		rm.class("sapMListDummyArea");
		if (sAreaId == "after") {
			rm.class("sapMListDummyAreaSticky");
		}
	}

	rm.openEnd().close("div");
};

ListBaseRenderer.renderGrowing = function(rm, oControl) {
	var oGrowingDelegate = oControl._oGrowingDelegate;
	if (oGrowingDelegate) {
		oGrowingDelegate.render(rm);
	}
};

/**
 * Creates an invisible ARIA node for the given message bundle text
 * in the static UIArea and returns its id for ARIA announcements.
 *
 * This method should be used when text is used frequently.
 *
 * @param {string} sBundleText bundle key of the announcement
 * @returns {string} id of the generated invisible ARIA node
 * @protected
 */
ListBaseRenderer.getAriaAnnouncement = function(sBundleText) {
	return InvisibleText.getStaticId("sap.m", sBundleText);
};

return ListBaseRenderer;

});<|MERGE_RESOLUTION|>--- conflicted
+++ resolved
@@ -15,7 +15,6 @@
 var TitleLevel = coreLibrary.TitleLevel;
 
 
-<<<<<<< HEAD
 /**
  * ListBase renderer.
  * @namespace
@@ -104,150 +103,6 @@
 		var sHeaderLevel = oControl.getHeaderLevel();
 		if (sHeaderLevel != TitleLevel.Auto) {
 			rm.attr("aria-level", sHeaderLevel[sHeaderLevel.length - 1]);
-=======
-	/**
-	 * ListBase renderer.
-	 * @namespace
-	 */
-	var ListBaseRenderer = {
-		apiVersion: 2
-	};
-
-	/**
-	 * Determines the order of the mode for the renderer
-	 * -1 is for the beginning of the content
-	 * +1 is for the end of the content
-	 *  0 is to ignore this mode
-	 * @static
-	 */
-	ListBaseRenderer.ModeOrder = {
-		None : 0,
-		Delete : 1,
-		MultiSelect : -1,
-		SingleSelect : 1,
-		SingleSelectLeft : -1,
-		SingleSelectMaster : 0
-	};
-
-	/**
-	 * Renders the HTML for the given control, using the provided
-	 * {@link sap.ui.core.RenderManager}.
-	 *
-	 * @param {sap.ui.core.RenderManager} rm
-	 *          RenderManager that can be used to render the control's DOM
-	 * @param {sap.m.ListBase} oControl
-	 *          The list to be rendered
-	 */
-	ListBaseRenderer.render = function(rm, oControl) {
-		// container
-		rm.openStart("div", oControl);
-		rm.class("sapMList");
-
-		// inset
-		if (oControl.getInset()) {
-			rm.class("sapMListInsetBG");
-		}
-
-		// width
-		rm.style("width", oControl.getWidth());
-
-		// background
-		if (oControl.getBackgroundDesign) {
-			rm.class("sapMListBG" + oControl.getBackgroundDesign());
-		}
-
-		// tooltip
-		var sTooltip = oControl.getTooltip_AsString();
-		if (sTooltip) {
-			rm.attr("title", sTooltip);
-		}
-
-		// add sticky style classes
-		var iStickyValue = oControl.getStickyStyleValue();
-		if (iStickyValue) {
-			rm.class("sapMSticky");
-			rm.class("sapMSticky" + iStickyValue);
-		}
-
-		// run hook method
-		this.renderContainerAttributes(rm, oControl);
-
-		// container
-		rm.openEnd();
-
-		// render message strip
-		rm.renderControl(oControl.getAggregation("_messageStrip"));
-
-		// render header
-		var sHeaderText = oControl.getHeaderText();
-		var oHeaderTBar = oControl.getHeaderToolbar();
-		if (oHeaderTBar) {
-			oHeaderTBar.setDesign(ToolbarDesign.Transparent, true);
-			oHeaderTBar.addStyleClass("sapMListHdr");
-			oHeaderTBar.addStyleClass("sapMListHdrTBar");
-			oHeaderTBar.addStyleClass("sapMTBHeader-CTX");
-			rm.renderControl(oHeaderTBar);
-		} else if (sHeaderText) {
-			rm.openStart("div", oControl.getId("header"));
-			rm.attr("role", "heading");
-			var sHeaderLevel = oControl.getHeaderLevel();
-			if (sHeaderLevel != TitleLevel.Auto) {
-				rm.attr("aria-level", sHeaderLevel[sHeaderLevel.length - 1]);
-			}
-			rm.class("sapMListHdr").class("sapMListHdrText").openEnd();
-			rm.text(sHeaderText);
-			rm.close("div");
-		}
-
-		// render info bar
-		var oInfoTBar = oControl.getInfoToolbar();
-		if (oInfoTBar) {
-			oInfoTBar.setDesign(ToolbarDesign.Info, true);
-			oInfoTBar.addStyleClass("sapMListInfoTBar");
-			rm.openStart("div").class("sapMListInfoTBarContainer").openEnd();
-			rm.renderControl(oInfoTBar);
-			rm.close("div");
-		}
-
-		// determine items rendering
-		var aItems = oControl.getItems(),
-			bShowNoData = oControl.getShowNoData(),
-			bRenderItems = oControl.shouldRenderItems() && aItems.length,
-			bUpwardGrowing = oControl.getGrowingDirection() == ListGrowingDirection.Upwards && oControl.getGrowing();
-
-		// render top growing
-		if (bUpwardGrowing) {
-			this.renderGrowing(rm, oControl);
-		}
-
-		// dummy keyboard handling area
-		this.renderDummyArea(rm, oControl, "before", "-1");
-
-		// run hook method to start building list
-		this.renderListStartAttributes(rm, oControl);
-
-		// list attributes
-		rm.class("sapMListUl");
-		if (oControl._iItemNeedsHighlight) {
-			rm.class("sapMListHighlight");
-		}
-
-		if (bRenderItems || bShowNoData) {
-			rm.attr("tabindex", "0");
-		}
-
-		// separators
-		rm.class("sapMListShowSeparators" + oControl.getShowSeparators());
-
-		// modes
-		if (oControl._getItemActionCount() === -1 || oControl.getMode() !== "Delete") {
-			rm.class("sapMListMode" + oControl.getMode());
-		}
-
-		// navigated indicator
-		if (oControl._iItemNeedsNavigated) {
-			rm.class("sapMListNavigated");
->>>>>>> 5dd853cb
 		}
 		rm.class("sapMListHdr").class("sapMListHdrText").openEnd();
 		rm.text(sHeaderText);
@@ -295,7 +150,9 @@
 	rm.class("sapMListShowSeparators" + oControl.getShowSeparators());
 
 	// modes
-	rm.class("sapMListMode" + oControl.getMode());
+	if (oControl._getItemActionCount() === -1 || oControl.getMode() !== "Delete") {
+		rm.class("sapMListMode" + oControl.getMode());
+	}
 
 	// navigated indicator
 	if (oControl._iItemNeedsNavigated) {
