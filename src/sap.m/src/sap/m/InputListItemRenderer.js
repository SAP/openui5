/*!
 * ${copyright}
 */

sap.ui.define(["sap/ui/core/library", "sap/ui/core/Renderer", "./ListItemBaseRenderer"], function(coreLibrary, Renderer, ListItemBaseRenderer) {
"use strict";


// shortcut for sap.ui.core.TextDirection
var TextDirection = coreLibrary.TextDirection;


/**
 * InputListItem renderer.
 * @namespace
 */
var InputListItemRenderer = Renderer.extend(ListItemBaseRenderer);
InputListItemRenderer.apiVersion = 2;

<<<<<<< HEAD
/**
 * Renders the HTML for the given control, using the provided
 * {@link sap.ui.core.RenderManager}.
 *
 * @param {sap.ui.core.RenderManager} rm
 *          RenderManager that can be used to render the control's DOM
 * @param {sap.m.InputListItem} oLI
 *          The item to be rendered
 */
InputListItemRenderer.renderLIAttributes = function(rm, oLI) {
	rm.class("sapMILI");
};

InputListItemRenderer.renderLIContent = function(rm, oLI) {
=======
	InputListItemRenderer.renderLIContent = function(rm, oLI) {
		rm.openStart("div", oLI.getId() + "-contentWrapper").class("sapMILIContentWrapper");
		rm.class("sapMILIContentWrapper" + oLI.getContentSize());
		rm.openEnd();
		this.renderLabel(rm, oLI);
		this.renderInput(rm, oLI);
		rm.close("div");
	};

	InputListItemRenderer.renderLabel = function(rm, oLI) {
		var sLabel = oLI.getLabel();
		if (sLabel) {
			rm.openStart("span", oLI.getId() + "-label");
			rm.class("sapMILILabel");
>>>>>>> 5192e3bd

	// List item label
	var sLabel = oLI.getLabel();
	var sInnerLabel = oLI.getId() + "-label";
	if (sLabel) {
		rm.openStart("span", sInnerLabel);
		rm.class("sapMILILabel");

		var sLabelDir = oLI.getLabelTextDirection();
		if (sLabelDir !== TextDirection.Inherit) {
			rm.attr("dir", sLabelDir.toLowerCase());
		}
	};

<<<<<<< HEAD
		rm.openEnd();
		rm.text(sLabel);
		rm.close("span");
	}

	rm.openStart("div").class("sapMILIDiv").class("sapMILI-CTX").openEnd();
	oLI.getContent().forEach(function(oControl) {
		if (oControl.addAriaLabelledBy && oControl.getAriaLabelledBy().indexOf(sInnerLabel) === -1) {
			oControl.addAriaLabelledBy(sInnerLabel);
		}
		rm.renderControl(oControl);
	});
	rm.close("div");
};


return InputListItemRenderer;
=======
	InputListItemRenderer.renderInput = function(rm, oLI) {
		rm.openStart("div").class("sapMILIDiv").class("sapMILI-CTX").openEnd();
		oLI.getContent().forEach(function(oControl) {
			if (oControl.addAriaLabelledBy) {
				const sInnerLabel = oLI.getId() + "-label";
				if (oControl.getAriaLabelledBy().indexOf(sInnerLabel) === -1) {
					oControl.addAriaLabelledBy(sInnerLabel);
				}
			}
			rm.renderControl(oControl);
		});
		rm.close("div");
	};

	return InputListItemRenderer;
>>>>>>> 5192e3bd

});<|MERGE_RESOLUTION|>--- conflicted
+++ resolved
@@ -17,7 +17,6 @@
 var InputListItemRenderer = Renderer.extend(ListItemBaseRenderer);
 InputListItemRenderer.apiVersion = 2;
 
-<<<<<<< HEAD
 /**
  * Renders the HTML for the given control, using the provided
  * {@link sap.ui.core.RenderManager}.
@@ -32,70 +31,45 @@
 };
 
 InputListItemRenderer.renderLIContent = function(rm, oLI) {
-=======
-	InputListItemRenderer.renderLIContent = function(rm, oLI) {
-		rm.openStart("div", oLI.getId() + "-contentWrapper").class("sapMILIContentWrapper");
-		rm.class("sapMILIContentWrapper" + oLI.getContentSize());
-		rm.openEnd();
-		this.renderLabel(rm, oLI);
-		this.renderInput(rm, oLI);
-		rm.close("div");
-	};
+	rm.openStart("div", oLI.getId() + "-contentWrapper").class("sapMILIContentWrapper");
+	rm.class("sapMILIContentWrapper" + oLI.getContentSize());
+	rm.openEnd();
+	this.renderLabel(rm, oLI);
+	this.renderInput(rm, oLI);
+	rm.close("div");
+};
 
-	InputListItemRenderer.renderLabel = function(rm, oLI) {
-		var sLabel = oLI.getLabel();
-		if (sLabel) {
-			rm.openStart("span", oLI.getId() + "-label");
-			rm.class("sapMILILabel");
->>>>>>> 5192e3bd
-
-	// List item label
+InputListItemRenderer.renderLabel = function(rm, oLI) {
 	var sLabel = oLI.getLabel();
-	var sInnerLabel = oLI.getId() + "-label";
 	if (sLabel) {
-		rm.openStart("span", sInnerLabel);
+		rm.openStart("span", oLI.getId() + "-label");
 		rm.class("sapMILILabel");
 
 		var sLabelDir = oLI.getLabelTextDirection();
 		if (sLabelDir !== TextDirection.Inherit) {
 			rm.attr("dir", sLabelDir.toLowerCase());
 		}
-	};
 
-<<<<<<< HEAD
 		rm.openEnd();
 		rm.text(sLabel);
 		rm.close("span");
 	}
+};
 
+InputListItemRenderer.renderInput = function(rm, oLI) {
 	rm.openStart("div").class("sapMILIDiv").class("sapMILI-CTX").openEnd();
 	oLI.getContent().forEach(function(oControl) {
-		if (oControl.addAriaLabelledBy && oControl.getAriaLabelledBy().indexOf(sInnerLabel) === -1) {
-			oControl.addAriaLabelledBy(sInnerLabel);
+		if (oControl.addAriaLabelledBy) {
+			const sInnerLabel = oLI.getId() + "-label";
+			if (oControl.getAriaLabelledBy().indexOf(sInnerLabel) === -1) {
+				oControl.addAriaLabelledBy(sInnerLabel);
+			}
 		}
 		rm.renderControl(oControl);
 	});
 	rm.close("div");
 };
 
-
 return InputListItemRenderer;
-=======
-	InputListItemRenderer.renderInput = function(rm, oLI) {
-		rm.openStart("div").class("sapMILIDiv").class("sapMILI-CTX").openEnd();
-		oLI.getContent().forEach(function(oControl) {
-			if (oControl.addAriaLabelledBy) {
-				const sInnerLabel = oLI.getId() + "-label";
-				if (oControl.getAriaLabelledBy().indexOf(sInnerLabel) === -1) {
-					oControl.addAriaLabelledBy(sInnerLabel);
-				}
-			}
-			rm.renderControl(oControl);
-		});
-		rm.close("div");
-	};
-
-	return InputListItemRenderer;
->>>>>>> 5192e3bd
 
 });