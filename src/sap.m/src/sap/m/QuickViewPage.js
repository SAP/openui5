--- conflicted
+++ resolved
@@ -156,46 +156,6 @@
 		renderer: QuickViewPageRenderer
 	});
 
-<<<<<<< HEAD
-	QuickViewPage.prototype.init =  function() {};
-=======
-	/**
-	 * Sets a new value for property {@link #setCrossAppNavCallback crossAppNavCallback}.
-	 *
-	 * Specifies the application which provides target and param configuration for cross-application navigation from the 'page header'.
-	 *
-	 * When called with a value of <code>null</code> or <code>undefined</code>, the default value of the property will be restored.
-	 * @deprecated As of version 1.111. Attach listener to the avatar <code>press</code> event and perform navigation as appropriate in your environment instead.
-	 * @method
-	 * @param {function(): {target: object, params: object}} [oCrossAppNavCallback] New value for property <code>crossAppNavCallback</code>
-	 * @public
-	 * @name sap.m.QuickViewPage#setCrossAppNavCallback
-	 * @returns {this} Reference to <code>this</code> in order to allow method chaining
-	 */
-
-	/**
-	 * Gets current value of property {@link #getCrossAppNavCallback crossAppNavCallback}.
-	 *
-	 * Specifies the application which provides target and param configuration for cross-application navigation from the 'page header'.
-	 * @deprecated As of version 1.111. Attach listener to the avatar <code>press</code> event and perform navigation as appropriate in your environment instead.
-	 * @method
-	 * @returns {function(): {target: object, params: object}} Value of property <code>crossAppNavCallback</code>
-	 * @public
-	 * @name sap.m.QuickViewPage#getCrossAppNavCallback
-	 */
-
-	/**
-	 * @deprecated As of version 1.111.
-	 */
-	QuickViewPage.prototype._initCrossAppNavigationService =  function() {
-		//see API docu for sap.ushell.services.CrossApplicationNavigation
-		var fGetService =  sap.ushell && sap.ushell.Container && sap.ushell.Container.getService;
-		if (fGetService) {
-			this.oCrossAppNavigator = fGetService("CrossApplicationNavigation");
-		}
-	};
->>>>>>> 5c37e6f2
-
 	QuickViewPage.prototype.exit = function() {
 		if (this._oPage) {
 			this._oPage.destroy();
@@ -560,36 +520,6 @@
 	 * @private
 	 */
 	QuickViewPage.prototype._crossApplicationNavigation = function () {
-<<<<<<< HEAD
-=======
-		/**
-		 * @deprecated As of version 1.111.
-		 */
-		if (this.getCrossAppNavCallback()) {
-			this._initCrossAppNavigationService();
-
-			if (this.oCrossAppNavigator) {
-				var targetConfigCallback = this.getCrossAppNavCallback();
-				if (typeof targetConfigCallback == "function") {
-					var targetConfig = targetConfigCallback();
-					var href = this.oCrossAppNavigator.hrefForExternal(
-						{
-							target : {
-								semanticObject : targetConfig.target.semanticObject,
-								action : targetConfig.target.action
-							},
-							params : targetConfig.params
-						}
-					);
-
-					URLHelper.redirect(href);
-				}
-
-				return;
-			}
-		}
-
->>>>>>> 5c37e6f2
 		if (this.getTitleUrl()) {
 			URLHelper.redirect(this.getTitleUrl(), true);
 		}
