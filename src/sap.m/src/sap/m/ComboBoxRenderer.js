--- conflicted
+++ resolved
@@ -76,30 +76,13 @@
 			return;
 		}
 
-<<<<<<< HEAD
 		var oFocusedItem = oSuggestionPopover.getFocusedListItem();
-		var bValueStateFocused = oSuggestionPopover.getValueStateActiveState();
 
 		// If the picker is not opened, no active descendant should be set
 		// If there is no focused element in the picker, no active descendant should be set
-		if (!bOpen || (!oFocusedItem && !bValueStateFocused)) {
+		if (!bOpen || (!oFocusedItem)) {
 			return;
 		}
-
-		// If the value state is focused, set the active descendant in order to read out the value state header
-		if (bValueStateFocused) {
-			oRm.attr("aria-activedescendant", oControl._getFormattedValueStateText().getId());
-			return;
-		}
-=======
-			var oFocusedItem = oSuggestionPopover.getFocusedListItem();
-
-			// If the picker is not opened, no active descendant should be set
-			// If there is no focused element in the picker, no active descendant should be set
-			if (!bOpen || (!oFocusedItem)) {
-				return;
-			}
->>>>>>> 135390a4
 
 		// Active descendant should be set only when there is a selected item or a group header is set
 		bIsGroupHeader = (oFocusedItem.isA("sap.m.GroupHeaderListItem") || oFocusedItem.isA("sap.ui.core.SeparatorItem"));
