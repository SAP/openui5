--- conflicted
+++ resolved
@@ -2,14 +2,8 @@
  * ${copyright}
  */
 
-<<<<<<< HEAD
-sap.ui.define(["sap/ui/core/Renderer", "./ListBaseRenderer"], function(Renderer, ListBaseRenderer) {
+sap.ui.define(["sap/ui/core/Renderer", "./ListBaseRenderer", "sap/ui/core/InvisibleText"], function(Renderer, ListBaseRenderer, InvisibleText) {
 "use strict";
-=======
-sap.ui.define(["sap/ui/core/Renderer", "./ListBaseRenderer", "sap/ui/core/InvisibleText"],
-	function(Renderer, ListBaseRenderer, InvisibleText) {
-	"use strict";
->>>>>>> 6549f159
 
 
 /**
@@ -26,25 +20,21 @@
 	return oControl.getAriaRole() === "listbox" ? "option" : "listitem";
 };
 
-<<<<<<< HEAD
+ListRenderer.getAriaDescribedBy = function(oControl) {
+	const aDescribedBy = [];
+
+	if (oControl.getAriaRole() === "list" && oControl._sAriaRoleDescriptionKey) {
+		aDescribedBy.push(InvisibleText.getStaticId("sap.m", oControl._sAriaRoleDescriptionKey));
+	}
+
+	const sBaseDescribedBy = ListBaseRenderer.getAriaDescribedBy(oControl);
+	if (sBaseDescribedBy) {
+		aDescribedBy.push(sBaseDescribedBy);
+	}
+
+	return aDescribedBy.length ? aDescribedBy.join(" ") : null;
+};
+
 return ListRenderer;
-=======
-	ListRenderer.getAriaDescribedBy = function(oControl) {
-		const aDescribedBy = [];
-
-		if (oControl.getAriaRole() === "list" && oControl._sAriaRoleDescriptionKey) {
-			aDescribedBy.push(InvisibleText.getStaticId("sap.m", oControl._sAriaRoleDescriptionKey));
-		}
-
-		const sBaseDescribedBy = ListBaseRenderer.getAriaDescribedBy(oControl);
-		if (sBaseDescribedBy) {
-			aDescribedBy.push(sBaseDescribedBy);
-		}
-
-		return aDescribedBy.length ? aDescribedBy.join(" ") : null;
-	};
-
-	return ListRenderer;
->>>>>>> 6549f159
 
 });