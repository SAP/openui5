--- conflicted
+++ resolved
@@ -5,7 +5,6 @@
 // Provides control sap.m.FacetFilterItem.
 sap.ui.define(['./ListItemBase', './library', './FacetFilterItemRenderer'],
 	function(ListItemBase, library, FacetFilterItemRenderer) {
-<<<<<<< HEAD
 	 "use strict";
 
 
@@ -78,6 +77,14 @@
 	 };
 
 	 /**
+	  * @protected
+	  * @override
+	  */
+	 FacetFilterItem.prototype.getContentAnnouncement = function(oBundle) {
+		 return this.getText() ? this.getText().concat(" . ") : "";
+	 };
+
+	 /**
 	  * @private
 	  */
 	 FacetFilterItem.prototype._itemTextChange = function (oEvent) {
@@ -87,123 +94,4 @@
 	 };
 
 	 return FacetFilterItem;
-	});
-=======
-	"use strict";
-
-
-
-	/**
-	 * Constructor for a new <code>FacetFilterItem</code>.
-	 *
-	 * @param {string} [sId] ID for the new control, generated automatically if no ID is given
-	 * @param {object} [mSettings] Initial settings for the new control
-	 *
-	 * @class
-	 * Represents a value for the {@link sap.m.FacetFilterList} control.
-	 * @extends sap.m.ListItemBase
-	 * @version ${version}
-	 *
-	 * @constructor
-	 * @public
-	 * @alias sap.m.FacetFilterItem
-	 * @see {@link topic:395392f30f2a4c4d80d110d5f923da77 Facet Filter Item}
-	 */
-	var FacetFilterItem = ListItemBase.extend("sap.m.FacetFilterItem", /** @lends sap.m.FacetFilterItem.prototype */ {
-		metadata : {
-
-			library : "sap.m",
-			properties : {
-
-				/**
-				 * Can be used as input for subsequent actions.
-				 */
-				key : {type : "string", group : "Data", defaultValue : null},
-
-				/**
-				 * Determines the text to be displayed for the item.
-				 */
-				text : {type : "string", group : "Misc", defaultValue : null},
-
-				/**
-				 * Defines the number of objects that match this item in the target data set.
-				 * @deprecated as of version 1.18.11, replaced by <code>setCounter</code> method
-				 */
-				count : {type : "int", group : "Misc", defaultValue : null, deprecated: true}
-			}
-		},
-
-		renderer: FacetFilterItemRenderer
-	});
-
-	/**
-	 * Sets count for the FacetFilterList.
-	 * @deprecated as of version 1.18, replaced by <code>setCounter/code>
-	 * @param {int} iCount The counter to be set to
-	 * @returns {this} this for chaining
-	 */
-	FacetFilterItem.prototype.setCount = function(iCount) {
-
-		 // App dev can still call setCounter on ListItemBase, so we have redundancy here.
-		this.setProperty("count", iCount);
-		this.setProperty("counter", iCount);
-		return this;
-	};
-
-	/**
-	 * Sets counter for the FacetFilter list.
-	 * @param {int} iCount The counter to be set to
-	 * @returns {this} this for chaining
-	 */
-	FacetFilterItem.prototype.setCounter = function(iCount) {
-
-		/**
-		 * @deprecated As of version 1.18
-		 */
-		this.setProperty("count", iCount);
-		this.setProperty("counter", iCount);
-		return this;
-	};
-
-	/**
-	 * @private
-	 */
-	FacetFilterItem.prototype.init = function() {
-		this.attachEvent("_change", this._itemTextChange);
-
-		ListItemBase.prototype.init.apply(this);
-
-		// This class must be added to the ListItemBase container element, not the FacetFilterItem container
-		this.addStyleClass("sapMFFLI");
-	};
-
-	/**
-	 * @private
-	 */
-	FacetFilterItem.prototype.exit = function() {
-		ListItemBase.prototype.exit.apply(this);
-
-		this.detachEvent("_change", this._itemTextChange);
-	};
-
-	/**
-	 * @protected
-	 * @override
-	 */
-	FacetFilterItem.prototype.getContentAnnouncement = function(oBundle) {
-		return this.getText() ? this.getText().concat(" . ") : "";
-	};
-
-	/**
-	 * @private
-	 */
-	FacetFilterItem.prototype._itemTextChange = function (oEvent) {
-		if (oEvent.getParameter("name") === "text") {
-			this.informList("TextChange", oEvent.getParameter("newValue"));
-		}
-	};
-
-	return FacetFilterItem;
-
-});
->>>>>>> 05b15234
+	});