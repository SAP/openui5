--- conflicted
+++ resolved
@@ -3,72 +3,13 @@
  */
 
 // Provides the default renderer for control sap.m.Label
-<<<<<<< HEAD
 sap.ui.define(['sap/ui/core/Lib', 'sap/ui/core/Renderer', 'sap/ui/core/AccessKeysEnablement', 'sap/m/library', 'sap/ui/core/library', 'sap/m/HyphenationSupport', "sap/ui/core/LabelEnablement"], function(Library, Renderer, AccessKeysEnablement, library, coreLibrary, HyphenationSupport, LabelEnablement) {
 "use strict";
-=======
-sap.ui.define(['sap/ui/core/Lib', 'sap/ui/core/Renderer', 'sap/ui/core/AccessKeysEnablement', 'sap/m/library', 'sap/ui/core/library', 'sap/m/HyphenationSupport', "sap/ui/core/LabelEnablement"],
-	function(Library, Renderer, AccessKeysEnablement, library, coreLibrary, HyphenationSupport, LabelEnablement) {
-	"use strict";
-
-	// shortcut for sap.ui.core.TextDirection
-	var TextDirection = coreLibrary.TextDirection;
-
-	const TextAlign = coreLibrary.TextAlign;
-
-	// shortcut for sap.ui.core.VerticalAlign
-	var VerticalAlign = coreLibrary.VerticalAlign;
-
-	// shortcut for sap.m.LabelDesign
-	var LabelDesign = library.LabelDesign;
-
-	/**
-	 * Label renderer.
-	 *
-	 * @author SAP SE
-	 * @namespace
-	 */
-	var LabelRenderer = {
-		apiVersion: 2
-	};
-
-	/**
-	 * Renders the HTML for the given control, using the provided {@link sap.ui.core.RenderManager}.
-	 *
-	 * @param {sap.ui.core.RenderManager} rm The RenderManager that can be used for writing to the renderer output buffer
-	 * @param {sap.m.Label} oLabel An object representation of the control that should be rendered
-	 */
-	LabelRenderer.render = function(rm, oLabel){
-		// convenience variable
-		var sTextDir = oLabel.getTextDirection(),
-			sTextAlign = oLabel.getTextAlign(),
-			sWidth = oLabel.getWidth(),
-			sLabelText = oLabel.getText(),
-			sTooltip = oLabel.getTooltip_AsString(),
-			sLabelForRendering = oLabel.getLabelForRendering(),
-			sHtmlTagToRender = sLabelForRendering ? "label" : "span",
-			bDisplayOnly = oLabel.isDisplayOnly(),
-			sVerticalAlign = oLabel.getVAlign();
-		// write the HTML into the render manager
-		// for accessibility reasons when a label doesn't have a "for" attribute, pointing at a HTML element it is rendered as span
-		rm.openStart(sHtmlTagToRender, oLabel);
-
-		// styles
-		rm.class("sapMLabel");
-		rm.class("sapUiSelectable");
-
-		// label wrapping
-		if (oLabel.isWrapping()) {
-			rm.class("sapMLabelWrapped");
-		}
-		// set design to bold
-		if (oLabel.getDesign() == LabelDesign.Bold) {
-			rm.style("font-weight", "bold");
-		}
->>>>>>> b2a15948
 
 // shortcut for sap.ui.core.TextDirection
 var TextDirection = coreLibrary.TextDirection;
+
+const TextAlign = coreLibrary.TextAlign;
 
 // shortcut for sap.ui.core.VerticalAlign
 var VerticalAlign = coreLibrary.VerticalAlign;
@@ -94,8 +35,7 @@
  */
 LabelRenderer.render = function(rm, oLabel){
 	// convenience variable
-	var r = LabelRenderer,
-		sTextDir = oLabel.getTextDirection(),
+	var sTextDir = oLabel.getTextDirection(),
 		sTextAlign = oLabel.getTextAlign(),
 		sWidth = oLabel.getWidth(),
 		sLabelText = oLabel.getText(),
@@ -147,17 +87,10 @@
 
 	// style for text alignment
 	if (sTextAlign) {
-		sTextAlign = r.getTextAlign(sTextAlign, sTextDir);
-		if (sTextAlign) {
-<<<<<<< HEAD
-			rm.style("text-align", sTextAlign);
-=======
-			const sActualTextAlign = LabelRenderer.getTextAlign(sTextAlign, sTextDir);
-
-			if (sActualTextAlign) {
-				rm.style("text-align", sActualTextAlign);
-			}
->>>>>>> b2a15948
+		const sActualTextAlign = LabelRenderer.getTextAlign(sTextAlign, sTextDir);
+
+		if (sActualTextAlign) {
+			rm.style("text-align", sActualTextAlign);
 		}
 	}
 
@@ -181,28 +114,22 @@
 
 	rm.openEnd();
 
-<<<<<<< HEAD
+	rm.openStart("div").class("sapMLabelInner");
+
+	// style for text alignment
+	if (sTextAlign) {
+		const sJustifyContent = LabelRenderer.textAlignToJustifyContent(sTextAlign);
+
+		if (sJustifyContent) {
+			rm.style("justify-content", sJustifyContent);
+		}
+	}
+
+	rm.openEnd();
+
 	// wrap the label text
 	rm.openStart("span", oLabel.getId() + "-text");
 	rm.class("sapMLabelTextWrapper");
-=======
-		rm.openStart("div").class("sapMLabelInner");
-
-		// style for text alignment
-		if (sTextAlign) {
-			const sJustifyContent = LabelRenderer.textAlignToJustifyContent(sTextAlign);
-
-			if (sJustifyContent) {
-				rm.style("justify-content", sJustifyContent);
-			}
-		}
-
-		rm.openEnd();
-
-		// wrap the label text
-		rm.openStart("span", oLabel.getId() + "-text");
-		rm.class("sapMLabelTextWrapper");
->>>>>>> b2a15948
 
 	if (oLabel.getProperty("highlightAccKeysRef")) {
 		rm.class(AccessKeysEnablement.CSS_CLASS);
@@ -227,7 +154,6 @@
 	rm.close("bdi");
 	rm.close("span");
 
-<<<<<<< HEAD
 	// shows the colon and the required asterisk
 	rm.openStart("span");
 	rm.class("sapMLabelColonAndRequired");
@@ -239,12 +165,8 @@
 	}
 	rm.openEnd();
 	rm.close("span");
-=======
-		rm.close("div");
-
-		rm.close(sHtmlTagToRender);
-	};
->>>>>>> b2a15948
+
+	rm.close("div");
 
 	rm.close(sHtmlTagToRender);
 };
@@ -256,36 +178,32 @@
  */
 LabelRenderer.getTextAlign = Renderer.getTextAlign;
 
-<<<<<<< HEAD
+LabelRenderer.textAlignToJustifyContent = function (sTextAlign) {
+	let sJustifyContent;
+
+	switch (sTextAlign) {
+		case TextAlign.Begin:
+			sJustifyContent = "flex-start";
+			break;
+		case TextAlign.End:
+			sJustifyContent = "flex-end";
+			break;
+		case TextAlign.Left:
+			sJustifyContent = "left";
+			break;
+		case TextAlign.Right:
+			sJustifyContent = "right";
+			break;
+		case TextAlign.Center:
+			sJustifyContent = "center";
+			break;
+		default:
+			sJustifyContent = "";
+	}
+
+	return sJustifyContent;
+};
+
 return LabelRenderer;
-=======
-	LabelRenderer.textAlignToJustifyContent = function (sTextAlign) {
-		let sJustifyContent;
-
-		switch (sTextAlign) {
-			case TextAlign.Begin:
-				sJustifyContent = "flex-start";
-				break;
-			case TextAlign.End:
-				sJustifyContent = "flex-end";
-				break;
-			case TextAlign.Left:
-				sJustifyContent = "left";
-				break;
-			case TextAlign.Right:
-				sJustifyContent = "right";
-				break;
-			case TextAlign.Center:
-				sJustifyContent = "center";
-				break;
-			default:
-				sJustifyContent = "";
-		}
-
-		return sJustifyContent;
-	};
-
-	return LabelRenderer;
->>>>>>> b2a15948
 
 });