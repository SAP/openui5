/*!
 * ${copyright}
 */

// Provides control sap.m.Dialog.
sap.ui.define([
	"sap/ui/core/AnimationMode",
	"sap/ui/core/ControlBehavior",
	"sap/base/i18n/Localization",
	"sap/ui/core/Lib",
	"./Bar",
	"./InstanceManager",
	"./AssociativeOverflowToolbar",
	"./ToolbarSpacer",
	"./Title",
	"./library",
	"sap/m/Image",
	"sap/ui/core/Control",
	"sap/ui/core/Element",
	"sap/ui/core/IconPool",
	"sap/ui/core/Popup",
	"sap/ui/core/delegate/ScrollEnablement",
	"sap/ui/core/RenderManager",
	"sap/ui/core/InvisibleText",
	"sap/ui/core/theming/Parameters",
	"sap/ui/core/util/ResponsivePaddingsEnablement",
	"sap/ui/Device",
	"sap/ui/core/library",
	"sap/ui/events/KeyCodes",
	"./TitlePropagationSupport",
	"./DialogRenderer",
	"sap/base/Log",
	"sap/ui/thirdparty/jquery",
	"sap/ui/dom/units/Rem",
	// jQuery Plugin "firstFocusableDomRef", "lastFocusableDomRef"
	"sap/ui/dom/jquery/Focusable"
],
function(
	AnimationMode,
	ControlBehavior,
	Localization,
	Library,
	Bar,
	InstanceManager,
	AssociativeOverflowToolbar,
	ToolbarSpacer,
	Title,
	library,
	Image,
	Control,
	Element,
	IconPool,
	Popup,
	ScrollEnablement,
	RenderManager,
	InvisibleText,
	Parameters,
	ResponsivePaddingsEnablement,
	Device,
	coreLibrary,
	KeyCodes,
	TitlePropagationSupport,
	DialogRenderer,
	Log,
	jQuery,
	Rem
) {
	"use strict";

	// shortcut for sap.ui.core.OpenState
	var OpenState = coreLibrary.OpenState;

	// shortcut for sap.m.ButtonType
	var ButtonType = library.ButtonType;

	// shortcut for sap.m.DialogType
	var DialogType = library.DialogType;

	// shortcut for sap.m.DialogType
	var DialogRoleType = library.DialogRoleType;

	// shortcut for sap.ui.core.ValueState
	var ValueState = coreLibrary.ValueState;

	// shortcut for sap.ui.core.TitleLevel
	var TitleLevel = coreLibrary.TitleLevel;

	// shortcut for sap.m.TitleAlignment
	var TitleAlignment = library.TitleAlignment;

	var sAnimationMode = ControlBehavior.getAnimationMode();
	var bUseAnimations = sAnimationMode !== AnimationMode.none && sAnimationMode !== AnimationMode.minimal;

	// the time should be longer the longest transition in the CSS (200ms),
	// because of focusing and transition related issues,
	// where 200ms transition sometimes seems to last a little longer
	var iAnimationDuration = bUseAnimations ? 300 : 10;

	// HTML container scrollbar width
	var SCROLLBAR_WIDTH = 17;

	var DRAGRESIZE_STEP = Rem.toPx(1);

	/**
	 * Margin on the left and right sides of dialog
	 */
	var HORIZONTAL_MARGIN = 5;

	/**
	 * Margin on top and bottom of dialog
	 */
	var VERTICAL_MARGIN = 3; // default value

	/**
	* Constructor for a new Dialog.
	*
	* @param {string} [sId] ID for the new control, generated automatically if no ID is given
	* @param {object} [mSettings] Initial settings for the new control
	*
	* @class
	* A popup that interrupts the current processing and prompts the user for an action or an input in a modal mode.
	* <h3>Overview</h3>
	* The Dialog control is used to prompt the user for an action or a confirmation. It interrupts the current app processing as it is the only focused UI element and the main screen is dimmed/blocked.
	* The content of the Dialog is fully customizable.
	* <h3>Structure</h3>
	* A Dialog consists of a title, optional subtitle, content area and a footer for action buttons.
	* The Dialog is usually displayed at the center of the screen. Its size and position can be changed by the user.
	* To enable this, you need to set the properties <code>resizable</code> and <code>draggable</code> accordingly.
	* In that case the dialog title bar can be focused.
	* While the keyboard focus is located on the title bar, the dialog can be moved
	* with the arrow keys and resized with shift+arrow keys.
	*
	* There are other specialized types of dialogs:
	* <ul>
	* <li>{@link sap.m.P13nDialog Personalization Dialog} - used for personalizing sorting, filtering and grouping in tables</li>
	* <li>{@link sap.m.SelectDialog Select Dialog} - used to select one or more items from a comprehensive list</li>
	* <li>{@link sap.m.TableSelectDialog Table Select Dialog} - used to  make a selection from a comprehensive table containing multiple attributes or values</li>
	* <li>{@link sap.ui.comp.valuehelpdialog.ValueHelpDialog Value Help Dialog} - used to help the user find and select single and multiple values</li>
	* <li>{@link sap.m.ViewSettingsDialog View Settings Dialog}  - used to sort, filter, or group data within a (master) list or a table</li>
	* <li>{@link sap.m.BusyDialog Busy Dialog} - used to block the screen and inform the user about an ongoing operation</li>
	* </ul>
	* <h3>Usage</h3>
	* <h4>When to use:</h4>
	* <ul>
	* <li>You want to display a system message.</li>
	* <li>You want to interrupt the user’s action.</li>
	* <li>You want to show a message with a short and a long description.</li>
	* </ul>
	* <h4>When not to use:</h4>
	* <ul>
	* <li>You just want to confirm a successful action.</li>
	* </ul>
	* <h3>Responsive Behavior</h3>
	* <ul>
	* <li>If the <code>stretch</code> property is set to <code>true</code>, the Dialog displays on full screen.</li>
	* <li>If the <code>contentWidth</code> and/or <code>contentHeight</code> properties are set, the Dialog will try to fill those sizes.</li>
	* <li>If there is no specific sizing, the Dialog will try to adjust its size to its content.</li>
	* </ul>
	* When using the <code>sap.m.Dialog</code> in SAP Quartz and Horizon themes, the breakpoints and layout paddings could be determined by the Dialog's width. To enable this concept and add responsive paddings to an element of the Dialog control, you have to add the following classes depending on your use case: <code>sapUiResponsivePadding--header</code>, <code>sapUiResponsivePadding--subHeader</code>, <code>sapUiResponsivePadding--content</code>, <code>sapUiResponsivePadding--footer</code>.
	* <h4>Smartphones</h4>
	* If the Dialog has one or two actions, they will cover the entire footer. If there are more actions, they will overflow.
	* <h4>Tablets</h4>
	* The action buttons in the toolbar are <b>right-aligned</b>. Use <b>cozy</b> mode on tablet devices.
	* <h4>Desktop</h4>
	* The action buttons in the toolbar are <b>right-aligned</b>. Use <b>compact</b> mode on desktop.
	* @extends sap.ui.core.Control
	*
	* @implements sap.ui.core.PopupInterface
	* @author SAP SE
	* @version ${version}
	*
	* @constructor
	* @public
	* @alias sap.m.Dialog
	* @see {@link fiori:https://experience.sap.com/fiori-design-web/dialog/ Dialog}
	*/
	var Dialog = Control.extend("sap.m.Dialog", /** @lends sap.m.Dialog.prototype */ {
		metadata: {
			interfaces: [
				"sap.ui.core.PopupInterface"
			],
			library: "sap.m",
			properties: {
				/**
				 * Icon displayed in the Dialog header. This <code>icon</code> is invisible on the iOS platform and it is density-aware. You can use the density convention (@2, @1.5, etc.) to provide higher resolution image for higher density screen.
				 */
				icon: {type: "sap.ui.core.URI", group: "Appearance", defaultValue: null},

				/**
				 * Title text appears in the Dialog header.
				 * <br/><b>Note:</b> The heading level of the Dialog is <code>H1</code>. Headings in the Dialog content should start with <code>H2</code> heading level.
				 */
				title: {type: "string", group: "Appearance", defaultValue: null},

				/**
				 * Determines whether the header is shown inside the Dialog. If this property is set to <code>false</code>, the <code>text</code> and <code>icon</code> properties are ignored. This property has a default value <code>true</code>.
				 * @since 1.15.1
				 */
				showHeader: {type: "boolean", group: "Appearance", defaultValue: true},

				/**
				 * The <code>type</code> of the Dialog. In some themes, the type Message will limit the Dialog width within 480px on tablet and desktop.
				 */
				type: {type: "sap.m.DialogType", group: "Appearance", defaultValue: DialogType.Standard},

				/**
				 * Affects the <code>icon</code> and the <code>title</code> color.
				 *
				 * If a value other than <code>None</code> is set, a predefined icon will be added to the Dialog.
				 * Setting the <code>icon</code> property will overwrite the predefined icon.
				 * @since 1.11.2
				 */
				state: {type: "sap.ui.core.ValueState", group: "Appearance", defaultValue: ValueState.None},

				/**
				 * Determines if the Dialog will be stretched to full screen on mobile.
				 * On desktop, the Dialog will be stretched to approximately 90% of the viewport.
				 * This property is only applicable to a Standard Dialog. Message-type Dialog ignores it.
				 * @since 1.13.1
				 */
				stretch: {type: "boolean", group: "Appearance", defaultValue: false},

				/**
				 * Preferred width of the content in the Dialog. This property affects the width of the Dialog on a phone in landscape mode, a tablet or a desktop, because the Dialog has a fixed width on a phone in portrait mode. If the preferred width is less than the minimum width of the Dialog or more than the available width of the screen, it will be overwritten by the min or max value. The current mininum value of the Dialog width on tablet is 400px.
				 * @since 1.12.1
				 */
				contentWidth: {type: "sap.ui.core.CSSSize", group: "Dimension", defaultValue: null},

				/**
				 * Preferred height of the content in the Dialog. If the preferred height is bigger than the available space on a screen, it will be overwritten by the maximum available height on a screen in order to make sure that the Dialog isn't cut off.
				 * @since 1.12.1
				 */
				contentHeight: {type: "sap.ui.core.CSSSize", group: "Dimension", defaultValue: null},

				/**
				 * Indicates if the user can scroll horizontally inside the Dialog when the content is bigger than the content area.
				 * The Dialog detects if there's <code>sap.m.NavContainer</code>, <code>sap.m.Page</code>, <code>sap.m.ScrollContainer</code> or <code>sap.m.SplitContainer</code> as a direct child added to the Dialog. If there is, the Dialog will turn off <code>scrolling</code> by setting this property to <code>false</code>, automatically ignoring the existing value of the property.
				 * @since 1.15.1
				 */
				horizontalScrolling: {type: "boolean", group: "Behavior", defaultValue: true},

				/**
				 * Indicates if the user can scroll vertically inside the Dialog when the content is bigger than the content area.
				 * The Dialog detects if there's <code>sap.m.NavContainer</code>, <code>sap.m.Page</code>, <code>sap.m.ScrollContainer</code> or <code>sap.m.SplitContainer</code> as a direct child added to the Dialog. If there is, the Dialog will turn off <code>scrolling</code> by setting this property to <code>false</code>, automatically ignoring the existing value of this property.
				 * @since 1.15.1
				 */
				verticalScrolling: {type: "boolean", group: "Behavior", defaultValue: true},

				/**
				 * Indicates whether the Dialog is resizable. If this property is set to <code>true</code>, the Dialog will have a resize handler in its bottom right corner. This property has a default value <code>false</code>. The Dialog can be resizable only in desktop mode.
				 * @since 1.30
				 */
				resizable: {type: "boolean", group: "Behavior", defaultValue: false},

				/**
				 * Indicates whether the Dialog is draggable. If this property is set to <code>true</code>, the Dialog will be draggable by its header. This property has a default value <code>false</code>. The Dialog can be draggable only in desktop mode.
				 * @since 1.30
				 */
				draggable: {type: "boolean", group: "Behavior", defaultValue: false},

				/**
				 * This property expects a function with one parameter of type Promise. In the function, you should call either <code>resolve()</code> or <code>reject()</code> on the Promise object.<br/>
				 * The function allows you to define custom behavior which will be executed when the Escape key is pressed. By default, when the Escape key is pressed, the Dialog is immediately closed.
				 * @since 1.44
				 */
				escapeHandler : {type: "function", group: "Behavior", defaultValue: null},

				/**
				 * Specifies the ARIA role of the Dialog. If the state of the control is "Error" or "Warning" the role will be "AlertDialog" regardless of what is set.
				 * @since 1.65
				 * @private
				 */
				role: {type: "sap.m.DialogRoleType", group: "Data", defaultValue: DialogRoleType.Dialog, visibility: "hidden"},

				/**
				 * Indicates whether the Dialog will be closed automatically when a routing navigation occurs.
				 * @since 1.72
				 */
				closeOnNavigation: {type: "boolean", group: "Behavior", defaultValue: true},

				/**
				 * Specifies the Title alignment (theme specific).
				 * If set to <code>TitleAlignment.Auto</code>, the Title will be aligned as it is set in the theme (if not set, the default value is <code>center</code>);
				 * Other possible values are <code>TitleAlignment.Start</code> (left or right depending on LTR/RTL), and <code>TitleAlignment.Center</code> (centered)
				 * @since 1.72
				 * @public
				 */
				titleAlignment : {type : "sap.m.TitleAlignment", group : "Misc", defaultValue : TitleAlignment.Auto}
			},
			defaultAggregation: "content",
			aggregations: {

				/**
				 * The content inside the Dialog.<br/><b>Note:</b> When the content of the Dialog is comprised of controls that use <code>position: absolute</code>, such as <code>SplitContainer</code>, the Dialog has to have either <code>stretch: true</code> or <code>contentHeight</code> set.
				 */
				content: {type: "sap.ui.core.Control", multiple: true, singularName: "content"},

				/**
				 * When a <code>subHeader</code> is assigned to the Dialog, it's rendered directly after the main header in the Dialog. The <code>subHeader</code> is out of the content area and won't be scrolled when the content size is bigger than the content area size.
				 * @since 1.12.2
				 */
				subHeader: {type: "sap.m.IBar", multiple: false},

				/**
				 * When it is set, the <code>icon</code>, <code>title</code> and <code>showHeader</code> properties are ignored. Only the <code>customHeader</code> is shown as the header of the Dialog.
				 * <br/><b>Note:</b> To improve accessibility, titles with heading level <code>H1</code> should be used inside the custom header.
				 * @since 1.15.1
				 */
				customHeader: {type: "sap.m.IBar", multiple: false},

				/**
				 * The button which is rendered to the left side (right side in RTL mode) of the <code>endButton</code> in the footer area inside the Dialog.
				 * As of version 1.21.1, there's a new aggregation <code>buttons</code> created with which more than 2 buttons can be added to the footer area of the Dialog.
				 * If the new <code>buttons</code> aggregation is set, any change made to this aggregation has no effect anymore.
				 * With the Belize themes when running on a phone, this <code>button</code> (and the <code>endButton</code> together when set) is (are) rendered at the center of the footer area.
				 * While with the Quartz themes when running on a phone, this <code>button</code> (and the <code>endButton</code> together when set) is (are) rendered on the right side of the footer area.
				 * When running on other platforms, this <code>button</code> (and the <code>endButton</code> together when set) is (are) rendered at the right side (left side in RTL mode) of the footer area.
				 * @since 1.15.1
				 */
				beginButton: {type: "sap.m.Button", multiple: false},

				/**
				 * The button which is rendered to the right side (left side in RTL mode) of the <code>beginButton</code> in the footer area inside the Dialog.
				 * As of version 1.21.1, there's a new aggregation <code>buttons</code> created with which more than 2 buttons can be added to the footer area of Dialog.
				 * If the new <code>buttons</code> aggregation is set, any change made to this aggregation has no effect anymore.
				 * With the Belize themes when running on a phone, this <code>button</code> (and the <code>beginButton</code> together when set) is (are) rendered at the center of the footer area.
				 * While with the Quartz themes when running on a phone, this <code>button</code> (and the <code>beginButton</code> together when set) is (are) rendered on the right side of the footer area.
				 * When running on other platforms, this <code>button</code> (and the <code>beginButton</code> together when set) is (are) rendered at the right side (left side in RTL mode) of the footer area.
				 * @since 1.15.1
				 */
				endButton: {type: "sap.m.Button", multiple: false},

				/**
				 * Buttons can be added to the footer area of the Dialog through this aggregation. When this aggregation is set, any change to the <code>beginButton</code> and <code>endButton</code> has no effect anymore. Buttons which are inside this aggregation are aligned at the right side (left side in RTL mode) of the footer instead of in the middle of the footer.
				 * The buttons aggregation can not be used together with the footer aggregation.
				 * @since 1.21.1
				 */
				buttons: {type: "sap.m.Button", multiple: true, singularName: "button"},

				/**
				 * The footer of this dialog. It is always located at the bottom of the dialog. The footer aggregation can not  be used together with the buttons aggregation.
				 * @since 1.110
				 */
				footer: {type: "sap.m.Toolbar", multiple: false},

				/**
				 * The hidden aggregation for internal maintained <code>header</code>.
				 */
				_header: {type: "sap.ui.core.Control", multiple: false, visibility: "hidden"},

				/**
				 * The hidden aggregation for internal maintained <code>icon</code> control.
				 */
				_icon: {type: "sap.ui.core.Control", multiple: false, visibility: "hidden"},

				/**
				 * The hidden aggregation for internal maintained <code>toolbar</code> instance.
				 */
				_toolbar: {type: "sap.m.OverflowToolbar", multiple: false, visibility: "hidden"},

				/**
				 * The hidden aggregation for the Dialog state.
				 */
				_valueState: {type: "sap.ui.core.InvisibleText", multiple: false, visibility: "hidden"}
			},
			associations: {
				/**
				 * In the Dialog focus is set first on the <code>beginButton</code> and then on <code>endButton</code>, when available. If another control needs to get the focus, set the <code>initialFocus</code> with the control which should be focused on. Setting <code>initialFocus</code> to input controls doesn't open the On-Screen keyboard on mobile device as, due to browser restriction, the On-Screen keyboard can't be opened with JavaScript code. The opening of On-Screen keyboard must be triggered by real user action.
				 * @since 1.15.0
				 */
				initialFocus: {type: "sap.ui.core.Control", multiple: false},

				/**
				 * Association to controls/IDs which describe this control (see WAI-ARIA attribute aria-describedby).
				 */
				ariaDescribedBy: {type: "sap.ui.core.Control", multiple: true, singularName: "ariaDescribedBy"},

				/**
				 * Association to controls/IDs which label this control (see WAI-ARIA attribute aria-labelledby).
				 */
				ariaLabelledBy : {type : "sap.ui.core.Control", multiple : true, singularName : "ariaLabelledBy"}
			},
			events: {

				/**
				 * This event will be fired before the Dialog is opened.
				 */
				beforeOpen: {
					allowPreventDefault: true
				},

				/**
				 * This event will be fired after the Dialog is opened.
				 */
				afterOpen: {},

				/**
				 * This event will be fired before the Dialog is closed.
				 */
				beforeClose: {
					allowPreventDefault: true,
					parameters: {

						/**
						 * This indicates the trigger of closing the Dialog. If the Dialog is closed by either the <code>beginButton</code> or the <code>endButton</code>, the button that closes the Dialog is set to this parameter. Otherwise, the parameter is set to <code>null</code>.
						 * @since 1.9.2
						 */
						origin: {type: "sap.m.Button"}
					}
				},

				/**
				 * This event will be fired after the Dialog is closed.
				 */
				afterClose: {
					parameters: {

						/**
						 * This indicates the trigger of closing the Dialog. If the Dialog is closed by either the <code>beginButton</code> or the <code>endButton</code>, the button that closes the Dialog is set to this parameter. Otherwise, the parameter is set to <code>null</code>.
						 * @since 1.9.2
						 */
						origin: {type: "sap.m.Button"}
					}
				}
			},
			designtime: "sap/m/designtime/Dialog.designtime"
		},

		renderer: DialogRenderer
	});

	/**
	 * Sets a new value for property {@link #setEscapeHandler escapeHandler}.
	 *
	 * This property expects a function with one parameter of type Promise. In the function, you should call either <code>resolve()</code> or <code>reject()</code> on the Promise object.
	 * The function allows you to define custom behavior which will be executed when the Escape key is pressed. By default, when the Escape key is pressed, the dialog is immediately closed.
	 *
	 * When called with a value of <code>null</code> or <code>undefined</code>, the default value of the property will be restored.
	 *
	 * @method
	 * @param {function({resolve: function, reject: function})} [fnEscapeHandler] New value for property <code>escapeHandler</code>
	 * @public
	 * @name sap.m.Dialog#setEscapeHandler
	 * @returns {this} Reference to <code>this</code> in order to allow method chaining
	 */

	/**
	 * Gets current value of property {@link #getEscapeHandler escapeHandler}.
	 *
	 * This property expects a function with one parameter of type Promise. In the function, you should call either <code>resolve()</code> or <code>reject()</code> on the Promise object.
	 * The function allows you to define custom behavior which will be executed when the Escape key is pressed. By default, when the Escape key is pressed, the dialog is immediately closed.
	 *
	 * @method
	 * @returns {function({resolve: function, reject: function})|null} Value of property <code>escapeHandler</code>
	 * @public
	 * @name sap.m.Dialog#getEscapeHandler
	 */

	ResponsivePaddingsEnablement.call(Dialog.prototype, {
		header: {suffix: "header"},
		subHeader: {selector: ".sapMDialogSubHeader .sapMIBar"},
		content: {selector: ".sapMDialogScrollCont"},
		footer: {selector: ".sapMDialogFooter .sapMIBar"}
	});

	// Add title propagation support
	TitlePropagationSupport.call(Dialog.prototype, "content", function () {
		return this._headerTitle ? this._headerTitle.getId() : false;
	});

	Dialog._initIcons = function () {
		if (Dialog._mIcons) {
			return;
		}

		Dialog._mIcons = {};
		Dialog._mIcons[ValueState.Success] = IconPool.getIconURI("sys-enter-2");
		Dialog._mIcons[ValueState.Warning] = IconPool.getIconURI("alert");
		Dialog._mIcons[ValueState.Error] = IconPool.getIconURI("error");
		Dialog._mIcons[ValueState.Information] = IconPool.getIconURI("information");
	};

	/**
	 * Returns an invisible text control that can be used to label the header toolbar of
	 * the dialog for accessibility purposes.
	 *
	 * @param {string} sId - The ID to use for the invisible text control.
	 * @returns {sap.ui.core.InvisibleText} The invisible text control for the header toolbar.
	 * @private
	 */
	Dialog._getHeaderToolbarAriaLabelledByText = function() {
		if (!Dialog._oHeaderToolbarInvisibleText) {
			Dialog._oHeaderToolbarInvisibleText = new InvisibleText("__headerActionsToolbar-invisibleText", {
				text: Library.getResourceBundleFor("sap.m").getText("ARIA_LABEL_TOOLBAR_HEADER_ACTIONS")
			}).toStatic();
		}

		return Dialog._oHeaderToolbarInvisibleText;
	};

	/**
	 * Returns an invisible text control that can be used to label the footer toolbar of
	 * the dialog for accessibility purposes.
	 *
	 * @param {string} sId - The ID to use for the invisible text control.
	 * @returns {sap.ui.core.InvisibleText} The invisible text control for the header toolbar.
	 * @private
	 */
	Dialog._getFooterToolbarAriaLabelledByText = function() {
		if (!Dialog._oFooterToolbarInvisibleText) {
			Dialog._oFooterToolbarInvisibleText = new InvisibleText("__footerActionsToolbar-invisibleText", {
				text: Library.getResourceBundleFor("sap.m").getText("ARIA_LABEL_TOOLBAR_FOOTER_ACTIONS")
			}).toStatic();
		}

		return Dialog._oFooterToolbarInvisibleText;
	};

	/* =========================================================== */
	/*                  begin: Lifecycle functions                 */
	/* =========================================================== */
	Dialog.prototype.init = function () {
		var that = this;
		this._oManuallySetSize = null;
		this._oManuallySetPosition = null;
		this._bRTL = Localization.getRTL();

		// used to judge if enableScrolling needs to be disabled
		this._scrollContentList = ["sap.m.NavContainer", "sap.m.Page", "sap.m.ScrollContainer", "sap.m.SplitContainer", "sap.m.MultiInput", "sap.m.SimpleFixFlex"];

		this.oPopup = new Popup();
		this.oPopup.setShadow(true);
		this.oPopup.setNavigationMode("SCOPE");
		this.oPopup.setModal(true);
		this.oPopup.setAnimations(jQuery.proxy(this._openAnimation, this), jQuery.proxy(this._closeAnimation, this));

		/**
		 *
		 * @param {Object} oPosition A new position to move the Dialog to.
		 * @param {boolean} bFromResize The function called from the <code>resize</code> event.
		 * @private
		 */
		this.oPopup._applyPosition = function (oPosition, bFromResize) {

			that._setDimensions();
			that._adjustScrollingPane();

			if (that._oManuallySetPosition) {
				oPosition.at = {
					left: that._oManuallySetPosition.x,
					top: that._oManuallySetPosition.y
				};
			} else {
				oPosition.at = that._calcPosition();
			}

			//deregister the content resize handler before repositioning
			that._deregisterResizeObserver();
			Popup.prototype._applyPosition.call(this, oPosition);

			//register the content resize handler
			that._registerResizeObserver();
		};

		this._initTitlePropagationSupport();

		this._initResponsivePaddingsEnablement();

		this._oAriaDescribedbyText = new InvisibleText({id: this.getId() + "-ariaDescribedbyText"});
	};

	Dialog.prototype.onBeforeRendering = function () {
		this._loadVerticalMargin();

		var oHeader = this._getAnyHeader();

		if (this.hasStyleClass("sapUiPopupWithPadding")) {
			Log.warning("Usage of CSS class 'sapUiPopupWithPadding' is deprecated. Use 'sapUiContentPadding' instead", null, "sap.m.Dialog");
		}

		//if content has scrolling, disable scrolling automatically
		if (this._hasSingleScrollableContent()) {
			this.setVerticalScrolling(false);
			this.setHorizontalScrolling(false);

			Log.info("VerticalScrolling and horizontalScrolling in sap.m.Dialog with ID " + this.getId() + " has been disabled because there's scrollable content inside");

		} else if (!this._oScroller) {
			this._oScroller = new ScrollEnablement(this, this.getId() + "-scroll", {
				horizontal: this.getHorizontalScrolling(), // will be disabled in adjustScrollingPane if content can fit in
				vertical: this.getVerticalScrolling()
			});
		}

		if (this._oScroller) {
			this._oScroller.setVertical(this.getVerticalScrolling());
			this._oScroller.setHorizontal(this.getHorizontalScrolling());
		}

		this._createToolbarButtons();

		if (ControlBehavior.isAccessibilityEnabled() && this.getState() != ValueState.None) {
			if (!this._oValueState) {
				this._oValueState = new InvisibleText();

				this.setAggregation("_valueState", this._oValueState);
				this.addAriaLabelledBy(this._oValueState.getId());
			}
			this._oValueState.setText(this.getValueStateString(this.getState()));
		}

		// title alignment
		if (oHeader && oHeader.setTitleAlignment) {
			oHeader.setTitleAlignment(this.getTitleAlignment());
		}

		if (oHeader && this._getTitles(oHeader).length === 0) {
			oHeader._setRootAccessibilityRole("heading");
			oHeader._setRootAriaLevel("2");
		}

		this._oAriaDescribedbyText.setText(this._getAriaDescribedByText());
	};

	Dialog.prototype.onAfterRendering = function () {
		this._$scrollPane = this.$("scroll");
		//this is not used in the control itself but is used in test and may me used from client's implementations
		this._$content = this.$("cont");
		this._$dialog = this.$();

		if (this.isOpen()) {
			//restore the focus after rendering when dialog is already open
			this._setInitialFocus();
		}
	};

	Dialog.prototype.exit = function () {
		InstanceManager.removeDialogInstance(this);
		this._deregisterResizeObserver();
		this._deregisterWithinAreaResizeObserver();

		if (this.oPopup) {
			this.oPopup.detachOpened(this._handleOpened, this);
			this.oPopup.detachClosed(this._handleClosed, this);
			this.oPopup.destroy();
			this.oPopup = null;
		}
		if (this._oScroller) {
			this._oScroller.destroy();
			this._oScroller = null;
		}

		if (this._header) {
			this._header.destroy();
			this._header = null;
		}

		if (this._headerTitle) {
			this._headerTitle.destroy();
			this._headerTitle = null;
		}

		if (this._iconImage) {
			this._iconImage.destroy();
			this._iconImage = null;
		}

		if (this._toolbarSpacer) {
			this._toolbarSpacer.destroy();
			this._toolbarSpacer = null;
		}

		if (this._oAriaDescribedbyText) {
			this._oAriaDescribedbyText.destroy();
			this._oAriaDescribedbyText = null;
		}
	};
	/* =========================================================== */
	/*                   end: Lifecycle functions                  */
	/* =========================================================== */

	/* =========================================================== */
	/*                    begin: public functions                  */
	/* =========================================================== */
	/**
	 * Open the dialog.
	 *
	 * @return {this} <code>this</code> to allow method chaining
	 * @public
	 */
	Dialog.prototype.open = function () {

		var oPopup = this.oPopup;
		// Set the initial focus to the dialog itself.
		// The initial focus should be set because otherwise the first focusable element will be focused.
		// This first element can be input or textarea which will trigger the keyboard to open (mobile device).
		// The focus will be change after the dialog is opened;
		oPopup.setInitialFocusId(this.getId());

		var oPopupOpenState = oPopup.getOpenState();

		switch (oPopupOpenState) {
			case OpenState.OPEN:
			case OpenState.OPENING:
				return this;
			case OpenState.CLOSING:
				this._bOpenAfterClose = true;
				break;
			default:
		}

		if (!this.fireBeforeOpen()) {
			return this;
		}

		//reset the close trigger
		this._oCloseTrigger = null;


		oPopup.attachOpened(this._handleOpened, this);

		// reset scroll fix check
		this._iLastWidthAndHeightWithScroll = null;

		// Open popup
		oPopup.setContent(this);

		oPopup.open();

		this._registerWithinAreaResizeObserver();

		InstanceManager.addDialogInstance(this);

		return this;
	};


	/**
	 * Close the dialog.
	 *
	 * @return {this} <code>this</code> to allow method chaining
	 * @public
	 */
	Dialog.prototype.close = function () {
		this._bOpenAfterClose = false;

		var oPopup = this.oPopup;

		var eOpenState = this.oPopup.getOpenState();
		if (eOpenState === OpenState.CLOSED || eOpenState === OpenState.CLOSING) {
			return this;
		}

		if (!this.fireBeforeClose({origin: this._oCloseTrigger})) {
			return this;
		}

		this._deregisterWithinAreaResizeObserver();

		library.closeKeyboard();
		oPopup.attachClosed(this._handleClosed, this);
		this._bDisableRepositioning = false;
		//reset the drag and/or resize
		this._oManuallySetPosition = null;
		this._oManuallySetSize = null;
		oPopup.close();
		this._deregisterResizeObserver();

		return this;
	};

	/**
	 * The method checks if the Dialog is open.
	 *
	 * It returns <code>true</code> when the Dialog is currently open (this includes opening and closing animations),
	 * otherwise it returns <code>false</code>.
	 *
	 * @returns {boolean} Whether the dialog is open.
	 * @public
	 * @since 1.9.1
	 */
	Dialog.prototype.isOpen = function () {
		return !!this.oPopup && this.oPopup.isOpen();
	};

	/*
	 * @inheritdoc
	 */
	Dialog.prototype.setIcon = function (sIcon) {
		this._bHasCustomIcon = true;
		return this.setProperty("icon", sIcon);
	};

	/*
	 * @inheritdoc
	 */
	Dialog.prototype.setState = function (sState) {
		var sDefaultIcon;

		this.setProperty("state", sState);

		if (this._bHasCustomIcon) {
			return this;
		}

		if (sState === ValueState.None) {
			sDefaultIcon = "";
		} else {
			Dialog._initIcons();
			sDefaultIcon = Dialog._mIcons[sState];
		}

		this.setProperty("icon", sDefaultIcon);
		return this;
	};

	/* =========================================================== */
	/*                     end: public functions                   */
	/* =========================================================== */

	/* =========================================================== */
	/*                      begin: event handlers                  */
	/* =========================================================== */
	/**
	 *
	 * @private
	 */
	Dialog.prototype._handleOpened = function () {
		this.oPopup.detachOpened(this._handleOpened, this);
		this._setInitialFocus();
		this.fireAfterOpen();
	};

	/**
	 *
	 * @private
	 */
	Dialog.prototype._handleClosed = function () {
		// TODO: remove the following three lines after the popup open state problem is fixed
		if (!this.oPopup) {
			return;
		}

		this.oPopup.detachClosed(this._handleClosed, this);

		if (this.getDomRef()) {
			// Not removing the content DOM leads to the  problem that control DOM with the same ID exists in two places if
			// the control is added to a different aggregation without the dialog being destroyed. In this special case the
			// RichTextEditor (as an example) renders a textarea-element and afterwards tells the TinyMCE component which ID
			// to use for rendering; since there are two elements with the same ID at that point, it does not work.
			// As the Dialog can only contain other controls, we can safely discard the DOM - we cannot do this inside
			// the Popup, since it supports displaying arbitrary HTML content.
			RenderManager.preserveContent(this.getDomRef());
			this.$().remove();
		}

		InstanceManager.removeDialogInstance(this);
		this.fireAfterClose({origin: this._oCloseTrigger});

		if (this._bOpenAfterClose) {
			this._bOpenAfterClose = false;
			this.open();
		}
	};

	/**
	 * Event handler for the <code>focusin</code> event.
	 * If it occurs on the invisible element at the beginning of the Dialog, the focus is set on the last focusable element of the Dialog, and vice versa.
	 * @param {jQuery.Event} oEvent The event object
	 * @private
	 */
	Dialog.prototype.onfocusin = function (oEvent) {
		var oSourceDomRef = oEvent.target;

		//Check if the invisible FIRST focusable element (suffix '-firstfe') has gained focus
		if (oSourceDomRef.id === this.getId() + "-firstfe") {
			//Check if buttons are available
			var oLastFocusableDomRef = this._getAnyFooter()?.$().lastFocusableDomRef() || this.$("cont").lastFocusableDomRef() || (this.getSubHeader() && this.getSubHeader().$().firstFocusableDomRef()) || (this._getAnyHeader() && this._getAnyHeader().$().lastFocusableDomRef());
			if (oLastFocusableDomRef) {
				oLastFocusableDomRef.focus();
			}
		} else if (oSourceDomRef.id === this.getId() + "-lastfe") {
			//Check if the invisible LAST focusable element (suffix '-lastfe') has gained focus
			//First check if header content is available
			var oFirstFocusableDomRef = this._getFocusableHeader() || (this._getAnyHeader() && this._getAnyHeader().$().firstFocusableDomRef()) || (this.getSubHeader() && this.getSubHeader().$().firstFocusableDomRef()) || this.$("cont").firstFocusableDomRef() || this.$("footer").firstFocusableDomRef();
			if (oFirstFocusableDomRef) {
				oFirstFocusableDomRef.focus();
			}
		}
	};

	/**
	 * Makes sure the app developer will always have access to the last created Promise.
	 * @returns {{reject: reject, resolve: resolve}}
	 * @private
	 */
	Dialog.prototype._getPromiseWrapper = function () {
		var that = this;

		return {
			reject: function () {
				that.currentPromise.reject();
			},
			resolve: function () {
				that.currentPromise.resolve();
			}
		};
	};


	/**
	 * Event handler for the escape key pressed event.
	 * If it occurs and the developer hasn't defined the <code>escapeHandler</code> property, the Dialog is immediately closed.
	 * Otherwise, the <code>escapeHandler</code> is executed and the developer may prevent the closing of the Dialog.
	 * @param {jQuery.Event} oEvent The event object
	 * @private
	 */
	Dialog.prototype.onsapescape = function(oEvent) {
		var oEscapeHandler = this.getEscapeHandler(),
			oPromiseArgument = {},
			that = this;

		if (this._isSpaceOrEnterPressed) {
			return;
		}

		if (oEvent.originalEvent && oEvent.originalEvent._sapui_handledByControl) {
			return;
		}

		this._oCloseTrigger = null;

		if (typeof oEscapeHandler === 'function') {
			// create a Promise to allow app developers to hook to the 'escape' event
			// and prevent the closing of the dialog by executing the escape handler function they defined
			new Promise(function (resolve, reject) {
				oPromiseArgument.resolve = resolve;
				oPromiseArgument.reject = reject;

				that.currentPromise = oPromiseArgument;

				oEscapeHandler(that._getPromiseWrapper());
			})
				.then(function (result) {
					that.close();
				})
				.catch(function () {
					Log.info("Disallow dialog closing");
				});
		} else {

			this.close();
		}

		//event should not trigger any further actions
		oEvent.stopPropagation();
	};

	/**
	 * Event handler for the onkeyup event.
	 * Register if SPACE or ENTER is released.
	 *
	 * @param {jQuery.Event} oEvent The event object
	 * @private
	 */
	Dialog.prototype.onkeyup = function (oEvent) {
		if (this._isSpaceOrEnter(oEvent)) {
			this._isSpaceOrEnterPressed = false;
		}
	};

	/**
	 * Event handler for the onkeydown event.
	 * Register if SPACE or ENTER is pressed.
	 *
	 * @param {jQuery.Event} oEvent The event object
	 * @private
	 */
	Dialog.prototype.onkeydown = function (oEvent) {
		if (this._isSpaceOrEnter(oEvent)) {
			this._isSpaceOrEnterPressed = true;
		}

		var iKeyCode = oEvent.which || oEvent.keyCode;

		if ((oEvent.ctrlKey || oEvent.metaKey) && iKeyCode === KeyCodes.ENTER) {

			var oPositiveButton = this._findFirstPositiveButton();

			if (oPositiveButton) {

				oPositiveButton.firePress();
				oEvent.stopPropagation();
				oEvent.preventDefault();
				return;
			}
		}

		this._handleKeyboardDragResize(oEvent);
	};

	/**
	 * Finds first positive button
	 * We call positive the buttons with type "Accept" or "Emphasized"
	 *
	 * @private
	 */
	Dialog.prototype._findFirstPositiveButton = function () {
	   var aButtons;

	   if (this.getFooter()) {
		   aButtons = this.getFooter().getContent().filter(function (oItem) {
			   return oItem.isA("sap.m.Button");
		   });
	   } else {
		   aButtons = this.getButtons();
	   }

	   for (var i = 0; i < aButtons.length; i++) {
		   var oButton = aButtons[i];
		   if (oButton.getType() === ButtonType.Accept || oButton.getType() === ButtonType.Emphasized) {
			   return oButton;
		   }
	   }
	};

	/**
	 * Handles the keyboard drag/resize functionality
	 *
	 * @param {jQuery.Event} oEvent The event object
	 * @private
	 */
	Dialog.prototype._handleKeyboardDragResize = function (oEvent) {

		if (oEvent.target !== this._getFocusableHeader() ||
			[KeyCodes.ARROW_LEFT,
				KeyCodes.ARROW_RIGHT,
				KeyCodes.ARROW_UP,
				KeyCodes.ARROW_DOWN].indexOf(oEvent.keyCode) === -1) {
			return;
		}

		if ((!this.getResizable() && oEvent.shiftKey) ||
			(!this.getDraggable() && !oEvent.shiftKey)) {
			return;
		}

		var $this = this._$dialog,
			oBoundingClientRect = this.getDomRef().getBoundingClientRect(),
			mOffset = {
				left: oBoundingClientRect.x,
				top: oBoundingClientRect.y
			},
			oAreaDimensions = this._getAreaDimensions(),
			iDialogWidth = $this.width(),
			iDialogHeight = $this.height(),
			iDialogOuterHeight = $this.outerHeight(true),
			bResize = oEvent.shiftKey,
			mStyles,
			iMaxHeight;

		this._bDisableRepositioning = true;

		if (bResize) {
			this._oManuallySetSize = true;
			this.$('cont').height('').width('');
		}

		switch (oEvent.keyCode) {
			case KeyCodes.ARROW_LEFT:
				if (bResize) {
					iDialogWidth -= DRAGRESIZE_STEP;
				} else {
					mOffset.left -= DRAGRESIZE_STEP;
				}
				break;
			case KeyCodes.ARROW_RIGHT:
				if (bResize) {
					iDialogWidth += DRAGRESIZE_STEP;
				} else {
					mOffset.left += DRAGRESIZE_STEP;
				}
				break;
			case KeyCodes.ARROW_UP:
				if (bResize) {
					iDialogHeight -= DRAGRESIZE_STEP;
				} else {
					mOffset.top -= DRAGRESIZE_STEP;
				}
				break;
			case KeyCodes.ARROW_DOWN:
				if (bResize) {
					iDialogHeight += DRAGRESIZE_STEP;
				} else {
					mOffset.top += DRAGRESIZE_STEP;
				}
				break;
		}

		if (bResize) {

			iMaxHeight = oAreaDimensions.bottom - mOffset.top - iDialogOuterHeight + iDialogHeight;

			if (oEvent.keyCode === KeyCodes.ARROW_DOWN) {
				iMaxHeight -= DRAGRESIZE_STEP;
			}

			mStyles = {
				width: Math.min(iDialogWidth, oAreaDimensions.right - mOffset.left),
				height: Math.min(iDialogHeight, iMaxHeight)
			};
		} else {
			mStyles = {
				left: Math.min(Math.max(oAreaDimensions.left, mOffset.left), oAreaDimensions.right - iDialogWidth),
				top: Math.min(Math.max(oAreaDimensions.top, mOffset.top), oAreaDimensions.bottom - iDialogOuterHeight)
			};
		}

		$this.css(mStyles);
	};

	/**
	 * Determines if the key from oEvent is SPACE or ENTER.
	 *
	 * @param {jQuery.Event} oEvent The event object
	 * @private
	 * @return {boolean} True if the key from the event is space or enter
	 */
	Dialog.prototype._isSpaceOrEnter = function (oEvent) {
		var iKeyCode = oEvent.which || oEvent.keyCode;

		return iKeyCode == KeyCodes.SPACE || iKeyCode == KeyCodes.ENTER;
	};

	/* =========================================================== */
	/*                      end: event handlers                  */
	/* =========================================================== */

	/* =========================================================== */
	/*                      begin: private functions               */
	/* =========================================================== */
	/**
	 *
	 * @param {Object} $Ref
	 * @param {number} iRealDuration
	 * @param {function} fnOpened
	 * @private
	 */
	Dialog.prototype._openAnimation = function ($Ref, iRealDuration, fnOpened) {
		$Ref.addClass("sapMDialogOpen");

		setTimeout(fnOpened, iAnimationDuration);
	};

	/**
	 *
	 * @param {Object} $Ref
	 * @param {number} iRealDuration
	 * @param {function} fnClose
	 * @private
	 */
	Dialog.prototype._closeAnimation = function ($Ref, iRealDuration, fnClose) {
		$Ref.removeClass("sapMDialogOpen");

		setTimeout(fnClose, iAnimationDuration);
	};

	/**
	 *
	 * @private
	 */
	Dialog.prototype._setDimensions = function () {
		var $this = this.$(),
			bStretch = this.getStretch(),
			bMessageType = this.getType() === DialogType.Message,
			oStyles = {};

		//the initial size is set in the renderer when the dom is created

		if (!bStretch) {
			//set the size to the content
			if (!this._oManuallySetSize) {
				oStyles.width = this.getContentWidth() || undefined;
				oStyles.height = this.getContentHeight() || undefined;
			} else {
				oStyles.width = this._oManuallySetSize.width;
				oStyles.height = this._oManuallySetSize.height;
			}
		}

		if (oStyles.width == 'auto') {
			oStyles.width = undefined;
		}

		if (oStyles.height == 'auto') {
			oStyles.height = undefined;
		}

		if (bStretch && !bMessageType) {
			this.$().addClass('sapMDialogStretched');
		}

		$this.css(oStyles);
		$this.css(this._calcMaxSizes());

		if (!this._oManuallySetSize && !this._bDisableRepositioning) {
			$this.css(this._calcPosition());
		}

		//In Chrome when the dialog is stretched the footer is not rendered in the right position;
		if (window.navigator.userAgent.toLowerCase().indexOf("chrome") !== -1 && this.getStretch()) {
			//forcing repaint
			$this.find('> footer').css({bottom: '0.001px'});
		}
	};

	/**
	 *
	 * @private
	 */
	Dialog.prototype._adjustScrollingPane = function () {
		if (this._oScroller) {
			this._oScroller.refresh();
		}
	};

	/**
	 * @private
	 */
	Dialog.prototype._onResize = function () {
		if (!this.getDomRef()) {
			return;
		}

		var $dialog = this.$(),
			$dialogContent = this.$('cont'),
			sContentWidth = this.getContentWidth(),
			iMaxDialogWidth = this._calcMaxSizes().maxWidth; // 90% of the max screen size

		if (this.getCustomHeader() && this.getCustomHeader().getDomRef()) {
			const  sCustomHeaderHeight = this.getCustomHeader().getDomRef().getBoundingClientRect().height + "px";
			this.getDomRef().style.paddingTop =  sCustomHeaderHeight;
		}

		//if height is set by manually resizing return;
		if (this._oManuallySetSize) {
			$dialogContent.css({
				width: 'auto'
			});
			return;
		}

		// Browsers except chrome do not increase the width of the container to include scrollbar (when width is auto). So we need to compensate
		if (Device.system.desktop && !Device.browser.chrome) {

			var iCurrentWidthAndHeight = $dialogContent.width() + "x" + $dialogContent.height(),
				bMinWidth = $dialog.css("min-width") !== $dialog.css("width");

			// Apply the fix only if width or height did actually change.
			// And when the width is not equal to the min-width.
			if (iCurrentWidthAndHeight !== this._iLastWidthAndHeightWithScroll && bMinWidth) {
				if (this._hasVerticalScrollbar() &&					// - there is a vertical scroll
					(!sContentWidth || sContentWidth == 'auto') &&	// - when the developer hasn't set it explicitly
					!this.getStretch() && 							// - when the dialog is not stretched
					$dialogContent.width() < iMaxDialogWidth) {		// - if the dialog can't grow anymore

					$dialog.addClass("sapMDialogVerticalScrollIncluded");
					$dialogContent.css({"padding-right" : SCROLLBAR_WIDTH});
					this._iLastWidthAndHeightWithScroll = iCurrentWidthAndHeight;
				} else {
					$dialog.removeClass("sapMDialogVerticalScrollIncluded");
					$dialogContent.css({"padding-right" : ""});
					this._iLastWidthAndHeightWithScroll = null;
				}
			} else if (!this._hasVerticalScrollbar() || !bMinWidth) {
				$dialog.removeClass("sapMDialogVerticalScrollIncluded");
				$dialogContent.css({"padding-right" : ""});
				this._iLastWidthAndHeightWithScroll = null;
			}
		}

		if (!this._oManuallySetSize && !this._bDisableRepositioning) {
			this._positionDialog();
		}
	};

	/**
	 * Checks if the dialog has a vertical scrollbar.
	 * @private
	 * @return {boolean} True if there is a vertical scrollbar, false otherwise
	 */
	Dialog.prototype._hasVerticalScrollbar = function() {
		var $dialogContent = this.$('cont');

		return $dialogContent[0].clientHeight < $dialogContent[0].scrollHeight;
	};

	/**
	 * Positions the dialog in the center of designated area, or stretches it.
	 * Max sizes are also added.
	 *
	 * @private
	 */
	Dialog.prototype._positionDialog = function() {
		var $this = this.$();

		$this.css(this._calcMaxSizes());
		$this.css(this._calcPosition());
	};

	/**
	 * Calculates "left" side ("right" side in RTL mode) and "top" positions, so the dialog is centered.
	 *
	 * @returns {object} Object that has "left" side ("right" side in RTL mode) and "top" positions of the dialog
	 * @private
	 */
	Dialog.prototype._calcPosition = function () {
		var oAreaDimensions = this._getAreaDimensions(),
			$this = this.$(),
			iLeft,
			iTop,
			oPosition;

		if (Device.system.phone && this.getStretch()) {
			iLeft = 0;
			iTop = 0;
		} else if (this.getStretch()) {
			iLeft = this._percentOfSize(oAreaDimensions.width, HORIZONTAL_MARGIN); // 5% from left
			iTop = this._percentOfSize(oAreaDimensions.height, VERTICAL_MARGIN); // 3% from top
		} else {
			iLeft = (oAreaDimensions.width - $this.outerWidth()) / 2;
			iTop = (oAreaDimensions.height - $this.outerHeight()) / 2;
		}

		oPosition = {
			top: Math.round(oAreaDimensions.top + iTop)
		};

		if (this._bRTL) {
			oPosition.right = Math.round(window.innerWidth - oAreaDimensions.right + iLeft);
		} else {
			oPosition.left = Math.round(oAreaDimensions.left + iLeft);
		}

		return oPosition;
	};

	/**
	 * Calculates maximum width and height
	 * @private
	 * @returns {object} Object that contains 'maxHeight' and 'maxWidth'
	 */
	Dialog.prototype._calcMaxSizes = function () {
		var oAreaDimensions = this._getAreaDimensions(),
			$this = this.$(),
			iHeaderHeight = $this.find(".sapMDialogTitleGroup").height() || 0,
			iSubHeaderHeight = $this.find(".sapMDialogSubHeader").height() || 0,
			iFooterHeight = $this.find("> footer").height() || 0,
			iHeightAsPadding = iHeaderHeight + iSubHeaderHeight + iFooterHeight,
			iMaxHeight,
			iMaxWidth;

		if (Device.system.phone && this.getStretch()) {
			iMaxWidth = oAreaDimensions.width;
			iMaxHeight = oAreaDimensions.height - iHeightAsPadding;
		} else {
			iMaxWidth = this._percentOfSize(oAreaDimensions.width, 100 - 2 * HORIZONTAL_MARGIN); // 90% of available width
			iMaxHeight = this._percentOfSize(oAreaDimensions.height, 100 - 2 * VERTICAL_MARGIN) - iHeightAsPadding; // 94% of available height minus paddings for headers and footer
		}

		return {
			maxWidth: Math.floor(iMaxWidth),
			maxHeight: Math.floor(iMaxHeight)
		};
	};

	/**
	 * @returns {object} Object that has dimensions of the area in which the dialog is positioned
	 * @private
	 */
	Dialog.prototype._getAreaDimensions = function() {
		var oWithin = Popup.getWithinAreaDomRef(),
			oAreaDimensions;

		if (oWithin === window) {
			oAreaDimensions = {
				left: 0,
				top: 0,
				width: oWithin.innerWidth,
				height: oWithin.innerHeight
			};
		} else {
			var oClientRect = oWithin.getBoundingClientRect(),
				$within = jQuery(oWithin);

			oAreaDimensions = {
				left: oClientRect.left + parseFloat($within.css("border-left-width")),
				top: oClientRect.top + parseFloat($within.css("border-top-width")),
				width: oWithin.clientWidth,
				height: oWithin.clientHeight
			};
		}

		oAreaDimensions.right = oAreaDimensions.left + oAreaDimensions.width;
		oAreaDimensions.bottom = oAreaDimensions.top + oAreaDimensions.height;

		return oAreaDimensions;
	};

	Dialog.prototype._percentOfSize = function (iSize, iPercent) {
		return Math.round(iSize * iPercent / 100);
	};

	/**
	 * @private
	 */
	Dialog.prototype._createHeader = function () {
		if (!this._header) {
			// set parent of header to detect changes on title
			this._header = new Bar(this.getId() + "-header", {
				titleAlignment: this.getTitleAlignment(),
				ariaLabelledBy: Dialog._getHeaderToolbarAriaLabelledByText()
			});

			this.setAggregation("_header", this._header);
		}
	};

	/**
	 * @private
	 */
	Dialog.prototype._applyTitleToHeader = function () {
		var sTitle = this.getProperty("title");

		if (this._headerTitle) {
			this._headerTitle.setText(sTitle);
		} else {
			this._headerTitle = new Title(this.getId() + "-title", {
				text: sTitle,
				level: TitleLevel.H1
			}).addStyleClass("sapMDialogTitle");

			this._header.addContentMiddle(this._headerTitle);
		}
	};

	/**
	 * If a scrollable control (<code>sap.m.NavContainer</code>, <code>sap.m.ScrollContainer</code>, <code>sap.m.Page</code>, <code>sap.m.SplitContainer</code>) is added to the Dialog content aggregation as a single child or through one or more <code>sap.ui.mvc.View</code> instances,
	 * the scrolling inside the Dialog will be disabled in order to avoid wrapped scrolling areas.
	 *
	 * If more than one scrollable control is added to the Dialog, the scrolling needs to be disabled manually.
	 * @private
	 */
	Dialog.prototype._hasSingleScrollableContent = function () {
		var aContent = this.getContent();

		while (aContent.length === 1 && aContent[0] instanceof Control && aContent[0].isA("sap.ui.core.mvc.View")) {
			aContent = aContent[0].getContent();
		}

		if (aContent.length === 1 && aContent[0] instanceof Control && aContent[0].isA(this._scrollContentList)) {
			return true;
		}

		return false;
	};

	/**
	 *
	 * @private
	 */
	Dialog.prototype._getFocusDomRef = function () {
		// Left or Right button can be visible false and therefore not rendered.
		// In such a case, focus should be set somewhere else.
		var sInitialFocusId = this.getInitialFocus();

		if (sInitialFocusId) {
			return document.getElementById(sInitialFocusId);
		}

		return this._getFocusableHeader()
			|| this._getFirstFocusableContentSubHeader()
			|| this._getFirstFocusableContentElement()
			|| this._getFirstVisibleButtonDomRef()
			|| this.getDomRef();
	};

	/**
	 *
	 * @returns {string}
	 * @private
	 */
	Dialog.prototype._getFirstVisibleButtonDomRef = function () {
		var oBeginButton = this.getBeginButton(),
			oEndButton = this.getEndButton(),
			aButtons = this.getButtons(),
			oButtonDomRef;

		if (oBeginButton && oBeginButton.getVisible()) {
			oButtonDomRef = oBeginButton.getDomRef();
		} else if (oEndButton && oEndButton.getVisible()) {
			oButtonDomRef = oEndButton.getDomRef();
		} else if (aButtons && aButtons.length > 0) {
			for (var i = 0; i < aButtons.length; i++) {
				if (aButtons[i].getVisible()) {
					oButtonDomRef = aButtons[i].getDomRef();
					break;
				}
			}
		}

		return oButtonDomRef;
	};

	/**
	 * Returns the focusable header if any
	 * @returns {HTMLElement}
	 * @private
	 */
	Dialog.prototype._getFocusableHeader = function () {

		if (!this._isDraggableOrResizable()) {
			return null;
		}

		return this.$().find('header .sapMDialogTitleGroup')[0];
	};

	/**
	 *
	 * @returns {string}
	 * @private
	 */
	Dialog.prototype._getFirstFocusableContentSubHeader = function () {
		var $subHeader = this.$().find('.sapMDialogSubHeader');

		return $subHeader.firstFocusableDomRef();
	};

	/**
	 *
	 * @returns {string}
	 * @private
	 */
	Dialog.prototype._getFirstFocusableContentElement = function () {
		var $dialogContent = this.$("cont");

		return $dialogContent.firstFocusableDomRef();
	};

	// The control that needs to be focused after the Dialog is open is calculated in the following sequence:
	// initialFocus, first focusable element in content area, beginButton, endButton
	// the Dialog is always modal so the focus doesn't need to be on the Dialog when there's
	// no initialFocus, beginButton and endButton available, but to keep the consistency,
	// the focus will in the end fall back on the Dialog itself.
	/**
	 *
	 * @private
	 */
	Dialog.prototype._setInitialFocus = function () {
		var oFocusDomRef = this._getFocusDomRef(),
			oControl;

		if (oFocusDomRef && oFocusDomRef.id) {
			oControl = Element.getElementById(oFocusDomRef.id);
		}

		if (oControl) {
			//if someone tries to focus on an existing but not visible control, focus the Dialog itself.
			if (oControl.getVisible && !oControl.getVisible()) {
				this.focus();
				return;
			}

<<<<<<< HEAD
			oFocusDomRef = oControl.getFocusDomRef();
		}

		// if focus dom ref is not found
		if (!oFocusDomRef) {
			this.setInitialFocus(""); // clear the saved initial focus
			oFocusDomRef = this._getFocusDomRef(); // recalculate the element on focus
=======
			var $dialog = this.$(),
			$dialogContent = this.$('cont'),
			sContentWidth = this.getContentWidth(),
			iMaxDialogWidth = this._calcMaxSizes().maxWidth, // 90% of the max screen size
			oSubHeaderDomRef = this.getSubHeader()?.getDomRef(),
			oHeaderDomRef = (this.getCustomHeader() || this._header)?.getDomRef();

		if (oHeaderDomRef || oSubHeaderDomRef) {
			const iHeaderHeight = oHeaderDomRef ? oHeaderDomRef.getBoundingClientRect().height : 0;
			const iSubHeaderHeight = oSubHeaderDomRef ? oSubHeaderDomRef.getBoundingClientRect().height : 0;

			this.getDomRef().style.paddingTop = iHeaderHeight + iSubHeaderHeight + "px";
>>>>>>> ff864fa4
		}

		//if there is no set initial focus, set the default one to the initialFocus association
		if (!this.getInitialFocus()) {
			this.setAssociation('initialFocus', oFocusDomRef ? oFocusDomRef.id : this.getId(), true);
		}

		// Setting focus to DOM Element which can open the On-screen keyboard on mobile device doesn't work
		// consistently across devices. Therefore setting focus on these elements is disabled on mobile devices
		// and the keyboard should be opened by the user explicitly
		if (Device.system.desktop || (oFocusDomRef && !/input|textarea|select/i.test(oFocusDomRef.tagName))) {
			if (oFocusDomRef){
				oFocusDomRef.focus();
			}
		} else {
			// Set the focus on the popup itself in order to keep the tab chain
			this.focus();
		}
	};

	/**
	 * Returns the <code>sap.ui.core.delegate.ScrollEnablement</code> delegate which is used with this control.
	 *
	 * @private
	 */
	Dialog.prototype.getScrollDelegate = function () {
		return this._oScroller;
	};

	/**
	 *
	 * @returns {boolean}
	 * @private
	 */
	Dialog.prototype._isToolbarEmpty = function () {
		// no ToolbarSpacer
		var filteredContent = this._oToolbar.getContent().filter(function (content) {
			return content.getMetadata().getName() !== 'sap.m.ToolbarSpacer';
		});

		return filteredContent.length === 0;
	};

	/**
	 * Returns the custom header instance when the <code>customHeader</code> aggregation is set. Otherwise, it returns the internal managed
	 * header instance. This method can be called within composite controls which use <code>sap.m.Dialog</code> inside.
	 *
	 * @protected
	 */
	Dialog.prototype._getAnyHeader = function () {
		var oCustomHeader = this.getCustomHeader();

		if (oCustomHeader) {
			return oCustomHeader;
		} else {
			var bShowHeader = this.getShowHeader();
			// if showHeader is set to false and not for standard dialog in iOS in theme sap_mvi, no header.
			if (!bShowHeader) {
				return null;
			}

			this._createHeader();
			this._applyTitleToHeader();
			this._applyIconToHeader();
			return this._header;
		}
	};

	/**
	 * @private
	 * @returns {sap.m.Toolbar|undefined} The custom footer if <code>footer</code> aggregation is set, internal footer otherwise
	 */
	Dialog.prototype._getAnyFooter = function () {
		return this.getFooter() || this._getToolbar();
	};

	/**
	 *
	 * @private
	 */
	Dialog.prototype._deregisterWithinAreaResizeObserver = function () {
		var oWithin = Popup.getWithinAreaDomRef();

		if (oWithin === window) {
			Device.resize.detachHandler(this._onResize, this);
		} else if (this._oWithinAreaResizeObserver) {
			this._oWithinAreaResizeObserver.disconnect();
			this._oWithinAreaResizeObserver = null;
		}
	};

	/**
	 * @private
	 */
	Dialog.prototype._registerWithinAreaResizeObserver = function () {
		var oWithin = Popup.getWithinAreaDomRef();

		if (oWithin === window) {
			Device.resize.attachHandler(this._onResize, this);
		} else {
			this._oWithinAreaResizeObserver = new ResizeObserver(() => {
				window.requestAnimationFrame(() => {
					this._onResize();
				});
			});
			this._oWithinAreaResizeObserver.observe(oWithin);
		}

		//set the initial size of the content container so when a dialog with large content is open there will be a scroller
		this._onResize();
	};

	/**
	 * @private
	 */
	Dialog.prototype._deregisterResizeObserver = function () {
		if (this._oResizeObserver) {
			this._oResizeObserver.disconnect();
			this._oResizeObserver = null;
		}
	};

	/**
	 *
	 * @private
	 */
	Dialog.prototype._registerResizeObserver = function() {
		if (!this._oResizeObserver) {
			this._oResizeObserver = new ResizeObserver(() => {
				window.requestAnimationFrame(() => {
					this._onResize();
				});
			});

			this._oResizeObserver.observe(this.getDomRef("scrollCont"));

			if (this.getDomRef().getElementsByClassName("sapMDialogTitleGroup") && this.getDomRef().getElementsByClassName("sapMDialogTitleGroup").length > 0) {
				this._oResizeObserver.observe(this.getDomRef().getElementsByClassName("sapMDialogTitleGroup")[0]);
			}
		}

		//set the initial size of the content container so when a dialog with large content is open there will be a scroller
		this._onResize();
	};

	Dialog.prototype._attachHandler = function(oButton) {
		var that = this;

		if (!this._oButtonDelegate) {
			this._oButtonDelegate = {
				ontap: function(){
					that._oCloseTrigger = this;
				},
				//BCP: 1870320154
				onkeyup: function(){
					that._oCloseTrigger = this;
				},
				onkeydown: function(){
					that._oCloseTrigger = this;
				}
			};
		}

		if (oButton) {
			oButton.addDelegate(this._oButtonDelegate, true, oButton);
		}
	};

	Dialog.prototype._createToolbarButtons = function () {
		if (this.getFooter()) {
			return;
		}
		var toolbar = this._getToolbar();
		var buttons = this.getButtons();
		var beginButton = this.getBeginButton();
		var endButton = this.getEndButton(),
			that = this,
			aButtons = [beginButton, endButton];

		// remove handler if such exists
		aButtons.forEach(function(oBtn) {
			if (oBtn && that._oButtonDelegate) {
				oBtn.removeDelegate(that._oButtonDelegate);
			}
		});

		toolbar.removeAllContent();
		if (!("_toolbarSpacer" in this)) {
			this._toolbarSpacer = new ToolbarSpacer();
		}
		toolbar.addContent(this._toolbarSpacer);
		// attach handler which sets origin parameter only for begin and End buttons
		aButtons.forEach(function(oBtn) {
			that._attachHandler(oBtn);
		});

		//if there are buttons they should be in the toolbar and the begin and end buttons should not be used
		if (buttons && buttons.length) {
			buttons.forEach(function (button) {
				toolbar.addContent(button);
			});
		} else {
			if (beginButton) {
				toolbar.addContent(beginButton);
			}
			if (endButton) {
				toolbar.addContent(endButton);
			}
		}
	};

	/**
	 * @returns {sap.m.IBar|undefined} Toolbar
	 * @private
	 */
	Dialog.prototype._getToolbar = function () {
		if (!this._oToolbar) {
			this._oToolbar = new AssociativeOverflowToolbar(this.getId() + "-footer", {
				ariaLabelledBy: Dialog._getFooterToolbarAriaLabelledByText()
			}).addStyleClass("sapMTBNoBorders");

			this._oToolbar.addDelegate({
				onAfterRendering: function () {
					if (this.getType() === DialogType.Message) {
						this.$("footer").removeClass("sapContrast sapContrastPlus");
					}
				}
			}, false, this);

			this.setAggregation("_toolbar", this._oToolbar);
		}

		return this._oToolbar;
	};

	/**
	 * Returns the <code>sap.ui.core.ValueState</code> state according to the language settings.
	 * @param {sap.ui.core.ValueState|string} sValueState The Dialog value state
	 * @returns {string} The translated text
	 * @private
	 */
	Dialog.prototype.getValueStateString = function (sValueState) {
		var rb = Library.getResourceBundleFor("sap.m");

		switch (sValueState) {
			case (ValueState.Success):
				return rb.getText("LIST_ITEM_STATE_SUCCESS");
			case (ValueState.Warning):
				return rb.getText("LIST_ITEM_STATE_WARNING");
			case (ValueState.Error):
				return rb.getText("LIST_ITEM_STATE_ERROR");
			case (ValueState.Information):
				return rb.getText("LIST_ITEM_STATE_INFORMATION");
			default:
				return "";
		}
	};

	/**
	 * Returns if the Dialog is draggable or resizable
	 * @private
	 */
	Dialog.prototype._isDraggableOrResizable = function () {
		return !this.getStretch() && (this.getDraggable() || this.getResizable());
	};

	/**
	 * Returns the correct message to be read by the aria-describedby attribute
	 * @private
	 */
	Dialog.prototype._getAriaDescribedByText = function () {
		var oRb = Library.getResourceBundleFor("sap.m");
		if (this.getResizable() && this.getDraggable()) {
			return oRb.getText("DIALOG_HEADER_ARIA_DESCRIBEDBY_DRAGGABLE_RESIZABLE");
		}
		if (this.getDraggable()) {
			return oRb.getText("DIALOG_HEADER_ARIA_DESCRIBEDBY_DRAGGABLE");
		}
		if (this.getResizable()) {
			return oRb.getText("DIALOG_HEADER_ARIA_DESCRIBEDBY_RESIZABLE");
		}
		return "";
	};

	/**
	 * Returns the value of the Vertical Margin from the CSS parameter
	 * @private
	 */
	Dialog.prototype._loadVerticalMargin = function () {
		VERTICAL_MARGIN = Parameters.get({
			name: "_sap_m_Dialog_VerticalMargin",
			callback: function(sValue) {
				VERTICAL_MARGIN = parseFloat(sValue);
			}
		});

		if (VERTICAL_MARGIN) {
			VERTICAL_MARGIN = parseFloat(VERTICAL_MARGIN);
		} else {
			VERTICAL_MARGIN = 3; // default value
		}

	};

	/* =========================================================== */
	/*                      end: private functions                 */
	/* =========================================================== */

	/* =========================================================== */
	/*                         begin: setters                      */
	/* =========================================================== */

	// The public setters and getters should not be documented via JSDoc because they will appear in the documentation

	Dialog.prototype.setSubHeader = function (oControl) {
		this.setAggregation("subHeader", oControl);

		if (oControl) {
			oControl.setVisible = function (isVisible) {
				oControl.setProperty("visible", isVisible);
				this.invalidate();
			}.bind(this);
		}

		return this;
	};

	Dialog.prototype.setBeginButton = function (oButton) {
		if (oButton && oButton.isA("sap.m.Button")) {
			oButton.addStyleClass("sapMDialogBeginButton");
		}

		return this.setAggregation("beginButton", oButton);
	};

	Dialog.prototype.setEndButton = function (oButton) {
		if (oButton && oButton.isA("sap.m.Button")) {
			oButton.addStyleClass("sapMDialogEndButton");
		}

		return this.setAggregation("endButton", oButton);
	};

	//get buttons should return the buttons, beginButton and endButton aggregations
	Dialog.prototype.getAggregation = function (sAggregationName, oDefaultForCreation, bPassBy) {
		var originalResponse = Control.prototype.getAggregation.apply(this, Array.prototype.slice.call(arguments, 0, 2));

		//if no buttons are set returns the begin and end buttons
		if (sAggregationName === 'buttons' && originalResponse && originalResponse.length === 0) {
			this.getBeginButton() && originalResponse.push(this.getBeginButton());
			this.getEndButton() && originalResponse.push(this.getEndButton());
		}

		return originalResponse;
	};

	Dialog.prototype.getAriaLabelledBy = function() {
		var oHeader = this._getAnyHeader(),
			// Due to a bug in getAssociation in ManagedObject slice the Array
			// Remove slice when the bug is fixed.
			aLabels = this.getAssociation("ariaLabelledBy", []).slice();

		var oSubHeader = this.getSubHeader();
		if (oSubHeader) {
			var aSubtitles = this._getTitles(oSubHeader);

			// if there are titles in the subheader, add all of them to labels, else use the full subheader
			if (aSubtitles.length) {
				aLabels = aSubtitles.map(function (oTitle) {
					return oTitle.getId();
				}).concat(aLabels);
			}
		}

		if (oHeader) {
			var aTitles = this._getTitles(oHeader);

			// if there are titles in the header, add all of them to labels, else use the full header
			if (aTitles.length) {
				aLabels = aTitles.map(function (oTitle) {
					return oTitle.getId();
				}).concat(aLabels);
			} else {
				aLabels.unshift(oHeader.getId());
			}
		}

		return aLabels;
	};

	Dialog.prototype._applyIconToHeader = function () {
		var sIcon = this.getIcon();

		if (!sIcon) {
			if (this._iconImage) {
				this._iconImage.destroy();
				this._iconImage = null;
			}

			return;
		}

		if (!this._iconImage) {
			this._iconImage = IconPool.createControlByURI({
				id: this.getId() + "-icon",
				src: sIcon,
				useIconTooltip: false
			}, Image).addStyleClass("sapMDialogIcon");

			this._header.insertAggregation("contentMiddle", this._iconImage, 0);
		}

		this._iconImage.setSrc(sIcon);
	};

	Dialog.prototype.setInitialFocus = function (sInitialFocus) {
		// Skip the invalidation when sets the initial focus
		//
		// The initial focus takes effect after the next open of the dialog, when it's set
		// after the dialog is open, the current focus won't be changed
		// SelectDialog depends on this. If this has to be changed later, please make sure to
		// check the SelectDialog as well where setIntialFocus is called.
		return this.setAssociation("initialFocus", sInitialFocus, true);
	};
	/* =========================================================== */
	/*                           end: setters                      */
	/* =========================================================== */

	// stop propagating the invalidate to static UIArea before dialog is opened.
	// otherwise the open animation can't be seen
	// dialog will be rendered directly to static ui area when the open method is called.
	Dialog.prototype.invalidate = function (oOrigin) {
		if (this.isOpen()) {
			Control.prototype.invalidate.call(this, oOrigin);
		}
	};

	/* =========================================================== */
	/*                     Resize & Drag logic                     */
	/* =========================================================== */
	/**
	 *
	 * @param {Object} eventTarget
	 * @returns {boolean}
	 */
	function isHeaderClicked(eventTarget) {
		var $target = jQuery(eventTarget);
		var oControl = Element.closestTo(eventTarget);

		// target is inside the content section
		if ($target.parents('.sapMDialogSection').length) {
			return false;
		}

		if (!oControl || oControl.isA("sap.m.IBar")) {
			return true;
		}

		return $target.hasClass('sapMDialogTitleGroup');
	}

	if (Device.system.desktop) {
		/**
		 *
		 * @param {Object} e
		 */
		Dialog.prototype.ondblclick = function (e) {
			if (isHeaderClicked(e.target)) {
				var $dialogContent = this.$('cont');
				this._bDisableRepositioning = false;
				this._oManuallySetPosition = null;
				this._oManuallySetSize = null;

				//call the reposition
				this.oPopup && this.oPopup._applyPosition(this.oPopup._oLastPosition, true);

				//BCP: 1880238929
				$dialogContent.css({
					height: '100%'
				});
			}
		};

		/**
		 * @param {jQuery.Event} e The mousedown event
		 */
		Dialog.prototype.onmousedown = function (e) {
			if (e.which === 3) {
				return; // on right click don't reposition the dialog
			}
			if (!this._isDraggableOrResizable()) {
				return;
			}

			var timeout;
			var that = this;
			var $w = jQuery(document);

			var $target = jQuery(e.target);
			var bResize = e.target.closest(".sapMDialogResizeHandle") && this.getResizable();
			var fnMouseMoveHandlerDelayed = function (action) {
				timeout = timeout ? clearTimeout(timeout) : setTimeout(function () {
					action();
				}, 0);
			};

			var oAreaDimensions = this._getAreaDimensions();
			var oBoundingClientRect = this.getDomRef().getBoundingClientRect();

			var initial = {
				x: e.clientX,
				y: e.clientY,
				width: that._$dialog.width(),
				height: that._$dialog.height(),
				outerHeight : that._$dialog.outerHeight(),
				position: {
					x: oBoundingClientRect.x,
					y: oBoundingClientRect.y
				}
			};
			var mouseMoveHandler;

			function mouseUpHandler() {
				var $dialog = that.$(),
					$dialogContent = that.$('cont'),
					dialogHeight,
					dialogBordersHeight;

				that.removeStyleClass("sapMDialogDisableSelection");
				$w.off("mouseup", mouseUpHandler);
				$w.off("mousemove", mouseMoveHandler);

				if (bResize) {
					// Take the calculated height of the dialog, so that the max-height is also applied.
					// Else the content area will be bigger than the dialog and therefore will overflow.
					dialogHeight = parseInt($dialog.height());
					dialogBordersHeight = parseInt($dialog.css("border-top-width")) + parseInt($dialog.css("border-bottom-width"));
					$dialogContent.height(dialogHeight + dialogBordersHeight);
				}
			}

			if (isHeaderClicked(e.target) && this.getDraggable() || bResize) {
				that._bDisableRepositioning = true;
			}

			if (isHeaderClicked(e.target) && this.getDraggable()) {
				mouseMoveHandler = function (event) {
					event.preventDefault();

					if (event.buttons === 0) {
						mouseUpHandler();
						return;
					}

					fnMouseMoveHandlerDelayed(function () {
						that._bDisableRepositioning = true;

						that._oManuallySetPosition = {
							x: Math.max(oAreaDimensions.left, Math.min(event.clientX - e.clientX + initial.position.x, oAreaDimensions.right - initial.width)), // deltaX + initial dialog position
							y: Math.max(oAreaDimensions.top, Math.min(event.clientY - e.clientY + initial.position.y, oAreaDimensions.bottom - initial.outerHeight)) // deltaY + initial dialog position
						};

						//move the dialog
						that._$dialog.css({
							top: that._oManuallySetPosition.y,
							left: that._oManuallySetPosition.x,
							right: that._bRTL ? "" : undefined
						});
					});
				};
			} else if (bResize) {
				var styles = {};
				var minWidth = parseInt(that._$dialog.css('min-width'));
				var maxLeftOffset = initial.x + initial.width - minWidth;

				var handleOffsetX = $target.width() - e.offsetX;
				var handleOffsetY = $target.height() - e.offsetY;

				mouseMoveHandler = function (event) {
					fnMouseMoveHandlerDelayed(function () {
						that._bDisableRepositioning = true;
						// BCP: 1680048166 remove inline set height and width so that the content resizes together with the mouse pointer
						that.$('cont').height('').width('');

						if (event.clientY + handleOffsetY > oAreaDimensions.bottom) {
							event.clientY = oAreaDimensions.bottom - handleOffsetY;
						}

						if (event.clientX + handleOffsetX > oAreaDimensions.right) {
							event.clientX = oAreaDimensions.right - handleOffsetX;
						}

						that._oManuallySetSize = {
							width: initial.width + event.clientX - initial.x,
							height: initial.height + event.clientY - initial.y
						};

						if (that._bRTL) {
							styles.left = Math.min(Math.max(event.clientX, 0), maxLeftOffset);
							that._oManuallySetSize.width = initial.width + initial.x - Math.max(event.clientX, 0);
						}

						styles.width = that._oManuallySetSize.width;
						styles.height = that._oManuallySetSize.height;

						that._$dialog.css(styles);
					});
				};
			} else {
				return;
			}

			this.addStyleClass("sapMDialogDisableSelection");
			$w.on("mousemove", mouseMoveHandler);
			$w.on("mouseup", mouseUpHandler);

			e.stopPropagation();
		};
	}

	/**
	 * Popup controls should not propagate contextual width
	 * @private
	 */
	Dialog.prototype._applyContextualSettings = function () {
		Control.prototype._applyContextualSettings.call(this);
	};

	Dialog.prototype._getTitles = function (oContainer) {
		return oContainer.findAggregatedObjects(true, function(oObject) {
			return oObject.isA("sap.m.Title");
		});
	};

	return Dialog;
});<|MERGE_RESOLUTION|>--- conflicted
+++ resolved
@@ -1233,14 +1233,18 @@
 		}
 
 		var $dialog = this.$(),
-			$dialogContent = this.$('cont'),
-			sContentWidth = this.getContentWidth(),
-			iMaxDialogWidth = this._calcMaxSizes().maxWidth; // 90% of the max screen size
-
-		if (this.getCustomHeader() && this.getCustomHeader().getDomRef()) {
-			const  sCustomHeaderHeight = this.getCustomHeader().getDomRef().getBoundingClientRect().height + "px";
-			this.getDomRef().style.paddingTop =  sCustomHeaderHeight;
-		}
+		$dialogContent = this.$('cont'),
+		sContentWidth = this.getContentWidth(),
+		iMaxDialogWidth = this._calcMaxSizes().maxWidth, // 90% of the max screen size
+		oSubHeaderDomRef = this.getSubHeader()?.getDomRef(),
+		oHeaderDomRef = (this.getCustomHeader() || this._header)?.getDomRef();
+
+	if (oHeaderDomRef || oSubHeaderDomRef) {
+		const iHeaderHeight = oHeaderDomRef ? oHeaderDomRef.getBoundingClientRect().height : 0;
+		const iSubHeaderHeight = oSubHeaderDomRef ? oSubHeaderDomRef.getBoundingClientRect().height : 0;
+
+		this.getDomRef().style.paddingTop = iHeaderHeight + iSubHeaderHeight + "px";
+	}
 
 		//if height is set by manually resizing return;
 		if (this._oManuallySetSize) {
@@ -1572,7 +1576,6 @@
 				return;
 			}
 
-<<<<<<< HEAD
 			oFocusDomRef = oControl.getFocusDomRef();
 		}
 
@@ -1580,20 +1583,6 @@
 		if (!oFocusDomRef) {
 			this.setInitialFocus(""); // clear the saved initial focus
 			oFocusDomRef = this._getFocusDomRef(); // recalculate the element on focus
-=======
-			var $dialog = this.$(),
-			$dialogContent = this.$('cont'),
-			sContentWidth = this.getContentWidth(),
-			iMaxDialogWidth = this._calcMaxSizes().maxWidth, // 90% of the max screen size
-			oSubHeaderDomRef = this.getSubHeader()?.getDomRef(),
-			oHeaderDomRef = (this.getCustomHeader() || this._header)?.getDomRef();
-
-		if (oHeaderDomRef || oSubHeaderDomRef) {
-			const iHeaderHeight = oHeaderDomRef ? oHeaderDomRef.getBoundingClientRect().height : 0;
-			const iSubHeaderHeight = oSubHeaderDomRef ? oSubHeaderDomRef.getBoundingClientRect().height : 0;
-
-			this.getDomRef().style.paddingTop = iHeaderHeight + iSubHeaderHeight + "px";
->>>>>>> ff864fa4
 		}
 
 		//if there is no set initial focus, set the default one to the initialFocus association
