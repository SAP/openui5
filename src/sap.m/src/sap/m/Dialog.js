/*!
 * ${copyright}
 */

// Provides control sap.m.Dialog.
sap.ui.define([
	"sap/ui/core/AnimationMode",
	"sap/ui/core/ControlBehavior",
	"sap/base/i18n/Localization",
	"sap/ui/core/Lib",
	"./Bar",
	"./InstanceManager",
	"./AssociativeOverflowToolbar",
	"./ToolbarSpacer",
	"./Title",
	"./library",
	"sap/m/Image",
	"sap/ui/core/Control",
	"sap/ui/core/Element",
	"sap/ui/core/IconPool",
	"sap/ui/core/Popup",
	"sap/ui/core/delegate/ScrollEnablement",
	"sap/ui/core/RenderManager",
	"sap/ui/core/InvisibleText",
	"sap/ui/core/theming/Parameters",
	"sap/ui/core/util/ResponsivePaddingsEnablement",
	"sap/ui/Device",
	"sap/ui/core/library",
	"sap/ui/events/KeyCodes",
	"./TitlePropagationSupport",
	"./DialogRenderer",
	"sap/base/Log",
	"sap/ui/thirdparty/jquery",
	"sap/ui/dom/units/Rem",
	// jQuery Plugin "firstFocusableDomRef", "lastFocusableDomRef"
	"sap/ui/dom/jquery/Focusable"
],
function(
	AnimationMode,
	ControlBehavior,
	Localization,
	Library,
	Bar,
	InstanceManager,
	AssociativeOverflowToolbar,
	ToolbarSpacer,
	Title,
	library,
	Image,
	Control,
	Element,
	IconPool,
	Popup,
	ScrollEnablement,
	RenderManager,
	InvisibleText,
	Parameters,
	ResponsivePaddingsEnablement,
	Device,
	coreLibrary,
	KeyCodes,
	TitlePropagationSupport,
	DialogRenderer,
	Log,
	jQuery,
	Rem
) {
	"use strict";

	// shortcut for sap.ui.core.OpenState
	var OpenState = coreLibrary.OpenState;

	// shortcut for sap.m.ButtonType
	var ButtonType = library.ButtonType;

	// shortcut for sap.m.DialogType
	var DialogType = library.DialogType;

	// shortcut for sap.m.DialogType
	var DialogRoleType = library.DialogRoleType;

	// shortcut for sap.ui.core.ValueState
	var ValueState = coreLibrary.ValueState;

	// shortcut for sap.ui.core.TitleLevel
	var TitleLevel = coreLibrary.TitleLevel;

	// shortcut for sap.m.TitleAlignment
	var TitleAlignment = library.TitleAlignment;

	var sAnimationMode = ControlBehavior.getAnimationMode();
	var bUseAnimations = sAnimationMode !== AnimationMode.none && sAnimationMode !== AnimationMode.minimal;

	// the time should be longer the longest transition in the CSS (200ms),
	// because of focusing and transition related issues,
	// where 200ms transition sometimes seems to last a little longer
	var iAnimationDuration = bUseAnimations ? 300 : 10;

	// HTML container scrollbar width
	var SCROLLBAR_WIDTH = 17;

	var DRAGRESIZE_STEP = Rem.toPx(1);

	/**
	 * Margin on the left and right sides of dialog
	 */
	var HORIZONTAL_MARGIN = 5;

	/**
	 * Margin on top and bottom of dialog
	 */
	var VERTICAL_MARGIN = 3; // default value

	/**
	* Constructor for a new Dialog.
	*
	* @param {string} [sId] ID for the new control, generated automatically if no ID is given
	* @param {object} [mSettings] Initial settings for the new control
	*
	* @class
	* A popup that interrupts the current processing and prompts the user for an action or an input in a modal mode.
	* <h3>Overview</h3>
	* The Dialog control is used to prompt the user for an action or a confirmation. It interrupts the current app processing as it is the only focused UI element and the main screen is dimmed/blocked.
	* The content of the Dialog is fully customizable.
	* <h3>Structure</h3>
	* A Dialog consists of a title, optional subtitle, content area and a footer for action buttons.
	* The Dialog is usually displayed at the center of the screen. Its size and position can be changed by the user.
	* To enable this, you need to set the properties <code>resizable</code> and <code>draggable</code> accordingly.
	* In that case the dialog title bar can be focused.
	* While the keyboard focus is located on the title bar, the dialog can be moved
	* with the arrow keys and resized with shift+arrow keys.
	*
	* There are other specialized types of dialogs:
	* <ul>
	* <li>{@link sap.m.P13nDialog Personalization Dialog} - used for personalizing sorting, filtering and grouping in tables</li>
	* <li>{@link sap.m.SelectDialog Select Dialog} - used to select one or more items from a comprehensive list</li>
	* <li>{@link sap.m.TableSelectDialog Table Select Dialog} - used to  make a selection from a comprehensive table containing multiple attributes or values</li>
	* <li>{@link sap.ui.comp.valuehelpdialog.ValueHelpDialog Value Help Dialog} - used to help the user find and select single and multiple values</li>
	* <li>{@link sap.m.ViewSettingsDialog View Settings Dialog}  - used to sort, filter, or group data within a (master) list or a table</li>
	* <li>{@link sap.m.BusyDialog Busy Dialog} - used to block the screen and inform the user about an ongoing operation</li>
	* </ul>
	* <h3>Usage</h3>
	* <h4>When to use:</h4>
	* <ul>
	* <li>You want to display a system message.</li>
	* <li>You want to interrupt the user’s action.</li>
	* <li>You want to show a message with a short and a long description.</li>
	* </ul>
	* <h4>When not to use:</h4>
	* <ul>
	* <li>You just want to confirm a successful action.</li>
	* </ul>
	* <h3>Responsive Behavior</h3>
	* <ul>
	* <li>If the <code>stretch</code> property is set to <code>true</code>, the Dialog displays on full screen.</li>
	* <li>If the <code>contentWidth</code> and/or <code>contentHeight</code> properties are set, the Dialog will try to fill those sizes.</li>
	* <li>If there is no specific sizing, the Dialog will try to adjust its size to its content.</li>
	* </ul>
	* When using the <code>sap.m.Dialog</code> in SAP Quartz and Horizon themes, the breakpoints and layout paddings could be determined by the Dialog's width. To enable this concept and add responsive paddings to an element of the Dialog control, you have to add the following classes depending on your use case: <code>sapUiResponsivePadding--header</code>, <code>sapUiResponsivePadding--subHeader</code>, <code>sapUiResponsivePadding--content</code>, <code>sapUiResponsivePadding--footer</code>.
	* <h4>Smartphones</h4>
	* If the Dialog has one or two actions, they will cover the entire footer. If there are more actions, they will overflow.
	* <h4>Tablets</h4>
	* The action buttons in the toolbar are <b>right-aligned</b>. Use <b>cozy</b> mode on tablet devices.
	* <h4>Desktop</h4>
	* The action buttons in the toolbar are <b>right-aligned</b>. Use <b>compact</b> mode on desktop.
	* @extends sap.ui.core.Control
	*
	* @implements sap.ui.core.PopupInterface
	* @author SAP SE
	* @version ${version}
	*
	* @constructor
	* @public
	* @alias sap.m.Dialog
	* @see {@link fiori:https://experience.sap.com/fiori-design-web/dialog/ Dialog}
	*/
	var Dialog = Control.extend("sap.m.Dialog", /** @lends sap.m.Dialog.prototype */ {
		metadata: {
			interfaces: [
				"sap.ui.core.PopupInterface"
			],
			library: "sap.m",
			properties: {
				/**
				 * Icon displayed in the Dialog header. This <code>icon</code> is invisible on the iOS platform and it is density-aware. You can use the density convention (@2, @1.5, etc.) to provide higher resolution image for higher density screen.
				 */
				icon: {type: "sap.ui.core.URI", group: "Appearance", defaultValue: null},

				/**
				 * Title text appears in the Dialog header.
				 * <br/><b>Note:</b> The heading level of the Dialog is <code>H1</code>. Headings in the Dialog content should start with <code>H2</code> heading level.
				 */
				title: {type: "string", group: "Appearance", defaultValue: null},

				/**
				 * Determines whether the header is shown inside the Dialog. If this property is set to <code>false</code>, the <code>text</code> and <code>icon</code> properties are ignored. This property has a default value <code>true</code>.
				 * @since 1.15.1
				 */
				showHeader: {type: "boolean", group: "Appearance", defaultValue: true},

				/**
				 * The <code>type</code> of the Dialog. In some themes, the type Message will limit the Dialog width within 480px on tablet and desktop.
				 */
				type: {type: "sap.m.DialogType", group: "Appearance", defaultValue: DialogType.Standard},

				/**
				 * Affects the <code>icon</code> and the <code>title</code> color.
				 *
				 * If a value other than <code>None</code> is set, a predefined icon will be added to the Dialog.
				 * Setting the <code>icon</code> property will overwrite the predefined icon.
				 * @since 1.11.2
				 */
				state: {type: "sap.ui.core.ValueState", group: "Appearance", defaultValue: ValueState.None},

				/**
				 * Determines if the Dialog will be stretched to full screen on mobile.
				 * On desktop, the Dialog will be stretched to approximately 90% of the viewport.
				 * This property is only applicable to a Standard Dialog. Message-type Dialog ignores it.
				 * @since 1.13.1
				 */
				stretch: {type: "boolean", group: "Appearance", defaultValue: false},

				/**
				 * Preferred width of the content in the Dialog. This property affects the width of the Dialog on a phone in landscape mode, a tablet or a desktop, because the Dialog has a fixed width on a phone in portrait mode. If the preferred width is less than the minimum width of the Dialog or more than the available width of the screen, it will be overwritten by the min or max value. The current mininum value of the Dialog width on tablet is 400px.
				 * @since 1.12.1
				 */
				contentWidth: {type: "sap.ui.core.CSSSize", group: "Dimension", defaultValue: null},

				/**
				 * Preferred height of the content in the Dialog. If the preferred height is bigger than the available space on a screen, it will be overwritten by the maximum available height on a screen in order to make sure that the Dialog isn't cut off.
				 * @since 1.12.1
				 */
				contentHeight: {type: "sap.ui.core.CSSSize", group: "Dimension", defaultValue: null},

				/**
				 * Indicates if the user can scroll horizontally inside the Dialog when the content is bigger than the content area.
				 * The Dialog detects if there's <code>sap.m.NavContainer</code>, <code>sap.m.Page</code>, <code>sap.m.ScrollContainer</code> or <code>sap.m.SplitContainer</code> as a direct child added to the Dialog. If there is, the Dialog will turn off <code>scrolling</code> by setting this property to <code>false</code>, automatically ignoring the existing value of the property.
				 * @since 1.15.1
				 */
				horizontalScrolling: {type: "boolean", group: "Behavior", defaultValue: true},

				/**
				 * Indicates if the user can scroll vertically inside the Dialog when the content is bigger than the content area.
				 * The Dialog detects if there's <code>sap.m.NavContainer</code>, <code>sap.m.Page</code>, <code>sap.m.ScrollContainer</code> or <code>sap.m.SplitContainer</code> as a direct child added to the Dialog. If there is, the Dialog will turn off <code>scrolling</code> by setting this property to <code>false</code>, automatically ignoring the existing value of this property.
				 * @since 1.15.1
				 */
				verticalScrolling: {type: "boolean", group: "Behavior", defaultValue: true},

				/**
				 * Indicates whether the Dialog is resizable. If this property is set to <code>true</code>, the Dialog will have a resize handler in its bottom right corner. This property has a default value <code>false</code>. The Dialog can be resizable only in desktop mode.
				 * @since 1.30
				 */
				resizable: {type: "boolean", group: "Behavior", defaultValue: false},

				/**
				 * Indicates whether the Dialog is draggable. If this property is set to <code>true</code>, the Dialog will be draggable by its header. This property has a default value <code>false</code>. The Dialog can be draggable only in desktop mode.
				 * @since 1.30
				 */
				draggable: {type: "boolean", group: "Behavior", defaultValue: false},

				/**
				 * This property expects a function with one parameter of type Promise. In the function, you should call either <code>resolve()</code> or <code>reject()</code> on the Promise object.<br/>
				 * The function allows you to define custom behavior which will be executed when the Escape key is pressed. By default, when the Escape key is pressed, the Dialog is immediately closed.
				 * @since 1.44
				 */
				escapeHandler : {type: "function", group: "Behavior", defaultValue: null},

				/**
				 * Specifies the ARIA role of the Dialog. If the state of the control is "Error" or "Warning" the role will be "AlertDialog" regardless of what is set.
				 * @since 1.65
				 * @private
				 */
				role: {type: "sap.m.DialogRoleType", group: "Data", defaultValue: DialogRoleType.Dialog, visibility: "hidden"},

				/**
				 * Indicates whether the Dialog will be closed automatically when a routing navigation occurs.
				 * @since 1.72
				 */
				closeOnNavigation: {type: "boolean", group: "Behavior", defaultValue: true},

				/**
				 * Specifies the Title alignment (theme specific).
				 * If set to <code>TitleAlignment.Auto</code>, the Title will be aligned as it is set in the theme (if not set, the default value is <code>center</code>);
				 * Other possible values are <code>TitleAlignment.Start</code> (left or right depending on LTR/RTL), and <code>TitleAlignment.Center</code> (centered)
				 * @since 1.72
				 * @public
				 */
				titleAlignment : {type : "sap.m.TitleAlignment", group : "Misc", defaultValue : TitleAlignment.Auto}
			},
			defaultAggregation: "content",
			aggregations: {

				/**
				 * The content inside the Dialog.<br/><b>Note:</b> When the content of the Dialog is comprised of controls that use <code>position: absolute</code>, such as <code>SplitContainer</code>, the Dialog has to have either <code>stretch: true</code> or <code>contentHeight</code> set.
				 */
				content: {type: "sap.ui.core.Control", multiple: true, singularName: "content"},

				/**
				 * When a <code>subHeader</code> is assigned to the Dialog, it's rendered directly after the main header in the Dialog. The <code>subHeader</code> is out of the content area and won't be scrolled when the content size is bigger than the content area size.
				 * @since 1.12.2
				 */
				subHeader: {type: "sap.m.IBar", multiple: false},

				/**
				 * When it is set, the <code>icon</code>, <code>title</code> and <code>showHeader</code> properties are ignored. Only the <code>customHeader</code> is shown as the header of the Dialog.
				 * <br/><b>Note:</b> To improve accessibility, titles with heading level <code>H1</code> should be used inside the custom header.
				 * @since 1.15.1
				 */
				customHeader: {type: "sap.m.IBar", multiple: false},

				/**
				 * The button which is rendered to the left side (right side in RTL mode) of the <code>endButton</code> in the footer area inside the Dialog.
				 * As of version 1.21.1, there's a new aggregation <code>buttons</code> created with which more than 2 buttons can be added to the footer area of the Dialog.
				 * If the new <code>buttons</code> aggregation is set, any change made to this aggregation has no effect anymore.
				 * With the Belize themes when running on a phone, this <code>button</code> (and the <code>endButton</code> together when set) is (are) rendered at the center of the footer area.
				 * While with the Quartz themes when running on a phone, this <code>button</code> (and the <code>endButton</code> together when set) is (are) rendered on the right side of the footer area.
				 * When running on other platforms, this <code>button</code> (and the <code>endButton</code> together when set) is (are) rendered at the right side (left side in RTL mode) of the footer area.
				 * @since 1.15.1
				 */
				beginButton: {type: "sap.m.Button", multiple: false},

				/**
				 * The button which is rendered to the right side (left side in RTL mode) of the <code>beginButton</code> in the footer area inside the Dialog.
				 * As of version 1.21.1, there's a new aggregation <code>buttons</code> created with which more than 2 buttons can be added to the footer area of Dialog.
				 * If the new <code>buttons</code> aggregation is set, any change made to this aggregation has no effect anymore.
				 * With the Belize themes when running on a phone, this <code>button</code> (and the <code>beginButton</code> together when set) is (are) rendered at the center of the footer area.
				 * While with the Quartz themes when running on a phone, this <code>button</code> (and the <code>beginButton</code> together when set) is (are) rendered on the right side of the footer area.
				 * When running on other platforms, this <code>button</code> (and the <code>beginButton</code> together when set) is (are) rendered at the right side (left side in RTL mode) of the footer area.
				 * @since 1.15.1
				 */
				endButton: {type: "sap.m.Button", multiple: false},

				/**
				 * Buttons can be added to the footer area of the Dialog through this aggregation. When this aggregation is set, any change to the <code>beginButton</code> and <code>endButton</code> has no effect anymore. Buttons which are inside this aggregation are aligned at the right side (left side in RTL mode) of the footer instead of in the middle of the footer.
				 * The buttons aggregation can not be used together with the footer aggregation.
				 * @since 1.21.1
				 */
				buttons: {type: "sap.m.Button", multiple: true, singularName: "button"},

				/**
				 * The footer of this dialog. It is always located at the bottom of the dialog. The footer aggregation can not  be used together with the buttons aggregation.
				 * @since 1.110
				 */
				footer: {type: "sap.m.Toolbar", multiple: false},

				/**
				 * The hidden aggregation for internal maintained <code>header</code>.
				 */
				_header: {type: "sap.ui.core.Control", multiple: false, visibility: "hidden"},

				/**
				 * The hidden aggregation for internal maintained <code>icon</code> control.
				 */
				_icon: {type: "sap.ui.core.Control", multiple: false, visibility: "hidden"},

				/**
				 * The hidden aggregation for internal maintained <code>toolbar</code> instance.
				 */
				_toolbar: {type: "sap.m.OverflowToolbar", multiple: false, visibility: "hidden"},

				/**
				 * The hidden aggregation for the Dialog state.
				 */
				_valueState: {type: "sap.ui.core.InvisibleText", multiple: false, visibility: "hidden"}
			},
			associations: {
				/**
				 * In the Dialog focus is set first on the <code>beginButton</code> and then on <code>endButton</code>, when available. If another control needs to get the focus, set the <code>initialFocus</code> with the control which should be focused on. Setting <code>initialFocus</code> to input controls doesn't open the On-Screen keyboard on mobile device as, due to browser restriction, the On-Screen keyboard can't be opened with JavaScript code. The opening of On-Screen keyboard must be triggered by real user action.
				 * @since 1.15.0
				 */
				initialFocus: {type: "sap.ui.core.Control", multiple: false},

				/**
				 * Association to controls/IDs which describe this control (see WAI-ARIA attribute aria-describedby).
				 */
				ariaDescribedBy: {type: "sap.ui.core.Control", multiple: true, singularName: "ariaDescribedBy"},

				/**
				 * Association to controls/IDs which label this control (see WAI-ARIA attribute aria-labelledby).
				 */
				ariaLabelledBy : {type : "sap.ui.core.Control", multiple : true, singularName : "ariaLabelledBy"}
			},
			events: {

				/**
				 * This event will be fired before the Dialog is opened.
				 */
				beforeOpen: {},

				/**
				 * This event will be fired after the Dialog is opened.
				 */
				afterOpen: {},

				/**
				 * This event will be fired before the Dialog is closed.
				 */
				beforeClose: {
					parameters: {

						/**
						 * This indicates the trigger of closing the Dialog. If the Dialog is closed by either the <code>beginButton</code> or the <code>endButton</code>, the button that closes the Dialog is set to this parameter. Otherwise, the parameter is set to <code>null</code>.
						 * @since 1.9.2
						 */
						origin: {type: "sap.m.Button"}
					}
				},

				/**
				 * This event will be fired after the Dialog is closed.
				 */
				afterClose: {
					parameters: {

						/**
						 * This indicates the trigger of closing the Dialog. If the Dialog is closed by either the <code>beginButton</code> or the <code>endButton</code>, the button that closes the Dialog is set to this parameter. Otherwise, the parameter is set to <code>null</code>.
						 * @since 1.9.2
						 */
						origin: {type: "sap.m.Button"}
					}
				}
			},
			designtime: "sap/m/designtime/Dialog.designtime"
		},

		renderer: DialogRenderer
	});

	/**
	 * Sets a new value for property {@link #setEscapeHandler escapeHandler}.
	 *
	 * This property expects a function with one parameter of type Promise. In the function, you should call either <code>resolve()</code> or <code>reject()</code> on the Promise object.
	 * The function allows you to define custom behavior which will be executed when the Escape key is pressed. By default, when the Escape key is pressed, the dialog is immediately closed.
	 *
	 * When called with a value of <code>null</code> or <code>undefined</code>, the default value of the property will be restored.
	 *
	 * @method
	 * @param {function({resolve: function, reject: function})} [fnEscapeHandler] New value for property <code>escapeHandler</code>
	 * @public
	 * @name sap.m.Dialog#setEscapeHandler
	 * @returns {this} Reference to <code>this</code> in order to allow method chaining
	 */

	/**
	 * Gets current value of property {@link #getEscapeHandler escapeHandler}.
	 *
	 * This property expects a function with one parameter of type Promise. In the function, you should call either <code>resolve()</code> or <code>reject()</code> on the Promise object.
	 * The function allows you to define custom behavior which will be executed when the Escape key is pressed. By default, when the Escape key is pressed, the dialog is immediately closed.
	 *
	 * @method
	 * @returns {function({resolve: function, reject: function})|null} Value of property <code>escapeHandler</code>
	 * @public
	 * @name sap.m.Dialog#getEscapeHandler
	 */

	ResponsivePaddingsEnablement.call(Dialog.prototype, {
		header: {suffix: "header"},
		subHeader: {selector: ".sapMDialogSubHeader .sapMIBar"},
		content: {selector: ".sapMDialogScrollCont"},
		footer: {selector: ".sapMDialogFooter .sapMIBar"}
	});

	// Add title propagation support
	TitlePropagationSupport.call(Dialog.prototype, "content", function () {
		return this._headerTitle ? this._headerTitle.getId() : false;
	});

	Dialog._initIcons = function () {
		if (Dialog._mIcons) {
			return;
		}

		Dialog._mIcons = {};
		Dialog._mIcons[ValueState.Success] = IconPool.getIconURI("sys-enter-2");
		Dialog._mIcons[ValueState.Warning] = IconPool.getIconURI("alert");
		Dialog._mIcons[ValueState.Error] = IconPool.getIconURI("error");
		Dialog._mIcons[ValueState.Information] = IconPool.getIconURI("information");
	};

	/**
	 * Returns an invisible text control that can be used to label the header toolbar of
	 * the dialog for accessibility purposes.
	 *
	 * @param {string} sId - The ID to use for the invisible text control.
	 * @returns {sap.ui.core.InvisibleText} The invisible text control for the header toolbar.
	 * @private
	 */
	Dialog._getHeaderToolbarAriaLabelledByText = function() {
		if (!Dialog._oHeaderToolbarInvisibleText) {
			Dialog._oHeaderToolbarInvisibleText = new InvisibleText("__headerActionsToolbar-invisibleText", {
				text: Library.getResourceBundleFor("sap.m").getText("ARIA_LABEL_TOOLBAR_HEADER_ACTIONS")
			}).toStatic();
		}

		return Dialog._oHeaderToolbarInvisibleText;
	};

	/**
	 * Returns an invisible text control that can be used to label the footer toolbar of
	 * the dialog for accessibility purposes.
	 *
	 * @param {string} sId - The ID to use for the invisible text control.
	 * @returns {sap.ui.core.InvisibleText} The invisible text control for the header toolbar.
	 * @private
	 */
	Dialog._getFooterToolbarAriaLabelledByText = function() {
		if (!Dialog._oFooterToolbarInvisibleText) {
			Dialog._oFooterToolbarInvisibleText = new InvisibleText("__footerActionsToolbar-invisibleText", {
				text: Library.getResourceBundleFor("sap.m").getText("ARIA_LABEL_TOOLBAR_FOOTER_ACTIONS")
			}).toStatic();
		}

		return Dialog._oFooterToolbarInvisibleText;
	};

	/* =========================================================== */
	/*                  begin: Lifecycle functions                 */
	/* =========================================================== */
	Dialog.prototype.init = function () {
		var that = this;
		this._oManuallySetSize = null;
		this._oManuallySetPosition = null;
		this._bRTL = Localization.getRTL();

		// used to judge if enableScrolling needs to be disabled
		this._scrollContentList = ["sap.m.NavContainer", "sap.m.Page", "sap.m.ScrollContainer", "sap.m.SplitContainer", "sap.m.MultiInput", "sap.m.SimpleFixFlex"];

		this.oPopup = new Popup();
		this.oPopup.setShadow(true);
		this.oPopup.setNavigationMode("SCOPE");
		this.oPopup.setModal(true);
		this.oPopup.setAnimations(jQuery.proxy(this._openAnimation, this), jQuery.proxy(this._closeAnimation, this));

		/**
		 *
		 * @param {Object} oPosition A new position to move the Dialog to.
		 * @param {boolean} bFromResize The function called from the <code>resize</code> event.
		 * @private
		 */
		this.oPopup._applyPosition = function (oPosition, bFromResize) {

			that._setDimensions();
			that._adjustScrollingPane();

			if (that._oManuallySetPosition) {
				oPosition.at = {
					left: that._oManuallySetPosition.x,
					top: that._oManuallySetPosition.y
				};
			} else {
				oPosition.at = that._calcPosition();
			}

			//deregister the content resize handler before repositioning
			that._deregisterResizeObserver();
			Popup.prototype._applyPosition.call(this, oPosition);

			//register the content resize handler
			that._registerResizeObserver();
		};

		this._initTitlePropagationSupport();

		this._initResponsivePaddingsEnablement();

		this._oAriaDescribedbyText = new InvisibleText({id: this.getId() + "-ariaDescribedbyText"});
	};

	Dialog.prototype.onBeforeRendering = function () {
		this._loadVerticalMargin();

		var oHeader = this._getAnyHeader();

		if (this.hasStyleClass("sapUiPopupWithPadding")) {
			Log.warning("Usage of CSS class 'sapUiPopupWithPadding' is deprecated. Use 'sapUiContentPadding' instead", null, "sap.m.Dialog");
		}

		//if content has scrolling, disable scrolling automatically
		if (this._hasSingleScrollableContent()) {
			this.setVerticalScrolling(false);
			this.setHorizontalScrolling(false);

			Log.info("VerticalScrolling and horizontalScrolling in sap.m.Dialog with ID " + this.getId() + " has been disabled because there's scrollable content inside");

		} else if (!this._oScroller) {
			this._oScroller = new ScrollEnablement(this, this.getId() + "-scroll", {
				horizontal: this.getHorizontalScrolling(), // will be disabled in adjustScrollingPane if content can fit in
				vertical: this.getVerticalScrolling()
			});
		}

		if (this._oScroller) {
			this._oScroller.setVertical(this.getVerticalScrolling());
			this._oScroller.setHorizontal(this.getHorizontalScrolling());
		}

		this._createToolbarButtons();

		if (ControlBehavior.isAccessibilityEnabled() && this.getState() != ValueState.None) {
			if (!this._oValueState) {
				this._oValueState = new InvisibleText();

				this.setAggregation("_valueState", this._oValueState);
				this.addAriaLabelledBy(this._oValueState.getId());
			}
			this._oValueState.setText(this.getValueStateString(this.getState()));
		}

		// title alignment
		if (oHeader && oHeader.setTitleAlignment) {
			oHeader.setTitleAlignment(this.getTitleAlignment());
		}

		if (oHeader && this._getTitles(oHeader).length === 0) {
			oHeader._setRootAccessibilityRole("heading");
			oHeader._setRootAriaLevel("2");
		}

		this._oAriaDescribedbyText.setText(this._getAriaDescribedByText());
	};

	Dialog.prototype.onAfterRendering = function () {
		this._$scrollPane = this.$("scroll");
		//this is not used in the control itself but is used in test and may me used from client's implementations
		this._$content = this.$("cont");
		this._$dialog = this.$();

		if (this.isOpen()) {
			//restore the focus after rendering when dialog is already open
			this._setInitialFocus();
		}
	};

	Dialog.prototype.exit = function () {
		InstanceManager.removeDialogInstance(this);
		this._deregisterResizeObserver();
		this._deregisterWithinAreaResizeObserver();

		if (this.oPopup) {
			this.oPopup.detachOpened(this._handleOpened, this);
			this.oPopup.detachClosed(this._handleClosed, this);
			this.oPopup.destroy();
			this.oPopup = null;
		}
		if (this._oScroller) {
			this._oScroller.destroy();
			this._oScroller = null;
		}

		if (this._header) {
			this._header.destroy();
			this._header = null;
		}

		if (this._headerTitle) {
			this._headerTitle.destroy();
			this._headerTitle = null;
		}

		if (this._iconImage) {
			this._iconImage.destroy();
			this._iconImage = null;
		}

		if (this._toolbarSpacer) {
			this._toolbarSpacer.destroy();
			this._toolbarSpacer = null;
		}

		if (this._oAriaDescribedbyText) {
			this._oAriaDescribedbyText.destroy();
			this._oAriaDescribedbyText = null;
		}
	};
	/* =========================================================== */
	/*                   end: Lifecycle functions                  */
	/* =========================================================== */

	/* =========================================================== */
	/*                    begin: public functions                  */
	/* =========================================================== */
	/**
	 * Open the dialog.
	 *
	 * @return {this} <code>this</code> to allow method chaining
	 * @public
	 */
	Dialog.prototype.open = function () {

		var oPopup = this.oPopup;
		// Set the initial focus to the dialog itself.
		// The initial focus should be set because otherwise the first focusable element will be focused.
		// This first element can be input or textarea which will trigger the keyboard to open (mobile device).
		// The focus will be change after the dialog is opened;
		oPopup.setInitialFocusId(this.getId());

		var oPopupOpenState = oPopup.getOpenState();

		switch (oPopupOpenState) {
			case OpenState.OPEN:
			case OpenState.OPENING:
				return this;
			case OpenState.CLOSING:
				this._bOpenAfterClose = true;
				break;
			default:
		}

		//reset the close trigger
		this._oCloseTrigger = null;

		this.fireBeforeOpen();
		oPopup.attachOpened(this._handleOpened, this);

		// reset scroll fix check
		this._iLastWidthAndHeightWithScroll = null;

		// Open popup
		oPopup.setContent(this);

		oPopup.open();

		this._registerWithinAreaResizeObserver();

		InstanceManager.addDialogInstance(this);

		return this;
	};


	/**
	 * Close the dialog.
	 *
	 * @return {this} <code>this</code> to allow method chaining
	 * @public
	 */
	Dialog.prototype.close = function () {
		this._bOpenAfterClose = false;
		this._deregisterWithinAreaResizeObserver();

		var oPopup = this.oPopup;

		var eOpenState = this.oPopup.getOpenState();
		if (!(eOpenState === OpenState.CLOSED || eOpenState === OpenState.CLOSING)) {
			library.closeKeyboard();
			this.fireBeforeClose({origin: this._oCloseTrigger});
			oPopup.attachClosed(this._handleClosed, this);
			this._bDisableRepositioning = false;
			//reset the drag and/or resize
			this._oManuallySetPosition = null;
			this._oManuallySetSize = null;
			oPopup.close();
			this._deregisterResizeObserver();
		}
		return this;
	};

	/**
	 * The method checks if the Dialog is open.
	 *
	 * It returns <code>true</code> when the Dialog is currently open (this includes opening and closing animations),
	 * otherwise it returns <code>false</code>.
	 *
	 * @returns {boolean} Whether the dialog is open.
	 * @public
	 * @since 1.9.1
	 */
	Dialog.prototype.isOpen = function () {
		return !!this.oPopup && this.oPopup.isOpen();
	};

	/*
	 * @inheritdoc
	 */
	Dialog.prototype.setIcon = function (sIcon) {
		this._bHasCustomIcon = true;
		return this.setProperty("icon", sIcon);
	};

	/*
	 * @inheritdoc
	 */
	Dialog.prototype.setState = function (sState) {
		var sDefaultIcon;

		this.setProperty("state", sState);

		if (this._bHasCustomIcon) {
			return this;
		}

		if (sState === ValueState.None) {
			sDefaultIcon = "";
		} else {
			Dialog._initIcons();
			sDefaultIcon = Dialog._mIcons[sState];
		}

		this.setProperty("icon", sDefaultIcon);
		return this;
	};

	/* =========================================================== */
	/*                     end: public functions                   */
	/* =========================================================== */

	/* =========================================================== */
	/*                      begin: event handlers                  */
	/* =========================================================== */
	/**
	 *
	 * @private
	 */
	Dialog.prototype._handleOpened = function () {
		this.oPopup.detachOpened(this._handleOpened, this);
		this._setInitialFocus();
		this.fireAfterOpen();
	};

	/**
	 *
	 * @private
	 */
	Dialog.prototype._handleClosed = function () {
		// TODO: remove the following three lines after the popup open state problem is fixed
		if (!this.oPopup) {
			return;
		}

		this.oPopup.detachClosed(this._handleClosed, this);

		if (this.getDomRef()) {
			// Not removing the content DOM leads to the  problem that control DOM with the same ID exists in two places if
			// the control is added to a different aggregation without the dialog being destroyed. In this special case the
			// RichTextEditor (as an example) renders a textarea-element and afterwards tells the TinyMCE component which ID
			// to use for rendering; since there are two elements with the same ID at that point, it does not work.
			// As the Dialog can only contain other controls, we can safely discard the DOM - we cannot do this inside
			// the Popup, since it supports displaying arbitrary HTML content.
			RenderManager.preserveContent(this.getDomRef());
			this.$().remove();
		}

		InstanceManager.removeDialogInstance(this);
		this.fireAfterClose({origin: this._oCloseTrigger});

		if (this._bOpenAfterClose) {
			this._bOpenAfterClose = false;
			this.open();
		}
	};

	/**
	 * Event handler for the <code>focusin</code> event.
	 * If it occurs on the invisible element at the beginning of the Dialog, the focus is set on the last focusable element of the Dialog, and vice versa.
	 * @param {jQuery.Event} oEvent The event object
	 * @private
	 */
	Dialog.prototype.onfocusin = function (oEvent) {
		var oSourceDomRef = oEvent.target;

		//Check if the invisible FIRST focusable element (suffix '-firstfe') has gained focus
		if (oSourceDomRef.id === this.getId() + "-firstfe") {
			//Check if buttons are available
			var oLastFocusableDomRef = this._getAnyFooter()?.$().lastFocusableDomRef() || this.$("cont").lastFocusableDomRef() || (this.getSubHeader() && this.getSubHeader().$().firstFocusableDomRef()) || (this._getAnyHeader() && this._getAnyHeader().$().lastFocusableDomRef());
			if (oLastFocusableDomRef) {
				oLastFocusableDomRef.focus();
			}
		} else if (oSourceDomRef.id === this.getId() + "-lastfe") {
			//Check if the invisible LAST focusable element (suffix '-lastfe') has gained focus
			//First check if header content is available
			var oFirstFocusableDomRef = this._getFocusableHeader() || (this._getAnyHeader() && this._getAnyHeader().$().firstFocusableDomRef()) || (this.getSubHeader() && this.getSubHeader().$().firstFocusableDomRef()) || this.$("cont").firstFocusableDomRef() || this.$("footer").firstFocusableDomRef();
			if (oFirstFocusableDomRef) {
				oFirstFocusableDomRef.focus();
			}
		}
	};

	/**
	 * Makes sure the app developer will always have access to the last created Promise.
	 * @returns {{reject: reject, resolve: resolve}}
	 * @private
	 */
	Dialog.prototype._getPromiseWrapper = function () {
		var that = this;

		return {
			reject: function () {
				that.currentPromise.reject();
			},
			resolve: function () {
				that.currentPromise.resolve();
			}
		};
	};


	/**
	 * Event handler for the escape key pressed event.
	 * If it occurs and the developer hasn't defined the <code>escapeHandler</code> property, the Dialog is immediately closed.
	 * Otherwise, the <code>escapeHandler</code> is executed and the developer may prevent the closing of the Dialog.
	 * @param {jQuery.Event} oEvent The event object
	 * @private
	 */
	Dialog.prototype.onsapescape = function(oEvent) {
		var oEscapeHandler = this.getEscapeHandler(),
			oPromiseArgument = {},
			that = this;

		if (this._isSpaceOrEnterPressed) {
			return;
		}

		if (oEvent.originalEvent && oEvent.originalEvent._sapui_handledByControl) {
			return;
		}

		this._oCloseTrigger = null;

		if (typeof oEscapeHandler === 'function') {
			// create a Promise to allow app developers to hook to the 'escape' event
			// and prevent the closing of the dialog by executing the escape handler function they defined
			new Promise(function (resolve, reject) {
				oPromiseArgument.resolve = resolve;
				oPromiseArgument.reject = reject;

				that.currentPromise = oPromiseArgument;

				oEscapeHandler(that._getPromiseWrapper());
			})
				.then(function (result) {
					that.close();
				})
				.catch(function () {
					Log.info("Disallow dialog closing");
				});
		} else {

			this.close();
		}

		//event should not trigger any further actions
		oEvent.stopPropagation();
	};

	/**
	 * Event handler for the onkeyup event.
	 * Register if SPACE or ENTER is released.
	 *
	 * @param {jQuery.Event} oEvent The event object
	 * @private
	 */
	Dialog.prototype.onkeyup = function (oEvent) {
		if (this._isSpaceOrEnter(oEvent)) {
			this._isSpaceOrEnterPressed = false;
		}
	};

	/**
	 * Event handler for the onkeydown event.
	 * Register if SPACE or ENTER is pressed.
	 *
	 * @param {jQuery.Event} oEvent The event object
	 * @private
	 */
	Dialog.prototype.onkeydown = function (oEvent) {
		if (this._isSpaceOrEnter(oEvent)) {
			this._isSpaceOrEnterPressed = true;
		}

		var iKeyCode = oEvent.which || oEvent.keyCode;

		if ((oEvent.ctrlKey || oEvent.metaKey) && iKeyCode === KeyCodes.ENTER) {

			var oPositiveButton = this._findFirstPositiveButton();

			if (oPositiveButton) {

				oPositiveButton.firePress();
				oEvent.stopPropagation();
				oEvent.preventDefault();
				return;
			}
		}

		this._handleKeyboardDragResize(oEvent);
	};

	/**
	 * Finds first positive button
	 * We call positive the buttons with type "Accept" or "Emphasized"
	 *
	 * @private
	 */
	Dialog.prototype._findFirstPositiveButton = function () {
	   var aButtons;

	   if (this.getFooter()) {
		   aButtons = this.getFooter().getContent().filter(function (oItem) {
			   return oItem.isA("sap.m.Button");
		   });
	   } else {
		   aButtons = this.getButtons();
	   }

	   for (var i = 0; i < aButtons.length; i++) {
		   var oButton = aButtons[i];
		   if (oButton.getType() === ButtonType.Accept || oButton.getType() === ButtonType.Emphasized) {
			   return oButton;
		   }
	   }
	};

	/**
	 * Handles the keyboard drag/resize functionality
	 *
	 * @param {jQuery.Event} oEvent The event object
	 * @private
	 */
	Dialog.prototype._handleKeyboardDragResize = function (oEvent) {

		if (oEvent.target !== this._getFocusableHeader() ||
			[KeyCodes.ARROW_LEFT,
				KeyCodes.ARROW_RIGHT,
				KeyCodes.ARROW_UP,
				KeyCodes.ARROW_DOWN].indexOf(oEvent.keyCode) === -1) {
			return;
		}

		if ((!this.getResizable() && oEvent.shiftKey) ||
			(!this.getDraggable() && !oEvent.shiftKey)) {
			return;
		}

		var $this = this._$dialog,
			oBoundingClientRect = this.getDomRef().getBoundingClientRect(),
			mOffset = {
				left: oBoundingClientRect.x,
				top: oBoundingClientRect.y
			},
			oAreaDimensions = this._getAreaDimensions(),
			iDialogWidth = $this.width(),
			iDialogHeight = $this.height(),
			iDialogOuterHeight = $this.outerHeight(true),
			bResize = oEvent.shiftKey,
			mStyles,
			iMaxHeight;

		this._bDisableRepositioning = true;

		if (bResize) {
			this._oManuallySetSize = true;
			this.$('cont').height('').width('');
		}

		switch (oEvent.keyCode) {
			case KeyCodes.ARROW_LEFT:
				if (bResize) {
					iDialogWidth -= DRAGRESIZE_STEP;
				} else {
					mOffset.left -= DRAGRESIZE_STEP;
				}
				break;
			case KeyCodes.ARROW_RIGHT:
				if (bResize) {
					iDialogWidth += DRAGRESIZE_STEP;
				} else {
					mOffset.left += DRAGRESIZE_STEP;
				}
<<<<<<< HEAD
				break;
			case KeyCodes.ARROW_UP:
				if (bResize) {
					iDialogHeight -= DRAGRESIZE_STEP;
				} else {
					mOffset.top -= DRAGRESIZE_STEP;
=======
			}

			if (oStyles.width == 'auto') {
				oStyles.width = undefined;
			}

			if (oStyles.height == 'auto') {
				oStyles.height = undefined;
			}

			if (bStretch && !bMessageType) {
				this.$().addClass('sapMDialogStretched');
			}

			/**
			 * @deprecated As of version 1.11.2
			 */
			if (this.getStretchOnPhone() && Device.system.phone) {
				this.$().addClass('sapMDialogStretched');
			}

			$this.css(oStyles);
			$this.css(this._calcMaxSizes());

			if (!this._oManuallySetSize && !this._bDisableRepositioning) {
				$this.css(this._calcPosition());
			}

			//In Chrome when the dialog is stretched the footer is not rendered in the right position;
			if (window.navigator.userAgent.toLowerCase().indexOf("chrome") !== -1 && this.getStretch()) {
				//forcing repaint
				$this.find('> footer').css({bottom: '0.001px'});
			}
		};

		/**
		 *
		 * @private
		 */
		Dialog.prototype._adjustScrollingPane = function () {
			if (this._oScroller) {
				this._oScroller.refresh();
			}
		};

		/**
		 * @private
		 */
		Dialog.prototype._onResize = function () {
			if (!this.getDomRef()) {
				return;
			}

			var $dialog = this.$(),
				$dialogContent = this.$('cont'),
				sContentWidth = this.getContentWidth(),
				iMaxDialogWidth = this._calcMaxSizes().maxWidth; // 90% of the max screen size

			//if height is set by manually resizing return;
			if (this._oManuallySetSize) {
				$dialogContent.css({
					width: 'auto'
				});
				return;
			}

			// Browsers except chrome do not increase the width of the container to include scrollbar (when width is auto). So we need to compensate
			if (Device.system.desktop && !Device.browser.chrome) {

				var iCurrentWidthAndHeight = $dialogContent.width() + "x" + $dialogContent.height(),
					bMinWidth = $dialog.css("min-width") !== $dialog.css("width");

				// Apply the fix only if width or height did actually change.
				// And when the width is not equal to the min-width.
				if (iCurrentWidthAndHeight !== this._iLastWidthAndHeightWithScroll && bMinWidth) {
					if (this._hasVerticalScrollbar() &&					// - there is a vertical scroll
						(!sContentWidth || sContentWidth == 'auto') &&	// - when the developer hasn't set it explicitly
						!this.getStretch() && 							// - when the dialog is not stretched
						$dialogContent.width() < iMaxDialogWidth) {		// - if the dialog can't grow anymore

						$dialog.addClass("sapMDialogVerticalScrollIncluded");
						$dialogContent.css({"padding-right" : SCROLLBAR_WIDTH});
						this._iLastWidthAndHeightWithScroll = iCurrentWidthAndHeight;
					} else {
						$dialog.removeClass("sapMDialogVerticalScrollIncluded");
						$dialogContent.css({"padding-right" : ""});
						this._iLastWidthAndHeightWithScroll = null;
					}
				} else if (!this._hasVerticalScrollbar() || !bMinWidth) {
					$dialog.removeClass("sapMDialogVerticalScrollIncluded");
					$dialogContent.css({"padding-right" : ""});
					this._iLastWidthAndHeightWithScroll = null;
>>>>>>> 0977c262
				}
				break;
			case KeyCodes.ARROW_DOWN:
				if (bResize) {
					iDialogHeight += DRAGRESIZE_STEP;
				} else {
					mOffset.top += DRAGRESIZE_STEP;
				}
				break;
		}

		if (bResize) {

			iMaxHeight = oAreaDimensions.bottom - mOffset.top - iDialogOuterHeight + iDialogHeight;

			if (oEvent.keyCode === KeyCodes.ARROW_DOWN) {
				iMaxHeight -= DRAGRESIZE_STEP;
			}

			mStyles = {
				width: Math.min(iDialogWidth, oAreaDimensions.right - mOffset.left),
				height: Math.min(iDialogHeight, iMaxHeight)
			};
		} else {
			mStyles = {
				left: Math.min(Math.max(oAreaDimensions.left, mOffset.left), oAreaDimensions.right - iDialogWidth),
				top: Math.min(Math.max(oAreaDimensions.top, mOffset.top), oAreaDimensions.bottom - iDialogOuterHeight)
			};
		}

		$this.css(mStyles);
	};

	/**
	 * Determines if the key from oEvent is SPACE or ENTER.
	 *
	 * @param {jQuery.Event} oEvent The event object
	 * @private
	 * @return {boolean} True if the key from the event is space or enter
	 */
	Dialog.prototype._isSpaceOrEnter = function (oEvent) {
		var iKeyCode = oEvent.which || oEvent.keyCode;

		return iKeyCode == KeyCodes.SPACE || iKeyCode == KeyCodes.ENTER;
	};

	/* =========================================================== */
	/*                      end: event handlers                  */
	/* =========================================================== */

	/* =========================================================== */
	/*                      begin: private functions               */
	/* =========================================================== */
	/**
	 *
	 * @param {Object} $Ref
	 * @param {number} iRealDuration
	 * @param {function} fnOpened
	 * @private
	 */
	Dialog.prototype._openAnimation = function ($Ref, iRealDuration, fnOpened) {
		$Ref.addClass("sapMDialogOpen");

		setTimeout(fnOpened, iAnimationDuration);
	};

	/**
	 *
	 * @param {Object} $Ref
	 * @param {number} iRealDuration
	 * @param {function} fnClose
	 * @private
	 */
	Dialog.prototype._closeAnimation = function ($Ref, iRealDuration, fnClose) {
		$Ref.removeClass("sapMDialogOpen");

		setTimeout(fnClose, iAnimationDuration);
	};

	/**
	 *
	 * @private
	 */
	Dialog.prototype._setDimensions = function () {
		var $this = this.$(),
			bStretch = this.getStretch(),
			bMessageType = this.getType() === DialogType.Message,
			oStyles = {};

		//the initial size is set in the renderer when the dom is created

		if (!bStretch) {
			//set the size to the content
			if (!this._oManuallySetSize) {
				oStyles.width = this.getContentWidth() || undefined;
				oStyles.height = this.getContentHeight() || undefined;
			} else {
				oStyles.width = this._oManuallySetSize.width;
				oStyles.height = this._oManuallySetSize.height;
			}
		}

		if (oStyles.width == 'auto') {
			oStyles.width = undefined;
		}

		if (oStyles.height == 'auto') {
			oStyles.height = undefined;
		}

		if (bStretch && !bMessageType) {
			this.$().addClass('sapMDialogStretched');
		}

		$this.css(oStyles);
		$this.css(this._calcMaxSizes());

		if (!this._oManuallySetSize && !this._bDisableRepositioning) {
			$this.css(this._calcPosition());
		}

		//In Chrome when the dialog is stretched the footer is not rendered in the right position;
		if (window.navigator.userAgent.toLowerCase().indexOf("chrome") !== -1 && this.getStretch()) {
			//forcing repaint
			$this.find('> footer').css({bottom: '0.001px'});
		}
	};

	/**
	 *
	 * @private
	 */
	Dialog.prototype._adjustScrollingPane = function () {
		if (this._oScroller) {
			this._oScroller.refresh();
		}
	};

	/**
	 * @private
	 */
	Dialog.prototype._onResize = function () {
		var $dialog = this.$(),
			$dialogContent = this.$('cont'),
			sContentWidth = this.getContentWidth(),
			iMaxDialogWidth = this._calcMaxSizes().maxWidth; // 90% of the max screen size

		//if height is set by manually resizing return;
		if (this._oManuallySetSize) {
			$dialogContent.css({
				width: 'auto'
			});
			return;
		}

		// Browsers except chrome do not increase the width of the container to include scrollbar (when width is auto). So we need to compensate
		if (Device.system.desktop && !Device.browser.chrome) {

			var iCurrentWidthAndHeight = $dialogContent.width() + "x" + $dialogContent.height(),
				bMinWidth = $dialog.css("min-width") !== $dialog.css("width");

			// Apply the fix only if width or height did actually change.
			// And when the width is not equal to the min-width.
			if (iCurrentWidthAndHeight !== this._iLastWidthAndHeightWithScroll && bMinWidth) {
				if (this._hasVerticalScrollbar() &&					// - there is a vertical scroll
					(!sContentWidth || sContentWidth == 'auto') &&	// - when the developer hasn't set it explicitly
					!this.getStretch() && 							// - when the dialog is not stretched
					$dialogContent.width() < iMaxDialogWidth) {		// - if the dialog can't grow anymore

					$dialog.addClass("sapMDialogVerticalScrollIncluded");
					$dialogContent.css({"padding-right" : SCROLLBAR_WIDTH});
					this._iLastWidthAndHeightWithScroll = iCurrentWidthAndHeight;
				} else {
					$dialog.removeClass("sapMDialogVerticalScrollIncluded");
					$dialogContent.css({"padding-right" : ""});
					this._iLastWidthAndHeightWithScroll = null;
				}
			} else if (!this._hasVerticalScrollbar() || !bMinWidth) {
				$dialog.removeClass("sapMDialogVerticalScrollIncluded");
				$dialogContent.css({"padding-right" : ""});
				this._iLastWidthAndHeightWithScroll = null;
			}
		}

		if (!this._oManuallySetSize && !this._bDisableRepositioning) {
			this._positionDialog();
		}
	};

	/**
	 * Checks if the dialog has a vertical scrollbar.
	 * @private
	 * @return {boolean} True if there is a vertical scrollbar, false otherwise
	 */
	Dialog.prototype._hasVerticalScrollbar = function() {
		var $dialogContent = this.$('cont');

		return $dialogContent[0].clientHeight < $dialogContent[0].scrollHeight;
	};

	/**
	 * Positions the dialog in the center of designated area, or stretches it.
	 * Max sizes are also added.
	 *
	 * @private
	 */
	Dialog.prototype._positionDialog = function() {
		var $this = this.$();

		$this.css(this._calcMaxSizes());
		$this.css(this._calcPosition());
	};

	/**
	 * Calculates "left" side ("right" side in RTL mode) and "top" positions, so the dialog is centered.
	 *
	 * @returns {object} Object that has "left" side ("right" side in RTL mode) and "top" positions of the dialog
	 * @private
	 */
	Dialog.prototype._calcPosition = function () {
		var oAreaDimensions = this._getAreaDimensions(),
			$this = this.$(),
			iLeft,
			iTop,
			oPosition;

		if (Device.system.phone && this.getStretch()) {
			iLeft = 0;
			iTop = 0;
		} else if (this.getStretch()) {
			iLeft = this._percentOfSize(oAreaDimensions.width, HORIZONTAL_MARGIN); // 5% from left
			iTop = this._percentOfSize(oAreaDimensions.height, VERTICAL_MARGIN); // 3% from top
		} else {
			iLeft = (oAreaDimensions.width - $this.outerWidth()) / 2;
			iTop = (oAreaDimensions.height - $this.outerHeight()) / 2;
		}

		oPosition = {
			top: Math.round(oAreaDimensions.top + iTop)
		};

		if (this._bRTL) {
			oPosition.right = Math.round(window.innerWidth - oAreaDimensions.right + iLeft);
		} else {
			oPosition.left = Math.round(oAreaDimensions.left + iLeft);
		}

		return oPosition;
	};

	/**
	 * Calculates maximum width and height
	 * @private
	 * @returns {object} Object that contains 'maxHeight' and 'maxWidth'
	 */
	Dialog.prototype._calcMaxSizes = function () {
		var oAreaDimensions = this._getAreaDimensions(),
			$this = this.$(),
			iHeaderHeight = $this.find(".sapMDialogTitleGroup").height() || 0,
			iSubHeaderHeight = $this.find(".sapMDialogSubHeader").height() || 0,
			iFooterHeight = $this.find("> footer").height() || 0,
			iHeightAsPadding = iHeaderHeight + iSubHeaderHeight + iFooterHeight,
			iMaxHeight,
			iMaxWidth;

		if (Device.system.phone && this.getStretch()) {
			iMaxWidth = oAreaDimensions.width;
			iMaxHeight = oAreaDimensions.height - iHeightAsPadding;
		} else {
			iMaxWidth = this._percentOfSize(oAreaDimensions.width, 100 - 2 * HORIZONTAL_MARGIN); // 90% of available width
			iMaxHeight = this._percentOfSize(oAreaDimensions.height, 100 - 2 * VERTICAL_MARGIN) - iHeightAsPadding; // 94% of available height minus paddings for headers and footer
		}

		return {
			maxWidth: Math.floor(iMaxWidth),
			maxHeight: Math.floor(iMaxHeight)
		};
	};

	/**
	 * @returns {object} Object that has dimensions of the area in which the dialog is positioned
	 * @private
	 */
	Dialog.prototype._getAreaDimensions = function() {
		var oWithin = Popup.getWithinAreaDomRef(),
			oAreaDimensions;

		if (oWithin === window) {
			oAreaDimensions = {
				left: 0,
				top: 0,
				width: oWithin.innerWidth,
				height: oWithin.innerHeight
			};
		} else {
			var oClientRect = oWithin.getBoundingClientRect(),
				$within = jQuery(oWithin);

			oAreaDimensions = {
				left: oClientRect.left + parseFloat($within.css("border-left-width")),
				top: oClientRect.top + parseFloat($within.css("border-top-width")),
				width: oWithin.clientWidth,
				height: oWithin.clientHeight
			};
		}

		oAreaDimensions.right = oAreaDimensions.left + oAreaDimensions.width;
		oAreaDimensions.bottom = oAreaDimensions.top + oAreaDimensions.height;

		return oAreaDimensions;
	};

	Dialog.prototype._percentOfSize = function (iSize, iPercent) {
		return Math.round(iSize * iPercent / 100);
	};

	/**
	 * @private
	 */
	Dialog.prototype._createHeader = function () {
		if (!this._header) {
			// set parent of header to detect changes on title
			this._header = new Bar(this.getId() + "-header", {
				titleAlignment: this.getTitleAlignment(),
				ariaLabelledBy: Dialog._getHeaderToolbarAriaLabelledByText()
			});

			this.setAggregation("_header", this._header);
		}
	};

	/**
	 * @private
	 */
	Dialog.prototype._applyTitleToHeader = function () {
		var sTitle = this.getProperty("title");

		if (this._headerTitle) {
			this._headerTitle.setText(sTitle);
		} else {
			this._headerTitle = new Title(this.getId() + "-title", {
				text: sTitle,
				level: TitleLevel.H1
			}).addStyleClass("sapMDialogTitle");

			this._header.addContentMiddle(this._headerTitle);
		}
	};

	/**
	 * If a scrollable control (<code>sap.m.NavContainer</code>, <code>sap.m.ScrollContainer</code>, <code>sap.m.Page</code>, <code>sap.m.SplitContainer</code>) is added to the Dialog content aggregation as a single child or through one or more <code>sap.ui.mvc.View</code> instances,
	 * the scrolling inside the Dialog will be disabled in order to avoid wrapped scrolling areas.
	 *
	 * If more than one scrollable control is added to the Dialog, the scrolling needs to be disabled manually.
	 * @private
	 */
	Dialog.prototype._hasSingleScrollableContent = function () {
		var aContent = this.getContent();

		while (aContent.length === 1 && aContent[0] instanceof Control && aContent[0].isA("sap.ui.core.mvc.View")) {
			aContent = aContent[0].getContent();
		}

		if (aContent.length === 1 && aContent[0] instanceof Control && aContent[0].isA(this._scrollContentList)) {
			return true;
		}

		return false;
	};

	/**
	 *
	 * @private
	 */
	Dialog.prototype._getFocusDomRef = function () {
		// Left or Right button can be visible false and therefore not rendered.
		// In such a case, focus should be set somewhere else.
		var sInitialFocusId = this.getInitialFocus();

		if (sInitialFocusId) {
			return document.getElementById(sInitialFocusId);
		}

		return this._getFocusableHeader()
			|| this._getFirstFocusableContentSubHeader()
			|| this._getFirstFocusableContentElement()
			|| this._getFirstVisibleButtonDomRef()
			|| this.getDomRef();
	};

	/**
	 *
	 * @returns {string}
	 * @private
	 */
	Dialog.prototype._getFirstVisibleButtonDomRef = function () {
		var oBeginButton = this.getBeginButton(),
			oEndButton = this.getEndButton(),
			aButtons = this.getButtons(),
			oButtonDomRef;

		if (oBeginButton && oBeginButton.getVisible()) {
			oButtonDomRef = oBeginButton.getDomRef();
		} else if (oEndButton && oEndButton.getVisible()) {
			oButtonDomRef = oEndButton.getDomRef();
		} else if (aButtons && aButtons.length > 0) {
			for (var i = 0; i < aButtons.length; i++) {
				if (aButtons[i].getVisible()) {
					oButtonDomRef = aButtons[i].getDomRef();
					break;
				}
			}
		}

		return oButtonDomRef;
	};

	/**
	 * Returns the focusable header if any
	 * @returns {HTMLElement}
	 * @private
	 */
	Dialog.prototype._getFocusableHeader = function () {

		if (!this._isDraggableOrResizable()) {
			return null;
		}

		return this.$().find('header .sapMDialogTitleGroup')[0];
	};

	/**
	 *
	 * @returns {string}
	 * @private
	 */
	Dialog.prototype._getFirstFocusableContentSubHeader = function () {
		var $subHeader = this.$().find('.sapMDialogSubHeader');

		return $subHeader.firstFocusableDomRef();
	};

	/**
	 *
	 * @returns {string}
	 * @private
	 */
	Dialog.prototype._getFirstFocusableContentElement = function () {
		var $dialogContent = this.$("cont");

		return $dialogContent.firstFocusableDomRef();
	};

	// The control that needs to be focused after the Dialog is open is calculated in the following sequence:
	// initialFocus, first focusable element in content area, beginButton, endButton
	// the Dialog is always modal so the focus doesn't need to be on the Dialog when there's
	// no initialFocus, beginButton and endButton available, but to keep the consistency,
	// the focus will in the end fall back on the Dialog itself.
	/**
	 *
	 * @private
	 */
	Dialog.prototype._setInitialFocus = function () {
		var oFocusDomRef = this._getFocusDomRef(),
			oControl;

		if (oFocusDomRef && oFocusDomRef.id) {
			oControl = Element.getElementById(oFocusDomRef.id);
		}

		if (oControl) {
			//if someone tries to focus on an existing but not visible control, focus the Dialog itself.
			if (oControl.getVisible && !oControl.getVisible()) {
				this.focus();
				return;
			}

			oFocusDomRef = oControl.getFocusDomRef();
		}

		// if focus dom ref is not found
		if (!oFocusDomRef) {
			this.setInitialFocus(""); // clear the saved initial focus
			oFocusDomRef = this._getFocusDomRef(); // recalculate the element on focus
		}

		//if there is no set initial focus, set the default one to the initialFocus association
		if (!this.getInitialFocus()) {
			this.setAssociation('initialFocus', oFocusDomRef ? oFocusDomRef.id : this.getId(), true);
		}

		// Setting focus to DOM Element which can open the On-screen keyboard on mobile device doesn't work
		// consistently across devices. Therefore setting focus on these elements is disabled on mobile devices
		// and the keyboard should be opened by the user explicitly
		if (Device.system.desktop || (oFocusDomRef && !/input|textarea|select/i.test(oFocusDomRef.tagName))) {
			if (oFocusDomRef){
				oFocusDomRef.focus();
			}
		} else {
			// Set the focus on the popup itself in order to keep the tab chain
			this.focus();
		}
	};

	/**
	 * Returns the <code>sap.ui.core.delegate.ScrollEnablement</code> delegate which is used with this control.
	 *
	 * @private
	 */
	Dialog.prototype.getScrollDelegate = function () {
		return this._oScroller;
	};

	/**
	 *
	 * @returns {boolean}
	 * @private
	 */
	Dialog.prototype._isToolbarEmpty = function () {
		// no ToolbarSpacer
		var filteredContent = this._oToolbar.getContent().filter(function (content) {
			return content.getMetadata().getName() !== 'sap.m.ToolbarSpacer';
		});

		return filteredContent.length === 0;
	};

	/**
	 * Returns the custom header instance when the <code>customHeader</code> aggregation is set. Otherwise, it returns the internal managed
	 * header instance. This method can be called within composite controls which use <code>sap.m.Dialog</code> inside.
	 *
	 * @protected
	 */
	Dialog.prototype._getAnyHeader = function () {
		var oCustomHeader = this.getCustomHeader();

		if (oCustomHeader) {
			return oCustomHeader;
		} else {
			var bShowHeader = this.getShowHeader();
			// if showHeader is set to false and not for standard dialog in iOS in theme sap_mvi, no header.
			if (!bShowHeader) {
				return null;
			}

			this._createHeader();
			this._applyTitleToHeader();
			this._applyIconToHeader();
			return this._header;
		}
	};

	/**
	 * @private
	 * @returns {sap.m.Toolbar|undefined} The custom footer if <code>footer</code> aggregation is set, internal footer otherwise
	 */
	Dialog.prototype._getAnyFooter = function () {
		return this.getFooter() || this._getToolbar();
	};

	/**
	 *
	 * @private
	 */
	Dialog.prototype._deregisterWithinAreaResizeObserver = function () {
		var oWithin = Popup.getWithinAreaDomRef();

		if (oWithin === window) {
			Device.resize.detachHandler(this._onResize, this);
		} else {
			this._oWithinAreaResizeObserver.disconnect();
			this._oWithinAreaResizeObserver = null;
		}
	};

	/**
	 * @private
	 */
	Dialog.prototype._registerWithinAreaResizeObserver = function () {
		var oWithin = Popup.getWithinAreaDomRef();

		if (oWithin === window) {
			Device.resize.attachHandler(this._onResize, this);
		} else {
			this._oWithinAreaResizeObserver = new ResizeObserver(() => {
				window.requestAnimationFrame(() => {
					this._onResize();
				});
			});
			this._oWithinAreaResizeObserver.observe(oWithin);
		}

		//set the initial size of the content container so when a dialog with large content is open there will be a scroller
		this._onResize();
	};

	/**
	 * @private
	 */
	Dialog.prototype._deregisterResizeObserver = function () {
		if (this._oResizeObserver) {
			this._oResizeObserver.disconnect();
			this._oResizeObserver = null;
		}
	};

	/**
	 *
	 * @private
	 */
	Dialog.prototype._registerResizeObserver = function() {
		if (!this._oResizeObserver) {
			this._oResizeObserver = new ResizeObserver(() => {
				window.requestAnimationFrame(() => {
					this._onResize();
				});
			});

			this._oResizeObserver.observe(this.getDomRef("scrollCont"));
		}

		//set the initial size of the content container so when a dialog with large content is open there will be a scroller
		this._onResize();
	};

	Dialog.prototype._attachHandler = function(oButton) {
		var that = this;

		if (!this._oButtonDelegate) {
			this._oButtonDelegate = {
				ontap: function(){
					that._oCloseTrigger = this;
				},
				//BCP: 1870320154
				onkeyup: function(){
					that._oCloseTrigger = this;
				},
				onkeydown: function(){
					that._oCloseTrigger = this;
				}
			};
		}

		if (oButton) {
			oButton.addDelegate(this._oButtonDelegate, true, oButton);
		}
	};

	Dialog.prototype._createToolbarButtons = function () {
		if (this.getFooter()) {
			return;
		}
		var toolbar = this._getToolbar();
		var buttons = this.getButtons();
		var beginButton = this.getBeginButton();
		var endButton = this.getEndButton(),
			that = this,
			aButtons = [beginButton, endButton];

		// remove handler if such exists
		aButtons.forEach(function(oBtn) {
			if (oBtn && that._oButtonDelegate) {
				oBtn.removeDelegate(that._oButtonDelegate);
			}
		});

		toolbar.removeAllContent();
		if (!("_toolbarSpacer" in this)) {
			this._toolbarSpacer = new ToolbarSpacer();
		}
		toolbar.addContent(this._toolbarSpacer);
		// attach handler which sets origin parameter only for begin and End buttons
		aButtons.forEach(function(oBtn) {
			that._attachHandler(oBtn);
		});

		//if there are buttons they should be in the toolbar and the begin and end buttons should not be used
		if (buttons && buttons.length) {
			buttons.forEach(function (button) {
				toolbar.addContent(button);
			});
		} else {
			if (beginButton) {
				toolbar.addContent(beginButton);
			}
			if (endButton) {
				toolbar.addContent(endButton);
			}
		}
	};

	/**
	 * @returns {sap.m.IBar|undefined} Toolbar
	 * @private
	 */
	Dialog.prototype._getToolbar = function () {
		if (!this._oToolbar) {
			this._oToolbar = new AssociativeOverflowToolbar(this.getId() + "-footer", {
				ariaLabelledBy: Dialog._getFooterToolbarAriaLabelledByText()
			}).addStyleClass("sapMTBNoBorders");

			this._oToolbar.addDelegate({
				onAfterRendering: function () {
					if (this.getType() === DialogType.Message) {
						this.$("footer").removeClass("sapContrast sapContrastPlus");
					}
				}
			}, false, this);

			this.setAggregation("_toolbar", this._oToolbar);
		}

		return this._oToolbar;
	};

	/**
	 * Returns the <code>sap.ui.core.ValueState</code> state according to the language settings.
	 * @param {sap.ui.core.ValueState|string} sValueState The Dialog value state
	 * @returns {string} The translated text
	 * @private
	 */
	Dialog.prototype.getValueStateString = function (sValueState) {
		var rb = Library.getResourceBundleFor("sap.m");

		switch (sValueState) {
			case (ValueState.Success):
				return rb.getText("LIST_ITEM_STATE_SUCCESS");
			case (ValueState.Warning):
				return rb.getText("LIST_ITEM_STATE_WARNING");
			case (ValueState.Error):
				return rb.getText("LIST_ITEM_STATE_ERROR");
			case (ValueState.Information):
				return rb.getText("LIST_ITEM_STATE_INFORMATION");
			default:
				return "";
		}
	};

	/**
	 * Returns if the Dialog is draggable or resizable
	 * @private
	 */
	Dialog.prototype._isDraggableOrResizable = function () {
		return !this.getStretch() && (this.getDraggable() || this.getResizable());
	};

	/**
	 * Returns the correct message to be read by the aria-describedby attribute
	 * @private
	 */
	Dialog.prototype._getAriaDescribedByText = function () {
		var oRb = Library.getResourceBundleFor("sap.m");
		if (this.getResizable() && this.getDraggable()) {
			return oRb.getText("DIALOG_HEADER_ARIA_DESCRIBEDBY_DRAGGABLE_RESIZABLE");
		}
		if (this.getDraggable()) {
			return oRb.getText("DIALOG_HEADER_ARIA_DESCRIBEDBY_DRAGGABLE");
		}
		if (this.getResizable()) {
			return oRb.getText("DIALOG_HEADER_ARIA_DESCRIBEDBY_RESIZABLE");
		}
		return "";
	};

	/**
	 * Returns the value of the Vertical Margin from the CSS parameter
	 * @private
	 */
	Dialog.prototype._loadVerticalMargin = function () {
		VERTICAL_MARGIN = Parameters.get({
			name: "_sap_m_Dialog_VerticalMargin",
			callback: function(sValue) {
				VERTICAL_MARGIN = parseFloat(sValue);
			}
		});

		if (VERTICAL_MARGIN) {
			VERTICAL_MARGIN = parseFloat(VERTICAL_MARGIN);
		} else {
			VERTICAL_MARGIN = 3; // default value
		}

	};

	/* =========================================================== */
	/*                      end: private functions                 */
	/* =========================================================== */

	/* =========================================================== */
	/*                         begin: setters                      */
	/* =========================================================== */

	// The public setters and getters should not be documented via JSDoc because they will appear in the documentation

	Dialog.prototype.setSubHeader = function (oControl) {
		this.setAggregation("subHeader", oControl);

		if (oControl) {
			oControl.setVisible = function (isVisible) {
				oControl.setProperty("visible", isVisible);
				this.invalidate();
			}.bind(this);
		}

		return this;
	};

	Dialog.prototype.setBeginButton = function (oButton) {
		if (oButton && oButton.isA("sap.m.Button")) {
			oButton.addStyleClass("sapMDialogBeginButton");
		}

		return this.setAggregation("beginButton", oButton);
	};

	Dialog.prototype.setEndButton = function (oButton) {
		if (oButton && oButton.isA("sap.m.Button")) {
			oButton.addStyleClass("sapMDialogEndButton");
		}

		return this.setAggregation("endButton", oButton);
	};

	//get buttons should return the buttons, beginButton and endButton aggregations
	Dialog.prototype.getAggregation = function (sAggregationName, oDefaultForCreation, bPassBy) {
		var originalResponse = Control.prototype.getAggregation.apply(this, Array.prototype.slice.call(arguments, 0, 2));

		//if no buttons are set returns the begin and end buttons
		if (sAggregationName === 'buttons' && originalResponse && originalResponse.length === 0) {
			this.getBeginButton() && originalResponse.push(this.getBeginButton());
			this.getEndButton() && originalResponse.push(this.getEndButton());
		}

		return originalResponse;
	};

	Dialog.prototype.getAriaLabelledBy = function() {
		var oHeader = this._getAnyHeader(),
			// Due to a bug in getAssociation in ManagedObject slice the Array
			// Remove slice when the bug is fixed.
			aLabels = this.getAssociation("ariaLabelledBy", []).slice();

		var oSubHeader = this.getSubHeader();
		if (oSubHeader) {
			var aSubtitles = this._getTitles(oSubHeader);

			// if there are titles in the subheader, add all of them to labels, else use the full subheader
			if (aSubtitles.length) {
				aLabels = aSubtitles.map(function (oTitle) {
					return oTitle.getId();
				}).concat(aLabels);
			}
		}

		if (oHeader) {
			var aTitles = this._getTitles(oHeader);

			// if there are titles in the header, add all of them to labels, else use the full header
			if (aTitles.length) {
				aLabels = aTitles.map(function (oTitle) {
					return oTitle.getId();
				}).concat(aLabels);
			} else {
				aLabels.unshift(oHeader.getId());
			}
		}

		return aLabels;
	};

	Dialog.prototype._applyIconToHeader = function () {
		var sIcon = this.getIcon();

		if (!sIcon) {
			if (this._iconImage) {
				this._iconImage.destroy();
				this._iconImage = null;
			}

			return;
		}

		if (!this._iconImage) {
			this._iconImage = IconPool.createControlByURI({
				id: this.getId() + "-icon",
				src: sIcon,
				useIconTooltip: false
			}, Image).addStyleClass("sapMDialogIcon");

			this._header.insertAggregation("contentMiddle", this._iconImage, 0);
		}

		this._iconImage.setSrc(sIcon);
	};

	Dialog.prototype.setInitialFocus = function (sInitialFocus) {
		// Skip the invalidation when sets the initial focus
		//
		// The initial focus takes effect after the next open of the dialog, when it's set
		// after the dialog is open, the current focus won't be changed
		// SelectDialog depends on this. If this has to be changed later, please make sure to
		// check the SelectDialog as well where setIntialFocus is called.
		return this.setAssociation("initialFocus", sInitialFocus, true);
	};
	/* =========================================================== */
	/*                           end: setters                      */
	/* =========================================================== */

	// stop propagating the invalidate to static UIArea before dialog is opened.
	// otherwise the open animation can't be seen
	// dialog will be rendered directly to static ui area when the open method is called.
	Dialog.prototype.invalidate = function (oOrigin) {
		if (this.isOpen()) {
			Control.prototype.invalidate.call(this, oOrigin);
		}
	};

	/* =========================================================== */
	/*                     Resize & Drag logic                     */
	/* =========================================================== */
	/**
	 *
	 * @param {Object} eventTarget
	 * @returns {boolean}
	 */
	function isHeaderClicked(eventTarget) {
		var $target = jQuery(eventTarget);
		var oControl = Element.closestTo(eventTarget);

		// target is inside the content section
		if ($target.parents('.sapMDialogSection').length) {
			return false;
		}

		if (!oControl || oControl.isA("sap.m.IBar")) {
			return true;
		}

		return $target.hasClass('sapMDialogTitleGroup');
	}

	if (Device.system.desktop) {
		/**
		 *
		 * @param {Object} e
		 */
		Dialog.prototype.ondblclick = function (e) {
			if (isHeaderClicked(e.target)) {
				var $dialogContent = this.$('cont');
				this._bDisableRepositioning = false;
				this._oManuallySetPosition = null;
				this._oManuallySetSize = null;

				//call the reposition
				this.oPopup && this.oPopup._applyPosition(this.oPopup._oLastPosition, true);

				//BCP: 1880238929
				$dialogContent.css({
					height: '100%'
				});
			}
		};

		/**
		 * @param {jQuery.Event} e The mousedown event
		 */
		Dialog.prototype.onmousedown = function (e) {
			if (e.which === 3) {
				return; // on right click don't reposition the dialog
			}
			if (!this._isDraggableOrResizable()) {
				return;
			}

			var timeout;
			var that = this;
			var $w = jQuery(document);

			var $target = jQuery(e.target);
			var bResize = e.target.closest(".sapMDialogResizeHandle") && this.getResizable();
			var fnMouseMoveHandlerDelayed = function (action) {
				timeout = timeout ? clearTimeout(timeout) : setTimeout(function () {
					action();
				}, 0);
			};

			var oAreaDimensions = this._getAreaDimensions();
			var oBoundingClientRect = this.getDomRef().getBoundingClientRect();

			var initial = {
				x: e.clientX,
				y: e.clientY,
				width: that._$dialog.width(),
				height: that._$dialog.height(),
				outerHeight : that._$dialog.outerHeight(),
				position: {
					x: oBoundingClientRect.x,
					y: oBoundingClientRect.y
				}
			};
			var mouseMoveHandler;

			function mouseUpHandler() {
				var $dialog = that.$(),
					$dialogContent = that.$('cont'),
					dialogHeight,
					dialogBordersHeight;

				that.removeStyleClass("sapMDialogDisableSelection");
				$w.off("mouseup", mouseUpHandler);
				$w.off("mousemove", mouseMoveHandler);

				if (bResize) {
					// Take the calculated height of the dialog, so that the max-height is also applied.
					// Else the content area will be bigger than the dialog and therefore will overflow.
					dialogHeight = parseInt($dialog.height());
					dialogBordersHeight = parseInt($dialog.css("border-top-width")) + parseInt($dialog.css("border-bottom-width"));
					$dialogContent.height(dialogHeight + dialogBordersHeight);
				}
			}

			if (isHeaderClicked(e.target) && this.getDraggable() || bResize) {
				that._bDisableRepositioning = true;
			}

			if (isHeaderClicked(e.target) && this.getDraggable()) {
				mouseMoveHandler = function (event) {
					event.preventDefault();

					if (event.buttons === 0) {
						mouseUpHandler();
						return;
					}

					fnMouseMoveHandlerDelayed(function () {
						that._bDisableRepositioning = true;

						that._oManuallySetPosition = {
							x: Math.max(oAreaDimensions.left, Math.min(event.clientX - e.clientX + initial.position.x, oAreaDimensions.right - initial.width)), // deltaX + initial dialog position
							y: Math.max(oAreaDimensions.top, Math.min(event.clientY - e.clientY + initial.position.y, oAreaDimensions.bottom - initial.outerHeight)) // deltaY + initial dialog position
						};

						//move the dialog
						that._$dialog.css({
							top: that._oManuallySetPosition.y,
							left: that._oManuallySetPosition.x,
							right: that._bRTL ? "" : undefined
						});
					});
				};
			} else if (bResize) {
				var styles = {};
				var minWidth = parseInt(that._$dialog.css('min-width'));
				var maxLeftOffset = initial.x + initial.width - minWidth;

				var handleOffsetX = $target.width() - e.offsetX;
				var handleOffsetY = $target.height() - e.offsetY;

				mouseMoveHandler = function (event) {
					fnMouseMoveHandlerDelayed(function () {
						that._bDisableRepositioning = true;
						// BCP: 1680048166 remove inline set height and width so that the content resizes together with the mouse pointer
						that.$('cont').height('').width('');

						if (event.clientY + handleOffsetY > oAreaDimensions.bottom) {
							event.clientY = oAreaDimensions.bottom - handleOffsetY;
						}

						if (event.clientX + handleOffsetX > oAreaDimensions.right) {
							event.clientX = oAreaDimensions.right - handleOffsetX;
						}

						that._oManuallySetSize = {
							width: initial.width + event.clientX - initial.x,
							height: initial.height + event.clientY - initial.y
						};

						if (that._bRTL) {
							styles.left = Math.min(Math.max(event.clientX, 0), maxLeftOffset);
							that._oManuallySetSize.width = initial.width + initial.x - Math.max(event.clientX, 0);
						}

						styles.width = that._oManuallySetSize.width;
						styles.height = that._oManuallySetSize.height;

						that._$dialog.css(styles);
					});
				};
			} else {
				return;
			}

			this.addStyleClass("sapMDialogDisableSelection");
			$w.on("mousemove", mouseMoveHandler);
			$w.on("mouseup", mouseUpHandler);

			e.stopPropagation();
		};
	}

	/**
	 * Popup controls should not propagate contextual width
	 * @private
	 */
	Dialog.prototype._applyContextualSettings = function () {
		Control.prototype._applyContextualSettings.call(this);
	};

	Dialog.prototype._getTitles = function (oContainer) {
		return oContainer.findAggregatedObjects(true, function(oObject) {
			return oObject.isA("sap.m.Title");
		});
	};

	return Dialog;
});<|MERGE_RESOLUTION|>--- conflicted
+++ resolved
@@ -1066,107 +1066,12 @@
 				} else {
 					mOffset.left += DRAGRESIZE_STEP;
 				}
-<<<<<<< HEAD
 				break;
 			case KeyCodes.ARROW_UP:
 				if (bResize) {
 					iDialogHeight -= DRAGRESIZE_STEP;
 				} else {
 					mOffset.top -= DRAGRESIZE_STEP;
-=======
-			}
-
-			if (oStyles.width == 'auto') {
-				oStyles.width = undefined;
-			}
-
-			if (oStyles.height == 'auto') {
-				oStyles.height = undefined;
-			}
-
-			if (bStretch && !bMessageType) {
-				this.$().addClass('sapMDialogStretched');
-			}
-
-			/**
-			 * @deprecated As of version 1.11.2
-			 */
-			if (this.getStretchOnPhone() && Device.system.phone) {
-				this.$().addClass('sapMDialogStretched');
-			}
-
-			$this.css(oStyles);
-			$this.css(this._calcMaxSizes());
-
-			if (!this._oManuallySetSize && !this._bDisableRepositioning) {
-				$this.css(this._calcPosition());
-			}
-
-			//In Chrome when the dialog is stretched the footer is not rendered in the right position;
-			if (window.navigator.userAgent.toLowerCase().indexOf("chrome") !== -1 && this.getStretch()) {
-				//forcing repaint
-				$this.find('> footer').css({bottom: '0.001px'});
-			}
-		};
-
-		/**
-		 *
-		 * @private
-		 */
-		Dialog.prototype._adjustScrollingPane = function () {
-			if (this._oScroller) {
-				this._oScroller.refresh();
-			}
-		};
-
-		/**
-		 * @private
-		 */
-		Dialog.prototype._onResize = function () {
-			if (!this.getDomRef()) {
-				return;
-			}
-
-			var $dialog = this.$(),
-				$dialogContent = this.$('cont'),
-				sContentWidth = this.getContentWidth(),
-				iMaxDialogWidth = this._calcMaxSizes().maxWidth; // 90% of the max screen size
-
-			//if height is set by manually resizing return;
-			if (this._oManuallySetSize) {
-				$dialogContent.css({
-					width: 'auto'
-				});
-				return;
-			}
-
-			// Browsers except chrome do not increase the width of the container to include scrollbar (when width is auto). So we need to compensate
-			if (Device.system.desktop && !Device.browser.chrome) {
-
-				var iCurrentWidthAndHeight = $dialogContent.width() + "x" + $dialogContent.height(),
-					bMinWidth = $dialog.css("min-width") !== $dialog.css("width");
-
-				// Apply the fix only if width or height did actually change.
-				// And when the width is not equal to the min-width.
-				if (iCurrentWidthAndHeight !== this._iLastWidthAndHeightWithScroll && bMinWidth) {
-					if (this._hasVerticalScrollbar() &&					// - there is a vertical scroll
-						(!sContentWidth || sContentWidth == 'auto') &&	// - when the developer hasn't set it explicitly
-						!this.getStretch() && 							// - when the dialog is not stretched
-						$dialogContent.width() < iMaxDialogWidth) {		// - if the dialog can't grow anymore
-
-						$dialog.addClass("sapMDialogVerticalScrollIncluded");
-						$dialogContent.css({"padding-right" : SCROLLBAR_WIDTH});
-						this._iLastWidthAndHeightWithScroll = iCurrentWidthAndHeight;
-					} else {
-						$dialog.removeClass("sapMDialogVerticalScrollIncluded");
-						$dialogContent.css({"padding-right" : ""});
-						this._iLastWidthAndHeightWithScroll = null;
-					}
-				} else if (!this._hasVerticalScrollbar() || !bMinWidth) {
-					$dialog.removeClass("sapMDialogVerticalScrollIncluded");
-					$dialogContent.css({"padding-right" : ""});
-					this._iLastWidthAndHeightWithScroll = null;
->>>>>>> 0977c262
 				}
 				break;
 			case KeyCodes.ARROW_DOWN:
@@ -1309,6 +1214,10 @@
 	 * @private
 	 */
 	Dialog.prototype._onResize = function () {
+		if (!this.getDomRef()) {
+			return;
+		}
+
 		var $dialog = this.$(),
 			$dialogContent = this.$('cont'),
 			sContentWidth = this.getContentWidth(),
