/*!
 * ${copyright}
 */

// Provides control sap.m.Dialog.
sap.ui.define([
	"sap/ui/core/AnimationMode",
	"sap/ui/core/ControlBehavior",
	"sap/base/i18n/Localization",
	"sap/ui/core/Lib",
	"./Bar",
	"./InstanceManager",
	"./AssociativeOverflowToolbar",
	"./ToolbarSpacer",
	"./Title",
	"./library",
	"sap/m/Image",
	"sap/ui/core/Control",
	"sap/ui/core/Element",
	"sap/ui/core/IconPool",
	"sap/ui/core/Popup",
	"sap/ui/core/delegate/ScrollEnablement",
	"sap/ui/core/RenderManager",
	"sap/ui/core/InvisibleText",
	"sap/ui/core/ResizeHandler",
	"sap/ui/core/theming/Parameters",
	"sap/ui/core/util/ResponsivePaddingsEnablement",
	"sap/ui/Device",
	"sap/ui/core/library",
	"sap/ui/events/KeyCodes",
	"./TitlePropagationSupport",
	"./DialogRenderer",
	"sap/base/Log",
	"sap/ui/thirdparty/jquery",
	"sap/ui/dom/units/Rem",
	// jQuery Plugin "firstFocusableDomRef", "lastFocusableDomRef"
	"sap/ui/dom/jquery/Focusable"
],
function(
	AnimationMode,
	ControlBehavior,
	Localization,
	Library,
	Bar,
	InstanceManager,
	AssociativeOverflowToolbar,
	ToolbarSpacer,
	Title,
	library,
	Image,
	Control,
	Element,
	IconPool,
	Popup,
	ScrollEnablement,
	RenderManager,
	InvisibleText,
	ResizeHandler,
	Parameters,
	ResponsivePaddingsEnablement,
	Device,
	coreLibrary,
	KeyCodes,
	TitlePropagationSupport,
	DialogRenderer,
	Log,
	jQuery,
	Rem
) {
	"use strict";

	// shortcut for sap.ui.core.OpenState
	var OpenState = coreLibrary.OpenState;

	// shortcut for sap.m.ButtonType
	var ButtonType = library.ButtonType;

	// shortcut for sap.m.DialogType
	var DialogType = library.DialogType;

	// shortcut for sap.m.DialogType
	var DialogRoleType = library.DialogRoleType;

	// shortcut for sap.ui.core.ValueState
	var ValueState = coreLibrary.ValueState;

	// shortcut for sap.ui.core.TitleLevel
	var TitleLevel = coreLibrary.TitleLevel;

	// shortcut for sap.m.TitleAlignment
	var TitleAlignment = library.TitleAlignment;

	var sAnimationMode = ControlBehavior.getAnimationMode();
	var bUseAnimations = sAnimationMode !== AnimationMode.none && sAnimationMode !== AnimationMode.minimal;

	// the time should be longer the longest transition in the CSS (200ms),
	// because of focusing and transition related issues,
	// where 200ms transition sometimes seems to last a little longer
	var iAnimationDuration = bUseAnimations ? 300 : 10;

	// HTML container scrollbar width
	var SCROLLBAR_WIDTH = 17;

	var DRAGRESIZE_STEP = Rem.toPx(1);

	/**
	 * Margin on the left and right sides of dialog
	 */
	var HORIZONTAL_MARGIN = 5;

	/**
	 * Margin on top and bottom of dialog
	 */
	var VERTICAL_MARGIN = 3; // default value

	/**
	* Constructor for a new Dialog.
	*
	* @param {string} [sId] ID for the new control, generated automatically if no ID is given
	* @param {object} [mSettings] Initial settings for the new control
	*
	* @class
	* A popup that interrupts the current processing and prompts the user for an action or an input in a modal mode.
	* <h3>Overview</h3>
	* The Dialog control is used to prompt the user for an action or a confirmation. It interrupts the current app processing as it is the only focused UI element and the main screen is dimmed/blocked.
	* The content of the Dialog is fully customizable.
	* <h3>Structure</h3>
	* A Dialog consists of a title, optional subtitle, content area and a footer for action buttons.
	* The Dialog is usually displayed at the center of the screen. Its size and position can be changed by the user.
	* To enable this, you need to set the properties <code>resizable</code> and <code>draggable</code> accordingly.
	* In that case the dialog title bar can be focused.
	* While the keyboard focus is located on the title bar, the dialog can be moved
	* with the arrow keys and resized with shift+arrow keys.
	*
	* There are other specialized types of dialogs:
	* <ul>
	* <li>{@link sap.m.P13nDialog Personalization Dialog} - used for personalizing sorting, filtering and grouping in tables</li>
	* <li>{@link sap.m.SelectDialog Select Dialog} - used to select one or more items from a comprehensive list</li>
	* <li>{@link sap.m.TableSelectDialog Table Select Dialog} - used to  make a selection from a comprehensive table containing multiple attributes or values</li>
	* <li>{@link sap.ui.comp.valuehelpdialog.ValueHelpDialog Value Help Dialog} - used to help the user find and select single and multiple values</li>
	* <li>{@link sap.m.ViewSettingsDialog View Settings Dialog}  - used to sort, filter, or group data within a (master) list or a table</li>
	* <li>{@link sap.m.BusyDialog Busy Dialog} - used to block the screen and inform the user about an ongoing operation</li>
	* </ul>
	* <h3>Usage</h3>
	* <h4>When to use:</h4>
	* <ul>
	* <li>You want to display a system message.</li>
	* <li>You want to interrupt the user’s action.</li>
	* <li>You want to show a message with a short and a long description.</li>
	* </ul>
	* <h4>When not to use:</h4>
	* <ul>
	* <li>You just want to confirm a successful action.</li>
	* </ul>
	* <h3>Responsive Behavior</h3>
	* <ul>
	* <li>If the <code>stretch</code> property is set to <code>true</code>, the Dialog displays on full screen.</li>
	* <li>If the <code>contentWidth</code> and/or <code>contentHeight</code> properties are set, the Dialog will try to fill those sizes.</li>
	* <li>If there is no specific sizing, the Dialog will try to adjust its size to its content.</li>
	* </ul>
	* When using the <code>sap.m.Dialog</code> in SAP Quartz and Horizon themes, the breakpoints and layout paddings could be determined by the Dialog's width. To enable this concept and add responsive paddings to an element of the Dialog control, you have to add the following classes depending on your use case: <code>sapUiResponsivePadding--header</code>, <code>sapUiResponsivePadding--subHeader</code>, <code>sapUiResponsivePadding--content</code>, <code>sapUiResponsivePadding--footer</code>.
	* <h4>Smartphones</h4>
	* If the Dialog has one or two actions, they will cover the entire footer. If there are more actions, they will overflow.
	* <h4>Tablets</h4>
	* The action buttons in the toolbar are <b>right-aligned</b>. Use <b>cozy</b> mode on tablet devices.
	* <h4>Desktop</h4>
	* The action buttons in the toolbar are <b>right-aligned</b>. Use <b>compact</b> mode on desktop.
	* @extends sap.ui.core.Control
	*
	* @implements sap.ui.core.PopupInterface
	* @author SAP SE
	* @version ${version}
	*
	* @constructor
	* @public
	* @alias sap.m.Dialog
	* @see {@link fiori:https://experience.sap.com/fiori-design-web/dialog/ Dialog}
	*/
	var Dialog = Control.extend("sap.m.Dialog", /** @lends sap.m.Dialog.prototype */ {
		metadata: {
			interfaces: [
				"sap.ui.core.PopupInterface"
			],
			library: "sap.m",
			properties: {
				/**
				 * Icon displayed in the Dialog header. This <code>icon</code> is invisible on the iOS platform and it is density-aware. You can use the density convention (@2, @1.5, etc.) to provide higher resolution image for higher density screen.
				 */
				icon: {type: "sap.ui.core.URI", group: "Appearance", defaultValue: null},

				/**
				 * Title text appears in the Dialog header.
				 * <br/><b>Note:</b> The heading level of the Dialog is <code>H1</code>. Headings in the Dialog content should start with <code>H2</code> heading level.
				 */
				title: {type: "string", group: "Appearance", defaultValue: null},

				/**
				 * Determines whether the header is shown inside the Dialog. If this property is set to <code>false</code>, the <code>text</code> and <code>icon</code> properties are ignored. This property has a default value <code>true</code>.
				 * @since 1.15.1
				 */
				showHeader: {type: "boolean", group: "Appearance", defaultValue: true},

				/**
				 * The <code>type</code> of the Dialog. In some themes, the type Message will limit the Dialog width within 480px on tablet and desktop.
				 */
				type: {type: "sap.m.DialogType", group: "Appearance", defaultValue: DialogType.Standard},

				/**
				 * Affects the <code>icon</code> and the <code>title</code> color.
				 *
				 * If a value other than <code>None</code> is set, a predefined icon will be added to the Dialog.
				 * Setting the <code>icon</code> property will overwrite the predefined icon.
				 * @since 1.11.2
				 */
				state: {type: "sap.ui.core.ValueState", group: "Appearance", defaultValue: ValueState.None},

				/**
				 * Determines if the Dialog will be stretched to full screen on mobile.
				 * On desktop, the Dialog will be stretched to approximately 90% of the viewport.
				 * This property is only applicable to a Standard Dialog. Message-type Dialog ignores it.
				 * @since 1.13.1
				 */
				stretch: {type: "boolean", group: "Appearance", defaultValue: false},

				/**
				 * Preferred width of the content in the Dialog. This property affects the width of the Dialog on a phone in landscape mode, a tablet or a desktop, because the Dialog has a fixed width on a phone in portrait mode. If the preferred width is less than the minimum width of the Dialog or more than the available width of the screen, it will be overwritten by the min or max value. The current mininum value of the Dialog width on tablet is 400px.
				 * @since 1.12.1
				 */
				contentWidth: {type: "sap.ui.core.CSSSize", group: "Dimension", defaultValue: null},

				/**
				 * Preferred height of the content in the Dialog. If the preferred height is bigger than the available space on a screen, it will be overwritten by the maximum available height on a screen in order to make sure that the Dialog isn't cut off.
				 * @since 1.12.1
				 */
				contentHeight: {type: "sap.ui.core.CSSSize", group: "Dimension", defaultValue: null},

				/**
				 * Indicates if the user can scroll horizontally inside the Dialog when the content is bigger than the content area.
				 * The Dialog detects if there's <code>sap.m.NavContainer</code>, <code>sap.m.Page</code>, <code>sap.m.ScrollContainer</code> or <code>sap.m.SplitContainer</code> as a direct child added to the Dialog. If there is, the Dialog will turn off <code>scrolling</code> by setting this property to <code>false</code>, automatically ignoring the existing value of the property.
				 * @since 1.15.1
				 */
				horizontalScrolling: {type: "boolean", group: "Behavior", defaultValue: true},

				/**
				 * Indicates if the user can scroll vertically inside the Dialog when the content is bigger than the content area.
				 * The Dialog detects if there's <code>sap.m.NavContainer</code>, <code>sap.m.Page</code>, <code>sap.m.ScrollContainer</code> or <code>sap.m.SplitContainer</code> as a direct child added to the Dialog. If there is, the Dialog will turn off <code>scrolling</code> by setting this property to <code>false</code>, automatically ignoring the existing value of this property.
				 * @since 1.15.1
				 */
				verticalScrolling: {type: "boolean", group: "Behavior", defaultValue: true},

				/**
				 * Indicates whether the Dialog is resizable. If this property is set to <code>true</code>, the Dialog will have a resize handler in its bottom right corner. This property has a default value <code>false</code>. The Dialog can be resizable only in desktop mode.
				 * @since 1.30
				 */
				resizable: {type: "boolean", group: "Behavior", defaultValue: false},

				/**
				 * Indicates whether the Dialog is draggable. If this property is set to <code>true</code>, the Dialog will be draggable by its header. This property has a default value <code>false</code>. The Dialog can be draggable only in desktop mode.
				 * @since 1.30
				 */
				draggable: {type: "boolean", group: "Behavior", defaultValue: false},

				/**
				 * This property expects a function with one parameter of type Promise. In the function, you should call either <code>resolve()</code> or <code>reject()</code> on the Promise object.<br/>
				 * The function allows you to define custom behavior which will be executed when the Escape key is pressed. By default, when the Escape key is pressed, the Dialog is immediately closed.
				 * @since 1.44
				 */
				escapeHandler : {type: "function", group: "Behavior", defaultValue: null},

				/**
				 * Specifies the ARIA role of the Dialog. If the state of the control is "Error" or "Warning" the role will be "AlertDialog" regardless of what is set.
				 * @since 1.65
				 * @private
				 */
				role: {type: "sap.m.DialogRoleType", group: "Data", defaultValue: DialogRoleType.Dialog, visibility: "hidden"},

				/**
				 * Indicates whether the Dialog will be closed automatically when a routing navigation occurs.
				 * @since 1.72
				 */
				closeOnNavigation: {type: "boolean", group: "Behavior", defaultValue: true},

				/**
				 * Specifies the Title alignment (theme specific).
				 * If set to <code>TitleAlignment.Auto</code>, the Title will be aligned as it is set in the theme (if not set, the default value is <code>center</code>);
				 * Other possible values are <code>TitleAlignment.Start</code> (left or right depending on LTR/RTL), and <code>TitleAlignment.Center</code> (centered)
				 * @since 1.72
				 * @public
				 */
				titleAlignment : {type : "sap.m.TitleAlignment", group : "Misc", defaultValue : TitleAlignment.Auto}
			},
			defaultAggregation: "content",
			aggregations: {

				/**
				 * The content inside the Dialog.<br/><b>Note:</b> When the content of the Dialog is comprised of controls that use <code>position: absolute</code>, such as <code>SplitContainer</code>, the Dialog has to have either <code>stretch: true</code> or <code>contentHeight</code> set.
				 */
				content: {type: "sap.ui.core.Control", multiple: true, singularName: "content"},

				/**
				 * When a <code>subHeader</code> is assigned to the Dialog, it's rendered directly after the main header in the Dialog. The <code>subHeader</code> is out of the content area and won't be scrolled when the content size is bigger than the content area size.
				 * @since 1.12.2
				 */
				subHeader: {type: "sap.m.IBar", multiple: false},

				/**
				 * When it is set, the <code>icon</code>, <code>title</code> and <code>showHeader</code> properties are ignored. Only the <code>customHeader</code> is shown as the header of the Dialog.
				 * <br/><b>Note:</b> To improve accessibility, titles with heading level <code>H1</code> should be used inside the custom header.
				 * @since 1.15.1
				 */
				customHeader: {type: "sap.m.IBar", multiple: false},

				/**
				 * The button which is rendered to the left side (right side in RTL mode) of the <code>endButton</code> in the footer area inside the Dialog.
				 * As of version 1.21.1, there's a new aggregation <code>buttons</code> created with which more than 2 buttons can be added to the footer area of the Dialog.
				 * If the new <code>buttons</code> aggregation is set, any change made to this aggregation has no effect anymore.
				 * With the Belize themes when running on a phone, this <code>button</code> (and the <code>endButton</code> together when set) is (are) rendered at the center of the footer area.
				 * While with the Quartz themes when running on a phone, this <code>button</code> (and the <code>endButton</code> together when set) is (are) rendered on the right side of the footer area.
				 * When running on other platforms, this <code>button</code> (and the <code>endButton</code> together when set) is (are) rendered at the right side (left side in RTL mode) of the footer area.
				 * @since 1.15.1
				 */
				beginButton: {type: "sap.m.Button", multiple: false},

				/**
				 * The button which is rendered to the right side (left side in RTL mode) of the <code>beginButton</code> in the footer area inside the Dialog.
				 * As of version 1.21.1, there's a new aggregation <code>buttons</code> created with which more than 2 buttons can be added to the footer area of Dialog.
				 * If the new <code>buttons</code> aggregation is set, any change made to this aggregation has no effect anymore.
				 * With the Belize themes when running on a phone, this <code>button</code> (and the <code>beginButton</code> together when set) is (are) rendered at the center of the footer area.
				 * While with the Quartz themes when running on a phone, this <code>button</code> (and the <code>beginButton</code> together when set) is (are) rendered on the right side of the footer area.
				 * When running on other platforms, this <code>button</code> (and the <code>beginButton</code> together when set) is (are) rendered at the right side (left side in RTL mode) of the footer area.
				 * @since 1.15.1
				 */
				endButton: {type: "sap.m.Button", multiple: false},

				/**
				 * Buttons can be added to the footer area of the Dialog through this aggregation. When this aggregation is set, any change to the <code>beginButton</code> and <code>endButton</code> has no effect anymore. Buttons which are inside this aggregation are aligned at the right side (left side in RTL mode) of the footer instead of in the middle of the footer.
				 * The buttons aggregation can not be used together with the footer aggregation.
				 * @since 1.21.1
				 */
				buttons: {type: "sap.m.Button", multiple: true, singularName: "button"},

				/**
				 * The footer of this dialog. It is always located at the bottom of the dialog. The footer aggregation can not  be used together with the buttons aggregation.
				 * @since 1.110
				 */
				footer: {type: "sap.m.Toolbar", multiple: false},

				/**
				 * The hidden aggregation for internal maintained <code>header</code>.
				 */
				_header: {type: "sap.ui.core.Control", multiple: false, visibility: "hidden"},

				/**
				 * The hidden aggregation for internal maintained <code>icon</code> control.
				 */
				_icon: {type: "sap.ui.core.Control", multiple: false, visibility: "hidden"},

				/**
				 * The hidden aggregation for internal maintained <code>toolbar</code> instance.
				 */
				_toolbar: {type: "sap.m.OverflowToolbar", multiple: false, visibility: "hidden"},

				/**
				 * The hidden aggregation for the Dialog state.
				 */
				_valueState: {type: "sap.ui.core.InvisibleText", multiple: false, visibility: "hidden"}
			},
			associations: {
				/**
				 * In the Dialog focus is set first on the <code>beginButton</code> and then on <code>endButton</code>, when available. If another control needs to get the focus, set the <code>initialFocus</code> with the control which should be focused on. Setting <code>initialFocus</code> to input controls doesn't open the On-Screen keyboard on mobile device as, due to browser restriction, the On-Screen keyboard can't be opened with JavaScript code. The opening of On-Screen keyboard must be triggered by real user action.
				 * @since 1.15.0
				 */
				initialFocus: {type: "sap.ui.core.Control", multiple: false},

				/**
				 * Association to controls/IDs which describe this control (see WAI-ARIA attribute aria-describedby).
				 */
				ariaDescribedBy: {type: "sap.ui.core.Control", multiple: true, singularName: "ariaDescribedBy"},

				/**
				 * Association to controls/IDs which label this control (see WAI-ARIA attribute aria-labelledby).
				 */
				ariaLabelledBy : {type : "sap.ui.core.Control", multiple : true, singularName : "ariaLabelledBy"}
			},
			events: {

				/**
				 * This event will be fired before the Dialog is opened.
				 */
				beforeOpen: {},

				/**
				 * This event will be fired after the Dialog is opened.
				 */
				afterOpen: {},

				/**
				 * This event will be fired before the Dialog is closed.
				 */
				beforeClose: {
					parameters: {

						/**
						 * This indicates the trigger of closing the Dialog. If the Dialog is closed by either the <code>beginButton</code> or the <code>endButton</code>, the button that closes the Dialog is set to this parameter. Otherwise, the parameter is set to <code>null</code>.
						 * @since 1.9.2
						 */
						origin: {type: "sap.m.Button"}
					}
				},

				/**
				 * This event will be fired after the Dialog is closed.
				 */
				afterClose: {
					parameters: {

						/**
						 * This indicates the trigger of closing the Dialog. If the Dialog is closed by either the <code>beginButton</code> or the <code>endButton</code>, the button that closes the Dialog is set to this parameter. Otherwise, the parameter is set to <code>null</code>.
						 * @since 1.9.2
						 */
						origin: {type: "sap.m.Button"}
					}
				}
			},
			designtime: "sap/m/designtime/Dialog.designtime"
		},

		renderer: DialogRenderer
	});

	/**
	 * Sets a new value for property {@link #setEscapeHandler escapeHandler}.
	 *
	 * This property expects a function with one parameter of type Promise. In the function, you should call either <code>resolve()</code> or <code>reject()</code> on the Promise object.
	 * The function allows you to define custom behavior which will be executed when the Escape key is pressed. By default, when the Escape key is pressed, the dialog is immediately closed.
	 *
	 * When called with a value of <code>null</code> or <code>undefined</code>, the default value of the property will be restored.
	 *
	 * @method
	 * @param {function({resolve: function, reject: function})} [fnEscapeHandler] New value for property <code>escapeHandler</code>
	 * @public
	 * @name sap.m.Dialog#setEscapeHandler
	 * @returns {this} Reference to <code>this</code> in order to allow method chaining
	 */

	/**
	 * Gets current value of property {@link #getEscapeHandler escapeHandler}.
	 *
	 * This property expects a function with one parameter of type Promise. In the function, you should call either <code>resolve()</code> or <code>reject()</code> on the Promise object.
	 * The function allows you to define custom behavior which will be executed when the Escape key is pressed. By default, when the Escape key is pressed, the dialog is immediately closed.
	 *
	 * @method
	 * @returns {function({resolve: function, reject: function})|null} Value of property <code>escapeHandler</code>
	 * @public
	 * @name sap.m.Dialog#getEscapeHandler
	 */

	ResponsivePaddingsEnablement.call(Dialog.prototype, {
		header: {suffix: "header"},
		subHeader: {selector: ".sapMDialogSubHeader .sapMIBar"},
		content: {selector: ".sapMDialogScrollCont"},
		footer: {selector: ".sapMDialogFooter .sapMIBar"}
	});

	// Add title propagation support
	TitlePropagationSupport.call(Dialog.prototype, "content", function () {
		return this._headerTitle ? this._headerTitle.getId() : false;
	});

	Dialog._initIcons = function () {
		if (Dialog._mIcons) {
			return;
		}

		Dialog._mIcons = {};
		Dialog._mIcons[ValueState.Success] = IconPool.getIconURI("sys-enter-2");
		Dialog._mIcons[ValueState.Warning] = IconPool.getIconURI("alert");
		Dialog._mIcons[ValueState.Error] = IconPool.getIconURI("error");
		Dialog._mIcons[ValueState.Information] = IconPool.getIconURI("information");
	};

	/**
	 * Returns an invisible text control that can be used to label the header toolbar of
	 * the dialog for accessibility purposes.
	 *
	 * @param {string} sId - The ID to use for the invisible text control.
	 * @returns {sap.ui.core.InvisibleText} The invisible text control for the header toolbar.
	 * @private
	 */
	Dialog._getHeaderToolbarAriaLabelledByText = function() {
		if (!Dialog._oHeaderToolbarInvisibleText) {
			Dialog._oHeaderToolbarInvisibleText = new InvisibleText("__headerActionsToolbar-invisibleText", {
				text: Library.getResourceBundleFor("sap.m").getText("ARIA_LABEL_TOOLBAR_HEADER_ACTIONS")
			}).toStatic();
		}

		return Dialog._oHeaderToolbarInvisibleText;
	};

	/**
	 * Returns an invisible text control that can be used to label the footer toolbar of
	 * the dialog for accessibility purposes.
	 *
	 * @param {string} sId - The ID to use for the invisible text control.
	 * @returns {sap.ui.core.InvisibleText} The invisible text control for the header toolbar.
	 * @private
	 */
	Dialog._getFooterToolbarAriaLabelledByText = function() {
		if (!Dialog._oFooterToolbarInvisibleText) {
			Dialog._oFooterToolbarInvisibleText = new InvisibleText("__footerActionsToolbar-invisibleText", {
				text: Library.getResourceBundleFor("sap.m").getText("ARIA_LABEL_TOOLBAR_FOOTER_ACTIONS")
			}).toStatic();
		}

		return Dialog._oFooterToolbarInvisibleText;
	};

	/* =========================================================== */
	/*                  begin: Lifecycle functions                 */
	/* =========================================================== */
	Dialog.prototype.init = function () {
		var that = this;
		this._oManuallySetSize = null;
		this._oManuallySetPosition = null;
		this._bRTL = Localization.getRTL();

		// used to judge if enableScrolling needs to be disabled
		this._scrollContentList = ["sap.m.NavContainer", "sap.m.Page", "sap.m.ScrollContainer", "sap.m.SplitContainer", "sap.m.MultiInput", "sap.m.SimpleFixFlex"];

		this.oPopup = new Popup();
		this.oPopup.setShadow(true);
		this.oPopup.setNavigationMode("SCOPE");
		this.oPopup.setModal(true);
		this.oPopup.setAnimations(jQuery.proxy(this._openAnimation, this), jQuery.proxy(this._closeAnimation, this));

		/**
		 *
		 * @param {Object} oPosition A new position to move the Dialog to.
		 * @param {boolean} bFromResize The function called from the <code>resize</code> event.
		 * @private
		 */
		this.oPopup._applyPosition = function (oPosition, bFromResize) {

			that._setDimensions();
			that._adjustScrollingPane();

			if (that._oManuallySetPosition) {
				oPosition.at = {
					left: that._oManuallySetPosition.x,
					top: that._oManuallySetPosition.y
				};
			} else {
				oPosition.at = that._calcPosition();
			}

			//deregister the content resize handler before repositioning
			that._deregisterContentResizeHandler();
			Popup.prototype._applyPosition.call(this, oPosition);

			//register the content resize handler
			that._registerContentResizeHandler();
		};

		this._initTitlePropagationSupport();

		this._initResponsivePaddingsEnablement();

		this._oAriaDescribedbyText = new InvisibleText({id: this.getId() + "-ariaDescribedbyText"});
	};

	Dialog.prototype.onBeforeRendering = function () {
		this._loadVerticalMargin();

		var oHeader = this._getAnyHeader();

		if (this.hasStyleClass("sapUiPopupWithPadding")) {
			Log.warning("Usage of CSS class 'sapUiPopupWithPadding' is deprecated. Use 'sapUiContentPadding' instead", null, "sap.m.Dialog");
		}

		//if content has scrolling, disable scrolling automatically
		if (this._hasSingleScrollableContent()) {
			this.setVerticalScrolling(false);
			this.setHorizontalScrolling(false);

			Log.info("VerticalScrolling and horizontalScrolling in sap.m.Dialog with ID " + this.getId() + " has been disabled because there's scrollable content inside");

		} else if (!this._oScroller) {
			this._oScroller = new ScrollEnablement(this, this.getId() + "-scroll", {
				horizontal: this.getHorizontalScrolling(), // will be disabled in adjustScrollingPane if content can fit in
				vertical: this.getVerticalScrolling()
			});
		}

		if (this._oScroller) {
			this._oScroller.setVertical(this.getVerticalScrolling());
			this._oScroller.setHorizontal(this.getHorizontalScrolling());
		}

		this._createToolbarButtons();

		if (ControlBehavior.isAccessibilityEnabled() && this.getState() != ValueState.None) {
			if (!this._oValueState) {
				this._oValueState = new InvisibleText();

				this.setAggregation("_valueState", this._oValueState);
				this.addAriaLabelledBy(this._oValueState.getId());
			}
			this._oValueState.setText(this.getValueStateString(this.getState()));
		}

		// title alignment
		if (oHeader && oHeader.setTitleAlignment) {
			oHeader.setTitleAlignment(this.getTitleAlignment());
		}

		if (oHeader && this._getTitles(oHeader).length === 0) {
			oHeader._setRootAccessibilityRole("heading");
			oHeader._setRootAriaLevel("2");
		}

		this._oAriaDescribedbyText.setText(this._getAriaDescribedByText());
	};

	Dialog.prototype.onAfterRendering = function () {
		this._$scrollPane = this.$("scroll");
		//this is not used in the control itself but is used in test and may me used from client's implementations
		this._$content = this.$("cont");
		this._$dialog = this.$();

		if (this.isOpen()) {
			//restore the focus after rendering when dialog is already open
			this._setInitialFocus();
		}
	};

	Dialog.prototype.exit = function () {
		InstanceManager.removeDialogInstance(this);
		this._deregisterContentResizeHandler();
		this._deregisterResizeHandler();

		if (this.oPopup) {
			this.oPopup.detachOpened(this._handleOpened, this);
			this.oPopup.detachClosed(this._handleClosed, this);
			this.oPopup.destroy();
			this.oPopup = null;
		}
		if (this._oScroller) {
			this._oScroller.destroy();
			this._oScroller = null;
		}

		if (this._header) {
			this._header.destroy();
			this._header = null;
		}

		if (this._headerTitle) {
			this._headerTitle.destroy();
			this._headerTitle = null;
		}

		if (this._iconImage) {
			this._iconImage.destroy();
			this._iconImage = null;
		}

		if (this._toolbarSpacer) {
			this._toolbarSpacer.destroy();
			this._toolbarSpacer = null;
		}

		if (this._oAriaDescribedbyText) {
			this._oAriaDescribedbyText.destroy();
			this._oAriaDescribedbyText = null;
		}
	};
	/* =========================================================== */
	/*                   end: Lifecycle functions                  */
	/* =========================================================== */

	/* =========================================================== */
	/*                    begin: public functions                  */
	/* =========================================================== */
	/**
	 * Open the dialog.
	 *
	 * @return {this} <code>this</code> to allow method chaining
	 * @public
	 */
	Dialog.prototype.open = function () {

		var oPopup = this.oPopup;
		// Set the initial focus to the dialog itself.
		// The initial focus should be set because otherwise the first focusable element will be focused.
		// This first element can be input or textarea which will trigger the keyboard to open (mobile device).
		// The focus will be change after the dialog is opened;
		oPopup.setInitialFocusId(this.getId());

		var oPopupOpenState = oPopup.getOpenState();

		switch (oPopupOpenState) {
			case OpenState.OPEN:
			case OpenState.OPENING:
				return this;
			case OpenState.CLOSING:
				this._bOpenAfterClose = true;
				break;
			default:
		}

		//reset the close trigger
		this._oCloseTrigger = null;

		this.fireBeforeOpen();
		oPopup.attachOpened(this._handleOpened, this);

		// reset scroll fix check
		this._iLastWidthAndHeightWithScroll = null;

		// Open popup
		oPopup.setContent(this);

		oPopup.open();

		this._registerResizeHandler();

		InstanceManager.addDialogInstance(this);

		return this;
	};


	/**
	 * Close the dialog.
	 *
	 * @return {this} <code>this</code> to allow method chaining
	 * @public
	 */
	Dialog.prototype.close = function () {
		this._bOpenAfterClose = false;

		this.$().removeClass('sapDialogDisableTransition');

		this._deregisterResizeHandler();

		var oPopup = this.oPopup;

		var eOpenState = this.oPopup.getOpenState();
		if (!(eOpenState === OpenState.CLOSED || eOpenState === OpenState.CLOSING)) {
			library.closeKeyboard();
			this.fireBeforeClose({origin: this._oCloseTrigger});
			oPopup.attachClosed(this._handleClosed, this);
			this._bDisableRepositioning = false;
			//reset the drag and/or resize
			this._oManuallySetPosition = null;
			this._oManuallySetSize = null;
			oPopup.close();
			this._deregisterContentResizeHandler();
		}
		return this;
	};

	/**
	 * The method checks if the Dialog is open.
	 *
	 * It returns <code>true</code> when the Dialog is currently open (this includes opening and closing animations),
	 * otherwise it returns <code>false</code>.
	 *
	 * @returns {boolean} Whether the dialog is open.
	 * @public
	 * @since 1.9.1
	 */
	Dialog.prototype.isOpen = function () {
		return !!this.oPopup && this.oPopup.isOpen();
	};

	/*
	 * @inheritdoc
	 */
	Dialog.prototype.setIcon = function (sIcon) {
		this._bHasCustomIcon = true;
		return this.setProperty("icon", sIcon);
	};

	/*
	 * @inheritdoc
	 */
	Dialog.prototype.setState = function (sState) {
		var sDefaultIcon;

		this.setProperty("state", sState);

		if (this._bHasCustomIcon) {
			return this;
		}

		if (sState === ValueState.None) {
			sDefaultIcon = "";
		} else {
			Dialog._initIcons();
			sDefaultIcon = Dialog._mIcons[sState];
		}

		this.setProperty("icon", sDefaultIcon);
		return this;
	};

	/* =========================================================== */
	/*                     end: public functions                   */
	/* =========================================================== */

	/* =========================================================== */
	/*                      begin: event handlers                  */
	/* =========================================================== */
	/**
	 *
	 * @private
	 */
	Dialog.prototype._handleOpened = function () {
		this.oPopup.detachOpened(this._handleOpened, this);
		this._setInitialFocus();
		this.fireAfterOpen();
	};

	/**
	 *
	 * @private
	 */
	Dialog.prototype._handleClosed = function () {
		// TODO: remove the following three lines after the popup open state problem is fixed
		if (!this.oPopup) {
			return;
		}

		this.oPopup.detachClosed(this._handleClosed, this);

		if (this.getDomRef()) {
			// Not removing the content DOM leads to the  problem that control DOM with the same ID exists in two places if
			// the control is added to a different aggregation without the dialog being destroyed. In this special case the
			// RichTextEditor (as an example) renders a textarea-element and afterwards tells the TinyMCE component which ID
			// to use for rendering; since there are two elements with the same ID at that point, it does not work.
			// As the Dialog can only contain other controls, we can safely discard the DOM - we cannot do this inside
			// the Popup, since it supports displaying arbitrary HTML content.
			RenderManager.preserveContent(this.getDomRef());
			this.$().remove();
		}

		InstanceManager.removeDialogInstance(this);
		this.fireAfterClose({origin: this._oCloseTrigger});

		if (this._bOpenAfterClose) {
			this._bOpenAfterClose = false;
			this.open();
		}
	};

	/**
	 * Event handler for the <code>focusin</code> event.
	 * If it occurs on the invisible element at the beginning of the Dialog, the focus is set on the last focusable element of the Dialog, and vice versa.
	 * @param {jQuery.Event} oEvent The event object
	 * @private
	 */
	Dialog.prototype.onfocusin = function (oEvent) {
		var oSourceDomRef = oEvent.target;

		//Check if the invisible FIRST focusable element (suffix '-firstfe') has gained focus
		if (oSourceDomRef.id === this.getId() + "-firstfe") {
			//Check if buttons are available
			var oLastFocusableDomRef = this._getAnyFooter()?.$().lastFocusableDomRef() || this.$("cont").lastFocusableDomRef() || (this.getSubHeader() && this.getSubHeader().$().firstFocusableDomRef()) || (this._getAnyHeader() && this._getAnyHeader().$().lastFocusableDomRef());
			if (oLastFocusableDomRef) {
				oLastFocusableDomRef.focus();
			}
		} else if (oSourceDomRef.id === this.getId() + "-lastfe") {
			//Check if the invisible LAST focusable element (suffix '-lastfe') has gained focus
			//First check if header content is available
			var oFirstFocusableDomRef = this._getFocusableHeader() || (this._getAnyHeader() && this._getAnyHeader().$().firstFocusableDomRef()) || (this.getSubHeader() && this.getSubHeader().$().firstFocusableDomRef()) || this.$("cont").firstFocusableDomRef() || this.$("footer").firstFocusableDomRef();
			if (oFirstFocusableDomRef) {
				oFirstFocusableDomRef.focus();
			}
		}
	};

	/**
	 * Makes sure the app developer will always have access to the last created Promise.
	 * @returns {{reject: reject, resolve: resolve}}
	 * @private
	 */
	Dialog.prototype._getPromiseWrapper = function () {
		var that = this;

		return {
			reject: function () {
				that.currentPromise.reject();
			},
			resolve: function () {
				that.currentPromise.resolve();
			}
		};
	};


	/**
	 * Event handler for the escape key pressed event.
	 * If it occurs and the developer hasn't defined the <code>escapeHandler</code> property, the Dialog is immediately closed.
	 * Otherwise, the <code>escapeHandler</code> is executed and the developer may prevent the closing of the Dialog.
	 * @param {jQuery.Event} oEvent The event object
	 * @private
	 */
	Dialog.prototype.onsapescape = function(oEvent) {
		var oEscapeHandler = this.getEscapeHandler(),
			oPromiseArgument = {},
			that = this;

		if (this._isSpaceOrEnterPressed) {
			return;
		}

		if (oEvent.originalEvent && oEvent.originalEvent._sapui_handledByControl) {
			return;
		}

		this._oCloseTrigger = null;

		if (typeof oEscapeHandler === 'function') {
			// create a Promise to allow app developers to hook to the 'escape' event
			// and prevent the closing of the dialog by executing the escape handler function they defined
			new Promise(function (resolve, reject) {
				oPromiseArgument.resolve = resolve;
				oPromiseArgument.reject = reject;

				that.currentPromise = oPromiseArgument;

				oEscapeHandler(that._getPromiseWrapper());
			})
				.then(function (result) {
					that.close();
				})
				.catch(function () {
					Log.info("Disallow dialog closing");
				});
		} else {

			this.close();
		}

		//event should not trigger any further actions
		oEvent.stopPropagation();
	};

	/**
	 * Event handler for the onkeyup event.
	 * Register if SPACE or ENTER is released.
	 *
	 * @param {jQuery.Event} oEvent The event object
	 * @private
	 */
	Dialog.prototype.onkeyup = function (oEvent) {
		if (this._isSpaceOrEnter(oEvent)) {
			this._isSpaceOrEnterPressed = false;
		}
	};

	/**
	 * Event handler for the onkeydown event.
	 * Register if SPACE or ENTER is pressed.
	 *
	 * @param {jQuery.Event} oEvent The event object
	 * @private
	 */
	Dialog.prototype.onkeydown = function (oEvent) {
		if (this._isSpaceOrEnter(oEvent)) {
			this._isSpaceOrEnterPressed = true;
		}

		var iKeyCode = oEvent.which || oEvent.keyCode;

		if ((oEvent.ctrlKey || oEvent.metaKey) && iKeyCode === KeyCodes.ENTER) {

			var oPositiveButton = this._findFirstPositiveButton();

			if (oPositiveButton) {

				oPositiveButton.firePress();
				oEvent.stopPropagation();
				oEvent.preventDefault();
				return;
			}
		}

		this._handleKeyboardDragResize(oEvent);
	};

	/**
	 * Finds first positive button
	 * We call positive the buttons with type "Accept" or "Emphasized"
	 *
	 * @private
	 */
	Dialog.prototype._findFirstPositiveButton = function () {
	   var aButtons;

	   if (this.getFooter()) {
		   aButtons = this.getFooter().getContent().filter(function (oItem) {
			   return oItem.isA("sap.m.Button");
		   });
	   } else {
		   aButtons = this.getButtons();
	   }

	   for (var i = 0; i < aButtons.length; i++) {
		   var oButton = aButtons[i];
		   if (oButton.getType() === ButtonType.Accept || oButton.getType() === ButtonType.Emphasized) {
			   return oButton;
		   }
	   }
	};

	/**
	 * Handles the keyboard drag/resize functionality
	 *
	 * @param {jQuery.Event} oEvent The event object
	 * @private
	 */
	Dialog.prototype._handleKeyboardDragResize = function (oEvent) {

		if (oEvent.target !== this._getFocusableHeader() ||
			[KeyCodes.ARROW_LEFT,
				KeyCodes.ARROW_RIGHT,
				KeyCodes.ARROW_UP,
				KeyCodes.ARROW_DOWN].indexOf(oEvent.keyCode) === -1) {
			return;
		}

		if ((!this.getResizable() && oEvent.shiftKey) ||
			(!this.getDraggable() && !oEvent.shiftKey)) {
			return;
		}

		var $this = this._$dialog,
			oBoundingClientRect = this.getDomRef().getBoundingClientRect(),
			mOffset = {
				left: oBoundingClientRect.x,
				top: oBoundingClientRect.y
			},
			oAreaDimensions = this._getAreaDimensions(),
			iDialogWidth = $this.width(),
			iDialogHeight = $this.height(),
			iDialogOuterHeight = $this.outerHeight(true),
			bResize = oEvent.shiftKey,
			mStyles,
			iMaxHeight;

		this._bDisableRepositioning = true;
		$this.addClass('sapDialogDisableTransition');

		if (bResize) {
			this._oManuallySetSize = true;
			this.$('cont').height('').width('');
		}

		switch (oEvent.keyCode) {
			case KeyCodes.ARROW_LEFT:
				if (bResize) {
					iDialogWidth -= DRAGRESIZE_STEP;
				} else {
					mOffset.left -= DRAGRESIZE_STEP;
				}
				break;
			case KeyCodes.ARROW_RIGHT:
				if (bResize) {
					iDialogWidth += DRAGRESIZE_STEP;
				} else {
					mOffset.left += DRAGRESIZE_STEP;
				}
				break;
			case KeyCodes.ARROW_UP:
				if (bResize) {
					iDialogHeight -= DRAGRESIZE_STEP;
				} else {
					mOffset.top -= DRAGRESIZE_STEP;
				}
				break;
			case KeyCodes.ARROW_DOWN:
				if (bResize) {
					iDialogHeight += DRAGRESIZE_STEP;
				} else {
					mOffset.top += DRAGRESIZE_STEP;
				}
				break;
		}

		if (bResize) {

			iMaxHeight = oAreaDimensions.bottom - mOffset.top - iDialogOuterHeight + iDialogHeight;

			if (oEvent.keyCode === KeyCodes.ARROW_DOWN) {
				iMaxHeight -= DRAGRESIZE_STEP;
			}

			mStyles = {
				width: Math.min(iDialogWidth, oAreaDimensions.right - mOffset.left),
				height: Math.min(iDialogHeight, iMaxHeight)
			};
		} else {
			mStyles = {
				left: Math.min(Math.max(oAreaDimensions.left, mOffset.left), oAreaDimensions.right - iDialogWidth),
				top: Math.min(Math.max(oAreaDimensions.top, mOffset.top), oAreaDimensions.bottom - iDialogOuterHeight)
			};
		}

		$this.css(mStyles);
	};

	/**
	 * Determines if the key from oEvent is SPACE or ENTER.
	 *
	 * @param {jQuery.Event} oEvent The event object
	 * @private
	 * @return {boolean} True if the key from the event is space or enter
	 */
	Dialog.prototype._isSpaceOrEnter = function (oEvent) {
		var iKeyCode = oEvent.which || oEvent.keyCode;

		return iKeyCode == KeyCodes.SPACE || iKeyCode == KeyCodes.ENTER;
	};

	/* =========================================================== */
	/*                      end: event handlers                  */
	/* =========================================================== */

	/* =========================================================== */
	/*                      begin: private functions               */
	/* =========================================================== */
	/**
	 *
	 * @param {Object} $Ref
	 * @param {number} iRealDuration
	 * @param {function} fnOpened
	 * @private
	 */
	Dialog.prototype._openAnimation = function ($Ref, iRealDuration, fnOpened) {
		$Ref.addClass("sapMDialogOpen");

		setTimeout(fnOpened, iAnimationDuration);
	};

	/**
	 *
	 * @param {Object} $Ref
	 * @param {number} iRealDuration
	 * @param {function} fnClose
	 * @private
	 */
	Dialog.prototype._closeAnimation = function ($Ref, iRealDuration, fnClose) {
		$Ref.removeClass("sapMDialogOpen");

		setTimeout(fnClose, iAnimationDuration);
	};

	/**
	 *
	 * @private
	 */
	Dialog.prototype._setDimensions = function () {
		var $this = this.$(),
			bStretch = this.getStretch(),
			bMessageType = this.getType() === DialogType.Message,
			oStyles = {};

		//the initial size is set in the renderer when the dom is created

		if (!bStretch) {
			//set the size to the content
			if (!this._oManuallySetSize) {
				oStyles.width = this.getContentWidth() || undefined;
				oStyles.height = this.getContentHeight() || undefined;
			} else {
				oStyles.width = this._oManuallySetSize.width;
				oStyles.height = this._oManuallySetSize.height;
			}
		}

		if (oStyles.width == 'auto') {
			oStyles.width = undefined;
		}

		if (oStyles.height == 'auto') {
			oStyles.height = undefined;
		}

		if (bStretch && !bMessageType) {
			this.$().addClass('sapMDialogStretched');
		}

		$this.css(oStyles);
		$this.css(this._calcMaxSizes());

		if (!this._oManuallySetSize && !this._bDisableRepositioning) {
			$this.css(this._calcPosition());
		}

		//In Chrome when the dialog is stretched the footer is not rendered in the right position;
		if (window.navigator.userAgent.toLowerCase().indexOf("chrome") !== -1 && this.getStretch()) {
			//forcing repaint
			$this.find('> footer').css({bottom: '0.001px'});
		}
	};

	/**
	 *
	 * @private
	 */
	Dialog.prototype._adjustScrollingPane = function () {
		if (this._oScroller) {
			this._oScroller.refresh();
		}
	};

	/**
	 * @private
	 */
	Dialog.prototype._onResize = function () {
		var $dialog = this.$(),
			$dialogContent = this.$('cont'),
			sContentWidth = this.getContentWidth(),
			iMaxDialogWidth = this._calcMaxSizes().maxWidth; // 90% of the max screen size

		//if height is set by manually resizing return;
		if (this._oManuallySetSize) {
			$dialogContent.css({
				width: 'auto'
			});
			return;
		}

		// Browsers except chrome do not increase the width of the container to include scrollbar (when width is auto). So we need to compensate
		if (Device.system.desktop && !Device.browser.chrome) {

			var iCurrentWidthAndHeight = $dialogContent.width() + "x" + $dialogContent.height(),
				bMinWidth = $dialog.css("min-width") !== $dialog.css("width");

			// Apply the fix only if width or height did actually change.
			// And when the width is not equal to the min-width.
			if (iCurrentWidthAndHeight !== this._iLastWidthAndHeightWithScroll && bMinWidth) {
				if (this._hasVerticalScrollbar() &&					// - there is a vertical scroll
					(!sContentWidth || sContentWidth == 'auto') &&	// - when the developer hasn't set it explicitly
					!this.getStretch() && 							// - when the dialog is not stretched
					$dialogContent.width() < iMaxDialogWidth) {		// - if the dialog can't grow anymore

					$dialog.addClass("sapMDialogVerticalScrollIncluded");
					$dialogContent.css({"padding-right" : SCROLLBAR_WIDTH});
					this._iLastWidthAndHeightWithScroll = iCurrentWidthAndHeight;
				} else {
					$dialog.removeClass("sapMDialogVerticalScrollIncluded");
					$dialogContent.css({"padding-right" : ""});
					this._iLastWidthAndHeightWithScroll = null;
				}
			} else if (!this._hasVerticalScrollbar() || !bMinWidth) {
				$dialog.removeClass("sapMDialogVerticalScrollIncluded");
				$dialogContent.css({"padding-right" : ""});
				this._iLastWidthAndHeightWithScroll = null;
			}
		}

		if (!this._oManuallySetSize && !this._bDisableRepositioning) {
			this._positionDialog();
		}
	};

	/**
	 * Checks if the dialog has a vertical scrollbar.
	 * @private
	 * @return {boolean} True if there is a vertical scrollbar, false otherwise
	 */
	Dialog.prototype._hasVerticalScrollbar = function() {
		var $dialogContent = this.$('cont');

		return $dialogContent[0].clientHeight < $dialogContent[0].scrollHeight;
	};

	/**
	 * Positions the dialog in the center of designated area, or stretches it.
	 * Max sizes are also added.
	 *
	 * @private
	 */
	Dialog.prototype._positionDialog = function() {
		var $this = this.$();

		$this.css(this._calcMaxSizes());
		$this.css(this._calcPosition());
	};

	/**
	 * Calculates "left" side ("right" side in RTL mode) and "top" positions, so the dialog is centered.
	 *
	 * @returns {object} Object that has "left" side ("right" side in RTL mode) and "top" positions of the dialog
	 * @private
	 */
	Dialog.prototype._calcPosition = function () {
		var oAreaDimensions = this._getAreaDimensions(),
			$this = this.$(),
			iLeft,
			iTop,
			oPosition;

		if (Device.system.phone && this.getStretch()) {
			iLeft = 0;
			iTop = 0;
		} else if (this.getStretch()) {
			iLeft = this._percentOfSize(oAreaDimensions.width, HORIZONTAL_MARGIN); // 5% from left
			iTop = this._percentOfSize(oAreaDimensions.height, VERTICAL_MARGIN); // 3% from top
		} else {
			iLeft = (oAreaDimensions.width - $this.outerWidth()) / 2;
			iTop = (oAreaDimensions.height - $this.outerHeight()) / 2;
		}

		oPosition = {
			top: Math.round(oAreaDimensions.top + iTop)
		};

		if (this._bRTL) {
			oPosition.right = Math.round(window.innerWidth - oAreaDimensions.right + iLeft);
		} else {
			oPosition.left = Math.round(oAreaDimensions.left + iLeft);
		}

		return oPosition;
	};

	/**
	 * Calculates maximum width and height
	 * @private
	 * @returns {object} Object that contains 'maxHeight' and 'maxWidth'
	 */
	Dialog.prototype._calcMaxSizes = function () {
		var oAreaDimensions = this._getAreaDimensions(),
			$this = this.$(),
			iHeaderHeight = $this.find(".sapMDialogTitleGroup").height() || 0,
			iSubHeaderHeight = $this.find(".sapMDialogSubHeader").height() || 0,
			iFooterHeight = $this.find("> footer").height() || 0,
			iHeightAsPadding = iHeaderHeight + iSubHeaderHeight + iFooterHeight,
			iMaxHeight,
			iMaxWidth;

		if (Device.system.phone && this.getStretch()) {
			iMaxWidth = oAreaDimensions.width;
			iMaxHeight = oAreaDimensions.height - iHeightAsPadding;
		} else {
			iMaxWidth = this._percentOfSize(oAreaDimensions.width, 100 - 2 * HORIZONTAL_MARGIN); // 90% of available width
			iMaxHeight = this._percentOfSize(oAreaDimensions.height, 100 - 2 * VERTICAL_MARGIN) - iHeightAsPadding; // 94% of available height minus paddings for headers and footer
		}

		return {
			maxWidth: Math.floor(iMaxWidth),
			maxHeight: Math.floor(iMaxHeight)
		};
	};

	/**
	 * @returns {object} Object that has dimensions of the area in which the dialog is positioned
	 * @private
	 */
	Dialog.prototype._getAreaDimensions = function() {
		var oWithin = Popup.getWithinAreaDomRef(),
			oAreaDimensions;

		if (oWithin === window) {
			oAreaDimensions = {
				left: 0,
				top: 0,
				width: oWithin.innerWidth,
				height: oWithin.innerHeight
			};
		} else {
			var oClientRect = oWithin.getBoundingClientRect(),
				$within = jQuery(oWithin);

			oAreaDimensions = {
				left: oClientRect.left + parseFloat($within.css("border-left-width")),
				top: oClientRect.top + parseFloat($within.css("border-top-width")),
				width: oWithin.clientWidth,
				height: oWithin.clientHeight
			};
		}

		oAreaDimensions.right = oAreaDimensions.left + oAreaDimensions.width;
		oAreaDimensions.bottom = oAreaDimensions.top + oAreaDimensions.height;

		return oAreaDimensions;
	};

	Dialog.prototype._percentOfSize = function (iSize, iPercent) {
		return Math.round(iSize * iPercent / 100);
	};

	/**
	 * @private
	 */
	Dialog.prototype._createHeader = function () {
		if (!this._header) {
			// set parent of header to detect changes on title
			this._header = new Bar(this.getId() + "-header", {
				titleAlignment: this.getTitleAlignment(),
				ariaLabelledBy: Dialog._getHeaderToolbarAriaLabelledByText()
			});

			this.setAggregation("_header", this._header);
		}
	};

	/**
	 * @private
	 */
	Dialog.prototype._applyTitleToHeader = function () {
		var sTitle = this.getProperty("title");

		if (this._headerTitle) {
			this._headerTitle.setText(sTitle);
		} else {
			this._headerTitle = new Title(this.getId() + "-title", {
				text: sTitle,
				level: TitleLevel.H1
			}).addStyleClass("sapMDialogTitle");

			this._header.addContentMiddle(this._headerTitle);
		}
	};

	/**
	 * If a scrollable control (<code>sap.m.NavContainer</code>, <code>sap.m.ScrollContainer</code>, <code>sap.m.Page</code>, <code>sap.m.SplitContainer</code>) is added to the Dialog content aggregation as a single child or through one or more <code>sap.ui.mvc.View</code> instances,
	 * the scrolling inside the Dialog will be disabled in order to avoid wrapped scrolling areas.
	 *
	 * If more than one scrollable control is added to the Dialog, the scrolling needs to be disabled manually.
	 * @private
	 */
	Dialog.prototype._hasSingleScrollableContent = function () {
		var aContent = this.getContent();

		while (aContent.length === 1 && aContent[0] instanceof Control && aContent[0].isA("sap.ui.core.mvc.View")) {
			aContent = aContent[0].getContent();
		}

		if (aContent.length === 1 && aContent[0] instanceof Control && aContent[0].isA(this._scrollContentList)) {
			return true;
		}

		return false;
	};

	/**
	 *
	 * @private
	 */
	Dialog.prototype._getFocusDomRef = function () {
		// Left or Right button can be visible false and therefore not rendered.
		// In such a case, focus should be set somewhere else.
		var sInitialFocusId = this.getInitialFocus();

		if (sInitialFocusId) {
			return document.getElementById(sInitialFocusId);
		}

		return this._getFocusableHeader()
			|| this._getFirstFocusableContentSubHeader()
			|| this._getFirstFocusableContentElement()
			|| this._getFirstVisibleButtonDomRef()
			|| this.getDomRef();
	};

	/**
	 *
	 * @returns {string}
	 * @private
	 */
	Dialog.prototype._getFirstVisibleButtonDomRef = function () {
		var oBeginButton = this.getBeginButton(),
			oEndButton = this.getEndButton(),
			aButtons = this.getButtons(),
			oButtonDomRef;

		if (oBeginButton && oBeginButton.getVisible()) {
			oButtonDomRef = oBeginButton.getDomRef();
		} else if (oEndButton && oEndButton.getVisible()) {
			oButtonDomRef = oEndButton.getDomRef();
		} else if (aButtons && aButtons.length > 0) {
			for (var i = 0; i < aButtons.length; i++) {
				if (aButtons[i].getVisible()) {
					oButtonDomRef = aButtons[i].getDomRef();
					break;
				}
			}
		}

		return oButtonDomRef;
	};

	/**
	 * Returns the focusable header if any
	 * @returns {HTMLElement}
	 * @private
	 */
	Dialog.prototype._getFocusableHeader = function () {

		if (!this._isDraggableOrResizable()) {
			return null;
		}

		return this.$().find('header .sapMDialogTitleGroup')[0];
	};

	/**
	 *
	 * @returns {string}
	 * @private
	 */
	Dialog.prototype._getFirstFocusableContentSubHeader = function () {
		var $subHeader = this.$().find('.sapMDialogSubHeader');

		return $subHeader.firstFocusableDomRef();
	};

	/**
	 *
	 * @returns {string}
	 * @private
	 */
	Dialog.prototype._getFirstFocusableContentElement = function () {
		var $dialogContent = this.$("cont");

		return $dialogContent.firstFocusableDomRef();
	};

	// The control that needs to be focused after the Dialog is open is calculated in the following sequence:
	// initialFocus, first focusable element in content area, beginButton, endButton
	// the Dialog is always modal so the focus doesn't need to be on the Dialog when there's
	// no initialFocus, beginButton and endButton available, but to keep the consistency,
	// the focus will in the end fall back on the Dialog itself.
	/**
	 *
	 * @private
	 */
	Dialog.prototype._setInitialFocus = function () {
		var oFocusDomRef = this._getFocusDomRef(),
			oControl;

		if (oFocusDomRef && oFocusDomRef.id) {
			oControl = Element.getElementById(oFocusDomRef.id);
		}

		if (oControl) {
			//if someone tries to focus on an existing but not visible control, focus the Dialog itself.
			if (oControl.getVisible && !oControl.getVisible()) {
				this.focus();
				return;
			}

			oFocusDomRef = oControl.getFocusDomRef();
		}

		// if focus dom ref is not found
		if (!oFocusDomRef) {
			this.setInitialFocus(""); // clear the saved initial focus
			oFocusDomRef = this._getFocusDomRef(); // recalculate the element on focus
		}

		//if there is no set initial focus, set the default one to the initialFocus association
		if (!this.getInitialFocus()) {
			this.setAssociation('initialFocus', oFocusDomRef ? oFocusDomRef.id : this.getId(), true);
		}

		// Setting focus to DOM Element which can open the On-screen keyboard on mobile device doesn't work
		// consistently across devices. Therefore setting focus on these elements is disabled on mobile devices
		// and the keyboard should be opened by the user explicitly
		if (Device.system.desktop || (oFocusDomRef && !/input|textarea|select/i.test(oFocusDomRef.tagName))) {
			if (oFocusDomRef){
				oFocusDomRef.focus();
			}
		} else {
			// Set the focus on the popup itself in order to keep the tab chain
			this.focus();
		}
	};

	/**
	 * Returns the <code>sap.ui.core.delegate.ScrollEnablement</code> delegate which is used with this control.
	 *
	 * @private
	 */
	Dialog.prototype.getScrollDelegate = function () {
		return this._oScroller;
	};

	/**
	 *
	 * @returns {boolean}
	 * @private
	 */
	Dialog.prototype._isToolbarEmpty = function () {
		// no ToolbarSpacer
		var filteredContent = this._oToolbar.getContent().filter(function (content) {
			return content.getMetadata().getName() !== 'sap.m.ToolbarSpacer';
		});

		return filteredContent.length === 0;
	};

	/**
	 * Returns the custom header instance when the <code>customHeader</code> aggregation is set. Otherwise, it returns the internal managed
	 * header instance. This method can be called within composite controls which use <code>sap.m.Dialog</code> inside.
	 *
	 * @protected
	 */
	Dialog.prototype._getAnyHeader = function () {
		var oCustomHeader = this.getCustomHeader();

		if (oCustomHeader) {
			return oCustomHeader;
		} else {
			var bShowHeader = this.getShowHeader();
			// if showHeader is set to false and not for standard dialog in iOS in theme sap_mvi, no header.
			if (!bShowHeader) {
				return null;
			}

			this._createHeader();
			this._applyTitleToHeader();
			this._applyIconToHeader();
			return this._header;
		}
	};

	/**
	 * @private
	 * @returns {sap.m.Toolbar|undefined} The custom footer if <code>footer</code> aggregation is set, internal footer otherwise
	 */
	Dialog.prototype._getAnyFooter = function () {
		return this.getFooter() || this._getToolbar();
	};

	/**
	 *
	 * @private
	 */
	Dialog.prototype._deregisterResizeHandler = function () {
		var oWithin = Popup.getWithinAreaDomRef();

		if (oWithin === window) {
			Device.resize.detachHandler(this._onResize, this);
		} else {
			ResizeHandler.deregister(this._withinResizeListenerId);
			this._withinResizeListenerId = null;
		}
	};

	/**
	 * @private
	 */
	Dialog.prototype._registerResizeHandler = function () {
		var oWithin = Popup.getWithinAreaDomRef();

		if (oWithin === window) {
			Device.resize.attachHandler(this._onResize, this);
		} else {
			this._withinResizeListenerId = ResizeHandler.register(oWithin, this._onResize.bind(this));
		}

		//set the initial size of the content container so when a dialog with large content is open there will be a scroller
		this._onResize();
	};

	/**
	 * @private
	 */
	Dialog.prototype._deregisterContentResizeHandler = function () {
		if (this._sContentResizeListenerId) {
			ResizeHandler.deregister(this._sContentResizeListenerId);
			this._sContentResizeListenerId = null;
		}
	};

	/**
	 *
	 * @private
	 */
	Dialog.prototype._registerContentResizeHandler = function() {
		if (!this._sContentResizeListenerId) {
			this._sContentResizeListenerId = ResizeHandler.register(this.getDomRef("scrollCont"), jQuery.proxy(this._onResize, this));
		}

		//set the initial size of the content container so when a dialog with large content is open there will be a scroller
		this._onResize();
	};

	Dialog.prototype._attachHandler = function(oButton) {
		var that = this;

		if (!this._oButtonDelegate) {
			this._oButtonDelegate = {
				ontap: function(){
					that._oCloseTrigger = this;
				},
				//BCP: 1870320154
				onkeyup: function(){
					that._oCloseTrigger = this;
				},
				onkeydown: function(){
					that._oCloseTrigger = this;
				}
			};
		}

		if (oButton) {
			oButton.addDelegate(this._oButtonDelegate, true, oButton);
		}
	};

	Dialog.prototype._createToolbarButtons = function () {
		if (this.getFooter()) {
			return;
		}
		var toolbar = this._getToolbar();
		var buttons = this.getButtons();
		var beginButton = this.getBeginButton();
		var endButton = this.getEndButton(),
			that = this,
			aButtons = [beginButton, endButton];

		// remove handler if such exists
		aButtons.forEach(function(oBtn) {
			if (oBtn && that._oButtonDelegate) {
				oBtn.removeDelegate(that._oButtonDelegate);
			}
		});

		toolbar.removeAllContent();
		if (!("_toolbarSpacer" in this)) {
			this._toolbarSpacer = new ToolbarSpacer();
		}
		toolbar.addContent(this._toolbarSpacer);
		// attach handler which sets origin parameter only for begin and End buttons
		aButtons.forEach(function(oBtn) {
			that._attachHandler(oBtn);
		});

		//if there are buttons they should be in the toolbar and the begin and end buttons should not be used
		if (buttons && buttons.length) {
			buttons.forEach(function (button) {
				toolbar.addContent(button);
			});
		} else {
			if (beginButton) {
				toolbar.addContent(beginButton);
			}
			if (endButton) {
				toolbar.addContent(endButton);
			}
		}
	};

	/**
	 * @returns {sap.m.IBar|undefined} Toolbar
	 * @private
	 */
	Dialog.prototype._getToolbar = function () {
		if (!this._oToolbar) {
			this._oToolbar = new AssociativeOverflowToolbar(this.getId() + "-footer", {
				ariaLabelledBy: Dialog._getFooterToolbarAriaLabelledByText()
			}).addStyleClass("sapMTBNoBorders");

			this._oToolbar.addDelegate({
				onAfterRendering: function () {
					if (this.getType() === DialogType.Message) {
						this.$("footer").removeClass("sapContrast sapContrastPlus");
					}
				}
			}, false, this);

			this.setAggregation("_toolbar", this._oToolbar);
		}

		return this._oToolbar;
	};

	/**
	 * Returns the <code>sap.ui.core.ValueState</code> state according to the language settings.
	 * @param {sap.ui.core.ValueState|string} sValueState The Dialog value state
	 * @returns {string} The translated text
	 * @private
	 */
	Dialog.prototype.getValueStateString = function (sValueState) {
		var rb = Library.getResourceBundleFor("sap.m");

		switch (sValueState) {
			case (ValueState.Success):
				return rb.getText("LIST_ITEM_STATE_SUCCESS");
			case (ValueState.Warning):
				return rb.getText("LIST_ITEM_STATE_WARNING");
			case (ValueState.Error):
				return rb.getText("LIST_ITEM_STATE_ERROR");
			case (ValueState.Information):
				return rb.getText("LIST_ITEM_STATE_INFORMATION");
			default:
				return "";
		}
	};

	/**
	 * Returns if the Dialog is draggable or resizable
	 * @private
	 */
	Dialog.prototype._isDraggableOrResizable = function () {
		return !this.getStretch() && (this.getDraggable() || this.getResizable());
	};

	/**
	 * Returns the correct message to be read by the aria-describedby attribute
	 * @private
	 */
	Dialog.prototype._getAriaDescribedByText = function () {
		var oRb = Library.getResourceBundleFor("sap.m");
		if (this.getResizable() && this.getDraggable()) {
			return oRb.getText("DIALOG_HEADER_ARIA_DESCRIBEDBY_DRAGGABLE_RESIZABLE");
		}
		if (this.getDraggable()) {
			return oRb.getText("DIALOG_HEADER_ARIA_DESCRIBEDBY_DRAGGABLE");
		}
		if (this.getResizable()) {
			return oRb.getText("DIALOG_HEADER_ARIA_DESCRIBEDBY_RESIZABLE");
		}
		return "";
	};

	/**
	 * Returns the value of the Vertical Margin from the CSS parameter
	 * @private
	 */
	Dialog.prototype._loadVerticalMargin = function () {
		VERTICAL_MARGIN = Parameters.get({
			name: "_sap_m_Dialog_VerticalMargin",
			callback: function(sValue) {
				VERTICAL_MARGIN = parseFloat(sValue);
			}
		});

		if (VERTICAL_MARGIN) {
			VERTICAL_MARGIN = parseFloat(VERTICAL_MARGIN);
		} else {
			VERTICAL_MARGIN = 3; // default value
		}

	};

	/* =========================================================== */
	/*                      end: private functions                 */
	/* =========================================================== */

	/* =========================================================== */
	/*                         begin: setters                      */
	/* =========================================================== */

	// The public setters and getters should not be documented via JSDoc because they will appear in the documentation

	Dialog.prototype.setSubHeader = function (oControl) {
		this.setAggregation("subHeader", oControl);

		if (oControl) {
			oControl.setVisible = function (isVisible) {
				oControl.setProperty("visible", isVisible);
				this.invalidate();
			}.bind(this);
		}

		return this;
	};

	Dialog.prototype.setBeginButton = function (oButton) {
		if (oButton && oButton.isA("sap.m.Button")) {
			oButton.addStyleClass("sapMDialogBeginButton");
		}

		return this.setAggregation("beginButton", oButton);
	};

	Dialog.prototype.setEndButton = function (oButton) {
		if (oButton && oButton.isA("sap.m.Button")) {
			oButton.addStyleClass("sapMDialogEndButton");
		}

		return this.setAggregation("endButton", oButton);
	};

	//get buttons should return the buttons, beginButton and endButton aggregations
	Dialog.prototype.getAggregation = function (sAggregationName, oDefaultForCreation, bPassBy) {
		var originalResponse = Control.prototype.getAggregation.apply(this, Array.prototype.slice.call(arguments, 0, 2));

		//if no buttons are set returns the begin and end buttons
		if (sAggregationName === 'buttons' && originalResponse && originalResponse.length === 0) {
			this.getBeginButton() && originalResponse.push(this.getBeginButton());
			this.getEndButton() && originalResponse.push(this.getEndButton());
		}

		return originalResponse;
	};

	Dialog.prototype.getAriaLabelledBy = function() {
		var oHeader = this._getAnyHeader(),
			// Due to a bug in getAssociation in ManagedObject slice the Array
			// Remove slice when the bug is fixed.
			aLabels = this.getAssociation("ariaLabelledBy", []).slice();

		var oSubHeader = this.getSubHeader();
		if (oSubHeader) {
			var aSubtitles = this._getTitles(oSubHeader);

			// if there are titles in the subheader, add all of them to labels, else use the full subheader
			if (aSubtitles.length) {
				aLabels = aSubtitles.map(function (oTitle) {
					return oTitle.getId();
				}).concat(aLabels);
			}
		}

		if (oHeader) {
			var aTitles = this._getTitles(oHeader);

			// if there are titles in the header, add all of them to labels, else use the full header
			if (aTitles.length) {
				aLabels = aTitles.map(function (oTitle) {
					return oTitle.getId();
				}).concat(aLabels);
			} else {
				aLabels.unshift(oHeader.getId());
			}
		}

		return aLabels;
	};

	Dialog.prototype._applyIconToHeader = function () {
		var sIcon = this.getIcon();

		if (!sIcon) {
			if (this._iconImage) {
				this._iconImage.destroy();
				this._iconImage = null;
			}

			return;
		}

		if (!this._iconImage) {
			this._iconImage = IconPool.createControlByURI({
				id: this.getId() + "-icon",
				src: sIcon,
				useIconTooltip: false
			}, Image).addStyleClass("sapMDialogIcon");

			this._header.insertAggregation("contentMiddle", this._iconImage, 0);
		}

		this._iconImage.setSrc(sIcon);
	};

	Dialog.prototype.setInitialFocus = function (sInitialFocus) {
		// Skip the invalidation when sets the initial focus
		//
		// The initial focus takes effect after the next open of the dialog, when it's set
		// after the dialog is open, the current focus won't be changed
		// SelectDialog depends on this. If this has to be changed later, please make sure to
		// check the SelectDialog as well where setIntialFocus is called.
		return this.setAssociation("initialFocus", sInitialFocus, true);
	};
	/* =========================================================== */
	/*                           end: setters                      */
	/* =========================================================== */

	// stop propagating the invalidate to static UIArea before dialog is opened.
	// otherwise the open animation can't be seen
	// dialog will be rendered directly to static ui area when the open method is called.
	Dialog.prototype.invalidate = function (oOrigin) {
		if (this.isOpen()) {
			Control.prototype.invalidate.call(this, oOrigin);
		}
	};

	/* =========================================================== */
	/*                     Resize & Drag logic                     */
	/* =========================================================== */
	/**
	 *
	 * @param {Object} eventTarget
	 * @returns {boolean}
	 */
	function isHeaderClicked(eventTarget) {
		var $target = jQuery(eventTarget);
		var oControl = Element.closestTo(eventTarget);

		// target is inside the content section
		if ($target.parents('.sapMDialogSection').length) {
			return false;
		}

		if (!oControl || oControl.isA("sap.m.IBar")) {
			return true;
		}

		return $target.hasClass('sapMDialogTitleGroup');
	}

	if (Device.system.desktop) {
		/**
		 *
		 * @param {Object} e
		 */
		Dialog.prototype.ondblclick = function (e) {
			if (isHeaderClicked(e.target)) {
				var $dialogContent = this.$('cont');
				this._bDisableRepositioning = false;
				this._oManuallySetPosition = null;
				this._oManuallySetSize = null;

				//call the reposition
				this.oPopup && this.oPopup._applyPosition(this.oPopup._oLastPosition, true);

				//BCP: 1880238929
				$dialogContent.css({
					height: '100%'
				});
			}
		};

		/**
		 * @param {jQuery.Event} e The mousedown event
		 */
		Dialog.prototype.onmousedown = function (e) {
			if (e.which === 3) {
				return; // on right click don't reposition the dialog
			}
			if (!this._isDraggableOrResizable()) {
				return;
			}

			var timeout;
			var that = this;
			var $w = jQuery(document);

			var $target = jQuery(e.target);
			var bResize = $target.hasClass('sapMDialogResizeHandler') && this.getResizable();
			var fnMouseMoveHandlerDelayed = function (action) {
				timeout = timeout ? clearTimeout(timeout) : setTimeout(function () {
					action();
				}, 0);
			};

			var oAreaDimensions = this._getAreaDimensions();
			var oBoundingClientRect = this.getDomRef().getBoundingClientRect();

			var initial = {
				x: e.clientX,
				y: e.clientY,
				width: that._$dialog.width(),
				height: that._$dialog.height(),
				outerHeight : that._$dialog.outerHeight(),
				position: {
					x: oBoundingClientRect.x,
					y: oBoundingClientRect.y
				}
			};
			var mouseMoveHandler;

			function mouseUpHandler() {
				var $dialog = that.$(),
					$dialogContent = that.$('cont'),
					dialogHeight,
					dialogBordersHeight;

				that.removeStyleClass("sapMDialogDisableSelection");
				$w.off("mouseup", mouseUpHandler);
				$w.off("mousemove", mouseMoveHandler);

				if (bResize) {
					// Take the calculated height of the dialog, so that the max-height is also applied.
					// Else the content area will be bigger than the dialog and therefore will overflow.
					dialogHeight = parseInt($dialog.height());
					dialogBordersHeight = parseInt($dialog.css("border-top-width")) + parseInt($dialog.css("border-bottom-width"));
					$dialogContent.height(dialogHeight + dialogBordersHeight);
				}
			}

			if (isHeaderClicked(e.target) && this.getDraggable() || bResize) {
				that._bDisableRepositioning = true;
				that._$dialog.addClass('sapDialogDisableTransition');
			}

			if (isHeaderClicked(e.target) && this.getDraggable()) {
				mouseMoveHandler = function (event) {
					event.preventDefault();

					if (event.buttons === 0) {
						mouseUpHandler();
						return;
					}

					fnMouseMoveHandlerDelayed(function () {
						that._bDisableRepositioning = true;

						that._oManuallySetPosition = {
							x: Math.max(oAreaDimensions.left, Math.min(event.clientX - e.clientX + initial.position.x, oAreaDimensions.right - initial.width)), // deltaX + initial dialog position
							y: Math.max(oAreaDimensions.top, Math.min(event.clientY - e.clientY + initial.position.y, oAreaDimensions.bottom - initial.outerHeight)) // deltaY + initial dialog position
						};

						//move the dialog
						that._$dialog.css({
							top: that._oManuallySetPosition.y,
							left: that._oManuallySetPosition.x,
							right: that._bRTL ? "" : undefined
						});
					});
<<<<<<< HEAD
=======
				}
			};

			/**
			 * @param {jQuery.Event} e The mousedown event
			 */
			Dialog.prototype.onmousedown = function (e) {
				if (e.which === 3) {
					return; // on right click don't reposition the dialog
				}
				if (!this._isDraggableOrResizable()) {
					return;
				}

				var timeout;
				var that = this;
				var $w = jQuery(document);

				var $target = jQuery(e.target);
				var bResize = e.target.closest(".sapMDialogResizeHandle") && this.getResizable();
				var fnMouseMoveHandlerDelayed = function (action) {
					timeout = timeout ? clearTimeout(timeout) : setTimeout(function () {
						action();
					}, 0);
				};

				var oAreaDimensions = this._getAreaDimensions();
				var oBoundingClientRect = this.getDomRef().getBoundingClientRect();

				var initial = {
					x: e.clientX,
					y: e.clientY,
					width: that._$dialog.width(),
					height: that._$dialog.height(),
					outerHeight : that._$dialog.outerHeight(),
					position: {
						x: oBoundingClientRect.x,
						y: oBoundingClientRect.y
					}
>>>>>>> aae261be
				};
			} else if (bResize) {
				var styles = {};
				var minWidth = parseInt(that._$dialog.css('min-width'));
				var maxLeftOffset = initial.x + initial.width - minWidth;

				var handleOffsetX = $target.width() - e.offsetX;
				var handleOffsetY = $target.height() - e.offsetY;

				mouseMoveHandler = function (event) {
					fnMouseMoveHandlerDelayed(function () {
						that._bDisableRepositioning = true;
						// BCP: 1680048166 remove inline set height and width so that the content resizes together with the mouse pointer
						that.$('cont').height('').width('');

						if (event.clientY + handleOffsetY > oAreaDimensions.bottom) {
							event.clientY = oAreaDimensions.bottom - handleOffsetY;
						}

						if (event.clientX + handleOffsetX > oAreaDimensions.right) {
							event.clientX = oAreaDimensions.right - handleOffsetX;
						}

						that._oManuallySetSize = {
							width: initial.width + event.clientX - initial.x,
							height: initial.height + event.clientY - initial.y
						};

						if (that._bRTL) {
							styles.left = Math.min(Math.max(event.clientX, 0), maxLeftOffset);
							that._oManuallySetSize.width = initial.width + initial.x - Math.max(event.clientX, 0);
						}

						styles.width = that._oManuallySetSize.width;
						styles.height = that._oManuallySetSize.height;

						that._$dialog.css(styles);
					});
				};
			} else {
				return;
			}

			this.addStyleClass("sapMDialogDisableSelection");
			$w.on("mousemove", mouseMoveHandler);
			$w.on("mouseup", mouseUpHandler);

			e.stopPropagation();
		};
	}

	/**
	 * Popup controls should not propagate contextual width
	 * @private
	 */
	Dialog.prototype._applyContextualSettings = function () {
		Control.prototype._applyContextualSettings.call(this);
	};

	Dialog.prototype._getTitles = function (oContainer) {
		return oContainer.findAggregatedObjects(true, function(oObject) {
			return oObject.isA("sap.m.Title");
		});
	};

	return Dialog;
});<|MERGE_RESOLUTION|>--- conflicted
+++ resolved
@@ -2046,7 +2046,7 @@
 			var $w = jQuery(document);
 
 			var $target = jQuery(e.target);
-			var bResize = $target.hasClass('sapMDialogResizeHandler') && this.getResizable();
+			var bResize = e.target.closest(".sapMDialogResizeHandle") && this.getResizable();
 			var fnMouseMoveHandlerDelayed = function (action) {
 				timeout = timeout ? clearTimeout(timeout) : setTimeout(function () {
 					action();
@@ -2117,48 +2117,6 @@
 							right: that._bRTL ? "" : undefined
 						});
 					});
-<<<<<<< HEAD
-=======
-				}
-			};
-
-			/**
-			 * @param {jQuery.Event} e The mousedown event
-			 */
-			Dialog.prototype.onmousedown = function (e) {
-				if (e.which === 3) {
-					return; // on right click don't reposition the dialog
-				}
-				if (!this._isDraggableOrResizable()) {
-					return;
-				}
-
-				var timeout;
-				var that = this;
-				var $w = jQuery(document);
-
-				var $target = jQuery(e.target);
-				var bResize = e.target.closest(".sapMDialogResizeHandle") && this.getResizable();
-				var fnMouseMoveHandlerDelayed = function (action) {
-					timeout = timeout ? clearTimeout(timeout) : setTimeout(function () {
-						action();
-					}, 0);
-				};
-
-				var oAreaDimensions = this._getAreaDimensions();
-				var oBoundingClientRect = this.getDomRef().getBoundingClientRect();
-
-				var initial = {
-					x: e.clientX,
-					y: e.clientY,
-					width: that._$dialog.width(),
-					height: that._$dialog.height(),
-					outerHeight : that._$dialog.outerHeight(),
-					position: {
-						x: oBoundingClientRect.x,
-						y: oBoundingClientRect.y
-					}
->>>>>>> aae261be
 				};
 			} else if (bResize) {
 				var styles = {};
