/*!
 * ${copyright}
 */

// Provides control sap.m.Dialog.
sap.ui.define([
	"sap/ui/core/AnimationMode",
	"sap/ui/core/ControlBehavior",
	"sap/base/i18n/Localization",
	"sap/ui/core/Lib",
	"./Bar",
	"./InstanceManager",
	"./AssociativeOverflowToolbar",
	"./ToolbarSpacer",
	"./Title",
	"./library",
	"sap/m/Image",
	"sap/ui/core/Control",
	"sap/ui/core/Element",
	"sap/ui/core/IconPool",
	"sap/ui/core/Popup",
	"sap/ui/core/delegate/ScrollEnablement",
	"sap/ui/core/RenderManager",
	"sap/ui/core/InvisibleText",
	"sap/ui/core/theming/Parameters",
	"sap/ui/core/util/ResponsivePaddingsEnablement",
	"sap/ui/Device",
	"sap/ui/core/library",
	"sap/ui/events/KeyCodes",
	"./TitlePropagationSupport",
	"./DialogRenderer",
	"sap/base/Log",
	"sap/ui/thirdparty/jquery",
	"sap/ui/dom/units/Rem",
	// jQuery Plugin "firstFocusableDomRef", "lastFocusableDomRef"
	"sap/ui/dom/jquery/Focusable"
],
function(
	AnimationMode,
	ControlBehavior,
	Localization,
	Library,
	Bar,
	InstanceManager,
	AssociativeOverflowToolbar,
	ToolbarSpacer,
	Title,
	library,
	Image,
	Control,
	Element,
	IconPool,
	Popup,
	ScrollEnablement,
	RenderManager,
	InvisibleText,
	Parameters,
	ResponsivePaddingsEnablement,
	Device,
	coreLibrary,
	KeyCodes,
	TitlePropagationSupport,
	DialogRenderer,
	Log,
	jQuery,
	Rem
) {
	"use strict";

	// shortcut for sap.ui.core.OpenState
	var OpenState = coreLibrary.OpenState;

	// shortcut for sap.m.ButtonType
	var ButtonType = library.ButtonType;

	// shortcut for sap.m.DialogType
	var DialogType = library.DialogType;

	// shortcut for sap.m.DialogType
	var DialogRoleType = library.DialogRoleType;

	// shortcut for sap.ui.core.ValueState
	var ValueState = coreLibrary.ValueState;

	// shortcut for sap.ui.core.TitleLevel
	var TitleLevel = coreLibrary.TitleLevel;

	// shortcut for sap.m.TitleAlignment
	var TitleAlignment = library.TitleAlignment;

	var sAnimationMode = ControlBehavior.getAnimationMode();
	var bUseAnimations = sAnimationMode !== AnimationMode.none && sAnimationMode !== AnimationMode.minimal;

	// the time should be longer the longest transition in the CSS (200ms),
	// because of focusing and transition related issues,
	// where 200ms transition sometimes seems to last a little longer
	var iAnimationDuration = bUseAnimations ? 300 : 10;

	// HTML container scrollbar width
	var SCROLLBAR_WIDTH = 17;

	var DRAGRESIZE_STEP = Rem.toPx(1);

	/**
	 * Margin on the left and right sides of dialog
	 */
	var HORIZONTAL_MARGIN = 5;

	/**
	 * Margin on top and bottom of dialog
	 */
	var VERTICAL_MARGIN = 3; // default value

	/**
	* Constructor for a new Dialog.
	*
	* @param {string} [sId] ID for the new control, generated automatically if no ID is given
	* @param {object} [mSettings] Initial settings for the new control
	*
	* @class
	* A popup that interrupts the current processing and prompts the user for an action or an input in a modal mode.
	* <h3>Overview</h3>
	* The Dialog control is used to prompt the user for an action or a confirmation. It interrupts the current app processing as it is the only focused UI element and the main screen is dimmed/blocked.
	* The content of the Dialog is fully customizable.
	* <h3>Structure</h3>
	* A Dialog consists of a title, optional subtitle, content area and a footer for action buttons.
	* The Dialog is usually displayed at the center of the screen. Its size and position can be changed by the user.
	* To enable this, you need to set the properties <code>resizable</code> and <code>draggable</code> accordingly.
	* In that case the dialog title bar can be focused.
	* While the keyboard focus is located on the title bar, the dialog can be moved
	* with the arrow keys and resized with shift+arrow keys.
	*
	* There are other specialized types of dialogs:
	* <ul>
	* <li>{@link sap.m.P13nDialog Personalization Dialog} - used for personalizing sorting, filtering and grouping in tables</li>
	* <li>{@link sap.m.SelectDialog Select Dialog} - used to select one or more items from a comprehensive list</li>
	* <li>{@link sap.m.TableSelectDialog Table Select Dialog} - used to  make a selection from a comprehensive table containing multiple attributes or values</li>
	* <li>{@link sap.ui.comp.valuehelpdialog.ValueHelpDialog Value Help Dialog} - used to help the user find and select single and multiple values</li>
	* <li>{@link sap.m.ViewSettingsDialog View Settings Dialog}  - used to sort, filter, or group data within a (master) list or a table</li>
	* <li>{@link sap.m.BusyDialog Busy Dialog} - used to block the screen and inform the user about an ongoing operation</li>
	* </ul>
	* <h3>Usage</h3>
	* <h4>When to use:</h4>
	* <ul>
	* <li>You want to display a system message.</li>
	* <li>You want to interrupt the user’s action.</li>
	* <li>You want to show a message with a short and a long description.</li>
	* </ul>
	* <h4>When not to use:</h4>
	* <ul>
	* <li>You just want to confirm a successful action.</li>
	* </ul>
	* <h3>Responsive Behavior</h3>
	* <ul>
	* <li>If the <code>stretch</code> property is set to <code>true</code>, the Dialog displays on full screen.</li>
	* <li>If the <code>contentWidth</code> and/or <code>contentHeight</code> properties are set, the Dialog will try to fill those sizes.</li>
	* <li>If there is no specific sizing, the Dialog will try to adjust its size to its content.</li>
	* </ul>
	* When using the <code>sap.m.Dialog</code> in SAP Quartz and Horizon themes, the breakpoints and layout paddings could be determined by the Dialog's width. To enable this concept and add responsive paddings to an element of the Dialog control, you have to add the following classes depending on your use case: <code>sapUiResponsivePadding--header</code>, <code>sapUiResponsivePadding--subHeader</code>, <code>sapUiResponsivePadding--content</code>, <code>sapUiResponsivePadding--footer</code>.
	* <h4>Smartphones</h4>
	* If the Dialog has one or two actions, they will cover the entire footer. If there are more actions, they will overflow.
	* <h4>Tablets</h4>
	* The action buttons in the toolbar are <b>right-aligned</b>. Use <b>cozy</b> mode on tablet devices.
	* <h4>Desktop</h4>
	* The action buttons in the toolbar are <b>right-aligned</b>. Use <b>compact</b> mode on desktop.
	* @extends sap.ui.core.Control
	*
	* @implements sap.ui.core.PopupInterface
	* @author SAP SE
	* @version ${version}
	*
	* @constructor
	* @public
	* @alias sap.m.Dialog
	* @see {@link fiori:https://experience.sap.com/fiori-design-web/dialog/ Dialog}
	*/
	var Dialog = Control.extend("sap.m.Dialog", /** @lends sap.m.Dialog.prototype */ {
		metadata: {
			interfaces: [
				"sap.ui.core.PopupInterface"
			],
			library: "sap.m",
			properties: {
				/**
				 * Icon displayed in the Dialog header. This <code>icon</code> is invisible on the iOS platform and it is density-aware. You can use the density convention (@2, @1.5, etc.) to provide higher resolution image for higher density screen.
				 */
				icon: {type: "sap.ui.core.URI", group: "Appearance", defaultValue: null},

				/**
				 * Title text appears in the Dialog header.
				 * <br/><b>Note:</b> The heading level of the Dialog is <code>H1</code>. Headings in the Dialog content should start with <code>H2</code> heading level.
				 */
				title: {type: "string", group: "Appearance", defaultValue: null},

				/**
				 * Determines whether the header is shown inside the Dialog. If this property is set to <code>false</code>, the <code>text</code> and <code>icon</code> properties are ignored. This property has a default value <code>true</code>.
				 * @since 1.15.1
				 */
				showHeader: {type: "boolean", group: "Appearance", defaultValue: true},

				/**
				 * The <code>type</code> of the Dialog. In some themes, the type Message will limit the Dialog width within 480px on tablet and desktop.
				 */
				type: {type: "sap.m.DialogType", group: "Appearance", defaultValue: DialogType.Standard},

				/**
				 * Affects the <code>icon</code> and the <code>title</code> color.
				 *
				 * If a value other than <code>None</code> is set, a predefined icon will be added to the Dialog.
				 * Setting the <code>icon</code> property will overwrite the predefined icon.
				 * @since 1.11.2
				 */
				state: {type: "sap.ui.core.ValueState", group: "Appearance", defaultValue: ValueState.None},

				/**
				 * Determines if the Dialog will be stretched to full screen on mobile.
				 * On desktop, the Dialog will be stretched to approximately 90% of the viewport.
				 * This property is only applicable to a Standard Dialog. Message-type Dialog ignores it.
				 * @since 1.13.1
				 */
				stretch: {type: "boolean", group: "Appearance", defaultValue: false},

				/**
				 * Preferred width of the content in the Dialog. This property affects the width of the Dialog on a phone in landscape mode, a tablet or a desktop, because the Dialog has a fixed width on a phone in portrait mode. If the preferred width is less than the minimum width of the Dialog or more than the available width of the screen, it will be overwritten by the min or max value. The current mininum value of the Dialog width on tablet is 400px.
				 * @since 1.12.1
				 */
				contentWidth: {type: "sap.ui.core.CSSSize", group: "Dimension", defaultValue: null},

				/**
				 * Preferred height of the content in the Dialog. If the preferred height is bigger than the available space on a screen, it will be overwritten by the maximum available height on a screen in order to make sure that the Dialog isn't cut off.
				 * @since 1.12.1
				 */
				contentHeight: {type: "sap.ui.core.CSSSize", group: "Dimension", defaultValue: null},

				/**
				 * Indicates if the user can scroll horizontally inside the Dialog when the content is bigger than the content area.
				 * The Dialog detects if there's <code>sap.m.NavContainer</code>, <code>sap.m.Page</code>, <code>sap.m.ScrollContainer</code> or <code>sap.m.SplitContainer</code> as a direct child added to the Dialog. If there is, the Dialog will turn off <code>scrolling</code> by setting this property to <code>false</code>, automatically ignoring the existing value of the property.
				 * @since 1.15.1
				 */
				horizontalScrolling: {type: "boolean", group: "Behavior", defaultValue: true},

				/**
				 * Indicates if the user can scroll vertically inside the Dialog when the content is bigger than the content area.
				 * The Dialog detects if there's <code>sap.m.NavContainer</code>, <code>sap.m.Page</code>, <code>sap.m.ScrollContainer</code> or <code>sap.m.SplitContainer</code> as a direct child added to the Dialog. If there is, the Dialog will turn off <code>scrolling</code> by setting this property to <code>false</code>, automatically ignoring the existing value of this property.
				 * @since 1.15.1
				 */
				verticalScrolling: {type: "boolean", group: "Behavior", defaultValue: true},

				/**
				 * Indicates whether the Dialog is resizable. If this property is set to <code>true</code>, the Dialog will have a resize handler in its bottom right corner. This property has a default value <code>false</code>. The Dialog can be resizable only in desktop mode.
				 * @since 1.30
				 */
				resizable: {type: "boolean", group: "Behavior", defaultValue: false},

				/**
				 * Indicates whether the Dialog is draggable. If this property is set to <code>true</code>, the Dialog will be draggable by its header. This property has a default value <code>false</code>. The Dialog can be draggable only in desktop mode.
				 * @since 1.30
				 */
				draggable: {type: "boolean", group: "Behavior", defaultValue: false},

				/**
				 * This property expects a function with one parameter of type Promise. In the function, you should call either <code>resolve()</code> or <code>reject()</code> on the Promise object.<br/>
				 * The function allows you to define custom behavior which will be executed when the Escape key is pressed. By default, when the Escape key is pressed, the Dialog is immediately closed.
				 * @since 1.44
				 */
				escapeHandler : {type: "function", group: "Behavior", defaultValue: null},

				/**
				 * Specifies the ARIA role of the Dialog. If the state of the control is "Error" or "Warning" the role will be "AlertDialog" regardless of what is set.
				 * @since 1.65
				 * @private
				 */
				role: {type: "sap.m.DialogRoleType", group: "Data", defaultValue: DialogRoleType.Dialog, visibility: "hidden"},

				/**
				 * Indicates whether the Dialog will be closed automatically when a routing navigation occurs.
				 * @since 1.72
				 */
				closeOnNavigation: {type: "boolean", group: "Behavior", defaultValue: true},

				/**
				 * Specifies the Title alignment (theme specific).
				 * If set to <code>TitleAlignment.Auto</code>, the Title will be aligned as it is set in the theme (if not set, the default value is <code>center</code>);
				 * Other possible values are <code>TitleAlignment.Start</code> (left or right depending on LTR/RTL), and <code>TitleAlignment.Center</code> (centered)
				 * @since 1.72
				 * @public
				 */
				titleAlignment : {type : "sap.m.TitleAlignment", group : "Misc", defaultValue : TitleAlignment.Auto}
			},
			defaultAggregation: "content",
			aggregations: {

				/**
				 * The content inside the Dialog.<br/><b>Note:</b> When the content of the Dialog is comprised of controls that use <code>position: absolute</code>, such as <code>SplitContainer</code>, the Dialog has to have either <code>stretch: true</code> or <code>contentHeight</code> set.
				 */
				content: {type: "sap.ui.core.Control", multiple: true, singularName: "content"},

				/**
				 * When a <code>subHeader</code> is assigned to the Dialog, it's rendered directly after the main header in the Dialog. The <code>subHeader</code> is out of the content area and won't be scrolled when the content size is bigger than the content area size.
				 * @since 1.12.2
				 */
				subHeader: {type: "sap.m.IBar", multiple: false},

				/**
				 * When it is set, the <code>icon</code>, <code>title</code> and <code>showHeader</code> properties are ignored. Only the <code>customHeader</code> is shown as the header of the Dialog.
				 * <br/><b>Note:</b> To improve accessibility, titles with heading level <code>H1</code> should be used inside the custom header.
				 * @since 1.15.1
				 */
				customHeader: {type: "sap.m.IBar", multiple: false},

				/**
				 * The button which is rendered to the left side (right side in RTL mode) of the <code>endButton</code> in the footer area inside the Dialog.
				 * As of version 1.21.1, there's a new aggregation <code>buttons</code> created with which more than 2 buttons can be added to the footer area of the Dialog.
				 * If the new <code>buttons</code> aggregation is set, any change made to this aggregation has no effect anymore.
				 * With the Belize themes when running on a phone, this <code>button</code> (and the <code>endButton</code> together when set) is (are) rendered at the center of the footer area.
				 * While with the Quartz themes when running on a phone, this <code>button</code> (and the <code>endButton</code> together when set) is (are) rendered on the right side of the footer area.
				 * When running on other platforms, this <code>button</code> (and the <code>endButton</code> together when set) is (are) rendered at the right side (left side in RTL mode) of the footer area.
				 * @since 1.15.1
				 */
				beginButton: {type: "sap.m.Button", multiple: false},

				/**
				 * The button which is rendered to the right side (left side in RTL mode) of the <code>beginButton</code> in the footer area inside the Dialog.
				 * As of version 1.21.1, there's a new aggregation <code>buttons</code> created with which more than 2 buttons can be added to the footer area of Dialog.
				 * If the new <code>buttons</code> aggregation is set, any change made to this aggregation has no effect anymore.
				 * With the Belize themes when running on a phone, this <code>button</code> (and the <code>beginButton</code> together when set) is (are) rendered at the center of the footer area.
				 * While with the Quartz themes when running on a phone, this <code>button</code> (and the <code>beginButton</code> together when set) is (are) rendered on the right side of the footer area.
				 * When running on other platforms, this <code>button</code> (and the <code>beginButton</code> together when set) is (are) rendered at the right side (left side in RTL mode) of the footer area.
				 * @since 1.15.1
				 */
				endButton: {type: "sap.m.Button", multiple: false},

				/**
				 * Buttons can be added to the footer area of the Dialog through this aggregation. When this aggregation is set, any change to the <code>beginButton</code> and <code>endButton</code> has no effect anymore. Buttons which are inside this aggregation are aligned at the right side (left side in RTL mode) of the footer instead of in the middle of the footer.
				 * The buttons aggregation can not be used together with the footer aggregation.
				 * @since 1.21.1
				 */
				buttons: {type: "sap.m.Button", multiple: true, singularName: "button"},

				/**
				 * The footer of this dialog. It is always located at the bottom of the dialog. The footer aggregation can not  be used together with the buttons aggregation.
				 * @since 1.110
				 */
				footer: {type: "sap.m.Toolbar", multiple: false},

				/**
				 * The hidden aggregation for internal maintained <code>header</code>.
				 */
				_header: {type: "sap.ui.core.Control", multiple: false, visibility: "hidden"},

				/**
				 * The hidden aggregation for internal maintained <code>icon</code> control.
				 */
				_icon: {type: "sap.ui.core.Control", multiple: false, visibility: "hidden"},

				/**
				 * The hidden aggregation for internal maintained <code>toolbar</code> instance.
				 */
				_toolbar: {type: "sap.m.OverflowToolbar", multiple: false, visibility: "hidden"},

				/**
				 * The hidden aggregation for the Dialog state.
				 */
				_valueState: {type: "sap.ui.core.InvisibleText", multiple: false, visibility: "hidden"}
			},
			associations: {
				/**
				 * In the Dialog focus is set first on the <code>beginButton</code> and then on <code>endButton</code>, when available. If another control needs to get the focus, set the <code>initialFocus</code> with the control which should be focused on. Setting <code>initialFocus</code> to input controls doesn't open the On-Screen keyboard on mobile device as, due to browser restriction, the On-Screen keyboard can't be opened with JavaScript code. The opening of On-Screen keyboard must be triggered by real user action.
				 * @since 1.15.0
				 */
				initialFocus: {type: "sap.ui.core.Control", multiple: false},

				/**
				 * Association to controls/IDs which describe this control (see WAI-ARIA attribute aria-describedby).
				 */
				ariaDescribedBy: {type: "sap.ui.core.Control", multiple: true, singularName: "ariaDescribedBy"},

				/**
				 * Association to controls/IDs which label this control (see WAI-ARIA attribute aria-labelledby).
				 */
				ariaLabelledBy : {type : "sap.ui.core.Control", multiple : true, singularName : "ariaLabelledBy"}
			},
			events: {

<<<<<<< HEAD
				/**
				 * This event will be fired before the Dialog is opened.
				 */
				beforeOpen: {
					allowPreventDefault: true
=======
		/**
		* Constructor for a new Dialog.
		*
		* @param {string} [sId] ID for the new control, generated automatically if no ID is given
		* @param {object} [mSettings] Initial settings for the new control
		*
		* @class
		* A popup that interrupts the current processing and prompts the user for an action or an input in a modal mode.
		* <h3>Overview</h3>
		* The Dialog control is used to prompt the user for an action or a confirmation. It interrupts the current app processing as it is the only focused UI element and the main screen is dimmed/blocked.
		* The content of the Dialog is fully customizable.
		* <h3>Structure</h3>
		* A Dialog consists of a title, optional subtitle, content area and a footer for action buttons.
		* The Dialog is usually displayed at the center of the screen. Its size and position can be changed by the user.
		* To enable this, you need to set the properties <code>resizable</code> and <code>draggable</code> accordingly.
		* In that case the dialog title bar can be focused.
		* While the keyboard focus is located on the title bar, the dialog can be moved
		* with the arrow keys and resized with shift+arrow keys.
		*
		* There are other specialized types of dialogs:
		* <ul>
		* <li>{@link sap.m.P13nDialog Personalization Dialog} - used for personalizing sorting, filtering and grouping in tables</li>
		* <li>{@link sap.m.SelectDialog Select Dialog} - used to select one or more items from a comprehensive list</li>
		* <li>{@link sap.m.TableSelectDialog Table Select Dialog} - used to  make a selection from a comprehensive table containing multiple attributes or values</li>
		* <li>{@link sap.ui.comp.valuehelpdialog.ValueHelpDialog Value Help Dialog} - used to help the user find and select single and multiple values</li>
		* <li>{@link sap.m.ViewSettingsDialog View Settings Dialog}  - used to sort, filter, or group data within a (master) list or a table</li>
		* <li>{@link sap.m.BusyDialog Busy Dialog} - used to block the screen and inform the user about an ongoing operation</li>
		* </ul>
		* <h3>Usage</h3>
		* <h4>When to use:</h4>
		* <ul>
		* <li>You want to display a system message.</li>
		* <li>You want to interrupt the user’s action.</li>
		* <li>You want to show a message with a short and a long description.</li>
		* </ul>
		* <h4>When not to use:</h4>
		* <ul>
		* <li>You just want to confirm a successful action.</li>
		* </ul>
		* <h3>Responsive Behavior</h3>
		* <ul>
		* <li>If the <code>stretch</code> property is set to <code>true</code>, the Dialog displays on full screen.</li>
		* <li>If the <code>contentWidth</code> and/or <code>contentHeight</code> properties are set, the Dialog will try to fill those sizes.</li>
		* <li>If there is no specific sizing, the Dialog will try to adjust its size to its content.</li>
		* </ul>
		* When using the <code>sap.m.Dialog</code> in SAP Quartz and Horizon themes, the breakpoints and layout paddings could be determined by the Dialog's width. To enable this concept and add responsive paddings to an element of the Dialog control, you have to add the following classes depending on your use case: <code>sapUiResponsivePadding--header</code>, <code>sapUiResponsivePadding--subHeader</code>, <code>sapUiResponsivePadding--content</code>, <code>sapUiResponsivePadding--footer</code>.
		* <h4>Smartphones</h4>
		* If the Dialog has one or two actions, they will cover the entire footer. If there are more actions, they will overflow.
		* <h4>Tablets</h4>
		* The action buttons in the toolbar are <b>right-aligned</b>. Use <b>cozy</b> mode on tablet devices.
		* <h4>Desktop</h4>
		* The action buttons in the toolbar are <b>right-aligned</b>. Use <b>compact</b> mode on desktop.
		* @extends sap.ui.core.Control
		*
		* @implements sap.ui.core.PopupInterface
		* @author SAP SE
		* @version ${version}
		*
		* @constructor
		* @public
		* @alias sap.m.Dialog
		* @see {@link fiori:https://experience.sap.com/fiori-design-web/dialog/ Dialog}
		*/
		var Dialog = Control.extend("sap.m.Dialog", /** @lends sap.m.Dialog.prototype */ {
			metadata: {
				interfaces: [
					"sap.ui.core.PopupInterface"
				],
				library: "sap.m",
				properties: {

					/**
					 * Icon displayed in the Dialog header. This <code>icon</code> is invisible on the iOS platform and it is density-aware. You can use the density convention (@2, @1.5, etc.) to provide higher resolution image for higher density screen.
					 */
					icon: {type: "sap.ui.core.URI", group: "Appearance", defaultValue: null},

					/**
					 * Title text appears in the Dialog header.
					 * <br/><b>Note:</b> The heading level of the Dialog is <code>H1</code>. Headings in the Dialog content should start with <code>H2</code> heading level.
					 */
					title: {type: "string", group: "Appearance", defaultValue: null},

					/**
					 * Determines whether the header is shown inside the Dialog. If this property is set to <code>false</code>, the <code>text</code> and <code>icon</code> properties are ignored. This property has a default value <code>true</code>.
					 * @since 1.15.1
					 */
					showHeader: {type: "boolean", group: "Appearance", defaultValue: true},

					/**
					 * The <code>type</code> of the Dialog. In some themes, the type Message will limit the Dialog width within 480px on tablet and desktop.
					 */
					type: {type: "sap.m.DialogType", group: "Appearance", defaultValue: DialogType.Standard},

					/**
					 * Affects the <code>icon</code> and the <code>title</code> color.
					 *
					 * If a value other than <code>None</code> is set, a predefined icon will be added to the Dialog.
					 * Setting the <code>icon</code> property will overwrite the predefined icon.
					 * @since 1.11.2
					 */
					state: {type: "sap.ui.core.ValueState", group: "Appearance", defaultValue: ValueState.None},

					/**
					 * Determines whether the Dialog will be displayed on full screen on a phone.
					 * @since 1.11.2
					 * @deprecated Since version 1.13.1.
					 * Please use the new stretch property instead. This enables a stretched Dialog even on tablet and desktop. If you want to achieve the same effect as <code>stretchOnPhone</code>, please set the stretch with <code>Device.system.phone</code>, then the Dialog is only stretched when it runs on a phone.
					 */
					stretchOnPhone: {type: "boolean", group: "Appearance", defaultValue: false, deprecated: true},

					/**
					 * Determines if the Dialog will be stretched to full screen on mobile.
					 * On desktop, the Dialog will be stretched to approximately 90% of the viewport.
					 * This property is only applicable to a Standard Dialog. Message-type Dialog ignores it.
					 * @since 1.13.1
					 */
					stretch: {type: "boolean", group: "Appearance", defaultValue: false},

					/**
					 * Preferred width of the content in the Dialog. This property affects the width of the Dialog on a phone in landscape mode, a tablet or a desktop, because the Dialog has a fixed width on a phone in portrait mode. If the preferred width is less than the minimum width of the Dialog or more than the available width of the screen, it will be overwritten by the min or max value. The current mininum value of the Dialog width on tablet is 400px.
					 * @since 1.12.1
					 */
					contentWidth: {type: "sap.ui.core.CSSSize", group: "Dimension", defaultValue: null},

					/**
					 * Preferred height of the content in the Dialog. If the preferred height is bigger than the available space on a screen, it will be overwritten by the maximum available height on a screen in order to make sure that the Dialog isn't cut off.
					 * @since 1.12.1
					 */
					contentHeight: {type: "sap.ui.core.CSSSize", group: "Dimension", defaultValue: null},

					/**
					 * Indicates if the user can scroll horizontally inside the Dialog when the content is bigger than the content area.
					 * The Dialog detects if there's <code>sap.m.NavContainer</code>, <code>sap.m.Page</code>, <code>sap.m.ScrollContainer</code> or <code>sap.m.SplitContainer</code> as a direct child added to the Dialog. If there is, the Dialog will turn off <code>scrolling</code> by setting this property to <code>false</code>, automatically ignoring the existing value of the property.
					 * @since 1.15.1
					 */
					horizontalScrolling: {type: "boolean", group: "Behavior", defaultValue: true},

					/**
					 * Indicates if the user can scroll vertically inside the Dialog when the content is bigger than the content area.
					 * The Dialog detects if there's <code>sap.m.NavContainer</code>, <code>sap.m.Page</code>, <code>sap.m.ScrollContainer</code> or <code>sap.m.SplitContainer</code> as a direct child added to the Dialog. If there is, the Dialog will turn off <code>scrolling</code> by setting this property to <code>false</code>, automatically ignoring the existing value of this property.
					 * @since 1.15.1
					 */
					verticalScrolling: {type: "boolean", group: "Behavior", defaultValue: true},

					/**
					 * Indicates whether the Dialog is resizable. If this property is set to <code>true</code>, the Dialog will have a resize handler in its bottom right corner. This property has a default value <code>false</code>. The Dialog can be resizable only in desktop mode.
					 * @since 1.30
					 */
					resizable: {type: "boolean", group: "Behavior", defaultValue: false},

					/**
					 * Indicates whether the Dialog is draggable. If this property is set to <code>true</code>, the Dialog will be draggable by its header. This property has a default value <code>false</code>. The Dialog can be draggable only in desktop mode.
					 * @since 1.30
					 */
					draggable: {type: "boolean", group: "Behavior", defaultValue: false},

					/**
					 * This property allows to define custom behavior if the Escape key is pressed. By default, the Dialog is closed.<br/>
					 * The property expects a function with one object parameter with <code>resolve</code> and <code>reject</code> properties.
					 * In the function, either call <code>resolve</code> to close the dialog or call <code>reject</code> to prevent it from being closed.
					 * @since 1.44
					 * @type {sap.m.Dialog.EscapeHandler}
					 */
					escapeHandler : {type: "function", group: "Behavior", defaultValue: null},

					/**
					 * Specifies the ARIA role of the Dialog. If the state of the control is "Error" or "Warning" the role will be "AlertDialog" regardless of what is set.
					 * @since 1.65
					 * @private
					 */
					role: {type: "sap.m.DialogRoleType", group: "Data", defaultValue: DialogRoleType.Dialog, visibility: "hidden"},

					/**
					 * Indicates whether the Dialog will be closed automatically when a routing navigation occurs.
					 * @since 1.72
					 */
					closeOnNavigation: {type: "boolean", group: "Behavior", defaultValue: true},

					/**
					 * Specifies the Title alignment (theme specific).
					 * If set to <code>TitleAlignment.Auto</code>, the Title will be aligned as it is set in the theme (if not set, the default value is <code>center</code>);
					 * Other possible values are <code>TitleAlignment.Start</code> (left or right depending on LTR/RTL), and <code>TitleAlignment.Center</code> (centered)
					 * @since 1.72
					 * @public
					 */
					titleAlignment : {type : "sap.m.TitleAlignment", group : "Misc", defaultValue : TitleAlignment.Auto}
				},
				defaultAggregation: "content",
				aggregations: {

					/**
					 * The content inside the Dialog.<br/><b>Note:</b> When the content of the Dialog is comprised of controls that use <code>position: absolute</code>, such as <code>SplitContainer</code>, the Dialog has to have either <code>stretch: true</code> or <code>contentHeight</code> set.
					 */
					content: {type: "sap.ui.core.Control", multiple: true, singularName: "content"},

					/**
					 * When a <code>subHeader</code> is assigned to the Dialog, it's rendered directly after the main header in the Dialog. The <code>subHeader</code> is out of the content area and won't be scrolled when the content size is bigger than the content area size.
					 * @since 1.12.2
					 */
					subHeader: {type: "sap.m.IBar", multiple: false},

					/**
					 * When it is set, the <code>icon</code>, <code>title</code> and <code>showHeader</code> properties are ignored. Only the <code>customHeader</code> is shown as the header of the Dialog.
					 * <br/><b>Note:</b> To improve accessibility, titles with heading level <code>H1</code> should be used inside the custom header.
					 * @since 1.15.1
					 */
					customHeader: {type: "sap.m.IBar", multiple: false},

					/**
					 * The button which is rendered to the left side (right side in RTL mode) of the <code>endButton</code> in the footer area inside the Dialog.
					 * As of version 1.21.1, there's a new aggregation <code>buttons</code> created with which more than 2 buttons can be added to the footer area of the Dialog.
					 * If the new <code>buttons</code> aggregation is set, any change made to this aggregation has no effect anymore.
					 * With the Belize themes when running on a phone, this <code>button</code> (and the <code>endButton</code> together when set) is (are) rendered at the center of the footer area.
					 * While with the Quartz themes when running on a phone, this <code>button</code> (and the <code>endButton</code> together when set) is (are) rendered on the right side of the footer area.
					 * When running on other platforms, this <code>button</code> (and the <code>endButton</code> together when set) is (are) rendered at the right side (left side in RTL mode) of the footer area.
					 * @since 1.15.1
					 */
					beginButton: {type: "sap.m.Button", multiple: false},

					/**
					 * The button which is rendered to the right side (left side in RTL mode) of the <code>beginButton</code> in the footer area inside the Dialog.
					 * As of version 1.21.1, there's a new aggregation <code>buttons</code> created with which more than 2 buttons can be added to the footer area of Dialog.
					 * If the new <code>buttons</code> aggregation is set, any change made to this aggregation has no effect anymore.
					 * With the Belize themes when running on a phone, this <code>button</code> (and the <code>beginButton</code> together when set) is (are) rendered at the center of the footer area.
					 * While with the Quartz themes when running on a phone, this <code>button</code> (and the <code>beginButton</code> together when set) is (are) rendered on the right side of the footer area.
					 * When running on other platforms, this <code>button</code> (and the <code>beginButton</code> together when set) is (are) rendered at the right side (left side in RTL mode) of the footer area.
					 * @since 1.15.1
					 */
					endButton: {type: "sap.m.Button", multiple: false},

					/**
					 * Buttons can be added to the footer area of the Dialog through this aggregation. When this aggregation is set, any change to the <code>beginButton</code> and <code>endButton</code> has no effect anymore. Buttons which are inside this aggregation are aligned at the right side (left side in RTL mode) of the footer instead of in the middle of the footer.
					 * The buttons aggregation can not be used together with the footer aggregation.
					 * @since 1.21.1
					 */
					buttons: {type: "sap.m.Button", multiple: true, singularName: "button"},

					/**
					 * The footer of this dialog. It is always located at the bottom of the dialog. The footer aggregation can not  be used together with the buttons aggregation.
					 * @since 1.110
					 */
					footer: {type: "sap.m.Toolbar", multiple: false},

					/**
					 * The hidden aggregation for internal maintained <code>header</code>.
					 */
					_header: {type: "sap.ui.core.Control", multiple: false, visibility: "hidden"},

					/**
					 * The hidden aggregation for internal maintained <code>icon</code> control.
					 */
					_icon: {type: "sap.ui.core.Control", multiple: false, visibility: "hidden"},

					/**
					 * The hidden aggregation for internal maintained <code>toolbar</code> instance.
					 */
					_toolbar: {type: "sap.m.OverflowToolbar", multiple: false, visibility: "hidden"},

					/**
					 * The hidden aggregation for the Dialog state.
					 */
					_valueState: {type: "sap.ui.core.InvisibleText", multiple: false, visibility: "hidden"}
>>>>>>> 9d1b862c
				},

				/**
				 * This event will be fired after the Dialog is opened.
				 */
				afterOpen: {},

				/**
				 * This event will be fired before the Dialog is closed.
				 */
				beforeClose: {
					allowPreventDefault: true,
					parameters: {

						/**
						 * This indicates the trigger of closing the Dialog. If the Dialog is closed by either the <code>beginButton</code> or the <code>endButton</code>, the button that closes the Dialog is set to this parameter. Otherwise, the parameter is set to <code>null</code>.
						 * @since 1.9.2
						 */
						origin: {type: "sap.m.Button"}
					}
				},

<<<<<<< HEAD
				/**
				 * This event will be fired after the Dialog is closed.
				 */
				afterClose: {
					parameters: {

						/**
						 * This indicates the trigger of closing the Dialog. If the Dialog is closed by either the <code>beginButton</code> or the <code>endButton</code>, the button that closes the Dialog is set to this parameter. Otherwise, the parameter is set to <code>null</code>.
						 * @since 1.9.2
						 */
						origin: {type: "sap.m.Button"}
					}
				}
			},
			designtime: "sap/m/designtime/Dialog.designtime"
		},

		renderer: DialogRenderer
	});

	/**
	 * Sets a new value for property {@link #setEscapeHandler escapeHandler}.
	 *
	 * This property expects a function with one parameter of type Promise. In the function, you should call either <code>resolve()</code> or <code>reject()</code> on the Promise object.
	 * The function allows you to define custom behavior which will be executed when the Escape key is pressed. By default, when the Escape key is pressed, the dialog is immediately closed.
	 *
	 * When called with a value of <code>null</code> or <code>undefined</code>, the default value of the property will be restored.
	 *
	 * @method
	 * @param {function({resolve: function, reject: function})} [fnEscapeHandler] New value for property <code>escapeHandler</code>
	 * @public
	 * @name sap.m.Dialog#setEscapeHandler
	 * @returns {this} Reference to <code>this</code> in order to allow method chaining
	 */

	/**
	 * Gets current value of property {@link #getEscapeHandler escapeHandler}.
	 *
	 * This property expects a function with one parameter of type Promise. In the function, you should call either <code>resolve()</code> or <code>reject()</code> on the Promise object.
	 * The function allows you to define custom behavior which will be executed when the Escape key is pressed. By default, when the Escape key is pressed, the dialog is immediately closed.
	 *
	 * @method
	 * @returns {function({resolve: function, reject: function})|null} Value of property <code>escapeHandler</code>
	 * @public
	 * @name sap.m.Dialog#getEscapeHandler
	 */

	ResponsivePaddingsEnablement.call(Dialog.prototype, {
		header: {suffix: "header"},
		subHeader: {selector: ".sapMDialogSubHeader .sapMIBar"},
		content: {selector: ".sapMDialogScrollCont"},
		footer: {selector: ".sapMDialogFooter .sapMIBar"}
	});

	// Add title propagation support
	TitlePropagationSupport.call(Dialog.prototype, "content", function () {
		return this._headerTitle ? this._headerTitle.getId() : false;
	});

	Dialog._initIcons = function () {
		if (Dialog._mIcons) {
			return;
		}

		Dialog._mIcons = {};
		Dialog._mIcons[ValueState.Success] = IconPool.getIconURI("sys-enter-2");
		Dialog._mIcons[ValueState.Warning] = IconPool.getIconURI("alert");
		Dialog._mIcons[ValueState.Error] = IconPool.getIconURI("error");
		Dialog._mIcons[ValueState.Information] = IconPool.getIconURI("information");
	};

	/**
	 * Returns an invisible text control that can be used to label the header toolbar of
	 * the dialog for accessibility purposes.
	 *
	 * @param {string} sId - The ID to use for the invisible text control.
	 * @returns {sap.ui.core.InvisibleText} The invisible text control for the header toolbar.
	 * @private
	 */
	Dialog._getHeaderToolbarAriaLabelledByText = function() {
		if (!Dialog._oHeaderToolbarInvisibleText) {
			Dialog._oHeaderToolbarInvisibleText = new InvisibleText("__headerActionsToolbar-invisibleText", {
				text: Library.getResourceBundleFor("sap.m").getText("ARIA_LABEL_TOOLBAR_HEADER_ACTIONS")
			}).toStatic();
		}
=======
		/**
		 * Escape handler for sap.m.Dialog control.
		 *
		 * @callback sap.m.Dialog.EscapeHandler
		 * @param {object} oHandlers Object with <code>resolve</code> and <code>reject</code> functions.
		 * @param {function():void} oHandlers.resolve Call this function if the dialog should be closed.
		 * @param {function():void} oHandlers.reject Call this function if the dialog should not be closed.
		 * @returns {void}
		 * @public
		 */
>>>>>>> 9d1b862c

		return Dialog._oHeaderToolbarInvisibleText;
	};

	/**
	 * Returns an invisible text control that can be used to label the footer toolbar of
	 * the dialog for accessibility purposes.
	 *
	 * @param {string} sId - The ID to use for the invisible text control.
	 * @returns {sap.ui.core.InvisibleText} The invisible text control for the header toolbar.
	 * @private
	 */
	Dialog._getFooterToolbarAriaLabelledByText = function() {
		if (!Dialog._oFooterToolbarInvisibleText) {
			Dialog._oFooterToolbarInvisibleText = new InvisibleText("__footerActionsToolbar-invisibleText", {
				text: Library.getResourceBundleFor("sap.m").getText("ARIA_LABEL_TOOLBAR_FOOTER_ACTIONS")
			}).toStatic();
		}

		return Dialog._oFooterToolbarInvisibleText;
	};

	/* =========================================================== */
	/*                  begin: Lifecycle functions                 */
	/* =========================================================== */
	Dialog.prototype.init = function () {
		var that = this;
		this._oManuallySetSize = null;
		this._oManuallySetPosition = null;
		this._bRTL = Localization.getRTL();

		// used to judge if enableScrolling needs to be disabled
		this._scrollContentList = ["sap.m.NavContainer", "sap.m.Page", "sap.m.ScrollContainer", "sap.m.SplitContainer", "sap.m.MultiInput", "sap.m.SimpleFixFlex"];

		this.oPopup = new Popup();
		this.oPopup.setShadow(true);
		this.oPopup.setNavigationMode("SCOPE");
		this.oPopup.setModal(true);
		this.oPopup.setAnimations(jQuery.proxy(this._openAnimation, this), jQuery.proxy(this._closeAnimation, this));

		/**
		 *
		 * @param {Object} oPosition A new position to move the Dialog to.
		 * @param {boolean} bFromResize The function called from the <code>resize</code> event.
		 * @private
		 */
		this.oPopup._applyPosition = function (oPosition, bFromResize) {

			that._setDimensions();
			that._adjustScrollingPane();

			if (that._oManuallySetPosition) {
				oPosition.at = {
					left: that._oManuallySetPosition.x,
					top: that._oManuallySetPosition.y
				};
			} else {
				oPosition.at = that._calcPosition();
			}

			//deregister the content resize handler before repositioning
			that._deregisterResizeObserver();
			Popup.prototype._applyPosition.call(this, oPosition);

			//register the content resize handler
			that._registerResizeObserver();
		};

		this._initTitlePropagationSupport();

		this._initResponsivePaddingsEnablement();

		this._oAriaDescribedbyText = new InvisibleText({id: this.getId() + "-ariaDescribedbyText"});
	};

	Dialog.prototype.onBeforeRendering = function () {
		this._loadVerticalMargin();

		var oHeader = this._getAnyHeader();

		if (this.hasStyleClass("sapUiPopupWithPadding")) {
			Log.warning("Usage of CSS class 'sapUiPopupWithPadding' is deprecated. Use 'sapUiContentPadding' instead", null, "sap.m.Dialog");
		}

		//if content has scrolling, disable scrolling automatically
		if (this._hasSingleScrollableContent()) {
			this.setVerticalScrolling(false);
			this.setHorizontalScrolling(false);

			Log.info("VerticalScrolling and horizontalScrolling in sap.m.Dialog with ID " + this.getId() + " has been disabled because there's scrollable content inside");

		} else if (!this._oScroller) {
			this._oScroller = new ScrollEnablement(this, this.getId() + "-scroll", {
				horizontal: this.getHorizontalScrolling(), // will be disabled in adjustScrollingPane if content can fit in
				vertical: this.getVerticalScrolling()
			});
		}

		if (this._oScroller) {
			this._oScroller.setVertical(this.getVerticalScrolling());
			this._oScroller.setHorizontal(this.getHorizontalScrolling());
		}

		this._createToolbarButtons();

		if (ControlBehavior.isAccessibilityEnabled() && this.getState() != ValueState.None) {
			if (!this._oValueState) {
				this._oValueState = new InvisibleText();

				this.setAggregation("_valueState", this._oValueState);
				this.addAriaLabelledBy(this._oValueState.getId());
			}
			this._oValueState.setText(this.getValueStateString(this.getState()));
		}

		// title alignment
		if (oHeader && oHeader.setTitleAlignment) {
			oHeader.setTitleAlignment(this.getTitleAlignment());
		}

		if (oHeader && this._getTitles(oHeader).length === 0) {
			oHeader._setRootAccessibilityRole("heading");
			oHeader._setRootAriaLevel("2");
		}

		this._oAriaDescribedbyText.setText(this._getAriaDescribedByText());
	};

	Dialog.prototype.onAfterRendering = function () {
		this._$scrollPane = this.$("scroll");
		//this is not used in the control itself but is used in test and may me used from client's implementations
		this._$content = this.$("cont");
		this._$dialog = this.$();

		if (this.isOpen()) {
			//restore the focus after rendering when dialog is already open
			this._setInitialFocus();
		}
	};

	Dialog.prototype.exit = function () {
		InstanceManager.removeDialogInstance(this);
		this._deregisterResizeObserver();
		this._deregisterWithinAreaResizeObserver();

		if (this.oPopup) {
			this.oPopup.detachOpened(this._handleOpened, this);
			this.oPopup.detachClosed(this._handleClosed, this);
			this.oPopup.destroy();
			this.oPopup = null;
		}
		if (this._oScroller) {
			this._oScroller.destroy();
			this._oScroller = null;
		}

		if (this._header) {
			this._header.destroy();
			this._header = null;
		}

		if (this._headerTitle) {
			this._headerTitle.destroy();
			this._headerTitle = null;
		}

		if (this._iconImage) {
			this._iconImage.destroy();
			this._iconImage = null;
		}

		if (this._toolbarSpacer) {
			this._toolbarSpacer.destroy();
			this._toolbarSpacer = null;
		}

		if (this._oAriaDescribedbyText) {
			this._oAriaDescribedbyText.destroy();
			this._oAriaDescribedbyText = null;
		}
	};
	/* =========================================================== */
	/*                   end: Lifecycle functions                  */
	/* =========================================================== */

	/* =========================================================== */
	/*                    begin: public functions                  */
	/* =========================================================== */
	/**
	 * Open the dialog.
	 *
	 * @return {this} <code>this</code> to allow method chaining
	 * @public
	 */
	Dialog.prototype.open = function () {

		var oPopup = this.oPopup;
		// Set the initial focus to the dialog itself.
		// The initial focus should be set because otherwise the first focusable element will be focused.
		// This first element can be input or textarea which will trigger the keyboard to open (mobile device).
		// The focus will be change after the dialog is opened;
		oPopup.setInitialFocusId(this.getId());

		var oPopupOpenState = oPopup.getOpenState();

		switch (oPopupOpenState) {
			case OpenState.OPEN:
			case OpenState.OPENING:
				return this;
			case OpenState.CLOSING:
				this._bOpenAfterClose = true;
				break;
			default:
		}

		if (!this.fireBeforeOpen()) {
			return this;
		}

		//reset the close trigger
		this._oCloseTrigger = null;


		oPopup.attachOpened(this._handleOpened, this);

		// reset scroll fix check
		this._iLastWidthAndHeightWithScroll = null;

		// Open popup
		oPopup.setContent(this);

		oPopup.open();

		this._registerWithinAreaResizeObserver();

		InstanceManager.addDialogInstance(this);

		return this;
	};


	/**
	 * Close the dialog.
	 *
	 * @return {this} <code>this</code> to allow method chaining
	 * @public
	 */
	Dialog.prototype.close = function () {
		this._bOpenAfterClose = false;

		var oPopup = this.oPopup;

		var eOpenState = this.oPopup.getOpenState();
		if (eOpenState === OpenState.CLOSED || eOpenState === OpenState.CLOSING) {
			return this;
		}

		if (!this.fireBeforeClose({origin: this._oCloseTrigger})) {
			return this;
		}

		this._deregisterWithinAreaResizeObserver();

		library.closeKeyboard();
		oPopup.attachClosed(this._handleClosed, this);
		this._bDisableRepositioning = false;
		//reset the drag and/or resize
		this._oManuallySetPosition = null;
		this._oManuallySetSize = null;
		oPopup.close();
		this._deregisterResizeObserver();

		return this;
	};

	/**
	 * The method checks if the Dialog is open.
	 *
	 * It returns <code>true</code> when the Dialog is currently open (this includes opening and closing animations),
	 * otherwise it returns <code>false</code>.
	 *
	 * @returns {boolean} Whether the dialog is open.
	 * @public
	 * @since 1.9.1
	 */
	Dialog.prototype.isOpen = function () {
		return !!this.oPopup && this.oPopup.isOpen();
	};

	/*
	 * @inheritdoc
	 */
	Dialog.prototype.setIcon = function (sIcon) {
		this._bHasCustomIcon = true;
		return this.setProperty("icon", sIcon);
	};

	/*
	 * @inheritdoc
	 */
	Dialog.prototype.setState = function (sState) {
		var sDefaultIcon;

		this.setProperty("state", sState);

		if (this._bHasCustomIcon) {
			return this;
		}

		if (sState === ValueState.None) {
			sDefaultIcon = "";
		} else {
			Dialog._initIcons();
			sDefaultIcon = Dialog._mIcons[sState];
		}

		this.setProperty("icon", sDefaultIcon);
		return this;
	};

	/* =========================================================== */
	/*                     end: public functions                   */
	/* =========================================================== */

	/* =========================================================== */
	/*                      begin: event handlers                  */
	/* =========================================================== */
	/**
	 *
	 * @private
	 */
	Dialog.prototype._handleOpened = function () {
		this.oPopup.detachOpened(this._handleOpened, this);
		this._setInitialFocus();
		this.fireAfterOpen();
	};

	/**
	 *
	 * @private
	 */
	Dialog.prototype._handleClosed = function () {
		// TODO: remove the following three lines after the popup open state problem is fixed
		if (!this.oPopup) {
			return;
		}

		this.oPopup.detachClosed(this._handleClosed, this);

		if (this.getDomRef()) {
			// Not removing the content DOM leads to the  problem that control DOM with the same ID exists in two places if
			// the control is added to a different aggregation without the dialog being destroyed. In this special case the
			// RichTextEditor (as an example) renders a textarea-element and afterwards tells the TinyMCE component which ID
			// to use for rendering; since there are two elements with the same ID at that point, it does not work.
			// As the Dialog can only contain other controls, we can safely discard the DOM - we cannot do this inside
			// the Popup, since it supports displaying arbitrary HTML content.
			RenderManager.preserveContent(this.getDomRef());
			this.$().remove();
		}

		InstanceManager.removeDialogInstance(this);
		this.fireAfterClose({origin: this._oCloseTrigger});

		if (this._bOpenAfterClose) {
			this._bOpenAfterClose = false;
			this.open();
		}
	};

	/**
	 * Event handler for the <code>focusin</code> event.
	 * If it occurs on the invisible element at the beginning of the Dialog, the focus is set on the last focusable element of the Dialog, and vice versa.
	 * @param {jQuery.Event} oEvent The event object
	 * @private
	 */
	Dialog.prototype.onfocusin = function (oEvent) {
		var oSourceDomRef = oEvent.target;

		//Check if the invisible FIRST focusable element (suffix '-firstfe') has gained focus
		if (oSourceDomRef.id === this.getId() + "-firstfe") {
			//Check if buttons are available
			var oLastFocusableDomRef = this._getAnyFooter()?.$().lastFocusableDomRef() || this.$("cont").lastFocusableDomRef() || (this.getSubHeader() && this.getSubHeader().$().firstFocusableDomRef()) || (this._getAnyHeader() && this._getAnyHeader().$().lastFocusableDomRef());
			if (oLastFocusableDomRef) {
				oLastFocusableDomRef.focus();
			}
		} else if (oSourceDomRef.id === this.getId() + "-lastfe") {
			//Check if the invisible LAST focusable element (suffix '-lastfe') has gained focus
			//First check if header content is available
			var oFirstFocusableDomRef = this._getFocusableHeader() || (this._getAnyHeader() && this._getAnyHeader().$().firstFocusableDomRef()) || (this.getSubHeader() && this.getSubHeader().$().firstFocusableDomRef()) || this.$("cont").firstFocusableDomRef() || this.$("footer").firstFocusableDomRef();
			if (oFirstFocusableDomRef) {
				oFirstFocusableDomRef.focus();
			}
		}
	};

	/**
	 * Makes sure the app developer will always have access to the last created Promise.
	 * @returns {{reject: reject, resolve: resolve}}
	 * @private
	 */
	Dialog.prototype._getPromiseWrapper = function () {
		var that = this;

		return {
			reject: function () {
				that.currentPromise.reject();
			},
			resolve: function () {
				that.currentPromise.resolve();
			}
		};
	};


	/**
	 * Event handler for the escape key pressed event.
	 * If it occurs and the developer hasn't defined the <code>escapeHandler</code> property, the Dialog is immediately closed.
	 * Otherwise, the <code>escapeHandler</code> is executed and the developer may prevent the closing of the Dialog.
	 * @param {jQuery.Event} oEvent The event object
	 * @private
	 */
	Dialog.prototype.onsapescape = function(oEvent) {
		var oEscapeHandler = this.getEscapeHandler(),
			oPromiseArgument = {},
			that = this;

		if (this._isSpaceOrEnterPressed) {
			return;
		}

		if (oEvent.originalEvent && oEvent.originalEvent._sapui_handledByControl) {
			return;
		}

		this._oCloseTrigger = null;

		if (typeof oEscapeHandler === 'function') {
			// create a Promise to allow app developers to hook to the 'escape' event
			// and prevent the closing of the dialog by executing the escape handler function they defined
			new Promise(function (resolve, reject) {
				oPromiseArgument.resolve = resolve;
				oPromiseArgument.reject = reject;

				that.currentPromise = oPromiseArgument;

				oEscapeHandler(that._getPromiseWrapper());
			})
				.then(function (result) {
					that.close();
				})
				.catch(function () {
					Log.info("Disallow dialog closing");
				});
		} else {

			this.close();
		}

		//event should not trigger any further actions
		oEvent.stopPropagation();
	};

	/**
	 * Event handler for the onkeyup event.
	 * Register if SPACE or ENTER is released.
	 *
	 * @param {jQuery.Event} oEvent The event object
	 * @private
	 */
	Dialog.prototype.onkeyup = function (oEvent) {
		if (this._isSpaceOrEnter(oEvent)) {
			this._isSpaceOrEnterPressed = false;
		}
	};

	/**
	 * Event handler for the onkeydown event.
	 * Register if SPACE or ENTER is pressed.
	 *
	 * @param {jQuery.Event} oEvent The event object
	 * @private
	 */
	Dialog.prototype.onkeydown = function (oEvent) {
		if (this._isSpaceOrEnter(oEvent)) {
			this._isSpaceOrEnterPressed = true;
		}

		var iKeyCode = oEvent.which || oEvent.keyCode;

		if ((oEvent.ctrlKey || oEvent.metaKey) && iKeyCode === KeyCodes.ENTER) {

			var oPositiveButton = this._findFirstPositiveButton();

			if (oPositiveButton) {

				oPositiveButton.firePress();
				oEvent.stopPropagation();
				oEvent.preventDefault();
				return;
			}
		}

		this._handleKeyboardDragResize(oEvent);
	};

	/**
	 * Finds first positive button
	 * We call positive the buttons with type "Accept" or "Emphasized"
	 *
	 * @private
	 */
	Dialog.prototype._findFirstPositiveButton = function () {
	   var aButtons;

	   if (this.getFooter()) {
		   aButtons = this.getFooter().getContent().filter(function (oItem) {
			   return oItem.isA("sap.m.Button");
		   });
	   } else {
		   aButtons = this.getButtons();
	   }

	   for (var i = 0; i < aButtons.length; i++) {
		   var oButton = aButtons[i];
		   if (oButton.getType() === ButtonType.Accept || oButton.getType() === ButtonType.Emphasized) {
			   return oButton;
		   }
	   }
	};

	/**
	 * Handles the keyboard drag/resize functionality
	 *
	 * @param {jQuery.Event} oEvent The event object
	 * @private
	 */
	Dialog.prototype._handleKeyboardDragResize = function (oEvent) {

		if (oEvent.target !== this._getFocusableHeader() ||
			[KeyCodes.ARROW_LEFT,
				KeyCodes.ARROW_RIGHT,
				KeyCodes.ARROW_UP,
				KeyCodes.ARROW_DOWN].indexOf(oEvent.keyCode) === -1) {
			return;
		}

		if ((!this.getResizable() && oEvent.shiftKey) ||
			(!this.getDraggable() && !oEvent.shiftKey)) {
			return;
		}

		var $this = this._$dialog,
			oBoundingClientRect = this.getDomRef().getBoundingClientRect(),
			mOffset = {
				left: oBoundingClientRect.x,
				top: oBoundingClientRect.y
			},
			oAreaDimensions = this._getAreaDimensions(),
			iDialogWidth = $this.width(),
			iDialogHeight = $this.height(),
			iDialogOuterHeight = $this.outerHeight(true),
			bResize = oEvent.shiftKey,
			mStyles,
			iMaxHeight;

		this._bDisableRepositioning = true;

		if (bResize) {
			this._oManuallySetSize = true;
			this.$('cont').height('').width('');
		}

		switch (oEvent.keyCode) {
			case KeyCodes.ARROW_LEFT:
				if (bResize) {
					iDialogWidth -= DRAGRESIZE_STEP;
				} else {
					mOffset.left -= DRAGRESIZE_STEP;
				}
				break;
			case KeyCodes.ARROW_RIGHT:
				if (bResize) {
					iDialogWidth += DRAGRESIZE_STEP;
				} else {
					mOffset.left += DRAGRESIZE_STEP;
				}
				break;
			case KeyCodes.ARROW_UP:
				if (bResize) {
					iDialogHeight -= DRAGRESIZE_STEP;
				} else {
					mOffset.top -= DRAGRESIZE_STEP;
				}
				break;
			case KeyCodes.ARROW_DOWN:
				if (bResize) {
					iDialogHeight += DRAGRESIZE_STEP;
				} else {
					mOffset.top += DRAGRESIZE_STEP;
				}
				break;
		}

		if (bResize) {

			iMaxHeight = oAreaDimensions.bottom - mOffset.top - iDialogOuterHeight + iDialogHeight;

			if (oEvent.keyCode === KeyCodes.ARROW_DOWN) {
				iMaxHeight -= DRAGRESIZE_STEP;
			}

			mStyles = {
				width: Math.min(iDialogWidth, oAreaDimensions.right - mOffset.left),
				height: Math.min(iDialogHeight, iMaxHeight)
			};
		} else {
			mStyles = {
				left: Math.min(Math.max(oAreaDimensions.left, mOffset.left), oAreaDimensions.right - iDialogWidth),
				top: Math.min(Math.max(oAreaDimensions.top, mOffset.top), oAreaDimensions.bottom - iDialogOuterHeight)
			};
		}

		$this.css(mStyles);
	};

	/**
	 * Determines if the key from oEvent is SPACE or ENTER.
	 *
	 * @param {jQuery.Event} oEvent The event object
	 * @private
	 * @return {boolean} True if the key from the event is space or enter
	 */
	Dialog.prototype._isSpaceOrEnter = function (oEvent) {
		var iKeyCode = oEvent.which || oEvent.keyCode;

		return iKeyCode == KeyCodes.SPACE || iKeyCode == KeyCodes.ENTER;
	};

	/* =========================================================== */
	/*                      end: event handlers                  */
	/* =========================================================== */

	/* =========================================================== */
	/*                      begin: private functions               */
	/* =========================================================== */
	/**
	 *
	 * @param {Object} $Ref
	 * @param {number} iRealDuration
	 * @param {function} fnOpened
	 * @private
	 */
	Dialog.prototype._openAnimation = function ($Ref, iRealDuration, fnOpened) {
		$Ref.addClass("sapMDialogOpen");

		setTimeout(fnOpened, iAnimationDuration);
	};

	/**
	 *
	 * @param {Object} $Ref
	 * @param {number} iRealDuration
	 * @param {function} fnClose
	 * @private
	 */
	Dialog.prototype._closeAnimation = function ($Ref, iRealDuration, fnClose) {
		$Ref.removeClass("sapMDialogOpen");

		setTimeout(fnClose, iAnimationDuration);
	};

	/**
	 *
	 * @private
	 */
	Dialog.prototype._setDimensions = function () {
		var $this = this.$(),
			bStretch = this.getStretch(),
			bMessageType = this.getType() === DialogType.Message,
			oStyles = {};

		//the initial size is set in the renderer when the dom is created

		if (!bStretch) {
			//set the size to the content
			if (!this._oManuallySetSize) {
				oStyles.width = this.getContentWidth() || undefined;
				oStyles.height = this.getContentHeight() || undefined;
			} else {
				oStyles.width = this._oManuallySetSize.width;
				oStyles.height = this._oManuallySetSize.height;
			}
		}

		if (oStyles.width == 'auto') {
			oStyles.width = undefined;
		}

		if (oStyles.height == 'auto') {
			oStyles.height = undefined;
		}

		if (bStretch && !bMessageType) {
			this.$().addClass('sapMDialogStretched');
		}

		$this.css(oStyles);
		$this.css(this._calcMaxSizes());

		if (!this._oManuallySetSize && !this._bDisableRepositioning) {
			$this.css(this._calcPosition());
		}

		//In Chrome when the dialog is stretched the footer is not rendered in the right position;
		if (window.navigator.userAgent.toLowerCase().indexOf("chrome") !== -1 && this.getStretch()) {
			//forcing repaint
			$this.find('> footer').css({bottom: '0.001px'});
		}
	};

	/**
	 *
	 * @private
	 */
	Dialog.prototype._adjustScrollingPane = function () {
		if (this._oScroller) {
			this._oScroller.refresh();
		}
	};

	/**
	 * @private
	 */
	Dialog.prototype._onResize = function () {
		if (!this.getDomRef()) {
			return;
		}

		var $dialog = this.$(),
		$dialogContent = this.$('cont'),
		sContentWidth = this.getContentWidth(),
		iMaxDialogWidth = this._calcMaxSizes().maxWidth, // 90% of the max screen size
		oSubHeaderDomRef = this.getSubHeader()?.getDomRef(),
		oHeaderDomRef = (this.getCustomHeader() || this._header)?.getDomRef();

	if (oHeaderDomRef || oSubHeaderDomRef) {
		const iHeaderHeight = oHeaderDomRef ? oHeaderDomRef.getBoundingClientRect().height : 0;
		const iSubHeaderHeight = oSubHeaderDomRef ? oSubHeaderDomRef.getBoundingClientRect().height : 0;

		this.getDomRef().style.paddingTop = iHeaderHeight + iSubHeaderHeight + "px";
	}

		//if height is set by manually resizing return;
		if (this._oManuallySetSize) {
			$dialogContent.css({
				width: 'auto'
			});
			return;
		}

		// Browsers except chrome do not increase the width of the container to include scrollbar (when width is auto). So we need to compensate
		if (Device.system.desktop && !Device.browser.chrome) {

			var iCurrentWidthAndHeight = $dialogContent.width() + "x" + $dialogContent.height(),
				bMinWidth = $dialog.css("min-width") !== $dialog.css("width");

			// Apply the fix only if width or height did actually change.
			// And when the width is not equal to the min-width.
			if (iCurrentWidthAndHeight !== this._iLastWidthAndHeightWithScroll && bMinWidth) {
				if (this._hasVerticalScrollbar() &&					// - there is a vertical scroll
					(!sContentWidth || sContentWidth == 'auto') &&	// - when the developer hasn't set it explicitly
					!this.getStretch() && 							// - when the dialog is not stretched
					$dialogContent.width() < iMaxDialogWidth) {		// - if the dialog can't grow anymore

					$dialog.addClass("sapMDialogVerticalScrollIncluded");
					$dialogContent.css({"padding-right" : SCROLLBAR_WIDTH});
					this._iLastWidthAndHeightWithScroll = iCurrentWidthAndHeight;
				} else {
					$dialog.removeClass("sapMDialogVerticalScrollIncluded");
					$dialogContent.css({"padding-right" : ""});
					this._iLastWidthAndHeightWithScroll = null;
				}
			} else if (!this._hasVerticalScrollbar() || !bMinWidth) {
				$dialog.removeClass("sapMDialogVerticalScrollIncluded");
				$dialogContent.css({"padding-right" : ""});
				this._iLastWidthAndHeightWithScroll = null;
			}
		}

		if (!this._oManuallySetSize && !this._bDisableRepositioning) {
			this._positionDialog();
		}
	};

	/**
	 * Checks if the dialog has a vertical scrollbar.
	 * @private
	 * @return {boolean} True if there is a vertical scrollbar, false otherwise
	 */
	Dialog.prototype._hasVerticalScrollbar = function() {
		var $dialogContent = this.$('cont');

		return $dialogContent[0].clientHeight < $dialogContent[0].scrollHeight;
	};

	/**
	 * Positions the dialog in the center of designated area, or stretches it.
	 * Max sizes are also added.
	 *
	 * @private
	 */
	Dialog.prototype._positionDialog = function() {
		var $this = this.$();

		$this.css(this._calcMaxSizes());
		$this.css(this._calcPosition());
	};

	/**
	 * Calculates "left" side ("right" side in RTL mode) and "top" positions, so the dialog is centered.
	 *
	 * @returns {object} Object that has "left" side ("right" side in RTL mode) and "top" positions of the dialog
	 * @private
	 */
	Dialog.prototype._calcPosition = function () {
		var oAreaDimensions = this._getAreaDimensions(),
			$this = this.$(),
			iLeft,
			iTop,
			oPosition;

		if (Device.system.phone && this.getStretch()) {
			iLeft = 0;
			iTop = 0;
		} else if (this.getStretch()) {
			iLeft = this._percentOfSize(oAreaDimensions.width, HORIZONTAL_MARGIN); // 5% from left
			iTop = this._percentOfSize(oAreaDimensions.height, VERTICAL_MARGIN); // 3% from top
		} else {
			iLeft = (oAreaDimensions.width - $this.outerWidth()) / 2;
			iTop = (oAreaDimensions.height - $this.outerHeight()) / 2;
		}

		oPosition = {
			top: Math.round(oAreaDimensions.top + iTop)
		};

		if (this._bRTL) {
			oPosition.right = Math.round(window.innerWidth - oAreaDimensions.right + iLeft);
		} else {
			oPosition.left = Math.round(oAreaDimensions.left + iLeft);
		}

		return oPosition;
	};

	/**
	 * Calculates maximum width and height
	 * @private
	 * @returns {object} Object that contains 'maxHeight' and 'maxWidth'
	 */
	Dialog.prototype._calcMaxSizes = function () {
		var oAreaDimensions = this._getAreaDimensions(),
			$this = this.$(),
			iHeaderHeight = $this.find(".sapMDialogTitleGroup").height() || 0,
			iSubHeaderHeight = $this.find(".sapMDialogSubHeader").height() || 0,
			iFooterHeight = $this.find("> footer").height() || 0,
			iHeightAsPadding = iHeaderHeight + iSubHeaderHeight + iFooterHeight,
			iMaxHeight,
			iMaxWidth;

		if (Device.system.phone && this.getStretch()) {
			iMaxWidth = oAreaDimensions.width;
			iMaxHeight = oAreaDimensions.height - iHeightAsPadding;
		} else {
			iMaxWidth = this._percentOfSize(oAreaDimensions.width, 100 - 2 * HORIZONTAL_MARGIN); // 90% of available width
			iMaxHeight = this._percentOfSize(oAreaDimensions.height, 100 - 2 * VERTICAL_MARGIN) - iHeightAsPadding; // 94% of available height minus paddings for headers and footer
		}

		return {
			maxWidth: Math.floor(iMaxWidth),
			maxHeight: Math.floor(iMaxHeight)
		};
	};

	/**
	 * @returns {object} Object that has dimensions of the area in which the dialog is positioned
	 * @private
	 */
	Dialog.prototype._getAreaDimensions = function() {
		var oWithin = Popup.getWithinAreaDomRef(),
			oAreaDimensions;

		if (oWithin === window) {
			oAreaDimensions = {
				left: 0,
				top: 0,
				width: oWithin.innerWidth,
				height: oWithin.innerHeight
			};
		} else {
			var oClientRect = oWithin.getBoundingClientRect(),
				$within = jQuery(oWithin);

			oAreaDimensions = {
				left: oClientRect.left + parseFloat($within.css("border-left-width")),
				top: oClientRect.top + parseFloat($within.css("border-top-width")),
				width: oWithin.clientWidth,
				height: oWithin.clientHeight
			};
		}

		oAreaDimensions.right = oAreaDimensions.left + oAreaDimensions.width;
		oAreaDimensions.bottom = oAreaDimensions.top + oAreaDimensions.height;

		return oAreaDimensions;
	};

	Dialog.prototype._percentOfSize = function (iSize, iPercent) {
		return Math.round(iSize * iPercent / 100);
	};

	/**
	 * @private
	 */
	Dialog.prototype._createHeader = function () {
		if (!this._header) {
			// set parent of header to detect changes on title
			this._header = new Bar(this.getId() + "-header", {
				titleAlignment: this.getTitleAlignment(),
				ariaLabelledBy: Dialog._getHeaderToolbarAriaLabelledByText()
			});

			this.setAggregation("_header", this._header);
		}
	};

	/**
	 * @private
	 */
	Dialog.prototype._applyTitleToHeader = function () {
		var sTitle = this.getProperty("title");

		if (this._headerTitle) {
			this._headerTitle.setText(sTitle);
		} else {
			this._headerTitle = new Title(this.getId() + "-title", {
				text: sTitle,
				level: TitleLevel.H1
			}).addStyleClass("sapMDialogTitle");

			this._header.addContentMiddle(this._headerTitle);
		}
	};

	/**
	 * If a scrollable control (<code>sap.m.NavContainer</code>, <code>sap.m.ScrollContainer</code>, <code>sap.m.Page</code>, <code>sap.m.SplitContainer</code>) is added to the Dialog content aggregation as a single child or through one or more <code>sap.ui.mvc.View</code> instances,
	 * the scrolling inside the Dialog will be disabled in order to avoid wrapped scrolling areas.
	 *
	 * If more than one scrollable control is added to the Dialog, the scrolling needs to be disabled manually.
	 * @private
	 */
	Dialog.prototype._hasSingleScrollableContent = function () {
		var aContent = this.getContent();

		while (aContent.length === 1 && aContent[0] instanceof Control && aContent[0].isA("sap.ui.core.mvc.View")) {
			aContent = aContent[0].getContent();
		}

		if (aContent.length === 1 && aContent[0] instanceof Control && aContent[0].isA(this._scrollContentList)) {
			return true;
		}

		return false;
	};

	/**
	 *
	 * @private
	 */
	Dialog.prototype._getFocusDomRef = function () {
		// Left or Right button can be visible false and therefore not rendered.
		// In such a case, focus should be set somewhere else.
		var sInitialFocusId = this.getInitialFocus();

		if (sInitialFocusId) {
			return document.getElementById(sInitialFocusId);
		}

		return this._getFocusableHeader()
			|| this._getFirstFocusableContentSubHeader()
			|| this._getFirstFocusableContentElement()
			|| this._getFirstVisibleButtonDomRef()
			|| this.getDomRef();
	};

	/**
	 *
	 * @returns {string}
	 * @private
	 */
	Dialog.prototype._getFirstVisibleButtonDomRef = function () {
		var oBeginButton = this.getBeginButton(),
			oEndButton = this.getEndButton(),
			aButtons = this.getButtons(),
			oButtonDomRef;

		if (oBeginButton && oBeginButton.getVisible()) {
			oButtonDomRef = oBeginButton.getDomRef();
		} else if (oEndButton && oEndButton.getVisible()) {
			oButtonDomRef = oEndButton.getDomRef();
		} else if (aButtons && aButtons.length > 0) {
			for (var i = 0; i < aButtons.length; i++) {
				if (aButtons[i].getVisible()) {
					oButtonDomRef = aButtons[i].getDomRef();
					break;
				}
			}
		}

		return oButtonDomRef;
	};

	/**
	 * Returns the focusable header if any
	 * @returns {HTMLElement}
	 * @private
	 */
	Dialog.prototype._getFocusableHeader = function () {

		if (!this._isDraggableOrResizable()) {
			return null;
		}

		return this.$().find('header .sapMDialogTitleGroup')[0];
	};

	/**
	 *
	 * @returns {string}
	 * @private
	 */
	Dialog.prototype._getFirstFocusableContentSubHeader = function () {
		var $subHeader = this.$().find('.sapMDialogSubHeader');

		return $subHeader.firstFocusableDomRef();
	};

	/**
	 *
	 * @returns {string}
	 * @private
	 */
	Dialog.prototype._getFirstFocusableContentElement = function () {
		var $dialogContent = this.$("cont");

		return $dialogContent.firstFocusableDomRef();
	};

	// The control that needs to be focused after the Dialog is open is calculated in the following sequence:
	// initialFocus, first focusable element in content area, beginButton, endButton
	// the Dialog is always modal so the focus doesn't need to be on the Dialog when there's
	// no initialFocus, beginButton and endButton available, but to keep the consistency,
	// the focus will in the end fall back on the Dialog itself.
	/**
	 *
	 * @private
	 */
	Dialog.prototype._setInitialFocus = function () {
		var oFocusDomRef = this._getFocusDomRef(),
			oControl;

		if (oFocusDomRef && oFocusDomRef.id) {
			oControl = Element.getElementById(oFocusDomRef.id);
		}

		if (oControl) {
			//if someone tries to focus on an existing but not visible control, focus the Dialog itself.
			if (oControl.getVisible && !oControl.getVisible()) {
				this.focus();
				return;
			}

			oFocusDomRef = oControl.getFocusDomRef();
		}

		// if focus dom ref is not found
		if (!oFocusDomRef) {
			this.setInitialFocus(""); // clear the saved initial focus
			oFocusDomRef = this._getFocusDomRef(); // recalculate the element on focus
		}

		//if there is no set initial focus, set the default one to the initialFocus association
		if (!this.getInitialFocus()) {
			this.setAssociation('initialFocus', oFocusDomRef ? oFocusDomRef.id : this.getId(), true);
		}

		// Setting focus to DOM Element which can open the On-screen keyboard on mobile device doesn't work
		// consistently across devices. Therefore setting focus on these elements is disabled on mobile devices
		// and the keyboard should be opened by the user explicitly
		if (Device.system.desktop || (oFocusDomRef && !/input|textarea|select/i.test(oFocusDomRef.tagName))) {
			if (oFocusDomRef){
				oFocusDomRef.focus();
			}
		} else {
			// Set the focus on the popup itself in order to keep the tab chain
			this.focus();
		}
	};

	/**
	 * Returns the <code>sap.ui.core.delegate.ScrollEnablement</code> delegate which is used with this control.
	 *
	 * @private
	 */
	Dialog.prototype.getScrollDelegate = function () {
		return this._oScroller;
	};

	/**
	 *
	 * @returns {boolean}
	 * @private
	 */
	Dialog.prototype._isToolbarEmpty = function () {
		// no ToolbarSpacer
		var filteredContent = this._oToolbar.getContent().filter(function (content) {
			return content.getMetadata().getName() !== 'sap.m.ToolbarSpacer';
		});

		return filteredContent.length === 0;
	};

	/**
	 * Returns the custom header instance when the <code>customHeader</code> aggregation is set. Otherwise, it returns the internal managed
	 * header instance. This method can be called within composite controls which use <code>sap.m.Dialog</code> inside.
	 *
	 * @protected
	 */
	Dialog.prototype._getAnyHeader = function () {
		var oCustomHeader = this.getCustomHeader();

		if (oCustomHeader) {
			return oCustomHeader;
		} else {
			var bShowHeader = this.getShowHeader();
			// if showHeader is set to false and not for standard dialog in iOS in theme sap_mvi, no header.
			if (!bShowHeader) {
				return null;
			}

			this._createHeader();
			this._applyTitleToHeader();
			this._applyIconToHeader();
			return this._header;
		}
	};

	/**
	 * @private
	 * @returns {sap.m.Toolbar|undefined} The custom footer if <code>footer</code> aggregation is set, internal footer otherwise
	 */
	Dialog.prototype._getAnyFooter = function () {
		return this.getFooter() || this._getToolbar();
	};

	/**
	 *
	 * @private
	 */
	Dialog.prototype._deregisterWithinAreaResizeObserver = function () {
		var oWithin = Popup.getWithinAreaDomRef();

		if (oWithin === window) {
			Device.resize.detachHandler(this._onResize, this);
		} else if (this._oWithinAreaResizeObserver) {
			this._oWithinAreaResizeObserver.disconnect();
			this._oWithinAreaResizeObserver = null;
		}
	};

	/**
	 * @private
	 */
	Dialog.prototype._registerWithinAreaResizeObserver = function () {
		var oWithin = Popup.getWithinAreaDomRef();

		if (oWithin === window) {
			Device.resize.attachHandler(this._onResize, this);
		} else {
			this._oWithinAreaResizeObserver = new ResizeObserver(() => {
				window.requestAnimationFrame(() => {
					this._onResize();
				});
			});
			this._oWithinAreaResizeObserver.observe(oWithin);
		}

		//set the initial size of the content container so when a dialog with large content is open there will be a scroller
		this._onResize();
	};

	/**
	 * @private
	 */
	Dialog.prototype._deregisterResizeObserver = function () {
		if (this._oResizeObserver) {
			this._oResizeObserver.disconnect();
			this._oResizeObserver = null;
		}
	};

	/**
	 *
	 * @private
	 */
	Dialog.prototype._registerResizeObserver = function() {
		if (!this._oResizeObserver) {
			this._oResizeObserver = new ResizeObserver(() => {
				window.requestAnimationFrame(() => {
					this._onResize();
				});
			});

			this._oResizeObserver.observe(this.getDomRef("scrollCont"));

			if (this.getDomRef().getElementsByClassName("sapMDialogTitleGroup") && this.getDomRef().getElementsByClassName("sapMDialogTitleGroup").length > 0) {
				this._oResizeObserver.observe(this.getDomRef().getElementsByClassName("sapMDialogTitleGroup")[0]);
			}
		}

		//set the initial size of the content container so when a dialog with large content is open there will be a scroller
		this._onResize();
	};

	Dialog.prototype._attachHandler = function(oButton) {
		var that = this;

		if (!this._oButtonDelegate) {
			this._oButtonDelegate = {
				ontap: function(){
					that._oCloseTrigger = this;
				},
				//BCP: 1870320154
				onkeyup: function(){
					that._oCloseTrigger = this;
				},
				onkeydown: function(){
					that._oCloseTrigger = this;
				}
			};
		}

		if (oButton) {
			oButton.addDelegate(this._oButtonDelegate, true, oButton);
		}
	};

	Dialog.prototype._createToolbarButtons = function () {
		if (this.getFooter()) {
			return;
		}
		var toolbar = this._getToolbar();
		var buttons = this.getButtons();
		var beginButton = this.getBeginButton();
		var endButton = this.getEndButton(),
			that = this,
			aButtons = [beginButton, endButton];

		// remove handler if such exists
		aButtons.forEach(function(oBtn) {
			if (oBtn && that._oButtonDelegate) {
				oBtn.removeDelegate(that._oButtonDelegate);
			}
		});

		toolbar.removeAllContent();
		if (!("_toolbarSpacer" in this)) {
			this._toolbarSpacer = new ToolbarSpacer();
		}
		toolbar.addContent(this._toolbarSpacer);
		// attach handler which sets origin parameter only for begin and End buttons
		aButtons.forEach(function(oBtn) {
			that._attachHandler(oBtn);
		});

		//if there are buttons they should be in the toolbar and the begin and end buttons should not be used
		if (buttons && buttons.length) {
			buttons.forEach(function (button) {
				toolbar.addContent(button);
			});
		} else {
			if (beginButton) {
				toolbar.addContent(beginButton);
			}
			if (endButton) {
				toolbar.addContent(endButton);
			}
		}
	};

	/**
	 * @returns {sap.m.IBar|undefined} Toolbar
	 * @private
	 */
	Dialog.prototype._getToolbar = function () {
		if (!this._oToolbar) {
			this._oToolbar = new AssociativeOverflowToolbar(this.getId() + "-footer", {
				ariaLabelledBy: Dialog._getFooterToolbarAriaLabelledByText()
			}).addStyleClass("sapMTBNoBorders");

			this._oToolbar.addDelegate({
				onAfterRendering: function () {
					if (this.getType() === DialogType.Message) {
						this.$("footer").removeClass("sapContrast sapContrastPlus");
					}
				}
			}, false, this);

			this.setAggregation("_toolbar", this._oToolbar);
		}

		return this._oToolbar;
	};

	/**
	 * Returns the <code>sap.ui.core.ValueState</code> state according to the language settings.
	 * @param {sap.ui.core.ValueState|string} sValueState The Dialog value state
	 * @returns {string} The translated text
	 * @private
	 */
	Dialog.prototype.getValueStateString = function (sValueState) {
		var rb = Library.getResourceBundleFor("sap.m");

		switch (sValueState) {
			case (ValueState.Success):
				return rb.getText("LIST_ITEM_STATE_SUCCESS");
			case (ValueState.Warning):
				return rb.getText("LIST_ITEM_STATE_WARNING");
			case (ValueState.Error):
				return rb.getText("LIST_ITEM_STATE_ERROR");
			case (ValueState.Information):
				return rb.getText("LIST_ITEM_STATE_INFORMATION");
			default:
				return "";
		}
	};

	/**
	 * Returns if the Dialog is draggable or resizable
	 * @private
	 */
	Dialog.prototype._isDraggableOrResizable = function () {
		return !this.getStretch() && (this.getDraggable() || this.getResizable());
	};

	/**
	 * Returns the correct message to be read by the aria-describedby attribute
	 * @private
	 */
	Dialog.prototype._getAriaDescribedByText = function () {
		var oRb = Library.getResourceBundleFor("sap.m");
		if (this.getResizable() && this.getDraggable()) {
			return oRb.getText("DIALOG_HEADER_ARIA_DESCRIBEDBY_DRAGGABLE_RESIZABLE");
		}
		if (this.getDraggable()) {
			return oRb.getText("DIALOG_HEADER_ARIA_DESCRIBEDBY_DRAGGABLE");
		}
		if (this.getResizable()) {
			return oRb.getText("DIALOG_HEADER_ARIA_DESCRIBEDBY_RESIZABLE");
		}
		return "";
	};

	/**
	 * Returns the value of the Vertical Margin from the CSS parameter
	 * @private
	 */
	Dialog.prototype._loadVerticalMargin = function () {
		VERTICAL_MARGIN = Parameters.get({
			name: "_sap_m_Dialog_VerticalMargin",
			callback: function(sValue) {
				VERTICAL_MARGIN = parseFloat(sValue);
			}
		});

		if (VERTICAL_MARGIN) {
			VERTICAL_MARGIN = parseFloat(VERTICAL_MARGIN);
		} else {
			VERTICAL_MARGIN = 3; // default value
		}

	};

	/* =========================================================== */
	/*                      end: private functions                 */
	/* =========================================================== */

	/* =========================================================== */
	/*                         begin: setters                      */
	/* =========================================================== */

	// The public setters and getters should not be documented via JSDoc because they will appear in the documentation

	Dialog.prototype.setSubHeader = function (oControl) {
		this.setAggregation("subHeader", oControl);

		if (oControl) {
			oControl.setVisible = function (isVisible) {
				oControl.setProperty("visible", isVisible);
				this.invalidate();
			}.bind(this);
		}

		return this;
	};

	Dialog.prototype.setBeginButton = function (oButton) {
		if (oButton && oButton.isA("sap.m.Button")) {
			oButton.addStyleClass("sapMDialogBeginButton");
		}

		return this.setAggregation("beginButton", oButton);
	};

	Dialog.prototype.setEndButton = function (oButton) {
		if (oButton && oButton.isA("sap.m.Button")) {
			oButton.addStyleClass("sapMDialogEndButton");
		}

		return this.setAggregation("endButton", oButton);
	};

	//get buttons should return the buttons, beginButton and endButton aggregations
	Dialog.prototype.getAggregation = function (sAggregationName, oDefaultForCreation, bPassBy) {
		var originalResponse = Control.prototype.getAggregation.apply(this, Array.prototype.slice.call(arguments, 0, 2));

		//if no buttons are set returns the begin and end buttons
		if (sAggregationName === 'buttons' && originalResponse && originalResponse.length === 0) {
			this.getBeginButton() && originalResponse.push(this.getBeginButton());
			this.getEndButton() && originalResponse.push(this.getEndButton());
		}

		return originalResponse;
	};

	Dialog.prototype.getAriaLabelledBy = function() {
		var oHeader = this._getAnyHeader(),
			// Due to a bug in getAssociation in ManagedObject slice the Array
			// Remove slice when the bug is fixed.
			aLabels = this.getAssociation("ariaLabelledBy", []).slice();

		var oSubHeader = this.getSubHeader();
		if (oSubHeader) {
			var aSubtitles = this._getTitles(oSubHeader);

			// if there are titles in the subheader, add all of them to labels, else use the full subheader
			if (aSubtitles.length) {
				aLabels = aSubtitles.map(function (oTitle) {
					return oTitle.getId();
				}).concat(aLabels);
			}
		}

		if (oHeader) {
			var aTitles = this._getTitles(oHeader);

			// if there are titles in the header, add all of them to labels, else use the full header
			if (aTitles.length) {
				aLabels = aTitles.map(function (oTitle) {
					return oTitle.getId();
				}).concat(aLabels);
			} else {
				aLabels.unshift(oHeader.getId());
			}
		}

		return aLabels;
	};

	Dialog.prototype._applyIconToHeader = function () {
		var sIcon = this.getIcon();

		if (!sIcon) {
			if (this._iconImage) {
				this._iconImage.destroy();
				this._iconImage = null;
			}

			return;
		}

		if (!this._iconImage) {
			this._iconImage = IconPool.createControlByURI({
				id: this.getId() + "-icon",
				src: sIcon,
				useIconTooltip: false
			}, Image).addStyleClass("sapMDialogIcon");

			this._header.insertAggregation("contentMiddle", this._iconImage, 0);
		}

		this._iconImage.setSrc(sIcon);
	};

	Dialog.prototype.setInitialFocus = function (sInitialFocus) {
		// Skip the invalidation when sets the initial focus
		//
		// The initial focus takes effect after the next open of the dialog, when it's set
		// after the dialog is open, the current focus won't be changed
		// SelectDialog depends on this. If this has to be changed later, please make sure to
		// check the SelectDialog as well where setIntialFocus is called.
		return this.setAssociation("initialFocus", sInitialFocus, true);
	};
	/* =========================================================== */
	/*                           end: setters                      */
	/* =========================================================== */

	// stop propagating the invalidate to static UIArea before dialog is opened.
	// otherwise the open animation can't be seen
	// dialog will be rendered directly to static ui area when the open method is called.
	Dialog.prototype.invalidate = function (oOrigin) {
		if (this.isOpen()) {
			Control.prototype.invalidate.call(this, oOrigin);
		}
	};

	/* =========================================================== */
	/*                     Resize & Drag logic                     */
	/* =========================================================== */
	/**
	 *
	 * @param {Object} eventTarget
	 * @returns {boolean}
	 */
	function isHeaderClicked(eventTarget) {
		var $target = jQuery(eventTarget);
		var oControl = Element.closestTo(eventTarget);

		// target is inside the content section
		if ($target.parents('.sapMDialogSection').length) {
			return false;
		}

		if (!oControl || oControl.isA("sap.m.IBar")) {
			return true;
		}

		return $target.hasClass('sapMDialogTitleGroup');
	}

	if (Device.system.desktop) {
		/**
		 *
		 * @param {Object} e
		 */
		Dialog.prototype.ondblclick = function (e) {
			if (isHeaderClicked(e.target)) {
				var $dialogContent = this.$('cont');
				this._bDisableRepositioning = false;
				this._oManuallySetPosition = null;
				this._oManuallySetSize = null;

				//call the reposition
				this.oPopup && this.oPopup._applyPosition(this.oPopup._oLastPosition, true);

				//BCP: 1880238929
				$dialogContent.css({
					height: '100%'
				});
			}
		};

		/**
		 * @param {jQuery.Event} e The mousedown event
		 */
		Dialog.prototype.onmousedown = function (e) {
			if (e.which === 3) {
				return; // on right click don't reposition the dialog
			}
			if (!this._isDraggableOrResizable()) {
				return;
			}

			var timeout;
			var that = this;
			var $w = jQuery(document);

			var $target = jQuery(e.target);
			var bResize = e.target.closest(".sapMDialogResizeHandle") && this.getResizable();
			var fnMouseMoveHandlerDelayed = function (action) {
				timeout = timeout ? clearTimeout(timeout) : setTimeout(function () {
					action();
				}, 0);
			};

			var oAreaDimensions = this._getAreaDimensions();
			var oBoundingClientRect = this.getDomRef().getBoundingClientRect();

			var initial = {
				x: e.clientX,
				y: e.clientY,
				width: that._$dialog.width(),
				height: that._$dialog.height(),
				outerHeight : that._$dialog.outerHeight(),
				position: {
					x: oBoundingClientRect.x,
					y: oBoundingClientRect.y
				}
			};
			var mouseMoveHandler;

			function mouseUpHandler() {
				var $dialog = that.$(),
					$dialogContent = that.$('cont'),
					dialogHeight,
					dialogBordersHeight;

				that.removeStyleClass("sapMDialogDisableSelection");
				$w.off("mouseup", mouseUpHandler);
				$w.off("mousemove", mouseMoveHandler);

				if (bResize) {
					// Take the calculated height of the dialog, so that the max-height is also applied.
					// Else the content area will be bigger than the dialog and therefore will overflow.
					dialogHeight = parseInt($dialog.height());
					dialogBordersHeight = parseInt($dialog.css("border-top-width")) + parseInt($dialog.css("border-bottom-width"));
					$dialogContent.height(dialogHeight + dialogBordersHeight);
				}
			}

			if (isHeaderClicked(e.target) && this.getDraggable() || bResize) {
				that._bDisableRepositioning = true;
			}

			if (isHeaderClicked(e.target) && this.getDraggable()) {
				mouseMoveHandler = function (event) {
					event.preventDefault();

					if (event.buttons === 0) {
						mouseUpHandler();
						return;
					}

					fnMouseMoveHandlerDelayed(function () {
						that._bDisableRepositioning = true;

						that._oManuallySetPosition = {
							x: Math.max(oAreaDimensions.left, Math.min(event.clientX - e.clientX + initial.position.x, oAreaDimensions.right - initial.width)), // deltaX + initial dialog position
							y: Math.max(oAreaDimensions.top, Math.min(event.clientY - e.clientY + initial.position.y, oAreaDimensions.bottom - initial.outerHeight)) // deltaY + initial dialog position
						};

						//move the dialog
						that._$dialog.css({
							top: that._oManuallySetPosition.y,
							left: that._oManuallySetPosition.x,
							right: that._bRTL ? "" : undefined
						});
					});
				};
			} else if (bResize) {
				var styles = {};
				var minWidth = parseInt(that._$dialog.css('min-width'));
				var maxLeftOffset = initial.x + initial.width - minWidth;

				var handleOffsetX = $target.width() - e.offsetX;
				var handleOffsetY = $target.height() - e.offsetY;

				mouseMoveHandler = function (event) {
					fnMouseMoveHandlerDelayed(function () {
						that._bDisableRepositioning = true;
						// BCP: 1680048166 remove inline set height and width so that the content resizes together with the mouse pointer
						that.$('cont').height('').width('');

						if (event.clientY + handleOffsetY > oAreaDimensions.bottom) {
							event.clientY = oAreaDimensions.bottom - handleOffsetY;
						}

						if (event.clientX + handleOffsetX > oAreaDimensions.right) {
							event.clientX = oAreaDimensions.right - handleOffsetX;
						}

						that._oManuallySetSize = {
							width: initial.width + event.clientX - initial.x,
							height: initial.height + event.clientY - initial.y
						};

						if (that._bRTL) {
							styles.left = Math.min(Math.max(event.clientX, 0), maxLeftOffset);
							that._oManuallySetSize.width = initial.width + initial.x - Math.max(event.clientX, 0);
						}

						styles.width = that._oManuallySetSize.width;
						styles.height = that._oManuallySetSize.height;

						that._$dialog.css(styles);
					});
				};
			} else {
				return;
			}

			this.addStyleClass("sapMDialogDisableSelection");
			$w.on("mousemove", mouseMoveHandler);
			$w.on("mouseup", mouseUpHandler);

			e.stopPropagation();
		};
	}

	/**
	 * Popup controls should not propagate contextual width
	 * @private
	 */
	Dialog.prototype._applyContextualSettings = function () {
		Control.prototype._applyContextualSettings.call(this);
	};

	Dialog.prototype._getTitles = function (oContainer) {
		return oContainer.findAggregatedObjects(true, function(oObject) {
			return oObject.isA("sap.m.Title");
		});
	};

	return Dialog;
});<|MERGE_RESOLUTION|>--- conflicted
+++ resolved
@@ -259,9 +259,11 @@
 				draggable: {type: "boolean", group: "Behavior", defaultValue: false},
 
 				/**
-				 * This property expects a function with one parameter of type Promise. In the function, you should call either <code>resolve()</code> or <code>reject()</code> on the Promise object.<br/>
-				 * The function allows you to define custom behavior which will be executed when the Escape key is pressed. By default, when the Escape key is pressed, the Dialog is immediately closed.
+				 * This property allows to define custom behavior if the Escape key is pressed. By default, the Dialog is closed.<br/>
+				 * The property expects a function with one object parameter with <code>resolve</code> and <code>reject</code> properties.
+				 * In the function, either call <code>resolve</code> to close the dialog or call <code>reject</code> to prevent it from being closed.
 				 * @since 1.44
+				 * @type {sap.m.Dialog.EscapeHandler}
 				 */
 				escapeHandler : {type: "function", group: "Behavior", defaultValue: null},
 
@@ -382,276 +384,11 @@
 			},
 			events: {
 
-<<<<<<< HEAD
 				/**
 				 * This event will be fired before the Dialog is opened.
 				 */
 				beforeOpen: {
 					allowPreventDefault: true
-=======
-		/**
-		* Constructor for a new Dialog.
-		*
-		* @param {string} [sId] ID for the new control, generated automatically if no ID is given
-		* @param {object} [mSettings] Initial settings for the new control
-		*
-		* @class
-		* A popup that interrupts the current processing and prompts the user for an action or an input in a modal mode.
-		* <h3>Overview</h3>
-		* The Dialog control is used to prompt the user for an action or a confirmation. It interrupts the current app processing as it is the only focused UI element and the main screen is dimmed/blocked.
-		* The content of the Dialog is fully customizable.
-		* <h3>Structure</h3>
-		* A Dialog consists of a title, optional subtitle, content area and a footer for action buttons.
-		* The Dialog is usually displayed at the center of the screen. Its size and position can be changed by the user.
-		* To enable this, you need to set the properties <code>resizable</code> and <code>draggable</code> accordingly.
-		* In that case the dialog title bar can be focused.
-		* While the keyboard focus is located on the title bar, the dialog can be moved
-		* with the arrow keys and resized with shift+arrow keys.
-		*
-		* There are other specialized types of dialogs:
-		* <ul>
-		* <li>{@link sap.m.P13nDialog Personalization Dialog} - used for personalizing sorting, filtering and grouping in tables</li>
-		* <li>{@link sap.m.SelectDialog Select Dialog} - used to select one or more items from a comprehensive list</li>
-		* <li>{@link sap.m.TableSelectDialog Table Select Dialog} - used to  make a selection from a comprehensive table containing multiple attributes or values</li>
-		* <li>{@link sap.ui.comp.valuehelpdialog.ValueHelpDialog Value Help Dialog} - used to help the user find and select single and multiple values</li>
-		* <li>{@link sap.m.ViewSettingsDialog View Settings Dialog}  - used to sort, filter, or group data within a (master) list or a table</li>
-		* <li>{@link sap.m.BusyDialog Busy Dialog} - used to block the screen and inform the user about an ongoing operation</li>
-		* </ul>
-		* <h3>Usage</h3>
-		* <h4>When to use:</h4>
-		* <ul>
-		* <li>You want to display a system message.</li>
-		* <li>You want to interrupt the user’s action.</li>
-		* <li>You want to show a message with a short and a long description.</li>
-		* </ul>
-		* <h4>When not to use:</h4>
-		* <ul>
-		* <li>You just want to confirm a successful action.</li>
-		* </ul>
-		* <h3>Responsive Behavior</h3>
-		* <ul>
-		* <li>If the <code>stretch</code> property is set to <code>true</code>, the Dialog displays on full screen.</li>
-		* <li>If the <code>contentWidth</code> and/or <code>contentHeight</code> properties are set, the Dialog will try to fill those sizes.</li>
-		* <li>If there is no specific sizing, the Dialog will try to adjust its size to its content.</li>
-		* </ul>
-		* When using the <code>sap.m.Dialog</code> in SAP Quartz and Horizon themes, the breakpoints and layout paddings could be determined by the Dialog's width. To enable this concept and add responsive paddings to an element of the Dialog control, you have to add the following classes depending on your use case: <code>sapUiResponsivePadding--header</code>, <code>sapUiResponsivePadding--subHeader</code>, <code>sapUiResponsivePadding--content</code>, <code>sapUiResponsivePadding--footer</code>.
-		* <h4>Smartphones</h4>
-		* If the Dialog has one or two actions, they will cover the entire footer. If there are more actions, they will overflow.
-		* <h4>Tablets</h4>
-		* The action buttons in the toolbar are <b>right-aligned</b>. Use <b>cozy</b> mode on tablet devices.
-		* <h4>Desktop</h4>
-		* The action buttons in the toolbar are <b>right-aligned</b>. Use <b>compact</b> mode on desktop.
-		* @extends sap.ui.core.Control
-		*
-		* @implements sap.ui.core.PopupInterface
-		* @author SAP SE
-		* @version ${version}
-		*
-		* @constructor
-		* @public
-		* @alias sap.m.Dialog
-		* @see {@link fiori:https://experience.sap.com/fiori-design-web/dialog/ Dialog}
-		*/
-		var Dialog = Control.extend("sap.m.Dialog", /** @lends sap.m.Dialog.prototype */ {
-			metadata: {
-				interfaces: [
-					"sap.ui.core.PopupInterface"
-				],
-				library: "sap.m",
-				properties: {
-
-					/**
-					 * Icon displayed in the Dialog header. This <code>icon</code> is invisible on the iOS platform and it is density-aware. You can use the density convention (@2, @1.5, etc.) to provide higher resolution image for higher density screen.
-					 */
-					icon: {type: "sap.ui.core.URI", group: "Appearance", defaultValue: null},
-
-					/**
-					 * Title text appears in the Dialog header.
-					 * <br/><b>Note:</b> The heading level of the Dialog is <code>H1</code>. Headings in the Dialog content should start with <code>H2</code> heading level.
-					 */
-					title: {type: "string", group: "Appearance", defaultValue: null},
-
-					/**
-					 * Determines whether the header is shown inside the Dialog. If this property is set to <code>false</code>, the <code>text</code> and <code>icon</code> properties are ignored. This property has a default value <code>true</code>.
-					 * @since 1.15.1
-					 */
-					showHeader: {type: "boolean", group: "Appearance", defaultValue: true},
-
-					/**
-					 * The <code>type</code> of the Dialog. In some themes, the type Message will limit the Dialog width within 480px on tablet and desktop.
-					 */
-					type: {type: "sap.m.DialogType", group: "Appearance", defaultValue: DialogType.Standard},
-
-					/**
-					 * Affects the <code>icon</code> and the <code>title</code> color.
-					 *
-					 * If a value other than <code>None</code> is set, a predefined icon will be added to the Dialog.
-					 * Setting the <code>icon</code> property will overwrite the predefined icon.
-					 * @since 1.11.2
-					 */
-					state: {type: "sap.ui.core.ValueState", group: "Appearance", defaultValue: ValueState.None},
-
-					/**
-					 * Determines whether the Dialog will be displayed on full screen on a phone.
-					 * @since 1.11.2
-					 * @deprecated Since version 1.13.1.
-					 * Please use the new stretch property instead. This enables a stretched Dialog even on tablet and desktop. If you want to achieve the same effect as <code>stretchOnPhone</code>, please set the stretch with <code>Device.system.phone</code>, then the Dialog is only stretched when it runs on a phone.
-					 */
-					stretchOnPhone: {type: "boolean", group: "Appearance", defaultValue: false, deprecated: true},
-
-					/**
-					 * Determines if the Dialog will be stretched to full screen on mobile.
-					 * On desktop, the Dialog will be stretched to approximately 90% of the viewport.
-					 * This property is only applicable to a Standard Dialog. Message-type Dialog ignores it.
-					 * @since 1.13.1
-					 */
-					stretch: {type: "boolean", group: "Appearance", defaultValue: false},
-
-					/**
-					 * Preferred width of the content in the Dialog. This property affects the width of the Dialog on a phone in landscape mode, a tablet or a desktop, because the Dialog has a fixed width on a phone in portrait mode. If the preferred width is less than the minimum width of the Dialog or more than the available width of the screen, it will be overwritten by the min or max value. The current mininum value of the Dialog width on tablet is 400px.
-					 * @since 1.12.1
-					 */
-					contentWidth: {type: "sap.ui.core.CSSSize", group: "Dimension", defaultValue: null},
-
-					/**
-					 * Preferred height of the content in the Dialog. If the preferred height is bigger than the available space on a screen, it will be overwritten by the maximum available height on a screen in order to make sure that the Dialog isn't cut off.
-					 * @since 1.12.1
-					 */
-					contentHeight: {type: "sap.ui.core.CSSSize", group: "Dimension", defaultValue: null},
-
-					/**
-					 * Indicates if the user can scroll horizontally inside the Dialog when the content is bigger than the content area.
-					 * The Dialog detects if there's <code>sap.m.NavContainer</code>, <code>sap.m.Page</code>, <code>sap.m.ScrollContainer</code> or <code>sap.m.SplitContainer</code> as a direct child added to the Dialog. If there is, the Dialog will turn off <code>scrolling</code> by setting this property to <code>false</code>, automatically ignoring the existing value of the property.
-					 * @since 1.15.1
-					 */
-					horizontalScrolling: {type: "boolean", group: "Behavior", defaultValue: true},
-
-					/**
-					 * Indicates if the user can scroll vertically inside the Dialog when the content is bigger than the content area.
-					 * The Dialog detects if there's <code>sap.m.NavContainer</code>, <code>sap.m.Page</code>, <code>sap.m.ScrollContainer</code> or <code>sap.m.SplitContainer</code> as a direct child added to the Dialog. If there is, the Dialog will turn off <code>scrolling</code> by setting this property to <code>false</code>, automatically ignoring the existing value of this property.
-					 * @since 1.15.1
-					 */
-					verticalScrolling: {type: "boolean", group: "Behavior", defaultValue: true},
-
-					/**
-					 * Indicates whether the Dialog is resizable. If this property is set to <code>true</code>, the Dialog will have a resize handler in its bottom right corner. This property has a default value <code>false</code>. The Dialog can be resizable only in desktop mode.
-					 * @since 1.30
-					 */
-					resizable: {type: "boolean", group: "Behavior", defaultValue: false},
-
-					/**
-					 * Indicates whether the Dialog is draggable. If this property is set to <code>true</code>, the Dialog will be draggable by its header. This property has a default value <code>false</code>. The Dialog can be draggable only in desktop mode.
-					 * @since 1.30
-					 */
-					draggable: {type: "boolean", group: "Behavior", defaultValue: false},
-
-					/**
-					 * This property allows to define custom behavior if the Escape key is pressed. By default, the Dialog is closed.<br/>
-					 * The property expects a function with one object parameter with <code>resolve</code> and <code>reject</code> properties.
-					 * In the function, either call <code>resolve</code> to close the dialog or call <code>reject</code> to prevent it from being closed.
-					 * @since 1.44
-					 * @type {sap.m.Dialog.EscapeHandler}
-					 */
-					escapeHandler : {type: "function", group: "Behavior", defaultValue: null},
-
-					/**
-					 * Specifies the ARIA role of the Dialog. If the state of the control is "Error" or "Warning" the role will be "AlertDialog" regardless of what is set.
-					 * @since 1.65
-					 * @private
-					 */
-					role: {type: "sap.m.DialogRoleType", group: "Data", defaultValue: DialogRoleType.Dialog, visibility: "hidden"},
-
-					/**
-					 * Indicates whether the Dialog will be closed automatically when a routing navigation occurs.
-					 * @since 1.72
-					 */
-					closeOnNavigation: {type: "boolean", group: "Behavior", defaultValue: true},
-
-					/**
-					 * Specifies the Title alignment (theme specific).
-					 * If set to <code>TitleAlignment.Auto</code>, the Title will be aligned as it is set in the theme (if not set, the default value is <code>center</code>);
-					 * Other possible values are <code>TitleAlignment.Start</code> (left or right depending on LTR/RTL), and <code>TitleAlignment.Center</code> (centered)
-					 * @since 1.72
-					 * @public
-					 */
-					titleAlignment : {type : "sap.m.TitleAlignment", group : "Misc", defaultValue : TitleAlignment.Auto}
-				},
-				defaultAggregation: "content",
-				aggregations: {
-
-					/**
-					 * The content inside the Dialog.<br/><b>Note:</b> When the content of the Dialog is comprised of controls that use <code>position: absolute</code>, such as <code>SplitContainer</code>, the Dialog has to have either <code>stretch: true</code> or <code>contentHeight</code> set.
-					 */
-					content: {type: "sap.ui.core.Control", multiple: true, singularName: "content"},
-
-					/**
-					 * When a <code>subHeader</code> is assigned to the Dialog, it's rendered directly after the main header in the Dialog. The <code>subHeader</code> is out of the content area and won't be scrolled when the content size is bigger than the content area size.
-					 * @since 1.12.2
-					 */
-					subHeader: {type: "sap.m.IBar", multiple: false},
-
-					/**
-					 * When it is set, the <code>icon</code>, <code>title</code> and <code>showHeader</code> properties are ignored. Only the <code>customHeader</code> is shown as the header of the Dialog.
-					 * <br/><b>Note:</b> To improve accessibility, titles with heading level <code>H1</code> should be used inside the custom header.
-					 * @since 1.15.1
-					 */
-					customHeader: {type: "sap.m.IBar", multiple: false},
-
-					/**
-					 * The button which is rendered to the left side (right side in RTL mode) of the <code>endButton</code> in the footer area inside the Dialog.
-					 * As of version 1.21.1, there's a new aggregation <code>buttons</code> created with which more than 2 buttons can be added to the footer area of the Dialog.
-					 * If the new <code>buttons</code> aggregation is set, any change made to this aggregation has no effect anymore.
-					 * With the Belize themes when running on a phone, this <code>button</code> (and the <code>endButton</code> together when set) is (are) rendered at the center of the footer area.
-					 * While with the Quartz themes when running on a phone, this <code>button</code> (and the <code>endButton</code> together when set) is (are) rendered on the right side of the footer area.
-					 * When running on other platforms, this <code>button</code> (and the <code>endButton</code> together when set) is (are) rendered at the right side (left side in RTL mode) of the footer area.
-					 * @since 1.15.1
-					 */
-					beginButton: {type: "sap.m.Button", multiple: false},
-
-					/**
-					 * The button which is rendered to the right side (left side in RTL mode) of the <code>beginButton</code> in the footer area inside the Dialog.
-					 * As of version 1.21.1, there's a new aggregation <code>buttons</code> created with which more than 2 buttons can be added to the footer area of Dialog.
-					 * If the new <code>buttons</code> aggregation is set, any change made to this aggregation has no effect anymore.
-					 * With the Belize themes when running on a phone, this <code>button</code> (and the <code>beginButton</code> together when set) is (are) rendered at the center of the footer area.
-					 * While with the Quartz themes when running on a phone, this <code>button</code> (and the <code>beginButton</code> together when set) is (are) rendered on the right side of the footer area.
-					 * When running on other platforms, this <code>button</code> (and the <code>beginButton</code> together when set) is (are) rendered at the right side (left side in RTL mode) of the footer area.
-					 * @since 1.15.1
-					 */
-					endButton: {type: "sap.m.Button", multiple: false},
-
-					/**
-					 * Buttons can be added to the footer area of the Dialog through this aggregation. When this aggregation is set, any change to the <code>beginButton</code> and <code>endButton</code> has no effect anymore. Buttons which are inside this aggregation are aligned at the right side (left side in RTL mode) of the footer instead of in the middle of the footer.
-					 * The buttons aggregation can not be used together with the footer aggregation.
-					 * @since 1.21.1
-					 */
-					buttons: {type: "sap.m.Button", multiple: true, singularName: "button"},
-
-					/**
-					 * The footer of this dialog. It is always located at the bottom of the dialog. The footer aggregation can not  be used together with the buttons aggregation.
-					 * @since 1.110
-					 */
-					footer: {type: "sap.m.Toolbar", multiple: false},
-
-					/**
-					 * The hidden aggregation for internal maintained <code>header</code>.
-					 */
-					_header: {type: "sap.ui.core.Control", multiple: false, visibility: "hidden"},
-
-					/**
-					 * The hidden aggregation for internal maintained <code>icon</code> control.
-					 */
-					_icon: {type: "sap.ui.core.Control", multiple: false, visibility: "hidden"},
-
-					/**
-					 * The hidden aggregation for internal maintained <code>toolbar</code> instance.
-					 */
-					_toolbar: {type: "sap.m.OverflowToolbar", multiple: false, visibility: "hidden"},
-
-					/**
-					 * The hidden aggregation for the Dialog state.
-					 */
-					_valueState: {type: "sap.ui.core.InvisibleText", multiple: false, visibility: "hidden"}
->>>>>>> 9d1b862c
 				},
 
 				/**
@@ -674,7 +411,6 @@
 					}
 				},
 
-<<<<<<< HEAD
 				/**
 				 * This event will be fired after the Dialog is closed.
 				 */
@@ -696,30 +432,14 @@
 	});
 
 	/**
-	 * Sets a new value for property {@link #setEscapeHandler escapeHandler}.
-	 *
-	 * This property expects a function with one parameter of type Promise. In the function, you should call either <code>resolve()</code> or <code>reject()</code> on the Promise object.
-	 * The function allows you to define custom behavior which will be executed when the Escape key is pressed. By default, when the Escape key is pressed, the dialog is immediately closed.
-	 *
-	 * When called with a value of <code>null</code> or <code>undefined</code>, the default value of the property will be restored.
-	 *
-	 * @method
-	 * @param {function({resolve: function, reject: function})} [fnEscapeHandler] New value for property <code>escapeHandler</code>
+	 * Escape handler for sap.m.Dialog control.
+	 *
+	 * @callback sap.m.Dialog.EscapeHandler
+	 * @param {object} oHandlers Object with <code>resolve</code> and <code>reject</code> functions.
+	 * @param {function():void} oHandlers.resolve Call this function if the dialog should be closed.
+	 * @param {function():void} oHandlers.reject Call this function if the dialog should not be closed.
+	 * @returns {void}
 	 * @public
-	 * @name sap.m.Dialog#setEscapeHandler
-	 * @returns {this} Reference to <code>this</code> in order to allow method chaining
-	 */
-
-	/**
-	 * Gets current value of property {@link #getEscapeHandler escapeHandler}.
-	 *
-	 * This property expects a function with one parameter of type Promise. In the function, you should call either <code>resolve()</code> or <code>reject()</code> on the Promise object.
-	 * The function allows you to define custom behavior which will be executed when the Escape key is pressed. By default, when the Escape key is pressed, the dialog is immediately closed.
-	 *
-	 * @method
-	 * @returns {function({resolve: function, reject: function})|null} Value of property <code>escapeHandler</code>
-	 * @public
-	 * @name sap.m.Dialog#getEscapeHandler
 	 */
 
 	ResponsivePaddingsEnablement.call(Dialog.prototype, {
@@ -760,18 +480,6 @@
 				text: Library.getResourceBundleFor("sap.m").getText("ARIA_LABEL_TOOLBAR_HEADER_ACTIONS")
 			}).toStatic();
 		}
-=======
-		/**
-		 * Escape handler for sap.m.Dialog control.
-		 *
-		 * @callback sap.m.Dialog.EscapeHandler
-		 * @param {object} oHandlers Object with <code>resolve</code> and <code>reject</code> functions.
-		 * @param {function():void} oHandlers.resolve Call this function if the dialog should be closed.
-		 * @param {function():void} oHandlers.reject Call this function if the dialog should not be closed.
-		 * @returns {void}
-		 * @public
-		 */
->>>>>>> 9d1b862c
 
 		return Dialog._oHeaderToolbarInvisibleText;
 	};
