--- conflicted
+++ resolved
@@ -3,7 +3,6 @@
  */
 
 // Provides default renderer for control sap.m.Title
-<<<<<<< HEAD
 sap.ui.define(["sap/ui/core/Renderer", "sap/ui/core/library", "sap/m/HyphenationSupport"], function(Renderer, coreLibrary, HyphenationSupport) {
 "use strict";
 
@@ -54,7 +53,7 @@
 		oRm.style("text-align", sTextAlign);
 	}
 
-	sTooltip = oAssoTitle && !oTitleContent ? oAssoTitle.getTooltip_AsString() : oTitle.getTooltip_AsString();
+	sTooltip = oTitle._getTooltipText();
 	if (sTooltip) {
 		oRm.attr("title", sTooltip);
 	}
@@ -85,89 +84,4 @@
 
 return TitleRenderer;
 
-});
-=======
-sap.ui.define(["sap/ui/core/Renderer", "sap/ui/core/library", "sap/m/HyphenationSupport"],
-	function(Renderer, coreLibrary, HyphenationSupport) {
-	"use strict";
-
-	// shortcut for sap.ui.core.TextDirection
-	var TextDirection = coreLibrary.TextDirection;
-
-	// shortcut for sap.ui.core.TitleLevel
-	var TitleLevel = coreLibrary.TitleLevel;
-
-	/**
-	 * Title renderer.
-	 * @namespace
-	 */
-	var TitleRenderer = {
-		apiVersion: 2
-	};
-
-	/**
-	 * Renders the HTML for the given control, using the provided {@link sap.ui.core.RenderManager}.
-	 * @param {sap.ui.core.RenderManager} oRm the RenderManager that can be used for writing to the Render-Output-Buffer
-	 * @param {sap.m.Title} oTitle an object representation of the control that should be rendered
-	 */
-	TitleRenderer.render = function(oRm, oTitle){
-		var oAssoTitle = oTitle._getTitle(),
-			oTitleContent = oTitle.getContent(),
-			sLevel = (oAssoTitle && !oTitleContent ? oAssoTitle.getLevel() : oTitle.getLevel()) || TitleLevel.Auto,
-			bAutoLevel = sLevel == TitleLevel.Auto,
-			sTag = bAutoLevel ? "div" : sLevel.toLowerCase(),
-			sText = !oTitleContent ? HyphenationSupport.getTextForRender(oTitle, "main") : "",
-			sTextDir = oTitle.getTextDirection(),
-			sTextAlign = Renderer.getTextAlign(oTitle.getTextAlign(), sTextDir),
-			sTooltip;
-
-		oRm.openStart(sTag, oTitle);
-		oRm.class("sapMTitle");
-		oRm.class("sapMTitleStyle" + oTitle.getTitleStyle());
-		oRm.class(oTitle.getWrapping() ? "sapMTitleWrap" : "sapMTitleNoWrap");
-		oRm.class("sapUiSelectable");
-
-		var sWidth = oTitle.getWidth();
-		if (!sWidth) {
-			oRm.class("sapMTitleMaxWidth");
-		} else {
-			oRm.style("width", sWidth);
-		}
-
-		if (sTextAlign) {
-			oRm.style("text-align", sTextAlign);
-		}
-
-		sTooltip = oTitle._getTooltipText();
-		if (sTooltip) {
-			oRm.attr("title", sTooltip);
-		}
-
-		if (bAutoLevel) {
-			oRm.attr("role", "heading");
-			oRm.attr("aria-level", oTitle._getAriaLevel());
-		}
-
-		if (!oTitleContent) {
-			HyphenationSupport.writeHyphenationClass(oRm, oTitle);
-		}
-
-		oRm.openEnd();
-
-		oRm.openStart("span", oTitle.getId() + "-inner");
-		oRm.attr("dir", sTextDir !== TextDirection.Inherit ? sTextDir.toLowerCase() : "auto");
-		oRm.openEnd();
-		if (oTitleContent) { // render a control added in the titleControl aggregation ...
-			oRm.renderControl(oTitleContent);
-		} else { // ... or just a text if there is no such control
-			oRm.text(sText);
-		}
-		oRm.close("span");
-
-		oRm.close(sTag);
-	};
-
-	return TitleRenderer;
-
-}, /* bExport= */ true);
->>>>>>> 8f9d51fd
+});