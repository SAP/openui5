/*!
 * ${copyright}
 */

sap.ui.define(["sap/ui/core/Lib", "sap/ui/core/library", "sap/ui/core/Renderer", "./ListItemBaseRenderer", "./ColumnListItemRenderer"], function(Library, coreLibrary, Renderer, ListItemBaseRenderer, ColumnListItemRenderer) {
"use strict";


// shortcut for sap.ui.core.TextDirection
var TextDirection = coreLibrary.TextDirection;


/**
 * GroupHeaderListItem renderer.
 * @namespace
 */
var GroupHeaderListItemRenderer = Renderer.extend(ListItemBaseRenderer);
GroupHeaderListItemRenderer.apiVersion = 2;

GroupHeaderListItemRenderer.renderType = function(rm, oLI) {
	var oTable = oLI.getTable();
	if (!oTable || !oTable.doItemsNeedTypeColumn()) {
		return;
	}

	rm.openStart("td", oLI.getId() + "-TypeCell");
	rm.class("sapMListTblNavCol");
	rm.attr("role", "presentation");
	rm.openEnd().close("td");
};

GroupHeaderListItemRenderer.renderNavigated = function(rm, oLI) {
	var oBaseRenderer = oLI.getTable() ? ColumnListItemRenderer : ListItemBaseRenderer;
	oBaseRenderer.renderNavigated.apply(oBaseRenderer, arguments);
};

// for dummy cell rendering position inherit from ColumnListItemRenderer
GroupHeaderListItemRenderer.renderContentLatter = function(rm, oLI) {
	ColumnListItemRenderer.renderContentLatter.apply(this, arguments);
};

// GroupHeaderListItem does not respect mode and counter property of the LIB
GroupHeaderListItemRenderer.renderMode = function() {};
GroupHeaderListItemRenderer.renderCounter = function() {};

// Hightlist cells should be rendered to satisfy the Jaws with the colspan calculation for the correct column count
GroupHeaderListItemRenderer.renderHighlight = function(rm, oLI) {
	if (oLI.getTable()) {
		rm.openStart("td");
		rm.class("sapMListTblHighlightCell");
		rm.attr("role", "presentation");
		rm.openEnd();
		rm.close("td");
	} else {
		ListItemBaseRenderer.renderHighlight(rm, oLI);
	}
};

// accesibility position is only relevant for the Table case therefore use the logic of CLI
GroupHeaderListItemRenderer.getAccessbilityPosition = ColumnListItemRenderer.getAccessbilityPosition;

/**
 * Renders the attributes for the given list item, using the provided
 * {@link sap.ui.core.RenderManager}.
 *
 * @param {sap.ui.core.RenderManager}
 *          rm the RenderManager that can be used for writing to the
 *          Render-Output-Buffer
 * @param {sap.m.GroupHeaderListItem}
 *          oLI an object representation of the list item that should be
 *          rendered
 */
GroupHeaderListItemRenderer.renderLIAttributes = function(rm, oLI) {
	rm.class("sapMGHLI");

	var oTable = oLI.getTable();
	if (oTable) {
		rm.attr("aria-roledescription", Library.getResourceBundleFor("sap.m").getText("TABLE_GROUP_ROW"));
	}
};


/**
 * Renders the List item content
 *
 * @param {sap.ui.core.RenderManager}
 *          rm the RenderManager that can be used for writing to the
 *          Render-Output-Buffer
 * @param {sap.m.GroupHeaderListItem}
 *          oLI an object representation of the list item that should be
 *          rendered
 */
GroupHeaderListItemRenderer.renderLIContentWrapper = function(rm, oLI) {
	var oTable = oLI.getTable();
	if (oTable) {
		rm.openStart("td", oLI.getId() + "-cell");
		rm.class("sapMGHLICell");
		rm.attr("role", "gridcell");
		ColumnListItemRenderer.makeFocusable(rm);
		rm.attr("colspan", oTable.getColCount() - oTable.doItemsNeedTypeColumn() - oTable.shouldRenderDummyColumn() - 2 /* Navigated and Highlight cells are always rendered */);
		rm.openEnd();
	}

	ListItemBaseRenderer.renderLIContentWrapper.apply(this, arguments);

	if (oTable) {
		// create dummy contents for the item navigation to mimic a matrix
		for (var i = 1; i < oTable._colHeaderAriaOwns.length; i++) {
			rm.openStart("div").class("sapMTblItemNav").openEnd().close("div");
		}
		rm.close("td");
	}
};

GroupHeaderListItemRenderer.renderLIContent = function(rm, oLI) {
	var sTextDir = oLI.getTitleTextDirection();
	rm.openStart("span");
	rm.class("sapMGHLITitle");

	if (sTextDir != TextDirection.Inherit) {
		rm.attr("dir", sTextDir.toLowerCase());
	}

	rm.openEnd();
	rm.text(oLI.getTitle());
	rm.close("span");

<<<<<<< HEAD
	var iCount = oLI.getCount() || oLI.getCounter();
	if (iCount) {
		rm.openStart("span");
		rm.class("sapMGHLICounter");
=======
	GroupHeaderListItemRenderer.renderLIContent = function(rm, oLI) {
		var sTextDir = oLI.getTitleTextDirection();
		rm.openStart("span", `${oLI.getId()}-title`);
		rm.class("sapMGHLITitle");

		if (sTextDir != TextDirection.Inherit) {
			rm.attr("dir", sTextDir.toLowerCase());
		}

>>>>>>> 11805773
		rm.openEnd();
		rm.text(" (" + iCount + ")");
		rm.close("span");
	}
};

GroupHeaderListItemRenderer.addLegacyOutlineClass = function(rm, oLI) {
	var fnBase = oLI.getTable() ? ColumnListItemRenderer : ListItemBaseRenderer;
	fnBase.addLegacyOutlineClass.apply(this, arguments);
};

GroupHeaderListItemRenderer.getAriaRole = function(oLI) {
	return oLI.getTable() ? "row" : "listitem";
};

return GroupHeaderListItemRenderer;

});<|MERGE_RESOLUTION|>--- conflicted
+++ resolved
@@ -114,7 +114,7 @@
 
 GroupHeaderListItemRenderer.renderLIContent = function(rm, oLI) {
 	var sTextDir = oLI.getTitleTextDirection();
-	rm.openStart("span");
+	rm.openStart("span", `${oLI.getId()}-title`);
 	rm.class("sapMGHLITitle");
 
 	if (sTextDir != TextDirection.Inherit) {
@@ -125,22 +125,10 @@
 	rm.text(oLI.getTitle());
 	rm.close("span");
 
-<<<<<<< HEAD
 	var iCount = oLI.getCount() || oLI.getCounter();
 	if (iCount) {
 		rm.openStart("span");
 		rm.class("sapMGHLICounter");
-=======
-	GroupHeaderListItemRenderer.renderLIContent = function(rm, oLI) {
-		var sTextDir = oLI.getTitleTextDirection();
-		rm.openStart("span", `${oLI.getId()}-title`);
-		rm.class("sapMGHLITitle");
-
-		if (sTextDir != TextDirection.Inherit) {
-			rm.attr("dir", sTextDir.toLowerCase());
-		}
-
->>>>>>> 11805773
 		rm.openEnd();
 		rm.text(" (" + iCount + ")");
 		rm.close("span");
