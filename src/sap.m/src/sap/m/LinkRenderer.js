--- conflicted
+++ resolved
@@ -9,7 +9,6 @@
 	 'sap/ui/core/AccessKeysEnablement',
 	 "sap/ui/util/defaultLinkTypes",
 	 './library'
-<<<<<<< HEAD
 	], function(Library, Renderer, coreLibrary, AccessKeysEnablement, defaultLinkTypes, mobileLibrary) {
  "use strict";
 
@@ -21,6 +20,9 @@
 
  // shortcut for sap.m.LinkAccessibleRole
  var LinkAccessibleRole = mobileLibrary.LinkAccessibleRole;
+
+ // shortcut for sap.m.ReactiveAreaMode
+ var ReactiveAreaMode = mobileLibrary.ReactiveAreaMode;
 
  /**
   * Link renderer
@@ -64,6 +66,10 @@
 	 oRm.openStart("a", oControl);
 
 	 oRm.class("sapMLnk");
+	 if (oControl.getReactiveAreaMode() === ReactiveAreaMode.Overlay) {
+		 oRm.class("sapMLnkLargeReactiveArea");
+	 }
+
 	 if (oControl.getSubtle()) {
 		 oRm.class("sapMLnkSubtle");
 		 sTypeSemanticInfo += oControl._sAriaLinkSubtleId;
@@ -214,219 +220,4 @@
 
  return LinkRenderer;
 
-});
-=======
-	],
-	function(Library, Renderer, coreLibrary, AccessKeysEnablement, defaultLinkTypes, mobileLibrary) {
-	"use strict";
-
-	// shortcut for sap.ui.core.TextDirection
-	var TextDirection = coreLibrary.TextDirection;
-
-	// shortcut for sap.ui.core.aria.HasPopup
-	var AriaHasPopup = coreLibrary.aria.HasPopup;
-
-	// shortcut for sap.m.LinkAccessibleRole
-	var LinkAccessibleRole = mobileLibrary.LinkAccessibleRole;
-
-	// shortcut for sap.m.ReactiveAreaMode
-	var ReactiveAreaMode = mobileLibrary.ReactiveAreaMode;
-
-	/**
-	 * Link renderer
-	 * @namespace
-	 */
-	var LinkRenderer = {
-		apiVersion: 2
-	};
-
-	// shortcut for sap.m.EmptyIndicator
-	var EmptyIndicatorMode = mobileLibrary.EmptyIndicatorMode;
-
-	// shortcut for library resource bundle
-	var oRb = Library.getResourceBundleFor("sap.m");
-
-
-	/**
-	 * Renders the HTML for the given control, using the provided {@link sap.ui.core.RenderManager}.
-	 *
-	 * @param {sap.ui.core.RenderManager} oRm the RenderManager that can be used for writing to the render output buffer
-	 * @param {sap.m.List} oControl an object representation of the control that should be rendered
-	 */
-	LinkRenderer.render = function(oRm, oControl) {
-		var sTextDir = oControl.getTextDirection(),
-			sTextAlign = Renderer.getTextAlign(oControl.getTextAlign(), sTextDir),
-			bShouldHaveOwnLabelledBy = oControl._determineSelfReferencePresence(),
-			sHasPopupType = oControl.getAriaHasPopup(),
-			sRel = defaultLinkTypes(oControl.getRel(), oControl.getTarget()),
-			sHref = oControl.getHref(),
-			sAccessibleRole = oControl.getAccessibleRole(),
-			oAccAttributes =  {
-				labelledby: bShouldHaveOwnLabelledBy ? {value: oControl.getId(), append: true } : undefined,
-				haspopup: (sHasPopupType === AriaHasPopup.None) ? null : sHasPopupType.toLowerCase()
-			},
-			bEnabled = oControl.getEnabled(),
-			sTypeSemanticInfo = "",
-			sText = oControl.getText(),
-			sAcccessKey = oControl.getProperty("accesskey");
-
-		// Link is rendered as a "<a>" element
-		oRm.openStart("a", oControl);
-
-		oRm.class("sapMLnk");
-		if (oControl.getReactiveAreaMode() === ReactiveAreaMode.Overlay) {
-			oRm.class("sapMLnkLargeReactiveArea");
-		}
-
-		if (oControl.getSubtle()) {
-			oRm.class("sapMLnkSubtle");
-			sTypeSemanticInfo += oControl._sAriaLinkSubtleId;
-		}
-
-		if (oControl.getEmphasized()) {
-			oRm.class("sapMLnkEmphasized");
-			sTypeSemanticInfo += " " + oControl._sAriaLinkEmphasizedId;
-		}
-
-		if (sAcccessKey) {
-			oRm.attr("data-ui5-accesskey", sAcccessKey);
-		}
-
-		switch (sAccessibleRole) {
-			case LinkAccessibleRole.Button:
-				oAccAttributes.role = LinkAccessibleRole.Button.toLowerCase();
-				break;
-			default:
-				// Set a valid non empty value for the href attribute representing that there is no navigation,
-				// so we don't confuse the screen readers.
-				sHref = sHref && oControl._isHrefValid(sHref) && oControl.getEnabled() ? sHref : "#";
-				oRm.attr("href", sHref);
-		}
-
-		oAccAttributes.describedby = sTypeSemanticInfo ? {value: sTypeSemanticInfo.trim(), append: true} : undefined;
-
-		if (!bEnabled) {
-			oRm.class("sapMLnkDsbl");
-			oRm.attr("aria-disabled", "true");
-		}
-		oRm.attr("tabindex", oControl._getTabindex());
-
-		if (oControl.getWrapping()) {
-			oRm.class("sapMLnkWrapping");
-		}
-
-		if (oControl.getEmptyIndicatorMode() !== EmptyIndicatorMode.Off && !oControl.getText()) {
-			oRm.class("sapMLinkContainsEmptyIdicator");
-		}
-
-		if (oControl.getTooltip_AsString()) {
-			oRm.attr("title", oControl.getTooltip_AsString());
-		}
-
-		if (oControl.getTarget()) {
-			oRm.attr("target", oControl.getTarget());
-		}
-
-		if (sRel) {
-			oRm.attr("rel", sRel);
-		}
-
-		if (oControl.getWidth()) {
-			oRm.style("width", oControl.getWidth());
-		} else {
-			oRm.class("sapMLnkMaxWidth");
-		}
-
-		if (sTextAlign) {
-			oRm.style("text-align", sTextAlign);
-		}
-
-		// check if textDirection property is not set to default "Inherit" and add "dir" attribute
-		if (sTextDir !== TextDirection.Inherit) {
-			oRm.attr("dir", sTextDir.toLowerCase());
-		}
-
-		oControl.getDragDropConfig().forEach(function (oDNDConfig) {
-			if (!oDNDConfig.getEnabled()) {
-				oRm.attr("draggable", false);
-			}
-		});
-
-		oRm.accessibilityState(oControl, oAccAttributes);
-		// opening <a> tag
-		oRm.openEnd();
-
-		// Render icon only if there is text
-		if (sText && oControl.getIcon()) {
-			oRm.renderControl(oControl._getIcon());
-		}
-
-		// Text is rendered in "<span>" element to apply ellipsis only on the text
-		oRm.openStart("span");
-		oRm.class("sapMLnkText");
-		oRm.openEnd();
-
-		if (this.writeText) {
-			this.writeText(oRm, oControl);
-		} else {
-			this.renderText(oRm, oControl);
-		}
-
-		oRm.close("span");
-
-		// Render end icon only if there is text
-		if (sText && oControl.getEndIcon()) {
-			oRm.renderControl(oControl._getEndIcon());
-		}
-
-		oRm.close("a");
-	};
-
-	/**
-	 * Renders the normalized text property.
-	 *
-	 * @param {sap.ui.core.RenderManager} oRm The RenderManager that can be used for writing to the render output buffer.
-	 * @param {sap.m.Link} oControl An object representation of the control that should be rendered.
-	 */
-	LinkRenderer.renderText = function(oRm, oControl) {
-		var sText = oControl.getText();
-
-		if (oControl.getEmptyIndicatorMode() !== EmptyIndicatorMode.Off && !oControl.getText()) {
-			this.renderEmptyIndicator(oRm, oControl);
-		} else {
-			oRm.text(sText);
-		}
-	};
-
-	/**
-	 * Renders the empty text indicator.
-	 *
-	 * @param {sap.ui.core.RenderManager} oRm The RenderManager that can be used for writing to the render output buffer.
-	 * @param {sap.m.Link} oLink An object representation of the control that should be rendered.
-	 */
-	LinkRenderer.renderEmptyIndicator = function(oRm, oLink) {
-		oRm.openStart("span");
-			oRm.class("sapMEmptyIndicator");
-			oRm.class("sapMLnkDsbl");
-			if (oLink.getEmptyIndicatorMode() === EmptyIndicatorMode.Auto) {
-				oRm.class("sapMEmptyIndicatorAuto");
-			}
-			oRm.openEnd();
-			oRm.openStart("span");
-			oRm.attr("aria-hidden", true);
-			oRm.openEnd();
-				oRm.text(oRb.getText("EMPTY_INDICATOR"));
-			oRm.close("span");
-			//Empty space text to be announced by screen readers
-			oRm.openStart("span");
-			oRm.class("sapUiPseudoInvisibleText");
-			oRm.openEnd();
-				oRm.text(oRb.getText("EMPTY_INDICATOR_TEXT"));
-			oRm.close("span");
-		oRm.close("span");
-	};
-
-	return LinkRenderer;
-
- }, /* bExport= */ true);
->>>>>>> 7b06c318
+});