/*!
 * ${copyright}
 */

// Provides control sap.m.ListItemBase.
sap.ui.define([
	"sap/ui/base/DataType",
	"sap/ui/model/BindingMode",
	"sap/ui/Device",
	"sap/ui/core/Control",
	"sap/ui/core/IconPool",
	"sap/ui/core/Icon",
	"sap/ui/core/InvisibleText",
	"sap/ui/core/message/MessageType",
	"sap/ui/core/theming/Parameters",
	"sap/ui/core/ShortcutHintsMixin",
	"./library",
	"./Button",
	"./CheckBox",
	"./RadioButton",
	"./ListItemBaseRenderer",
	"sap/base/strings/capitalize",
	"sap/ui/thirdparty/jquery",
	"sap/ui/core/Lib",
	// jQuery custom selectors ":sapTabbable", ":sapFocusable"
	"sap/ui/dom/jquery/Selectors"
],
function(
	DataType,
	BindingMode,
	Device,
	Control,
	IconPool,
	Icon,
	InvisibleText,
	MessageType,
	ThemeParameters,
	ShortcutHintsMixin,
	library,
	Button,
	CheckBox,
	RadioButton,
	ListItemBaseRenderer,
	capitalize,
	jQuery,
	Library
) {
	"use strict";

	const ListMode = library.ListMode;
	const ListItemType = library.ListType;
	const ButtonType = library.ButtonType;
	const ListItemActionType = library.ListItemActionType;

	/**
	 * Constructor for a new ListItemBase.
	 *
	 * @param {string} [sId] Id for the new control, generated automatically if no id is given
	 * @param {object} [mSettings] Initial settings for the new control
	 *
	 * @class
	 * ListItemBase contains the base features of all specific list items.
	 * <b>Note:</b> If not mentioned otherwise in the individual subclasses, list items must only be used in the <code>items</code> aggregation of <code>sap.m.ListBase</code> controls.
	 * @extends sap.ui.core.Control
	 *
	 * @author SAP SE
	 * @version ${version}
	 *
	 * @constructor
	 * @public
	 * @alias sap.m.ListItemBase
	 */
	var ListItemBase = Control.extend("sap.m.ListItemBase", /** @lends sap.m.ListItemBase.prototype */ {
		metadata : {

			library : "sap.m",
			properties : {

				/**
				 * Defines the visual indication and behavior of the list items, e.g. <code>Active</code>, <code>Navigation</code>, <code>Detail</code>.
				 */
				type : {type : "sap.m.ListType", group : "Misc", defaultValue : ListItemType.Inactive},

				/**
				 * Whether the control should be visible on the screen. If set to false, a placeholder is rendered instead of the real control.
				 */
				visible : {type : "boolean", group : "Appearance", defaultValue : true},

				/**
				 * Activates the unread indicator for the list item, if set to <code>true</code>.
				 * <b>Note:</b> This flag is ignored when the <code>showUnread</code> property of the parent is set to <code>false</code>.
				 */
				unread : {type : "boolean", group : "Misc", defaultValue : false},

				/**
				 * Defines the selected state of the list items.
				 * <b>Note:</b> Binding the <code>selected</code> property in single selection modes may cause unwanted results if you have more than one selected items in your binding.
				 */
				selected : {type : "boolean", defaultValue : false},

				/**
				 * Defines the counter value of the list items.
				 */
				counter : {type : "int", group : "Misc", defaultValue : null},

				/**
				 * Defines the highlight state of the list items.
				 *
				 * Valid values for the <code>highlight</code> property are values of the enumerations {@link module:sap/ui/core/message/MessageType} or
				 * {@link sap.ui.core.IndicationColor} (only values of <code>Indication01</code> to <code>Indication10</code> are supported
				 * for accessibility contrast reasons).
				 *
				 * Accessibility support is provided through the associated {@link sap.m.ListItemBase#setHighlightText highlightText} property.
				 * If the <code>highlight</code> property is set to a value of {@link module:sap/ui/core/message/MessageType}, the <code>highlightText</code>
				 * property does not need to be set because a default text is used. However, the default text can be overridden by setting the
				 * <code>highlightText</code> property.
				 * In all other cases the <code>highlightText</code> property must be set.
				 *
				 * @since 1.44.0
				 */
				highlight : {type : "string", group : "Appearance", defaultValue : "None"},

				/**
				 * Defines the semantics of the {@link sap.m.ListItemBase#setHighlight highlight} property for accessibility purposes.
				 *
				 * @since 1.62
				 */
				highlightText : {type : "string", group : "Misc", defaultValue : ""},

				/**
				 * The navigated state of the list item.
				 *
				 * If set to <code>true</code>, a navigation indicator is displayed at the end of the list item.
				 * <b>Note:</b> This property must be set for <b>one</b> list item only.
				 *
				 * @since 1.72
				 */
				navigated : {type : "boolean", group : "Appearance", defaultValue : false}
			},
			defaultAggregation: "actions",
			aggregations : {

				/**
				 * Defines the actions contained within this control.
				 *
				 * @since 1.137
				 */
				actions : { type: "sap.m.ListItemActionBase", multiple: true, singularName: "action" }
			},
			associations: {

				/**
				 * Association to controls / ids which label this control (see WAI-ARIA attribute aria-labelledby).
				 * @since 1.28.0
				 */
				ariaLabelledBy: { type: "sap.ui.core.Control", multiple: true, singularName: "ariaLabelledBy" }
			},
			events : {
				/**
				 * Fires when the user clicks on the control.
				 * <b>Note:</b> This event is not fired when the parent <code>mode</code> is <code>SingleSelectMaster</code> or when the <code>includeItemInSelection</code> property is set to <code>true</code>.
				 * If there is an interactive element that handles its own <code>press</code> event then the list item's <code>press</code> event is not fired.
				 * Also see {@link sap.m.ListBase#attachItemPress}.
				 */
				press : {},

				/**
				 * Fires when the user clicks on the detail button of the control.
				 */
				detailPress : {}
			},
			designtime: "sap/m/designtime/ListItemBase.designtime",
			dnd: true
		},

		renderer: ListItemBaseRenderer
	});

	ListItemBase.getAccessibilityText = function(oControl, bDetectEmpty, bHeaderAnnouncement) {
		var oBundle = Library.getResourceBundleFor("sap.m");

		if (!oControl || !oControl.getVisible || !oControl.getVisible()) {
			return bDetectEmpty ? oBundle.getText("CONTROL_EMPTY") : "";
		}

		var oAccInfo;
		if (oControl.getAccessibilityInfo) {
			oAccInfo = oControl.getAccessibilityInfo();
		}
		if (!oAccInfo || !oControl.getAccessibilityInfo) {
			oAccInfo = this.getDefaultAccessibilityInfo(oControl.getDomRef());
		}

		oAccInfo = jQuery.extend({
			type: "",
			description: "",
			children: []
		}, oAccInfo);

		var sText = oAccInfo.type + " " + oAccInfo.description + " ",
			sTooltip = oControl.getTooltip_AsString();

		if (oAccInfo.required === true) {
			sText += oBundle.getText(bHeaderAnnouncement ? "CONTROL_IN_COLUMN_REQUIRED" : "ELEMENT_REQUIRED") + " ";
		}
		if (oAccInfo.enabled === false) {
			sText += oBundle.getText("CONTROL_DISABLED") + " ";
		}
		if (oAccInfo.editable === false) {
			sText += oBundle.getText("CONTROL_READONLY") + " ";
		}
		if (!oAccInfo.type && sTooltip && sText.indexOf(sTooltip) == -1) {
			sText = sTooltip + " " + sText;
		}

		oAccInfo.children.forEach(function(oChild) {
			sText += ListItemBase.getAccessibilityText(oChild) + " ";
		});

		sText = sText.trim();
		if (bDetectEmpty && !sText) {
			sText = oBundle.getText("CONTROL_EMPTY");
		}

		return sText;
	};

	ListItemBase.getDefaultAccessibilityInfo = function(oDomRef) {
		if (!oDomRef) {
			return null;
		}

		var aText = [],
			Node = window.Node,
			NodeFilter = window.NodeFilter,
			oTreeWalker = document.createTreeWalker(oDomRef, NodeFilter.SHOW_TEXT + NodeFilter.SHOW_ELEMENT);

		while (oTreeWalker.nextNode()) {
			var oNode = oTreeWalker.currentNode;
			if (oNode.nodeType === Node.TEXT_NODE) {
				var sText = (oNode.nodeValue || "").trim();
				if (sText) {
					aText.push(sText);
				}
			}
		}

		return {
			description: aText.join(" ")
		};
	};

	// icon URI configuration
	ListItemBase.prototype.DetailIconURI = IconPool.getIconURI("edit");
	ListItemBase.prototype.NavigationIconURI = IconPool.getIconURI("slim-arrow-right");

	// defines the root tag name for rendering purposes
	ListItemBase.prototype.TagName = "li";

	// internal active state of the listitem
	ListItemBase.prototype.init = function() {
		this._active = false;
		this._bGroupHeader = false;
		this._bNeedsHighlight = false;
		this._bNeedsNavigated = false;
	};

	ListItemBase.prototype.onBeforeRendering = function() {
		this._oDomRef = this.getDomRef();
	};

	ListItemBase.prototype.onAfterRendering = function() {
		if (!this._oDomRef || this._oDomRef !== this.getDomRef()) {
			this.informList("DOMUpdate", true);
		}
		this._oDomRef = undefined;
		this._checkHighlight();
		this._checkNavigated();
	};

	ListItemBase.prototype.invalidate = function() {
		if (!this.bOutput) {
			return;
		}

		Control.prototype.invalidate.apply(this, arguments);
	};

	/*
	 * Returns the binding context path via checking the named model of parent
	 *
	 * @protected
	 * @since 1.16.3
	 */
	ListItemBase.prototype.getBindingContextPath = function(sModelName) {
		var oList = this.getList();
		if (oList && !sModelName) {
			sModelName = (oList.getBindingInfo("items") || {}).model;
		}

		var oContext = this.getBindingContext(sModelName);
		if (oContext) {
			return oContext.getPath();
		}
	};

	/*
	 * Returns whether selected property is two-way bound or not
	 * @protected
	 */
	ListItemBase.prototype.isSelectedBoundTwoWay = function() {
		var oBinding = this.getBinding("selected");
		if (oBinding && oBinding.getBindingMode() == BindingMode.TwoWay) {
			return true;
		}
	};

	/*
	 * Returns the responsible list control
	 *
	 * @returns {sap.m.ListBase|undefined}
	 * @protected
	 */
	ListItemBase.prototype.getList = function() {
		var oParent = this.getParent();
		if (oParent && oParent.isA("sap.m.ListBase")) {
			return oParent;
		}
	};

	/*
	 * Returns the property of the responsible list container according to given parameter.
	 *
	 * @param {string} sProperty property name
	 * @param {*} [vFallbackValue] fallback value when list is not found
	 * @return {*}
	 * @protected
	 */
	ListItemBase.prototype.getListProperty = function(sProperty, vFallbackValue) {
		var oList = this.getList();
		if (oList) {
			sProperty = capitalize(sProperty);
			return oList["get" + sProperty]();
		}

		return vFallbackValue;
	};

	/*
	 * Informs the responsible list for item events
	 *
	 * @param {string} sEvent the name of the event
	 * @param {*} [vParam1] first additional parameter
	 * @param {*} [vParam2] second additional parameter
	 * @protected
	 */
	ListItemBase.prototype.informList = function(sEvent, vParam1, vParam2) {
		var oList = this.getList();
		if (oList) {
			var sMethod = "onItem" + sEvent;
			if (oList[sMethod]) {
				oList[sMethod](this, vParam1, vParam2);
			}
		}
	};

	ListItemBase.prototype.informSelectedChange = function(bSelected) {
		var oList = this.getList();
		if (oList) {
			oList.onItemSelectedChange(this, bSelected);
			this.bSelectedDelayed = undefined;
		} else {
			this.bSelectedDelayed = bSelected;
		}
	};

	ListItemBase.prototype.getAccessibilityType = function(oBundle) {
		return this.getListProperty("ariaRole") == "list" ? oBundle.getText("ACC_CTR_TYPE_LISTITEM") : "";
	};

	ListItemBase.prototype.getGroupAnnouncement = function() {
		const oList = this.getList();
		return oList?.getAriaRole() === "listbox" ? this.$().prevAll(".sapMGHLI:first").text() : "";
	};

	ListItemBase.prototype.getAccessibilityDescription = function(oBundle) {
		var aOutput = [],
			sType = this.getType(),
			sHighlight = this.getHighlight(),
			bIsTree = this.getListProperty("ariaRole") === "tree";

		if (this.getSelected() && !bIsTree) {
			aOutput.push(oBundle.getText("LIST_ITEM_SELECTED"));
		}

		if (sHighlight !== MessageType.None) {
			var sHighlightText = this.getHighlightText();

			if (sHighlight in MessageType && !sHighlightText) {
				sHighlightText = oBundle.getText("LIST_ITEM_STATE_" + sHighlight.toUpperCase());
			}

			aOutput.push(sHighlightText);
		}

		if (this.getUnread() && this.getListProperty("showUnread")) {
			aOutput.push(oBundle.getText("LIST_ITEM_UNREAD"));
		}

		if (this.getCounter()) {
			aOutput.push(oBundle.getText("LIST_ITEM_COUNTER", [this.getCounter()]));
		}

		if (sType == ListItemType.Navigation) {
			aOutput.push(oBundle.getText("LIST_ITEM_NAVIGATION"));
		} else if (sType == ListItemType.Active || sType == ListItemType.DetailAndActive) {
			aOutput.push(oBundle.getText("LIST_ITEM_ACTIVE"));
		}

		// Do not announce group header if List
		var sGroupAnnouncement = this.getGroupAnnouncement() || "";
		if (sGroupAnnouncement) {
			aOutput.push(sGroupAnnouncement);
		}

		if (this.getContentAnnouncement) {
			var sContentAnnouncement = (this.getContentAnnouncement(oBundle) || "").trim();
			sContentAnnouncement && aOutput.push(sContentAnnouncement);
		}

		if (this.getListProperty("ariaRole") == "list" && !bIsTree && this.isSelectable() && !this.getSelected()) {
			aOutput.push(oBundle.getText("LIST_ITEM_NOT_SELECTED"));
		}

		//The dot is added  so the screenreader can pause
		return aOutput.join(" . ");
	};

	ListItemBase.prototype.getAccessibilityInfo = function() {
		var oBundle = Library.getResourceBundleFor("sap.m");
		return {
			type: this.getAccessibilityType(oBundle),
			description: this.getAccessibilityDescription(oBundle),
			focusable: true
		};
	};

	/**
	 * Returns the accessibility announcement for the content.
	 *
	 * Hook for the subclasses.
	 *
	 * @returns {string}
	 * @protected
	 * @name sap.m.ListItemBase.prototype.getContentAnnouncement
	 * @function
	 */

	/*
	 * Returns the mode of the current item according to list mode
	 * Subclasses can overwrite this if item should not have any mode
	 * Default empty mode is used when list mode is not yet known
	 *
	 * @returns {sap.m.ListMode|""}
	 * @protected
	 */
	ListItemBase.prototype.getMode = function() {
		return this.getListProperty("mode", "");
	};

	/*
	 * Updates the accessibility state of the control.
	 *
	 * @param {Object} [mAccessibility] a map of accessibility properties
	 * @protected
	 */
	ListItemBase.prototype.updateAccessibilityState = function(mAccessibility) {
		var $This = this.$();
		if (!$This.length) {
			return;
		}

		var $Items = $This.parent().children(".sapMLIB");
		$This.attr(jQuery.extend({
			"aria-setsize": $Items.length,
			"aria-posinset": $Items.index($This) + 1
		}, mAccessibility));
	};

	/**
	 * Returns the delete icon when mode is Delete
	 *
	 * @return {sap.ui.core.Icon}
	 * @private
	 */
	ListItemBase.prototype.getDeleteControl = function(bCreateIfNotExist) {
		if (!bCreateIfNotExist || this._oDeleteControl) {
			return this._oDeleteControl;
		}

		if (!this.DeleteIconURI) {
			ListItemBase.prototype.DeleteIconURI = IconPool.getIconURI(
				ThemeParameters.get({name: "_sap_m_ListItemBase_DeleteIcon"}) || "decline"
			);
		}

		this._oDeleteControl = new Button({
			id: this.getId() + "-imgDel",
			icon: this.DeleteIconURI,
			type: ButtonType.Transparent,
			tooltip: Library.getResourceBundleFor("sap.m").getText("LIST_ITEM_DELETE")
		}).addStyleClass("sapMLIBIconDel sapMLIBSelectD").setParent(this, null, true).attachPress(function(oEvent) {
			this.informList("Delete");
		}, this);

		ShortcutHintsMixin.addConfig(
			this._oDeleteControl, {
				messageBundleKey: "LIST_ITEM_DELETE_SHORTCUT"
			},
		this._oDeleteControl);

		this._oDeleteControl.useEnabledPropagator(false);

		return this._oDeleteControl;
	};

	ListItemBase.prototype.onThemeChanged = function() {
		ListItemBase.prototype.DeleteIconURI = IconPool.getIconURI(
			ThemeParameters.get({name: "_sap_m_ListItemBase_DeleteIcon"})
		);
		if (this._oDeleteControl) {
			this._oDeleteControl.setIcon(this.DeleteIconURI);
		}
	};

	/**
	 * Returns the detail icon when item type is Detail|DetailAndActive
	 *
	 * @return {sap.ui.core.Icon}
	 * @private
	 */
	ListItemBase.prototype.getDetailControl = function(bCreateIfNotExist) {
		if (!bCreateIfNotExist || this._oDetailControl) {
			return this._oDetailControl;
		}

		this._oDetailControl = new Button({
			id: this.getId() + "-imgDet",
			icon: this.DetailIconURI,
			type: ButtonType.Transparent,
			tooltip: Library.getResourceBundleFor("sap.m").getText("LIST_ITEM_EDIT")
		}).addStyleClass("sapMLIBType sapMLIBIconDet").setParent(this, null, true).attachPress(function() {
			this.fireDetailPress();
		}, this);

		ShortcutHintsMixin.addConfig(
			this._oDetailControl, {
				messageBundleKey: Device.os.macintosh ? "LIST_ITEM_EDIT_SHORTCUT_MAC" : "LIST_ITEM_EDIT_SHORTCUT"
			},
		this._oDetailControl);

		this._oDetailControl.useEnabledPropagator(false);

		return this._oDetailControl;
	};

	/**
	 * Returns the navigation icon when item type is Navigation
	 *
	 * @return {sap.ui.core.Icon}
	 * @private
	 */
	ListItemBase.prototype.getNavigationControl = function(bCreateIfNotExist) {
		if (!bCreateIfNotExist || this._oNavigationControl) {
			return this._oNavigationControl;
		}

		this._oNavigationControl = new Icon({
			id: this.getId() + "-imgNav",
			src: this.NavigationIconURI,
			tooltip: Library.getResourceBundleFor("sap.m").getText("LIST_ITEM_NAVIGATION_ICON"),
			useIconTooltip: false,
			decorative: false,
			noTabStop: true
		}).setParent(this, null, true).addStyleClass("sapMLIBType sapMLIBImgNav");

		return this._oNavigationControl;
	};

	/**
	 * Returns RadioButton control when mode is one of Single Selection type
	 *
	 * @return {sap.m.RadioButton}
	 * @private
	 */
	ListItemBase.prototype.getSingleSelectControl = function(bCreateIfNotExist) {
		if (!bCreateIfNotExist || this._oSingleSelectControl) {
			bCreateIfNotExist && this._oSingleSelectControl.setSelected(this.getSelected());
			return this._oSingleSelectControl;
		}

		this._oSingleSelectControl = new RadioButton({
			id: this.getId() + "-selectSingle",
			groupName: this.getListProperty("id") + "_selectGroup",
			activeHandling: false,
			selected: this.getSelected(),
			ariaLabelledBy: InvisibleText.getStaticId("sap.m", "LIST_ITEM_SELECTION")
		}).addStyleClass("sapMLIBSelectS").setParent(this, null, true).attachSelect(function(oEvent) {
			var bSelected = oEvent.getParameter("selected");
			this.setSelected(bSelected);
			this.informList("Select", bSelected);
		}, this);

		// prevent disabling of internal controls by the sap.ui.core.EnabledPropagator
		this._oSingleSelectControl.useEnabledPropagator(false);

		return this._oSingleSelectControl;
	};

	/**
	 * Returns CheckBox control when mode is MultiSelection
	 *
	 * @return {sap.m.CheckBox}
	 * @private
	 */
	ListItemBase.prototype.getMultiSelectControl = function(bCreateIfNotExist) {
		if (!bCreateIfNotExist || this._oMultiSelectControl) {
			bCreateIfNotExist && this._oMultiSelectControl.setSelected(this.getSelected());
			return this._oMultiSelectControl;
		}

		this._oMultiSelectControl = new CheckBox({
			id: this.getId() + "-selectMulti",
			activeHandling: false,
			selected: this.getSelected(),
			ariaLabelledBy: InvisibleText.getStaticId("sap.m", "LIST_ITEM_SELECTION")
		}).addStyleClass("sapMLIBSelectM").setParent(this, null, true).addEventDelegate({
			onkeydown: function (oEvent) {
				this.informList("KeyDown", oEvent);
			},
			onkeyup: function (oEvent) {
				this.informList("KeyUp", oEvent);
			}
		}, this).attachSelect(function(oEvent) {
			var bSelected = oEvent.getParameter("selected");
			this.setSelected(bSelected);
			this.informList("Select", bSelected);
		}, this);

		// prevent disabling of internal controls by the sap.ui.core.EnabledPropagator
		this._oMultiSelectControl.useEnabledPropagator(false);

		return this._oMultiSelectControl;
	};

	/**
	 * Returns responsible control depends on the mode
	 *
	 * @returns {sap.ui.core.Control}
	 * @private
	 */
	ListItemBase.prototype.getModeControl = function(bCreateIfNotExist) {
		var sMode = this.getMode();

		if (!sMode || sMode == ListMode.None) {
			return;
		}

		if (sMode == ListMode.Delete) {
			return this.getDeleteControl(bCreateIfNotExist);
		}

		if (sMode == ListMode.MultiSelect) {
			return this.getMultiSelectControl(bCreateIfNotExist);
		}

		return this.getSingleSelectControl(bCreateIfNotExist);
	};

	/**
	 * Returns item type icon
	 *
	 * @returns {sap.ui.core.Icon}
	 * @private
	 */
	ListItemBase.prototype.getTypeControl = function(bCreateIfNotExist) {
		var sType = this.getType();

		if (sType == ListItemType.Detail || sType == ListItemType.DetailAndActive) {
			return this.getDetailControl(bCreateIfNotExist);
		}

		if (sType == ListItemType.Navigation) {
			return this.getNavigationControl(bCreateIfNotExist);
		}
	};

	/**
	 * Destroys generated mode/type controls
	 *
	 * @param {string[]} aControls array of control names
	 * @private
	 */
	ListItemBase.prototype.destroyControls = function(aControls) {
		aControls.forEach(function(sControl) {
			sControl = "_o" + sControl + "Control";
			if (this[sControl]) {
				this[sControl].destroy("KeepDom");
				this[sControl] = null;
			}
		}, this);
	};

	/**
	 * Determines whether item has any action or not.
	 * @private
	 */
	ListItemBase.prototype.isActionable = function(bCheckDevice) {
		if (bCheckDevice && !Device.system.desktop) {
			return false;
		}

		return this.isIncludedIntoSelection() || (
			this.getType() != ListItemType.Inactive &&
			this.getType() != ListItemType.Detail
		);
	};

	ListItemBase.prototype.exit = function() {
		this._oDomRef = null;
		this._oLastFocused = null;
		this._checkHighlight(false);
		this._checkNavigated(false);
		this.setActive(false);
		this.destroyControls([
			"Delete",
			"SingleSelect",
			"MultiSelect",
			"Detail",
			"Navigation"
		]);
	};

	ListItemBase.prototype.setHighlight = function(sValue) {
		if (sValue == null) {
			sValue = MessageType.None;
		} else if (!DataType.getType("sap.ui.core.message.MessageType").isValid(sValue) && !DataType.getType("sap.ui.core.IndicationColor").isValid(sValue)) {
			throw new Error('"' + sValue + '" is not a value of the enums sap/ui/core/message/MessageType or sap.ui.core.IndicationColor for property "highlight" of ' + this);
		}

		return this.setProperty("highlight", sValue);
	};

	/**
	 * Determines whether item is selectable or not.
	 * By default, when item should be in selectable mode
	 *
	 * Subclasses can overwrite in case of unselectable item.
	 * @returns {boolean}
	 * @private
	 */
	ListItemBase.prototype.isSelectable = function() {
		var sMode = this.getMode();
		return !(sMode == ListMode.None || sMode == ListMode.Delete);
	};

	ListItemBase.prototype.getSelected = function() {
		if (this.isSelectable()) {
			return this.getProperty("selected");
		}
		return false;
	};

	ListItemBase.prototype.setSelected = function(bSelected, bDontNotifyParent) {
		// do not handle when item is not selectable or in same status
		bSelected = this.validateProperty("selected", bSelected);
		if (!this.isSelectable() || bSelected == this.getSelected()) {
			return this;
		}

		// notify parent about the selection first
		if (!bDontNotifyParent) {
			this.informSelectedChange(bSelected);
		}

		// update the selection control status
		var oSelectionControl = this.getModeControl();
		if (oSelectionControl) {
			oSelectionControl.setSelected(bSelected);
		}

		// run the hook to update dom state
		this.updateSelectedDOM(bSelected, this.$());

		// set the property and do not invalidate
		this.setProperty("selected", bSelected, true);

		// let the list know the selected property is changed
		this.informList("AfterSelectedChange", bSelected);

		return this;
	};

	// Updates the selected state of the DOM
	ListItemBase.prototype.updateSelectedDOM = function(bSelected, $This) {
		$This.toggleClass("sapMLIBSelected", bSelected);

		if ($This.attr("role") !== "listitem") {
			$This.attr("aria-selected", bSelected);
		}
	};

	ListItemBase.prototype.setParent = function(oParent) {
		if (!oParent) {
			this.informList("Removed");
		}

		Control.prototype.setParent.apply(this, arguments);
		this.informList("Inserted", this.bSelectedDelayed);
		return this;
	};

	ListItemBase.prototype.setBindingContext = function() {
		Control.prototype.setBindingContext.apply(this, arguments);
		this.informList("BindingContextSet");
		return this;
	};

	/**
	 * Determines whether group header item or not.
	 *
	 * @return {boolean}
	 */
	ListItemBase.prototype.isGroupHeader = function() {
		return this._bGroupHeader;
	};

	/**
	 * This gets called from the ListBase for the GroupHeader items to inform the connected sub items
	 *
	 * @param {sap.m.ListItemBase} oLI The list item
	 */
	ListItemBase.prototype.setGroupedItem = function(oLI) {
		this._aGroupedItems = this._aGroupedItems || [];
		this._aGroupedItems.push(oLI.getId());
	};

	ListItemBase.prototype.getGroupedItems = function() {
		return this._aGroupedItems;
	};

	/**
	 * Determines whether item is in SingleSelectMaster mode or
	 * other selection modes when includeItemInSelection is true
	 *
	 * @return {boolean}
	 */
	ListItemBase.prototype.isIncludedIntoSelection = function() {
		if (!this.isSelectable()) {
			return false;
		}

		var sMode = this.getMode();
		return sMode == ListMode.SingleSelectMaster || (
			this.getListProperty("includeItemInSelection") && (
				sMode == ListMode.SingleSelectLeft ||
				sMode == ListMode.SingleSelect ||
				sMode == ListMode.MultiSelect
			)
		);
	};

	// informs the list when item's highlight is changed
	ListItemBase.prototype._checkHighlight = function(bNeedsHighlight) {
		if (bNeedsHighlight == undefined) {
			bNeedsHighlight = (this.getVisible() && this.getHighlight() != MessageType.None);
		}

		if (this._bNeedsHighlight != bNeedsHighlight) {
			this._bNeedsHighlight = bNeedsHighlight;
			this.informList("HighlightChange", bNeedsHighlight);
		}
	};

	ListItemBase.prototype._checkNavigated = function(bNeedsNavigated) {
		if (bNeedsNavigated == undefined) {
			bNeedsNavigated = (this.getVisible() && this.getNavigated());
		}

		if (this._bNeedsNavigated != bNeedsNavigated) {
			this._bNeedsNavigated = bNeedsNavigated;
			this.informList("NavigatedChange", bNeedsNavigated);
		}
	};

	/**
	 * Determines whether item needs icon to render type or not
	 *
	 * @return {boolean}
	 */
	ListItemBase.prototype.hasActiveType = function() {
		var sType = this.getType();
		return (sType == ListItemType.Active ||
				sType == ListItemType.Navigation ||
				sType == ListItemType.DetailAndActive);
	};

	ListItemBase.prototype.setActive = function(bActive) {
		if (bActive == this._active) {
			return this;
		}

		if (bActive && this.getListProperty("activeItem")) {
			return this;
		}

		var $This = this.$();
		this._active = bActive;
		this._activeHandling($This);

		if (this.getType() == ListItemType.Navigation) {
			this._activeHandlingNav($This);
		}

		if (bActive) {
			this._activeHandlingInheritor($This);
		} else {
			this._inactiveHandlingInheritor($This);
		}

		this.informList("ActiveChange", bActive);
	};

	/**
	 * Detect text selection.
	 *
	 * @param {HTMLElement} oDomRef DOM element of the control
	 * @returns {boolean} true if text selection is done within the control else false
	 * @private
	 */
	ListItemBase.detectTextSelection = function(oDomRef) {
		var oSelection = window.getSelection(),
			sTextSelection = oSelection.toString().replace("\n", "");

		return sTextSelection && (oDomRef !== oSelection.focusNode && oDomRef.contains(oSelection.focusNode));
	};

	ListItemBase.prototype.ontap = function(oEvent) {

		// do not handle already handled events
		if (this._eventHandledByControl) {
			return oEvent.setMarked();
		}

		// do not handle in case of text selection within the list item
		if (ListItemBase.detectTextSelection(this.getDomRef())) {
			return;
		}

		// if includeItemInSelection all tap events will be used for the mode select and delete
		// SingleSelectMaster always behaves like includeItemInSelection is set
		if (this.isIncludedIntoSelection()) {

			// update selected property
			if (this.getMode() == ListMode.MultiSelect) {
				this.setSelected(!this.getSelected());
				this.informList("Select", this.getSelected());
			} else if (!this.getSelected()) {
				this.setSelected(true);
				this.informList("Select", true);
			}
		} else if (this.hasActiveType()) {

			// if a fast tap happens deactivate the touchstart/touchend timers and their logic
			window.clearTimeout(this._timeoutIdStart);
			window.clearTimeout(this._timeoutIdEnd);

			// active feedback
			this.setActive(true);

			// make sure that the list item is focused
			if (document.activeElement != this.getFocusDomRef()) {
				this.focus();
			}

			setTimeout(function() {
				this.setActive(false);
			}.bind(this), 180);

			setTimeout(function() {
				this.firePress();
			}.bind(this), 0);
		}

		// tell the parent, item is pressed
		this.informList("Press", oEvent.srcControl);
	};

	ListItemBase.prototype.ontouchstart = function(oEvent) {
		this._eventHandledByControl = oEvent.isMarked();

		var oTargetTouch = oEvent.targetTouches[0];
		this._touchedY = oTargetTouch.clientY;
		this._touchedX = oTargetTouch.clientX;

		// active handling if not handled already by control
		// several fingers could be used
		if (this._eventHandledByControl ||
			oEvent.touches.length != 1 ||
			!this.hasActiveType()) {
			if (this.getListProperty("includeItemInSelection") && this.getList()._mRangeSelection) {
				// prevet text selection when rangeSelection is detected
				oEvent.preventDefault();
			}
			return;
		}

		// timeout regarding active state when scrolling
		this._timeoutIdStart = setTimeout(function() {
			this.setActive(true);
		}.bind(this), 100);
	};

	// handle touchmove to prevent active state when scrolling
	ListItemBase.prototype.ontouchmove = function(oEvent) {

		if ((this._active || this._timeoutIdStart) &&
			(Math.abs(this._touchedY - oEvent.targetTouches[0].clientY) > 10 || Math.abs(this._touchedX - oEvent.targetTouches[0].clientX) > 10)) {

			// there is movement and therefore no tap...remove active styles
			clearTimeout(this._timeoutIdStart);
			this._timeoutIdStart = null;
			this._timeoutIdEnd = null;
			this.setActive(false);
		}
	};

	ListItemBase.prototype.ontouchend = function(oEvent) {
		if (this.hasActiveType()) {
			this._timeoutIdEnd = setTimeout(function() {
				this.setActive(false);
			}.bind(this), 100);
		}
	};

	// During native scrolling: Chrome sends touchcancel and no touchend thereafter
	ListItemBase.prototype.ontouchcancel = ListItemBase.prototype.ontouchend;

	// active handling should be removed when dragging an item is over
	ListItemBase.prototype.ondragend = ListItemBase.prototype.ontouchend;

	// toggle active styles for navigation items
	ListItemBase.prototype._activeHandlingNav = function() {};

	// hook method for active handling...inheritors should overwrite this method
	ListItemBase.prototype._activeHandlingInheritor = function() {};

	// hook method for inactive handling...inheritors should overwrite this method
	ListItemBase.prototype._inactiveHandlingInheritor = function() {};

	// switch background style... toggle active feedback
	ListItemBase.prototype._activeHandling = function($This) {
		$This.toggleClass("sapMLIBActive", this._active);

		if (this.isActionable(true)) {
			$This.toggleClass("sapMLIBHoverable", !this._active);
		}
	};

	/* Keyboard Handling */
	ListItemBase.prototype.onsapspace = function(oEvent) {

		// handle only the events that are coming from ListItemBase
		if (oEvent.srcControl !== this || oEvent.target !== this.getDomRef()) {
			return;
		}

		// prevent default not to scroll down
		oEvent.preventDefault();

		// allow only for selectable items
		if (oEvent.isMarked() || !this.isSelectable()) {
			return;
		}

		// update selected property
		if (this.getMode() == ListMode.MultiSelect) {
			this.setSelected(!this.getSelected());
			this.informList("Select", this.getSelected());
		} else if (!this.getSelected()) {
			this.setSelected(true);
			this.informList("Select", true);
		}

		// event is handled
		oEvent.setMarked();
	};

	ListItemBase.prototype.onsapenter = function(oEvent) {
		var oList = this.getList();
		if (oEvent.isMarked() || !oList) {
			return;
		}

		// handle only item events
		if (oEvent.srcControl !== this || oEvent.target !== this.getDomRef()) {
			return;
		}

		if (this.isIncludedIntoSelection()) {

			// support old bug and mimic space key handling and
			// do not fire item's press event when item is included into selection
			oEvent.type = "sapspace";
			this.onsapspace(oEvent);

		} else if (this.hasActiveType()) {

			// active feedback
			oEvent.setMarked();
			this.setActive(true);

			setTimeout(function() {
				this.setActive(false);
			}.bind(this), 180);

			// fire own press event
			setTimeout(function() {
				this.firePress();
			}.bind(this), 0);
		}

		// let the parent know item is pressed
		oList.onItemPress(this, oEvent.srcControl);
	};

	ListItemBase.prototype.onsapdelete = function(oEvent) {
		if (oEvent.isMarked() ||
			oEvent.srcControl !== this ||
			oEvent.target !== this.getDomRef()) {
			return;
		}

		if (this.getMode() === ListMode.Delete && this._getMaxActionsCount() === -1) {
			this.informList("Delete");
		} else {
			const oDeleteAction = this._getActionByType(ListItemActionType.Delete);
			oDeleteAction?._onActionPress();
		}
		oEvent.preventDefault();
		oEvent.setMarked();
	};

	ListItemBase.prototype.onkeydown = function(oEvent) {
		// check whether event is marked or not
		if (oEvent.isMarked()) {
			return;
		}

		// Ctrl+E fires detail event or handle editing
<<<<<<< HEAD
		if (this.getType().startsWith("Detail") && oEvent.code == "KeyE" && (oEvent.metaKey || oEvent.ctrlKey)) {
			if (oEvent.target === this.getDomRef() && (this.hasListeners("detailPress") || this.hasListeners("detailTap"))) {
=======
		if (oEvent.code == "KeyE" && (oEvent.metaKey || oEvent.ctrlKey) && oEvent.target === this.getDomRef()) {
			if (this.getType().startsWith("Detail") && (this.hasListeners("detailPress") || this.hasListeners("detailTap")) && this._getMaxActionsCount() === -1) {
				this.fireDetailTap();
>>>>>>> 5dd853cb
				this.fireDetailPress();
			} else {
				const oEditAction = this._getActionByType(ListItemActionType.Edit);
				oEditAction?._onActionPress();
			}
			oEvent.preventDefault();
			oEvent.setMarked();
		}

		if (oEvent.srcControl !== this || oEvent.target !== this.getDomRef()) {
			return;
		}

		this.informList("KeyDown", oEvent);
	};

	ListItemBase.prototype.onkeyup = function(oEvent) {
		if (oEvent.isMarked() || oEvent.srcControl !== this || oEvent.target !== this.getDomRef()) {
			return;
		}

		this.informList("KeyUp", oEvent);
	};

	ListItemBase.prototype.onsapupmodifiers = function(oEvent) {
		if (oEvent.isMarked()) {
			return;
		}

		this.informList("UpDownModifiers", oEvent, -1);
	};

	ListItemBase.prototype.onsapdownmodifiers = function(oEvent) {
		if (oEvent.isMarked()) {
			return;
		}

		this.informList("UpDownModifiers", oEvent, 1);
	};

	/**
	 * Returns the tabbable DOM elements as a jQuery collection
	 *
	 * @param [bContentOnly] Whether only tabbables of the content area
	 * @returns {jQuery} jQuery object
	 * @protected
	 * @since 1.26
	 */
	ListItemBase.prototype.getTabbables = function(bContentOnly) {
		return this.$(bContentOnly ? "content" : "").find(":sapTabbable");
	};

	// handle propagated focus to make the item row focusable
	ListItemBase.prototype.onfocusin = function(oEvent) {
		const oList = this.getList();
		if (!oList || oEvent.isMarked()) {
			return;
		}

		this.informList("FocusIn", oEvent.srcControl, oEvent);
		oEvent.setMarked();
	};

	ListItemBase.prototype.onfocusout = function(oEvent) {
		if (oEvent.isMarked() || oEvent.srcControl !== this) {
			return;
		}

		this.informList("FocusOut", oEvent.srcControl);
		oEvent.setMarked();
	};

	// inform the list for the vertical navigation
	ListItemBase.prototype.onsapup = ListItemBase.prototype.onsapdown = function(oEvent) {
		if (oEvent.isMarked() ||
			oEvent.srcControl === this ||
			oEvent.target instanceof HTMLInputElement ||
			oEvent.target instanceof HTMLTextAreaElement ||
			oEvent.target.classList.contains("sapMTblCellFocusable")) {
			return;
		}

		this.informList("ArrowUpDown", oEvent);
	};

	ListItemBase.prototype.oncontextmenu = function(oEvent) {
		// context menu is not required on the group header.
		if (this._bGroupHeader) {
			return;
		}

		// allow the context menu to open on the SingleSelect or MultiSelect control
		if (oEvent.srcControl == this.getModeControl() ||
			document.activeElement.matches(".sapMLIB,.sapMListTblCell,.sapMListTblSubRow,.sapMListTblSubCnt")) {
			this.informList("ContextMenu", oEvent);
		}
	};

	ListItemBase.prototype._getMaxActionsCount = function() {
		const oList = this.getList();
		return oList ? oList._getItemActionCount() : -1;
	};

	ListItemBase.prototype._getVisibleActions = function() {
		return this.getActions().filter((oAction) => oAction.getVisible());
	};

	ListItemBase.prototype._getActionByType = function(sListItemActionType) {
		return this._getVisibleActions().find((oAction) => oAction.getType() === sListItemActionType);
	};

	ListItemBase.prototype._hasOverflowActions = function() {
		return this._getVisibleActions().length > this._getMaxActionsCount();
	};

	ListItemBase.prototype._getActionsToRender = function() {
		const aActions = this.getActions();
		let iMaxActionsCount = this._getMaxActionsCount();
		if (aActions.length <= iMaxActionsCount) {
			return aActions; // all actions fit the available space
		}

		const aVisibleActions = aActions.filter((oAction) => oAction.getVisible());
		if (aVisibleActions.length > iMaxActionsCount) {
			iMaxActionsCount--;	// preserve space for the overflow button
		}
		return aVisibleActions.slice(0, iMaxActionsCount);
	};

	ListItemBase.prototype._getOverflowActions = function() {
		const aActionsToRender = this._getActionsToRender();
		return this.getActions().flatMap((oAction) => {
			return oAction.getVisible() && !aActionsToRender.includes(oAction) ? [oAction] : [];
		});
	};

	ListItemBase.prototype._onOverflowButtonPress = function(oEvent) {
		const ListItemAction = this.getActions()[0].constructor;
		ListItemAction._showMenu(this._getOverflowActions(), oEvent.getSource());
	};

	ListItemBase.prototype._getOverflowButton = function() {
		if (this._oOverflowButton) {
			return this._oOverflowButton;
		}

		this._oOverflowButton = new Button({
			id: this.getId() + "-overflow",
			icon: IconPool.getIconURI("overflow"),
			press: [this._onOverflowButtonPress, this],
			type: ButtonType.Transparent
		});

		this._oOverflowButton.useEnabledPropagator(false);
		this.addDependent(this._oOverflowButton);
		return this._oOverflowButton;
	};

	return ListItemBase;
});<|MERGE_RESOLUTION|>--- conflicted
+++ resolved
@@ -1158,14 +1158,8 @@
 		}
 
 		// Ctrl+E fires detail event or handle editing
-<<<<<<< HEAD
-		if (this.getType().startsWith("Detail") && oEvent.code == "KeyE" && (oEvent.metaKey || oEvent.ctrlKey)) {
-			if (oEvent.target === this.getDomRef() && (this.hasListeners("detailPress") || this.hasListeners("detailTap"))) {
-=======
 		if (oEvent.code == "KeyE" && (oEvent.metaKey || oEvent.ctrlKey) && oEvent.target === this.getDomRef()) {
 			if (this.getType().startsWith("Detail") && (this.hasListeners("detailPress") || this.hasListeners("detailTap")) && this._getMaxActionsCount() === -1) {
-				this.fireDetailTap();
->>>>>>> 5dd853cb
 				this.fireDetailPress();
 			} else {
 				const oEditAction = this._getActionByType(ListItemActionType.Edit);
