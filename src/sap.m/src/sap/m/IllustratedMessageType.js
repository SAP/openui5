--- conflicted
+++ resolved
@@ -14,7 +14,6 @@
 	 * @since 1.98
 	 */
 	var IllustratedMessageType = {
-<<<<<<< HEAD
 	 /**
 	  * "Before Search" illustration type.
 	  * @public
@@ -160,12 +159,6 @@
 	 Survey: "sapIllus-Survey",
 
 	 /**
-	  * Empty illustration type. Do not use
-	  * @private
-	  */
-	 Empty: "sapIllus-Empty",
-
-	 /**
 	  * "No Chart Data" illustration type.
 	  * @public
 	  */
@@ -236,477 +229,6 @@
 	  * @public
 	  */
 	 KeyTask: "sapIllus-KeyTask"
-=======
-
-		/**
-		 * "Before Search" illustration type.
-		 * @public
-		 */
-		BeforeSearch: "sapIllus-BeforeSearch",
-
-		/**
-		 * "No Activities" illustration type.
-		 * @public
-		 */
-		NoActivities: "sapIllus-NoActivities",
-
-		/**
-		 * "No Data" illustration type.
-		 * @public
-		 */
-		NoData: "sapIllus-NoData",
-
-		/**
-		 * "No Email" illustration type.
-		 * @public
-		 */
-		NoMail: "sapIllus-NoMail",
-
-		/**
-		 * "No Email v1" illustration type.
-		 * @public
-		 * @deprecated As of version 1.135, replaced by {@link sap.m.IllustratedMessageType.NoMail}
-		 */
-		NoMailV1: "sapIllus-NoMail_v1",
-
-		/**
-		 * "No Entries" illustration type.
-		 * @public
-		 */
-		NoEntries: "sapIllus-NoEntries",
-
-		/**
-		 * "No Notifications" illustration type.
-		 * @public
-		 */
-		NoNotifications: "sapIllus-NoNotifications",
-
-		/**
-		 * "No Saved Items" illustration type.
-		 * @public
-		 */
-		NoSavedItems: "sapIllus-NoSavedItems",
-
-		/**
-		 * "No Saved Items v1" illustration type.
-		 * @public
-		 * @deprecated As of version 1.135, replaced by {@link sap.m.IllustratedMessageType.NoSavedItems}
-		 */
-		NoSavedItemsV1: "sapIllus-NoSavedItems_v1",
-
-		/**
-		 * "No Search Results" illustration type.
-		 * @public
-		 */
-		NoSearchResults: "sapIllus-NoSearchResults",
-
-		/**
-		 * "No Tasks" illustration type.
-		 * @public
-		 */
-		NoTasks: "sapIllus-NoTasks",
-
-		/**
-		 * "No Tasks v1" illustration type.
-		 * @public
-		 * @deprecated As of version 1.135, replaced by {@link sap.m.IllustratedMessageType.NoTasks}
-		 */
-		NoTasksV1: "sapIllus-NoTasks_v1",
-
-		/**
-		 * "No Dimensions Set" illustration type.
-		 * @public
-		 * @deprecated As of version 1.135, replaced by {@link sap.m.IllustratedMessageType.NoChartData}
-		 */
-		NoDimensionsSet: "sapIllus-NoDimensionsSet",
-
-		/**
-		 * "No Columns Set" illustration type.
-		 * @public
-		 */
-		NoColumnsSet: "sapIllus-NoColumnsSet",
-
-		/**
-		 * "Unable To Load" illustration type.
-		 * @public
-		 */
-		UnableToLoad: "sapIllus-UnableToLoad",
-
-		/**
-		 * "Unable To Load Image" illustration type.
-		 * @public
-		 */
-		UnableToLoadImage: "sapIllus-UnableToLoadImage",
-
-		/**
-		 * "Unable To Upload" illustration type.
-		 * @public
-		 */
-		UnableToUpload: "sapIllus-UnableToUpload",
-
-		/**
-		 * "Upload To Cloud" illustration type.
-		 * @public
-		 */
-		UploadToCloud: "sapIllus-UploadToCloud",
-
-		/**
-		 * "Add Column" illustration type.
-		 * @public
-		 * @deprecated As of version 1.135, replaced by {@link sap.m.IllustratedMessageType.AddingColumns}
-		 */
-		AddColumn: "sapIllus-AddColumn",
-
-		/**
-		 * "Add People" illustration type.
-		 * @public
-		 * @deprecated As of version 1.135, replaced by {@link sap.m.IllustratedMessageType.AddPeopleToCalendar}
-		 */
-		AddPeople: "sapIllus-AddPeople",
-
-		/**
-		 * "Add Dimensions" illustration type.
-		 * @public
-		 */
-		AddDimensions: "sapIllus-AddDimensions",
-
-		/**
-		 * "Balloon Sky" illustration type.
-		 * @public
-		 */
-		BalloonSky: "sapIllus-BalloonSky",
-
-		/**
-		 * "Connection" illustration type.
-		 * @public
-		 */
-		Connection: "sapIllus-Connection",
-
-		/**
-		 * "Empty Calendar" illustration type.
-		 * @public
-		 * @deprecated As of version 1.135, replaced by {@link sap.m.IllustratedMessageType.NoActivities}
-		 */
-		EmptyCalendar: "sapIllus-EmptyCalendar",
-
-		/**
-		 * "Empty List" illustration type.
-		 * @public
-		 * @deprecated As of version 1.135, replaced by {@link sap.m.IllustratedMessageType.NoEntries}
-		 */
-		EmptyList: "sapIllus-EmptyList",
-
-		/**
-		 * "Empty Planning Calendar" illustration type.
-		 * @public
-		 */
-		EmptyPlanningCalendar: "sapIllus-EmptyPlanningCalendar",
-
-		/**
-		 * "Error Screen" illustration type.
-		 * @public
-		 * @deprecated As of version 1.135, replaced by {@link sap.m.IllustratedMessageType.UnableToUpload}
-		 */
-		ErrorScreen: "sapIllus-ErrorScreen",
-
-		/**
-		 * "Filter Table" illustration type.
-		 * @public
-		 * @deprecated As of version 1.135, replaced by {@link sap.m.IllustratedMessageType.FilteringColumns}
-		 */
-		FilterTable: "sapIllus-FilterTable",
-
-		/**
-		 * "Group Table" illustration type.
-		 * @public
-		 * @deprecated As of version 1.135, replaced by {@link sap.m.IllustratedMessageType.GroupingColumns}
-		 */
-		GroupTable: "sapIllus-GroupTable",
-
-		/**
-		 * "New Mail" illustration type.
-		 * @public
-		 */
-		NewMail: "sapIllus-NewMail",
-
-		/**
-		 * "No Filter Results" illustration type.
-		 * @public
-		 */
-		NoFilterResults: "sapIllus-NoFilterResults",
-
-		/**
-		 * "Page Not Found" illustration type.
-		 * @public
-		 */
-		PageNotFound: "sapIllus-PageNotFound",
-
-		/**
-		 * "Reload Screen" illustration type.
-		 * @public
-		 * @deprecated As of version 1.135, replaced by {@link sap.m.IllustratedMessageType.UnableToLoad}
-		 */
-		ReloadScreen: "sapIllus-ReloadScreen",
-
-		/**
-		 * "Resize Column" illustration type.
-		 * @public
-		 * @deprecated As of version 1.135, replaced by {@link sap.m.IllustratedMessageType.ResizingColumns}
-		 */
-		ResizeColumn: "sapIllus-ResizeColumn",
-
-		/**
-		 * "Search Earth" illustration type.
-		 * @public
-		 * @deprecated As of version 1.135, replaced by {@link sap.m.IllustratedMessageType.BeforeSearch}
-		 */
-		SearchEarth: "sapIllus-SearchEarth",
-
-		/**
-		 * "Search Folder" illustration type.
-		 * @public
-		 * @deprecated As of version 1.135, replaced by {@link sap.m.IllustratedMessageType.NoSearchResults}
-		 */
-		SearchFolder: "sapIllus-SearchFolder",
-
-		/**
-		 * "Sign Out" illustration type.
-		 * @public
-		 */
-		SignOut: "sapIllus-SignOut",
-
-		/**
-		 * "Simple Balloon" illustration type.
-		 * @public
-		 * @deprecated As of version 1.135, replaced by {@link sap.m.IllustratedMessageType.ReceiveAppreciation}
-		 */
-		SimpleBalloon: "sapIllus-SimpleBalloon",
-
-		/**
-		 * "Simple Bell" illustration type.
-		 * @public
-		 * @deprecated As of version 1.135, replaced by {@link sap.m.IllustratedMessageType.NoNotifications}
-		 */
-		SimpleBell: "sapIllus-SimpleBell",
-
-		/**
-		 * "Simple Calendar" illustration type.
-		 * @public
-		 * @deprecated As of version 1.135, replaced by {@link sap.m.IllustratedMessageType.NoActivities}
-		 */
-		SimpleCalendar: "sapIllus-SimpleCalendar",
-
-		/**
-		 * "Simple CheckMark" illustration type.
-		 * @public
-		 * @deprecated As of version 1.135, replaced by {@link sap.m.IllustratedMessageType.KeyTask}
-		 */
-		SimpleCheckMark: "sapIllus-SimpleCheckMark",
-
-		/**
-		 * "Simple Connection" illustration type.
-		 * @public
-		 */
-		SimpleConnection: "sapIllus-SimpleConnection",
-
-		/**
-		 * "Simple Empty Doc" illustration type.
-		 * @public
-		 * @deprecated As of version 1.135, replaced by {@link sap.m.IllustratedMessageType.NoData}
-		 */
-		SimpleEmptyDoc: "sapIllus-SimpleEmptyDoc",
-
-		/**
-		 * "Simple Empty List" illustration type.
-		 * @public
-		 * @deprecated As of version 1.135, replaced by {@link sap.m.IllustratedMessageType.NoEntries}
-		 */
-		SimpleEmptyList: "sapIllus-SimpleEmptyList",
-
-		/**
-		 * "Simple Error" illustration type.
-		 * @public
-		 * @deprecated As of version 1.135, replaced by {@link sap.m.IllustratedMessageType.UnableToUpload}
-		 */
-		SimpleError: "sapIllus-SimpleError",
-
-		/**
-		 * "Simple Magnifier" illustration type.
-		 * @public
-		 * @deprecated As of version 1.135, replaced by {@link sap.m.IllustratedMessageType.BeforeSearch}
-		 */
-		SimpleMagnifier: "sapIllus-SimpleMagnifier",
-
-		/**
-		 * "Simple Mail" illustration type.
-		 * @public
-		 * @deprecated As of version 1.135, replaced by {@link sap.m.IllustratedMessageType.NoMail}
-		 */
-		SimpleMail: "sapIllus-SimpleMail",
-
-		/**
-		 * "Simple No Saved Items" illustration type.
-		 * @public
-		 * @deprecated As of version 1.135, replaced by {@link sap.m.IllustratedMessageType.NoSavedItems}
-		 */
-		SimpleNoSavedItems: "sapIllus-SimpleNoSavedItems",
-
-		/**
-		 * "Simple Not Found Magnifier" illustration type.
-		 * @public
-		 * @deprecated As of version 1.135, replaced by {@link sap.m.IllustratedMessageType.NoSearchResults}
-		 */
-		SimpleNotFoundMagnifier: "sapIllus-SimpleNotFoundMagnifier",
-
-		/**
-		 * "Simple Reload" illustration type.
-		 * @public
-		 * @deprecated As of version 1.135, replaced by {@link sap.m.IllustratedMessageType.UnableToLoad}
-		 */
-		SimpleReload: "sapIllus-SimpleReload",
-
-		/**
-		 * "Simple Task" illustration type.
-		 * @public
-		 * @deprecated As of version 1.135, replaced by {@link sap.m.IllustratedMessageType.NoTasks}
-		 */
-		SimpleTask: "sapIllus-SimpleTask",
-
-		/**
-		 * "Sleeping Bell" illustration type.
-		 * @public
-		 * @deprecated As of version 1.135, replaced by {@link sap.m.IllustratedMessageType.NoNotifications}
-		 */
-		SleepingBell: "sapIllus-SleepingBell",
-
-		/**
-		 * "Sort Column" illustration type.
-		 * @public
-		 * @deprecated As of version 1.135, replaced by {@link sap.m.IllustratedMessageType.SortingColumns}
-		 */
-		SortColumn: "sapIllus-SortColumn",
-
-		/**
-		 * "Success Balloon" illustration type.
-		 * @public
-		 * @deprecated As of version 1.135, replaced by {@link sap.m.IllustratedMessageType.ReceiveAppreciation}
-		 */
-		SuccessBalloon: "sapIllus-SuccessBalloon",
-
-		/**
-		 * "Success CheckMark" illustration type.
-		 * @public
-		 * @deprecated As of version 1.135, replaced by {@link sap.m.IllustratedMessageType.KeyTask}
-		 */
-		SuccessCheckMark: "sapIllus-SuccessCheckMark",
-
-		/**
-		 * "Success HighFive" illustration type.
-		 * @public
-		 * @deprecated As of version 1.135, replaced by {@link sap.m.IllustratedMessageType.ReceiveAppreciation}
-		 */
-		SuccessHighFive: "sapIllus-SuccessHighFive",
-
-		/**
-		 * "Success Screen" illustration type.
-		 * @public
-		 * @deprecated As of version 1.135, replaced by {@link sap.m.IllustratedMessageType.KeyTask}
-		 */
-		SuccessScreen: "sapIllus-SuccessScreen",
-
-		/**
-		 * "Survey" illustration type.
-		 * @public
-		 */
-		Survey: "sapIllus-Survey",
-
-		/**
-		 * "Tent" illustration type.
-		 * @public
-		 * @deprecated As of version 1.135, replaced by {@link sap.m.IllustratedMessageType.NoData}
-		 */
-		Tent: "sapIllus-Tent",
-
-		/**
-		 * "No Chart Data" illustration type.
-		 * @public
-		 */
-		NoChartData: "sapIllus-NoChartData",
-
-		/**
-		 * "Adding Columns" illustration type.
-		 * @public
-		 */
-		AddingColumns: "sapIllus-AddingColumns",
-
-		/**
-		 * "Add People To Calendar" illustration type.
-		 * @public
-		 */
-		AddPeopleToCalendar: "sapIllus-AddPeopleToCalendar",
-
-		/**
-		 * "Filtering Columns" illustration type.
-		 * @public
-		 */
-		FilteringColumns: "sapIllus-FilteringColumns",
-
-		/**
-		 * "Grouping Columns" illustration type.
-		 * @public
-		 */
-		GroupingColumns: "sapIllus-GroupingColumns",
-
-		/**
-		 * "Resizing Columns" illustration type.
-		 * @public
-		 */
-		ResizingColumns: "sapIllus-ResizingColumns",
-
-		/**
-		 * "Sorting Columns" illustration type.
-		 * @public
-		 */
-		SortingColumns: "sapIllus-SortingColumns",
-
-		/**
-		 * "Receive Appreciation" illustration type.
-		 * @public
-		 */
-		ReceiveAppreciation: "sapIllus-ReceiveAppreciation",
-
-		/**
-		 * "Drag Files To Upload" illustration type.
-		 * @public
-		 */
-		DragFilesToUpload: "sapIllus-DragFilesToUpload",
-
-		/**
-		 * "User has signed up for an application" illustration type.
-		 * @public
-		 */
-		UserHasSignedUp: "sapIllus-UserHasSignedUp",
-
-		/**
-		 * "Achievement" illustration type.
-		 * @public
-		 */
-		Achievement: "sapIllus-Achievement",
-
-		/**
-		 * "KeyTask" illustration type.
-		 * @public
-		 */
-		KeyTask: "sapIllus-KeyTask",
-
-		/**
-		 * "Upload Collection" illustration type.
-		 * @public
-		 * @deprecated As of version 1.135, replaced by {@link sap.m.IllustratedMessageType.DragFilesToUpload}
-		 */
-		UploadCollection: "sapIllus-UploadCollection"
-
->>>>>>> ce0b9aa4
 	};
 
 	DataType.registerEnum("sap.m.IllustratedMessageType", IllustratedMessageType);
