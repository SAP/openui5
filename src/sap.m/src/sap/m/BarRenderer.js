--- conflicted
+++ resolved
@@ -3,87 +3,8 @@
  * ${copyright}
  */
 
-<<<<<<< HEAD
 sap.ui.define(['./BarInPageEnabler', "sap/base/i18n/Localization", "sap/base/Log"], function(BarInPageEnabler, Localization, Log) {
 "use strict";
-=======
-sap.ui.define(['./BarInPageEnabler', "sap/base/i18n/Localization", 'sap/ui/Device', "sap/base/Log", 'sap/m/HBox'],
-	function(BarInPageEnabler, Localization, Device, Log, HBox) {
-	"use strict";
-
-
-	/**
-	 * Bar renderer.
-	 * @namespace
-	 */
-	var BarRenderer = {
-		apiVersion: 2
-	};
-
-	/////////////////
-	//Bar in page delegation
-	/////////////////
-
-	/**
-	 * Renders the HTML for the given control, using the provided {@link sap.ui.core.RenderManager}.
-	 * @protected
-	 * @param {sap.ui.core.RenderManager} oRM The RenderManager that can be used for writing to the Render-Output-Buffer.
-	 * @param {sap.m.Bar} oControl An object representation of the control that should be rendered
-	 */
-	BarRenderer.render = BarInPageEnabler.prototype.render;
-
-	/////////////////
-	//Bar specific rendering + implementation of enabler hooks
-	/////////////////
-
-	/**
-	 * Adds classes attributes and styles to the root tag
-	 *
-	 * @param {sap.ui.core.RenderManager} oRM The RenderManager that can be used for writing to the Render-Output-Buffer
-	 * @param {sap.m.Bar} oControl An object representation of the control that should be rendered
-	 */
-	BarRenderer.decorateRootElement = function (oRM, oControl) {
-		oRM.class("sapMBar");
-		oRM.class(this.getContext(oControl));
-
-		oRM.accessibilityState(oControl, {
-			"role": oControl._getAccessibilityRole(),
-			"level":  oControl._getRootAriaLevel(),
-			"labelledby": {value: oControl._getAccessibilityRole() ? oControl.getAriaLabelledBy() : "", append: false}
-		});
-
-		/**
-		 * @deprecated since version 1.18.6.
-		 */
-		if (oControl.getTranslucent() && Device.support.touch) {
-			oRM.class("sapMBarTranslucent");
-		}
-
-		oRM.class("sapMBar-CTX");
-	};
-
-	/**
-	 * Determines if the IBarContext classes should be added to the control.
-	 * @private
-	 */
-	BarRenderer.shouldAddIBarContext = function () {
-		return true;
-	};
-
-	/**
-	 * Renders the HTML for the given control, using the provided {@link sap.ui.core.RenderManager}.
-	 *
-	 * @param {sap.ui.core.RenderManager} oRM The RenderManager that can be used for writing to the Render-Output-Buffer
-	 * @param {sap.m.Bar} oControl An object representation of the control that should be rendered
-	 */
-	BarRenderer.renderBarContent = function(oRM, oControl) {
-		//left content area
-		oRM.openStart("div", oControl.getId() + "-BarLeft");
-		oRM.class("sapMBarLeft");
-		oRM.class("sapMBarContainer");
-		writeWidthIfContentOccupiesWholeArea("left", oRM, oControl);
-		oRM.openEnd();
->>>>>>> 3fc3a021
 
 
 /**
@@ -122,7 +43,8 @@
 
 	oRM.accessibilityState(oControl, {
 		"role": oControl._getAccessibilityRole(),
-		"level":  oControl._getRootAriaLevel()
+		"level":  oControl._getRootAriaLevel(),
+		"labelledby": {value: oControl._getAccessibilityRole() ? oControl.getAriaLabelledBy() : "", append: false}
 	});
 
 	oRM.class("sapMBar-CTX");
