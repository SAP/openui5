/*!
 * ${copyright}
 */

// Provides control sap.m.Tree.
sap.ui.define([
	'jquery.sap.global',
	'./ListBase',
	'./TreeItemBase',
	'./library',
	'sap/ui/model/ClientTreeBindingAdapter',
	'sap/ui/model/TreeBindingCompatibilityAdapter',
	'sap/ui/model/odata/ODataTreeBinding',
	'sap/ui/model/odata/v2/ODataTreeBinding',
	'sap/ui/model/ClientTreeBinding',
	'./TreeRenderer'
],
function(
	jQuery,
	ListBase,
	TreeItemBase,
	library,
	ClientTreeBindingAdapter,
	TreeBindingCompatibilityAdapter,
	ODataTreeBinding,
	V2ODataTreeBinding,
	ClientTreeBinding,
	TreeRenderer
	) {
	"use strict";



	/**
	 * Constructor for a new Tree.
	 *
	 * @param {string} [sId] ID for the new control, generated automatically if no id is given
	 * @param {object} [mSettings] Initial settings for the new control
	 *
	 * @class
	 * The <code>Tree</code> control provides a tree structure for displaying data in a hierarchy.
	 * <b>Note:</b> Growing feature is not supported by <code>Tree</code>.
	 * @extends sap.m.ListBase
	 *
	 * @author SAP SE
	 * @version ${version}
	 *
	 * @constructor
	 * @public
	 * @since 1.42
	 * @alias sap.m.Tree
	 * @ui5-metamodel This control/element also will be described in the UI5 (legacy) designtime metamodel
	 */
	var Tree = ListBase.extend("sap.m.Tree", { metadata : {
		library : "sap.m",
		events : {

			/**
			 * Fired when an item has been expanded or collapsed by user interaction.
			 * @since 1.50
			 */
			toggleOpenState : {
				parameters : {

					/**
					 * Index of the expanded/collapsed item
					 */
					itemIndex : {type : "int"},

					/**
					 * Binding context of the item
					 */
					itemContext : {type : "object"},

					/**
					 * Flag that indicates whether the item has been expanded or collapsed
					 */
					expanded : {type : "boolean"}
				}
			}
		}
	}});

	Tree.prototype.isTreeBinding = function(sName) {
		return (sName == "items");
	};

	Tree.prototype.getBinding = function(sName) {
		// adapt TreeBindingAdapter for Tree
		sName = sName || "items";
		var oBinding = ListBase.prototype.getBinding.call(this, sName);

		if (oBinding && sName === "items" && !oBinding.getLength) {
			// try to resolve optional dependencies
			if (ODataTreeBinding && oBinding instanceof ODataTreeBinding) {
				// use legacy tree binding adapter
				TreeBindingCompatibilityAdapter(oBinding, this);
			} else if (V2ODataTreeBinding && oBinding instanceof V2ODataTreeBinding) {
				oBinding.applyAdapterInterface();
			} else if (ClientTreeBinding && oBinding instanceof ClientTreeBinding) {
				ClientTreeBindingAdapter.apply(oBinding);
			} else {
				jQuery.sap.log.error("TreeBinding is not supported for the control " + this);
			}
		}

		return oBinding;
	};

	Tree.prototype.updateAggregation = function(sName) {
		if (sName != "items") {
			return ListBase.prototype.updateAggregation.apply(this, arguments);
		}

		// Reuse the ListBinding from ManagedObject.updataAggregation
		var oBindingInfo = this.getBindingInfo("items"),
			oBinding = this.getBinding("items"),
			fnFactory = oBindingInfo.factory,
			aContexts;

		// Update a single aggregation with the array of contexts. Reuse existing children
		// and just append or remove at the end, if some are missing or too many.
		function update(oControl, aContexts) {
			var aChildren = oControl.getItems() || [],
				oContext,
				oClone;
			if (aChildren.length > aContexts.length) {
				for (var i = aContexts.length; i < aChildren.length; i++) {
					oControl.removeItem(aChildren[i]);
					aChildren[i].destroy("KeepDom");
				}
			}
			for (var i = 0; i < aContexts.length; i++) {
				oContext = aContexts[i];
				oClone = aChildren[i];
				if (oClone) {
					oClone.setBindingContext(oContext, oBindingInfo.model);
				} else {
					oClone = fnFactory(oControl.getId() + "-" + i, oContext);
					oClone.setBindingContext(oContext, oBindingInfo.model);
					oControl.addItem(oClone);
				}
			}
		}

		// Context length will be filled by model.
		aContexts = oBinding.getContexts(0);

		// If factory function is used without extended change detection, destroy aggregation
		if (!oBindingInfo.template) {
			this.destroyItems();
		}
		update(this, aContexts);

	};

	Tree.prototype.validateAggregation = function(sAggregationName, oObject, bMultiple) {
		var oResult = ListBase.prototype.validateAggregation.apply(this, arguments);
		if (sAggregationName === "items" && !(oObject instanceof TreeItemBase)) {
			throw new Error(oObject + " is not a valid items aggregation of " + this + ". Items aggregation in Tree control only supports TreeItemBase-based objects, e.g. StandardTreeItem.");
		}
		return oResult;
	};

	Tree.prototype.onItemExpanderPressed = function(oItem, bExpand) {
		var iIndex = this.indexOfItem(oItem);
		var oBindingInfo = this.getBindingInfo("items");
		var oItemContext = oItem && oItem.getBindingContext(oBindingInfo.model);

		if (oBindingInfo && oItemContext) {
			var bExpandedBeforePress = oItem.getExpanded();
			var bExpandedAfterPress;

			if (bExpand == undefined) {
				this.getBinding("items").toggleIndex(iIndex);
			} else if (bExpand) {
				this.getBinding("items").expand(iIndex);
			} else {
				this.getBinding("items").collapse(iIndex);
			}

			bExpandedAfterPress = oItem.getExpanded();
			if (bExpandedAfterPress && (oItem.getLevel() + 1 > this.getDeepestLevel())) {
				this._iDeepestLevel = oItem.getLevel() + 1;
			}

			if (bExpandedBeforePress !== bExpandedAfterPress && !oItem.isLeaf()) {
				this.fireToggleOpenState({
					itemIndex: iIndex,
					itemContext: oItemContext,
					expanded: bExpandedAfterPress
				});
			}
		}
	};

	/**
	 * The <code>growing</code> property is not supported for control <code>Tree</code>.
	 * @public
	 * @deprecated
	 */
	Tree.prototype.setGrowing = function() {
		jQuery.sap.log.error("Growing feature of " + this + " is not supported!");
		return this;
	};

	/**
	 * The <code>growingThreshold</code> property is not supported for control <code>Tree</code>.
	 * @public
	 * @deprecated
	 */
	Tree.prototype.setGrowingThreshold = function() {
		jQuery.sap.log.error("GrowingThreshold of " + this + " is not supported!");
		return this;
	};

	/**
	 * The <code>growingTriggerText</code> property is not supported for control <code>Tree</code>.
	 * @public
	 * @deprecated
	 */
	Tree.prototype.setGrowingTriggerText = function() {
		jQuery.sap.log.error("GrowingTriggerText of " + this + " is not supported!");
		return this;
	};

	/**
	 * The <code>growingScrollToLoad</code> property is not supported for control <code>Tree</code>.
	 * @public
	 * @deprecated
	 */
	Tree.prototype.setGrowingScrollToLoad = function() {
		jQuery.sap.log.error("GrowingScrollToLoad of " + this + " is not supported!");
		return this;
	};

	/**
	 * The <code>growingDirection</code> property is not supported for control <code>Tree</code>.
	 * @public
	 * @deprecated
	 */
	Tree.prototype.setGrowingDirection = function() {
		jQuery.sap.log.error("GrowingDirection of " + this + " is not supported!");
		return this;
	};

	/**
	 * Defines the level to which the tree is expanded.
	 * The function can be used to define the initial expanding state. An alternative way to define the initial expanding state is to set the parameter <code>numberOfExpandedLevels</code> of the binding.
	 *
	 * Example:
	 * <pre>
	 *   oTree.bindItems({
	 *      path: "...",
	 *      parameters: {
	 *         numberOfExpandedLevels: 1
	 *      }
	 *   });
	 * </pre>
	 * @return {sap.m.Tree} A reference to the Tree control
	 * @public
	 * @param {int} iLevel The level to which the data is expanded
	 * @since 1.48.0
	 */
	Tree.prototype.expandToLevel = function (iLevel) {
		var oBinding = this.getBinding("items");

		jQuery.sap.assert(oBinding && oBinding.expandToLevel, "Tree.expandToLevel is not supported with your current Binding. Please check if you are running on an ODataModel V2.");

		if (oBinding && oBinding.expandToLevel && oBinding.getNumberOfExpandedLevels) {
			if (oBinding.getNumberOfExpandedLevels() > iLevel) {
				oBinding.collapseToLevel(0);
			}
			oBinding.expandToLevel(iLevel);
		}

		return this;
	};

	Tree.prototype.getNumberOfExpandedLevel = function() {
		return this.getBinding("items").getNumberOfExpandedLevels();
	};

	Tree.prototype.getDeepestLevel = function() {
		if (this._iDeepestLevel === undefined) {
			this._iDeepestLevel = this.getNumberOfExpandedLevel();
		}

		return this._iDeepestLevel;
	};

	/**
	 * Collapses all nodes.
	 *
	 * @return {sap.m.Tree} A reference to the Tree control
	 * @public
	 * @since 1.48.0
	 */
	Tree.prototype.collapseAll = function () {
		var oBinding = this.getBinding("items");

		jQuery.sap.assert(oBinding && oBinding.expandToLevel, "Tree.collapseAll is not supported with your current Binding. Please check if you are running on an ODataModel V2.");

		if (oBinding) {
			oBinding.collapseToLevel(0);
		}

		return this;
	};

	/**
	 *
<<<<<<< HEAD
	 * Expands one item or multiple items.
	 *
	 * @return {sap.m.Tree} A reference to the Tree control
	 * @public
	 * @param {int|[int]} vParam The index or indices of the item to be expanded
	 * @since 1.54.0
=======
	 * Expands one or multiple items.
	 *
	 * @return {sap.m.Tree} A reference to the Tree control
	 * @public
	 * @param {int|int[]} vParam The index or indices of the item to be expanded
	 * @since 1.56.0
>>>>>>> a19e7a5d
	 */
	Tree.prototype.expand = function(vParam) {
		var aIndices = [];
		if (typeof vParam === "number") {
			aIndices.push(vParam);
<<<<<<< HEAD
		} else if ( typeof vParam === "object") {
=======
		} else if ( Array.isArray(vParam) ) {
>>>>>>> a19e7a5d
			//sort
			aIndices = vParam.sort().reverse();
		}

		var oBinding = this.getBinding("items"),
			i = 0;

		for (i = 0; i < aIndices.length - 1; i++) {
			oBinding.expand(aIndices[i], true);
		}
		// trigger change
		oBinding.expand(aIndices[i], false);

		return this;
	};

	/**
	 *
<<<<<<< HEAD
	 * Collapses one item or multiple items.
	 *
	 * @return {sap.m.Tree} A reference to the Tree control
	 * @public
	 * @param {int|[int]} vParam The index or indices of the tree items to be collapsed
	 * @since 1.54.0
=======
	 * Collapses one or multiple items.
	 *
	 * @return {sap.m.Tree} A reference to the Tree control
	 * @public
	 * @param {int|int[]} vParam The index or indices of the tree items to be collapsed
	 * @since 1.56.0
>>>>>>> a19e7a5d
	 */
	Tree.prototype.collapse = function(vParam) {
		var aIndices = [];
		if (typeof vParam === "number") {
			aIndices.push(vParam);
<<<<<<< HEAD
		} else if ( typeof vParam === "object") {
=======
		} else if ( Array.isArray(vParam) ) {
>>>>>>> a19e7a5d
			aIndices = vParam.sort().reverse();
		}
		var oBinding = this.getBinding("items"),
			i = 0;

		for (i = 0; i < aIndices.length - 1; i++) {
			oBinding.collapse(aIndices[i], true);
		}
		// trigger change
		oBinding.collapse(aIndices[i], false);

		return this;
	};

	Tree.prototype.getAccessibilityType = function() {
		return sap.ui.getCore().getLibraryResourceBundle("sap.m").getText("ACC_CTR_TYPE_TREE");
	};

	Tree.prototype.getAccessbilityPosition = function(oItem) {
		var iSetSize,
			iPosInset,
			oNodeContext = oItem.getItemNodeContext();

		if (oNodeContext.parent) {
			iSetSize = oNodeContext.parent.children.length;
		}
		if (oNodeContext.positionInParent) {
			iPosInset = oNodeContext.positionInParent + 1;
		}

		return {
			setSize: iSetSize,
			posInset: iPosInset
		};
	};

	Tree.prototype.onItemLongDragOver = function(oItem) {
		var iIndex = this.indexOfItem(oItem);
		this.getBinding("items").expand(iIndex);
	};

	Tree.prototype.isGrouped = function() {
		return false;
	};

	return Tree;

});<|MERGE_RESOLUTION|>--- conflicted
+++ resolved
@@ -310,31 +310,18 @@
 
 	/**
 	 *
-<<<<<<< HEAD
-	 * Expands one item or multiple items.
-	 *
-	 * @return {sap.m.Tree} A reference to the Tree control
-	 * @public
-	 * @param {int|[int]} vParam The index or indices of the item to be expanded
-	 * @since 1.54.0
-=======
 	 * Expands one or multiple items.
 	 *
 	 * @return {sap.m.Tree} A reference to the Tree control
 	 * @public
 	 * @param {int|int[]} vParam The index or indices of the item to be expanded
 	 * @since 1.56.0
->>>>>>> a19e7a5d
 	 */
 	Tree.prototype.expand = function(vParam) {
 		var aIndices = [];
 		if (typeof vParam === "number") {
 			aIndices.push(vParam);
-<<<<<<< HEAD
-		} else if ( typeof vParam === "object") {
-=======
 		} else if ( Array.isArray(vParam) ) {
->>>>>>> a19e7a5d
 			//sort
 			aIndices = vParam.sort().reverse();
 		}
@@ -353,31 +340,18 @@
 
 	/**
 	 *
-<<<<<<< HEAD
-	 * Collapses one item or multiple items.
-	 *
-	 * @return {sap.m.Tree} A reference to the Tree control
-	 * @public
-	 * @param {int|[int]} vParam The index or indices of the tree items to be collapsed
-	 * @since 1.54.0
-=======
 	 * Collapses one or multiple items.
 	 *
 	 * @return {sap.m.Tree} A reference to the Tree control
 	 * @public
 	 * @param {int|int[]} vParam The index or indices of the tree items to be collapsed
 	 * @since 1.56.0
->>>>>>> a19e7a5d
 	 */
 	Tree.prototype.collapse = function(vParam) {
 		var aIndices = [];
 		if (typeof vParam === "number") {
 			aIndices.push(vParam);
-<<<<<<< HEAD
-		} else if ( typeof vParam === "object") {
-=======
 		} else if ( Array.isArray(vParam) ) {
->>>>>>> a19e7a5d
 			aIndices = vParam.sort().reverse();
 		}
 		var oBinding = this.getBinding("items"),
