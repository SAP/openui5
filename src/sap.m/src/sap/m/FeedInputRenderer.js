--- conflicted
+++ resolved
@@ -11,7 +11,6 @@
 	apiVersion: 2
 };
 
-<<<<<<< HEAD
 /**
  * Renders the HTML for the given control, using the provided {@link sap.ui.core.RenderManager}.
  *
@@ -20,6 +19,7 @@
  */
 FeedInputRenderer.render = function (oRm, oControl) {
 	var sMyId = oControl.getId();
+	var oActionButton = oControl._getActionButtonIfValid();
 
 	oRm.openStart("div", oControl);
 	oRm.class("sapMFeedInBase");
@@ -40,9 +40,15 @@
 	}
 	oRm.openStart("div", sMyId + "-container");
 	oRm.class("sapMFeedInContainer");
+	if (oActionButton) {
+		oRm.class("sapMFeedInAcitonButtonContainer");
+	}
 	oRm.openEnd();
 	var oTextArea = oControl._getTextArea();
 	oRm.renderControl(oTextArea);
+	if (oActionButton) {
+		oRm.renderControl(oActionButton.addStyleClass("sapMFeedInActionButton"));
+	}
 	oRm.renderControl(oControl._getPostButton());
 	oRm.close("div");
 	oRm.close("div");
@@ -52,55 +58,6 @@
 	oRm.close("div");
 	oRm.close("div");
 };
-=======
-	/**
-	 * Renders the HTML for the given control, using the provided {@link sap.ui.core.RenderManager}.
-	 *
-	 * @param {sap.ui.core.RenderManager} oRm the RenderManager that can be used for writing to the render output buffer
-	 * @param {sap.m.FeedInput} oControl an object representation of the control that should be rendered
-	 */
-	FeedInputRenderer.render = function (oRm, oControl) {
-		var sMyId = oControl.getId();
-		var oActionButton = oControl._getActionButtonIfValid();
-
-		oRm.openStart("div", oControl);
-		oRm.class("sapMFeedInBase");
-		oRm.attr("role", "group");
-		oRm.attr("aria-label", oRb.getText("FEED_INPUT_ARIA_LABEL"));
-		oRm.openEnd();
-		oRm.openStart("div", sMyId + "-outerContainer");
-		oRm.class("sapMFeedIn");
-		if (!oControl.getShowIcon()) {
-			oRm.class("sapMFeedInNoIcon");
-		}
-		if (!oControl.getEnabled()) {
-			oRm.class("sapMFeedInDisabled");
-		}
-		oRm.openEnd();
-		if (oControl.getShowIcon()) {
-			this._addImage(oRm, oControl, sMyId);
-		}
-		oRm.openStart("div", sMyId + "-container");
-		oRm.class("sapMFeedInContainer");
-		if (oActionButton) {
-			oRm.class("sapMFeedInAcitonButtonContainer");
-		}
-		oRm.openEnd();
-		var oTextArea = oControl._getTextArea();
-		oRm.renderControl(oTextArea);
-		if (oActionButton) {
-			oRm.renderControl(oActionButton.addStyleClass("sapMFeedInActionButton"));
-		}
-		oRm.renderControl(oControl._getPostButton());
-		oRm.close("div");
-		oRm.close("div");
-		oRm.openStart("div", sMyId + "-counterContainer");
-		oRm.class("sapMFeedInCounter");
-		oRm.openEnd();
-		oRm.close("div");
-		oRm.close("div");
-	};
->>>>>>> 079f57c1
 
 FeedInputRenderer._addImage = function (oRm, oControl, sMyId) {
 	oRm.openStart("figure", sMyId + '-figure').class("sapMFeedInFigure");
