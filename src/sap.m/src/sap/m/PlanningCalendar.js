/*!
 * ${copyright}
 */

//Provides control sap.m.PlanningCalendar.
sap.ui.define([
	"sap/base/i18n/Formatting",
	"sap/base/i18n/Localization",
	"sap/m/AvatarShape",
	'sap/m/delegate/DateNavigation',
	'sap/ui/core/Control',
	'sap/ui/base/ManagedObjectObserver',
	"sap/ui/core/Lib",
	'sap/ui/unified/library',
	'sap/ui/unified/calendar/CalendarUtils',
	'sap/ui/unified/calendar/CalendarDate',
	'sap/ui/unified/calendar/DatesRow',
	'sap/ui/unified/calendar/OneMonthDatesRow',
	'sap/ui/unified/calendar/MonthsRow',
	'sap/ui/unified/calendar/TimesRow',
	'sap/ui/unified/DateRange',
	'sap/ui/unified/DateTypeRange',
	'sap/ui/unified/CalendarAppointment',
	'sap/ui/unified/CalendarRow',
	'sap/ui/unified/CalendarRowRenderer',
	'sap/ui/Device',
	'sap/ui/core/Element',
	'sap/ui/core/Renderer',
	'sap/ui/core/ResizeHandler',
	'sap/ui/core/InvisibleText',
	'sap/ui/core/dnd/DragInfo',
	'sap/ui/core/dnd/DropInfo',
	'sap/ui/core/dnd/DragDropInfo',
	'sap/ui/core/format/DateFormat',
	'sap/base/i18n/date/CalendarType',
	'sap/base/i18n/date/CalendarWeekNumbering',
	'sap/ui/core/date/CalendarUtils',
	'sap/ui/core/Locale',
	"sap/ui/core/date/UI5Date",
	"sap/ui/events/KeyCodes",
	'sap/m/Avatar',
	'sap/m/Toolbar',
	'sap/m/Table',
	'sap/m/Column',
	'sap/m/ColumnListItem',
	'sap/m/ColumnListItemRenderer',
	'sap/m/SegmentedButtonItem',
	'sap/m/StandardListItem',
	'sap/m/PlanningCalendarHeader',
	'sap/m/PlanningCalendarRenderer',
	'sap/m/PlanningCalendarView',
	'sap/m/CheckBox',
	'sap/m/library',
	"sap/base/util/deepEqual",
	"sap/base/Log",
	"sap/m/List",
	"sap/ui/thirdparty/jquery"
], function(
	Formatting,
	Localization,
	AvatarShape,
	DateNavigation,
	Control,
	ManagedObjectObserver,
	Library,
	unifiedLibrary,
	CalendarUtils,
	CalendarDate,
	DatesRow,
	OneMonthDatesRow,
	MonthsRow,
	TimesRow,
	DateRange,
	DateTypeRange,
	CalendarAppointment,
	CalendarRow,
	CalendarRowRenderer,
	Device,
	Element,
	Renderer,
	ResizeHandler,
	InvisibleText,
	DragInfo,
	DropInfo,
	DragDropInfo,
	DateFormat,
	// indirectly used for properties `primaryCalendarType` and `secondaryCalendarType`
	_CalendarType,
	// indirectly required for property `calendarWeekNumbering`
	_CalendarWeekNumbering,
	CalendarDateUtils,
	Locale,
	UI5Date,
	KeyCodes,
	Avatar,
	Toolbar,
	Table,
	Column,
	ColumnListItem,
	ColumnListItemRenderer,
	SegmentedButtonItem,
	StandardListItem,
	PlanningCalendarHeader,
	PlanningCalendarRenderer,
	PlanningCalendarView,
	CheckBox,
	library,
	deepEqual,
	Log,
	List,
	jQuery
) {
	"use strict";

	// shortcut for sap.m.Sticky
	var Sticky = library.Sticky;

	// shortcut for sap.ui.unified.CalendarDayType
	var CalendarDayType = unifiedLibrary.CalendarDayType;

	// shortcut for sap.m.ListMode
	var ListMode = library.ListMode;

	// shortcut for sap.m.ToolbarDesign
	var ToolbarDesign = library.ToolbarDesign;

	// shortcut for sap.m.PlanningCalendarBuiltInView
	var PlanningCalendarBuiltInView = library.PlanningCalendarBuiltInView;

	// shortcut for sap.m.ScreenSize
	var ScreenSize = library.ScreenSize;

	// shortcut for sap.ui.unified.CalendarAppointmentVisualization
	var CalendarAppointmentVisualization = unifiedLibrary.CalendarAppointmentVisualization;

	// shortcut for sap.ui.unified.GroupAppointmentsMode
	var GroupAppointmentsMode = unifiedLibrary.GroupAppointmentsMode;

	// shortcut for sap.ui.unified.CalendarIntervalType
	var CalendarIntervalType = unifiedLibrary.CalendarIntervalType;

	// shortcut for sap.ui.unified.CalendarAppointmentHeight
	var CalendarAppointmentHeight = unifiedLibrary.CalendarAppointmentHeight;

	// shortcut for sap.ui.unified.CalendarAppointmentRoundWidth
	var CalendarAppointmentRoundWidth = unifiedLibrary.CalendarAppointmentRoundWidth;

	var DRAG_DROP_CONFIG_NAME = "DragDropConfig";
	var RESIZE_CONFIG_NAME = "ResizeConfig";
	var CREATE_CONFIG_NAME = "CreateConfig";

	var LISTITEM_SUFFIX = "-CLI";

	/**
	 * Constructor for a new <code>PlanningCalendar</code>.
	 *
	 * @param {string} [sID] ID for the new control, generated automatically if no ID is given
	 * @param {object} [mSettings] Initial settings for the new control
	 *
	 * @class
	 * Displays rows with appointments for different entities (such as persons or teams) for the selected time interval.
	 *
	 * <h3>Overview</h3>
	 *
	 * You can use the <code>PlanningCalendar</code> to represent a calendar containing multiple rows with
	 * appointments, where each row represents a different person.
	 *
	 * You can configure different time-interval views that the user can switch between, such as hours or days, and even
	 * a whole week/month. The available navigation allows the user to select a specific interval using a picker, or
	 * move to the previous/next interval using arrows.
	 *
	 * <b>Note:</b> The application developer should add dependency to <code>sap.ui.unified</code> library
	 * on application level to ensure that the library is loaded before the module dependencies will be required.
	 * The <code>PlanningCalendar</code> uses parts of the <code>sap.ui.unified</code> library.
	 * This library will be loaded after the <code>PlanningCalendar</code>, if it wasn't loaded first.
	 * This could lead to CSP compliance issues and adds an additional waiting time when a <code>PlanningCalendar</code> is used for the first time.
	 * To prevent this, apps that use the <code>PlanningCalendar</code> should also load the
	 * <code>sap.ui.unified</code> library in advance.
	 *
	 * <h3>Usage</h3>
	 *
	 * The <code>PlanningCalendar</code> has the following structure from top to bottom:
	 *
	 * <ul>
	 * <li>A toolbar where you can add your own buttons or other controls using the <code>toolbarContent</code> aggregation.</li>
	 * <li>A header containing a drop-down menu for selecting the {@link sap.m.PlanningCalendarView PlanningCalendarViews},
	 * and navigation for moving through the intervals using arrows or selecting a specific interval with a picker.
	 * Custom views can be configured using the <code>views</code> aggregation. If not configured, the following set of default
	 * built-in views is available - Hours, Days, 1 Week, 1 Month, and Months. Setting a custom view(s) replaces the built-in ones.</li>
	 * <li>The rows of the <code>PlanningCalendar</code> that contain the assigned appointments.
	 * They can be configured with the <code>rows</code> aggregation, which is of type
	 * {@link sap.m.PlanningCalendarRow PlanningCalendarRow}.</li>
	 * </ul>
	 *
	 * Since 1.48 the empty space in the cell that is below an appointment can be removed by adding
	 * the <code>sapUiCalendarAppFitVertically</code> CSS class to the <code>PlanningCalendar</code>.
	 * Please note that it should be used only for a <code>PlanningCalendar</code> with one appointment per day
	 * for a row that doesn't have interval headers set.
	 *
	 * Since 1.44 alternating row colors can be suppressed by adding the <code>sapMPlanCalSuppressAlternatingRowColors</code>
	 * CSS class to the <code>PlanningCalendar</code>.
	 *
	 * <h3>Responsive behavior</h3>
	 *
	 * You can define the number of displayed intervals based on the size of the <code>PlanningCalendar</code> using the
	 * {@link sap.m.PlanningCalendarView PlanningCalendarView}'s properties.
	 *
	 * @extends sap.ui.core.Control
	 * @version ${version}
	 *
	 * @constructor
	 * @public
	 * @since 1.34
	 * @alias sap.m.PlanningCalendar
	 * @see {@link fiori:https://experience.sap.com/fiori-design-web/planning-calendar/ Planning Calendar}
	 */
	var PlanningCalendar = Control.extend("sap.m.PlanningCalendar", /** @lends sap.m.PlanningCalendar.prototype */ {
		metadata : {
			library : "sap.m",
			properties : {
				/**
				 * Determines the start date of the row, as a UI5Date or JavaScript Date object. The current date is used as default.
				 */
				startDate : {type : "object", group : "Data"},

				/**
				 * Defines the key of the <code>PlanningCalendarView</code> used for the output.
				 *
				 * <b>Note:</b> The default value is set <code>Hour</code>. If you are using your own views, the keys of these
				 * views should be used instead.
				 */
				viewKey : {type : "string", group : "Appearance", defaultValue : CalendarIntervalType.Hour},

				/**
				 * Determines whether only a single row can be selected.
				 */
				singleSelection : {type : "boolean", group : "Misc", defaultValue : true},

				/**
				 * Specifies the width of the <code>PlanningCalendar</code>.
				 */
				width : {type : "sap.ui.core.CSSSize", group : "Dimension", defaultValue : null},

				/**
				 * Specifies the height of the <code>PlanningCalendar</code>.
				 * <b>Note:</b> If the set height is less than the displayed content, it will not be applied
				 */
				height : {type : "sap.ui.core.CSSSize", group : "Dimension", defaultValue : null},

				/**
				 * Determines whether the assigned interval headers are displayed. You can assign them using the
				 * <code>intervalHeaders</code> aggregation of the {@link sap.m.PlanningCalendarRow PlanningCalendarRow}.
				 *
				 * <b>Note:</b> If you set both <code>showIntervalHeaders</code> and <code>showEmptyIntervalHeaders</code>
				 * properties to <code>true</code>, the space (at the top of the intervals) where the assigned interval
				 * headers appear, will remain visible even if no interval headers are assigned.
				 */
				showIntervalHeaders : {type : "boolean", group : "Appearance", defaultValue : true},

				/**
				 * Determines whether the space (at the top of the intervals), where the assigned interval headers appear, should remain
				 * visible even when no interval headers are present in the visible time frame. If set to <code>false</code>, this
				 * space would collapse/disappear when no interval headers are assigned.
				 *
				 * <b>Note:</b> This property takes effect, only if <code>showIntervalHeaders</code> is also set to <code>true</code>.
				 * @since 1.38.0
				 */
				showEmptyIntervalHeaders : {type : "boolean", group : "Appearance", defaultValue : true},

				/**
				 * Determines whether the column containing the headers of the {@link sap.m.PlanningCalendarRow PlanningCalendarRows}
				 * is displayed.
				 */
				showRowHeaders : {type : "boolean", group : "Appearance", defaultValue : true},

				/**
				 * Defines the text that is displayed when no {@link sap.m.PlanningCalendarRow PlanningCalendarRows} are assigned.
				 * <b>Note:</b> If both <code>noDataText</code> property and <code>noData</code> aggregation are provided, the <code>noData</code> aggregation takes priority.
				 * If the <code>noData</code> aggregation is undefined or set to null, the <code>noDataText</code> property is used instead.
				 */
				noDataText : {type : "string", group : "Misc", defaultValue : null},

				/**
				 * Defines the mode in which the overlapping appointments are displayed.
				 *
				 * <b>Note:</b> This property takes effect, only if the <code>intervalType</code> of the current calendar view
				 * is set to <code>sap.ui.unified.CalendarIntervalType.Month</code>. On phone devices this property is ignored,
				 * and the default value is applied.
				 * @since 1.48.0
				 */
				groupAppointmentsMode : {type : "sap.ui.unified.GroupAppointmentsMode", group : "Appearance", defaultValue : GroupAppointmentsMode.Collapsed},

				/**
				 * Determines the different possible sizes for appointments.
				 * @since 1.81.0
				 */
				appointmentHeight: { type: "sap.ui.unified.CalendarAppointmentHeight", group: "Appearance", defaultValue: CalendarAppointmentHeight.Regular },

				/**
				 * Defines rounding of the width <code>CalendarAppoinment</code>
				 * <b>Note:</b> This property is applied, when the calendar interval type is Day and the view shows more than 20 days
				 * @since 1.81.0
				 */
				appointmentRoundWidth: { type: "sap.ui.unified.CalendarAppointmentRoundWidth", group: "Appearance", defaultValue: CalendarAppointmentRoundWidth.None},

				/**
				 * Determines how the appointments are visualized depending on the used theme.
				 * @since 1.40.0
				 */
				appointmentsVisualization : {type : "sap.ui.unified.CalendarAppointmentVisualization", group : "Appearance", defaultValue : CalendarAppointmentVisualization.Standard},

				/**
				 * Defines the minimum date that can be displayed and selected in the <code>PlanningCalendar</code>.
				 * This must be a UI5Date or JavaScript Date object.
				 *
				 * <b>Note:</b> If the <code>minDate</code> is set to be after the current <code>maxDate</code>,
				 * the <code>maxDate</code> is set to the last date of the month in which the <code>minDate</code> belongs.
				 * @since 1.38.0
				 */
				minDate : {type : "object", group : "Misc", defaultValue : null},

				/**
				 * Defines the maximum date that can be displayed and selected in the <code>PlanningCalendar</code>.
				 * This must be a UI5Date or JavaScript Date object.
				 *
				 * <b>Note:</b> If the <code>maxDate</code> is set to be before the current <code>minDate</code>,
				 * the <code>minDate</code> is set to the first date of the month in which the <code>maxDate</code> belongs.
				 * @since 1.38.0
				 */
				maxDate : {type : "object", group : "Misc", defaultValue : null},

				/**
				 * Determines whether the day names are displayed in a separate line or inside the single days.
				 * @since 1.50
				 */
				showDayNamesLine : {type : "boolean", group : "Appearance", defaultValue : false},

				/**
				 * Determines if the week numbers are displayed.
				 * @since 1.52
				 */
				showWeekNumbers : {type : "boolean", group : "Appearance", defaultValue : false},

				/**
				 * Defines the list of predefined views as an array.
				 * The views should be specified by their keys.
				 *
				 * The default predefined views and their keys are available at
				 * {@link sap.m.PlanningCalendarBuiltInView}.
				 *
				 * <b>Note:</b> If set, all specified views will be displayed along
				 * with any custom views (if available). If not set and no custom
				 * views are available, all default views will be displayed.
				 * If not set and there are any custom views available, only the
				 * custom views will be displayed.
				 * @since 1.50
				 */
				builtInViews : {type : "string[]", group : "Appearance", defaultValue : []},

				/**
				 * Determines whether the header area will remain visible (fixed on top) when the rest of the content is scrolled out of view.
				 *
				 * The sticky header behavior is automatically disabled on phones in landscape mode for better visibility of the content.
				 *
				 * <b>Note:</b> There is limited browser support, hence the API is in experimental state.
				 * Browsers that currently support this feature are Chrome (desktop and mobile), Safari (desktop and mobile) and Edge 41.
				 *
				 * There are also some known issues with respect to the scrolling behavior and focus handling. A few are given below:
				 *
				 * When the PlanningCalendar is placed in certain layout containers, for example the <code>GridLayout</code> control,
				 * the column headers do not fix at the top of the viewport. Similar behavior is also observed with the <code>ObjectPage</code> control.
				 *
				 * This API should not be used in production environment.
				 *
				 *<b>Note:</b> The <code>stickyHeader</code> of the <code>PlanningCalendar</code> uses the <code>sticky</code> property of <code>sap.m.Table</code>.
				 * Therefore, all features and restrictions of the property in <code>sap.m.Table</code> apply to the <code>PlanningCalendar</code> as well.
				 * @since 1.54
				 */
				stickyHeader : {type : "boolean", group : "Appearance", defaultValue : false},

				/**
				 * If set, the first day of the displayed week is this day. Valid values are 0 to 6 starting on Sunday.
				 * If there is no valid value set, the default of the used locale is used.
				 *
				 * Note: this property will only have effect in the weekly – based views of the PlanningCalendar – Week view,
				 * and OneMonth view (on small devices).
				 *
				 * @since 1.94
				 */
				firstDayOfWeek : {type : "int", group : "Appearance", defaultValue : -1},

				/**
				 * If set, the calendar week numbering is used for display.
				 * If not set, the calendar week numbering of the global configuration is used.
				 * @since 1.110.0
				 */
				calendarWeekNumbering : { type : "sap.base.i18n.date.CalendarWeekNumbering", group : "Appearance", defaultValue: null},

				/**
				 * If set, the calendar type is used for display.
				 * If not set, the calendar type of the global configuration is used.
				 * @since 1.108.0
				 */
				primaryCalendarType : {type : "sap.base.i18n.date.CalendarType", group : "Appearance"},

				/**
				 * If set, the days are also represented in this calendar type.
				 * If not set, the dates are only represented in the primary calendar type.
				 * Note: The second calendar type won't be represented in the DOM when this property is not set explicitly.
				 * @since 1.109.0
				 */
				secondaryCalendarType : {type : "sap.base.i18n.date.CalendarType", group : "Appearance"},

				/**
				 * Determines whether the selection of multiple appointments is enabled.
				 *
				 * Note: selection of multiple appointments is possible using CTRL key regardless of the value of this property.
				 *
				 * @since 1.97
				 */
				multipleAppointmentsSelection : {type : "boolean", group : "Data", defaultValue : false},

				/**
				 * Defines the shape of the <code>Avatar</code>.
				 */
				iconShape: {type: "sap.m.AvatarShape", group: "Appearance", defaultValue: AvatarShape.Circle}
			},
			aggregations : {

				/**
				 * Rows of the <code>PlanningCalendar</code>.
				 */
				rows : {type : "sap.m.PlanningCalendarRow", multiple : true, singularName : "row"},

				/**
				 * Views of the <code>PlanningCalendar</code>.
				 *
				 * <b>Note:</b> If not set, all the default views are available. Their keys are defined in
				 * {@link sap.ui.unified.CalendarIntervalType}.
				 */
				views : {type : "sap.m.PlanningCalendarView", multiple : true, singularName : "view"},

				/**
				 * Special days in the header calendar visualized as date range with a type.
				 *
				 * <b>Note:</b> In case there are multiple <code>sap.ui.unified.DateTypeRange</code> instances given for a single date,
				 * only the first <code>sap.ui.unified.DateTypeRange</code> instance will be used.
				 * For example, using the following sample, the 1st of November will be displayed as a working day of type "Type10":
				 *
				 *
				 *	<pre>
				 *	new DateTypeRange({
				 *		startDate: UI5Date.getInstance(2023, 10, 1),
				 *		type: CalendarDayType.Type10,
				 *	}),
				 *	new DateTypeRange({
				 *		startDate: UI5Date.getInstance(2023, 10, 1),
				 *		type: CalendarDayType.NonWorking
				 *	})
				 *	</pre>
				 *
				 * If you want the first of November to be displayed as a non-working day and also as "Type10," the following should be done:
				 *	<pre>
				 *	new DateTypeRange({
				 *		startDate: UI5Date.getInstance(2023, 10, 1),
				 *		type: CalendarDayType.Type10,
				 *		secondaryType: CalendarDayType.NonWorking
				 *	})
				 *	</pre>
				 *
				 * You can use only one of the following types for a given date: <code>sap.ui.unified.CalendarDayType.NonWorking</code>,
				 * <code>sap.ui.unified.CalendarDayType.Working</code> or <code>sap.ui.unified.CalendarDayType.None</code>.
				 * Assigning more than one of these values in combination for the same date will lead to unpredictable results.
				 *
				*/
				specialDates : {type : "sap.ui.unified.DateTypeRange", multiple : true, singularName : "specialDate"},

				/**
				 * The content of the toolbar.
				 */
				toolbarContent : {
					type : "sap.ui.core.Control",
					multiple : true,
					singularName : "toolbarContent",
					forwarding : {
						getter : "_getHeader",
						aggregation : "actions"
					}
				},

				/**
				 * Hidden, for internal use only.
				 */
				table : {type : "sap.m.Table", multiple : false, visibility : "hidden"},

				/**
				 * Hidden, for internal use only.
				 */
				header : {type : "sap.ui.core.Control", multiple : false, visibility : "hidden"},

				/**
				 * Defines the custom visualization if there is no data available.
				 * <b>Note:</b> If both <code>noDataText</code> property and <code>noData</code> aggregation are provided, the <code>noData</code> aggregation takes priority.
				 * If the <code>noData</code> aggregation is undefined or set to null, the <code>noDataText</code> property is used instead.
				 * @since 1.125.0
				 */
				noData : {type: "sap.ui.core.Control", multiple: false, altTypes: ["string"], forwarding: {
					idSuffix: "-Table",
					aggregation: "noData"
				}}

			},
			associations: {

				/**
				 * Association to controls / IDs which label this control (see WAI-ARIA attribute aria-labelledby).
				 * @since 1.40.0
				 */
				ariaLabelledBy: { type: "sap.ui.core.Control", multiple: true, singularName: "ariaLabelledBy" },

				/**
				 * Association to the <code>CalendarLegend</code> explaining the colors of the <code>Appointments</code>.
				 *
				 * <b>Note:</b> The legend does not have to be rendered but must exist, and all required types must be assigned.
				 * @since 1.40.0
				 */
				legend: { type: "sap.ui.unified.CalendarLegend", multiple: false}

			},
			events : {
				/**
				 * Fired if an appointment is selected.
				 */
				appointmentSelect : {
					parameters : {
						/**
						 * The selected appointment.
						 */
						appointment : {type : "sap.ui.unified.CalendarAppointment"},

						/**
						 * The selected appointments in case a group appointment is selected.
						 */
						appointments : {type : "sap.ui.unified.CalendarAppointment[]"},

						/**
						 * If set, the appointment was selected using multiple selection (e.g. Shift + single mouse click),
						 * meaning more than the current appointment could be selected.
						 */
						multiSelect : {type : "boolean"},

						/**
						 * Gives the ID of the DOM element of the clicked appointment
						 * @since 1.50.0
						 */
						domRefId: {type: "string"}
					}
				},

				/**
				 * Fired if an interval was selected in the calendar header or in the row.
				 */
				intervalSelect : {
					parameters : {
						/**
						 * Start date of the selected interval, as a UI5Date or JavaScript Date object.
						 */
						startDate : {type : "object"},

						/**
						 * Interval end date as a UI5Date or JavaScript Date object.
						 * @since 1.38.0
						 */
						endDate : {type : "object"},

						/**
						 * If set, the selected interval is a subinterval.
						 * @since 1.38.0
						 */
						subInterval : {type : "boolean"},

						/**
						 * Row of the selected interval.
						 * @since 1.38.0
						 */
						row : {type : "sap.m.PlanningCalendarRow"}
					}
				},

				/**
				 * Fires when row selection is changed.
				 */
				rowSelectionChange : {
					parameters : {

						/**
						 * Array of rows whose selection has changed.
						 */
						rows : {type : "sap.m.PlanningCalendarRow[]"}
					}
				},

				/**
				 * Fired when the <code>startDate</code> property was changed while navigating in the <code>PlanningCalendar</code>.
				 * The new value can be obtained using the <code>sap.m.PlanningCalendar#getStartDate()</code> method.
				 * <b>Note:</b> This event is fired in case when the <code>viewKey</code> property is changed, and  as a result of
				 * which the view requires a change in the <code>startDate</code> property.
				 */
				startDateChange : {},

				/**
				 * Fired when the <code>viewKey</code> property was changed by user interaction.
				 */
				viewChange : {},

				/**
				 * Fires when a row header press is triggered with mouse click, SPACE or ENTER press.
				 * @since 1.119.0
				 */
				rowHeaderPress: {
					parameters : {

						/**
						 * The ID of the <code>PlanningCalendarRowHeader</code> of the selected appointment.
						 *
						 * <b>Note:</b> Intended to be used as an easy way to get an ID of a <code>PlanningCalendarRowHeader</code>. Do NOT use for modification.
						 *
						 */
						headerId : {type : "string"},

						/**
						 * The row user pressed.
						 */
						row : {type : "sap.m.PlanningCalendarRow"}
					}
				}
			},
			designtime: "sap/m/designtime/PlanningCalendar.designtime"
		},

		constructor: function(vId, mSettings) {
			Control.prototype.constructor.apply(this, arguments);

			if (typeof vId !== "string"){
				mSettings = vId;
			}

			if (mSettings && typeof mSettings.customAppointmentsSorterCallback === "function") {
				this._fnCustomSortedAppointments = mSettings.customAppointmentsSorterCallback;
			}
		},

		renderer: PlanningCalendarRenderer
	});

	//List of private properties controlling different intervals
	var INTERVAL_CTR_REFERENCES = ["_oTimesRow", "_oDatesRow", "_oMonthsRow", "_oWeeksRow", "_oOneMonthsRow"],
	//Holds metadata of the different interval instances that should be created.
	INTERVAL_METADATA = {};

	INTERVAL_METADATA[CalendarIntervalType.Day] = {
		sInstanceName: "_oDatesRow",
		sIdSuffix: "-DatesRow",
		oClass: DatesRow
	};

	INTERVAL_METADATA[CalendarIntervalType.Week] = {
		sInstanceName: "_oWeeksRow",
		sIdSuffix: "-WeeksRow",
		oClass: DatesRow
	};

	INTERVAL_METADATA[CalendarIntervalType.OneMonth] = {
		sInstanceName: "_oOneMonthsRow",
		sIdSuffix: "-OneMonthsRow",
		oClass: OneMonthDatesRow
	};

	//Defines the minimum screen width for the appointments column (it is a popin column)
	var APP_COLUMN_MIN_SCREEN_WIDTH = ScreenSize.Desktop;

	//All supported built-in views
	var KEYS_FOR_ALL_BUILTIN_VIEWS = [
		PlanningCalendarBuiltInView.Hour,
		PlanningCalendarBuiltInView.Day,
		PlanningCalendarBuiltInView.Month,
		PlanningCalendarBuiltInView.Week,
		PlanningCalendarBuiltInView.OneMonth];

	var SCREEEN_BREAKPOINTS = {
		PHONE: "600",
		TABLET: "1024"
	};

	// Holds the possible values for the "_currentPicker" property in the currentPicker association of the header
	var CURRENT_PICKERS = {
		MONTH: "month", // represents the "month" aggregation
		MONTH_PICKER: "monthPicker",  // represents the "monthPicker" aggregation
		YEAR_PICKER: "yearPicker",  // represents the "yearPicker" aggregation
		YEAR_RANGE_PICKER: "yearRangePicker"  // represents the "yearRangePicker" aggregation
	};

	var MONTH_DELEGATE = {
		onAfterRendering: function () {
			this.setProperty("_currentPicker", CURRENT_PICKERS.MONTH);
			this.removeDelegate(MONTH_DELEGATE);
		}
	};

	var MONTH_PICKER_DELEGATE = {
		onAfterRendering: function () {
			this.setProperty("_currentPicker", CURRENT_PICKERS.MONTH_PICKER);
			this.removeDelegate(MONTH_PICKER_DELEGATE);
		}
	};

	var YEAR_PICKER_DELEGATE = {
		onAfterRendering: function () {
			this.setProperty("_currentPicker", CURRENT_PICKERS.YEAR_PICKER);
			this.removeDelegate(YEAR_PICKER_DELEGATE);
		}
	};

	var aIntervalRepresentatives = [
		"sap.ui.unified.calendar.TimesRow",
		"sap.ui.unified.calendar.DatesRow",
		"sap.ui.unified.calendar.MonthsRow",
		"sap.ui.unified.calendar.OneMonthDatesRow"
	];

	var CalendarHeader = Control.extend("sap.m._PlanningCalendarInternalHeader", {

		metadata : {
			aggregations: {
				"toolbar"   : {type: "sap.m.Toolbar", multiple: false},
				"allCheckBox" : {type: "sap.m.CheckBox", multiple: false}
			}
		},

		renderer : {
			apiVersion: 2,
			render: function(oRm, oHeader) {
				oRm.openStart("div", oHeader);
				oRm.class("sapMPlanCalHead");
				oRm.openEnd();

				var oToolbar = oHeader.getToolbar();
				if (oToolbar) {
					oRm.renderControl(oToolbar);
				}

				var oAllCB = oHeader.getAllCheckBox();
				if (oAllCB) {
					oRm.renderControl(oAllCB);
				}

				oRm.close("div");
			}
		}
	});

	PlanningCalendar.prototype.init = function(){
		this._dateNav = new DateNavigation();
		this._iBreakPointTablet = Device.media._predefinedRangeSets[Device.media.RANGESETS.SAP_STANDARD_EXTENDED].points[0];
		this._iBreakPointDesktop = Device.media._predefinedRangeSets[Device.media.RANGESETS.SAP_STANDARD_EXTENDED].points[1];
		this._iBreakPointLargeDesktop = Device.media._predefinedRangeSets[Device.media.RANGESETS.SAP_STANDARD_EXTENDED].points[2];

		if (Device.system.phone || jQuery('html').hasClass("sapUiMedia-Std-Phone")) {
			this._iSize = 0;
			this._iSizeScreen = 0;
		} else if ((Device.system.tablet || jQuery('html').hasClass("sapUiMedia-Std-Tablet")) && !(Device.system.desktop || jQuery('html').hasClass("sapUiMedia-Std-Desktop"))){
			this._iSize = 1;
			this._iSizeScreen = 1;
		} else  {
			this._iSize = 2;
			this._iSizeScreen = 2;
		}

		this.addStyleClass("sapMSize" + this._iSize);

		this.setAggregation("header", this._createHeader());
		this._attachHeaderEvents();

		this._oRB = Library.getResourceBundleFor("sap.m");

		var sId = this.getId();
		this._oIntervalTypeSelect = this._getHeader()._getOrCreateViewSwitch();
		this._oIntervalTypeSelect.attachEvent("selectionChange", changeIntervalType, this);

		this._oTodayButton = this._getHeader()._getTodayButton();

		this._oCalendarHeader = new CalendarHeader(sId + "-CalHead", {});

		this._oCalendarHeader.isRelative = this.isRelative.bind(this);
		this._oCalendarHeader._getRelativeInfo = this._getRelativeInfo.bind(this);

		this._oInfoToolbar = new Toolbar(sId + "-InfoToolbar", {
			height: "auto",
			design: ToolbarDesign.Transparent,
			content: [this._oCalendarHeader, this._oTimesRow],
			ariaLabelledBy: InvisibleText.getStaticId("sap.m", "PC_INTERVAL_TOOLBAR")
		});

		var oTable = new Table(sId + "-Table", {
			sticky: [], // set sticky property to an empty array this correspondents to PlanningCalendar stickyHeader = false
			infoToolbar: this._oInfoToolbar,
			mode: ListMode.SingleSelectMaster,
			columns: [
				new Column({
					styleClass: "sapMPlanCalRowHead"
				}),
				new Column({
					width: "80%",
					styleClass: "sapMPlanCalAppRow",
					minScreenWidth: APP_COLUMN_MIN_SCREEN_WIDTH,
					demandPopin: true
				})
			],
			ariaLabelledBy: sId + "-Descr"
		});
		oTable.attachEvent("selectionChange", handleTableSelectionChange, this);

		oTable.addDelegate({
			onBeforeRendering: function () {
				if (this._rowHeaderPressEventMouse) {
					this._rowHeaderPressEventMouse.off();
				}
				if (this._rowHeaderPressEventKeyboard) {
					this._rowHeaderPressEventKeyboard.off();
				}
			},
			onAfterRendering: function () {
				if (this.hasListeners("rowHeaderPress")) {
					this._addRowHeaderDescription();
				}

				const oRowHeader = oTable.$().find(".sapMPlanCalRowHead");
				this._rowHeaderPressEventMouse = oRowHeader.on("click", function (oEvent) {
					const oRowListItem = Element.closestTo(oEvent.currentTarget),
						oRow = getRow(oRowListItem),
						sRowHeaderId = oRowListItem.getAggregation("cells")[0].getId();

					this.fireRowHeaderPress({headerId: sRowHeaderId, row: oRow});
				}.bind(this));
				this._rowHeaderPressEventKeyboard = oRowHeader.on("keydown", function (oEvent) {
					if (oEvent.which === KeyCodes.SPACE || oEvent.which === KeyCodes.ENTER) {
						oEvent.preventDefault();
						var oRowListItem = Element.closestTo(oEvent.currentTarget),
							oRow = getRow(oRowListItem),
							sRowHeaderId = oRowListItem.getAggregation("cells")[0].getId();

						this.fireRowHeaderPress({headerId: sRowHeaderId, row: oRow});
					}
				}.bind(this));
				this._adjustColumnHeadersTopOffset();
			}
		}, false, this);
		oTable.getStickyFocusOffset = getStickyFocusOffset.bind(this);
		this.setAggregation("table", oTable, true);

		this.setStartDate(UI5Date.getInstance());

		this._resizeProxy = handleResize.bind(this);
		this._fnCustomSortedAppointments = undefined; //transfers a custom appointments sorter function to the CalendarRow
		this.iWidth = 0;
	};

	PlanningCalendar.prototype.exit = function(){

		if (this._sResizeListener) {
			ResizeHandler.deregister(this._sResizeListener);
			this._sResizeListener = undefined;
		}

		Device.orientation.detachHandler(this._updateStickyHeader, this);

		if (this._sUpdateCurrentTime) {
			clearTimeout(this._sUpdateCurrentTime);
			this._sUpdateCurrentTime = undefined;
		}

		// remove ColumnListItems from table to not destroy them with table but from parent PlanningCalendarRow
		var oTable = this.getAggregation("table");
		oTable.removeAllItems();

		// destroy also currently not used controls
		INTERVAL_CTR_REFERENCES.forEach(function (sControlRef) {
			if (this[sControlRef]) {
				this[sControlRef]._oPlanningCalendar = undefined;
				this[sControlRef].destroy();
				this[sControlRef] = undefined;
			}
		}, this);

		if (this._oViews) {
			for (var sKey in this._oViews) {
				this._oViews[sKey].destroy();
			}
		}

		if (this._oSelectAllCheckBox) {
			this._oSelectAllCheckBox.destroy();
		}

		// Remove event listener for rowHeaderPress event
		if (this._rowHeaderPressEventMouse) {
			this._rowHeaderPressEventMouse.off();
			this._rowHeaderPressEventMouse = null;
		}

		// Remove event listener for rowHeaderPress event
		if (this._rowHeaderPressEventKeyboard) {
			this._rowHeaderPressEventKeyboard.off();
			this._rowHeaderPressEventKeyboard = null;
		}
	};

	PlanningCalendar.prototype.onBeforeRendering = function(){

		this._bBeforeRendering = true;
		this._updateHeader();

		// init interval if default one is used
		this._adjustViewKey();

		updateSelectItems.call(this);

		if (this._sUpdateCurrentTime) {
			clearTimeout(this._sUpdateCurrentTime);
			this._sUpdateCurrentTime = undefined;
		}

		this._updatePickerSelection();
		this._updateHeaderButtons();

		Device.orientation.detachHandler(this._updateStickyHeader, this);

		this._bBeforeRendering = undefined;

		this._toggleStickyClasses();

		updateSelectedRows.call(this);
	};

	PlanningCalendar.prototype._bindAggregation = function(sName, oBindingInfo) {
		if (sName === "rows") {
			addBindingListener(oBindingInfo, "dataRequested", this._onBindingDataRequestedListener.bind(this));
			addBindingListener(oBindingInfo, "dataReceived", this._onBindingDataReceivedListener.bind(this));
		}
		Control.prototype._bindAggregation.call(this, sName, oBindingInfo);
	};

	PlanningCalendar.prototype._onBindingDataRequestedListener = function(oEvent) {
		this.getAggregation("table").setBusy(true, "listUl");
	};

	PlanningCalendar.prototype._onBindingDataReceivedListener = function(oEvent) {
		this.getAggregation("table").setBusy(false, "listUl");
	};

	PlanningCalendar.prototype._updateHeader = function () {
		this._getHeader().setProperty("_primaryCalendarType", this._getPrimaryCalendarType());
		if (this._getSecondaryCalendarType()) {
			this.setShowDayNamesLine(true);
			this._getHeader().setProperty("_secondaryCalendarType", this.getSecondaryCalendarType());
		}

		return this;
	};

	PlanningCalendar.prototype.attachEvent = function (eventId, data, functionToCall, listener) {
		Control.prototype.attachEvent.call(this, eventId, data, functionToCall, listener);
		if (this.hasListeners("intervalSelect")) {
			INTERVAL_CTR_REFERENCES.forEach(function (sControlRef) {
				if (this[sControlRef]) {
					this[sControlRef]._setAriaRole("columnheader"); // set new aria role
				}
			}, this);
		} else if (this.hasListeners("rowHeaderPress") && this.getDomRef()) {
			this._addRowHeaderDescription();
		}

		return this;
	};

	PlanningCalendar.prototype.setIconShape = function (sIconShape) {
		this.setProperty("iconShape", sIconShape);

		this.getRows().forEach(function (oRow) {
			var oCurrentRowHeader = getRowHeader(oRow);
			if (oCurrentRowHeader.getAvatar) {
				oCurrentRowHeader.getAvatar().setDisplayShape(sIconShape);
			}
		});

		return this;
	};

	PlanningCalendar.prototype.detachEvent = function (eventId, functionToCall, listener) {
		Control.prototype.detachEvent.call(this, eventId, functionToCall, listener);
		if (!this.hasListeners("intervalSelect")) {
			INTERVAL_CTR_REFERENCES.forEach(function (sControlRef) {
				if (this[sControlRef]) {
					this[sControlRef]._setAriaRole("gridcell"); // set new aria role
				}
			}, this);
		}
		return this;
	};

	/**
	 * Creates the header and adds proper <code>ariaLabelledBy</code> references on its toolbars.
	 *
	 * @returns {sap.m.PlanningCalendarHeader} The created header
	 * @private
	 */
	PlanningCalendar.prototype._createHeader = function () {
		var oHeader = new PlanningCalendarHeader(this.getId() + "-Header", {
			calendarWeekNumbering: this.getCalendarWeekNumbering()
		});

		oHeader._getRelativeInfo = this._getRelativeInfo.bind(this);

		oHeader.getAggregation("_actionsToolbar")
			.addAriaLabelledBy(InvisibleText.getStaticId("sap.m", "PC_FUNCTIONS_TOOLBAR"));

		oHeader.getAggregation("_navigationToolbar")
			.addAriaLabelledBy(InvisibleText.getStaticId("sap.m", "PC_INTERVAL_SELECTION_TOOLBAR"));

		return oHeader;
	};

	/**
	 * Attaches handlers to the events in the _header aggregation.
	 *
	 * @returns {this} this for method chaining
	 * @private
	 */
	PlanningCalendar.prototype._attachHeaderEvents = function () {
		var oHeader = this._getHeader();

		oHeader.attachEvent("pressPrevious", this._handlePressArrow, this);
		oHeader.attachEvent("pressToday", this._handleTodayPress, this);
		oHeader.attachEvent("pressNext", this._handlePressArrow, this);
		oHeader.attachEvent("dateSelect", this._handleDateSelect, this);

		return this;
	};

	/**
	 * Handler for the pressPrevious and pressNext events in the _header aggregation.
	 * @param {object} oEvent The triggered event
	 * @private
	 */
	PlanningCalendar.prototype._handlePressArrow = function (oEvent) {
		this._applyArrowsLogic(oEvent.getId() === "pressPrevious");
	};

	/**
	 * Logic for moving the selected time range in the control via the navigation arrows.
	 * @param {boolean} bBackwards Whether the left arrow is pressed
	 * @private
	 */
	PlanningCalendar.prototype._applyArrowsLogic = function(bBackwards) {

		if (bBackwards) {
			this._dateNav.previous(this._getPrimaryCalendarType());
		} else {
			this._dateNav.next(this._getPrimaryCalendarType());
		}

		var oRow = this._getRowInstanceByViewKey(this.getViewKey());

		this.setStartDate(this._dateNav.getStart());
		oRow.displayDate(this._dateNav.getCurrent());
		this._updatePickerSelection();
		this.fireStartDateChange();
	};

	PlanningCalendar.prototype._addRowHeaderDescription = function() {
		const aPlanningCalendarRowListItems = this.getAggregation("table").getItems();
		aPlanningCalendarRowListItems.forEach(function(oRowListItem) {
			const oRowId = oRowListItem.getTimeline().getAssociation("row"),
				oRow = Element.getElementById(oRowId),
				sRowDesctiption = oRow.getRowHeaderDescription() || this._oRB.getText("PLANNING_CALENDAR_ROW_HEADER_DESCRIPTION");
			oRowListItem.getDomRef().querySelector(".sapMPlanCalRowHead").setAttribute("aria-description", sRowDesctiption);
		}, this);
	};

	/**
	 * Creates and formats the strings to be displayed in the picker button from the _header aggregation.
	 * If the date part of the start and end range of the showed view are different, the string contains
	 * info about the current date. Otherwise, the result string shows info about a date range.
	 * @returns {Object} The concatenated strings to be displayed
	 * @private
	 */
	PlanningCalendar.prototype._formatPickerText = function () {

		var oRangeDates = this._getFirstAndLastRangeDate(),
			oStartDate = CalendarUtils._createLocalDate(oRangeDates.oStartDate, true),
			oEndDate = CalendarUtils._createLocalDate(oRangeDates.oEndDate, true),
			sViewKey = this.getViewKey(),
			sViewType = CalendarIntervalType[sViewKey] ? CalendarIntervalType[sViewKey] : this._getView(sViewKey).getIntervalType(),
			bRTL = Localization.getRTL(),
			oDateFormat,
			sResult,
			sBeginningResult,
			sEndResult,
			oDateFormatInSecType,
			sBeginnigDateResultInSecType,
			sEndResultInSecType,
			sResultInSecType;

		if (this._getSecondaryCalendarType()) {
			oDateFormatInSecType = DateFormat.getDateInstance({ format: "yMMMMd", calendarType: this.getSecondaryCalendarType() });
		}

		switch (sViewType) {
			case CalendarIntervalType.Hour:
				oDateFormat = DateFormat.getDateInstance({format: "yMMMMd", calendarType: this._getPrimaryCalendarType()});
				sBeginningResult = oDateFormat.format(oStartDate);
				if (oStartDate.getDate() !== oEndDate.getDate()) {
					sEndResult = oDateFormat.format(oEndDate);
				}

				if (this._getSecondaryCalendarType()){
					sBeginnigDateResultInSecType = oDateFormatInSecType.format(oStartDate);
					if (oStartDate.getDate() !== oEndDate.getDate()) {
						sEndResultInSecType = oDateFormatInSecType.format(oEndDate);
					}
				}

				break;

			case CalendarIntervalType.Day:
			case CalendarIntervalType.Week:
				var fnIntervalLabelFormatter = this._getRelativeInfo().intervalLabelFormatter;

				if (this.isRelative()) {
					var iBeginning = this.calcIntervalOffset(this.getStartDate());
					var iEnding = this.calcIntervalOffset(this.getEndDate()) - this.calcIntervalOffset(this.getStartDate());
					sBeginningResult = fnIntervalLabelFormatter ? fnIntervalLabelFormatter(iBeginning) : iBeginning;
					var iEndingParameter = this._getRelativeInfo().iIntervalSize === 1 ? iBeginning + iEnding : iBeginning + iEnding - 1;
					sEndResult = fnIntervalLabelFormatter ? fnIntervalLabelFormatter(iEndingParameter) : iBeginning + iEnding;
				} else {
					oDateFormat = DateFormat.getDateInstance({ format: "yMMMMd", calendarType: this._getPrimaryCalendarType() });
					sBeginningResult = oDateFormat.format(oStartDate);
					sEndResult = oDateFormat.format(oEndDate);
					if (this._getSecondaryCalendarType()) {
						sBeginnigDateResultInSecType = oDateFormatInSecType.format(oStartDate);
						sEndResultInSecType = oDateFormatInSecType.format(oEndDate);
					}

				}

				break;

			case CalendarIntervalType.OneMonth:
			case "OneMonth":
				oDateFormat = DateFormat.getDateInstance({format: "yMMMM", calendarType: this._getPrimaryCalendarType()});
				sBeginningResult = oDateFormat.format(oStartDate);
				if (this._getSecondaryCalendarType()) {
					oDateFormatInSecType = DateFormat.getDateInstance({format: "yMMMM", calendarType: this.getSecondaryCalendarType()});
					sBeginnigDateResultInSecType = oDateFormatInSecType.format(oStartDate);
				}
				break;

			case CalendarIntervalType.Month:
				oDateFormat = DateFormat.getDateInstance({format: "y", calendarType: this._getPrimaryCalendarType()});
				sBeginningResult = oDateFormat.format(oStartDate);

				if (this._getSecondaryCalendarType()) {
					oDateFormatInSecType = DateFormat.getDateInstance({format: "y", calendarType: this.getSecondaryCalendarType()});
					sBeginnigDateResultInSecType = oDateFormatInSecType.format(oStartDate);
				}

				if (oStartDate.getFullYear() !== oEndDate.getFullYear()) {
					sEndResult = oDateFormat.format(oEndDate);
					if (this._getSecondaryCalendarType()) {
						sEndResultInSecType = oDateFormatInSecType.format(oEndDate);
					}
				}

				if (sBeginningResult === sEndResult) {
					sEndResult = undefined;
				}
				break;

			default:
				throw new Error("Unknown IntervalType: " + sViewKey + "; " + this);
		}

		if (!bRTL) {
			sResult = sBeginningResult;
			sResultInSecType = sBeginnigDateResultInSecType;
			if (sEndResult) {
				sResult += " - " + sEndResult;
			}

			if (this._getSecondaryCalendarType() && sEndResultInSecType) {
				sResultInSecType += " - " + sEndResultInSecType;
			}
		} else {
			if (sEndResult) {
				sResult = sEndResult + " - " + sBeginningResult;
			} else {
				sResult = sBeginningResult;
			}
			if (this._getSecondaryCalendarType() && sEndResultInSecType) {
				sResultInSecType = sBeginnigDateResultInSecType + " - " + sEndResultInSecType;
			} else if (this._getSecondaryCalendarType()) {
				sResultInSecType = sBeginnigDateResultInSecType;
			}
		}

		return { primaryType: sResult, secondaryType: sResultInSecType };
	};

	PlanningCalendar.prototype._getPrimaryCalendarType = function() {
		return this.getProperty("primaryCalendarType") || Formatting.getCalendarType();
	};

	/**
	 * Calculates the first and the last date of the range to be displayed. The size of the range depends on the
	 * currently selected view.
	 * @returns {object} Two properties containing the first and the last date from the range
	 * @private
	 */
	PlanningCalendar.prototype._getFirstAndLastRangeDate = function () {
		var oStartDate = this.getStartDate(),
			oMinDate = this.getMinDate(),
			oStartRange = oStartDate,
			oUniStartDate,
			oUniEndDate;

		if (oMinDate && oMinDate.getTime() > oStartDate.getTime() && this._isWeekOrOneMonthView(this.getViewKey())) {
			oStartRange = oMinDate;
		}

		oUniStartDate = CalendarUtils._createUniversalUTCDate(oStartRange, this._getPrimaryCalendarType(), true);
		oUniEndDate = CalendarUtils._createUniversalUTCDate(this._dateNav.getEnd(), this._getPrimaryCalendarType(), true);

		return {
			oStartDate: oUniStartDate,
			oEndDate: oUniEndDate
		};
	};

	/**
	 * Getter for header aggregation.
	 *
	 * @returns {sap.m.PlanningCalendarHeader} The header object
	 * @private
	 */
	PlanningCalendar.prototype._getHeader = function () {
		return this.getAggregation("header");
	};

	/**
	 * Applies or removes sticky class based on <code>stickyHeader</code>'s value.
	 *
	 * @returns {this} <code>this</code> for chaining
	 * @private
	 */
	PlanningCalendar.prototype._toggleStickyClasses = function () {
		this.toggleStyleClass("sapMPCSticky", this.getStickyHeader());

		return this;
	};

	/**
	 * Makes sure that the column headers are offset in such a way, that they are positioned right
	 * after the navigation toolbar.
	 *
	 * @returns {this} <code>this</code> for chaining
	 * @private
	 */
	PlanningCalendar.prototype._adjustColumnHeadersTopOffset = function () {
		var bStickyMode = this.getStickyHeader(),
			oColumnHeaders = this.getDomRef().querySelector(".sapMListInfoTBarContainer"),
			iTop;

		switch (bStickyMode) {
			case true:
				// Since the header will be visible, columnHeaders should be offset by its height.
				iTop = this._getHeader().$().outerHeight() + "px";
				break;
			default:
				// Reset to default, if not in sticky mode
				iTop = "auto";
				break;
		}

		oColumnHeaders.style.top = iTop;

		return this;
	};

	/**
	 * Getter for the end point in time of the shown interval
	 * @returns {Date|module:sap/ui/core/date/UI5Date} date instance with the end date
	 * @since 1.87
	 * @public
	 */
	PlanningCalendar.prototype.getEndDate = function () {
		return this._dateNav.getEnd(this._getPrimaryCalendarType());
	};

	/**
	 * Getter for how many intervals are currently displayed
	 * @returns {number} The number of displayed intervals
	 * @public
	 */
	PlanningCalendar.prototype.getVisibleIntervalsCount = function () {
		if (this._isOneMonthView(this.getViewKey()) && this._iSize < 2) {
			const aVisibleDays = this._oOneMonthsRow._getVisibleDays();
			return aVisibleDays.length;
		} else {
			return this._getIntervals(this._getView(this.getViewKey()));
		}
	};

	PlanningCalendar.prototype._setAriaRole = function (oInterval) {
		if (this.hasListeners("intervalSelect")) {
			oInterval._setAriaRole("columnheader"); // set new aria role
		} else {
			oInterval._setAriaRole("gridcell"); // set new aria role
		}
	};

	/**
	 * Handles the enabled/disabled state of the Today button
	 * based on the visibility of the current date.
	 * @private
	 */
	PlanningCalendar.prototype._updateTodayButtonState = function() {
		if (!this._oTodayButton) {
			return;
		}
		if (this.isRelative()) {
			this._oTodayButton.setEnabled(false);
			return;
		}

		this._oTodayButton.setEnabled(!this._dateMatchesVisibleRange(UI5Date.getInstance(), this.getViewKey()));
	};

	/**
	 * Verifies if the given date matches the range of given view,
	 * based on the visibility of the current date.
	 * @param {Date} oDateTime the given date
	 * @param {string} sViewKey the key of a view
	 * @returns {boolean} if the date is in the visible range
	 * @private
	 */
	PlanningCalendar.prototype._dateMatchesVisibleRange = function(oDateTime, sViewKey) {
		var oView = this._getView(sViewKey, !this._bBeforeRendering);

		if (!oView) {
			return false;
		}

		var sIntervalType = oView.getIntervalType(),
			oIntervalMetadata = INTERVAL_METADATA[sIntervalType],
			oInterval = oIntervalMetadata ? this[oIntervalMetadata.sInstanceName] : null,
			bResult = false;

		if (oInterval && sViewKey === "One Month") {
			return CalendarUtils._isSameMonthAndYear(CalendarDate.fromLocalJSDate(this.getStartDate()),
				CalendarDate.fromLocalJSDate(oDateTime));
		} else if (oInterval && sViewKey === "Week") {
			var iIntervals = oInterval.getDays(),
				oDate = CalendarDate.fromLocalJSDate(oDateTime),
				oStartDate = CalendarDate.fromLocalJSDate(this.getStartDate()),
				oEndDate = CalendarDate.fromLocalJSDate(this.getStartDate());

			oEndDate.setDate(oEndDate.getDate() + iIntervals);

			return oDate.isSameOrAfter(oStartDate) && oDate.isBefore(oEndDate);
		}

		return bResult;
	};

	PlanningCalendar.prototype.onAfterRendering = function(oEvent){

		// check if size is right and adopt it if necessary
		// also it calls _updateStickyHeader function and in case of stickyHeader property set to true
		// all needed classes will be updated
		oEvent.size = {width: this.getDomRef().offsetWidth};
		handleResize.call(this, oEvent, true);

		if (!this._sResizeListener) {
			this._sResizeListener = ResizeHandler.register(this, this._resizeProxy);
		}

		if (Device.system.phone && this.getStickyHeader()) {
			Device.orientation.attachHandler(this._updateStickyHeader, this);
		}

		this._updateCurrentTimeVisualization(false); // CalendarRow sets visualization onAfterRendering

		if (this.getHeight()) {
			var $Table = this.getDomRef().querySelector("table");

			if (this.getHeight().indexOf("%") > -1){
				$Table.style.height = this.getHeight();
				return;
			}
			// Table height is the PlanningCalendar height minus the height of the toolbars
			var sStyle = this.$().height() - this._oInfoToolbar.$().height() + "px";
			$Table.style.height = sStyle;
		}

		this._adjustColumnHeadersTopOffset();
		this._updateHeaderButtons();
	};

	PlanningCalendar.prototype.onThemeChanged = function() {
		// adjust offset only if the control is rendered
		if (this.getDomRef()) {
			this._adjustColumnHeadersTopOffset();
		}
	};

	PlanningCalendar.prototype.addToolbarContent = function(oContent) {
		if (oContent && oContent.isA("sap.m.Title")) {
			this._observeHeaderTitleText(oContent);
			this._getHeader().setTitle(oContent.getText());
			oContent.setVisible(false);
			this.addAriaLabelledBy(oContent.getId());
		}
		this.addAggregation("toolbarContent", oContent);

		return this;
	 };

	PlanningCalendar.prototype.insertToolbarContent = function(oContent, iIndex) {
		if (oContent && oContent.isA("sap.m.Title")) {
			this._observeHeaderTitleText(oContent);
			this._getHeader().setTitle(oContent.getText());
			oContent.setVisible(false);
			this.addAriaLabelledBy(oContent.getId());
		}
		this.insertAggregation("toolbarContent", oContent, iIndex);

		return this;
	};

	PlanningCalendar.prototype.removeToolbarContent = function(oContent) {
		var oRemoved;

		if (oContent && oContent.isA("sap.m.Title")) {
			this._getHeader().setTitle("");
			this._disconnectAndDestroyHeaderObserver();
		} else {
			oRemoved = this.removeAggregation("toolbarContent", oContent);
		}

		return oRemoved;
	};

	PlanningCalendar.prototype.removeAllToolbarContent = function() {
		var aRemoved = this.removeAllAggregation("toolbarContent");
		this._getHeader().setTitle("");
		this._disconnectAndDestroyHeaderObserver();
		return aRemoved;
	};

	PlanningCalendar.prototype.destroyToolbarContent = function() {
		var destroyed = this.destroyAggregation("toolbarContent");
		this._getHeader().setTitle("");
		this._disconnectAndDestroyHeaderObserver();
		return destroyed;
	};

	/**
	* Returns the ManagedObjectObserver for the title.
	*
	* @return {sap.ui.base.ManagedObjectObserver} The header observer object
	* @private
	*/
	PlanningCalendar.prototype._getHeaderObserver = function () {
		if (!this._oHeaderObserver) {
			this._oHeaderObserver = new ManagedObjectObserver(this._handleTitleTextChange.bind(this));
		}
		return this._oHeaderObserver;
	};

	/**
	* Observes the text property of the title.
	*
	* @param {sap.m.Title} oTitle text property will be observed
	* @private
	*/
	PlanningCalendar.prototype._observeHeaderTitleText = function (oTitle) {
		this._getHeaderObserver().observe(oTitle, {
			properties: ["text"]
		});
	};

	PlanningCalendar.prototype._handleTitleTextChange = function (oChanges) {
	   this._getHeader().setTitle(oChanges.current);
   };

	/**
	 * Disconnects and destroys the ManagedObjectObserver observing title's text.
	 *
	 * @private
	 */
	PlanningCalendar.prototype._disconnectAndDestroyHeaderObserver = function () {
		if (this._oHeaderObserver) {
			this._oHeaderObserver.disconnect();
			this._oHeaderObserver.destroy();
			this._oHeaderObserver = null;
		}
	};

	/**
	 * Gets current value of property <code>startDate</code>.
	 *
	 * @method
	 * @public
	 * @name sap.m.PlanningCalendar#getStartDate
	 * @returns {Date|module:sap/ui/core/date/UI5Date} The startDate as a UI5Date or JavaScript Date object
	 */

	/**
	 * Gets current value of property <code>minDate</code>.
	 *
	 * @method
	 * @public
	 * @name sap.m.PlanningCalendar#getMinDate
	 * @returns {Date|module:sap/ui/core/date/UI5Date} The minDate as a UI5Date or JavaScript Date object
	 */

	/**
	 * Gets current value of property <code>maxDate</code>.
	 *
	 * @method
	 * @public
	 * @name sap.m.PlanningCalendar#getMaxDate
	 * @returns {Date|module:sap/ui/core/date/UI5Date} The maxDate as a UI5Date or JavaScript Date object
	 */

	/**
	 * Sets the given date as start date. The current date is used as default.
	 * Depending on the current view the start date may be adjusted (for example, the week view shows always the first weekday
	 * of the same week as the given date).
	 * @param {Date} oDate the date to set as <code>sap.m.PlanningCalendar</code> <code>startDate</code>. May be changed(adjusted) if
	 * property <code>startDate</code> is adjusted. See remark about week view above.
	 * @returns {this} <code>this</code> to allow method chaining
	 * @public
	 */
	PlanningCalendar.prototype.setStartDate = function(oDate) {
		var oStartDate,
			oMinDate = this.getMinDate(),
			sViewKey = this.getViewKey();

		if (!oDate) {
			//set default value
			oStartDate = UI5Date.getInstance();
		} else {
			CalendarUtils._checkJSDateObject(oDate);
			oStartDate = UI5Date.getInstance(oDate.getTime());
		}

		oStartDate = this._shiftStartDate(oStartDate);

		if (deepEqual(oStartDate, this.getStartDate())) {
			/* Logically this _updateTodayButtonState should not be needed, because if the date didn't change,
			 there is no need to update the button's state (the last state is correct).
			 Still, as setStartDate can be called just by changing a view, where the startDate may remains the same,
			 we need to make sure the today button is up-to date, as it depends on the view type*/
			this._updateTodayButtonState();
			return this;
		}

		var iYear = oStartDate.getFullYear();
		CalendarUtils._checkYearInValidRange(iYear);

		if (oMinDate && oMinDate.getTime() > oStartDate.getTime()) {
			if (!this._isWeekOrOneMonthView(sViewKey))  {
				Log.warning("StartDate < minDate -> StartDate set to minDate", this);
				oStartDate = UI5Date.getInstance(oMinDate.getTime());
			}
		} else {
			var oMaxDate = this.getMaxDate();
			if (oMaxDate && oMaxDate.getTime() < oStartDate.getTime()) {
				Log.warning("StartDate > maxDate -> StartDate set to minDate", this);
				if (oMinDate) {
					oStartDate = UI5Date.getInstance(oMinDate.getTime());
				} else {
					oStartDate = UI5Date.getInstance(1, 0, 1);
					oStartDate.setFullYear(1);
				}
			}
		}

		this.setProperty("startDate", oStartDate, true);
		this._dateNav.setStart(oStartDate);
		this._dateNav.setCurrent(oStartDate);
		this._getHeader().setStartDate(oStartDate);

		INTERVAL_CTR_REFERENCES.forEach(function (sControlRef) {
			if (this[sControlRef]) {
				this[sControlRef].setStartDate(UI5Date.getInstance(oStartDate.getTime())); // use new date object
			}
		}, this);

		// in OneMonth view there is selection,
		// start date of the rows should match the selected date
		if (this._isOneMonthView(sViewKey)
			&& this._oOneMonthsRow
			&& this._oOneMonthsRow.getMode() < 2
			&& this._oOneMonthsRow.getSelectedDates().length) {
			this._setRowsStartDate(this._oOneMonthsRow.getSelectedDates()[0].getStartDate());
		} else {
			this._setRowsStartDate(UI5Date.getInstance(oStartDate.getTime()));
		}

		if (this._isWeekOrOneMonthView(sViewKey)) {
			this._updateTodayButtonState();
		}

		if (this.getDomRef()) {
			// only set timer, CalendarRow will be rerendered, so no update needed here
			this._updateCurrentTimeVisualization(false);
			this._updatePickerSelection();
		}

		this._updateHeaderButtons();

		return this;

	};

	/**
	 * Sets the primaryCalendarType. If not set, the calendar type of the global configuration is used.
	 * @param {module:sap/base/i18n/date/CalendarType} sPrimaryCalendarType the <code>CalendarType</code> to set as <code>sap.m.PlanningCalendar</code> <code>primaryCalendarType</code>.
	 * @returns {this} <code>this</code> to allow method chaining
	 * @public
	 */
	PlanningCalendar.prototype.setPrimaryCalendarType = function(sPrimaryCalendarType) {
	   this.setProperty("primaryCalendarType", sPrimaryCalendarType);

	   if (this._getHeader()) {
		   this._getHeader().setProperty("_primaryCalendarType", sPrimaryCalendarType);
	   }
	   if (this._oTimesRow) {
		   this._oTimesRow.setProperty("primaryCalendarType", sPrimaryCalendarType);
	   }
	   if (this._oDatesRow) {
		   this._oDatesRow.setPrimaryCalendarType(sPrimaryCalendarType);
	   }
	   if (this._oMonthsRow) {
		   this._oMonthsRow.setProperty("primaryCalendarType", sPrimaryCalendarType);
	   }
	   if (this._oWeeksRow) {
		   this._oWeeksRow.setPrimaryCalendarType(sPrimaryCalendarType);
	   }
	   if (this._oOneMonthsRow) {
		   this._oOneMonthsRow.setPrimaryCalendarType(sPrimaryCalendarType);
	   }

	   return this;
   };

	PlanningCalendar.prototype._getSecondaryCalendarType = function() {
		var sSecondaryCalendarType = this.getSecondaryCalendarType();

		if (sSecondaryCalendarType === this._getPrimaryCalendarType()) {
			return undefined;
		}

		return sSecondaryCalendarType;
	};

	/**
	 * Sets the secondaryCalendarType.
	 * @param {module:sap/base/i18n/date/CalendarType} sSecondaryCalendarType the <code>CalendarType</code> to set as <code>sap.m.PlanningCalendar</code> <code>secondaryCalendarType</code>.
	 * @returns {this} <code>this</code> to allow method chaining
	 * @public
	 */
	PlanningCalendar.prototype.setSecondaryCalendarType = function (sSecondaryCalendarType) {
		this.setProperty("secondaryCalendarType", sSecondaryCalendarType);

		if (this._getHeader()) {
			this._getHeader().setProperty("_secondaryCalendarType", sSecondaryCalendarType);
		}
		if (this._oTimesRow) {
			this._oTimesRow.setProperty("secondaryCalendarType", sSecondaryCalendarType);
		}
		if (this._oDatesRow) {
			this._oDatesRow.setSecondaryCalendarType(sSecondaryCalendarType);
		}
		if (this._oMonthsRow) {
			this._oMonthsRow.setSecondaryCalendarType(sSecondaryCalendarType);
		}
		if (this._oWeeksRow) {
			this._oWeeksRow.setSecondaryCalendarType(sSecondaryCalendarType);
		}
		if (this._oOneMonthsRow) {
			this._oOneMonthsRow.setSecondaryCalendarType(sSecondaryCalendarType);
		}

		return this;
	};

	/**
	 * Set minimum date that can be shown and selected in the <code>PlanningCalendar</code>. This must be a UI5Date or JavaScript Date object.
	 * @param {Date|module:sap/ui/core/date/UI5Date} oDate A date instance
	 * @returns {this} Reference to <code>this</code> for method chaining
	 * @public
	 */
	PlanningCalendar.prototype.setMinDate = function(oDate) {

		if (deepEqual(oDate, this.getMinDate())) {
			return this;
		}

		var oMaxDate = this.getMaxDate(),
			oHeader = this._getHeader(),
			oMinDate;

		if (oDate) {
			CalendarUtils._checkJSDateObject(oDate);

			var iYear = oDate.getFullYear();
			CalendarUtils._checkYearInValidRange(iYear);

			oMinDate = UI5Date.getInstance(oDate.getTime());

			this.setProperty("minDate", oMinDate, true);
			this._bNoStartDateChange = true; // set the start date after all calendars are updated

			oHeader.getAggregation("_calendarPicker").setMinDate(oMinDate);
			oHeader.getAggregation("_monthPicker").setMinDate(oMinDate);
			oHeader.getAggregation("_yearPicker").setMinDate(oMinDate);

			if (this._oDatesRow) {
				this._oDatesRow._oMinDate = oMinDate;
				this._oDatesRow.invalidate();
			}

			if (this._oWeeksRow) {
				this._oWeeksRow._oMinDate = oMinDate;
				this._oWeeksRow.invalidate();
			}

			if (this._oOneMonthsRow) {
				this._oOneMonthsRow._oMinDate = oMinDate;
				this._oOneMonthsRow.invalidate();
			}

			if (oMaxDate && oMaxDate.getTime() < oDate.getTime()) {
				Log.warning("minDate > maxDate -> maxDate set to end of the month", this);
				oMaxDate = oMinDate;
				oMaxDate.setMonth(oMaxDate.getMonth() + 1, 0);
				oMaxDate.setHours(23);
				oMaxDate.setMinutes(59);
				oMaxDate.setSeconds(59);
				oMaxDate.setMilliseconds(0);
				this.setMaxDate(oMaxDate);
			}

			this._bNoStartDateChange = undefined;
			var oStartDate = this.getStartDate();
			if (oStartDate && oStartDate.getTime() < oMinDate.getTime()) {
				Log.warning("StartDate < minDate -> StartDate set to minDate", this);
				oStartDate = oMinDate;
				this.setStartDate(oStartDate);
				oHeader.updatePickerText(this._formatPickerText());
			}
		} else {
			this.setProperty("minDate", undefined, true);
			oHeader.getAggregation("_calendarPicker").setMinDate();
			oHeader.getAggregation("_monthPicker").setMinDate();
			oHeader.getAggregation("_yearPicker").setMinDate();
		}

		var oToday = UI5Date.getInstance();
		if (oDate && oToday.getTime() < oMinDate.getTime()) {
			this._oTodayButton.setVisible(false);
		} else if (!oMaxDate || oToday.getTime() < oMaxDate.getTime()) {
			this._oTodayButton.setVisible(true);
		}

		if (this.getDomRef()) {
			this._updatePickerSelection();
			this._updateHeaderButtons();
		}

		return this;

	};

	/**
	 * Set maximum date that can be shown and selected in the <code>PlanningCalendar</code>. This must be a UI5Date or JavaScript Date object.
	 * @param {Date|module:sap/ui/core/date/UI5Date} oDate A date instance
	 * @returns {this} Reference to <code>this</code> for method chaining
	 * @public
	 */
	PlanningCalendar.prototype.setMaxDate = function(oDate) {

		if (deepEqual(oDate, this.getMaxDate())) {
			return this;
		}

		var oMinDate = this.getMinDate(),
			oHeader = this._getHeader(),
			oMaxDate;

		if (oDate) {
			CalendarUtils._checkJSDateObject(oDate);

			var iYear = oDate.getFullYear();
			CalendarUtils._checkYearInValidRange(iYear);

			oMaxDate = UI5Date.getInstance(oDate.getTime());

			this.setProperty("maxDate", oMaxDate, true);
			this._bNoStartDateChange = true; // set the start date after all calendars are updated

			oHeader.getAggregation("_calendarPicker").setMaxDate(oMaxDate);
			oHeader.getAggregation("_monthPicker").setMaxDate(oMaxDate);
			oHeader.getAggregation("_yearPicker").setMaxDate(oMaxDate);

			if (this._oDatesRow) {
				this._oDatesRow._oMaxDate = oMaxDate;
				this._oDatesRow.invalidate();
			}

			if (this._oWeeksRow) {
				this._oWeeksRow._oMaxDate = oMaxDate;
				this._oWeeksRow.invalidate();
			}

			if (this._oOneMonthsRow) {
				this._oOneMonthsRow._oMaxDate = oMaxDate;
				this._oOneMonthsRow.invalidate();
			}

			if (oMinDate && oMinDate.getTime() > oMaxDate.getTime()) {
				Log.warning("maxDate < minDate -> maxDate set to begin of the month", this);
				oMinDate = oMaxDate;
				oMinDate.setDate(1);
				oMinDate.setHours(0);
				oMinDate.setMinutes(0);
				oMinDate.setSeconds(0);
				oMinDate.setMilliseconds(0);
				this.setMinDate(oMinDate);
			}

			this._bNoStartDateChange = undefined;
			var oStartDate = this.getStartDate();
			if (oStartDate && oStartDate.getTime() > oMaxDate.getTime()) {
				Log.warning("StartDate > maxDate -> StartDate set to minDate", this);
				if (oMinDate) {
					oStartDate = UI5Date.getInstance(oMinDate.getTime());
				} else {
					oStartDate = UI5Date.getInstance(1, 0, 1);
					oStartDate.setFullYear(1);
				}
				this.setStartDate(oStartDate);
				oHeader.updatePickerText(this._formatPickerText());
			}
		} else {
			this.setProperty("maxDate", undefined, true);

			oHeader.getAggregation("_calendarPicker").setMaxDate();
			oHeader.getAggregation("_monthPicker").setMaxDate();
			oHeader.getAggregation("_yearPicker").setMaxDate();
		}

		var oToday = UI5Date.getInstance();
		if (oDate && oToday.getTime() > oMaxDate.getTime()) {
			this._oTodayButton.setVisible(false);
		} else if (!oMinDate || oToday.getTime() > oMinDate.getTime()) {
			this._oTodayButton.setVisible(true);
		}

		if (this.getDomRef()) {
			this._updatePickerSelection();
			this._updateHeaderButtons();
		}

		return this;

	};

	PlanningCalendar.prototype.setCalendarWeekNumbering = function(sCalendarWeekNumbering) {
		var oHeader = this._getHeader(),
			oCalendarPicker = oHeader._oPopup && oHeader._oPopup.getContent()[0],
			key;

		this.setProperty("calendarWeekNumbering", sCalendarWeekNumbering);

		this._updateWeekConfiguration();
		oHeader.setCalendarWeekNumbering(sCalendarWeekNumbering);
		oCalendarPicker && oCalendarPicker.setCalendarWeekNumbering(sCalendarWeekNumbering);
		for (key in INTERVAL_METADATA) {
			this[INTERVAL_METADATA[key].sInstanceName] && this[INTERVAL_METADATA[key].sInstanceName].setCalendarWeekNumbering(sCalendarWeekNumbering);
		}
		this.setStartDate(this.getStartDate());

		return this;
	};

	PlanningCalendar.prototype.removeIntervalInstanceFromInfoToolbar = function () {
		var aInfoToolbarContent = this._oInfoToolbar.getContent();
		aInfoToolbarContent.forEach(function (oControl) {
			if (oControl.isA(aIntervalRepresentatives)) {
				this._oInfoToolbar.removeContent(oControl);
			}
		}.bind(this));
	};

	PlanningCalendar.prototype.isRelative = function() {
		var oView = this._getView(this.getViewKey(), true);
		if (!oView) {
			return false;
		}

		return oView.getRelative();
	};

	PlanningCalendar.prototype.setViewKey = function(sKey){
		var oInterval, oOldStartDate, oIntervalMetadata,
			sOldViewKey = this.getViewKey(),
			oHeader = this._getHeader(),
			oSelectedDate,
			oFirstDateOfMonth,
			oJSDate;

		this.setProperty("viewKey", sKey, true);

		this._oIntervalTypeSelect.setSelectedKey(sKey);

		this.removeIntervalInstanceFromInfoToolbar();

		var oStartDate = this.getStartDate();
		var oMinDate = this.getMinDate();
		var oMaxDate = this.getMaxDate();
		var oView = this._getView(sKey, !this._bBeforeRendering);
		var oAssociation;
		var sSecondaryCalendarType = this._getSecondaryCalendarType();

		if (!oView) {
			this._bCheckView = true;
			this.invalidate(); // view not exist now, maybe added later, so rerender
		} else {
			var sIntervalType = oView.getIntervalType();
			var iIntervalSize = oView.getIntervalSize();
			var iIntervals = this._getIntervals(oView);

			this._bCheckView = false; // no additional check needed

			this._dateNav.setUnit(sIntervalType);
			this._dateNav.setStep(iIntervals * iIntervalSize);
			this._dateNav.setCurrent(undefined);
			switch (sIntervalType) {
				case CalendarIntervalType.Hour:
					if (!this._oTimesRow) {
						this._oTimesRow = new TimesRow(this.getId() + "-TimesRow", {
							startDate: UI5Date.getInstance(oStartDate.getTime()), // use new date object
							items: iIntervals,
							legend: this.getLegend()
						});
						this._setAriaRole(this._oTimesRow);
						this._oTimesRow._setLegendControlOrigin(this);

						this._oTimesRow.attachEvent("focus", this._handleFocus, this);
						this._oTimesRow.attachEvent("select", this._handleCalendarSelect, this);
						this._oTimesRow._oPlanningCalendar = this;
						this._oTimesRow._getSpecialDates = function(){
							return this._oPlanningCalendar._getSpecialDates();
						};
						this._oTimesRow.getSpecialDates = function(){
							return this._oPlanningCalendar.getSpecialDates();
						};
					} else if (this._oTimesRow.getItems() !== iIntervals) {
						this._oTimesRow.setItems(iIntervals);
						this._dateNav.setStep(iIntervals * iIntervalSize);
					}
					this._insertInterval(this._oTimesRow);
					oAssociation = oHeader.getAggregation("_calendarPicker") ? oHeader.getAggregation("_calendarPicker") : oHeader._oPopup.getContent()[0];
					oAssociation.addDelegate(MONTH_DELEGATE, oAssociation);
					oHeader.setAssociation("currentPicker", oAssociation);
					break;

				case CalendarIntervalType.Day:
				case CalendarIntervalType.Week:
				case CalendarIntervalType.OneMonth:
				case "OneMonth":
					if (oStartDate && oMinDate && oStartDate.getTime() <= oMinDate.getTime()) {
						if (sKey === CalendarIntervalType.Week) {
							var oWeekConfigurationValues = this._getWeekConfigurationValues(),
								oFirstWeekDay = CalendarUtils.getFirstDateOfWeek(CalendarUtils._createUniversalUTCDate(oMinDate, undefined, true), oWeekConfigurationValues),
								oLocalDate = CalendarUtils._createLocalDate(oFirstWeekDay, true);

							oStartDate = UI5Date.getInstance(oLocalDate.getTime());
						} else if (this._isOneMonthView(sKey) && this._iSize && this._iSize === 2) {
							oFirstDateOfMonth = CalendarUtils._getFirstDateOfMonth(CalendarDate.fromLocalJSDate(oMinDate, this._getPrimaryCalendarType()));
							oJSDate = oFirstDateOfMonth.toLocalJSDate();
							oStartDate = UI5Date.getInstance(oJSDate.getTime());
						} else {
							oStartDate = UI5Date.getInstance(oMinDate.getTime());
						}
						this.setStartDate(oStartDate);
					}

					//Date, Week and OneMonth intervals share the same object artifacts
					oIntervalMetadata = INTERVAL_METADATA[sIntervalType];
					oInterval = this[oIntervalMetadata.sInstanceName];
					if (!oInterval) {
						oInterval = new oIntervalMetadata.oClass(this.getId() + oIntervalMetadata.sIdSuffix, {
							startDate: UI5Date.getInstance(oStartDate.getTime()), // use new date object
							days: iIntervals,
							showDayNamesLine: this.getShowDayNamesLine(),
							legend: this.getLegend(),
							showWeekNumbers: this.getShowWeekNumbers(),
							calendarWeekNumbering: this.getCalendarWeekNumbering()
						});

						oInterval.isRelative = this.isRelative.bind(this);
						oInterval._getRelativeInfo = this._getRelativeInfo.bind(this);
						this._setAriaRole(oInterval);
						oInterval.attachEvent("select", this._handleCalendarSelect, this);
						oInterval.attachEvent("focus", this._handleFocus, this);

						if (this._isOneMonthView(sKey)) {
							oInterval._setRowsStartDate = this._setRowsStartDate.bind(this);
						}

						oInterval._oMinDate = oMinDate;
						oInterval._oMaxDate = oMaxDate;

						oInterval._oPlanningCalendar = this;
						oInterval._getSpecialDates = function(){
							return this._oPlanningCalendar._getSpecialDates();
						};
						oInterval.getSpecialDates = function(){
							return this._oPlanningCalendar.getSpecialDates();
						};
					} else if (oInterval.getDays() !== iIntervals) {
						oInterval.setDays(iIntervals);
						this._dateNav.setStep(iIntervals * iIntervalSize);
					}
					this._insertInterval(oInterval);
					this[oIntervalMetadata.sInstanceName] = oInterval;

					if ((sIntervalType === CalendarIntervalType.OneMonth || sIntervalType === "OneMonth")) {
						oAssociation = oHeader.getAggregation("_monthPicker") ? oHeader.getAggregation("_monthPicker") : oHeader._oPopup.getContent()[0];
						oHeader.setAssociation("currentPicker", oAssociation);
						oAssociation.addDelegate(MONTH_PICKER_DELEGATE, oAssociation);
					} else if (this.isRelative()) {
						var oIndexPicker = oHeader.getAggregation("_indexPicker");
						oAssociation = oIndexPicker ? oIndexPicker : oHeader._oPopup.getContent()[0];
						if (oIndexPicker ) {
							var oView = this._getView(sKey);
							var iIndexesFromStart = Math.round(this.calcIntervalOffset(oStartDate));
							oIndexPicker.setFormatter(this._getRelativeInfo().intervalLabelFormatter);
							oIndexPicker.setPeriodSize(oInterval.getDays());
							oIndexPicker.setSelectedIndex(iIndexesFromStart);
						} else {
							var oView = this._getView(sKey);
							oAssociation.setFormatter(oView.getIntervalLabelFormatter());
							oAssociation.setPeriodSize(oInterval.getDays());
							var iIndexesFromStart = Math.round(this.calcIntervalOffset(oStartDate));
							oAssociation.setSelectedIndex(iIndexesFromStart);
						}
						oHeader.setAssociation("currentPicker", oAssociation);
					} else {
						oAssociation = oHeader.getAggregation("_calendarPicker") ? oHeader.getAggregation("_calendarPicker") : oHeader._oPopup.getContent()[0];
						oHeader.setAssociation("currentPicker", oAssociation);
						oAssociation.addDelegate(MONTH_DELEGATE, oAssociation);
					}
					break;

				case CalendarIntervalType.Month:
					if (!this._oMonthsRow) {
						this._oMonthsRow = new MonthsRow(this.getId() + "-MonthsRow", {
							startDate: UI5Date.getInstance(oStartDate.getTime()), // use new date object
							months: iIntervals,
							legend: this.getLegend()
						});
						this._oMonthsRow.setProperty("primaryCalendarType", this._getPrimaryCalendarType());
						if (sSecondaryCalendarType) {
							this._oMonthsRow.setProperty("secondaryCalendarType", sSecondaryCalendarType);
						}
						this._setAriaRole(this._oMonthsRow);
						this._oMonthsRow._setLegendControlOrigin(this);
						this._oMonthsRow.attachEvent("focus", this._handleFocus, this);
						this._oMonthsRow.attachEvent("select", this._handleCalendarSelect, this);
						this._oMonthsRow._oPlanningCalendar = this;
						this._oMonthsRow._getSpecialDates = function(){
							return this._oPlanningCalendar._getSpecialDates();
						};
						this._oMonthsRow.getSpecialDates = function(){
							return this._oPlanningCalendar.getSpecialDates();
						};
					} else if (this._oMonthsRow.setMonths() !== iIntervals) {
						this._oMonthsRow.setMonths(iIntervals);
						this._dateNav.setStep(iIntervals * iIntervalSize);
					}
					this._insertInterval(this._oMonthsRow);
					oAssociation = oHeader.getAggregation("_yearPicker") ? oHeader.getAggregation("_yearPicker") : oHeader._oPopup.getContent()[0];
					oHeader.setAssociation("currentPicker", oAssociation);
					oAssociation.addDelegate(YEAR_PICKER_DELEGATE, oAssociation);
					break;

				default:
					throw new Error("Unknown IntervalType: " + sIntervalType + "; " + this);
			}

			var oContent = this.getAggregation("table").getInfoToolbar().getContent()[1];

			if (oContent.getMetadata().hasProperty("_primaryCalendarType")) {
				oContent.setProperty("_primaryCalendarType", this._getPrimaryCalendarType());
			} else if (oContent.getMetadata().hasProperty("primaryCalendarType")) {
				oContent.setPrimaryCalendarType(this._getPrimaryCalendarType());
			}

			if (sSecondaryCalendarType && oContent.getMetadata().hasProperty("_secondaryCalendarType") ) {
				oContent.setProperty("_secondaryCalendarType", sSecondaryCalendarType);
			} else if (sSecondaryCalendarType && oContent.getMetadata().hasProperty("secondaryCalendarType") ) {
				oContent.setSecondaryCalendarType(sSecondaryCalendarType);
			}

			if (this._oOneMonthsRow) {
				this._oOneMonthsRow.setPrimaryCalendarType(this._getPrimaryCalendarType());
			}

			if (oContent.setFirstDayOfWeek) {
				oContent.setFirstDayOfWeek(this.getFirstDayOfWeek());
			}

			var aRows = this.getRows();
			for (var i = 0; i < aRows.length; i++) {
				var oRow = aRows[i];
				var oTimeline = getRowTimeline(oRow);
				oTimeline.setIntervalType(sIntervalType);
				oTimeline.setIntervals(iIntervals);
				oTimeline.setIntervalSize(iIntervalSize);
				oTimeline.setShowSubIntervals(oView.getShowSubIntervals());
			}

			if (this.getDomRef()) {
				// only set timer, CalendarRow will be re-rendered, so no update needed here
				this._updateCurrentTimeVisualization(false);
				adaptCalHeaderForWeekNumbers.call(this, this.getShowWeekNumbers(), this._viewAllowsWeekNumbers(sKey));
				adaptCalHeaderForDayNamesLine.call(this, this.getShowDayNamesLine(), !!oInterval);
			}
			this._updatePickerSelection();
		}

		if (this._isWeekOrOneMonthView(sKey) || sKey === PlanningCalendarBuiltInView.Month) {
			oOldStartDate = this.getStartDate();

			this.setStartDate(UI5Date.getInstance(oOldStartDate.getTime())); //make sure the start date is aligned according to the week/month rules
			if (oOldStartDate.getTime() !== this.getStartDate().getTime()) {
				this.fireStartDateChange();
			}
		}

		if (this._oOneMonthsRow && this._isOneMonthView(sKey)) {
			this._oOneMonthsRow.setMode(this._iSize);
			this._adjustSelectedDate(CalendarDate.fromLocalJSDate(oStartDate, this._getPrimaryCalendarType()));

			if (this._iSize < 2) {
				this._setRowsStartDate(oStartDate);
			}
		} else if (this._oOneMonthsRow
			&& this._isOneMonthView(sOldViewKey)
			&& this._oOneMonthsRow.getSelectedDates().length) {
			oSelectedDate = this._oOneMonthsRow.getSelectedDates()[0].getStartDate();
			if (oSelectedDate) {
				oSelectedDate.setHours(oSelectedDate.getHours());
				oSelectedDate.setMinutes(oSelectedDate.getMinutes());
				oSelectedDate.setSeconds(oSelectedDate.getSeconds());
				oSelectedDate.setMilliseconds(oSelectedDate.getMilliseconds());
				this.setStartDate(oSelectedDate);
			}
		}

		if (oMinDate) {
			oHeader.getAggregation("_calendarPicker") && oHeader.getAggregation("_calendarPicker").setMinDate(UI5Date.getInstance(oMinDate.getTime()));
			oHeader.getAggregation("_yearPicker") && oHeader.getAggregation("_yearPicker").setMinDate(UI5Date.getInstance(oMinDate.getTime()));
			oHeader.getAggregation("_monthPicker") && oHeader.getAggregation("_monthPicker").setMinDate(UI5Date.getInstance(oMinDate.getTime()));
		}
		if (oMaxDate) {
			oHeader.getAggregation("_calendarPicker") && oHeader.getAggregation("_calendarPicker").setMaxDate(UI5Date.getInstance(oMaxDate.getTime()));
			oHeader.getAggregation("_yearPicker") && oHeader.getAggregation("_yearPicker").setMaxDate(UI5Date.getInstance(oMaxDate.getTime()));
			oHeader.getAggregation("_monthPicker") && oHeader.getAggregation("_monthPicker").setMaxDate(UI5Date.getInstance(oMaxDate.getTime()));
		}

		this._updateTodayButtonState();

		return this;

	};

	PlanningCalendar.prototype.setFirstDayOfWeek = function (iFirstDayOfWeek) {
		if (iFirstDayOfWeek < -1 || iFirstDayOfWeek > 6) {
			Log.error("" + iFirstDayOfWeek + " is not a valid value to the property firstDayOfWeek. Valid values are from -1 to 6.");
			return;
		}
		var sCurrentPickerId = this._getHeader().getAssociation("currentPicker"),
			oPicker = Element.getElementById(sCurrentPickerId),
			sViewKey = this.getViewKey(),
			oDateNav = this._dateNav,
			oPCStart = oDateNav.getStart(),
			iOldFirstDayOfWeek = this.getStartDate().getDay(),
			bOneMonthViewOnSmallScreen = sViewKey === PlanningCalendarBuiltInView.OneMonth && this._iSize < 2,
			iResultFirstDayOfWeek = iFirstDayOfWeek,
			oRow, oFirstUTCDateOfWeek, oFirstLocalDateOfWeek;

		oPicker.setFirstDayOfWeek(iFirstDayOfWeek);

		if (sViewKey === PlanningCalendarBuiltInView.Week || bOneMonthViewOnSmallScreen) {
			oRow = this.getAggregation("table").getInfoToolbar().getContent()[1];

			if (iFirstDayOfWeek === -1) { // -1 is the default value of firstDayOfWeek property. It means that the Locale information should be used.
				oFirstUTCDateOfWeek = CalendarUtils.getFirstDateOfWeek(CalendarUtils._createUniversalUTCDate(oPCStart, undefined, true));
				oFirstLocalDateOfWeek = CalendarUtils._createLocalDate(oFirstUTCDateOfWeek, true);
				iResultFirstDayOfWeek = oFirstLocalDateOfWeek.getDay();
			}

			oRow.setFirstDayOfWeek(iFirstDayOfWeek);
			if (!bOneMonthViewOnSmallScreen) {
				oPCStart.setDate(oPCStart.getDate() - iOldFirstDayOfWeek + iResultFirstDayOfWeek);
				oRow.setStartDate(oPCStart);
			}
			this.getRows().forEach(function (oRow) {
				this._updateRowTimeline(oRow);
			}.bind(this));
		}

		this.setProperty("firstDayOfWeek", iFirstDayOfWeek);
		this._updateWeekConfiguration();

		return this;
	};

	PlanningCalendar.prototype._updateWeekConfiguration = function() {
		var oWeekConfiguration = this._getWeekConfigurationValues();

		this._dateNav.setWeekConfiguration(oWeekConfiguration);
		this.setStartDate(this._dateNav.getStart());
	};

	PlanningCalendar.prototype._getWeekConfigurationValues = function() {
		var sLocale = new Locale(Formatting.getLanguageTag()).toString(),
			sCalendarWeekNumbering = this.getCalendarWeekNumbering(),
			iFirstDayOfWeek = this.getFirstDayOfWeek(),
			oWeekConfiguration = CalendarDateUtils.getWeekConfigurationValues(sCalendarWeekNumbering, new Locale(sLocale));

		if (iFirstDayOfWeek > -1 ) {
			oWeekConfiguration.firstDayOfWeek = iFirstDayOfWeek;
		}
		return oWeekConfiguration;
	};

	PlanningCalendar.prototype._handleFocus = function (oEvent) {
		var oDate = oEvent.getParameter("date"),
			bRestoreOldDate = oEvent.getParameter("restoreOldDate");

		if (bRestoreOldDate) {
			return;
		}

		this.shiftToDate(oDate, oEvent.getParameter("otherMonth"));
		this._addMonthFocusDelegate(this._getRowInstanceByViewKey(this.getViewKey()));
	};

	/**
	 * Navigates to the given date after it is focused or selected.
	 * @param {object} oDate The date to be navigated to
	 * @param {boolean} bOtherMonth If the date is in the same month as the start date
	 * @private
	 */
	PlanningCalendar.prototype.shiftToDate = function(oDate, bOtherMonth) {
		var oRowInstance = this._getRowInstanceByViewKey(this.getViewKey()),
			oStart,
			oCurrent;

		this._dateNav.toDate(oDate, this._getPrimaryCalendarType());

		oStart = this._dateNav.getStart();
		oCurrent = this._dateNav.getCurrent();

		if (this._dateNav.getCurrent() > this._dateNav.getEnd()){
			oStart = UI5Date.getInstance(this._dateNav.getStart());
			oStart.setDate(oStart.getDate() + 1);
		}

		if ((this.getMaxDate() && this.getMaxDate() < oDate) || (this.getMinDate() && this.getMinDate() > oDate)){
			return;
		}

		if (bOtherMonth) {
			this.fireStartDateChange();
		}

		if (oRowInstance &&
			!(oRowInstance.getMode && oRowInstance.getMode() < 2 && !bOtherMonth)) {
			this.setStartDate(oStart);
			oRowInstance.setStartDate(oStart);
			oRowInstance.setDate(oCurrent);
			this._addMonthFocusDelegate(oRowInstance);
		}
	};

	PlanningCalendar.prototype._addMonthFocusDelegate = function(oRowInstance) {
		var oFocusMonthDelegate = {
				onAfterRendering: function() {
					this._oItemNavigation.focusItem(this._oItemNavigation.getFocusedIndex());
					this.removeDelegate(oFocusMonthDelegate);
				}
			};
		oRowInstance.addDelegate(oFocusMonthDelegate, oRowInstance);
	};

	/**
	 * Changes the start date in Week and OneMonth views to the first date of the week or of the month.
	 * @param {object} oStartDate the date to be shifted
	 * @returns {object} the shifted date
	 * @private
	 */
	PlanningCalendar.prototype._shiftStartDate = function(oStartDate) {
		if (this.getViewKey() === PlanningCalendarBuiltInView.Week) {
			/* Calculates the first week's date for the given oStartDate. Have in mind that the oStartDate is the date that
			 * the user sees in the UI, thus - local one. As CalendarUtils.getFirstDateOfWeek works with UTC dates (this
			 * is because the dates are timezone irrelevant), it should be called with the local datetime values presented
			 * as UTC ones(e.g. if oStartDate is 21 Dec 1981, 13:00 GMT+02:00, it will be converted to 21 Dec 1981, 13:00 GMT+00:00)
			 */
			var oWeekConfigurationValues = this._getWeekConfigurationValues(),
				oFirstDateOfWeek = CalendarUtils.getFirstDateOfWeek(CalendarUtils._createUniversalUTCDate(oStartDate, undefined, true), oWeekConfigurationValues),
				oLocalDate = CalendarUtils._createLocalDate(oFirstDateOfWeek, true);
			if (this.getFirstDayOfWeek() > -1) {
				oLocalDate.setDate(oLocalDate.getDate() - oLocalDate.getDay() + this.getFirstDayOfWeek());
			}
			if (oLocalDate.getTime() > oStartDate.getTime()) {
				oLocalDate.setDate(oLocalDate.getDate() - 7);
			}
			oStartDate.setTime(oLocalDate.getTime());
		}

		if ((this.getViewKey() === PlanningCalendarBuiltInView.OneMonth || this.getViewKey() === PlanningCalendarBuiltInView.Month || this.getViewKey() === "OneMonth")) {
			/*
			 * Have in mind that the oStartDate is the date that the user sees in the UI, thus - local one. As
			 * CalendarUtils.getFirstDateOfMonth works with UTC dates (this is because the dates are timezone irrelevant),
			 * it should be called with the local datetime values presented as UTC ones.
			 */
			var oFirstDateOfMonth = CalendarUtils._getFirstDateOfMonth(CalendarDate.fromLocalJSDate(oStartDate, this._getPrimaryCalendarType()));
			var oJSDate = oFirstDateOfMonth.toLocalJSDate();
			oJSDate.setHours(oStartDate.getHours(), oStartDate.getMinutes(), oStartDate.getSeconds());
			//CalendarUtils.getFirstDateOfMonth works with UTC based date values, restore the result back in local timezone.
			oStartDate.setTime(oJSDate.getTime());
		}

		return oStartDate;
	};

	/**
	 * Updates the selection in the header's calendarPicker aggregation.
	 * @private
	 */
	PlanningCalendar.prototype._updatePickerSelection = function() {
		var oRangeDates = this._getFirstAndLastRangeDate(),
			sCurrentPickerId = this._getHeader().getAssociation("currentPicker"),
			oPicker = Element.getElementById(sCurrentPickerId),
			oSelectedRange;

		oSelectedRange = new DateRange({
			startDate: CalendarUtils._createLocalDate(oRangeDates.oStartDate, true),
			endDate: CalendarUtils._createLocalDate(oRangeDates.oEndDate, true)
		});

		if (this.isRelative()) {
			oPicker.setStartIndex(this.calcIntervalOffset(oRangeDates.oStartDate));
		} else {
			oPicker.destroySelectedDates();
			oPicker.addSelectedDate(oSelectedRange);
		}

		this._getHeader().updatePickerText(this._formatPickerText());
		this._updateTodayButtonState();
	};

	/**
	 * Sets the selection in one month mode to match the focused date for size S and M.
	 * @param {sap.ui.unified.calendar.CalendarDate} oSelectDate The date to select unless bUseFirstOfMonth is used
	 * @private
	 */
	PlanningCalendar.prototype._adjustSelectedDate = function(oSelectDate) {
		var oLocaleDate = oSelectDate.toLocalJSDate(),
			oMinDate = this.getMinDate();

		if (oMinDate && oLocaleDate.getTime() < oMinDate.getTime()) {
			oLocaleDate = UI5Date.getInstance(oMinDate.getTime());
		}


		if (this._oOneMonthsRow.getMode && this._oOneMonthsRow.getMode() < 2) {
			this._oOneMonthsRow.removeAllSelectedDates();
			this._oOneMonthsRow.addSelectedDate(new DateRange({startDate: oLocaleDate}));
			this._oOneMonthsRow.selectDate(oLocaleDate);
		}
	};

	/**
	 * Inserts the needed interval to the right position in the toolbar of the PlanningCalendar.
	 * When the screen is big, the interval should be placed at the end.
	 * Else - after(below) the calendar header.
	 * @param {object} oInterval The interval to be placed in the toolbar
	 * @private
	 */
	PlanningCalendar.prototype._insertInterval = function  (oInterval) {
		if (this._iSizeScreen > 1) {
			// place the interval at the end.
			this._oInfoToolbar.addContent(oInterval);
		} else {
			// place the interval after the calendar header.
			this._oInfoToolbar.insertContent(oInterval, 1);
		}
	};

	/**
	 * Determines if the week numbers are visible for a given view.
	 * @param {string} sViewKey The view key
	 * @returns {boolean} true if the week numbers are allowed for the current view
	 * @private
	 */
	PlanningCalendar.prototype._viewAllowsWeekNumbers = function(sViewKey) {
		var sIntervalType = this._getView(sViewKey).getIntervalType(),
			oIntervalMetadata = INTERVAL_METADATA[sIntervalType];

		return !!oIntervalMetadata && !!oIntervalMetadata.oClass.prototype.setShowWeekNumbers;
	};

	/**
	 * Determines if the day names line is allowed for a given view.
	 * @param {string} sViewKey The view key
	 * @returns {boolean} true if the day names line is allowed for the current view
	 * @private
	 */
	PlanningCalendar.prototype._viewAllowsDayNamesLine = function(sViewKey) {
		var sIntervalType = this._getView(sViewKey).getIntervalType(),
			oIntervalMetadata = INTERVAL_METADATA[sIntervalType];

		return !!oIntervalMetadata && !!oIntervalMetadata.oClass.prototype.setShowDayNamesLine;
	};

	/**
	 * Returns the interval for a given view.
	 * @param {string} sViewKey Key of a view
	 * @returns {*} Interval instance in the passed view, if it is already created and has metadata, otherwise returns undefined.
	 * @private
	 */
	PlanningCalendar.prototype._getRowInstanceByViewKey = function(sViewKey) {
		var sIntervalType = this._getView(sViewKey).getIntervalType(),
			oIntervalMetadata = INTERVAL_METADATA[sIntervalType],
			oInterval;
		if (oIntervalMetadata) {
			oInterval = this[oIntervalMetadata.sInstanceName];
		}

		if (sIntervalType === CalendarIntervalType.Month) {
			oInterval = this._oMonthsRow;
		}

		if (sIntervalType === CalendarIntervalType.Hour) {
			oInterval = this._oTimesRow;
		}

		return oInterval;
	};

	PlanningCalendar.prototype.setShowWeekNumbers = function (bValue) {
		this.setProperty("showWeekNumbers", bValue, true);

		this._getViews().forEach(function(oView) {
			var sViewKey = oView.getKey(),
				bViewAllowsWeekNumbers = this._viewAllowsWeekNumbers(sViewKey),
				oInterval = this._getRowInstanceByViewKey(sViewKey);

			if (oInterval && bViewAllowsWeekNumbers) {
				oInterval.setShowWeekNumbers(bValue);
			}

			//update the pc header classes if needed
			if (this.getDomRef() && this.getViewKey() === sViewKey) {
				adaptCalHeaderForWeekNumbers.call(this, bValue, bViewAllowsWeekNumbers);
			}
		}, this);

		return this;
	};

	PlanningCalendar.prototype.setShowIntervalHeaders = function(bShowIntervalHeaders){

		this.setProperty("showIntervalHeaders", bShowIntervalHeaders, true);

		var aRows = this.getRows();
		for (var i = 0; i < aRows.length; i++) {
			var oRow = aRows[i];
			getRowTimeline(oRow).setShowIntervalHeaders(bShowIntervalHeaders);
		}

		return this;

	};

	PlanningCalendar.prototype.setShowEmptyIntervalHeaders = function(bShowEmptyIntervalHeaders){

		this.setProperty("showEmptyIntervalHeaders", bShowEmptyIntervalHeaders, true);

		var aRows = this.getRows();
		for (var i = 0; i < aRows.length; i++) {
			var oRow = aRows[i];
			getRowTimeline(oRow).setShowEmptyIntervalHeaders(bShowEmptyIntervalHeaders);
		}

		return this;

	};

	PlanningCalendar.prototype.setGroupAppointmentsMode = function (bGroupAppointmentsMode) {

		this.setProperty("groupAppointmentsMode", bGroupAppointmentsMode, true);

		var aRows = this.getRows();
		for (var i = 0; i < aRows.length; i++) {
			var oRow = aRows[i];
			getRowTimeline(oRow).setGroupAppointmentsMode(bGroupAppointmentsMode);
		}

		return this;
	};

<<<<<<< HEAD
=======

	/**
	 * Set the appointment reduced height property to the appointments in the calendar
	 * @param {boolean} bAppointmentsReducedHeight - if set to true, the appointments will have a reduced height
	 * @returns {this} Reference to <code>this</code> for method chaining
	 * @public
	 * @deprecated Since version 1.119. Please use the <code>appointmentHeight</code> with value "Automatic" property instead.
	 */
	PlanningCalendar.prototype.setAppointmentsReducedHeight = function(bAppointmentsReducedHeight){

		this.setProperty("appointmentsReducedHeight", bAppointmentsReducedHeight, true);

		var aRows = this.getRows();
		for (var i = 0; i < aRows.length; i++) {
			var oRow = aRows[i];
			getRowTimeline(oRow).setAppointmentsReducedHeight(bAppointmentsReducedHeight);
		}

		return this;

	};

>>>>>>> 8e4ec004
	PlanningCalendar.prototype.setAppointmentHeight = function(sAppointmentHeight) {
		var aRows = this.getRows(),
			i;

		this.setProperty("appointmentHeight", sAppointmentHeight);
		for (i = 0; i < aRows.length; i++) {
			var oRow = aRows[i];
			getRowTimeline(oRow).setAppointmentHeight(sAppointmentHeight);
		}

		return this;
	};

	PlanningCalendar.prototype.setAppointmentRoundWidth = function(sAppointmentRoundWidth) {
		var aRows = this.getRows(),
			i;
		this.setProperty("appointmentRoundWidth", sAppointmentRoundWidth);
		for (i = 0; i < aRows.length; i++) {
			var oRow = aRows[i];
			getRowTimeline(oRow).setAppointmentRoundWidth(sAppointmentRoundWidth);
		}

		return this;
	};

	PlanningCalendar.prototype.setAppointmentsVisualization = function(sAppointmentsVisualization){

		this.setProperty("appointmentsVisualization", sAppointmentsVisualization, true);

		var aRows = this.getRows();
		for (var i = 0; i < aRows.length; i++) {
			var oRow = aRows[i];
			getRowTimeline(oRow).setAppointmentsVisualization(sAppointmentsVisualization);
		}

		return this;

	};

	PlanningCalendar.prototype.setShowRowHeaders = function(bShowRowHeaders){

		if (this.getShowRowHeaders() === bShowRowHeaders) {
			return this;
		}

		// set header column to invisible as each row is a ColumnListItem with two columns
		// removing the column would need to change every row

		this.setProperty("showRowHeaders", bShowRowHeaders, true);

		var oTable = this.getAggregation("table"),
			oRowHeader, oRowTimeline;

		oTable.getColumns()[0].setVisible(bShowRowHeaders);
		this._toggleAppointmentsColumnPopinState(bShowRowHeaders);

		this.$().toggleClass("sapMPlanCalNoHead", !bShowRowHeaders);
		positionSelectAllCheckBox.call(this);
		this._setSelectionMode.call(this);

		oTable.getItems().forEach(function(oListItem) {
			oRowHeader = oListItem.getCells()[0];
			oRowTimeline = oListItem.getCells()[1];

			if (bShowRowHeaders) {
				oRowTimeline.addAriaLabelledBy(oRowHeader.getId());
			} else {
				oRowTimeline.removeAriaLabelledBy(oRowHeader.getId());
			}
		});

		return this;

	};

	PlanningCalendar.prototype.setShowDayNamesLine = function(bShowDayNamesLine){

		var intervalMetadata,
			sInstanceName,
			oCalDateInterval,
			bRendered = !!this.getDomRef(),
			sCurrentViewKey = this.getViewKey();

		for (intervalMetadata in  INTERVAL_METADATA) {
			sInstanceName = INTERVAL_METADATA[intervalMetadata].sInstanceName;
			if (this[sInstanceName]) {
				oCalDateInterval = this[sInstanceName];
				oCalDateInterval.setShowDayNamesLine(bShowDayNamesLine);

				if (bRendered && intervalMetadata === sCurrentViewKey) {
					adaptCalHeaderForDayNamesLine.call(this, bShowDayNamesLine, true);
				}
			}
		}

		return this.setProperty("showDayNamesLine", bShowDayNamesLine, false);

	};

	/**
	 * Sets the stickyHeader property.
	 * @override
	 * @public
	 * @param {boolean} bStick Whether the header area will remain visible (fixed on top)
	 * @returns {this} this pointer for chaining
	 */
	PlanningCalendar.prototype.setStickyHeader = function(bStick) {
		if (this.getStickyHeader() === bStick) {
			return this;
		}

		this.setProperty("stickyHeader", bStick, true);
		if (Device.system.phone) {
			if (bStick) {
				Device.orientation.attachHandler(this._updateStickyHeader, this);
			} else {
				Device.orientation.detachHandler(this._updateStickyHeader, this);
			}
		}
		this._updateStickyHeader();

		return this;
	};

	PlanningCalendar.prototype._updateStickyHeader = function() {
		var aStickyParts = [],
			bStick = this.getStickyHeader(),
			bMobile1MonthView = this._isOneMonthView(this.getViewKey()) && this._iSize < 2,
			bStickyToolbar = bStick && !Device.system.phone && !bMobile1MonthView,
			bStickyInfoToolbar = bStick && !(Device.system.phone && Device.orientation.landscape) && !bMobile1MonthView;

		if (bStickyToolbar) {
			aStickyParts.push(Sticky.HeaderToolbar);
		}
		if (this._oInfoToolbar && bStickyInfoToolbar) {
			aStickyParts.push(Sticky.InfoToolbar);
		}

		this.getAggregation("table").setSticky(aStickyParts);
	};

	/**
	 * Adjusts the settings for the displayed view.
	 *
	 * @private
	 */
	PlanningCalendar.prototype._adjustViewKey = function () {
		if ((!this._oTimesRow && !this._oDatesRow && !this._oMonthsRow && !this._oWeeksRow && !this._oOneMonthsRow) || this._bCheckView) {
			// init intervalType settings if default is used
			this.setViewKey(this.getViewKey());
			this._bCheckView = undefined;
		}
	};

	PlanningCalendar.prototype.addView = function(oView) {
		this.addAggregation("views", oView);

		if (oView.getKey() === this.getViewKey()) {
			// we have to ensure that the correct view key is set after all of the views (build-in and custom) are
			// included as aggregation
			this._adjustViewKey();
		}

		return this;
	};

	PlanningCalendar.prototype.insertView = function(oView, iIndex) {
		this.insertAggregation("views", oView, iIndex);

		if (oView.getKey() === this.getViewKey()) {
			// we have to ensure that the correct view key is set after all of the views (build-in and custom) are
			// included as aggregation
			this._adjustViewKey();
		}

		return this;
	};

	PlanningCalendar.prototype.addRow = function(oRow) {
		this.addAggregation("rows", oRow);
		this.getAggregation("table").addItem(this._createPlanningCalendarListItem(oRow));

		return this;
	};

	PlanningCalendar.prototype.insertRow = function(oRow, iIndex) {
		this.insertAggregation("rows", oRow, iIndex);
		this.getAggregation("table").insertItem(this._createPlanningCalendarListItem(oRow), iIndex, true);

		return this;
	};

	PlanningCalendar.prototype.removeRow = function(vObject) {
		var oRow = this.removeAggregation("rows", vObject, true),
			oTable = this.getAggregation("table");

		oTable.removeItem(getListItem(oRow), true);

		this._handleRowRemoval(oRow);

		updateSelectAllCheckBox.call(this);

		this._setSelectionMode.call(this);

		return oRow;
	};

	PlanningCalendar.prototype.removeAllRows = function() {
		var aRows = this.removeAllAggregation("rows", true),
			oTable = this.getAggregation("table");

		oTable.removeAllItems(true);

		aRows.forEach(this._handleRowRemoval, this);

		updateSelectAllCheckBox.call(this);

		this._setSelectionMode.call(this);

		return aRows;

	};

	PlanningCalendar.prototype.destroyRows = function() {

		var destroyed;

		var oTable = this.getAggregation("table");
		oTable.destroyItems(true);

		destroyed = this.destroyAggregation("rows");

		updateSelectAllCheckBox.call(this);

		this._setSelectionMode.call(this);

		return destroyed;

	};


	PlanningCalendar.prototype.setSingleSelection = function(bSingleSelection) {

		this.setProperty("singleSelection", bSingleSelection, true);

		positionSelectAllCheckBox.call(this);
		this._setSelectionMode.call(this);

		if (bSingleSelection) {
			this.selectAllRows(false);
		} else {
			updateSelectAllCheckBox.call(this);
		}

		this.$().toggleClass("sapMPlanCalMultiSel", !bSingleSelection);

		return this;

	};

	PlanningCalendar.prototype.setNoDataText = function(sNoDataText) {

		this.setProperty("noDataText", sNoDataText, true);

		var oTable = this.getAggregation("table");
		oTable.setNoDataText(sNoDataText);

		return this;

	};

	PlanningCalendar.prototype.setLegend = function(vLegend){

		this.setAssociation("legend", vLegend, true);

		var aRows = this.getRows(),
			oLegend = this.getLegend() && Element.getElementById(this.getLegend()),
			oLegendDestroyObserver;

		for (var i = 0; i < aRows.length; i++) {
			var oRow = aRows[i];
			getRowTimeline(oRow).setLegend(vLegend);
		}

		INTERVAL_CTR_REFERENCES.forEach(function (sControlRef) {
			if (this[sControlRef]) {
				this[sControlRef].setLegend(vLegend);
			}
		}, this);

		if (oLegend) { //destroy of the associated legend should rerender the PlanningCalendar
			oLegendDestroyObserver = new ManagedObjectObserver(function(oChanges) {
				this.invalidate();
			}.bind(this));
			oLegendDestroyObserver.observe(oLegend, {
				destroy: true
			});
		}

		return this;
	};

	PlanningCalendar.prototype.addAriaLabelledBy = function(sId) {

		this.addAssociation("ariaLabelledBy", sId, true);

		var oTable = this.getAggregation("table");
		oTable.addAriaLabelledBy(sId);

		return this;

	};

	PlanningCalendar.prototype.removeAriaLabelledBy = function(vObject) {

		this.removeAssociation("ariaLabelledBy", vObject, true);

		var oTable = this.getAggregation("table");
		oTable.removeAriaLabelledBy(vObject);

		return this;

	};

	PlanningCalendar.prototype.removeAllAriaLabelledBy = function() {

		this.removeAllAssociation("ariaLabelledBy", true);

		var oTable = this.getAggregation("table");
		oTable.removeAllAriaLabelledBy();
		oTable.addAriaLabelledBy(this.getId() + "-Descr");

		return this;

	};

	PlanningCalendar.prototype.invalidate = function(oOrigin) {
		var bOriginInstanceOfDateRange = oOrigin && oOrigin instanceof DateRange;
		//The check for _bIsBeingDestroyed is because here there's no need of any actions when
		//the control is destroyed. It's all handled in the Control's invalidate method.
		if (!this._bIsBeingDestroyed && (this._bDateRangeChanged || bOriginInstanceOfDateRange)) {
			// DateRange changed -> only invalidate calendar control
			if (this.getDomRef()) {
				var sKey = this.getViewKey();
				var oView = this._getView(sKey);
				var sIntervalType = oView.getIntervalType();

				switch (sIntervalType) {
					case CalendarIntervalType.Hour:
						if (this._oTimesRow) {
							this._oTimesRow.invalidate(arguments);
						}
						break;

					case CalendarIntervalType.Day:
						if (this._oDatesRow) {
							this._oDatesRow.invalidate(arguments);
						}
						break;

					case CalendarIntervalType.Month:
						if (this._oMonthsRow) {
							this._oMonthsRow.invalidate(arguments);
						}
						break;
					case CalendarIntervalType.OneMonth:
					case "OneMonth":
						if (this._oOneMonthsRow) {
							this._oOneMonthsRow.invalidate(arguments);
						}
						break;

					case CalendarIntervalType.Week:
						if (this._oWeeksRow) {
							this._oWeeksRow.invalidate(arguments);
						}
						break;

					default:
						throw new Error("Unknown IntervalType: " + sIntervalType + "; " + this);
				}
			}
			this._bDateRangeChanged = undefined;
		} else {
			if (oOrigin instanceof PlanningCalendarView) {
				this._bCheckView = true; // update view setting onbeforerendering
			}
			Control.prototype.invalidate.apply(this, arguments);
		}

	};

	PlanningCalendar.prototype.addSpecialDate = function(oSpecialDate) {
		this._bDateRangeChanged = true;

		return Control.prototype.addAggregation.call(this, "specialDates", oSpecialDate);
	};

	PlanningCalendar.prototype.insertSpecialDate = function (oSpecialDate, iIndex) {
		this._bDateRangeChanged = true;

		return Control.prototype.insertAggregation.call(this, "specialDates", oSpecialDate, iIndex);
	};

	PlanningCalendar.prototype.removeSpecialDate = function(oSpecialDate) {
		this._bDateRangeChanged = true;

		return Control.prototype.removeAggregation.call(this, "specialDates", oSpecialDate);
	};

	PlanningCalendar.prototype.removeAllSpecialDates = function() {

		this._bDateRangeChanged = true;

		return this.removeAllAggregation("specialDates");
	};

	PlanningCalendar.prototype.destroySpecialDates = function() {

		this._bDateRangeChanged = true;

		return this.destroyAggregation("specialDates");
	};

	PlanningCalendar.prototype.removeAllViews = function() {

		this._bCheckView = true; // update view setting onbeforerendering
		var aRemoved = this.removeAllAggregation("views"),
			aBuiltInViews = this.getBuiltInViews();
		if (aBuiltInViews.length) {
			this.setViewKey(aBuiltInViews[0]);
		} else {
			this.setViewKey(KEYS_FOR_ALL_BUILTIN_VIEWS[0]);
		}
		return aRemoved;

	};

	PlanningCalendar.prototype.destroyViews = function() {

		this._bCheckView = true; // update view setting onbeforerendering
		var oDestroyed = this.destroyAggregation("views"),
			aBuiltInViews = this.getBuiltInViews();
		if (aBuiltInViews.length) {
			this.setViewKey(aBuiltInViews[0]);
		} else {
			this.setViewKey(KEYS_FOR_ALL_BUILTIN_VIEWS[0]);
		}
		return oDestroyed;

	};

	/**
	 * Returns an array containing the selected rows. If no row is selected, an empty array is returned.
	 *
	 * @returns {sap.m.PlanningCalendarRow[]} selected rows
	 * @public
	 */
	PlanningCalendar.prototype.getSelectedRows = function() {

		return this.getRows().filter(function(oRow) {
			return oRow.getSelected();
		});

	};


	/**
	 * Selects or deselects all <code>PlanningCalendarRows</code>.
	 *
	 * <b>Note:</b> Selection only works if <code>singleSelection</code> is set to <code>false</code>.
	 *
	 * @param {boolean} bSelect Indicator showing whether <code>PlanningCalendarRows</code> should be selected or deselected
	 * @returns {this} <code>this</code> to allow method chaining
	 * @public
	 */
	PlanningCalendar.prototype.selectAllRows = function(bSelect) {

		var aRows = this.getRows();

		if (!(bSelect && this.getSingleSelection())) {
			for (var i = 0; i < aRows.length; i++) {
				var oRow = aRows[i];
				oRow.setSelected(bSelect);
			}

			if (this._oSelectAllCheckBox) {
				this._oSelectAllCheckBox.setSelected(bSelect);
			}
		}

		return this;

	};

	PlanningCalendar.prototype.onsaphomemodifiers = function(oEvent) {

		if ((oEvent.metaKey || oEvent.ctrlKey) && !oEvent.altKey && !oEvent.shiftKey) {
			var aRows = this.getRows();
			var oRow = aRows[0];

			var oNewEvent = new jQuery.Event("saphome");
			oNewEvent._bPlanningCalendar = true;

			getRowTimeline(oRow).onsaphome(oNewEvent);

			oEvent.preventDefault();
			oEvent.stopPropagation();
		}

	};

	PlanningCalendar.prototype.onsapendmodifiers = function(oEvent) {

		if ((oEvent.metaKey || oEvent.ctrlKey) && !oEvent.altKey && !oEvent.shiftKey) {
			var aRows = this.getRows();
			var oRow = aRows[aRows.length - 1];

			var oNewEvent = new jQuery.Event("sapend");
			oNewEvent._bPlanningCalendar = true;

			getRowTimeline(oRow).onsapend(oNewEvent);

			oEvent.preventDefault();
			oEvent.stopPropagation();
		}

	};

	PlanningCalendar.prototype.setBuiltInViews = function(aBuiltInViews) {
		this.setProperty("builtInViews", aBuiltInViews);
		this.setViewKey(this._getViews()[0].getKey());
		return this;
	};

	PlanningCalendar.prototype.removeView = function(oView) {
		var oResult = this.removeAggregation("views", oView);
		if (!this.getViews().length) {
			this.setViewKey(this._getViews()[0].getKey());
		}
		return oResult;
	};

	PlanningCalendar.prototype._isOneMonthView = function(sViewKey) {
		return sViewKey === PlanningCalendarBuiltInView.OneMonth || sViewKey === "OneMonth";
	};

	PlanningCalendar.prototype._isWeekOrOneMonthView = function(sViewKey) {
		return sViewKey === PlanningCalendarBuiltInView.Week || this._isOneMonthView(sViewKey);
	};

	/**
	 * Gets the correct <code>PlanningCalendarView</code> interval depending on the screen size.
	 * @param {PlanningCalendarView} oView Target view
	 * @returns {number} Interval for the target view that corresponds to the screen size
	 * @private
	 */
	PlanningCalendar.prototype._getIntervals = function (oView) {
		var iIntervals = 0;

		switch (this._iSize) {
			case 0:
				iIntervals = oView.getIntervalsS();
				break;

			case 1:
				iIntervals = oView.getIntervalsM();
				break;

			default:
				iIntervals = oView.getIntervalsL();
				break;
		}

		return iIntervals;

	};

	/**
	 * Gets a <code>PlanningCalendarView</code> by a given view key.
	 * @param {string} sKey <code>PlanningCalendarView</code> key
	 * @param {boolean} bNoError Determines if an error should be thrown (false) or not (true) when the given view is missing
	 * @returns {sap.m.PlanningCalendarView} The view of the PlanningCalendar
	 * @private
	 */
	PlanningCalendar.prototype._getView = function (sKey, bNoError) {

		var aViews = this._getViews();
		var oView;

		for (var i = 0; i < aViews.length; i++) {
			oView = aViews[i];
			if (oView.getKey() != sKey) {
				oView = undefined;
			} else  {
				break;
			}
		}

		if (!oView && !bNoError) {
			throw new Error("PlanningCalendarView with key " + sKey + " not assigned " + this);
		}

		return oView;

	};

	PlanningCalendar.prototype._changeStartDate = function(oStartDate) {
		if (this._bNoStartDateChange) {
			return;
		}

		this.setStartDate(UI5Date.getInstance(oStartDate.getTime()));
		this._updatePickerSelection();
		this.fireStartDateChange();
	};

	/**
	 *
	 * @param {boolean} bUpdateRows if there is need for updating the rows
	 * @private
	 */
	PlanningCalendar.prototype._updateCurrentTimeVisualization = function (bUpdateRows) {

		if (this._sUpdateCurrentTime) {
			clearTimeout(this._sUpdateCurrentTime);
			this._sUpdateCurrentTime = undefined;
		}

		if (bUpdateRows) {
			var aRows = this.getRows();
			for (var i = 0; i < aRows.length; i++) {
				var oRow = aRows[i];
				getRowTimeline(oRow).updateCurrentTimeVisualization();
			}
		}

		// set timer only if date is in visible area or one hour before
		var oNowDate = UI5Date.getInstance();
		var oStartDate = this.getStartDate();
		var sKey = this.getViewKey();
		var oView = this._getView(sKey);
		var sIntervalType = oView.getIntervalType();
		var iIntervals = this._getIntervals(oView);
		var iTime = 0;
		var iStartTime = 0;
		var iEndTime = 0;

		switch (sIntervalType) {
			case CalendarIntervalType.Hour:
				iTime = 60000;
				iStartTime = oStartDate.getTime() - 3600000;
				iEndTime = oStartDate.getTime() + iIntervals * 3600000;
				break;

			case CalendarIntervalType.Day:
			case CalendarIntervalType.Week:
			case CalendarIntervalType.OneMonth:
			case "OneMonth":
				iTime = 1800000;
				iStartTime = oStartDate.getTime() - 3600000;
				iEndTime = oStartDate.getTime() + iIntervals * 86400000;
				break;

			default:
				iTime = -1; // not needed
				break;
		}

		if (oNowDate.getTime() <= iEndTime && oNowDate.getTime() >= iStartTime && iTime > 0) {
			this._sUpdateCurrentTime = setTimeout(this['_updateCurrentTimeVisualization'].bind(this, true), iTime);
		}

	};

	function changeIntervalType(oEvent) {

		this.setViewKey(oEvent.getParameter("item").getKey());

		this.fireViewChange();

	}

	/**
	 * Handles the <code>press</code> event of the <code>PlanningCalendar</code>'s today button
	 * @param {jQuery.Event} oEvent the triggered event
	 * @private
	 */
	PlanningCalendar.prototype._handleTodayPress = function (oEvent) {
		var oDate = UI5Date.getInstance(),
			oStartDate,
			sViewKey = this.getViewKey(),
			oFocusMonthDelegate = {
				onAfterRendering: function() {
					this._focusDate(CalendarDate.fromLocalJSDate(UI5Date.getInstance(), this._getPrimaryCalendarType()));
					this.removeDelegate(oFocusMonthDelegate);
				}
			};

		// if the OneMonth view is selected and Today btn is pressed,
		// the calendar should start from the 1st date of the current month
		if (this._isOneMonthView(sViewKey)) {
			oStartDate = CalendarUtils._getFirstDateOfMonth(CalendarDate.fromLocalJSDate(oDate, this._getPrimaryCalendarType()));
			this._adjustSelectedDate(CalendarDate.fromLocalJSDate(oDate, this._getPrimaryCalendarType()));

			oDate = oStartDate.toLocalJSDate();
		}

		if (sViewKey === PlanningCalendarBuiltInView.Week) {
			//clicking of today in week view should not point to the current hour, but to the one defined by app. developer
			oStartDate = this.getStartDate();
			oDate.setHours(oStartDate.getHours());
			oDate.setMinutes(oStartDate.getMinutes());
			oDate.setSeconds(oStartDate.getSeconds());
		}

		this.setStartDate(oDate);
		this._dateNav.setCurrent(oDate);
		if (sViewKey === PlanningCalendarBuiltInView.Week) {
			this._oWeeksRow.addDelegate(oFocusMonthDelegate, this._oWeeksRow);
		} else if (this._isOneMonthView(sViewKey)) {
			this._oOneMonthsRow.addDelegate(oFocusMonthDelegate, this._oOneMonthsRow);
		}
		this._updatePickerSelection();
		this.fireStartDateChange();

	};

	/**
	 * Handles the <code>startDateChange</code> event of the <code>PlanningCalendar</code>
	 * @param {jQuery.Event} oEvent the triggered event
	 * @private
	 */
	PlanningCalendar.prototype._handleStartDateChange = function(oEvent){
		var oStartDate = oEvent.oSource.getStartDate();

		// Checking if the current view (custom or not) is different than type Hour
		if (this._getView(this.getViewKey()).getIntervalType() !== CalendarIntervalType.Hour) {
			var oCurrentStartDate = this.getStartDate();

			oStartDate.setHours(oCurrentStartDate.getHours());
			oStartDate.setMinutes(oCurrentStartDate.getMinutes());
			oStartDate.setSeconds(oCurrentStartDate.getSeconds());
		}

		this._changeStartDate(oStartDate);
	};

	/**
	 * Handles the <code>dateSelect</code> event of the <code>PlanningCalendarHeader</code>
	 * @param {jQuery.Event} oEvent the triggered event
	 * @private
	 */
	PlanningCalendar.prototype._handleDateSelect = function(oEvent) {
		var oStartDate,
			oCurrentStartDate = this.getStartDate(),
			sViewKey = this.getViewKey(),
			oCurrentView = this._getView(sViewKey),
			sCurrentViewIntervalType = oCurrentView.getIntervalType(),
			sControlRef;

		if (this.isRelative()) {
			oStartDate = UI5Date.getInstance(this.getMinDate().getTime());
			oStartDate.setDate(
				oStartDate.getDate() + oEvent.getSource()._oIndexPicker.getSelectedIndex() * this._getView(this.getViewKey()).getIntervalSize()
			);
		} else {
			oStartDate = oEvent.getSource().getStartDate();
		}

		// Checking if the current view (custom or not) is of type Hour
		if (sCurrentViewIntervalType === CalendarIntervalType.Hour) {
			oStartDate.setHours(oCurrentStartDate.getHours());
			oStartDate.setMinutes(oCurrentStartDate.getMinutes());
			oStartDate.setSeconds(oCurrentStartDate.getSeconds());
		}

		if (oCurrentStartDate.getTime() !== oStartDate.getTime()){
			this._changeStartDate(oStartDate);
			if (sCurrentViewIntervalType === CalendarIntervalType.Month) {
				oStartDate = this.getStartDate();
			}
			this._dateNav.setCurrent(oStartDate);

			if (sCurrentViewIntervalType === "Hour") {
				sCurrentViewIntervalType = "Time";
			} else if (sCurrentViewIntervalType === "Day") {
				sCurrentViewIntervalType = "Date";
			} else if (sCurrentViewIntervalType === "One Month") {
				sCurrentViewIntervalType = "OneMonth";
			}
			sControlRef = "_o" + sCurrentViewIntervalType + "sRow";

			if (this[sControlRef]) {
				this[sControlRef].displayDate(oStartDate);
			}
		}
	};

	PlanningCalendar.prototype._handleCalendarSelect = function (oEvent) {
		var aSelectedDates = oEvent.getSource().getSelectedDates();

		if (!aSelectedDates.length) {
			return;
		}

		var oEvtSelectedStartDate = UI5Date.getInstance(aSelectedDates[0].getStartDate());
		var oEvtSelectedStartCalendarDate = CalendarDate.fromLocalJSDate(oEvtSelectedStartDate, this._getPrimaryCalendarType());
		// calculate end date
		var oEndDate = CalendarUtils._createUniversalUTCDate(oEvtSelectedStartDate, this._getPrimaryCalendarType(), true);
		var sKey = this.getViewKey();
		var oView = this._getView(sKey);
		var sIntervalType = oView.getIntervalType();

		// remove old selection
		// unless the select acts as a picker, then the selection stays
		// in OneMonth view smaller sizes
		if ((sIntervalType !== CalendarIntervalType.OneMonth && sIntervalType !== "OneMonth")
			|| this._iSize > 1) {
			aSelectedDates[0].setStartDate();
		}

		switch (sIntervalType) {
			case CalendarIntervalType.Hour:
				oEndDate.setUTCHours(oEndDate.getUTCHours() + 1);
				break;

			case CalendarIntervalType.Day:
			case CalendarIntervalType.Week:
				oEndDate.setUTCDate(oEndDate.getUTCDate() + 1);
				break;
			case CalendarIntervalType.OneMonth:
			case "OneMonth":
				if (this._iSize < 2) { // change rows' startDate on S and M sizes
					var oFocusedDate = UI5Date.getInstance(oEvtSelectedStartCalendarDate.toLocalJSDate().getTime());
					if (CalendarUtils.monthsDiffer(this.getStartDate(), oEvtSelectedStartCalendarDate.toLocalJSDate())) {
						this.setStartDate(oEvtSelectedStartCalendarDate.toLocalJSDate());
						this._getHeader().updatePickerText(this._formatPickerText());
						this.fireStartDateChange();
					}
					this._setRowsStartDate(oFocusedDate);
					this._oOneMonthsRow._focusDate(CalendarDate.fromLocalJSDate(oFocusedDate, this._getPrimaryCalendarType()), true);
				} else if (CalendarUtils._isNextMonth(oEvtSelectedStartCalendarDate.toLocalJSDate(), this.getStartDate())) {
					this.shiftToDate(oEvtSelectedStartCalendarDate.toLocalJSDate(), true);
					this._addMonthFocusDelegate(this._getRowInstanceByViewKey(this.getViewKey()));
					oEndDate.setUTCDate(oEndDate.getUTCDate() + 1);
					oEndDate.setUTCMilliseconds(oEndDate.getUTCMilliseconds() - 1);
					oEndDate = CalendarUtils._createLocalDate(oEndDate, true);
					this.fireIntervalSelect({startDate: oEvtSelectedStartDate, endDate: oEndDate, subInterval: false, row: undefined});
					return;
				}
				oEndDate.setUTCDate(oEndDate.getUTCDate() + 1);
				break;
			case CalendarIntervalType.Month:
				oEndDate.setUTCMonth(oEndDate.getUTCMonth() + 1);
				break;

			default:
				throw new Error("Unknown IntervalType: " + sIntervalType + "; " + this);
		}

		oEndDate.setUTCMilliseconds(oEndDate.getUTCMilliseconds() - 1);
		oEndDate = CalendarUtils._createLocalDate(oEndDate, true);
		this._formatPickerText();

		this.fireIntervalSelect({startDate: oEvtSelectedStartDate, endDate: oEndDate, subInterval: false, row: undefined});

	};

	function handleIntervalSelect(oEvent){

		var oStartDate = oEvent.getParameter("startDate");

		var sKey = this.getViewKey();
		var oView = this._getView(sKey);
		var sIntervalType = oView.getIntervalType();

		if ((sIntervalType === CalendarIntervalType.OneMonth || sIntervalType === "OneMonth")
			&& CalendarUtils._isNextMonth(oStartDate, this.getStartDate())) {
			this.shiftToDate(oStartDate);
			this._addMonthFocusDelegate(this._getRowInstanceByViewKey(this.getViewKey()));
			return;
		}

		var oEndDate = oEvent.getParameter("endDate");
		var bSubInterval = oEvent.getParameter("subInterval");
		var oRow = getRow(oEvent.oSource.getParent());
		this._formatPickerText();

		this.fireIntervalSelect({startDate: oStartDate, endDate: oEndDate, subInterval: bSubInterval, row: oRow});

	}

	PlanningCalendar.prototype._applyContextualSettings = function (oSettings) {
		return Control.prototype._applyContextualSettings.call(this, oSettings);
	};

	function adaptCalHeaderForWeekNumbers(bShowWeekNumbers, bCurrentIntervalAllowsWeekNumbers) {
		this.$().toggleClass("sapMPlanCalWithWeekNumbers", bShowWeekNumbers && bCurrentIntervalAllowsWeekNumbers);
	}

	function adaptCalHeaderForDayNamesLine(bShowDayNamesLine, bCurrentIntervalAllowsDayNamesLine) {
		this.$().toggleClass("sapMPlanCalWithDayNamesLine", bShowDayNamesLine && bCurrentIntervalAllowsDayNamesLine);
	}

	function handleResize(oEvent, bNoRowResize) {
		if (oEvent.size.width <= 0) {
			// only if visible at all
			return;
		}

		// guard against resize loops
		// 1870423752
		if (Math.abs(this.iWidth - oEvent.size.width) < 15) {
			return;
		}
		this.iWidth = oEvent.size.width;

		this._applyContextualSettings({
			contextualWidth: this.iWidth
		});

		var aRows = this.getRows();
		var oRow;
		var i = 0;
		var oSelectedDate;

		var iOldSize = this._iSize;
		determineSize.call(this, oEvent.size.width);
		if (iOldSize != this._iSize) {
			toggleSizeClasses.call(this, this._iSize);

			var sKey = this.getViewKey();
			var oView = this._getView(sKey);
			var sIntervalType = oView.getIntervalType();
			var iIntervalSize = oView.getIntervalSize();
			var iIntervals = this._getIntervals(oView);
			for (i = 0; i < aRows.length; i++) {
				oRow = aRows[i];
				var oTimeline = getRowTimeline(oRow);
				if (iIntervals != oTimeline.getIntervals()) {
					oTimeline.setIntervals(iIntervals);
				} else {
					oTimeline.handleResize();
				}
			}

			switch (sIntervalType) {
				case CalendarIntervalType.Hour:
					if (this._oTimesRow && this._oTimesRow.getItems() != iIntervals) {
						this._oTimesRow.setItems(iIntervals);
						this._dateNav.setStep(iIntervals * iIntervalSize);
					}
					break;

				case CalendarIntervalType.Day:
					if (this._oDatesRow && this._oDatesRow.getDays() != iIntervals) {
						this._oDatesRow.setDays(iIntervals);
						this._dateNav.setStep(iIntervals * iIntervalSize);
					}
					break;

				case CalendarIntervalType.Month:
					if (this._oMonthsRow && this._oMonthsRow.getMonths() != iIntervals) {
						this._oMonthsRow.setMonths(iIntervals);
						this._dateNav.setStep(iIntervals * iIntervalSize);
					}
					break;

				case CalendarIntervalType.Week:
					if (this._oWeeksRow && this._oWeeksRow.getDays() != iIntervals) {
						this._oWeeksRow.setDays(iIntervals);
						this._dateNav.setStep(iIntervals * iIntervalSize);
					}
					break;

				case CalendarIntervalType.OneMonth:
				case "OneMonth":
					if (this._oOneMonthsRow && this._oOneMonthsRow.getDays() != iIntervals) {
						this._oOneMonthsRow.setDays(iIntervals);
						this._dateNav.setStep(iIntervals * iIntervalSize);
						if (this._iSize > 1) {
							//set start date to 1st of the month
							this._setRowsStartDate(UI5Date.getInstance(this.getStartDate().getTime()));
						}
					}
					break;

				default:
					throw new Error("Unknown IntervalType: " + sIntervalType + "; " + this);
			}

			positionSelectAllCheckBox.call(this);
			this._updatePickerSelection();
		} else if (!bNoRowResize) {
			for (i = 0; i < aRows.length; i++) {
				oRow = aRows[i];
				getRowTimeline(oRow).handleResize();
			}
		}

		if (this._oOneMonthsRow && (this.getViewKey() === CalendarIntervalType.OneMonth || this.getViewKey() === "OneMonth")) {
			oSelectedDate = (this._getSelectedDates().length && this._getSelectedDates()[0].getStartDate()) ?
				this._getSelectedDates()[0].getStartDate() : this.getStartDate();
			this._oOneMonthsRow.setMode(this._iSize);
			this._adjustSelectedDate(CalendarDate.fromLocalJSDate(oSelectedDate, this._getPrimaryCalendarType()));
		}

		// Call _updateStickyHeader only if the property stickyHeader is set to true
		// in order to set or remove the sticky class in special cases like 1MonthView or phone landscape
		// otherwise nothing should be updated
		if (this.getStickyHeader()) {
			this._adjustColumnHeadersTopOffset();
			this._updateStickyHeader();
		}
	}

	function handleAppointmentSelect(oEvent) {

		var oAppointment = oEvent.getParameter("appointment"),
			bMultiSelect = oEvent.getParameter("multiSelect") || this.getMultipleAppointmentsSelection(),
			aAppointments = oEvent.getParameter("appointments"),
			sGroupAppointmentDomRef = oEvent.getParameter("domRefId"),
			oEventParam,
			aRows,
			oRow,
			aRowAppointments,
			oRowAppointment,
			i, j;

		if (!bMultiSelect) {
			// deselect appointments of other rows
			aRows = this.getRows();
			for (i = 0; i < aRows.length; i++) {
				oRow = aRows[i];
				if (oEvent.oSource != getRowTimeline(oRow)) {
					aRowAppointments = oRow.getAppointments();
					for (j = 0; j < aRowAppointments.length; j++) {
						oRowAppointment = aRowAppointments[j];
						oRowAppointment.setSelected(false);
					}
				}
			}
		}

		oEventParam = {appointment: oAppointment, appointments: aAppointments, multiSelect: bMultiSelect, domRefId: sGroupAppointmentDomRef};
		this.fireAppointmentSelect(oEventParam);

	}

	/**
	 * Sets the start dates of all calendar rows to a given date.
	 * @param {Date} oDateTime the given start date
	 * @private
	 */
	PlanningCalendar.prototype._setRowsStartDate = function(oDateTime) {
		var aRows = this.getRows(),
			oRow,
			i;

		for (i = 0; i < aRows.length; i++) {
			oRow = aRows[i];
			getRowTimeline(oRow).setStartDate(oDateTime);
		}
	};


	/**
	 * Enables/disables the popin nature of a the appointments column.
	 * @param {boolean} popinEnabled the current popin state of the appointments column
	 * @private
	 */
	PlanningCalendar.prototype._toggleAppointmentsColumnPopinState = function(popinEnabled) {
		var oTable = this.getAggregation("table"),
			oAppointmentsCol = oTable.getColumns()[1];

		oAppointmentsCol.setDemandPopin(popinEnabled);
		oAppointmentsCol.setMinScreenWidth(popinEnabled ? APP_COLUMN_MIN_SCREEN_WIDTH : "");
	};

	PlanningCalendar.prototype._getViews = function() {
		var aCustomViews = this.getViews(),
			aBuildInViews = this.getBuiltInViews(),
			aResultViews,
			aKeysForBuiltInViews = [],
			oViewType = PlanningCalendarBuiltInView,
			oIntervalType = CalendarIntervalType;

		if (!this._oViews) {
			this._oViews = {};
		}

		if (aBuildInViews.length) {
			aKeysForBuiltInViews = aBuildInViews;
		} else {
			aKeysForBuiltInViews = aCustomViews.length ? [] : KEYS_FOR_ALL_BUILTIN_VIEWS;
		}

		aResultViews = aKeysForBuiltInViews.map(function (sViewKey) {
			switch (sViewKey) {
				case oViewType.Hour:
					if (!this._oViews[oViewType.Hour]) {
						this._oViews[oViewType.Hour] = new PlanningCalendarView(this.getId() + "-HourView", {
							key: oViewType.Hour,
							intervalType: oIntervalType.Hour,
							description: this._oRB && this._oRB.getText("PLANNINGCALENDAR_HOURS"),
							intervalsS: 6,
							intervalsM: 6,
							intervalsL: 12
						});
					}
					return this._oViews[oViewType.Hour];
				case oViewType.Day:
					if (!this._oViews[oViewType.Day]) {
						this._oViews[oViewType.Day] = new PlanningCalendarView(this.getId() + "-DayView", {
							key: oViewType.Day,
							intervalType: oIntervalType.Day,
							description: this._oRB && this._oRB.getText("PLANNINGCALENDAR_DAYS"),
							intervalsS: 7,
							intervalsM: 7,
							intervalsL: 14
						});
					}
					return this._oViews[oViewType.Day];
				case oViewType.Month:
					if (!this._oViews[oViewType.Month]) {
						this._oViews[oViewType.Month] = new PlanningCalendarView(this.getId() + "-MonthView", {
							key: oViewType.Month,
							intervalType: oIntervalType.Month,
							description: this._oRB && this._oRB.getText("PLANNINGCALENDAR_MONTHS"),
							intervalsS: 3,
							intervalsM: 6,
							intervalsL: 12
						});
					}
					return this._oViews[oViewType.Month];
				case oViewType.Week:
					if (!this._oViews[oViewType.Week]) {
						this._oViews[oViewType.Week] = new PlanningCalendarView(this.getId() + "-WeekView", {
							key: oViewType.Week,
							intervalType: oIntervalType.Week,
							description: this._oRB && this._oRB.getText("PLANNINGCALENDAR_WEEK"),
							intervalsS: 7,
							intervalsM: 7,
							intervalsL: 7
						});
					}
					return this._oViews[oViewType.Week];
				case oViewType.OneMonth:
				case "OneMonth":
					if (!this._oViews[oViewType.OneMonth]) {
						this._oViews[oViewType.OneMonth] = new PlanningCalendarView(this.getId() + "-OneMonthView", {
							key: oViewType.OneMonth,
							intervalType: oIntervalType.OneMonth,
							description: this._oRB && this._oRB.getText("PLANNINGCALENDAR_ONE_MONTH"),
							intervalsS: 1,
							intervalsM: 1,
							intervalsL: 31
						});
					}
					return this._oViews[oViewType.OneMonth];
				default:
					Log.error("Cannot get PlanningCalendar views. Invalid view key " + sViewKey);
					break;
			}
		}, this);

		for (var sKeyExistingViews in this._oViews) { //remove all redundant views
			if (aKeysForBuiltInViews.indexOf(sKeyExistingViews) < 0) {
				this._oViews[sKeyExistingViews].destroy();
				delete this._oViews[sKeyExistingViews];
			}
		}

		if (aCustomViews.length) {
			aResultViews = aResultViews.concat(aCustomViews);
		}

		return aResultViews;
	};


	/**
	 * Returns the IDs of the selected appointments. If no appointments are selected, an empty array is returned.
	 * @returns {string[]} Array with the IDs of the selected appointments
	 * @since 1.54
	 * @public
	 */
	PlanningCalendar.prototype.getSelectedAppointments = function() {
		var aSelAppointments = [];

		this.getRows().filter(function(oRow){
			aSelAppointments.push.apply(aSelAppointments, getRowTimeline(oRow).aSelectedAppointments);
		});

		return aSelAppointments;
	};

	/**
	 * A comparison function for appointments.
	 *
	 * Used by the {@link sap.m.PlanningCalendar PlanningCalendar} to sort appointments in a timeline.
	 *
	 * @callback sap.m.PlanningCalendar.appointmentsSorterCallback
	 * @param {sap.ui.unified.CalendarAppointment} appointment1 First appointment to compare
	 * @param {sap.ui.unified.CalendarAppointment} appointment2 Second appointment to compare
	 * @returns {int} A negative value to indicate that <code>appointment1</code> should be sorted before
	 *    <code>appointment2</code>, a positive value to indicate that <code>appointment1</code> should be sorted
	 *    after <code>appointment2</code>; a value of 0 if the relative order of <code>appointment1</code> and
	 *    <code>appointment2</code> should be preserved by the sort. <br>
	 *
	 *    <b>Note:</b> The behavior for a return value of 0 cannot be guaranteed, it depends on the browser's
	 *    implementation of <code>Array.prototype.sort</code>. In modern browsers, it works as described above.
	 * @public
	 */

	/**
	 * Setter for custom sorting of appointments. If not used, the appointments will be sorted according to their duration vertically.
	 * For example, the start time and order to the X axis won't change.
	 * @param {sap.m.PlanningCalendar.appointmentsSorterCallback} fnSorter
	 * @since 1.54
	 * @returns {this} <code>this</code> for chaining
	 * @public
	 */

	PlanningCalendar.prototype.setCustomAppointmentsSorterCallback = function(fnSorter) {
		if (typeof fnSorter === "function" || fnSorter === null || fnSorter === undefined) {
			this.getRows().forEach(function(oRow){
				getRowTimeline(oRow)._setCustomAppointmentsSorterCallback(fnSorter);
			});

			this._fnCustomSortedAppointments = fnSorter;
		} else {
			Log.warning("Your custom sort function won't be used, but the old one will be preserved.", this);
		}
		return this;
	};

	/**
	 * Sets the width property and ensures that the start date is in sync with each row timeline.
	 *
	 * @param {sap.ui.core.CSSSize} sWidth the width to be set to the PlanningCalendar
	 * @returns {this} this for method chaining
	 * @public
	 */
	PlanningCalendar.prototype.setWidth = function (sWidth) {
		var oStartDate = this.getStartDate();

		this.getRows().forEach(function (oRow) {
			getRowTimeline(oRow).setStartDate(oStartDate);
		});

		return this.setProperty("width", sWidth);
	};

	PlanningCalendar.prototype.setMultipleAppointmentsSelection = function (bMultiSelect) {
		this.getRows().forEach(function (oRow) {
			getRowTimeline(oRow).setMultipleAppointmentsSelection(bMultiSelect);
		});
		return this.setProperty("multipleAppointmentsSelection", bMultiSelect);
	};

	/**
	 * Getter for custom appointments sorter (if any).
	 * @since 1.54
	 * @returns {sap.m.PlanningCalendar.appointmentsSorterCallback}
	 * @public
	 */
	PlanningCalendar.prototype.getCustomAppointmentsSorterCallback = function() {
		return this._fnCustomSortedAppointments;
	};

	/**
	 * Removes all previously selected appointments on all rows whenever a new appointment is pressed
	 * @private
	 */
	PlanningCalendar.prototype._onRowDeselectAppointment = function() {
		var rows = this.getRows();

		for (var i = 0; i < rows.length; i++) {
			var aApps = getRowTimeline(rows[i]).aSelectedAppointments;
			for (var j = 0; j < aApps.length; j++) {
				var oApp = Element.getElementById(aApps[j]);
				if (oApp) {
					var oAppColor = oApp.getColor(),
						sBackgroundColor, oAppointmentDomRef, oAppointmentCont;

					oApp.setProperty("selected", false, true);
					oApp.$().removeClass("sapUiCalendarAppSel");

					if (!oAppColor) {
						continue;
					}
					sBackgroundColor = oApp._getCSSColorForBackground(oAppColor);

					oAppointmentDomRef = oApp.getDomRef();
					if (oAppointmentDomRef) {
						oAppointmentCont = oAppointmentDomRef.querySelector('.sapUiCalendarAppCont');
						if (oAppointmentCont) {
							oAppointmentCont.style.backgroundColor = sBackgroundColor;
						}
					}
				}

			}
			getRowTimeline(rows[i]).aSelectedAppointments = [];
		}
	};

	/**
	 * Initializes the row timeline instance with the properties of the planning calendar and planing calendar row
	 *
	 * @param oRow
	 * @private
	 */
	PlanningCalendar.prototype._updateRowTimeline = function (oRow) {
		var oRowTimeline = getRowTimeline(oRow),
			sKey = this.getViewKey(),
			oView, sIntervalType, iIntervals, iIntervalSize,
			bMobile1MonthView = this._isOneMonthView(sKey) && this._iSize < 2,
			oStartDate = this.getStartDate();

		oRowTimeline.setNonWorkingDays(oRow.getNonWorkingDays());
		oRowTimeline.setNonWorkingHours(oRow.getNonWorkingHours());

		//in onemonthview in mobile
		//set the start dates of the newly created rows
		//to match the currently selected day
		if (bMobile1MonthView
			&& this._oOneMonthsRow
			&& this._oOneMonthsRow.getSelectedDates().length) {
			oStartDate = this._oOneMonthsRow.getSelectedDates()[0].getStartDate();
		}

		oRowTimeline.setStartDate(oStartDate);
		oRowTimeline.setShowIntervalHeaders(this.getShowIntervalHeaders());
		oRowTimeline.setShowEmptyIntervalHeaders(this.getShowEmptyIntervalHeaders());
		oRowTimeline.setGroupAppointmentsMode(this.getGroupAppointmentsMode());
<<<<<<< HEAD
=======
		/**
		 * @deprecated As of version 1.119
		 */
		oRowTimeline.setProperty("appointmentsReducedHeight", this.getAppointmentsReducedHeight());
>>>>>>> 8e4ec004
		oRowTimeline.setAppointmentRoundWidth(this.getAppointmentRoundWidth());
		oRowTimeline.setLegend(this.getLegend());
		oRowTimeline.setAppointmentsVisualization(this.getAppointmentsVisualization());
		oRowTimeline.setAppointmentHeight(this.getAppointmentHeight());
		oRowTimeline.detachEvent("select", handleAppointmentSelect, this).attachEvent("select", handleAppointmentSelect, this);
		oRowTimeline.detachEvent("startDateChange", this._handleStartDateChange, this).attachEvent("startDateChange", this._handleStartDateChange, this);
		oRowTimeline.detachEvent("leaveRow", handleLeaveRow, this).attachEvent("leaveRow", handleLeaveRow, this);
		oRowTimeline.detachEvent("intervalSelect", handleIntervalSelect, this).attachEvent("intervalSelect", handleIntervalSelect, this);

		updateSelectAllCheckBox.call(this);

		if (isThereAnIntervalInstance.call(this)) {
			sKey = this.getViewKey();
			oView = this._getView(sKey);
			sIntervalType = oView.getIntervalType();
			iIntervalSize = oView.getIntervalSize();
			iIntervals = this._getIntervals(oView);

			oRowTimeline.setIntervalType(sIntervalType);
			oRowTimeline.setIntervals(iIntervals);
			oRowTimeline.setIntervalSize(iIntervalSize);
			oRowTimeline.setShowSubIntervals(oView.getShowSubIntervals());
		}

		this._setSelectionMode.call(this);

		//when there's a new row added, be sure that if there's a custom sorter, it'll be set to the corresponding row
		if (this._fnCustomSortedAppointments) {
			oRowTimeline._setCustomAppointmentsSorterCallback(this._fnCustomSortedAppointments);
		}
	};

	/**
	 * Observes for changes in the PlanningCalendarRow that is being created and passes the new values to the
	 * corresponding internal controls that are used for rendering the row.
	 *
	 * @param oRow the row that is observed
	 * @private
	 */
	PlanningCalendar.prototype._observeRowChanges = function (oRow) {
		var oListItem = getListItem(oRow),
			oRowHeader = getRowHeader(oRow),
			oRowTimeline = getRowTimeline(oRow);

		var RowHandler = {
			destroy: function () {
				oListItem.destroy();
			},
			change: {
				title: function (oChanges) {
					oRowHeader.setProperty(oChanges.name, oChanges.current);
				},
				icon: function(oChanges) {
					if (oRowHeader.setIcon) {
						oRowHeader.setIcon(oChanges.current);
					} else {
						oRowHeader.setProperty(oChanges.name, oChanges.current);
					}
					oRowHeader.getAvatar() && oRowHeader.getAvatar().setSrc(oChanges.current).setVisible(!!oChanges.current);
				},
				text: function (oChanges) {
					// Large row style class
					oRowTimeline.toggleStyleClass("sapMPlanCalRowLarge", !!oChanges.current);

					oRowHeader.setProperty("description", oChanges.current);
				},
				enableAppointmentsDragAndDrop: function (oChanges) {
					this._enableAppointmentsDragAndDrop(oRow);
				}.bind(this),
				enableAppointmentsResize: function (oChanges) {
					this._enableAppointmentsResize(oRow);
				}.bind(this),
				enableAppointmentsCreate: function (oChanges) {
					this._enableAppointmentsCreate(oRow);
				}.bind(this),
				nonWorkingDays: function (oChanges) {
					oRowTimeline.setProperty(oChanges.name, oChanges.current);
				},
				nonWorkingHours: function (oChanges) {
					oRowTimeline.setProperty(oChanges.name, oChanges.current);
				},
				selected: function (oChanges) {
					updateSelectAllCheckBox.call(this);

					oListItem.setProperty(oChanges.name, oChanges.current);
				}.bind(this),
				tooltip: function (oChanges) {
					if (oChanges.mutation === "insert") {
						oRowHeader.setTooltip(oChanges.child);
					} else if (oChanges.mutation === "remove") {
						oRowHeader.setTooltip();
					}
				},
				intervalHeaders: function (oChanges) {
					oRowTimeline.invalidate();
				},
				appointments: function (oChanges) {
					oRowTimeline.invalidate();
				},
				nonWorkingPeriods: function (oChanges) {
					oRowTimeline.invalidate();
				}
			}
		};

		new ManagedObjectObserver(function (oChanges) {
			if (oChanges.type === "destroy") {
				RowHandler.destroy();
			} else if (RowHandler.change[oChanges.name]) {
				RowHandler.change[oChanges.name](oChanges);
			}
		}).observe(oRow, {
			properties: ["icon", "text", "title", "nonWorkingDays", "nonWorkingHours", "selected", "enableAppointmentsDragAndDrop", "enableAppointmentsResize", "enableAppointmentsCreate"],
			aggregations: ["tooltip", "appointments", "nonWorkingPeriods", "intervalHeaders", "headerContent"],
			destroy: true
		});

		oRow.invalidate = function(oOrigin) {
			if (!oOrigin || !(oOrigin instanceof CalendarAppointment)) {
				Element.prototype.invalidate.apply(this, arguments);
			} else if (oListItem) {
				// Appointment changed -> only invalidate internal CalendarRow (not if ColumnListItem is already destroyed)
				oRowTimeline.invalidate(oOrigin);
			}
		};

		oRow.applyFocusInfo = function (oFocusInfo) {
			// forward to CalendarRow
			oRowTimeline.applyFocusInfo(oFocusInfo);

			return this;
		};
	};

	/**
	 * Creates and initializes all the controls that are needed to represent a row.
	 *
	 * @param oRow
	 * @returns {PlanningCalendarRowListItem|*}
	 * @private
	 */
	PlanningCalendar.prototype._createPlanningCalendarListItem = function(oRow) {
		var oListItem,
			oRowHeader,
			oRowTimeline,
			oIcon = oRow.getIcon();

		//if there's a headerContent in the row or binding - render only the content,
		//otherwise render PlanningCalendarRowHeader
		if (oRow.getHeaderContent().length || oRow.getBindingInfo("headerContent")) {
			oRowHeader = oRow._getPlanningCalendarCustomRowHeader();
		} else {
			oRowHeader = new PlanningCalendarRowHeader(oRow.getId() + "-Head", {
				avatar: new Avatar({
					src: oIcon,
					displayShape: this.getIconShape(),
					visible: !!oIcon
				}),
				icon : oIcon,
				description : oRow.getText(),
				title : oRow.getTitle(),
				tooltip : oRow.getTooltip(),
				// set iconDensityAware to false (the default is true for the StandardListItem)
				// in order to avoid multiple 404 requests for the applications that do not have these images
				iconDensityAware: false,
				iconInset: false
			});
		}

		oRowTimeline = new PlanningCalendarRowTimeline(oRow.getId() + "-CalRow", {
			checkResize: false,
			updateCurrentTime: false
		});

		if (this.getShowRowHeaders()) {
			oRowTimeline.addAriaLabelledBy(oRowHeader.getId());
		}

		oRowTimeline._getRelativeInfo = this._getRelativeInfo.bind(this);

		oRowTimeline.getAppointments = function() {
			return oRow.getAppointments();
		};

		oRowTimeline.getNonWorkingPeriods = function () {
			return oRow.getNonWorkingPeriods();
		};

		oRowTimeline.getIntervalHeaders = function() {
			return oRow.getIntervalHeaders();
		};

		oRowTimeline.setAssociation("row",  oRow.getId());

		oListItem = oRowHeader.isA("sap.m.CustomListItem")
			? new PlanningCalendarRowListItem(oRow.getId() + LISTITEM_SUFFIX, {
				cells: [new List({items: [oRowHeader]}), oRowTimeline]
			})
			: new PlanningCalendarRowListItem(oRow.getId() + LISTITEM_SUFFIX, {
				cells: [oRowHeader, oRowTimeline]
			});

		this._updateRowTimeline(oRow);

		this._observeRowChanges(oRow);

		this._enableAppointmentsDragAndDrop(oRow);
		this._enableAppointmentsResize(oRow);
		this._enableAppointmentsCreate(oRow);

		return oListItem;
	};

	/**
	 * Detaches the attached functions from the PlanningCalendarRowTimeline instance that corresponds to the row and
	 * destroys the corresponding PlanningCalendarRowListItem.
	 *
	 * @param oRow
	 * @private
	 */
	PlanningCalendar.prototype._handleRowRemoval = function(oRow) {
		var oTimeline = getRowTimeline(oRow);

		oTimeline.detachEvent("select", handleAppointmentSelect, this);
		oTimeline.detachEvent("startDateChange", this._handleStartDateChange, this);
		oTimeline.detachEvent("leaveRow", handleLeaveRow, this);
		oTimeline.detachEvent("intervalSelect", handleIntervalSelect, this);

		//the reference to the sorter function must be cleared, as it is invalid in other context
		if (this._fnCustomSortedAppointments){
			oTimeline._fnCustomSortedAppointments = undefined;
		}

		getListItem(oRow).destroy();
	};

	// ************************************* PRIVATE CLASSES BEGIN *****************************************************

	/**
	 * Represents a header inside PlanningCalendarRowListItem.
	 */
	var PlanningCalendarRowHeader = StandardListItem.extend("sap.m._PlanningCalendarRowHeader", {

		renderer: {
			apiVersion: 2,
			renderTabIndex: function(oRm, oLI) {
			},
			getAriaRole: function (oRm, oLI) {
			}
		},
		TagName: "div"

	});


	PlanningCalendarRowHeader.prototype.isSelectable = function () {
		// The header itself isn't selectable - the row is.
		return false;
	};

	var PlanningCalendarRowTimelineRenderer = Renderer.extend(CalendarRowRenderer);
	PlanningCalendarRowTimelineRenderer.apiVersion = 2;

	/* Returns AppointmentItems or Items depends on the Legend type:
		sap.m.PlanningCalendarLegend or sap.ui.unified.CalendarLegend
	 */
	PlanningCalendarRowTimelineRenderer.getLegendItems = function (oTimeline) {
		var aTypes = [],
			oLegend,
			sLegendId = oTimeline.getLegend();

		if (sLegendId) {
			oLegend = Element.getElementById(sLegendId);
			if (oLegend) {
				aTypes = oLegend.getAppointmentItems ? oLegend.getAppointmentItems() : oLegend.getItems();
			} else {
				Log.error("PlanningCalendarLegend with id '" + sLegendId + "' does not exist!", oTimeline);
			}
		}
		return aTypes;
	};

	PlanningCalendarRowTimelineRenderer.renderBeforeAppointments = function (oRm, oTimeline) {
		var oRow = getRow(oTimeline.getParent()),
			aIntervalPlaceholders;

		if (!oRow.getEnableAppointmentsDragAndDrop() && !oRow.getEnableAppointmentsResize() && !oRow.getEnableAppointmentsCreate() ||
			oTimeline._isOneMonthsRowOnSmallSizes()) {
			return;
		}

		aIntervalPlaceholders = oTimeline.getAggregation("_intervalPlaceholders");

		oRm.openStart("div");
		oRm.class("sapUiCalendarRowAppsOverlay");
		oRm.openEnd(); // div element
		if (aIntervalPlaceholders) {
			for (var i = 0; i < aIntervalPlaceholders.length; i++) {
				var intervalPlaceholder = aIntervalPlaceholders[i];
				intervalPlaceholder.setWidth(100 / aIntervalPlaceholders.length + "%");
				oRm.renderControl(intervalPlaceholder);
			}
		}
		oRm.close("div");
	};

	PlanningCalendarRowTimelineRenderer.renderResizeHandle = function (oRm, oTimeline, oAppointment) {
		if (!getRow(oTimeline.getParent()).getEnableAppointmentsResize() || oTimeline._isOneMonthsRowOnSmallSizes() || (oAppointment._aAppointments && oAppointment._aAppointments.length > 0)) {
			return;
		}

		oRm.openStart("span");
		oRm.class("sapUiCalendarAppResizeHandle");
		oRm.openEnd(); // span element
		oRm.close("span");
	};

	PlanningCalendarRowTimelineRenderer.writeCustomAttributes = function (oRm, oTimeline) {
		if (getRow(oTimeline.getParent()).getEnableAppointmentsCreate()) {
			oRm.attr("draggable", "true");
		}
	};

	/**
	 * Represents timeline that holds the appointments and intervals inside the PlanningCalendarRowListItem
	 */
	var PlanningCalendarRowTimeline = CalendarRow.extend("sap.m._PlanningCalendarRowTimeline", {
		metadata: {
			aggregations : {
				intervalHeaders : {type : "sap.ui.unified.CalendarAppointment", multiple : true},
				_intervalPlaceholders : {type : "sap.m._PlanningCalendarIntervalPlaceholder", multiple : true, visibility : "hidden", dnd : {droppable: true}}
			},
			associations: {
				row: { type: "sap.m.PlanningCalendarRow", multiple: false }
			},
			dnd: true
		},
		renderer: PlanningCalendarRowTimelineRenderer
	});

	PlanningCalendarRowTimeline.prototype._updatePlaceholders = function() {
		var iPlaceholders = this.getProperty("intervals");

		if (this.getIntervalType() === CalendarIntervalType.Hour) {
			iPlaceholders *= 4; // 15 min intervals
		}

		this.removeAllAggregation("_intervalPlaceholders");
		for (var i = 0; i < iPlaceholders; i++) {
			this.addAggregation("_intervalPlaceholders", new IntervalPlaceholder());
		}
	};

	PlanningCalendarRowTimeline.prototype._getRelativeInfo = function () {};

	PlanningCalendarRowTimeline.prototype.onBeforeRendering = function() {
		CalendarRow.prototype.onBeforeRendering.call(this);
		this._updatePlaceholders();
	};

	PlanningCalendarRowTimeline.prototype.onmousedown = function (oEvent) {
		var oClassList = oEvent.target.classList;
		this._isResizeHandleMouseDownTarget = oClassList.contains("sapUiCalendarAppResizeHandle");
		this._isRowAppsIntervalMouseDownTarget = oClassList.contains("sapUiCalendarRowAppsInt");
	};

	PlanningCalendarRowTimeline.prototype._isResizingPerformed = function () {
		return this._isResizeHandleMouseDownTarget;
	};

	PlanningCalendarRowTimeline.prototype._isDraggingPerformed = function () {
		return !this._isResizeHandleMouseDownTarget && !this._isRowAppsIntervalMouseDownTarget;
	};

	PlanningCalendarRowTimeline.prototype._isCreatingPerformed = function () {
		return this._isRowAppsIntervalMouseDownTarget;
	};

	/**
	 * @private
	 * @override
	 */
	PlanningCalendarRowTimeline.prototype._isNonWorkingInterval = function (iInterval, aNonWorkingItems, iStartOffset, iNonWorkingMax) {
		const oRow = Element.getElementById(this.getAssociation("row")),
			oDate = CalendarDate.fromUTCDate(this._getStartDate().getJSDate()),
			oRowSpecialDates = oRow._getSpecialDates(),
			oPCSpecialDates = oRow.getParent()._getSpecialDates();

		oDate.setDate(oDate.getDate() + iInterval);

		const bWorkingInRow = this._isDateOfType(oDate, CalendarDayType.Working, oRowSpecialDates),
			bNonWorkingInRow = this._isDateOfType(oDate, CalendarDayType.NonWorking, oRowSpecialDates),
			bWorkingInPC = this._isDateOfType(oDate, CalendarDayType.Working, oPCSpecialDates),
			bNonWorkingInPC = this._isDateOfType(oDate, CalendarDayType.NonWorking, oPCSpecialDates),
			bNonWorkingProperty = CalendarRow.prototype._isNonWorkingInterval.call(this, iInterval, aNonWorkingItems, iStartOffset, iNonWorkingMax);

		return bNonWorkingInRow
			|| (bNonWorkingInPC && !bWorkingInRow)
			|| (bNonWorkingProperty && !bWorkingInRow && !bWorkingInPC);
	};

	/**
	 * Checks if a given date corresponds to a given type.
	 *
	 * @private
	 * @param {sap.ui.unified.calendar.CalendarDate} oDate Date object to check if it corresponds to a given type
	 * @param {string} sType String used for type checking
	 * @param {array} aSpecialDates A of predefined date types
	 * @returns {boolean}
	 */
	PlanningCalendarRowTimeline.prototype._isDateOfType = function (oDate, sType, aSpecialDates) {
		let oStartDate, oEndDate;
		const oDateRange = aSpecialDates
			.find(function(oDateType) {
				oStartDate = oDateType.getStartDate()
					? CalendarDate.fromLocalJSDate(oDateType.getStartDate())
					: CalendarDate.fromLocalJSDate(oDateType.getEndDate());
				oEndDate = oDateType.getEndDate()
					? CalendarDate.fromLocalJSDate(oDateType.getEndDate())
					: CalendarDate.fromLocalJSDate(oDateType.getStartDate());
				return CalendarUtils._isBetween(oDate, oStartDate, oEndDate, true);
			});

		return Boolean(oDateRange) && (oDateRange.getType() === sType || oDateRange.getSecondaryType() === sType);
	};

	/**
	 * Renders invisible interval placeholders that are used for drop targets.
	 */
	var IntervalPlaceholder = Control.extend("sap.m._PlanningCalendarIntervalPlaceholder", {
		metadata: {
			properties: {
				width : {type : "sap.ui.core.CSSSize", group : "Appearance", defaultValue : null}
			}
		},
		renderer: {
			apiVersion: 2,
			render(oRm, oControl) {
				oRm.openStart("div", oControl);
				oRm.style("width", oControl.getWidth());
				oRm.class("sapUiCalendarRowAppsPlaceholder");
				oRm.openEnd();
				oRm.close("div");
			}
		}
	});

	/**
	 * Represents planning calendar row that holds header and timeline inside the internal table.
	 */
	var PlanningCalendarRowListItem = ColumnListItem.extend("sap.m.internal.PlanningCalendarRowListItem", {
		metadata: {
			library: "sap.m"
		},
		renderer: ColumnListItemRenderer
	});

	PlanningCalendarRowListItem.prototype.getHeader = function() {
		return this.getCells()[0];
	};

	PlanningCalendarRowListItem.prototype.getTimeline = function() {
		return this.getCells()[1];
	};

	/**
	 * Takes care to ensure that the custom data given to the PlanningCalendarRow (sap.ui.core.Element) is used.
	 * @returns {*} the custom data
	 */
	PlanningCalendarRowListItem.prototype.getCustomData = function() {
		return getRow(this).getCustomData();
	};
	// ************************************* PRIVATE CLASSES END *******************************************************
	PlanningCalendar.prototype._getSelectedDates = function () {
		var sViewKey = this.getViewKey(),
			oCurrentView = this._getView(sViewKey),
			sCurrentViewIntervalType = oCurrentView.getIntervalType(),
			oIntervalMetadata = INTERVAL_METADATA[sCurrentViewIntervalType];

		return this[oIntervalMetadata.sInstanceName].getSelectedDates();
	};

	PlanningCalendar.prototype._enableAppointmentsDragAndDrop = function (oRow) {
		var oTimeline = getRowTimeline(oRow),
			bConfigExists;

		if (oRow.getEnableAppointmentsDragAndDrop()) {
			bConfigExists = oRow.getDragDropConfig().some(function (oDragDropInfo) {
				return oDragDropInfo.getGroupName() === DRAG_DROP_CONFIG_NAME;
			});

			if (!bConfigExists) {
				this._addDragDropInfo(oRow, getRowTimeline(oRow));
			}

		} else {

			oRow.getDragDropConfig().forEach(function (oDragDropInfo) {
				if (oDragDropInfo.getGroupName() === DRAG_DROP_CONFIG_NAME) {
					oRow.removeDragDropConfig(oDragDropInfo);
					oDragDropInfo.destroy();
				}
			});

			oTimeline.getDragDropConfig().forEach(function (oDragDropInfo) {
				if (oDragDropInfo.getGroupName() === DRAG_DROP_CONFIG_NAME) {
					oTimeline.removeDragDropConfig(oDragDropInfo);
					oDragDropInfo.destroy();
				}
			});
		}
	};

	PlanningCalendar.prototype._enableAppointmentsResize = function (oRow) {
		var enableAppointmentsResize = oRow.getEnableAppointmentsResize(),
			oOldConfig = this._getConfigFromDragDropConfigAggregation(oRow.getAggregation("dragDropConfig"), RESIZE_CONFIG_NAME),
			oNewConfig;

		if (enableAppointmentsResize && !oOldConfig) {
			oNewConfig = this._createResizeConfig(oRow);
			oRow.addAggregation("dragDropConfig", oNewConfig, true); // do not invalidate
		}

		if (!enableAppointmentsResize && oOldConfig) {
			oRow.removeAggregation("dragDropConfig", oOldConfig, true); // do not invalidate
			oOldConfig.destroy();
		}
	};

	PlanningCalendar.prototype._enableAppointmentsCreate = function (oRow) {
		var enableAppointmentsCreate = oRow.getEnableAppointmentsCreate(),
			oTimeline = getRowTimeline(oRow),
			oOldConfig = this._getConfigFromDragDropConfigAggregation(oTimeline.getAggregation("dragDropConfig"), CREATE_CONFIG_NAME),
			oNewConfig;

		if (enableAppointmentsCreate && !oOldConfig) {
			oNewConfig = this._createAppointmentsCreateConfig(oRow);
			oTimeline.addAggregation("dragDropConfig", oNewConfig, true); // do not invalidate
		}

		if (!enableAppointmentsCreate && oOldConfig) {
			oTimeline.removeAggregation("dragDropConfig", oOldConfig, true); // do not invalidate
			oOldConfig.destroy();
		}
	};

	PlanningCalendar.prototype._addDragDropInfo = function (oSourceTimeline, oTargetTimeline) {

		oSourceTimeline.addDragDropConfig(new DragInfo({
			groupName: DRAG_DROP_CONFIG_NAME,
			sourceAggregation: "appointments",

			/**
			 * Fired when the user starts dragging an appointment.
			 */
			dragStart: function (oEvent) {
				var fnHandleAppsOverlay = function () {
					var $CalendarRowAppsOverlay = jQuery(".sapUiCalendarRowAppsOverlay");

					setTimeout(function () {
						$CalendarRowAppsOverlay.addClass("sapUiCalendarRowAppsOverlayDragging");
					}, 0);

					jQuery(document).one("dragend", function () {
						$CalendarRowAppsOverlay.removeClass("sapUiCalendarRowAppsOverlayDragging");
					});
				};
				if (oTargetTimeline._isOneMonthsRowOnSmallSizes() || !oTargetTimeline._isDraggingPerformed()) {
					oEvent.preventDefault();
					return;
				}

				fnHandleAppsOverlay();
			}
		}));

		oTargetTimeline.addDragDropConfig(new DropInfo({
			groupName: DRAG_DROP_CONFIG_NAME,
			targetAggregation: "_intervalPlaceholders",

			/**
			 * Fired when a dragged appointment enters a drop target.
			 */
			dragEnter: function (oEvent) {
				var oDragSession = oEvent.getParameter("dragSession"),
					oAppointment = oDragSession.getDragControl(),
					sIntervalType = oTargetTimeline.getIntervalType(),
					oRowStartDate = oTargetTimeline.getStartDate(),
					iIndex = oTargetTimeline.indexOfAggregation("_intervalPlaceholders", oDragSession.getDropControl()),
					sTargetElementId = oTargetTimeline.getId(),
					newPos,
					fnAlignIndicator = function () {
						var $Indicator = jQuery(oDragSession.getIndicator()),
							oDropRects = oDragSession.getDropControl().getDomRef().getBoundingClientRect(),
							oRowRects = Element.getElementById(sTargetElementId).getDomRef().getBoundingClientRect(),
							iAppWidth = oDragSession.getDragControl().$().outerWidth(),
							bRTL = Localization.getRTL(),
							iAvailWidth = bRTL ? Math.ceil(oDropRects.right) - oRowRects.left : oRowRects.right - Math.ceil(oDropRects.left);

						$Indicator
							.css("min-width", (iAppWidth < iAvailWidth) ? iAppWidth : iAvailWidth)
							.css(bRTL ? "border-left-width" : "border-right-width", (iAppWidth > iAvailWidth) ? "0" : "")
							.css("margin-left", bRTL ? -($Indicator.outerWidth() - parseFloat($Indicator.context.style.width)) : "");
					};

				if (oSourceTimeline.hasListeners("appointmentDragEnter")) {

					if (sIntervalType === CalendarIntervalType.Hour) {
						newPos = this._calcNewHoursAppPos(oRowStartDate, oAppointment.getStartDate(), oAppointment.getEndDate(), iIndex);
					} else if (sIntervalType === CalendarIntervalType.Day
						|| sIntervalType === CalendarIntervalType.Week
						|| ((sIntervalType === CalendarIntervalType.OneMonth || sIntervalType === "OneMonth") && !oTargetTimeline._isOneMonthsRowOnSmallSizes())) {

						newPos = this._calcNewDaysAppPos(oRowStartDate, oAppointment.getStartDate(), oAppointment.getEndDate(), iIndex);
					} else if (sIntervalType === CalendarIntervalType.Month) {

						newPos = this._calcNewMonthsAppPos(oRowStartDate, oAppointment.getStartDate(), oAppointment.getEndDate(), iIndex);
					}

					var bDropabbleArea = oSourceTimeline.fireAppointmentDragEnter({
						appointment: oAppointment,
						startDate: newPos.startDate,
						endDate: newPos.endDate,
						calendarRow: getRow(oTargetTimeline.getParent())
					});

					if (!bDropabbleArea) {
						oEvent.preventDefault();
						return;
					}

				} else if (getRowTimeline(oAppointment.getParent()) !== oTargetTimeline) {
					oEvent.preventDefault();
					return;
				}

				if (oTargetTimeline.getIntervalType() !== CalendarIntervalType.Hour) {
					return;
				}

				if (!oDragSession.getIndicator()) {
					setTimeout(fnAlignIndicator, 0);
				} else {
					fnAlignIndicator();
				}
			}.bind(this),

			/**
			 * Fired when an appointment is dropped.
			 */
			drop: function (oEvent) {
				var oDragSession = oEvent.getParameter("dragSession"),
					oAppointment = oDragSession.getDragControl(),
					sIntervalType = oTargetTimeline.getIntervalType(),
					oRowStartDate = oTargetTimeline.getStartDate(),
					iIndex = oTargetTimeline.indexOfAggregation("_intervalPlaceholders", oDragSession.getDropControl()),
					newPos,
					oBrowserEvent = oEvent.getParameter("browserEvent"),
					bCopy = (oBrowserEvent.metaKey || oBrowserEvent.ctrlKey);

				if (sIntervalType === CalendarIntervalType.Hour) {
					newPos = this._calcNewHoursAppPos(oRowStartDate, oAppointment.getStartDate(), oAppointment.getEndDate(), iIndex);
				} else if (sIntervalType === CalendarIntervalType.Day
					|| sIntervalType === CalendarIntervalType.Week
					|| ((sIntervalType === CalendarIntervalType.OneMonth || sIntervalType === "OneMonth") && !oTargetTimeline._isOneMonthsRowOnSmallSizes())) {

					newPos = this._calcNewDaysAppPos(oRowStartDate, oAppointment.getStartDate(), oAppointment.getEndDate(), iIndex);
				} else if (sIntervalType === CalendarIntervalType.Month) {

					newPos = this._calcNewMonthsAppPos(oRowStartDate, oAppointment.getStartDate(), oAppointment.getEndDate(), iIndex);
				}

				oTargetTimeline.$().find(".sapUiCalendarRowAppsOverlay").removeClass("sapUiCalendarRowAppsOverlayDragging");

				if (oAppointment.getStartDate().getTime() === newPos.startDate.getTime()
					&& oAppointment.getParent() === getRow(oTargetTimeline.getParent())) {

					return;
				}

				oSourceTimeline.fireAppointmentDrop({
					appointment: oAppointment,
					startDate: newPos.startDate,
					endDate: newPos.endDate,
					calendarRow: getRow(oTargetTimeline.getParent()),
					copy: bCopy
				});
			}.bind(this)
		}));
	};

	PlanningCalendar.prototype._calcNewHoursAppPos = function(oRowStartDate, oAppStartDate, oAppEndDate, iIndex) {
		var oRowStartUTC = CalendarUtils._createUniversalUTCDate(oRowStartDate, null, true),
			oAppStartUTC = CalendarUtils._createUniversalUTCDate(oAppStartDate, null, true),
			oAppEndUTC = CalendarUtils._createUniversalUTCDate(oAppEndDate, null, true),
			oStartDateUTC = UI5Date.getInstance(oRowStartUTC.setUTCMinutes(0, 0, 0) + (iIndex * 15 * 60 * 1000)); // 15 min

		return {
			startDate: CalendarUtils._createLocalDate(oStartDateUTC, true),
			endDate: CalendarUtils._createLocalDate(UI5Date.getInstance(oStartDateUTC.getTime() + oAppEndUTC.getTime() - oAppStartUTC.getTime()), true)
		};
	};

	PlanningCalendar.prototype._calcNewDaysAppPos = function(oRowStartDate, oAppStartDate, oAppEndDate, iIndex) {
		var oRowStartUTC = CalendarUtils._createUniversalUTCDate(oRowStartDate, null, true),
			oAppStartUTC = CalendarUtils._createUniversalUTCDate(oAppStartDate, null, true),
			oAppEndUTC = CalendarUtils._createUniversalUTCDate(oAppEndDate, null, true),
			iAppDelta = oAppEndUTC.getTime() - oAppStartUTC.getTime();

		oAppStartUTC.setUTCFullYear(oRowStartUTC.getUTCFullYear(), oRowStartUTC.getUTCMonth(), oRowStartUTC.getUTCDate() + iIndex);
		oAppEndUTC = UI5Date.getInstance(oAppStartUTC.getTime() + iAppDelta);

		return {
			startDate: CalendarUtils._createLocalDate(oAppStartUTC, true),
			endDate: CalendarUtils._createLocalDate(oAppEndUTC, true)
		};
	};

	PlanningCalendar.prototype._calcNewMonthsAppPos = function(oRowStartDate, oAppStartDate, oAppEndDate, iIndex) {
		var oRowStartUTC = CalendarUtils._createUniversalUTCDate(oRowStartDate, null, true),
			oAppStartUTC = CalendarUtils._createUniversalUTCDate(oAppStartDate, null, true),
			oAppEndUTC = CalendarUtils._createUniversalUTCDate(oAppEndDate, null, true),
			iAppDelta = oAppEndUTC.getTime() - oAppStartUTC.getTime();

		oAppStartUTC.setUTCFullYear(oRowStartUTC.getUTCFullYear(), oRowStartUTC.getUTCMonth() + iIndex);
		oAppEndUTC = UI5Date.getInstance(oAppStartUTC.getTime() + iAppDelta);

		return {
			startDate: CalendarUtils._createLocalDate(oAppStartUTC, true),
			endDate: CalendarUtils._createLocalDate(oAppEndUTC, true)
		};
	};

	PlanningCalendar.prototype._createResizeConfig = function (oRow) {
		var oTimeline = getRowTimeline(oRow),
			oResizeConfig = new DragDropInfo({
				sourceAggregation: "appointments",
				targetAggregation: "_intervalPlaceholders",
				targetElement: getRowTimeline(oRow),

				/**
				 * Fired when the user starts dragging an appointment.
				 */
				dragStart: function (oEvent) {
					if (!oRow.getEnableAppointmentsResize() || oTimeline._isOneMonthsRowOnSmallSizes() || !oTimeline._isResizingPerformed()) {
						oEvent.preventDefault();
						return;
					}

					var oDragSession = oEvent.getParameter("dragSession"),
						$CalendarRowAppsOverlay = oTimeline.$().find(".sapUiCalendarRowAppsOverlay"),
						$Indicator = jQuery(oDragSession.getIndicator()),
						$DraggedControl = oDragSession.getDragControl().$();

					$Indicator.addClass("sapUiDnDIndicatorHide");
					setTimeout(function () {
						$CalendarRowAppsOverlay.addClass("sapUiCalendarRowAppsOverlayDragging");
					}, 0);

					jQuery(document).one("dragend", function () {
						$CalendarRowAppsOverlay.removeClass("sapUiCalendarRowAppsOverlayDragging");
						$Indicator.removeClass("sapUiDnDIndicatorHide");
						$DraggedControl.css({
							width: "auto",
							"min-width": "auto",
							"z-index": "auto",
							opacity: 1
						});
					});

					oEvent.getParameter("browserEvent").dataTransfer.setDragImage(getResizeGhost(), 0, 0);
				},

				/**
				 * Fired when a dragged appointment enters a drop target.
				 */
				dragEnter: function (oEvent) {
					var oDragSession = oEvent.getParameter("dragSession"),
						sTargetElementId = this.getTargetElement(),
						fnHideIndicator = function () {
							var $Indicator = jQuery(oDragSession.getIndicator());
							$Indicator.addClass("sapUiDnDIndicatorHide");
						},
						oDropRects = oDragSession.getDropControl().getDomRef().getBoundingClientRect(),
						oRowRects = Element.getElementById(sTargetElementId).getDomRef().getBoundingClientRect(),
						mDraggedControlConfig = {
							width: oDropRects.left + oDropRects.width - (oDragSession.getDragControl().$().position().left + oRowRects.left),
							"z-index": 1,
							opacity: 0.8
						},
						fMinWidth = mDraggedControlConfig.width;

					if (oDropRects.width > 0) {
						while (fMinWidth <= 0) {
							fMinWidth += oDropRects.width;
						}
						while (fMinWidth > oDropRects.width) {
							fMinWidth -= oDropRects.width;
						}
					}
					mDraggedControlConfig["min-width"] = fMinWidth;

					oDragSession.getDragControl().$().css(mDraggedControlConfig);

					if (!oDragSession.getIndicator()) {
						setTimeout(fnHideIndicator, 0);
					} else {
						fnHideIndicator();
					}
				},

				/**
				 * Fired when an appointment is dropped.
				 */
				drop: function (oEvent) {
					var oTimeline = getRowTimeline(oRow),
						oDragSession = oEvent.getParameter("dragSession"),
						oAppointment = oDragSession.getDragControl(),
						sIntervalType = oTimeline.getIntervalType(),
						oRowStartDate = oTimeline.getStartDate(),
						iIndex = oTimeline.indexOfAggregation("_intervalPlaceholders", oDragSession.getDropControl()),
						newPos;

					if (sIntervalType === CalendarIntervalType.Hour) {
						newPos = this._calcResizeNewHoursAppPos(oRowStartDate, oAppointment.getStartDate(), oAppointment.getEndDate(), iIndex);
					} else if (sIntervalType === CalendarIntervalType.Day
						|| sIntervalType === CalendarIntervalType.Week
						|| ((sIntervalType === CalendarIntervalType.OneMonth || sIntervalType === "OneMonth") && !oTimeline._isOneMonthsRowOnSmallSizes())) {

						newPos = this._calcResizeNewDaysAppPos(oRowStartDate, oAppointment.getStartDate(), oAppointment.getEndDate(), iIndex);
					} else if (sIntervalType === CalendarIntervalType.Month) {

						newPos = this._calcResizeNewMonthsAppPos(oRowStartDate, oAppointment.getStartDate(), oAppointment.getEndDate(), iIndex);
					}

					oTimeline.$().find(".sapUiCalendarRowAppsOverlay").removeClass("sapUiCalendarRowAppsOverlayDragging");
					jQuery(oDragSession.getIndicator()).removeClass("sapUiDnDIndicatorHide");

					oAppointment.$().css({
						width: "auto",
						"min-width": "auto",
						"z-index": "auto",
						opacity: 1
					});

					if (oAppointment.getEndDate().getTime() === newPos.endDate.getTime() ) {
						return;
					}

					oRow.fireAppointmentResize({
						appointment: oAppointment,
						startDate: newPos.startDate,
						endDate: newPos.endDate,
						calendarRow: oRow
					});
				}.bind(this)
			});

		oResizeConfig.setProperty("groupName", RESIZE_CONFIG_NAME);

		return oResizeConfig;
	};

	PlanningCalendar.prototype._calcResizeNewHoursAppPos = function(oRowStartDate, oAppStartDate, oAppEndDate, iIndex) {
		var oRowStartUTC = CalendarUtils._createUniversalUTCDate(UI5Date.getInstance(oRowStartDate.getTime()), null, true),
			iMinutesStep = 15 * 60 * 1000, // 15 min
			oAppStartUTC = CalendarUtils._createUniversalUTCDate(oAppStartDate, null, true),
			oAppEndUTC = UI5Date.getInstance(oRowStartUTC.setUTCMinutes(0, 0, 0) + ((iIndex + 1) *  iMinutesStep));

		// check if the start date/time is after the end date/time and if so it just adds 1 period to the start date/time
		if (oAppEndUTC.getTime() <= oAppStartUTC.getTime()) {
			oAppEndUTC = UI5Date.getInstance(oAppStartUTC.getTime() + iMinutesStep);
		}

		return {
			startDate: CalendarUtils._createLocalDate(oAppStartUTC, true),
			endDate: CalendarUtils._createLocalDate(oAppEndUTC, true)
		};
	};

	PlanningCalendar.prototype._calcResizeNewDaysAppPos = function(oRowStartDate, oAppStartDate, oAppEndDate, iIndex) {
		var oRowStartUTC = CalendarUtils._createUniversalUTCDate(oRowStartDate, null, true),
			oAppStartUTC = CalendarUtils._createUniversalUTCDate(oAppStartDate, null, true),
			oAppEndUTC = UI5Date.getInstance(oRowStartUTC.setUTCDate(oRowStartUTC.getUTCDate() + iIndex + 1)),
			oDateTimes = {};

		oDateTimes.startDate = CalendarUtils._createLocalDate(oAppStartUTC);
		oDateTimes.startDateTime = CalendarUtils._createLocalDate(oAppStartUTC, true);
		oDateTimes.endDate = CalendarUtils._createLocalDate(oAppEndUTC);

		// check if the start date is after the end date and if so it just adds 1 day to the start date
		if (oDateTimes.endDate <= oDateTimes.startDate) {
			oDateTimes.endDate = CalendarUtils._createLocalDate(UI5Date.getInstance(oAppEndUTC.setUTCDate(oAppStartUTC.getUTCDate() + 1)));
		}

		return {
			startDate: oDateTimes.startDateTime,
			endDate: oDateTimes.endDate
		};
	};

	PlanningCalendar.prototype._calcResizeNewMonthsAppPos = function(oRowStartDate, oAppStartDate, oAppEndDate, iIndex) {
		var oRowStartUTC = CalendarUtils._createUniversalUTCDate(oRowStartDate, null, true),
			oAppStartUTC = CalendarUtils._createUniversalUTCDate(oAppStartDate, null, true),
			oAppEndUTC = UI5Date.getInstance(oRowStartUTC.setUTCMonth(oRowStartUTC.getUTCMonth() + iIndex + 1, 1));

		// check if the start date is after the end date and if so it just adds 1 month to the start date
		if (CalendarUtils._monthsBetween(oAppStartUTC, oAppEndUTC, true) < 0) {
				oAppEndUTC = UI5Date.getInstance(oAppEndUTC.setUTCFullYear(oAppStartUTC.getUTCFullYear(), oAppStartUTC.getUTCMonth() + 1, 1));
		}

		return {
			startDate: CalendarUtils._createLocalDate(oAppStartUTC, true),
			endDate: CalendarUtils._createLocalDate(oAppEndUTC)
		};
	};

	PlanningCalendar.prototype._calcCreateNewAppHours = function(oRowStartDate, iFirstIndex, iSecondIndex) {
		var [iStartIndex, iEndIndex] = [iFirstIndex, iSecondIndex].sort((iIndexA, iIndexB) => iIndexA - iIndexB),
			oRowStartUTC = CalendarUtils._createUniversalUTCDate(oRowStartDate, null, true),
			iMinutesStep = 15 * 60 * 1000,  // 15 min
			iStartAddon = iStartIndex,
			iEndAddon = iEndIndex + 1,
			oRowStartDateTimeUTC = UI5Date.getInstance(oRowStartUTC.setUTCMinutes(0, 0, 0)),
			oAppStartUTC = UI5Date.getInstance(oRowStartDateTimeUTC.getTime() + iStartAddon * iMinutesStep),
			oAppEndUTC = UI5Date.getInstance(oRowStartDateTimeUTC.getTime() + iEndAddon * iMinutesStep);

		return {
			startDate: CalendarUtils._createLocalDate(oAppStartUTC, true),
			endDate: CalendarUtils._createLocalDate(oAppEndUTC, true)
		};
	};

	PlanningCalendar.prototype._calcCreateNewAppDays = function(oRowStartDate, iFirstIndex, iSecondIndex) {

		var [iStartIndex, iEndIndex] = [iFirstIndex, iSecondIndex].sort((iIndexA, iIndexB) => iIndexA - iIndexB),
			oRowStartUTC = CalendarUtils._createUniversalUTCDate(oRowStartDate, null, true),
			iStartAddon = iStartIndex,
			iEndAddon = iEndIndex + 1,
			oAppStartUTC = UI5Date.getInstance(oRowStartUTC.getTime()),
			oAppEndUTC = UI5Date.getInstance(oRowStartUTC.getTime());

		return {
			startDate: CalendarUtils._createLocalDate(UI5Date.getInstance(oAppStartUTC.setUTCDate(oAppStartUTC.getUTCDate() + iStartAddon))),
			endDate: CalendarUtils._createLocalDate(UI5Date.getInstance(oAppEndUTC.setUTCDate(oAppEndUTC.getUTCDate() + iEndAddon)))
		};
	};

	PlanningCalendar.prototype._calcCreateNewAppMonths = function(oRowStartDate, iFirstIndex, iSecondIndex) {
		var [iStartIndex, iEndIndex] = [iFirstIndex, iSecondIndex].sort((iIndexA, iIndexB) => iIndexA - iIndexB),
			oRowStartUTC = CalendarUtils._createUniversalUTCDate(oRowStartDate, null, true),
			iStartAddon = iStartIndex,
			iEndAddon = iEndIndex + 1,
			oAppStartUTC = UI5Date.getInstance(oRowStartUTC.getTime()),
			oAppEndUTC = UI5Date.getInstance(oRowStartUTC.getTime());

		return {
			startDate: CalendarUtils._createLocalDate(UI5Date.getInstance(oAppStartUTC.setUTCMonth(oAppStartUTC.getUTCMonth() + iStartAddon, 1))),
			endDate: CalendarUtils._createLocalDate(UI5Date.getInstance(oAppEndUTC.setUTCMonth(oAppEndUTC.getUTCMonth() + iEndAddon, 1)))
		};
	};

	PlanningCalendar.prototype._getConfigFromDragDropConfigAggregation = function (aAggregation, sConfigName) {
		var aDragDropConfigs = aAggregation,
			iDragDropConfigsLength = aDragDropConfigs && aDragDropConfigs.length;

		for (var i = 0; i < iDragDropConfigsLength; i++) {
			if (aDragDropConfigs[i].getGroupName() === sConfigName) {
				return aDragDropConfigs[i];
			}
		}

		return null;
	};

	PlanningCalendar.prototype._createAppointmentsCreateConfig = function (oRow) {
		var oTimeline = getRowTimeline(oRow),
			oCreateConfig = new DragDropInfo({
				targetAggregation: "_intervalPlaceholders",

				dragStart: function (oEvent) {
					if (!oRow.getEnableAppointmentsCreate() || oTimeline._isOneMonthsRowOnSmallSizes() || !oTimeline._isCreatingPerformed()) {
						oEvent.preventDefault();
						return;
					}

					var oDragSession = oEvent.getParameter("dragSession"),
						$CalendarRowAppsOverlay = oTimeline.$().find(".sapUiCalendarRowAppsOverlay"),
						$Indicator = jQuery(oDragSession.getIndicator());

					setTimeout(function () {
						$CalendarRowAppsOverlay.addClass("sapUiCalendarRowAppsOverlayDragging");
					}, 0);

					jQuery(document).one("dragend", function () {
						$CalendarRowAppsOverlay.removeClass("sapUiCalendarRowAppsOverlayDragging");
						$Indicator.html("");
						$Indicator.removeClass("sapUiCalendarApp sapUiCalendarAppType01 sapUiAppCreate");
					});

					oEvent.getParameter("browserEvent").dataTransfer.setDragImage(getResizeGhost(), 0, 0);
				},

				dragEnter: function (oEvent) {
					var oDragSession = oEvent.getParameter("dragSession"),
						oDropRects = oDragSession.getDropControl().getDomRef().getBoundingClientRect(),
						fnAlignIndicator = function () {
							var $Indicator = jQuery(oDragSession.getIndicator());
							$Indicator.addClass("sapUiCalendarApp sapUiCalendarAppType01 sapUiAppCreate");
						};

					var iStartXPosition = oDragSession.getData("text") ? parseFloat(oDragSession.getData("text").split("|")[0]) : 0;
					if (iStartXPosition) {
						if (iStartXPosition <= oDropRects.left) {
							oDragSession.setIndicatorConfig({ left: iStartXPosition, width: Math.max((oDropRects.left + oDropRects.width - iStartXPosition), oDropRects.width) });
						} else {
							oDragSession.setIndicatorConfig({ left: oDropRects.left, width: Math.max((iStartXPosition - oDropRects.left + oDropRects.width), oDropRects.width) });
						}
					} else {
						oDragSession.setData("text", oDropRects.left + "|" + oTimeline.indexOfAggregation("_intervalPlaceholders", oDragSession.getDropControl()));
					}

					if (!oDragSession.getIndicator()) {
						setTimeout(fnAlignIndicator, 0);
					} else {
						fnAlignIndicator();
					}
				},

				drop: function (oEvent) {
					var oDragSession = oEvent.getParameter("dragSession"),
						$Indicator = jQuery(oDragSession.getIndicator()),
						sIntervalType = oTimeline.getIntervalType(),
						oRowStartDate = getRowTimeline(oRow).getStartDate(),
						iStartIndex = parseInt(oDragSession.getData("text").split("|")[1]),
						iEndIndex = oTimeline.indexOfAggregation("_intervalPlaceholders", oDragSession.getDropControl()),
						oNewPos;

					if (sIntervalType === CalendarIntervalType.Hour) {
						oNewPos = this._calcCreateNewAppHours(oRowStartDate, iStartIndex, iEndIndex);
					} else if (sIntervalType === CalendarIntervalType.Day
						|| sIntervalType === CalendarIntervalType.Week
						|| ((sIntervalType === CalendarIntervalType.OneMonth || sIntervalType === "OneMonth") && !oTimeline._isOneMonthsRowOnSmallSizes())) {
						oNewPos = this._calcCreateNewAppDays(oRowStartDate, iStartIndex, iEndIndex);
					} else if (sIntervalType === CalendarIntervalType.Month) {
						oNewPos = this._calcCreateNewAppMonths(oRowStartDate, iStartIndex, iEndIndex);
					}

					oRow.fireAppointmentCreate({
						startDate: oNewPos.startDate,
						endDate: oNewPos.endDate,
						calendarRow: oRow
					});

					$Indicator.html("");
					$Indicator.removeClass("sapUiCalendarApp sapUiCalendarAppType01 sapUiAppCreate");
				}.bind(this)
			});

		oCreateConfig.setProperty("groupName", CREATE_CONFIG_NAME);

		return oCreateConfig;
	};

	PlanningCalendar.prototype._updateHeaderButtons = function() {
		var sViewKey = this.getViewKey(),
			oCurrentView = this._getView(sViewKey, true),
			sCurrentViewIntervalType = oCurrentView && oCurrentView.getIntervalType(),
			oStartDate = UI5Date.getInstance(this._dateNav.getStart().getTime()),
			oEndDate = UI5Date.getInstance(this._dateNav.getEnd().getTime()),
			oMinDate = this.getMinDate() ? UI5Date.getInstance(this.getMinDate().getTime()) : undefined,
			oMaxDate = this.getMaxDate() ? UI5Date.getInstance(this.getMaxDate().getTime()) : undefined;

		if (sCurrentViewIntervalType !== "Hour") {
			oMinDate && oMinDate.setHours(0, 0, 0, 0);
			oMaxDate && oMaxDate.setHours(23, 59, 59, 999);
			oStartDate.setHours(0, 0, 0, 0);
			oEndDate.setHours(23, 59, 59, 999);
		}

		this._getHeader()._oPrevBtn.setEnabled(!oMinDate || oStartDate.getTime() > oMinDate.getTime());
		this._getHeader()._oNextBtn.setEnabled(!oMaxDate || oEndDate.getTime() < oMaxDate.getTime());
	};

	PlanningCalendar.prototype._getSpecialDates = function(){
		var specialDates = this.getSpecialDates();
		for (var i = 0; i < specialDates.length; i++) {
			var bNeedsSecondTypeAdding = (specialDates[i].getSecondaryType() === CalendarDayType.NonWorking
					&& specialDates[i].getType() !== CalendarDayType.NonWorking)
					|| (specialDates[i].getSecondaryType() === CalendarDayType.Working
					&& specialDates[i].getType() !== CalendarDayType.Working);

			if (bNeedsSecondTypeAdding) {
				var newSpecialDate = new DateTypeRange();
				newSpecialDate.setType(specialDates[i].getSecondaryType());
				newSpecialDate.setStartDate(specialDates[i].getStartDate());
				if (specialDates[i].getEndDate()) {
					newSpecialDate.setEndDate(specialDates[i].getEndDate());
				}
				specialDates.push(newSpecialDate);
			}
		}
		return specialDates;
	};

	function getResizeGhost() {
		var $ghost = jQuery("<span></span>").addClass("sapUiCalAppResizeGhost");
		$ghost.appendTo(document.body);

		setTimeout(function() { $ghost.remove(); }, 0);

		return $ghost.get(0);
	}

	function getRow(oListItem) {
		var sId = oListItem.getId();

		return Element.getElementById(sId.substring(0, sId.indexOf(LISTITEM_SUFFIX)));
	}

	function getListItem(oRow) {
		return Element.getElementById(oRow.getId() + LISTITEM_SUFFIX);
	}

	function getRowHeader(oRow) {
		var oListItem = getListItem(oRow);

		return oListItem ? oListItem.getHeader() : null;
	}

	function getRowTimeline(oRow) {
		var oListItem = getListItem(oRow);

		return oListItem ? oListItem.getTimeline() : null;
	}

	function updateSelectedRows() {
		const aSelectedRows = this.getSelectedRows();

		for (let i = 0; i < aSelectedRows.length; i++) {
			getListItem(aSelectedRows[i]).setSelected(true);
		}
	}

	function handleTableSelectionChange(oEvent) {

		var aChangedRows = [];
		var aRows = this.getRows();

		for (var i = 0; i < aRows.length; i++) {
			var oRow = aRows[i];
			var oRowItem = getListItem(oRow);
			var bSelected = oRowItem.getSelected();
			if (oRow.getSelected() != bSelected) {
				oRow.setProperty("selected", bSelected, true);
				aChangedRows.push(oRow);
			}

		}

		if (!this.getSingleSelection()) {
			updateSelectAllCheckBox.call(this);
		}

		if (aChangedRows.length > 0) {
			this.fireRowSelectionChange({rows: aChangedRows});
		}

	}

	function determineSize(iWidth) {

		if (iWidth < this._iBreakPointTablet) {
			this._iSize = 0; // phone
		} else if (iWidth < this._iBreakPointDesktop){
			this._iSize = 1; // tablet
		} else {
			this._iSize = 2; // desktop
		}

		if (iWidth < SCREEEN_BREAKPOINTS.PHONE) {
			this._iSizeScreen = 0;
		} else if (iWidth < SCREEEN_BREAKPOINTS.TABLET) {
			this._iSizeScreen = 1;
		} else {
			this._iSizeScreen = 2;
		}
	}

	// as all our css should depend on the main container size, not screen size like sapUiMedia-Std-Tablet...
	function toggleSizeClasses(iSize) {
		var sCurrentSizeClass = 'sapMSize' + iSize,
			i,
			sClass;

			for (i = 0; i < 3; i++) {
				sClass = 'sapMSize' + i;
				if (sClass === sCurrentSizeClass) {
					this.addStyleClass(sClass);
				} else {
					this.removeStyleClass(sClass);
				}
			}
	}

	function updateSelectItems() {

		var aViews = this._getViews();
		this._oIntervalTypeSelect.destroyItems();
		var i;
		var oItem;

		for (i = 0; i < aViews.length; i++) {
			var oView = aViews[i];
			oItem = new SegmentedButtonItem(this.getId() + "-" + i, {
				key: oView.getKey(),
				text: oView.getDescription(),
				tooltip: oView.getTooltip()
			});
			this._oIntervalTypeSelect.addItem(oItem);
		}

		if (this._oIntervalTypeSelect.getItems().length > 4) {
			this._getHeader()._convertViewSwitchToSelect();
		} else {
			this._getHeader()._convertViewSwitchToSegmentedButton();
		}

		// Toggle interval select visibility if only one items is available there should be no select visible
		this._oIntervalTypeSelect.setVisible(!(aViews.length === 1));

	}

	function handleSelectAll(oEvent) {

		var bAll = oEvent.getParameter("selected");
		var aRows = this.getRows();

		if (bAll) {
			aRows = this.getRows().filter(function(oRow) {
				return !oRow.getSelected();
			});
		}

		this.selectAllRows(bAll);

		this.fireRowSelectionChange({rows: aRows});

	}

	function handleLeaveRow(oEvent){

		var oTimeline = oEvent.oSource;
		var sType = oEvent.getParameter("type");
		var aRows = this.getRows();
		var oRow;
		var oNewRow;
		var oAppointment;
		var oDate;
		var i = 0;
		var iIndex = 0;
		var oNewEvent;

		for (i = 0; i < aRows.length; i++) {
			oRow = aRows[i];
			if (getRowTimeline(oRow) == oTimeline) {
				iIndex = i;
				break;
			}
		}

		switch (sType) {
			case "sapup":
				oAppointment = oTimeline.getFocusedAppointment();
				oDate = oAppointment.getStartDate();

				// get nearest appointment in row above
				if (iIndex > 0) {
					iIndex--;
				}

				oNewRow = aRows[iIndex];
				getRowTimeline(oNewRow).focusNearestAppointment(oDate);

				break;

			case "sapdown":
				oAppointment = oTimeline.getFocusedAppointment();
				oDate = oAppointment.getStartDate();

				// get nearest appointment in row above
				if (iIndex < aRows.length - 1) {
					iIndex++;
				}

				oNewRow = aRows[iIndex];
				getRowTimeline(oNewRow).focusNearestAppointment(oDate);

				break;

			case "saphome":
				if (iIndex > 0) {
					oNewRow = aRows[0];

					oNewEvent = new jQuery.Event(sType);
					oNewEvent._bPlanningCalendar = true;

					getRowTimeline(oNewRow).onsaphome(oNewEvent);
				}

				break;

			case "sapend":
				if (iIndex < aRows.length - 1) {
					oNewRow = aRows[aRows.length - 1];

					oNewEvent = new jQuery.Event(sType);
					oNewEvent._bPlanningCalendar = true;

					getRowTimeline(oNewRow).onsapend(oNewEvent);
				}

				break;

			default:
				break;
		}

	}

	function updateSelectAllCheckBox() {

		if (this._oSelectAllCheckBox) {
			var aRows = this.getRows();
			var aSelectedRows = this.getSelectedRows();
			if (aRows.length == aSelectedRows.length && aSelectedRows.length > 0) {
				this._oSelectAllCheckBox.setSelected(true);
			} else {
				this._oSelectAllCheckBox.setSelected(false);
			}
		}

	}

	function positionSelectAllCheckBox() {

		if (this.getSingleSelection()) {
			if (this._oCalendarHeader.getAllCheckBox()) {
				this._oCalendarHeader.setAllCheckBox();
			} else if (this._oInfoToolbar.getContent().length > 2) {
				this._oInfoToolbar.removeContent(this._oSelectAllCheckBox);
			}
		} else {
			if (!this._oSelectAllCheckBox) {
				this._oSelectAllCheckBox = new CheckBox(this.getId() + "-All", {
					text: this._oRB.getText("COLUMNSPANEL_SELECT_ALL")
				});
				this._oSelectAllCheckBox.attachEvent("select", handleSelectAll, this);
			}
			if (this._iSizeScreen < 2 || !this.getShowRowHeaders()) {
				var iIndex = this._oInfoToolbar.indexOfContent(this._oSelectAllCheckBox);
				if (this._iSizeScreen < 2) {
					// on phone: checkbox below calendar
					if (iIndex < this._oInfoToolbar.getContent().length - 1) {
						this._oInfoToolbar.addContent(this._oSelectAllCheckBox);
					}
				} else if (iIndex < 0 || iIndex > 1) {
					// one column on desktop: checkbox left of calendar
					if (iIndex > 1) {
						// as insertAggregation do not change position in aggregation
						this._oInfoToolbar.removeContent(this._oSelectAllCheckBox);
					}
					this._oInfoToolbar.insertContent(this._oSelectAllCheckBox, 1);
				}
			} else {
				this._oCalendarHeader.setAllCheckBox(this._oSelectAllCheckBox);
			}
		}

	}

	/**
	 * Sets the selection mode of the inner used Table.
	 * @private
	 */
	PlanningCalendar.prototype._setSelectionMode = function () {

		var oTable = this.getAggregation("table");
		var sMode = oTable.getMode();
		var sModeNew;

		if (this.getSingleSelection()) {
			if (!this.getShowRowHeaders() && this.getRows().length == 1) {
				// if only one row is displayed without header - do not enable row selection
				sModeNew = ListMode.None;
			} else {
				sModeNew = ListMode.SingleSelectMaster;
			}
		} else {
			sModeNew = ListMode.MultiSelect;
		}

		if (sMode != sModeNew) {
			oTable.setMode(sModeNew);
		}

	};

	/** calculates the number of intervals after the interval starting at min date */
	PlanningCalendar.prototype.calcIntervalOffset = function(oDate) {
		var oUTCDate = Date.UTC(
			oDate.getFullYear(),
			oDate.getMonth(),
			oDate.getDate()
		);
		var oYearStart = this.getMinDate() || oDate;
		var oUTCYearStart = Date.UTC(
			oYearStart.getFullYear(),
			oYearStart.getMonth(),
			oYearStart.getDate()
		);

		return Math.round((oUTCDate - oUTCYearStart) / 1000 / 60 / 60 / 24 / this._getView(this.getViewKey()).getIntervalSize());
	};

	PlanningCalendar.prototype._getDateFromIndex = function(iIndex) {
		var oDate = UI5Date.getInstance(this.getMinDate());

		oDate.setDate(oDate.getDate() + iIndex * this._getView(this.getViewKey()).getIntervalSize());

		return oDate;
	};

	PlanningCalendar.prototype._getRelativeInfo = function() {
		var oRelativeInfo = {},
			oView = this._getView(this.getViewKey(), true);

		oRelativeInfo.iIntervalSize = oView.getIntervalSize();
		oRelativeInfo.bIsRelative = oView.getRelative();
		oRelativeInfo.oMinDate = this.getMinDate();
		oRelativeInfo._getDateFromIndex = this._getDateFromIndex.bind(this);
		oRelativeInfo.intervalLabelFormatter = oView.getIntervalLabelFormatter() ? oView.getIntervalLabelFormatter() : function (x) { return x; };
		oRelativeInfo._getIndexFromDate = this.calcIntervalOffset.bind(this);

		return oRelativeInfo;
	};

	function isThereAnIntervalInstance() {
		return this._oTimesRow || this._oDatesRow || this._oMonthsRow || this._oWeeksRow || this._oOneMonthsRow;
	}

	function getStickyFocusOffset() {
		if (!this._getHeader()) {
			return 0;
		}

		var oPCHeaderContainer = this._getHeader().getDomRef(),
			iPCHeaderContainerRectHeight = 0,
			oPCHeaderContainerRect;

		if (oPCHeaderContainer) {
				oPCHeaderContainerRect = oPCHeaderContainer.getBoundingClientRect();
				iPCHeaderContainerRectHeight = parseInt(oPCHeaderContainerRect.height);
		}

		return iPCHeaderContainerRectHeight;
	}

	function addBindingListener(oBindingInfo, sEventName, fHandler) {
		oBindingInfo.events = oBindingInfo.events || {};

		if (!oBindingInfo.events[sEventName]) {
			oBindingInfo.events[sEventName] = fHandler;
		} else {
			// Wrap the event handler of the other party to add our handler.
			var fOriginalHandler = oBindingInfo.events[sEventName];
			oBindingInfo.events[sEventName] = function() {
				fHandler.apply(this, arguments);
				fOriginalHandler.apply(this, arguments);
			};
		}
	}

	return PlanningCalendar;
});<|MERGE_RESOLUTION|>--- conflicted
+++ resolved
@@ -2540,31 +2540,7 @@
 		return this;
 	};
 
-<<<<<<< HEAD
-=======
-
-	/**
-	 * Set the appointment reduced height property to the appointments in the calendar
-	 * @param {boolean} bAppointmentsReducedHeight - if set to true, the appointments will have a reduced height
-	 * @returns {this} Reference to <code>this</code> for method chaining
-	 * @public
-	 * @deprecated Since version 1.119. Please use the <code>appointmentHeight</code> with value "Automatic" property instead.
-	 */
-	PlanningCalendar.prototype.setAppointmentsReducedHeight = function(bAppointmentsReducedHeight){
-
-		this.setProperty("appointmentsReducedHeight", bAppointmentsReducedHeight, true);
-
-		var aRows = this.getRows();
-		for (var i = 0; i < aRows.length; i++) {
-			var oRow = aRows[i];
-			getRowTimeline(oRow).setAppointmentsReducedHeight(bAppointmentsReducedHeight);
-		}
-
-		return this;
-
-	};
-
->>>>>>> 8e4ec004
+
 	PlanningCalendar.prototype.setAppointmentHeight = function(sAppointmentHeight) {
 		var aRows = this.getRows(),
 			i;
@@ -3903,13 +3879,6 @@
 		oRowTimeline.setShowIntervalHeaders(this.getShowIntervalHeaders());
 		oRowTimeline.setShowEmptyIntervalHeaders(this.getShowEmptyIntervalHeaders());
 		oRowTimeline.setGroupAppointmentsMode(this.getGroupAppointmentsMode());
-<<<<<<< HEAD
-=======
-		/**
-		 * @deprecated As of version 1.119
-		 */
-		oRowTimeline.setProperty("appointmentsReducedHeight", this.getAppointmentsReducedHeight());
->>>>>>> 8e4ec004
 		oRowTimeline.setAppointmentRoundWidth(this.getAppointmentRoundWidth());
 		oRowTimeline.setLegend(this.getLegend());
 		oRowTimeline.setAppointmentsVisualization(this.getAppointmentsVisualization());
