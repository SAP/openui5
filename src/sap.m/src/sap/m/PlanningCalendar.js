--- conflicted
+++ resolved
@@ -1519,11 +1519,6 @@
 		});
 	};
 
-<<<<<<< HEAD
-	PlanningCalendar.prototype._handleTitleTextChange = function (oChanges) {
-	   this._getHeader().setTitle(oChanges.current);
-   };
-=======
 	PlanningCalendar.prototype._prepareHeaderTitle = function (oTitle) {
 		if (oTitle && oTitle.isA("sap.m.Title")) {
 			this._observeHeaderTitleText(oTitle);
@@ -1539,10 +1534,9 @@
 		}
 	};
 
-	 PlanningCalendar.prototype._handleTitleTextChange = function (oChanges) {
-		this._getHeader().setTitle(oChanges.current);
-	};
->>>>>>> 2d668724
+	PlanningCalendar.prototype._handleTitleTextChange = function (oChanges) {
+	   this._getHeader().setTitle(oChanges.current);
+   };
 
 	/**
 	 * Disconnects and destroys the ManagedObjectObserver observing title's text.
