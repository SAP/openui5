--- conflicted
+++ resolved
@@ -11,7 +11,8 @@
 var DatePickerRenderer = Renderer.extend(DateTimeFieldRenderer);
 DatePickerRenderer.apiVersion = 2;
 
-<<<<<<< HEAD
+const MAX_INPUT_VALUE_LENGTH = 512;
+
 /**
  * Write the value of the input.
  *
@@ -36,46 +37,12 @@
  */
 DatePickerRenderer.writeInnerAttributes = function(oRm, oDP) {
 	oRm.attr("type", "text");
-
+	oRm.attr("maxlength", MAX_INPUT_VALUE_LENGTH);
 	if (oDP._bMobile) {
 		// prevent keyboard in mobile devices
 		oRm.attr("readonly", "readonly");
 	}
 };
-=======
-	const MAX_INPUT_VALUE_LENGTH = 512;
-
-	/**
-	 * Write the value of the input.
-	 *
-	 * @param {sap.ui.core.RenderManager} oRm The RenderManager that can be used for writing to the render output buffer.
-	 * @param {sap.m.DatePicker} oDP An object representation of the control that should be rendered.
-	 */
-	DatePickerRenderer.writeInnerValue = function(oRm, oDP) {
-		if (oDP._inPreferredUserInteraction()) {
-			oRm.attr("value", oDP._$input.val());
-		} else if (oDP._bValid || oDP._bOutOfAllowedRange) {
-			oRm.attr("value", oDP._formatValue(oDP.getDateValue()));
-		} else {
-			oRm.attr("value", oDP.getValue());
-		}
-	};
-
-	/**
-	 * This method is reserved for derived classes to add extra attributes for the input element.
-	 *
-	 * @param {sap.ui.core.RenderManager} oRm The RenderManager that can be used for writing to the render output buffer.
-	 * @param {sap.m.DatePicker} oDP An object representation of the control that should be rendered.
-	 */
-	DatePickerRenderer.writeInnerAttributes = function(oRm, oDP) {
-		oRm.attr("type", "text");
-		oRm.attr("maxlength", MAX_INPUT_VALUE_LENGTH);
-		if (oDP._bMobile) {
-			// prevent keyboard in mobile devices
-			oRm.attr("readonly", "readonly");
-		}
-	};
->>>>>>> c23db38d
 
 DatePickerRenderer.getAccessibilityState = function(oDP) {
 	var mAccessibilityState = DateTimeFieldRenderer.getAccessibilityState.apply(this, arguments);
