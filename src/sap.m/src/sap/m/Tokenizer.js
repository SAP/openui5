/*!
 * ${copyright}
 */

// Provides control sap.m.Tokenizer.
sap.ui.define([
	'./library',
	"sap/base/i18n/Localization",
	'sap/m/Button',
	'sap/m/List',
	'sap/m/StandardListItem',
	'sap/m/ResponsivePopover',
	"sap/ui/core/ControlBehavior",
	'sap/ui/core/Control',
	'sap/ui/core/Element',
	"sap/ui/core/Lib",
	'sap/ui/core/delegate/ScrollEnablement',
	"sap/ui/base/ManagedObjectObserver",
	'sap/ui/Device',
	'sap/ui/core/InvisibleText',
	'sap/ui/core/ResizeHandler',
	'./TokenizerRenderer',
	"sap/ui/dom/containsOrEquals",
	"sap/ui/events/KeyCodes",
	"sap/base/Log",
	"sap/ui/core/Theming",
	"sap/ui/core/theming/Parameters",
	// jQuery Plugin "scrollLeftRTL"
	"sap/ui/dom/jquery/scrollLeftRTL"
],
	function(
		library,
		Localization,
		Button,
		List,
		StandardListItem,
		ResponsivePopover,
		ControlBehavior,
		Control,
		Element,
		Library,
		ScrollEnablement,
		ManagedObjectObserver,
		Device,
		InvisibleText,
		ResizeHandler,
		TokenizerRenderer,
		containsOrEquals,
		KeyCodes,
		Log,
		Theming,
		Parameters
	) {
		"use strict";

		var CSS_CLASS_NO_CONTENT_PADDING = "sapUiNoContentPadding";
		var RenderMode = library.TokenizerRenderMode;
		var PlacementType = library.PlacementType;
		var ListMode = library.ListMode;
		var ListType = library.ListType;
		var ButtonType = library.ButtonType;

		/**
		 * Constructor for a new Tokenizer.
		 *
		 * @param {string} [sId] ID for the new control, generated automatically if no ID is given
		 * @param {object} [mSettings] Initial settings for the new control
		 *
		 * @class
		 * <h3>Overview</h3>
		 * A Тokenizer is a container for {@link sap.m.Token Tokens}. The tokenizer supports keyboard navigation and token selection. It also handles all actions associated with the tokens like adding, deleting, selecting and editing.
		 * <h3>Structure</h3>
		 * The tokenizer consists of two parts:
		 * - Tokens - displays the available tokens.
		 * - N-more indicator - contains the number of the remaining tokens that cannot be displayed due to the limited space.
		 * The tokens are stored in the <code>tokens</code> aggregation.
		 * The tokenizer can determine, by setting the <code>editable</code> property, whether the tokens in it are editable.
		 * Still the Token itself can determine if it is <code>editable</code>. This allows you to have non-editable Tokens in an editable Tokenizer.
		 *
		 * @extends sap.ui.core.Control
		 * @author SAP SE
		 * @version ${version}
		 *
		 * @constructor
		 * @public
		 * @since 1.22
		 * @alias sap.m.Tokenizer
		 * @see {@link fiori:https://experience.sap.com/fiori-design-web/token/ Tokenizer}
		 */
		var Tokenizer = Control.extend("sap.m.Tokenizer", /** @lends sap.m.Tokenizer.prototype */ {
			metadata : {

				library : "sap.m",
				properties : {

					/**
					 * true if tokens shall be editable otherwise false
					 */
					editable : {type : "boolean", group : "Misc", defaultValue : true},

					/**
					 * Defines if the Tokenizer is enabled
					 */
					enabled : {type : "boolean", group : "Misc", defaultValue : true},

					/**
					 * Defines the width of the Tokenizer.
					 */

					width : {type : "sap.ui.core.CSSSize", group : "Dimension", defaultValue : null},

					/**
					 * Defines the maximum width of the Tokenizer.
					 */
					maxWidth : {type: "sap.ui.core.CSSSize", group: "Dimension", defaultValue : "100%"},

					/**
					 * Defines the mode that the Tokenizer will use:
					 * <ul>
					 * <li><code>sap.m.TokenizerRenderMode.Loose</code> mode shows all tokens, no matter the width of the Tokenizer</li>
					 * <li><code>sap.m.TokenizerRenderMode.Narrow</code> mode forces the Tokenizer to show only as much tokens as possible in its width and add an n-More indicator</li>
					 * </ul>
					 *
					 * <b>Note</b>: Have in mind that the <code>renderMode</code> property is used internally by the Tokenizer and controls that use the Tokenizer. Therefore, modifying this property may alter the expected behavior of the control.
					 */
					renderMode: {type : "string", group : "Misc", defaultValue : RenderMode.Narrow},

					/**
					 * Defines the count of hidden tokens if any. If this property is set to 0, the n-More indicator will not be shown.
					 */
					hiddenTokensCount: {type : "int", group : "Misc", defaultValue : 0, visibility: "hidden"}

				},
				defaultAggregation : "tokens",
				aggregations : {

					/**
					 * the currently displayed tokens
					 */
					tokens : {type : "sap.m.Token", multiple : true, singularName : "token"},
					/**
					 * Hidden text used for accesibility
					 */
					_tokensInfo: {type: "sap.ui.core.InvisibleText", multiple: false, visibility: "hidden"}
				},
				associations : {

					/**
					 * Association to controls / ids which describe this control (see WAI-ARIA attribute aria-describedby).
					 */
					ariaDescribedBy: {type: "sap.ui.core.Control", multiple: true, singularName: "ariaDescribedBy"},

					/**
					 * Association to controls / ids which label this control (see WAI-ARIA attribute aria-labelledby).
					 */
					ariaLabelledBy: {type: "sap.ui.core.Control", multiple: true, singularName: "ariaLabelledBy"}
				},
				events : {
					/**
					 * Fired when a token is deleted by clicking icon, pressing backspace or delete button.
					 * <Note:> Once the event is fired, application is responsible for removing / destroying the token from the aggregation.
					 * @public
					 * @since 1.82
					 */
					tokenDelete: {
						parameters: {
							/**
							 * The array of tokens that are removed.
							 */
							tokens: { type: "sap.m.Token[]" },

							/**
							 * Keycode of the key pressed for deletion (backspace or delete).
							 */
							keyCode: { type: "number" }
						}
					},

					/**
					 * Fired when the render mode of the Tokenizer changes between <code>Narrow</code> (collapsed) and <code>Loose</code> (expanded).
					 * @public
					 * @since 1.133
					 */
					renderModeChange: {
						parameters: {
							/**
							 * The render mode of the Tokenizer.
							 */
							renderMode: { type: "string" }
						}
					}
				}
			},

			renderer: TokenizerRenderer
		});

		var oRb = Library.getResourceBundleFor("sap.m");

		Tokenizer.prototype.init = function() {
			// Do not allow text selection in the Tokenizer
			// If called with 'false', the method prevents the
			// default behavior and propagation of the 'selectstart' event.
			// For more info - check sap.ui.core.Control.js
			this.allowTextSelection(false);
			this._oTokensWidthMap = {};
			this._oIndicator = null;
			this._bShouldRenderTabIndex = null;
			this._oScroller = new ScrollEnablement(this, this.getId() + "-scrollContainer", {
				horizontal : true,
				vertical : false,
				nonTouchScrolling : true
			});

			// The ratio between the font size of the token and the font size of the items used in the
			// n-more popover.
			this._fFontSizeRatio = 1.0;

			if (ControlBehavior.isAccessibilityEnabled()) {
				var sAriaTokenizerContainToken = new InvisibleText({
					text: oRb.getText("TOKENIZER_ARIA_NO_TOKENS")
				});

				this.setAggregation("_tokensInfo", sAriaTokenizerContainToken);
			}

			// listen for delete event of tokens, it bubbles
			this.attachEvent("delete", function(oEvent) {
				var oToken = oEvent.getSource();
				var aSelectedTokens = this.getSelectedTokens();
				var oTokenToFocus = !!aSelectedTokens.length && aSelectedTokens[aSelectedTokens.indexOf(oToken) + 1] || aSelectedTokens[aSelectedTokens.indexOf(oToken) - 1];

				this.fireEvent("tokenDelete", {
					tokens: [oToken]
				});

				if (oTokenToFocus) {
					oTokenToFocus.focus();
				}

				oEvent.cancelBubble();
			}, this);

			this._bThemeApplied = false;

			this._handleThemeApplied = () => {
				this._bThemeApplied = true;
				Theming.detachApplied(this._handleThemeApplied);
			};

			Theming.attachApplied(this._handleThemeApplied);
		};

		/**
		 * Opens or closes the token popup when N-more label is pressed.
		 *
		 * @private
		 */
		Tokenizer.prototype._handleNMoreIndicatorPress = function () {
			this._bIsOpenedByNMoreIndicator = true;
			this._togglePopup(this.getTokensPopup());
		};

		/**
		* Getter for the list containing tokens.
		 *
		 * @returns {sap.m.List} The list
		 * @private
		 */
		Tokenizer.prototype._getTokensList = function () {
			if (!this._oTokensList) {
				this._oTokensList = new List({
					width: "auto",
					mode: ListMode.Delete
				}).attachDelete(this._handleListItemDelete, this)
				.attachItemPress(this._handleListItemPress, this);
			}

			return this._oTokensList;
		};

		/**
		 * Changes list mode.
		 *
		 * @param sMode {sap.m.ListMode}
		 * @private
		 */
		Tokenizer.prototype._setPopoverMode = function (sMode) {
			var oPopover = this.getTokensPopup();
			var oSettings = {
				showArrow: true,
				placement: PlacementType.VerticalPreferredBottom
			};

			oPopover.setShowArrow(oSettings.showArrow);
			oPopover.setPlacement(oSettings.placement);

			this._getTokensList().setMode(sMode);
		};

		/**
		 * Fills a list by creating new list items and mapping them to certain token.
		 *
		 * There might be a filtering function, so only certain tokens can be mapped to a ListItem.
		 *
		 * @param oList {sap.m.List}
		 * @param fnFilter {function}
		 * @private
		 */
		Tokenizer.prototype._fillTokensList = function (oList, fnFilter) {
			oList.destroyItems();

			fnFilter = fnFilter ? fnFilter : function () { return true; };

			this.getTokens()
				.filter(fnFilter)
				.forEach(function (oToken) {
					oList.addItem(this._mapTokenToListItem(oToken));
				}, this);
		};

<<<<<<< HEAD
		/**
		 * Handles token deletion from the List.
		 *
		 * @param oEvent
		 * @private
		 */
		Tokenizer.prototype._handleListItemDelete = function (oEvent) {
			var oListItem = oEvent.getParameter("listItem");
			var sSelectedId = oListItem && oListItem.data("tokenId");
			var oTokenToDelete;

			oTokenToDelete = this.getTokens().filter(function(oToken){
				return (oToken.getId() === sSelectedId) && oToken.getEditable();
			})[0];

			if (oTokenToDelete) {
				this.fireTokenDelete({
					tokens: [oTokenToDelete]
				});
=======
		Theming.attachApplied(this._handleThemeApplied);

		this._observeTokens();
	};
>>>>>>> 68e35fe6

				this._adjustTokensVisibility();
			}
		};

		/**
		 * Handles token press from the List.
		 *
		 * @param oEvent
		 * @private
		 */
		Tokenizer.prototype._handleListItemPress = function (oEvent) {
		   var oListItem = oEvent.getParameter("listItem");
		   var sSelectedId = oListItem && oListItem.data("tokenId");
		   var oPressedToken = this.getTokens().filter(function(oToken){
			   return (oToken.getId() === sSelectedId);
		   })[0];

		   if (oPressedToken) {
			   oPressedToken.firePress();
		   }
	   };

		/**
		 * Returns N-More Popover/Dialog.
		 *
		 * @private
		 * @ui5-restricted sap.m.MultiInput, sap.m.MultiComboBox
		 * @returns {sap.m.ResponsivePopover}
		 */
		Tokenizer.prototype.getTokensPopup = function () {
			var oTokenList = this._getTokensList();

			if (this._oPopup) {
				return this._oPopup;
			}

			this._oPopup = new ResponsivePopover({
				showArrow: true,
				showHeader: Device.system.phone,
				placement: PlacementType.Auto,
				offsetX: 0,
				offsetY: 3,
				horizontalScrolling: false,
				title: this._getDialogTitle(),
				content: this._getTokensList()
			})
				.attachBeforeOpen(function () {
					var iWidestElement = this.getEditable() ? 120 : 32, // Paddings & Delete icons in editable mode && paddings in non-editable mode
						oPopup = this._oPopup,
						fnGetDensityMode = function () {
							var oParent = this.getDomRef() && this.getDomRef().parentElement;
							var sDensityMode = "Cozy";

							if (!oParent) {
								return sDensityMode;
							}

							if (oParent.closest(".sapUiSizeCompact") !== null || document.body.classList.contains("sapUiSizeCompact")) {
								sDensityMode = "Compact";
							}

							return sDensityMode;
						}.bind(this),
						fnGetRatioPromise = new Promise(function (resolve) {
							Parameters.get({
								name: ["_sap_m_Tokenizer_FontSizeRatio" + fnGetDensityMode()],
								callback: function (sFontSizeRatio) {
									var fRatio = parseFloat(sFontSizeRatio);
									if (isNaN(fRatio)) {
										resolve(this._fFontSizeRatio);
										return;
									}
									resolve(fRatio);
								}.bind(this)
							});
						}.bind(this));

					if (oPopup.getContent && !oPopup.getContent().length) {
						oPopup.addContent(oTokenList);
					}
					this._fillTokensList(oTokenList);

					iWidestElement += Object.keys(this._oTokensWidthMap) // Object.values is not supported in IE
						.map(function (sKey) { return this._oTokensWidthMap[sKey]; }, this)
						.sort(function (a, b) { return a - b; }) // Just sort() returns odd results
						.pop() || 0; // Get the longest element in PX

					// The row below takes into consideration the ratio of the token's width to item's font size
					// which in turn is used to adjust the longest element's width so that there is no truncation
					// in the n-more popover.
					// width = width + (width * <<ratio converted in difference>>);

					fnGetRatioPromise.then(function (fRatio) {
						iWidestElement += Math.ceil(iWidestElement * ( 1 - fRatio ));
						oPopup.setContentWidth(iWidestElement + "px");
					});
				}, this)
				.attachAfterClose(this.afterPopupClose, this)
				.attachAfterOpen(function () {
					var aTokenListItems = oTokenList.getItems();
					this.setRenderMode(RenderMode.Loose);
					this.fireRenderModeChange({
						renderMode: "Loose"
					});
					if (aTokenListItems.length) {
						aTokenListItems[0].focus();
					}
				}, this);

			this.addDependent(this._oPopup);
			this._oPopup.addStyleClass(CSS_CLASS_NO_CONTENT_PADDING);
			this._oPopup.addStyleClass("sapMTokenizerTokensPopup");

			if (Device.system.phone) {
				this._oPopup.setEndButton(new Button({
					text: oRb.getText("SUGGESTIONSPOPOVER_CLOSE_BUTTON"),
					type: ButtonType.Emphasized,
					press: function () {
						this._oPopup.close();
					}.bind(this)
				}));
			}

			return this._oPopup;
		};

		/**
		 * Function to execute after the n-more popover is closed.
		 *
		 * @protected
		 */
		Tokenizer.prototype.afterPopupClose = function () {
			if (!this.checkFocus()) {
				this.setRenderMode(RenderMode.Narrow);
				this.fireRenderModeChange({
					renderMode: "Narrow"
				});
			}
		};

		Tokenizer.prototype._getDialogTitle = function () {
			var oResourceBundle = Library.getResourceBundleFor("sap.m");
			var aLabeles = this.getAriaLabelledBy().map(function(sLabelID) {
				return Element.getElementById(sLabelID);
			});

			return aLabeles.length ? aLabeles[0].getText?.() : oResourceBundle.getText("COMBOBOX_PICKER_TITLE");
		};

		/**
		 * Toggles the popover.
		 *
		 * @private
		 * @ui5-restricted sap.m.MultiInput, sap.m.MultiComboBox
		 */
		Tokenizer.prototype._togglePopup = function (oPopover, oOpener) {
			var oOpenBy = oOpener || this.getDomRef(),
				oPopoverIsOpen = oPopover.isOpen(),
				bEditable = this.getEditable();

			this._setPopoverMode(bEditable ? ListMode.Delete : ListMode.None);

			if (oPopoverIsOpen) {
				oPopover.close();
			} else {
				oPopover.openBy(oOpenBy);
			}
		};

		/**
		 * Generates a StandardListItem from token.
		 *
		 * @param {sap.m.Token} oToken The token
		 * @private
		 * @returns {sap.m.StandardListItem | null} The generated ListItem
		 */
		Tokenizer.prototype._mapTokenToListItem = function (oToken) {
			if (!oToken) {
				return null;
			}

			var oListItem = new StandardListItem({
				selected: true,
				wrapping: true,
				type: ListType.Active,
				wrapCharLimit: 10000
			}).data("tokenId", oToken.getId());

			var fnOnSapShowHide = function (oEvent) {
				this._togglePopup(this.getTokensPopup());

					if (this.getTokens().length && this._bIsOpenedByNMoreIndicator) {
						this.getTokens()[0].focus();
						this._bIsOpenedByNMoreIndicator = false;
					}
			};

			oListItem.setTitle(oToken.getText());
			oListItem.addDelegate({
				onkeydown: function (oEvent) {
					oEvent.preventDefault();

					if (!((oEvent.ctrlKey || oEvent.metaKey) && oEvent.which === KeyCodes.I) && oEvent.which !== KeyCodes.ESCAPE) {
						return;
					}

					this._togglePopup(this.getTokensPopup());

					if (this.getTokens().length && this._bIsOpenedByNMoreIndicator) {
						this.getTokens()[0].focus();
						this._bIsOpenedByNMoreIndicator = false;
					}
				},
				onsapshow: fnOnSapShowHide,
				onsaphide: fnOnSapShowHide
			}, this);

			return oListItem;
		};

		/** Gets the width of the tokenizer that will be used for the calculation for hiding
		 * or revealing the tokens.
		 *
		 * @returns {number} The width of the DOM in pixels.
		 * @private
		 */
		Tokenizer.prototype._getPixelWidth = function ()  {
			var sMaxWidth = this.getMaxWidth(),
				iTokenizerWidth,
				oDomRef = this.getDomRef(),
				iPaddingLeft;

			if (!oDomRef) {
				return;
			}

			// The padding needs to be exluded from the calculations later on
			// as it is actually not an available space.
			iPaddingLeft = parseInt(this.$().css("padding-left"));

			if (sMaxWidth.indexOf("px") === -1) {
				// We need to use pixel width in order to calculate the space left for the Tokens.
				// In standalone Tokenizer, we take the width of the Tokenizer itself.
				iTokenizerWidth = oDomRef.clientWidth;
			} else {
				iTokenizerWidth = parseInt(this.getMaxWidth());
			}

			return iTokenizerWidth - iPaddingLeft;
		};

		/**
		 * Function determines which tokens should be displayed and adds N-more label.
		 *
		 * @private
		 */
		Tokenizer.prototype._adjustTokensVisibility = function() {
			if (!this.getDomRef()) {
				return;
			}

			var iTokenizerWidth = this._getPixelWidth(),
				aTokens = this._getVisibleTokens(),
				iTokensCount = aTokens.length,
				iLabelWidth, iFreeSpace,
				iCounter, iFirstTokenToHide = -1;

			// find the index of the first overflowing token
			aTokens.some(function (oToken, iIndex) {
				iTokenizerWidth = iTokenizerWidth - this._oTokensWidthMap[oToken.getId()];
				if ((iTokenizerWidth <= 1 && iTokensCount === 1) || iTokenizerWidth < 0) {
					iFirstTokenToHide = iIndex;
					return true;
				} else {
					iFreeSpace = iTokenizerWidth;
					return false;
				}
			}, this);

			if (iTokensCount === 1 && iFirstTokenToHide !== -1) {
				this.setFirstTokenTruncated(true);
				return;
			} else if (iTokensCount === 1 && aTokens[0].getTruncated()) {
				this.setFirstTokenTruncated(false);
			}

			// adjust the visibility of the tokens
			if (iFirstTokenToHide > -1) {

				for (iCounter = 0; iCounter < iTokensCount; iCounter++) {
					if (iCounter >= iFirstTokenToHide) {
						aTokens[iCounter].addStyleClass("sapMHiddenToken");
					} else {
						aTokens[iCounter].removeStyleClass("sapMHiddenToken");
					}
				}

				this._handleNMoreIndicator(iTokensCount - iFirstTokenToHide);
				iLabelWidth = this._oIndicator.width();

				// if there is not enough space after getting the actual indicator width, hide the last visible token
				// and update the n-more indicator
				if (iLabelWidth >= iFreeSpace) {
					iFirstTokenToHide = iFirstTokenToHide - 1;

					this._handleNMoreIndicator(iTokensCount - iFirstTokenToHide);
					aTokens[iFirstTokenToHide].addStyleClass("sapMHiddenToken");
				}

				this._setHiddenTokensCount(iTokensCount - iFirstTokenToHide);
			} else {
				// if no token needs to be hidden, show all
				this._setHiddenTokensCount(0);
				this._showAllTokens();
			}
		};

		/**
		 * Sets the first token truncation.
		 *
		 * @param {boolean} bValue The value to set
		 * @returns {this} <code>this</code> instance for method chaining
		 * @protected
		 */
		Tokenizer.prototype.setFirstTokenTruncated = function (bValue) {
			var oToken = this.getTokens()[0];

			oToken && oToken.setTruncated(bValue);
			if (bValue) {
				this.addStyleClass("sapMTokenizerOneLongToken");
			} else {
				this.removeStyleClass("sapMTokenizerOneLongToken");
			}

			return this;
		};

		/**
		 * Checks if the token is one and truncated.
		 *
		 * @returns {boolean}
		 * @protected
		 */
		Tokenizer.prototype.hasOneTruncatedToken = function () {
			return this.getTokens().length === 1 && this.getTokens()[0].getTruncated();
		};

		/**
		 * Renders the N-more label.
		 * @private
		 *
		 * @param {number} iHiddenTokensCount The number of hidden tokens
		 * @returns {this} this instance for method chaining
		 */
		Tokenizer.prototype._handleNMoreIndicator = function (iHiddenTokensCount) {
			if (!this.getDomRef()) {
				return this;
			}

			if (iHiddenTokensCount) {
				var sLabelKey = "MULTIINPUT_SHOW_MORE_TOKENS";

				if (iHiddenTokensCount === this._getVisibleTokens().length) {
					if (iHiddenTokensCount === 1) {
						sLabelKey = "TOKENIZER_SHOW_ALL_ITEM";
					} else {
						sLabelKey = "TOKENIZER_SHOW_ALL_ITEMS";
					}
				}

				this._oIndicator.html(oRb.getText(sLabelKey, [iHiddenTokensCount]));
			}

			return this;
		};

		/**
		 * Returns the visible tokens.
		 *
		 * @returns {array} Array of tokens
		 * @private
		 */
		Tokenizer.prototype._getVisibleTokens = function () {
			return this.getTokens().filter(function (oToken) {
				return oToken.getVisible();
			});
		};

		/**
		 * Function makes all tokens visible, used for collapsed=false.
		 *
		 * @private
		 */
		Tokenizer.prototype._showAllTokens = function() {
			this._getVisibleTokens().forEach(function(oToken) {
				// TODO: Token should provide proper API for this
				oToken.removeStyleClass("sapMHiddenToken");
			});
		};

		/**
		 * Function returns the internally used scroll delegate.
		 *
		 * @public
		 * @returns {sap.ui.core.delegate.ScrollEnablement} The scroll delegate
		 */
		Tokenizer.prototype.getScrollDelegate = function() {
			return this._oScroller;
		};

		/**
		 * Function scrolls the tokens to the end.
		 *
		 * @public
		 */
		Tokenizer.prototype.scrollToEnd = function() {
			var domRef = this.getDomRef(),
				bRTL = Localization.getRTL(),
				bIsFirstTokenFocused = this.getTokens()[0] && this.getTokens()[0].getDomRef() && this.getTokens()[0].getDomRef() === document.activeElement,
				iScrollWidth,
				scrollDiv;

			if (!this.getDomRef() || bIsFirstTokenFocused) {
				return;
			}

			scrollDiv = this.$().find(".sapMTokenizerScrollContainer")[0];
			iScrollWidth = scrollDiv.scrollWidth;

			if (bRTL) {
				iScrollWidth *= -1;
			}

			domRef.scrollLeft = iScrollWidth;
		};

		Tokenizer.prototype._registerResizeHandler = function(){
			if (!this._sResizeHandlerId) {
				this._sResizeHandlerId = ResizeHandler.register(this.getDomRef(), this._handleResize.bind(this));
			}
		};

		Tokenizer.prototype._handleResize = function(){
			this._useCollapsedMode(this.getRenderMode());
		};

		/**
		 * Function sets the tokenizer's width in pixels.
		 *
		 * @public
		 * @param {number} nWidth The new width in pixels
		 */
		Tokenizer.prototype.setPixelWidth = function(nWidth) {
			if (typeof nWidth !== "number") {
				Log.warning("Tokenizer.setPixelWidth called with invalid parameter. Expected parameter of type number.");
				return;
			}

			this.setWidth(nWidth + "px");

			if (this._oScroller) {
				this._oScroller.refresh();
			}

<<<<<<< HEAD
		};
=======
	/**
	* Pseudo event for pseudo 'previous' event with modifiers (Ctrl, Alt or Shift).
	*
	* @see #onsapprevious
	* @param {jQuery.Event} oEvent The event object
	* @private
	*/
	Tokenizer.prototype.onsappreviousmodifiers = function (oEvent) {
		if (!this._shouldPreventModifier(oEvent)) {
			this.onsapprevious(oEvent);
		}
	};

	Tokenizer.prototype._observeTokens = function () {
		var oTokensObserver = new ManagedObjectObserver(function(oChange) {
			var sMutation = oChange.mutation;
			var oItem = oChange.child;

			switch (sMutation) {
				case "insert":
					// invalidate tokens to recalculate the sizes
					oItem.attachEvent("_change", this.invalidate, this);
					break;
				case "remove":
					oItem.detachEvent("_change", this.invalidate, this);
					break;
				default:
					break;
			}
		}.bind(this));

		oTokensObserver.observe(this, {
			aggregations: ["tokens"]
		});
	};

	/**
	* Pseudo event for pseudo 'next' event with modifiers (Ctrl, Alt or Shift).
	*
	* @see #onsapnext
	* @param {jQuery.Event} oEvent The event object
	* @private
	*/
	Tokenizer.prototype.onsapnextmodifiers = function (oEvent) {
		if (!this._shouldPreventModifier(oEvent)) {
			this.onsapnext(oEvent);
		}
	};

	/**
	* Pseudo event for keyboard Home with modifiers (Ctrl, Alt or Shift).
	*
	* @see #onsaphome
	* @param {jQuery.Event} oEvent The event object
	* @private
	*/
	Tokenizer.prototype.onsaphomemodifiers = function (oEvent) {
		this._selectRange(false);
		this.scrollToStart();
	};
>>>>>>> 68e35fe6

		/**
		 * Function scrolls the tokens to the start.
		 *
		 * @public
		 *
		 */
		Tokenizer.prototype.scrollToStart = function() {
			var domRef = this.getDomRef();

			if (!domRef) {
				return;
			}

			domRef.scrollLeft = 0;
		};

		/**
		 * Function returns the tokens' width.
		 *
		 * @public
		 *
		 * @returns {number} The complete width of all tokens
		 */
		Tokenizer.prototype.getScrollWidth = function(){
			if (!this.getDomRef()) {
				return 0;
			}

			return this.$().children(".sapMTokenizerScrollContainer")[0].scrollWidth;
		};

		Tokenizer.prototype.onBeforeRendering = function() {
			var aTokens = this.getTokens();

			if (aTokens.length !== 1) {
				this.setFirstTokenTruncated(false);
			}

			aTokens.forEach(function(oToken, iIndex) {
				oToken.setProperty("editableParent", this.getEditable() && this.getEnabled());
				oToken.setProperty("posinset", iIndex + 1);
				oToken.setProperty("setsize", aTokens.length);
			}, this);

			this._setTokensAria();

			if (this.getTokensPopup() && this.getTokensPopup().isOpen() ) {
				const nTokensLength = this._getTokensList().getItems().length;
				// If tokens were deleted or added - update the popover list
				if (aTokens.length !== nTokensLength){
					this._fillTokensList(this._getTokensList());
				}
			}
		};

		/**
		 * Called after the control is rendered.
		 *
		 * @private
		 */
		Tokenizer.prototype.onAfterRendering = function() {
			var sRenderMode = this.getRenderMode();
			var oTokenToFocus = this._getTokenToFocus();

			this._oIndicator = this.$().find(".sapMTokenizerIndicator");

			if (this._bThemeApplied) {
				this._storeTokensSizes();
			}
			// refresh the render mode (loose/narrow) based on whether an indicator should be shown
			// to ensure that the N-more label is rendered correctly
			this._useCollapsedMode(sRenderMode);
			this._registerResizeHandler();

			if (!this.getEnabled() && this.getTokens().length) {
				this.getTokens().forEach(function(oToken) {
					if (!oToken.getDomRef()) {
						return;
					}
					oToken.getDomRef().setAttribute("tabindex", "-1");
				});
			}

			if (oTokenToFocus && oTokenToFocus.getDomRef() && this.getEffectiveTabIndex()) {
				oTokenToFocus.getDomRef().setAttribute("tabindex", "0");
			}

			if (this._bFocusFirstToken) {
				this.scrollToStart();
				this._bFocusFirstToken = false;

				return;
			}

			if (sRenderMode === RenderMode.Loose && this._nMoreIndicatorPressed) {
				this.scrollToEnd();
			}
		};

		/**
		 * Called after a new theme is applied.
		 *
		 * @private
		 */
		Tokenizer.prototype.onThemeChanged = function() {
			this._storeTokensSizes();
			this._useCollapsedMode(this.getRenderMode());
		};

		/**
		 * Stores sizes of the tokens for layout calculations.
		 *
		 * @private
		 */
		Tokenizer.prototype._storeTokensSizes = function() {
			var aTokens = this.getTokens();

			aTokens.forEach(function(oToken){
				if (oToken.getDomRef() && !oToken.$().hasClass("sapMHiddenToken") && !oToken.getTruncated()) {
					this._oTokensWidthMap[oToken.getId()] = oToken.$().outerWidth(true);
				}
			}, this);
		};

		/**
		 * Returns the first selected visible token or if there is none - the first visible token.
		 *
		 * @private
		 */
		Tokenizer.prototype._getTokenToFocus = function() {
			var aVisibleTokens = this._getVisibleTokens();
			return aVisibleTokens.find((oToken) => oToken.getSelected()) || aVisibleTokens[0];
		};

		/**
		 * Handles the setting of collapsed state.
		 *
		 * @param {string} sRenderMode If true collapses the tokenizer's content
		 * @private
		 */
		Tokenizer.prototype._useCollapsedMode = function(sRenderMode) {
			var aTokens = this._getVisibleTokens();

			if (!aTokens.length) {
				this._setHiddenTokensCount(0);
				return;
			}

			if (sRenderMode === RenderMode.Narrow) {
				this._adjustTokensVisibility();
			} else {
				this._setHiddenTokensCount(0);
				this._showAllTokens();
			}
		};

		/**
		 * Handle the focus leave event, deselects token.
		 *
		 * @param {jQuery.Event} oEvent The occuring event
		 * @private
		 */
		Tokenizer.prototype.onsapfocusleave = function(oEvent) {
			// when focus goes to token, keep the select status, otherwise deselect all tokens
			if (document.activeElement === this.getDomRef() || !this.checkFocus()) {
				this._oSelectionOrigin = null;
			}

			if (!this.checkFocus()) {
				this._bFocusFirstToken = true;
				this.setRenderMode(RenderMode.Narrow);
				this.fireRenderModeChange({
					renderMode: "Narrow"
				});
			}
		};

		Tokenizer.prototype.onsapbackspace = function (oEvent) {
			var aSelectedTokens = this.getSelectedTokens();
			var oFocusedToken = this.getTokens().filter(function (oToken) {
				return oToken.getFocusDomRef() === document.activeElement;
			})[0];
			var aTokens = this.getTokens();
			var aDeletingTokens = aSelectedTokens.length ? aSelectedTokens : [oFocusedToken];
			var oTokenToFocus = !!aSelectedTokens.length && aTokens[aSelectedTokens.indexOf(oFocusedToken) + 1] || aTokens[aSelectedTokens.indexOf(oFocusedToken) - 1];

			oEvent.preventDefault();

			if (oTokenToFocus) {
				oTokenToFocus.focus();
			}

			return this.fireTokenDelete({
				tokens: aDeletingTokens,
				keyCode: oEvent.which
			});
		};

		Tokenizer.prototype.onsapdelete = Tokenizer.prototype.onsapbackspace;

		/**
		 * Handle the key down event for Ctrl+ a , Ctrl+ c and Ctrl+ x.
		 *
		 * @param {jQuery.Event}oEvent The occuring event
		 * @private
		 */
		Tokenizer.prototype.onkeydown = function(oEvent) {
			var bSelectAll;
			var bShouldOpenPopover = (oEvent.ctrlKey || oEvent.metaKey) && oEvent.which === KeyCodes.I;

			if (!this.getEnabled()) {
				return;
			}

			if (oEvent.which === KeyCodes.TAB) {
				this._changeAllTokensSelection(false);
			}

			// ctrl/meta + c OR ctrl/meta + A
			if ((oEvent.ctrlKey || oEvent.metaKey) && oEvent.which === KeyCodes.A) {

				//to check how many tokens are selected before Ctrl + A in Tokenizer
				bSelectAll = this.getSelectedTokens().length < this._getVisibleTokens().length;

				if (this._getVisibleTokens().length > 0) {
					this.focus();
					this._changeAllTokensSelection(bSelectAll);
					oEvent.preventDefault();
					oEvent.stopPropagation();
				}
			}

			// ctrl/meta + c OR ctrl/meta + Insert
			if ((oEvent.ctrlKey || oEvent.metaKey) && (oEvent.which === KeyCodes.C || oEvent.which === KeyCodes.INSERT)) {
				this._copy();
			}

			// ctr/meta + x OR Shift + Delete
			if (((oEvent.ctrlKey || oEvent.metaKey) && oEvent.which === KeyCodes.X) || (oEvent.shiftKey && oEvent.which === KeyCodes.DELETE)) {
				if (this.getEditable()) {
					this._cut();
				} else {
					this._copy();
				}
			}

			if (bShouldOpenPopover) {
				oEvent.preventDefault();
				oEvent.stopPropagation();

				this._togglePopup(this.getTokensPopup());
				return;
			}
		};

		Tokenizer.prototype.onsaphide = function(oEvent) {
			this._togglePopup(this.getTokensPopup());
		};

		Tokenizer.prototype.onsapshow = Tokenizer.prototype.onsaphide;


		Tokenizer.prototype._shouldPreventModifier = function (oEvent) {
			var bShouldPreventOnMac = Device.os.macintosh && oEvent.metaKey;
			var bShouldPreventOnWindows = Device.os.windows && oEvent.altKey;

			return bShouldPreventOnMac || bShouldPreventOnWindows;
		};

		/**
		* Pseudo event for pseudo 'previous' event with modifiers (Ctrl, Alt or Shift).
		*
		* @see #onsapprevious
		* @param {jQuery.Event} oEvent The event object
		* @private
		*/
		Tokenizer.prototype.onsappreviousmodifiers = function (oEvent) {
			if (!this._shouldPreventModifier(oEvent)) {
				this.onsapprevious(oEvent);
			}
		};

		/**
		* Pseudo event for pseudo 'next' event with modifiers (Ctrl, Alt or Shift).
		*
		* @see #onsapnext
		* @param {jQuery.Event} oEvent The event object
		* @private
		*/
		Tokenizer.prototype.onsapnextmodifiers = function (oEvent) {
			if (!this._shouldPreventModifier(oEvent)) {
				this.onsapnext(oEvent);
			}
		};

		/**
		* Pseudo event for keyboard Home with modifiers (Ctrl, Alt or Shift).
		*
		* @see #onsaphome
		* @param {jQuery.Event} oEvent The event object
		* @private
		*/
		Tokenizer.prototype.onsaphomemodifiers = function (oEvent) {
			this._selectRange(false);
			this.scrollToStart();
		};

		/**
		* Pseudo event for keyboard Page Up with modifiers (Ctrl, Alt or Shift).
		*
		* @see #onsaphome
		* @param {jQuery.Event} oEvent The event object
		* @private
		*/
		Tokenizer.prototype.onsappageupmodifiers = function (oEvent) {
			this._selectRange(false);
			this.scrollToStart();
		};

		/**
		* Pseudo event for keyboard End with modifiers (Ctrl, Alt or Shift).
		*
		* @see #onsapend
		* @param {jQuery.Event} oEvent The event object
		* @private
		*/
		Tokenizer.prototype.onsapendmodifiers = function (oEvent) {
			this._selectRange(true);
			this.scrollToEnd();
		};

		/**
	* Pseudo event for keyboard Page Down with modifiers (Ctrl, Alt or Shift).
	*
	* @see #onsapend
	* @param {jQuery.Event} oEvent The event object
	* @private
	*/
		Tokenizer.prototype.onsappagedownmodifiers = function (oEvent) {
			this._selectRange(true);
			this.scrollToEnd();
		};

		/**
		 * Sets the selection over a range of tokens.
		 *
		 * @param {boolean} bForwardSection True, if the selection is onward
		 * @private
		 */
		Tokenizer.prototype._selectRange = function (bForwardSection) {
			var oRange = {},
				oTokens = this._getVisibleTokens(),
				oFocusedControl = Element.closestTo(document.activeElement),
				iTokenIndex = oTokens.indexOf(oFocusedControl);

			if (!oFocusedControl || !oFocusedControl.isA("sap.m.Token")) {
				return;
			}

			if (bForwardSection) {
				oRange.start = iTokenIndex;
				oRange.end = oTokens.length - 1;
			} else {
				oRange.start = 0;
				oRange.end = iTokenIndex;
			}

			if (oRange.start < oRange.end) {
				for (var i = oRange.start; i <= oRange.end; i++) {
					oTokens[i].setSelected(true);
				}
			}

		};

		/**
		 * Handles the copy event.
		 *
		 * @private
		 */
		Tokenizer.prototype._copy = function() {
			this._fillClipboard("copy");
		};

		Tokenizer.prototype._fillClipboard = function (sShortcutName) {
			var aSelectedTokens = this.getSelectedTokens();
			var sTokensTexts = aSelectedTokens.map(function(oToken) {
				return oToken.getText();
			}).join("\r\n");

			/* fill clipboard with tokens' texts so parent can handle creation */
			var cutToClipboard = function(oEvent) {
				if (oEvent.clipboardData) {
					oEvent.clipboardData.setData('text/plain', sTokensTexts);
				} else {
					oEvent.originalEvent.clipboardData.setData('text/plain', sTokensTexts);
				}

				oEvent.preventDefault();
			};

			document.addEventListener(sShortcutName, cutToClipboard);
			document.execCommand(sShortcutName);
			document.removeEventListener(sShortcutName, cutToClipboard);

		};

		/**
		 * Handles the cut event.
		 *
		 * @private
		 */
		Tokenizer.prototype._cut = function() {
			var aSelectedTokens = this.getSelectedTokens();
			this._fillClipboard("cut");

			this.fireTokenDelete({
				tokens: aSelectedTokens
			});
		};

		/**
		 * Adjusts the scrollLeft so that the given token is visible from its left side.
		 * @param {sap.m.Token} oToken The token that will be fully visible
		 * @private
		 */
		Tokenizer.prototype._ensureTokenVisible = function(oToken) {
			if (!oToken || !oToken.getDomRef() || !this.getDomRef()) {
				return;
			}

			var iTokenizerLeftOffset = this.$().offset().left,
				iTokenizerWidth = this.$().width(),
				iTokenLeftOffset = oToken.$().offset().left,
				bRTL = Localization.getRTL(),
				// Margins and borders are excluded from calculations therefore we need to add them explicitly.
				iTokenMargin = bRTL ? parseInt(oToken.$().css("margin-left")) : parseInt(oToken.$().css("margin-right")),
				iTokenBorder = parseInt(oToken.$().css("border-left-width")) + parseInt(oToken.$().css("border-right-width")),
				iTokenWidth = oToken.$().width() + iTokenMargin + iTokenBorder,
				iScrollLeft = bRTL ? this.$().scrollLeftRTL() : this.$().scrollLeft(),
				iLeftOffset = iScrollLeft - iTokenizerLeftOffset + iTokenLeftOffset,
				iRightOffset = iScrollLeft + (iTokenLeftOffset - iTokenizerLeftOffset + iTokenWidth - iTokenizerWidth);

			if (this._getVisibleTokens().indexOf(oToken) === 0) {
				this.$().scrollLeft(0);
				return;
			}

			if (iTokenLeftOffset < iTokenizerLeftOffset) {
				bRTL ? this.$().scrollLeftRTL(iLeftOffset) : this.$().scrollLeft(iLeftOffset);
			}

			if (iTokenLeftOffset - iTokenizerLeftOffset + iTokenWidth > iTokenizerWidth) {
				bRTL ? this.$().scrollLeftRTL(iRightOffset) : this.$().scrollLeft(iRightOffset);
			}
		};

		Tokenizer.prototype.onfocusin = function (oEvent) {
			this.setRenderMode(RenderMode.Loose);
			this.fireRenderModeChange({
				renderMode: "Loose"
			});

			this._bFocusFirstToken = oEvent.srcControl === this.getTokens()[0];

			if (!this._bFocusFirstToken && !this._bTokenToBeDeleted) {
				this._ensureTokenVisible(oEvent.srcControl);
			}
		};

		Tokenizer.prototype.onmousedown = function (oEvent) {
			this._bTokenToBeDeleted = oEvent.target.matches(".sapMTokenIcon, .sapMTokenIcon *");
		};

		Tokenizer.prototype.ontap = function (oEvent) {
			var bShiftKey = oEvent.shiftKey,
				bCtrlKey = (oEvent.ctrlKey || oEvent.metaKey),
				oTargetToken = oEvent.getMark("tokenTap"),
				bDeleteToken = oEvent.getMark("tokenDeletePress"),
				aTokens = this._getVisibleTokens(),
				oFocusedToken, iFocusIndex, iIndex, iMinIndex, iMaxIndex;

			if (bDeleteToken || !oTargetToken || (!bShiftKey && bCtrlKey)) { // Ctrl
				this._oSelectionOrigin = null;
				return;
			}

			if (!bShiftKey) { // Simple click/tap
				// simple select, neither ctrl nor shift key was pressed, deselects other tokens
				this._oSelectionOrigin = oTargetToken;
				this._changeAllTokensSelection(false, oTargetToken, true);
			}

			// Shift
			oFocusedToken = oTargetToken;
			if (this._oSelectionOrigin) {
				oFocusedToken = this._oSelectionOrigin;
			} else {
				this._oSelectionOrigin = oFocusedToken;
			}

			if (oTargetToken && this.hasOneTruncatedToken()) {
				this._handleNMoreIndicatorPress();
				return;
			}

			iFocusIndex = this.indexOfToken(oFocusedToken);
			iIndex = this.indexOfToken(oTargetToken);
			iMinIndex = Math.min(iFocusIndex, iIndex);
			iMaxIndex = Math.max(iFocusIndex, iIndex);

			aTokens.forEach(function (oToken, i) {
				if (i >= iMinIndex && i <= iMaxIndex && bShiftKey) {
					oToken.setSelected(oTargetToken.getSelected());
				}
			});
		};

		/**
		 * Called when the user presses the left arrow key, focuses previous token.
		 * @param {jQuery.Event} oEvent The event triggered by the user
		 * @private
		 */
		Tokenizer.prototype.onsapprevious = function(oEvent) {
			var aTokens = this._getVisibleTokens(),
				iLength = aTokens.length;

			oEvent.preventDefault();

			if (iLength === 0) {
				return;
			}

			var oFocusedElement = Element.closestTo(document.activeElement);

			// oFocusedElement could be undefined since the focus element might not correspond to an SAPUI5 Control
			var index = oFocusedElement ? aTokens.indexOf(oFocusedElement) : -1;

			if (index === 0) {
				oEvent.setMarked("forwardFocusToParent");
				// focus is on first token - we do not handle this event and let it bubble
				return;
			}

			var targetToken, currentToken;

			if (index > 0) {
				targetToken = aTokens[index - 1];
				this._ensureTokenVisible(targetToken);
				targetToken.focus();
			} else  {
				targetToken = aTokens[aTokens.length - 1];
				this._ensureTokenVisible(targetToken);
				// Prevent default scrolling in IE when last token is focused
				targetToken.focus({ preventScroll: true });
			}

			if (oEvent.shiftKey) {
				currentToken = aTokens[index];
				targetToken.setSelected(true);
				currentToken.setSelected(true);
			}

			// mark the event that it is handled by the control
			oEvent.setMarked();
		};

		/**
		 * Called when the user presses the right arrow key, focuses next token.
		 * @param {jQuery.Event} oEvent The event triggered by the user
		 * @private
		 */
		Tokenizer.prototype.onsapnext = function(oEvent) {
			var aTokens = this._getVisibleTokens(),
				iLength = aTokens.length;

			oEvent.preventDefault();

			if (iLength === 0) {
				return;
			}

			var oFocusedElement = Element.closestTo(document.activeElement);

			// oFocusedElement could be undefined since the focus element might not correspond to an SAPUI5 Control
			var index = oFocusedElement ? aTokens.indexOf(oFocusedElement) : -1;
			var oNextToken = aTokens[index + 1];
			this._ensureTokenVisible(oNextToken);

			if (index < iLength - 1) {
				var currentToken = aTokens[index];

				oNextToken.focus();

				if (oEvent.shiftKey) {
					oNextToken.setSelected(true);
					currentToken.setSelected(true);
				}
			} else {
				// focus is on last token - we do not handle this event and let it bubble
				// notify the parent that the focus should be taken over
				oEvent.setMarked("forwardFocusToParent");
				return;
			}

			// mark the event that it is handled by the control
			oEvent.setMarked();
		};

		/**
		 * Function parses given text, and text is separated by line break.
		 *
		 * @private
		 * @param {string} sString  The texts that needs to be parsed
		 * @returns {array} Array of string after parsing
		 */
		Tokenizer.prototype._parseString = function(sString) {

			// for the purpose to copy from column in excel and paste in MultiInput/MultiComboBox
			// delimiter is line break
			return sString.split(/\r\n|\r|\n/g);
		};

		/**
		 * Checks whether the Tokenizer or one of its internal DOM elements has the focus.
		 * @returns {object} The control that has the focus
		 * @protected
		 */
		Tokenizer.prototype.checkFocus = function() {
			var bIsFocusInPopover = containsOrEquals(this.getTokensPopup().getDomRef(),  document.activeElement);
			return (this.getDomRef() && containsOrEquals(this.getDomRef(), document.activeElement)) ||  bIsFocusInPopover;
		};

		/**
		 * Function selects all tokens.
		 *
		 * @public
		 * @param {boolean} bSelect [optional] true for selecting, false for deselecting
		 * @returns {this} this instance for method chaining
		 */
		Tokenizer.prototype.selectAllTokens = function(bSelect) {
			if (bSelect === undefined) {
				bSelect = true;
			}

			this._changeAllTokensSelection(bSelect);

			return this;
		};

		/**
		 * Function selects/deselects all tokens and fires the correct "select" or "deselect" events.
		 * @param {boolean} bSelect Whether the tokens should be selected
		 * @param {sap.m.Token} oTokenToSkip  [optional] this token will be skipped when changing the selection
		 * @param {boolean} bSkipClipboardSelect  [optional] selecting the hidden cli div to enable copy to clipboard will be skipped
		 * @private
		 */
		Tokenizer.prototype._changeAllTokensSelection = function (bSelect, oTokenToSkip, bSkipClipboardSelect) {
			var aTokens = this._getVisibleTokens();

			aTokens
				.filter(function (oToken) {
					return oToken !== oTokenToSkip;
				})
				.forEach(function (oToken) {
					oToken.setSelected(bSelect);
				});

				if (!bSkipClipboardSelect) {
					this._doSelect();
				}


			return this;
		};

		/**
		 * Function returns all currently selected tokens.
		 *
		 * @public
		 * @returns {sap.m.Token[]} Array of selected tokens or empty array
		 */
		Tokenizer.prototype.getSelectedTokens = function () {
			return this._getVisibleTokens()
				.filter(function (oToken) {
					return oToken.getSelected();
				});
		};

		/**
		 * Handles the <code>sappageup</code>, <code>sappagedown</code>, <code>saphome</code>, <code>sapend</code>,
		 * pseudo events when the Page Up/Page Down/Home/End key is selected.
		 *
		 * @param {jQuery.Event}oEvent The occuring event
		 * @private
		 */
		["onsappageup", "onsappagedown", "onsaphome", "onsapend"].forEach(function(sName){
			Tokenizer.prototype[sName] = function (oEvent) {
				if (sName === "onsaphome" || sName === "onsappageup") {
					var aAvailableTokens = this.getTokens().filter(function (oToken) {
						return oToken.getDomRef() && !oToken.getDomRef().classList.contains("sapMHiddenToken");
					});

					aAvailableTokens.length && aAvailableTokens[0].focus();
					this.scrollToStart();

					oEvent.preventDefault();
					return;
				}

				var oTokens = this._getVisibleTokens(),
				oLastToken = oTokens[oTokens.length - 1];

				// handle the event chain only if the focus is not on the last token
				// otherwise let the focus be handled by the parent control
				if (oLastToken.getDomRef() !== document.activeElement) {
					oLastToken.focus();
					this.scrollToEnd();

					oEvent.stopPropagation();
				} else {
					// notify the parent that the focus should be taken over
					oEvent.setMarked("forwardFocusToParent");
				}

				oEvent.preventDefault();
			};
		});

		/**
		 * Method for handling the state for tabindex rendering
		 *
		 * @param {boolean} bShouldRenderTabIndex If tabindex should be rendered
		 * @protected
		 */
		Tokenizer.prototype.setShouldRenderTabIndex = function (bShouldRenderTabIndex) {
			this._bShouldRenderTabIndex = bShouldRenderTabIndex;
		};

		/**
		 * Flag indicating if tabindex attribute should be rendered
		 *
		 * @returns {boolean} True if tabindex should be rendered and false if not
		 * @protected
		 */
		Tokenizer.prototype.getEffectiveTabIndex = function () {
			return this._bShouldRenderTabIndex === null ? !!this.getTokens().length : this._bShouldRenderTabIndex;
		};

		/**
		 * Handle the focus event on the control.
		 *
		 * @param {jQuery.Event} oEvent The occuring event
		 * @protected
		 */
		Tokenizer.prototype.onclick = function (oEvent) {
			if (!this.getEnabled()) {
				return;
			}

			this._nMoreIndicatorPressed = (!this.hasOneTruncatedToken() && !this.hasStyleClass("sapMTokenizerIndicatorDisabled")) && oEvent.target.classList.contains("sapMTokenizerIndicator");

			if (this._nMoreIndicatorPressed) {
				this._handleNMoreIndicatorPress();
			}
		};

		/**
		 * Handles the touch start event on the control.
		 *
		 * @param {jQuery.Event} oEvent The event object.
		 */
		Tokenizer.prototype.ontouchstart = function(oEvent) {

			// needed when the control is inside active controls
			oEvent.setMarked();

			// Workaround for chrome bug
			// BCP: 1680011538
			if (Device.browser.chrome && window.getSelection()) {
				window.getSelection().removeAllRanges();
			}
		};

		/**
		 * Function cleans up registered event handlers.
		 *
		 * @private
		 */
		Tokenizer.prototype.exit = function() {
			this._deregisterResizeHandler();

			if (this._oTokensList) {
				this._oTokensList.destroy();
				this._oTokensList = null;
			}

			if (this._oScroller) {
				this._oScroller.destroy();
				this._oScroller = null;
			}

			if (this._oPopup) {
				this._oPopup.destroy();
				this._oPopup = null;
			}

			this._oTokensWidthMap = null;
			this._oIndicator = null;
			this._aTokenValidators = null;
			this._bShouldRenderTabIndex = null;
			this._bThemeApplied = false;

		};

		/**
		 * Function deregisters event handlers.
		 *
		 * @private
		 */
		Tokenizer.prototype._deregisterResizeHandler = function(){
			if (this._sResizeHandlerId) {
				ResizeHandler.deregister(this._sResizeHandlerId);
				delete this._sResizeHandlerId;
			}
		};

		/**
		 * Sets accessibility information about the tokens.
		 *
		 * @private
		 */
		Tokenizer.prototype._setTokensAria = function() {
			var iTokenCount = this._getVisibleTokens().length;
			var oInvisibleText;
			var sTokenizerAria = "";
			var sTranslation = "";
			var oTranslationMapping = {
				0: "TOKENIZER_ARIA_NO_TOKENS",
				1: "TOKENIZER_ARIA_CONTAIN_ONE_TOKEN"
			};

			if (ControlBehavior.isAccessibilityEnabled()) {
				oInvisibleText = this.getAggregation("_tokensInfo");

				sTranslation = oTranslationMapping[iTokenCount] ? oTranslationMapping[iTokenCount] : "TOKENIZER_ARIA_CONTAIN_SEVERAL_TOKENS";
				sTokenizerAria = oRb.getText(sTranslation, [iTokenCount]);

				oInvisibleText.setText(sTokenizerAria);
			}
		};

		/**
		 * Selects the hidden clip div to enable copy to clipboad.
		 *
		 * @private
		 */
		Tokenizer.prototype._doSelect = function(){
			if (this.checkFocus() && this._bCopyToClipboardSupport) {
				var oFocusRef = document.activeElement;
				var oSelection = window.getSelection();
				oSelection.removeAllRanges();
				if (this.getSelectedTokens().length) {
					var oRange = document.createRange();
					oRange.selectNodeContents(this.getDomRef("clip"));
					oSelection.addRange(oRange);
				}
				if (window.clipboardData && oFocusRef.id === this.getId() + "-clip" && this.getDomRef()) {
					this.getDomRef().focus();
				}
			}
		};

		/**
		 * Sets the count of hidden tokens that will be used for the n-More indicator.
		 * This also determines if the n-More indicator will be shown or not.
		 *
		 * @param {number} iCount The number of hidden tokens
		 * @returns {this} this instance for method chaining
		 * @private
		 */
		Tokenizer.prototype._setHiddenTokensCount = function (iCount) {
			iCount = this.validateProperty("hiddenTokensCount", iCount);
			return this.setProperty("hiddenTokensCount", iCount);
		};

		/**
		 * Gets the count of hidden tokens that will be used for the n-More indicator.
		 * If the count is 0, there is no n-More indicator shown.
		 *
		 * @since 1.80
		 * @public
		 * @returns {number} The number of hidden tokens
		 */
		Tokenizer.prototype.getHiddenTokensCount = function () {
			return this.getProperty("hiddenTokensCount");
		};

		/**
		 * Gets the accessibility text aggregation id.
		 * @returns {string} Returns the InvisibleText control id
		 * @protected
		 */
		Tokenizer.prototype.getTokensInfoId = function() {
			return this.getAggregation("_tokensInfo").getId();
		};

		/**
		 * Handles focus management after deletion of a token by pressing backspace.
		 * @private
		 */
		Tokenizer.prototype._handleBackspace = function(iIndex, fnFallback) {
			var aTokens = this.getTokens();

			if (aTokens[iIndex - 1]) {
				return aTokens[iIndex - 1].focus();
			}

			return fnFallback();
		};

		/**
		 * Handles focus management after deletion of a token by pressing delete.
		 * @private
		 */
		Tokenizer.prototype._handleDelete = function (iIndex, fnFallback) {
			var aTokens = this.getTokens();

			if (aTokens[iIndex + 1]) {
				return aTokens[iIndex + 1].focus();
			}

			return fnFallback();
		};

		/**
		 * Forwards focus to the last token or calls callback if no tokens are left.
		 *
		 * @private
		 * @ui5-restricted sap.m.MultiComboBox, sap.m.MultiInput
		 */
		Tokenizer.prototype.focusToken = function (iIndex, oOptions, fnFallback) {
			var aTokens = this.getTokens();
			var bKeyboard = oOptions.keyCode;
			var bBackspace = oOptions.keyCode === KeyCodes.BACKSPACE;

			if (aTokens.length === 0) {
				return;
			}

			if (!bKeyboard) {
				return;
			}

			if (bBackspace) {
				return this._handleBackspace(iIndex, fnFallback);
			}

			return this._handleDelete(iIndex, fnFallback);
		};

		Tokenizer.TokenChangeType = {
			Added : "added",
			Removed : "removed",
			RemovedAll : "removedAll",
			TokensChanged : "tokensChanged"
		};

		Tokenizer.TokenUpdateType = {
			Added : "added",
			Removed : "removed"
		};

		return Tokenizer;
	});<|MERGE_RESOLUTION|>--- conflicted
+++ resolved
@@ -249,6 +249,8 @@
 			};
 
 			Theming.attachApplied(this._handleThemeApplied);
+
+			this._observeTokens();
 		};
 
 		/**
@@ -319,7 +321,6 @@
 				}, this);
 		};
 
-<<<<<<< HEAD
 		/**
 		 * Handles token deletion from the List.
 		 *
@@ -339,12 +340,6 @@
 				this.fireTokenDelete({
 					tokens: [oTokenToDelete]
 				});
-=======
-		Theming.attachApplied(this._handleThemeApplied);
-
-		this._observeTokens();
-	};
->>>>>>> 68e35fe6
 
 				this._adjustTokensVisibility();
 			}
@@ -810,70 +805,7 @@
 				this._oScroller.refresh();
 			}
 
-<<<<<<< HEAD
-		};
-=======
-	/**
-	* Pseudo event for pseudo 'previous' event with modifiers (Ctrl, Alt or Shift).
-	*
-	* @see #onsapprevious
-	* @param {jQuery.Event} oEvent The event object
-	* @private
-	*/
-	Tokenizer.prototype.onsappreviousmodifiers = function (oEvent) {
-		if (!this._shouldPreventModifier(oEvent)) {
-			this.onsapprevious(oEvent);
-		}
-	};
-
-	Tokenizer.prototype._observeTokens = function () {
-		var oTokensObserver = new ManagedObjectObserver(function(oChange) {
-			var sMutation = oChange.mutation;
-			var oItem = oChange.child;
-
-			switch (sMutation) {
-				case "insert":
-					// invalidate tokens to recalculate the sizes
-					oItem.attachEvent("_change", this.invalidate, this);
-					break;
-				case "remove":
-					oItem.detachEvent("_change", this.invalidate, this);
-					break;
-				default:
-					break;
-			}
-		}.bind(this));
-
-		oTokensObserver.observe(this, {
-			aggregations: ["tokens"]
-		});
-	};
-
-	/**
-	* Pseudo event for pseudo 'next' event with modifiers (Ctrl, Alt or Shift).
-	*
-	* @see #onsapnext
-	* @param {jQuery.Event} oEvent The event object
-	* @private
-	*/
-	Tokenizer.prototype.onsapnextmodifiers = function (oEvent) {
-		if (!this._shouldPreventModifier(oEvent)) {
-			this.onsapnext(oEvent);
-		}
-	};
-
-	/**
-	* Pseudo event for keyboard Home with modifiers (Ctrl, Alt or Shift).
-	*
-	* @see #onsaphome
-	* @param {jQuery.Event} oEvent The event object
-	* @private
-	*/
-	Tokenizer.prototype.onsaphomemodifiers = function (oEvent) {
-		this._selectRange(false);
-		this.scrollToStart();
-	};
->>>>>>> 68e35fe6
+		};
 
 		/**
 		 * Function scrolls the tokens to the start.
@@ -1155,6 +1087,29 @@
 			if (!this._shouldPreventModifier(oEvent)) {
 				this.onsapprevious(oEvent);
 			}
+		};
+
+		Tokenizer.prototype._observeTokens = function () {
+			var oTokensObserver = new ManagedObjectObserver(function(oChange) {
+				var sMutation = oChange.mutation;
+				var oItem = oChange.child;
+
+				switch (sMutation) {
+					case "insert":
+						// invalidate tokens to recalculate the sizes
+						oItem.attachEvent("_change", this.invalidate, this);
+						break;
+					case "remove":
+						oItem.detachEvent("_change", this.invalidate, this);
+						break;
+					default:
+						break;
+				}
+			}.bind(this));
+
+			oTokensObserver.observe(this, {
+				aggregations: ["tokens"]
+			});
 		};
 
 		/**
