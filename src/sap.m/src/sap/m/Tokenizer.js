/*!
 * ${copyright}
 */

// Provides control sap.m.Tokenizer.
sap.ui.define([
	'./library',
	"sap/base/i18n/Localization",
	'sap/m/Button',
	'sap/m/List',
	'sap/m/StandardListItem',
	'sap/m/ResponsivePopover',
	"sap/ui/core/ControlBehavior",
	'sap/ui/core/Control',
	'sap/ui/core/Element',
	"sap/ui/core/Lib",
	'sap/ui/core/delegate/ScrollEnablement',
	'sap/ui/Device',
	'sap/ui/core/InvisibleText',
	'sap/ui/core/ResizeHandler',
	'./TokenizerRenderer',
	"sap/ui/dom/containsOrEquals",
	"sap/ui/events/KeyCodes",
	"sap/base/Log",
	"sap/ui/core/EnabledPropagator",
	"sap/ui/core/Theming",
	"sap/ui/core/theming/Parameters",
	// jQuery Plugin "scrollLeftRTL"
	"sap/ui/dom/jquery/scrollLeftRTL"
],
	function(
		library,
		Localization,
		Button,
		List,
		StandardListItem,
		ResponsivePopover,
		ControlBehavior,
		Control,
		Element,
		Library,
		ScrollEnablement,
		Device,
		InvisibleText,
		ResizeHandler,
		TokenizerRenderer,
		containsOrEquals,
		KeyCodes,
		Log,
		EnabledPropagator,
		Theming,
		Parameters
	) {
		"use strict";

		var CSS_CLASS_NO_CONTENT_PADDING = "sapUiNoContentPadding";
		var RenderMode = library.TokenizerRenderMode;
		var PlacementType = library.PlacementType;
		var ListMode = library.ListMode;
		var ListType = library.ListType;
		var ButtonType = library.ButtonType;

		/**
		 * Constructor for a new Tokenizer.
		 *
		 * @param {string} [sId] ID for the new control, generated automatically if no ID is given
		 * @param {object} [mSettings] Initial settings for the new control
		 *
		 * @class
		 * <h3>Overview</h3>
		 * A tokenizer is a container for {@link sap.m.Token Tokens}. It also handles all actions associated with the tokens like adding, deleting, selecting and editing.
		 * <h3>Structure</h3>
		 * The tokens are stored in the <code>tokens</code> aggregation.
		 * The tokenizer can determine, by setting the <code>editable</code> property, whether the tokens in it are editable.
		 * Still the Token itself can determine if it is <code>editable</code>. This allows you to have non-editable Tokens in an editable Tokenizer.
		 *
		 * <h3>Usage</h3>
		 * <h4>When to use:</h4>
		 * The tokenizer can only be used as part of {@link sap.m.MultiComboBox MultiComboBox}, {@link sap.m.MultiInput MultiInput} or sap.ui.comp.valuehelpdialog.ValueHelpDialog.
		 *
		 * @extends sap.ui.core.Control
		 * @author SAP SE
		 * @version ${version}
		 *
		 * @constructor
		 * @public
		 * @since 1.22
		 * @alias sap.m.Tokenizer
		 * @see {@link fiori:https://experience.sap.com/fiori-design-web/token/ Tokenizer}
		 */
		var Tokenizer = Control.extend("sap.m.Tokenizer", /** @lends sap.m.Tokenizer.prototype */ {
			metadata : {

				library : "sap.m",
				properties : {

					/**
					 * true if tokens shall be editable otherwise false
					 */
					editable : {type : "boolean", group : "Misc", defaultValue : true},

					/**
					 * Defines the width of the Tokenizer.
					 */

					width : {type : "sap.ui.core.CSSSize", group : "Dimension", defaultValue : null},

					/**
					 * Defines the maximum width of the Tokenizer.
					 */
					maxWidth : {type: "sap.ui.core.CSSSize", group: "Dimension", defaultValue : "100%"},

					/**
					 * Defines the mode that the Tokenizer will use:
					 * <ul>
					 * <li><code>sap.m.TokenizerRenderMode.Loose</code> mode shows all tokens, no matter the width of the Tokenizer</li>
					 * <li><code>sap.m.TokenizerRenderMode.Narrow</code> mode forces the Tokenizer to show only as much tokens as possible in its width and add an n-More indicator</li>
					 * </ul>
					 */
					renderMode: {type : "string", group : "Misc", defaultValue : RenderMode.Loose},

					/**
					 * Defines the count of hidden tokens if any. If this property is set to 0, the n-More indicator will not be shown.
					 */
					hiddenTokensCount: {type : "int", group : "Misc", defaultValue : 0, visibility: "hidden"}

				},
				defaultAggregation : "tokens",
				aggregations : {

					/**
					 * the currently displayed tokens
					 */
					tokens : {type : "sap.m.Token", multiple : true, singularName : "token"},
					/**
					 * Hidden text used for accesibility
					 */
					_tokensInfo: {type: "sap.ui.core.InvisibleText", multiple: false, visibility: "hidden"}
				},
				associations : {

					/**
					 * Association to controls / ids which describe this control (see WAI-ARIA attribute aria-describedby).
					 */
					ariaDescribedBy: {type: "sap.ui.core.Control", multiple: true, singularName: "ariaDescribedBy"},

					/**
					 * Association to controls / ids which label this control (see WAI-ARIA attribute aria-labelledby).
					 */
					ariaLabelledBy: {type: "sap.ui.core.Control", multiple: true, singularName: "ariaLabelledBy"}
				},
				events : {
					/**
					 * Fired when a token is deleted by clicking icon, pressing backspace or delete button.
					 * <Note:> Once the event is fired, application is responsible for removing / destroying the token from the aggregation.
					 * @public
					 * @since 1.82
					 */
					tokenDelete: {
						parameters: {
							/**
							 * The array of tokens that are removed.
							 */
							tokens: { type: "sap.m.Token[]" },

							/**
							 * Keycode of the key pressed for deletion (backspace or delete).
							 */
							keyCode: { type: "number" }
						}
					}
				}
			},

			renderer: TokenizerRenderer
		});

		var oRb = Library.getResourceBundleFor("sap.m");

		EnabledPropagator.apply(Tokenizer.prototype, [true]);

		Tokenizer.prototype.init = function() {
			// Do not allow text selection in the Tokenizer
			// If called with 'false', the method prevents the
			// default behavior and propagation of the 'selectstart' event.
			// For more info - check sap.ui.core.Control.js
			this.allowTextSelection(false);
			this._oTokensWidthMap = {};
			this._oIndicator = null;
			this._bShouldRenderTabIndex = null;
			this._oScroller = new ScrollEnablement(this, this.getId() + "-scrollContainer", {
				horizontal : true,
				vertical : false,
				nonTouchScrolling : true
			});

			// The ratio between the font size of the token and the font size of the items used in the
			// n-more popover.
			this._fFontSizeRatio = 1.0;

			if (ControlBehavior.isAccessibilityEnabled()) {
				var sAriaTokenizerContainToken = new InvisibleText({
					text: oRb.getText("TOKENIZER_ARIA_NO_TOKENS")
				});

				this.setAggregation("_tokensInfo", sAriaTokenizerContainToken);
			}

			// listen for delete event of tokens, it bubbles
			this.attachEvent("delete", function(oEvent) {
				var oToken = oEvent.getSource();
				this.getSelectedTokens();
				this.fireEvent("tokenDelete", {
					tokens: [oToken]
				});

				oEvent.cancelBubble();
			}, this);

			this._bThemeApplied = false;

			this._handleThemeApplied = () => {
				this._bThemeApplied = true;
				Theming.detachApplied(this._handleThemeApplied);
			};

			Theming.attachApplied(this._handleThemeApplied);
		};

		/**
		 * Opens or closes the token popup when N-more label is pressed.
		 *
		 * @private
		 */
		Tokenizer.prototype._handleNMoreIndicatorPress = function () {
			this._togglePopup(this.getTokensPopup());
		};


		/**
		* Getter for the list containing tokens.
		 *
		 * @returns {sap.m.List} The list
		 * @private
		 */
		Tokenizer.prototype._getTokensList = function () {
			if (!this._oTokensList) {
				this._oTokensList = new List({
					width: "auto",
					mode: ListMode.Delete
				}).attachDelete(this._handleListItemDelete, this)
				.attachItemPress(this._handleListItemPress, this);
			}

			return this._oTokensList;
		};

		/**
		 * Changes list mode.
		 *
		 * @param sMode {sap.m.ListMode}
		 * @private
		 */
		Tokenizer.prototype._setPopoverMode = function (sMode) {
			var oSettings = {},
				oPopover = this.getTokensPopup();

			switch (sMode) {
				case ListMode.Delete:
					oSettings = {
						showArrow: false,
						placement: PlacementType.VerticalPreferredBottom
					};
					break;
				default:
					oSettings = {
						showArrow: true,
						placement: PlacementType.Auto
					};
					break;
			}
			oPopover.setShowArrow(oSettings.showArrow);
			oPopover.setPlacement(oSettings.placement);

			this._getTokensList().setMode(sMode);
		};

		/**
		 * Fills a list by creating new list items and mapping them to certain token.
		 *
		 * There might be a filtering function, so only certain tokens can be mapped to a ListItem.
		 *
		 * @param oList {sap.m.List}
		 * @param fnFilter {function}
		 * @private
		 */
		Tokenizer.prototype._fillTokensList = function (oList, fnFilter) {
			oList.destroyItems();

			fnFilter = fnFilter ? fnFilter : function () { return true; };

			this.getTokens()
				.filter(fnFilter)
				.forEach(function (oToken) {
					oList.addItem(this._mapTokenToListItem(oToken));
				}, this);
		};

		/**
		 * Handles token deletion from the List.
		 *
		 * @param oEvent
		 * @private
		 */
		Tokenizer.prototype._handleListItemDelete = function (oEvent) {
			var oListItem = oEvent.getParameter("listItem");
			var sSelectedId = oListItem && oListItem.data("tokenId");
			var oTokenToDelete;

			oTokenToDelete = this.getTokens().filter(function(oToken){
				return (oToken.getId() === sSelectedId) && oToken.getEditable();
			})[0];

			if (oTokenToDelete) {
				this.fireTokenDelete({
					tokens: [oTokenToDelete]
				});

				this._adjustTokensVisibility();
			}
		};

		/**
		 * Handles token press from the List.
		 *
		 * @param oEvent
		 * @private
		 */
		Tokenizer.prototype._handleListItemPress = function (oEvent) {
		   var oListItem = oEvent.getParameter("listItem");
		   var sSelectedId = oListItem && oListItem.data("tokenId");
		   var oPressedToken = this.getTokens().filter(function(oToken){
			   return (oToken.getId() === sSelectedId);
		   })[0];

		   if (oPressedToken) {
			   oPressedToken.firePress();
		   }
	   };

		/**
		 * Returns N-More Popover/Dialog.
		 *
		 * @private
		 * @ui5-restricted sap.m.MultiInput, sap.m.MultiComboBox
		 * @returns {sap.m.ResponsivePopover}
		 */
		Tokenizer.prototype.getTokensPopup = function () {
			if (this._oPopup) {
				return this._oPopup;
			}

			this._oPopup = new ResponsivePopover({
				showArrow: false,
				showHeader: Device.system.phone,
				placement: PlacementType.Auto,
				offsetX: 0,
				offsetY: 3,
				horizontalScrolling: false,
				title: this._getDialogTitle(),
				content: this._getTokensList()
			})
				.attachBeforeOpen(function () {
					var iWidestElement = this.getEditable() ? 120 : 32, // Paddings & Delete icons in editable mode && paddings in non-editable mode
						oPopup = this._oPopup,
						fnGetDensityMode = function () {
							var oParent = this.getDomRef() && this.getDomRef().parentElement;
							var sDensityMode = "Cozy";

							if (!oParent) {
								return sDensityMode;
							}

							if (oParent.closest(".sapUiSizeCompact") !== null || document.body.classList.contains("sapUiSizeCompact")) {
								sDensityMode = "Compact";
							}

							return sDensityMode;
						}.bind(this),
						fnGetRatioPromise = new Promise(function (resolve) {
							Parameters.get({
								name: ["_sap_m_Tokenizer_FontSizeRatio" + fnGetDensityMode()],
								callback: function (sFontSizeRatio) {
									var fRatio = parseFloat(sFontSizeRatio);
									if (isNaN(fRatio)) {
										resolve(this._fFontSizeRatio);
										return;
									}
									resolve(fRatio);
								}.bind(this)
							});
						}.bind(this));

					if (oPopup.getContent && !oPopup.getContent().length) {
						oPopup.addContent(this._getTokensList());
					}
					this._fillTokensList(this._getTokensList());

					iWidestElement += Object.keys(this._oTokensWidthMap) // Object.values is not supported in IE
						.map(function (sKey) { return this._oTokensWidthMap[sKey]; }, this)
						.sort(function (a, b) { return a - b; }) // Just sort() returns odd results
						.pop() || 0; // Get the longest element in PX

					// The row below takes into consideration the ratio of the token's width to item's font size
					// which in turn is used to adjust the longest element's width so that there is no truncation
					// in the n-more popover.
					// width = width + (width * <<ratio converted in difference>>);

					fnGetRatioPromise.then(function (fRatio) {
						iWidestElement += Math.ceil(iWidestElement * ( 1 - fRatio ));
						oPopup.setContentWidth(iWidestElement + "px");
					});
				}, this);

			this.addDependent(this._oPopup);
			this._oPopup.addStyleClass(CSS_CLASS_NO_CONTENT_PADDING);
			this._oPopup.addStyleClass("sapMTokenizerTokensPopup");

			if (Device.system.phone) {
				this._oPopup.setEndButton(new Button({
					text: oRb.getText("SUGGESTIONSPOPOVER_CLOSE_BUTTON"),
					type: ButtonType.Emphasized,
					press: function () {
						this._oPopup.close();
					}.bind(this)
				}));
			}

			return this._oPopup;
		};

		Tokenizer.prototype._getDialogTitle = function () {
			var oResourceBundle = Library.getResourceBundleFor("sap.m");
			var aLabeles = this.getAriaLabelledBy().map(function(sLabelID) {
				return Element.getElementById(sLabelID);
			});

			return aLabeles.length ? aLabeles[0].getText() : oResourceBundle.getText("COMBOBOX_PICKER_TITLE");
		};

		/**
		 * Toggles the popover.
		 *
		 * @private
		 * @ui5-restricted sap.m.MultiInput, sap.m.MultiComboBox
		 */
		Tokenizer.prototype._togglePopup = function (oPopover) {
			var oOpenByDom,
				oDomRef = this.getDomRef(),
				oPopoverIsOpen = oPopover.isOpen(),
				bEditable = this.getEditable();

			this._setPopoverMode(bEditable ? ListMode.Delete : ListMode.None);

			if (oPopoverIsOpen) {
				oPopover.close();
			} else {
				oOpenByDom = bEditable || this.hasOneTruncatedToken() ? oDomRef : this._oIndicator[0];
				oOpenByDom = oOpenByDom && oOpenByDom.className.indexOf("sapUiHidden") === -1 ? oOpenByDom : oDomRef;
				oPopover.openBy(oOpenByDom || oDomRef);
			}
		};

		/**
		 * Generates a StandardListItem from token.
		 *
		 * @param {sap.m.Token} oToken The token
		 * @private
		 * @returns {sap.m.StandardListItem | null} The generated ListItem
		 */
		Tokenizer.prototype._mapTokenToListItem = function (oToken) {
			if (!oToken) {
				return null;
			}

			var oListItem = new StandardListItem({
				selected: true,
				wrapping: true,
				type: ListType.Active,
				wrapCharLimit: 10000
			}).data("tokenId", oToken.getId());

			oListItem.setTitle(oToken.getText());

			return oListItem;
		};

		/** Gets the width of the tokenizer that will be used for the calculation for hiding
		 * or revealing the tokens.
		 *
		 * @returns {number} The width of the DOM in pixels.
		 * @private
		 */
		Tokenizer.prototype._getPixelWidth = function ()  {
			var sMaxWidth = this.getMaxWidth(),
				iTokenizerWidth,
				oDomRef = this.getDomRef(),
				iPaddingLeft;

			if (!oDomRef) {
				return;
			}

			// The padding needs to be exluded from the calculations later on
			// as it is actually not an available space.
			iPaddingLeft = parseInt(this.$().css("padding-left"));

			if (sMaxWidth.indexOf("px") === -1) {
				// We need to use pixel width in order to calculate the space left for the Tokens.
				// In standalone Tokenizer, we take the width of the Tokenizer itself.
				iTokenizerWidth = oDomRef.clientWidth;
			} else {
				iTokenizerWidth = parseInt(this.getMaxWidth());
			}

			return iTokenizerWidth - iPaddingLeft;
		};

		/**
		 * Function determines which tokens should be displayed and adds N-more label.
		 *
		 * @private
		 */
		Tokenizer.prototype._adjustTokensVisibility = function() {
			if (!this.getDomRef()) {
				return;
			}

			var iTokenizerWidth = this._getPixelWidth(),
				aTokens = this._getVisibleTokens().reverse(),
				iTokensCount = aTokens.length,
				iLabelWidth, iFreeSpace,
				iCounter, iFirstTokenToHide = -1;

			// find the index of the first overflowing token
			aTokens.some(function (oToken, iIndex) {
				iTokenizerWidth = iTokenizerWidth - this._oTokensWidthMap[oToken.getId()];
				if ((iTokenizerWidth <= 1 && iTokensCount === 1) || iTokenizerWidth < 0) {
					iFirstTokenToHide = iIndex;
					return true;
				} else {
					iFreeSpace = iTokenizerWidth;
				}
			}, this);

			if (iTokensCount === 1 && iFirstTokenToHide !== -1) {
				this.setFirstTokenTruncated(true);
				return;
			} else if (iTokensCount === 1 && aTokens[0].getTruncated()) {
				this.setFirstTokenTruncated(false);
			}

			// adjust the visibility of the tokens
			if (iFirstTokenToHide > -1) {

				for (iCounter = 0; iCounter < iTokensCount; iCounter++) {
					if (iCounter >= iFirstTokenToHide) {
						aTokens[iCounter].addStyleClass("sapMHiddenToken");
					} else {
						aTokens[iCounter].removeStyleClass("sapMHiddenToken");
					}
				}

				this._handleNMoreIndicator(iTokensCount - iFirstTokenToHide);
				iLabelWidth = this._oIndicator.width();

				// if there is not enough space after getting the actual indicator width, hide the last visible token
				// and update the n-more indicator
				if (iLabelWidth >= iFreeSpace) {
					iFirstTokenToHide = iFirstTokenToHide - 1;

					this._handleNMoreIndicator(iTokensCount - iFirstTokenToHide);
					aTokens[iFirstTokenToHide].addStyleClass("sapMHiddenToken");
				}

				this._setHiddenTokensCount(iTokensCount - iFirstTokenToHide);
			} else {
				// if no token needs to be hidden, show all
				this._setHiddenTokensCount(0);
				this._showAllTokens();
			}
		};

		/**
		 * Sets the first token truncation.
		 *
		 * @param {boolean} bValue The value to set
		 * @returns {this} <code>this</code> instance for method chaining
		 * @protected
		 */
		Tokenizer.prototype.setFirstTokenTruncated = function (bValue) {
			var oToken = this.getTokens()[0];

			oToken && oToken.setTruncated(bValue);
			if (bValue) {
				this.addStyleClass("sapMTokenizerOneLongToken");
			} else {
				this.removeStyleClass("sapMTokenizerOneLongToken");
				this.scrollToEnd();
			}

			return this;
		};

		/**
		 * Checks if the token is one and truncated.
		 *
		 * @returns {boolean}
		 * @protected
		 */
		Tokenizer.prototype.hasOneTruncatedToken = function () {
			return this.getTokens().length === 1 && this.getTokens()[0].getTruncated();
		};

		/**
		 * Renders the N-more label.
		 * @private
		 *
		 * @param {number} iHiddenTokensCount The number of hidden tokens
		 * @returns {this} this instance for method chaining
		 */
		Tokenizer.prototype._handleNMoreIndicator = function (iHiddenTokensCount) {
			if (!this.getDomRef()) {
				return this;
			}

			if (iHiddenTokensCount) {
				var sLabelKey = "MULTIINPUT_SHOW_MORE_TOKENS";

				if (iHiddenTokensCount === this._getVisibleTokens().length) {
					if (iHiddenTokensCount === 1) {
						sLabelKey = "TOKENIZER_SHOW_ALL_ITEM";
					} else {
						sLabelKey = "TOKENIZER_SHOW_ALL_ITEMS";
					}
				}

				this._oIndicator.html(oRb.getText(sLabelKey, [iHiddenTokensCount]));
			}

			return this;
		};

		/**
		 * Returns the visible tokens.
		 *
		 * @returns {array} Array of tokens
		 * @private
		 */
		Tokenizer.prototype._getVisibleTokens = function () {
			return this.getTokens().filter(function (oToken) {
				return oToken.getVisible();
			});
		};

		/**
		 * Function makes all tokens visible, used for collapsed=false.
		 *
		 * @private
		 */
		Tokenizer.prototype._showAllTokens = function() {
			this._getVisibleTokens().forEach(function(oToken) {
				// TODO: Token should provide proper API for this
				oToken.removeStyleClass("sapMHiddenToken");
			});
		};

		/**
		 * Function returns the internally used scroll delegate.
		 *
		 * @public
		 * @returns {sap.ui.core.delegate.ScrollEnablement} The scroll delegate
		 */
		Tokenizer.prototype.getScrollDelegate = function() {
			return this._oScroller;
		};

		/**
		 * Function scrolls the tokens to the end.
		 *
		 * @public
		 */
		Tokenizer.prototype.scrollToEnd = function() {
			var domRef = this.getDomRef(),
				bRTL = Localization.getRTL(),
				iScrollWidth,
				scrollDiv;

			if (!this.getDomRef()) {
				return;
			}

			scrollDiv = this.$().find(".sapMTokenizerScrollContainer")[0];
			iScrollWidth = scrollDiv.scrollWidth;

			if (bRTL) {
				iScrollWidth *= -1;
			}

			domRef.scrollLeft = iScrollWidth;
		};

		Tokenizer.prototype._registerResizeHandler = function(){
			if (!this._sResizeHandlerId) {
				this._sResizeHandlerId = ResizeHandler.register(this.getDomRef(), this._handleResize.bind(this));
			}
		};

		Tokenizer.prototype._handleResize = function(){
			this._useCollapsedMode(this.getRenderMode());
			this.scrollToEnd();
		};

		/**
		 * Function sets the tokenizer's width in pixels.
		 *
		 * @public
		 * @param {number} nWidth The new width in pixels
		 */
		Tokenizer.prototype.setPixelWidth = function(nWidth) {
			if (typeof nWidth !== "number") {
				Log.warning("Tokenizer.setPixelWidth called with invalid parameter. Expected parameter of type number.");
				return;
			}

			this.setWidth(nWidth + "px");

			if (this._oScroller) {
				this._oScroller.refresh();
			}

		};

		/**
		 * Function scrolls the tokens to the start.
		 *
		 * @public
		 *
		 */
		Tokenizer.prototype.scrollToStart = function() {
			var domRef = this.getDomRef();

			if (!domRef) {
				return;
			}

			domRef.scrollLeft = 0;
		};

		/**
		 * Function returns the tokens' width.
		 *
		 * @public
		 *
		 * @returns {number} The complete width of all tokens
		 */
		Tokenizer.prototype.getScrollWidth = function(){
			if (!this.getDomRef()) {
				return 0;
			}

			return this.$().children(".sapMTokenizerScrollContainer")[0].scrollWidth;
		};

		Tokenizer.prototype.onBeforeRendering = function() {
			var aTokens = this.getTokens();

			if (aTokens.length !== 1) {
				this.setFirstTokenTruncated(false);
			}

			aTokens.forEach(function(oToken, iIndex) {
				oToken.setProperty("editableParent", this.getEditable() && this.getEnabled());
				oToken.setProperty("posinset", iIndex + 1);
				oToken.setProperty("setsize", aTokens.length);
			}, this);

			this._setTokensAria();
		};

		/**
		 * Called after the control is rendered.
		 *
		 * @private
		 */
		Tokenizer.prototype.onAfterRendering = function() {
			var sRenderMode = this.getRenderMode();

			this._oIndicator = this.$().find(".sapMTokenizerIndicator");

			if (this._bThemeApplied) {
				this._storeTokensSizes();
			}
			// refresh the render mode (loose/narrow) based on whether an indicator should be shown
			// to ensure that the N-more label is rendered correctly
			this._useCollapsedMode(sRenderMode);
			this._registerResizeHandler();

			if (sRenderMode === RenderMode.Loose) {
				this.scrollToEnd();
			}
		};

		/**
		 * Called after a new theme is applied.
		 *
		 * @private
		 */
		Tokenizer.prototype.onThemeChanged = function() {
			this._storeTokensSizes();
			this._useCollapsedMode(this.getRenderMode());
		};

		/**
		 * Stores sizes of the tokens for layout calculations.
		 *
		 * @private
		 */
		Tokenizer.prototype._storeTokensSizes = function() {
			var aTokens = this.getTokens();

			aTokens.forEach(function(oToken){
				if (oToken.getDomRef() && !oToken.$().hasClass("sapMHiddenToken") && !oToken.getTruncated()) {
					this._oTokensWidthMap[oToken.getId()] = oToken.$().outerWidth(true);
				}
			}, this);
		};

		/**
		 * Handles the setting of collapsed state.
		 *
		 * @param {string} sRenderMode If true collapses the tokenizer's content
		 * @private
		 */
		Tokenizer.prototype._useCollapsedMode = function(sRenderMode) {
			var aTokens = this._getVisibleTokens();

			if (!aTokens.length) {
				this._setHiddenTokensCount(0);
				return;
			}

<<<<<<< HEAD
			if (sRenderMode === RenderMode.Narrow) {
				this._adjustTokensVisibility();
=======
		return aLabeles.length ? aLabeles[0].getText() : oResourceBundle.getText("COMBOBOX_PICKER_TITLE");
	};

	/**
	 * Toggles the popover.
	 *
	 * @private
	 * @ui5-restricted sap.m.MultiInput, sap.m.MultiComboBox
	 */
	Tokenizer.prototype._togglePopup = function (oPopover) {
		var oOpenByDom,
			oDomRef = this.getDomRef(),
			oPopoverIsOpen = oPopover.isOpen(),
			bEditable = this.getEditable();

		this._setPopoverMode(bEditable ? ListMode.Delete : ListMode.None);

		if (oPopoverIsOpen) {
			oPopover.close();
		} else {
			oOpenByDom = bEditable || this.hasOneTruncatedToken() ? oDomRef : this._oIndicator[0];
			oOpenByDom = oOpenByDom && oOpenByDom.className.indexOf("sapUiHidden") === -1 ? oOpenByDom : oDomRef;
			oPopover.openBy(oOpenByDom || oDomRef);
		}
	};

	/**
	 * Generates a StandardListItem from token.
	 *
	 * @param {sap.m.Token} oToken The token
	 * @private
	 * @returns {sap.m.StandardListItem | null} The generated ListItem
	 */
	Tokenizer.prototype._mapTokenToListItem = function (oToken) {
		if (!oToken) {
			return null;
		}

		var oListItem = new StandardListItem({
			selected: true,
			wrapping: true,
			type: ListType.Active,
			wrapCharLimit: 10000
		}).data("tokenId", oToken.getId());

		oListItem.setTitle(oToken.getText());

		return oListItem;
	};

	/** Gets the width of the tokenizer that will be used for the calculation for hiding
	 * or revealing the tokens.
	 *
	 * @returns {number} The width of the DOM in pixels.
	 * @private
	 */
	Tokenizer.prototype._getPixelWidth = function ()  {
		var sMaxWidth = this.getMaxWidth(),
			iTokenizerWidth,
			oDomRef = this.getDomRef(),
			iPaddingLeft;

		if (!oDomRef) {
			return;
		}

		// The padding needs to be exluded from the calculations later on
		// as it is actually not an available space.
		iPaddingLeft = parseInt(this.$().css("padding-left"));

		if (sMaxWidth.indexOf("px") === -1) {
			// We need to use pixel width in order to calculate the space left for the Tokens.
			// In standalone Tokenizer, we take the width of the Tokenizer itself.
			iTokenizerWidth = oDomRef.clientWidth;
		} else {
			iTokenizerWidth = parseInt(this.getMaxWidth());
		}

		return iTokenizerWidth - iPaddingLeft;
	};

	/**
	 * Function determines which tokens should be displayed and adds N-more label.
	 *
	 * @private
	 */
	Tokenizer.prototype._adjustTokensVisibility = function() {
		if (!this.getDomRef()) {
			return;
		}

		var iTokenizerWidth = this._getPixelWidth(),
			aTokens = this._getVisibleTokens(),
			iTokensCount = aTokens.length,
			iLabelWidth, iFreeSpace,
			iCounter, iFirstTokenToHide = -1;

		// find the index of the first overflowing token
		aTokens.some(function (oToken, iIndex) {
			iTokenizerWidth = iTokenizerWidth - this._oTokensWidthMap[oToken.getId()];
			if ((iTokenizerWidth <= 1 && iTokensCount === 1) || iTokenizerWidth < 0) {
				iFirstTokenToHide = iIndex;
				return true;
>>>>>>> b34269a8
			} else {
				this._setHiddenTokensCount(0);
				this._showAllTokens();
			}
		};

		/**
		 * Handle the focus leave event, deselects token.
		 *
		 * @param {jQuery.Event} oEvent The occuring event
		 * @private
		 */
		Tokenizer.prototype.onsapfocusleave = function(oEvent) {
			// when focus goes to token, keep the select status, otherwise deselect all tokens
			if (document.activeElement === this.getDomRef() || !this._checkFocus()) {
				this._changeAllTokensSelection(false);
				this._oSelectionOrigin = null;
			}
		};

		Tokenizer.prototype.onsapbackspace = function (oEvent) {
			var aSelectedTokens = this.getSelectedTokens();
			var oFocussedToken = this.getTokens().filter(function (oToken) {
				return oToken.getFocusDomRef() === document.activeElement;
			})[0];
			var aDeletingTokens = aSelectedTokens.length ? aSelectedTokens : [oFocussedToken];

			oEvent.preventDefault();

			return this.fireTokenDelete({
				tokens: aDeletingTokens,
				keyCode: oEvent.which
			});
		};

		Tokenizer.prototype.onsapdelete = Tokenizer.prototype.onsapbackspace;

		/**
		 * Handle the key down event for Ctrl+ a , Ctrl+ c and Ctrl+ x.
		 *
		 * @param {jQuery.Event}oEvent The occuring event
		 * @private
		 */
		Tokenizer.prototype.onkeydown = function(oEvent) {
			var bSelectAll;

			if (!this.getEnabled()) {
				return;
			}

			if (oEvent.which === KeyCodes.TAB) {
				this._changeAllTokensSelection(false);
			}

			// ctrl/meta + c OR ctrl/meta + A
			if ((oEvent.ctrlKey || oEvent.metaKey) && oEvent.which === KeyCodes.A) {

				//to check how many tokens are selected before Ctrl + A in Tokenizer
				bSelectAll = this.getSelectedTokens().length < this._getVisibleTokens().length;

				if (this._getVisibleTokens().length > 0) {
					this.focus();
					this._changeAllTokensSelection(bSelectAll);
					oEvent.preventDefault();
					oEvent.stopPropagation();
				}
			}

			// ctrl/meta + c OR ctrl/meta + Insert
			if ((oEvent.ctrlKey || oEvent.metaKey) && (oEvent.which === KeyCodes.C || oEvent.which === KeyCodes.INSERT)) {
				this._copy();
			}

			// ctr/meta + x OR Shift + Delete
			if (((oEvent.ctrlKey || oEvent.metaKey) && oEvent.which === KeyCodes.X) || (oEvent.shiftKey && oEvent.which === KeyCodes.DELETE)) {
				if (this.getEditable()) {
					this._cut();
				} else {
					this._copy();
				}
			}
		};

		Tokenizer.prototype._shouldPreventModifier = function (oEvent) {
			var bShouldPreventOnMac = Device.os.macintosh && oEvent.metaKey;
			var bShouldPreventOnWindows = Device.os.windows && oEvent.altKey;

			return bShouldPreventOnMac || bShouldPreventOnWindows;
		};

		/**
		* Pseudo event for pseudo 'previous' event with modifiers (Ctrl, Alt or Shift).
		*
		* @see #onsapprevious
		* @param {jQuery.Event} oEvent The event object
		* @private
		*/
		Tokenizer.prototype.onsappreviousmodifiers = function (oEvent) {
			if (!this._shouldPreventModifier(oEvent)) {
				this.onsapprevious(oEvent);
			}
		};

		/**
		* Pseudo event for pseudo 'next' event with modifiers (Ctrl, Alt or Shift).
		*
		* @see #onsapnext
		* @param {jQuery.Event} oEvent The event object
		* @private
		*/
		Tokenizer.prototype.onsapnextmodifiers = function (oEvent) {
			if (!this._shouldPreventModifier(oEvent)) {
				this.onsapnext(oEvent);
			}
		};

		/**
		* Pseudo event for keyboard Home with modifiers (Ctrl, Alt or Shift).
		*
		* @see #onsaphome
		* @param {jQuery.Event} oEvent The event object
		* @private
		*/
		Tokenizer.prototype.onsaphomemodifiers = function (oEvent) {
			this._selectRange(false);
		};

		/**
		* Pseudo event for keyboard End with modifiers (Ctrl, Alt or Shift).
		*
		* @see #onsapend
		* @param {jQuery.Event} oEvent The event object
		* @private
		*/
		Tokenizer.prototype.onsapendmodifiers = function (oEvent) {
			this._selectRange(true);
		};

		/**
		 * Sets the selection over a range of tokens.
		 *
		 * @param {boolean} bForwardSection True, if the selection is onward
		 * @private
		 */
		Tokenizer.prototype._selectRange = function (bForwardSection) {
			var oRange = {},
				oTokens = this._getVisibleTokens(),
				oFocusedControl = Element.closestTo(document.activeElement),
				iTokenIndex = oTokens.indexOf(oFocusedControl);

			if (!oFocusedControl || !oFocusedControl.isA("sap.m.Token")) {
				return;
			}

			if (bForwardSection) {
				oRange.start = iTokenIndex;
				oRange.end = oTokens.length - 1;
			} else {
				oRange.start = 0;
				oRange.end = iTokenIndex;
			}

			if (oRange.start < oRange.end) {
				for (var i = oRange.start; i <= oRange.end; i++) {
					oTokens[i].setSelected(true);
				}
			}

		};

		/**
		 * Handles the copy event.
		 *
		 * @private
		 */
		Tokenizer.prototype._copy = function() {
			this._fillClipboard("copy");
		};

		Tokenizer.prototype._fillClipboard = function (sShortcutName) {
			var aSelectedTokens = this.getSelectedTokens();
			var sTokensTexts = aSelectedTokens.map(function(oToken) {
				return oToken.getText();
			}).join("\r\n");

			/* fill clipboard with tokens' texts so parent can handle creation */
			var cutToClipboard = function(oEvent) {
				if (oEvent.clipboardData) {
					oEvent.clipboardData.setData('text/plain', sTokensTexts);
				} else {
					oEvent.originalEvent.clipboardData.setData('text/plain', sTokensTexts);
				}

				oEvent.preventDefault();
			};

			document.addEventListener(sShortcutName, cutToClipboard);
			document.execCommand(sShortcutName);
			document.removeEventListener(sShortcutName, cutToClipboard);

		};

		/**
		 * Handles the cut event.
		 *
		 * @private
		 */
		Tokenizer.prototype._cut = function() {
			var aSelectedTokens = this.getSelectedTokens();
			this._fillClipboard("cut");

			this.fireTokenDelete({
				tokens: aSelectedTokens
			});
		};

		/**
		 * Adjusts the scrollLeft so that the given token is visible from its left side.
		 * @param {sap.m.Token} oToken The token that will be fully visible
		 * @private
		 */
		Tokenizer.prototype._ensureTokenVisible = function(oToken) {
			if (!oToken || !oToken.getDomRef() || !this.getDomRef()) {
				return;
			}

			var iTokenizerLeftOffset = this.$().offset().left,
				iTokenizerWidth = this.$().width(),
				iTokenLeftOffset = oToken.$().offset().left,
				bRTL = Localization.getRTL(),
				// Margins and borders are excluded from calculations therefore we need to add them explicitly.
				iTokenMargin = bRTL ? parseInt(oToken.$().css("margin-left")) : parseInt(oToken.$().css("margin-right")),
				iTokenBorder = parseInt(oToken.$().css("border-left-width")) + parseInt(oToken.$().css("border-right-width")),
				iTokenWidth = oToken.$().width() + iTokenMargin + iTokenBorder,
				iScrollLeft = bRTL ? this.$().scrollLeftRTL() : this.$().scrollLeft(),
				iLeftOffset = iScrollLeft - iTokenizerLeftOffset + iTokenLeftOffset,
				iRightOffset = iScrollLeft + (iTokenLeftOffset - iTokenizerLeftOffset + iTokenWidth - iTokenizerWidth);

			if (this._getVisibleTokens().indexOf(oToken) === 0) {
				this.$().scrollLeft(0);
				return;
			}

			if (iTokenLeftOffset < iTokenizerLeftOffset) {
				bRTL ? this.$().scrollLeftRTL(iLeftOffset) : this.$().scrollLeft(iLeftOffset);
			}

			if (iTokenLeftOffset - iTokenizerLeftOffset + iTokenWidth > iTokenizerWidth) {
				bRTL ? this.$().scrollLeftRTL(iRightOffset) : this.$().scrollLeft(iRightOffset);
			}
		};

		Tokenizer.prototype.ontap = function (oEvent) {
			var bShiftKey = oEvent.shiftKey,
				bCtrlKey = (oEvent.ctrlKey || oEvent.metaKey),
				oTargetToken = oEvent.getMark("tokenTap"),
				bDeleteToken = oEvent.getMark("tokenDeletePress"),
				aTokens = this._getVisibleTokens(),
				oFocusedToken, iFocusIndex, iIndex, iMinIndex, iMaxIndex;

			if (bDeleteToken || !oTargetToken || (!bShiftKey && bCtrlKey)) { // Ctrl
				this._oSelectionOrigin = null;
				return;
			}

			if (!bShiftKey) { // Simple click/tap
				// simple select, neither ctrl nor shift key was pressed, deselects other tokens
				this._oSelectionOrigin = oTargetToken;
				this._changeAllTokensSelection(false, oTargetToken, true);
			}

			// Shift
			oFocusedToken = oTargetToken;
			if (this._oSelectionOrigin) {
				oFocusedToken = this._oSelectionOrigin;
			} else {
				this._oSelectionOrigin = oFocusedToken;
			}

			if (oTargetToken && this.hasOneTruncatedToken()) {
				this._handleNMoreIndicatorPress();
				return;
			}

			iFocusIndex = this.indexOfToken(oFocusedToken);
			iIndex = this.indexOfToken(oTargetToken);
			iMinIndex = Math.min(iFocusIndex, iIndex);
			iMaxIndex = Math.max(iFocusIndex, iIndex);

			aTokens.forEach(function (oToken, i) {
				if (i >= iMinIndex && i <= iMaxIndex) {
					oToken.setSelected(true);
				} else if (!bCtrlKey) {
					oToken.setSelected(false);
				}
			});
		};

		/**
		 * Called when the user presses the left arrow key, focuses previous token.
		 * @param {jQuery.Event} oEvent The event triggered by the user
		 * @private
		 */
		Tokenizer.prototype.onsapprevious = function(oEvent) {
			var aTokens = this._getVisibleTokens(),
				iLength = aTokens.length;

			if (iLength === 0) {
				return;
			}

			var oFocusedElement = Element.closestTo(document.activeElement);

			// oFocusedElement could be undefined since the focus element might not correspond to an SAPUI5 Control
			var index = oFocusedElement ? aTokens.indexOf(oFocusedElement) : -1;

			if (index === 0) {
				oEvent.setMarked("forwardFocusToParent");
				// focus is on first token - we do not handle this event and let it bubble
				return;
			}

			var targetToken, currentToken;

			if (index > 0) {
				targetToken = aTokens[index - 1];
				this._ensureTokenVisible(targetToken);
				targetToken.focus();
			} else  {
				targetToken = aTokens[aTokens.length - 1];
				this._ensureTokenVisible(targetToken);
				// Prevent default scrolling in IE when last token is focused
				targetToken.focus({ preventScroll: true });
			}

			if (oEvent.shiftKey) {
				currentToken = aTokens[index];
				targetToken.setSelected(true);
				currentToken.setSelected(true);
			}

			// mark the event that it is handled by the control
			oEvent.setMarked();
			oEvent.preventDefault();
		};

		/**
		 * Called when the user presses the right arrow key, focuses next token.
		 * @param {jQuery.Event} oEvent The event triggered by the user
		 * @private
		 */
		Tokenizer.prototype.onsapnext = function(oEvent) {
			var aTokens = this._getVisibleTokens(),
				iLength = aTokens.length;

			if (iLength === 0) {
				return;
			}

			var oFocusedElement = Element.closestTo(document.activeElement);

			// oFocusedElement could be undefined since the focus element might not correspond to an SAPUI5 Control
			var index = oFocusedElement ? aTokens.indexOf(oFocusedElement) : -1;
			var oNextToken = aTokens[index + 1];
			this._ensureTokenVisible(oNextToken);

			if (index < iLength - 1) {
				var currentToken = aTokens[index];

				oNextToken.focus();

				if (oEvent.shiftKey) {
					oNextToken.setSelected(true);
					currentToken.setSelected(true);
				}
			} else {
				// focus is on last token - we do not handle this event and let it bubble
				// notify the parent that the focus should be taken over
				oEvent.setMarked("forwardFocusToParent");
				return;
			}

			// mark the event that it is handled by the control
			oEvent.setMarked();
			oEvent.preventDefault();
		};

		/**
		 * Function parses given text, and text is separated by line break.
		 *
		 * @private
		 * @param {string} sString  The texts that needs to be parsed
		 * @returns {array} Array of string after parsing
		 */
		Tokenizer.prototype._parseString = function(sString) {

			// for the purpose to copy from column in excel and paste in MultiInput/MultiComboBox
			// delimiter is line break
			return sString.split(/\r\n|\r|\n/g);
		};

		/**
		 * Checks whether the Tokenizer or one of its internal DOM elements has the focus.
		 * @returns {object} The control that has the focus
		 * @private
		 */
		Tokenizer.prototype._checkFocus = function() {
			return this.getDomRef() && containsOrEquals(this.getDomRef(), document.activeElement);
		};

		/**
		 * Function selects all tokens.
		 *
		 * @public
		 * @param {boolean} bSelect [optional] true for selecting, false for deselecting
		 * @returns {this} this instance for method chaining
		 */
		Tokenizer.prototype.selectAllTokens = function(bSelect) {
			if (bSelect === undefined) {
				bSelect = true;
			}

			this._changeAllTokensSelection(bSelect);

			return this;
		};

		/**
		 * Function selects/deselects all tokens and fires the correct "select" or "deselect" events.
		 * @param {boolean} bSelect Whether the tokens should be selected
		 * @param {sap.m.Token} oTokenToSkip  [optional] this token will be skipped when changing the selection
		 * @param {boolean} bSkipClipboardSelect  [optional] selecting the hidden cli div to enable copy to clipboard will be skipped
		 * @private
		 */
		Tokenizer.prototype._changeAllTokensSelection = function (bSelect, oTokenToSkip, bSkipClipboardSelect) {
			var aTokens = this._getVisibleTokens();

			aTokens
				.filter(function (oToken) {
					return oToken !== oTokenToSkip;
				})
				.forEach(function (oToken) {
					oToken.setSelected(bSelect);
				});

				if (!bSkipClipboardSelect) {
					this._doSelect();
				}


			return this;
		};

		/**
		 * Function returns all currently selected tokens.
		 *
		 * @public
		 * @returns {sap.m.Token[]} Array of selected tokens or empty array
		 */
		Tokenizer.prototype.getSelectedTokens = function () {
			return this._getVisibleTokens()
				.filter(function (oToken) {
					return oToken.getSelected();
				});
		};

		/**
		 * Handle the home button, scrolls to the first token.
		 *
		 * @param {jQuery.Event}oEvent The occuring event
		 * @private
		 */
		Tokenizer.prototype.onsaphome = function(oEvent) {
			var aAvailableTokens = this.getTokens().filter(function (oToken) {
				return oToken.getDomRef() && !oToken.getDomRef().classList.contains("sapMHiddenToken");
			});

			aAvailableTokens.length && aAvailableTokens[0].focus();
			this.scrollToStart();

			oEvent.preventDefault();
		};

		/**
		 * Handle the end button, scrolls to the last token and focuses it.
		 *
		 * @param {jQuery.Event} oEvent The occuring event
		 * @private
		 */
		Tokenizer.prototype.onsapend = function(oEvent) {
			var oTokens = this._getVisibleTokens(),
				oLastToken = oTokens[oTokens.length - 1];

			// handle the event chain only if the focus is not on the last token
			// otherwise let the focus be handled by the parent control
			if (oLastToken.getDomRef() !== document.activeElement) {
				oLastToken.focus();
				this.scrollToEnd();

				oEvent.stopPropagation();
			} else {
				// notify the parent that the focus should be taken over
				oEvent.setMarked("forwardFocusToParent");
			}

			oEvent.preventDefault();
		};

		/**
		 * Method for handling the state for tabindex rendering
		 *
		 * @param {boolean} bShouldRenderTabIndex If tabindex should be rendered
		 * @protected
		 */
		Tokenizer.prototype.setShouldRenderTabIndex = function (bShouldRenderTabIndex) {
			this._bShouldRenderTabIndex = bShouldRenderTabIndex;
		};

		/**
		 * Flag indicating if tabindex attribute should be rendered
		 *
		 * @returns {boolean} True if tabindex should be rendered and false if not
		 * @protected
		 */
		Tokenizer.prototype.getEffectiveTabIndex = function () {
			return this._bShouldRenderTabIndex === null ? !!this.getTokens().length : this._bShouldRenderTabIndex;
		};

		/**
		 * Handle the focus event on the control.
		 *
		 * @param {jQuery.Event} oEvent The occuring event
		 * @protected
		 */
		Tokenizer.prototype.onclick = function (oEvent) {
			var bFireIndicatorHandler;

			if (!this.getEnabled()) {
				return;
			}

			bFireIndicatorHandler = !this.hasStyleClass("sapMTokenizerIndicatorDisabled") &&
				oEvent.target.classList.contains("sapMTokenizerIndicator");

			if (bFireIndicatorHandler) {
				this._handleNMoreIndicatorPress();
			}
		};

		/**
		 * Handles the touch start event on the control.
		 *
		 * @param {jQuery.Event} oEvent The event object.
		 */
		Tokenizer.prototype.ontouchstart = function(oEvent) {

			// needed when the control is inside active controls
			oEvent.setMarked();

			// Workaround for chrome bug
			// BCP: 1680011538
			if (Device.browser.chrome && window.getSelection()) {
				window.getSelection().removeAllRanges();
			}
		};

		/**
		 * Function cleans up registered event handlers.
		 *
		 * @private
		 */
		Tokenizer.prototype.exit = function() {
			this._deregisterResizeHandler();

			if (this._oTokensList) {
				this._oTokensList.destroy();
				this._oTokensList = null;
			}

			if (this._oScroller) {
				this._oScroller.destroy();
				this._oScroller = null;
			}

			if (this._oPopup) {
				this._oPopup.destroy();
				this._oPopup = null;
			}

			this._oTokensWidthMap = null;
			this._oIndicator = null;
			this._aTokenValidators = null;
			this._bShouldRenderTabIndex = null;
			this._bThemeApplied = false;

		};

		/**
		 * Function deregisters event handlers.
		 *
		 * @private
		 */
		Tokenizer.prototype._deregisterResizeHandler = function(){
			if (this._sResizeHandlerId) {
				ResizeHandler.deregister(this._sResizeHandlerId);
				delete this._sResizeHandlerId;
			}
		};

		/**
		 * Sets accessibility information about the tokens.
		 *
		 * @private
		 */
		Tokenizer.prototype._setTokensAria = function() {
			var iTokenCount = this._getVisibleTokens().length;
			var oInvisibleText;
			var sTokenizerAria = "";
			var sTranslation = "";
			var oTranslationMapping = {
				0: "TOKENIZER_ARIA_NO_TOKENS",
				1: "TOKENIZER_ARIA_CONTAIN_ONE_TOKEN"
			};

			if (ControlBehavior.isAccessibilityEnabled()) {
				oInvisibleText = this.getAggregation("_tokensInfo");

				sTranslation = oTranslationMapping[iTokenCount] ? oTranslationMapping[iTokenCount] : "TOKENIZER_ARIA_CONTAIN_SEVERAL_TOKENS";
				sTokenizerAria = oRb.getText(sTranslation, [iTokenCount]);

				oInvisibleText.setText(sTokenizerAria);
			}
		};

		/**
		 * Selects the hidden clip div to enable copy to clipboad.
		 *
		 * @private
		 */
		Tokenizer.prototype._doSelect = function(){
			if (this._checkFocus() && this._bCopyToClipboardSupport) {
				var oFocusRef = document.activeElement;
				var oSelection = window.getSelection();
				oSelection.removeAllRanges();
				if (this.getSelectedTokens().length) {
					var oRange = document.createRange();
					oRange.selectNodeContents(this.getDomRef("clip"));
					oSelection.addRange(oRange);
				}
				if (window.clipboardData && oFocusRef.id === this.getId() + "-clip" && this.getDomRef()) {
					this.getDomRef().focus();
				}
			}
		};

		/**
		 * Sets the count of hidden tokens that will be used for the n-More indicator.
		 * This also determines if the n-More indicator will be shown or not.
		 *
		 * @param {number} iCount The number of hidden tokens
		 * @returns {this} this instance for method chaining
		 * @private
		 */
		Tokenizer.prototype._setHiddenTokensCount = function (iCount) {
			iCount = this.validateProperty("hiddenTokensCount", iCount);
			return this.setProperty("hiddenTokensCount", iCount);
		};

		/**
		 * Gets the count of hidden tokens that will be used for the n-More indicator.
		 * If the count is 0, there is no n-More indicator shown.
		 *
		 * @since 1.80
		 * @public
		 * @returns {number} The number of hidden tokens
		 */
		Tokenizer.prototype.getHiddenTokensCount = function () {
			return this.getProperty("hiddenTokensCount");
		};

		/**
		 * Gets the accessibility text aggregation id.
		 * @returns {string} Returns the InvisibleText control id
		 * @protected
		 */
		Tokenizer.prototype.getTokensInfoId = function() {
			return this.getAggregation("_tokensInfo").getId();
		};

		/**
		 * Handles focus management after deletion of a token by pressing backspace.
		 * @private
		 */
		Tokenizer.prototype._handleBackspace = function(iIndex, fnFallback) {
			var aTokens = this.getTokens();

			if (aTokens[iIndex - 1]) {
				return aTokens[iIndex - 1].focus();
			}

			return fnFallback();
		};

		/**
		 * Handles focus management after deletion of a token by pressing delete.
		 * @private
		 */
		Tokenizer.prototype._handleDelete = function (iIndex, fnFallback) {
			var aTokens = this.getTokens();

			if (aTokens[iIndex + 1]) {
				return aTokens[iIndex + 1].focus();
			}

			return fnFallback();
		};

		/**
		 * Forwards focus to the last token or calls callback if no tokens are left.
		 *
		 * @private
		 * @ui5-restricted sap.m.MultiComboBox, sap.m.MultiInput
		 */
		Tokenizer.prototype.focusToken = function (iIndex, oOptions, fnFallback) {
			var aTokens = this.getTokens();
			var bKeyboard = oOptions.keyCode;
			var bBackspace = oOptions.keyCode === KeyCodes.BACKSPACE;

			if (aTokens.length === 0) {
				return;
			}

			if (!bKeyboard) {
				return;
			}

			if (bBackspace) {
				return this._handleBackspace(iIndex, fnFallback);
			}

			return this._handleDelete(iIndex, fnFallback);
		};

		Tokenizer.TokenChangeType = {
			Added : "added",
			Removed : "removed",
			RemovedAll : "removedAll",
			TokensChanged : "tokensChanged"
		};

		Tokenizer.TokenUpdateType = {
			Added : "added",
			Removed : "removed"
		};

		return Tokenizer;
	});<|MERGE_RESOLUTION|>--- conflicted
+++ resolved
@@ -537,7 +537,7 @@
 			}
 
 			var iTokenizerWidth = this._getPixelWidth(),
-				aTokens = this._getVisibleTokens().reverse(),
+				aTokens = this._getVisibleTokens(),
 				iTokensCount = aTokens.length,
 				iLabelWidth, iFreeSpace,
 				iCounter, iFirstTokenToHide = -1;
@@ -850,114 +850,8 @@
 				return;
 			}
 
-<<<<<<< HEAD
 			if (sRenderMode === RenderMode.Narrow) {
 				this._adjustTokensVisibility();
-=======
-		return aLabeles.length ? aLabeles[0].getText() : oResourceBundle.getText("COMBOBOX_PICKER_TITLE");
-	};
-
-	/**
-	 * Toggles the popover.
-	 *
-	 * @private
-	 * @ui5-restricted sap.m.MultiInput, sap.m.MultiComboBox
-	 */
-	Tokenizer.prototype._togglePopup = function (oPopover) {
-		var oOpenByDom,
-			oDomRef = this.getDomRef(),
-			oPopoverIsOpen = oPopover.isOpen(),
-			bEditable = this.getEditable();
-
-		this._setPopoverMode(bEditable ? ListMode.Delete : ListMode.None);
-
-		if (oPopoverIsOpen) {
-			oPopover.close();
-		} else {
-			oOpenByDom = bEditable || this.hasOneTruncatedToken() ? oDomRef : this._oIndicator[0];
-			oOpenByDom = oOpenByDom && oOpenByDom.className.indexOf("sapUiHidden") === -1 ? oOpenByDom : oDomRef;
-			oPopover.openBy(oOpenByDom || oDomRef);
-		}
-	};
-
-	/**
-	 * Generates a StandardListItem from token.
-	 *
-	 * @param {sap.m.Token} oToken The token
-	 * @private
-	 * @returns {sap.m.StandardListItem | null} The generated ListItem
-	 */
-	Tokenizer.prototype._mapTokenToListItem = function (oToken) {
-		if (!oToken) {
-			return null;
-		}
-
-		var oListItem = new StandardListItem({
-			selected: true,
-			wrapping: true,
-			type: ListType.Active,
-			wrapCharLimit: 10000
-		}).data("tokenId", oToken.getId());
-
-		oListItem.setTitle(oToken.getText());
-
-		return oListItem;
-	};
-
-	/** Gets the width of the tokenizer that will be used for the calculation for hiding
-	 * or revealing the tokens.
-	 *
-	 * @returns {number} The width of the DOM in pixels.
-	 * @private
-	 */
-	Tokenizer.prototype._getPixelWidth = function ()  {
-		var sMaxWidth = this.getMaxWidth(),
-			iTokenizerWidth,
-			oDomRef = this.getDomRef(),
-			iPaddingLeft;
-
-		if (!oDomRef) {
-			return;
-		}
-
-		// The padding needs to be exluded from the calculations later on
-		// as it is actually not an available space.
-		iPaddingLeft = parseInt(this.$().css("padding-left"));
-
-		if (sMaxWidth.indexOf("px") === -1) {
-			// We need to use pixel width in order to calculate the space left for the Tokens.
-			// In standalone Tokenizer, we take the width of the Tokenizer itself.
-			iTokenizerWidth = oDomRef.clientWidth;
-		} else {
-			iTokenizerWidth = parseInt(this.getMaxWidth());
-		}
-
-		return iTokenizerWidth - iPaddingLeft;
-	};
-
-	/**
-	 * Function determines which tokens should be displayed and adds N-more label.
-	 *
-	 * @private
-	 */
-	Tokenizer.prototype._adjustTokensVisibility = function() {
-		if (!this.getDomRef()) {
-			return;
-		}
-
-		var iTokenizerWidth = this._getPixelWidth(),
-			aTokens = this._getVisibleTokens(),
-			iTokensCount = aTokens.length,
-			iLabelWidth, iFreeSpace,
-			iCounter, iFirstTokenToHide = -1;
-
-		// find the index of the first overflowing token
-		aTokens.some(function (oToken, iIndex) {
-			iTokenizerWidth = iTokenizerWidth - this._oTokensWidthMap[oToken.getId()];
-			if ((iTokenizerWidth <= 1 && iTokensCount === 1) || iTokenizerWidth < 0) {
-				iFirstTokenToHide = iIndex;
-				return true;
->>>>>>> b34269a8
 			} else {
 				this._setHiddenTokensCount(0);
 				this._showAllTokens();
