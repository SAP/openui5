--- conflicted
+++ resolved
@@ -847,140 +847,7 @@
 				oToken.setProperty("setsize", aTokens.length);
 			}, this);
 
-<<<<<<< HEAD
 			this._setTokensAria();
-=======
-		this._bFocusFirstToken = oEvent.srcControl === this.getTokens()[0];
-
-		if (!this._bFocusFirstToken && !this._bTokenToBeDeleted) {
-			this._ensureTokenVisible(oEvent.srcControl);
-		}
-	};
-
-	Tokenizer.prototype.onmousedown = function (oEvent) {
-		this._bTokenToBeDeleted = oEvent.target.matches(".sapMTokenIcon, .sapMTokenIcon *");
-	};
-
-	Tokenizer.prototype.ontap = function (oEvent) {
-		var bShiftKey = oEvent.shiftKey,
-			bCtrlKey = (oEvent.ctrlKey || oEvent.metaKey),
-			oTargetToken = oEvent.getMark("tokenTap"),
-			bDeleteToken = oEvent.getMark("tokenDeletePress"),
-			aTokens = this._getVisibleTokens(),
-			oFocusedToken, iFocusIndex, iIndex, iMinIndex, iMaxIndex;
-
-		if (bDeleteToken || !oTargetToken || (!bShiftKey && bCtrlKey)) { // Ctrl
-			this._oSelectionOrigin = null;
-			return;
-		}
-
-		if (!bShiftKey) { // Simple click/tap
-			// simple select, neither ctrl nor shift key was pressed, deselects other tokens
-			this._oSelectionOrigin = oTargetToken;
-			this._changeAllTokensSelection(false, oTargetToken, true);
-		}
-
-		// Shift
-		oFocusedToken = oTargetToken;
-		if (this._oSelectionOrigin) {
-			oFocusedToken = this._oSelectionOrigin;
-		} else {
-			this._oSelectionOrigin = oFocusedToken;
-		}
-
-		if (oTargetToken && this.hasOneTruncatedToken()) {
-			this._handleNMoreIndicatorPress();
-			return;
-		}
-
-		iFocusIndex = this.indexOfToken(oFocusedToken);
-		iIndex = this.indexOfToken(oTargetToken);
-		iMinIndex = Math.min(iFocusIndex, iIndex);
-		iMaxIndex = Math.max(iFocusIndex, iIndex);
-
-		aTokens.forEach(function (oToken, i) {
-			if (i >= iMinIndex && i <= iMaxIndex && bShiftKey) {
-				oToken.setSelected(oTargetToken.getSelected());
-			}
-		});
-	};
-
-	/**
-	 * Called when the user presses the left arrow key, focuses previous token.
-	 * @param {jQuery.Event} oEvent The event triggered by the user
-	 * @private
-	 */
-	Tokenizer.prototype.onsapprevious = function(oEvent) {
-		var aTokens = this._getVisibleTokens(),
-			iLength = aTokens.length;
-
-		oEvent.preventDefault();
-
-		if (iLength === 0) {
-			return;
-		}
-
-		var oFocusedElement = Element.closestTo(document.activeElement);
-
-		// oFocusedElement could be undefined since the focus element might not correspond to an SAPUI5 Control
-		var index = oFocusedElement ? aTokens.indexOf(oFocusedElement) : -1;
-
-		if (index === 0) {
-			oEvent.setMarked("forwardFocusToParent");
-			// focus is on first token - we do not handle this event and let it bubble
-			return;
-		}
-
-		var targetToken, currentToken;
-
-		if (index > 0) {
-			targetToken = aTokens[index - 1];
-			this._ensureTokenVisible(targetToken);
-			targetToken.focus();
-		} else  {
-			targetToken = aTokens[aTokens.length - 1];
-			this._ensureTokenVisible(targetToken);
-			// Prevent default scrolling in IE when last token is focused
-			targetToken.focus({ preventScroll: true });
-		}
-
-		if (oEvent.shiftKey) {
-			currentToken = aTokens[index];
-			targetToken.setSelected(true);
-			currentToken.setSelected(true);
-		}
-
-		// mark the event that it is handled by the control
-		oEvent.setMarked();
-	};
-
-	/**
-	 * Called when the user presses the right arrow key, focuses next token.
-	 * @param {jQuery.Event} oEvent The event triggered by the user
-	 * @private
-	 */
-	Tokenizer.prototype.onsapnext = function(oEvent) {
-		var aTokens = this._getVisibleTokens(),
-			iLength = aTokens.length;
-
-		oEvent.preventDefault();
-
-		if (iLength === 0) {
-			return;
-		}
-
-		var oFocusedElement = Element.closestTo(document.activeElement);
-
-		// oFocusedElement could be undefined since the focus element might not correspond to an SAPUI5 Control
-		var index = oFocusedElement ? aTokens.indexOf(oFocusedElement) : -1;
-		var oNextToken = aTokens[index + 1];
-		this._ensureTokenVisible(oNextToken);
-
-		if (index < iLength - 1) {
-			var currentToken = aTokens[index];
-
-			oNextToken.focus();
->>>>>>> 2f61fbe5
 
 			if (this._oPopup) {
 				this._oPopup.setContentWidth(this.getWidth() || this.getMaxWidth());
@@ -1397,9 +1264,13 @@
 
 			this._bFocusFirstToken = oEvent.srcControl === this.getTokens()[0];
 
-			if (!this._bFocusFirstToken) {
+			if (!this._bFocusFirstToken && !this._bTokenToBeDeleted) {
 				this._ensureTokenVisible(oEvent.srcControl);
 			}
+		};
+
+		Tokenizer.prototype.onmousedown = function (oEvent) {
+			this._bTokenToBeDeleted = oEvent.target.matches(".sapMTokenIcon, .sapMTokenIcon *");
 		};
 
 		Tokenizer.prototype.ontap = function (oEvent) {
