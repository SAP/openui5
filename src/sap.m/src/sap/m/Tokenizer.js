/*!
 * ${copyright}
 */

// Provides control sap.m.Tokenizer.
sap.ui.define([
	'./library',
	"sap/base/i18n/Localization",
	'sap/m/Button',
	'sap/m/List',
	'sap/m/StandardListItem',
	'sap/m/ResponsivePopover',
	"sap/ui/core/ControlBehavior",
	'sap/ui/core/Control',
	'sap/ui/core/Element',
	"sap/ui/core/Lib",
	'sap/ui/core/delegate/ScrollEnablement',
	'sap/ui/Device',
	'sap/ui/core/InvisibleText',
	'sap/ui/core/ResizeHandler',
	'./TokenizerRenderer',
	"sap/ui/dom/containsOrEquals",
	"sap/ui/events/KeyCodes",
	"sap/base/Log",
	"sap/ui/core/EnabledPropagator",
	"sap/ui/core/Theming",
	"sap/ui/core/theming/Parameters",
	// jQuery Plugin "scrollLeftRTL"
	"sap/ui/dom/jquery/scrollLeftRTL"
],
	function(
		library,
		Localization,
		Button,
		List,
		StandardListItem,
		ResponsivePopover,
		ControlBehavior,
		Control,
		Element,
		Library,
		ScrollEnablement,
		Device,
		InvisibleText,
		ResizeHandler,
		TokenizerRenderer,
		containsOrEquals,
		KeyCodes,
		Log,
		EnabledPropagator,
		Theming,
		Parameters
	) {
		"use strict";

		var CSS_CLASS_NO_CONTENT_PADDING = "sapUiNoContentPadding";
		var RenderMode = library.TokenizerRenderMode;
		var PlacementType = library.PlacementType;
		var ListMode = library.ListMode;
		var ListType = library.ListType;
		var ButtonType = library.ButtonType;

		/**
		 * Constructor for a new Tokenizer.
		 *
		 * @param {string} [sId] ID for the new control, generated automatically if no ID is given
		 * @param {object} [mSettings] Initial settings for the new control
		 *
		 * @class
		 * <h3>Overview</h3>
		 * A tokenizer is a container for {@link sap.m.Token Tokens}. It also handles all actions associated with the tokens like adding, deleting, selecting and editing.
		 * <h3>Structure</h3>
		 * The tokens are stored in the <code>tokens</code> aggregation.
		 * The tokenizer can determine, by setting the <code>editable</code> property, whether the tokens in it are editable.
		 * Still the Token itself can determine if it is <code>editable</code>. This allows you to have non-editable Tokens in an editable Tokenizer.
		 *
		 * <h3>Usage</h3>
		 * <h4>When to use:</h4>
		 * The tokenizer can only be used as part of {@link sap.m.MultiComboBox MultiComboBox}, {@link sap.m.MultiInput MultiInput} or sap.ui.comp.valuehelpdialog.ValueHelpDialog.
		 *
		 * @extends sap.ui.core.Control
		 * @author SAP SE
		 * @version ${version}
		 *
		 * @constructor
		 * @public
		 * @since 1.22
		 * @alias sap.m.Tokenizer
		 * @see {@link fiori:https://experience.sap.com/fiori-design-web/token/ Tokenizer}
		 */
		var Tokenizer = Control.extend("sap.m.Tokenizer", /** @lends sap.m.Tokenizer.prototype */ {
			metadata : {

				library : "sap.m",
				properties : {

					/**
					 * true if tokens shall be editable otherwise false
					 */
					editable : {type : "boolean", group : "Misc", defaultValue : true},

					/**
					 * Defines the width of the Tokenizer.
					 */

					width : {type : "sap.ui.core.CSSSize", group : "Dimension", defaultValue : null},

					/**
					 * Defines the maximum width of the Tokenizer.
					 */
					maxWidth : {type: "sap.ui.core.CSSSize", group: "Dimension", defaultValue : "100%"},

					/**
					 * Defines the mode that the Tokenizer will use:
					 * <ul>
					 * <li><code>sap.m.TokenizerRenderMode.Loose</code> mode shows all tokens, no matter the width of the Tokenizer</li>
					 * <li><code>sap.m.TokenizerRenderMode.Narrow</code> mode forces the Tokenizer to show only as much tokens as possible in its width and add an n-More indicator</li>
					 * </ul>
					 */
					renderMode: {type : "string", group : "Misc", defaultValue : RenderMode.Loose},

					/**
					 * Defines the count of hidden tokens if any. If this property is set to 0, the n-More indicator will not be shown.
					 */
					hiddenTokensCount: {type : "int", group : "Misc", defaultValue : 0, visibility: "hidden"}

				},
				defaultAggregation : "tokens",
				aggregations : {

					/**
					 * the currently displayed tokens
					 */
					tokens : {type : "sap.m.Token", multiple : true, singularName : "token"},
					/**
					 * Hidden text used for accesibility
					 */
					_tokensInfo: {type: "sap.ui.core.InvisibleText", multiple: false, visibility: "hidden"}
				},
				associations : {

					/**
					 * Association to controls / ids which describe this control (see WAI-ARIA attribute aria-describedby).
					 */
					ariaDescribedBy: {type: "sap.ui.core.Control", multiple: true, singularName: "ariaDescribedBy"},

					/**
					 * Association to controls / ids which label this control (see WAI-ARIA attribute aria-labelledby).
					 */
					ariaLabelledBy: {type: "sap.ui.core.Control", multiple: true, singularName: "ariaLabelledBy"}
				},
				events : {
					/**
					 * Fired when a token is deleted by clicking icon, pressing backspace or delete button.
					 * <Note:> Once the event is fired, application is responsible for removing / destroying the token from the aggregation.
					 * @public
					 * @since 1.82
					 */
					tokenDelete: {
						parameters: {
							/**
							 * The array of tokens that are removed.
							 */
							tokens: { type: "sap.m.Token[]" },

							/**
							 * Keycode of the key pressed for deletion (backspace or delete).
							 */
							keyCode: { type: "number" }
						}
					}
				}
			},

			renderer: TokenizerRenderer
		});

		var oRb = Library.getResourceBundleFor("sap.m");

		EnabledPropagator.apply(Tokenizer.prototype, [true]);

		Tokenizer.prototype.init = function() {
			// Do not allow text selection in the Tokenizer
			// If called with 'false', the method prevents the
			// default behavior and propagation of the 'selectstart' event.
			// For more info - check sap.ui.core.Control.js
			this.allowTextSelection(false);
			this._oTokensWidthMap = {};
			this._oIndicator = null;
			this._bShouldRenderTabIndex = null;
			this._oScroller = new ScrollEnablement(this, this.getId() + "-scrollContainer", {
				horizontal : true,
				vertical : false,
				nonTouchScrolling : true
			});

			// The ratio between the font size of the token and the font size of the items used in the
			// n-more popover.
			this._fFontSizeRatio = 1.0;

			if (ControlBehavior.isAccessibilityEnabled()) {
				var sAriaTokenizerContainToken = new InvisibleText({
					text: oRb.getText("TOKENIZER_ARIA_NO_TOKENS")
				});

				this.setAggregation("_tokensInfo", sAriaTokenizerContainToken);
			}

			// listen for delete event of tokens, it bubbles
			this.attachEvent("delete", function(oEvent) {
				var oToken = oEvent.getSource();
				this.getSelectedTokens();
				this.fireEvent("tokenDelete", {
					tokens: [oToken]
				});

				oEvent.cancelBubble();
			}, this);

			this._bThemeApplied = false;

			this._handleThemeApplied = () => {
				this._bThemeApplied = true;
				Theming.detachApplied(this._handleThemeApplied);
			};

			Theming.attachApplied(this._handleThemeApplied);
		};

		/**
		 * Opens or closes the token popup when N-more label is pressed.
		 *
		 * @private
		 */
		Tokenizer.prototype._handleNMoreIndicatorPress = function () {
			this._togglePopup(this.getTokensPopup());
		};


		/**
		* Getter for the list containing tokens.
		 *
		 * @returns {sap.m.List} The list
		 * @private
		 */
		Tokenizer.prototype._getTokensList = function () {
			if (!this._oTokensList) {
				this._oTokensList = new List({
					width: "auto",
					mode: ListMode.Delete
				}).attachDelete(this._handleListItemDelete, this)
				.attachItemPress(this._handleListItemPress, this);
			}

			return this._oTokensList;
		};

		/**
		 * Changes list mode.
		 *
		 * @param sMode {sap.m.ListMode}
		 * @private
		 */
		Tokenizer.prototype._setPopoverMode = function (sMode) {
			var oSettings = {},
				oPopover = this.getTokensPopup();

			switch (sMode) {
				case ListMode.Delete:
					oSettings = {
						showArrow: false,
						placement: PlacementType.VerticalPreferredBottom
					};
					break;
				default:
					oSettings = {
						showArrow: true,
						placement: PlacementType.Auto
					};
					break;
			}
			oPopover.setShowArrow(oSettings.showArrow);
			oPopover.setPlacement(oSettings.placement);

			this._getTokensList().setMode(sMode);
		};

		/**
		 * Fills a list by creating new list items and mapping them to certain token.
		 *
		 * There might be a filtering function, so only certain tokens can be mapped to a ListItem.
		 *
		 * @param oList {sap.m.List}
		 * @param fnFilter {function}
		 * @private
		 */
		Tokenizer.prototype._fillTokensList = function (oList, fnFilter) {
			oList.destroyItems();

			fnFilter = fnFilter ? fnFilter : function () { return true; };

			this.getTokens()
				.filter(fnFilter)
				.forEach(function (oToken) {
					oList.addItem(this._mapTokenToListItem(oToken));
				}, this);
		};

		/**
		 * Handles token deletion from the List.
		 *
		 * @param oEvent
		 * @private
		 */
		Tokenizer.prototype._handleListItemDelete = function (oEvent) {
			var oListItem = oEvent.getParameter("listItem");
			var sSelectedId = oListItem && oListItem.data("tokenId");
			var oTokenToDelete;

			oTokenToDelete = this.getTokens().filter(function(oToken){
				return (oToken.getId() === sSelectedId) && oToken.getEditable();
			})[0];

			if (oTokenToDelete) {
				this.fireTokenDelete({
					tokens: [oTokenToDelete]
				});

				this._adjustTokensVisibility();
			}
		};

		/**
		 * Handles token press from the List.
		 *
		 * @param oEvent
		 * @private
		 */
		Tokenizer.prototype._handleListItemPress = function (oEvent) {
		   var oListItem = oEvent.getParameter("listItem");
		   var sSelectedId = oListItem && oListItem.data("tokenId");
		   var oPressedToken = this.getTokens().filter(function(oToken){
			   return (oToken.getId() === sSelectedId);
		   })[0];

		   if (oPressedToken) {
			   oPressedToken.firePress();
		   }
	   };

		/**
		 * Returns N-More Popover/Dialog.
		 *
		 * @private
		 * @ui5-restricted sap.m.MultiInput, sap.m.MultiComboBox
		 * @returns {sap.m.ResponsivePopover}
		 */
		Tokenizer.prototype.getTokensPopup = function () {
			if (this._oPopup) {
				return this._oPopup;
			}

			this._oPopup = new ResponsivePopover({
				showArrow: false,
				showHeader: Device.system.phone,
				placement: PlacementType.Auto,
				offsetX: 0,
				offsetY: 3,
				horizontalScrolling: false,
				title: this._getDialogTitle(),
				content: this._getTokensList()
			})
				.attachBeforeOpen(function () {
					var iWidestElement = this.getEditable() ? 120 : 32, // Paddings & Delete icons in editable mode && paddings in non-editable mode
						oPopup = this._oPopup,
						fnGetDensityMode = function () {
							var oParent = this.getDomRef() && this.getDomRef().parentElement;
							var sDensityMode = "Cozy";

							if (!oParent) {
								return sDensityMode;
							}

							if (oParent.closest(".sapUiSizeCompact") !== null || document.body.classList.contains("sapUiSizeCompact")) {
								sDensityMode = "Compact";
							}

							return sDensityMode;
						}.bind(this),
						fnGetRatioPromise = new Promise(function (resolve) {
							Parameters.get({
								name: ["_sap_m_Tokenizer_FontSizeRatio" + fnGetDensityMode()],
								callback: function (sFontSizeRatio) {
									var fRatio = parseFloat(sFontSizeRatio);
									if (isNaN(fRatio)) {
										resolve(this._fFontSizeRatio);
										return;
									}
									resolve(fRatio);
								}.bind(this)
							});
						}.bind(this));

					if (oPopup.getContent && !oPopup.getContent().length) {
						oPopup.addContent(this._getTokensList());
					}
					this._fillTokensList(this._getTokensList());

					iWidestElement += Object.keys(this._oTokensWidthMap) // Object.values is not supported in IE
						.map(function (sKey) { return this._oTokensWidthMap[sKey]; }, this)
						.sort(function (a, b) { return a - b; }) // Just sort() returns odd results
						.pop() || 0; // Get the longest element in PX

					// The row below takes into consideration the ratio of the token's width to item's font size
					// which in turn is used to adjust the longest element's width so that there is no truncation
					// in the n-more popover.
					// width = width + (width * <<ratio converted in difference>>);

					fnGetRatioPromise.then(function (fRatio) {
						iWidestElement += Math.ceil(iWidestElement * ( 1 - fRatio ));
						oPopup.setContentWidth(iWidestElement + "px");
					});
				}, this);

			this.addDependent(this._oPopup);
			this._oPopup.addStyleClass(CSS_CLASS_NO_CONTENT_PADDING);
			this._oPopup.addStyleClass("sapMTokenizerTokensPopup");

			if (Device.system.phone) {
				this._oPopup.setEndButton(new Button({
					text: oRb.getText("SUGGESTIONSPOPOVER_CLOSE_BUTTON"),
					type: ButtonType.Emphasized,
					press: function () {
						this._oPopup.close();
					}.bind(this)
				}));
			}

			return this._oPopup;
		};

		Tokenizer.prototype._getDialogTitle = function () {
			var oResourceBundle = Library.getResourceBundleFor("sap.m");
			var aLabeles = this.getAriaLabelledBy().map(function(sLabelID) {
				return Element.getElementById(sLabelID);
			});

			return aLabeles.length ? aLabeles[0].getText() : oResourceBundle.getText("COMBOBOX_PICKER_TITLE");
		};

		/**
		 * Toggles the popover.
		 *
		 * @private
		 * @ui5-restricted sap.m.MultiInput, sap.m.MultiComboBox
		 */
		Tokenizer.prototype._togglePopup = function (oPopover) {
			var oOpenByDom,
				oDomRef = this.getDomRef(),
				oPopoverIsOpen = oPopover.isOpen(),
				bEditable = this.getEditable();

			this._setPopoverMode(bEditable ? ListMode.Delete : ListMode.None);

			if (oPopoverIsOpen) {
				oPopover.close();
			} else {
				oOpenByDom = bEditable || this.hasOneTruncatedToken() ? oDomRef : this._oIndicator[0];
				oOpenByDom = oOpenByDom && oOpenByDom.className.indexOf("sapUiHidden") === -1 ? oOpenByDom : oDomRef;
				oPopover.openBy(oOpenByDom || oDomRef);
			}
		};

		/**
		 * Generates a StandardListItem from token.
		 *
		 * @param {sap.m.Token} oToken The token
		 * @private
		 * @returns {sap.m.StandardListItem | null} The generated ListItem
		 */
		Tokenizer.prototype._mapTokenToListItem = function (oToken) {
			if (!oToken) {
				return null;
			}

			var oListItem = new StandardListItem({
				selected: true,
				wrapping: true,
				type: ListType.Active,
				wrapCharLimit: 10000
			}).data("tokenId", oToken.getId());

			oListItem.setTitle(oToken.getText());

			return oListItem;
		};

		/** Gets the width of the tokenizer that will be used for the calculation for hiding
		 * or revealing the tokens.
		 *
		 * @returns {number} The width of the DOM in pixels.
		 * @private
		 */
		Tokenizer.prototype._getPixelWidth = function ()  {
			var sMaxWidth = this.getMaxWidth(),
				iTokenizerWidth,
				oDomRef = this.getDomRef(),
				iPaddingLeft;

			if (!oDomRef) {
				return;
			}

			// The padding needs to be exluded from the calculations later on
			// as it is actually not an available space.
			iPaddingLeft = parseInt(this.$().css("padding-left"));

			if (sMaxWidth.indexOf("px") === -1) {
				// We need to use pixel width in order to calculate the space left for the Tokens.
				// In standalone Tokenizer, we take the width of the Tokenizer itself.
				iTokenizerWidth = oDomRef.clientWidth;
			} else {
				iTokenizerWidth = parseInt(this.getMaxWidth());
			}

			return iTokenizerWidth - iPaddingLeft;
		};

		/**
		 * Function determines which tokens should be displayed and adds N-more label.
		 *
		 * @private
		 */
		Tokenizer.prototype._adjustTokensVisibility = function() {
			if (!this.getDomRef()) {
				return;
			}

			var iTokenizerWidth = this._getPixelWidth(),
				aTokens = this._getVisibleTokens(),
				iTokensCount = aTokens.length,
				iLabelWidth, iFreeSpace,
				iCounter, iFirstTokenToHide = -1;

			// find the index of the first overflowing token
			aTokens.some(function (oToken, iIndex) {
				iTokenizerWidth = iTokenizerWidth - this._oTokensWidthMap[oToken.getId()];
				if ((iTokenizerWidth <= 1 && iTokensCount === 1) || iTokenizerWidth < 0) {
					iFirstTokenToHide = iIndex;
					return true;
				} else {
					iFreeSpace = iTokenizerWidth;
				}
			}, this);

			if (iTokensCount === 1 && iFirstTokenToHide !== -1) {
				this.setFirstTokenTruncated(true);
				return;
			} else if (iTokensCount === 1 && aTokens[0].getTruncated()) {
				this.setFirstTokenTruncated(false);
			}

			// adjust the visibility of the tokens
			if (iFirstTokenToHide > -1) {

				for (iCounter = 0; iCounter < iTokensCount; iCounter++) {
					if (iCounter >= iFirstTokenToHide) {
						aTokens[iCounter].addStyleClass("sapMHiddenToken");
					} else {
						aTokens[iCounter].removeStyleClass("sapMHiddenToken");
					}
				}

				this._handleNMoreIndicator(iTokensCount - iFirstTokenToHide);
				iLabelWidth = this._oIndicator.width();

				// if there is not enough space after getting the actual indicator width, hide the last visible token
				// and update the n-more indicator
				if (iLabelWidth >= iFreeSpace) {
					iFirstTokenToHide = iFirstTokenToHide - 1;

					this._handleNMoreIndicator(iTokensCount - iFirstTokenToHide);
					aTokens[iFirstTokenToHide].addStyleClass("sapMHiddenToken");
				}

				this._setHiddenTokensCount(iTokensCount - iFirstTokenToHide);
			} else {
				// if no token needs to be hidden, show all
				this._setHiddenTokensCount(0);
				this._showAllTokens();
			}
		};

		/**
		 * Sets the first token truncation.
		 *
		 * @param {boolean} bValue The value to set
		 * @returns {this} <code>this</code> instance for method chaining
		 * @protected
		 */
		Tokenizer.prototype.setFirstTokenTruncated = function (bValue) {
			var oToken = this.getTokens()[0];

			oToken && oToken.setTruncated(bValue);
			if (bValue) {
				this.addStyleClass("sapMTokenizerOneLongToken");
			} else {
				this.removeStyleClass("sapMTokenizerOneLongToken");
				this.scrollToEnd();
			}

			return this;
		};

		/**
		 * Checks if the token is one and truncated.
		 *
		 * @returns {boolean}
		 * @protected
		 */
		Tokenizer.prototype.hasOneTruncatedToken = function () {
			return this.getTokens().length === 1 && this.getTokens()[0].getTruncated();
		};

		/**
		 * Renders the N-more label.
		 * @private
		 *
		 * @param {number} iHiddenTokensCount The number of hidden tokens
		 * @returns {this} this instance for method chaining
		 */
		Tokenizer.prototype._handleNMoreIndicator = function (iHiddenTokensCount) {
			if (!this.getDomRef()) {
				return this;
			}

			if (iHiddenTokensCount) {
				var sLabelKey = "MULTIINPUT_SHOW_MORE_TOKENS";

				if (iHiddenTokensCount === this._getVisibleTokens().length) {
					if (iHiddenTokensCount === 1) {
						sLabelKey = "TOKENIZER_SHOW_ALL_ITEM";
					} else {
						sLabelKey = "TOKENIZER_SHOW_ALL_ITEMS";
					}
				}

				this._oIndicator.html(oRb.getText(sLabelKey, [iHiddenTokensCount]));
			}

			return this;
		};

		/**
		 * Returns the visible tokens.
		 *
		 * @returns {array} Array of tokens
		 * @private
		 */
		Tokenizer.prototype._getVisibleTokens = function () {
			return this.getTokens().filter(function (oToken) {
				return oToken.getVisible();
			});
		};

		/**
		 * Function makes all tokens visible, used for collapsed=false.
		 *
		 * @private
		 */
		Tokenizer.prototype._showAllTokens = function() {
			this._getVisibleTokens().forEach(function(oToken) {
				// TODO: Token should provide proper API for this
				oToken.removeStyleClass("sapMHiddenToken");
			});
		};

<<<<<<< HEAD
		/**
		 * Function returns the internally used scroll delegate.
		 *
		 * @public
		 * @returns {sap.ui.core.delegate.ScrollEnablement} The scroll delegate
		 */
		Tokenizer.prototype.getScrollDelegate = function() {
			return this._oScroller;
		};

		/**
		 * Function scrolls the tokens to the end.
		 *
		 * @public
		 */
		Tokenizer.prototype.scrollToEnd = function() {
			var domRef = this.getDomRef(),
				bRTL = Localization.getRTL(),
				iScrollWidth,
				scrollDiv;

			if (!this.getDomRef()) {
				return;
			}

			scrollDiv = this.$().find(".sapMTokenizerScrollContainer")[0];
			iScrollWidth = scrollDiv.scrollWidth;

			if (bRTL) {
				iScrollWidth *= -1;
			}

			domRef.scrollLeft = iScrollWidth;
		};

		Tokenizer.prototype._registerResizeHandler = function(){
			if (!this._sResizeHandlerId) {
				this._sResizeHandlerId = ResizeHandler.register(this.getDomRef(), this._handleResize.bind(this));
			}
		};

		Tokenizer.prototype._handleResize = function(){
			this._useCollapsedMode(this.getRenderMode());
			this.scrollToEnd();
		};

		/**
		 * Function sets the tokenizer's width in pixels.
		 *
		 * @public
		 * @param {number} nWidth The new width in pixels
		 */
		Tokenizer.prototype.setPixelWidth = function(nWidth) {
			if (typeof nWidth !== "number") {
				Log.warning("Tokenizer.setPixelWidth called with invalid parameter. Expected parameter of type number.");
				return;
			}

			this.setWidth(nWidth + "px");

			if (this._oScroller) {
				this._oScroller.refresh();
			}

		};

		/**
		 * Function scrolls the tokens to the start.
		 *
		 * @public
		 *
		 */
		Tokenizer.prototype.scrollToStart = function() {
			var domRef = this.getDomRef();

			if (!domRef) {
				return;
			}

			domRef.scrollLeft = 0;
		};

		/**
		 * Function returns the tokens' width.
		 *
		 * @public
		 *
		 * @returns {number} The complete width of all tokens
		 */
		Tokenizer.prototype.getScrollWidth = function(){
			if (!this.getDomRef()) {
				return 0;
			}

			return this.$().children(".sapMTokenizerScrollContainer")[0].scrollWidth;
		};

		Tokenizer.prototype.onBeforeRendering = function() {
			var aTokens = this.getTokens();

			if (aTokens.length !== 1) {
				this.setFirstTokenTruncated(false);
			}

			aTokens.forEach(function(oToken, iIndex) {
				oToken.setProperty("editableParent", this.getEditable() && this.getEnabled());
				oToken.setProperty("posinset", iIndex + 1);
				oToken.setProperty("setsize", aTokens.length);
=======
			this.fireTokenUpdate({
				type: Tokenizer.TokenChangeType.Removed,
				addedTokens: [],
				removedTokens: aSelectedTokens.length ? aSelectedTokens : [oToken]
			});
	};

	/**
	 * Opens or closes the token popup when N-more label is pressed.
	 *
	 * @private
	 */
	Tokenizer.prototype._handleNMoreIndicatorPress = function () {
		this._bIsOpenedByNMoreIndicator = true;
		this._togglePopup(this.getTokensPopup());
	};


	/**
	* Getter for the list containing tokens.
	 *
	 * @returns {sap.m.List} The list
	 * @private
	 */
	Tokenizer.prototype._getTokensList = function () {
		if (!this._oTokensList) {
			this._oTokensList = new List({
				width: "auto",
				mode: ListMode.Delete
			}).attachDelete(this._handleListItemDelete, this)
			.attachItemPress(this._handleListItemPress, this);
		}

		return this._oTokensList;
	};

	/**
	 * Changes list mode.
	 *
	 * @param sMode {sap.m.ListMode}
	 * @private
	 */
	Tokenizer.prototype._setPopoverMode = function (sMode) {
		var oSettings = {},
			oPopover = this.getTokensPopup();

		switch (sMode) {
			case ListMode.Delete:
				oSettings = {
					showArrow: false,
					placement: PlacementType.VerticalPreferredBottom
				};
				break;
			default:
				oSettings = {
					showArrow: true,
					placement: PlacementType.Auto
				};
				break;
		}
		oPopover.setShowArrow(oSettings.showArrow);
		oPopover.setPlacement(oSettings.placement);

		this._getTokensList().setMode(sMode);
	};

	/**
	 * Fills a list by creating new list items and mapping them to certain token.
	 *
	 * There might be a filtering function, so only certain tokens can be mapped to a ListItem.
	 *
	 * @param oList {sap.m.List}
	 * @param fnFilter {function}
	 * @private
	 */
	Tokenizer.prototype._fillTokensList = function (oList, fnFilter) {
		oList.destroyItems();

		fnFilter = fnFilter ? fnFilter : function () { return true; };

		this.getTokens()
			.filter(fnFilter)
			.forEach(function (oToken) {
				oList.addItem(this._mapTokenToListItem(oToken));
>>>>>>> 847869c5
			}, this);

			this._setTokensAria();
		};

		/**
		 * Called after the control is rendered.
		 *
		 * @private
		 */
		Tokenizer.prototype.onAfterRendering = function() {
			var sRenderMode = this.getRenderMode();

			this._oIndicator = this.$().find(".sapMTokenizerIndicator");

			if (this._bThemeApplied) {
				this._storeTokensSizes();
			}
			// refresh the render mode (loose/narrow) based on whether an indicator should be shown
			// to ensure that the N-more label is rendered correctly
			this._useCollapsedMode(sRenderMode);
			this._registerResizeHandler();

			if (sRenderMode === RenderMode.Loose) {
				this.scrollToEnd();
			}
		};

		/**
		 * Called after a new theme is applied.
		 *
		 * @private
		 */
		Tokenizer.prototype.onThemeChanged = function() {
			this._storeTokensSizes();
			this._useCollapsedMode(this.getRenderMode());
		};

<<<<<<< HEAD
		/**
		 * Stores sizes of the tokens for layout calculations.
		 *
		 * @private
		 */
		Tokenizer.prototype._storeTokensSizes = function() {
			var aTokens = this.getTokens();

			aTokens.forEach(function(oToken){
				if (oToken.getDomRef() && !oToken.$().hasClass("sapMHiddenToken") && !oToken.getTruncated()) {
					this._oTokensWidthMap[oToken.getId()] = oToken.$().outerWidth(true);
				}
=======
				fnGetRatioPromise.then(function (fRatio) {
					iWidestElement += Math.ceil(iWidestElement * ( 1 - fRatio ));
					oPopup.setContentWidth(iWidestElement + "px");
				});
			}, this)
			.attachAfterClose(function () {
				if (this.getTokens().length && this._bIsOpenedByNMoreIndicator) {
					this.getTokens()[0].focus();
				}
				this._bIsOpenedByNMoreIndicator = false;
>>>>>>> 847869c5
			}, this);
		};

		/**
		 * Handles the setting of collapsed state.
		 *
		 * @param {string} sRenderMode If true collapses the tokenizer's content
		 * @private
		 */
		Tokenizer.prototype._useCollapsedMode = function(sRenderMode) {
			var aTokens = this._getVisibleTokens();

			if (!aTokens.length) {
				this._setHiddenTokensCount(0);
				return;
			}

			if (sRenderMode === RenderMode.Narrow) {
				this._adjustTokensVisibility();
			} else {
				this._setHiddenTokensCount(0);
				this._showAllTokens();
			}
		};

		/**
		 * Handle the focus leave event, deselects token.
		 *
		 * @param {jQuery.Event} oEvent The occuring event
		 * @private
		 */
		Tokenizer.prototype.onsapfocusleave = function(oEvent) {
			// when focus goes to token, keep the select status, otherwise deselect all tokens
			if (document.activeElement === this.getDomRef() || !this._checkFocus()) {
				this._changeAllTokensSelection(false);
				this._oSelectionOrigin = null;
			}
		};

		Tokenizer.prototype.onsapbackspace = function (oEvent) {
			var aSelectedTokens = this.getSelectedTokens();
			var oFocussedToken = this.getTokens().filter(function (oToken) {
				return oToken.getFocusDomRef() === document.activeElement;
			})[0];
			var aDeletingTokens = aSelectedTokens.length ? aSelectedTokens : [oFocussedToken];

			oEvent.preventDefault();

			return this.fireTokenDelete({
				tokens: aDeletingTokens,
				keyCode: oEvent.which
			});
		};

		Tokenizer.prototype.onsapdelete = Tokenizer.prototype.onsapbackspace;

		/**
		 * Handle the key down event for Ctrl+ a , Ctrl+ c and Ctrl+ x.
		 *
		 * @param {jQuery.Event}oEvent The occuring event
		 * @private
		 */
		Tokenizer.prototype.onkeydown = function(oEvent) {
			var bSelectAll;

			if (!this.getEnabled()) {
				return;
			}

			if (oEvent.which === KeyCodes.TAB) {
				this._changeAllTokensSelection(false);
			}

			// ctrl/meta + c OR ctrl/meta + A
			if ((oEvent.ctrlKey || oEvent.metaKey) && oEvent.which === KeyCodes.A) {

				//to check how many tokens are selected before Ctrl + A in Tokenizer
				bSelectAll = this.getSelectedTokens().length < this._getVisibleTokens().length;

				if (this._getVisibleTokens().length > 0) {
					this.focus();
					this._changeAllTokensSelection(bSelectAll);
					oEvent.preventDefault();
					oEvent.stopPropagation();
				}
			}

			// ctrl/meta + c OR ctrl/meta + Insert
			if ((oEvent.ctrlKey || oEvent.metaKey) && (oEvent.which === KeyCodes.C || oEvent.which === KeyCodes.INSERT)) {
				this._copy();
			}

			// ctr/meta + x OR Shift + Delete
			if (((oEvent.ctrlKey || oEvent.metaKey) && oEvent.which === KeyCodes.X) || (oEvent.shiftKey && oEvent.which === KeyCodes.DELETE)) {
				if (this.getEditable()) {
					this._cut();
				} else {
					this._copy();
				}
			}
		};

		Tokenizer.prototype._shouldPreventModifier = function (oEvent) {
			var bShouldPreventOnMac = Device.os.macintosh && oEvent.metaKey;
			var bShouldPreventOnWindows = Device.os.windows && oEvent.altKey;

			return bShouldPreventOnMac || bShouldPreventOnWindows;
		};

		/**
		* Pseudo event for pseudo 'previous' event with modifiers (Ctrl, Alt or Shift).
		*
		* @see #onsapprevious
		* @param {jQuery.Event} oEvent The event object
		* @private
		*/
		Tokenizer.prototype.onsappreviousmodifiers = function (oEvent) {
			if (!this._shouldPreventModifier(oEvent)) {
				this.onsapprevious(oEvent);
			}
		};

		/**
		* Pseudo event for pseudo 'next' event with modifiers (Ctrl, Alt or Shift).
		*
		* @see #onsapnext
		* @param {jQuery.Event} oEvent The event object
		* @private
		*/
		Tokenizer.prototype.onsapnextmodifiers = function (oEvent) {
			if (!this._shouldPreventModifier(oEvent)) {
				this.onsapnext(oEvent);
			}
		};

		/**
		* Pseudo event for keyboard Home with modifiers (Ctrl, Alt or Shift).
		*
		* @see #onsaphome
		* @param {jQuery.Event} oEvent The event object
		* @private
		*/
		Tokenizer.prototype.onsaphomemodifiers = function (oEvent) {
			this._selectRange(false);
		};

		/**
		* Pseudo event for keyboard End with modifiers (Ctrl, Alt or Shift).
		*
		* @see #onsapend
		* @param {jQuery.Event} oEvent The event object
		* @private
		*/
		Tokenizer.prototype.onsapendmodifiers = function (oEvent) {
			this._selectRange(true);
		};

		/**
		 * Sets the selection over a range of tokens.
		 *
		 * @param {boolean} bForwardSection True, if the selection is onward
		 * @private
		 */
		Tokenizer.prototype._selectRange = function (bForwardSection) {
			var oRange = {},
				oTokens = this._getVisibleTokens(),
				oFocusedControl = Element.closestTo(document.activeElement),
				iTokenIndex = oTokens.indexOf(oFocusedControl);

			if (!oFocusedControl || !oFocusedControl.isA("sap.m.Token")) {
				return;
			}

			if (bForwardSection) {
				oRange.start = iTokenIndex;
				oRange.end = oTokens.length - 1;
			} else {
				oRange.start = 0;
				oRange.end = iTokenIndex;
			}

			if (oRange.start < oRange.end) {
				for (var i = oRange.start; i <= oRange.end; i++) {
					oTokens[i].setSelected(true);
				}
			}

		};

		/**
		 * Handles the copy event.
		 *
		 * @private
		 */
		Tokenizer.prototype._copy = function() {
			this._fillClipboard("copy");
		};

		Tokenizer.prototype._fillClipboard = function (sShortcutName) {
			var aSelectedTokens = this.getSelectedTokens();
			var sTokensTexts = aSelectedTokens.map(function(oToken) {
				return oToken.getText();
			}).join("\r\n");

			/* fill clipboard with tokens' texts so parent can handle creation */
			var cutToClipboard = function(oEvent) {
				if (oEvent.clipboardData) {
					oEvent.clipboardData.setData('text/plain', sTokensTexts);
				} else {
					oEvent.originalEvent.clipboardData.setData('text/plain', sTokensTexts);
				}

				oEvent.preventDefault();
			};

			document.addEventListener(sShortcutName, cutToClipboard);
			document.execCommand(sShortcutName);
			document.removeEventListener(sShortcutName, cutToClipboard);

		};

		/**
		 * Handles the cut event.
		 *
		 * @private
		 */
		Tokenizer.prototype._cut = function() {
			var aSelectedTokens = this.getSelectedTokens();
			this._fillClipboard("cut");

			this.fireTokenDelete({
				tokens: aSelectedTokens
			});
		};

		/**
		 * Adjusts the scrollLeft so that the given token is visible from its left side.
		 * @param {sap.m.Token} oToken The token that will be fully visible
		 * @private
		 */
		Tokenizer.prototype._ensureTokenVisible = function(oToken) {
			if (!oToken || !oToken.getDomRef() || !this.getDomRef()) {
				return;
			}

			var iTokenizerLeftOffset = this.$().offset().left,
				iTokenizerWidth = this.$().width(),
				iTokenLeftOffset = oToken.$().offset().left,
				bRTL = Localization.getRTL(),
				// Margins and borders are excluded from calculations therefore we need to add them explicitly.
				iTokenMargin = bRTL ? parseInt(oToken.$().css("margin-left")) : parseInt(oToken.$().css("margin-right")),
				iTokenBorder = parseInt(oToken.$().css("border-left-width")) + parseInt(oToken.$().css("border-right-width")),
				iTokenWidth = oToken.$().width() + iTokenMargin + iTokenBorder,
				iScrollLeft = bRTL ? this.$().scrollLeftRTL() : this.$().scrollLeft(),
				iLeftOffset = iScrollLeft - iTokenizerLeftOffset + iTokenLeftOffset,
				iRightOffset = iScrollLeft + (iTokenLeftOffset - iTokenizerLeftOffset + iTokenWidth - iTokenizerWidth);

			if (this._getVisibleTokens().indexOf(oToken) === 0) {
				this.$().scrollLeft(0);
				return;
			}

			if (iTokenLeftOffset < iTokenizerLeftOffset) {
				bRTL ? this.$().scrollLeftRTL(iLeftOffset) : this.$().scrollLeft(iLeftOffset);
			}

			if (iTokenLeftOffset - iTokenizerLeftOffset + iTokenWidth > iTokenizerWidth) {
				bRTL ? this.$().scrollLeftRTL(iRightOffset) : this.$().scrollLeft(iRightOffset);
			}
		};

		Tokenizer.prototype.ontap = function (oEvent) {
			var bShiftKey = oEvent.shiftKey,
				bCtrlKey = (oEvent.ctrlKey || oEvent.metaKey),
				oTargetToken = oEvent.getMark("tokenTap"),
				bDeleteToken = oEvent.getMark("tokenDeletePress"),
				aTokens = this._getVisibleTokens(),
				oFocusedToken, iFocusIndex, iIndex, iMinIndex, iMaxIndex;

			if (bDeleteToken || !oTargetToken || (!bShiftKey && bCtrlKey)) { // Ctrl
				this._oSelectionOrigin = null;
				return;
			}

			if (!bShiftKey) { // Simple click/tap
				// simple select, neither ctrl nor shift key was pressed, deselects other tokens
				this._oSelectionOrigin = oTargetToken;
				this._changeAllTokensSelection(false, oTargetToken, true);
			}

			// Shift
			oFocusedToken = oTargetToken;
			if (this._oSelectionOrigin) {
				oFocusedToken = this._oSelectionOrigin;
			} else {
				this._oSelectionOrigin = oFocusedToken;
			}

			if (oTargetToken && this.hasOneTruncatedToken()) {
				this._handleNMoreIndicatorPress();
				return;
			}

			iFocusIndex = this.indexOfToken(oFocusedToken);
			iIndex = this.indexOfToken(oTargetToken);
			iMinIndex = Math.min(iFocusIndex, iIndex);
			iMaxIndex = Math.max(iFocusIndex, iIndex);

			aTokens.forEach(function (oToken, i) {
				if (i >= iMinIndex && i <= iMaxIndex) {
					oToken.setSelected(true);
				} else if (!bCtrlKey) {
					oToken.setSelected(false);
				}
			});
		};

		/**
		 * Called when the user presses the left arrow key, focuses previous token.
		 * @param {jQuery.Event} oEvent The event triggered by the user
		 * @private
		 */
		Tokenizer.prototype.onsapprevious = function(oEvent) {
			var aTokens = this._getVisibleTokens(),
				iLength = aTokens.length;

			if (iLength === 0) {
				return;
			}

			var oFocusedElement = Element.closestTo(document.activeElement);

			// oFocusedElement could be undefined since the focus element might not correspond to an SAPUI5 Control
			var index = oFocusedElement ? aTokens.indexOf(oFocusedElement) : -1;

			if (index === 0) {
				oEvent.setMarked("forwardFocusToParent");
				// focus is on first token - we do not handle this event and let it bubble
				return;
			}

			var targetToken, currentToken;

			if (index > 0) {
				targetToken = aTokens[index - 1];
				this._ensureTokenVisible(targetToken);
				targetToken.focus();
			} else  {
				targetToken = aTokens[aTokens.length - 1];
				this._ensureTokenVisible(targetToken);
				// Prevent default scrolling in IE when last token is focused
				targetToken.focus({ preventScroll: true });
			}

			if (oEvent.shiftKey) {
				currentToken = aTokens[index];
				targetToken.setSelected(true);
				currentToken.setSelected(true);
			}

			// mark the event that it is handled by the control
			oEvent.setMarked();
			oEvent.preventDefault();
		};

		/**
		 * Called when the user presses the right arrow key, focuses next token.
		 * @param {jQuery.Event} oEvent The event triggered by the user
		 * @private
		 */
		Tokenizer.prototype.onsapnext = function(oEvent) {
			var aTokens = this._getVisibleTokens(),
				iLength = aTokens.length;

			if (iLength === 0) {
				return;
			}

			var oFocusedElement = Element.closestTo(document.activeElement);

			// oFocusedElement could be undefined since the focus element might not correspond to an SAPUI5 Control
			var index = oFocusedElement ? aTokens.indexOf(oFocusedElement) : -1;
			var oNextToken = aTokens[index + 1];
			this._ensureTokenVisible(oNextToken);

			if (index < iLength - 1) {
				var currentToken = aTokens[index];

				oNextToken.focus();

				if (oEvent.shiftKey) {
					oNextToken.setSelected(true);
					currentToken.setSelected(true);
				}
			} else {
				// focus is on last token - we do not handle this event and let it bubble
				// notify the parent that the focus should be taken over
				oEvent.setMarked("forwardFocusToParent");
				return;
			}

			// mark the event that it is handled by the control
			oEvent.setMarked();
			oEvent.preventDefault();
		};

		/**
		 * Function parses given text, and text is separated by line break.
		 *
		 * @private
		 * @param {string} sString  The texts that needs to be parsed
		 * @returns {array} Array of string after parsing
		 */
		Tokenizer.prototype._parseString = function(sString) {

			// for the purpose to copy from column in excel and paste in MultiInput/MultiComboBox
			// delimiter is line break
			return sString.split(/\r\n|\r|\n/g);
		};

		/**
		 * Checks whether the Tokenizer or one of its internal DOM elements has the focus.
		 * @returns {object} The control that has the focus
		 * @private
		 */
		Tokenizer.prototype._checkFocus = function() {
			return this.getDomRef() && containsOrEquals(this.getDomRef(), document.activeElement);
		};

		/**
		 * Function selects all tokens.
		 *
		 * @public
		 * @param {boolean} bSelect [optional] true for selecting, false for deselecting
		 * @returns {this} this instance for method chaining
		 */
		Tokenizer.prototype.selectAllTokens = function(bSelect) {
			if (bSelect === undefined) {
				bSelect = true;
			}

			this._changeAllTokensSelection(bSelect);

			return this;
		};

		/**
		 * Function selects/deselects all tokens and fires the correct "select" or "deselect" events.
		 * @param {boolean} bSelect Whether the tokens should be selected
		 * @param {sap.m.Token} oTokenToSkip  [optional] this token will be skipped when changing the selection
		 * @param {boolean} bSkipClipboardSelect  [optional] selecting the hidden cli div to enable copy to clipboard will be skipped
		 * @private
		 */
		Tokenizer.prototype._changeAllTokensSelection = function (bSelect, oTokenToSkip, bSkipClipboardSelect) {
			var aTokens = this._getVisibleTokens();

			aTokens
				.filter(function (oToken) {
					return oToken !== oTokenToSkip;
				})
				.forEach(function (oToken) {
					oToken.setSelected(bSelect);
				});

				if (!bSkipClipboardSelect) {
					this._doSelect();
				}


			return this;
		};

		/**
		 * Function returns all currently selected tokens.
		 *
		 * @public
		 * @returns {sap.m.Token[]} Array of selected tokens or empty array
		 */
		Tokenizer.prototype.getSelectedTokens = function () {
			return this._getVisibleTokens()
				.filter(function (oToken) {
					return oToken.getSelected();
				});
		};

		/**
		 * Handle the home button, scrolls to the first token.
		 *
		 * @param {jQuery.Event}oEvent The occuring event
		 * @private
		 */
		Tokenizer.prototype.onsaphome = function(oEvent) {
			var aAvailableTokens = this.getTokens().filter(function (oToken) {
				return oToken.getDomRef() && !oToken.getDomRef().classList.contains("sapMHiddenToken");
			});

			aAvailableTokens.length && aAvailableTokens[0].focus();
			this.scrollToStart();

			oEvent.preventDefault();
		};

		/**
		 * Handle the end button, scrolls to the last token and focuses it.
		 *
		 * @param {jQuery.Event} oEvent The occuring event
		 * @private
		 */
		Tokenizer.prototype.onsapend = function(oEvent) {
			var oTokens = this._getVisibleTokens(),
				oLastToken = oTokens[oTokens.length - 1];

			// handle the event chain only if the focus is not on the last token
			// otherwise let the focus be handled by the parent control
			if (oLastToken.getDomRef() !== document.activeElement) {
				oLastToken.focus();
				this.scrollToEnd();

				oEvent.stopPropagation();
			} else {
				// notify the parent that the focus should be taken over
				oEvent.setMarked("forwardFocusToParent");
			}

			oEvent.preventDefault();
		};

		/**
		 * Method for handling the state for tabindex rendering
		 *
		 * @param {boolean} bShouldRenderTabIndex If tabindex should be rendered
		 * @protected
		 */
		Tokenizer.prototype.setShouldRenderTabIndex = function (bShouldRenderTabIndex) {
			this._bShouldRenderTabIndex = bShouldRenderTabIndex;
		};

		/**
		 * Flag indicating if tabindex attribute should be rendered
		 *
		 * @returns {boolean} True if tabindex should be rendered and false if not
		 * @protected
		 */
		Tokenizer.prototype.getEffectiveTabIndex = function () {
			return this._bShouldRenderTabIndex === null ? !!this.getTokens().length : this._bShouldRenderTabIndex;
		};

		/**
		 * Handle the focus event on the control.
		 *
		 * @param {jQuery.Event} oEvent The occuring event
		 * @protected
		 */
		Tokenizer.prototype.onclick = function (oEvent) {
			var bFireIndicatorHandler;

			if (!this.getEnabled()) {
				return;
			}

			bFireIndicatorHandler = !this.hasStyleClass("sapMTokenizerIndicatorDisabled") &&
				oEvent.target.classList.contains("sapMTokenizerIndicator");

			if (bFireIndicatorHandler) {
				this._handleNMoreIndicatorPress();
			}
		};

		/**
		 * Handles the touch start event on the control.
		 *
		 * @param {jQuery.Event} oEvent The event object.
		 */
		Tokenizer.prototype.ontouchstart = function(oEvent) {

			// needed when the control is inside active controls
			oEvent.setMarked();

			// Workaround for chrome bug
			// BCP: 1680011538
			if (Device.browser.chrome && window.getSelection()) {
				window.getSelection().removeAllRanges();
			}
		};

		/**
		 * Function cleans up registered event handlers.
		 *
		 * @private
		 */
		Tokenizer.prototype.exit = function() {
			this._deregisterResizeHandler();

			if (this._oTokensList) {
				this._oTokensList.destroy();
				this._oTokensList = null;
			}

			if (this._oScroller) {
				this._oScroller.destroy();
				this._oScroller = null;
			}

			if (this._oPopup) {
				this._oPopup.destroy();
				this._oPopup = null;
			}

			this._oTokensWidthMap = null;
			this._oIndicator = null;
			this._aTokenValidators = null;
			this._bShouldRenderTabIndex = null;
			this._bThemeApplied = false;

		};

		/**
		 * Function deregisters event handlers.
		 *
		 * @private
		 */
		Tokenizer.prototype._deregisterResizeHandler = function(){
			if (this._sResizeHandlerId) {
				ResizeHandler.deregister(this._sResizeHandlerId);
				delete this._sResizeHandlerId;
			}
		};

		/**
		 * Sets accessibility information about the tokens.
		 *
		 * @private
		 */
		Tokenizer.prototype._setTokensAria = function() {
			var iTokenCount = this._getVisibleTokens().length;
			var oInvisibleText;
			var sTokenizerAria = "";
			var sTranslation = "";
			var oTranslationMapping = {
				0: "TOKENIZER_ARIA_NO_TOKENS",
				1: "TOKENIZER_ARIA_CONTAIN_ONE_TOKEN"
			};

			if (ControlBehavior.isAccessibilityEnabled()) {
				oInvisibleText = this.getAggregation("_tokensInfo");

				sTranslation = oTranslationMapping[iTokenCount] ? oTranslationMapping[iTokenCount] : "TOKENIZER_ARIA_CONTAIN_SEVERAL_TOKENS";
				sTokenizerAria = oRb.getText(sTranslation, [iTokenCount]);

				oInvisibleText.setText(sTokenizerAria);
			}
		};

		/**
		 * Selects the hidden clip div to enable copy to clipboad.
		 *
		 * @private
		 */
		Tokenizer.prototype._doSelect = function(){
			if (this._checkFocus() && this._bCopyToClipboardSupport) {
				var oFocusRef = document.activeElement;
				var oSelection = window.getSelection();
				oSelection.removeAllRanges();
				if (this.getSelectedTokens().length) {
					var oRange = document.createRange();
					oRange.selectNodeContents(this.getDomRef("clip"));
					oSelection.addRange(oRange);
				}
				if (window.clipboardData && oFocusRef.id === this.getId() + "-clip" && this.getDomRef()) {
					this.getDomRef().focus();
				}
			}
		};

		/**
		 * Sets the count of hidden tokens that will be used for the n-More indicator.
		 * This also determines if the n-More indicator will be shown or not.
		 *
		 * @param {number} iCount The number of hidden tokens
		 * @returns {this} this instance for method chaining
		 * @private
		 */
		Tokenizer.prototype._setHiddenTokensCount = function (iCount) {
			iCount = this.validateProperty("hiddenTokensCount", iCount);
			return this.setProperty("hiddenTokensCount", iCount);
		};

		/**
		 * Gets the count of hidden tokens that will be used for the n-More indicator.
		 * If the count is 0, there is no n-More indicator shown.
		 *
		 * @since 1.80
		 * @public
		 * @returns {number} The number of hidden tokens
		 */
		Tokenizer.prototype.getHiddenTokensCount = function () {
			return this.getProperty("hiddenTokensCount");
		};

		/**
		 * Gets the accessibility text aggregation id.
		 * @returns {string} Returns the InvisibleText control id
		 * @protected
		 */
		Tokenizer.prototype.getTokensInfoId = function() {
			return this.getAggregation("_tokensInfo").getId();
		};

		/**
		 * Handles focus management after deletion of a token by pressing backspace.
		 * @private
		 */
		Tokenizer.prototype._handleBackspace = function(iIndex, fnFallback) {
			var aTokens = this.getTokens();

			if (aTokens[iIndex - 1]) {
				return aTokens[iIndex - 1].focus();
			}

			return fnFallback();
		};

		/**
		 * Handles focus management after deletion of a token by pressing delete.
		 * @private
		 */
		Tokenizer.prototype._handleDelete = function (iIndex, fnFallback) {
			var aTokens = this.getTokens();

			if (aTokens[iIndex + 1]) {
				return aTokens[iIndex + 1].focus();
			}

			return fnFallback();
		};

		/**
		 * Forwards focus to the last token or calls callback if no tokens are left.
		 *
		 * @private
		 * @ui5-restricted sap.m.MultiComboBox, sap.m.MultiInput
		 */
		Tokenizer.prototype.focusToken = function (iIndex, oOptions, fnFallback) {
			var aTokens = this.getTokens();
			var bKeyboard = oOptions.keyCode;
			var bBackspace = oOptions.keyCode === KeyCodes.BACKSPACE;

			if (aTokens.length === 0) {
				return;
			}

			if (!bKeyboard) {
				return;
			}

			if (bBackspace) {
				return this._handleBackspace(iIndex, fnFallback);
			}

			return this._handleDelete(iIndex, fnFallback);
		};

		Tokenizer.TokenChangeType = {
			Added : "added",
			Removed : "removed",
			RemovedAll : "removedAll",
			TokensChanged : "tokensChanged"
		};

		Tokenizer.TokenUpdateType = {
			Added : "added",
			Removed : "removed"
		};

		return Tokenizer;
	});<|MERGE_RESOLUTION|>--- conflicted
+++ resolved
@@ -233,6 +233,7 @@
 		 * @private
 		 */
 		Tokenizer.prototype._handleNMoreIndicatorPress = function () {
+			this._bIsOpenedByNMoreIndicator = true;
 			this._togglePopup(this.getTokensPopup());
 		};
 
@@ -420,6 +421,12 @@
 						iWidestElement += Math.ceil(iWidestElement * ( 1 - fRatio ));
 						oPopup.setContentWidth(iWidestElement + "px");
 					});
+				}, this)
+				.attachAfterClose(function () {
+					if (this.getTokens().length && this._bIsOpenedByNMoreIndicator) {
+						this.getTokens()[0].focus();
+					}
+					this._bIsOpenedByNMoreIndicator = false;
 				}, this);
 
 			this.addDependent(this._oPopup);
@@ -675,7 +682,6 @@
 			});
 		};
 
-<<<<<<< HEAD
 		/**
 		 * Function returns the internally used scroll delegate.
 		 *
@@ -784,92 +790,6 @@
 				oToken.setProperty("editableParent", this.getEditable() && this.getEnabled());
 				oToken.setProperty("posinset", iIndex + 1);
 				oToken.setProperty("setsize", aTokens.length);
-=======
-			this.fireTokenUpdate({
-				type: Tokenizer.TokenChangeType.Removed,
-				addedTokens: [],
-				removedTokens: aSelectedTokens.length ? aSelectedTokens : [oToken]
-			});
-	};
-
-	/**
-	 * Opens or closes the token popup when N-more label is pressed.
-	 *
-	 * @private
-	 */
-	Tokenizer.prototype._handleNMoreIndicatorPress = function () {
-		this._bIsOpenedByNMoreIndicator = true;
-		this._togglePopup(this.getTokensPopup());
-	};
-
-
-	/**
-	* Getter for the list containing tokens.
-	 *
-	 * @returns {sap.m.List} The list
-	 * @private
-	 */
-	Tokenizer.prototype._getTokensList = function () {
-		if (!this._oTokensList) {
-			this._oTokensList = new List({
-				width: "auto",
-				mode: ListMode.Delete
-			}).attachDelete(this._handleListItemDelete, this)
-			.attachItemPress(this._handleListItemPress, this);
-		}
-
-		return this._oTokensList;
-	};
-
-	/**
-	 * Changes list mode.
-	 *
-	 * @param sMode {sap.m.ListMode}
-	 * @private
-	 */
-	Tokenizer.prototype._setPopoverMode = function (sMode) {
-		var oSettings = {},
-			oPopover = this.getTokensPopup();
-
-		switch (sMode) {
-			case ListMode.Delete:
-				oSettings = {
-					showArrow: false,
-					placement: PlacementType.VerticalPreferredBottom
-				};
-				break;
-			default:
-				oSettings = {
-					showArrow: true,
-					placement: PlacementType.Auto
-				};
-				break;
-		}
-		oPopover.setShowArrow(oSettings.showArrow);
-		oPopover.setPlacement(oSettings.placement);
-
-		this._getTokensList().setMode(sMode);
-	};
-
-	/**
-	 * Fills a list by creating new list items and mapping them to certain token.
-	 *
-	 * There might be a filtering function, so only certain tokens can be mapped to a ListItem.
-	 *
-	 * @param oList {sap.m.List}
-	 * @param fnFilter {function}
-	 * @private
-	 */
-	Tokenizer.prototype._fillTokensList = function (oList, fnFilter) {
-		oList.destroyItems();
-
-		fnFilter = fnFilter ? fnFilter : function () { return true; };
-
-		this.getTokens()
-			.filter(fnFilter)
-			.forEach(function (oToken) {
-				oList.addItem(this._mapTokenToListItem(oToken));
->>>>>>> 847869c5
 			}, this);
 
 			this._setTokensAria();
@@ -908,7 +828,6 @@
 			this._useCollapsedMode(this.getRenderMode());
 		};
 
-<<<<<<< HEAD
 		/**
 		 * Stores sizes of the tokens for layout calculations.
 		 *
@@ -921,18 +840,6 @@
 				if (oToken.getDomRef() && !oToken.$().hasClass("sapMHiddenToken") && !oToken.getTruncated()) {
 					this._oTokensWidthMap[oToken.getId()] = oToken.$().outerWidth(true);
 				}
-=======
-				fnGetRatioPromise.then(function (fRatio) {
-					iWidestElement += Math.ceil(iWidestElement * ( 1 - fRatio ));
-					oPopup.setContentWidth(iWidestElement + "px");
-				});
-			}, this)
-			.attachAfterClose(function () {
-				if (this.getTokens().length && this._bIsOpenedByNMoreIndicator) {
-					this.getTokens()[0].focus();
-				}
-				this._bIsOpenedByNMoreIndicator = false;
->>>>>>> 847869c5
 			}, this);
 		};
 
