--- conflicted
+++ resolved
@@ -483,55 +483,8 @@
 				return Element.getElementById(sLabelID);
 			});
 
-<<<<<<< HEAD
 			return aLabeles.length ? aLabeles[0].getText?.() : oResourceBundle.getText("COMBOBOX_PICKER_TITLE");
 		};
-=======
-		return aLabeles.length ? aLabeles[0].getText?.() : oResourceBundle.getText("COMBOBOX_PICKER_TITLE");
-	};
-
-	/**
-	 * Toggles the popover.
-	 *
-	 * @private
-	 * @ui5-restricted sap.m.MultiInput, sap.m.MultiComboBox
-	 */
-	Tokenizer.prototype._togglePopup = function (oPopover, oOpener) {
-		var oOpenBy = oOpener || this.getDomRef(),
-			oPopoverIsOpen = oPopover.isOpen(),
-			bEditable = this.getEditable();
-
-		this._setPopoverMode(bEditable ? ListMode.Delete : ListMode.None);
-
-		if (oPopoverIsOpen) {
-			oPopover.close();
-		} else {
-			oPopover.openBy(oOpenBy);
-		}
-	};
-
-	/**
-	 * Generates a StandardListItem from token.
-	 *
-	 * @param {sap.m.Token} oToken The token
-	 * @private
-	 * @returns {sap.m.StandardListItem | null} The generated ListItem
-	 */
-	Tokenizer.prototype._mapTokenToListItem = function (oToken) {
-		if (!oToken) {
-			return null;
-		}
-
-		var oListItem = new StandardListItem({
-			selected: true,
-			wrapping: true,
-			type: ListType.Active,
-			wrapCharLimit: 10000
-		}).data("tokenId", oToken.getId());
-
-		var fnOnSapShowHide = function (oEvent) {
-			this._togglePopup(this.getTokensPopup());
->>>>>>> 786e03df
 
 		/**
 		 * Toggles the popover.
@@ -539,8 +492,8 @@
 		 * @private
 		 * @ui5-restricted sap.m.MultiInput, sap.m.MultiComboBox
 		 */
-		Tokenizer.prototype._togglePopup = function (oPopover) {
-			var oDomRef = this.getDomRef(),
+		Tokenizer.prototype._togglePopup = function (oPopover, oOpener) {
+			var oOpenBy = oOpener || this.getDomRef(),
 				oPopoverIsOpen = oPopover.isOpen(),
 				bEditable = this.getEditable();
 
@@ -549,7 +502,7 @@
 			if (oPopoverIsOpen) {
 				oPopover.close();
 			} else {
-				oPopover.openBy(oDomRef);
+				oPopover.openBy(oOpenBy);
 			}
 		};
 
@@ -1018,7 +971,6 @@
 				});
 			}
 		};
-<<<<<<< HEAD
 
 		Tokenizer.prototype.onsapbackspace = function (oEvent) {
 			var aSelectedTokens = this.getSelectedTokens();
@@ -1603,8 +1555,7 @@
 				return;
 			}
 
-			this._nMoreIndicatorPressed = !this.hasStyleClass("sapMTokenizerIndicatorDisabled") &&
-				oEvent.target.classList.contains("sapMTokenizerIndicator");
+			this._nMoreIndicatorPressed = (!this.hasOneTruncatedToken() && !this.hasStyleClass("sapMTokenizerIndicatorDisabled")) && oEvent.target.classList.contains("sapMTokenizerIndicator");
 
 			if (this._nMoreIndicatorPressed) {
 				this._handleNMoreIndicatorPress();
@@ -1818,255 +1769,4 @@
 		};
 
 		return Tokenizer;
-	});
-=======
-	});
-
-	/**
-	 * Method for handling the state for tabindex rendering
-	 *
-	 * @param {boolean} bShouldRenderTabIndex If tabindex should be rendered
-	 * @protected
-	 */
-	Tokenizer.prototype.setShouldRenderTabIndex = function (bShouldRenderTabIndex) {
-		this._bShouldRenderTabIndex = bShouldRenderTabIndex;
-	};
-
-	/**
-	 * Flag indicating if tabindex attribute should be rendered
-	 *
-	 * @returns {boolean} True if tabindex should be rendered and false if not
-	 * @protected
-	 */
-	Tokenizer.prototype.getEffectiveTabIndex = function () {
-		return this._bShouldRenderTabIndex === null ? !!this.getTokens().length : this._bShouldRenderTabIndex;
-	};
-
-	/**
-	 * Handle the focus event on the control.
-	 *
-	 * @param {jQuery.Event} oEvent The occuring event
-	 * @protected
-	 */
-	Tokenizer.prototype.onclick = function (oEvent) {
-		if (!this.getEnabled()) {
-			return;
-		}
-
-		this._nMoreIndicatorPressed = (!this.hasOneTruncatedToken() && !this.hasStyleClass("sapMTokenizerIndicatorDisabled")) && oEvent.target.classList.contains("sapMTokenizerIndicator");
-
-		if (this._nMoreIndicatorPressed) {
-			this._handleNMoreIndicatorPress();
-		}
-	};
-
-	/**
-	 * Handles the touch start event on the control.
-	 *
-	 * @param {jQuery.Event} oEvent The event object.
-	 */
-	Tokenizer.prototype.ontouchstart = function(oEvent) {
-
-		// needed when the control is inside active controls
-		oEvent.setMarked();
-
-		// Workaround for chrome bug
-		// BCP: 1680011538
-		if (Device.browser.chrome && window.getSelection()) {
-			window.getSelection().removeAllRanges();
-		}
-	};
-
-	/**
-	 * Function cleans up registered event handlers.
-	 *
-	 * @private
-	 */
-	Tokenizer.prototype.exit = function() {
-		this._deregisterResizeHandler();
-
-		if (this._oTokensList) {
-			this._oTokensList.destroy();
-			this._oTokensList = null;
-		}
-
-		if (this._oScroller) {
-			this._oScroller.destroy();
-			this._oScroller = null;
-		}
-
-		if (this._oPopup) {
-			this._oPopup.destroy();
-			this._oPopup = null;
-		}
-
-		this._oTokensWidthMap = null;
-		this._oIndicator = null;
-		this._aTokenValidators = null;
-		this._bShouldRenderTabIndex = null;
-		this._bThemeApplied = false;
-
-	};
-
-	/**
-	 * Function deregisters event handlers.
-	 *
-	 * @private
-	 */
-	Tokenizer.prototype._deregisterResizeHandler = function(){
-		if (this._sResizeHandlerId) {
-			ResizeHandler.deregister(this._sResizeHandlerId);
-			delete this._sResizeHandlerId;
-		}
-	};
-
-	/**
-	 * Sets accessibility information about the tokens.
-	 *
-	 * @private
-	 */
-	Tokenizer.prototype._setTokensAria = function() {
-		var iTokenCount = this._getVisibleTokens().length;
-		var oInvisibleText;
-		var sTokenizerAria = "";
-		var sTranslation = "";
-		var oTranslationMapping = {
-			0: "TOKENIZER_ARIA_NO_TOKENS",
-			1: "TOKENIZER_ARIA_CONTAIN_ONE_TOKEN"
-		};
-
-		if (ControlBehavior.isAccessibilityEnabled()) {
-			oInvisibleText = this.getAggregation("_tokensInfo");
-
-			sTranslation = oTranslationMapping[iTokenCount] ? oTranslationMapping[iTokenCount] : "TOKENIZER_ARIA_CONTAIN_SEVERAL_TOKENS";
-			sTokenizerAria = oRb.getText(sTranslation, [iTokenCount]);
-
-			oInvisibleText.setText(sTokenizerAria);
-		}
-	};
-
-	/**
-	 * Selects the hidden clip div to enable copy to clipboad.
-	 *
-	 * @private
-	 */
-	Tokenizer.prototype._doSelect = function(){
-		if (this.checkFocus() && this._bCopyToClipboardSupport) {
-			var oFocusRef = document.activeElement;
-			var oSelection = window.getSelection();
-			oSelection.removeAllRanges();
-			if (this.getSelectedTokens().length) {
-				var oRange = document.createRange();
-				oRange.selectNodeContents(this.getDomRef("clip"));
-				oSelection.addRange(oRange);
-			}
-			if (window.clipboardData && oFocusRef.id === this.getId() + "-clip" && this.getDomRef()) {
-				this.getDomRef().focus();
-			}
-		}
-	};
-
-	/**
-	 * Sets the count of hidden tokens that will be used for the n-More indicator.
-	 * This also determines if the n-More indicator will be shown or not.
-	 *
-	 * @param {number} iCount The number of hidden tokens
-	 * @returns {this} this instance for method chaining
-	 * @private
-	 */
-	Tokenizer.prototype._setHiddenTokensCount = function (iCount) {
-		iCount = this.validateProperty("hiddenTokensCount", iCount);
-		return this.setProperty("hiddenTokensCount", iCount);
-	};
-
-	/**
-	 * Gets the count of hidden tokens that will be used for the n-More indicator.
-	 * If the count is 0, there is no n-More indicator shown.
-	 *
-	 * @since 1.80
-	 * @public
-	 * @returns {number} The number of hidden tokens
-	 */
-	Tokenizer.prototype.getHiddenTokensCount = function () {
-		return this.getProperty("hiddenTokensCount");
-	};
-
-	/**
-	 * Gets the accessibility text aggregation id.
-	 * @returns {string} Returns the InvisibleText control id
-	 * @protected
-	 */
-	Tokenizer.prototype.getTokensInfoId = function() {
-		return this.getAggregation("_tokensInfo").getId();
-	};
-
-	/**
-	 * Handles focus management after deletion of a token by pressing backspace.
-	 * @private
-	 */
-	Tokenizer.prototype._handleBackspace = function(iIndex, fnFallback) {
-		var aTokens = this.getTokens();
-
-		if (aTokens[iIndex - 1]) {
-			return aTokens[iIndex - 1].focus();
-		}
-
-		return fnFallback();
-	};
-
-	/**
-	 * Handles focus management after deletion of a token by pressing delete.
-	 * @private
-	 */
-	Tokenizer.prototype._handleDelete = function (iIndex, fnFallback) {
-		var aTokens = this.getTokens();
-
-		if (aTokens[iIndex + 1]) {
-			return aTokens[iIndex + 1].focus();
-		}
-
-		return fnFallback();
-	};
-
-	/**
-	 * Forwards focus to the last token or calls callback if no tokens are left.
-	 *
-	 * @private
-	 * @ui5-restricted sap.m.MultiComboBox, sap.m.MultiInput
-	 */
-	Tokenizer.prototype.focusToken = function (iIndex, oOptions, fnFallback) {
-		var aTokens = this.getTokens();
-		var bKeyboard = oOptions.keyCode;
-		var bBackspace = oOptions.keyCode === KeyCodes.BACKSPACE;
-
-		if (aTokens.length === 0) {
-			return;
-		}
-
-		if (!bKeyboard) {
-			return;
-		}
-
-		if (bBackspace) {
-			return this._handleBackspace(iIndex, fnFallback);
-		}
-
-		return this._handleDelete(iIndex, fnFallback);
-	};
-
-	Tokenizer.TokenChangeType = {
-		Added : "added",
-		Removed : "removed",
-		RemovedAll : "removedAll",
-		TokensChanged : "tokensChanged"
-	};
-
-	Tokenizer.TokenUpdateType = {
-		Added : "added",
-		Removed : "removed"
-	};
-
-	return Tokenizer;
-
-});
->>>>>>> 786e03df
+	});