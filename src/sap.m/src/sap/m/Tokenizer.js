/*!
 * ${copyright}
 */

// Provides control sap.m.Tokenizer.
sap.ui.define(['jquery.sap.global', './library', 'sap/ui/core/Control', 'sap/ui/core/delegate/ScrollEnablement', 'sap/ui/Device'],
	function(jQuery, library, Control, ScrollEnablement, Device) {
	"use strict";



	/**
	 * Constructor for a new Tokenizer.
	 *
	 * @param {string} [sId] ID for the new control, generated automatically if no ID is given
	 * @param {object} [mSettings] Initial settings for the new control
	 *
	 * @class
	 * <h3>Overview</h3>
	 * A tokenizer is a container for {@link sap.m.Token Tokens}. It also handles all actions associated with the tokens like adding, deleting, selecting and editing.
	 * <h3>Structure</h3>
	 * The tokens are stored in the <code>tokens</code> aggregation.
	 * The tokenizer can determine, by setting the <code>editable</code> property, whether the tokens in it are editable.
	 * Still the Token itself can determine if it is <code>editable</code>. This allows you to have non-editable Tokens in an editable Tokenizer.
	 *
	 * <h3>Usage</h3>
	 * <h4>When to use:</h4>
	 * The tokenizer can only be used as part of {@link sap.m.MultiComboBox MultiComboBox},{@link sap.m.MultiInput MultiInput} or {@link sap.ui.comp.valuehelpdialog.ValueHelpDialog ValueHelpDialog}
	 *
	 * @author SAP SE
	 * @version ${version}
	 *
	 * @constructor
	 * @public
	 * @alias sap.m.Tokenizer
	 * @ui5-metamodel This control/element also will be described in the UI5 (legacy) designtime metamodel
	 */
	var Tokenizer = Control.extend("sap.m.Tokenizer", /** @lends sap.m.Tokenizer.prototype */ { metadata : {

		library : "sap.m",
		properties : {

			/**
			 * true if tokens shall be editable otherwise false
			 */
			editable : {type : "boolean", group : "Misc", defaultValue : true},

			/**
			 * Defines the width of the Tokenizer.
			 */
			width : {type : "sap.ui.core.CSSSize", group : "Dimension", defaultValue : null}
		},
		defaultAggregation : "tokens",
		aggregations : {

			/**
			 * the currently displayed tokens
			 */
			tokens : {type : "sap.m.Token", multiple : true, singularName : "token"}
		},
		associations : {

			/**
			 * Association to controls / ids which describe this control (see WAI-ARIA attribute aria-describedby).
			 */
			ariaDescribedBy: {type: "sap.ui.core.Control", multiple: true, singularName: "ariaDescribedBy"},

			/**
			 * Association to controls / ids which label this control (see WAI-ARIA attribute aria-labelledby).
			 */
			ariaLabelledBy: {type: "sap.ui.core.Control", multiple: true, singularName: "ariaLabelledBy"}
		},
		events : {

			/**
			 * fired when the tokens aggregation changed (add / remove token)
			 */
			tokenChange : {
				parameters : {

					/**
					 * type of tokenChange event.
					 * There are four TokenChange types: "added", "removed", "removedAll", "tokensChanged".
					 * Use Tokenizer.TokenChangeType.Added for "added",	Tokenizer.TokenChangeType.Removed for "removed", Tokenizer.TokenChangeType.RemovedAll for "removedAll" and Tokenizer.TokenChangeType.TokensChanged for "tokensChanged".
					 */
					type: { type : "string"},

					/**
					 * the added token or removed token.
					 * This parameter is used when tokenChange type is "added" or "removed".
					 */
					token: { type: "sap.m.Token"},

					/**
					 * the array of removed tokens.
					 * This parameter is used when tokenChange type is "removedAll".
					 */
					tokens: { type: "sap.m.Token[]"},

					/**
					 * the array of tokens that are added.
					 * This parameter is used when tokenChange type is "tokenChanged".
					 */
					addedTokens :  { type: "sap.m.Token[]"},

					/**
					 * the array of tokens that are removed.
					 * This parameter is used when tokenChange type is "tokenChanged".
					 */
					removedTokens :  { type: "sap.m.Token[]"}
				}
			},

			/**
			 * Fired when the tokens aggregation changed (add / remove token)
			 */
			tokenUpdate: {
				allowPreventDefault : true,
				parameters: {
					/**
					 * Type of tokenChange event.
					 * There are two TokenUpdate types: "added", "removed"
					 * Use Tokenizer.TokenUpdateType.Added for "added" and Tokenizer.TokenUpdateType.Removed for "removed".
					 */
					type: {type: "string"},

					/**
					 * The array of tokens that are added.
					 * This parameter is used when tokenUpdate type is "added".
					 */
					addedTokens: {type: "sap.m.Token[]"},

					/**
					 * The array of tokens that are removed.
					 * This parameter is used when tokenUpdate type is "removed".
					 */
					removedTokens: {type: "sap.m.Token[]"}
				}
			}
		}
	}});

	var oRb = sap.ui.getCore().getLibraryResourceBundle("sap.m");

	// create an ARIA announcement and remember its ID for later use in the renderer:
	Tokenizer.prototype._sAriaTokenizerLabelId = new sap.ui.core.InvisibleText({
		text: oRb.getText("TOKENIZER_ARIA_LABEL")
	}).toStatic().getId();

	///**
	// * This file defines behavior for the control,
	// */

	Tokenizer.prototype.init = function() {
		this.bAllowTextSelection = false;

		this._aTokenValidators = [];

		this._oScroller = new ScrollEnablement(this, this.getId() + "-scrollContainer", {
			horizontal : true,
			vertical : false,
			nonTouchScrolling : true
		});
	};

	/**
	 * Function returns the internally used scroll delegate
	 *
	 * @public
	 * @returns {sap.ui.core.delegate.ScrollEnablement}
	 */
	Tokenizer.prototype.getScrollDelegate = function() {
		return this._oScroller;
	};

	/**
	 * Function scrolls the tokens to the end
	 *
	 * @public
	 */
	Tokenizer.prototype.scrollToEnd = function() {
		var domRef = this.getDomRef(),
			that;

		if (!domRef) {
			return;
		}

		if (!this._sResizeHandlerId) {
			that = this;
			this._sResizeHandlerId = sap.ui.core.ResizeHandler.register(domRef, function() {
				that.scrollToEnd();
			});
		}

		var scrollDiv = this.$().find(".sapMTokenizerScrollContainer")[0];
		domRef.scrollLeft = scrollDiv.scrollWidth;
	};


	Tokenizer.prototype.setWidth = function(sWidth) {
		this.setProperty("width", sWidth, true);
		this.$().css("width", this.getWidth());
		return this;
	};

	/**
	 * Function sets the tokenizer's width in pixels
	 *
	 * @public
	 * @param {number}
	 *          nWidth - the new width in pixels
	 */
	Tokenizer.prototype.setPixelWidth = function(nWidth) {
		if (typeof nWidth !== "number") {
			jQuery.sap.log.warning("Tokenizer.setPixelWidth called with invalid parameter. Expected parameter of type number.");
			return;
		}

		this.setWidth(nWidth + "px");

		if (this._oScroller) {
			this._oScroller.refresh();
		}

	};

	/**
	 * Function scrolls the tokens to the start
	 *
	 * @public
	 *
	 */
	Tokenizer.prototype.scrollToStart = function() {
		var domRef = this.getDomRef();

		if (!domRef) {
			return;
		}

		this._deactivateScrollToEnd();

		domRef.scrollLeft = 0;
	};

	Tokenizer.prototype._deactivateScrollToEnd = function(){
		this._deregisterResizeHandler();
	};

	/**
	 * Function returns the tokens' width
	 *
	 * @public
	 *
	 * @returns
	 * 	the complete tokens' width
	 */
	Tokenizer.prototype.getScrollWidth = function(){
		if (!this.getDomRef()) {
			return 0;
		}

		return this.$().children(".sapMTokenizerScrollContainer")[0].scrollWidth;
	};

	Tokenizer.prototype.onBeforeRendering = function() {
		this._deregisterResizeHandler();
	};

	/**
	 * Called after the control is rendered.
	 *
	 * @private
	 */
	Tokenizer.prototype.onAfterRendering = function() {
		if (!this._sResizeHandlerId) {
			var that = this;
			this._sResizeHandlerId = sap.ui.core.ResizeHandler.register(this.getDomRef(), function() {
				that.scrollToEnd();
			});
		}
	};

	Tokenizer.prototype.invalidate = function(oOrigin) {
		var oParent = this.getParent();
		if (oParent instanceof sap.m.MultiInput) {
			oParent.invalidate(oOrigin);
		} else {
			Control.prototype.invalidate.call(this, oOrigin);
		}
	};

	/**
	 * Handle the focus leave event, deselects token
	 *
	 * @param {jQuery.Event}
	 *            oEvent - the occuring event
	 * @private
	 */
	Tokenizer.prototype.onsapfocusleave = function(oEvent) {
		// when focus goes to token, keep the select status, otherwise deselect all tokens
		if (document.activeElement == this.getDomRef() || !this._checkFocus()) {
			this._changeAllTokensSelection(false);
			this._oSelectionOrigin = null;
		}
	};

	/**
	 * check if all tokens in the tokenizer are selected.
	 *
	 * @private
	 */
	Tokenizer.prototype.isAllTokenSelected = function() {
		if (this.getTokens().length === this.getSelectedTokens().length) {

			return true;
		}
		return false;

	};

	/**
	 * Handle the key down event for Ctrl+ a , Ctrl+ c and Ctrl+ x
	 *
	 * @param {jQuery.Event}
	 *            oEvent - the occuring event
	 * @private
	 */
	Tokenizer.prototype.onkeydown = function(oEvent) {

		if (oEvent.which === jQuery.sap.KeyCodes.TAB) {
			this._changeAllTokensSelection(false);
		}

		// ctrl/meta + c OR ctrl/meta + A
		if ((oEvent.ctrlKey || oEvent.metaKey) && oEvent.which === jQuery.sap.KeyCodes.A) {

			//to check how many tokens are selected before Ctrl + A in Tokenizer
			this._iSelectedToken = this.getSelectedTokens().length;

			if (this.getTokens().length > 0) {
				this.focus();
				this._changeAllTokensSelection(true);
				oEvent.preventDefault();
			}
		}

		// ctrl/meta + c OR ctrl/meta + Insert
		if ((oEvent.ctrlKey || oEvent.metaKey) && (oEvent.which === jQuery.sap.KeyCodes.C || oEvent.which === jQuery.sap.KeyCodes.INSERT)) {
			this._copy();
		}

		// ctr/meta + x OR Shift + Delete
		if (((oEvent.ctrlKey || oEvent.metaKey) && oEvent.which === jQuery.sap.KeyCodes.X) || (oEvent.shiftKey && oEvent.which === jQuery.sap.KeyCodes.DELETE)) {
			if (this.getEditable()) {
				this._cut();
			} else {
				this._copy();
			}
		}
	};

	/**
	 * Handles the copy event
	 *
	 * @private
	 */
	Tokenizer.prototype._copy = function() {
		var selectedTokens = this.getSelectedTokens(),
			selectedText = "",
			token,
			copyToClipboard = function(oEvent) {
				if (oEvent.clipboardData) {
					oEvent.clipboardData.setData('text/plain', selectedText);
				} else {
					oEvent.originalEvent.clipboardData.setData('text/plain', selectedText);
				}

				oEvent.preventDefault();
			};

		for (var i = 0; i < selectedTokens.length; i++) {
			token = selectedTokens[i];
			selectedText += (i > 0 ? "\r\n" : "") + token.getText();
		}

		if (!selectedText) {
			return;
		}

		if (Device.browser.msie && window.clipboardData) {
			window.clipboardData.setData("text", selectedText);
		} else {
			document.addEventListener('copy', copyToClipboard);
			document.execCommand('copy');
			document.removeEventListener('copy', copyToClipboard);
		}
	};

	/**
	 * Handles the cut event
	 *
	 * @private
	 */
	Tokenizer.prototype._cut = function() {
		var self = this,
			selectedTokens = self.getSelectedTokens(),
			selectedText = "",
			removedTokens = [],
			eventResult,
			token,
			cutToClipboard = function(oEvent) {
				if (oEvent.clipboardData) {
					oEvent.clipboardData.setData('text/plain', selectedText);
				} else {
					oEvent.originalEvent.clipboardData.setData('text/plain', selectedText);
				}

				oEvent.preventDefault();
			};

		eventResult = self.fireTokenUpdate({
			addedTokens : [],
			removedTokens : removedTokens,
			type : Tokenizer.TokenUpdateType.Removed
		});

		for (var i = 0; i < selectedTokens.length; i++) {
			token = selectedTokens[i];
			selectedText += (i > 0 ? "\r\n" : "") + token.getText();
			if (eventResult && token.getEditable()) {
				self.removeToken(token);
				removedTokens.push(token);
				token.destroy();
			}
		}

		if (!selectedText) {
			return;
		}

		if (Device.browser.msie && window.clipboardData) {
			window.clipboardData.setData("text", selectedText);
		} else {
			document.addEventListener('cut', cutToClipboard);
			document.execCommand('cut');
			document.removeEventListener('cut', cutToClipboard);
		}
	};

	/**
	 * Function is called on keyboard backspace, deletes selected tokens
	 *
	 * @private
	 * @param {jQuery.Event}
	 *          oEvent
	 */

	Tokenizer.prototype.onsapbackspace = function(oEvent) {
		if (this.getSelectedTokens().length === 0) {
			this.onsapprevious(oEvent);
		} else if (this.getEditable()) {
			this._removeSelectedTokens();
		}

		oEvent.preventDefault();
		oEvent.stopPropagation();
	};

	/**
	 * Function is called on keyboard delete, deletes token
	 *
	 * @private
	 * @param {jQuery.Event}
	 *          oEvent
	 */

	Tokenizer.prototype.onsapdelete = function(oEvent) {
		if (this.getEditable()) {
			this._removeSelectedTokens();
		}
	};

	/**
	 * Adjusts the scrollLeft so that the given token is visible from its left side
	 * @param {sap.m.Token} oToken The token that will be fully visible
	 * @private
	 */
	Tokenizer.prototype._ensureTokenVisible = function(oToken) {
		if (!oToken || !oToken.getDomRef() || !this.getDomRef()) {
			return;
		}

		var iTokenizerLeftOffset = this.$().offset().left,
			iTokenizerWidth = this.$().width(),
			iTokenLeftOffset = oToken.$().offset().left,
			iTokenWidth = oToken.$().width();

		if (this.getTokens().indexOf(oToken) == 0) {
			this.$().scrollLeft(0);
			return;
		}

		if (iTokenLeftOffset < iTokenizerLeftOffset) {
			this.$().scrollLeft(this.$().scrollLeft() - iTokenizerLeftOffset + iTokenLeftOffset);
		}

		if (iTokenLeftOffset - iTokenizerLeftOffset + iTokenWidth > iTokenizerWidth) {
			this.$().scrollLeft(this.$().scrollLeft() + (iTokenLeftOffset - iTokenizerLeftOffset + iTokenWidth - iTokenizerWidth));
		}
	};

	/**
	 * Called when the user presses the left arrow key, selects previous token
	 * @param {jQuery.Event} oEvent The event triggered by the user
	 * @private
	 */
	Tokenizer.prototype.onsapprevious = function(oEvent) {
		if (oEvent.which === jQuery.sap.KeyCodes.ARROW_UP) {
			return;
		}

		var iLength = this.getTokens().length;

		if (iLength === 0) {
			return;
		}

		var oFocusedElement = jQuery(document.activeElement).control()[0];

		// oFocusedElement could be undefined since the focus element might not correspond to an SAPUI5 Control
		var index = oFocusedElement ? this.getTokens().indexOf(oFocusedElement) : -1;

		if (index == 0) {
			// focus is on first token - we do not handle this event and let it bubble
			return;
		}

		var targetToken;

		if (index > 0) {
			targetToken = this.getTokens()[index - 1];

			this._changeAllTokensSelection(false, targetToken);

			targetToken._changeSelection(true);
			targetToken.focus();

		} else  {
			targetToken = this.getTokens()[this.getTokens().length - 1];
			targetToken._changeSelection(true);
			targetToken.focus();
		}

		this._deactivateScrollToEnd();

		this._ensureTokenVisible(targetToken);

		// mark the event that it is handled by the control
		oEvent.setMarked();
	};

	/**
	 * Called when the user presses the right arrow key, selects next token
	 * @param {jQuery.Event} oEvent The event triggered by the user
	 * @private
	 */
	Tokenizer.prototype.onsapnext = function(oEvent) {
		if (oEvent.which === jQuery.sap.KeyCodes.ARROW_DOWN) {
			return;
		}

		var iLength = this.getTokens().length;

		if (iLength === 0) {
			return;
		}

		var oFocusedElement = jQuery(document.activeElement).control()[0];
		if (oFocusedElement === this) {
			// focus is on tokenizer itself - we do not handle this event and let it bubble
			return;
		}

		// oFocusedElement could be undefined since the focus element might not correspond to an SAPUI5 Control
		var index = oFocusedElement ? this.getTokens().indexOf(oFocusedElement) : -1;

		if (index < iLength - 1) {
			var oNextToken = this.getTokens()[index + 1];

			this._changeAllTokensSelection(false, oNextToken);

			oNextToken._changeSelection(true);

			oNextToken.focus();

			this._ensureTokenVisible(oNextToken);
		} else {
			// focus is on last token - we do not handle this event and let it bubble
			return;
		}

		this._deactivateScrollToEnd();

		// mark the event that it is handled by the control
		oEvent.setMarked();
	};

	/**
	 * Function adds a validation callback called before any new token gets added to the tokens aggregation
	 *
	 * @public
	 * @param {function}
	 *          fValidator
	 */
	Tokenizer.prototype.addValidator = function(fValidator) {
		if (typeof (fValidator) === "function") {
			this._aTokenValidators.push(fValidator);
		}
	};

	/**
	 * Function removes a validation callback
	 *
	 * @public
	 * @param {function}
	 *          fValidator
	 */
	Tokenizer.prototype.removeValidator = function(fValidator) {
		var i = this._aTokenValidators.indexOf(fValidator);
		if (i !== -1) {
			this._aTokenValidators.splice(i, 1);
		}
	};

	/**
	 * Function removes all validation callbacks
	 *
	 * @public
	 */
	Tokenizer.prototype.removeAllValidators = function() {
		this._aTokenValidators = [];
	};

	/**
	 * Function validates a given token using the set validators
	 *
	 * @private
	 * @param {object}
	 *          oParameters - parameter bag containing fields for text, token, suggestionObject and validation callback
	 * @param {function[]}
	 *          [optional] aValidator - all validators to be used
	 * @returns {sap.m.Token} - a valid token or null
	 */
	Tokenizer.prototype._validateToken = function(oParameters, aValidators) {
		var oToken = oParameters.token;
		var sText;

		if (oToken && oToken.getText()) {
			sText = oToken.getText();
		} else {
			sText = oParameters.text;
		}

		var fValidateCallback = oParameters.validationCallback;
		var oSuggestionObject = oParameters.suggestionObject;

		var i, validator, length;

		if (!aValidators) {
			aValidators = this._aTokenValidators;
		}

		length = aValidators.length;
		if (length === 0) { // no custom validators, just return given token
			if (!oToken && fValidateCallback) {
				fValidateCallback(false);
			}
			return oToken;
		}

		for (i = 0; i < length; i++) {
			validator = aValidators[i];

			oToken = validator({
				text : sText,
				suggestedToken : oToken,
				suggestionObject : oSuggestionObject,
				asyncCallback : this._getAsyncValidationCallback(aValidators, i, sText, oSuggestionObject, fValidateCallback)
			});

			if (!oToken) {
				if (fValidateCallback) {
					fValidateCallback(false);
				}
				return null;
			}

			if (oToken === Tokenizer.WaitForAsyncValidation) {
				return null;
			}
		}

		return oToken;
	};

	/**
	 * Function returns a callback function which is used for executing validators after an asynchronous validator was triggered
	 * @param {array} aValidators
	 * 					the validators
	 * @param {int} iValidatorIndex
	 * 						current validator index
	 * @param {string} sInitialText
	 * 					initial text used for validation
	 * @param {object} oSuggestionObject
	 * 					a pre-validated token or suggestion item
	 * @param {function} fValidateCallback
	 * 						callback after validation has finished
	 * @private
	 */
	Tokenizer.prototype._getAsyncValidationCallback = function(aValidators, iValidatorIndex, sInitialText,
															   oSuggestionObject, fValidateCallback) {
		var that = this,
			bAddTokenSuccess;

		return function(oToken) {
			if (oToken) { // continue validating
				aValidators = aValidators.slice(iValidatorIndex + 1);
				oToken = that._validateToken({
					text : sInitialText,
					token : oToken,
					suggestionObject : oSuggestionObject,
					validationCallback : fValidateCallback
				}, aValidators);
				bAddTokenSuccess = that._addUniqueToken(oToken, fValidateCallback);

				if (bAddTokenSuccess) {
					that.fireTokenUpdate({
						addedTokens : [oToken],
						removedTokens : [],
						type : Tokenizer.TokenUpdateType.Added
					});
				}
			} else {
				if (fValidateCallback) {
					fValidateCallback(false);
				}
			}
		};
	};

	/**
	 * Function validates the given text and adds a new token if validation was successful
	 *
	 * @public
	 * @param {object}
	 *          oParameters - parameter bag containing following fields: {sap.m.String} text - the source text {sap.m.Token}
	 *          [optional] token - a suggested token {object} [optional] suggestionObject - any object used to find the
	 *          suggested token {function} [optional] validationCallback - callback which gets called after validation has
	 *          finished
	 */
	Tokenizer.prototype.addValidateToken = function(oParameters) {
		var oToken = this._validateToken(oParameters);
		this._addUniqueToken(oToken, oParameters.validationCallback);
	};

	/**
	 * Private function used by MultiInput which validates the given text and adds a new token if validation was successful
	 *
	 * @private
	 * @param {object}
	 *          oParameters - parameter bag containing following fields: {sap.m.String} text - the source text {sap.m.Token}
	 *          [optional] token - a suggested token {object} [optional] suggestionObject - any object used to find the
	 *          suggested token {function} [optional] validationCallback - callback which gets called after validation has
	 *          finished
	 */
	Tokenizer.prototype._addValidateToken = function(oParameters) {
		var oToken = this._validateToken(oParameters),
			bAddTokenSuccessful = this._addUniqueToken(oToken, oParameters.validationCallback);

		if (bAddTokenSuccessful) {
			this.fireTokenUpdate({
				addedTokens : [oToken],
				removedTokens : [],
				type : Tokenizer.TokenUpdateType.Added
			});
		}
	};

	/**
	 * Function adds token if it does not already exist
	 *
	 * @private
	 * @param {sap.m.Token}
	 *          token
	 * @param {function}
	 *          [optional] fValidateCallback
	 */
	Tokenizer.prototype._addUniqueToken = function(oToken, fValidateCallback) {
		if (!oToken) {
			return false;
		}

		var tokenExists = this._tokenExists(oToken);
		if (tokenExists) {
			return false;
		}

		this.addToken(oToken);

		if (fValidateCallback) {
			fValidateCallback(true);
		}

		this.fireTokenChange({
			addedTokens : [oToken],
			removedTokens : [],
			type : Tokenizer.TokenChangeType.TokensChanged
		});

		return true;
	};

	/**
	 * Function parses given text, and text is separated by line break
	 *
	 * @private
	 * @param {String} string needed parsed
	 * @return {Array} array of string after parsing
	 */
	Tokenizer.prototype._parseString = function(sString) {

		// for the purpose to copy from column in excel and paste in MultiInput/MultiComboBox
		// delimiter is line break
		return sString.split(/\r\n|\r|\n/g);
	};

	/**
	 * Checks whether the Tokenizer or one of its internal DOM elements has the focus.
	 *
	 * @private
	 */
	Tokenizer.prototype._checkFocus = function() {
		return this.getDomRef() && jQuery.sap.containsOrEquals(this.getDomRef(), document.activeElement);
	};


	/**
	 * Function checks if a given token already exists in the tokens aggregation based on their keys
	 *
	 * @private
	 * @param {sap.m.Token}
	 *          Token
	 * @return {boolean} true if it exists, otherwise false
	 */
	Tokenizer.prototype._tokenExists = function(oToken) {
		var tokens = this.getTokens();

		if (!(tokens && tokens.length)) {
			return false;
		}

		var key = oToken.getKey();
		if (!key) {
			return false;
		}

		var length = tokens.length;
		for (var i = 0; i < length; i++) {
			var currentToken = tokens[i];
			var currentKey = currentToken.getKey();

			if (currentKey === key) {
				return true;
			}
		}

		return false;
	};

	Tokenizer.prototype.addToken = function(oToken, bSuppressInvalidate) {
		// if tokenizer is in MultiInput
		var oParent = this.getParent();
		if (oParent instanceof sap.m.MultiInput) {
			// if max number is set and the number of existing tokens is equal to or more than the max number, then do not add token.
			if (oParent.getMaxTokens() !== undefined && oParent.getTokens().length >= oParent.getMaxTokens()) {
				return this;
			}
		}
		this.addAggregation("tokens", oToken, bSuppressInvalidate);

		this.fireTokenChange({
			token : oToken,
			type : Tokenizer.TokenChangeType.Added
		});

		return this;
	};

	Tokenizer.prototype.removeToken = function(oToken) {
		oToken = this.removeAggregation("tokens", oToken);

		this._bScrollToEndIsActive = true; //Ensure scroll to end is active after rendering

		this.fireTokenChange({
			token : oToken,
			type : Tokenizer.TokenChangeType.Removed
		});

		return oToken;
	};

	Tokenizer.prototype.setTokens = function(aTokens) {
		var oldTokens = this.getTokens();
		this.destroyTokens();

		var i;
		for (i = 0; i < aTokens.length; i++) {
			this.addToken(aTokens[i], true);
		}

		this.invalidate();

		this.fireTokenChange({
			addedTokens : aTokens,
			removedTokens : oldTokens,
			type : Tokenizer.TokenChangeType.TokensChanged
		});
	};

	Tokenizer.prototype.removeAllTokens = function(bFireEvent) {
		var tokens = this.getTokens();

		this.removeAllAggregation("tokens");

		if (typeof (bFireEvent) === "boolean" && !bFireEvent) {
			return;
		}

		this.fireTokenChange({
			addedTokens : [],
			removedTokens : tokens,
			type : Tokenizer.TokenChangeType.TokensChanged
		});

		this.fireTokenChange({
			tokens : tokens,
			type : Tokenizer.TokenChangeType.RemovedAll
		});
	};

	Tokenizer.prototype.updateTokens = function () {
		this.destroyTokens();
		this.updateAggregation("tokens");
	};

	/**
	 * Function removes all selected tokens
	 *
	 * @public
	 * @returns {sap.m.Tokenizer} - this for chaining
	 */
	Tokenizer.prototype._removeSelectedTokens = function() {
		var tokensToBeDeleted = this.getSelectedTokens();
		var token,
			i,
			length,
			eventResult;

		length = tokensToBeDeleted.length;
		if (length === 0) {
			return this;
		}

		this.fireTokenChange({
			addedTokens : [],
			removedTokens : tokensToBeDeleted,
			type : Tokenizer.TokenChangeType.TokensChanged
		});

		eventResult = this.fireTokenUpdate({
			addedTokens : [],
			removedTokens : tokensToBeDeleted,
			type: Tokenizer.TokenUpdateType.Removed
		});

<<<<<<< HEAD
		if (!eventResult) {
			return;
		}

		for (i = 0; i < length; i++) {
			token = tokensToBeDeleted[i];
			if (token.getEditable()) {
				token.destroy();
			}
		}

		this.scrollToEnd();

		var oParent = this.getParent();
=======
		var oParent = this.getParent(),
			bIsParentMultiInput = oParent && oParent instanceof sap.m.MultiInput;
>>>>>>> b3af3c38

		if (bIsParentMultiInput) {
			// not set focus to MultiInput in phone mode
			if (!oParent._bUseDialog) {
				oParent.$('inner').focus();
			}
		} else {
			this.focus();
		}

		this._doSelect();

		return this;
	};

	/**
	 * Function selects all tokens
	 *
	 * @public
	 * @param {boolean}
	 *          [optional] bSelect - true for selecting, false for deselecting
	 * @returns {sap.m.Tokenizer} - this for chaining
	 */
	Tokenizer.prototype.selectAllTokens = function(bSelect) {
		if (bSelect === undefined) {
			bSelect = true;
		}

		var tokens = this.getTokens(),
			length = tokens.length,
			i;

		for (i = 0; i < length; i++) {
			tokens[i].setSelected(bSelect);
		}

		this._doSelect();

		return this;
	};

	/**
	 * Function selects/deselects all tokens and fires the correct "select" or "deselect" events.
	 * @param {sap.m.Token}
	 * 			[optional] skipToken - this token will be skipped when changing the selection
	 * @private
	 */
	Tokenizer.prototype._changeAllTokensSelection = function(bSelect, skipToken) {
		var tokens = this.getTokens(),
			length = tokens.length,
			token,
			i;

		for (i = 0; i < length; i++) {
			token = tokens[i];
			if (token !== skipToken) {
				token._changeSelection(bSelect);
			}
		}

		this._doSelect();

		return this;
	};

	/**
	 * Function returns all currently selected tokens
	 *
	 * @public
	 * @returns {sap.m.Token[]} - array of selected tokens or empty array
	 */
	Tokenizer.prototype.getSelectedTokens = function() {
		var aSelectedTokens = [],
			tokens = this.getTokens(),
			i,
			token,
			length = tokens.length;

		for (i = 0; i < length; i++) {
			token = tokens[i];
			if (token.getSelected()) {
				aSelectedTokens.push(token);
			}
		}
		return aSelectedTokens;
	};

	/**
	 * Function is called when token's delete icon was pressed function destroys token from Tokenizer's aggregation
	 *
	 * @private
	 * @param oEvent
	 */
	Tokenizer.prototype._onTokenDelete = function(token) {
		if (token && this.getEditable()) {

			this.fireTokenChange({
				addedTokens : [],
				removedTokens : [token],
				type : Tokenizer.TokenChangeType.TokensChanged
			});

			var eventResult = this.fireTokenUpdate({
				addedTokens : [],
				removedTokens : [token],
				type : Tokenizer.TokenUpdateType.Removed
			});

			if (eventResult) {
				token.destroy();
			}
		}
	};

	Tokenizer.prototype._onTokenSelect = function(oTokenSource, ctrlKey, shiftKey) {
		var aTokens = this.getTokens(),
			oToken,
			i;

		if (shiftKey) {
			var oFocusedToken = this._getFocusedToken();
			if (!oFocusedToken) {
				this._oSelectionOrigin = null;
				return;
			}

			if (this._oSelectionOrigin) {
				oFocusedToken = this._oSelectionOrigin;
			} else {
				this._oSelectionOrigin = oFocusedToken;
			}

			var iFocusIndex = this.indexOfToken(oFocusedToken),
				iIndex = this.indexOfToken(oTokenSource),
				iMinIndex = Math.min(iFocusIndex, iIndex),
				iMaxIndex = Math.max(iFocusIndex, iIndex);

			for (i = 0; i < aTokens.length; i++) {
				oToken = aTokens[i];
				if (i >= iMinIndex && i <= iMaxIndex) {
					oToken._changeSelection(true);
				} else if (!ctrlKey) {
					oToken._changeSelection(false);
				}
			}

			return;
		}

		this._oSelectionOrigin = null;

		// ctrl key was pressed, do nothing, the token handled it
		if (ctrlKey) {
			return;
		}

		// simple select, neither ctrl nor shift key was pressed, deselects other tokens
		this._oSelectionOrigin = oTokenSource;

		for (i = 0; i < aTokens.length; i++) {
			oToken = aTokens[i];

			if (oToken !== oTokenSource) {
				oToken._changeSelection(false);
			}
		}
	};

	Tokenizer.prototype._getFocusedToken = function() {
		var oFocusedToken = sap.ui.getCore().byId(document.activeElement.id);

		// if the focus is not on a Token in this Tokenizer do nothing
		if (!oFocusedToken ||
			!(oFocusedToken instanceof sap.m.Token) ||
			this.indexOfToken(oFocusedToken) == -1) {
			return null;
		}

		return oFocusedToken;
	};

	Tokenizer.prototype.setEditable = function(bEditable) {
		this.$().toggleClass("sapMTokenizerReadonly", !bEditable);

		return this.setProperty("editable", bEditable, true);
	};

	/**
	 * Handle the home button, scrolls to the first token
	 *
	 * @param {jQuery.Event}
	 *            oEvent - the occuring event
	 * @private
	 */
	Tokenizer.prototype.onsaphome = function(oEvent) {
		this.scrollToStart();
	};

	/**
	 * Handle the end button, scrolls to the last token
	 *
	 * @param {jQuery.Event}
	 *            oEvent - the occuring event
	 * @private
	 */
	Tokenizer.prototype.onsapend = function(oEvent) {
		this.scrollToEnd();
	};

	/**
	 * Handles the touch start event on the control.
	 *
	 * @param {jQuery.Event} oEvent The event object.
	 */
	Tokenizer.prototype.ontouchstart = function(oEvent) {

		// needed when the control is inside active controls
		oEvent.setMarked();

        // Workaround for chrome bug
        // BCP: 1680011538
		if (Device.browser.chrome && window.getSelection()) {
			window.getSelection().removeAllRanges();
		}
	};

	/**
	 * Function cleans up registered eventhandlers
	 *
	 * @private
	 */
	Tokenizer.prototype.exit = function() {
		this._deregisterResizeHandler();
	};

	/**
	 * Function deregisters eventhandlers
	 *
	 * @private
	 */
	Tokenizer.prototype._deregisterResizeHandler = function(){
		if (this._sResizeHandlerId) {
			sap.ui.core.ResizeHandler.deregister(this._sResizeHandlerId);
			delete this._sResizeHandlerId;
		}
	};

	/**
	 * Selects the hidden clip div to enable copy to clipboad.
	 *
	 * @private
	 */
	Tokenizer.prototype._doSelect = function(){
		if (this._checkFocus() && this._bCopyToClipboardSupport) {
			var oFocusRef = document.activeElement;
			var oSelection = window.getSelection();
			oSelection.removeAllRanges();
			if (this.getSelectedTokens().length) {
				var oRange = document.createRange();
				oRange.selectNodeContents(this.getDomRef("clip"));
				oSelection.addRange(oRange);
			}
			if (window.clipboardData && document.activeElement.id == this.getId() + "-clip") {
				jQuery.sap.focus(oFocusRef.id == this.getId() + "-clip" ? this.getDomRef() : oFocusRef);
			}
		}
	};

	/**
	 * Returns if tokens should be rendered in reverse order
	 * @private
	 * @returns {boolean} true if tokens should be rendered in reverse order
	 */
	Tokenizer.prototype.getReverseTokens = function() {
		return !!this._reverseTokens;
	};

	/**
	 * Sets internal property defining if tokens should be rendered in reverse order
	 * @param {boolean} bReverseTokens
	 * @private
	 */
	Tokenizer.prototype.setReverseTokens = function(bReverseTokens) {
		this._reverseTokens = bReverseTokens;
	};

	Tokenizer.TokenChangeType = {
		Added : "added",
		Removed : "removed",
		RemovedAll : "removedAll",
		TokensChanged : "tokensChanged"
	};

	Tokenizer.TokenUpdateType = {
		Added : "added",
		Removed : "removed"
	};

	Tokenizer.WaitForAsyncValidation = "sap.m.Tokenizer.WaitForAsyncValidation";


	return Tokenizer;

}, /* bExport= */ true);<|MERGE_RESOLUTION|>--- conflicted
+++ resolved
@@ -984,7 +984,6 @@
 			type: Tokenizer.TokenUpdateType.Removed
 		});
 
-<<<<<<< HEAD
 		if (!eventResult) {
 			return;
 		}
@@ -998,11 +997,8 @@
 
 		this.scrollToEnd();
 
-		var oParent = this.getParent();
-=======
 		var oParent = this.getParent(),
 			bIsParentMultiInput = oParent && oParent instanceof sap.m.MultiInput;
->>>>>>> b3af3c38
 
 		if (bIsParentMultiInput) {
 			// not set focus to MultiInput in phone mode
