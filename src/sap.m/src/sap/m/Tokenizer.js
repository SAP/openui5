/*!
 * ${copyright}
 */

// Provides control sap.m.Tokenizer.
sap.ui.define([
	'./library',
	"sap/base/i18n/Localization",
	'sap/m/Button',
	'sap/m/List',
	'sap/m/StandardListItem',
	'sap/m/ResponsivePopover',
	"sap/ui/core/ControlBehavior",
	'sap/ui/core/Control',
	'sap/ui/core/Element',
	"sap/ui/core/Lib",
	'sap/ui/core/delegate/ScrollEnablement',
	'sap/ui/Device',
	'sap/ui/core/InvisibleText',
	'sap/ui/core/ResizeHandler',
	'./TokenizerRenderer',
	"sap/ui/dom/containsOrEquals",
	"sap/ui/events/KeyCodes",
	"sap/base/Log",
	"sap/ui/core/Theming",
	"sap/ui/core/theming/Parameters",
	// jQuery Plugin "scrollLeftRTL"
	"sap/ui/dom/jquery/scrollLeftRTL"
],
	function(
		library,
		Localization,
		Button,
		List,
		StandardListItem,
		ResponsivePopover,
		ControlBehavior,
		Control,
		Element,
		Library,
		ScrollEnablement,
		Device,
		InvisibleText,
		ResizeHandler,
		TokenizerRenderer,
		containsOrEquals,
		KeyCodes,
		Log,
		Theming,
		Parameters
	) {
		"use strict";

		var CSS_CLASS_NO_CONTENT_PADDING = "sapUiNoContentPadding";
		var RenderMode = library.TokenizerRenderMode;
		var PlacementType = library.PlacementType;
		var ListMode = library.ListMode;
		var ListType = library.ListType;
		var ButtonType = library.ButtonType;

		/**
		 * Constructor for a new Tokenizer.
		 *
		 * @param {string} [sId] ID for the new control, generated automatically if no ID is given
		 * @param {object} [mSettings] Initial settings for the new control
		 *
		 * @class
		 * <h3>Overview</h3>
		 * A Тokenizer is a container for {@link sap.m.Token Tokens}. The tokenizer supports keyboard navigation and token selection. It also handles all actions associated with the tokens like adding, deleting, selecting and editing.
		 * <h3>Structure</h3>
		 * The tokenizer consists of two parts:
		 * - Tokens - displays the available tokens.
		 * - N-more indicator - contains the number of the remaining tokens that cannot be displayed due to the limited space.
		 * The tokens are stored in the <code>tokens</code> aggregation.
		 * The tokenizer can determine, by setting the <code>editable</code> property, whether the tokens in it are editable.
		 * Still the Token itself can determine if it is <code>editable</code>. This allows you to have non-editable Tokens in an editable Tokenizer.
		 *
		 * @extends sap.ui.core.Control
		 * @author SAP SE
		 * @version ${version}
		 *
		 * @constructor
		 * @public
		 * @since 1.22
		 * @alias sap.m.Tokenizer
		 * @see {@link fiori:https://experience.sap.com/fiori-design-web/token/ Tokenizer}
		 */
		var Tokenizer = Control.extend("sap.m.Tokenizer", /** @lends sap.m.Tokenizer.prototype */ {
			metadata : {

				library : "sap.m",
				properties : {

					/**
					 * true if tokens shall be editable otherwise false
					 */
					editable : {type : "boolean", group : "Misc", defaultValue : true},

					/**
					 * Defines if the Tokenizer is enabled
					 */
					enabled : {type : "boolean", group : "Misc", defaultValue : true},

					/**
					 * Defines the width of the Tokenizer.
					 */

					width : {type : "sap.ui.core.CSSSize", group : "Dimension", defaultValue : null},

					/**
					 * Defines the maximum width of the Tokenizer.
					 */
					maxWidth : {type: "sap.ui.core.CSSSize", group: "Dimension", defaultValue : "100%"},

					/**
					 * Defines the mode that the Tokenizer will use:
					 * <ul>
					 * <li><code>sap.m.TokenizerRenderMode.Loose</code> mode shows all tokens, no matter the width of the Tokenizer</li>
					 * <li><code>sap.m.TokenizerRenderMode.Narrow</code> mode forces the Tokenizer to show only as much tokens as possible in its width and add an n-More indicator</li>
					 * </ul>
					 *
					 * <b>Note</b>: Have in mind that the <code>renderMode</code> property is used internally by the Tokenizer and controls that use the Tokenizer. Therefore, modifying this property may alter the expected behavior of the control.
					 */
					renderMode: {type : "string", group : "Misc", defaultValue : RenderMode.Narrow},

					/**
					 * Defines the count of hidden tokens if any. If this property is set to 0, the n-More indicator will not be shown.
					 */
					hiddenTokensCount: {type : "int", group : "Misc", defaultValue : 0, visibility: "hidden"}

				},
				defaultAggregation : "tokens",
				aggregations : {

					/**
					 * the currently displayed tokens
					 */
					tokens : {type : "sap.m.Token", multiple : true, singularName : "token"},
					/**
					 * Hidden text used for accesibility
					 */
					_tokensInfo: {type: "sap.ui.core.InvisibleText", multiple: false, visibility: "hidden"}
				},
				associations : {

					/**
					 * Association to controls / ids which describe this control (see WAI-ARIA attribute aria-describedby).
					 */
					ariaDescribedBy: {type: "sap.ui.core.Control", multiple: true, singularName: "ariaDescribedBy"},

					/**
					 * Association to controls / ids which label this control (see WAI-ARIA attribute aria-labelledby).
					 */
					ariaLabelledBy: {type: "sap.ui.core.Control", multiple: true, singularName: "ariaLabelledBy"}
				},
				events : {
					/**
					 * Fired when a token is deleted by clicking icon, pressing backspace or delete button.
					 * <Note:> Once the event is fired, application is responsible for removing / destroying the token from the aggregation.
					 * @public
					 * @since 1.82
					 */
					tokenDelete: {
						parameters: {
							/**
							 * The array of tokens that are removed.
							 */
							tokens: { type: "sap.m.Token[]" },

							/**
							 * Keycode of the key pressed for deletion (backspace or delete).
							 */
							keyCode: { type: "number" }
						}
					},

					/**
					 * Fired when the render mode of the Tokenizer changes between <code>Narrow</code> (collapsed) and <code>Loose</code> (expanded).
					 * @public
					 * @since 1.133
					 */
					renderModeChange: {
						parameters: {
							/**
							 * The render mode of the Tokenizer.
							 */
							renderMode: { type: "string" }
						}
					}
				}
			},

			renderer: TokenizerRenderer
		});

		var oRb = Library.getResourceBundleFor("sap.m");

		Tokenizer.prototype.init = function() {
			// Do not allow text selection in the Tokenizer
			// If called with 'false', the method prevents the
			// default behavior and propagation of the 'selectstart' event.
			// For more info - check sap.ui.core.Control.js
			this.allowTextSelection(false);
			this._oTokensWidthMap = {};
			this._oIndicator = null;
			this._bShouldRenderTabIndex = null;
			this._oScroller = new ScrollEnablement(this, this.getId() + "-scrollContainer", {
				horizontal : true,
				vertical : false,
				nonTouchScrolling : true
			});

			// The ratio between the font size of the token and the font size of the items used in the
			// n-more popover.
			this._fFontSizeRatio = 1.0;

			if (ControlBehavior.isAccessibilityEnabled()) {
				var sAriaTokenizerContainToken = new InvisibleText({
					text: oRb.getText("TOKENIZER_ARIA_NO_TOKENS")
				});

				this.setAggregation("_tokensInfo", sAriaTokenizerContainToken);
			}

			// listen for delete event of tokens, it bubbles
			this.attachEvent("delete", function(oEvent) {
				var oToken = oEvent.getSource();
				var aSelectedTokens = this.getSelectedTokens();
				var oTokenToFocus = !!aSelectedTokens.length && aSelectedTokens[aSelectedTokens.indexOf(oToken) + 1] || aSelectedTokens[aSelectedTokens.indexOf(oToken) - 1];

				this.fireEvent("tokenDelete", {
					tokens: [oToken]
				});

				if (oTokenToFocus) {
					oTokenToFocus.focus();
				}

				oEvent.cancelBubble();
			}, this);

			this._bThemeApplied = false;

			this._handleThemeApplied = () => {
				this._bThemeApplied = true;
				Theming.detachApplied(this._handleThemeApplied);
			};

			Theming.attachApplied(this._handleThemeApplied);
		};

		/**
		 * Opens or closes the token popup when N-more label is pressed.
		 *
		 * @private
		 */
		Tokenizer.prototype._handleNMoreIndicatorPress = function () {
			this._bIsOpenedByNMoreIndicator = true;
			this._togglePopup(this.getTokensPopup());
		};

		/**
		* Getter for the list containing tokens.
		 *
		 * @returns {sap.m.List} The list
		 * @private
		 */
		Tokenizer.prototype._getTokensList = function () {
			if (!this._oTokensList) {
				this._oTokensList = new List({
					width: "auto",
					mode: ListMode.Delete
				}).attachDelete(this._handleListItemDelete, this)
				.attachItemPress(this._handleListItemPress, this);
			}

			return this._oTokensList;
		};

		/**
		 * Changes list mode.
		 *
		 * @param sMode {sap.m.ListMode}
		 * @private
		 */
		Tokenizer.prototype._setPopoverMode = function (sMode) {
			var oPopover = this.getTokensPopup();
			var oSettings = {
				showArrow: true,
				placement: PlacementType.VerticalPreferredBottom
			};

			oPopover.setShowArrow(oSettings.showArrow);
			oPopover.setPlacement(oSettings.placement);

			this._getTokensList().setMode(sMode);
		};

		/**
		 * Fills a list by creating new list items and mapping them to certain token.
		 *
		 * There might be a filtering function, so only certain tokens can be mapped to a ListItem.
		 *
		 * @param oList {sap.m.List}
		 * @param fnFilter {function}
		 * @private
		 */
		Tokenizer.prototype._fillTokensList = function (oList, fnFilter) {
			oList.destroyItems();

			fnFilter = fnFilter ? fnFilter : function () { return true; };

			this.getTokens()
				.filter(fnFilter)
				.forEach(function (oToken) {
					oList.addItem(this._mapTokenToListItem(oToken));
				}, this);
		};

		/**
		 * Handles token deletion from the List.
		 *
		 * @param oEvent
		 * @private
		 */
		Tokenizer.prototype._handleListItemDelete = function (oEvent) {
			var oListItem = oEvent.getParameter("listItem");
			var sSelectedId = oListItem && oListItem.data("tokenId");
			var oTokenToDelete;

			oTokenToDelete = this.getTokens().filter(function(oToken){
				return (oToken.getId() === sSelectedId) && oToken.getEditable();
			})[0];

			if (oTokenToDelete) {
				this.fireTokenDelete({
					tokens: [oTokenToDelete]
				});

				this._adjustTokensVisibility();
			}
		};

		/**
		 * Handles token press from the List.
		 *
		 * @param oEvent
		 * @private
		 */
		Tokenizer.prototype._handleListItemPress = function (oEvent) {
		   var oListItem = oEvent.getParameter("listItem");
		   var sSelectedId = oListItem && oListItem.data("tokenId");
		   var oPressedToken = this.getTokens().filter(function(oToken){
			   return (oToken.getId() === sSelectedId);
		   })[0];

		   if (oPressedToken) {
			   oPressedToken.firePress();
		   }
	   };

		/**
		 * Returns N-More Popover/Dialog.
		 *
		 * @private
		 * @ui5-restricted sap.m.MultiInput, sap.m.MultiComboBox
		 * @returns {sap.m.ResponsivePopover}
		 */
		Tokenizer.prototype.getTokensPopup = function () {
			var oTokenList = this._getTokensList();

			if (this._oPopup) {
				return this._oPopup;
			}

			this._oPopup = new ResponsivePopover({
				showArrow: true,
				showHeader: Device.system.phone,
				placement: PlacementType.Auto,
				offsetX: 0,
				offsetY: 3,
				horizontalScrolling: false,
				title: this._getDialogTitle(),
				content: this._getTokensList()
			})
				.attachBeforeOpen(function () {
					var iWidestElement = this.getEditable() ? 120 : 32, // Paddings & Delete icons in editable mode && paddings in non-editable mode
						oPopup = this._oPopup,
						fnGetDensityMode = function () {
							var oParent = this.getDomRef() && this.getDomRef().parentElement;
							var sDensityMode = "Cozy";

							if (!oParent) {
								return sDensityMode;
							}

							if (oParent.closest(".sapUiSizeCompact") !== null || document.body.classList.contains("sapUiSizeCompact")) {
								sDensityMode = "Compact";
							}

							return sDensityMode;
						}.bind(this),
						fnGetRatioPromise = new Promise(function (resolve) {
							Parameters.get({
								name: ["_sap_m_Tokenizer_FontSizeRatio" + fnGetDensityMode()],
								callback: function (sFontSizeRatio) {
									var fRatio = parseFloat(sFontSizeRatio);
									if (isNaN(fRatio)) {
										resolve(this._fFontSizeRatio);
										return;
									}
									resolve(fRatio);
								}.bind(this)
							});
						}.bind(this));

					if (oPopup.getContent && !oPopup.getContent().length) {
						oPopup.addContent(oTokenList);
					}
					this._fillTokensList(oTokenList);

					iWidestElement += Object.keys(this._oTokensWidthMap) // Object.values is not supported in IE
						.map(function (sKey) { return this._oTokensWidthMap[sKey]; }, this)
						.sort(function (a, b) { return a - b; }) // Just sort() returns odd results
						.pop() || 0; // Get the longest element in PX

					// The row below takes into consideration the ratio of the token's width to item's font size
					// which in turn is used to adjust the longest element's width so that there is no truncation
					// in the n-more popover.
					// width = width + (width * <<ratio converted in difference>>);

					fnGetRatioPromise.then(function (fRatio) {
						iWidestElement += Math.ceil(iWidestElement * ( 1 - fRatio ));
						oPopup.setContentWidth(iWidestElement + "px");
					});
				}, this)
				.attachAfterClose(this.afterPopupClose, this)
				.attachAfterOpen(function () {
					var aTokenListItems = oTokenList.getItems();
					this.setRenderMode(RenderMode.Loose);
					this.fireRenderModeChange({
						renderMode: "Loose"
					});
					if (aTokenListItems.length) {
						aTokenListItems[0].focus();
					}
				}, this);

			this.addDependent(this._oPopup);
			this._oPopup.addStyleClass(CSS_CLASS_NO_CONTENT_PADDING);
			this._oPopup.addStyleClass("sapMTokenizerTokensPopup");

			if (Device.system.phone) {
				this._oPopup.setEndButton(new Button({
					text: oRb.getText("SUGGESTIONSPOPOVER_CLOSE_BUTTON"),
					type: ButtonType.Emphasized,
					press: function () {
						this._oPopup.close();
					}.bind(this)
				}));
			}

			return this._oPopup;
		};

		/**
		 * Function to execute after the n-more popover is closed.
		 *
		 * @protected
		 */
		Tokenizer.prototype.afterPopupClose = function () {
			if (!this.checkFocus()) {
				this.setRenderMode(RenderMode.Narrow);
				this.fireRenderModeChange({
					renderMode: "Narrow"
				});
			}
		};

		Tokenizer.prototype._getDialogTitle = function () {
			var oResourceBundle = Library.getResourceBundleFor("sap.m");
			var aLabeles = this.getAriaLabelledBy().map(function(sLabelID) {
				return Element.getElementById(sLabelID);
			});

<<<<<<< HEAD
			return aLabeles.length ? aLabeles[0].getText() : oResourceBundle.getText("COMBOBOX_PICKER_TITLE");
		};
=======
		return aLabeles.length ? aLabeles[0].getText?.() : oResourceBundle.getText("COMBOBOX_PICKER_TITLE");
	};

	/**
	 * Toggles the popover.
	 *
	 * @private
	 * @ui5-restricted sap.m.MultiInput, sap.m.MultiComboBox
	 */
	Tokenizer.prototype._togglePopup = function (oPopover) {
		var oDomRef = this.getDomRef(),
			oPopoverIsOpen = oPopover.isOpen(),
			bEditable = this.getEditable();

		this._setPopoverMode(bEditable ? ListMode.Delete : ListMode.None);

		if (oPopoverIsOpen) {
			oPopover.close();
		} else {
			oPopover.openBy(oDomRef);
		}
	};

	/**
	 * Generates a StandardListItem from token.
	 *
	 * @param {sap.m.Token} oToken The token
	 * @private
	 * @returns {sap.m.StandardListItem | null} The generated ListItem
	 */
	Tokenizer.prototype._mapTokenToListItem = function (oToken) {
		if (!oToken) {
			return null;
		}

		var oListItem = new StandardListItem({
			selected: true,
			wrapping: true,
			type: ListType.Active,
			wrapCharLimit: 10000
		}).data("tokenId", oToken.getId());

		var fnOnSapShowHide = function (oEvent) {
			this._togglePopup(this.getTokensPopup());
>>>>>>> a5136fd3

		/**
		 * Toggles the popover.
		 *
		 * @private
		 * @ui5-restricted sap.m.MultiInput, sap.m.MultiComboBox
		 */
		Tokenizer.prototype._togglePopup = function (oPopover) {
			var oDomRef = this.getDomRef(),
				oPopoverIsOpen = oPopover.isOpen(),
				bEditable = this.getEditable();

			this._setPopoverMode(bEditable ? ListMode.Delete : ListMode.None);

			if (oPopoverIsOpen) {
				oPopover.close();
			} else {
				oPopover.openBy(oDomRef);
			}
		};

		/**
		 * Generates a StandardListItem from token.
		 *
		 * @param {sap.m.Token} oToken The token
		 * @private
		 * @returns {sap.m.StandardListItem | null} The generated ListItem
		 */
		Tokenizer.prototype._mapTokenToListItem = function (oToken) {
			if (!oToken) {
				return null;
			}

			var oListItem = new StandardListItem({
				selected: true,
				wrapping: true,
				type: ListType.Active,
				wrapCharLimit: 10000
			}).data("tokenId", oToken.getId());

			var fnOnSapShowHide = function (oEvent) {
				this._togglePopup(this.getTokensPopup());

					if (this.getTokens().length && this._bIsOpenedByNMoreIndicator) {
						this.getTokens()[0].focus();
						this._bIsOpenedByNMoreIndicator = false;
					}
			};

			oListItem.setTitle(oToken.getText());
			oListItem.addDelegate({
				onkeydown: function (oEvent) {
					oEvent.preventDefault();

					if (!((oEvent.ctrlKey || oEvent.metaKey) && oEvent.which === KeyCodes.I) && oEvent.which !== KeyCodes.ESCAPE) {
						return;
					}

					this._togglePopup(this.getTokensPopup());

					if (this.getTokens().length && this._bIsOpenedByNMoreIndicator) {
						this.getTokens()[0].focus();
						this._bIsOpenedByNMoreIndicator = false;
					}
				},
				onsapshow: fnOnSapShowHide,
				onsaphide: fnOnSapShowHide
			}, this);

			return oListItem;
		};

		/** Gets the width of the tokenizer that will be used for the calculation for hiding
		 * or revealing the tokens.
		 *
		 * @returns {number} The width of the DOM in pixels.
		 * @private
		 */
		Tokenizer.prototype._getPixelWidth = function ()  {
			var sMaxWidth = this.getMaxWidth(),
				iTokenizerWidth,
				oDomRef = this.getDomRef(),
				iPaddingLeft;

			if (!oDomRef) {
				return;
			}

			// The padding needs to be exluded from the calculations later on
			// as it is actually not an available space.
			iPaddingLeft = parseInt(this.$().css("padding-left"));

			if (sMaxWidth.indexOf("px") === -1) {
				// We need to use pixel width in order to calculate the space left for the Tokens.
				// In standalone Tokenizer, we take the width of the Tokenizer itself.
				iTokenizerWidth = oDomRef.clientWidth;
			} else {
				iTokenizerWidth = parseInt(this.getMaxWidth());
			}

			return iTokenizerWidth - iPaddingLeft;
		};

		/**
		 * Function determines which tokens should be displayed and adds N-more label.
		 *
		 * @private
		 */
		Tokenizer.prototype._adjustTokensVisibility = function() {
			if (!this.getDomRef()) {
				return;
			}

			var iTokenizerWidth = this._getPixelWidth(),
				aTokens = this._getVisibleTokens(),
				iTokensCount = aTokens.length,
				iLabelWidth, iFreeSpace,
				iCounter, iFirstTokenToHide = -1;

			// find the index of the first overflowing token
			aTokens.some(function (oToken, iIndex) {
				iTokenizerWidth = iTokenizerWidth - this._oTokensWidthMap[oToken.getId()];
				if ((iTokenizerWidth <= 1 && iTokensCount === 1) || iTokenizerWidth < 0) {
					iFirstTokenToHide = iIndex;
					return true;
				} else {
					iFreeSpace = iTokenizerWidth;
					return false;
				}
			}, this);

			if (iTokensCount === 1 && iFirstTokenToHide !== -1) {
				this.setFirstTokenTruncated(true);
				return;
			} else if (iTokensCount === 1 && aTokens[0].getTruncated()) {
				this.setFirstTokenTruncated(false);
			}

			// adjust the visibility of the tokens
			if (iFirstTokenToHide > -1) {

				for (iCounter = 0; iCounter < iTokensCount; iCounter++) {
					if (iCounter >= iFirstTokenToHide) {
						aTokens[iCounter].addStyleClass("sapMHiddenToken");
					} else {
						aTokens[iCounter].removeStyleClass("sapMHiddenToken");
					}
				}

				this._handleNMoreIndicator(iTokensCount - iFirstTokenToHide);
				iLabelWidth = this._oIndicator.width();

				// if there is not enough space after getting the actual indicator width, hide the last visible token
				// and update the n-more indicator
				if (iLabelWidth >= iFreeSpace) {
					iFirstTokenToHide = iFirstTokenToHide - 1;

					this._handleNMoreIndicator(iTokensCount - iFirstTokenToHide);
					aTokens[iFirstTokenToHide].addStyleClass("sapMHiddenToken");
				}

				this._setHiddenTokensCount(iTokensCount - iFirstTokenToHide);
			} else {
				// if no token needs to be hidden, show all
				this._setHiddenTokensCount(0);
				this._showAllTokens();
			}
		};

		/**
		 * Sets the first token truncation.
		 *
		 * @param {boolean} bValue The value to set
		 * @returns {this} <code>this</code> instance for method chaining
		 * @protected
		 */
		Tokenizer.prototype.setFirstTokenTruncated = function (bValue) {
			var oToken = this.getTokens()[0];

			oToken && oToken.setTruncated(bValue);
			if (bValue) {
				this.addStyleClass("sapMTokenizerOneLongToken");
			} else {
				this.removeStyleClass("sapMTokenizerOneLongToken");
			}

			return this;
		};

		/**
		 * Checks if the token is one and truncated.
		 *
		 * @returns {boolean}
		 * @protected
		 */
		Tokenizer.prototype.hasOneTruncatedToken = function () {
			return this.getTokens().length === 1 && this.getTokens()[0].getTruncated();
		};

		/**
		 * Renders the N-more label.
		 * @private
		 *
		 * @param {number} iHiddenTokensCount The number of hidden tokens
		 * @returns {this} this instance for method chaining
		 */
		Tokenizer.prototype._handleNMoreIndicator = function (iHiddenTokensCount) {
			if (!this.getDomRef()) {
				return this;
			}

			if (iHiddenTokensCount) {
				var sLabelKey = "MULTIINPUT_SHOW_MORE_TOKENS";

				if (iHiddenTokensCount === this._getVisibleTokens().length) {
					if (iHiddenTokensCount === 1) {
						sLabelKey = "TOKENIZER_SHOW_ALL_ITEM";
					} else {
						sLabelKey = "TOKENIZER_SHOW_ALL_ITEMS";
					}
				}

				this._oIndicator.html(oRb.getText(sLabelKey, [iHiddenTokensCount]));
			}

			return this;
		};

		/**
		 * Returns the visible tokens.
		 *
		 * @returns {array} Array of tokens
		 * @private
		 */
		Tokenizer.prototype._getVisibleTokens = function () {
			return this.getTokens().filter(function (oToken) {
				return oToken.getVisible();
			});
		};

		/**
		 * Function makes all tokens visible, used for collapsed=false.
		 *
		 * @private
		 */
		Tokenizer.prototype._showAllTokens = function() {
			this._getVisibleTokens().forEach(function(oToken) {
				// TODO: Token should provide proper API for this
				oToken.removeStyleClass("sapMHiddenToken");
			});
		};

		/**
		 * Function returns the internally used scroll delegate.
		 *
		 * @public
		 * @returns {sap.ui.core.delegate.ScrollEnablement} The scroll delegate
		 */
		Tokenizer.prototype.getScrollDelegate = function() {
			return this._oScroller;
		};

		/**
		 * Function scrolls the tokens to the end.
		 *
		 * @public
		 */
		Tokenizer.prototype.scrollToEnd = function() {
			var domRef = this.getDomRef(),
				bRTL = Localization.getRTL(),
				bIsFirstTokenFocused = this.getTokens()[0] && this.getTokens()[0].getDomRef() && this.getTokens()[0].getDomRef() === document.activeElement,
				iScrollWidth,
				scrollDiv;

			if (!this.getDomRef() || bIsFirstTokenFocused) {
				return;
			}

			scrollDiv = this.$().find(".sapMTokenizerScrollContainer")[0];
			iScrollWidth = scrollDiv.scrollWidth;

			if (bRTL) {
				iScrollWidth *= -1;
			}

			domRef.scrollLeft = iScrollWidth;
		};

		Tokenizer.prototype._registerResizeHandler = function(){
			if (!this._sResizeHandlerId) {
				this._sResizeHandlerId = ResizeHandler.register(this.getDomRef(), this._handleResize.bind(this));
			}
		};

		Tokenizer.prototype._handleResize = function(){
			this._useCollapsedMode(this.getRenderMode());
		};

		/**
		 * Function sets the tokenizer's width in pixels.
		 *
		 * @public
		 * @param {number} nWidth The new width in pixels
		 */
		Tokenizer.prototype.setPixelWidth = function(nWidth) {
			if (typeof nWidth !== "number") {
				Log.warning("Tokenizer.setPixelWidth called with invalid parameter. Expected parameter of type number.");
				return;
			}

			this.setWidth(nWidth + "px");

			if (this._oScroller) {
				this._oScroller.refresh();
			}

		};

		/**
		 * Function scrolls the tokens to the start.
		 *
		 * @public
		 *
		 */
		Tokenizer.prototype.scrollToStart = function() {
			var domRef = this.getDomRef();

			if (!domRef) {
				return;
			}

			domRef.scrollLeft = 0;
		};

		/**
		 * Function returns the tokens' width.
		 *
		 * @public
		 *
		 * @returns {number} The complete width of all tokens
		 */
		Tokenizer.prototype.getScrollWidth = function(){
			if (!this.getDomRef()) {
				return 0;
			}

			return this.$().children(".sapMTokenizerScrollContainer")[0].scrollWidth;
		};

		Tokenizer.prototype.onBeforeRendering = function() {
			var aTokens = this.getTokens();

			if (aTokens.length !== 1) {
				this.setFirstTokenTruncated(false);
			}

			aTokens.forEach(function(oToken, iIndex) {
				oToken.setProperty("editableParent", this.getEditable() && this.getEnabled());
				oToken.setProperty("posinset", iIndex + 1);
				oToken.setProperty("setsize", aTokens.length);
			}, this);

			this._setTokensAria();
		};

		/**
		 * Called after the control is rendered.
		 *
		 * @private
		 */
		Tokenizer.prototype.onAfterRendering = function() {
			var sRenderMode = this.getRenderMode();
			var oTokenToFocus = this._getTokenToFocus();

			this._oIndicator = this.$().find(".sapMTokenizerIndicator");

			if (this._bThemeApplied) {
				this._storeTokensSizes();
			}
			// refresh the render mode (loose/narrow) based on whether an indicator should be shown
			// to ensure that the N-more label is rendered correctly
			this._useCollapsedMode(sRenderMode);
			this._registerResizeHandler();

			if (!this.getEnabled() && this.getTokens().length) {
				this.getTokens().forEach(function(oToken) {
					if (!oToken.getDomRef()) {
						return;
					}
					oToken.getDomRef().setAttribute("tabindex", "-1");
				});
			}

			if (oTokenToFocus && oTokenToFocus.getDomRef() && this.getEffectiveTabIndex()) {
				oTokenToFocus.getDomRef().setAttribute("tabindex", "0");
			}

			if (this._bFocusFirstToken) {
				this.scrollToStart();
				this._bFocusFirstToken = false;

				return;
			}

			if (sRenderMode === RenderMode.Loose && this._nMoreIndicatorPressed) {
				this.scrollToEnd();
			}
		};

		/**
		 * Called after a new theme is applied.
		 *
		 * @private
		 */
		Tokenizer.prototype.onThemeChanged = function() {
			this._storeTokensSizes();
			this._useCollapsedMode(this.getRenderMode());
		};

		/**
		 * Stores sizes of the tokens for layout calculations.
		 *
		 * @private
		 */
		Tokenizer.prototype._storeTokensSizes = function() {
			var aTokens = this.getTokens();

			aTokens.forEach(function(oToken){
				if (oToken.getDomRef() && !oToken.$().hasClass("sapMHiddenToken") && !oToken.getTruncated()) {
					this._oTokensWidthMap[oToken.getId()] = oToken.$().outerWidth(true);
				}
			}, this);
		};

		/**
		 * Returns the first selected visible token or if there is none - the first visible token.
		 *
		 * @private
		 */
		Tokenizer.prototype._getTokenToFocus = function() {
			var aVisibleTokens = this._getVisibleTokens();
			return aVisibleTokens.find((oToken) => oToken.getSelected()) || aVisibleTokens[0];
		};

		/**
		 * Handles the setting of collapsed state.
		 *
		 * @param {string} sRenderMode If true collapses the tokenizer's content
		 * @private
		 */
		Tokenizer.prototype._useCollapsedMode = function(sRenderMode) {
			var aTokens = this._getVisibleTokens();

			if (!aTokens.length) {
				this._setHiddenTokensCount(0);
				return;
			}

			if (sRenderMode === RenderMode.Narrow) {
				this._adjustTokensVisibility();
			} else {
				this._setHiddenTokensCount(0);
				this._showAllTokens();
			}
		};

		/**
		 * Handle the focus leave event, deselects token.
		 *
		 * @param {jQuery.Event} oEvent The occuring event
		 * @private
		 */
		Tokenizer.prototype.onsapfocusleave = function(oEvent) {
			// when focus goes to token, keep the select status, otherwise deselect all tokens
			if (document.activeElement === this.getDomRef() || !this.checkFocus()) {
				this._oSelectionOrigin = null;
			}

			if (!this.checkFocus()) {
				this._bFocusFirstToken = true;
				this.setRenderMode(RenderMode.Narrow);
				this.fireRenderModeChange({
					renderMode: "Narrow"
				});
			}
		};

		Tokenizer.prototype.onsapbackspace = function (oEvent) {
			var aSelectedTokens = this.getSelectedTokens();
			var oFocusedToken = this.getTokens().filter(function (oToken) {
				return oToken.getFocusDomRef() === document.activeElement;
			})[0];
			var aTokens = this.getTokens();
			var aDeletingTokens = aSelectedTokens.length ? aSelectedTokens : [oFocusedToken];
			var oTokenToFocus = !!aSelectedTokens.length && aTokens[aSelectedTokens.indexOf(oFocusedToken) + 1] || aTokens[aSelectedTokens.indexOf(oFocusedToken) - 1];

			oEvent.preventDefault();

			if (oTokenToFocus) {
				oTokenToFocus.focus();
			}

			return this.fireTokenDelete({
				tokens: aDeletingTokens,
				keyCode: oEvent.which
			});
		};

		Tokenizer.prototype.onsapdelete = Tokenizer.prototype.onsapbackspace;

		/**
		 * Handle the key down event for Ctrl+ a , Ctrl+ c and Ctrl+ x.
		 *
		 * @param {jQuery.Event}oEvent The occuring event
		 * @private
		 */
		Tokenizer.prototype.onkeydown = function(oEvent) {
			var bSelectAll;
			var bShouldOpenPopover = (oEvent.ctrlKey || oEvent.metaKey) && oEvent.which === KeyCodes.I;

			if (!this.getEnabled()) {
				return;
			}

			if (oEvent.which === KeyCodes.TAB) {
				this._changeAllTokensSelection(false);
			}

			// ctrl/meta + c OR ctrl/meta + A
			if ((oEvent.ctrlKey || oEvent.metaKey) && oEvent.which === KeyCodes.A) {

				//to check how many tokens are selected before Ctrl + A in Tokenizer
				bSelectAll = this.getSelectedTokens().length < this._getVisibleTokens().length;

				if (this._getVisibleTokens().length > 0) {
					this.focus();
					this._changeAllTokensSelection(bSelectAll);
					oEvent.preventDefault();
					oEvent.stopPropagation();
				}
			}

			// ctrl/meta + c OR ctrl/meta + Insert
			if ((oEvent.ctrlKey || oEvent.metaKey) && (oEvent.which === KeyCodes.C || oEvent.which === KeyCodes.INSERT)) {
				this._copy();
			}

			// ctr/meta + x OR Shift + Delete
			if (((oEvent.ctrlKey || oEvent.metaKey) && oEvent.which === KeyCodes.X) || (oEvent.shiftKey && oEvent.which === KeyCodes.DELETE)) {
				if (this.getEditable()) {
					this._cut();
				} else {
					this._copy();
				}
			}

			if (bShouldOpenPopover) {
				oEvent.preventDefault();
				oEvent.stopPropagation();

				this._togglePopup(this.getTokensPopup());
				return;
			}
		};

		Tokenizer.prototype.onsaphide = function(oEvent) {
			this._togglePopup(this.getTokensPopup());
		};

		Tokenizer.prototype.onsapshow = Tokenizer.prototype.onsaphide;


		Tokenizer.prototype._shouldPreventModifier = function (oEvent) {
			var bShouldPreventOnMac = Device.os.macintosh && oEvent.metaKey;
			var bShouldPreventOnWindows = Device.os.windows && oEvent.altKey;

			return bShouldPreventOnMac || bShouldPreventOnWindows;
		};

		/**
		* Pseudo event for pseudo 'previous' event with modifiers (Ctrl, Alt or Shift).
		*
		* @see #onsapprevious
		* @param {jQuery.Event} oEvent The event object
		* @private
		*/
		Tokenizer.prototype.onsappreviousmodifiers = function (oEvent) {
			if (!this._shouldPreventModifier(oEvent)) {
				this.onsapprevious(oEvent);
			}
		};

		/**
		* Pseudo event for pseudo 'next' event with modifiers (Ctrl, Alt or Shift).
		*
		* @see #onsapnext
		* @param {jQuery.Event} oEvent The event object
		* @private
		*/
		Tokenizer.prototype.onsapnextmodifiers = function (oEvent) {
			if (!this._shouldPreventModifier(oEvent)) {
				this.onsapnext(oEvent);
			}
		};

		/**
		* Pseudo event for keyboard Home with modifiers (Ctrl, Alt or Shift).
		*
		* @see #onsaphome
		* @param {jQuery.Event} oEvent The event object
		* @private
		*/
		Tokenizer.prototype.onsaphomemodifiers = function (oEvent) {
			this._selectRange(false);
			this.scrollToStart();
		};

		/**
		* Pseudo event for keyboard Page Up with modifiers (Ctrl, Alt or Shift).
		*
		* @see #onsaphome
		* @param {jQuery.Event} oEvent The event object
		* @private
		*/
		Tokenizer.prototype.onsappageupmodifiers = function (oEvent) {
			this._selectRange(false);
			this.scrollToStart();
		};

		/**
		* Pseudo event for keyboard End with modifiers (Ctrl, Alt or Shift).
		*
		* @see #onsapend
		* @param {jQuery.Event} oEvent The event object
		* @private
		*/
		Tokenizer.prototype.onsapendmodifiers = function (oEvent) {
			this._selectRange(true);
			this.scrollToEnd();
		};

		/**
	* Pseudo event for keyboard Page Down with modifiers (Ctrl, Alt or Shift).
	*
	* @see #onsapend
	* @param {jQuery.Event} oEvent The event object
	* @private
	*/
		Tokenizer.prototype.onsappagedownmodifiers = function (oEvent) {
			this._selectRange(true);
			this.scrollToEnd();
		};

		/**
		 * Sets the selection over a range of tokens.
		 *
		 * @param {boolean} bForwardSection True, if the selection is onward
		 * @private
		 */
		Tokenizer.prototype._selectRange = function (bForwardSection) {
			var oRange = {},
				oTokens = this._getVisibleTokens(),
				oFocusedControl = Element.closestTo(document.activeElement),
				iTokenIndex = oTokens.indexOf(oFocusedControl);

			if (!oFocusedControl || !oFocusedControl.isA("sap.m.Token")) {
				return;
			}

			if (bForwardSection) {
				oRange.start = iTokenIndex;
				oRange.end = oTokens.length - 1;
			} else {
				oRange.start = 0;
				oRange.end = iTokenIndex;
			}

			if (oRange.start < oRange.end) {
				for (var i = oRange.start; i <= oRange.end; i++) {
					oTokens[i].setSelected(true);
				}
			}

		};

		/**
		 * Handles the copy event.
		 *
		 * @private
		 */
		Tokenizer.prototype._copy = function() {
			this._fillClipboard("copy");
		};

		Tokenizer.prototype._fillClipboard = function (sShortcutName) {
			var aSelectedTokens = this.getSelectedTokens();
			var sTokensTexts = aSelectedTokens.map(function(oToken) {
				return oToken.getText();
			}).join("\r\n");

			/* fill clipboard with tokens' texts so parent can handle creation */
			var cutToClipboard = function(oEvent) {
				if (oEvent.clipboardData) {
					oEvent.clipboardData.setData('text/plain', sTokensTexts);
				} else {
					oEvent.originalEvent.clipboardData.setData('text/plain', sTokensTexts);
				}

				oEvent.preventDefault();
			};

			document.addEventListener(sShortcutName, cutToClipboard);
			document.execCommand(sShortcutName);
			document.removeEventListener(sShortcutName, cutToClipboard);

		};

		/**
		 * Handles the cut event.
		 *
		 * @private
		 */
		Tokenizer.prototype._cut = function() {
			var aSelectedTokens = this.getSelectedTokens();
			this._fillClipboard("cut");

			this.fireTokenDelete({
				tokens: aSelectedTokens
			});
		};

		/**
		 * Adjusts the scrollLeft so that the given token is visible from its left side.
		 * @param {sap.m.Token} oToken The token that will be fully visible
		 * @private
		 */
		Tokenizer.prototype._ensureTokenVisible = function(oToken) {
			if (!oToken || !oToken.getDomRef() || !this.getDomRef()) {
				return;
			}

			var iTokenizerLeftOffset = this.$().offset().left,
				iTokenizerWidth = this.$().width(),
				iTokenLeftOffset = oToken.$().offset().left,
				bRTL = Localization.getRTL(),
				// Margins and borders are excluded from calculations therefore we need to add them explicitly.
				iTokenMargin = bRTL ? parseInt(oToken.$().css("margin-left")) : parseInt(oToken.$().css("margin-right")),
				iTokenBorder = parseInt(oToken.$().css("border-left-width")) + parseInt(oToken.$().css("border-right-width")),
				iTokenWidth = oToken.$().width() + iTokenMargin + iTokenBorder,
				iScrollLeft = bRTL ? this.$().scrollLeftRTL() : this.$().scrollLeft(),
				iLeftOffset = iScrollLeft - iTokenizerLeftOffset + iTokenLeftOffset,
				iRightOffset = iScrollLeft + (iTokenLeftOffset - iTokenizerLeftOffset + iTokenWidth - iTokenizerWidth);

			if (this._getVisibleTokens().indexOf(oToken) === 0) {
				this.$().scrollLeft(0);
				return;
			}

			if (iTokenLeftOffset < iTokenizerLeftOffset) {
				bRTL ? this.$().scrollLeftRTL(iLeftOffset) : this.$().scrollLeft(iLeftOffset);
			}

			if (iTokenLeftOffset - iTokenizerLeftOffset + iTokenWidth > iTokenizerWidth) {
				bRTL ? this.$().scrollLeftRTL(iRightOffset) : this.$().scrollLeft(iRightOffset);
			}
		};

		Tokenizer.prototype.onfocusin = function (oEvent) {
			this.setRenderMode(RenderMode.Loose);
			this.fireRenderModeChange({
				renderMode: "Loose"
			});

			this._bFocusFirstToken = oEvent.srcControl === this.getTokens()[0];

			if (!this._bFocusFirstToken && !this._bTokenToBeDeleted) {
				this._ensureTokenVisible(oEvent.srcControl);
			}
		};

		Tokenizer.prototype.onmousedown = function (oEvent) {
			this._bTokenToBeDeleted = oEvent.target.matches(".sapMTokenIcon, .sapMTokenIcon *");
		};

		Tokenizer.prototype.ontap = function (oEvent) {
			var bShiftKey = oEvent.shiftKey,
				bCtrlKey = (oEvent.ctrlKey || oEvent.metaKey),
				oTargetToken = oEvent.getMark("tokenTap"),
				bDeleteToken = oEvent.getMark("tokenDeletePress"),
				aTokens = this._getVisibleTokens(),
				oFocusedToken, iFocusIndex, iIndex, iMinIndex, iMaxIndex;

			if (bDeleteToken || !oTargetToken || (!bShiftKey && bCtrlKey)) { // Ctrl
				this._oSelectionOrigin = null;
				return;
			}

			if (!bShiftKey) { // Simple click/tap
				// simple select, neither ctrl nor shift key was pressed, deselects other tokens
				this._oSelectionOrigin = oTargetToken;
				this._changeAllTokensSelection(false, oTargetToken, true);
			}

			// Shift
			oFocusedToken = oTargetToken;
			if (this._oSelectionOrigin) {
				oFocusedToken = this._oSelectionOrigin;
			} else {
				this._oSelectionOrigin = oFocusedToken;
			}

			if (oTargetToken && this.hasOneTruncatedToken()) {
				this._handleNMoreIndicatorPress();
				return;
			}

			iFocusIndex = this.indexOfToken(oFocusedToken);
			iIndex = this.indexOfToken(oTargetToken);
			iMinIndex = Math.min(iFocusIndex, iIndex);
			iMaxIndex = Math.max(iFocusIndex, iIndex);

			aTokens.forEach(function (oToken, i) {
				if (i >= iMinIndex && i <= iMaxIndex && bShiftKey) {
					oToken.setSelected(oTargetToken.getSelected());
				}
			});
		};

		/**
		 * Called when the user presses the left arrow key, focuses previous token.
		 * @param {jQuery.Event} oEvent The event triggered by the user
		 * @private
		 */
		Tokenizer.prototype.onsapprevious = function(oEvent) {
			var aTokens = this._getVisibleTokens(),
				iLength = aTokens.length;

			oEvent.preventDefault();

			if (iLength === 0) {
				return;
			}

			var oFocusedElement = Element.closestTo(document.activeElement);

			// oFocusedElement could be undefined since the focus element might not correspond to an SAPUI5 Control
			var index = oFocusedElement ? aTokens.indexOf(oFocusedElement) : -1;

			if (index === 0) {
				oEvent.setMarked("forwardFocusToParent");
				// focus is on first token - we do not handle this event and let it bubble
				return;
			}

			var targetToken, currentToken;

			if (index > 0) {
				targetToken = aTokens[index - 1];
				this._ensureTokenVisible(targetToken);
				targetToken.focus();
			} else  {
				targetToken = aTokens[aTokens.length - 1];
				this._ensureTokenVisible(targetToken);
				// Prevent default scrolling in IE when last token is focused
				targetToken.focus({ preventScroll: true });
			}

			if (oEvent.shiftKey) {
				currentToken = aTokens[index];
				targetToken.setSelected(true);
				currentToken.setSelected(true);
			}

			// mark the event that it is handled by the control
			oEvent.setMarked();
		};

		/**
		 * Called when the user presses the right arrow key, focuses next token.
		 * @param {jQuery.Event} oEvent The event triggered by the user
		 * @private
		 */
		Tokenizer.prototype.onsapnext = function(oEvent) {
			var aTokens = this._getVisibleTokens(),
				iLength = aTokens.length;

			oEvent.preventDefault();

			if (iLength === 0) {
				return;
			}

			var oFocusedElement = Element.closestTo(document.activeElement);

			// oFocusedElement could be undefined since the focus element might not correspond to an SAPUI5 Control
			var index = oFocusedElement ? aTokens.indexOf(oFocusedElement) : -1;
			var oNextToken = aTokens[index + 1];
			this._ensureTokenVisible(oNextToken);

			if (index < iLength - 1) {
				var currentToken = aTokens[index];

				oNextToken.focus();

				if (oEvent.shiftKey) {
					oNextToken.setSelected(true);
					currentToken.setSelected(true);
				}
			} else {
				// focus is on last token - we do not handle this event and let it bubble
				// notify the parent that the focus should be taken over
				oEvent.setMarked("forwardFocusToParent");
				return;
			}

			// mark the event that it is handled by the control
			oEvent.setMarked();
		};

		/**
		 * Function parses given text, and text is separated by line break.
		 *
		 * @private
		 * @param {string} sString  The texts that needs to be parsed
		 * @returns {array} Array of string after parsing
		 */
		Tokenizer.prototype._parseString = function(sString) {

			// for the purpose to copy from column in excel and paste in MultiInput/MultiComboBox
			// delimiter is line break
			return sString.split(/\r\n|\r|\n/g);
		};

		/**
		 * Checks whether the Tokenizer or one of its internal DOM elements has the focus.
		 * @returns {object} The control that has the focus
		 * @protected
		 */
		Tokenizer.prototype.checkFocus = function() {
			var bIsFocusInPopover = containsOrEquals(this.getTokensPopup().getDomRef(),  document.activeElement);
			return (this.getDomRef() && containsOrEquals(this.getDomRef(), document.activeElement)) ||  bIsFocusInPopover;
		};

		/**
		 * Function selects all tokens.
		 *
		 * @public
		 * @param {boolean} bSelect [optional] true for selecting, false for deselecting
		 * @returns {this} this instance for method chaining
		 */
		Tokenizer.prototype.selectAllTokens = function(bSelect) {
			if (bSelect === undefined) {
				bSelect = true;
			}

			this._changeAllTokensSelection(bSelect);

			return this;
		};

		/**
		 * Function selects/deselects all tokens and fires the correct "select" or "deselect" events.
		 * @param {boolean} bSelect Whether the tokens should be selected
		 * @param {sap.m.Token} oTokenToSkip  [optional] this token will be skipped when changing the selection
		 * @param {boolean} bSkipClipboardSelect  [optional] selecting the hidden cli div to enable copy to clipboard will be skipped
		 * @private
		 */
		Tokenizer.prototype._changeAllTokensSelection = function (bSelect, oTokenToSkip, bSkipClipboardSelect) {
			var aTokens = this._getVisibleTokens();

			aTokens
				.filter(function (oToken) {
					return oToken !== oTokenToSkip;
				})
				.forEach(function (oToken) {
					oToken.setSelected(bSelect);
				});

				if (!bSkipClipboardSelect) {
					this._doSelect();
				}


			return this;
		};

		/**
		 * Function returns all currently selected tokens.
		 *
		 * @public
		 * @returns {sap.m.Token[]} Array of selected tokens or empty array
		 */
		Tokenizer.prototype.getSelectedTokens = function () {
			return this._getVisibleTokens()
				.filter(function (oToken) {
					return oToken.getSelected();
				});
		};

		/**
		 * Handles the <code>sappageup</code>, <code>sappagedown</code>, <code>saphome</code>, <code>sapend</code>,
		 * pseudo events when the Page Up/Page Down/Home/End key is selected.
		 *
		 * @param {jQuery.Event}oEvent The occuring event
		 * @private
		 */
		["onsappageup", "onsappagedown", "onsaphome", "onsapend"].forEach(function(sName){
			Tokenizer.prototype[sName] = function (oEvent) {
				if (sName === "onsaphome" || sName === "onsappageup") {
					var aAvailableTokens = this.getTokens().filter(function (oToken) {
						return oToken.getDomRef() && !oToken.getDomRef().classList.contains("sapMHiddenToken");
					});

					aAvailableTokens.length && aAvailableTokens[0].focus();
					this.scrollToStart();

					oEvent.preventDefault();
					return;
				}

				var oTokens = this._getVisibleTokens(),
				oLastToken = oTokens[oTokens.length - 1];

				// handle the event chain only if the focus is not on the last token
				// otherwise let the focus be handled by the parent control
				if (oLastToken.getDomRef() !== document.activeElement) {
					oLastToken.focus();
					this.scrollToEnd();

					oEvent.stopPropagation();
				} else {
					// notify the parent that the focus should be taken over
					oEvent.setMarked("forwardFocusToParent");
				}

				oEvent.preventDefault();
			};
		});

		/**
		 * Method for handling the state for tabindex rendering
		 *
		 * @param {boolean} bShouldRenderTabIndex If tabindex should be rendered
		 * @protected
		 */
		Tokenizer.prototype.setShouldRenderTabIndex = function (bShouldRenderTabIndex) {
			this._bShouldRenderTabIndex = bShouldRenderTabIndex;
		};

		/**
		 * Flag indicating if tabindex attribute should be rendered
		 *
		 * @returns {boolean} True if tabindex should be rendered and false if not
		 * @protected
		 */
		Tokenizer.prototype.getEffectiveTabIndex = function () {
			return this._bShouldRenderTabIndex === null ? !!this.getTokens().length : this._bShouldRenderTabIndex;
		};

		/**
		 * Handle the focus event on the control.
		 *
		 * @param {jQuery.Event} oEvent The occuring event
		 * @protected
		 */
		Tokenizer.prototype.onclick = function (oEvent) {
			if (!this.getEnabled()) {
				return;
			}

			this._nMoreIndicatorPressed = !this.hasStyleClass("sapMTokenizerIndicatorDisabled") &&
				oEvent.target.classList.contains("sapMTokenizerIndicator");

			if (this._nMoreIndicatorPressed) {
				this._handleNMoreIndicatorPress();
			}
		};

		/**
		 * Handles the touch start event on the control.
		 *
		 * @param {jQuery.Event} oEvent The event object.
		 */
		Tokenizer.prototype.ontouchstart = function(oEvent) {

			// needed when the control is inside active controls
			oEvent.setMarked();

			// Workaround for chrome bug
			// BCP: 1680011538
			if (Device.browser.chrome && window.getSelection()) {
				window.getSelection().removeAllRanges();
			}
		};

		/**
		 * Function cleans up registered event handlers.
		 *
		 * @private
		 */
		Tokenizer.prototype.exit = function() {
			this._deregisterResizeHandler();

			if (this._oTokensList) {
				this._oTokensList.destroy();
				this._oTokensList = null;
			}

			if (this._oScroller) {
				this._oScroller.destroy();
				this._oScroller = null;
			}

			if (this._oPopup) {
				this._oPopup.destroy();
				this._oPopup = null;
			}

			this._oTokensWidthMap = null;
			this._oIndicator = null;
			this._aTokenValidators = null;
			this._bShouldRenderTabIndex = null;
			this._bThemeApplied = false;

		};

		/**
		 * Function deregisters event handlers.
		 *
		 * @private
		 */
		Tokenizer.prototype._deregisterResizeHandler = function(){
			if (this._sResizeHandlerId) {
				ResizeHandler.deregister(this._sResizeHandlerId);
				delete this._sResizeHandlerId;
			}
		};

		/**
		 * Sets accessibility information about the tokens.
		 *
		 * @private
		 */
		Tokenizer.prototype._setTokensAria = function() {
			var iTokenCount = this._getVisibleTokens().length;
			var oInvisibleText;
			var sTokenizerAria = "";
			var sTranslation = "";
			var oTranslationMapping = {
				0: "TOKENIZER_ARIA_NO_TOKENS",
				1: "TOKENIZER_ARIA_CONTAIN_ONE_TOKEN"
			};

			if (ControlBehavior.isAccessibilityEnabled()) {
				oInvisibleText = this.getAggregation("_tokensInfo");

				sTranslation = oTranslationMapping[iTokenCount] ? oTranslationMapping[iTokenCount] : "TOKENIZER_ARIA_CONTAIN_SEVERAL_TOKENS";
				sTokenizerAria = oRb.getText(sTranslation, [iTokenCount]);

				oInvisibleText.setText(sTokenizerAria);
			}
		};

		/**
		 * Selects the hidden clip div to enable copy to clipboad.
		 *
		 * @private
		 */
		Tokenizer.prototype._doSelect = function(){
			if (this.checkFocus() && this._bCopyToClipboardSupport) {
				var oFocusRef = document.activeElement;
				var oSelection = window.getSelection();
				oSelection.removeAllRanges();
				if (this.getSelectedTokens().length) {
					var oRange = document.createRange();
					oRange.selectNodeContents(this.getDomRef("clip"));
					oSelection.addRange(oRange);
				}
				if (window.clipboardData && oFocusRef.id === this.getId() + "-clip" && this.getDomRef()) {
					this.getDomRef().focus();
				}
			}
		};

		/**
		 * Sets the count of hidden tokens that will be used for the n-More indicator.
		 * This also determines if the n-More indicator will be shown or not.
		 *
		 * @param {number} iCount The number of hidden tokens
		 * @returns {this} this instance for method chaining
		 * @private
		 */
		Tokenizer.prototype._setHiddenTokensCount = function (iCount) {
			iCount = this.validateProperty("hiddenTokensCount", iCount);
			return this.setProperty("hiddenTokensCount", iCount);
		};

		/**
		 * Gets the count of hidden tokens that will be used for the n-More indicator.
		 * If the count is 0, there is no n-More indicator shown.
		 *
		 * @since 1.80
		 * @public
		 * @returns {number} The number of hidden tokens
		 */
		Tokenizer.prototype.getHiddenTokensCount = function () {
			return this.getProperty("hiddenTokensCount");
		};

		/**
		 * Gets the accessibility text aggregation id.
		 * @returns {string} Returns the InvisibleText control id
		 * @protected
		 */
		Tokenizer.prototype.getTokensInfoId = function() {
			return this.getAggregation("_tokensInfo").getId();
		};

		/**
		 * Handles focus management after deletion of a token by pressing backspace.
		 * @private
		 */
		Tokenizer.prototype._handleBackspace = function(iIndex, fnFallback) {
			var aTokens = this.getTokens();

			if (aTokens[iIndex - 1]) {
				return aTokens[iIndex - 1].focus();
			}

			return fnFallback();
		};

		/**
		 * Handles focus management after deletion of a token by pressing delete.
		 * @private
		 */
		Tokenizer.prototype._handleDelete = function (iIndex, fnFallback) {
			var aTokens = this.getTokens();

			if (aTokens[iIndex + 1]) {
				return aTokens[iIndex + 1].focus();
			}

			return fnFallback();
		};

		/**
		 * Forwards focus to the last token or calls callback if no tokens are left.
		 *
		 * @private
		 * @ui5-restricted sap.m.MultiComboBox, sap.m.MultiInput
		 */
		Tokenizer.prototype.focusToken = function (iIndex, oOptions, fnFallback) {
			var aTokens = this.getTokens();
			var bKeyboard = oOptions.keyCode;
			var bBackspace = oOptions.keyCode === KeyCodes.BACKSPACE;

			if (aTokens.length === 0) {
				return;
			}

			if (!bKeyboard) {
				return;
			}

			if (bBackspace) {
				return this._handleBackspace(iIndex, fnFallback);
			}

			return this._handleDelete(iIndex, fnFallback);
		};

		Tokenizer.TokenChangeType = {
			Added : "added",
			Removed : "removed",
			RemovedAll : "removedAll",
			TokensChanged : "tokensChanged"
		};

		Tokenizer.TokenUpdateType = {
			Added : "added",
			Removed : "removed"
		};

		return Tokenizer;
	});<|MERGE_RESOLUTION|>--- conflicted
+++ resolved
@@ -483,55 +483,8 @@
 				return Element.getElementById(sLabelID);
 			});
 
-<<<<<<< HEAD
-			return aLabeles.length ? aLabeles[0].getText() : oResourceBundle.getText("COMBOBOX_PICKER_TITLE");
-		};
-=======
-		return aLabeles.length ? aLabeles[0].getText?.() : oResourceBundle.getText("COMBOBOX_PICKER_TITLE");
-	};
-
-	/**
-	 * Toggles the popover.
-	 *
-	 * @private
-	 * @ui5-restricted sap.m.MultiInput, sap.m.MultiComboBox
-	 */
-	Tokenizer.prototype._togglePopup = function (oPopover) {
-		var oDomRef = this.getDomRef(),
-			oPopoverIsOpen = oPopover.isOpen(),
-			bEditable = this.getEditable();
-
-		this._setPopoverMode(bEditable ? ListMode.Delete : ListMode.None);
-
-		if (oPopoverIsOpen) {
-			oPopover.close();
-		} else {
-			oPopover.openBy(oDomRef);
-		}
-	};
-
-	/**
-	 * Generates a StandardListItem from token.
-	 *
-	 * @param {sap.m.Token} oToken The token
-	 * @private
-	 * @returns {sap.m.StandardListItem | null} The generated ListItem
-	 */
-	Tokenizer.prototype._mapTokenToListItem = function (oToken) {
-		if (!oToken) {
-			return null;
-		}
-
-		var oListItem = new StandardListItem({
-			selected: true,
-			wrapping: true,
-			type: ListType.Active,
-			wrapCharLimit: 10000
-		}).data("tokenId", oToken.getId());
-
-		var fnOnSapShowHide = function (oEvent) {
-			this._togglePopup(this.getTokensPopup());
->>>>>>> a5136fd3
+			return aLabeles.length ? aLabeles[0].getText?.() : oResourceBundle.getText("COMBOBOX_PICKER_TITLE");
+		};
 
 		/**
 		 * Toggles the popover.
