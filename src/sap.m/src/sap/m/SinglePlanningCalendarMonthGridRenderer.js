--- conflicted
+++ resolved
@@ -358,52 +358,9 @@
 						}
 					}
 				}
-<<<<<<< HEAD
 			}
 			if (app._overflows) {
 				iLevel = app.level;
-=======
-				if (app._overflows) {
-					iLevel = app.level;
-				}
-
-				if (sThemeName.includes("horizon")){
-					if (oToday) {
-						iBorderThickness = sThemeName.indexOf("_hc") ? 0.4375 : 0.0625;
-					} else {
-						iBorderThickness = sThemeName.indexOf("_hc") ? 0.1875 : 0.0625;
-					}
-				} else {
-					if (oToday) {
-						iBorderThickness = sThemeName.indexOf("_hc") ? 0.3125 : 0.0625;
-					} else {
-						iBorderThickness = sThemeName.indexOf("_hc") ? 0.125 : 0.0625;
-					}
-				}
-
-			iRight = iRight < 0 ? 0 : iRight;
-
-			if (!bHasCustomContent && sTitle) {
-				mAccProps["labelledby"].value = `${mAccProps["labelledby"].value} ${sId}-${iColumn}_${iRow}-Title`;
-			}
-
-			// Put start/end information after the title
-			mAccProps["labelledby"].value = `${mAccProps["labelledby"].value} ${sId}-${iColumn}_${iRow}-Descr`;
-
-			if (!bHasCustomContent && sText) {
-				mAccProps["labelledby"].value = `${mAccProps["labelledby"].value} ${sId}-${iColumn}_${iRow}-Text`;
-			}
-
-			if (oAppointment.getTentative()) {
-				mAccProps["labelledby"].value = `${mAccProps["labelledby"].value} ${InvisibleText.getStaticId("sap.ui.unified", "APPOINTMENT_TENTATIVE")}`;
-			}
-
-			if (oAppointment.getSelected()) {
-				mAccProps["describedby"] = {
-					value: InvisibleText.getStaticId("sap.ui.unified", "APPOINTMENT_SELECTED"),
-					append: true
-				};
->>>>>>> 46108a40
 			}
 
 			if (sThemeName.includes("horizon")){
@@ -423,18 +380,18 @@
 		iRight = iRight < 0 ? 0 : iRight;
 
 		if (!bHasCustomContent && sTitle) {
-			mAccProps["labelledby"].value = mAccProps["labelledby"].value + " " + sId + "-" + iColumn + "_" + iRow + "-Title";
+			mAccProps["labelledby"].value = `${mAccProps["labelledby"].value} ${sId}-${iColumn}_${iRow}-Title`;
 		}
 
 		// Put start/end information after the title
-		mAccProps["labelledby"].value = mAccProps["labelledby"].value + " " + sId + "-" + iColumn + "_" + iRow + "-Descr";
+		mAccProps["labelledby"].value = `${mAccProps["labelledby"].value} ${sId}-${iColumn}_${iRow}-Descr`;
 
 		if (!bHasCustomContent && sText) {
-			mAccProps["labelledby"].value = mAccProps["labelledby"].value + " " + sId + "-" + iColumn + "_" + iRow + "-Text";
+			mAccProps["labelledby"].value = `${mAccProps["labelledby"].value} ${sId}-${iColumn}_${iRow}-Text`;
 		}
 
 		if (oAppointment.getTentative()) {
-			mAccProps["labelledby"].value = mAccProps["labelledby"].value + " " + InvisibleText.getStaticId("sap.ui.unified", "APPOINTMENT_TENTATIVE");
+			mAccProps["labelledby"].value = `${mAccProps["labelledby"].value} ${InvisibleText.getStaticId("sap.ui.unified", "APPOINTMENT_TENTATIVE")}`;
 		}
 
 		if (oAppointment.getSelected()) {
@@ -498,47 +455,26 @@
 			oRm.style("background-color", oAppointment._getCSSColorForBackground(sColor));
 		}
 
-<<<<<<< HEAD
 		oRm.openEnd(); // div element
 
 		if ((app.hasPrevious < 0 || app._overflows || bFirstRenderedDayIsAfterStart)) {
 			aClasses = ["sapUiCalendarAppArrowIconLeft", "sapUiCalendarAppArrowIcon"];
 			oRm.icon("sap-icon://arrow-left", aClasses, { title: null, role: "img" });
 		}
-=======
-				mAttributes["id"] = `${sId}-${iColumn}_${iRow}-Icon`;
-				mAttributes["title"] = null;
-				mAttributes["role"] = "presentation";
-				oRm.icon(sIcon, aClasses, mAttributes);
-			}
-
-			if (!bHasCustomContent && sTitle) {
-				oRm.openStart("span", `${sId}-${iColumn}_${iRow}-Title`);
-				oRm.class("sapUiCalendarAppTitle");
-				oRm.openEnd(); // span element
-				oRm.text(sTitle, true);
-				oRm.close("span");
-			}
->>>>>>> 46108a40
 
 		if (!bHasCustomContent && sIcon) {
 			aClasses = ["sapUiCalendarAppIcon"];
 			var mAttributes = {};
 
-			mAttributes["id"] = sId + "-Icon";
+			mAttributes["id"] = `${sId}-${iColumn}_${iRow}-Icon`;
 			mAttributes["title"] = null;
 			mAttributes["role"] = "presentation";
 			oRm.icon(sIcon, aClasses, mAttributes);
 		}
 
-<<<<<<< HEAD
 		if (!bHasCustomContent && sTitle) {
-			oRm.openStart("span", sId + "-" + iColumn + "_" + iRow + "-Title");
+			oRm.openStart("span", `${sId}-${iColumn}_${iRow}-Title`);
 			oRm.class("sapUiCalendarAppTitle");
-=======
-			oRm.openStart("span", `${sId}-${iColumn}_${iRow}-Descr`);
-			oRm.class("sapUiInvisibleText");
->>>>>>> 46108a40
 			oRm.openEnd(); // span element
 			oRm.text(sTitle, true);
 			oRm.close("span");
@@ -555,7 +491,7 @@
 			oRm.icon("sap-icon://arrow-right", aClasses, { title: null, role: "img" });
 		}
 
-		oRm.openStart("span", sId + "-" + iColumn + "_" + iRow + "-Descr");
+		oRm.openStart("span", `${sId}-${iColumn}_${iRow}-Descr`);
 		oRm.class("sapUiInvisibleText");
 		oRm.openEnd(); // span element
 		oRm.text(oControl._getAppointmentAnnouncementInfo(oAppointment));
@@ -580,13 +516,13 @@
 
 		oStartDate.setDate(oStartDate.getDate() - oStartDate.getDay() + iFirstDayOfWeek);
 		oFirstRenderedDate = CalendarDate.fromLocalJSDate(oStartDate);
-		oRm.openStart("div", sId + "-Names");
+		oRm.openStart("div", `${sId}-Names`);
 		oRm.class("sapMSPCMonthDayNames");
 		oRm.openEnd(); // span element
 
 		for (var i = 0; i < 7; i++) {
 			iDayIndex = (i + iFirstDayOfWeek) % 7;
-			sDayId = sId + "-WH" + iDayIndex;
+			sDayId = `${sId}-WH${iDayIndex}`;
 
 			oRm.openStart("div", sDayId);
 			oRm.class("sapUiCalWH");
@@ -595,56 +531,8 @@
 				oRm.class("sapUiCalFirstWDay");
 			}
 
-<<<<<<< HEAD
 			if (CalendarUtils._isWeekend(oFirstRenderedDate, oLocaleData)) {
 				oRm.class("sapUiCalItemWeekEnd");
-=======
-			oRm.close("div");
-
-			oRm.close("div");
-			oRm.close("div");
-		};
-
-		SinglePlanningCalendarMonthGridRenderer.renderDayNames = function(oRm, oControl, oLocaleData) {
-			var iFirstDayOfWeek = oControl._getFirstDayOfWeek(),
-				sId = oControl.getId(),
-				sDayId,
-				sCalendarType = Formatting.getCalendarType(),
-				aWeekDays = oLocaleData.getDaysStandAlone("abbreviated", sCalendarType),
-				aWeekDaysWide = oLocaleData.getDaysStandAlone("wide", sCalendarType),
-				oStartDate = UI5Date.getInstance(oControl.getStartDate()),
-				oFirstRenderedDate,
-				iDayIndex;
-
-			oStartDate.setDate(oStartDate.getDate() - oStartDate.getDay() + iFirstDayOfWeek);
-			oFirstRenderedDate = CalendarDate.fromLocalJSDate(oStartDate);
-			oRm.openStart("div", `${sId}-Names`);
-			oRm.class("sapMSPCMonthDayNames");
-			oRm.openEnd(); // span element
-
-			for (var i = 0; i < 7; i++) {
-				iDayIndex = (i + iFirstDayOfWeek) % 7;
-				sDayId = `${sId}-WH${iDayIndex}`;
-
-				oRm.openStart("div", sDayId);
-				oRm.class("sapUiCalWH");
-
-				if (i === 0) {
-					oRm.class("sapUiCalFirstWDay");
-				}
-
-				if (CalendarUtils._isWeekend(oFirstRenderedDate, oLocaleData)) {
-					oRm.class("sapUiCalItemWeekEnd");
-				}
-				oFirstRenderedDate.setDate(oFirstRenderedDate.getDate() + 1);
-
-				oRm.accessibilityState(null, {
-					label: aWeekDaysWide[iDayIndex]
-				});
-				oRm.openEnd();
-				oRm.text(aWeekDays[iDayIndex % 7]);
-				oRm.close("div");
->>>>>>> 46108a40
 			}
 			oFirstRenderedDate.setDate(oFirstRenderedDate.getDate() + 1);
 
