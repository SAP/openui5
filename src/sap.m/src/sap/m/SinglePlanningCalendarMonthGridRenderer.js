--- conflicted
+++ resolved
@@ -16,12 +16,12 @@
 	'sap/ui/core/InvisibleText',
 	'sap/ui/unified/library',
 	'sap/ui/core/date/UI5Date'
-<<<<<<< HEAD
 ], function(
 	Formatting,
 	Localization,
 	Element,
 	Theming,
+	Library,
 	CalendarDate,
 	CalendarUtils,
 	Month,
@@ -75,9 +75,11 @@
 		var aCells = oControl._getCells(),
 			aVerticalLabels = oControl._getVerticalLabels(),
 			iColumns = oControl._getColumns(),
+			sWeekText = Library.getResourceBundleFor("sap.ui.unified").getText("CALENDAR_WEEK"),
 			aMoreCountPerCell = [],
 			aAppsPerDay = [],
 			iCellIndex,
+			iWeekNumber,
 			oDay,
 			aApps,
 			aPreviousWeekApps,
@@ -89,51 +91,7 @@
 
 		for (i = 0; i < oControl._getRows(); i++) {
 			iWeekMaxAppCount = 0;
-=======
-],
-	function(
-		Formatting,
-		Localization,
-		Element,
-		Theming,
-		Library,
-		CalendarDate,
-		CalendarUtils,
-		Month,
-		_IconPool,
-		PlanningCalendarLegend,
-		InvisibleText,
-		unifiedLibrary,
-		UI5Date
-	) {
-		"use strict";
-
-		// shortcut for sap.ui.unified.CalendarDayType
-		var CalendarDayType = unifiedLibrary.CalendarDayType;
-
-		/**
-		 * SinglePlanningCalendarMonthGrid renderer.
-		 * @namespace
-		 */
-		var SinglePlanningCalendarMonthGridRenderer = {
-			apiVersion: 2
-		};
-
-		/**
-		 * Renders the HTML for the given control, using the provided {@link sap.ui.core.RenderManager}.
-		 *
-		 * @param {sap.ui.core.RenderManager} oRm The RenderManager that can be used for writing to the render output buffer
-		 * @param {sap.m.SinglePlanningCalendarMonthGrid} oControl An object representation of the control that should be rendered
-		 */
-		SinglePlanningCalendarMonthGridRenderer.render = function(oRm, oControl) {
-			var oLocaleData = oControl._getCoreLocaleData();
-			var oDensitySizes = oControl._getDensitySizes();
-
-			oRm.openStart("div", oControl);
-			oRm.class("sapMSinglePCGrid");
-			oRm.class("sapMSPCMonthGrid");
-			oRm.openEnd();
->>>>>>> f4b4d7a6
+			iWeekNumber = aVerticalLabels[i];
 
 			oRm.openStart("div");
 			oRm.attr("role", "grid");
@@ -143,11 +101,12 @@
 			// render week number
 			oRm.openStart("div");
 			oRm.class("sapMSPCMonthWeekNumber");
-			oRm.openEnd();
-			oRm.text(aVerticalLabels[i]);
+			oRm.attr("id", `${oControl.getId()}-week-${iWeekNumber}`);
+			oRm.attr("aria-label", `${sWeekText} ${iWeekNumber}`);
+			oRm.openEnd();
+			oRm.text(iWeekNumber);
 			oRm.close("div");
 
-<<<<<<< HEAD
 			for (j = 0; j < iColumns; j++) {
 				iCellIndex = i * iColumns + j;
 				oDay = aCells[iCellIndex];
@@ -160,62 +119,6 @@
 
 				iWeekMaxAppCount = Math.max(iWeekMaxAppCount, oControl._aAppsLevelsPerDay[iCellIndex].length);
 			}
-=======
-			this.renderCells(oRm, oControl, oLocaleData, oDensitySizes);
-
-			oRm.close("div"); // END .sapMSinglePCGridContent
-			oRm.close("div"); // END .sapMSinglePCGrid
-		};
-
-		SinglePlanningCalendarMonthGridRenderer.renderCells = function(oRm, oControl, oLocaleData, oDensitySizes) {
-			var aCells = oControl._getCells(),
-				aVerticalLabels = oControl._getVerticalLabels(),
-				iColumns = oControl._getColumns(),
-				sWeekText = Library.getResourceBundleFor("sap.ui.unified").getText("CALENDAR_WEEK"),
-				aMoreCountPerCell = [],
-				aAppsPerDay = [],
-				iCellIndex,
-				iWeekNumber,
-				oDay,
-				aApps,
-				aPreviousWeekApps,
-				aPreviousWeekAppsPerDay = [],
-				iMoreCount,
-				iWeekMaxAppCount,
-				i,
-				j;
-
-			for (i = 0; i < oControl._getRows(); i++) {
-				iWeekMaxAppCount = 0;
-				iWeekNumber = aVerticalLabels[i];
-
-				oRm.openStart("div");
-				oRm.attr("role", "grid");
-				oRm.class("sapMSPCMonthWeek");
-				oRm.openEnd();
-
-				// render week number
-				oRm.openStart("div");
-				oRm.class("sapMSPCMonthWeekNumber");
-				oRm.attr("id", `${oControl.getId()}-week-${iWeekNumber}`);
-				oRm.attr("aria-label", `${sWeekText} ${iWeekNumber}`);
-				oRm.openEnd();
-				oRm.text(iWeekNumber);
-				oRm.close("div");
-
-				for (j = 0; j < iColumns; j++) {
-					iCellIndex = i * iColumns + j;
-					oDay = aCells[iCellIndex];
-					aApps = oControl._getAppointmetsForADay(oDay);
-					aPreviousWeekApps = oControl._getPreviousAppointmetsForADay(oDay);
-					aPreviousWeekAppsPerDay.push(aPreviousWeekApps);
-					iMoreCount = oControl._aMoreCountPerDay[iCellIndex];
-					aMoreCountPerCell.push(iMoreCount);
-					aAppsPerDay.push(aApps);
-
-					iWeekMaxAppCount = Math.max(iWeekMaxAppCount, oControl._aAppsLevelsPerDay[iCellIndex].length);
-				}
->>>>>>> f4b4d7a6
 
 			oRm.openStart("div");
 			oRm.class("sapMSPCMonthDays");
@@ -237,46 +140,28 @@
 				iCellIndex = i * iColumns + j;
 				oDay = aCells[iCellIndex];
 
-<<<<<<< HEAD
 				// render appointments which started in previous rows
 				if (j === 0) {
 					this.renderAppointments(oRm, oControl, aPreviousWeekAppsPerDay[iCellIndex], j, aMoreCountPerCell[iCellIndex], oDensitySizes, i, oDay, aCells);
-=======
-				for (j = 0; j < iColumns; j++) {
-					iCellIndex = i * iColumns + j;
-					oDay = aCells[iCellIndex];
-					this.renderDay(oRm, oControl, oDay, oLocaleData, aMoreCountPerCell[iCellIndex], iCellIndex, iWeekNumber);
->>>>>>> f4b4d7a6
 				}
 
 				this.renderAppointments(oRm, oControl, aAppsPerDay[iCellIndex], j, aMoreCountPerCell[iCellIndex], oDensitySizes, i, oDay, aCells);
 			}
 
-<<<<<<< HEAD
 			oRm.close("div"); // end appointments
 			oRm.close("div");
-=======
-		SinglePlanningCalendarMonthGridRenderer.renderDay = function(oRm, oControl, oDay, oLocaleData, more, iCellIndex, iWeekNumber) {
-			var aSpecialDates = oControl._getSpecialDates(),
-				aDayTypes = Month.prototype._getDateTypes.call(oControl, oDay),
-				oFormat = oControl._getDateFormatter(),
-				bToday = oDay.isSame(CalendarDate.fromLocalJSDate(UI5Date.getInstance())),
-				oType,
-				sLegendItemType,
-				sMoreLinkDescId;
->>>>>>> f4b4d7a6
 
 			for (j = 0; j < iColumns; j++) {
 				iCellIndex = i * iColumns + j;
 				oDay = aCells[iCellIndex];
-				this.renderDay(oRm, oControl, oDay, oLocaleData, aMoreCountPerCell[iCellIndex], iCellIndex);
+				this.renderDay(oRm, oControl, oDay, oLocaleData, aMoreCountPerCell[iCellIndex], iCellIndex, iWeekNumber);
 			}
 			oRm.close("div"); // end cells
 			oRm.close("div"); // end grid
 		}
 	};
 
-	SinglePlanningCalendarMonthGridRenderer.renderDay = function(oRm, oControl, oDay, oLocaleData, more, iCellIndex) {
+	SinglePlanningCalendarMonthGridRenderer.renderDay = function(oRm, oControl, oDay, oLocaleData, more, iCellIndex, iWeekNumber) {
 		var aSpecialDates = oControl._getSpecialDates(),
 			aDayTypes = Month.prototype._getDateTypes.call(oControl, oDay),
 			oFormat = oControl._getDateFormatter(),
@@ -309,20 +194,14 @@
 
 		oRm.attr("sap-ui-date", oDay.valueOf().toString());
 		oRm.attr("tabindex", -1);
-		oRm.attr("aria-labelledby", oFormat.format(oDay.toLocalJSDate()) + "-Descr");
+		oRm.attr("aria-labelledby", `${oFormat.format(oDay.toLocalJSDate())}-Descr ${oControl.getId()}-week-${iWeekNumber}`);
 		oRm.openEnd();
 
 		this.renderDndPlaceholder(oRm, oControl.getAggregation("_appsPlaceholders")[iCellIndex]);
 
-<<<<<<< HEAD
 		if (bToday) {
 			oRm.openStart("div");
 			oRm.class("sapMSPCMonthNowMarker");
-=======
-			oRm.attr("sap-ui-date", oDay.valueOf().toString());
-			oRm.attr("tabindex", -1);
-			oRm.attr("aria-labelledby", `${oFormat.format(oDay.toLocalJSDate())}-Descr ${oControl.getId()}-week-${iWeekNumber}`);
->>>>>>> f4b4d7a6
 			oRm.openEnd();
 		}
 
