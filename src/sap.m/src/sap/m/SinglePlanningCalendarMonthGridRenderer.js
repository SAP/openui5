--- conflicted
+++ resolved
@@ -113,57 +113,37 @@
 				iWeekMaxAppCount = Math.max(iWeekMaxAppCount, oControl._aAppsLevelsPerDay[iCellIndex].length);
 			}
 
-<<<<<<< HEAD
 			oRm.openStart("div");
 			oRm.class("sapMSPCMonthDays");
 			oRm.class("sapMSPCMonthDaysMax" + iWeekMaxAppCount);
 			oRm.attr("role", "row");
 			oRm.openEnd();
 
+			oRm.openStart("div");
+			oRm.class("sapMSinglePCBlockers");
+			oRm.class("sapUiCalendarRowVisFilled");
+			oRm.attr("role", "list" );
+			oRm.openEnd();
+
+			for (j = 0; j < iColumns; j++) {
+				iCellIndex = i * iColumns + j;
+				oDay = aCells[iCellIndex];
+
+				// render appointments which started in previous rows
+				if (j === 0) {
+					this.renderAppointments(oRm, oControl, aPreviousWeekAppsPerDay[iCellIndex], j, aMoreCountPerCell[iCellIndex], oDensitySizes, i, oDay, aCells);
+				}
+
+				this.renderAppointments(oRm, oControl, aAppsPerDay[iCellIndex], j, aMoreCountPerCell[iCellIndex], oDensitySizes, i, oDay, aCells);
+			}
+
+			oRm.close("div"); // end appointments
+
 			for (j = 0; j < iColumns; j++) {
 				iCellIndex = i * iColumns + j;
 				oDay = aCells[iCellIndex];
 				this.renderDay(oRm, oControl, oDay, oLocaleData, aMoreCountPerCell[iCellIndex], iCellIndex);
 			}
-=======
-				oRm.openStart("div");
-				oRm.class("sapMSinglePCBlockers");
-				oRm.class("sapUiCalendarRowVisFilled");
-				oRm.attr("role", "list" );
-				oRm.openEnd();
->>>>>>> 70191b1b
-
-			oRm.openStart("div");
-			oRm.class("sapMSinglePCBlockers");
-			oRm.class("sapUiCalendarRowVisFilled");
-			oRm.attr("role", "list" );
-			oRm.openEnd();
-
-			for (j = 0; j < iColumns; j++) {
-				iCellIndex = i * iColumns + j;
-				oDay = aCells[iCellIndex];
-
-				// render appointments which started in previous rows
-				if (j === 0) {
-					this.renderAppointments(oRm, oControl, aPreviousWeekAppsPerDay[iCellIndex], j, aMoreCountPerCell[iCellIndex], oDensitySizes, i, oDay, aCells);
-				}
-
-<<<<<<< HEAD
-				this.renderAppointments(oRm, oControl, aAppsPerDay[iCellIndex], j, aMoreCountPerCell[iCellIndex], oDensitySizes, i, oDay, aCells);
-=======
-				oRm.close("div"); // end appointments
-
-				for (j = 0; j < iColumns; j++) {
-					iCellIndex = i * iColumns + j;
-					oDay = aCells[iCellIndex];
-					this.renderDay(oRm, oControl, oDay, oLocaleData, aMoreCountPerCell[iCellIndex], iCellIndex);
-				}
-				oRm.close("div"); // end cells
-				oRm.close("div"); // end grid
->>>>>>> 70191b1b
-			}
-
-			oRm.close("div"); // end appointments
 			oRm.close("div"); // end cells
 			oRm.close("div"); // end grid
 		}
@@ -241,18 +221,7 @@
 			oRm.openStart("span", sMoreLinkDescId);
 			oRm.class("sapUiInvisibleText");
 			oRm.openEnd();
-<<<<<<< HEAD
 			oRm.text(oControl._getMoreLinkDescription(more, oDay.toLocalJSDate()));
-=======
-			oRm.text(oControl._getCellStartInfo(oDay.toLocalJSDate()));
-			//acc for day view + special dates + legend
-			if (oControl._sLegendId && sLegendItemType) {
-				oRm.text(sLegendItemType);
-			}
-			if (oControl._doesContainAppointments(oDay)) {
-				oRm.text(oControl._getCellDescription());
-			}
->>>>>>> 70191b1b
 			oRm.close("span");
 
 			oRm.close("div");
@@ -265,6 +234,9 @@
 		//acc for day view + special dates + legend
 		if (oControl._sLegendId && sLegendItemType) {
 			oRm.text(sLegendItemType);
+		}
+		if (oControl._doesContainAppointments(oDay)) {
+			oRm.text(oControl._getCellDescription());
 		}
 		oRm.close("span");
 
