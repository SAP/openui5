--- conflicted
+++ resolved
@@ -292,7 +292,6 @@
 					this.renderAppointment(oRm, oControl, oApp, oApp._nextDay, oDensitySizes, iRow, oDay);
 				}
 			}
-<<<<<<< HEAD
 		}
 	};
 
@@ -311,6 +310,8 @@
 			sId = oAppointment.getId(),
 			oStartDate = oAppointment.getStartDate(),
 			oEndDate = oAppointment.getEndDate(),
+			oCustomDatas = oAppointment.getCustomData()?.filter((oCustomData) => oCustomData.getWriteToDom()),
+			bHasCustomData = !!oCustomDatas?.length,
 			aCustomContent = oAppointment.getCustomContent(),
 			bHasCustomContent = !!aCustomContent.length,
 			bIsFullDay = !oEndDate || oControl._isAllDayAppointment(oStartDate, oEndDate),
@@ -322,41 +323,6 @@
 				labelledby: {
 					value: oValue,
 					append: true
-=======
-		};
-
-		SinglePlanningCalendarMonthGridRenderer.renderAppointment = function(oRm, oControl, app, iColumn, oDensitySizes, iRow, oDay) {
-			var oAppointment = app.data,
-				iWidth = app.width,
-				iLevel = app.level,
-				aCells = oControl._getCells(),
-				iColumns = oControl._getColumns(),
-				sTooltip = oAppointment.getTooltip_AsString(),
-				sType = oAppointment.getType(),
-				sColor = oAppointment.getColor(),
-				sTitle = oAppointment.getTitle(),
-				sText = oAppointment.getText(),
-				sIcon = oAppointment.getIcon(),
-				sId = oAppointment.getId(),
-				oStartDate = oAppointment.getStartDate(),
-				oEndDate = oAppointment.getEndDate(),
-				oCustomDatas = oAppointment.getCustomData()?.filter((oCustomData) => oCustomData.getWriteToDom()),
-				bHasCustomData = !!oCustomDatas?.length,
-				aCustomContent = oAppointment.getCustomContent(),
-				bHasCustomContent = !!aCustomContent.length,
-				bIsFullDay = !oEndDate || oControl._isAllDayAppointment(oStartDate, oEndDate),
-				oValue = bIsFullDay ? InvisibleText.getStaticId("sap.ui.unified", "CALENDAR_ALL_DAY_PREFIX") : InvisibleText.getStaticId("sap.ui.unified", "APPOINTMENT"),
-				bDraggable = oAppointment.getParent().getEnableAppointmentsDragAndDrop(),
-				oToday = oDay && oDay.isSame(CalendarDate.fromLocalJSDate(UI5Date.getInstance())),
-				mAccProps = {
-					role: "listitem",
-					labelledby: {
-						value: oValue,
-						append: true
-					},
-					// Prevents aria-selected from being added on the appointment
-					selected: null
->>>>>>> 4cc4b263
 				},
 				// Prevents aria-selected from being added on the appointment
 				selected: null
@@ -399,38 +365,9 @@
 				iLevel = app.level;
 			}
 
-<<<<<<< HEAD
 			if (sThemeName.includes("horizon")){
 				if (oToday) {
 					iBorderThickness = sThemeName.indexOf("_hc") ? 0.4375 : 0.0625;
-=======
-			oRm.openStart("div", oAppointment.getId() + "-" + iColumn + "_" + iRow);
-			oRm.attr("draggable", bDraggable);
-			oRm.attr("data-sap-ui-draggable", bDraggable);
-			oRm.attr("data-sap-ui-related", oAppointment.getId());
-			oRm.attr("data-sap-level", iLevel);
-			oRm.attr("data-sap-width", iWidth);
-			oRm.attr("tabindex", 0);
-
-			if (bHasCustomData) {
-				oCustomDatas.forEach((oCustomData) => {
-					oRm.attr(`data-${oCustomData.getKey()}`, oCustomData.getValue());
-				});
-			}
-
-			if (sTooltip) {
-				oRm.attr("title", sTooltip);
-			}
-			oRm.accessibilityState(oAppointment, mAccProps);
-			oRm.class("sapMSinglePCAppointmentWrap");
-			oRm.class("sapUiCalendarRowApps"); // TODO: when refactor the CSS of appointments maybe we won't need this class
-			if (!sColor && sType !== CalendarDayType.None) {
-				oRm.class("sapUiCalendarApp" + sType);
-			}
-			if (sColor) {
-				if (Localization.getRTL()) {
-					oRm.style("border-right-color", sColor);
->>>>>>> 4cc4b263
 				} else {
 					iBorderThickness = sThemeName.indexOf("_hc") ? 0.1875 : 0.0625;
 				}
@@ -473,6 +410,12 @@
 		oRm.attr("data-sap-level", iLevel);
 		oRm.attr("data-sap-width", iWidth);
 		oRm.attr("tabindex", 0);
+
+		if (bHasCustomData) {
+			oCustomDatas.forEach((oCustomData) => {
+				oRm.attr(`data-${oCustomData.getKey()}`, oCustomData.getValue());
+			});
+		}
 
 		if (sTooltip) {
 			oRm.attr("title", sTooltip);
