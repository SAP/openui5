/*!
 * ${copyright}
 */

// Provides control sap.m.ObjectHeader.
sap.ui.define([
	'./library',
	"sap/base/i18n/Localization",
	'sap/ui/core/Control',
	'sap/ui/core/IconPool',
	"sap/ui/core/Lib",
	'sap/ui/core/library',
	"sap/ui/core/RenderManager",
	'sap/ui/core/util/ResponsivePaddingsEnablement',
	'sap/ui/Device',
	'sap/m/Text',
	'sap/ui/events/KeyCodes',
	'./ObjectHeaderRenderer',
	'./ObjectNumber',
	"sap/ui/thirdparty/jquery",
	"sap/m/ImageHelper"
],
	function(
		library,
		Localization,
		Control,
		IconPool,
		Library,
		coreLibrary,
		RenderManager,
		ResponsivePaddingsEnablement,
		Device,
		Text,
		KeyCodes,
		ObjectHeaderRenderer,
		ObjectNumber,
		jQuery,
		ImageHelper
	) {
		"use strict";



		// shortcut for sap.m.BackgroundDesign
		var BackgroundDesign = library.BackgroundDesign;

		// shortcut for sap.ui.core.TextAlign
		var TextAlign = coreLibrary.TextAlign;


		// shortcut for sap.ui.core.TitleLevel
		var TitleLevel = coreLibrary.TitleLevel;

		// shortcut for sap.ui.core.TextDirection
		var TextDirection = coreLibrary.TextDirection;

		// shortcut for sap.ui.core.ValueState
		var ValueState = coreLibrary.ValueState;

		// shortcut for sap.m.ObjectHeaderPictureShape
		var ObjectHeaderPictureShape = library.ObjectHeaderPictureShape;


		/**
		 * Constructor for a new </code>ObjectHeader</code>.
		 *
		 * @param {string} [sId] ID for the new control, generated automatically if no ID is given
		 * @param {object} [mSettings] Initial settings for the new control
		 *
		 * @class
		 * <code>ObjectHeader</code> is a display control that enables the user to easily identify
		 * a specific object. The object header title is the key identifier of the object and
		 * additional text and icons can be used to further distinguish it from other objects.
		 *
		 * <h3>Responsive behavior</h3>
		 *
		 * When using the <code>sap.m.ObjectHeader</code> in SAP Quartz theme, the breakpoints and layout paddings could be automatically determined by the container's width.
		 * To enable this concept and implement responsive padding to the <code>ObjectHeader</code> control, add the following class:
		 * <code>sapUiResponsivePadding--header</code>.
		 *
		 * @extends sap.ui.core.Control
		 * @version ${version}
		 *
		 * @constructor
		 * @public
		 * @since 1.12
		 * @alias sap.m.ObjectHeader
		 */
		var ObjectHeader = Control.extend("sap.m.ObjectHeader", /** @lends sap.m.ObjectHeader.prototype */ {
			metadata : {

				library : "sap.m",
				designtime: "sap/m/designtime/ObjectHeader.designtime",
				properties : {
					/**
					 * Determines the title of the <code>ObjectHeader</code>.
					 */
					title : {type : "string", group : "Misc", defaultValue : null},

					/**
					 * Determines the displayed number of the <code>ObjectHeader</code> number field.
					 */
					number : {type : "string", group : "Misc", defaultValue : null},

					/**
					 * Determines the units qualifier of the <code>ObjectHeader</code> number.
					 *
					 * <b>Note:</b> The value of the <code>numberUnit</code> is not displayed if the
					 * number property is set to <code>null</code>.
					 */
					numberUnit : {type : "string", group : "Misc", defaultValue : null},

					/**
					 * Determines the introductory text for the <code>ObjectHeader</code>.
					 */
					intro : {type : "string", group : "Misc", defaultValue : null},

					/**
					 * Determines whether the introductory text of the <code>ObjectHeader</code> is clickable.
					 */
					introActive : {type : "boolean", group : "Misc", defaultValue : null},

					/**
					 * Determines whether the title of the <code>ObjectHeader</code> is clickable
					 * and is set only if a title is provided.
					 */
					titleActive : {type : "boolean", group : "Misc", defaultValue : null},

					/**
					 * Defines the icon of the <code>ObjectHeader</code>.
					 *
					 * <b>Note:</b> Recursive resolution of binding expressions is not supported by the framework.
					 * It works only in ObjectHeader, since it is a composite control and creates an Image control internally.
					 */
					icon : {type : "sap.ui.core.URI", group : "Misc", defaultValue : null},

					/**
					 * Determines whether the <code>ObjectHeader</code> icon is clickable.
					 */
					iconActive : {type : "boolean", group : "Misc", defaultValue : null},

					/**
					 * Determines the alternative text of the <code>ObjectHeader</code> icon. The text is
					 * displayed if the image for the icon is not available, or cannot be displayed.
					 *
					 * <b>Note:</b> Provide an empty string value for the <code>iconAlt</code> property
					 * in case you want to use the icon for decoration only.
					 */
					iconAlt : {type : "string", group : "Accessibility", defaultValue : null},

					/**
					 * Determines the tooltip text of the <code>ObjectHeader</code> icon.
					 */
					iconTooltip : {type : "string", group : "Accessibility", defaultValue : null},

					/**
					 * By default, this is set to <code>true</code> but then one or more requests are sent trying to get
					 * the density perfect version of image if this version of image doesn't exist on the server.
					 *
					 * If bandwidth is the key for the application, set this value to <code>false</code>.
					 */
					iconDensityAware : {type : "boolean", group : "Misc", defaultValue : true},

					/**
					 * Determines whether the picture should be displayed in a square or with a circle-shaped mask just like in {@link sap.uxap.ObjectPageHeader}.
					 *
					 * <b>Note:</b> This property takes effect only on Images and it is ignored for Icons.
					 * @since 1.61
					 */
					imageShape: {type: "sap.m.ObjectHeaderPictureShape", group : "Appearance", defaultValue: ObjectHeaderPictureShape.Square},

					/**
					 * Determines whether the selector arrow icon/image is displayed and can be pressed.
					 * @since 1.16.0
					 */
					showTitleSelector : {type : "boolean", group : "Misc", defaultValue : false},

					/**
					 * Determines the value state of the <code>number</code> and <code>numberUnit</code> properties.
					 * @since 1.16.0
					 */
					numberState : {type : "sap.ui.core.ValueState", group : "Misc", defaultValue : ValueState.None},

					/**
					 * <code>ObjectHeader</code> with title, one attribute, number, and number unit.
					 *
					 * <b>Note:</b> Only applied if the <code>responsive</code> property is set to <code>false</code>.
					 */
					condensed : {type : "boolean", group : "Appearance", defaultValue : false},

					/**
					 * Determines the background color of the <code>ObjectHeader</code>.
					 *
					 * <b>Note:</b> The different types of <code>ObjectHeader</code> come with different default background:
					 * <ul>
					 * <li>non responsive - Transparent</li>
					 * <li>responsive - Translucent</li>
					 * <li>condensed - Solid</li>
					 * </ul>
					 */
					backgroundDesign : {type : "sap.m.BackgroundDesign", group : "Appearance"},

					/**
					 * Determines whether the <code>ObjectHeader</code> is rendered with a different design that
					 * reacts responsively to the screen sizes.
					 *
					 * When the <code>responsive</code> property is set to <code>true</code>, the
					 * following behavior specifics for the control exist:
					 * <ul>
					 * <li>If an image (or an icon font) is set to the <code>icon</code> property, it is
					 * hidden in portrait mode on phone.</li>
					 * <li>The title is truncated to 80 characters if longer. For portrait mode on phone,
					 * the title is truncated to 50 characters.</li>
					 * </ul>
					 *
					 * @since 1.21.1
					 */
					responsive : {type : "boolean", group : "Behavior", defaultValue : false},

					/**
					 * Optimizes the display of the elements of the <code>ObjectHeader</code>.
					 *
					 * Set this property to <code>true</code> if your app uses a fullscreen layout (as opposed
					 * to a master-detail or other split-screen layout).
					 *
					 * <b>Note</b>: Only applied if the <code>responsive</code> property is also set to <code>true</code>.
					 *
					 * If set to <code>true</code>, the following situations apply:
					 * <ul>
					 * <li>On desktop, 1-3 attributes/statuses - positioned as a third block on the right side of the Title/Number group</li>
					 * <li>On desktop, 4+ attributes/statuses - 4 columns below the Title/Number</li>
					 * <li>On tablet (portrait mode), always in 2 columns below the Title/Number</li>
					 * <li>On tablet (landscape mode), 1-2 attributes/statuses - 2 columns below the Title/Number</li>
					 * <li>On tablet (landscape mode), 3+ attributes/statuses - 3 columns below the Title/Number</li>
					 *</ul>
					 * On phone, the attributes and statuses are always positioned in 1 column below the Title/Number of the <code>ObjectHeader</code>.
					 *
					 * If set to <code>false</code>, the attributes and statuses are being positioned below the
					 * Title/Number of the <code>ObjectHeader</code> in 2 or 3 columns depending on their number:
					 * <ul>
					 * <li>On desktop, 1-4 attributes/statuses - 2 columns</li>
					 * <li>On desktop, 5+ attributes/statuses - 3 columns</li>
					 * <li>On tablet, always in 2 columns</li>
					 * </ul>
					 *
					 * @since 1.28
					 */
					fullScreenOptimized : {type : "boolean", group : "Appearance", defaultValue : false},

					/**
					 * Defines the title link target URI. Supports standard hyperlink behavior.
					 *
					 * <b>Note:</b> If an action should be triggered, this property should not be set, but instead
					 * an event handler for the <code>titlePress</code> event should be registered.
					 * @since 1.28
					 */
					titleHref : {type : "sap.ui.core.URI", group : "Data", defaultValue : null},

					/**
					 * Determines the <code>target</code> attribute for the title link. Options are <code>_self</code>,
					 * <code>_top</code>, <code>_blank</code>, <code>_parent</code>, <code>_search</code>. Alternatively,
					 * a frame name can be entered.
					 * @since 1.28
					 */
					titleTarget : {type : "string", group : "Behavior", defaultValue : null},

					/**
					 * Determines the intro link target URI. Supports standard hyperlink behavior. If an action should be triggered,
					 * this should not be set, but instead an event handler for the <code>introPress</code> event should be registered.
					 * @since 1.28
					 */
					introHref : {type : "sap.ui.core.URI", group : "Data", defaultValue : null},

					/**
					 * Determines the <code>target</code> attribute for the intro link. Options are <code>_self</code>,
					 * <code>_top</code>, <code>_blank</code>, <code>_parent</code>, <code>_search</code>. Alternatively,
					 * a frame name can be entered.
					 * @since 1.28
					 */
					introTarget : {type : "string", group : "Behavior", defaultValue : null},

					/**
					 * Specifies the title text directionality with enumerated options. By default, the control inherits text direction from the DOM.
					 * @since 1.28.0
					 */
					titleTextDirection : {type : "sap.ui.core.TextDirection", group : "Appearance", defaultValue : TextDirection.Inherit},

					/**
					 * Specifies the intro text directionality with enumerated options. By default, the control inherits text direction from the DOM.
					 * @since 1.28.0
					 */
					introTextDirection : {type : "sap.ui.core.TextDirection", group : "Appearance", defaultValue : TextDirection.Inherit},

					/**
					 * Specifies the number and unit text directionality with enumerated options. By default, the control inherits text direction from the DOM.
					 * @since 1.28.0
					 */
					numberTextDirection : {type : "sap.ui.core.TextDirection", group : "Appearance", defaultValue : TextDirection.Inherit},

					/**
					 * Determines a custom text for the tooltip of the select title arrow. If not set, a default text of the tooltip will be displayed.
					 * @since 1.30.0
					 */
					titleSelectorTooltip : {type : "string", group : "Misc", defaultValue : "Options"},

					/**
					 * Defines the semantic level of the title.
					 *
					 * This information is used by assistive technologies, such as screen readers to create a hierarchical site map for faster navigation.
					 * Depending on this setting an HTML h1-h6 element is used.
					 */
					titleLevel : {type : "sap.ui.core.TitleLevel", group : "Appearance", defaultValue : TitleLevel.H1}
				},
				defaultAggregation : "attributes",
				aggregations : {
					/**
					 * The list of Object Attributes
					 */
					attributes : {type : "sap.m.ObjectAttribute", multiple : true, singularName : "attribute"},

					/**
					 * The list of Object sap.ui.core.Control. It will only allow sap.m.ObjectStatus and sap.m.ProgressIndicator controls.
					 * @since 1.16.0
					 */
					statuses : {type : "sap.ui.core.Control", multiple : true, singularName : "status"},

					/**
					 * The object number and unit are managed in this aggregation
					 */
					_objectNumber : {type : "sap.m.ObjectNumber", multiple : false, visibility : "hidden"},

					/**
					 * NOTE: Only applied if you set "responsive=false".
					 * Additional object numbers and units are managed in this aggregation.
					 * The numbers are hidden on tablet and phone size screens.
					 * When only one number is provided, it is rendered with additional separator from the main ObjectHeader number.
					 * @since 1.38.0
					 */
					additionalNumbers : {type : "sap.m.ObjectNumber", multiple : true, singularName : "additionalNumber"},

					/**
					 * This aggregation takes only effect when you set "responsive" to true.
					 * It can either be filled with an sap.m.IconTabBar or an sap.suite.ui.commons.HeaderContainer control. Overflow handling must be taken care of by the inner control. If used with an IconTabBar control, only the header will be displayed inside the object header, the content will be displayed below the ObjectHeader.
					 * @since 1.21.1
					 */
					headerContainer : {type : "sap.m.ObjectHeaderContainer", multiple : false},

					/**
					 * List of markers (icon and/or text) that can be displayed for the <code>ObjectHeader</code>, such as favorite and flagged.<br><br>
					 * <b>Note:</b> You should use either this aggregation or the already deprecated properties - <code>markFlagged</code> and <code>markFavorite</code>. Using both can lead to unexpected results.
					 */
					markers : {type : "sap.m.ObjectMarker", multiple : true, singularName : "marker"}
				},
				associations : {

					/**
					 * Association to controls / ids which describe this control (see WAI-ARIA attribute aria-describedby).
					 */
					ariaDescribedBy: {type: "sap.ui.core.Control", multiple: true, singularName: "ariaDescribedBy"},

					/**
					 * Association to controls / ids which label this control (see WAI-ARIA attribute aria-labelledby).
					 */
					ariaLabelledBy: {type: "sap.ui.core.Control", multiple: true, singularName: "ariaLabelledBy"}
				},
				events : {

					/**
					 * Event is fired when the title is active and the user taps/clicks on it
					 */
					titlePress : {
						parameters : {

							/**
							 * Dom reference of the object header' title to be used for positioning.
							 */
							domRef : {type : "object"}
						}
					},

					/**
					 * Event is fired when the intro is active and the user taps/clicks on it
					 */
					introPress : {
						parameters : {

							/**
							 * Dom reference of the object header' intro to be used for positioning.
							 */
							domRef : {type : "object"}
						}
					},

					/**
					 * Event is fired when the title icon is active and the user taps/clicks on it
					 */
					iconPress : {
						parameters : {

							/**
							 * Dom reference of the object header' icon to be used for positioning.
							 */
							domRef : {type : "object"}
						}
					},

					/**
					 * Event is fired when the object header title selector (down-arrow) is pressed
					 * @since 1.16.0
					 */
					titleSelectorPress : {
						parameters : {

							/**
							 * Dom reference of the object header' titleArrow to be used for positioning.
							 */
							domRef : {type : "object"}
						}
					}
				},
				dnd: { draggable: false, droppable: true }
			},

			renderer: ObjectHeaderRenderer
		});


		/**
		 * Retrieves the resource bundle for the <code>sap.m</code> library.
		 * @static
		 * @private
		 * @returns {Object} the resource bundle object
		 */
		ObjectHeader._getResourceBundle = function () {
			return Library.getResourceBundleFor("sap.m");
		};

		ResponsivePaddingsEnablement.call(ObjectHeader.prototype, {
			header: {selector: ".sapMOH, .sapMOHR"}
		});

		ObjectHeader.prototype.init = function() {
			this._oTitleArrowIcon = IconPool.createControlByURI({
				id : this.getId() + "-titleArrow",
				src: IconPool.getIconURI("arrow-down"),
				decorative: false,
				visible : false,
				tooltip: ObjectHeader._getResourceBundle().getText("OH_SELECT_ARROW_TOOLTIP"),
				size: "1.375rem",
				press : function(oEvent) {
					// empty function here because icon needs an event handler in order to show pointer cursor
				}
			});

			this._fNumberWidth = undefined;
			this._titleText = new Text(this.getId() + "-titleText");
			this._titleText.setMaxLines(3);
			this._initResponsivePaddingsEnablement();

		};

		ObjectHeader.prototype.insertAttribute = function (oAttribute, iIndex) {
			var vResult = this.insertAggregation("attributes", oAttribute, iIndex);
			this._registerControlListener(oAttribute);
			return vResult;
		};

		ObjectHeader.prototype.addAttribute = function (oAttribute) {
			var vResult = this.addAggregation("attributes", oAttribute);
			this._registerControlListener(oAttribute);
			return vResult;
		};

		ObjectHeader.prototype.removeAttribute = function (oAttribute) {
			var vResult = this.removeAggregation("attributes", oAttribute);
			this._deregisterControlListener(vResult);
			return vResult;
		};

		ObjectHeader.prototype.removeAllAttributes = function () {
			var aAttributes = this.removeAllAggregation("attributes");
			aAttributes.forEach(this._deregisterControlListener, this);
			return aAttributes;
		};

		ObjectHeader.prototype.destroyAttributes = function () {
			var aAttributes = this.getAggregation("attributes");
			if (aAttributes !== null) {
				aAttributes.forEach(this._deregisterControlListener, this);
			}
			return this.destroyAggregation("attributes");
		};

		ObjectHeader.prototype.insertStatus = function (oStatus, iIndex) {
			var vResult = this.insertAggregation("statuses", oStatus, iIndex);
			this._registerControlListener(oStatus);
			return vResult;
		};

		ObjectHeader.prototype.addStatus = function (oStatus) {
			var vResult = this.addAggregation("statuses", oStatus);
			this._registerControlListener(oStatus);
			return vResult;
		};

		ObjectHeader.prototype.removeStatus = function (oStatus) {
			var vResult =  this.removeAggregation("statuses", oStatus);
			this._deregisterControlListener(vResult);
			return vResult;
		};

		ObjectHeader.prototype.removeAllStatuses = function () {
			var aStatuses = this.removeAllAggregation("statuses");
			aStatuses.forEach(this._deregisterControlListener, this);
			return aStatuses;
		};

		ObjectHeader.prototype.destroyStatuses = function () {
			var aStatuses = this.getAggregation("statuses");
			if (aStatuses !== null) {
				aStatuses.forEach(this._deregisterControlListener, this);
			}
			return this.destroyAggregation("statuses");
		};

		/**
		 * Every time a control is inserted in the ObjectHeader, it must be monitored for size/visibility changes
		 * @param {sap.ui.core.Control} oControl The inserted control
		 * @private
		 */
		ObjectHeader.prototype._registerControlListener = function (oControl) {
			if (oControl) {
				oControl.attachEvent("_change", this.invalidate, this);
			}
		};

		/**
		 * Each time a control is removed from the ObjectHeader, detach listeners
		 * @param {sap.ui.core.Control} oControl The removed control
		 * @private
		 */
		ObjectHeader.prototype._deregisterControlListener = function (oControl) {
			if (oControl) {
				oControl.detachEvent("_change", this.invalidate, this);
			}
		};

<<<<<<< HEAD

		/**
		 * Set the condensed flag
		 * @override
		 * @public
		 * @param {boolean} bCondensed the new value
		 * @returns {this} this pointer for chaining
		 */
		ObjectHeader.prototype.setCondensed = function (bCondensed) {
			this.setProperty("condensed", bCondensed);
			if (this.getCondensed()) {
				this._oTitleArrowIcon.setSize("1rem");
			} else {
				this._oTitleArrowIcon.setSize("1.375rem");
			}

			return this;
		};

		/**
		 * Set the number value to the internal aggregation
		 * @override
		 * @public
		 * @param {string} sNumber the new value
		 * @returns {this} this pointer for chaining
		 */
		ObjectHeader.prototype.setNumber = function (sNumber) {
			this.setProperty("number", sNumber);
			this._getObjectNumber().setNumber(sNumber);
			return this;
		};

		/**
		 * Set the number unit to the internal aggregation
		 * @override
		 * @public
		 * @param {string} sUnit the new value
		 * @returns {this} this pointer for chaining
		 */
		ObjectHeader.prototype.setNumberUnit = function (sUnit) {
			this.setProperty("numberUnit", sUnit);
			this._getObjectNumber().setUnit(sUnit);
			return this;
		};

		/**
		 * Set the number state to the internal aggregation
		 * @override
		 * @public
		 * @param {sap.ui.core.ValueState} sState the new value
		 * @returns {this} this pointer for chaining
		 */
		ObjectHeader.prototype.setNumberState = function (sState) {
			this.setProperty("numberState", sState);
			this._getObjectNumber().setState(sState);
			return this;
		};

		/**
		 * Sets the new text for the tooltip of the select title arrow to the internal aggregation
		 * @override
		 * @public
		 * @param {string} sTooltip the tooltip of the title selector
		 * @returns {this} this pointer for chaining
		 */
		ObjectHeader.prototype.setTitleSelectorTooltip = function (sTooltip) {
			this.setProperty("titleSelectorTooltip", sTooltip);
			this._oTitleArrowIcon.setTooltip(sTooltip);
			return this;
		};

		/**
		 * Sets the alternative text of the <code>ObjectHeader</code> icon.
		 * @override
		 * @public
		 * @param {string} sIconAlt the alternative icon text
		 * @returns {this} this pointer for chaining
		 */
		ObjectHeader.prototype.setIconAlt = function(sIconAlt) {
			this.setProperty("iconAlt", sIconAlt);
			this.invalidate();
			return this;
		};

		/**
		 * @private
		 * @returns {sap.m.ObjectMarker[]} The visible markers
		 */
		ObjectHeader.prototype._getVisibleMarkers = function() {

			var aAllMarkers = this.getMarkers(),
				aVisibleMarkers = [],
				i;

			for (i = 0; i < aAllMarkers.length; i++) {
				if (aAllMarkers[i].getVisible()) {
					aVisibleMarkers.push(aAllMarkers[i]);
				}
			}

			return aVisibleMarkers;
		};

		/**
		 * Lazily initializes the <code>ObjectNumber</code> aggregation.
		 * @private
		 * @returns {sap.m.ObjectNumber} The newly created control
		 */
		ObjectHeader.prototype._getObjectNumber = function () {
			var oControl = this.getAggregation("_objectNumber");

			if (!oControl) {
				oControl = new ObjectNumber(this.getId() + "-number", {
					emphasized: false
				});

				this.setAggregation("_objectNumber", oControl, true);
			}
			return oControl;
		};

		/**
		 * Gets the correct focus domRef.
		 * @override
		 * @returns {Object} the domRef of the ObjectHeader title
		 */
		ObjectHeader.prototype.getFocusDomRef = function() {
			if (this.getResponsive()) {
				return this.$("txt")[0];
=======
			this.setAggregation("_objectNumber", oControl, true);
		}
		return oControl;
	};

	/**
	 * Gets the correct focus domRef.
	 * @override
	 * @returns {Object} the domRef of the ObjectHeader title
	 */
	ObjectHeader.prototype.getFocusDomRef = function() {
		if (this.getResponsive()) {
			return this.$("txt")[0];
		} else {
			return this.$("title")[0];
		}
	};

	ObjectHeader.prototype.ontap = function(oEvent) {
		var oSource = oEvent.target,
			sSourceId = oSource.id,
			sTitleId = `${this.getId()}-title`,
			sIntroId = `${this.getId()}-intro`,
			sTextId = `${this.getId()}-txt`,
			bInnerText = oSource.classList.contains("sapMLnkText"),
			bTitle = bInnerText || sSourceId === sTitleId || sSourceId === `${this.getId()}-titleText-inner`,
			bIntro = bInnerText || sSourceId === sIntroId,
			bText = bInnerText || sSourceId === sTextId || oSource.parentElement.id === sTextId;

		if (this.getIntroActive() && !this.getIntroHref() && bIntro) {
			this.fireIntroPress({ domRef: window.document.getElementById(sIntroId) });
		} else if (!this.getResponsive() && this.getTitleActive() && !this.getTitleHref() && bTitle) {
			oEvent.preventDefault();
			this.fireTitlePress({ domRef: window.document.getElementById(sTitleId) });
		} else if (this.getResponsive() && this.getTitleActive() && !this.getTitleHref() && bText) {
			oEvent.preventDefault();
			this.fireTitlePress({ domRef: window.document.getElementById(sTextId) });
		} else if (oSource.classList.contains("sapUiIconTitle")) {
			this.fireTitleSelectorPress({ domRef: oSource.parentElement });
		} else if (sSourceId.indexOf(this.getId()) !== -1) {
			// we didn't click on any of the active parts of the ObjectHeader
			// event should not trigger any further actions
			oEvent.setMarked();
			oEvent.preventDefault();
		}
	};

	/**
	 * Handles space or enter key
	 * @param {object} oEvent The fired event
	 * @private
	 */
	ObjectHeader.prototype._handleSpaceOrEnter = function(oEvent) {
		var sSourceId = oEvent.target.id;

		// mark the event that it is handled by the control
		oEvent.setMarked();

		if (!this.getResponsive() && this.getTitleActive() && ( sSourceId === this.getId() + "-title" ||
				jQuery(oEvent.target).parent().attr('id') === this.getId() + "-title" || // check if the parent of the "h" tag is the "title"
				sSourceId === this.getId() + "-titleText-inner" )) {
			sSourceId = this.getId() + "-title";

			if (!this.getTitleHref()) {
				oEvent.preventDefault();
				this.fireTitlePress({
					domRef : (sSourceId ? window.document.getElementById(sSourceId) : null)
				});
>>>>>>> c18856e9
			} else {
				return this.$("title")[0];
			}
		};

		ObjectHeader.prototype.ontap = function(oEvent) {
			var sSourceId = oEvent.target.id;
			if (this.getIntroActive() && sSourceId === this.getId() + "-intro") {
				if (!this.getIntroHref()) {
					this.fireIntroPress({
						domRef : window.document.getElementById(sSourceId)
					});
				}
			} else if (!this.getResponsive() && this.getTitleActive() && ( sSourceId === this.getId() + "-title" ||
					jQuery(oEvent.target).parent().attr('id') === this.getId() + "-title" || // check if the parent of the "h" tag is the "title"
					sSourceId === this.getId() + "-titleText-inner" )) {
				if (!this.getTitleHref()) {
					oEvent.preventDefault();
					sSourceId = this.getId() + "-title";

					this.fireTitlePress({
						domRef : window.document.getElementById(sSourceId)
					});
				}
			} else if (this.getResponsive() && this.getTitleActive() && ( sSourceId === this.getId() + "-txt" || jQuery(oEvent.target).parent().attr('id') === this.getId() + "-txt" )) {
				if (!this.getTitleHref()) {
					oEvent.preventDefault();
					// The sourceId should be always the id of the "a", even if we click on the inside span element
					sSourceId = this.getId() + "-txt";

					this.fireTitlePress({
						domRef : window.document.getElementById(sSourceId)
					});
				}
			} else if (oEvent.target.classList.contains("sapUiIconTitle")) {
				this.fireTitleSelectorPress({
					domRef : oEvent.target.parentElement
				});
			} else if (sSourceId.indexOf(this.getId()) !== -1) {
				// we didn't click on any of the active parts of the ObjectHeader
				// event should not trigger any further actions
				oEvent.setMarked();
				oEvent.preventDefault();
			}
		};

		/**
		 * Handles space or enter key
		 * @param {object} oEvent The fired event
		 * @private
		 */
		ObjectHeader.prototype._handleSpaceOrEnter = function(oEvent) {
			var sSourceId = oEvent.target.id;

			// mark the event that it is handled by the control
			oEvent.setMarked();

			if (!this.getResponsive() && this.getTitleActive() && ( sSourceId === this.getId() + "-title" ||
					jQuery(oEvent.target).parent().attr('id') === this.getId() + "-title" || // check if the parent of the "h" tag is the "title"
					sSourceId === this.getId() + "-titleText-inner" )) {
				sSourceId = this.getId() + "-title";

				if (!this.getTitleHref()) {
					oEvent.preventDefault();
					this.fireTitlePress({
						domRef : (sSourceId ? window.document.getElementById(sSourceId) : null)
					});
				} else {
					if (oEvent.type === "sapspace") {
						this._linkClick(oEvent, sSourceId);
					}
				}
			} else if (this.getResponsive() && this.getTitleActive() && ( sSourceId === this.getId() + "-txt" || jQuery(oEvent.target).parent().attr('id') === this.getId() + "-txt" )) {
				// The sourceId should be always the id of the "a", even if we click on the inside span element
				sSourceId = this.getId() + "-txt";

				if (!this.getTitleHref()) {
					oEvent.preventDefault();
					this.fireTitlePress({
						domRef : (sSourceId ? window.document.getElementById(sSourceId) : null)
					});
				} else {
					if (oEvent.type === "sapspace") {
						this._linkClick(oEvent, sSourceId);
					}
				}
			} else if (this.getIntroActive() && sSourceId === this.getId() + "-intro") {
				if (!this.getIntroHref()) {
					this.fireIntroPress({
						domRef : (sSourceId ? window.document.getElementById(sSourceId) : null)
					});
				}
			} else if (sSourceId === this.getId() + "-titleArrow") {
				this.fireTitleSelectorPress({
					domRef : (sSourceId ? window.document.getElementById(sSourceId) : null)
				});
			}
		};

		/**
		 * Handles space key on kye up
		 *
		 * @private
		*/
		ObjectHeader.prototype.onkeyup = function (oEvent) {
			if (oEvent.which === KeyCodes.SPACE) {
				this._handleSpaceOrEnter(oEvent);
			}
		};

		/**
		 * Handles enter key
		 *
		 * @private
		 */
		ObjectHeader.prototype.onsapenter = ObjectHeader.prototype._handleSpaceOrEnter;

		/**
		 * Handle link behavior of the link and title when are active
		 * @param {object} oEvent The fired event
		 * @param {string} sSourceId The source ID of the link
		 * @private
		 */
		ObjectHeader.prototype._linkClick = function(oEvent, sSourceId) {
			// mark the event for components that needs to know if the event was handled
			oEvent.setMarked();

			// When there is the normal browser link, the browser does the job. According to the keyboard specification, Space should do the same as Enter or Click.
			// To make the browser REALLY do the same (history, referrer, frames, target,...), create a new "click" event and let the browser "do the needful".
			var oClickEvent = document.createEvent('MouseEvents');
			oClickEvent.initEvent('click', false, true); //event type, non-bubbling, cancelable
			((sSourceId ? window.document.getElementById(sSourceId) : null)).dispatchEvent(oClickEvent);
		};

		/**
		 * The title or states are rendered in a different way depending of the device
		 * when the orientation is changed
		 *
		 * @private
		 */
		ObjectHeader.prototype._onOrientationChange = function() {
			var sId = this.getId();

			if (Device.system.tablet && this.getFullScreenOptimized() && (this._hasAttributes() || this._hasStatus())){
				this._rerenderStates();
			}

			if (Device.system.phone) {

				if (Device.orientation.portrait){

					if (this.getTitle().length > 50) { // if on phone portrait mode, cut the title to 50 characters
						this._rerenderTitle(50);
					}

					if (this.getIcon()){
						jQuery(document.getElementById(sId + "-titlediv")).removeClass("sapMOHRTitleIcon");
						jQuery(document.getElementById(sId + "-titleIcon")).addClass("sapMOHRHideIcon");
					}
				} else {
					if (Device.orientation.landscape) {

						if (this.getTitle().length > 80) { // if on phone landscape mode, cut the title to 80 characters
							this._rerenderTitle(80);
						}
						if (this.getIcon()){
							jQuery(document.getElementById(sId + "-titlediv")).addClass("sapMOHRTitleIcon");
							jQuery(document.getElementById(sId + "-titleIcon")).removeClass("sapMOHRHideIcon");
						}
					}
				}
				this._adjustNumberDiv();
			}
			this._adjustIntroDiv();
		};

		/**
		 * Called on orientation change to rerender the title.
		 * @param {number} nCutLen The number of the characters to which the title should be cut
		 * according to the design specification (80 or 50 chars)
		 *
		 * @private
		 */
		ObjectHeader.prototype._rerenderTitle = function(nCutLen) {
			var oRm = new RenderManager().getInterface();
			this.getRenderer()._rerenderTitle(oRm, this, nCutLen);
			oRm.destroy();
		};

		/**
		 * Called on orientation changed to rerender states.
		 *
		 * @private
		 */
		ObjectHeader.prototype._rerenderStates = function() {
			var oRm = new RenderManager().getInterface();
			this.getRenderer()._rerenderResponsiveStates(oRm, this);
			oRm.destroy();
		};

		/**
		 * Called when the control is destroyed.
		 *
		 * @private
		 */
		ObjectHeader.prototype.exit = function() {
			if (!Device.system.phone) {
				this._detachMediaContainerWidthChange(this._rerenderOHR, this, Device.media.RANGESETS.SAP_STANDARD);
			}

			if (Device.system.tablet || Device.system.phone) {
				Device.orientation.detachHandler(this._onOrientationChange, this);
			}

			if (this._oImageControl) {
				this._oImageControl.destroy();
				this._oImageControl = undefined;
			}

			if (this._oTitleArrowIcon) {
				this._oTitleArrowIcon.destroy();
				this._oTitleArrowIcon = undefined;
			}

			if (this._titleText) {
				this._titleText.destroy();
				this._titleText = undefined;
			}

			if (this._introText) {
				this._introText.destroy();
				this._introText = undefined;
			}
		};

		/**
		 * Lazy load object header's image.
		 * @returns {object} The image control
		 * @private
		 */
		ObjectHeader.prototype._getImageControl = function() {
			var sImgId = this.getId() + "-img";
			var sSize = "2.5rem";
			var mProperties = jQuery.extend({
					src : this.getIcon(),
					tooltip: this.getIconTooltip(),
					alt: this.isPropertyInitial("iconAlt") ? ObjectHeader._getResourceBundle().getText("OH_ARIA_ICON") : this.getIconAlt(),
					useIconTooltip : false,
					densityAware : this.getIconDensityAware(),
					decorative : false
				},
				IconPool.isIconURI(this.getIcon()) ? { size : sSize } : {}
			);

			if (this.getIconActive()) {
				// Add a press event to the icon, so that its image/icon has tabindex=0 when active
				// In addition to this, make the control non-decorative, since it will be accessed by screen readers
				mProperties.press = function (oEvent) {
					this.fireIconPress({
						domRef : oEvent.getSource().getDomRef()
					});
				}.bind(this);
				mProperties.decorative = false;
			}

			this._oImageControl = ImageHelper.getImageControl(sImgId, this._oImageControl, this, mProperties);

			return this._oImageControl;
		};

		ObjectHeader.prototype.onBeforeRendering = function() {
			if (Device.system.tablet || Device.system.phone) {
				Device.orientation.detachHandler(this._onOrientationChange, this);
			}
			if (!Device.system.phone) {
				this._detachMediaContainerWidthChange(this._rerenderOHR, this, Device.media.RANGESETS.SAP_STANDARD);
			}

			if (this._introText) {
				this._introText.destroy();
				this._introText = undefined;
			}
		};

		ObjectHeader.prototype.onAfterRendering = function() {
			var oObjectNumber = this.getAggregation("_objectNumber");
			var bPageRTL = Localization.getRTL();
			var $titleArrow = this.$("titleArrow");

			$titleArrow.attr("role", "button");

			if (this.getResponsive()) {
				this._adjustIntroDiv();

				if (oObjectNumber && oObjectNumber.getNumber()) {// adjust alignment according the design specification
					if (Device.system.desktop && jQuery('html').hasClass("sapUiMedia-Std-Desktop") && this.getFullScreenOptimized() && this._iCountVisAttrStat >= 1 && this._iCountVisAttrStat <= 3) {
						oObjectNumber.setTextAlign(bPageRTL ? TextAlign.Right : TextAlign.Left);
					} else {
						oObjectNumber.setTextAlign(bPageRTL ? TextAlign.Left : TextAlign.Right);
					}
				}
				// adjust number div after initial alignment
				this._adjustNumberDiv();

				// watch for orientation change only on tablet and phone
				if (Device.system.tablet || Device.system.phone) {
					Device.orientation.attachHandler(this._onOrientationChange, this);
				}

				// When size of the browser window is changed and sap ui media query is changed rerender Responsive OH
				if (!Device.system.phone) {
					this._attachMediaContainerWidthChange(this._rerenderOHR, this, Device.media.RANGESETS.SAP_STANDARD);
				}
			} else {
				var sTextAlign = bPageRTL ? TextAlign.Left : TextAlign.Right;
				if (oObjectNumber && oObjectNumber.getNumber()) { // adjust alignment according the design specification
					oObjectNumber.setTextAlign(sTextAlign);
				}
				if (this.getAdditionalNumbers()) { // do the same for the additional numbers
					this._setTextAlignANum(sTextAlign);
				}
			}
		};

		/**
		 * Called on device media changed to rerender the OHR accordingly.
		 *
		 * @private
		 */
		ObjectHeader.prototype._rerenderOHR = function() {
			this.invalidate();
		};

		/**
		 * Adjust Number div depending on it's size
		 *
		 * @private
		 */
		ObjectHeader.prototype._adjustNumberDiv = function() {
			var sId = this.getId();
			var oObjectNumber = this.getAggregation("_objectNumber");
			var bPageRTL = Localization.getRTL();

			if (oObjectNumber && oObjectNumber.getNumber()) {
				var $numberDiv = jQuery(document.getElementById(sId + "-number"));
				var $titleDiv = jQuery(document.getElementById(sId + "-titlediv"));

				if (this._isMediaSize("Phone")) {
					if ($numberDiv.hasClass("sapMObjectNumberBelowTitle")) {
						// change alignment to fit the design depending
						oObjectNumber.setTextAlign(bPageRTL ? TextAlign.Left : TextAlign.Right);
						$numberDiv.removeClass("sapMObjectNumberBelowTitle");
						$titleDiv.removeClass("sapMOHRTitleDivFull");
					}

					var nParentWidth40 = $numberDiv.parent().width() * 0.4; //calculate 40% number div in pixels

					if ($numberDiv.outerWidth() > nParentWidth40) {
						// change alignment to fit the design
						oObjectNumber.setTextAlign(bPageRTL ? TextAlign.Right : TextAlign.Left);
						$numberDiv.addClass("sapMObjectNumberBelowTitle");
						$titleDiv.addClass("sapMOHRTitleDivFull");
					}
				}
			}
		};

		/**
		 * Adjust margin of the Intro div depending on size of the title and title arrow
		 *
		 * @private
		 */
		ObjectHeader.prototype._adjustIntroDiv = function() {
			var sId = this.getId();
			var $titleTxt = jQuery(document.getElementById(sId + "-txt"));
			var $titleArrow = jQuery(document.getElementById(sId + "-titleArrow"));
			var $intro = jQuery(document.getElementById(sId + "-intro"));

			if ($intro.parent().hasClass("sapMOHRIntroMargin")) {
				$intro.parent().removeClass("sapMOHRIntroMargin");
			}

			if ($titleArrow.height() !== null && ($titleTxt.height() < $titleArrow.height())) {
				$intro.parent().addClass("sapMOHRIntroMargin");
			}
		};


		/**
		 * @param {string} sId Control ID to be escaped
		 * @returns {string} Escaped control id with "#" prefix
		 * @private
		 */
		ObjectHeader._escapeId = function(sId) {
			return sId ? "#" + sId.replace(/(:|\.)/g, '\\$1') : "";
		};

		/**
		 * @private
		 * @returns {boolean} If there is bottom content
		 */
		ObjectHeader.prototype._hasBottomContent = function() {
			return (this._hasAttributes() || this._hasStatus() || this._hasMarkers());
		};

		/**
		 * @private
		 * @returns {boolean} If there is icon
		 */
		ObjectHeader.prototype._hasIcon = function() {
			return !!this.getIcon().trim();
		};

		/**
		 * @private
		 * @returns {boolean} If there are attributes
		 */
		ObjectHeader.prototype._hasAttributes = function() {
			var attributes = this.getAttributes();
			if (attributes && attributes.length > 0) {
				for ( var i = 0; i < attributes.length; i++) {
					if (!attributes[i]._isEmpty()) {
						return true;
					}
				}
			}
			return false;
		};

		/**
		 * @private
		 * @returns {boolean} IF there is status
		 */
		ObjectHeader.prototype._hasStatus = function() {
			var bHasStatus = false;


			if (!bHasStatus && this.getStatuses() && this.getStatuses().length > 0) {
				var statuses = this.getStatuses();
				for ( var i = 0; i < statuses.length; i++) {
					if (statuses[i] && statuses[i].isA("sap.m.ObjectStatus") && !statuses[i]._isEmpty()) {
						bHasStatus = true;
						break;
					} else if (statuses[i] && statuses[i].isA("sap.m.ProgressIndicator")) {
						bHasStatus = true;
						break;
					}
				}
			}
			return bHasStatus;
		};

		/**
		 * @private
		 * @returns {boolean} If there are markers
		 */
		ObjectHeader.prototype._hasMarkers = function() {
			var aMarkers = this.getMarkers(),
				bHasOldMarkers = false,
				bHasMarkers = aMarkers && aMarkers.length;

			return (bHasOldMarkers || bHasMarkers);
		};

		/**
		 * Returns the default background design for the different types of the ObjectHeader
		 * @private
		 * @returns {sap.m.BackgroundDesign} The default background design
		 */
		ObjectHeader.prototype._getDefaultBackgroundDesign = function() {
			if (this.getCondensed()) {
				return BackgroundDesign.Solid;
			} else {
				if (this.getResponsive()) {
					return BackgroundDesign.Translucent;
				} else { // old none responsive OH
					return BackgroundDesign.Transparent;
				}
			}

		};


		/**
		 * Returns either the default background or the one that is set by the user
		 * @returns {sap.m.BackgroundDesign} The default of the set by the user background design
		 * @private
		 */
		ObjectHeader.prototype._getBackground = function() {

			if (this.getBackgroundDesign() === undefined) {
				return this._getDefaultBackgroundDesign();
			} else {
				return this.getBackgroundDesign();
			}

		};

		/**
		 * Sets the text alignment for all additional numbers inside the AdditionalNumbers aggregation
		 * @param {string} sTextAlign The text alignment to be set
		 * @private
		 */
		ObjectHeader.prototype._setTextAlignANum = function(sTextAlign) {
			var numbers = this.getAdditionalNumbers();
			for (var i = 0; i < numbers.length; i++) {
				numbers[i].setTextAlign(sTextAlign);
			}
		};

		/**
		 * Returns <code>true</code> if the name of the current media range of the control is <code>sRangeName</code>
		 *
		 * @param {string} sRangeName Media range set
		 * @returns {boolean} <code>true</code> if the name of the current media range of the control is the given range name
		 * @private
		 */
		ObjectHeader.prototype._isMediaSize = function (sRangeName) {
			return this._getCurrentMediaContainerRange(Device.media.RANGESETS.SAP_STANDARD).name === sRangeName;
		};

		return ObjectHeader;
	});<|MERGE_RESOLUTION|>--- conflicted
+++ resolved
@@ -545,7 +545,6 @@
 			}
 		};
 
-<<<<<<< HEAD
 
 		/**
 		 * Set the condensed flag
@@ -675,114 +674,32 @@
 		ObjectHeader.prototype.getFocusDomRef = function() {
 			if (this.getResponsive()) {
 				return this.$("txt")[0];
-=======
-			this.setAggregation("_objectNumber", oControl, true);
-		}
-		return oControl;
-	};
-
-	/**
-	 * Gets the correct focus domRef.
-	 * @override
-	 * @returns {Object} the domRef of the ObjectHeader title
-	 */
-	ObjectHeader.prototype.getFocusDomRef = function() {
-		if (this.getResponsive()) {
-			return this.$("txt")[0];
-		} else {
-			return this.$("title")[0];
-		}
-	};
-
-	ObjectHeader.prototype.ontap = function(oEvent) {
-		var oSource = oEvent.target,
-			sSourceId = oSource.id,
-			sTitleId = `${this.getId()}-title`,
-			sIntroId = `${this.getId()}-intro`,
-			sTextId = `${this.getId()}-txt`,
-			bInnerText = oSource.classList.contains("sapMLnkText"),
-			bTitle = bInnerText || sSourceId === sTitleId || sSourceId === `${this.getId()}-titleText-inner`,
-			bIntro = bInnerText || sSourceId === sIntroId,
-			bText = bInnerText || sSourceId === sTextId || oSource.parentElement.id === sTextId;
-
-		if (this.getIntroActive() && !this.getIntroHref() && bIntro) {
-			this.fireIntroPress({ domRef: window.document.getElementById(sIntroId) });
-		} else if (!this.getResponsive() && this.getTitleActive() && !this.getTitleHref() && bTitle) {
-			oEvent.preventDefault();
-			this.fireTitlePress({ domRef: window.document.getElementById(sTitleId) });
-		} else if (this.getResponsive() && this.getTitleActive() && !this.getTitleHref() && bText) {
-			oEvent.preventDefault();
-			this.fireTitlePress({ domRef: window.document.getElementById(sTextId) });
-		} else if (oSource.classList.contains("sapUiIconTitle")) {
-			this.fireTitleSelectorPress({ domRef: oSource.parentElement });
-		} else if (sSourceId.indexOf(this.getId()) !== -1) {
-			// we didn't click on any of the active parts of the ObjectHeader
-			// event should not trigger any further actions
-			oEvent.setMarked();
-			oEvent.preventDefault();
-		}
-	};
-
-	/**
-	 * Handles space or enter key
-	 * @param {object} oEvent The fired event
-	 * @private
-	 */
-	ObjectHeader.prototype._handleSpaceOrEnter = function(oEvent) {
-		var sSourceId = oEvent.target.id;
-
-		// mark the event that it is handled by the control
-		oEvent.setMarked();
-
-		if (!this.getResponsive() && this.getTitleActive() && ( sSourceId === this.getId() + "-title" ||
-				jQuery(oEvent.target).parent().attr('id') === this.getId() + "-title" || // check if the parent of the "h" tag is the "title"
-				sSourceId === this.getId() + "-titleText-inner" )) {
-			sSourceId = this.getId() + "-title";
-
-			if (!this.getTitleHref()) {
-				oEvent.preventDefault();
-				this.fireTitlePress({
-					domRef : (sSourceId ? window.document.getElementById(sSourceId) : null)
-				});
->>>>>>> c18856e9
 			} else {
 				return this.$("title")[0];
 			}
 		};
 
 		ObjectHeader.prototype.ontap = function(oEvent) {
-			var sSourceId = oEvent.target.id;
-			if (this.getIntroActive() && sSourceId === this.getId() + "-intro") {
-				if (!this.getIntroHref()) {
-					this.fireIntroPress({
-						domRef : window.document.getElementById(sSourceId)
-					});
-				}
-			} else if (!this.getResponsive() && this.getTitleActive() && ( sSourceId === this.getId() + "-title" ||
-					jQuery(oEvent.target).parent().attr('id') === this.getId() + "-title" || // check if the parent of the "h" tag is the "title"
-					sSourceId === this.getId() + "-titleText-inner" )) {
-				if (!this.getTitleHref()) {
-					oEvent.preventDefault();
-					sSourceId = this.getId() + "-title";
-
-					this.fireTitlePress({
-						domRef : window.document.getElementById(sSourceId)
-					});
-				}
-			} else if (this.getResponsive() && this.getTitleActive() && ( sSourceId === this.getId() + "-txt" || jQuery(oEvent.target).parent().attr('id') === this.getId() + "-txt" )) {
-				if (!this.getTitleHref()) {
-					oEvent.preventDefault();
-					// The sourceId should be always the id of the "a", even if we click on the inside span element
-					sSourceId = this.getId() + "-txt";
-
-					this.fireTitlePress({
-						domRef : window.document.getElementById(sSourceId)
-					});
-				}
-			} else if (oEvent.target.classList.contains("sapUiIconTitle")) {
-				this.fireTitleSelectorPress({
-					domRef : oEvent.target.parentElement
-				});
+			var oSource = oEvent.target,
+				sSourceId = oSource.id,
+				sTitleId = `${this.getId()}-title`,
+				sIntroId = `${this.getId()}-intro`,
+				sTextId = `${this.getId()}-txt`,
+				bInnerText = oSource.classList.contains("sapMLnkText"),
+				bTitle = bInnerText || sSourceId === sTitleId || sSourceId === `${this.getId()}-titleText-inner`,
+				bIntro = bInnerText || sSourceId === sIntroId,
+				bText = bInnerText || sSourceId === sTextId || oSource.parentElement.id === sTextId;
+
+			if (this.getIntroActive() && !this.getIntroHref() && bIntro) {
+				this.fireIntroPress({ domRef: window.document.getElementById(sIntroId) });
+			} else if (!this.getResponsive() && this.getTitleActive() && !this.getTitleHref() && bTitle) {
+				oEvent.preventDefault();
+				this.fireTitlePress({ domRef: window.document.getElementById(sTitleId) });
+			} else if (this.getResponsive() && this.getTitleActive() && !this.getTitleHref() && bText) {
+				oEvent.preventDefault();
+				this.fireTitlePress({ domRef: window.document.getElementById(sTextId) });
+			} else if (oSource.classList.contains("sapUiIconTitle")) {
+				this.fireTitleSelectorPress({ domRef: oSource.parentElement });
 			} else if (sSourceId.indexOf(this.getId()) !== -1) {
 				// we didn't click on any of the active parts of the ObjectHeader
 				// event should not trigger any further actions
