--- conflicted
+++ resolved
@@ -739,12 +739,7 @@
 			oTokenizer = this.getAggregation("tokenizer");
 
 		// If focus target is outside of picker and the picker is fully opened
-<<<<<<< HEAD
 		if (!this._bPickerIsOpening && (!oPicker || !oPicker.getFocusDomRef() || !oFocusDomRef || !(oPicker.getFocusDomRef() !== oFocusDomRef && oPicker.getFocusDomRef().contains(oFocusDomRef)))) {
-			this.setValue(null);
-=======
-		if (!this._bPickerIsOpening && (!oPicker || !oPicker.getFocusDomRef() || !oFocusDomRef || !jQuery.contains(oPicker.getFocusDomRef(), oFocusDomRef))) {
->>>>>>> 0b4ab675
 
 
 			// if the focus is outside the MultiComboBox, the tokenizer should be collapsed
