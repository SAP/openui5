/*!
 * ${copyright}
 */
sap.ui.define([
	"sap/base/Log",
	"sap/m/IllustratedMessageType",
	"sap/ui/core/EventBus",
	"sap/ui/thirdparty/jquery",
<<<<<<< HEAD
	"sap/ui/core/StaticArea"
], function(Log, IllustratedMessageType, EventBus, jQuery, StaticArea) {
	"use strict";

	/**
	 * STATIC MEMBERS
	 */
	var SAP_ILLUSTRATION_POOL_ID = 'sap-ui-illustration-pool',
		SAP_ILLUSTRATION_PATTERNS_NAME = '-Patterns',
		SAP_ILLUSTRATION_SET_NAME = 'sapIllus',
		SAP_ILLUSTRATION_SET_PATH = sap.ui.require.toUrl("sap/m/themes/base/illustrations/"),
		SAP_ILLUSTRATION_SET_SYMBOLS = Object.keys(IllustratedMessageType);

	/*
	 * A map of registered sets
	 * key: set name
	 * value: configuration object containing
	 *   key: sPath
	 *   value: string path of the illustration set
	 *   key: aSymbols
	 *   value: array of the symbols names which the illustration set supports
	 *   key: bIsPending
	 *   value: boolean of whether or not the Illustration Set is loading
	 */

	var oSetRegistry = Object.create(null);

	oSetRegistry[SAP_ILLUSTRATION_SET_NAME] = {
		sPath: SAP_ILLUSTRATION_SET_PATH,
		aSymbols: SAP_ILLUSTRATION_SET_SYMBOLS,
		bIsPending: false,
		aCollections: []
	};

	var aSymbolsInDOM = [], // Array with IDs of the symbols which are already in the DOM
		oAssetRegistry = Object.create(null), // Object with IDs of the assets which are loaded or being loaded
		oLoadedSymbols = Object.create(null), // Object which stores the loaded HTML raw data for a given asset for future reuse (might not be in the DOM yet)
		oRequiredAssets = Object.create(null); // Object which stores the last required asset ID for a given instance

	/**
	 * <code>IllustrationPool</code> loads the illustration assets (SVGs) via XMLHttpRequest requests.
	 *
	 * The successfully loaded data is kept in the DOM (div with ID <code>sap-illustration-pool</code>)
	 * in the <code>sap-ui-static</code> DOM element.
	 *
	 * To load a given asset, register its illustration set through the
	 * {@link sap.m.IllustrationPool.registerIllustrationSet registerIllustrationSet} API of <code>IllustrationPool</code>.
	 * The exception being the <code>sapIllus</code>, which is the default illustration set
	 * that is registered by default.
	 *
	 * The default behavior of <code>IllustrationPool</code> is to load/require an asset only
	 * when it's needed by using the {@link sap.m.IllustrationPool.loadAsset} API.
	 * When registering the new illustration set, you are given the option to load all of its assets.
	 *
	 * If some of the assets are not loaded initially, you can load the rest of them on
	 * a later state with the {@link sap.m.IllustrationPool.loadRestOfTheAssets} API.
	 *
	 * @namespace
	 * @since 1.98
	 * @public
	 * @alias sap.m.IllustrationPool
	 */
	var IllustrationPool = {};

	/**
	 * PUBLIC METHODS
	 */

	/**
	 * Loads an SVG asset depending on the input asset ID.
	 *
	 * @param {string} sAssetId The string ID of the asset being loaded
	 * @param {string} sInstanceId the ID of the Illustration instance which is requiring the asset
	 * @param {string} sIdPrefix The prefix of the path of the asset being loaded. Used for loading assets from different collections. Used to store the asset ID in the DOM pool, so it can be distinguished from other assets with the same ID.
	 * @static
	 * @public
	 */
	IllustrationPool.loadAsset = function (sAssetId, sInstanceId, sIdPrefix) {
		var sSet,
			// the key under which the asset is stored in the registry
			// it's the same as the asset ID, but with the prefix (if any, e.g. "v5/")
			sRegistryKey;

		sIdPrefix = sIdPrefix || "";

		if (sAssetId === "") {
			Log.error("ID of the asset can not be blank/empty.");
			return;
		}

		sRegistryKey = sIdPrefix + sAssetId;

		// if the the asset is required by an instance - cache its ID
		if (sInstanceId) {
			oRequiredAssets[sInstanceId] = sRegistryKey;
		}

		if (oAssetRegistry[sRegistryKey]) {
			Log.info("The asset with ID '" + sAssetId + "' is either loaded or being loaded.");
			// if the the asset is required by an instance and it's loaded - update the DOM pool
			if (sInstanceId && oLoadedSymbols[sRegistryKey]) {
				IllustrationPool._updateDOMPool();
			}
			return;
		}

		sSet = sAssetId.split("-")[0];

		if (!oSetRegistry[sSet]) {
			Log.error("The illustration set '" + sSet + "' is not registered. Please register it before requiring one of its assets.");
			return;
		}

		oAssetRegistry[sRegistryKey] = true;

		IllustrationPool._requireSVG(sSet, sAssetId, sInstanceId, sIdPrefix);
	};

	/**
	 * Returns the metadata of an Illustration Set.
	 * The metadata contains the names of the symbols and the theme mappings.
	 * If the Illustration Set is not registered, an error is logged and null is returned.
	 * @public
	 * @param {string} sSet The name of the illustration set
	 * @returns {object} The metadata of the Illustration Set
	 * @since 1.116.0
	 **/
	IllustrationPool.getIllustrationSetMetadata = function(sSet) {
		if (!oSetRegistry[sSet]) {
			Log.error("The illustration set '" + sSet + "' is not registered. Please register it before requiring one of its assets.");
			return null;
		}

		return oSetRegistry[sSet];
	};

	/**
	 * Loads the rest of the SVG assets for a given illustration set.
	 *
	 * @param {string} sIllustrationSet The illustration set, the rest of the assets should be loaded for
	 * @static
	 * @public
	 */
	IllustrationPool.loadRestOfTheAssets = function(sIllustrationSet) {
		var aSymbols;

		if (!oSetRegistry[sIllustrationSet]) {
			throw new Error("The illustration set '" + sIllustrationSet + "' is not registered. Please register it before requiring rest of its assets.");
		}

		aSymbols = oSetRegistry[sIllustrationSet].aSymbols;

		if (Array.isArray(aSymbols)) {
			aSymbols.forEach(function(sSymbol) {
				IllustrationPool.loadAsset(sIllustrationSet + "-Dot-" + sSymbol);
				IllustrationPool.loadAsset(sIllustrationSet + "-Spot-" + sSymbol);
				IllustrationPool.loadAsset(sIllustrationSet + "-Dialog-" + sSymbol);
				IllustrationPool.loadAsset(sIllustrationSet + "-Scene-" + sSymbol);
			});
		}
	};

	/**
	 * Registers an illustration set, which is needed before loading any of its assets.
	 *
	 * @param {object} oConfig object containing the name and the path of the Illustration Set
	 * @param {string} oConfig.setFamily Name of the Illustration Set
	 * @param {string} oConfig.setURI URL Path of the Illustration Set
	 * @param {boolean} bLoadAllResources whether or not all of the assets for the Illustration Set
	 * should be loaded once the metadata is loaded
	 * @static
	 * @public
	 */
	IllustrationPool.registerIllustrationSet = function(oConfig, bLoadAllResources) {
		var sName = oConfig.setFamily,
			sPath = oConfig.setURI;

		if (oSetRegistry[sName]) {
			if (oSetRegistry[sName].bIsPending) {
				Log.warning("Illustration Set is currently being loaded.");
			} else {
				Log.warning("Illustration Set already registered.");
			}
			return;
		}

		// add trailing slash if necessary for more convenience
		if (sPath.substr(sPath.length - 1) !== "/") {
			sPath += "/";
		}

		oSetRegistry[sName] = Object.create(null);
		oSetRegistry[sName].sPath = sPath;
		oSetRegistry[sName].bIsPending = true;

		IllustrationPool._loadMetadata(sName, sPath, bLoadAllResources);
	};

	/**
	 * PRIVATE METHODS
	 */

	/**
	 * Adds an asset to the Illustration Pool's DOM element inner HTML.
	 *
	 * @param {string} sHTML string containing the raw HTML of an asset
	 * @param {string} sId string containing the ID of an asset
	 * @static
	 * @private
	 */
	IllustrationPool._addAssetToDOMPool = function(sHTML, sId) {
		IllustrationPool._getDOMPool().insertAdjacentHTML("beforeend", sHTML);
		if (sId) {
			aSymbolsInDOM.push(sId);
		}
	};

	/**
	 * Returns the DOM for the Illustration Pool.
	 * It also loads the mandatory patterns for the default Illustration Set once the DOM is created.
	 *
	 * @return {Object} DOM reference of the Illustration Pool
	 * @static
	 * @private
	 */
	IllustrationPool._getDOMPool = function() {
		var oDOMPool = document.getElementById(SAP_ILLUSTRATION_POOL_ID);

		if (oDOMPool === null) {
			oDOMPool = document.createElement("div");
			oDOMPool.id = SAP_ILLUSTRATION_POOL_ID;
			oDOMPool.setAttribute("aria-hidden", "true");

			StaticArea.getDomRef().appendChild(oDOMPool);

			// Load the patterns for the default illustration set after the DOM Pool is created
			IllustrationPool.loadAsset(SAP_ILLUSTRATION_SET_NAME + SAP_ILLUSTRATION_PATTERNS_NAME);
		}

		return oDOMPool;
	};

	/**
	 * Loads the metadata of an Illustration Set.
	 *
	 * @param {string} sName the name of the Illustration Set for which the metadata is being loaded
	 * @param {string} sPath the path of the Illustration Set for which the metadata is being loaded
	 * @param {boolean} bLoadAllResources whether or not all of the assets for the Illustration Set should be loaded
	 * @return {Promise} Promise which resolves when the metadata is loaded
	 * @static
	 * @private
	 */
	IllustrationPool._loadMetadata = function(sName, sPath, bLoadAllResources) {
		var sMetadataPath = sPath + "metadata.json";

		return new Promise(function (fnResolve) {
			jQuery.ajax(sMetadataPath, {
				type: "GET",
				dataType: "json",
				success: function (oMetadataJSON) {
					Log.info("Metadata for illustration set (" + sName + ") successfully loaded");
					IllustrationPool._metadataLoaded(sName, oMetadataJSON, bLoadAllResources);
					fnResolve(oMetadataJSON); // passing the json in the resolve for testing purposes
				},
				error: function (jqXHR, sStatus) {
					if (sStatus !== "abort") { // log an error if it isn't aborted
						Log.error("Metadata from: " + sMetadataPath + " file path could not be loaded");
						delete oSetRegistry[sName];
						fnResolve();
					}
=======
	"sap/ui/core/StaticArea",
	"sap/ui/core/Configuration",
	"sap/ui/core/Theming"
],
	function(Log, mLibrary, EventBus, jQuery, StaticArea, Configuration, Theming) {
		"use strict";

		/**
		 * STATIC MEMBERS
		 */
		var SAP_ILLUSTRATION_POOL_ID = 'sap-ui-illustration-pool',
			SAP_ILLUSTRATION_PATTERNS_NAME = '-Patterns',
			SAP_ILLUSTRATION_SET_NAME = 'sapIllus',
			SAP_ILLUSTRATION_SET_PATH = sap.ui.require.toUrl("sap/m/themes/base/illustrations/"),
			SAP_ILLUSTRATION_SET_SYMBOLS = Object.keys(mLibrary.IllustratedMessageType);
		/*
		 * A map of registered sets
		 * key: set name
		 * value: configuration object containing
		 *   key: sPath
		 *   value: string path of the illustration set
		 *   key: aSymbols
		 *   value: array of the symbols names which the illustration set supports
		 *   key: bIsPending
		 *   value: boolean of whether or not the Illustration Set is loading
		 */

		var oSetRegistry = Object.create(null);

		var aSymbolsInDOM = [], // Array with IDs of the symbols which are already in the DOM
			oAssetRegistry = Object.create(null), // Object with IDs of the assets which are loaded or being loaded
			oLoadedSymbols = Object.create(null), // Object which stores the loaded HTML raw data for a given asset for future reuse (might not be in the DOM yet)
			oRequiredAssets = Object.create(null); // Object which stores the last required asset ID for a given instance

		/**
		 * <code>IllustrationPool</code> loads the illustration assets (SVGs) via XMLHttpRequest requests.
		 *
		 * The successfully loaded data is kept in the DOM (div with ID <code>sap-illustration-pool</code>)
		 * in the <code>sap-ui-static</code> DOM element.
		 *
		 * To load a given asset, register its illustration set through the
		 * {@link sap.m.IllustrationPool.registerIllustrationSet registerIllustrationSet} API of <code>IllustrationPool</code>.
		 * The exception being the <code>sapIllus</code>, which is the default illustration set
		 * that is registered by default.
		 *
		 * The default behavior of <code>IllustrationPool</code> is to load/require an asset only
		 * when it's needed by using the {@link sap.m.IllustrationPool.loadAsset} API.
		 * When registering the new illustration set, you are given the option to load all of its assets.
		 *
		 * If some of the assets are not loaded initially, you can load the rest of them on
		 * a later state with the {@link sap.m.IllustrationPool.loadRestOfTheAssets} API.
		 *
		 * @namespace
		 * @since 1.98
		 * @public
		 * @alias sap.m.IllustrationPool
		 */
		var IllustrationPool = {};

		/**
		 * PUBLIC METHODS
		 */

		/**
		 * Loads an SVG asset depending on the input asset ID.
		 *
		 * @param {string} sAssetId The string ID of the asset being loaded
		 * @param {string} sInstanceId the ID of the Illustration instance which is requiring the asset
		 * @param {string} sIdPrefix The prefix of the path of the asset being loaded. Used for loading assets from different collections. Used to store the asset ID in the DOM pool, so it can be distinguished from other assets with the same ID.
		 * @static
		 * @public
		 */
		IllustrationPool.loadAsset = function (sAssetId, sInstanceId, sIdPrefix) {
			var sSet,
				// the key under which the asset is stored in the registry
				// it's the same as the asset ID, but with the prefix (if any, e.g. "v5/")
				sRegistryKey;

			sIdPrefix = sIdPrefix || "";

			if (sAssetId === "") {
				Log.error("ID of the asset can not be blank/empty.");
				return;
			}

			sRegistryKey = sIdPrefix + sAssetId;

			// if the the asset is required by an instance - cache its ID
			if (sInstanceId) {
				oRequiredAssets[sInstanceId] = sRegistryKey;
			}

			if (oAssetRegistry[sRegistryKey]) {
				Log.info("The asset with ID '" + sAssetId + "' is either loaded or being loaded.");
				// if the the asset is required by an instance and it's loaded - update the DOM pool
				if (sInstanceId && oLoadedSymbols[sRegistryKey]) {
					IllustrationPool._updateDOMPool();
				}
				return;
			}

			sSet = sAssetId.split("-")[0];

			if (!oSetRegistry[sSet]) {
				Log.error("The illustration set '" + sSet + "' is not registered. Please register it before requiring one of its assets.");
				return;
			}

			oAssetRegistry[sRegistryKey] = true;

			IllustrationPool._requireSVG(sSet, sAssetId, sInstanceId, sIdPrefix);
		};

		IllustrationPool._extractAssetMetadataConfig = function(sSet, sSize, sSymbol) {
			var oMetadata = IllustrationPool.getIllustrationSetMetadata(sSet),
				sIdPrefix = IllustrationPool._getThemePath(oMetadata),
				oPathConfig = oMetadata && oMetadata.oPathSymbolsConfig && oMetadata.oPathSymbolsConfig[sIdPrefix] && oMetadata.oPathSymbolsConfig[sIdPrefix][sSymbol],
				oRootConfig = oMetadata && oMetadata.oPathSymbolsConfig && oMetadata.oPathSymbolsConfig["root"] && oMetadata.oPathSymbolsConfig["root"][sSymbol],
				oSymbolConfig = oPathConfig || oRootConfig, // if there is no path config, fallback to root config (if available)
				sSizeSubstitute = sSize,
				sSymbolSubstitute = sSymbol;

				if (oSymbolConfig) {
					sSizeSubstitute = IllustrationPool._getSizeSubstitute(oSymbolConfig, sSize);
					sSymbolSubstitute = IllustrationPool._getSymbolSubstitute(oSymbolConfig, sSymbol);
				}

			return {
				sIdPrefix: oPathConfig ? sIdPrefix : "",
				sAssetId: `${sSet}-${sSizeSubstitute}-${sSymbolSubstitute}`
			};
		};

		IllustrationPool._getSymbolSubstitute = function(oSymbolConfig, sSymbol) {

			if (typeof oSymbolConfig === 'string') {
				sSymbol = oSymbolConfig;
			} else {
				sSymbol = oSymbolConfig["symbolReplacement"] || sSymbol;
			}

			return sSymbol;
		};

		IllustrationPool._getSizeSubstitute = function(oSymbolConfig, sSize) {

			if (typeof oSymbolConfig === 'object') {
				sSize = oSymbolConfig["sizeReplacement"][sSize] || sSize;
			}

			return sSize;
		};

		/**
		 * Returns the metadata of an Illustration Set.
		 * The metadata contains the names of the symbols and the theme mappings.
		 * If the Illustration Set is not registered, an error is logged and null is returned.
		 * @public
		 * @param {string} sSet The name of the illustration set
		 * @returns {object} The metadata of the Illustration Set
		 * @since 1.116.0
		 **/
		IllustrationPool.getIllustrationSetMetadata = function(sSet) {
			if (!oSetRegistry[sSet]) {
				Log.error("The illustration set '" + sSet + "' is not registered. Please register it before requiring one of its assets.");
				return null;
			}

			return oSetRegistry[sSet];
		};

		/**
		 * Loads the rest of the SVG assets for a given illustration set.
		 *
		 * @param {string} sIllustrationSet The illustration set, the rest of the assets should be loaded for
		 * @static
		 * @public
		 */
		IllustrationPool.loadRestOfTheAssets = function(sIllustrationSet) {
			var aSymbols;

			if (!oSetRegistry[sIllustrationSet]) {
				throw new Error("The illustration set '" + sIllustrationSet + "' is not registered. Please register it before requiring rest of its assets.");
			}

			aSymbols = oSetRegistry[sIllustrationSet].aSymbols;

			if (Array.isArray(aSymbols)) {
				aSymbols.forEach(function(sSymbol) {
					IllustrationPool.loadAsset(sIllustrationSet + "-Dot-" + sSymbol);
					IllustrationPool.loadAsset(sIllustrationSet + "-Spot-" + sSymbol);
					IllustrationPool.loadAsset(sIllustrationSet + "-Dialog-" + sSymbol);
					IllustrationPool.loadAsset(sIllustrationSet + "-Scene-" + sSymbol);
				});
			}
		};

		/**
		 * Registers an illustration set, which is needed before loading any of its assets.
		 *
		 * @param {object} oConfig object containing the name and the path of the Illustration Set
		 * @param {string} oConfig.setFamily Name of the Illustration Set
		 * @param {string} oConfig.setURI URL Path of the Illustration Set
		 * @param {boolean} bLoadAllResources whether or not all of the assets for the Illustration Set
		 * should be loaded once the metadata is loaded
		 * @param {array} aOptionalSymbols optional array containing the Illustration Set symbols
		 * @static
		 * @public
		 */
		IllustrationPool.registerIllustrationSet = async function(oConfig, bLoadAllResources, aOptionalSymbols) {
			var sName = oConfig.setFamily,
				sPath = oConfig.setURI;

			if (oSetRegistry[sName]) {
				if (oSetRegistry[sName].bIsPending) {
					Log.warning("Illustration Set is currently being loaded.");
					return await oSetRegistry[sName].oPromise;
				} else {
					Log.warning("Illustration Set already registered.");
				}
				return Promise.resolve();
			}

			// add trailing slash if necessary for more convenience
			if (sPath.substr(sPath.length - 1) !== "/") {
				sPath += "/";
			}

			oSetRegistry[sName] = Object.create(null);
			oSetRegistry[sName].sPath = sPath;
			oSetRegistry[sName].bIsPending = true;

			await IllustrationPool._loadMetadata(sName, sPath, bLoadAllResources, aOptionalSymbols);
		};

		/**
		 * PRIVATE METHODS
		 */

		/**
		 * Adds an asset to the Illustration Pool's DOM element inner HTML.
		 *
		 * @param {string} sHTML string containing the raw HTML of an asset
		 * @param {string} sId string containing the ID of an asset
		 * @static
		 * @private
		 */
		IllustrationPool._addAssetToDOMPool = function(sHTML, sId) {
			IllustrationPool._getDOMPool().insertAdjacentHTML("beforeend", sHTML);
			if (sId) {
				aSymbolsInDOM.push(sId);
			}
		};

		/**
		 * Returns the DOM for the Illustration Pool.
		 * It also loads the mandatory patterns for the default Illustration Set once the DOM is created.
		 *
		 * @return {Object} DOM reference of the Illustration Pool
		 * @static
		 * @private
		 */
		IllustrationPool._getDOMPool = function() {
			var oDOMPool = document.getElementById(SAP_ILLUSTRATION_POOL_ID);

			if (oDOMPool === null) {
				oDOMPool = document.createElement("div");
				oDOMPool.id = SAP_ILLUSTRATION_POOL_ID;
				oDOMPool.setAttribute("aria-hidden", "true");

				StaticArea.getDomRef().appendChild(oDOMPool);

				// Load the patterns for the default illustration set after the DOM Pool is created
				IllustrationPool.loadAsset(SAP_ILLUSTRATION_SET_NAME + SAP_ILLUSTRATION_PATTERNS_NAME);
			}

			return oDOMPool;
		};

		/**
		 * Loads the metadata of an Illustration Set.
		 *
		 * @param {string} sName the name of the Illustration Set for which the metadata is being loaded
		 * @param {string} sPath the path of the Illustration Set for which the metadata is being loaded
		 * @param {boolean} bLoadAllResources whether or not all of the assets for the Illustration Set should be loaded
		 * @param {array} aOptionalSymbols optional array containing the Illustration Set symbols
		 * @return {Promise} Promise which resolves when the metadata is loaded
		 * @static
		 * @private
		 */
		IllustrationPool._loadMetadata = async function(sName, sPath, bLoadAllResources, aOptionalSymbols) {
			var sMetadataPath = sPath + "metadata.json";

			oSetRegistry[sName].oPromise = new Promise(function (fnResolve) {
				jQuery.ajax(sMetadataPath, {
					type: "GET",
					dataType: "json",
					success: function (oMetadataJSON) {
						Log.info("Metadata for illustration set (" + sName + ") successfully loaded");
						IllustrationPool._metadataLoaded(sName, oMetadataJSON, bLoadAllResources, aOptionalSymbols);
						fnResolve(oMetadataJSON); // passing the json in the resolve for testing purposes
					},
					error: function (jqXHR, sStatus) {
						if (sStatus !== "abort") { // log an error if it isn't aborted
							Log.error("Metadata from: " + sMetadataPath + " file path could not be loaded");
							delete oSetRegistry[sName];
							fnResolve();
						}
					}
				});
			});

			return await oSetRegistry[sName].oPromise;
		};

		/**
		 * Hook which is triggered when the metadata for an Illustration Set is loaded.
		 *
		 * @param {string} sName the name of the Illustration Set for which the metadata is loaded
		 * @param {object} oMetadataJSON the loaded metadata object
		 * @param {boolean} bLoadAllResources whether or not all of the assets for the Illustration Set should be loaded
		 * @param {array} aOptionalSymbols optional array containing the Illustration Set symbols
		 * @static
		 * @private
		 */
		IllustrationPool._metadataLoaded = function(sName, oMetadataJSON, bLoadAllResources, aOptionalSymbols) {
			var aSymbols = aOptionalSymbols || oMetadataJSON.symbols,
				oThemePathMap = oMetadataJSON.config && oMetadataJSON.config.themePath,
				oPathSymbolsConfig = oMetadataJSON.pathSymbolsConfig,
				bHasPatterns = oMetadataJSON.requireCustomPatterns;

			oSetRegistry[sName].aSymbols = aSymbols;
			oSetRegistry[sName].oThemePathMap = oThemePathMap;
			oSetRegistry[sName].oPathSymbolsConfig = oPathSymbolsConfig;

			// Load the patterns (if available) as soon as possible, since they can be used in any of the symbols.
			if (bHasPatterns) {
				IllustrationPool.loadAsset(sName + SAP_ILLUSTRATION_PATTERNS_NAME);
			}

			if (bLoadAllResources) {
				IllustrationPool.loadRestOfTheAssets(sName);
			}

			oSetRegistry[sName].bIsPending = false;
			oSetRegistry[sName].oPromise = null;
		};

		IllustrationPool._registerDefaultSet = async function () {
			const oDefaultSet = {
				setFamily: SAP_ILLUSTRATION_SET_NAME,
				setURI: SAP_ILLUSTRATION_SET_PATH
			};
			await IllustrationPool.registerIllustrationSet(oDefaultSet, false, SAP_ILLUSTRATION_SET_SYMBOLS);
		};

		/**
		 * Removes an asset from the Illustration Pool's DOM element inner HTML.
		 *
		 * @param {string} sId string containing the ID of the asset which should be removed from the Illustration Pool's DOM
		 * @static
		 * @private
		 */
		IllustrationPool._removeAssetFromDOMPool = function(sId) {
			var oDOMPool = document.getElementById(SAP_ILLUSTRATION_POOL_ID),
				sExtractedAssetId = sId.split("/").pop(),
				oAssetDOM;

			if (oDOMPool !== null) {
				oAssetDOM = document.getElementById(sExtractedAssetId);
				if (oAssetDOM !== null) {
					oDOMPool.removeChild(oAssetDOM);
					aSymbolsInDOM.splice(aSymbolsInDOM.indexOf(sId), 1);
>>>>>>> f9e12ece
				}
			});
		});
	};

	/**
	 * Hook which is triggered when the metadata for an Illustration Set is loaded.
	 *
	 * @param {string} sName the name of the Illustration Set for which the metadata is loaded
	 * @param {object} oMetadataJSON the loaded metadata object
	 * @param {boolean} bLoadAllResources whether or not all of the assets for the Illustration Set should be loaded
	 * @static
	 * @private
	 */
	IllustrationPool._metadataLoaded = function(sName, oMetadataJSON, bLoadAllResources) {
		var aSymbols = oMetadataJSON.symbols,
			aCollections = oMetadataJSON.collections,
			bHasPatterns = oMetadataJSON.requireCustomPatterns;

		oSetRegistry[sName].aSymbols = aSymbols;
		oSetRegistry[sName].aCollections = aCollections;

		// Load the patterns (if available) as soon as possible, since they can be used in any of the symbols.
		if (bHasPatterns) {
			IllustrationPool.loadAsset(sName + SAP_ILLUSTRATION_PATTERNS_NAME);
		}

		if (bLoadAllResources) {
			IllustrationPool.loadRestOfTheAssets(sName);
		}

		oSetRegistry[sName].bIsPending = false;
	};

	/**
	 * Removes an asset from the Illustration Pool's DOM element inner HTML.
	 *
	 * @param {string} sId string containing the ID of the asset which should be removed from the Illustration Pool's DOM
	 * @static
	 * @private
	 */
	IllustrationPool._removeAssetFromDOMPool = function(sId) {
		var oDOMPool = document.getElementById(SAP_ILLUSTRATION_POOL_ID),
			sExtractedAssetId = sId.split("/").pop(),
			oAssetDOM;

		if (oDOMPool !== null) {
			oAssetDOM = document.getElementById(sExtractedAssetId);
			if (oAssetDOM !== null) {
				oDOMPool.removeChild(oAssetDOM);
				aSymbolsInDOM.splice(aSymbolsInDOM.indexOf(sId), 1);
			}
<<<<<<< HEAD
		}
	};

	/**
	 * Loads an SVG asset.
	 *
	 * @param {string} sSet the name of the Illustration Set for which the asset is being loaded
	 * @param {string} sId the ID of the asset being loaded
	 * @param {string} sInstanceId the ID of the Illustration instance which is requiring the asset
	 * @return {Promise} Promise which resolves when the SVG asset is loaded
	 * @static
	 * @private
	 */
	IllustrationPool._requireSVG = function(sSet, sId, sInstanceId, sIdPrefix) {
		var sRegistryKey = sIdPrefix + sId;

		sIdPrefix = sIdPrefix || "";

		return new Promise(function (fnResolve) {
			jQuery.ajax(oSetRegistry[sSet].sPath + sIdPrefix + sId + ".svg", {
				type: "GET",
				dataType: "html",
				success: function (sHTML) {
					// if asset is a symbol, and not a pattern
					if (sId.indexOf(SAP_ILLUSTRATION_PATTERNS_NAME) === -1) {
						// cache the loaded symbol
						oLoadedSymbols[sRegistryKey] = sHTML;

						// update the DOM if the asset is required by an instance
						if (sInstanceId) {
							IllustrationPool._updateDOMPool();
=======
		};

		/**
		 * Loads an SVG asset.
		 *
		 * @param {string} sSet the name of the Illustration Set for which the asset is being loaded
		 * @param {string} sId the ID of the asset being loaded
		 * @param {string} sInstanceId the ID of the Illustration instance which is requiring the asset
		 * @param {string} sIdPrefix The prefix of the path of the asset being loaded. Used to store the asset ID in the DOM pool, so it can be distinguished from other assets with the same ID.
		 * @return {Promise} Promise which resolves when the SVG asset is loaded
		 * @static
		 * @private
		 */
		IllustrationPool._requireSVG = function(sSet, sId, sInstanceId, sIdPrefix) {
			var sRegistryKey = sIdPrefix + sId;

			sIdPrefix = sIdPrefix || "";

			return new Promise(function (fnResolve) {
				jQuery.ajax(oSetRegistry[sSet].sPath + sIdPrefix + sId + ".svg", {
					type: "GET",
					dataType: "html",
					success: function (sHTML) {
						// if asset is a symbol, and not a pattern
						if (sId.indexOf(SAP_ILLUSTRATION_PATTERNS_NAME) === -1) {
							// cache the loaded symbol
							oLoadedSymbols[sRegistryKey] = sHTML;

							// update the DOM if the asset is required by an instance
							if (sInstanceId) {
								IllustrationPool._updateDOMPool();
							}
						} else {
							// add the pattern immediately
							IllustrationPool._addAssetToDOMPool(sHTML);
>>>>>>> f9e12ece
						}
					} else {
						// add the pattern immediately
						IllustrationPool._addAssetToDOMPool(sHTML);
					}

					fnResolve(sHTML);
				},
				error: function (jqXHR, sStatus) {
					if (sStatus !== "abort") { // log an error if it isn't aborted
						delete oAssetRegistry[sRegistryKey];
						EventBus.getInstance().publish("sapMIllusPool-assetLdgFailed");
						Log.error(sId + " asset could not be loaded");
						fnResolve();
					}
				}
			});
		});
	};

	/**
	 * Updates the IllustrationPool's DOM node. Adds the currently required assets (if they are
	 * not already there) and removes the ones which are not needed.
	 *
	 * @static
	 * @private
	 */
	IllustrationPool._updateDOMPool = function() {
		var oAssetsToKeep = Object.create(null),
			oAssetsToAdd = Object.create(null),
			sCurrAsset,
			iCurrIndexInDOM;

		for (var sCurrInstance in oRequiredAssets) {
			sCurrAsset = oRequiredAssets[sCurrInstance];
			iCurrIndexInDOM = aSymbolsInDOM.indexOf(sCurrAsset);
			// if the asset is not already in the DOM, remember its ID and add it later, if it's loaded
			if (iCurrIndexInDOM === -1) {
				oAssetsToAdd[sCurrAsset] = true;
			} else {
				// if the asset is already in the DOM, remember its ID to help remove the not needed ones later
				oAssetsToKeep[sCurrAsset] = true;
			}
		}

		// remove the symbols which are not used and are not required
		for (var i = 0; i < aSymbolsInDOM.length; i++) {
			sCurrAsset = aSymbolsInDOM[i];
			if (!oAssetsToKeep[sCurrAsset]) {
				IllustrationPool._removeAssetFromDOMPool(sCurrAsset);
				i--;
			}
		}

		for (var sId in oAssetsToAdd) {
			sCurrAsset = oLoadedSymbols[sId];
			// add the missing required asset to the DOM only if it's loaded
			if (sCurrAsset) {
				IllustrationPool._addAssetToDOMPool(sCurrAsset, sId);
			}
		}
	};

<<<<<<< HEAD
	return IllustrationPool;
=======
		/**
		 * Gets the theme path prefix (if present) of the Illustration based on the current theme and the set's metadata.
		 * @param {Object} oMetadata The set's metadata
		 * @returns {string} the needed path prefix
		 * @private
		 */
		IllustrationPool._getThemePath = function (oMetadata) {
			var sCurrentTheme = Theming.getTheme(),
				oThemePathObj = oMetadata && oMetadata.oThemePathMap,
				sPrefix = (oThemePathObj && oThemePathObj[sCurrentTheme]) || "";

			return sPrefix;
		};


		return IllustrationPool;
>>>>>>> f9e12ece

});<|MERGE_RESOLUTION|>--- conflicted
+++ resolved
@@ -6,9 +6,9 @@
 	"sap/m/IllustratedMessageType",
 	"sap/ui/core/EventBus",
 	"sap/ui/thirdparty/jquery",
-<<<<<<< HEAD
-	"sap/ui/core/StaticArea"
-], function(Log, IllustratedMessageType, EventBus, jQuery, StaticArea) {
+	"sap/ui/core/StaticArea",
+	"sap/ui/core/Theming"
+], function(Log, IllustratedMessageType, EventBus, jQuery, StaticArea, Theming) {
 	"use strict";
 
 	/**
@@ -19,7 +19,6 @@
 		SAP_ILLUSTRATION_SET_NAME = 'sapIllus',
 		SAP_ILLUSTRATION_SET_PATH = sap.ui.require.toUrl("sap/m/themes/base/illustrations/"),
 		SAP_ILLUSTRATION_SET_SYMBOLS = Object.keys(IllustratedMessageType);
-
 	/*
 	 * A map of registered sets
 	 * key: set name
@@ -34,13 +33,6 @@
 
 	var oSetRegistry = Object.create(null);
 
-	oSetRegistry[SAP_ILLUSTRATION_SET_NAME] = {
-		sPath: SAP_ILLUSTRATION_SET_PATH,
-		aSymbols: SAP_ILLUSTRATION_SET_SYMBOLS,
-		bIsPending: false,
-		aCollections: []
-	};
-
 	var aSymbolsInDOM = [], // Array with IDs of the symbols which are already in the DOM
 		oAssetRegistry = Object.create(null), // Object with IDs of the assets which are loaded or being loaded
 		oLoadedSymbols = Object.create(null), // Object which stores the loaded HTML raw data for a given asset for future reuse (might not be in the DOM yet)
@@ -123,6 +115,46 @@
 		oAssetRegistry[sRegistryKey] = true;
 
 		IllustrationPool._requireSVG(sSet, sAssetId, sInstanceId, sIdPrefix);
+	};
+
+	IllustrationPool._extractAssetMetadataConfig = function(sSet, sSize, sSymbol) {
+		var oMetadata = IllustrationPool.getIllustrationSetMetadata(sSet),
+			sIdPrefix = IllustrationPool._getThemePath(oMetadata),
+			oPathConfig = oMetadata && oMetadata.oPathSymbolsConfig && oMetadata.oPathSymbolsConfig[sIdPrefix] && oMetadata.oPathSymbolsConfig[sIdPrefix][sSymbol],
+			oRootConfig = oMetadata && oMetadata.oPathSymbolsConfig && oMetadata.oPathSymbolsConfig["root"] && oMetadata.oPathSymbolsConfig["root"][sSymbol],
+			oSymbolConfig = oPathConfig || oRootConfig, // if there is no path config, fallback to root config (if available)
+			sSizeSubstitute = sSize,
+			sSymbolSubstitute = sSymbol;
+
+			if (oSymbolConfig) {
+				sSizeSubstitute = IllustrationPool._getSizeSubstitute(oSymbolConfig, sSize);
+				sSymbolSubstitute = IllustrationPool._getSymbolSubstitute(oSymbolConfig, sSymbol);
+			}
+
+		return {
+			sIdPrefix: oPathConfig ? sIdPrefix : "",
+			sAssetId: `${sSet}-${sSizeSubstitute}-${sSymbolSubstitute}`
+		};
+	};
+
+	IllustrationPool._getSymbolSubstitute = function(oSymbolConfig, sSymbol) {
+
+		if (typeof oSymbolConfig === 'string') {
+			sSymbol = oSymbolConfig;
+		} else {
+			sSymbol = oSymbolConfig["symbolReplacement"] || sSymbol;
+		}
+
+		return sSymbol;
+	};
+
+	IllustrationPool._getSizeSubstitute = function(oSymbolConfig, sSize) {
+
+		if (typeof oSymbolConfig === 'object') {
+			sSize = oSymbolConfig["sizeReplacement"][sSize] || sSize;
+		}
+
+		return sSize;
 	};
 
 	/**
@@ -177,20 +209,22 @@
 	 * @param {string} oConfig.setURI URL Path of the Illustration Set
 	 * @param {boolean} bLoadAllResources whether or not all of the assets for the Illustration Set
 	 * should be loaded once the metadata is loaded
+	 * @param {array} aOptionalSymbols optional array containing the Illustration Set symbols
 	 * @static
 	 * @public
 	 */
-	IllustrationPool.registerIllustrationSet = function(oConfig, bLoadAllResources) {
+	IllustrationPool.registerIllustrationSet = async function(oConfig, bLoadAllResources, aOptionalSymbols) {
 		var sName = oConfig.setFamily,
 			sPath = oConfig.setURI;
 
 		if (oSetRegistry[sName]) {
 			if (oSetRegistry[sName].bIsPending) {
 				Log.warning("Illustration Set is currently being loaded.");
+				return await oSetRegistry[sName].oPromise;
 			} else {
 				Log.warning("Illustration Set already registered.");
 			}
-			return;
+			return Promise.resolve();
 		}
 
 		// add trailing slash if necessary for more convenience
@@ -202,7 +236,7 @@
 		oSetRegistry[sName].sPath = sPath;
 		oSetRegistry[sName].bIsPending = true;
 
-		IllustrationPool._loadMetadata(sName, sPath, bLoadAllResources);
+		await IllustrationPool._loadMetadata(sName, sPath, bLoadAllResources, aOptionalSymbols);
 	};
 
 	/**
@@ -255,20 +289,21 @@
 	 * @param {string} sName the name of the Illustration Set for which the metadata is being loaded
 	 * @param {string} sPath the path of the Illustration Set for which the metadata is being loaded
 	 * @param {boolean} bLoadAllResources whether or not all of the assets for the Illustration Set should be loaded
+	 * @param {array} aOptionalSymbols optional array containing the Illustration Set symbols
 	 * @return {Promise} Promise which resolves when the metadata is loaded
 	 * @static
 	 * @private
 	 */
-	IllustrationPool._loadMetadata = function(sName, sPath, bLoadAllResources) {
+	IllustrationPool._loadMetadata = async function(sName, sPath, bLoadAllResources, aOptionalSymbols) {
 		var sMetadataPath = sPath + "metadata.json";
 
-		return new Promise(function (fnResolve) {
+		oSetRegistry[sName].oPromise = new Promise(function (fnResolve) {
 			jQuery.ajax(sMetadataPath, {
 				type: "GET",
 				dataType: "json",
 				success: function (oMetadataJSON) {
 					Log.info("Metadata for illustration set (" + sName + ") successfully loaded");
-					IllustrationPool._metadataLoaded(sName, oMetadataJSON, bLoadAllResources);
+					IllustrationPool._metadataLoaded(sName, oMetadataJSON, bLoadAllResources, aOptionalSymbols);
 					fnResolve(oMetadataJSON); // passing the json in the resolve for testing purposes
 				},
 				error: function (jqXHR, sStatus) {
@@ -277,384 +312,11 @@
 						delete oSetRegistry[sName];
 						fnResolve();
 					}
-=======
-	"sap/ui/core/StaticArea",
-	"sap/ui/core/Configuration",
-	"sap/ui/core/Theming"
-],
-	function(Log, mLibrary, EventBus, jQuery, StaticArea, Configuration, Theming) {
-		"use strict";
-
-		/**
-		 * STATIC MEMBERS
-		 */
-		var SAP_ILLUSTRATION_POOL_ID = 'sap-ui-illustration-pool',
-			SAP_ILLUSTRATION_PATTERNS_NAME = '-Patterns',
-			SAP_ILLUSTRATION_SET_NAME = 'sapIllus',
-			SAP_ILLUSTRATION_SET_PATH = sap.ui.require.toUrl("sap/m/themes/base/illustrations/"),
-			SAP_ILLUSTRATION_SET_SYMBOLS = Object.keys(mLibrary.IllustratedMessageType);
-		/*
-		 * A map of registered sets
-		 * key: set name
-		 * value: configuration object containing
-		 *   key: sPath
-		 *   value: string path of the illustration set
-		 *   key: aSymbols
-		 *   value: array of the symbols names which the illustration set supports
-		 *   key: bIsPending
-		 *   value: boolean of whether or not the Illustration Set is loading
-		 */
-
-		var oSetRegistry = Object.create(null);
-
-		var aSymbolsInDOM = [], // Array with IDs of the symbols which are already in the DOM
-			oAssetRegistry = Object.create(null), // Object with IDs of the assets which are loaded or being loaded
-			oLoadedSymbols = Object.create(null), // Object which stores the loaded HTML raw data for a given asset for future reuse (might not be in the DOM yet)
-			oRequiredAssets = Object.create(null); // Object which stores the last required asset ID for a given instance
-
-		/**
-		 * <code>IllustrationPool</code> loads the illustration assets (SVGs) via XMLHttpRequest requests.
-		 *
-		 * The successfully loaded data is kept in the DOM (div with ID <code>sap-illustration-pool</code>)
-		 * in the <code>sap-ui-static</code> DOM element.
-		 *
-		 * To load a given asset, register its illustration set through the
-		 * {@link sap.m.IllustrationPool.registerIllustrationSet registerIllustrationSet} API of <code>IllustrationPool</code>.
-		 * The exception being the <code>sapIllus</code>, which is the default illustration set
-		 * that is registered by default.
-		 *
-		 * The default behavior of <code>IllustrationPool</code> is to load/require an asset only
-		 * when it's needed by using the {@link sap.m.IllustrationPool.loadAsset} API.
-		 * When registering the new illustration set, you are given the option to load all of its assets.
-		 *
-		 * If some of the assets are not loaded initially, you can load the rest of them on
-		 * a later state with the {@link sap.m.IllustrationPool.loadRestOfTheAssets} API.
-		 *
-		 * @namespace
-		 * @since 1.98
-		 * @public
-		 * @alias sap.m.IllustrationPool
-		 */
-		var IllustrationPool = {};
-
-		/**
-		 * PUBLIC METHODS
-		 */
-
-		/**
-		 * Loads an SVG asset depending on the input asset ID.
-		 *
-		 * @param {string} sAssetId The string ID of the asset being loaded
-		 * @param {string} sInstanceId the ID of the Illustration instance which is requiring the asset
-		 * @param {string} sIdPrefix The prefix of the path of the asset being loaded. Used for loading assets from different collections. Used to store the asset ID in the DOM pool, so it can be distinguished from other assets with the same ID.
-		 * @static
-		 * @public
-		 */
-		IllustrationPool.loadAsset = function (sAssetId, sInstanceId, sIdPrefix) {
-			var sSet,
-				// the key under which the asset is stored in the registry
-				// it's the same as the asset ID, but with the prefix (if any, e.g. "v5/")
-				sRegistryKey;
-
-			sIdPrefix = sIdPrefix || "";
-
-			if (sAssetId === "") {
-				Log.error("ID of the asset can not be blank/empty.");
-				return;
-			}
-
-			sRegistryKey = sIdPrefix + sAssetId;
-
-			// if the the asset is required by an instance - cache its ID
-			if (sInstanceId) {
-				oRequiredAssets[sInstanceId] = sRegistryKey;
-			}
-
-			if (oAssetRegistry[sRegistryKey]) {
-				Log.info("The asset with ID '" + sAssetId + "' is either loaded or being loaded.");
-				// if the the asset is required by an instance and it's loaded - update the DOM pool
-				if (sInstanceId && oLoadedSymbols[sRegistryKey]) {
-					IllustrationPool._updateDOMPool();
-				}
-				return;
-			}
-
-			sSet = sAssetId.split("-")[0];
-
-			if (!oSetRegistry[sSet]) {
-				Log.error("The illustration set '" + sSet + "' is not registered. Please register it before requiring one of its assets.");
-				return;
-			}
-
-			oAssetRegistry[sRegistryKey] = true;
-
-			IllustrationPool._requireSVG(sSet, sAssetId, sInstanceId, sIdPrefix);
-		};
-
-		IllustrationPool._extractAssetMetadataConfig = function(sSet, sSize, sSymbol) {
-			var oMetadata = IllustrationPool.getIllustrationSetMetadata(sSet),
-				sIdPrefix = IllustrationPool._getThemePath(oMetadata),
-				oPathConfig = oMetadata && oMetadata.oPathSymbolsConfig && oMetadata.oPathSymbolsConfig[sIdPrefix] && oMetadata.oPathSymbolsConfig[sIdPrefix][sSymbol],
-				oRootConfig = oMetadata && oMetadata.oPathSymbolsConfig && oMetadata.oPathSymbolsConfig["root"] && oMetadata.oPathSymbolsConfig["root"][sSymbol],
-				oSymbolConfig = oPathConfig || oRootConfig, // if there is no path config, fallback to root config (if available)
-				sSizeSubstitute = sSize,
-				sSymbolSubstitute = sSymbol;
-
-				if (oSymbolConfig) {
-					sSizeSubstitute = IllustrationPool._getSizeSubstitute(oSymbolConfig, sSize);
-					sSymbolSubstitute = IllustrationPool._getSymbolSubstitute(oSymbolConfig, sSymbol);
-				}
-
-			return {
-				sIdPrefix: oPathConfig ? sIdPrefix : "",
-				sAssetId: `${sSet}-${sSizeSubstitute}-${sSymbolSubstitute}`
-			};
-		};
-
-		IllustrationPool._getSymbolSubstitute = function(oSymbolConfig, sSymbol) {
-
-			if (typeof oSymbolConfig === 'string') {
-				sSymbol = oSymbolConfig;
-			} else {
-				sSymbol = oSymbolConfig["symbolReplacement"] || sSymbol;
-			}
-
-			return sSymbol;
-		};
-
-		IllustrationPool._getSizeSubstitute = function(oSymbolConfig, sSize) {
-
-			if (typeof oSymbolConfig === 'object') {
-				sSize = oSymbolConfig["sizeReplacement"][sSize] || sSize;
-			}
-
-			return sSize;
-		};
-
-		/**
-		 * Returns the metadata of an Illustration Set.
-		 * The metadata contains the names of the symbols and the theme mappings.
-		 * If the Illustration Set is not registered, an error is logged and null is returned.
-		 * @public
-		 * @param {string} sSet The name of the illustration set
-		 * @returns {object} The metadata of the Illustration Set
-		 * @since 1.116.0
-		 **/
-		IllustrationPool.getIllustrationSetMetadata = function(sSet) {
-			if (!oSetRegistry[sSet]) {
-				Log.error("The illustration set '" + sSet + "' is not registered. Please register it before requiring one of its assets.");
-				return null;
-			}
-
-			return oSetRegistry[sSet];
-		};
-
-		/**
-		 * Loads the rest of the SVG assets for a given illustration set.
-		 *
-		 * @param {string} sIllustrationSet The illustration set, the rest of the assets should be loaded for
-		 * @static
-		 * @public
-		 */
-		IllustrationPool.loadRestOfTheAssets = function(sIllustrationSet) {
-			var aSymbols;
-
-			if (!oSetRegistry[sIllustrationSet]) {
-				throw new Error("The illustration set '" + sIllustrationSet + "' is not registered. Please register it before requiring rest of its assets.");
-			}
-
-			aSymbols = oSetRegistry[sIllustrationSet].aSymbols;
-
-			if (Array.isArray(aSymbols)) {
-				aSymbols.forEach(function(sSymbol) {
-					IllustrationPool.loadAsset(sIllustrationSet + "-Dot-" + sSymbol);
-					IllustrationPool.loadAsset(sIllustrationSet + "-Spot-" + sSymbol);
-					IllustrationPool.loadAsset(sIllustrationSet + "-Dialog-" + sSymbol);
-					IllustrationPool.loadAsset(sIllustrationSet + "-Scene-" + sSymbol);
-				});
-			}
-		};
-
-		/**
-		 * Registers an illustration set, which is needed before loading any of its assets.
-		 *
-		 * @param {object} oConfig object containing the name and the path of the Illustration Set
-		 * @param {string} oConfig.setFamily Name of the Illustration Set
-		 * @param {string} oConfig.setURI URL Path of the Illustration Set
-		 * @param {boolean} bLoadAllResources whether or not all of the assets for the Illustration Set
-		 * should be loaded once the metadata is loaded
-		 * @param {array} aOptionalSymbols optional array containing the Illustration Set symbols
-		 * @static
-		 * @public
-		 */
-		IllustrationPool.registerIllustrationSet = async function(oConfig, bLoadAllResources, aOptionalSymbols) {
-			var sName = oConfig.setFamily,
-				sPath = oConfig.setURI;
-
-			if (oSetRegistry[sName]) {
-				if (oSetRegistry[sName].bIsPending) {
-					Log.warning("Illustration Set is currently being loaded.");
-					return await oSetRegistry[sName].oPromise;
-				} else {
-					Log.warning("Illustration Set already registered.");
-				}
-				return Promise.resolve();
-			}
-
-			// add trailing slash if necessary for more convenience
-			if (sPath.substr(sPath.length - 1) !== "/") {
-				sPath += "/";
-			}
-
-			oSetRegistry[sName] = Object.create(null);
-			oSetRegistry[sName].sPath = sPath;
-			oSetRegistry[sName].bIsPending = true;
-
-			await IllustrationPool._loadMetadata(sName, sPath, bLoadAllResources, aOptionalSymbols);
-		};
-
-		/**
-		 * PRIVATE METHODS
-		 */
-
-		/**
-		 * Adds an asset to the Illustration Pool's DOM element inner HTML.
-		 *
-		 * @param {string} sHTML string containing the raw HTML of an asset
-		 * @param {string} sId string containing the ID of an asset
-		 * @static
-		 * @private
-		 */
-		IllustrationPool._addAssetToDOMPool = function(sHTML, sId) {
-			IllustrationPool._getDOMPool().insertAdjacentHTML("beforeend", sHTML);
-			if (sId) {
-				aSymbolsInDOM.push(sId);
-			}
-		};
-
-		/**
-		 * Returns the DOM for the Illustration Pool.
-		 * It also loads the mandatory patterns for the default Illustration Set once the DOM is created.
-		 *
-		 * @return {Object} DOM reference of the Illustration Pool
-		 * @static
-		 * @private
-		 */
-		IllustrationPool._getDOMPool = function() {
-			var oDOMPool = document.getElementById(SAP_ILLUSTRATION_POOL_ID);
-
-			if (oDOMPool === null) {
-				oDOMPool = document.createElement("div");
-				oDOMPool.id = SAP_ILLUSTRATION_POOL_ID;
-				oDOMPool.setAttribute("aria-hidden", "true");
-
-				StaticArea.getDomRef().appendChild(oDOMPool);
-
-				// Load the patterns for the default illustration set after the DOM Pool is created
-				IllustrationPool.loadAsset(SAP_ILLUSTRATION_SET_NAME + SAP_ILLUSTRATION_PATTERNS_NAME);
-			}
-
-			return oDOMPool;
-		};
-
-		/**
-		 * Loads the metadata of an Illustration Set.
-		 *
-		 * @param {string} sName the name of the Illustration Set for which the metadata is being loaded
-		 * @param {string} sPath the path of the Illustration Set for which the metadata is being loaded
-		 * @param {boolean} bLoadAllResources whether or not all of the assets for the Illustration Set should be loaded
-		 * @param {array} aOptionalSymbols optional array containing the Illustration Set symbols
-		 * @return {Promise} Promise which resolves when the metadata is loaded
-		 * @static
-		 * @private
-		 */
-		IllustrationPool._loadMetadata = async function(sName, sPath, bLoadAllResources, aOptionalSymbols) {
-			var sMetadataPath = sPath + "metadata.json";
-
-			oSetRegistry[sName].oPromise = new Promise(function (fnResolve) {
-				jQuery.ajax(sMetadataPath, {
-					type: "GET",
-					dataType: "json",
-					success: function (oMetadataJSON) {
-						Log.info("Metadata for illustration set (" + sName + ") successfully loaded");
-						IllustrationPool._metadataLoaded(sName, oMetadataJSON, bLoadAllResources, aOptionalSymbols);
-						fnResolve(oMetadataJSON); // passing the json in the resolve for testing purposes
-					},
-					error: function (jqXHR, sStatus) {
-						if (sStatus !== "abort") { // log an error if it isn't aborted
-							Log.error("Metadata from: " + sMetadataPath + " file path could not be loaded");
-							delete oSetRegistry[sName];
-							fnResolve();
-						}
-					}
-				});
-			});
-
-			return await oSetRegistry[sName].oPromise;
-		};
-
-		/**
-		 * Hook which is triggered when the metadata for an Illustration Set is loaded.
-		 *
-		 * @param {string} sName the name of the Illustration Set for which the metadata is loaded
-		 * @param {object} oMetadataJSON the loaded metadata object
-		 * @param {boolean} bLoadAllResources whether or not all of the assets for the Illustration Set should be loaded
-		 * @param {array} aOptionalSymbols optional array containing the Illustration Set symbols
-		 * @static
-		 * @private
-		 */
-		IllustrationPool._metadataLoaded = function(sName, oMetadataJSON, bLoadAllResources, aOptionalSymbols) {
-			var aSymbols = aOptionalSymbols || oMetadataJSON.symbols,
-				oThemePathMap = oMetadataJSON.config && oMetadataJSON.config.themePath,
-				oPathSymbolsConfig = oMetadataJSON.pathSymbolsConfig,
-				bHasPatterns = oMetadataJSON.requireCustomPatterns;
-
-			oSetRegistry[sName].aSymbols = aSymbols;
-			oSetRegistry[sName].oThemePathMap = oThemePathMap;
-			oSetRegistry[sName].oPathSymbolsConfig = oPathSymbolsConfig;
-
-			// Load the patterns (if available) as soon as possible, since they can be used in any of the symbols.
-			if (bHasPatterns) {
-				IllustrationPool.loadAsset(sName + SAP_ILLUSTRATION_PATTERNS_NAME);
-			}
-
-			if (bLoadAllResources) {
-				IllustrationPool.loadRestOfTheAssets(sName);
-			}
-
-			oSetRegistry[sName].bIsPending = false;
-			oSetRegistry[sName].oPromise = null;
-		};
-
-		IllustrationPool._registerDefaultSet = async function () {
-			const oDefaultSet = {
-				setFamily: SAP_ILLUSTRATION_SET_NAME,
-				setURI: SAP_ILLUSTRATION_SET_PATH
-			};
-			await IllustrationPool.registerIllustrationSet(oDefaultSet, false, SAP_ILLUSTRATION_SET_SYMBOLS);
-		};
-
-		/**
-		 * Removes an asset from the Illustration Pool's DOM element inner HTML.
-		 *
-		 * @param {string} sId string containing the ID of the asset which should be removed from the Illustration Pool's DOM
-		 * @static
-		 * @private
-		 */
-		IllustrationPool._removeAssetFromDOMPool = function(sId) {
-			var oDOMPool = document.getElementById(SAP_ILLUSTRATION_POOL_ID),
-				sExtractedAssetId = sId.split("/").pop(),
-				oAssetDOM;
-
-			if (oDOMPool !== null) {
-				oAssetDOM = document.getElementById(sExtractedAssetId);
-				if (oAssetDOM !== null) {
-					oDOMPool.removeChild(oAssetDOM);
-					aSymbolsInDOM.splice(aSymbolsInDOM.indexOf(sId), 1);
->>>>>>> f9e12ece
 				}
 			});
 		});
+
+		return await oSetRegistry[sName].oPromise;
 	};
 
 	/**
@@ -663,16 +325,19 @@
 	 * @param {string} sName the name of the Illustration Set for which the metadata is loaded
 	 * @param {object} oMetadataJSON the loaded metadata object
 	 * @param {boolean} bLoadAllResources whether or not all of the assets for the Illustration Set should be loaded
-	 * @static
-	 * @private
-	 */
-	IllustrationPool._metadataLoaded = function(sName, oMetadataJSON, bLoadAllResources) {
-		var aSymbols = oMetadataJSON.symbols,
-			aCollections = oMetadataJSON.collections,
+	 * @param {array} aOptionalSymbols optional array containing the Illustration Set symbols
+	 * @static
+	 * @private
+	 */
+	IllustrationPool._metadataLoaded = function(sName, oMetadataJSON, bLoadAllResources, aOptionalSymbols) {
+		var aSymbols = aOptionalSymbols || oMetadataJSON.symbols,
+			oThemePathMap = oMetadataJSON.config && oMetadataJSON.config.themePath,
+			oPathSymbolsConfig = oMetadataJSON.pathSymbolsConfig,
 			bHasPatterns = oMetadataJSON.requireCustomPatterns;
 
 		oSetRegistry[sName].aSymbols = aSymbols;
-		oSetRegistry[sName].aCollections = aCollections;
+		oSetRegistry[sName].oThemePathMap = oThemePathMap;
+		oSetRegistry[sName].oPathSymbolsConfig = oPathSymbolsConfig;
 
 		// Load the patterns (if available) as soon as possible, since they can be used in any of the symbols.
 		if (bHasPatterns) {
@@ -684,6 +349,15 @@
 		}
 
 		oSetRegistry[sName].bIsPending = false;
+		oSetRegistry[sName].oPromise = null;
+	};
+
+	IllustrationPool._registerDefaultSet = async function () {
+		const oDefaultSet = {
+			setFamily: SAP_ILLUSTRATION_SET_NAME,
+			setURI: SAP_ILLUSTRATION_SET_PATH
+		};
+		await IllustrationPool.registerIllustrationSet(oDefaultSet, false, SAP_ILLUSTRATION_SET_SYMBOLS);
 	};
 
 	/**
@@ -704,7 +378,6 @@
 				oDOMPool.removeChild(oAssetDOM);
 				aSymbolsInDOM.splice(aSymbolsInDOM.indexOf(sId), 1);
 			}
-<<<<<<< HEAD
 		}
 	};
 
@@ -714,6 +387,7 @@
 	 * @param {string} sSet the name of the Illustration Set for which the asset is being loaded
 	 * @param {string} sId the ID of the asset being loaded
 	 * @param {string} sInstanceId the ID of the Illustration instance which is requiring the asset
+	 * @param {string} sIdPrefix The prefix of the path of the asset being loaded. Used to store the asset ID in the DOM pool, so it can be distinguished from other assets with the same ID.
 	 * @return {Promise} Promise which resolves when the SVG asset is loaded
 	 * @static
 	 * @private
@@ -736,43 +410,6 @@
 						// update the DOM if the asset is required by an instance
 						if (sInstanceId) {
 							IllustrationPool._updateDOMPool();
-=======
-		};
-
-		/**
-		 * Loads an SVG asset.
-		 *
-		 * @param {string} sSet the name of the Illustration Set for which the asset is being loaded
-		 * @param {string} sId the ID of the asset being loaded
-		 * @param {string} sInstanceId the ID of the Illustration instance which is requiring the asset
-		 * @param {string} sIdPrefix The prefix of the path of the asset being loaded. Used to store the asset ID in the DOM pool, so it can be distinguished from other assets with the same ID.
-		 * @return {Promise} Promise which resolves when the SVG asset is loaded
-		 * @static
-		 * @private
-		 */
-		IllustrationPool._requireSVG = function(sSet, sId, sInstanceId, sIdPrefix) {
-			var sRegistryKey = sIdPrefix + sId;
-
-			sIdPrefix = sIdPrefix || "";
-
-			return new Promise(function (fnResolve) {
-				jQuery.ajax(oSetRegistry[sSet].sPath + sIdPrefix + sId + ".svg", {
-					type: "GET",
-					dataType: "html",
-					success: function (sHTML) {
-						// if asset is a symbol, and not a pattern
-						if (sId.indexOf(SAP_ILLUSTRATION_PATTERNS_NAME) === -1) {
-							// cache the loaded symbol
-							oLoadedSymbols[sRegistryKey] = sHTML;
-
-							// update the DOM if the asset is required by an instance
-							if (sInstanceId) {
-								IllustrationPool._updateDOMPool();
-							}
-						} else {
-							// add the pattern immediately
-							IllustrationPool._addAssetToDOMPool(sHTML);
->>>>>>> f9e12ece
 						}
 					} else {
 						// add the pattern immediately
@@ -836,25 +473,21 @@
 		}
 	};
 
-<<<<<<< HEAD
+	/**
+	 * Gets the theme path prefix (if present) of the Illustration based on the current theme and the set's metadata.
+	 * @param {Object} oMetadata The set's metadata
+	 * @returns {string} the needed path prefix
+	 * @private
+	 */
+	IllustrationPool._getThemePath = function (oMetadata) {
+		var sCurrentTheme = Theming.getTheme(),
+			oThemePathObj = oMetadata && oMetadata.oThemePathMap,
+			sPrefix = (oThemePathObj && oThemePathObj[sCurrentTheme]) || "";
+
+		return sPrefix;
+	};
+
+
 	return IllustrationPool;
-=======
-		/**
-		 * Gets the theme path prefix (if present) of the Illustration based on the current theme and the set's metadata.
-		 * @param {Object} oMetadata The set's metadata
-		 * @returns {string} the needed path prefix
-		 * @private
-		 */
-		IllustrationPool._getThemePath = function (oMetadata) {
-			var sCurrentTheme = Theming.getTheme(),
-				oThemePathObj = oMetadata && oMetadata.oThemePathMap,
-				sPrefix = (oThemePathObj && oThemePathObj[sCurrentTheme]) || "";
-
-			return sPrefix;
-		};
-
-
-		return IllustrationPool;
->>>>>>> f9e12ece
 
 });