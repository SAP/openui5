/*!
 * ${copyright}
 */

// Provides default renderer for control sap.m.TimePicker
sap.ui.define(['sap/ui/core/Renderer', './DateTimeFieldRenderer', 'sap/ui/core/library'], function(Renderer, DateTimeFieldRenderer, coreLibrary) {
	"use strict";

	/**
	 * TimePicker renderer.
	 *
	 * @author SAP SE
	 * @namespace
	 */
	var TimePickerRenderer = Renderer.extend(DateTimeFieldRenderer);
	TimePickerRenderer.apiVersion = 2;

<<<<<<< HEAD
	TimePickerRenderer.CSS_CLASS = "sapMTimePicker";
=======
		TimePickerRenderer.CSS_CLASS = "sapMTimePicker";
		const MAX_INPUT_VALUE_LENGTH = 512;
>>>>>>> c23db38d

	/**
	 * Adds <code>sap.m.TimePicker</code> control specific classes to the input.
	 *
	 * See {@link sap.m.DateTimeFieldRenderer#addOuterClasses}.
	 * @param {sap.ui.core.RenderManager} oRm The RenderManager that can be used for writing to the render output buffer
	 * @param {sap.m.TimePicker} oControl The control that should be rendered
	 */
	TimePickerRenderer.addOuterClasses = function(oRm, oControl) {
		oRm.class(TimePickerRenderer.CSS_CLASS);
		if (oControl.getHideInput()) {
			oRm.class("sapMTimePickerHiddenInput");
		}
		DateTimeFieldRenderer.addOuterClasses.apply(this, arguments);
	};

	/**
	 * Writes the value of the input.
	 *
	 * See {@link sap.m.DateTimeFieldRenderer#writeInnerValue}.
	 * @override
	 * @param {sap.ui.core.RenderManager} oRm The RenderManager that can be used for writing to the render output buffer
	 * @param {sap.m.TimePicker} oControl An object representation of the control that should be rendered
	 */
	TimePickerRenderer.writeInnerValue = function(oRm, oControl) {
		if (oControl._inPreferredUserInteraction()) {
			oRm.attr("value", oControl._$input.val());
		} else {
			oRm.attr("value", oControl._formatValue(oControl.getDateValue()));
		}
	};

	/**
	 * Collects the accessibility properties for the control.
	 *
	 * See {@link sap.m.InputBase#getAccessibilityState}.
	 * @override
	 * @param {sap.m.TimePicker} oControl THe time picker control
	 */
	TimePickerRenderer.getAccessibilityState = function (oControl) {
		var mAccessibilityState = DateTimeFieldRenderer.getAccessibilityState.apply(this, arguments);

		mAccessibilityState["roledescription"] = oControl._oResourceBundle.getText("ACC_CTR_TYPE_TIMEINPUT");
		if (oControl.getEditable() && oControl.getEnabled()) {
			mAccessibilityState["haspopup"] = coreLibrary.aria.HasPopup.Dialog.toLowerCase();
		}
		mAccessibilityState["disabled"] = null; // aria-disabled not needed if there's already a native 'disabled' attribute
		if (oControl._isMobileDevice()) {
			mAccessibilityState["describedby"] = oControl._oResourceBundle.getText("ACC_CTR_TYPE_TIMEINPUT_MOBILE_DESCRIBEDBY");
		}

		return mAccessibilityState;
	};

<<<<<<< HEAD
	/**
	 * add extra attributes to TimePicker's Input
	 *
	 * @overrides sap.m.DateTimeFieldRenderer.writeInnerAttributes
	 * @param {sap.ui.core.RenderManager} oRm the RenderManager that can be used for writing to the render output buffer
	 * @param {sap.m.TimePicker} oControl an object representation of the control that should be rendered
	 */
	TimePickerRenderer.writeInnerAttributes = function (oRm, oControl) {
		if (oControl._isMobileDevice()) {
			oRm.attr("readonly", "readonly"); // readonly for mobile devices
		}
		if (oControl.getShowValueStateMessage()) {
			oRm.attr("autocomplete", "off"); // autocomplete="off" needed so the native browser autocomplete is not shown?
		}
	};
=======
		/**
		 * add extra attributes to TimePicker's Input
		 *
		 * @overrides sap.m.DateTimeFieldRenderer.writeInnerAttributes
		 * @param {sap.ui.core.RenderManager} oRm the RenderManager that can be used for writing to the render output buffer
		 * @param {sap.m.TimePicker} oControl an object representation of the control that should be rendered
		 */
		TimePickerRenderer.writeInnerAttributes = function (oRm, oControl) {
			if (oControl._isMobileDevice()) {
				oRm.attr("readonly", "readonly"); // readonly for mobile devices
			}
			if (oControl.getShowValueStateMessage()) {
				oRm.attr("autocomplete", "off"); // autocomplete="off" needed so the native browser autocomplete is not shown?
			}

			oRm.attr("maxlength", MAX_INPUT_VALUE_LENGTH);
		};
>>>>>>> c23db38d

	return TimePickerRenderer;
});<|MERGE_RESOLUTION|>--- conflicted
+++ resolved
@@ -15,12 +15,8 @@
 	var TimePickerRenderer = Renderer.extend(DateTimeFieldRenderer);
 	TimePickerRenderer.apiVersion = 2;
 
-<<<<<<< HEAD
 	TimePickerRenderer.CSS_CLASS = "sapMTimePicker";
-=======
-		TimePickerRenderer.CSS_CLASS = "sapMTimePicker";
-		const MAX_INPUT_VALUE_LENGTH = 512;
->>>>>>> c23db38d
+	const MAX_INPUT_VALUE_LENGTH = 512;
 
 	/**
 	 * Adds <code>sap.m.TimePicker</code> control specific classes to the input.
@@ -75,7 +71,6 @@
 		return mAccessibilityState;
 	};
 
-<<<<<<< HEAD
 	/**
 	 * add extra attributes to TimePicker's Input
 	 *
@@ -90,26 +85,9 @@
 		if (oControl.getShowValueStateMessage()) {
 			oRm.attr("autocomplete", "off"); // autocomplete="off" needed so the native browser autocomplete is not shown?
 		}
+
+		oRm.attr("maxlength", MAX_INPUT_VALUE_LENGTH);
 	};
-=======
-		/**
-		 * add extra attributes to TimePicker's Input
-		 *
-		 * @overrides sap.m.DateTimeFieldRenderer.writeInnerAttributes
-		 * @param {sap.ui.core.RenderManager} oRm the RenderManager that can be used for writing to the render output buffer
-		 * @param {sap.m.TimePicker} oControl an object representation of the control that should be rendered
-		 */
-		TimePickerRenderer.writeInnerAttributes = function (oRm, oControl) {
-			if (oControl._isMobileDevice()) {
-				oRm.attr("readonly", "readonly"); // readonly for mobile devices
-			}
-			if (oControl.getShowValueStateMessage()) {
-				oRm.attr("autocomplete", "off"); // autocomplete="off" needed so the native browser autocomplete is not shown?
-			}
-
-			oRm.attr("maxlength", MAX_INPUT_VALUE_LENGTH);
-		};
->>>>>>> c23db38d
 
 	return TimePickerRenderer;
 });