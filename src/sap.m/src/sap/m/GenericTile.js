--- conflicted
+++ resolved
@@ -202,22 +202,13 @@
 				 * Disables press event for the tile control.
 				 * @since 1.96
 				 */
-<<<<<<< HEAD
 				pressEnabled: {type: "boolean", group: "Misc", defaultValue: true},
 
 				/**
 				* Text for navigate action button. Default Value is "Read More".
 				* Works only in ArticleMode.
-				* @experimental since 1.96
+				* @since 1.96
 				*/
-=======
-				 pressEnabled: {type: "boolean", group: "Misc", defaultValue: true},
-				 /**
-				 * Text for navigate action button. Default Value is "Read More".
-				 * Works only in ArticleMode.
-				 * @since 1.96
-				 */
->>>>>>> d84500ee
 				navigationButtonText: {type: "string", group: "Misc", defaultValue: null},
 
 				/**
@@ -330,19 +321,11 @@
 				 * @private
 				 */
 				_tileIcon: {type: "sap.ui.core.Icon", multiple: false, visibility: "hidden"},
-<<<<<<< HEAD
 
 				/**
 				* The hidden aggregation for the Tile Icon Image. Works only in IconMode.
-				* @experimental since 1.96
 				* @private
 				*/
-=======
-				 /**
-				 * The hidden aggregation for the Tile Icon Image. Works only in IconMode.
-				 * @private
-				 */
->>>>>>> d84500ee
 				_tileIconImage: {type: "sap.m.Image", multiple: false, visibility: "hidden"}
 			},
 			events: {
