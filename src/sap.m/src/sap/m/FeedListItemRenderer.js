/*!
 * ${copyright}
 */

// Provides default renderer for the sap.m.FeedListItem
sap.ui.define(["./ListItemBaseRenderer", "sap/base/i18n/Localization", "sap/ui/core/Renderer", "sap/ui/Device"], function(ListItemBaseRenderer, Localization, Renderer, Device) {
"use strict";


<<<<<<< HEAD
/**
 * FeedListItem renderer.
 * @namespace
 */
var FeedListItemRenderer = Renderer.extend(ListItemBaseRenderer);
FeedListItemRenderer.apiVersion = 2;

/**
 * Make sure that parent li is displayed as a horizontal webkit-box.
 *
 * @param {sap.ui.core.RenderManager} oRm the RenderManager that can be used for writing to the Render-Output-Buffer
 * @param {sap.m.FeedListItem} oControl an object representation of the feed list item that should be rendered
 */
FeedListItemRenderer.renderLIAttributes = function(oRm, oControl) {
	oRm.class("sapMFeedListItemTitleDiv");
	oRm.class("sapMFeedListShowSeparatorsAll");
};

/**
 * Renders the HTML for the given control, using the provided {@link sap.ui.core.RenderManager}.
 *
 * @param {sap.ui.core.RenderManager} oRm the RenderManager that can be used for writing to the Render-Output-Buffer
 * @param {sap.m.FeedListItem} oControl an object representation of the feed list item that should be rendered
 */
FeedListItemRenderer.renderLIContent = function(oRm, oControl) {
	// convenience variable
	var sMyId = oControl.getId(), bIsPhone = Device.system.phone;

	oRm.openStart('div');
	oRm.class('sapMFeedListItem');
	oRm.openEnd();

	// icon
	if (oControl.getShowIcon()) {
		this._writeAvatarControl(oRm, oControl, sMyId);
	}

	// action button
	if (oControl.getActions().length > 0) {
		var isAllActionsNotVisible = oControl.getActions().every(function (oAction) {
			return oAction.getVisible() === false ;
		});
		if (!isAllActionsNotVisible) {
			oRm.openStart("div", sMyId + "-action-button");
			oRm.class('sapMFeedListItemActionButton');
			oRm.openEnd();
			oRm.renderControl(oControl.getAggregation("_actionButton"));
			oRm.close("div");
		}
	}

	// text (starting with sender)
	if (bIsPhone) {
		oRm.openStart('div').class("sapMFeedListItemHeader").class("sapUiSelectable");
		if (oControl.getShowIcon()) {
			oRm.class("sapMFeedListItemHasFigure");
		}
		if (oControl.getSender() && oControl.getTimestamp()) {
			oRm.class('sapMFeedListItemFullHeight');
		}
		oRm.openEnd();
		if (oControl.getSender()) {
			oRm.openStart('p', sMyId + '-name').class("sapMFeedListItemTextName").class("sapUiSelectable").openEnd();
			oRm.renderControl(oControl._getLinkSender(false));
			oRm.close('p');
		}
		if (oControl.getTimestamp()) {
			// write date
			oRm.openStart('p', sMyId + '-timestamp').class("sapMFeedListItemTimestamp").class("sapUiSelectable").openEnd();
			oRm.text(oControl.getTimestamp());
			oRm.close('p');
		}
=======
		// text (starting with sender)
		if (bIsPhone) {
			oRm.openStart('div').class("sapMFeedListItemHeader").class("sapUiSelectable");
			if (oControl.getShowIcon()) {
				oRm.class("sapMFeedListItemHasFigure");
			}
			if (oControl.getSender() && oControl.getTimestamp()) {
				oRm.class('sapMFeedListItemFullHeight');
			}
			oRm.openEnd();
			if (oControl.getSender()) {
				oRm.openStart('p', sMyId + '-name').class("sapMFeedListItemTextName").class("sapUiSelectable").openEnd();
				oRm.renderControl(oControl._getLinkSender(false));
				oRm.close('p');
			}
			if (oControl.getTimestamp()) {
				// write date
				oRm.openStart('p', sMyId + '-timestamp').class("sapMFeedListItemTimestamp").class("sapUiSelectable").openEnd();
				oRm.text(oControl.getTimestamp());
				oRm.close('p');
			}
>>>>>>> 80a1d71b

		oRm.close('div');
		oRm.openStart('div').class("sapMFeedListItemText").class("sapUiSelectable").openEnd();
		this._writeText(oRm, oControl, sMyId, bIsPhone);
		if (oControl._checkTextIsExpandable()) {
			this._writeCollapsedText(oRm, oControl, sMyId);
		} else {
			oRm.unsafeHtml(oControl._sFullText); // TODO consider to delegate to FormattedTextRenderer
			oRm.close('span');
		}
		oRm.close('div');
		if (oControl.getInfo()) {
			// info
			oRm.openStart('p').class("sapMFeedListItemFooter").class("sapUiSelectable").openEnd();
			if (oControl.getInfo()) {
				oRm.openStart('span', sMyId + '-info').class("sapMFeedListItemInfo").class("sapUiSelectable").openEnd();
				oRm.text(oControl.getInfo());
				oRm.close('span');
			}
			oRm.close('p');
		}
<<<<<<< HEAD
	} else {
		oRm.openStart('div').class("sapMFeedListItemText");
		if (oControl.getShowIcon()) {
			oRm.class('sapMFeedListItemHasFigure');
=======
		// action button
		if (oControl.getActions().length > 0) {
			var isAllActionsNotVisible = oControl.getActions().every(function (oAction) {
				return oAction.getVisible() === false ;
			});
			if (!isAllActionsNotVisible) {
				oRm.openStart("div", sMyId + "-action-button");
				oRm.class('sapMFeedListItemActionButton');
				oRm.openEnd();
				oRm.renderControl(oControl.getAggregation("_actionButton"));
				oRm.close("div");
			}
		}


		oRm.close('div');
	};

	FeedListItemRenderer._writeAvatarControl = function(oRm, oControl, sId) {
		oRm.openStart('figure', sId + '-figure');
		oRm.class('sapMFeedListItemFigure');
		if (!oControl.getIcon()) {
			oRm.class('sapMFeedListItemIsDefaultIcon');
>>>>>>> 80a1d71b
		}
		oRm.openEnd();
		oRm.openStart('div', sMyId + '-text').class("sapMFeedListItemTextText").class("sapUiSelectable").openEnd();
		if (oControl.getSender()) {
			oRm.openStart('span', sMyId + '-name').class("sapMFeedListItemTextName").class("sapUiSelectable").openEnd();
			oRm.renderControl(oControl._getLinkSender(true));
			oRm.close('span');
		}
		this._writeText(oRm, oControl, sMyId, bIsPhone);
		if (oControl._checkTextIsExpandable()) {
			this._writeCollapsedText(oRm, oControl, sMyId);
		} else {
			oRm.unsafeHtml(oControl._sFullText); // TODO consider to delegate to FormattedTextRenderer
			oRm.close('span');
		}
		oRm.close('div');
		if (oControl.getInfo() || oControl.getTimestamp()) {
			// info and date
			oRm.openStart('p').class("sapMFeedListItemFooter").class("sapUiSelectable").openEnd();
			if (!Localization.getRTL()) {
				if (oControl.getInfo()) {
					this._writeInfo(oRm, oControl, sMyId);
					// Write Interpunct separator if necessary (with spaces before and after)
					if (oControl.getTimestamp()) {
						oRm.openStart("span").openEnd();
						oRm.text("\u00a0\u00a0\u00B7\u00a0\u00a0");
						oRm.close("span");
					}
				}
				if (oControl.getTimestamp()) {
					this._writeTimestamp(oRm, oControl, sMyId);
				}
			} else {
				if (oControl.getTimestamp()) {
					this._writeTimestamp(oRm, oControl, sMyId);
				}
				if (oControl.getInfo()) {
					// Write Interpunct separator if necessary (with spaces before and after)
					if (oControl.getTimestamp()) {
						oRm.openStart("span").openEnd();
						oRm.text("\u00a0\u00a0\u00B7\u00a0\u00a0");
						oRm.close("span");
					}
					this._writeInfo(oRm, oControl, sMyId);
				}

			}
			oRm.close('p');
		}
		oRm.close('div');
	}
	oRm.close('div');
};

FeedListItemRenderer._writeAvatarControl = function(oRm, oControl, sId) {
	oRm.openStart('figure', sId + '-figure');
	oRm.class('sapMFeedListItemFigure');
	if (!oControl.getIcon()) {
		oRm.class('sapMFeedListItemIsDefaultIcon');
	}
	oRm.openEnd();
	oRm.renderControl(oControl._getAvatar());
	oRm.close('figure');
};

FeedListItemRenderer._writeCollapsedText = function(oRm, oControl, sId) {
	// 'oFeedListItem._bTextExpanded' is true if the text has been expanded and rendering needs to be done again.
	if (oControl._bTextExpanded) {
		oRm.unsafeHtml(oControl._sFullText); // TODO consider to delegate to FormattedTextRenderer
		oRm.close('span');
		oRm.openStart('span', sId + '-threeDots').class("sapMFeedListItemTextString").openEnd();
		oRm.text(" "); // space
		oRm.close('span');
	} else {
		oRm.unsafeHtml(oControl._sShortText); // TODO improve
		oRm.close('span');
		oRm.openStart('span', sId + '-threeDots').class("sapMFeedListItemTextString").openEnd();
		oRm.text(" ... "); // space + three dots + space
		oRm.close('span');
	}
	var oLinkExpandCollapse = oControl._getLinkExpandCollapse();
	oLinkExpandCollapse.addStyleClass("sapMFeedListItemLinkExpandCollapse");
	oRm.renderControl(oLinkExpandCollapse);
};

FeedListItemRenderer._writeTimestamp = function(oRm, oControl, sId) {
	oRm.openStart('span', sId + '-timestamp');
	oRm.class('sapMFeedListItemTimestampText');
	oRm.class('sapUiSelectable');
	if (oControl.getUnread()) {
		oRm.class('sapMFeedListItem-Unread');
	}
	oRm.openEnd();
	oRm.text(oControl.getTimestamp());
	oRm.close('span');
};

FeedListItemRenderer._writeInfo = function(oRm, oControl, sId) {
	oRm.openStart('span', sId + '-info');
	oRm.class('sapMFeedListItemInfoText');
	oRm.class('sapUiSelectable');
	if (oControl.getUnread()) {
		oRm.class('sapMFeedListItem-Unread');
	}
	oRm.openEnd();
	oRm.text(oControl.getInfo());
	oRm.close('span');
};

FeedListItemRenderer._writeText = function(oRm, oControl, sId, bIsPhone) {
	oRm.openStart('span', sId + '-realtext');
	oRm.class(bIsPhone ? 'sapMFeedListItemText' : 'sapMFeedListItemTextString');
	oRm.class('sapMFeedListItemText');
	oRm.class('sapUiSelectable');
	if (oControl.getUnread()) {
		oRm.class('sapMFeedListItem-Unread');
	}
	oRm.openEnd();
};

return FeedListItemRenderer;

});<|MERGE_RESOLUTION|>--- conflicted
+++ resolved
@@ -7,7 +7,6 @@
 "use strict";
 
 
-<<<<<<< HEAD
 /**
  * FeedListItem renderer.
  * @namespace
@@ -45,20 +44,6 @@
 		this._writeAvatarControl(oRm, oControl, sMyId);
 	}
 
-	// action button
-	if (oControl.getActions().length > 0) {
-		var isAllActionsNotVisible = oControl.getActions().every(function (oAction) {
-			return oAction.getVisible() === false ;
-		});
-		if (!isAllActionsNotVisible) {
-			oRm.openStart("div", sMyId + "-action-button");
-			oRm.class('sapMFeedListItemActionButton');
-			oRm.openEnd();
-			oRm.renderControl(oControl.getAggregation("_actionButton"));
-			oRm.close("div");
-		}
-	}
-
 	// text (starting with sender)
 	if (bIsPhone) {
 		oRm.openStart('div').class("sapMFeedListItemHeader").class("sapUiSelectable");
@@ -80,29 +65,6 @@
 			oRm.text(oControl.getTimestamp());
 			oRm.close('p');
 		}
-=======
-		// text (starting with sender)
-		if (bIsPhone) {
-			oRm.openStart('div').class("sapMFeedListItemHeader").class("sapUiSelectable");
-			if (oControl.getShowIcon()) {
-				oRm.class("sapMFeedListItemHasFigure");
-			}
-			if (oControl.getSender() && oControl.getTimestamp()) {
-				oRm.class('sapMFeedListItemFullHeight');
-			}
-			oRm.openEnd();
-			if (oControl.getSender()) {
-				oRm.openStart('p', sMyId + '-name').class("sapMFeedListItemTextName").class("sapUiSelectable").openEnd();
-				oRm.renderControl(oControl._getLinkSender(false));
-				oRm.close('p');
-			}
-			if (oControl.getTimestamp()) {
-				// write date
-				oRm.openStart('p', sMyId + '-timestamp').class("sapMFeedListItemTimestamp").class("sapUiSelectable").openEnd();
-				oRm.text(oControl.getTimestamp());
-				oRm.close('p');
-			}
->>>>>>> 80a1d71b
 
 		oRm.close('div');
 		oRm.openStart('div').class("sapMFeedListItemText").class("sapUiSelectable").openEnd();
@@ -124,36 +86,10 @@
 			}
 			oRm.close('p');
 		}
-<<<<<<< HEAD
 	} else {
 		oRm.openStart('div').class("sapMFeedListItemText");
 		if (oControl.getShowIcon()) {
 			oRm.class('sapMFeedListItemHasFigure');
-=======
-		// action button
-		if (oControl.getActions().length > 0) {
-			var isAllActionsNotVisible = oControl.getActions().every(function (oAction) {
-				return oAction.getVisible() === false ;
-			});
-			if (!isAllActionsNotVisible) {
-				oRm.openStart("div", sMyId + "-action-button");
-				oRm.class('sapMFeedListItemActionButton');
-				oRm.openEnd();
-				oRm.renderControl(oControl.getAggregation("_actionButton"));
-				oRm.close("div");
-			}
-		}
-
-
-		oRm.close('div');
-	};
-
-	FeedListItemRenderer._writeAvatarControl = function(oRm, oControl, sId) {
-		oRm.openStart('figure', sId + '-figure');
-		oRm.class('sapMFeedListItemFigure');
-		if (!oControl.getIcon()) {
-			oRm.class('sapMFeedListItemIsDefaultIcon');
->>>>>>> 80a1d71b
 		}
 		oRm.openEnd();
 		oRm.openStart('div', sMyId + '-text').class("sapMFeedListItemTextText").class("sapUiSelectable").openEnd();
@@ -205,6 +141,21 @@
 		}
 		oRm.close('div');
 	}
+	// action button
+	if (oControl.getActions().length > 0) {
+		var isAllActionsNotVisible = oControl.getActions().every(function (oAction) {
+			return oAction.getVisible() === false ;
+		});
+		if (!isAllActionsNotVisible) {
+			oRm.openStart("div", sMyId + "-action-button");
+			oRm.class('sapMFeedListItemActionButton');
+			oRm.openEnd();
+			oRm.renderControl(oControl.getAggregation("_actionButton"));
+			oRm.close("div");
+		}
+	}
+
+
 	oRm.close('div');
 };
 
