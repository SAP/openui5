/*!
 * ${copyright}
 */

sap.ui.define(["sap/ui/core/ControlBehavior", 'sap/ui/core/library', 'sap/ui/core/ValueStateSupport', 'sap/ui/Device'], function(ControlBehavior, coreLibrary, ValueStateSupport, Device) {
"use strict";


// shortcut for sap.ui.core.ValueState
var ValueState = coreLibrary.ValueState;


/**
 * CheckBox renderer.
 * @namespace
 */
var CheckBoxRenderer = {
	apiVersion: 2
};


/**
 * Renders the HTML for the given control, using the provided {@link sap.ui.core.RenderManager}.
 *
 * @param {sap.ui.core.RenderManager} oRm The RenderManager that can be used for writing to the Render-Output-Buffer
 * @param {sap.m.CheckBox} oCheckBox An object representation of the control that should be rendered
 */
CheckBoxRenderer.render = function(oRm, oCheckBox){
	// get control properties
	var sId = oCheckBox.getId(),
		bEnabled = oCheckBox.getEnabled(),
		bDisplayOnly = oCheckBox.getDisplayOnly(),
		bEditable = oCheckBox.getEditable(),
		bRequired = oCheckBox.getRequired(),
		bInteractive = bEnabled && !bDisplayOnly,
		bDisplayOnlyApplied = bEnabled && bDisplayOnly,
		oCbLabel = oCheckBox.getAggregation("_label"),
		sValueState = oCheckBox.getValueState(),
		bInErrorState = ValueState.Error === sValueState,
		bInWarningState = ValueState.Warning === sValueState,
		bInSuccessState = ValueState.Success === sValueState,
		bInInformationState = ValueState.Information === sValueState,
		bUseEntireWidth = oCheckBox.getUseEntireWidth(),
		bEditableAndEnabled = bEditable && bEnabled;

	// CheckBox wrapper
	oRm.openStart("div", oCheckBox);
	oRm.class("sapMCb");
	oRm.attr("data-ui5-accesskey", oCheckBox.getProperty("accesskey"));

	if (!bEditable) {
		oRm.class("sapMCbRo");
	}

	if (bDisplayOnlyApplied) {
		oRm.class("sapMCbDisplayOnly");
	}

	if (!bEnabled) {
		oRm.class("sapMCbBgDis");
	}

	if (oCheckBox.getText()) {
		oRm.class("sapMCbHasLabel");
	}

	if (oCheckBox.getWrapping()) {
		oRm.class("sapMCbWrapped");
	}

	if (bEditableAndEnabled) {
		if (bInErrorState) {
			oRm.class("sapMCbErr");
		} else if (bInWarningState) {
			oRm.class("sapMCbWarn");
		} else if (bInSuccessState) {
			oRm.class("sapMCbSucc");
		} else if (bInInformationState) {
			oRm.class("sapMCbInfo");
		}
	}

	if (bUseEntireWidth) {
		oRm.style("width", oCheckBox.getWidth());
	}

	var sTooltip = this.getTooltipText(oCheckBox);

	if (sTooltip) {
		oRm.attr("title", sTooltip);
	}

	if (oCheckBox._getVisualOnlyMode()) {
		oRm.accessibilityState(oCheckBox, {
			role: "presentation",
			selected: null,
			required: null
		});
	} else {
		if (bInteractive) {
			oRm.attr("tabindex", oCheckBox.getTabIndex());
		}

		//ARIA attributes
		oRm.accessibilityState(oCheckBox, {
			role: "checkbox",
			selected: null,
			required: oCheckBox._isRequired() || undefined,
			checked: oCheckBox._getAriaChecked(),
			describedby: sTooltip && bEditableAndEnabled ? sId + "-Descr" : undefined,
			labelledby: { value: oCbLabel ? oCbLabel.getId() : undefined, append: true }
		});

		if (bDisplayOnlyApplied) {
			oRm.attr("aria-readonly", true);
		}
	}

	oRm.openEnd();		// DIV element

	// write the HTML into the render manager
	oRm.openStart("div", oCheckBox.getId() + "-CbBg");

<<<<<<< HEAD
	// CheckBox style class
	oRm.class("sapMCbBg");
=======
		if (oCheckBox._getVisualOnlyMode()) {
			oRm.accessibilityState(oCheckBox, {
				role: "presentation",
				selected: null,
				required: null,
				labelledby: null
			});
		} else {
			if (bInteractive) {
				oRm.attr("tabindex", oCheckBox.getTabIndex());
			}

			//ARIA attributes
			oRm.accessibilityState(oCheckBox, {
				role: "checkbox",
				selected: null,
				required: oCheckBox._isRequired() || undefined,
				checked: oCheckBox._getAriaChecked(),
				describedby: sTooltip && bEditableAndEnabled ? sId + "-Descr" : undefined,
				labelledby: { value: oCbLabel ? oCbLabel.getId() : undefined, append: true }
			});

			if (bDisplayOnlyApplied) {
				oRm.attr("aria-readonly", true);
			}
		}
>>>>>>> 785a5c2e

	if (bInteractive && bEditable && Device.system.desktop) {
		oRm.class("sapMCbHoverable");
	}

	if (!oCheckBox.getActiveHandling()) {
		oRm.class("sapMCbActiveStateOff");
	}

	oRm.class("sapMCbMark"); // TODO: sapMCbMark is redundant, remove it and simplify CSS

	if (oCheckBox.getSelected()) {
		oRm.class("sapMCbMarkChecked");
	}

	if (oCheckBox.getPartiallySelected()) {
		oRm.class("sapMCbMarkPartiallyChecked");
	}

	oRm.openEnd();		// DIV element

	if (!oCheckBox._getVisualOnlyMode()) {
		oRm.voidStart("input", oCheckBox.getId() + "-CB");
		oRm.attr("type", "CheckBox");

		if (oCheckBox.getSelected()) {
			oRm.attr("checked", "checked");
		}

		if (oCheckBox.getName()) {
			oRm.attr("name", oCheckBox.getName());
		}

		if (!bEnabled) {
			oRm.attr("disabled", "disabled");
		}

		if (!bEditable) {
			oRm.attr("readonly", "readonly");
		}

		oRm.voidEnd();
	}

	oRm.close("div");

	if (oCbLabel) {
		oCbLabel.setRequired(bRequired);
	}

	oRm.renderControl(oCbLabel);

	if (sTooltip && ControlBehavior.isAccessibilityEnabled() && bEditableAndEnabled) {
		// for ARIA, the tooltip must be in a separate SPAN and assigned via aria-describedby.
		// otherwise, JAWS does not read it.
		oRm.openStart("span", sId + "-Descr");
		oRm.class("sapUiHidden");
		oRm.openEnd();
		oRm.text(sTooltip);
		oRm.close("span");
	}

	oRm.close("div");
};

/**
 * Returns the correct value of the tooltip.
 *
 * @param {sap.m.CheckBox} oCheckBox CheckBox instance
 * @returns {string} The correct tooltip value
 */
CheckBoxRenderer.getTooltipText = function (oCheckBox) {
	var sValueStateText = oCheckBox.getProperty("valueStateText"),
		sTooltipText = oCheckBox.getTooltip_AsString(),
		bEnabled = oCheckBox.getEnabled(),
		bEditable = oCheckBox.getEditable();

	if (sValueStateText) {
		// custom value state text is set, concat to tooltip and return
		return (sTooltipText ? sTooltipText + " - " : "") + sValueStateText;
	} else if (bEditable && bEnabled) {
		// the visual value state is only set for editable and enabled checkboxes
		// the default value state text should only be set in those cases
		return ValueStateSupport.enrichTooltip(oCheckBox, sTooltipText);
	}

	// if no value state text is provided or the checkbox
	// is disabled only the custom tooltip is returned
	return sTooltipText;
};

return CheckBoxRenderer;

});<|MERGE_RESOLUTION|>--- conflicted
+++ resolved
@@ -94,7 +94,8 @@
 		oRm.accessibilityState(oCheckBox, {
 			role: "presentation",
 			selected: null,
-			required: null
+			required: null,
+			labelledby: null
 		});
 	} else {
 		if (bInteractive) {
@@ -121,37 +122,8 @@
 	// write the HTML into the render manager
 	oRm.openStart("div", oCheckBox.getId() + "-CbBg");
 
-<<<<<<< HEAD
 	// CheckBox style class
 	oRm.class("sapMCbBg");
-=======
-		if (oCheckBox._getVisualOnlyMode()) {
-			oRm.accessibilityState(oCheckBox, {
-				role: "presentation",
-				selected: null,
-				required: null,
-				labelledby: null
-			});
-		} else {
-			if (bInteractive) {
-				oRm.attr("tabindex", oCheckBox.getTabIndex());
-			}
-
-			//ARIA attributes
-			oRm.accessibilityState(oCheckBox, {
-				role: "checkbox",
-				selected: null,
-				required: oCheckBox._isRequired() || undefined,
-				checked: oCheckBox._getAriaChecked(),
-				describedby: sTooltip && bEditableAndEnabled ? sId + "-Descr" : undefined,
-				labelledby: { value: oCbLabel ? oCbLabel.getId() : undefined, append: true }
-			});
-
-			if (bDisplayOnlyApplied) {
-				oRm.attr("aria-readonly", true);
-			}
-		}
->>>>>>> 785a5c2e
 
 	if (bInteractive && bEditable && Device.system.desktop) {
 		oRm.class("sapMCbHoverable");
