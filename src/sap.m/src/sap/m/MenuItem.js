/*!
 * ${copyright}
 */

// Provides control sap.m.MenuItem.
sap.ui.define([
	'sap/m/library',
	'sap/ui/core/library',
	'sap/ui/core/Element',
	'sap/ui/core/Control',
	'sap/m/ResponsivePopover',
	'sap/m/Button',
	'sap/m/Bar',
	'sap/m/Title',
	'sap/m/MenuWrapper',
	'sap/ui/core/Lib',
	'sap/m/MenuItemRenderer',
	'sap/ui/Device',
	"sap/ui/core/InvisibleText",
	'sap/base/i18n/Localization',
	'sap/ui/core/IconPool',
	'sap/m/Image'
], function(
	library,
	coreLibrary,
	Element,
	Control,
	ResponsivePopover,
	Button,
	Bar,
	Title,
	MenuWrapper,
	Lib,
	MenuItemRenderer,
	Device,
	InvisibleText,
	Localization,
	IconPool,
	Image
) {
		"use strict";

		// Shortcut for sap.m.PlacementType
		const PlacementType = library.PlacementType;

		// Shortcut for sap.ui.core.ItemSelectionMode
		const ItemSelectionMode = coreLibrary.ItemSelectionMode;

		// Shortcut for sap.ui.core.TextDirection
		var TextDirection = coreLibrary.TextDirection;

		/**
		 * Constructor for a new <code>MenuItem</code>.
		 *
		 * @param {string} [sId] ID for the new control, generated automatically if no ID is given
		 * @param {object} [mSettings] Initial settings for the new control
		 *
		 * @class
		 * The <code>MenuItem</code> control is used for creating items for the <code>sap.m.Menu</code>.
		 * It is derived from a core <code>sap.ui.core.Control</code>.
		 * @extends sap.ui.core.Control
		 * @implements sap.m.IMenuItem, sap.m.IMenuItemBehavior
		 *
		 * @author SAP SE
		 * @version ${version}
		 *
		 * @constructor
		 * @public
		 * @since 1.38
		 * @alias sap.m.MenuItem
		 */
<<<<<<< HEAD
		const MenuItem = Control.extend("sap.m.MenuItem", /** @lends sap.m.MenuItem.prototype */ {
			metadata : {

				interfaces: [
					"sap.m.IMenuItem"
				],
				library: "sap.m",
				properties: {

					/**
					 * The text to be displayed for the item.
					 */
					text: {type: "string", group: "Data", defaultValue: ""},

					/**
					 * Defines the icon, which belongs to the item.
					 * This can be a URI to an image or an icon font URI.
					 */
					icon: {type: "string", group: "Appearance", defaultValue: null},

					/**
					 * Enabled items can be selected.
					 */
					enabled: {type: "boolean", group: "Misc", defaultValue: true},

					/**
					 * Defines whether the item should be visible on the screen. If set to <code>false</code>,
					 * a placeholder is rendered instead of the real item.
					 */
					visible: {type: "boolean", group: "Appearance", defaultValue: true},

					/**
					 * Determines whether the <code>MenuItem</code> is selected.
					 * A selected <code>MenuItem</code> has a check mark rendered at its end.
					 * <b>Note: </b> selection functionality works only if the menu item is a member of <code>MenuItemGroup</code> with
					 * <code>itemSelectionMode</code> set to {@link sap.ui.core.ItemSelectionMode.SingleSelect} or {@link sap.ui.unified.ItemSelectionMode.MultiSelect}.
					 * @since 1.127.0
					 */
					selected: {type: "boolean", group: "Behavior", defaultValue: false},

					/**
					 * Defines the shortcut text that should be displayed on the menu item on non-mobile devices.
					 * <b>Note:</b> The text is only displayed and set as а value of the <code>aria-keyshortcuts</code> attribute.
					 */
					shortcutText: {type: "string", group: "Appearance", defaultValue: ''},

					/**
					 * Defines whether a visual separator should be rendered before the item.
					 * <b>Note:</b> If an item is invisible its separator is also not displayed.
					 */
					startsSection: {type: "boolean", group: "Behavior", defaultValue: false},

					/**
					 * Options are RTL and LTR. Alternatively, an item can inherit its text direction from its parent control.
					 */
					textDirection: {type: "sap.ui.core.TextDirection", group: "Misc", defaultValue: TextDirection.Inherit},

					/**
					 * Can be used as input for subsequent actions.
					 */
					key: {type: "string", group: "Data", defaultValue: null}

				},
				defaultAggregation: "items",
				aggregations: {

					/**
					 * Defines the subitems contained within this element.
					 */
					items: { type: "sap.m.IMenuItem", multiple: true, singularName: "item", bindable: "bindable", forwarding: { idSuffix: "-menuWrapper", aggregation: "items" } },

					/**
					 * Defines the content that is displayed at the end of a menu item. This aggregation allows for the addition of custom elements, such as icons and buttons.
					 * @since 1.131
					 */
					endContent: { type: "sap.ui.core.Control", multiple: true },

					/**
					 * Internal Menu Item icon or image control
					 * @since 1.137.0
					 */
					_icon: { type: "sap.ui.core.Control", multiple: false, visibility: "hidden" },

					/**
					 * Internal Menu Wrapper control
					 * @since 1.137.0
					 */
					_menuWrapper: { type: "sap.m.MenuWrapper", multiple: false, visibility: "hidden" },

					/**
					 * Internal aggregation that contains the inner <code>sap.m.ResponsivePopover</code> for mobile.
					 * @since 1.137.0
					 */
					_popover: { type: "sap.m.ResponsivePopover", multiple: false, visibility: "hidden" }

				},
				associations: {

					/**
					 * MenuItemGroup associated with this item.
					 * @since 1.127.0
					 */
					_group: {type : "sap.m.MenuItemGroup",  group: "Behavior", visibility: "hidden"}

				},
				events: {

					/**
					 * Fired after the item has been pressed.
					 */
					press: {}

				},

				renderer: MenuItemRenderer
=======
		const MenuItem = Control.extend("sap.m.MenuItem", /** @lends sap.m.MenuItem.prototype */ { metadata : {

			interfaces: [
				"sap.m.IMenuItem"
			],
			library: "sap.m",
			properties: {

				/**
				 * The text to be displayed for the item.
				 */
				text: {type: "string", group: "Data", defaultValue: ""},

				/**
				 * Defines the icon, which belongs to the item.
				 * This can be a URI to an image or an icon font URI.
				 */
				icon: {type: "string", group: "Appearance", defaultValue: null},

				/**
				 * Enabled items can be selected.
				 */
				enabled: {type: "boolean", group: "Misc", defaultValue: true},

				/**
				 * Defines whether the item should be visible on the screen. If set to <code>false</code>,
				 * a placeholder is rendered instead of the real item.
				 */
				visible: {type: "boolean", group: "Appearance", defaultValue: true},

				/**
				 * Determines whether the <code>MenuItem</code> is selected.
				 * A selected <code>MenuItem</code> has a check mark rendered at its end.
				 * <b>Note: </b> selection functionality works only if the menu item is a member of <code>MenuItemGroup</code> with
				 * <code>itemSelectionMode</code> set to {@link sap.ui.core.ItemSelectionMode.SingleSelect} or {@link sap.ui.unified.ItemSelectionMode.MultiSelect}.
				 * @since 1.127.0
				 */
				selected: {type: "boolean", group: "Behavior", defaultValue: false},

				/**
				 * Defines the shortcut text that should be displayed on the menu item on non-mobile devices.
				 * <b>Note:</b> The text is only displayed and set as а value of the <code>aria-keyshortcuts</code> attribute.
				 */
				shortcutText: {type: "string", group: "Appearance", defaultValue: ''},

				/**
				 * Defines whether a visual separator should be rendered before the item.
				 * <b>Note:</b> If an item is invisible its separator is also not displayed.
				 */
				startsSection: {type: "boolean", group: "Behavior", defaultValue: false},

				/**
				 * Options are RTL and LTR. Alternatively, an item can inherit its text direction from its parent control.
				 */
				textDirection: {type: "sap.ui.core.TextDirection", group: "Misc", defaultValue: TextDirection.Inherit},

				/**
				 * Can be used as input for subsequent actions.
				 */
				key: {type: "string", group: "Data", defaultValue: null},

				/**
				 * Determines whether the <code>MenuItem</code> is open or closed when it has a submenu.
				 * @private
				 */
				_expanded: {type: "boolean", group: "Misc", visibility: "hidden", defaultValue: undefined}

			},
			defaultAggregation: "items",
			aggregations: {

				/**
				 * Defines the subitems contained within this element.
				 */
				items: { type: "sap.m.IMenuItem", multiple: true, singularName: "item", bindable: "bindable", forwarding: { idSuffix: "-menuWrapper", aggregation: "items" } },

				/**
				 * Defines the content that is displayed at the end of a menu item. This aggregation allows for the addition of custom elements, such as icons and buttons.
				 *
				 * <b>Note:</b> Application developers are responsible for ensuring that interactive <code>endContent</code>
				 * controls have the correct accessibility behaviour, including their enabled or disabled states.
				 * The <code>Menu<code> does not manage these aspects when the menu item state changes.
	 			 * @since 1.131
				 */
				endContent: { type: "sap.ui.core.Control", multiple: true },

				/**
				 * Internal Menu Item icon or image control
				 * @since 1.137.0
				 */
				_icon: { type: "sap.ui.core.Control", multiple: false, visibility: "hidden" },

				/**
				 * Internal Menu Wrapper control
				 * @since 1.137.0
				 */
				_menuWrapper: { type: "sap.m.MenuWrapper", multiple: false, visibility: "hidden" },

				/**
				 * Internal aggregation that contains the inner <code>sap.m.ResponsivePopover</code> for mobile.
				 * @since 1.137.0
				 */
				_popover: { type: "sap.m.ResponsivePopover", multiple: false, visibility: "hidden" }

			},
			associations: {

				/**
				 * MenuItemGroup associated with this item.
				 * @since 1.127.0
				 */
				_group: {type : "sap.m.MenuItemGroup",  group: "Behavior", visibility: "hidden"}

			},
			events: {

				/**
				 * Fired after the item has been pressed.
				 */
				press: {}

>>>>>>> e7889816
			},

			renderer: MenuItemRenderer
		});

		MenuItem.prototype.init = function() {
			const oMenuWrapper = this._createMenuWrapper(true);

			this._itemSelectionMode = ItemSelectionMode.None;
			oMenuWrapper.attachClosePopover(this._handleCloseRequest, this);
			this._openDuration = Device.system.phone ? null : 0;
		};

		MenuItem.prototype.exit = function() {
			const oMenuWrapper = this._getMenuWrapper(),
				oPopover = this._getPopover(),
				oIcon = this.getAggregation("_icon");

			oMenuWrapper.detachClosePopover(this._handleCloseRequest, this);
			oMenuWrapper.destroy();
			if (oPopover) {
				oPopover.detachAfterClose(this._afterPopoverClose, this);
				oPopover.destroy();
			}

			if (oIcon) {
				oIcon.destroy();
			}
		};

		MenuItem.prototype.onBeforeRendering = function() {
			let oPopover = this._getPopover();

			// Initialize popover if subitems exist but popover hasn't been created yet.
			if (this._hasSubmenu() && !oPopover) {
				oPopover = this._createPopover();
				oPopover.attachAfterClose(this._afterPopoverClose, this);
				this._hasSubmenu() && this.setProperty("_expanded", false);
			}
		};

		MenuItem.prototype.onfocusin = function(oEvent) {
			if (!this.isFocusable || !this.isFocusable()) {
				oEvent.preventDefault();
			}
		};

		/**
		 * Sets the <code>selected</code> state of the <code>MenuItem</code> if it is allowed.
		 *
		 * @override
		 * @param {boolean} bState Whether the menu item should be selected
		 * @returns {this} Returns <code>this</code> to allow method chaining
		 */
		MenuItem.prototype.setSelected = function(bState) {
			const oGroup = Element.getElementById(this.getAssociation("_group"));

			// In case of single selection, clear selected state of all other items in the group to ensure that only one item is selected
			if (bState && oGroup && oGroup.getItemSelectionMode() === ItemSelectionMode.SingleSelect) {
				oGroup._clearSelectedItems();
			}

			this.setProperty("selected", bState);

			return this;
		};

		/**
		 * Returns whether the firing of press event is allowed.
		 * <b>Note:</b> This method can be overridden by subclasses to implement custom behavior.
		 *
		 * @public
		 * @returns {boolean} Whether the item is enabled for click/press
		 */
		MenuItem.prototype.isInteractive = function() {
			return true;
		};

		/**
		 * Returns whether the item can be focused.
		 * <b>Note:</b> This method can be overridden by subclasses to implement custom behavior.
		 *
		 * @public
		 * @returns {boolean} Whether the item is enabled for focus
		 */
		MenuItem.prototype.isFocusable = function() {
			return true;
		};

		/**
		 * Returns whether the item can be counted in total items count.
		 * <b>Note:</b> This method can be overridden by subclasses to implement custom behavior.
		 *
		 * @public
		 * @returns {boolean} Whether the item is counted in total items count
		 */
		MenuItem.prototype.isCountable = function() {
			return this.isFocusable();
		};

		/**
		 * Returns the accessibility attributes of the item.
		 *
		 * @private
		 * @returns {Object} The accessibility attributes of the item
		 */
		MenuItem.prototype._getAccessibilityAttributes = function() {
			const oAccInfo = this._oAccInfo || { bAccessible: false};

			if (!oAccInfo.bAccessible) {
				return {};
			}

			const bHasSubmenu = this._hasSubmenu(),
				oSubmenu = this._getMenuWrapper(),
				bIsSelected = this.getSelected() && this._getItemSelectionMode() !== ItemSelectionMode.None,
				sShortcutText = !bHasSubmenu ? this.getShortcutText() : null;

			return {
				role: this._getRole(),
				disabled: !this.getEnabled(),
				posinset: oAccInfo['posinset'] || null,
				setsize: oAccInfo['setsize'] || null,
				selected: null,
				checked: bIsSelected || null,
				keyshortcuts: sShortcutText || null,
				labelledby: { value: `${this.getId()}-txt`, append: true },
				haspopup: bHasSubmenu ? coreLibrary.aria.HasPopup.Menu.toLowerCase() : null,
				owns: bHasSubmenu ? oSubmenu.getId() : null,
				expanded: this.getProperty("_expanded")
			};

		};

		/**
		 * Returns the item accessibility role.
		 *
		 * @private
		 * @returns {string} The role of the item
		 */
		MenuItem.prototype._getRole = function() {
			let sRole;

			switch (this._getItemSelectionMode()) {
				case ItemSelectionMode.SingleSelect:
					sRole = "menuitemradio";
					break;
				case ItemSelectionMode.MultiSelect:
					sRole = "menuitemcheckbox";
					break;
				default:
					sRole = "menuitem";
			}
			return sRole;
		};

		/**
		 * Handles the <code>closePopover</code> event of the menu item.
		 * If the event is not bubbled to the root, the submenu of the item is immediately closed.
		 * If the event bubbles, the <code>CloseItemSubmenu</code> event is triggered, allowing the top-level <code>Menu</code> to handle it.
		 * The final decision on submenu closure depends on whether the <code>beforeClose</code> event of the <code>Menu</code> is prevented or not.
		 *
		 * @param {sap.ui.base.Event} oEvent closePopover event
		 * @private
		 */
		MenuItem.prototype._handleCloseRequest = function(oEvent) {
			if (!oEvent.getParameter("bubbleToRoot")) {
				this._closeSubmenu();
				oEvent.cancelBubble();
			} else {
				this._getMenuWrapper().fireCloseItemSubmenu({ item: this });
			}
		};

		/**
		 * Closes the submenu of the item.
		 *
		 * @private
		 */
		MenuItem.prototype._closeSubmenu = function() {
			const aItems = this._getVisibleItems(),
				oPopover = this._getPopover();

			aItems.forEach((oItem) => {
				if (oItem._hasSubmenu && oItem._hasSubmenu()) {
					oItem._closeSubmenu();
				}
			});
			if (oPopover) {
				oPopover.removeStyleClass(this._getMenuWrapper()._aStyleClasses.join(" "));
				oPopover._getPopup().setDurations(this._openDuration, 0);
				oPopover.close();
			}
			this.setProperty("_expanded", false);
			this.removeStyleClass("sapMMenuItemSubMenuOpen");
			this._getMenuWrapper().oOpenedSubmenuParent = null;
		};

		/**
		 * Opens the submenu of the item.
		 *
		 * @private
		 */
		MenuItem.prototype._openSubmenu = function() {
			if (!this.getEnabled() || !this._hasSubmenu()) {
				return;
			}

			const oMenuWrapper = this._getMenuWrapper(),
				oSubmenuPopover = this._getPopover();

			if (oSubmenuPopover.isOpen()) {
				return;
			}

			oSubmenuPopover.addStyleClass(oMenuWrapper._aStyleClasses.join(" "));
			this.setProperty("_expanded", true);

			if (Device.system.phone) {
				oMenuWrapper.setTitle(this.getText()); // Set the title of the menu wrapper according to the item's text
				// the Title is the only elemnet in the contentMiddle aggregation of the Bar we create as custom header
				// so we can safely set the text of the first element
				oSubmenuPopover.getCustomHeader().getContentMiddle()[0].setText(this.getText()); // Set the title of the popover according to the item's text
			} else {
				this.addStyleClass("sapMMenuItemSubMenuOpen");
			}
			oSubmenuPopover._getPopup().setDurations(this._openDuration, 0);
			oSubmenuPopover.openBy(this);
		};


		MenuItem.prototype._getBackButtonTooltipForPageWithParent = function() {
			return Lib.getResourceBundleFor("sap.m").getText("MENU_PAGE_BACK_BUTTON") + " " + this.getText();
		};

		/**
		 * Removes "opened" item state on popover close.
		 * @private
		 */
		MenuItem.prototype._afterPopoverClose = function() {
			this.removeStyleClass("sapMMenuItemSubMenuOpen");
		};

		/**
		 * Returns the list of menu subitems of this item, including items in groups.
		 *
		 * @private
		 * @returns {sap.m.MenuItem} List of menu subitems
		 */
		MenuItem.prototype._getItems = function() {
			const aItems = [];

			const findItems = (aItemItems) => {
				aItemItems.forEach((oItem) => {
					if (!oItem.getItemSelectionMode) {
						aItems.push(oItem);
					} else {
						findItems(oItem.getItems());
					}
				});
			};

			findItems(this.getItems());
			return aItems;
		};

		/**
		 * Returns the list of visible menu subitems of this item, including items in groups.
		 *
		 * @private
		 * @returns {sap.m.MenuItem} List of visible menu subitems
		 */
		MenuItem.prototype._getVisibleItems = function() {
			return this._getItems().filter((oItem) => oItem.getVisible());
		};

		/**
		 * Returns the icon of the menu item.
		 *
		 * @private
		 * @returns {sap.ui.core.Icon} The icon control
		 */
		MenuItem.prototype._getIcon = function() {
			const sIcon = this.getIcon();
			let oIcon = this.getAggregation("_icon");

			if (oIcon) {
				oIcon.destroy();
			}

			if (!sIcon) {
				return null;
			}

			oIcon = IconPool.createControlByURI({
				src: sIcon,
				useIconTooltip: false
			}, Image);

			this.setAggregation("_icon", oIcon, true);

			return oIcon;
		};

		/**
		 * Returns the item selection mode inherited by the parent <code>MenuItemGroup</code> (if any).
		 *
		 * @private
		 * @returns {string} The item selection mode
		 */
		MenuItem.prototype._getItemSelectionMode = function() {
			return this._itemSelectionMode;
		};

		/**
		 * Returns whether the item has subitems that will construct a submenu.
		 *
		 * @private
		 * @returns {boolean} Whether the item has a subitems
		 */
		MenuItem.prototype._hasSubmenu = function() {
			return this._getVisibleItems().length > 0;
		};

		/* ResponsivePopover and MenuWrapper functionality */

		/**
		 * Creates the internal MenuWrapper control.
		 * @param {boolean} bIsSubmenu Whether the menu in this wrapper is a sub-menu or not
		 * @returns {sap.m.MenuWrapper} The created MenuWrapper
		 * @private
		 */
		MenuItem.prototype._createMenuWrapper = function(bIsSubmenu) {
			const oMenuWrapper = new MenuWrapper(this.getId() + "-menuWrapper", { isSubmenu: bIsSubmenu });
			this.setAggregation("_menuWrapper", oMenuWrapper, true);
			return oMenuWrapper;
		};

		/**
		 * Creates the ResponsivePopover that contains the actual menu.
		 * @returns {sap.m.ResponsivePopover} The created ResponsivePopover
		 * @private
		 */
		MenuItem.prototype._createPopover = function() {
			let oPopover = this._getPopover();

			if (oPopover) {
				return oPopover;
			}

			const sDialogAccessibleNameId = Device.system.phone
				? `${this.getId()}-title`
				: InvisibleText.getStaticId("sap.m", "MENU_POPOVER_ACCESSIBLE_NAME");

			const oMenuWrapper = this._getMenuWrapper(),
				bRTL = Localization.getRTL(),
				bIsSubmenu = oMenuWrapper.getIsSubmenu(),
				iOffsetXCorrection = bRTL ? 4 : -4;

			oPopover = new ResponsivePopover(this.getId() + "-rp", {
				placement: this._getPopoverPlacement(),
				showHeader: false,
				showArrow: false,
				showCloseButton: false,
				verticalScrolling: true,
				horizontalScrolling: false,
				offsetX: bIsSubmenu ? iOffsetXCorrection : 0,
				offsetY: bIsSubmenu ? 4 : 0,
				content: oMenuWrapper,
				ariaLabelledBy: [sDialogAccessibleNameId]
			});
			oPopover.addStyleClass("sapMMenu");

			this.setAggregation("_popover", oPopover, true);

			if (Device.system.phone) {
				oPopover.setShowHeader(true);
				oPopover.setEndButton(this._createCloseButton());
				oPopover.setCustomHeader(this._createHeaderBar());
			} else if (bIsSubmenu) {
				oPopover.getAggregation("_popup")._adaptPositionParams = function() {
					this._marginTop = 0;
					this._marginLeft = 0;
					this._marginRight = 0;
					this._marginBottom = 0;

					this._arrowOffset = 0;
					this._offsets = ["0 0", "0 0", "0 0", "0 0"];

					this._myPositions = ["begin bottom", "begin top", "begin top", "end top"];
					this._atPositions = ["begin top", "end top", "begin bottom", "begin top"];
				};
			}

			// this override is needed to fix the issue with the popover position flip
			oPopover._oControl._getDocHeight = () => window.innerHeight + window.scrollY;

			return oPopover;
		};

		/**
		 * Creates the back button for the Responsive Popover in mobile view.
		 * @returns {sap.m.Button} The back button
		 */
		MenuItem.prototype._createBackButton = function() {
			return new Button(this.getId() + "-backbutton", {
				icon: "sap-icon://nav-back",
				tooltip: this._getBackButtonTooltipForPageWithParent(),
				press: (oEvent) => {
					this._getMenuWrapper().fireClosePopover();
				}
			});
		};

		/**
		 * Creates the custom header bar for the Responsive Popover in mobile view.
		 * @returns {sap.m.Bar} The header bar
		 */
		MenuItem.prototype._createHeaderBar = function() {
			const oMenuWrapper = this._getMenuWrapper(),
				oHeaderBar = new Bar({
					contentMiddle: new Title(this.getId() + "-title", { text: oMenuWrapper.getTitle() })
				}),
				bIsSubmenu = this._getMenuWrapper().getIsSubmenu();

			if (bIsSubmenu) {
				oHeaderBar.addContentLeft(this._createBackButton());
			}

			return oHeaderBar;
		};

		/**
		 * Creates the close button for the Responsive Popover for mobile view.
		 * @returns {sap.m.Button} The close button
		 */
		MenuItem.prototype._createCloseButton = function() {
			const oRB = Lib.getResourceBundleFor("sap.m");

			return new Button({
				text: oRB.getText("MENU_CLOSE"),
				press: () => {
					this._getMenuWrapper().fireClosePopover({ bubbleToRoot: true });
				}
			});
		};

		/**
		 * Gets the internal MenuWrapper control.
		 * @returns {sap.m.MenuWrapper} The internal _menuWrapper aggregation
		 * @private
		 */
		MenuItem.prototype._getMenuWrapper = function() {
			const oPopover = this._getPopover();
			return oPopover ? oPopover.getContent()[0] : this.getAggregation("_menuWrapper");
		};

		/**
		 * Gets the internal ResponsivePopover.
		 * @private
		 * @returns {sap.m.ResponsivePopover} The internal _popover aggregation
		 */
		MenuItem.prototype._getPopover = function() {
			return this.getAggregation("_popover");
		};

		/**
		 * Gets the placement type for the popover depending of LTR/RTL setting.
		 * @private
		 * @returns {sap.m.PlacementType} The placement type of the popover
		*/
		MenuItem.prototype._getPopoverPlacement = function() {
			const bIsSubmenu = this._getMenuWrapper().getIsSubmenu();

			if (bIsSubmenu) {
				const bRTL = Localization.getRTL(),
					sPlacement = bRTL ? PlacementType.HorizontalPreferredLeft : PlacementType.HorizontalPreferredRight;

				return sPlacement;
			}

			return PlacementType.VerticalPreferredBottom;
		};

		/**
		 * Sets extra content to the popover.
		 * @private
		 * @param {HTMLElement} oDomRef The DOM ref to be added as extra content to the popover
		 */
		MenuItem.prototype._setExtraContent = function(oDomRef) {
			this._getPopover()._getPopup().setExtraContent([oDomRef]);
		};

		return MenuItem;

	});<|MERGE_RESOLUTION|>--- conflicted
+++ resolved
@@ -69,7 +69,6 @@
 		 * @since 1.38
 		 * @alias sap.m.MenuItem
 		 */
-<<<<<<< HEAD
 		const MenuItem = Control.extend("sap.m.MenuItem", /** @lends sap.m.MenuItem.prototype */ {
 			metadata : {
 
@@ -130,7 +129,13 @@
 					/**
 					 * Can be used as input for subsequent actions.
 					 */
-					key: {type: "string", group: "Data", defaultValue: null}
+					key: {type: "string", group: "Data", defaultValue: null},
+
+					/**
+					 * Determines whether the <code>MenuItem</code> is open or closed when it has a submenu.
+					 * @private
+					 */
+					_expanded: {type: "boolean", group: "Misc", visibility: "hidden", defaultValue: undefined}
 
 				},
 				defaultAggregation: "items",
@@ -143,6 +148,10 @@
 
 					/**
 					 * Defines the content that is displayed at the end of a menu item. This aggregation allows for the addition of custom elements, such as icons and buttons.
+					 *
+					 * <b>Note:</b> Application developers are responsible for ensuring that interactive <code>endContent</code>
+					 * controls have the correct accessibility behaviour, including their enabled or disabled states.
+					 * The <code>Menu<code> does not manage these aspects when the menu item state changes.
 					 * @since 1.131
 					 */
 					endContent: { type: "sap.ui.core.Control", multiple: true },
@@ -185,129 +194,6 @@
 				},
 
 				renderer: MenuItemRenderer
-=======
-		const MenuItem = Control.extend("sap.m.MenuItem", /** @lends sap.m.MenuItem.prototype */ { metadata : {
-
-			interfaces: [
-				"sap.m.IMenuItem"
-			],
-			library: "sap.m",
-			properties: {
-
-				/**
-				 * The text to be displayed for the item.
-				 */
-				text: {type: "string", group: "Data", defaultValue: ""},
-
-				/**
-				 * Defines the icon, which belongs to the item.
-				 * This can be a URI to an image or an icon font URI.
-				 */
-				icon: {type: "string", group: "Appearance", defaultValue: null},
-
-				/**
-				 * Enabled items can be selected.
-				 */
-				enabled: {type: "boolean", group: "Misc", defaultValue: true},
-
-				/**
-				 * Defines whether the item should be visible on the screen. If set to <code>false</code>,
-				 * a placeholder is rendered instead of the real item.
-				 */
-				visible: {type: "boolean", group: "Appearance", defaultValue: true},
-
-				/**
-				 * Determines whether the <code>MenuItem</code> is selected.
-				 * A selected <code>MenuItem</code> has a check mark rendered at its end.
-				 * <b>Note: </b> selection functionality works only if the menu item is a member of <code>MenuItemGroup</code> with
-				 * <code>itemSelectionMode</code> set to {@link sap.ui.core.ItemSelectionMode.SingleSelect} or {@link sap.ui.unified.ItemSelectionMode.MultiSelect}.
-				 * @since 1.127.0
-				 */
-				selected: {type: "boolean", group: "Behavior", defaultValue: false},
-
-				/**
-				 * Defines the shortcut text that should be displayed on the menu item on non-mobile devices.
-				 * <b>Note:</b> The text is only displayed and set as а value of the <code>aria-keyshortcuts</code> attribute.
-				 */
-				shortcutText: {type: "string", group: "Appearance", defaultValue: ''},
-
-				/**
-				 * Defines whether a visual separator should be rendered before the item.
-				 * <b>Note:</b> If an item is invisible its separator is also not displayed.
-				 */
-				startsSection: {type: "boolean", group: "Behavior", defaultValue: false},
-
-				/**
-				 * Options are RTL and LTR. Alternatively, an item can inherit its text direction from its parent control.
-				 */
-				textDirection: {type: "sap.ui.core.TextDirection", group: "Misc", defaultValue: TextDirection.Inherit},
-
-				/**
-				 * Can be used as input for subsequent actions.
-				 */
-				key: {type: "string", group: "Data", defaultValue: null},
-
-				/**
-				 * Determines whether the <code>MenuItem</code> is open or closed when it has a submenu.
-				 * @private
-				 */
-				_expanded: {type: "boolean", group: "Misc", visibility: "hidden", defaultValue: undefined}
-
-			},
-			defaultAggregation: "items",
-			aggregations: {
-
-				/**
-				 * Defines the subitems contained within this element.
-				 */
-				items: { type: "sap.m.IMenuItem", multiple: true, singularName: "item", bindable: "bindable", forwarding: { idSuffix: "-menuWrapper", aggregation: "items" } },
-
-				/**
-				 * Defines the content that is displayed at the end of a menu item. This aggregation allows for the addition of custom elements, such as icons and buttons.
-				 *
-				 * <b>Note:</b> Application developers are responsible for ensuring that interactive <code>endContent</code>
-				 * controls have the correct accessibility behaviour, including their enabled or disabled states.
-				 * The <code>Menu<code> does not manage these aspects when the menu item state changes.
-	 			 * @since 1.131
-				 */
-				endContent: { type: "sap.ui.core.Control", multiple: true },
-
-				/**
-				 * Internal Menu Item icon or image control
-				 * @since 1.137.0
-				 */
-				_icon: { type: "sap.ui.core.Control", multiple: false, visibility: "hidden" },
-
-				/**
-				 * Internal Menu Wrapper control
-				 * @since 1.137.0
-				 */
-				_menuWrapper: { type: "sap.m.MenuWrapper", multiple: false, visibility: "hidden" },
-
-				/**
-				 * Internal aggregation that contains the inner <code>sap.m.ResponsivePopover</code> for mobile.
-				 * @since 1.137.0
-				 */
-				_popover: { type: "sap.m.ResponsivePopover", multiple: false, visibility: "hidden" }
-
-			},
-			associations: {
-
-				/**
-				 * MenuItemGroup associated with this item.
-				 * @since 1.127.0
-				 */
-				_group: {type : "sap.m.MenuItemGroup",  group: "Behavior", visibility: "hidden"}
-
-			},
-			events: {
-
-				/**
-				 * Fired after the item has been pressed.
-				 */
-				press: {}
-
->>>>>>> e7889816
 			},
 
 			renderer: MenuItemRenderer
