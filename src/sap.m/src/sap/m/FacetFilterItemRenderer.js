--- conflicted
+++ resolved
@@ -18,8 +18,7 @@
  */
 FacetFilterItemRenderer.renderLIContent = function(oRm, oControl) {
 
-<<<<<<< HEAD
-	oRm.openStart("div", oControl);
+	oRm.openStart("div");
 	if (oControl.getParent() && oControl.getParent().getWordWrap()) {
 		oRm.class("sapMFFLITitleWrap");
 	} else {
@@ -28,17 +27,6 @@
 	oRm.openEnd();
 	oRm.text(oControl.getText());
 	oRm.close("div");
-=======
-		oRm.openStart("div");
-		if (oControl.getParent() && oControl.getParent().getWordWrap()) {
-			oRm.class("sapMFFLITitleWrap");
-		} else {
-			oRm.class("sapMFFLITitle");
-		}
-		oRm.openEnd();
-		oRm.text(oControl.getText());
-		oRm.close("div");
->>>>>>> 9a2fc21a
 
 };
 
