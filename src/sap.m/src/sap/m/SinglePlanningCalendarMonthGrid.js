/*!
 * ${copyright}
 */

// Provides control sap.m.SinglePlanningCalendarMonthGrid.
sap.ui.define([
	'sap/base/i18n/Formatting',
	'sap/ui/core/Control',
	"sap/ui/core/Element",
	"sap/ui/core/Lib",
	'sap/ui/core/format/DateFormat',
	'sap/ui/unified/calendar/CalendarDate',
	'sap/ui/unified/calendar/CalendarUtils',
	'sap/ui/unified/DateTypeRange',
	'sap/ui/unified/library',
	'sap/ui/core/LocaleData',
	'sap/ui/core/Locale',
	'sap/ui/core/delegate/ItemNavigation',
	'sap/ui/core/dnd/DragDropInfo',
	'sap/ui/core/CustomData',
	'sap/ui/events/KeyCodes',
	'sap/base/Log',
	'./Link',
	'./library',
	'./PlanningCalendarLegend',
	'./SinglePlanningCalendarMonthGridRenderer',
	'sap/ui/thirdparty/jquery',
	'sap/ui/core/InvisibleMessage',
	'sap/ui/core/library',
	'sap/ui/core/date/CalendarUtils',
	'sap/ui/core/date/UI5Date',
	'sap/ui/unified/DateRange'
],
	function(
		Formatting,
		Control,
		Element,
		Library,
		DateFormat,
		CalendarDate,
		CalendarUtils,
		DateTypeRange,
		unifiedLibrary,
		LocaleData,
		Locale,
		ItemNavigation,
		DragDropInfo,
		CustomData,
		KeyCodes,
		Log,
		Link,
		library,
		PlanningCalendarLegend,
		SinglePlanningCalendarMonthGridRenderer,
		jQuery,
		InvisibleMessage,
		coreLibrary,
		CalendarDateUtils,
		UI5Date,
		DateRange
	) {
		"use strict";

		var APP_HEIGHT_COMPACT = 1.5625; //rem
		var CELL_HEADER_HEIGHT_COMPACT = 1.5; //rem
		var APP_HEIGHT_COZY = 2.125; //rem
		var CELL_HEADER_HEIGHT_COZY = 1.75; //rem
		var InvisibleMessageMode = coreLibrary.InvisibleMessageMode;
		var SinglePlanningCalendarSelectionMode = library.SinglePlanningCalendarSelectionMode;
		var LinkAccessibleRole = library.LinkAccessibleRole;

		/**
		 * Constructor for a new <code>SinglePlanningCalendarMonthGrid</code>.
		 *
		 * @param {string} [sId] ID for the new control, generated automatically if no ID is given
		 * @param {object} [mSettings] Initial settings for the new control
		 *
		 * @class
		 *
		 * Displays a grid for the <code>SinglePlanningCalendarMonthView</code> in which appointments are rendered.
		 *
		 * <h3>Overview</h3>
		 *
		 * The <code>SinglePlanningCalendarMonthGrid</code> has the following structure:
		 *
		 * <ul>
		 *     <li>The grid shows one whole month.</li>
		 *     <li>Each cell in the grid represents a single day.</li>
		 *     <li>Each row represents a week.</li>
		 *     <li>Appointments are displayed as a list inside each day.
		 *     They are sorted by their start dates.
		 *     Their widths do not show their durations.</li>
		 * </ul>
		 *
		 * @extends sap.ui.core.Control
		 *
		 * @author SAP SE
		 * @version ${version}
		 *
		 * @constructor
		 * @private
		 * @alias sap.m.SinglePlanningCalendarMonthGrid
		 */
		var SinglePlanningCalendarMonthGrid = Control.extend("sap.m.SinglePlanningCalendarMonthGrid", /** @lends sap.m.SinglePlanningCalendarMonthGrid.prototype */ {
			metadata: {

				library: "sap.m",

				properties: {

					/**
					 * Determines the start date of the grid, as a UI5Date or JavaScript Date object. It is considered as a local date.
					 * The time part will be ignored. The current date is used as default.
					 */
					startDate: { type: "object", group: "Data" },

					/**
					 * Determines whether the appointments in the grid are draggable.
					 *
					 * The drag and drop interaction is visualized by a placeholder highlighting the area where the
					 * appointment can be dropped by the user.
					 */
					enableAppointmentsDragAndDrop: { type: "boolean", group: "Misc", defaultValue: false },

					/**
					 * If set, the first day of the displayed week is this day. Valid values are 0 to 6 starting on Sunday.
					 * If there is no valid value set, the default of the used locale is used.
					 *
					 * @since 1.98
					 */
					firstDayOfWeek : {type : "int", group : "Appearance", defaultValue : -1},
					/**
			 		 * If set, the calendar week numbering is used for display.
					 * If not set, the calendar week numbering of the global configuration is used.
					 * Note: This property should not be used with firstDayOfWeek property.
					 * @since 1.110.0
					 */
					calendarWeekNumbering : { type : "sap.ui.core.date.CalendarWeekNumbering", group : "Appearance", defaultValue: null},

					/**
					 * Determines whether more than one day will be selectable.
					 * <b>Note:</b> selecting more than one day is possible with a combination of <code>Ctrl + mouse click</code>
					 */
					 dateSelectionMode: { type: "sap.m.SinglePlanningCalendarSelectionMode", group: "Behavior", defaultValue: SinglePlanningCalendarSelectionMode.SingleSelect }

				},
				aggregations: {

					/**
					 * The appointments to be displayed in the grid. Appointments outside the visible time frame are not rendered.
					 * Appointments longer than a day are displayed in all of the affected days.
					 */
					appointments: { type: "sap.ui.unified.CalendarAppointment", multiple: true, singularName: "appointment", dnd: { draggable: true }},

					/**
					 * Special days in the header visualized as a date range with type.
					 *
					 * <b>Note:</b> In case there are multiple <code>sap.ui.unified.DateTypeRange</code> instances given for a single date,
					 * only the first <code>sap.ui.unified.DateTypeRange</code> instance will be used.
					 * For example, using the following sample, the 1st of November will be displayed as a working day of type "Type10":
					 *
					 *
					 *	<pre>
					 *	new DateTypeRange({
					 *		startDate: UI5Date.getInstance(2023, 10, 1),
					 *		type: CalendarDayType.Type10,
					 *	}),
					 *	new DateTypeRange({
					 *		startDate: UI5Date.getInstance(2023, 10, 1),
					 *		type: CalendarDayType.NonWorking
					 *	})
					 *	</pre>
					 *
					 * If you want the first of November to be displayed as a non-working day and also as "Type10," the following should be done:
					 *	<pre>
					 *	new DateTypeRange({
					 *		startDate: UI5Date.getInstance(2023, 10, 1),
					 *		type: CalendarDayType.Type10,
					 *		secondaryType: CalendarDayType.NonWorking
					 *	})
					 *	</pre>
					 *
					 * You can use only one of the following types for a given date: <code>sap.ui.unified.CalendarDayType.NonWorking</code>,
					 * <code>sap.ui.unified.CalendarDayType.Working</code> or <code>sap.ui.unified.CalendarDayType.None</code>.
					 * Assigning more than one of these values in combination for the same date will lead to unpredictable results.
					 *
					 */
					specialDates: { type: "sap.ui.unified.DateTypeRange", multiple: true, singularName: "specialDate" },

					_appsPlaceholders: { type: "sap.m.SinglePlanningCalendarMonthGrid._internal.IntervalPlaceholder", multiple: true, visibility: "hidden", dnd: { droppable: true } },

					/**
					 * Dates or date ranges for selected dates.
					 *
					 * To set a single date (instead of a range), set only the <code>startDate</code> property
					 * of the {@link sap.ui.unified.DateRange} class.
					 */
					selectedDates : {type : "sap.ui.unified.DateRange", multiple : true, singularName : "selectedDate"}
				},
				dnd: true,
				associations: {
					/**
					 * Association to the <code>PlanningCalendarLegend</code> explaining the colors of the <code>Appointments</code>.
					 *
					 * <b>Note:</b> The legend does not have to be rendered but must exist and all required types must be assigned.
					 */
					legend: { type: "sap.m.PlanningCalendarLegend", multiple: false }
				},
				events: {
					/**
					 * Fired when a grid cell is pressed.
					 */
					cellPress: {
						parameters: {
							/**
							 * The start date as a UI5Date or JavaScript Date object of the focused grid cell.
							 */
							startDate: { type: "object" },
							/**
							 * The end date as a UI5Date or JavaScript Date object of the focused grid cell.
							 */
							endDate: { type: "object" }
						}
					},
					/**
					 * Fired when the week number selection changes. If <code>dateSelectionMode</code> is <code>SinglePlanningCalendarSelectionMode.Multiselect</code>, clicking on the week number will select the corresponding week.
					 * If the week has already been selected, clicking the week number will deselect it.
					 *
					 * @since 1.123
					 */
					weekNumberPress : {
						parameters: {
							/**
							 * Тhe number of the pressed calendar week.
							 */
							weekNumber: {type: "int"}
						}
					},
					/**
					 * Fired when the selected dates change.
					 * The default behavior can be prevented using the <code>preventDefault</code> method.
					 *
					 * <b>Note:</b> If the event is prevented, the changes in the aggregation <code>selectedDates</code> will be canceled and it will revert to its previous state.
					 * @since 1.123
					 */
					selectedDatesChange : {
						allowPreventDefault: true,
						parameters: {
							/**
							 * The array of all selected days.
							 */
							selectedDates: {type: "sap.ui.unified.DateRange[]"}
						}
					},
					/**
					 * Fired when a 'more' button is pressed.
					 * <b>Note:</b> The 'more' button appears when multiple appointments
					 * exist and the available space is not sufficient to display all of them.
					 */
					moreLinkPress: {
						parameters: {
							/**
							 * The date as a UI5Date or JavaScript Date object of the cell with the
							 * pressed more link.
							 */
							date: {type: "object"},
							/**
							 * The link that has been triggered
							 */
							sourceLink: {type: "sap.m.Link"}
						}
					},
					/**
					 * Fired if an appointment is dropped.
					 */
					appointmentDrop: {
						parameters: {
							/**
							 * The dropped appointment.
							 */
							appointment: { type: "sap.ui.unified.CalendarAppointment" },

							/**
							 * Start date of the dropped appointment as a UI5Date or JavaScript Date object.
							 */
							startDate: { type: "object" },

							/**
							 * End date of the dropped appointment as a UI5Date or JavaScript Date object.
							 */
							endDate: { type: "object" },

							/**
							 * Determines whether the drop type is to copy the appointment (when <code>true</code>) or to move it.
							 */
							copy: { type: "boolean" }
						}
					},
					/**
					 * Fired when the selected state of an appointment is changed.
					 * @since 1.72
					 */
					appointmentSelect: {
						parameters: {

							/**
							 * The appointment on which the event was triggered.
							 */
							appointment: {type: "sap.ui.unified.CalendarAppointment"},
							/**
							 * All appointments with changed selected state.
							 */
							appointments : {type : "sap.ui.unified.CalendarAppointment[]"}

						}
					}
				}
			},

			renderer: SinglePlanningCalendarMonthGridRenderer
		});

		SinglePlanningCalendarMonthGrid.prototype.init = function() {
			const iCellsInView = 42;
			this._aLinks = [];
			this._handleMorePress = this._handleMorePress.bind(this);
			this._oDateFormat = DateFormat.getDateTimeInstance({ pattern: "YYYYMMdd" });
			this._oFormatAriaApp = DateFormat.getDateTimeInstance({
				pattern: "EEEE, MMMM d, yyyy 'at' " + this._getCoreLocaleData().getTimePattern("medium")
			});
			this._oFormatAriaFullDayCell = DateFormat.getDateTimeInstance({
				pattern: "EEEE, MMMM d, yyyy"
			});

			this.setStartDate(UI5Date.getInstance());
			this._configureAppointmentsDragAndDrop();

			this._oUnifiedRB = Library.getResourceBundleFor("sap.ui.unified");

			this._aMoreCountPerDay = [];
			this._aMoreCountPerDay.length = iCellsInView;
			this._aMoreCountPerDay.fill(0);
		};

		SinglePlanningCalendarMonthGrid.prototype._getDateColumn = function(aCells, oNextDate, iColumns) {
			let iCol = 0;

			for (let i = 0; i < aCells.length; i++) {
				if (aCells[i] && oNextDate.isSame(aCells[i])) {
					break;
				}
				iCol++;

				if (iCol === iColumns) {
					iCol = 0;
				}
			}

			return iCol;
		};


		SinglePlanningCalendarMonthGrid.prototype._getDateRow = function(aCells, oDate, iColumns) {
			let iRow = 0;

			for (let i = 0; i < aCells.length; i++) {
				if (aCells[i] && oDate.isSame(aCells[i])) {
					iRow = Math.floor(i / iColumns);
					break;
				}
				iRow += 1;

				if (iRow === iColumns - 1) {
					iRow = 0;
				}
			}

			return iRow;
		};

		SinglePlanningCalendarMonthGrid.prototype._getRowEndIndex = function (aDays, iCellIndex, iColumns) {
			let iRowEndIndex = 0;

			for (let i = 1; i < aDays.length; i++) {
				if (iCellIndex <= i * iColumns - 1) {
					iRowEndIndex = i * iColumns - 1;
					break;
				}
			}

			return iRowEndIndex;
		};

		SinglePlanningCalendarMonthGrid.prototype.exit = function() {
			if (this._oItemNavigation) {
				this.removeDelegate(this._oItemNavigation);
				this._oItemNavigation.destroy();
				delete this._oItemNavigation;
			}

			for (var i = 0; i < this._aLinks.length; i++) {
				if (this._aLinks[i]) {
					this._aLinks[i].removeDelegate(this.oAfterLinkRenderDelegate);
					this._aLinks[i].destroy();
				}
			}
			delete this._aLinks;
		};

		SinglePlanningCalendarMonthGrid.prototype.onBeforeRendering = function() {
			const oStartDate = this.getStartDate(),
				aCells = this._getCells();

			this._iStartDayOffset = aCells.indexOf(aCells.find((day) => day.getDate() === 1));
			this._oAppointmentsToRender = this._calculateAppointmentsNodes(oStartDate);
			this._createAppointmentsDndPlaceholders(oStartDate);
			this._oInvisibleMessage = InvisibleMessage.getInstance();

			if (this.getFirstDayOfWeek() !== -1 && this.getCalendarWeekNumbering()) {
				Log.warning("Both properties firstDayOfWeek and calendarWeekNumbering should not be used at the same time!");
			}
		};

		SinglePlanningCalendarMonthGrid.prototype._checkDateSelected = function(oDay) {
			var aSelectedDate = this.getAggregation("selectedDates");
			var oRange;
			var oStartDate;
			var oEndDate;
			if (!aSelectedDate) {
				return false;
			}

			for (var i = 0; i < aSelectedDate.length; i++) {
				oRange = aSelectedDate[i];

				oStartDate = oRange.getStartDate() && CalendarDate.fromLocalJSDate(oRange.getStartDate());
				oEndDate = oRange.getEndDate() && CalendarDate.fromLocalJSDate(oRange.getEndDate());

				if (oStartDate && oDay.isSame(oStartDate) || (oStartDate && oEndDate && oDay.isSameOrAfter(oStartDate) && oDay.isSameOrBefore(oEndDate))) {
					return true;
				}
			}

			return false;
		};

		/**
		 * Checks whether there are appointments related to a given grid cell
		 * @param {sap.ui.unified.calendar.CalendarDate} oDay The date of the grid cell
		 * @returns {boolean} Indicator if there are appointments realted to the grid cell
		 */
		SinglePlanningCalendarMonthGrid.prototype._doesContainAppointments = function(oDay) {
			return this.getAppointments().some((oAppointment) => {
				if (oAppointment.getStartDate() && oAppointment.getEndDate()) {
					const oStartDate = CalendarDate.fromLocalJSDate(oAppointment.getStartDate());
					const oEndDate = CalendarDate.fromLocalJSDate(oAppointment.getEndDate());

					return oDay.isSameOrAfter(oStartDate) && oDay.isBefore(oEndDate);
				}
				return false;
			});
		};

		SinglePlanningCalendarMonthGrid.prototype._getCellDescription = function () {
			return Library.getResourceBundleFor("sap.m").getText("SPC_CELL_DESCRIPTION");
		};

		SinglePlanningCalendarMonthGrid.prototype.onAfterRendering = function() {
			this._initItemNavigation();
			this._aMoreCountPerDay.fill(0);
		};

		SinglePlanningCalendarMonthGrid.prototype._getColumns = function() {
			return 7;
		};

		SinglePlanningCalendarMonthGrid.prototype._getRows = function() {
			return 6;
		};

		SinglePlanningCalendarMonthGrid.prototype._getDateFormatter = function() {
			return this._oDateFormat;
		};

		SinglePlanningCalendarMonthGrid.prototype._getAppointmetsForADay = function(oDate) {
			return this._oAppointmentsToRender.filter(function(app) {
				return app.start.valueOf() === oDate.valueOf();
			});
		};

		SinglePlanningCalendarMonthGrid.prototype._getPreviousAppointmetsForADay = function(oDate) {
			return this._oAppointmentsToRender.filter(function(app) {
				return app.start.valueOf() < oDate.valueOf()
					&& app.end.valueOf() >= oDate.valueOf();
			}).map(function(app) {
				// adjust their widths because we could render
				// them in several weeks separately
				var newApp = {
					data: app.data,
					start: app.start,
					end: app.end,
					len: app.len,
					level: app.level,
					width: app.width,
					_nextDay: app._nextDay
				};

				newApp.width -= CalendarUtils._daysBetween(oDate, app.start);
				newApp.hasPrevious = true;

				return newApp;
			}, this);
		};

		/**
		 * Handles the <code>mouseup</code> event on the grid.
		 *
		 * @param {jQuery.Event} oEvent The event object
		 */
		SinglePlanningCalendarMonthGrid.prototype.onmouseup = function(oEvent) {
			if (oEvent.target.classList.contains("sapMSPCMonthWeekNumber")) {
				const iWeekNumber = Number(oEvent.target.textContent);

				this.fireWeekNumberPress({weekNumber: iWeekNumber});
				if (SinglePlanningCalendarSelectionMode.SingleSelect === this.getDateSelectionMode()) {
					return;
				}
				this._bCurrentWeekSelection = true;
			}

			this._fireSelectionEvent(oEvent);
		};

		/**
		 * Handles the <code>mousedown</code> event on the grid.
		 *
		 * @param {jQuery.Event} oEvent The event object
		 */
		SinglePlanningCalendarMonthGrid.prototype.onmousedown = function(oEvent) {
			if (!oEvent.target.classList.contains("sapMSPCMonthWeekNumber")) {
				return;
			}

			const oFirstSiblingElement = oEvent.target.nextSibling.querySelectorAll(".sapMSPCMonthDay")[0];
			const iIndex =  this._aGridCells.indexOf(oFirstSiblingElement);
			this._oItemNavigation.focusItem(iIndex);
		};

		SinglePlanningCalendarMonthGrid.prototype._rangeSelection = function(oStartDate) {
			var oCurrentDate = UI5Date.getInstance(oStartDate),
				_bSelectWeek = false,
				oTarget,
				i,
				oCurrentDateUTCTimestamp;

			for (i = 0; i < 7; i++) {
				if (!this._checkDateSelected(CalendarDate.fromLocalJSDate(oCurrentDate))) {
					_bSelectWeek = true;
					break;
				}
				oCurrentDate.setDate(oCurrentDate.getDate() + 1);
			}

			oCurrentDate = UI5Date.getInstance(oStartDate);

			for (i = 0; i < 7; i++) {
				oCurrentDateUTCTimestamp = Date.UTC(oCurrentDate.getFullYear(), oCurrentDate.getMonth(), oCurrentDate.getDate());
				oTarget = document.querySelector('[sap-ui-date="' + oCurrentDateUTCTimestamp + '"]');
				if (!(_bSelectWeek && oTarget && oTarget.classList.contains("sapMSPCMonthDaySelected"))){
					this._toggleMarkCell(oTarget, oCurrentDate);
				}
				oCurrentDate.setDate(oCurrentDate.getDate() + 1);
			}
		};

		/**
		 * Handles the <code>keydown</code> event when any key is pressed.
		 *
		 * @param {jQuery.Event} oEvent The event object.
		 */
		SinglePlanningCalendarMonthGrid.prototype.onkeydown = function(oEvent) {
			const bArrowNavigation = oEvent.which === KeyCodes.ARROW_UP ||  oEvent.which === KeyCodes.ARROW_DOWN ||
				oEvent.which === KeyCodes.ARROW_LEFT || oEvent.which === KeyCodes.ARROW_RIGHT;
			const bMultiDateSelection = SinglePlanningCalendarSelectionMode.MultiSelect === this.getDateSelectionMode();

			if (bArrowNavigation && !oEvent.shiftKey && !bMultiDateSelection) {
				return;
			}

			if (oEvent.which === KeyCodes.SPACE || oEvent.which === KeyCodes.ENTER || bArrowNavigation) {
				if ((oEvent.which === KeyCodes.SPACE || oEvent.which === KeyCodes.ENTER) && !oEvent.shiftKey) {
					this._fireSelectionEvent(oEvent);
				} else if ((oEvent.which === KeyCodes.SPACE || oEvent.which === KeyCodes.ENTER) && oEvent.shiftKey && bMultiDateSelection) {
					this._bCurrentWeekSelection = true;
					this._fireSelectionEvent(oEvent);
				} else if (bArrowNavigation && oEvent.shiftKey && bMultiDateSelection) {
					this._bMultiDateSelectWithArrow = true;
					this._fireSelectionEvent(oEvent);
				}

				var oControl = this._findSrcControl(oEvent);
				if (oControl && oControl.isA("sap.ui.unified.CalendarAppointment") && !oControl.getSelected()) {
					this._oInvisibleMessage.announce(this._oUnifiedRB.getText("APPOINTMENT_UNSELECTED"), InvisibleMessageMode.Polite);
				}

				// Prevent scrolling
				oEvent.preventDefault();
			}

			if (oEvent.which !== KeyCodes.TAB) {
				return;
			}

			if (oEvent.target.classList.contains("sapMSPCMonthDay")) {
				const parentContainer = oEvent.target.parentElement;
				const aAppointments = parentContainer.querySelectorAll(".sapUiCalendarRowApps");
				if (aAppointments.length) {
					oEvent.preventDefault();
					aAppointments[0].focus();
				}
			} else if (oEvent.shiftKey && oEvent.target.classList.contains("sapMLnk")) {
				const parentContainer = oEvent.target.parentElement.parentElement.parentElement;
				const aLinks = parentContainer.querySelectorAll(".sapMSPCMonthLnkMore");
				const oFirstLink = aLinks[0].querySelector(".sapMLnk");

				if (oFirstLink.id === oEvent.target.id) {
					const aAppointments = parentContainer.querySelectorAll(".sapUiCalendarRowApps");
					if (aAppointments.length) {
						const oLastApp = aAppointments[aAppointments.length - 1];
						oEvent.preventDefault();
						oLastApp.focus();
					}
				}
			} else if (!oEvent.shiftKey && oEvent.target.classList.contains("sapUiCalendarRowApps")) {
				const parentContainer = oEvent.target.parentElement;
				const aAppointments = parentContainer.children;
				if (aAppointments.length) {
					const oLastApp = aAppointments[aAppointments.length - 1];
					if (oLastApp.id === oEvent.target.id) {
						const oMoreLink = parentContainer.parentElement.querySelector(".sapMSPCMonthLnkMore > .sapMLnk");
						if (oMoreLink) {
							oEvent.preventDefault();
							oMoreLink.focus();
						}
					}
				}
			}
		};

		SinglePlanningCalendarMonthGrid.prototype._isSelectAppointment = function (oEvent) {
			return oEvent.target.classList.contains("sapUiCalendarRowApps") || (oEvent.target.parentElement && oEvent.target.parentElement.classList.contains("sapUiCalendarRowApps"));
		};

		SinglePlanningCalendarMonthGrid.prototype._findSelectedAppointment = function (oTarget) {
			// data-sap-ui-related - This is a relation to appointment object.
			// This is the connection between the DOM Element and the Object representing an appointment.
			var oParentElement = oTarget.parentElement,
				sAppointmentId;

			if (oParentElement.classList.contains("sapUiCalendarRowApps")) {
				sAppointmentId = oParentElement.getAttribute("data-sap-ui-related") || oParentElement.id;
			} else {
				sAppointmentId = oTarget.getAttribute("data-sap-ui-related") || oTarget.id;
			}

			// finding the appointment
			return this.getAppointments().find(function (oAppointment) {
				return oAppointment.sId === sAppointmentId;
			});
		};

		SinglePlanningCalendarMonthGrid.prototype._findSelectedRow = function (oEvent) {
			var oSelectedCell = this._findSelectCell(oEvent.target),
				oRow = oSelectedCell.parentElement;
			if (!oRow || oRow.classList.contains("sapMSPCMonthDays")) {
				return oEvent.srcControl;
			}
		};

		SinglePlanningCalendarMonthGrid.prototype._findSelectCell = function (target) {
			if (target.classList.contains("sapMSPCMonthDayNumber") || target.classList.contains("specialDateIndicator")){
				return target.parentElement;
			}
			return target;
		};

		SinglePlanningCalendarMonthGrid.prototype._findSrcControl = function (oEvent) {
			var oTarget = oEvent.target;

			if (this._isSelectAppointment(oEvent)) {
				return this._findSelectedAppointment(oTarget);
			}
			return this._findSelectedRow(oEvent);
		};

		SinglePlanningCalendarMonthGrid.prototype._handelMultiDateSelection = function (oTarget, oStartDate,  oEndDate, oEvent) {
			const aOldSelectedDateState = this.getAggregation("selectedDates");
			const bMultiDateSelection = SinglePlanningCalendarSelectionMode.MultiSelect === this.getDateSelectionMode();
			const bSingleDateSelect = !this._bMultiDateSelectWithArrow && !this._bCurrentWeekSelection;

			if (((oEvent.which === KeyCodes.SPACE || oEvent.which === KeyCodes.ENTER) && !oEvent.shiftKey) || (!bMultiDateSelection && !(oEvent.metaKey || oEvent.ctrlKey))) {
				this.removeAllAggregation("selectedDates");
			}

			if (bSingleDateSelect) {
				this._toggleMarkCell(oTarget, oStartDate);

			} else if (this._bMultiDateSelectWithArrow){
				this._bMultiDateSelectWithArrow = false;
				var oDate = UI5Date.getInstance(CalendarDate.fromLocalJSDate(oStartDate));

				switch (oEvent.which) {
					case KeyCodes.ARROW_UP: oDate.setDate(oDate.getDate() - 7); break;
					case KeyCodes.ARROW_DOWN: oDate.setDate(oDate.getDate() + 7); break;
					case KeyCodes.ARROW_LEFT: oDate.setDate(oDate.getDate() - 1); break;
					case KeyCodes.ARROW_RIGHT: oDate.setDate(oDate.getDate() + 1); break;
					default: break;
				}

				oTarget = document.querySelector('[sap-ui-date="' + oDate.getTime() + '"]');
				oStartDate = UI5Date.getInstance(oDate.getTime());
				oStartDate = UI5Date.getInstance(oDate.getUTCFullYear(), oStartDate.getUTCMonth(), oStartDate.getUTCDate());
				this._toggleMarkCell(oTarget, oStartDate);

			} else if (this._bCurrentWeekSelection && bMultiDateSelection){
				var iStartDate = oStartDate.getDate(),
				oWeekConfigurationValues = CalendarDateUtils.getWeekConfigurationValues(this.getCalendarWeekNumbering(), new Locale(new Locale(Formatting.getLanguageTag()).toString())),
					iAPIFirstDayOfWeek = this.getFirstDayOfWeek(),
					iFirstDayOfWeek,
					iWeekStartDate;

				this._bCurrentWeekSelection = false;
				if (iAPIFirstDayOfWeek < 0 || iAPIFirstDayOfWeek > 6) {

					if (oWeekConfigurationValues) {
						iFirstDayOfWeek = oWeekConfigurationValues.firstDayOfWeek;
					} else {
						var oLocaleData = this._getCoreLocaleData();
						iFirstDayOfWeek = oLocaleData.getFirstDayOfWeek();
					}
				} else {
					iFirstDayOfWeek = iAPIFirstDayOfWeek;
				}
				iWeekStartDate = iStartDate - oStartDate.getDay() + iFirstDayOfWeek;
				if (iWeekStartDate > iStartDate) {
					iWeekStartDate -= 7;
				}
				oStartDate.setDate(iWeekStartDate);
				oEndDate.setDate(oStartDate.getDate() + 6);
				this._rangeSelection(oStartDate, oEndDate);
			}
			this._fireSelectionChange(aOldSelectedDateState);

		};

		SinglePlanningCalendarMonthGrid.prototype._fireSelectionChange = function (aOldSelectedDateState) {
			const bExecuteDefault = this.fireSelectedDatesChange({
				selectedDates: this.getAggregation("selectedDates")
			});

			if (!bExecuteDefault) {
				this.removeAllAggregation("selectedDates");
				aOldSelectedDateState.forEach((oRange) => this.addAggregation("selectedDates", oRange));
			}
		};

		/**
		 * Helper function handling <code>keydown</code> or <code>tap</code> event on the grid.
		 *
		 * @param {jQuery.Event} oEvent The event object.
		 */
		SinglePlanningCalendarMonthGrid.prototype._fireSelectionEvent = function (oEvent) {
			const oSrcControl = this._findSrcControl(oEvent),
				oTarget = oEvent.target,
				oSelectedCell = this._findSelectCell(oEvent.target),
				bIsCell = oTarget && !!oSelectedCell,
				bIsLink = oTarget && oTarget.classList.contains("sapMLnk"),
				bWeekNumberSelect = oTarget && oTarget.classList.contains("sapMSPCMonthWeekNumber");

			if ((oSrcControl && oSrcControl.isA("sap.m.SinglePlanningCalendarMonthGrid") && bIsCell && !bIsLink) || bWeekNumberSelect) {
				this._lastPressedAppointment = undefined;
				this._fireGridCellSelectionEvent(oEvent, bWeekNumberSelect);
				// deselect all appointments
				this.fireAppointmentSelect({
					appointment: undefined,
					appointments: this._toggleAppointmentSelection(undefined, true)
				});
			} else if (oSrcControl && oSrcControl.isA("sap.ui.unified.CalendarAppointment")) {
				this._lastPressedAppointment = oSrcControl;
				const bCtrlKeyOrMetaKey = oEvent.ctrlKey || oEvent.metaKey;
				this._fireAppointmentSelection(oTarget, oSrcControl, bCtrlKeyOrMetaKey);
			}
		};

		SinglePlanningCalendarMonthGrid.prototype._fireAppointmentSelection = function (oTarget, oSrcControl, bCtrlKeyOrMetaKey) {
			// add suffix in appointment
			if (oTarget.parentElement && oTarget.parentElement.getAttribute("id")) {
				var sTargetId = oTarget.parentElement.getAttribute("id");

				// data-sap-ui-related - This is a relation to appointment object.
				// This is the connection between the DOM Element and the Object representing an appointment.
				var sBaseIDPart = oTarget.parentElement.getAttribute("data-sap-ui-related");
				var sSuffix = sTargetId.replace(sBaseIDPart + "-", "");

				oSrcControl._setAppointmentPartSuffix(sSuffix);
			}

			this.fireAppointmentSelect({
				appointment: oSrcControl,
				appointments: this._toggleAppointmentSelection(oSrcControl, !bCtrlKeyOrMetaKey)
			});
		};

		SinglePlanningCalendarMonthGrid.prototype._fireGridCellSelectionEvent = function (oEvent, bWeekNumberSelect){
			const iExtraDayCount = 6;
			const iSingleDay = 1;
			const oSelectedCell = bWeekNumberSelect
				? oEvent.target.nextSibling.querySelectorAll(".sapMSPCMonthDay")[0]
				: this._findSelectCell(oEvent.target);
			const iNextDays = bWeekNumberSelect ? iExtraDayCount : iSingleDay;
			const iTimestamp = parseInt(oSelectedCell.getAttribute("sap-ui-date"));
			let oStartDate = UI5Date.getInstance(iTimestamp);
			oStartDate = UI5Date.getInstance(oStartDate.getUTCFullYear(), oStartDate.getUTCMonth(), oStartDate.getUTCDate());
			const oEndDate = UI5Date.getInstance(oStartDate);
			oEndDate.setDate(oEndDate.getDate() + iNextDays);

			this._handelMultiDateSelection(oSelectedCell, oStartDate, oEndDate, oEvent, bWeekNumberSelect);

			// eslint-disable-next-line no-unused-expressions
			!bWeekNumberSelect && this.fireEvent("cellPress", {startDate: oStartDate, endDate: oEndDate});
		};

		SinglePlanningCalendarMonthGrid.prototype._toggleMarkCell = function (oTarget, oDay) {
			if (oTarget && !oTarget.classList.contains("sapMSPCMonthDaySelected")) {
				this.addAggregation("selectedDates", new DateRange({startDate: UI5Date.getInstance(oDay)}));
			} else {
				var aSelectedDates = this.getAggregation("selectedDates");

				if (!aSelectedDates) {
					return;
				}

				for (var i = 0; i < aSelectedDates.length; i++){
					var oSelectStartDate = aSelectedDates[i].getStartDate();
					if (CalendarDate.fromLocalJSDate(oSelectStartDate).isSame(CalendarDate.fromLocalJSDate(oDay))) {
						this.removeAggregation("selectedDates", i);
						break;
					}
				}
			}
		};

		/**
		 * Selects or deselects an appointment that is passed as a parameter. If it is selected, it is going to be
		 * deselected and vice versa. If modifier keys are pressed - the previously selected appointments will be
		 * preserved.
		 *
		 * @param {sap.m.CalendarAppointment} oAppointment The appointment to be selected/deselected.
		 * @param {boolean} [bRemoveOldSelection=false] If true, previously selected appointments will be deselected.
		 * @returns {array} Array of the appointments with changed selected state
		 * @private
		 */
		SinglePlanningCalendarMonthGrid.prototype._toggleAppointmentSelection = function (oAppointment, bRemoveOldSelection) {
			var aChangedApps = [],
				aAppointments,
				iAppointmentsLength,
				i;

			if (bRemoveOldSelection) {
				aAppointments = this.getAppointments();
				for (i = 0, iAppointmentsLength = aAppointments.length; i < iAppointmentsLength; i++) {
					// Deselecting all selected appointments if a grid cell is focused or
					// all selected appointments different than the currently focused appointment
					if ( (!oAppointment || aAppointments[i].getId() !== oAppointment.getId()) && aAppointments[i].getSelected()) {
						aAppointments[i].setProperty("selected", false);
						aChangedApps.push(aAppointments[i]);
					}
				}
			}

			if (oAppointment) {
				oAppointment.setProperty("selected", !oAppointment.getSelected());
				aChangedApps.push(oAppointment);
			}

			return aChangedApps;
		};

		SinglePlanningCalendarMonthGrid.prototype._getMoreLink = function(iAppointmentsCount, oCalendarDate, iCellIndex, sMoreLinkDescId) {
			var sMore = Library
					.getResourceBundleFor("sap.m")
					.getText("SPC_MORE_LINK", [iAppointmentsCount.toString()]),
				oLink = new Link({
					accessibleRole: LinkAccessibleRole.Button,
					ariaLabelledBy: [sMoreLinkDescId],
					text: sMore,
					press: this._handleMorePress
				}).addCustomData(new CustomData({
					key: "date",
					value: oCalendarDate.valueOf().toString(),
					writeToDom: true
				}));
			this.oAfterLinkRenderDelegate = this._getMoreLinkOnAfterRenderingDelegate(oLink);

			if (this._aLinks[iCellIndex]) {
				this._aLinks[iCellIndex].removeDelegate(this.oAfterLinkRenderDelegate);
				this._aLinks[iCellIndex].destroy();
			}

			oLink.addDelegate(this.oAfterLinkRenderDelegate);
			this._aLinks[iCellIndex] = oLink;

			return oLink;
		};

		SinglePlanningCalendarMonthGrid.prototype._getMoreLinkOnAfterRenderingDelegate = function (oLink) {
			return {
				onAfterRendering: function() {
					const oLinkDomRef = oLink.getDomRef();
					const sDescriptionId = oLinkDomRef.getAttribute("aria-labelledby").split(" ")[0];
					oLinkDomRef.setAttribute("aria-labelledby", sDescriptionId);
				}
			};
		};

		SinglePlanningCalendarMonthGrid.prototype._getMoreLinkDescription = function (iAppointmentsCount, oCalendarDate) {
			const sFormattedString = this._oFormatAriaFullDayCell.format(oCalendarDate);
			const oBundle = Library.getResourceBundleFor("sap.m");
			return iAppointmentsCount === 1 ?
				oBundle.getText("SPC_MORE_LINK_ONE_APPOINTMENT", [sFormattedString]) :
				oBundle.getText("SPC_MORE_LINK_MULTIPLE_APPOINTMENTS", [iAppointmentsCount.toString(), sFormattedString]);
		};

		SinglePlanningCalendarMonthGrid.prototype._handleMorePress = function(oEvent) {
			var iTimestamp = parseInt(oEvent.getSource().getCustomData()[0].getValue()),
				oDate = UI5Date.getInstance(iTimestamp);

			oDate = UI5Date.getInstance(oDate.getUTCFullYear(), oDate.getUTCMonth(), oDate.getUTCDate());

			this.fireEvent("moreLinkPress", { date: oDate, sourceLink: oEvent.getSource() });
		};

		SinglePlanningCalendarMonthGrid.prototype._getCoreLocaleData = function() {
			var sLocale = new Locale(Formatting.getLanguageTag()).toString(),
				oLocale = new Locale(sLocale);

			return LocaleData.getInstance(oLocale);
		};

		SinglePlanningCalendarMonthGrid.prototype._getCells = function() {
			return this._getVisibleDays(this.getStartDate());
		};

		SinglePlanningCalendarMonthGrid.prototype._getVerticalLabels = function() {
			var aDays = this._getVisibleDays(this.getStartDate()),
				iColumns = this._getColumns(),
				aResult = [],
				sLocale = new Locale(Formatting.getLanguageTag()).toString();

			for (var i = 0; i < this._getRows(); i++) {
				var oDateFormat = DateFormat.getInstance({pattern: "w", calendarType: "Gregorian", calendarWeekNumbering: this.getCalendarWeekNumbering()}, new Locale(sLocale));
				var iWeekNumber = Number(oDateFormat.format(aDays[i * iColumns].toUTCJSDate(), true));

				aResult.push(iWeekNumber);
			}

			return aResult;
		};

		SinglePlanningCalendarMonthGrid.prototype._getVisibleDays = function(oStartDate) {
			var oCalStartDate,
				oDay,
				oCalDate,
				iDaysOldMonth,
				oFirstDay,
				iFirstDayOfWeek,
				aVisibleDays = [];

			// If date passed generate days for new start date else return the current one
			if (!oStartDate) {
				return aVisibleDays;
			}

			iFirstDayOfWeek = this._getFirstDayOfWeek();
			oCalStartDate = CalendarDate.fromLocalJSDate(oStartDate);

			// determine weekday of first day in month
			oFirstDay = new CalendarDate(oCalStartDate);
			oFirstDay.setDate(1);
			iDaysOldMonth = oFirstDay.getDay() - iFirstDayOfWeek;
			if (iDaysOldMonth < 0) {
				iDaysOldMonth = 7 + iDaysOldMonth;
			}

			if (iDaysOldMonth > 0) {
				// determine first day for display
				oFirstDay.setDate(1 - iDaysOldMonth);
			}

			oDay = new CalendarDate(oFirstDay);
			for (var i = 0; i < this._getColumns() * this._getRows(); i++) {
				oCalDate = new CalendarDate(oDay);
				aVisibleDays.push(oCalDate);
				oDay.setDate(oDay.getDate() + 1);
			}

			return aVisibleDays;
		};

		SinglePlanningCalendarMonthGrid.prototype._getFirstDayOfWeek = function() {
			var oWeekConfigurationValues, oLocaleData;

			if (this.getFirstDayOfWeek() < 0 || this.getFirstDayOfWeek() > 6) {
				oWeekConfigurationValues = CalendarDateUtils.getWeekConfigurationValues(
					this.getCalendarWeekNumbering(),
					new Locale(new Locale(Formatting.getLanguageTag()).toString())
				);

				if (oWeekConfigurationValues) {
					return oWeekConfigurationValues.firstDayOfWeek;
				} else {
					oLocaleData = this._getCoreLocaleData();
					return oLocaleData.getFirstDayOfWeek();
				}
			} else {
				return this.getFirstDayOfWeek();
			}
		};

		SinglePlanningCalendarMonthGrid.prototype._getAppointmentsToRender = function() {
			return this._oAppointmentsToRender;
		};

		SinglePlanningCalendarMonthGrid.prototype._calculateAppointmentsNodes = function(oStartDate) {
			var aVisibleDays = this._getVisibleDays(oStartDate),
				oFirstVisibleDay = aVisibleDays[0],
				oLastVisibleDay = aVisibleDays[aVisibleDays.length - 1],
					// We do not need appointments without start and end dates
				aApps = this.getAppointments().filter(function(app) {
					var bValid = app.getStartDate() && app.getEndDate();
					if (!bValid) {
						Log.warning("Appointment " + app.getId() + " has no start or no end date. It is ignored.");
					}
					return bValid;
					// Map to a structure ready for calculations
				}).map(function(app) {
					var oStart = CalendarDate.fromLocalJSDate(app.getStartDate()),
						oEnd = CalendarDate.fromLocalJSDate(app.getEndDate());
					return {
						data: app,
						start: oStart,
						end: oEnd,
						len: CalendarUtils._daysBetween(oEnd, oStart)
					};
					// Get only the visible appointments
				}).filter(function(app) {
					return CalendarUtils._isBetween(app.start, oFirstVisibleDay, oLastVisibleDay, true) // app starts in the current view port
						|| CalendarUtils._isBetween(app.end, oFirstVisibleDay, oLastVisibleDay, true) // app ends in the current view port
						|| (CalendarUtils._isBetween(oFirstVisibleDay, app.start, oLastVisibleDay, true) // app starts before the view port...
							&& CalendarUtils._isBetween(oLastVisibleDay, oFirstVisibleDay, app.end,true)); // ...and ends after the view port
					// Sort by start date
				}).sort(function compare(a, b) {
					return a.data.getStartDate().getTime() - b.data.getStartDate().getTime();
				}),
				// Array of taken levels per visible day
				aVisibleDaysLevels = [],
				aDays = this._getVisibleDays(oStartDate),
				iMaxAppointmentsRendered = this._getMaxAppointments(),
				iNextFreeDayIndex,
				iNextFreeLevelIndex,
				aFreeDayAndLevelIndexes,
				bNextLevelIsWithinBounds,
				bHasSpaceToRender,
				oApp,
				iAppointmentStartIndex,
				iAppStartIndex,
				iAppointmentEndIndex,
				iFirstFreeIndex;

			for (let i = 0; i < aVisibleDays.length; i++) {
				aVisibleDaysLevels.push([]);
			}

			// Each appointment gets its width and level
			for (let i = 0; i < aApps.length; i++) {
				oApp = aApps[i];
				iAppointmentStartIndex = CalendarUtils._daysBetween(oApp.start, aVisibleDays[0]);
				iAppointmentEndIndex = iAppointmentStartIndex + oApp.len;
				iAppStartIndex = this._findStartDateIndex(aDays, oApp, this._iStartDayOffset);

				// If appointment is out of bounds, set it in bounds
				iAppointmentStartIndex = iAppointmentStartIndex > 0 ? iAppointmentStartIndex : 0;
				iAppointmentEndIndex = iAppointmentEndIndex < aVisibleDays.length ? iAppointmentEndIndex : aVisibleDays.length - 1;

				oApp.width = oApp.len + 1;

				// Find the first level that is not taken for the start date of the appointment
				iFirstFreeIndex = aVisibleDaysLevels[iAppointmentStartIndex].indexOf(true);
				if (iFirstFreeIndex === -1) {
					iFirstFreeIndex = aVisibleDaysLevels[iAppointmentStartIndex].length;
				}

				// Rendered position of appointment in day
				aFreeDayAndLevelIndexes = this._findNextFreeDayAndLevel(oApp, aVisibleDaysLevels, iAppointmentStartIndex, iFirstFreeIndex);
				iNextFreeDayIndex = aFreeDayAndLevelIndexes.freeDayIndex;
				iNextFreeLevelIndex = aFreeDayAndLevelIndexes.freeLevelIndex;
				oApp.level = iNextFreeLevelIndex;
				oApp._nextDay = iNextFreeDayIndex;

				// Adjust the taken levels for all days of the current appointment
				if (oApp.len && iNextFreeDayIndex > iAppStartIndex) {
					oApp._overflows = true;
				} else {
					oApp._overflows = false;
					if (oApp._nextDay > -1) {
						oApp._nextDay = iAppointmentStartIndex;
					}
				}

				if (oApp._nextDay > -1) {
					bHasSpaceToRender = true;
				}

				if (bHasSpaceToRender && oApp._overflows && oApp.len && oApp.level < iMaxAppointmentsRendered) {

					oApp._nextDayLevel = iNextFreeLevelIndex;
					oApp._nextDay = iNextFreeDayIndex;

					if (bHasSpaceToRender) {
						for (let q = 0; q <= oApp.width; q++) {
							bNextLevelIsWithinBounds = iNextFreeDayIndex + q <= iAppointmentEndIndex;
							if (bNextLevelIsWithinBounds) {
								aVisibleDaysLevels[iNextFreeDayIndex + q][iNextFreeLevelIndex] = true;
							}
						}
					}

					for (let q = this._findStartDateIndex(aDays, oApp, this._iStartDayOffset); q < iNextFreeDayIndex; q++) {
						if (q > -1) {
							this._aMoreCountPerDay[q] += 1;
						}
					}
				} else {
					aFreeDayAndLevelIndexes = this._findNextFreeDayAndLevel(oApp, aVisibleDaysLevels, iAppointmentStartIndex, iFirstFreeIndex);
					iFirstFreeIndex = aFreeDayAndLevelIndexes.freeLevelIndex;
					oApp.level = iFirstFreeIndex;

					for (let j = iAppointmentStartIndex; j <= iAppointmentEndIndex; j++) {
						aVisibleDaysLevels[j][iFirstFreeIndex] = true;

						if (!oApp._nextDay && oApp._nextDay !== 0 || iFirstFreeIndex >= iMaxAppointmentsRendered - 1) {
							this._aMoreCountPerDay[j] += 1;
						}
					}
				}
			}

			this._aAppsLevelsPerDay = aVisibleDaysLevels;

			return aApps;
		};

		SinglePlanningCalendarMonthGrid.prototype._findStartDateIndex = function (aDays, oApp) {
			const oDayInDays = aDays.find(
				(oDay) => oDay.isSame(oApp.start)
			);

			return aDays.indexOf(oDayInDays);
		};

		SinglePlanningCalendarMonthGrid.prototype._findNextFreeDayAndLevel = function (oApp, aVisibleDaysLevels, iAppointmentStartIndex, iDefaultLevel) {
			const iMaxAppointmentLevels = this._isCompact() ? 3 : 2;
			let iNextFreeLevelIndex = iDefaultLevel,
				iNextFreeDayIndex,
				aDayLevels,
				bHasFreeFirstOrSecondLevel,
				bHasFreeThirdLevel,
				bLevelIsFree;

			for (let i = 0; i < oApp.width; i++) {
				aDayLevels = aVisibleDaysLevels[iAppointmentStartIndex + i];
				if (!aDayLevels) {
					break;
				}
				bHasFreeFirstOrSecondLevel = aDayLevels && !aDayLevels[0] || !aDayLevels[1];
				bHasFreeThirdLevel = aDayLevels && !aDayLevels[2] && this._isCompact();

				if (bHasFreeFirstOrSecondLevel || bHasFreeThirdLevel) {
					iNextFreeDayIndex = iAppointmentStartIndex + i;
					for (let j = 0; j < iMaxAppointmentLevels; j++) {
						bLevelIsFree = !aDayLevels[j];

						if (bLevelIsFree) {
							iNextFreeDayIndex = iAppointmentStartIndex + i;
							iNextFreeLevelIndex = j;
							break;
						}
					}
					break;
				} else {
					iNextFreeLevelIndex = aDayLevels.length;
				}
			}

			return {
				freeDayIndex: iNextFreeDayIndex,
				freeLevelIndex: iNextFreeLevelIndex
			};
		};

		SinglePlanningCalendarMonthGrid.prototype._getMoreCountPerCell = function(iCellIndex) {
			var aLevelsForADay = this._aAppsLevelsPerDay[iCellIndex];
			var iMaxAppointmentsRendered = this._getMaxAppointments();
			var iMoreCount = 0;

			if (aLevelsForADay.length < iMaxAppointmentsRendered) {
				return 0;
			}

			// Count the number of hidden appointments
			for (var i = iMaxAppointmentsRendered - 1; i < aLevelsForADay.length; i++){
				if (!aLevelsForADay[i]) {
					iMoreCount++;
				}
			}

			return iMoreCount;
		};


		SinglePlanningCalendarMonthGrid.prototype._configureAppointmentsDragAndDrop = function() {
			this.addDragDropConfig(new DragDropInfo({
				sourceAggregation: "appointments",
				targetAggregation: "_appsPlaceholders",

				dragStart: function(oEvent) {
					if (!this.getEnableAppointmentsDragAndDrop()) {
						oEvent.preventDefault();
						return false;
					}
					var fnHandleAppsOverlay = function() {
						var $Overlay = jQuery(".sapMSinglePCOverlay");

						setTimeout(function() {
							$Overlay.addClass("sapMSinglePCOverlayDragging");
						});

						jQuery(document).one("dragend", function() {
							$Overlay.removeClass("sapMSinglePCOverlayDragging");
						});
					};

					fnHandleAppsOverlay();
				}.bind(this),

				dragEnter: function(oEvent) {
					var oDragSession = oEvent.getParameter("dragSession"),
						fnAlignIndicator = function() {
							var $Indicator = jQuery(oDragSession.getIndicator());
							$Indicator.css("min-height", oDragSession.getDropControl().$().outerHeight());
							$Indicator.css("min-width", oDragSession.getDropControl().$().outerWidth());
						};

					if (!oDragSession.getIndicator()) {
						setTimeout(fnAlignIndicator, 0);
					} else {
						fnAlignIndicator();
					}
				},

				drop: function(oEvent) {
					var oDragSession = oEvent.getParameter("dragSession"),
						oAppointment = oDragSession.getDragControl(),
						oPlaceholder = oDragSession.getDropControl(),
						oCellCalStartDate = oPlaceholder.getDate(),
						oAppCalStartDate = CalendarDate.fromLocalJSDate(oAppointment.getStartDate()),
						oAppCalEndDate = CalendarDate.fromLocalJSDate(oAppointment.getEndDate()),
						iOffset = CalendarUtils._daysBetween(oCellCalStartDate, oAppCalStartDate),
						oStartDate = new CalendarDate(oAppCalStartDate),
						oEndDate = new CalendarDate(oAppCalEndDate),
						oBrowserEvent = oEvent.getParameter("browserEvent"),
						bCopy = (oBrowserEvent.metaKey || oBrowserEvent.ctrlKey);

					oStartDate.setDate(oStartDate.getDate() + iOffset);
					oEndDate.setDate(oEndDate.getDate() + iOffset);

					this.$().find(".sapMSinglePCOverlay").removeClass("sapMSinglePCOverlayDragging");

					if (oAppCalStartDate.valueOf() === oCellCalStartDate.valueOf()) {
						return;
					}

					this.fireAppointmentDrop({
						appointment: oAppointment,
						startDate: oStartDate.toLocalJSDate(),
						endDate: oEndDate.toLocalJSDate(),
						copy: bCopy
					});
				}.bind(this)
			}));
		};

		SinglePlanningCalendarMonthGrid.prototype._initItemNavigation = function() {
			// Collect the dom references of the items
			var oRootRef = this.getDomRef();
			this._aGridCells = this.$().find(".sapMSPCMonthDay").toArray();

			// Initialize the delegate and apply it to the control (only once)
			if (!this._oItemNavigation) {
				this._oItemNavigation = new ItemNavigation();
				this.addDelegate(this._oItemNavigation);
				this._oItemNavigation.attachEvent(ItemNavigation.Events.BorderReached, this._itemNavigationBorderReached, this);
			}
			// After each rendering the delegate needs to be initialized as well

			// Set the root dom node that surrounds the items
			this._oItemNavigation.setRootDomRef(oRootRef);

			// Set the array of dom nodes representing the items
			this._oItemNavigation.setItemDomRefs(this._aGridCells);

			// Turn off the cycling
			this._oItemNavigation.setCycling(false);

			//this way we do not hijack the browser back/forward navigation
			this._oItemNavigation.setDisabledModifiers({
				sapnext: ["alt", "meta"],
				sapprevious: ["alt", "meta"],
				saphome: ["alt", "meta"],
				sapend: ["meta"]
			});

			// explicitly setting table mode
			this._oItemNavigation.setTableMode(false).setColumns(this._getColumns(), true);

			// Set the page size
			this._oItemNavigation.setPageSize(this._aGridCells.length);
		};

		SinglePlanningCalendarMonthGrid.prototype._itemNavigationBorderReached = function(oEvent) {
			var oGridCell,
				iFocusedDateTimestamp,
				oItemNavigationEvent = oEvent.getParameter("event"),
				iOffset;

			if (oItemNavigationEvent.target.classList.contains("sapMSPCMonthDay")) {
				oGridCell = oItemNavigationEvent.target;
				iFocusedDateTimestamp = parseInt(oGridCell.getAttribute("sap-ui-date"));

				switch (oItemNavigationEvent.keyCode) {
					case KeyCodes.ARROW_LEFT:
						iOffset = -1;
						break;
					case KeyCodes.ARROW_UP:
						iOffset = -this._getColumns();
						break;
					case KeyCodes.ARROW_RIGHT:
						iOffset = 1;
						break;
					case KeyCodes.ARROW_DOWN:
						iOffset = this._getColumns();
						break;
					default:
						break;
				}

				this.fireEvent("borderReached", {
					startDate: iFocusedDateTimestamp,
					offset: iOffset
				});
			}
		};

		SinglePlanningCalendarMonthGrid.prototype._createAppointmentsDndPlaceholders = function(oStartDate) {
			var aDays = this._getVisibleDays(oStartDate);

			this.destroyAggregation("_appsPlaceholders");
			for (var i = 0; i < aDays.length; i++) {
				var oPlaceholder = new IntervalPlaceholder({
					date: aDays[i]
				});

				this.addAggregation("_appsPlaceholders", oPlaceholder, true);
			}
		};

		var IntervalPlaceholder = Control.extend("sap.m.SinglePlanningCalendarMonthGrid._internal.IntervalPlaceholder", {
			metadata: {
				properties: {
					date: { type: "object", group: "Data" }
				}
			},
			renderer: {
				apiVersion: 2,
				render: function(oRm, oControl) {
					oRm.openStart("div", oControl)
						.class("sapMSinglePCPlaceholder")
						.openEnd()
						.close("div");
				}
			}
		});

		SinglePlanningCalendarMonthGrid.prototype._getCellStartInfo = function(oStartDate) {
<<<<<<< HEAD
			var sStartTime = Library
				.getResourceBundleFor("sap.ui.unified")
				.getText("CALENDAR_START_TIME");

				return sStartTime + ": " + this._oFormatAriaFullDayCell.format(oStartDate);
=======
			var sStartDateLabel = Core.getLibraryResourceBundle("sap.ui.unified").getText("CALENDAR_START_TIME"),
				sStartDate = this._oFormatAriaFullDayCell.format(oStartDate.toLocalJSDate()),
				sToday = Core.getLibraryResourceBundle("sap.ui.unified").getText("LEGEND_TODAY"),
				sDesciption = oStartDate.isSame(CalendarDate.fromLocalJSDate(UI5Date.getInstance()))
					? `${sToday}, ${sStartDate}`
					: sStartDate;

			return `${sStartDateLabel}: ${sDesciption}`;
>>>>>>> cd6386d8
		};

		SinglePlanningCalendarMonthGrid.prototype._getAppointmentAnnouncementInfo = function(oAppointment) {
			var oStartDate = oAppointment.getStartDate(),
				oEndDate = oAppointment.getEndDate(),
				bFullDay =  this._isAllDayAppointment(oStartDate, oEndDate),
				bSingleDay =  this._isSingleDayAppointment(oStartDate, oEndDate),
				sLegendInfo = PlanningCalendarLegend.findLegendItemForItem(Element.getElementById(this._sLegendId), oAppointment),
				sFormattedDate;

			if (bFullDay && bSingleDay) {
				sFormattedDate = this._oUnifiedRB.getText("CALENDAR_ALL_DAY_INFO", [this._oFormatAriaFullDayCell.format(oStartDate)]);
			} else if (bFullDay) {
				sFormattedDate = this._oUnifiedRB.getText( "CALENDAR_APPOINTMENT_INFO", [
					this._oFormatAriaFullDayCell.format(oStartDate),
					this._oFormatAriaFullDayCell.format(oEndDate)
				]);
			} else {
				sFormattedDate = this._oUnifiedRB.getText( "CALENDAR_APPOINTMENT_INFO", [
					this._oFormatAriaApp.format(oStartDate),
					this._oFormatAriaApp.format(oEndDate)
				]);
			}

			return sFormattedDate + ", " + sLegendInfo;
		};

		/**
		 * Returns whether an appointment starts at 00:00 and ends in 00:00 on any day in the future.
		 *
		 * @param {Date|module:sap/ui/core/date/UI5Date} oAppStartDate - Start date of the appointment
		 * @param {Date|module:sap/ui/core/date/UI5Date} oAppEndDate - End date of the appointment
		 * @returns {boolean}
		 * @private
		 */
		SinglePlanningCalendarMonthGrid.prototype._isAllDayAppointment = function(oAppStartDate, oAppEndDate) {
			return CalendarUtils._isMidnight(oAppStartDate) && CalendarUtils._isMidnight(oAppEndDate);
		};

		/**
		 * Returns whether an appointment starts and ends on the same day.
		 *
		 * @param {Date|module:sap/ui/core/date/UI5Date} oAppStartDate - Start date of the appointment
		 * @param {Date|module:sap/ui/core/date/UI5Date} oAppEndDate - End date of the appointment
		 * @returns {boolean}
		 * @private
		 */
		SinglePlanningCalendarMonthGrid.prototype._isSingleDayAppointment = function(oAppStartDate, oAppEndDate) {
			return !oAppEndDate || oAppStartDate.getDate() === oAppEndDate.getDate();
		};

		SinglePlanningCalendarMonthGrid.prototype._getMaxAppointments = function() {
			return this._isCompact() ? 4 : 3;
		};

		SinglePlanningCalendarMonthGrid.prototype._getDensitySizes = function() {
			return this._isCompact() ? {
				appHeight: APP_HEIGHT_COMPACT,
				cellHeaderHeight: CELL_HEADER_HEIGHT_COMPACT
			} : {
				appHeight: APP_HEIGHT_COZY,
				cellHeaderHeight: CELL_HEADER_HEIGHT_COZY
			};
		};

		SinglePlanningCalendarMonthGrid.prototype._isCompact = function() {
			var oDomRef = this.getDomRef()
				|| (this.getParent() && this.getParent().getDomRef && this.getParent().getDomRef()
				|| (this.getParent() && this.getParent().getRootNode && this.getParent().getRootNode())
				|| document.body);

			while (oDomRef && oDomRef.classList) {
				if (oDomRef.classList.contains("sapUiSizeCompact")) {
					return true;
				}
				oDomRef = oDomRef.parentNode;
			}

			return false;
		};

		SinglePlanningCalendarMonthGrid.prototype._getSpecialDates = function(){
			var specialDates = this.getSpecialDates();
			for (var i = 0; i < specialDates.length; i++) {
				var bNeedsSecondTypeAdding = specialDates[i].getSecondaryType() === unifiedLibrary.CalendarDayType.NonWorking
					&& specialDates[i].getType() !== unifiedLibrary.CalendarDayType.NonWorking;
				if (bNeedsSecondTypeAdding) {
					var newSpecialDate = new DateTypeRange();
					newSpecialDate.setType(unifiedLibrary.CalendarDayType.NonWorking);
					newSpecialDate.setStartDate(specialDates[i].getStartDate());
					if (specialDates[i].getEndDate()) {
						newSpecialDate.setEndDate(specialDates[i].getEndDate());
					}
					specialDates.push(newSpecialDate);
				}
			}
			return specialDates;
		};

		SinglePlanningCalendarMonthGrid.prototype._isNonWorkingDay = function(oCalendarDate) {
			const aSpecialDates = this._getSpecialDates().filter((oDateRange) => {
				return oDateRange.getStartDate() && CalendarDate.fromLocalJSDate(oDateRange.getStartDate()).isSame(oCalendarDate);
			});
			const sType = aSpecialDates.length > 0 && aSpecialDates[0].getType();
			const sSecondaryType =  aSpecialDates.length > 0 && aSpecialDates[0].getSecondaryType();
			const bNonWorkingWeekend = CalendarUtils._isWeekend(oCalendarDate, this._getCoreLocaleData())
				&& sType !== unifiedLibrary.CalendarDayType.Working
				&& sSecondaryType !== unifiedLibrary.CalendarDayType.Working;

			return sType === unifiedLibrary.CalendarDayType.NonWorking
				|| sSecondaryType === unifiedLibrary.CalendarDayType.NonWorking
				|| bNonWorkingWeekend;
		};

		SinglePlanningCalendarMonthGrid.prototype.getFocusDomRef = function() {
			return this._lastPressedAppointment ? this._lastPressedAppointment.getDomRef() : this._oItemNavigation.getFocusedDomRef();
		};

		return SinglePlanningCalendarMonthGrid;
	});<|MERGE_RESOLUTION|>--- conflicted
+++ resolved
@@ -1402,22 +1402,14 @@
 		});
 
 		SinglePlanningCalendarMonthGrid.prototype._getCellStartInfo = function(oStartDate) {
-<<<<<<< HEAD
-			var sStartTime = Library
-				.getResourceBundleFor("sap.ui.unified")
-				.getText("CALENDAR_START_TIME");
-
-				return sStartTime + ": " + this._oFormatAriaFullDayCell.format(oStartDate);
-=======
-			var sStartDateLabel = Core.getLibraryResourceBundle("sap.ui.unified").getText("CALENDAR_START_TIME"),
+			var sStartDateLabel = Library.getResourceBundleFor("sap.ui.unified").getText("CALENDAR_START_TIME"),
 				sStartDate = this._oFormatAriaFullDayCell.format(oStartDate.toLocalJSDate()),
-				sToday = Core.getLibraryResourceBundle("sap.ui.unified").getText("LEGEND_TODAY"),
+				sToday = Library.getResourceBundleFor("sap.ui.unified").getText("LEGEND_TODAY"),
 				sDesciption = oStartDate.isSame(CalendarDate.fromLocalJSDate(UI5Date.getInstance()))
 					? `${sToday}, ${sStartDate}`
 					: sStartDate;
 
 			return `${sStartDateLabel}: ${sDesciption}`;
->>>>>>> cd6386d8
 		};
 
 		SinglePlanningCalendarMonthGrid.prototype._getAppointmentAnnouncementInfo = function(oAppointment) {
