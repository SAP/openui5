/*!
 * ${copyright}
 */
sap.ui.define(['./ComboBoxBaseRenderer','./ComboBoxTextFieldRenderer', "sap/ui/core/Lib", 'sap/ui/core/Renderer', 'sap/ui/core/library'], function(ComboBoxBaseRenderer, ComboBoxTextFieldRenderer, Library, Renderer, coreLibrary) {
"use strict";

<<<<<<< HEAD
var ValueState = coreLibrary.ValueState;

/**
 * MultiComboBox renderer.
 * @namespace
 */
var MultiComboBoxRenderer = Renderer.extend(ComboBoxBaseRenderer);
MultiComboBoxRenderer.apiVersion = 2;
/**
 * CSS class to be applied to the HTML root element of the MultiComboBox control.
 *
 * @type {string}
 */
MultiComboBoxRenderer.CSS_CLASS_MULTICOMBOBOX = "sapMMultiComboBox";
=======
	/**
	 * MultiComboBox renderer.
	 * @namespace
	 */
	var MultiComboBoxRenderer = Renderer.extend(ComboBoxBaseRenderer);
	MultiComboBoxRenderer.apiVersion = 2;
	/**
	 * CSS class to be applied to the HTML root element of the MultiComboBox control.
	 *
	 * @type {string}
	 */
	MultiComboBoxRenderer.CSS_CLASS_MULTICOMBOBOX = "sapMMultiComboBox";
>>>>>>> 5511cd34

/**
 * Add classes to the MultiComboBox.
 *
 * @param {sap.ui.core.RenderManager} oRm The RenderManager that can be used for writing to the render output buffer.
 * @param {sap.m.MultiComboBox} oControl An object representation of the control that should be rendered.
 */
MultiComboBoxRenderer.addOuterClasses = function(oRm, oControl) {
	ComboBoxBaseRenderer.addOuterClasses.apply(this, arguments);
	oRm.class(MultiComboBoxRenderer.CSS_CLASS_MULTICOMBOBOX);

	if (oControl.getProperty("hasSelection")) {
		oRm.class("sapMMultiComboBoxHasToken");
	}
};
/**
 * Returns the inner aria describedby ids for the accessibility.
 *
 * @param {sap.m.MultiComboBox} oControl an object representation of the control.
 * @returns {string|undefined}
 */
MultiComboBoxRenderer.getAriaDescribedBy = function (oControl) {
	var sAriaDescribedBy = ComboBoxTextFieldRenderer.getAriaDescribedBy.apply(this, arguments),
		oTokenizer = oControl.getAggregation("tokenizer"),
		oInvisibleTextId = oTokenizer && oTokenizer.getTokensInfoId();

<<<<<<< HEAD
	if (oControl.getValueState() !== ValueState.Error && oControl.getValueStateLinksForAcc().length ){
		sAriaDescribedBy = sAriaDescribedBy
			? `${sAriaDescribedBy} ${oControl.getValueStateLinksShortcutsId()}`
			: oControl.getValueStateLinksShortcutsId();
	}
=======
		if (oControl.getValueStateLinksForAcc().length ){
			sAriaDescribedBy = sAriaDescribedBy
				? `${sAriaDescribedBy} ${oControl.getValueStateLinksShortcutsId()}`
				: oControl.getValueStateLinksShortcutsId();
		}
>>>>>>> 5511cd34

	return (sAriaDescribedBy ? sAriaDescribedBy + " " : "") + oInvisibleTextId;
};

/**
 * Retrieves the accessibility state of the control.
 *
 * @param {sap.m.MultiComboBox} oControl An object representation of the control that should be rendered.
 * @returns {object} The accessibility state of the control
 */
MultiComboBoxRenderer.getAccessibilityState = function (oControl) {
	var mAccessibilityState = ComboBoxBaseRenderer.getAccessibilityState.apply(this, arguments),
		oResourceBundle = Library.getResourceBundleFor("sap.m");

	mAccessibilityState.roledescription = oResourceBundle.getText("MULTICOMBOBOX_ARIA_ROLE_DESCRIPTION");

<<<<<<< HEAD
	if (oControl.getValueState() === ValueState.Error && oControl.getValueStateLinksForAcc().length) {
		mAccessibilityState.errormessage = mAccessibilityState.errormessage
		? `${mAccessibilityState.errormessage} ${oControl.getValueStateLinksShortcutsId()}`
		: oControl.getValueStateLinksShortcutsId();
	}

	return mAccessibilityState;
};
=======
		return mAccessibilityState;
	};
>>>>>>> 5511cd34

MultiComboBoxRenderer.prependInnerContent = function (oRm, oControl) {
	oRm.renderControl(oControl.getAggregation("tokenizer"));
};

return MultiComboBoxRenderer;

});<|MERGE_RESOLUTION|>--- conflicted
+++ resolved
@@ -3,9 +3,6 @@
  */
 sap.ui.define(['./ComboBoxBaseRenderer','./ComboBoxTextFieldRenderer', "sap/ui/core/Lib", 'sap/ui/core/Renderer', 'sap/ui/core/library'], function(ComboBoxBaseRenderer, ComboBoxTextFieldRenderer, Library, Renderer, coreLibrary) {
 "use strict";
-
-<<<<<<< HEAD
-var ValueState = coreLibrary.ValueState;
 
 /**
  * MultiComboBox renderer.
@@ -19,20 +16,6 @@
  * @type {string}
  */
 MultiComboBoxRenderer.CSS_CLASS_MULTICOMBOBOX = "sapMMultiComboBox";
-=======
-	/**
-	 * MultiComboBox renderer.
-	 * @namespace
-	 */
-	var MultiComboBoxRenderer = Renderer.extend(ComboBoxBaseRenderer);
-	MultiComboBoxRenderer.apiVersion = 2;
-	/**
-	 * CSS class to be applied to the HTML root element of the MultiComboBox control.
-	 *
-	 * @type {string}
-	 */
-	MultiComboBoxRenderer.CSS_CLASS_MULTICOMBOBOX = "sapMMultiComboBox";
->>>>>>> 5511cd34
 
 /**
  * Add classes to the MultiComboBox.
@@ -59,19 +42,11 @@
 		oTokenizer = oControl.getAggregation("tokenizer"),
 		oInvisibleTextId = oTokenizer && oTokenizer.getTokensInfoId();
 
-<<<<<<< HEAD
-	if (oControl.getValueState() !== ValueState.Error && oControl.getValueStateLinksForAcc().length ){
+	if (oControl.getValueStateLinksForAcc().length ){
 		sAriaDescribedBy = sAriaDescribedBy
 			? `${sAriaDescribedBy} ${oControl.getValueStateLinksShortcutsId()}`
 			: oControl.getValueStateLinksShortcutsId();
 	}
-=======
-		if (oControl.getValueStateLinksForAcc().length ){
-			sAriaDescribedBy = sAriaDescribedBy
-				? `${sAriaDescribedBy} ${oControl.getValueStateLinksShortcutsId()}`
-				: oControl.getValueStateLinksShortcutsId();
-		}
->>>>>>> 5511cd34
 
 	return (sAriaDescribedBy ? sAriaDescribedBy + " " : "") + oInvisibleTextId;
 };
@@ -88,19 +63,8 @@
 
 	mAccessibilityState.roledescription = oResourceBundle.getText("MULTICOMBOBOX_ARIA_ROLE_DESCRIPTION");
 
-<<<<<<< HEAD
-	if (oControl.getValueState() === ValueState.Error && oControl.getValueStateLinksForAcc().length) {
-		mAccessibilityState.errormessage = mAccessibilityState.errormessage
-		? `${mAccessibilityState.errormessage} ${oControl.getValueStateLinksShortcutsId()}`
-		: oControl.getValueStateLinksShortcutsId();
-	}
-
 	return mAccessibilityState;
 };
-=======
-		return mAccessibilityState;
-	};
->>>>>>> 5511cd34
 
 MultiComboBoxRenderer.prependInnerContent = function (oRm, oControl) {
 	oRm.renderControl(oControl.getAggregation("tokenizer"));
