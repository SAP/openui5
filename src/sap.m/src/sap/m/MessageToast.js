/*!
 * ${copyright}
 */

sap.ui.define([
	'./InstanceManager',
	'sap/ui/base/DataType',
	'sap/ui/core/AnimationMode',
	'sap/ui/core/ControlBehavior',
	'sap/ui/core/Popup',
	'sap/ui/core/library',
	'sap/ui/core/Control',
	'sap/ui/core/Element',
	'sap/ui/core/UIArea',
	'sap/ui/Device',
	'sap/base/Log',
	'sap/ui/thirdparty/jquery'
<<<<<<< HEAD
], function(InstanceManager, DataType, AnimationMode, ControlBehavior, Popup, coreLibrary, Control, Element, UIArea, Device, Log, jQuery) {
	"use strict";

	var Dock = DataType.getType("sap.ui.core.Popup.Dock");

	// shortcut for sap.ui.core.CSSSize
	var CSSSize = coreLibrary.CSSSize;

	/**
	 * @class
	 * A small, non-disruptive popup for messages.
	 * <h3>Overview</h3>
	 * A message toast is a small, non-disruptive popup for success or information messages that disappears automatically after a few seconds.
	 * Toasts automatically disappear after a timeout unless the user moves the mouse over the toast or taps on it.
	 * <h4>Notes:</h4>
	 * <ul>
	 * <li>If the configured message contains HTML code or script tags, those will be escaped.</li>
	 * <li>Line breaks (\r\n, \n\r, \r, \n) will be visualized.</li>
	 * <li>Only one message toast can be shown at a time in the same place.</li>
	 * </ul>
	 * <h4>Example:</h4>
	 * Here is an example of a MessageToast with all default options:
	 * <pre>
	 * sap.m.MessageToast.show("This message should appear in the message toast", {
	 *     duration: 3000,                  // default
	 *     width: "15em",                   // default
	 *     my: "center bottom",             // default
	 *     at: "center bottom",             // default
	 *     of: window,                      // default
	 *     offset: "0 0",                   // default
	 *     collision: "fit fit",            // default
	 *     onClose: null,                   // default
	 *     autoClose: true,                 // default
	 *     animationTimingFunction: "ease", // default
	 *     animationDuration: 1000,         // default
	 *     closeOnBrowserNavigation: true   // default
	 * });
	 * </pre>
	 * <h3>Usage</h3>
	 * <h4>When to use:</h4>
	 * <ul>
	 * <li>You want to display a short success of information message.</li>
	 * <li>You do not want to interrupt users while they are performing an action.</li>
	 * <li>You want to confirm a successful action.</li>
	 * </ul>
	 * <h4>When not to use:</h4>
	 * <ul>
	 * <li>You want to display an error or warning message.</li>
	 * <li>You want to interrupt users while they are performing an action.</li>
	 * <li>You want to make sure that users read the message before they leave the page.</li>
	 * <li>You want users to be able to copy some part of the message text. (In this case, show a success {@link sap.m.Dialog Message Dialog}.)</li>
	 * </ul>
	 * <h3>Responsive Behavior</h3>
	 * The message toast has the same behavior on all devices. However, you can adjust the width of the control, for example, for use on a desktop device.
	 *
	 * @author SAP SE
	 * @version ${version}
	 *
	 * @namespace
	 * @public
	 * @since 1.9.2
	 * @alias sap.m.MessageToast
	 * @see {@link fiori:https://experience.sap.com/fiori-design-web/message-toast/ Message Toast}
	 */
	var MessageToast = {};

	/* =========================================================== */
	/* Internal methods and properties                             */
	/* =========================================================== */

	var OFFSET = "0 -64",
		CSSCLASS = "sapMMessageToast",
		ENABLESELECTIONCLASS = "sapUiSelectable",
		BELIZECONTRAST = "sapContrast",
		BELIZECONTRASTPLUS = "sapContrastPlus";

	MessageToast._mSettings = {
		duration: 3000,
		width: "15em",
		my: "center bottom",
		at: "center bottom",
		of: document.defaultView,
		offset: "0 0",
		collision: "fit fit",
		onClose: null,
		animationTimingFunction: "ease",
		animationDuration: 1000,
		autoClose: true,
		closeOnBrowserNavigation: true
	};

	MessageToast._aPopups = [];
	MessageToast._iOpenedPopups = 0;
	MessageToast._bBoundedEvents = false;
	MessageToast._mOptions = {};
	MessageToast._sMessage = "";

	MessageToast._validateSettings = function(mSettings) {

		// duration
		MessageToast._isFiniteInteger(mSettings.duration);

		// width
		MessageToast._validateWidth(mSettings.width);

		// my
		MessageToast._validateDockPosition(mSettings.my);

		// at
		MessageToast._validateDockPosition(mSettings.at);

		// of
		MessageToast._validateOf(mSettings.of);

		// offset
		MessageToast._validateOffset(mSettings.offset);

		// collision
		MessageToast._validateCollision(mSettings.collision);

		// onClose
		MessageToast._validateOnClose(mSettings.onClose);

		// autoClose
		MessageToast._validateAutoClose(mSettings.autoClose);

		// animationTimingFunction
		MessageToast._validateAnimationTimingFunction(mSettings.animationTimingFunction);

		// animationDuration
		MessageToast._isFiniteInteger(mSettings.animationDuration);
	};

	MessageToast._isFiniteInteger = function(iNumber) {
		if (typeof iNumber !== "number" || !isFinite(iNumber) || !(Math.floor(iNumber) === iNumber) || iNumber <= 0) {
			Log.error('"iNumber" needs to be a finite positive nonzero integer on ' + MessageToast + "._isFiniteInteger");
		}
	};
=======
],
	function(InstanceManager, DataType, AnimationMode, ControlBehavior, Popup, coreLibrary, Control, Element, UIArea, Device, Log, jQuery) {
		"use strict";

		var Dock = DataType.getType("sap.ui.core.Popup.Dock");

		// shortcut for sap.ui.core.CSSSize
		var CSSSize = coreLibrary.CSSSize;

		/**
		 * @class
		 * A small, non-disruptive popup for messages.
		 * <h3>Overview</h3>
		 * A message toast is a small, non-disruptive popup for success or information messages that disappears automatically after a few seconds.
		 * Toasts automatically disappear after a timeout unless the user moves the mouse over the toast or taps on it.
		 * <h4>Notes:</h4>
		 * <ul>
		 * <li>If the configured message contains HTML code or script tags, those will be escaped.</li>
		 * <li>Line breaks (\r\n, \n\r, \r, \n) will be visualized.</li>
		 * <li>Only one message toast can be shown at a time in the same place.</li>
		 * </ul>
		 * <h4>Example:</h4>
		 * Here is an example of a MessageToast with all default options:
		 * <pre>
		 * sap.m.MessageToast.show("This message should appear in the message toast", {
		 *     duration: 3000,                  // default
		 *     width: "15em",                   // default
		 *     my: "CenterBottom",             // default
		 *     at: "CenterBottom",             // default
		 *     of: window,                      // default
		 *     offset: "0 0",                   // default
		 *     collision: "fit fit",            // default
		 *     onClose: null,                   // default
		 *     autoClose: true,                 // default
		 *     animationTimingFunction: "ease", // default
		 *     animationDuration: 1000,         // default
		 *     closeOnBrowserNavigation: true   // default
		 * });
		 * </pre>
		 * <h3>Usage</h3>
		 * <h4>When to use:</h4>
		 * <ul>
		 * <li>You want to display a short success of information message.</li>
		 * <li>You do not want to interrupt users while they are performing an action.</li>
		 * <li>You want to confirm a successful action.</li>
		 * </ul>
		 * <h4>When not to use:</h4>
		 * <ul>
		 * <li>You want to display an error or warning message.</li>
		 * <li>You want to interrupt users while they are performing an action.</li>
		 * <li>You want to make sure that users read the message before they leave the page.</li>
		 * <li>You want users to be able to copy some part of the message text. (In this case, show a success {@link sap.m.Dialog Message Dialog}.)</li>
		 * </ul>
		 * <h3>Responsive Behavior</h3>
		 * The message toast has the same behavior on all devices. However, you can adjust the width of the control, for example, for use on a desktop device.
		 *
		 * @author SAP SE
		 * @version ${version}
		 *
		 * @namespace
		 * @public
		 * @since 1.9.2
		 * @alias sap.m.MessageToast
		 * @see {@link fiori:https://experience.sap.com/fiori-design-web/message-toast/ Message Toast}
		 */
		var MessageToast = {};

		/* =========================================================== */
		/* Internal methods and properties                             */
		/* =========================================================== */

		var OFFSET = "0 -64",
			CSSCLASS = "sapMMessageToast",
			ENABLESELECTIONCLASS = "sapUiSelectable",
			BELIZECONTRAST = "sapContrast",
			BELIZECONTRASTPLUS = "sapContrastPlus";

		MessageToast._mSettings = {
			duration: 3000,
			width: "15em",
			my: "CenterBottom",
			at: "CenterBottom",
			of: document.defaultView,
			offset: "0 0",
			collision: "fit fit",
			onClose: null,
			animationTimingFunction: "ease",
			animationDuration: 1000,
			autoClose: true,
			closeOnBrowserNavigation: true
		};

		MessageToast._aPopups = [];
		MessageToast._iOpenedPopups = 0;
		MessageToast._bBoundedEvents = false;
		MessageToast._mOptions = {};
		MessageToast._sMessage = "";

		MessageToast._validateSettings = function(mSettings) {

			// duration
			MessageToast._isFiniteInteger(mSettings.duration);

			// width
			MessageToast._validateWidth(mSettings.width);

			// my
			MessageToast._validateDockPosition(mSettings.my);

			// at
			MessageToast._validateDockPosition(mSettings.at);

			// of
			MessageToast._validateOf(mSettings.of);

			// offset
			MessageToast._validateOffset(mSettings.offset);

			// collision
			MessageToast._validateCollision(mSettings.collision);

			// onClose
			MessageToast._validateOnClose(mSettings.onClose);

			// autoClose
			MessageToast._validateAutoClose(mSettings.autoClose);

			// animationTimingFunction
			MessageToast._validateAnimationTimingFunction(mSettings.animationTimingFunction);

			// animationDuration
			MessageToast._isFiniteInteger(mSettings.animationDuration);
		};

		MessageToast._isFiniteInteger = function(iNumber) {
			if (typeof iNumber !== "number" || !isFinite(iNumber) || !(Math.floor(iNumber) === iNumber) || iNumber <= 0) {
				Log.error('"iNumber" needs to be a finite positive nonzero integer on ' + MessageToast + "._isFiniteInteger");
			}
		};
>>>>>>> dd478f7c

	MessageToast._validateWidth = function(sWidth) {
		if (!CSSSize.isValid(sWidth)) {
			Log.error(sWidth + ' is not of type ' + '"sap.ui.core.CSSSize" for property "width" on ' + MessageToast + "._validateWidth");
		}
	};

	MessageToast._validateDockPosition = function(sDock) {
		if (!Dock.isValid(sDock)) {
			Log.error('"' + sDock + '"' + ' is not of type ' + '"sap.ui.core.Popup.Dock" on ' + MessageToast + "._validateDockPosition");
		}
	};

	MessageToast._validateOf = function(vElement) {
		if (!(vElement instanceof jQuery) &&
			!(vElement && vElement.nodeType === 1) &&
			!(vElement instanceof Control) &&
			vElement !== window) {

			Log.error('"of" needs to be an instance of sap.ui.core.Control or an Element or a jQuery object or the window on ' + MessageToast + "._validateOf");
		}
	};

	MessageToast._validateOffset = function(sOffset) {
		if (typeof sOffset !== "string") {
			Log.error(sOffset + ' is of type ' + typeof sOffset + ', expected "string" for property "offset" on ' + MessageToast + "._validateOffset");
		}
	};

	MessageToast._validateCollision = function(sCollision) {
		var rValidCollisions = /^(fit|flip|none|flipfit|flipflip|flip flip|flip fit|fitflip|fitfit|fit fit|fit flip)$/i;

		if (!rValidCollisions.test(sCollision)) {
			Log.error('"collision" needs to be a single value “fit”, “flip”, or “none”, or a pair for horizontal and vertical e.g. "fit flip”, "fit none", "flipfit" on ' + MessageToast + "._validateOffset");
		}
	};

	MessageToast._validateOnClose = function(fn) {
		if (typeof fn !== "function" && fn !== null) {
			Log.error('"onClose" should be a function or null on ' + MessageToast + "._validateOnClose");
		}
	};

	MessageToast._validateAutoClose = function(b) {
		if (typeof b !== "boolean") {
			Log.error('"autoClose" should be a boolean on ' + MessageToast + "._validateAutoClose");
		}
	};

	MessageToast._validateAnimationTimingFunction = function(sTimingFunction) {
		var rValidTimingFn = /^(ease|linear|ease-in|ease-out|ease-in-out)$/i;

		if (!rValidTimingFn.test(sTimingFunction)) {
			Log.error('"animationTimingFunction" should be a string, expected values: ' + "ease, linear, ease-in, ease-out, ease-in-out on " + MessageToast + "._validateAnimationTimingFunction");
		}
	};

	function hasDefaultPosition(mOptions) {
		for (var aPositionOptions = ["my", "at", "of", "offset"], i = 0; i < aPositionOptions.length; i++) {
			if (mOptions[aPositionOptions[i]] !== undefined) {
				return false;
			}
		}

		return true;
	}

	function createHTMLMarkup(mSettings) {
		var oMessageToastDomRef = document.createElement("div");

		oMessageToastDomRef.className = CSSCLASS + " " + ENABLESELECTIONCLASS + " " + BELIZECONTRAST + " " + BELIZECONTRASTPLUS;

		if (ControlBehavior.isAccessibilityEnabled()) {
			oMessageToastDomRef.setAttribute("role", "alert");
		}

		oMessageToastDomRef.style.width = mSettings.width;
		oMessageToastDomRef.appendChild(document.createTextNode(mSettings.message));

		return oMessageToastDomRef;
	}

	function normalizeOptions(mOptions) {
		if (mOptions) {

			// if no position options are provided
			if (hasDefaultPosition(mOptions)) {

				// change the default offset
				mOptions.offset = OFFSET;
			}

			// if the document object is provided as an option, replace it with the window object,
			// the message toast should be showed relative to the visual viewport instead to the layout viewport
			if (mOptions.of && mOptions.of.nodeType === 9) {
				mOptions.of = document.defaultView;
			}
		} else {

			mOptions = {

				// if no options are provided, change the default offset
				offset: OFFSET
			};
		}

		return mOptions;
	}

	/* =========================================================== */
	/* Event handlers                                              */
	/* =========================================================== */

	MessageToast._handleResizeEvent = function() {

		if (Device.system.phone || Device.system.tablet) {
			MessageToast._resetPosition(MessageToast._aPopups);
		}

		setTimeout(MessageToast["_applyPositions"].bind(MessageToast, MessageToast._aPopups), 0);
	};

	MessageToast._handleMouseDownEvent = function(oEvent) {
		var bIsMessageToast = oEvent.target.hasAttribute("class") &&
			oEvent.target.getAttribute("class").indexOf(CSSCLASS) !== -1;

		if (bIsMessageToast || oEvent.isMarked("delayedMouseEvent")) {
			return;
		}

		MessageToast._aPopups.forEach(function(oPopup) {
			oPopup && oPopup.__bAutoClose && oPopup.close();
		});
	};

	MessageToast._resetPosition = function(aPopups) {
		for (var i = 0, oMessageToastDomRef; i < aPopups.length; i++) {
			oMessageToastDomRef = aPopups[i] && aPopups[i].getContent();

			if (oMessageToastDomRef) {
				oMessageToastDomRef.style.visibility = "hidden";
				oMessageToastDomRef.style.left = 0;
			}
		}
	};

	MessageToast._applyPositions = function(aPopups) {
		for (var i = 0, oPopup, mPosition; i < aPopups.length; i++) {
			oPopup = aPopups[i];
			if (oPopup) {
				mPosition = oPopup._oPosition;	// TODO _oPosition is a private property

				if (Device.system.phone || Device.system.tablet) {
					setTimeout(MessageToast["_applyPosition"].bind(MessageToast, oPopup, mPosition), 0);
				} else {
					oPopup.setPosition(mPosition.my, mPosition.at, mPosition.of, mPosition.offset);
				}
			}
		}
	};

	MessageToast._applyPosition = function(oPopup, mPosition) {
		mPosition = mPosition || oPopup._oPosition;
		var oMessageToastDomRef = oPopup.getContent();
		oPopup.setPosition(mPosition.my, mPosition.at, mPosition.of, mPosition.offset);
		oMessageToastDomRef.style.visibility = "visible";
	};

	MessageToast._setCloseAnimation = function($MessageToastDomRef, iDuration, fnClose, mSettings) {
		var sCssTransition = "opacity " + mSettings.animationTimingFunction + " " + mSettings.animationDuration + "ms",
			sTransitionEnd = "webkitTransitionEnd." + CSSCLASS + " transitionend." + CSSCLASS,
			sAnimationMode = ControlBehavior.getAnimationMode(),
			bHasAnimations = sAnimationMode !== AnimationMode.none && sAnimationMode !== AnimationMode.minimal;

		if (bHasAnimations && mSettings.animationDuration > 0) {
			$MessageToastDomRef[0].style.webkitTransition = sCssTransition;
			$MessageToastDomRef[0].style.transition = sCssTransition;
			$MessageToastDomRef[0].style.opacity = 0;

			$MessageToastDomRef.on(sTransitionEnd, function handleMTTransitionEnd() {

				// unbound the event handler after its first invocation
				$MessageToastDomRef.off(sTransitionEnd);

				// handleMTClosed() function is called
				fnClose();
			});
		} else {
			fnClose();
		}
	};

	// Display the message permanently if the desired key combination is pressed
	MessageToast._fnKeyDown = function(oEvent) {
		var oFocusableElement;
		var oPopup = this._aPopups[0];
		var bShift = oEvent.shiftKey;
		var bMetaKey = Device.os.macintosh ? oEvent.metaKey : oEvent.ctrlKey;

		if (oPopup && oPopup.isOpen() && bShift && bMetaKey && oEvent.code === "KeyM") {
			oEvent.preventDefault();

			oFocusableElement = document.querySelector(".sapMMessageToastHiddenFocusable");
			oPopup.getContent().classList.add("sapMFocus");
			oFocusableElement.focus();
			clearTimeout(this._iCloseTimeoutId);
		}
	};

	// Close the message when in permanent display mode
	function handleKbdClose(oEvent) {
		var bShift = oEvent.shiftKey;
		var bMetaKey = Device.os.macintosh ? oEvent.metaKey : oEvent.ctrlKey;
		var oPopup = this._aPopups[0];

		if (oEvent.code === "Escape" || (bShift && bMetaKey && oEvent.code === "KeyM")) {
			oEvent.preventDefault();

			setTimeout(function() {
				this._mSettings.opener && this._mSettings.opener.focus();
			}.bind(this), 0);
			oPopup.close();
		}
	}

	/* =========================================================== */
	/* API methods                                                 */
	/* =========================================================== */

	/**
	 * Creates and displays a simple message toast notification message with the given text, and optionally other options.
	 *
	 * The only mandatory parameter is <code>sMessage</code>.
	 *
	 * @param {string} sMessage The message to be displayed.
	 * @param {object} [mOptions] Object which can contain all other options. Not all entries in this object are required. This property is optional.
	 * @param {int} [mOptions.duration=3000] Time in milliseconds before the close animation starts. Needs to be a finite positive nonzero integer.
	 * @param {sap.ui.core.CSSSize} [mOptions.width='15em'] The width of the message toast, this value can be provided in %, em, px and all possible CSS measures.
	 * @param {sap.ui.core.Popup.Dock} [mOptions.my='CenterBottom'] Specifies which point of the message toast should be aligned (e.g. <code>Dock.LeftTop</code> To use as align point the left top corner of the message toast).
	 * @param {sap.ui.core.Popup.Dock} [mOptions.at='CenterBottom'] Specifies the point of the reference element to which the message toast should be aligned (e.g. <code>Dock.RightBottom</code> To position the message toast according to the bottom right corner of the reference element).
	 * @param {sap.ui.core.Control|Element|jQuery|Window} [mOptions.of=window] Specifies the reference element to which the message toast should be aligned, by default it is aligned to the browser visual viewport.
	 * @param {string} [mOptions.offset='0 0'] The offset relative to the docking point, specified as a string with space-separated pixel values (e.g. "10 5" to move the message toast 10 pixels to the right and 5 pixels to the bottom).
	 * @param {string} [mOptions.collision='fit fit'] Specifies how the position of the message toast should be adjusted in case it overflows the screen in some direction. Possible values “fit”, “flip”, “none”, or a pair for horizontal and vertical e.g. "fit flip”, "fit none".
	 * @param {function} [mOptions.onClose=null] Function to be called when the message toast closes.
	 * @param {boolean} [mOptions.autoClose=true] Specify whether the message toast should close as soon as the end user touches the screen.
	 * @param {string} [mOptions.animationTimingFunction='ease'] Describes how the close animation will progress. Possible values "ease", "linear", "ease-in", "ease-out", "ease-in-out".
	 * @param {int} [mOptions.animationDuration=1000] Time in milliseconds that the close animation takes to complete. Needs to be a finite positive integer. For not animation set to 0.
	 * @param {boolean} [mOptions.closeOnBrowserNavigation=true] Specifies if the message toast closes on browser navigation.
	 * @public
	 */
	MessageToast.show = function(sMessage, mOptions) {
		// disable opening of toasts then notoasts is set to true
		// required for performance measurements
		if (/sap-ui-xx-no-toasts=true/.test(document.location.search)) {
			return;
		}

		var oOpener = Element.closestTo(document.activeElement);
		var oUI5Area = oOpener && oOpener.getUIArea && oOpener.getUIArea();
		var oAccSpan;
		var that = MessageToast,
			mSettings = jQuery.extend({}, MessageToast._mSettings, { message: sMessage }),
			oPopup = new Popup(),
			iPos,
			oMessageToastDomRef,
			sPointerEvents = "mousedown." + CSSCLASS + " touchstart." + CSSCLASS,
			iMouseLeaveTimeoutId;

		MessageToast._mSettings.opener = oOpener;

		// Find the upper-most parent to attach the keyboard shortcut as we need to be
		// able to open the message no matter where the focus is currently
		if (!this._oRootNode || (this._oRootNode && oUI5Area && oUI5Area.getRootNode() !== this._oRootNode)) {
			this._oRootNode = oUI5Area ? oUI5Area.getRootNode() : document.documentElement;
		}

		mOptions = normalizeOptions(mOptions);

		// merge mOptions into mSettings
		jQuery.extend(mSettings, mOptions);

		// validate all settings
		MessageToast._validateSettings(mSettings);

		// create the message toast HTML markup
		oMessageToastDomRef = createHTMLMarkup(mSettings);

		// save MessageToast pop-up instance and the position,
		// to be used inside fnMTAttachClosed closure
		iPos = MessageToast._aPopups.push(oPopup) - 1;

		// sets the content of the pop-up
		oPopup.setContent(oMessageToastDomRef);

		// sets the position of the pop-up
		oPopup.setPosition(mSettings.my, mSettings.at, mSettings.of, mSettings.offset, mSettings.collision);

		// sets the animation functions to use for opening and closing the message toast
		oPopup.setAnimations(function fnMessageToastOpen($MessageToast, iDuration, fnOpened) {
			fnOpened();
		}, function fnMessageToastClose($MessageToastDomRef, iDuration, fnClose) {
			that._setCloseAnimation($MessageToastDomRef, iDuration, fnClose, mSettings);
		});

		oPopup.setShadow(false);
		oPopup.__bAutoClose = mSettings.autoClose;

		if (mSettings.closeOnBrowserNavigation) {

			// add the pop-up instance to the InstanceManager to handle browser back navigation
			InstanceManager.addPopoverInstance(oPopup);
		}

		// do not bind if already bound
		if (!MessageToast._bBoundedEvents) {

			// bind to the resize event to handle orientation change and resize events
			jQuery(window).on("resize." + CSSCLASS, MessageToast._handleResizeEvent.bind(MessageToast));
			jQuery(document).on(sPointerEvents, MessageToast._handleMouseDownEvent.bind(MessageToast));
			MessageToast._bBoundedEvents = true;
		}

		// Focus invisible span to avoid double announcement in NVDA
		oAccSpan = document.createElement("span");
		oAccSpan.setAttribute("tabIndex", 0);
		oAccSpan.setAttribute("class", "sapMMessageToastHiddenFocusable");

		oPopup.getContent().prepend(oAccSpan);

		if (this._oRootNode) {
			this._oRootNode.removeEventListener("keydown", that._fnKeyDown.bind(that));
			this._oRootNode.addEventListener("keydown", that._fnKeyDown.bind(that));

			oAccSpan.addEventListener("keydown", handleKbdClose.bind(this));
		}

		// opens the popup's content at the position specified via #setPosition
		oPopup.open();
		MessageToast._iOpenedPopups++;

		function handleMTClosed() {
			InstanceManager.removePopoverInstance(that._aPopups[iPos]);
			jQuery(that._aPopups[iPos].getContent()).remove();
			that._aPopups[iPos].detachClosed(handleMTClosed);
			that._aPopups[iPos].destroy();
			that._aPopups[iPos] = null;
			that._iOpenedPopups--;

			if (that._iOpenedPopups === 0) {
				that._aPopups = [];
				jQuery(window).off("resize." + CSSCLASS);
				jQuery(document).off(sPointerEvents);

				that._bBoundedEvents = false;
			}

			if (typeof mSettings.onClose === "function") {
				mSettings.onClose.call(that);
			}
		}

		// attach event handler fnFunction to the "closed" event
		oPopup.attachClosed(handleMTClosed);

		// close the message toast
		this._iCloseTimeoutId = setTimeout(oPopup["close"].bind(oPopup), mSettings.duration);

		function fnClearTimeout() {
			clearTimeout(that._iCloseTimeoutId);
			that._iCloseTimeoutId = null;

			function fnMouseLeave() {
				iMouseLeaveTimeoutId = setTimeout(oPopup["close"].bind(oPopup), mSettings.duration);
				oPopup.getContent().removeEventListener("mouseleave", fnMouseLeave);
			}

			oPopup.getContent().addEventListener("mouseleave", fnMouseLeave);
			clearTimeout(iMouseLeaveTimeoutId);
			iMouseLeaveTimeoutId = null;
		}

		oPopup.getContent().addEventListener("touchstart", fnClearTimeout);
		oPopup.getContent().addEventListener("mouseover", fnClearTimeout);

		// WP 8.1 fires mouseleave event on tap
		if (Device.system.desktop) {
			oPopup.getContent().addEventListener("mouseleave", function () {
				if (document.activeElement !== oPopup.getContent()) {
					this._iCloseTimeoutId = setTimeout(oPopup["close"].bind(oPopup), mSettings.duration);
				}
			});
		}
	};

	MessageToast.toString = function() {
		return "sap.m.MessageToast";
	};

	return MessageToast;
});<|MERGE_RESOLUTION|>--- conflicted
+++ resolved
@@ -15,7 +15,6 @@
 	'sap/ui/Device',
 	'sap/base/Log',
 	'sap/ui/thirdparty/jquery'
-<<<<<<< HEAD
 ], function(InstanceManager, DataType, AnimationMode, ControlBehavior, Popup, coreLibrary, Control, Element, UIArea, Device, Log, jQuery) {
 	"use strict";
 
@@ -42,8 +41,8 @@
 	 * sap.m.MessageToast.show("This message should appear in the message toast", {
 	 *     duration: 3000,                  // default
 	 *     width: "15em",                   // default
-	 *     my: "center bottom",             // default
-	 *     at: "center bottom",             // default
+	 *     my: "CenterBottom",             // default
+	 *     at: "CenterBottom",             // default
 	 *     of: window,                      // default
 	 *     offset: "0 0",                   // default
 	 *     collision: "fit fit",            // default
@@ -95,8 +94,8 @@
 	MessageToast._mSettings = {
 		duration: 3000,
 		width: "15em",
-		my: "center bottom",
-		at: "center bottom",
+		my: "CenterBottom",
+		at: "CenterBottom",
 		of: document.defaultView,
 		offset: "0 0",
 		collision: "fit fit",
@@ -154,147 +153,6 @@
 			Log.error('"iNumber" needs to be a finite positive nonzero integer on ' + MessageToast + "._isFiniteInteger");
 		}
 	};
-=======
-],
-	function(InstanceManager, DataType, AnimationMode, ControlBehavior, Popup, coreLibrary, Control, Element, UIArea, Device, Log, jQuery) {
-		"use strict";
-
-		var Dock = DataType.getType("sap.ui.core.Popup.Dock");
-
-		// shortcut for sap.ui.core.CSSSize
-		var CSSSize = coreLibrary.CSSSize;
-
-		/**
-		 * @class
-		 * A small, non-disruptive popup for messages.
-		 * <h3>Overview</h3>
-		 * A message toast is a small, non-disruptive popup for success or information messages that disappears automatically after a few seconds.
-		 * Toasts automatically disappear after a timeout unless the user moves the mouse over the toast or taps on it.
-		 * <h4>Notes:</h4>
-		 * <ul>
-		 * <li>If the configured message contains HTML code or script tags, those will be escaped.</li>
-		 * <li>Line breaks (\r\n, \n\r, \r, \n) will be visualized.</li>
-		 * <li>Only one message toast can be shown at a time in the same place.</li>
-		 * </ul>
-		 * <h4>Example:</h4>
-		 * Here is an example of a MessageToast with all default options:
-		 * <pre>
-		 * sap.m.MessageToast.show("This message should appear in the message toast", {
-		 *     duration: 3000,                  // default
-		 *     width: "15em",                   // default
-		 *     my: "CenterBottom",             // default
-		 *     at: "CenterBottom",             // default
-		 *     of: window,                      // default
-		 *     offset: "0 0",                   // default
-		 *     collision: "fit fit",            // default
-		 *     onClose: null,                   // default
-		 *     autoClose: true,                 // default
-		 *     animationTimingFunction: "ease", // default
-		 *     animationDuration: 1000,         // default
-		 *     closeOnBrowserNavigation: true   // default
-		 * });
-		 * </pre>
-		 * <h3>Usage</h3>
-		 * <h4>When to use:</h4>
-		 * <ul>
-		 * <li>You want to display a short success of information message.</li>
-		 * <li>You do not want to interrupt users while they are performing an action.</li>
-		 * <li>You want to confirm a successful action.</li>
-		 * </ul>
-		 * <h4>When not to use:</h4>
-		 * <ul>
-		 * <li>You want to display an error or warning message.</li>
-		 * <li>You want to interrupt users while they are performing an action.</li>
-		 * <li>You want to make sure that users read the message before they leave the page.</li>
-		 * <li>You want users to be able to copy some part of the message text. (In this case, show a success {@link sap.m.Dialog Message Dialog}.)</li>
-		 * </ul>
-		 * <h3>Responsive Behavior</h3>
-		 * The message toast has the same behavior on all devices. However, you can adjust the width of the control, for example, for use on a desktop device.
-		 *
-		 * @author SAP SE
-		 * @version ${version}
-		 *
-		 * @namespace
-		 * @public
-		 * @since 1.9.2
-		 * @alias sap.m.MessageToast
-		 * @see {@link fiori:https://experience.sap.com/fiori-design-web/message-toast/ Message Toast}
-		 */
-		var MessageToast = {};
-
-		/* =========================================================== */
-		/* Internal methods and properties                             */
-		/* =========================================================== */
-
-		var OFFSET = "0 -64",
-			CSSCLASS = "sapMMessageToast",
-			ENABLESELECTIONCLASS = "sapUiSelectable",
-			BELIZECONTRAST = "sapContrast",
-			BELIZECONTRASTPLUS = "sapContrastPlus";
-
-		MessageToast._mSettings = {
-			duration: 3000,
-			width: "15em",
-			my: "CenterBottom",
-			at: "CenterBottom",
-			of: document.defaultView,
-			offset: "0 0",
-			collision: "fit fit",
-			onClose: null,
-			animationTimingFunction: "ease",
-			animationDuration: 1000,
-			autoClose: true,
-			closeOnBrowserNavigation: true
-		};
-
-		MessageToast._aPopups = [];
-		MessageToast._iOpenedPopups = 0;
-		MessageToast._bBoundedEvents = false;
-		MessageToast._mOptions = {};
-		MessageToast._sMessage = "";
-
-		MessageToast._validateSettings = function(mSettings) {
-
-			// duration
-			MessageToast._isFiniteInteger(mSettings.duration);
-
-			// width
-			MessageToast._validateWidth(mSettings.width);
-
-			// my
-			MessageToast._validateDockPosition(mSettings.my);
-
-			// at
-			MessageToast._validateDockPosition(mSettings.at);
-
-			// of
-			MessageToast._validateOf(mSettings.of);
-
-			// offset
-			MessageToast._validateOffset(mSettings.offset);
-
-			// collision
-			MessageToast._validateCollision(mSettings.collision);
-
-			// onClose
-			MessageToast._validateOnClose(mSettings.onClose);
-
-			// autoClose
-			MessageToast._validateAutoClose(mSettings.autoClose);
-
-			// animationTimingFunction
-			MessageToast._validateAnimationTimingFunction(mSettings.animationTimingFunction);
-
-			// animationDuration
-			MessageToast._isFiniteInteger(mSettings.animationDuration);
-		};
-
-		MessageToast._isFiniteInteger = function(iNumber) {
-			if (typeof iNumber !== "number" || !isFinite(iNumber) || !(Math.floor(iNumber) === iNumber) || iNumber <= 0) {
-				Log.error('"iNumber" needs to be a finite positive nonzero integer on ' + MessageToast + "._isFiniteInteger");
-			}
-		};
->>>>>>> dd478f7c
 
 	MessageToast._validateWidth = function(sWidth) {
 		if (!CSSSize.isValid(sWidth)) {
