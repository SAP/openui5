--- conflicted
+++ resolved
@@ -125,11 +125,21 @@
 		// arrow right if there is a sub-menu
 		if (oLI._hasSubItems()) {
 			rm.renderControl(oLI._getIconArrowRight());
-		} else if (oLI._getItemSelectionMode() !== ItemSelectionMode.None && oLI.getProperty("selected")) {
-			rm.openStart("div", oLI.getId() + "-sel");
-			rm.class("sapMMenuLISel");
-			rm.openEnd();
-			rm.close("div");
+		} else if ((oLI._getItemSelectionMode() !== ItemSelectionMode.None && oLI.getProperty("selected")) || oLI._hasEndContent() ) {
+			if (oLI._getItemSelectionMode() !== ItemSelectionMode.None && oLI.getProperty("selected")) {
+				rm.openStart("div", oLI.getId() + "-sel");
+				rm.class("sapMMenuLISel");
+				rm.openEnd();
+				rm.close("div");
+			}
+
+			if (oLI?._getEndContent().length) {
+				rm.openStart("div", oLI.getId() + "-endContent");
+				rm.class("sapUiMnuEndContent");
+				rm.openEnd();
+				oLI._getEndContent().forEach((oEndContent) => rm.renderControl(oEndContent));
+				rm.close("div");
+			}
 		}
 
 	};
@@ -163,61 +173,5 @@
 	};
 
 
-<<<<<<< HEAD
 	return MenuListItemRenderer;
 });
-=======
-			// arrow right if there is a sub-menu
-			if (oLI._hasSubItems()) {
-				rm.renderControl(oLI._getIconArrowRight());
-			} else if ((oLI._getItemSelectionMode() !== ItemSelectionMode.None && oLI.getProperty("selected")) || oLI._hasEndContent() ) {
-				if (oLI._getItemSelectionMode() !== ItemSelectionMode.None && oLI.getProperty("selected")) {
-					rm.openStart("div", oLI.getId() + "-sel");
-					rm.class("sapMMenuLISel");
-					rm.openEnd();
-					rm.close("div");
-				}
-
-				if (oLI?._getEndContent().length) {
-					rm.openStart("div", oLI.getId() + "-endContent");
-					rm.class("sapUiMnuEndContent");
-					rm.openEnd();
-					oLI._getEndContent().forEach((oEndContent) => rm.renderControl(oEndContent));
-					rm.close("div");
-				}
-			}
-
-		};
-
-		MenuListItemRenderer.getAccessibilityState = function(oLI) {
-			var mAccessibilityState = ListItemBaseRenderer.getAccessibilityState(oLI),
-				sRole;
-
-			if (oLI._getItemSelectionMode() !== ItemSelectionMode.None && oLI.getProperty("selected")) {
-				mAccessibilityState.checked = true;
-				mAccessibilityState.selected = null;
-			}
-
-			switch (oLI._getItemSelectionMode()) {
-				case ItemSelectionMode.SingleSelect:
-					sRole = "menuitemradio";
-					break;
-				case ItemSelectionMode.MultiSelect:
-					sRole = "menuitemcheckbox";
-					break;
-				default:
-					sRole = "menuitem";
-			}
-
-			mAccessibilityState.role = sRole;
-
-			return mAccessibilityState;
-		};
-
-		MenuListItemRenderer.getAriaRole = function(oLI) {
-		};
-
-
-		return MenuListItemRenderer;
-	}, /* bExport= */ true);
->>>>>>> 05b15234
