--- conflicted
+++ resolved
@@ -86,7 +86,6 @@
 
 		rm.openStart("span", sId + "-staticSearchIcon");
 		rm.attr("aria-hidden", true);
-		rm.class('sapMSFSSI'); // static search icon (needed for the Search Field in the Tool Header)
 		rm.openEnd().close("span");
 
 		rm.voidStart('input', sId + "-I")
@@ -99,15 +98,9 @@
 			rm.attr("aria-haspopup", HasPopup.ListBox.toLowerCase());
 		}
 
-<<<<<<< HEAD
 		if (Device.browser.safari) {
 			rm.attr("autocorrect", "off");
 		}
-=======
-			rm.openStart("span", sId + "-staticSearchIcon");
-			rm.attr("aria-hidden", true);
-			rm.openEnd().close("span");
->>>>>>> 9dc5f500
 
 		if (oSF.getEnableSuggestions() && Device.system.phone) {
 			// Always open a dialog on a phone if suggestions are on.
