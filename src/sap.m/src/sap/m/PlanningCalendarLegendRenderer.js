/*!
 * ${copyright}
 */

sap.ui.define(['sap/ui/unified/CalendarLegendRenderer', 'sap/ui/core/Renderer'], function(CalendarLegendRenderer, Renderer) {
	"use strict";


	/**
	 * <code>PlanningCalendarLegend</code> renderer.
	 * @namespace
	 */
	var PlanningCalendarLegendRenderer = Renderer.extend(CalendarLegendRenderer);
	PlanningCalendarLegendRenderer.apiVersion = 2;

	/**
	 * Renders a header for the <code>items</code> list.
	 * @param {sap.ui.core.RenderManager} oRm the RenderManager that can be used for writing to the render output buffer
	 * @param {sap.ui.unified.CalendarLegend} oLeg an object representation of the legend that should be rendered
	 * @override
	 */
	PlanningCalendarLegendRenderer.renderItemsHeader = function(oRm, oLeg) {
		var sItemsHeader = oLeg._getItemsHeader();

		if (sItemsHeader && (oLeg.getItems().length || oLeg.getStandardItems().length)) {
			this._renderItemsHeader(oRm, sItemsHeader);
		}
	};

<<<<<<< HEAD
	/**
	 * Renders a header for the <code>appointmentItems</code> list.
	 * @param {sap.ui.core.RenderManager} oRm the RenderManager that can be used for writing to the render output buffer
	 * @param {sap.ui.unified.CalendarLegend} oLeg an object representation of the legend that should be rendered
	 */
	PlanningCalendarLegendRenderer.renderAppointmentsItemsHeader = function(oRm, oLeg) {
		var sAppointmentItemsHeader = oLeg._getAppointmentItemsHeader();
		if (sAppointmentItemsHeader && oLeg.getAppointmentItems().length) {
			this._renderItemsHeader(oRm, sAppointmentItemsHeader);
		} else if (oLeg.getAppointmentItems().length && (oLeg.getItems().length || oLeg.getStandardItems().length)) {
			//the upper list has items, and the lower list too, but the second header is an empty string
			//and we still need a delimiter
=======
		/**
		 * Renders a header for the <code>appointmentItems</code> list.
		 * @param {sap.ui.core.RenderManager} oRm the RenderManager that can be used for writing to the render output buffer
		 * @param {sap.ui.unified.CalendarLegend} oLeg an object representation of the legend that should be rendered
		 */
		PlanningCalendarLegendRenderer.renderAppointmentsItemsHeader = function(oRm, oLeg) {
			var sAppointmentItemsHeader = oLeg._getAppointmentItemsHeader();
			if (sAppointmentItemsHeader && oLeg.getAppointmentItems().length) {
				this._renderItemsHeader(oRm, sAppointmentItemsHeader);
			} else if (oLeg.getAppointmentItems().length && (oLeg.getItems().length || oLeg.getStandardItems().length)) {
				//the upper list has items, and the lower list too, but the second header is an empty string
				//and we still need a delimiter
				oRm.voidStart("hr");
				oRm.attr("role", "listitem");
				oRm.voidEnd();
			}
		};

		/**
		 * Renders the <code>items</code> list header.
		 * @param {sap.ui.core.RenderManager} oRm the RenderManager that can be used for writing to the render output buffer
		 * @param {string} sHeaderText Item's header text
		 * @private
		 */
		PlanningCalendarLegendRenderer._renderItemsHeader = function(oRm, sHeaderText) {
			oRm.openStart("div");
			oRm.class("sapMPlanCalLegendHeader");
			oRm.attr("role", "listitem");
			oRm.attr("aria-level", "3");
			oRm.openEnd();
			oRm.text(sHeaderText);
			oRm.close("div");

>>>>>>> 743174ab
			oRm.voidStart("hr");
			oRm.attr("role", "listitem");
			oRm.voidEnd();
		}
	};

	/**
	 * Renders the <code>items</code> list header.
	 * @param {sap.ui.core.RenderManager} oRm the RenderManager that can be used for writing to the render output buffer
	 * @param {string} sHeaderText Item's header text
	 * @private
	 */
	PlanningCalendarLegendRenderer._renderItemsHeader = function(oRm, sHeaderText) {
		oRm.openStart("div");
		oRm.class("sapMPlanCalLegendHeader");
		oRm.attr("role", "heading");
		oRm.attr("aria-level", "3");
		oRm.openEnd();
		oRm.text(sHeaderText);
		oRm.close("div");
		oRm.voidStart("hr");
		oRm.voidEnd();
	};

	/**
	 * Renders additional content after the <code>items</code> list - a second list for the <code>appointmentItems</code> with a header.
	 * @param {sap.ui.core.RenderManager} oRm the RenderManager that can be used for writing to the render output buffer
	 * @param {sap.ui.unified.CalendarLegend} oLeg an object representation of the legend that should be rendered
	 * @override
	 */
	PlanningCalendarLegendRenderer.renderAdditionalContent = function(oRm, oLeg) {
		var aAppointmentItems = oLeg.getAppointmentItems(),
			i,
			sColumnWidth,
			sTypeClass,
			aColorClasses = ["sapUiUnifiedLegendSquareColor", "sapMPlanCalLegendAppCircle"];

		this.renderAppointmentsItemsHeader(oRm, oLeg);

		oRm.openStart("div");
		oRm.class("sapUiUnifiedLegendItems");
		sColumnWidth = oLeg.getColumnWidth();
		oRm.style("column-width", sColumnWidth);
		oRm.style("-moz-column-width", sColumnWidth);
		oRm.style("-webkit-column-width", sColumnWidth);
		oRm.openEnd();

		// rendering special day and colors
		for (i = 0; i < aAppointmentItems.length; i++) {
			sTypeClass = "sapUiCalLegDayType" + oLeg._getItemType(aAppointmentItems[i], aAppointmentItems).slice(4);
			this.renderLegendItem(oRm, sTypeClass, aAppointmentItems[i], aColorClasses, i + 1 ,aAppointmentItems.length);
		}

		oRm.close("div");
	};

	return PlanningCalendarLegendRenderer;

});<|MERGE_RESOLUTION|>--- conflicted
+++ resolved
@@ -27,7 +27,6 @@
 		}
 	};
 
-<<<<<<< HEAD
 	/**
 	 * Renders a header for the <code>appointmentItems</code> list.
 	 * @param {sap.ui.core.RenderManager} oRm the RenderManager that can be used for writing to the render output buffer
@@ -40,41 +39,6 @@
 		} else if (oLeg.getAppointmentItems().length && (oLeg.getItems().length || oLeg.getStandardItems().length)) {
 			//the upper list has items, and the lower list too, but the second header is an empty string
 			//and we still need a delimiter
-=======
-		/**
-		 * Renders a header for the <code>appointmentItems</code> list.
-		 * @param {sap.ui.core.RenderManager} oRm the RenderManager that can be used for writing to the render output buffer
-		 * @param {sap.ui.unified.CalendarLegend} oLeg an object representation of the legend that should be rendered
-		 */
-		PlanningCalendarLegendRenderer.renderAppointmentsItemsHeader = function(oRm, oLeg) {
-			var sAppointmentItemsHeader = oLeg._getAppointmentItemsHeader();
-			if (sAppointmentItemsHeader && oLeg.getAppointmentItems().length) {
-				this._renderItemsHeader(oRm, sAppointmentItemsHeader);
-			} else if (oLeg.getAppointmentItems().length && (oLeg.getItems().length || oLeg.getStandardItems().length)) {
-				//the upper list has items, and the lower list too, but the second header is an empty string
-				//and we still need a delimiter
-				oRm.voidStart("hr");
-				oRm.attr("role", "listitem");
-				oRm.voidEnd();
-			}
-		};
-
-		/**
-		 * Renders the <code>items</code> list header.
-		 * @param {sap.ui.core.RenderManager} oRm the RenderManager that can be used for writing to the render output buffer
-		 * @param {string} sHeaderText Item's header text
-		 * @private
-		 */
-		PlanningCalendarLegendRenderer._renderItemsHeader = function(oRm, sHeaderText) {
-			oRm.openStart("div");
-			oRm.class("sapMPlanCalLegendHeader");
-			oRm.attr("role", "listitem");
-			oRm.attr("aria-level", "3");
-			oRm.openEnd();
-			oRm.text(sHeaderText);
-			oRm.close("div");
-
->>>>>>> 743174ab
 			oRm.voidStart("hr");
 			oRm.attr("role", "listitem");
 			oRm.voidEnd();
@@ -90,12 +54,14 @@
 	PlanningCalendarLegendRenderer._renderItemsHeader = function(oRm, sHeaderText) {
 		oRm.openStart("div");
 		oRm.class("sapMPlanCalLegendHeader");
-		oRm.attr("role", "heading");
+		oRm.attr("role", "listitem");
 		oRm.attr("aria-level", "3");
 		oRm.openEnd();
 		oRm.text(sHeaderText);
 		oRm.close("div");
+
 		oRm.voidStart("hr");
+		oRm.attr("role", "listitem");
 		oRm.voidEnd();
 	};
 
