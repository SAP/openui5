--- conflicted
+++ resolved
@@ -422,13 +422,7 @@
 		return {
 			role: "progressbar",
 			type: oBundle.getText("ACC_CTR_TYPE_PROGRESS"),
-<<<<<<< HEAD
-			description: sDescription,
-			focusable: true,
-			enabled: true
-=======
 			description: sDescription
->>>>>>> 99349a99
 		};
 	};
 
