/*!
 * ${copyright}
 */

// Provides control sap.m.SplitApp.
sap.ui.define([
	'./SplitContainer',
	'./library',
	'./SplitAppRenderer',
	"sap/ui/util/Mobile",
	"sap/ui/thirdparty/jquery"
],
<<<<<<< HEAD
	function(SplitContainer, library, SplitAppRenderer, Mobile, jQuery) {
		"use strict";

		/**
		 * Constructor for a new SplitApp.
		 *
		 * @param {string} [sId] ID for the new control, generated automatically if no ID is given
		 * @param {object} [mSettings] Initial settings for the new control
		 *
		 * @class
		 * A container control that is used to display a master-detail view, suitable for mobile applications.
		 *
		 * <h3>Overview</h3>
		 * The control extends the functionalities of the {@link sap.m.SplitContainer}.
		 * It adds certain header tags to the HTML page which are considered useful for mobile applications
		 * and allows the configuration of the application's home icon via the <code>homeIcon</code> property.
		 *
		 * <h3>Usage</h3>
		 * SplitApp should take the full width of the page and be used as the root of the application, not as child of another container.
		 *
		 * @extends sap.m.SplitContainer
		 *
		 * @author SAP SE
		 * @version ${version}
		 *
		 * @constructor
		 * @public
		 * @alias sap.m.SplitApp
		 * @see {@link topic:eedfe79e4c19462eafe8780aeab16a3c Split App}
		 * @see {@link fiori:https://experience.sap.com/fiori-design-web/split-screen/ Split App}
		 */
		var SplitApp = SplitContainer.extend("sap.m.SplitApp", /** @lends sap.m.SplitApp.prototype */ {
			metadata : {

				library : "sap.m",
				properties : {

					/**
					 * Represents the icon to be displayed on the home screen of iOS devices after the user does "add to home screen".
					 * Note that only the first attempt to set the homeIcon is executed, subsequent settings are ignored.
					 * The icon must be in PNG format. The property can either store the URL of one single icon or an object holding icon URLs for the different required sizes.
					 * Note that if single icon is used for all devices, when scaled, its quality can regress.
					 * A desktop icon (used for bookmarks and overriding the favicon) can also be configured. This requires an object to be given and the "icon" property of this object then defines the desktop bookmark icon.
					 * The ICO format is supported by all browsers. ICO is also preferred for this desktop icon setting as the file can contain different images for different resolutions.
					 *
					 * One example is:
					 *
					 * app.setHomeIcon({
					 * 'phone':'phone-icon.png',
					 * 'phone@2':'phone-retina.png',
					 * 'tablet':'tablet-icon.png',
					 * 'tablet@2':'tablet-retina.png',
					 * 'icon':'desktop.ico'
					 * });
					 *
					 * The image size is 57/114 px for the phone and 72/144 px for the tablet.
					 * If an object is given but one of the sizes is not given, the largest given icon will be used for this size.
					 *
					 * On Android, these icons may or may not be used by the device. Chances can be improved by adding glare effect, rounded corners, setting the file name to end with "-precomposed.png", and setting the homeIconPrecomposed property to true.
					 */
					homeIcon : {type : "any", group : "Misc", defaultValue : null}
				},
				events : {},
				designtime: "sap/m/designtime/SplitApp.designtime"
=======
	function(SplitContainer, library, Device, SplitAppRenderer, Mobile, jQuery) {
	"use strict";

	/**
	 * Constructor for a new SplitApp.
	 *
	 * @param {string} [sId] ID for the new control, generated automatically if no ID is given
	 * @param {object} [mSettings] Initial settings for the new control
	 *
	 * @class
	 * A container control that is used to display a master-detail view, suitable for mobile applications.
	 *
	 * <h3>Overview</h3>
	 * The control extends the functionalities of the {@link sap.m.SplitContainer}.
	 * It adds certain header tags to the HTML page which are considered useful for mobile applications
	 * and allows the configuration of the application's home icon via the <code>homeIcon</code> property.
	 *
	 * <h3>Usage</h3>
	 * <ul>
	 *   <li>Use SplitApp as the root control of your application. It should not be nested inside or alongside other controls.</li>
	 *   <li>SplitApp requires its parent elements (including <code>body</code> and <code>html</code>) to have a height set to 100% for proper layout. If this is not set, <code>SplitApp</code> will attempt to set the height itself.</li>
	 *   <li>SplitApp requires 100% of the page width for proper layout.<li>
	 * </ul>
	 *
	 * @extends sap.m.SplitContainer
	 *
	 * @author SAP SE
	 * @version ${version}
	 *
	 * @constructor
	 * @public
	 * @alias sap.m.SplitApp
	 * @see {@link topic:eedfe79e4c19462eafe8780aeab16a3c Split App}
	 * @see {@link fiori:https://experience.sap.com/fiori-design-web/split-screen/ Split App}
	 */
	var SplitApp = SplitContainer.extend("sap.m.SplitApp", /** @lends sap.m.SplitApp.prototype */ {
		metadata : {

			library : "sap.m",
			properties : {

				/**
				 * Represents the icon to be displayed on the home screen of iOS devices after the user does "add to home screen".
				 * Note that only the first attempt to set the homeIcon is executed, subsequent settings are ignored.
				 * The icon must be in PNG format. The property can either store the URL of one single icon or an object holding icon URLs for the different required sizes.
				 * Note that if single icon is used for all devices, when scaled, its quality can regress.
				 * A desktop icon (used for bookmarks and overriding the favicon) can also be configured. This requires an object to be given and the "icon" property of this object then defines the desktop bookmark icon.
				 * The ICO format is supported by all browsers. ICO is also preferred for this desktop icon setting as the file can contain different images for different resolutions.
				 *
				 * One example is:
				 *
				 * app.setHomeIcon({
				 * 'phone':'phone-icon.png',
				 * 'phone@2':'phone-retina.png',
				 * 'tablet':'tablet-icon.png',
				 * 'tablet@2':'tablet-retina.png',
				 * 'icon':'desktop.ico'
				 * });
				 *
				 * The image size is 57/114 px for the phone and 72/144 px for the tablet.
				 * If an object is given but one of the sizes is not given, the largest given icon will be used for this size.
				 *
				 * On Android, these icons may or may not be used by the device. Chances can be improved by adding glare effect, rounded corners, setting the file name to end with "-precomposed.png", and setting the homeIconPrecomposed property to true.
				 */
				homeIcon : {type : "any", group : "Misc", defaultValue : null}
>>>>>>> 58472a3d
			},

			renderer: SplitAppRenderer
		});


		//**************************************************************
		//* START - Life Cycle Methods
		//**************************************************************/

		/**
		 * Initializes the control.
		 *
		 * @private
		 */
		SplitApp.prototype.init = function() {
			if (SplitContainer.prototype.init) {
				SplitContainer.prototype.init.apply(this, arguments);
			}
			this.addStyleClass("sapMSplitApp");
			Mobile.init({
				viewport: !this._debugZoomAndScroll,
				statusBar: "default",
				hideBrowser: true,
				preventScroll: !this._debugZoomAndScroll,
				rootId: this.getId()
			});
		};

		/**
		 * Overwrites the onBeforeRendering.
		 *
		 * @private
		 */
		SplitApp.prototype.onBeforeRendering = function() {
			if (SplitContainer.prototype.onBeforeRendering) {
				SplitContainer.prototype.onBeforeRendering.apply(this, arguments);
			}
			Mobile.init({
				homeIcon: this.getHomeIcon()
			});
		};

		/**
		 * Overwrites the onAfterRendering.
		 *
		 * @private
		 */
		SplitApp.prototype.onAfterRendering = function(){
			if (SplitContainer.prototype.onAfterRendering) {
				SplitContainer.prototype.onAfterRendering.apply(this, arguments);
			}

			var ref = this.getDomRef().parentNode;
			// set all parent elements to 100% height this *should* be done by the application in CSS, but people tend to forget it...
			while (ref && ref !== document.documentElement) {
				var $ref = jQuery(ref);
				if ($ref.attr("data-sap-ui-root-content")) { // Shell as parent does this already
					break;
				}
				if (!ref.style.height) {
					ref.style.height = "100%";
				}
				ref = ref.parentNode;
			}
		};

		return SplitApp;
	});<|MERGE_RESOLUTION|>--- conflicted
+++ resolved
@@ -10,7 +10,6 @@
 	"sap/ui/util/Mobile",
 	"sap/ui/thirdparty/jquery"
 ],
-<<<<<<< HEAD
 	function(SplitContainer, library, SplitAppRenderer, Mobile, jQuery) {
 		"use strict";
 
@@ -29,7 +28,11 @@
 		 * and allows the configuration of the application's home icon via the <code>homeIcon</code> property.
 		 *
 		 * <h3>Usage</h3>
-		 * SplitApp should take the full width of the page and be used as the root of the application, not as child of another container.
+		 * <ul>
+		 *   <li>Use SplitApp as the root control of your application. It should not be nested inside or alongside other controls.</li>
+		 *   <li>SplitApp requires its parent elements (including <code>body</code> and <code>html</code>) to have a height set to 100% for proper layout. If this is not set, <code>SplitApp</code> will attempt to set the height itself.</li>
+		 *   <li>SplitApp requires 100% of the page width for proper layout.<li>
+		 * </ul>
 		 *
 		 * @extends sap.m.SplitContainer
 		 *
@@ -75,73 +78,6 @@
 				},
 				events : {},
 				designtime: "sap/m/designtime/SplitApp.designtime"
-=======
-	function(SplitContainer, library, Device, SplitAppRenderer, Mobile, jQuery) {
-	"use strict";
-
-	/**
-	 * Constructor for a new SplitApp.
-	 *
-	 * @param {string} [sId] ID for the new control, generated automatically if no ID is given
-	 * @param {object} [mSettings] Initial settings for the new control
-	 *
-	 * @class
-	 * A container control that is used to display a master-detail view, suitable for mobile applications.
-	 *
-	 * <h3>Overview</h3>
-	 * The control extends the functionalities of the {@link sap.m.SplitContainer}.
-	 * It adds certain header tags to the HTML page which are considered useful for mobile applications
-	 * and allows the configuration of the application's home icon via the <code>homeIcon</code> property.
-	 *
-	 * <h3>Usage</h3>
-	 * <ul>
-	 *   <li>Use SplitApp as the root control of your application. It should not be nested inside or alongside other controls.</li>
-	 *   <li>SplitApp requires its parent elements (including <code>body</code> and <code>html</code>) to have a height set to 100% for proper layout. If this is not set, <code>SplitApp</code> will attempt to set the height itself.</li>
-	 *   <li>SplitApp requires 100% of the page width for proper layout.<li>
-	 * </ul>
-	 *
-	 * @extends sap.m.SplitContainer
-	 *
-	 * @author SAP SE
-	 * @version ${version}
-	 *
-	 * @constructor
-	 * @public
-	 * @alias sap.m.SplitApp
-	 * @see {@link topic:eedfe79e4c19462eafe8780aeab16a3c Split App}
-	 * @see {@link fiori:https://experience.sap.com/fiori-design-web/split-screen/ Split App}
-	 */
-	var SplitApp = SplitContainer.extend("sap.m.SplitApp", /** @lends sap.m.SplitApp.prototype */ {
-		metadata : {
-
-			library : "sap.m",
-			properties : {
-
-				/**
-				 * Represents the icon to be displayed on the home screen of iOS devices after the user does "add to home screen".
-				 * Note that only the first attempt to set the homeIcon is executed, subsequent settings are ignored.
-				 * The icon must be in PNG format. The property can either store the URL of one single icon or an object holding icon URLs for the different required sizes.
-				 * Note that if single icon is used for all devices, when scaled, its quality can regress.
-				 * A desktop icon (used for bookmarks and overriding the favicon) can also be configured. This requires an object to be given and the "icon" property of this object then defines the desktop bookmark icon.
-				 * The ICO format is supported by all browsers. ICO is also preferred for this desktop icon setting as the file can contain different images for different resolutions.
-				 *
-				 * One example is:
-				 *
-				 * app.setHomeIcon({
-				 * 'phone':'phone-icon.png',
-				 * 'phone@2':'phone-retina.png',
-				 * 'tablet':'tablet-icon.png',
-				 * 'tablet@2':'tablet-retina.png',
-				 * 'icon':'desktop.ico'
-				 * });
-				 *
-				 * The image size is 57/114 px for the phone and 72/144 px for the tablet.
-				 * If an object is given but one of the sizes is not given, the largest given icon will be used for this size.
-				 *
-				 * On Android, these icons may or may not be used by the device. Chances can be improved by adding glare effect, rounded corners, setting the file name to end with "-precomposed.png", and setting the homeIconPrecomposed property to true.
-				 */
-				homeIcon : {type : "any", group : "Misc", defaultValue : null}
->>>>>>> 58472a3d
 			},
 
 			renderer: SplitAppRenderer
