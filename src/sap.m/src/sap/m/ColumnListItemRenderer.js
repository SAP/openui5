/*!
 * ${copyright}
 */

sap.ui.define([
	"sap/ui/core/ControlBehavior",
	"sap/ui/core/Lib",
	"sap/ui/core/Renderer",
	"sap/ui/core/library",
	"sap/ui/Device",
	"sap/base/Log",
	"./library",
	"./ListItemBaseRenderer"
], function(ControlBehavior, Library, Renderer, coreLibrary, Device, Log, library, ListItemBaseRenderer) {
"use strict";

// shortcut for sap.m.PopinDisplay
var PopinDisplay = library.PopinDisplay;

// shortcut for sap.ui.core.VerticalAlign
var VerticalAlign = coreLibrary.VerticalAlign;

/**
 * ColumnListItem renderer.
 * @namespace
 */
var ColumnListItemRenderer = Renderer.extend(ListItemBaseRenderer);
ColumnListItemRenderer.apiVersion = 2;

/**
 * Renders the HTML for the given control, using the provided
 * {@link sap.ui.core.RenderManager}.
 *
 * @param {sap.ui.core.RenderManager} rm
 *            RenderManager that can be used to render the control's DOM
 * @param {sap.m.ColumnListItem} oLI
 *            The item to be rendered
 */
ColumnListItemRenderer.render = function(rm, oLI) {
	var oTable = oLI.getTable();
	if (!oTable) {
		return;
	}

	ListItemBaseRenderer.render.apply(this, arguments);

	if (oLI.getVisible() && oTable.hasPopin()) {
		this.renderPopin(rm, oLI, oTable);
	}
};

ColumnListItemRenderer.makeFocusable = function(rm) {
	if (Device.system.desktop) {
		rm.attr("tabindex", "-1");
		rm.class("sapMTblCellFocusable");
	}
};

ColumnListItemRenderer.openStartGridCell = function(rm, oLI, sTag, sId, sClass) {
	rm.openStart(sTag, sId);
	rm.class(sClass);
	rm.attr("role", "gridcell");
	rm.attr("aria-colindex", oLI.aAriaOwns.push(sId));
	this.makeFocusable(rm);
	if (oLI.isSelectable()) {
		rm.attr("aria-selected", oLI.getSelected());
	}
	return rm;
};

// render type highlight always within a cell
ColumnListItemRenderer.renderHighlight = function(rm, oLI) {
	rm.openStart("td");
	rm.class("sapMListTblHighlightCell");
	rm.attr("role", "presentation");
	rm.openEnd();

	// let the list item base render the highlight
	ListItemBaseRenderer.renderHighlight.apply(this, arguments);

	rm.close("td");
};

ColumnListItemRenderer.renderNavigated = function(rm, oLI) {
	rm.openStart("td");
	rm.class("sapMListTblNavigatedCell");
	rm.attr("role", "presentation");
	rm.openEnd();

	// let the list item base render the navigated state
	ListItemBaseRenderer.renderNavigated.apply(this, arguments);

	rm.close("td");
};

// render type content always within a cell
ColumnListItemRenderer.renderType = function(rm, oLI) {
	var oTable = oLI.getTable();
	if (!oTable || !oTable.doItemsNeedTypeColumn()) {
		return;
	}

	this.openStartGridCell(rm, oLI, "td", oLI.getId() + "-TypeCell", "sapMListTblNavCol").openEnd();

	// let the list item base render the type
	ListItemBaseRenderer.renderType.apply(this, arguments);

	rm.close("td");
};

// wrap mode content with a cell
ColumnListItemRenderer.renderModeContent = function(rm, oLI) {
	this.openStartGridCell(rm, oLI, "td", oLI.getId() + "-ModeCell", "sapMListTblSelCol").openEnd();

	// let the list item base render the mode control
	ListItemBaseRenderer.renderModeContent.apply(this, arguments);

	rm.close("td");
};

// ColumnListItem does not respect counter property of the LIB
ColumnListItemRenderer.renderCounter = function(rm, oLI) {
};

// Returns aria accessibility role
ColumnListItemRenderer.getAriaRole = function(oLI) {
	return "row";
};

ColumnListItemRenderer.getAccessbilityPosition = function(oLI) {
	var oTable = oLI.getTable();
	if (oTable) {
		var iRowIndex = oTable.getVisibleItems().indexOf(oLI) + oTable.hasHeaderRow() + 1;
		return {
			rowindex: iRowIndex
		};
	}
};

ColumnListItemRenderer.renderLIAttributes = function(rm, oLI) {
	rm.class("sapMListTblRow");
	var vAlign = oLI.getVAlign();
	if (vAlign != VerticalAlign.Inherit) {
		rm.class("sapMListTblRow" + vAlign);
	}

	var oTable = oLI.getTable();
	if (oTable) {
		if (oTable.getAlternateRowColors()) {
			rm.class("sapMListTblRowAlternate");
		}
	}
};

/**
 * Overwriting hook method of ListItemBase
 *
 * @public
 *
 * @param {sap.ui.core.RenderManager} rm RenderManager
 * @param {sap.m.ListItemBase} oLI List item
 */
ColumnListItemRenderer.renderLIContentWrapper = function(rm, oLI) {
	var oTable = oLI.getTable();
	if (!oTable) {
		return;
	}

	var aColumns = oTable.getColumns(true),
		aCells = oLI.getCells();

	// remove cloned headers
	oLI._destroyClonedHeaders();

<<<<<<< HEAD
	aColumns.forEach(function(oColumn, iColumnIndex) {
		if (!oColumn.getVisible() || oColumn.isHidden()) {
			return;
=======
		rm.close("td");
	};

	// wrap actions with a cell
	ColumnListItemRenderer.renderActions = function(rm, oLI) {
		this.openStartGridCell(rm, oLI, "td", oLI.getId() + "-Actions", "sapMListTblActionsCol").openEnd();

		// let the list item base render the actions
		ListItemBaseRenderer.renderActions.apply(this, arguments);

		rm.close("td");
	};

	// ColumnListItem does not respect counter property of the LIB
	ColumnListItemRenderer.renderCounter = function(rm, oLI) {
	};

	// Returns aria accessibility role
	ColumnListItemRenderer.getAriaRole = function(oLI) {
		return "row";
	};

	ColumnListItemRenderer.getAccessbilityPosition = function(oLI) {
		var oTable = oLI.getTable();
		if (oTable) {
			var iRowIndex = oTable.getVisibleItems().indexOf(oLI) + oTable.hasHeaderRow() + 1;
			return {
				rowindex: iRowIndex
			};
>>>>>>> 5dd853cb
		}

		var aStyleClass = oColumn.getStyleClass().split(" ").filter(Boolean),
			sCellId = oLI.getId() + "-cell" + iColumnIndex,
			oCell = aCells[oColumn.getInitialOrder()],
			vAlign = oColumn.getVAlign(),
			bRenderCell = true;

		this.openStartGridCell(rm, oLI, "td", sCellId, "sapMListTblCell");
		rm.attr("data-sap-ui-column", oColumn.getId());
		rm.style("text-align", oColumn.getCssAlign());
		aStyleClass.forEach(function(sClassName) {
			rm.class(sClassName);
		});
		if (vAlign != VerticalAlign.Inherit) {
			rm.style("vertical-align", vAlign.toLowerCase());
		}

		// merge duplicate cells
		if (oCell && !oTable.hasPopin() && oColumn.getMergeDuplicates()) {
			var sFuncWithParam = oColumn.getMergeFunctionName(),
				aFuncWithParam = sFuncWithParam.split("#"),
				sFuncParam = aFuncWithParam[1],
				sFuncName = aFuncWithParam[0];

			if (typeof oCell[sFuncName] != "function") {
				Log.warning("mergeFunctionName property is defined on " + oColumn + " but this is not function of " + oCell);
			} else if (oTable._bRendering || !oCell.bOutput) {
				var vLastColumnValue = oColumn.getLastValue(),
					vCellValue = oCell[sFuncName](sFuncParam);

				if (vLastColumnValue === vCellValue) {
					// it is not necessary to render the cell content but screen readers need the content to announce it
					bRenderCell = ControlBehavior.isAccessibilityEnabled();
					oCell.addStyleClass("sapMListTblCellDupCnt");
					rm.class("sapMListTblCellDup");
				} else {
					oColumn.setLastValue(vCellValue);
				}
			} else if (oCell.hasStyleClass("sapMListTblCellDupCnt")) {
				rm.class("sapMListTblCellDup");
			}
		}

		rm.openEnd();

		if (oCell && bRenderCell) {
			this.applyAriaLabelledBy(oColumn.getHeader(), oCell);

			if (!oCell.getFieldHelpDisplay()) {
				oCell.setFieldHelpDisplay(oColumn);
			}

			rm.renderControl(oCell);
		}

		rm.close("td");
	}, this);
};

ColumnListItemRenderer.renderDummyCell = function(rm, oTable) {
	rm.openStart("td");
	rm.class("sapMListTblDummyCell");
	rm.attr("role", "presentation");
	rm.openEnd();
	rm.close("td");
};

ColumnListItemRenderer.applyAriaLabelledBy = function(oHeader, oCell) {
	if (!oHeader || !oHeader.getText || !oHeader.getVisible() || !oCell.getAriaLabelledBy) {
		return;
	}

	if (!oCell.getAriaLabelledBy().includes(oHeader.getId())) {
		oCell.addAriaLabelledBy(oHeader);
	}
};

/**
 * Renders pop-ins for Table Rows
 *
 * @private
 *
 * @param {sap.ui.core.RenderManager} rm RenderManager
 * @param {sap.m.ListItemBase} oLI List item
 * @param {sap.m.Table} oTable Table control
 */
ColumnListItemRenderer.renderPopin = function(rm, oLI, oTable) {
	// popin row
	rm.openStart("tr", oLI.getPopin());
	rm.class("sapMListTblSubRow");
	rm.attr("role", "none");
	rm.attr("tabindex", "-1");
	rm.attr("data-sap-ui-related", oLI.getId());
	rm.openEnd();

	this.renderHighlight(rm, oLI);

	// cell
	rm.openStart("td", oLI.getId() + "-subcell");
	rm.class("sapMListTblSubRowCell");
	rm.attr("role", "none");
	rm.attr("colspan", oTable.getColCount() - 2 /* Highlight and Navigated cells are always rendered in popin */);
	rm.openEnd();

	// container
	this.openStartGridCell(rm, oLI, "div", oLI.getId() + "-subcont", "sapMListTblSubCnt");
	rm.class("sapMListTblSubCnt" + oTable.getPopinLayout());
	rm.openEnd();

	var aCells = oLI.getCells(),
		aColumns = oTable.getColumns(true);

	aColumns.forEach(function(oColumn) {
		if (!oColumn.getVisible() || !oColumn.isPopin()) {
			return;
		}

		var oCell = aCells[oColumn.getInitialOrder()];
		var oHeader = oColumn.getHeader();
		if (!oHeader && !oCell) {
			return;
		}

		var aStyleClass = oColumn.getStyleClass().split(" ").filter(Boolean),
			sPopinDisplay = oColumn.getPopinDisplay(),
			oOriginalHeader = oHeader;

		/* row start */
		rm.openStart("div");
		rm.class("sapMListTblSubCntRow");
		if (sPopinDisplay == PopinDisplay.Inline) {
			rm.class("sapMListTblSubCntRowInline");
		}
		aStyleClass.forEach(function(sClassName) {
			rm.class(sClassName);
		});
		rm.openEnd();

		/* header cell */
		if (oHeader && sPopinDisplay != PopinDisplay.WithoutHeader) {
			rm.openStart("div").class("sapMListTblSubCntHdr").openEnd();
			if (oTable._aPopinHeaders.indexOf(oHeader) === -1) {
				oTable._aPopinHeaders.push(oOriginalHeader);
			}
			oHeader = oHeader.clone();
			oColumn.addDependent(oHeader);
			oLI._addClonedHeader(oHeader);
			rm.renderControl(oHeader);
			const oColumnAction = oColumn.getAggregation("_action");
			if (oColumnAction) {
				const oColumnActionClone = oColumnAction.clone();
				oColumn.addDependent(oColumnActionClone);
				oLI._addClonedHeader(oColumnActionClone);
				rm.renderControl(oColumnActionClone);
			}
			rm.openStart("span").class("sapMListTblSubCntSpr");
			rm.attr("data-popin-colon", Library.getResourceBundleFor("sap.m").getText("TABLE_POPIN_LABEL_COLON"));
			rm.openEnd().close("span");
			rm.close("div");
		}

		/* value cell */
		if (oCell) {
			rm.openStart("div");
			rm.class("sapMListTblSubCntVal");
			rm.class("sapMListTblSubCntVal" + sPopinDisplay);
			rm.openEnd();
			this.applyAriaLabelledBy(oOriginalHeader, oCell);

			if (oCell.getFieldHelpDisplay() === oColumn.getId()) {
				oCell.setFieldHelpDisplay(); // Display the field help on the cell itself, because the column is hidden (in popin)
			}

			rm.renderControl(oCell);
			rm.close("div");
		}

		/* row end */
		rm.close("div");
	}, this);

	// container
	rm.close("div");

	// cell
	rm.close("td");

	this.renderNavigated(rm, oLI);

	// popin row
	rm.close("tr");
};

/**
 * Overwriting hook method of ListItemBase.
 *
 * @param {sap.ui.core.RenderManager} rm RenderManager
 * @param {sap.m.ListItemBase} [oLI] List item
 */
ColumnListItemRenderer.addLegacyOutlineClass = function(rm, oLI) {
	var oTable = oLI.getTable();
	if (oTable) {
		if (oTable.hasPopin() || oTable.shouldRenderDummyColumn()) {
			rm.class("sapMTableRowCustomFocus");
		}
	}
};

ColumnListItemRenderer.renderContentLatter = function(rm, oLI) {
	var oTable = oLI.getTable();
	if (oTable && oTable.shouldRenderDummyColumn()) {
		if (!oTable.hasPopin()) {
			ListItemBaseRenderer.renderContentLatter.apply(this, arguments);
			ColumnListItemRenderer.renderDummyCell(rm, oTable);
		} else {
			ColumnListItemRenderer.renderDummyCell(rm, oTable);
			ListItemBaseRenderer.renderContentLatter.apply(this, arguments);
		}
	} else {
		ListItemBaseRenderer.renderContentLatter.apply(this, arguments);
	}
};

return ColumnListItemRenderer;

});<|MERGE_RESOLUTION|>--- conflicted
+++ resolved
@@ -118,6 +118,16 @@
 	rm.close("td");
 };
 
+// wrap actions with a cell
+ColumnListItemRenderer.renderActions = function(rm, oLI) {
+	this.openStartGridCell(rm, oLI, "td", oLI.getId() + "-Actions", "sapMListTblActionsCol").openEnd();
+
+	// let the list item base render the actions
+	ListItemBaseRenderer.renderActions.apply(this, arguments);
+
+	rm.close("td");
+};
+
 // ColumnListItem does not respect counter property of the LIB
 ColumnListItemRenderer.renderCounter = function(rm, oLI) {
 };
@@ -172,41 +182,9 @@
 	// remove cloned headers
 	oLI._destroyClonedHeaders();
 
-<<<<<<< HEAD
 	aColumns.forEach(function(oColumn, iColumnIndex) {
 		if (!oColumn.getVisible() || oColumn.isHidden()) {
 			return;
-=======
-		rm.close("td");
-	};
-
-	// wrap actions with a cell
-	ColumnListItemRenderer.renderActions = function(rm, oLI) {
-		this.openStartGridCell(rm, oLI, "td", oLI.getId() + "-Actions", "sapMListTblActionsCol").openEnd();
-
-		// let the list item base render the actions
-		ListItemBaseRenderer.renderActions.apply(this, arguments);
-
-		rm.close("td");
-	};
-
-	// ColumnListItem does not respect counter property of the LIB
-	ColumnListItemRenderer.renderCounter = function(rm, oLI) {
-	};
-
-	// Returns aria accessibility role
-	ColumnListItemRenderer.getAriaRole = function(oLI) {
-		return "row";
-	};
-
-	ColumnListItemRenderer.getAccessbilityPosition = function(oLI) {
-		var oTable = oLI.getTable();
-		if (oTable) {
-			var iRowIndex = oTable.getVisibleItems().indexOf(oLI) + oTable.hasHeaderRow() + 1;
-			return {
-				rowindex: iRowIndex
-			};
->>>>>>> 5dd853cb
 		}
 
 		var aStyleClass = oColumn.getStyleClass().split(" ").filter(Boolean),
