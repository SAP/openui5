--- conflicted
+++ resolved
@@ -373,82 +373,7 @@
 
 			oRm.openEnd();
 
-<<<<<<< HEAD
 			oRm.text(oHoursFormat.format(oStartDate));
-=======
-			for (var i = 0; i < iColumns; i++) {
-				var oColumnCalDate = new CalendarDate(oStartDate.getFullYear(), oStartDate.getMonth(), oStartDate.getDate() + i),
-					oFormat = oControl._getDateFormatter(),
-					sDate = oFormat.format(oColumnCalDate.toLocalJSDate());
-
-				oRm.openStart("div");
-				oRm.attr("role", "row");
-				oRm.attr("data-sap-day", sDate);
-				oRm.class("sapMSinglePCColumn");
-
-				if (oControl._checkDateSelected(oColumnCalDate) && iColumns > 1) {
-					this.renderSelectedRowBorders(oRm, oControl, i, oColumnCalDate, iColumns, "Column");
-				}
-
-				if (oColumnCalDate.isSame(new CalendarDate())) {
-					oRm.class("sapMSinglePCColumnToday");
-				}
-
-				if (oControl._isNonWorkingDay(oColumnCalDate)) {
-					oRm.class("sapMSinglePCColumnWeekend");
-				}
-
-				oRm.openEnd();
-
-				this.renderDndPlaceholders(oRm, oControl, oControl._dndPlaceholdersMap[oColumnCalDate]);
-
-				this.renderRows(oRm, oControl, sDate, oColumnCalDate);
-				this.renderAppointments(oRm, oControl, oAppointmentsToRender[sDate], oColumnCalDate, i);
-				oRm.close("div"); // END .sapMSinglePCColumn
-			}
-
-			oRm.close("div"); // END .sapMSinglePCColumns
-		};
-
-		SinglePlanningCalendarGridRenderer.renderDndPlaceholders = function (oRm, oControl, aPlaceholders) {
-			oRm.openStart("div");
-			oRm.class("sapMSinglePCOverlay");
-			oRm.openEnd(); // span element
-			aPlaceholders.forEach(oRm.renderControl, oRm);
-			oRm.close("div");
-		};
-
-		SinglePlanningCalendarGridRenderer.renderRows = function (oRm, oControl, sDate, oColumnCalDate) {
-			const iStartHour = oControl._getVisibleStartHour();
-			const iEndHour = oControl._getVisibleEndHour();
-			const oFormat = oControl._getDateFormatter();
-			const oDate = oControl._parseDateStringAndHours(sDate, 0);
-			const aRecurrenceNonWorkingForDay = oControl._isNonWorkingDay(oColumnCalDate) ? [] : oControl.getNonWorkingPeriods().filter((oPeriod) => {
-				if (!oPeriod.isRecurring()) {
-					return oPeriod.hasNonWorkingAtDate(oDate);
-				}
-				const hasOccurrenceOnDate = RecurrenceUtils.hasOccurrenceOnDate.bind(oPeriod);
-				return hasOccurrenceOnDate(oDate);
-			}).sort((oCalendarItemA, oCalendarItemB) => {
-				return  oCalendarItemA.getStartDate().getMinutes() - oCalendarItemB.getStartDate().getMinutes() ||
-				oCalendarItemA.getEndDate().getMinutes() - oCalendarItemB.getEndDate().getMinutes();
-			});
-
-			for (let i = iStartHour; i <= iEndHour; i++) {
-				const oCellStartDate = oControl._parseDateStringAndHours(sDate, i);
-				const oCellEndDate = UI5Date.getInstance(oCellStartDate.getFullYear(), oCellStartDate.getMonth(), oCellStartDate.getDate(), oCellStartDate.getHours() + 1);
-
-				const aNonWorkingPartsForHour = aRecurrenceNonWorkingForDay.filter((oCalendarItem) => {
-					return oCalendarItem.hasNonWorkingAtHour(oCellStartDate);
-				});
-
-				oRm.openStart("div");
-				oRm.attr("role", "gridcell");
-				oRm.class("sapMSinglePCRow");
-				if (!oControl._isVisibleHour(i)) {
-					oRm.class("sapMSinglePCNonWorkingRow");
-				}
->>>>>>> ff92e951
 
 			if (oControl._hasAMPM()) {
 				oRm.openStart("span");
@@ -524,7 +449,7 @@
 		const oDate = oControl._parseDateStringAndHours(sDate, 0);
 		const aRecurrenceNonWorkingForDay = oControl._isNonWorkingDay(oColumnCalDate) ? [] : oControl.getNonWorkingPeriods().filter((oPeriod) => {
 			if (!oPeriod.isRecurring()) {
-				return oPeriod.getStartDate() >= oDate && oPeriod.getEndDate() <= oDate;
+				return oPeriod.hasNonWorkingAtDate(oDate);
 			}
 			const hasOccurrenceOnDate = RecurrenceUtils.hasOccurrenceOnDate.bind(oPeriod);
 			return hasOccurrenceOnDate(oDate);
