/*!
 * ${copyright}
 */

sap.ui.define([
	'sap/base/i18n/Localization',
	"sap/ui/core/Element",
	'sap/ui/unified/calendar/CalendarDate',
	'sap/ui/unified/calendar/CalendarUtils',
	'sap/ui/core/date/UniversalDate',
	'sap/ui/core/IconPool', // side effect: required when calling RenderManager#icon
	'sap/ui/core/InvisibleText',
	'./PlanningCalendarLegend',
	'sap/ui/unified/library',
	'sap/ui/unified/calendar/RecurrenceUtils',
	'sap/ui/core/date/UI5Date'
], function(
	Localization,
	Element,
	CalendarDate,
	CalendarUtils,
	UniversalDate,
	_IconPool,
	InvisibleText,
	PlanningCalendarLegend,
	unifiedLibrary,
	RecurrenceUtils,
	UI5Date
) {
	"use strict";

	var iVerticalPaddingBetweenAppointments = 0.125;
	var iAppointmentBottomPadding = 0.125;
	var iAppointmentTopPadding = 0.0625;

	// shortcut for sap.ui.unified.CalendarDayType
	var CalendarDayType = unifiedLibrary.CalendarDayType;

	/**
	 * SinglePlanningCalendarGrid renderer.
	 * @namespace
	 */
	var SinglePlanningCalendarGridRenderer = {
		apiVersion: 2
	};

	/**
	 * Renders the HTML for the given control, using the provided {@link sap.ui.core.RenderManager}.
	 *
	 * @param {sap.ui.core.RenderManager} oRm The RenderManager that can be used for writing to the render output buffer
	 * @param {sap.m.SinglePlanningCalendarGrid} oControl An object representation of the control that should be rendered
	 */
	SinglePlanningCalendarGridRenderer.render = function (oRm, oControl) {
		oRm.openStart("div", oControl);
		oRm.class("sapMSinglePCGrid");
		oRm.openEnd();
		oRm.renderControl(oControl.getAggregation("_columnHeaders"));
		this.renderBlockersContainer(oRm, oControl);
		oRm.openStart("div");
		oRm.class("sapMSinglePCGridContent");
		oRm.openEnd();
		this.renderRowHeaders(oRm, oControl);
		this.renderNowMarker(oRm, oControl);
		this.renderColumns(oRm, oControl);
		oRm.close("div"); // END .sapMSinglePCGridContent
		oRm.close("div"); // END .sapMSinglePCGrid
	};

	SinglePlanningCalendarGridRenderer.renderBlockersContainer = function (oRm, oControl) {
		var iColumns = oControl._getColumns(),
			iMaxLevel = oControl._getBlockersToRender().iMaxlevel,
			oStartDate = oControl.getStartDate(),
			// hackie thing to calculate the container width. When we have more than 1 line of blockers - we must add 0.1875rem in order to render the blockers visually in the container.
			iContainerHeight = (iMaxLevel + 1) * oControl._getBlockerRowHeight() + 0.1875,
			oFormat = oControl._getDateFormatter(),
			aSpecialDates = oControl._getSpecialDates(),
			oCalendarDate = CalendarDate.fromLocalJSDate(oStartDate),
			aDayTypes = oControl._getColumnHeaders()._getDateTypes(oCalendarDate),
			oType,
			sLegendItemType;

		oRm.openStart("div");
		oRm.attr("role", "grid");
		oRm.class("sapMSinglePCBlockersRow");
		oRm.openEnd();

		oRm.openStart("div");
		oRm.attr("role", "row");
		oRm.class("sapMSinglePCBlockersColumns");

		//day view
		if (aSpecialDates && oControl._getColumns() === 1) {
			if (aDayTypes && aDayTypes[0]) {
				oType = aDayTypes[0];
				oRm.class("sapUiCalItem" + oType.type);
				sLegendItemType = PlanningCalendarLegend.findLegendItemForItem(Element.getElementById(oControl._sLegendId), oType);
			}

			oRm.class("sapMSpecialDaysInDayView");
		}

		oRm.style("height", iContainerHeight + "rem");
		oRm.openEnd();

		this.renderDndPlaceholders(oRm, oControl, oControl.getAggregation("_blockersPlaceholders"));

		for (var i = 0; i < iColumns; i++) {
			var oColumnCalDate = new CalendarDate(oStartDate.getFullYear(), oStartDate.getMonth(), oStartDate.getDate() + i);

			oRm.openStart("div");
			oRm.attr("role", "gridcell");
			oRm.attr("data-sap-start-date", oFormat.format(oColumnCalDate.toLocalJSDate()));
			oRm.attr("data-sap-end-date", oFormat.format(oColumnCalDate.toLocalJSDate()));
			oRm.attr("aria-labelledby", InvisibleText.getStaticId("sap.m", "SPC_BLOCKERS") +
			" " + "fullDay-" + oFormat.format(oColumnCalDate.toLocalJSDate()) + "-Descr");
			oRm.class("sapMSinglePCBlockersColumn");
			oRm.attr("tabindex", -1);

			if (oControl._checkDateSelected(oColumnCalDate) && iColumns > 1) {
				this.renderSelectedRowBorders(oRm, oControl, i, oColumnCalDate, iColumns, "Blocker");
			}
			if (oColumnCalDate.isSame(new CalendarDate())) {
				oRm.class("sapMSinglePCBlockersColumnToday");
			}

			if (CalendarUtils._isWeekend(oColumnCalDate, oControl._getCoreLocaleData())) {
				oRm.class("sapMSinglePCBlockersColumnWeekend");
			}

			oRm.openEnd();

			oRm.openStart("span", "fullDay-" + oFormat.format(oColumnCalDate.toLocalJSDate()) + "-Descr");
			oRm.class("sapUiInvisibleText");
			oRm.openEnd();
			oRm.text(oControl._getCellStartEndInfo(oColumnCalDate.toLocalJSDate()));
			//acc for day view + special dates + legend
			if (oControl._sLegendId && sLegendItemType) {
				oRm.text(sLegendItemType);
			}
			if (oControl._doesContainBlockers(oColumnCalDate)) {
				oRm.text(oControl._getCellDescription());
			}
			oRm.close("span");

			oRm.close("div"); // END .sapMSinglePCColumn
		}
		this.renderBlockers(oRm, oControl);
		oRm.close("div"); // END .sapMSinglePCColumns
		oRm.close("div"); // END .sapMSinglePCGridBlockers
	};

	SinglePlanningCalendarGridRenderer.renderSelectedRowBorders = function (oRm, oControl, i, oColumnCalDate, iColumns, suffix) {
		var oPrevClumnCalDate = new CalendarDate(oColumnCalDate.toLocalJSDate().getFullYear(), oColumnCalDate.toLocalJSDate().getMonth(), oColumnCalDate.toLocalJSDate().getDate() - 1);
		var oNextClumnCalDate = new CalendarDate(oColumnCalDate.toLocalJSDate().getFullYear(), oColumnCalDate.toLocalJSDate().getMonth(), oColumnCalDate.toLocalJSDate().getDate() + 1);
		oRm.class("sapUiCalColumnSelected");

		if (i == 0 && oControl._checkDateSelected(oNextClumnCalDate)) {
			oRm.class("sapUiCalColumnSelectedStart" + suffix);
		} else if (i == 0 && !oControl._checkDateSelected(oNextClumnCalDate)) {
			oRm.class("sapUiCalColumnSingleSelect" + suffix);
		} else if (i === iColumns - 1 && oControl._checkDateSelected(oPrevClumnCalDate)) {
			oRm.class("sapUiCalColumnSelectedEnd" + suffix);
		} else if (i === iColumns - 1 && !oControl._checkDateSelected(oPrevClumnCalDate)) {
			oRm.class("sapUiCalColumnSingleSelect" + suffix);
		} else if (oControl._checkDateSelected(oPrevClumnCalDate) && oControl._checkDateSelected(oNextClumnCalDate)){
			oRm.class("sapUiCalColumnSelectedBetween" + suffix);
		} else if (oControl._checkDateSelected(oPrevClumnCalDate)) {
			oRm.class("sapUiCalColumnSelectedEnd" + suffix);
		} else if (oControl._checkDateSelected(oNextClumnCalDate)) {
			oRm.class("sapUiCalColumnSelectedStart" + suffix);
		} else {
			oRm.class("sapUiCalColumnSingleSelect" + suffix);
		}
	};

	SinglePlanningCalendarGridRenderer.renderBlockers = function (oRm, oControl) {
		var that = this,
			oBlockersList = oControl._getBlockersToRender().oBlockersList;

		oRm.openStart("div");
		oRm.attr("role", "gridcell");
		oRm.openEnd();

		oRm.openStart("div");
		oRm.attr("role", "list");
		oRm.attr("aria-labelledby", InvisibleText.getStaticId("sap.m", "SPC_BLOCKERS"));
		oRm.class("sapMSinglePCBlockers");
		oRm.class("sapUiCalendarRowVisFilled"); // TODO: when refactor the CSS of appointments maybe we won't need this class

		oRm.openEnd();
		oBlockersList.getIterator().forEach(function (oBlocker) {
			that.renderBlockerAppointment(oRm, oControl, oBlocker);
		});
		oRm.close("div"); // END .sapMSinglePCBlockers

		oRm.close("div");
	};

	SinglePlanningCalendarGridRenderer.renderBlockerAppointment = function(oRm, oControl, oBlockerNode) {
		var oGridCalStart = CalendarDate.fromLocalJSDate(oControl.getStartDate()),
			oBlocker = oBlockerNode.getData(),
			oBlockerCalStart = CalendarDate.fromLocalJSDate(oBlocker.getStartDate()),
			oBlockerCalEnd = CalendarDate.fromLocalJSDate(oBlocker.getEndDate()),
			iStartDayDiff = CalendarUtils._daysBetween(oBlockerCalStart, oGridCalStart),
			iEndDayDiff = CalendarUtils._daysBetween(oBlockerCalEnd, oGridCalStart),
			iColumns = oControl._getColumns(),
			iRowHeight = oControl._getBlockerRowHeight(),
			iBlockerLevel = oBlockerNode.level,
			iBlockerWidth = oBlockerNode.width,
			sTooltip = oBlocker.getTooltip_AsString(),
			sType = oBlocker.getType(),
			sColor = oBlocker.getColor(),
			sTitle = oBlocker.getTitle(),
			sText = oBlocker.getText(),
			sIcon = oBlocker.getIcon(),
			sId = oBlocker.getId(),
			mAccProps = {
				role: "listitem",
				labelledby: {
					value: InvisibleText.getStaticId("sap.ui.unified", "CALENDAR_ALL_DAY_PREFIX"),
					append: true
				},
				// Prevents aria-selected from being added on the Blocker appointment
				selected: null
			},
			aAriaLabels = oControl.getAriaLabelledBy(),
			iLeftPosition = iStartDayDiff * (100 / iColumns),
			iRightPosition = (iColumns - iEndDayDiff - 1) * (100 / iColumns),
			bIsRTL = Localization.getRTL(),
			aClasses;

		if (aAriaLabels.length > 0) {
			mAccProps["labelledby"].value = mAccProps["labelledby"].value + " " + aAriaLabels.join(" ");
		}

		if (sTitle) {
			mAccProps["labelledby"].value = mAccProps["labelledby"].value + " " + sId + "-Title";
		}

		// Put start/end information after the title
		mAccProps["labelledby"].value = mAccProps["labelledby"].value + " " + sId + "-Descr";

		if (sText) {
			mAccProps["labelledby"].value = mAccProps["labelledby"].value + " " + sId + "-Text";
		}

		if (oBlocker.getTentative()) {
			mAccProps["labelledby"].value = mAccProps["labelledby"].value + " " + InvisibleText.getStaticId("sap.ui.unified", "APPOINTMENT_TENTATIVE");
		}

		if (oBlocker.getSelected()) {
			mAccProps["describedby"] = {
				value: InvisibleText.getStaticId("sap.ui.unified", "APPOINTMENT_SELECTED"),
				append: true
			};
		}

		oRm.openStart("div", oBlocker);
		oRm.attr("data-sap-level", iBlockerLevel);
		oRm.attr("data-sap-width", iBlockerWidth);
		oRm.attr("tabindex", 0);

		if (sTooltip) {
			oRm.attr("title", sTooltip);
		}
		oRm.accessibilityState(oBlocker, mAccProps);
		oRm.class("sapMSinglePCAppointmentWrap");
		oRm.class("sapUiCalendarRowApps"); // TODO: when refactor the CSS of appointments maybe we won't need this class
		if (!sColor && sType !== CalendarDayType.None) {
			oRm.class("sapUiCalendarApp" + sType);
		}
		if (sColor) {
			if (Localization.getRTL()) {
				oRm.style("border-right-color", sColor);
			} else {
				oRm.style("border-left-color", sColor);
			}
		}

		oRm.style("top", iRowHeight * iBlockerLevel + 0.0625 + "rem"); // Adding 0.0625rem to render all of the blockers 0.0625rem below in order to have space on top of them.
		oRm.style(bIsRTL ? "right" : "left", Math.max(iLeftPosition, 0) + "%");
		oRm.style(bIsRTL ? "left" : "right", Math.max(iRightPosition, 0) + "%");
		oRm.openEnd();

		oRm.openStart("div");
		oRm.class("sapUiCalendarApp");

		if (oBlocker.getSelected()) {
			oRm.class("sapUiCalendarAppSel");
		}

		if (oBlocker.getTentative()) {
			oRm.class("sapUiCalendarAppTent");
		}

		if (sIcon) {
			oRm.class("sapUiCalendarAppWithIcon");
		}

		oRm.openEnd(); // div element

		// extra content DIV to make some styling possible
		oRm.openStart("div");
		oRm.class("sapUiCalendarAppCont");

		if (sColor && !oBlocker.getSelected()) {
			oRm.style("background-color", oBlocker._getCSSColorForBackground(sColor));
		}

		oRm.openEnd(); // div element

		if (iLeftPosition < 0) {
			aClasses = ["sapUiCalendarAppArrowIconLeft", "sapUiCalendarAppArrowIcon"];
			oRm.icon("sap-icon://arrow-left", aClasses, { title: null, role: "img" });
		}

		if (sIcon) {
			aClasses = ["sapUiCalendarAppIcon"];
			var mAttributes = {};

			mAttributes["id"] = sId + "-Icon";
			mAttributes["title"] = null;
			mAttributes["role"] = "img";
			oRm.icon(sIcon, aClasses, mAttributes);
		}

		if (sTitle) {
			oRm.openStart("span", sId + "-Title");
			oRm.class("sapUiCalendarAppTitle");
			oRm.openEnd(); // span element
			oRm.text(sTitle, true);
			oRm.close("span");
		}

		if (iRightPosition < 0) {
			aClasses = ["sapUiCalendarAppArrowIconRight", "sapUiCalendarAppArrowIcon"];
			oRm.icon("sap-icon://arrow-right", aClasses, { title: null, role: "img" });
		}

		oRm.openStart("span", sId  + "-Descr");
		oRm.class("sapUiInvisibleText");
		oRm.openEnd(); // span element
		oRm.text(oControl._getAppointmentAnnouncementInfo(oBlocker));
		oRm.close("span");


		oRm.close("div");

		oRm.close("div");
		oRm.close("div");
	};

	SinglePlanningCalendarGridRenderer.renderRowHeaders = function (oRm, oControl) {
		var iStartHour = oControl._getVisibleStartHour(),
			iEndHour = oControl._getVisibleEndHour(),
			oStartDate = UI5Date.getInstance(),
			oHoursFormat = oControl._getHoursFormat(),
			oAMPMFormat = oControl._getAMPMFormat();

		oRm.openStart("div");
		oRm.class("sapMSinglePCRowHeaders");
		oRm.openEnd();

		for (var i = iStartHour; i <= iEndHour; i++) {
			oStartDate.setHours(i);
			oRm.openStart("span");
			oRm.class("sapMSinglePCRowHeader");
			oRm.class("sapMSinglePCRowHeader" + i);

			if (oControl._shouldHideRowHeader(i)) {
				oRm.class("sapMSinglePCRowHeaderHidden");
			}

			oRm.openEnd();

			oRm.text(oHoursFormat.format(oStartDate));

			if (oControl._hasAMPM()) {
				oRm.openStart("span");
				oRm.class("sapMSinglePCRowHeaderAMPM");
				oRm.openEnd();
				oRm.text(" " + oAMPMFormat.format(oStartDate));
				oRm.close("span");
			}

			oRm.close("span"); // END .sapMSinglePCRowHeader
		}

		oRm.close("div"); // END .sapMSinglePCRowHeaders
	};

	SinglePlanningCalendarGridRenderer.renderColumns = function (oRm, oControl) {
		var iColumns = oControl._getColumns(),
			oStartDate = oControl.getStartDate(),
			oAppointmentsToRender = oControl._getAppointmentsToRender();

		oRm.openStart("div");
		oRm.attr("role", "grid");
		oRm.attr("aria-labelledby", InvisibleText.getStaticId("sap.m", "SPC_APPOINTMENTS"));
		oRm.class("sapMSinglePCColumns");
		oRm.openEnd();

		for (var i = 0; i < iColumns; i++) {
			var oColumnCalDate = new CalendarDate(oStartDate.getFullYear(), oStartDate.getMonth(), oStartDate.getDate() + i),
				oFormat = oControl._getDateFormatter(),
				sDate = oFormat.format(oColumnCalDate.toLocalJSDate());

			oRm.openStart("div");
			oRm.attr("role", "row");
			oRm.attr("data-sap-day", sDate);
			oRm.class("sapMSinglePCColumn");

			if (oControl._checkDateSelected(oColumnCalDate) && iColumns > 1) {
				this.renderSelectedRowBorders(oRm, oControl, i, oColumnCalDate, iColumns, "Column");
			}

			if (oColumnCalDate.isSame(new CalendarDate())) {
				oRm.class("sapMSinglePCColumnToday");
			}

			if (oControl._isNonWorkingDay(oColumnCalDate)) {
				oRm.class("sapMSinglePCColumnWeekend");
			}

			oRm.openEnd();

			this.renderDndPlaceholders(oRm, oControl, oControl._dndPlaceholdersMap[oColumnCalDate]);

			this.renderRows(oRm, oControl, sDate, oColumnCalDate);
			this.renderAppointments(oRm, oControl, oAppointmentsToRender[sDate], oColumnCalDate, i);
			oRm.close("div"); // END .sapMSinglePCColumn
		}

		oRm.close("div"); // END .sapMSinglePCColumns
	};

	SinglePlanningCalendarGridRenderer.renderDndPlaceholders = function (oRm, oControl, aPlaceholders) {
		oRm.openStart("div");
		oRm.class("sapMSinglePCOverlay");
		oRm.openEnd(); // span element
		aPlaceholders.forEach(oRm.renderControl, oRm);
		oRm.close("div");
	};

	SinglePlanningCalendarGridRenderer.renderRows = function (oRm, oControl, sDate, oColumnCalDate) {
		const iStartHour = oControl._getVisibleStartHour();
		const iEndHour = oControl._getVisibleEndHour();
		const oFormat = oControl._getDateFormatter();
		const oDate = oControl._parseDateStringAndHours(sDate, 0);
		const aRecurrenceNonWorkingForDay = oControl._isNonWorkingDay(oColumnCalDate) ? [] : oControl.getNonWorkingPeriods().filter((oPeriod) => {
			if (!oPeriod.isRecurring()) {
				return oPeriod.hasNonWorkingAtDate(oDate);
			}
			const hasOccurrenceOnDate = RecurrenceUtils.hasOccurrenceOnDate.bind(oPeriod);
			return hasOccurrenceOnDate(oDate);
		}).sort((oCalendarItemA, oCalendarItemB) => {
			return  oCalendarItemA.getStartDate().getMinutes() - oCalendarItemB.getStartDate().getMinutes() ||
			oCalendarItemA.getEndDate().getMinutes() - oCalendarItemB.getEndDate().getMinutes();
		});

		for (let i = iStartHour; i <= iEndHour; i++) {
			const oCellStartDate = oControl._parseDateStringAndHours(sDate, i);
			const oCellEndDate = UI5Date.getInstance(oCellStartDate.getFullYear(), oCellStartDate.getMonth(), oCellStartDate.getDate(), oCellStartDate.getHours() + 1);

			const aNonWorkingPartsForHour = aRecurrenceNonWorkingForDay.filter((oCalendarItem) => {
				return oCalendarItem.hasNonWorkingAtHour(oCellStartDate);
			});

			oRm.openStart("div");
			oRm.attr("role", "gridcell");
			oRm.class("sapMSinglePCRow");
			if (!oControl._isVisibleHour(i)) {
				oRm.class("sapMSinglePCNonWorkingRow");
			}

			oRm.attr("data-sap-hour", i);
			oRm.attr("data-sap-start-date", oFormat.format(oCellStartDate));
			oRm.attr("data-sap-end-date", oFormat.format(oCellEndDate));
			oRm.attr("aria-labelledby", oFormat.format(oCellStartDate) + "-Descr");
			oRm.attr("tabindex", -1);
			oRm.openEnd();

			oRm.openStart("span", oFormat.format(oCellStartDate) + "-Descr");
			oRm.class("sapUiInvisibleText");
			oRm.openEnd();
			oRm.text(oControl._getCellStartEndInfo(oCellStartDate, oCellEndDate));

			if (oControl._doesContainAppointments(oCellStartDate, oCellEndDate)) {
				oRm.text(oControl._getCellDescription());
			}
			oRm.close("span");

			if (!aNonWorkingPartsForHour?.length) {
				oRm.close("div"); // END .sapMSinglePCRow
				continue;
			}

			RecurrenceUtils.getWorkingAndNonWorkingSegments(oCellStartDate, aNonWorkingPartsForHour).forEach((oHourParts) => {
				if (oHourParts.type === "working") {
					this.renderWorkingParts(oRm, oHourParts.duration);
				} else {
					this.renderNonWorkingParts(oRm, oHourParts.duration);
				}
			});

			oRm.close("div"); // END .sapMSinglePCRow
		}
	};

	SinglePlanningCalendarGridRenderer.renderAppointments = function (oRm, oControl, oAppointmentsByDate, oColumnDate, iColumn) {
		var that = this,
			iIndex = 0;

		if (oAppointmentsByDate) {
			oRm.openStart("div");
			oRm.attr("role", "gridcell");
			oRm.openEnd();

			oRm.openStart("div");
			oRm.attr("role", "list");
			oRm.class("sapMSinglePCAppointments");
			oRm.class("sapUiCalendarRowVisFilled"); // TODO: when refactor the CSS of appointments maybe we won't need this class

			oRm.openEnd();

			oAppointmentsByDate.oAppointmentsList.getIterator().forEach(function (oAppointmentNode) {
				var iMaxLevel = oAppointmentsByDate.iMaxLevel,
					iLevel = oAppointmentNode.level,
					iWidth = oAppointmentNode.width,
					oAppointment = oAppointmentNode.getData();

				that.renderAppointment(oRm, oControl, iMaxLevel, iLevel, iWidth, oAppointment, oColumnDate, iColumn, iIndex);
				iIndex++;
			});
			oRm.close("div");
			oRm.close("div");
		}
	};

	SinglePlanningCalendarGridRenderer.renderAppointment = function(oRm, oControl, iMaxLevel, iAppointmentLevel, iAppointmentWidth, oAppointment, oColumnDate, iColumn, iIndex) {
		var oGridCalStart = CalendarDate.fromLocalJSDate(oControl.getStartDate()),
			oGridCalEnd = new CalendarDate(oGridCalStart),
			iRowHeight = oControl._getRowHeight(),
			oColumnStartDateAndHour = new UniversalDate(oColumnDate.getYear(), oColumnDate.getMonth(), oColumnDate.getDate(), oControl._getVisibleStartHour()),
			oColumnEndDateAndHour = new UniversalDate(oColumnDate.getYear(), oColumnDate.getMonth(), oColumnDate.getDate(), oControl._getVisibleEndHour(), 59, 59),
			oAppStartDate = oAppointment.getStartDate(),
			oAppEndDate = oAppointment.getEndDate(),
			oAppCalStart = CalendarDate.fromLocalJSDate(oAppStartDate),
			oAppCalEnd = CalendarDate.fromLocalJSDate(oAppEndDate),
			sTooltip = oAppointment.getTooltip_AsString(),
			sType = oAppointment.getType(),
			sColor = oAppointment.getColor(),
			sTitle = oAppointment.getTitle(),
			sText = oAppointment.getText(),
			sIcon = oAppointment.getIcon(),
			sId = oAppointment.getId(),
			aCustomContent = oAppointment.getCustomContent(),
			bHasCustomContent = !!aCustomContent.length,
			sLineClamp = this._getLineClamp(oAppStartDate, oAppEndDate),
			mAccProps = {
				role: "listitem",
				labelledby: {
					value: InvisibleText.getStaticId("sap.ui.unified", "APPOINTMENT"),
					append: true
				},
				// Prevents aria-selected from being added on the appointment
				selected: null
			},
			aAriaLabels = oControl.getAriaLabelledBy(),
			bAppStartIsOutsideVisibleStartHour = oColumnStartDateAndHour.getTime() > oAppStartDate.getTime(),
			bAppEndIsOutsideVisibleEndHour = oColumnEndDateAndHour.getTime() < oAppEndDate.getTime(),
			iAppTop = bAppStartIsOutsideVisibleStartHour ? 0 : oControl._calculateTopPosition(oAppStartDate),
			iAppBottom = bAppEndIsOutsideVisibleEndHour ? 0 : oControl._calculateBottomPosition(oAppEndDate),
			iAppChunkWidth = 100 / (iMaxLevel + 1),
			bDraggable = oAppointment.getParent().getEnableAppointmentsDragAndDrop(),
			iScaleFactor = oControl.getProperty("scaleFactor"),
			iDivider = 2 * iScaleFactor,
			iStartDayDiff,
			iEndDayDiff,
			bArrowLeft,
			bArrowRight,
			aClasses;

		oGridCalEnd.setDate(oGridCalEnd.getDate() + oControl._getColumns() - 1);
		iStartDayDiff = CalendarUtils._daysBetween(oAppCalStart, oGridCalStart);
		iEndDayDiff = CalendarUtils._daysBetween(oGridCalEnd, oAppCalEnd);
		bArrowLeft = oColumnDate.isSame(oGridCalStart);
		bArrowRight = oColumnDate.isSame(oGridCalEnd);

		if (aAriaLabels.length > 0) {
			mAccProps["labelledby"].value = mAccProps["labelledby"].value + " " + aAriaLabels.join(" ");
		}

		if (!bHasCustomContent && sTitle) {
			mAccProps["labelledby"].value = mAccProps["labelledby"].value + " " + sId + "-" + iColumn + "_" + iIndex + "-Title";
		}

		// Put start/end information after the title
		mAccProps["labelledby"].value = mAccProps["labelledby"].value + " " + sId + "-" + iColumn + "_" + iIndex + "-Descr";

		if (!bHasCustomContent && sText) {
			mAccProps["labelledby"].value = mAccProps["labelledby"].value + " " + sId + "-" + iColumn + "_" + iIndex + "-Text";
		}

		if (oAppointment.getTentative()) {
			mAccProps["labelledby"].value = mAccProps["labelledby"].value + " " + InvisibleText.getStaticId("sap.ui.unified", "APPOINTMENT_TENTATIVE");
		}

		if (oAppointment.getSelected()) {
			mAccProps["describedby"] = {
				value: InvisibleText.getStaticId("sap.ui.unified", "APPOINTMENT_SELECTED"),
				append: true
			};
		}

		oRm.openStart("div", oAppointment.getId() + "-" + iColumn + "_" + iIndex);
		oRm.attr("draggable", bDraggable);
		oRm.attr("data-sap-ui-draggable", bDraggable);
		oRm.attr("data-sap-ui-related", oAppointment.getId());
		oRm.attr("data-sap-level", iAppointmentLevel);
		oRm.attr("data-sap-width", iAppointmentWidth);
		oRm.attr("tabindex", 0);

		if (sTooltip) {
			oRm.attr("title", sTooltip);
		}
		oRm.accessibilityState(oAppointment, mAccProps);
		oRm.class("sapMSinglePCAppointmentWrap");
		oRm.class("sapUiCalendarRowApps"); // TODO: when refactor the CSS of appointments maybe we won't need this class
		if (!sColor && sType !== CalendarDayType.None) {
			oRm.class("sapUiCalendarApp" + sType);
		}
		if (sColor) {
			if (Localization.getRTL()) {
				oRm.style("border-right-color", sColor);
			} else {
				oRm.style("border-left-color", sColor);
			}
		}
		oRm.style("top", iAppTop + "rem");
		oRm.style("bottom", iAppBottom + "rem");
		oRm.style(Localization.getRTL() ? "right" : "left", iAppChunkWidth * iAppointmentLevel + "%");
		oRm.style("width", iAppChunkWidth * iAppointmentWidth + "%"); // TODO: take into account the levels
		oRm.openEnd();

		oRm.openStart("div");
		oRm.class("sapUiCalendarApp");
		oRm.style("min-height", (iRowHeight - ((iVerticalPaddingBetweenAppointments + iAppointmentBottomPadding + iAppointmentTopPadding) * iScaleFactor)) / iDivider + "rem");

		if (oAppointment.getSelected()) {
			oRm.class("sapUiCalendarAppSel");
		}

		if (oAppointment.getTentative()) {
			oRm.class("sapUiCalendarAppTent");
		}

		if (!bHasCustomContent && sIcon) {
			oRm.class("sapUiCalendarAppWithIcon");
		}

		oRm.openEnd(); // div element

		// extra content DIV to make some styling possible
		oRm.openStart("div");
		oRm.class("sapUiCalendarAppCont");

		if (sColor && !oAppointment.getSelected()) {
			oRm.style("background-color", oAppointment._getCSSColorForBackground(sColor));
		}

		oRm.openEnd(); // div element

		if (bArrowLeft && iStartDayDiff < 0) {
			aClasses = ["sapUiCalendarAppArrowIconLeft", "sapUiCalendarAppArrowIcon"];
			oRm.icon("sap-icon://arrow-left", aClasses, { title: null, role: "img" });
		}

		if (!bHasCustomContent && sIcon) {
			aClasses = ["sapUiCalendarAppIcon"];
			var mAttributes = {};

			mAttributes["id"] = sId + "-Icon";
			mAttributes["title"] = null;
			mAttributes["role"] = "img";
			oRm.icon(sIcon, aClasses, mAttributes);
		}

		oRm.openStart("div");
		oRm.class("sapUiCalendarAppTitleWrapper");
		oRm.class("sapUiSPCAppLineClamp" + sLineClamp);
		oRm.openEnd();

		if (!bHasCustomContent && sTitle) {
			oRm.openStart("span", sId + "-" + iColumn + "_" + iIndex + "-Title");
			oRm.class("sapUiCalendarAppTitle");
			oRm.openEnd(); // span element
			oRm.text(sTitle, true);
			oRm.close("span");
		}

<<<<<<< HEAD
		if (!bHasCustomContent && sText) {
			oRm.openStart("span", sId + "-" + iColumn + "_" + iIndex + "-Text");
			oRm.class("sapUiCalendarAppText");
			oRm.openEnd(); // span element
			oRm.text(sText, true);
			oRm.close("span");
		}

		if (bHasCustomContent) {
			aCustomContent.forEach(function (oContent) {
				oRm.renderControl(oContent);
			});
		}

		oRm.close("div");

		if (bArrowRight && iEndDayDiff < 0) {
			aClasses = ["sapUiCalendarAppArrowIconRight", "sapUiCalendarAppArrowIcon"];
			oRm.icon("sap-icon://arrow-right", aClasses, { title: null, role: "img" });
		}

		oRm.openStart("span", sId + "-" + iColumn + "_" + iIndex + "-Descr");
		oRm.class("sapUiInvisibleText");
		oRm.openEnd(); // span element
		oRm.text(oControl._getAppointmentAnnouncementInfo(oAppointment));
		oRm.close("span");

		oRm.close("div");

		if (oControl.getEnableAppointmentsResize()) {
			this.renderResizeHandles(oRm, !bAppStartIsOutsideVisibleStartHour, !bAppEndIsOutsideVisibleEndHour);
		}

		oRm.close("div");
		oRm.close("div");
	};

	SinglePlanningCalendarGridRenderer.renderNowMarker = function (oRm, oControl) {
		var oDate = UI5Date.getInstance();

		oRm.openStart("div", oControl.getId() + "-nowMarker");
		oRm.style("top", oControl._calculateTopPosition(oDate) + "rem");
		oRm.class("sapMSinglePCNowMarker");

		if (!oControl._isVisibleHour(oDate.getHours())) {
			oRm.class("sapMSinglePCNowMarkerHidden");
		}

		oRm.openEnd();
		oRm.openStart("span", oControl.getId() + "-nowMarkerText");
		oRm.class("sapMSinglePCNowMarkerText");
		oRm.openEnd();
		oRm.text(oControl._formatTimeAsString(oDate));
		if (oControl._hasAMPM()) {
			oRm.openStart("span", oControl.getId() + "-nowMarkerAMPM");
			oRm.class("sapMSinglePCNowMarkerAMPM");
=======
			oRm.close("div");

			if (oControl.getEnableAppointmentsResize()) {
				this.renderResizeHandles(oRm, !bAppStartIsOutsideVisibleStartHour, !bAppEndIsOutsideVisibleEndHour);
			}

			oRm.close("div");
			oRm.close("div");
		};

		SinglePlanningCalendarGridRenderer.renderNowMarker = function (oRm, oControl) {
			var oDate = UI5Date.getInstance();

			oRm.openStart("div", oControl.getId() + "-nowMarker");
			oRm.style("top", oControl._calculateTopPosition(oDate) + "rem");
			oRm.class("sapMSinglePCNowMarker");

>>>>>>> 8e4afafe
			oRm.openEnd();
			oRm.text(oControl._addAMPM(oDate));
			oRm.close("span");
		}
		oRm.close("span"); // END .sapMSinglePCNowMarkerText
		oRm.close("div"); // END .sapMSinglePCNowMarker
	};

	SinglePlanningCalendarGridRenderer.renderResizeHandles = function(oRm, bRenderTop, bRenderBottom) {
		if (bRenderBottom) {
			oRm.openStart("span");
			oRm.class("sapMSinglePCAppResizeHandleBottom");
			oRm.openEnd();
			oRm.close("span");
		}
		if (bRenderTop) {
			oRm.openStart("span");
			oRm.class("sapMSinglePCAppResizeHandleTop");
			oRm.openEnd();
			oRm.close("span");
		}
	};

	/**
	 * Calculates number of text lines that can be placed inside an appointment
	 * depending of its length in minutes.
	 *
	 * @param {Date} oAppStartDate start date of the appointment
	 * @param {Date} oAppEndDate end date of the appointment
	 * @return {string} Returns maximum allowed rows for the appointment as string
	 * @private
	 */
	SinglePlanningCalendarGridRenderer._getLineClamp = function (oAppStartDate, oAppEndDate) {
		var iMinutes = CalendarUtils._minutesBetween(oAppStartDate, oAppEndDate);

		if (iMinutes >= 51 && iMinutes < 69) {
			return "2";
		} else if (iMinutes >= 69 && iMinutes < 90) {
			return "3"; // maximum 3 lines of text will fit
		} else if (iMinutes >= 90 && iMinutes < 110) {
			return "4"; // maximum 4 lines of text will fit
		} else if (iMinutes >= 110 && iMinutes < 130) {
			return "5"; // maximum 5 lines of text will fit
		} else if (iMinutes >= 130 && iMinutes < 150) {
			return "6"; // 6 lines of text will fit
		} else if (iMinutes >= 150 && iMinutes < 170) {
			return "7"; // 7 lines of text will fit
		} else if (iMinutes >= 170 && iMinutes < 190) {
			return "8"; // 8 lines of text will fit
		} else if (iMinutes >= 190) {
			return "9"; // 9 lines of text will fit
		} else {
			return "1"; // maximum 1 lines of text will fit
		}
	};

	SinglePlanningCalendarGridRenderer.renderWorkingParts = function (oRm, iDuration){
		const iHeight = iDuration / 60 * 100;

		oRm.openStart("div");
		oRm.style("height",`${iHeight}%`);
		oRm.openEnd();
		oRm.close("div");
	};

	SinglePlanningCalendarGridRenderer.renderNonWorkingParts = function (oRm, iDuration){
		const iHeight = iDuration / 60 * 100;

		oRm.openStart("div");
		oRm.class("sapMSinglePCNonWorkingPeriod");
		oRm.style("height",`${iHeight}%`);
		oRm.openEnd();
		oRm.close("div");
	};

	return SinglePlanningCalendarGridRenderer;

});<|MERGE_RESOLUTION|>--- conflicted
+++ resolved
@@ -699,7 +699,6 @@
 			oRm.close("span");
 		}
 
-<<<<<<< HEAD
 		if (!bHasCustomContent && sText) {
 			oRm.openStart("span", sId + "-" + iColumn + "_" + iIndex + "-Text");
 			oRm.class("sapUiCalendarAppText");
@@ -744,10 +743,6 @@
 		oRm.style("top", oControl._calculateTopPosition(oDate) + "rem");
 		oRm.class("sapMSinglePCNowMarker");
 
-		if (!oControl._isVisibleHour(oDate.getHours())) {
-			oRm.class("sapMSinglePCNowMarkerHidden");
-		}
-
 		oRm.openEnd();
 		oRm.openStart("span", oControl.getId() + "-nowMarkerText");
 		oRm.class("sapMSinglePCNowMarkerText");
@@ -756,25 +751,6 @@
 		if (oControl._hasAMPM()) {
 			oRm.openStart("span", oControl.getId() + "-nowMarkerAMPM");
 			oRm.class("sapMSinglePCNowMarkerAMPM");
-=======
-			oRm.close("div");
-
-			if (oControl.getEnableAppointmentsResize()) {
-				this.renderResizeHandles(oRm, !bAppStartIsOutsideVisibleStartHour, !bAppEndIsOutsideVisibleEndHour);
-			}
-
-			oRm.close("div");
-			oRm.close("div");
-		};
-
-		SinglePlanningCalendarGridRenderer.renderNowMarker = function (oRm, oControl) {
-			var oDate = UI5Date.getInstance();
-
-			oRm.openStart("div", oControl.getId() + "-nowMarker");
-			oRm.style("top", oControl._calculateTopPosition(oDate) + "rem");
-			oRm.class("sapMSinglePCNowMarker");
-
->>>>>>> 8e4afafe
 			oRm.openEnd();
 			oRm.text(oControl._addAMPM(oDate));
 			oRm.close("span");
