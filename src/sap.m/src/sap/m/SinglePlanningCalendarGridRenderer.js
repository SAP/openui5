/*!
 * ${copyright}
 */

sap.ui.define([
	"sap/base/i18n/Localization",
	"sap/ui/core/Element",
	'sap/ui/unified/calendar/CalendarDate',
	'sap/ui/unified/calendar/CalendarUtils',
	'sap/ui/core/date/UniversalDate',
	'sap/ui/core/IconPool', // side effect: required when calling RenderManager#icon
	'sap/ui/core/InvisibleText',
	'./PlanningCalendarLegend',
	'sap/ui/unified/library',
	"sap/ui/core/date/UI5Date"
], function(
	Localization,
	Element,
	CalendarDate,
	CalendarUtils,
	UniversalDate,
	_IconPool,
	InvisibleText,
	PlanningCalendarLegend,
	unifiedLibrary,
	UI5Date
) {
	"use strict";

	var iVerticalPaddingBetweenAppointments = 0.125;
	var iAppointmentBottomPadding = 0.125;
	var iAppointmentTopPadding = 0.0625;

	// shortcut for sap.ui.unified.CalendarDayType
	var CalendarDayType = unifiedLibrary.CalendarDayType;

	/**
	 * SinglePlanningCalendarGrid renderer.
	 * @namespace
	 */
	var SinglePlanningCalendarGridRenderer = {
		apiVersion: 2
	};

	/**
	 * Renders the HTML for the given control, using the provided {@link sap.ui.core.RenderManager}.
	 *
	 * @param {sap.ui.core.RenderManager} oRm The RenderManager that can be used for writing to the render output buffer
	 * @param {sap.m.SinglePlanningCalendarGrid} oControl An object representation of the control that should be rendered
	 */
	SinglePlanningCalendarGridRenderer.render = function (oRm, oControl) {
		oRm.openStart("div", oControl);
		oRm.class("sapMSinglePCGrid");
		oRm.openEnd();
		oRm.renderControl(oControl.getAggregation("_columnHeaders"));
		this.renderBlockersContainer(oRm, oControl);
		oRm.openStart("div");
		oRm.attr("role", "grid");
		oRm.class("sapMSinglePCGridContent");
		oRm.openEnd();
		this.renderRowHeaders(oRm, oControl);
		this.renderNowMarker(oRm, oControl);
		this.renderColumns(oRm, oControl);
		oRm.close("div"); // END .sapMSinglePCGridContent
		oRm.close("div"); // END .sapMSinglePCGrid
	};

	SinglePlanningCalendarGridRenderer.renderBlockersContainer = function (oRm, oControl) {
		var iColumns = oControl._getColumns(),
			iMaxLevel = oControl._getBlockersToRender().iMaxlevel,
			oStartDate = oControl.getStartDate(),
			// hackie thing to calculate the container width. When we have more than 1 line of blockers - we must add 0.1875rem in order to render the blockers visually in the container.
			iContainerHeight = (iMaxLevel + 1) * oControl._getBlockerRowHeight() + 0.1875,
			oFormat = oControl._getDateFormatter(),
			aSpecialDates = oControl._getSpecialDates(),
			oCalendarDate = CalendarDate.fromLocalJSDate(oStartDate),
			aDayTypes = oControl._getColumnHeaders()._getDateTypes(oCalendarDate),
			oType,
			sLegendItemType;

		oRm.openStart("div");
		oRm.attr("role", "grid");
		oRm.class("sapMSinglePCBlockersRow");
		oRm.openEnd();

		oRm.openStart("div");
		oRm.attr("role", "row");
		oRm.class("sapMSinglePCBlockersColumns");

		//day view
		if (aSpecialDates && oControl._getColumns() === 1) {
			if (aDayTypes && aDayTypes[0]) {
				oType = aDayTypes[0];
				oRm.class("sapUiCalItem" + oType.type);
				sLegendItemType = PlanningCalendarLegend.findLegendItemForItem(Element.getElementById(oControl._sLegendId), oType);
			}

			oRm.class("sapMSpecialDaysInDayView");
		}

		oRm.style("height", iContainerHeight + "rem");
		oRm.openEnd();

		this.renderDndPlaceholders(oRm, oControl, oControl.getAggregation("_blockersPlaceholders"));

		for (var i = 0; i < iColumns; i++) {
			var oColumnCalDate = new CalendarDate(oStartDate.getFullYear(), oStartDate.getMonth(), oStartDate.getDate() + i);

			oRm.openStart("div");
			oRm.attr("role", "gridcell");
			oRm.attr("data-sap-start-date", oFormat.format(oColumnCalDate.toLocalJSDate()));
			oRm.attr("data-sap-end-date", oFormat.format(oColumnCalDate.toLocalJSDate()));
			oRm.attr("aria-labelledby", InvisibleText.getStaticId("sap.m", "SPC_BLOCKERS") +
			" " + "fullDay-" + oFormat.format(oColumnCalDate.toLocalJSDate()) + "-Descr");
			oRm.class("sapMSinglePCBlockersColumn");
			oRm.attr("tabindex", -1);

			if (oControl._checkDateSelected(oColumnCalDate) && iColumns > 1) {
				this.renderSelectedRowBorders(oRm, oControl, i, oColumnCalDate, iColumns, "Blocker");
			}
			if (oColumnCalDate.isSame(new CalendarDate())) {
				oRm.class("sapMSinglePCBlockersColumnToday");
			}

			if (CalendarUtils._isWeekend(oColumnCalDate, oControl._getCoreLocaleData())) {
				oRm.class("sapMSinglePCBlockersColumnWeekend");
			}

			oRm.openEnd();

			oRm.openStart("span", "fullDay-" + oFormat.format(oColumnCalDate.toLocalJSDate()) + "-Descr");
			oRm.class("sapUiInvisibleText");
			oRm.openEnd();
			oRm.text(oControl._getCellStartEndInfo(oColumnCalDate.toLocalJSDate()));
			//acc for day view + special dates + legend
			if (oControl._sLegendId && sLegendItemType) {
				oRm.text(sLegendItemType);
			}
			oRm.close("span");

			oRm.close("div"); // END .sapMSinglePCColumn
		}
		this.renderBlockers(oRm, oControl);
		oRm.close("div"); // END .sapMSinglePCColumns
		oRm.close("div"); // END .sapMSinglePCGridBlockers
	};

	SinglePlanningCalendarGridRenderer.renderSelectedRowBorders = function (oRm, oControl, i, oColumnCalDate, iColumns, suffix) {
		var oPrevClumnCalDate = new CalendarDate(oColumnCalDate.toLocalJSDate().getFullYear(), oColumnCalDate.toLocalJSDate().getMonth(), oColumnCalDate.toLocalJSDate().getDate() - 1);
		var oNextClumnCalDate = new CalendarDate(oColumnCalDate.toLocalJSDate().getFullYear(), oColumnCalDate.toLocalJSDate().getMonth(), oColumnCalDate.toLocalJSDate().getDate() + 1);
		oRm.class("sapUiCalColumnSelected");

		if (i == 0 && oControl._checkDateSelected(oNextClumnCalDate)) {
			oRm.class("sapUiCalColumnSelectedStart" + suffix);
		} else if (i == 0 && !oControl._checkDateSelected(oNextClumnCalDate)) {
			oRm.class("sapUiCalColumnSingleSelect" + suffix);
		} else if (i === iColumns - 1 && oControl._checkDateSelected(oPrevClumnCalDate)) {
			oRm.class("sapUiCalColumnSelectedEnd" + suffix);
		} else if (i === iColumns - 1 && !oControl._checkDateSelected(oPrevClumnCalDate)) {
			oRm.class("sapUiCalColumnSingleSelect" + suffix);
		} else if (oControl._checkDateSelected(oPrevClumnCalDate) && oControl._checkDateSelected(oNextClumnCalDate)){
			oRm.class("sapUiCalColumnSelectedBetween" + suffix);
		} else if (oControl._checkDateSelected(oPrevClumnCalDate)) {
			oRm.class("sapUiCalColumnSelectedEnd" + suffix);
		} else if (oControl._checkDateSelected(oNextClumnCalDate)) {
			oRm.class("sapUiCalColumnSelectedStart" + suffix);
		} else {
			oRm.class("sapUiCalColumnSingleSelect" + suffix);
		}
	};

	SinglePlanningCalendarGridRenderer.renderBlockers = function (oRm, oControl) {
		var that = this,
			oBlockersList = oControl._getBlockersToRender().oBlockersList;

		oRm.openStart("div");
		oRm.attr("role", "list");
		oRm.attr("aria-labelledby", InvisibleText.getStaticId("sap.m", "SPC_BLOCKERS"));
		oRm.class("sapMSinglePCBlockers");
		oRm.class("sapUiCalendarRowVisFilled"); // TODO: when refactor the CSS of appointments maybe we won't need this class

		oRm.openEnd();
		oBlockersList.getIterator().forEach(function (oBlocker) {
			that.renderBlockerAppointment(oRm, oControl, oBlocker);
		});
		oRm.close("div"); // END .sapMSinglePCBlockers
	};

	SinglePlanningCalendarGridRenderer.renderBlockerAppointment = function(oRm, oControl, oBlockerNode) {
		var oGridCalStart = CalendarDate.fromLocalJSDate(oControl.getStartDate()),
			oBlocker = oBlockerNode.getData(),
			oBlockerCalStart = CalendarDate.fromLocalJSDate(oBlocker.getStartDate()),
			oBlockerCalEnd = CalendarDate.fromLocalJSDate(oBlocker.getEndDate()),
			iStartDayDiff = CalendarUtils._daysBetween(oBlockerCalStart, oGridCalStart),
			iEndDayDiff = CalendarUtils._daysBetween(oBlockerCalEnd, oGridCalStart),
			iColumns = oControl._getColumns(),
			iRowHeight = oControl._getBlockerRowHeight(),
			iBlockerLevel = oBlockerNode.level,
			iBlockerWidth = oBlockerNode.width,
			sTooltip = oBlocker.getTooltip_AsString(),
			sType = oBlocker.getType(),
			sColor = oBlocker.getColor(),
			sTitle = oBlocker.getTitle(),
			sText = oBlocker.getText(),
			sIcon = oBlocker.getIcon(),
			sId = oBlocker.getId(),
			mAccProps = {
				role: "listitem",
				labelledby: {
					value: InvisibleText.getStaticId("sap.ui.unified", "CALENDAR_ALL_DAY_PREFIX"),
					append: true
				},
				// Prevents aria-selected from being added on the Blocker appointment
				selected: null
			},
			aAriaLabels = oControl.getAriaLabelledBy(),
			iLeftPosition = iStartDayDiff * (100 / iColumns),
			iRightPosition = (iColumns - iEndDayDiff - 1) * (100 / iColumns),
			bIsRTL = Localization.getRTL(),
			aClasses;

		if (aAriaLabels.length > 0) {
			mAccProps["labelledby"].value = mAccProps["labelledby"].value + " " + aAriaLabels.join(" ");
		}

		if (sTitle) {
			mAccProps["labelledby"].value = mAccProps["labelledby"].value + " " + sId + "-Title";
		}

		// Put start/end information after the title
		mAccProps["labelledby"].value = mAccProps["labelledby"].value + " " + sId + "-Descr";

		if (sText) {
			mAccProps["labelledby"].value = mAccProps["labelledby"].value + " " + sId + "-Text";
		}

		if (oBlocker.getTentative()) {
			mAccProps["labelledby"].value = mAccProps["labelledby"].value + " " + InvisibleText.getStaticId("sap.ui.unified", "APPOINTMENT_TENTATIVE");
		}

		if (oBlocker.getSelected()) {
			mAccProps["labelledby"].value = mAccProps["labelledby"].value + " " + InvisibleText.getStaticId("sap.ui.unified", "APPOINTMENT_SELECTED");
		}

		oRm.openStart("div", oBlocker);
		oRm.attr("data-sap-level", iBlockerLevel);
		oRm.attr("data-sap-width", iBlockerWidth);
		oRm.attr("tabindex", 0);

		if (sTooltip) {
			oRm.attr("title", sTooltip);
		}
		oRm.accessibilityState(oBlocker, mAccProps);
		oRm.class("sapMSinglePCAppointmentWrap");
		oRm.class("sapUiCalendarRowApps"); // TODO: when refactor the CSS of appointments maybe we won't need this class
		if (!sColor && sType !== CalendarDayType.None) {
			oRm.class("sapUiCalendarApp" + sType);
		}
		if (sColor) {
			if (Localization.getRTL()) {
				oRm.style("border-right-color", sColor);
			} else {
				oRm.style("border-left-color", sColor);
			}
		}

		oRm.style("top", iRowHeight * iBlockerLevel + 0.0625 + "rem"); // Adding 0.0625rem to render all of the blockers 0.0625rem below in order to have space on top of them.
		oRm.style(bIsRTL ? "right" : "left", Math.max(iLeftPosition, 0) + "%");
		oRm.style(bIsRTL ? "left" : "right", Math.max(iRightPosition, 0) + "%");
		oRm.openEnd();

		oRm.openStart("div");
		oRm.class("sapUiCalendarApp");

		if (oBlocker.getSelected()) {
			oRm.class("sapUiCalendarAppSel");
		}

		if (oBlocker.getTentative()) {
			oRm.class("sapUiCalendarAppTent");
		}

		if (sIcon) {
			oRm.class("sapUiCalendarAppWithIcon");
		}

		oRm.openEnd(); // div element

		// extra content DIV to make some styling possible
		oRm.openStart("div");
		oRm.class("sapUiCalendarAppCont");

		if (sColor && !oBlocker.getSelected()) {
			oRm.style("background-color", oBlocker._getCSSColorForBackground(sColor));
		}

		oRm.openEnd(); // div element

		if (iLeftPosition < 0) {
			aClasses = ["sapUiCalendarAppArrowIconLeft", "sapUiCalendarAppArrowIcon"];
			oRm.icon("sap-icon://arrow-left", aClasses, { title: null, role: "img" });
		}

		if (sIcon) {
			aClasses = ["sapUiCalendarAppIcon"];
			var mAttributes = {};

			mAttributes["id"] = sId + "-Icon";
			mAttributes["title"] = null;
			mAttributes["role"] = "img";
			oRm.icon(sIcon, aClasses, mAttributes);
		}

		if (sTitle) {
			oRm.openStart("span", sId + "-Title");
			oRm.class("sapUiCalendarAppTitle");
			oRm.openEnd(); // span element
			oRm.text(sTitle, true);
			oRm.close("span");
		}

		if (iRightPosition < 0) {
			aClasses = ["sapUiCalendarAppArrowIconRight", "sapUiCalendarAppArrowIcon"];
			oRm.icon("sap-icon://arrow-right", aClasses, { title: null, role: "img" });
		}

		oRm.openStart("span", sId  + "-Descr");
		oRm.class("sapUiInvisibleText");
		oRm.openEnd(); // span element
		oRm.text(oControl._getAppointmentAnnouncementInfo(oBlocker));
		oRm.close("span");


		oRm.close("div");

		oRm.close("div");
		oRm.close("div");
	};

	SinglePlanningCalendarGridRenderer.renderRowHeaders = function (oRm, oControl) {
		var iStartHour = oControl._getVisibleStartHour(),
			iEndHour = oControl._getVisibleEndHour(),
			oStartDate = UI5Date.getInstance(),
			oHoursFormat = oControl._getHoursFormat(),
			oAMPMFormat = oControl._getAMPMFormat();

		oRm.openStart("div");
		oRm.class("sapMSinglePCRowHeaders");
		oRm.openEnd();

		for (var i = iStartHour; i <= iEndHour; i++) {
			oStartDate.setHours(i);
			oRm.openStart("span");
			oRm.class("sapMSinglePCRowHeader");
			oRm.class("sapMSinglePCRowHeader" + i);

			if (oControl._shouldHideRowHeader(i)) {
				oRm.class("sapMSinglePCRowHeaderHidden");
			}

			oRm.openEnd();

			oRm.text(oHoursFormat.format(oStartDate));

			if (oControl._hasAMPM()) {
				oRm.openStart("span");
				oRm.class("sapMSinglePCRowHeaderAMPM");
				oRm.openEnd();
				oRm.text(" " + oAMPMFormat.format(oStartDate));
				oRm.close("span");
			}

			oRm.close("span"); // END .sapMSinglePCRowHeader
		}

		oRm.close("div"); // END .sapMSinglePCRowHeaders
	};

	SinglePlanningCalendarGridRenderer.renderColumns = function (oRm, oControl) {
		var iColumns = oControl._getColumns(),
			oStartDate = oControl.getStartDate(),
			oAppointmentsToRender = oControl._getAppointmentsToRender();

<<<<<<< HEAD
		oRm.openStart("div");
		oRm.attr("role", "grid");
		oRm.attr("aria-labelledby", InvisibleText.getStaticId("sap.m", "SPC_APPOINTMENTS"));
		oRm.class("sapMSinglePCColumns");
		oRm.openEnd();
=======
			if (oAppointment.getTentative()) {
				mAccProps["labelledby"].value = mAccProps["labelledby"].value + " " + InvisibleText.getStaticId("sap.ui.unified", "APPOINTMENT_TENTATIVE");
			}

			if (oAppointment.getSelected()) {
				mAccProps["describedby"] = {
					value: InvisibleText.getStaticId("sap.ui.unified", "APPOINTMENT_SELECTED"),
					append: true
				};
			}
>>>>>>> 95646c6e

		for (var i = 0; i < iColumns; i++) {
			var oColumnCalDate = new CalendarDate(oStartDate.getFullYear(), oStartDate.getMonth(), oStartDate.getDate() + i),
				oFormat = oControl._getDateFormatter(),
				sDate = oFormat.format(oColumnCalDate.toLocalJSDate());

			oRm.openStart("div");
			oRm.attr("role", "row");
			oRm.attr("data-sap-day", sDate);
			oRm.class("sapMSinglePCColumn");

			if (oControl._checkDateSelected(oColumnCalDate) && iColumns > 1) {
				this.renderSelectedRowBorders(oRm, oControl, i, oColumnCalDate, iColumns, "Column");
			}

			if (oColumnCalDate.isSame(new CalendarDate())) {
				oRm.class("sapMSinglePCColumnToday");
			}

			if (oControl._isNonWorkingDay(oColumnCalDate)) {
				oRm.class("sapMSinglePCColumnWeekend");
			}

			oRm.openEnd();

			this.renderDndPlaceholders(oRm, oControl, oControl._dndPlaceholdersMap[oColumnCalDate]);

			this.renderRows(oRm, oControl, sDate);
			this.renderAppointments(oRm, oControl, oAppointmentsToRender[sDate], oColumnCalDate, i);
			oRm.close("div"); // END .sapMSinglePCColumn
		}

		oRm.close("div"); // END .sapMSinglePCColumns
	};

	SinglePlanningCalendarGridRenderer.renderDndPlaceholders = function (oRm, oControl, aPlaceholders) {
		oRm.openStart("div");
		oRm.class("sapMSinglePCOverlay");
		oRm.openEnd(); // span element
		aPlaceholders.forEach(oRm.renderControl, oRm);
		oRm.close("div");
	};

	SinglePlanningCalendarGridRenderer.renderRows = function (oRm, oControl, sDate) {
		var iStartHour = oControl._getVisibleStartHour(),
			iEndHour = oControl._getVisibleEndHour(),
			oFormat = oControl._getDateFormatter(),
			oCellStartDate,
			oCellEndDate;

		for (var i = iStartHour; i <= iEndHour; i++) {
			oCellStartDate = oControl._parseDateStringAndHours(sDate, i);
			oCellEndDate = UI5Date.getInstance(oCellStartDate.getFullYear(), oCellStartDate.getMonth(), oCellStartDate.getDate(), oCellStartDate.getHours() + 1);

			oRm.openStart("div");
			oRm.attr("role", "gridcell");
			oRm.class("sapMSinglePCRow");
			if (!oControl._isVisibleHour(i)) {
				oRm.class("sapMSinglePCNonWorkingRow");
			}

			oRm.attr("data-sap-hour", i);
			oRm.attr("data-sap-start-date", oFormat.format(oCellStartDate));
			oRm.attr("data-sap-end-date", oFormat.format(oCellEndDate));
			oRm.attr("aria-labelledby", oFormat.format(oCellStartDate) + "-Descr");
			oRm.attr("tabindex", -1);
			oRm.openEnd();

			oRm.openStart("span", oFormat.format(oCellStartDate) + "-Descr");
			oRm.class("sapUiInvisibleText");
			oRm.openEnd();
			oRm.text(oControl._getCellStartEndInfo(oCellStartDate, oCellEndDate));
			oRm.close("span");

			oRm.close("div"); // END .sapMSinglePCRow
		}
	};

	SinglePlanningCalendarGridRenderer.renderAppointments = function (oRm, oControl, oAppointmentsByDate, oColumnDate, iColumn) {
		var that = this,
			iIndex = 0;

		if (oAppointmentsByDate) {
			oRm.openStart("div");
			oRm.attr("role", "list");
			oRm.class("sapMSinglePCAppointments");
			oRm.class("sapUiCalendarRowVisFilled"); // TODO: when refactor the CSS of appointments maybe we won't need this class

			oRm.openEnd();
			oAppointmentsByDate.oAppointmentsList.getIterator().forEach(function (oAppointmentNode) {
				var iMaxLevel = oAppointmentsByDate.iMaxLevel,
					iLevel = oAppointmentNode.level,
					iWidth = oAppointmentNode.width,
					oAppointment = oAppointmentNode.getData();

				that.renderAppointment(oRm, oControl, iMaxLevel, iLevel, iWidth, oAppointment, oColumnDate, iColumn, iIndex);
				iIndex++;
			});
			oRm.close("div");
		}
	};

	SinglePlanningCalendarGridRenderer.renderAppointment = function(oRm, oControl, iMaxLevel, iAppointmentLevel, iAppointmentWidth, oAppointment, oColumnDate, iColumn, iIndex) {
		var oGridCalStart = CalendarDate.fromLocalJSDate(oControl.getStartDate()),
			oGridCalEnd = new CalendarDate(oGridCalStart),
			iRowHeight = oControl._getRowHeight(),
			oColumnStartDateAndHour = new UniversalDate(oColumnDate.getYear(), oColumnDate.getMonth(), oColumnDate.getDate(), oControl._getVisibleStartHour()),
			oColumnEndDateAndHour = new UniversalDate(oColumnDate.getYear(), oColumnDate.getMonth(), oColumnDate.getDate(), oControl._getVisibleEndHour(), 59, 59),
			oAppStartDate = oAppointment.getStartDate(),
			oAppEndDate = oAppointment.getEndDate(),
			oAppCalStart = CalendarDate.fromLocalJSDate(oAppStartDate),
			oAppCalEnd = CalendarDate.fromLocalJSDate(oAppEndDate),
			sTooltip = oAppointment.getTooltip_AsString(),
			sType = oAppointment.getType(),
			sColor = oAppointment.getColor(),
			sTitle = oAppointment.getTitle(),
			sText = oAppointment.getText(),
			sIcon = oAppointment.getIcon(),
			sId = oAppointment.getId(),
			aCustomContent = oAppointment.getCustomContent(),
			bHasCustomContent = !!aCustomContent.length,
			sLineClamp = this._getLineClamp(oAppStartDate, oAppEndDate),
			mAccProps = {
				role: "listitem",
				labelledby: {
					value: InvisibleText.getStaticId("sap.ui.unified", "APPOINTMENT"),
					append: true
				},
				// Prevents aria-selected from being added on the appointment
				selected: null
			},
			aAriaLabels = oControl.getAriaLabelledBy(),
			bAppStartIsOutsideVisibleStartHour = oColumnStartDateAndHour.getTime() > oAppStartDate.getTime(),
			bAppEndIsOutsideVisibleEndHour = oColumnEndDateAndHour.getTime() < oAppEndDate.getTime(),
			iAppTop = bAppStartIsOutsideVisibleStartHour ? 0 : oControl._calculateTopPosition(oAppStartDate),
			iAppBottom = bAppEndIsOutsideVisibleEndHour ? 0 : oControl._calculateBottomPosition(oAppEndDate),
			iAppChunkWidth = 100 / (iMaxLevel + 1),
			bDraggable = oAppointment.getParent().getEnableAppointmentsDragAndDrop(),
			iScaleFactor = oControl.getProperty("scaleFactor"),
			iDivider = 2 * iScaleFactor,
			iStartDayDiff,
			iEndDayDiff,
			bArrowLeft,
			bArrowRight,
			aClasses;

		oGridCalEnd.setDate(oGridCalEnd.getDate() + oControl._getColumns() - 1);
		iStartDayDiff = CalendarUtils._daysBetween(oAppCalStart, oGridCalStart);
		iEndDayDiff = CalendarUtils._daysBetween(oGridCalEnd, oAppCalEnd);
		bArrowLeft = oColumnDate.isSame(oGridCalStart);
		bArrowRight = oColumnDate.isSame(oGridCalEnd);

		if (aAriaLabels.length > 0) {
			mAccProps["labelledby"].value = mAccProps["labelledby"].value + " " + aAriaLabels.join(" ");
		}

		if (!bHasCustomContent && sTitle) {
			mAccProps["labelledby"].value = mAccProps["labelledby"].value + " " + sId + "-" + iColumn + "_" + iIndex + "-Title";
		}

		// Put start/end information after the title
		mAccProps["labelledby"].value = mAccProps["labelledby"].value + " " + sId + "-" + iColumn + "_" + iIndex + "-Descr";

		if (!bHasCustomContent && sText) {
			mAccProps["labelledby"].value = mAccProps["labelledby"].value + " " + sId + "-" + iColumn + "_" + iIndex + "-Text";
		}

		if (oAppointment.getTentative()) {
			mAccProps["labelledby"].value = mAccProps["labelledby"].value + " " + InvisibleText.getStaticId("sap.ui.unified", "APPOINTMENT_TENTATIVE");
		}

		if (oAppointment.getSelected()) {
			mAccProps["labelledby"].value = mAccProps["labelledby"].value + " " + InvisibleText.getStaticId("sap.ui.unified", "APPOINTMENT_SELECTED");
		}

		oRm.openStart("div", oAppointment.getId() + "-" + iColumn + "_" + iIndex);
		oRm.attr("draggable", bDraggable);
		oRm.attr("data-sap-ui-draggable", bDraggable);
		oRm.attr("data-sap-ui-related", oAppointment.getId());
		oRm.attr("data-sap-level", iAppointmentLevel);
		oRm.attr("data-sap-width", iAppointmentWidth);
		oRm.attr("tabindex", 0);

		if (sTooltip) {
			oRm.attr("title", sTooltip);
		}
		oRm.accessibilityState(oAppointment, mAccProps);
		oRm.class("sapMSinglePCAppointmentWrap");
		oRm.class("sapUiCalendarRowApps"); // TODO: when refactor the CSS of appointments maybe we won't need this class
		if (!sColor && sType !== CalendarDayType.None) {
			oRm.class("sapUiCalendarApp" + sType);
		}
		if (sColor) {
			if (Localization.getRTL()) {
				oRm.style("border-right-color", sColor);
			} else {
				oRm.style("border-left-color", sColor);
			}
		}
		oRm.style("top", iAppTop + "rem");
		oRm.style("bottom", iAppBottom + "rem");
		oRm.style(Localization.getRTL() ? "right" : "left", iAppChunkWidth * iAppointmentLevel + "%");
		oRm.style("width", iAppChunkWidth * iAppointmentWidth + "%"); // TODO: take into account the levels
		oRm.openEnd();

		oRm.openStart("div");
		oRm.class("sapUiCalendarApp");
		oRm.style("min-height", (iRowHeight - ((iVerticalPaddingBetweenAppointments + iAppointmentBottomPadding + iAppointmentTopPadding) * iScaleFactor)) / iDivider + "rem");

		if (oAppointment.getSelected()) {
			oRm.class("sapUiCalendarAppSel");
		}

		if (oAppointment.getTentative()) {
			oRm.class("sapUiCalendarAppTent");
		}

		if (!bHasCustomContent && sIcon) {
			oRm.class("sapUiCalendarAppWithIcon");
		}

		oRm.openEnd(); // div element

		// extra content DIV to make some styling possible
		oRm.openStart("div");
		oRm.class("sapUiCalendarAppCont");

		if (sColor && !oAppointment.getSelected()) {
			oRm.style("background-color", oAppointment._getCSSColorForBackground(sColor));
		}

		oRm.openEnd(); // div element

		if (bArrowLeft && iStartDayDiff < 0) {
			aClasses = ["sapUiCalendarAppArrowIconLeft", "sapUiCalendarAppArrowIcon"];
			oRm.icon("sap-icon://arrow-left", aClasses, { title: null, role: "img" });
		}

		if (!bHasCustomContent && sIcon) {
			aClasses = ["sapUiCalendarAppIcon"];
			var mAttributes = {};

			mAttributes["id"] = sId + "-Icon";
			mAttributes["title"] = null;
			mAttributes["role"] = "img";
			oRm.icon(sIcon, aClasses, mAttributes);
		}

		oRm.openStart("div");
		oRm.class("sapUiCalendarAppTitleWrapper");
		oRm.class("sapUiSPCAppLineClamp" + sLineClamp);
		oRm.openEnd();

		if (!bHasCustomContent && sTitle) {
			oRm.openStart("span", sId + "-" + iColumn + "_" + iIndex + "-Title");
			oRm.class("sapUiCalendarAppTitle");
			oRm.openEnd(); // span element
			oRm.text(sTitle, true);
			oRm.close("span");
		}

		if (!bHasCustomContent && sText) {
			oRm.openStart("span", sId + "-" + iColumn + "_" + iIndex + "-Text");
			oRm.class("sapUiCalendarAppText");
			oRm.openEnd(); // span element
			oRm.text(sText, true);
			oRm.close("span");
		}

		if (bHasCustomContent) {
			aCustomContent.forEach(function (oContent) {
				oRm.renderControl(oContent);
			});
		}

		oRm.close("div");

		if (bArrowRight && iEndDayDiff < 0) {
			aClasses = ["sapUiCalendarAppArrowIconRight", "sapUiCalendarAppArrowIcon"];
			oRm.icon("sap-icon://arrow-right", aClasses, { title: null, role: "img" });
		}

		oRm.openStart("span", sId + "-" + iColumn + "_" + iIndex + "-Descr");
		oRm.class("sapUiInvisibleText");
		oRm.openEnd(); // span element
		oRm.text(oControl._getAppointmentAnnouncementInfo(oAppointment));
		oRm.close("span");

		oRm.close("div");

		if (oControl.getEnableAppointmentsResize()) {
			this.renderResizeHandles(oRm, !bAppStartIsOutsideVisibleStartHour, !bAppEndIsOutsideVisibleEndHour);
		}

		oRm.close("div");
		oRm.close("div");
	};

	SinglePlanningCalendarGridRenderer.renderNowMarker = function (oRm, oControl) {
		var oDate = UI5Date.getInstance();

		oRm.openStart("div", oControl.getId() + "-nowMarker");
		oRm.style("top", oControl._calculateTopPosition(oDate) + "rem");
		oRm.class("sapMSinglePCNowMarker");

		if (!oControl._isVisibleHour(oDate.getHours())) {
			oRm.class("sapMSinglePCNowMarkerHidden");
		}

		oRm.openEnd();
		oRm.openStart("span", oControl.getId() + "-nowMarkerText");
		oRm.class("sapMSinglePCNowMarkerText");
		oRm.openEnd();
		oRm.text(oControl._formatTimeAsString(oDate));
		if (oControl._hasAMPM()) {
			oRm.openStart("span", oControl.getId() + "-nowMarkerAMPM");
			oRm.class("sapMSinglePCNowMarkerAMPM");
			oRm.openEnd();
			oRm.text(oControl._addAMPM(oDate));
			oRm.close("span");
		}
		oRm.close("span"); // END .sapMSinglePCNowMarkerText
		oRm.close("div"); // END .sapMSinglePCNowMarker
	};

	SinglePlanningCalendarGridRenderer.renderResizeHandles = function(oRm, bRenderTop, bRenderBottom) {
		if (bRenderBottom) {
			oRm.openStart("span");
			oRm.class("sapMSinglePCAppResizeHandleBottom");
			oRm.openEnd();
			oRm.close("span");
		}
		if (bRenderTop) {
			oRm.openStart("span");
			oRm.class("sapMSinglePCAppResizeHandleTop");
			oRm.openEnd();
			oRm.close("span");
		}
	};

	/**
	 * Calculates number of text lines that can be placed inside an appointment
	 * depending of its length in minutes.
	 *
	 * @param {Date} oAppStartDate start date of the appointment
	 * @param {Date} oAppEndDate end date of the appointment
	 * @return {string} Returns maximum allowed rows for the appointment as string
	 * @private
	 */
	SinglePlanningCalendarGridRenderer._getLineClamp = function (oAppStartDate, oAppEndDate) {
		var iMinutes = CalendarUtils._minutesBetween(oAppStartDate, oAppEndDate);

		if (iMinutes >= 51 && iMinutes < 69) {
			return "2";
		} else if (iMinutes >= 69 && iMinutes < 90) {
			return "3"; // maximum 3 lines of text will fit
		} else if (iMinutes >= 90 && iMinutes < 110) {
			return "4"; // maximum 4 lines of text will fit
		} else if (iMinutes >= 110 && iMinutes < 130) {
			return "5"; // maximum 5 lines of text will fit
		} else if (iMinutes >= 130 && iMinutes < 150) {
			return "6"; // 6 lines of text will fit
		} else if (iMinutes >= 150 && iMinutes < 170) {
			return "7"; // 7 lines of text will fit
		} else if (iMinutes >= 170 && iMinutes < 190) {
			return "8"; // 8 lines of text will fit
		} else if (iMinutes >= 190) {
			return "9"; // 9 lines of text will fit
		} else {
			return "1"; // maximum 1 lines of text will fit
		}
	};

	return SinglePlanningCalendarGridRenderer;

});<|MERGE_RESOLUTION|>--- conflicted
+++ resolved
@@ -381,24 +381,11 @@
 			oStartDate = oControl.getStartDate(),
 			oAppointmentsToRender = oControl._getAppointmentsToRender();
 
-<<<<<<< HEAD
 		oRm.openStart("div");
 		oRm.attr("role", "grid");
 		oRm.attr("aria-labelledby", InvisibleText.getStaticId("sap.m", "SPC_APPOINTMENTS"));
 		oRm.class("sapMSinglePCColumns");
 		oRm.openEnd();
-=======
-			if (oAppointment.getTentative()) {
-				mAccProps["labelledby"].value = mAccProps["labelledby"].value + " " + InvisibleText.getStaticId("sap.ui.unified", "APPOINTMENT_TENTATIVE");
-			}
-
-			if (oAppointment.getSelected()) {
-				mAccProps["describedby"] = {
-					value: InvisibleText.getStaticId("sap.ui.unified", "APPOINTMENT_SELECTED"),
-					append: true
-				};
-			}
->>>>>>> 95646c6e
 
 		for (var i = 0; i < iColumns; i++) {
 			var oColumnCalDate = new CalendarDate(oStartDate.getFullYear(), oStartDate.getMonth(), oStartDate.getDate() + i),
@@ -571,7 +558,10 @@
 		}
 
 		if (oAppointment.getSelected()) {
-			mAccProps["labelledby"].value = mAccProps["labelledby"].value + " " + InvisibleText.getStaticId("sap.ui.unified", "APPOINTMENT_SELECTED");
+			mAccProps["describedby"] = {
+				value: InvisibleText.getStaticId("sap.ui.unified", "APPOINTMENT_SELECTED"),
+				append: true
+			};
 		}
 
 		oRm.openStart("div", oAppointment.getId() + "-" + iColumn + "_" + iIndex);
