/*!
 * ${copyright}
 */

sap.ui.define([
	'sap/base/i18n/Localization',
	"sap/ui/core/Element",
	'sap/ui/unified/calendar/CalendarDate',
	'sap/ui/unified/calendar/CalendarUtils',
	'sap/ui/core/date/UniversalDate',
	'sap/ui/core/IconPool', // side effect: required when calling RenderManager#icon
	'sap/ui/core/InvisibleText',
	'./PlanningCalendarLegend',
	'sap/ui/unified/library',
	'sap/ui/unified/calendar/RecurrenceUtils',
	'sap/ui/core/date/UI5Date'
], function(
	Localization,
	Element,
	CalendarDate,
	CalendarUtils,
	UniversalDate,
	_IconPool,
	InvisibleText,
	PlanningCalendarLegend,
	unifiedLibrary,
	RecurrenceUtils,
	UI5Date
) {
	"use strict";

	var iVerticalPaddingBetweenAppointments = 0.125;
	var iAppointmentBottomPadding = 0.125;
	var iAppointmentTopPadding = 0.0625;

	// shortcut for sap.ui.unified.CalendarDayType
	var CalendarDayType = unifiedLibrary.CalendarDayType;

	/**
	 * SinglePlanningCalendarGrid renderer.
	 * @namespace
	 */
	var SinglePlanningCalendarGridRenderer = {
		apiVersion: 2
	};

	/**
	 * Renders the HTML for the given control, using the provided {@link sap.ui.core.RenderManager}.
	 *
	 * @param {sap.ui.core.RenderManager} oRm The RenderManager that can be used for writing to the render output buffer
	 * @param {sap.m.SinglePlanningCalendarGrid} oControl An object representation of the control that should be rendered
	 */
	SinglePlanningCalendarGridRenderer.render = function (oRm, oControl) {
		oRm.openStart("div", oControl);
		oRm.class("sapMSinglePCGrid");
		oRm.openEnd();
		oRm.renderControl(oControl.getAggregation("_columnHeaders"));
		this.renderBlockersContainer(oRm, oControl);
		oRm.openStart("div");
		oRm.class("sapMSinglePCGridContent");
		oRm.openEnd();
		this.renderRowHeaders(oRm, oControl);
		this.renderNowMarker(oRm, oControl);
		this.renderColumns(oRm, oControl);
		oRm.close("div"); // END .sapMSinglePCGridContent
		oRm.close("div"); // END .sapMSinglePCGrid
	};

	SinglePlanningCalendarGridRenderer.renderBlockersContainer = function (oRm, oControl) {
		var iColumns = oControl._getColumns(),
			iMaxLevel = oControl._getBlockersToRender().iMaxlevel,
			oStartDate = oControl.getStartDate(),
			// hackie thing to calculate the container width. When we have more than 1 line of blockers - we must add 0.1875rem in order to render the blockers visually in the container.
			iContainerHeight = (iMaxLevel + 1) * oControl._getBlockerRowHeight() + 0.1875,
			oFormat = oControl._getDateFormatter(),
			aSpecialDates = oControl._getSpecialDates(),
			oCalendarDate = CalendarDate.fromLocalJSDate(oStartDate),
			aDayTypes = oControl._getColumnHeaders()._getDateTypes(oCalendarDate),
			oType,
			sLegendItemType;

		oRm.openStart("div");
		oRm.attr("role", "grid");
		oRm.class("sapMSinglePCBlockersRow");
		oRm.openEnd();

		oRm.openStart("div");
		oRm.attr("role", "row");
		oRm.class("sapMSinglePCBlockersColumns");

		//day view
		if (aSpecialDates && oControl._getColumns() === 1) {
			if (aDayTypes && aDayTypes[0]) {
				oType = aDayTypes[0];
				oRm.class("sapUiCalItem" + oType.type);
				sLegendItemType = PlanningCalendarLegend.findLegendItemForItem(Element.getElementById(oControl._sLegendId), oType);
			}

			oRm.class("sapMSpecialDaysInDayView");
		}

		oRm.style("height", iContainerHeight + "rem");
		oRm.openEnd();

		this.renderDndPlaceholders(oRm, oControl, oControl.getAggregation("_blockersPlaceholders"));

		for (var i = 0; i < iColumns; i++) {
			var oColumnCalDate = new CalendarDate(oStartDate.getFullYear(), oStartDate.getMonth(), oStartDate.getDate() + i);

			oRm.openStart("div");
			oRm.attr("role", "gridcell");
			oRm.attr("data-sap-start-date", oFormat.format(oColumnCalDate.toLocalJSDate()));
			oRm.attr("data-sap-end-date", oFormat.format(oColumnCalDate.toLocalJSDate()));
			oRm.attr("aria-labelledby", InvisibleText.getStaticId("sap.m", "SPC_BLOCKERS") +
			" " + "fullDay-" + oFormat.format(oColumnCalDate.toLocalJSDate()) + "-Descr");
			oRm.class("sapMSinglePCBlockersColumn");
			oRm.attr("tabindex", -1);

			if (oControl._checkDateSelected(oColumnCalDate) && iColumns > 1) {
				this.renderSelectedRowBorders(oRm, oControl, i, oColumnCalDate, iColumns, "Blocker");
			}
			if (oColumnCalDate.isSame(new CalendarDate())) {
				oRm.class("sapMSinglePCBlockersColumnToday");
			}

			if (CalendarUtils._isWeekend(oColumnCalDate, oControl._getCoreLocaleData())) {
				oRm.class("sapMSinglePCBlockersColumnWeekend");
			}

			oRm.openEnd();

			oRm.openStart("span", "fullDay-" + oFormat.format(oColumnCalDate.toLocalJSDate()) + "-Descr");
			oRm.class("sapUiInvisibleText");
			oRm.openEnd();
			oRm.text(oControl._getCellStartEndInfo(oColumnCalDate.toLocalJSDate()));
			//acc for day view + special dates + legend
			if (oControl._sLegendId && sLegendItemType) {
				oRm.text(sLegendItemType);
			}
			if (oControl._doesContainBlockers(oColumnCalDate)) {
				oRm.text(oControl._getCellDescription());
			}
			oRm.close("span");

			oRm.close("div"); // END .sapMSinglePCColumn
		}
		this.renderBlockers(oRm, oControl);
		oRm.close("div"); // END .sapMSinglePCColumns
		oRm.close("div"); // END .sapMSinglePCGridBlockers
	};

	SinglePlanningCalendarGridRenderer.renderSelectedRowBorders = function (oRm, oControl, i, oColumnCalDate, iColumns, suffix) {
		var oPrevClumnCalDate = new CalendarDate(oColumnCalDate.toLocalJSDate().getFullYear(), oColumnCalDate.toLocalJSDate().getMonth(), oColumnCalDate.toLocalJSDate().getDate() - 1);
		var oNextClumnCalDate = new CalendarDate(oColumnCalDate.toLocalJSDate().getFullYear(), oColumnCalDate.toLocalJSDate().getMonth(), oColumnCalDate.toLocalJSDate().getDate() + 1);
		oRm.class("sapUiCalColumnSelected");

		if (i == 0 && oControl._checkDateSelected(oNextClumnCalDate)) {
			oRm.class("sapUiCalColumnSelectedStart" + suffix);
		} else if (i == 0 && !oControl._checkDateSelected(oNextClumnCalDate)) {
			oRm.class("sapUiCalColumnSingleSelect" + suffix);
		} else if (i === iColumns - 1 && oControl._checkDateSelected(oPrevClumnCalDate)) {
			oRm.class("sapUiCalColumnSelectedEnd" + suffix);
		} else if (i === iColumns - 1 && !oControl._checkDateSelected(oPrevClumnCalDate)) {
			oRm.class("sapUiCalColumnSingleSelect" + suffix);
		} else if (oControl._checkDateSelected(oPrevClumnCalDate) && oControl._checkDateSelected(oNextClumnCalDate)){
			oRm.class("sapUiCalColumnSelectedBetween" + suffix);
		} else if (oControl._checkDateSelected(oPrevClumnCalDate)) {
			oRm.class("sapUiCalColumnSelectedEnd" + suffix);
		} else if (oControl._checkDateSelected(oNextClumnCalDate)) {
			oRm.class("sapUiCalColumnSelectedStart" + suffix);
		} else {
			oRm.class("sapUiCalColumnSingleSelect" + suffix);
		}
	};

	SinglePlanningCalendarGridRenderer.renderBlockers = function (oRm, oControl) {
		var that = this,
			oBlockersList = oControl._getBlockersToRender().oBlockersList;

		oRm.openStart("div");
		oRm.attr("role", "gridcell");
		oRm.openEnd();

		oRm.openStart("div");
		oRm.attr("role", "list");
		oRm.attr("aria-labelledby", InvisibleText.getStaticId("sap.m", "SPC_BLOCKERS"));
		oRm.class("sapMSinglePCBlockers");
		oRm.class("sapUiCalendarRowVisFilled"); // TODO: when refactor the CSS of appointments maybe we won't need this class

		oRm.openEnd();
		oBlockersList.getIterator().forEach(function (oBlocker) {
			that.renderBlockerAppointment(oRm, oControl, oBlocker);
		});
		oRm.close("div"); // END .sapMSinglePCBlockers

		oRm.close("div");
	};

	SinglePlanningCalendarGridRenderer.renderBlockerAppointment = function(oRm, oControl, oBlockerNode) {
		var oGridCalStart = CalendarDate.fromLocalJSDate(oControl.getStartDate()),
			oBlocker = oBlockerNode.getData(),
			oBlockerCalStart = CalendarDate.fromLocalJSDate(oBlocker.getStartDate()),
			oBlockerCalEnd = CalendarDate.fromLocalJSDate(oBlocker.getEndDate()),
			iStartDayDiff = CalendarUtils._daysBetween(oBlockerCalStart, oGridCalStart),
			iEndDayDiff = CalendarUtils._daysBetween(oBlockerCalEnd, oGridCalStart),
			iColumns = oControl._getColumns(),
			iRowHeight = oControl._getBlockerRowHeight(),
			iBlockerLevel = oBlockerNode.level,
			iBlockerWidth = oBlockerNode.width,
			sTooltip = oBlocker.getTooltip_AsString(),
			sType = oBlocker.getType(),
			sColor = oBlocker.getColor(),
			sTitle = oBlocker.getTitle(),
			sText = oBlocker.getText(),
			sIcon = oBlocker.getIcon(),
			sId = oBlocker.getId(),
			mAccProps = {
				role: "listitem",
				labelledby: {
					value: InvisibleText.getStaticId("sap.ui.unified", "CALENDAR_ALL_DAY_PREFIX"),
					append: true
				},
				// Prevents aria-selected from being added on the Blocker appointment
				selected: null
			},
			aAriaLabels = oControl.getAriaLabelledBy(),
			iLeftPosition = iStartDayDiff * (100 / iColumns),
			iRightPosition = (iColumns - iEndDayDiff - 1) * (100 / iColumns),
			bIsRTL = Localization.getRTL(),
			aClasses;

		if (aAriaLabels.length > 0) {
			mAccProps["labelledby"].value = mAccProps["labelledby"].value + " " + aAriaLabels.join(" ");
		}

		if (sTitle) {
			mAccProps["labelledby"].value = mAccProps["labelledby"].value + " " + sId + "-Title";
		}

		// Put start/end information after the title
		mAccProps["labelledby"].value = mAccProps["labelledby"].value + " " + sId + "-Descr";

		if (sText) {
			mAccProps["labelledby"].value = mAccProps["labelledby"].value + " " + sId + "-Text";
		}

		if (oBlocker.getTentative()) {
			mAccProps["labelledby"].value = mAccProps["labelledby"].value + " " + InvisibleText.getStaticId("sap.ui.unified", "APPOINTMENT_TENTATIVE");
		}

		if (oBlocker.getSelected()) {
			mAccProps["describedby"] = {
				value: InvisibleText.getStaticId("sap.ui.unified", "APPOINTMENT_SELECTED"),
				append: true
			};
		}

		oRm.openStart("div", oBlocker);
		oRm.attr("data-sap-level", iBlockerLevel);
		oRm.attr("data-sap-width", iBlockerWidth);
		oRm.attr("tabindex", 0);

		if (sTooltip) {
			oRm.attr("title", sTooltip);
		}
		oRm.accessibilityState(oBlocker, mAccProps);
		oRm.class("sapMSinglePCAppointmentWrap");
		oRm.class("sapUiCalendarRowApps"); // TODO: when refactor the CSS of appointments maybe we won't need this class
		if (!sColor && sType !== CalendarDayType.None) {
			oRm.class("sapUiCalendarApp" + sType);
		}
		if (sColor) {
			if (Localization.getRTL()) {
				oRm.style("border-right-color", sColor);
			} else {
				oRm.style("border-left-color", sColor);
			}
		}

		oRm.style("top", iRowHeight * iBlockerLevel + 0.0625 + "rem"); // Adding 0.0625rem to render all of the blockers 0.0625rem below in order to have space on top of them.
		oRm.style(bIsRTL ? "right" : "left", Math.max(iLeftPosition, 0) + "%");
		oRm.style(bIsRTL ? "left" : "right", Math.max(iRightPosition, 0) + "%");
		oRm.openEnd();

		oRm.openStart("div");
		oRm.class("sapUiCalendarApp");

		if (oBlocker.getSelected()) {
			oRm.class("sapUiCalendarAppSel");
		}

		if (oBlocker.getTentative()) {
			oRm.class("sapUiCalendarAppTent");
		}

		if (sIcon) {
			oRm.class("sapUiCalendarAppWithIcon");
		}

		oRm.openEnd(); // div element

		// extra content DIV to make some styling possible
		oRm.openStart("div");
		oRm.class("sapUiCalendarAppCont");

		if (sColor && !oBlocker.getSelected()) {
			oRm.style("background-color", oBlocker._getCSSColorForBackground(sColor));
		}

		oRm.openEnd(); // div element

		if (iLeftPosition < 0) {
			aClasses = ["sapUiCalendarAppArrowIconLeft", "sapUiCalendarAppArrowIcon"];
			oRm.icon("sap-icon://arrow-left", aClasses, { title: null, role: "img" });
		}

		if (sIcon) {
			aClasses = ["sapUiCalendarAppIcon"];
			var mAttributes = {};

<<<<<<< HEAD
			mAttributes["id"] = sId + "-Icon";
			mAttributes["title"] = null;
			mAttributes["role"] = "img";
			oRm.icon(sIcon, aClasses, mAttributes);
		}

		if (sTitle) {
			oRm.openStart("span", sId + "-Title");
			oRm.class("sapUiCalendarAppTitle");
=======
				mAttributes["id"] = `${sId}-Icon`;
				mAttributes["title"] = null;
				mAttributes["role"] = "img";
				oRm.icon(sIcon, aClasses, mAttributes);
			}

			if (sTitle) {
				oRm.openStart("span", `${sId}-Title`);
				oRm.class("sapUiCalendarAppTitle");
				oRm.openEnd(); // span element
				oRm.text(sTitle, true);
				oRm.close("span");
			}

			if (iRightPosition < 0) {
				aClasses = ["sapUiCalendarAppArrowIconRight", "sapUiCalendarAppArrowIcon"];
				oRm.icon("sap-icon://arrow-right", aClasses, { title: null, role: "img" });
			}

			oRm.openStart("span", `${sId}-Descr`);
			oRm.class("sapUiInvisibleText");
>>>>>>> 46108a40
			oRm.openEnd(); // span element
			oRm.text(sTitle, true);
			oRm.close("span");
		}

		if (iRightPosition < 0) {
			aClasses = ["sapUiCalendarAppArrowIconRight", "sapUiCalendarAppArrowIcon"];
			oRm.icon("sap-icon://arrow-right", aClasses, { title: null, role: "img" });
		}

		oRm.openStart("span", sId  + "-Descr");
		oRm.class("sapUiInvisibleText");
		oRm.openEnd(); // span element
		oRm.text(oControl._getAppointmentAnnouncementInfo(oBlocker));
		oRm.close("span");


		oRm.close("div");

		oRm.close("div");
		oRm.close("div");
	};

	SinglePlanningCalendarGridRenderer.renderRowHeaders = function (oRm, oControl) {
		var iStartHour = oControl._getVisibleStartHour(),
			iEndHour = oControl._getVisibleEndHour(),
			oStartDate = UI5Date.getInstance(),
			oHoursFormat = oControl._getHoursFormat(),
			oAMPMFormat = oControl._getAMPMFormat();

		oRm.openStart("div");
		oRm.class("sapMSinglePCRowHeaders");
		oRm.openEnd();

		for (var i = iStartHour; i <= iEndHour; i++) {
			oStartDate.setHours(i);
			oRm.openStart("span");
			oRm.class("sapMSinglePCRowHeader");
			oRm.class("sapMSinglePCRowHeader" + i);

			if (oControl._shouldHideRowHeader(i)) {
				oRm.class("sapMSinglePCRowHeaderHidden");
			}

			oRm.openEnd();

			oRm.text(oHoursFormat.format(oStartDate));

			if (oControl._hasAMPM()) {
				oRm.openStart("span");
				oRm.class("sapMSinglePCRowHeaderAMPM");
				oRm.openEnd();
				oRm.text(" " + oAMPMFormat.format(oStartDate));
				oRm.close("span");
			}

			oRm.close("span"); // END .sapMSinglePCRowHeader
		}

		oRm.close("div"); // END .sapMSinglePCRowHeaders
	};

	SinglePlanningCalendarGridRenderer.renderColumns = function (oRm, oControl) {
		var iColumns = oControl._getColumns(),
			oStartDate = oControl.getStartDate(),
			oAppointmentsToRender = oControl._getAppointmentsToRender();

		oRm.openStart("div");
		oRm.attr("role", "grid");
		oRm.attr("aria-labelledby", InvisibleText.getStaticId("sap.m", "SPC_APPOINTMENTS"));
		oRm.class("sapMSinglePCColumns");
		oRm.openEnd();

<<<<<<< HEAD
		for (var i = 0; i < iColumns; i++) {
			var oColumnCalDate = new CalendarDate(oStartDate.getFullYear(), oStartDate.getMonth(), oStartDate.getDate() + i),
				oFormat = oControl._getDateFormatter(),
				sDate = oFormat.format(oColumnCalDate.toLocalJSDate());

			oRm.openStart("div");
			oRm.attr("role", "row");
			oRm.attr("data-sap-day", sDate);
			oRm.class("sapMSinglePCColumn");

			if (oControl._checkDateSelected(oColumnCalDate) && iColumns > 1) {
				this.renderSelectedRowBorders(oRm, oControl, i, oColumnCalDate, iColumns, "Column");
			}

			if (oColumnCalDate.isSame(new CalendarDate())) {
				oRm.class("sapMSinglePCColumnToday");
=======
				oAppointmentsByDate.oAppointmentsList.getIterator().forEach(function (oAppointmentNode) {
					var iMaxLevel = oAppointmentsByDate.iMaxLevel,
						iLevel = oAppointmentNode.level,
						iWidth = oAppointmentNode.width,
						oAppointment = oAppointmentNode.getData();

					that.renderAppointment(oRm, oControl, iMaxLevel, iLevel, iWidth, oAppointment, oColumnDate, iColumn, iIndex);
					iIndex++;
				});
				oRm.close("div");
				oRm.close("div");
			}
		};

		SinglePlanningCalendarGridRenderer.renderAppointment = function(oRm, oControl, iMaxLevel, iAppointmentLevel, iAppointmentWidth, oAppointment, oColumnDate, iColumn, iIndex) {
			var oGridCalStart = CalendarDate.fromLocalJSDate(oControl.getStartDate()),
				oGridCalEnd = new CalendarDate(oGridCalStart),
				iRowHeight = oControl._getRowHeight(),
				oColumnStartDateAndHour = new UniversalDate(oColumnDate.getYear(), oColumnDate.getMonth(), oColumnDate.getDate(), oControl._getVisibleStartHour()),
				oColumnEndDateAndHour = new UniversalDate(oColumnDate.getYear(), oColumnDate.getMonth(), oColumnDate.getDate(), oControl._getVisibleEndHour(), 59, 59),
				oAppStartDate = oAppointment.getStartDate(),
				oAppEndDate = oAppointment.getEndDate(),
				oAppCalStart = CalendarDate.fromLocalJSDate(oAppStartDate),
				oAppCalEnd = CalendarDate.fromLocalJSDate(oAppEndDate),
				sTooltip = oAppointment.getTooltip_AsString(),
				sType = oAppointment.getType(),
				sColor = oAppointment.getColor(),
				sTitle = oAppointment.getTitle(),
				sText = oAppointment.getText(),
				sIcon = oAppointment.getIcon(),
				sId = oAppointment.getId(),
				aCustomContent = oAppointment.getCustomContent(),
				bHasCustomContent = !!aCustomContent.length,
				sLineClamp = this._getLineClamp(oAppStartDate, oAppEndDate),
				mAccProps = {
					role: "listitem",
					labelledby: {
						value: InvisibleText.getStaticId("sap.ui.unified", "APPOINTMENT"),
						append: true
					},
					// Prevents aria-selected from being added on the appointment
					selected: null
				},
				aAriaLabels = oControl.getAriaLabelledBy(),
				bAppStartIsOutsideVisibleStartHour = oColumnStartDateAndHour.getTime() > oAppStartDate.getTime(),
				bAppEndIsOutsideVisibleEndHour = oColumnEndDateAndHour.getTime() < oAppEndDate.getTime(),
				iAppTop = bAppStartIsOutsideVisibleStartHour ? 0 : oControl._calculateTopPosition(oAppStartDate),
				iAppBottom = bAppEndIsOutsideVisibleEndHour ? 0 : oControl._calculateBottomPosition(oAppEndDate),
				iAppChunkWidth = 100 / (iMaxLevel + 1),
				bDraggable = oAppointment.getParent().getEnableAppointmentsDragAndDrop(),
				iScaleFactor = oControl.getProperty("scaleFactor"),
				iDivider = 2 * iScaleFactor,
				iStartDayDiff,
				iEndDayDiff,
				bArrowLeft,
				bArrowRight,
				aClasses;

			oGridCalEnd.setDate(oGridCalEnd.getDate() + oControl._getColumns() - 1);
			iStartDayDiff = CalendarUtils._daysBetween(oAppCalStart, oGridCalStart);
			iEndDayDiff = CalendarUtils._daysBetween(oGridCalEnd, oAppCalEnd);
			bArrowLeft = oColumnDate.isSame(oGridCalStart);
			bArrowRight = oColumnDate.isSame(oGridCalEnd);

			if (aAriaLabels.length > 0) {
				mAccProps["labelledby"].value = `${mAccProps["labelledby"].value} ${aAriaLabels.join(" ")}`;
			}

			if (!bHasCustomContent && sTitle) {
				mAccProps["labelledby"].value = `${mAccProps["labelledby"].value} ${sId}-${iColumn}_${iIndex}-Title`;
			}

			// Put start/end information after the title
			mAccProps["labelledby"].value = `${mAccProps["labelledby"].value} ${sId}-${iColumn}_${iIndex}-Descr`;

			if (!bHasCustomContent && sText) {
				mAccProps["labelledby"].value = `${mAccProps["labelledby"].value} ${sId}-${iColumn}_${iIndex}-Text`;
			}

			if (oAppointment.getTentative()) {
				mAccProps["labelledby"].value = `${mAccProps["labelledby"].value} ${InvisibleText.getStaticId("sap.ui.unified", "APPOINTMENT_TENTATIVE")}`;
>>>>>>> 46108a40
			}

			if (oControl._isNonWorkingDay(oColumnCalDate)) {
				oRm.class("sapMSinglePCColumnWeekend");
			}

			oRm.openEnd();

			this.renderDndPlaceholders(oRm, oControl, oControl._dndPlaceholdersMap[oColumnCalDate]);

			this.renderRows(oRm, oControl, sDate, oColumnCalDate);
			this.renderAppointments(oRm, oControl, oAppointmentsToRender[sDate], oColumnCalDate, i);
			oRm.close("div"); // END .sapMSinglePCColumn
		}

		oRm.close("div"); // END .sapMSinglePCColumns
	};

	SinglePlanningCalendarGridRenderer.renderDndPlaceholders = function (oRm, oControl, aPlaceholders) {
		oRm.openStart("div");
		oRm.class("sapMSinglePCOverlay");
		oRm.openEnd(); // span element
		aPlaceholders.forEach(oRm.renderControl, oRm);
		oRm.close("div");
	};

	SinglePlanningCalendarGridRenderer.renderRows = function (oRm, oControl, sDate, oColumnCalDate) {
		const iStartHour = oControl._getVisibleStartHour();
		const iEndHour = oControl._getVisibleEndHour();
		const oFormat = oControl._getDateFormatter();
		const oDate = oControl._parseDateStringAndHours(sDate, 0);
		const aRecurrenceNonWorkingForDay = oControl._isNonWorkingDay(oColumnCalDate) ? [] : oControl.getNonWorkingPeriods().filter((oPeriod) => {
			if (!oPeriod.isRecurring()) {
				return oPeriod.hasNonWorkingAtDate(oDate);
			}
			const hasOccurrenceOnDate = RecurrenceUtils.hasOccurrenceOnDate.bind(oPeriod);
			return hasOccurrenceOnDate(oDate);
		}).sort((oCalendarItemA, oCalendarItemB) => {
			return  oCalendarItemA.getStartDate().getMinutes() - oCalendarItemB.getStartDate().getMinutes() ||
			oCalendarItemA.getEndDate().getMinutes() - oCalendarItemB.getEndDate().getMinutes();
		});

		for (let i = iStartHour; i <= iEndHour; i++) {
			const oCellStartDate = oControl._parseDateStringAndHours(sDate, i);
			const oCellEndDate = UI5Date.getInstance(oCellStartDate.getFullYear(), oCellStartDate.getMonth(), oCellStartDate.getDate(), oCellStartDate.getHours() + 1);

			const aNonWorkingPartsForHour = aRecurrenceNonWorkingForDay.filter((oCalendarItem) => {
				return oCalendarItem.hasNonWorkingAtHour(oCellStartDate);
			});

			oRm.openStart("div");
			oRm.attr("role", "gridcell");
			oRm.class("sapMSinglePCRow");
			if (!oControl._isVisibleHour(i)) {
				oRm.class("sapMSinglePCNonWorkingRow");
			}

			oRm.attr("data-sap-hour", i);
			oRm.attr("data-sap-start-date", oFormat.format(oCellStartDate));
			oRm.attr("data-sap-end-date", oFormat.format(oCellEndDate));
			oRm.attr("aria-labelledby", oFormat.format(oCellStartDate) + "-Descr");
			oRm.attr("tabindex", -1);
			oRm.openEnd();

			oRm.openStart("span", oFormat.format(oCellStartDate) + "-Descr");
			oRm.class("sapUiInvisibleText");
			oRm.openEnd();
			oRm.text(oControl._getCellStartEndInfo(oCellStartDate, oCellEndDate));

			if (oControl._doesContainAppointments(oCellStartDate, oCellEndDate)) {
				oRm.text(oControl._getCellDescription());
			}
			oRm.close("span");

			if (!aNonWorkingPartsForHour?.length) {
				oRm.close("div"); // END .sapMSinglePCRow
				continue;
			}

			RecurrenceUtils.getWorkingAndNonWorkingSegments(oCellStartDate, aNonWorkingPartsForHour).forEach((oHourParts) => {
				if (oHourParts.type === "working") {
					this.renderWorkingParts(oRm, oHourParts.duration);
				} else {
					this.renderNonWorkingParts(oRm, oHourParts.duration);
				}
			});

<<<<<<< HEAD
			oRm.close("div"); // END .sapMSinglePCRow
		}
	};
=======
				mAttributes["id"] = `${sId}-${iColumn}_${iIndex}-Icon`;
				mAttributes["title"] = null;
				mAttributes["role"] = "presentation";
				oRm.icon(sIcon, aClasses, mAttributes);
			}
>>>>>>> 46108a40

	SinglePlanningCalendarGridRenderer.renderAppointments = function (oRm, oControl, oAppointmentsByDate, oColumnDate, iColumn) {
		var that = this,
			iIndex = 0;

		if (oAppointmentsByDate) {
			oRm.openStart("div");
			oRm.attr("role", "gridcell");
			oRm.openEnd();

<<<<<<< HEAD
			oRm.openStart("div");
			oRm.attr("role", "list");
			oRm.class("sapMSinglePCAppointments");
			oRm.class("sapUiCalendarRowVisFilled"); // TODO: when refactor the CSS of appointments maybe we won't need this class

			oRm.openEnd();
=======
			if (!bHasCustomContent && sTitle) {
				oRm.openStart("span", `${sId}-${iColumn}_${iIndex}-Title`);
				oRm.class("sapUiCalendarAppTitle");
				oRm.openEnd(); // span element
				oRm.text(sTitle, true);
				oRm.close("span");
			}

			if (!bHasCustomContent && sText) {
				oRm.openStart("span", `${sId}-${iColumn}_${iIndex}-Text`);
				oRm.class("sapUiCalendarAppText");
				oRm.openEnd(); // span element
				oRm.text(sText, true);
				oRm.close("span");
			}
>>>>>>> 46108a40

			oAppointmentsByDate.oAppointmentsList.getIterator().forEach(function (oAppointmentNode) {
				var iMaxLevel = oAppointmentsByDate.iMaxLevel,
					iLevel = oAppointmentNode.level,
					iWidth = oAppointmentNode.width,
					oAppointment = oAppointmentNode.getData();

				that.renderAppointment(oRm, oControl, iMaxLevel, iLevel, iWidth, oAppointment, oColumnDate, iColumn, iIndex);
				iIndex++;
			});
			oRm.close("div");
<<<<<<< HEAD
			oRm.close("div");
		}
	};

	SinglePlanningCalendarGridRenderer.renderAppointment = function(oRm, oControl, iMaxLevel, iAppointmentLevel, iAppointmentWidth, oAppointment, oColumnDate, iColumn, iIndex) {
		var oGridCalStart = CalendarDate.fromLocalJSDate(oControl.getStartDate()),
			oGridCalEnd = new CalendarDate(oGridCalStart),
			iRowHeight = oControl._getRowHeight(),
			oColumnStartDateAndHour = new UniversalDate(oColumnDate.getYear(), oColumnDate.getMonth(), oColumnDate.getDate(), oControl._getVisibleStartHour()),
			oColumnEndDateAndHour = new UniversalDate(oColumnDate.getYear(), oColumnDate.getMonth(), oColumnDate.getDate(), oControl._getVisibleEndHour(), 59, 59),
			oAppStartDate = oAppointment.getStartDate(),
			oAppEndDate = oAppointment.getEndDate(),
			oAppCalStart = CalendarDate.fromLocalJSDate(oAppStartDate),
			oAppCalEnd = CalendarDate.fromLocalJSDate(oAppEndDate),
			sTooltip = oAppointment.getTooltip_AsString(),
			sType = oAppointment.getType(),
			sColor = oAppointment.getColor(),
			sTitle = oAppointment.getTitle(),
			sText = oAppointment.getText(),
			sIcon = oAppointment.getIcon(),
			sId = oAppointment.getId(),
			aCustomContent = oAppointment.getCustomContent(),
			bHasCustomContent = !!aCustomContent.length,
			sLineClamp = this._getLineClamp(oAppStartDate, oAppEndDate),
			mAccProps = {
				role: "listitem",
				labelledby: {
					value: InvisibleText.getStaticId("sap.ui.unified", "APPOINTMENT"),
					append: true
				},
				// Prevents aria-selected from being added on the appointment
				selected: null
			},
			aAriaLabels = oControl.getAriaLabelledBy(),
			bAppStartIsOutsideVisibleStartHour = oColumnStartDateAndHour.getTime() > oAppStartDate.getTime(),
			bAppEndIsOutsideVisibleEndHour = oColumnEndDateAndHour.getTime() < oAppEndDate.getTime(),
			iAppTop = bAppStartIsOutsideVisibleStartHour ? 0 : oControl._calculateTopPosition(oAppStartDate),
			iAppBottom = bAppEndIsOutsideVisibleEndHour ? 0 : oControl._calculateBottomPosition(oAppEndDate),
			iAppChunkWidth = 100 / (iMaxLevel + 1),
			bDraggable = oAppointment.getParent().getEnableAppointmentsDragAndDrop(),
			iScaleFactor = oControl.getProperty("scaleFactor"),
			iDivider = 2 * iScaleFactor,
			iStartDayDiff,
			iEndDayDiff,
			bArrowLeft,
			bArrowRight,
			aClasses;

		oGridCalEnd.setDate(oGridCalEnd.getDate() + oControl._getColumns() - 1);
		iStartDayDiff = CalendarUtils._daysBetween(oAppCalStart, oGridCalStart);
		iEndDayDiff = CalendarUtils._daysBetween(oGridCalEnd, oAppCalEnd);
		bArrowLeft = oColumnDate.isSame(oGridCalStart);
		bArrowRight = oColumnDate.isSame(oGridCalEnd);

		if (aAriaLabels.length > 0) {
			mAccProps["labelledby"].value = mAccProps["labelledby"].value + " " + aAriaLabels.join(" ");
		}

		if (!bHasCustomContent && sTitle) {
			mAccProps["labelledby"].value = mAccProps["labelledby"].value + " " + sId + "-" + iColumn + "_" + iIndex + "-Title";
		}

		// Put start/end information after the title
		mAccProps["labelledby"].value = mAccProps["labelledby"].value + " " + sId + "-" + iColumn + "_" + iIndex + "-Descr";

		if (!bHasCustomContent && sText) {
			mAccProps["labelledby"].value = mAccProps["labelledby"].value + " " + sId + "-" + iColumn + "_" + iIndex + "-Text";
		}

		if (oAppointment.getTentative()) {
			mAccProps["labelledby"].value = mAccProps["labelledby"].value + " " + InvisibleText.getStaticId("sap.ui.unified", "APPOINTMENT_TENTATIVE");
		}

		if (oAppointment.getSelected()) {
			mAccProps["describedby"] = {
				value: InvisibleText.getStaticId("sap.ui.unified", "APPOINTMENT_SELECTED"),
				append: true
			};
		}

		oRm.openStart("div", oAppointment.getId() + "-" + iColumn + "_" + iIndex);
		oRm.attr("draggable", bDraggable);
		oRm.attr("data-sap-ui-draggable", bDraggable);
		oRm.attr("data-sap-ui-related", oAppointment.getId());
		oRm.attr("data-sap-level", iAppointmentLevel);
		oRm.attr("data-sap-width", iAppointmentWidth);
		oRm.attr("tabindex", 0);

		if (sTooltip) {
			oRm.attr("title", sTooltip);
		}
		oRm.accessibilityState(oAppointment, mAccProps);
		oRm.class("sapMSinglePCAppointmentWrap");
		oRm.class("sapUiCalendarRowApps"); // TODO: when refactor the CSS of appointments maybe we won't need this class
		if (!sColor && sType !== CalendarDayType.None) {
			oRm.class("sapUiCalendarApp" + sType);
		}
		if (sColor) {
			if (Localization.getRTL()) {
				oRm.style("border-right-color", sColor);
			} else {
				oRm.style("border-left-color", sColor);
			}
		}
		oRm.style("top", iAppTop + "rem");
		oRm.style("bottom", iAppBottom + "rem");
		oRm.style(Localization.getRTL() ? "right" : "left", iAppChunkWidth * iAppointmentLevel + "%");
		oRm.style("width", iAppChunkWidth * iAppointmentWidth + "%"); // TODO: take into account the levels
		oRm.openEnd();

		oRm.openStart("div");
		oRm.class("sapUiCalendarApp");
		oRm.style("min-height", (iRowHeight - ((iVerticalPaddingBetweenAppointments + iAppointmentBottomPadding + iAppointmentTopPadding) * iScaleFactor)) / iDivider + "rem");

		if (oAppointment.getSelected()) {
			oRm.class("sapUiCalendarAppSel");
		}

		if (oAppointment.getTentative()) {
			oRm.class("sapUiCalendarAppTent");
		}

		if (!bHasCustomContent && sIcon) {
			oRm.class("sapUiCalendarAppWithIcon");
		}

		oRm.openEnd(); // div element

		// extra content DIV to make some styling possible
		oRm.openStart("div");
		oRm.class("sapUiCalendarAppCont");

		if (sColor && !oAppointment.getSelected()) {
			oRm.style("background-color", oAppointment._getCSSColorForBackground(sColor));
		}

		oRm.openEnd(); // div element

		if (bArrowLeft && iStartDayDiff < 0) {
			aClasses = ["sapUiCalendarAppArrowIconLeft", "sapUiCalendarAppArrowIcon"];
			oRm.icon("sap-icon://arrow-left", aClasses, { title: null, role: "img" });
		}

		if (!bHasCustomContent && sIcon) {
			aClasses = ["sapUiCalendarAppIcon"];
			var mAttributes = {};

			mAttributes["id"] = sId + "-Icon";
			mAttributes["title"] = null;
			mAttributes["role"] = "presentation";
			oRm.icon(sIcon, aClasses, mAttributes);
		}

		oRm.openStart("div");
		oRm.class("sapUiCalendarAppTitleWrapper");
		oRm.class("sapUiSPCAppLineClamp" + sLineClamp);
		oRm.openEnd();

		if (!bHasCustomContent && sTitle) {
			oRm.openStart("span", sId + "-" + iColumn + "_" + iIndex + "-Title");
			oRm.class("sapUiCalendarAppTitle");
=======

			if (bArrowRight && iEndDayDiff < 0) {
				aClasses = ["sapUiCalendarAppArrowIconRight", "sapUiCalendarAppArrowIcon"];
				oRm.icon("sap-icon://arrow-right", aClasses, { title: null, role: "img" });
			}

			oRm.openStart("span", `${sId}-${iColumn}_${iIndex}-Descr`);
			oRm.class("sapUiInvisibleText");
>>>>>>> 46108a40
			oRm.openEnd(); // span element
			oRm.text(sTitle, true);
			oRm.close("span");
		}

		if (!bHasCustomContent && sText) {
			oRm.openStart("span", sId + "-" + iColumn + "_" + iIndex + "-Text");
			oRm.class("sapUiCalendarAppText");
			oRm.openEnd(); // span element
			oRm.text(sText, true);
			oRm.close("span");
		}

		if (bHasCustomContent) {
			aCustomContent.forEach(function (oContent) {
				oRm.renderControl(oContent);
			});
		}

		oRm.close("div");

		if (bArrowRight && iEndDayDiff < 0) {
			aClasses = ["sapUiCalendarAppArrowIconRight", "sapUiCalendarAppArrowIcon"];
			oRm.icon("sap-icon://arrow-right", aClasses, { title: null, role: "img" });
		}

		oRm.openStart("span", sId + "-" + iColumn + "_" + iIndex + "-Descr");
		oRm.class("sapUiInvisibleText");
		oRm.openEnd(); // span element
		oRm.text(oControl._getAppointmentAnnouncementInfo(oAppointment));
		oRm.close("span");

		oRm.close("div");

		if (oControl.getEnableAppointmentsResize()) {
			this.renderResizeHandles(oRm, !bAppStartIsOutsideVisibleStartHour, !bAppEndIsOutsideVisibleEndHour);
		}

		oRm.close("div");
		oRm.close("div");
	};

	SinglePlanningCalendarGridRenderer.renderNowMarker = function (oRm, oControl) {
		var oDate = UI5Date.getInstance();

		oRm.openStart("div", oControl.getId() + "-nowMarker");
		oRm.style("top", oControl._calculateTopPosition(oDate) + "rem");
		oRm.class("sapMSinglePCNowMarker");

		oRm.openEnd();
		oRm.openStart("span", oControl.getId() + "-nowMarkerText");
		oRm.class("sapMSinglePCNowMarkerText");
		oRm.openEnd();
		oRm.text(oControl._formatTimeAsString(oDate));
		if (oControl._hasAMPM()) {
			oRm.openStart("span", oControl.getId() + "-nowMarkerAMPM");
			oRm.class("sapMSinglePCNowMarkerAMPM");
			oRm.openEnd();
			oRm.text(oControl._addAMPM(oDate));
			oRm.close("span");
		}
		oRm.close("span"); // END .sapMSinglePCNowMarkerText
		oRm.close("div"); // END .sapMSinglePCNowMarker
	};

	SinglePlanningCalendarGridRenderer.renderResizeHandles = function(oRm, bRenderTop, bRenderBottom) {
		if (bRenderBottom) {
			oRm.openStart("span");
			oRm.class("sapMSinglePCAppResizeHandleBottom");
			oRm.openEnd();
			oRm.close("span");
		}
		if (bRenderTop) {
			oRm.openStart("span");
			oRm.class("sapMSinglePCAppResizeHandleTop");
			oRm.openEnd();
			oRm.close("span");
		}
	};

	/**
	 * Calculates number of text lines that can be placed inside an appointment
	 * depending of its length in minutes.
	 *
	 * @param {Date} oAppStartDate start date of the appointment
	 * @param {Date} oAppEndDate end date of the appointment
	 * @return {string} Returns maximum allowed rows for the appointment as string
	 * @private
	 */
	SinglePlanningCalendarGridRenderer._getLineClamp = function (oAppStartDate, oAppEndDate) {
		var iMinutes = CalendarUtils._minutesBetween(oAppStartDate, oAppEndDate);

		if (iMinutes >= 51 && iMinutes < 69) {
			return "2";
		} else if (iMinutes >= 69 && iMinutes < 90) {
			return "3"; // maximum 3 lines of text will fit
		} else if (iMinutes >= 90 && iMinutes < 110) {
			return "4"; // maximum 4 lines of text will fit
		} else if (iMinutes >= 110 && iMinutes < 130) {
			return "5"; // maximum 5 lines of text will fit
		} else if (iMinutes >= 130 && iMinutes < 150) {
			return "6"; // 6 lines of text will fit
		} else if (iMinutes >= 150 && iMinutes < 170) {
			return "7"; // 7 lines of text will fit
		} else if (iMinutes >= 170 && iMinutes < 190) {
			return "8"; // 8 lines of text will fit
		} else if (iMinutes >= 190) {
			return "9"; // 9 lines of text will fit
		} else {
			return "1"; // maximum 1 lines of text will fit
		}
	};

	SinglePlanningCalendarGridRenderer.renderWorkingParts = function (oRm, iDuration){
		const iHeight = iDuration / 60 * 100;

		oRm.openStart("div");
		oRm.style("height",`${iHeight}%`);
		oRm.openEnd();
		oRm.close("div");
	};

	SinglePlanningCalendarGridRenderer.renderNonWorkingParts = function (oRm, iDuration){
		const iHeight = iDuration / 60 * 100;

		oRm.openStart("div");
		oRm.class("sapMSinglePCNonWorkingPeriod");
		oRm.style("height",`${iHeight}%`);
		oRm.openEnd();
		oRm.close("div");
	};

	return SinglePlanningCalendarGridRenderer;

});<|MERGE_RESOLUTION|>--- conflicted
+++ resolved
@@ -318,39 +318,15 @@
 			aClasses = ["sapUiCalendarAppIcon"];
 			var mAttributes = {};
 
-<<<<<<< HEAD
-			mAttributes["id"] = sId + "-Icon";
+			mAttributes["id"] = `${sId}-Icon`;
 			mAttributes["title"] = null;
 			mAttributes["role"] = "img";
 			oRm.icon(sIcon, aClasses, mAttributes);
 		}
 
 		if (sTitle) {
-			oRm.openStart("span", sId + "-Title");
+			oRm.openStart("span", `${sId}-Title`);
 			oRm.class("sapUiCalendarAppTitle");
-=======
-				mAttributes["id"] = `${sId}-Icon`;
-				mAttributes["title"] = null;
-				mAttributes["role"] = "img";
-				oRm.icon(sIcon, aClasses, mAttributes);
-			}
-
-			if (sTitle) {
-				oRm.openStart("span", `${sId}-Title`);
-				oRm.class("sapUiCalendarAppTitle");
-				oRm.openEnd(); // span element
-				oRm.text(sTitle, true);
-				oRm.close("span");
-			}
-
-			if (iRightPosition < 0) {
-				aClasses = ["sapUiCalendarAppArrowIconRight", "sapUiCalendarAppArrowIcon"];
-				oRm.icon("sap-icon://arrow-right", aClasses, { title: null, role: "img" });
-			}
-
-			oRm.openStart("span", `${sId}-Descr`);
-			oRm.class("sapUiInvisibleText");
->>>>>>> 46108a40
 			oRm.openEnd(); // span element
 			oRm.text(sTitle, true);
 			oRm.close("span");
@@ -361,7 +337,7 @@
 			oRm.icon("sap-icon://arrow-right", aClasses, { title: null, role: "img" });
 		}
 
-		oRm.openStart("span", sId  + "-Descr");
+		oRm.openStart("span", `${sId}-Descr`);
 		oRm.class("sapUiInvisibleText");
 		oRm.openEnd(); // span element
 		oRm.text(oControl._getAppointmentAnnouncementInfo(oBlocker));
@@ -424,7 +400,6 @@
 		oRm.class("sapMSinglePCColumns");
 		oRm.openEnd();
 
-<<<<<<< HEAD
 		for (var i = 0; i < iColumns; i++) {
 			var oColumnCalDate = new CalendarDate(oStartDate.getFullYear(), oStartDate.getMonth(), oStartDate.getDate() + i),
 				oFormat = oControl._getDateFormatter(),
@@ -441,89 +416,6 @@
 
 			if (oColumnCalDate.isSame(new CalendarDate())) {
 				oRm.class("sapMSinglePCColumnToday");
-=======
-				oAppointmentsByDate.oAppointmentsList.getIterator().forEach(function (oAppointmentNode) {
-					var iMaxLevel = oAppointmentsByDate.iMaxLevel,
-						iLevel = oAppointmentNode.level,
-						iWidth = oAppointmentNode.width,
-						oAppointment = oAppointmentNode.getData();
-
-					that.renderAppointment(oRm, oControl, iMaxLevel, iLevel, iWidth, oAppointment, oColumnDate, iColumn, iIndex);
-					iIndex++;
-				});
-				oRm.close("div");
-				oRm.close("div");
-			}
-		};
-
-		SinglePlanningCalendarGridRenderer.renderAppointment = function(oRm, oControl, iMaxLevel, iAppointmentLevel, iAppointmentWidth, oAppointment, oColumnDate, iColumn, iIndex) {
-			var oGridCalStart = CalendarDate.fromLocalJSDate(oControl.getStartDate()),
-				oGridCalEnd = new CalendarDate(oGridCalStart),
-				iRowHeight = oControl._getRowHeight(),
-				oColumnStartDateAndHour = new UniversalDate(oColumnDate.getYear(), oColumnDate.getMonth(), oColumnDate.getDate(), oControl._getVisibleStartHour()),
-				oColumnEndDateAndHour = new UniversalDate(oColumnDate.getYear(), oColumnDate.getMonth(), oColumnDate.getDate(), oControl._getVisibleEndHour(), 59, 59),
-				oAppStartDate = oAppointment.getStartDate(),
-				oAppEndDate = oAppointment.getEndDate(),
-				oAppCalStart = CalendarDate.fromLocalJSDate(oAppStartDate),
-				oAppCalEnd = CalendarDate.fromLocalJSDate(oAppEndDate),
-				sTooltip = oAppointment.getTooltip_AsString(),
-				sType = oAppointment.getType(),
-				sColor = oAppointment.getColor(),
-				sTitle = oAppointment.getTitle(),
-				sText = oAppointment.getText(),
-				sIcon = oAppointment.getIcon(),
-				sId = oAppointment.getId(),
-				aCustomContent = oAppointment.getCustomContent(),
-				bHasCustomContent = !!aCustomContent.length,
-				sLineClamp = this._getLineClamp(oAppStartDate, oAppEndDate),
-				mAccProps = {
-					role: "listitem",
-					labelledby: {
-						value: InvisibleText.getStaticId("sap.ui.unified", "APPOINTMENT"),
-						append: true
-					},
-					// Prevents aria-selected from being added on the appointment
-					selected: null
-				},
-				aAriaLabels = oControl.getAriaLabelledBy(),
-				bAppStartIsOutsideVisibleStartHour = oColumnStartDateAndHour.getTime() > oAppStartDate.getTime(),
-				bAppEndIsOutsideVisibleEndHour = oColumnEndDateAndHour.getTime() < oAppEndDate.getTime(),
-				iAppTop = bAppStartIsOutsideVisibleStartHour ? 0 : oControl._calculateTopPosition(oAppStartDate),
-				iAppBottom = bAppEndIsOutsideVisibleEndHour ? 0 : oControl._calculateBottomPosition(oAppEndDate),
-				iAppChunkWidth = 100 / (iMaxLevel + 1),
-				bDraggable = oAppointment.getParent().getEnableAppointmentsDragAndDrop(),
-				iScaleFactor = oControl.getProperty("scaleFactor"),
-				iDivider = 2 * iScaleFactor,
-				iStartDayDiff,
-				iEndDayDiff,
-				bArrowLeft,
-				bArrowRight,
-				aClasses;
-
-			oGridCalEnd.setDate(oGridCalEnd.getDate() + oControl._getColumns() - 1);
-			iStartDayDiff = CalendarUtils._daysBetween(oAppCalStart, oGridCalStart);
-			iEndDayDiff = CalendarUtils._daysBetween(oGridCalEnd, oAppCalEnd);
-			bArrowLeft = oColumnDate.isSame(oGridCalStart);
-			bArrowRight = oColumnDate.isSame(oGridCalEnd);
-
-			if (aAriaLabels.length > 0) {
-				mAccProps["labelledby"].value = `${mAccProps["labelledby"].value} ${aAriaLabels.join(" ")}`;
-			}
-
-			if (!bHasCustomContent && sTitle) {
-				mAccProps["labelledby"].value = `${mAccProps["labelledby"].value} ${sId}-${iColumn}_${iIndex}-Title`;
-			}
-
-			// Put start/end information after the title
-			mAccProps["labelledby"].value = `${mAccProps["labelledby"].value} ${sId}-${iColumn}_${iIndex}-Descr`;
-
-			if (!bHasCustomContent && sText) {
-				mAccProps["labelledby"].value = `${mAccProps["labelledby"].value} ${sId}-${iColumn}_${iIndex}-Text`;
-			}
-
-			if (oAppointment.getTentative()) {
-				mAccProps["labelledby"].value = `${mAccProps["labelledby"].value} ${InvisibleText.getStaticId("sap.ui.unified", "APPOINTMENT_TENTATIVE")}`;
->>>>>>> 46108a40
 			}
 
 			if (oControl._isNonWorkingDay(oColumnCalDate)) {
@@ -611,17 +503,9 @@
 				}
 			});
 
-<<<<<<< HEAD
 			oRm.close("div"); // END .sapMSinglePCRow
 		}
 	};
-=======
-				mAttributes["id"] = `${sId}-${iColumn}_${iIndex}-Icon`;
-				mAttributes["title"] = null;
-				mAttributes["role"] = "presentation";
-				oRm.icon(sIcon, aClasses, mAttributes);
-			}
->>>>>>> 46108a40
 
 	SinglePlanningCalendarGridRenderer.renderAppointments = function (oRm, oControl, oAppointmentsByDate, oColumnDate, iColumn) {
 		var that = this,
@@ -632,30 +516,12 @@
 			oRm.attr("role", "gridcell");
 			oRm.openEnd();
 
-<<<<<<< HEAD
 			oRm.openStart("div");
 			oRm.attr("role", "list");
 			oRm.class("sapMSinglePCAppointments");
 			oRm.class("sapUiCalendarRowVisFilled"); // TODO: when refactor the CSS of appointments maybe we won't need this class
 
 			oRm.openEnd();
-=======
-			if (!bHasCustomContent && sTitle) {
-				oRm.openStart("span", `${sId}-${iColumn}_${iIndex}-Title`);
-				oRm.class("sapUiCalendarAppTitle");
-				oRm.openEnd(); // span element
-				oRm.text(sTitle, true);
-				oRm.close("span");
-			}
-
-			if (!bHasCustomContent && sText) {
-				oRm.openStart("span", `${sId}-${iColumn}_${iIndex}-Text`);
-				oRm.class("sapUiCalendarAppText");
-				oRm.openEnd(); // span element
-				oRm.text(sText, true);
-				oRm.close("span");
-			}
->>>>>>> 46108a40
 
 			oAppointmentsByDate.oAppointmentsList.getIterator().forEach(function (oAppointmentNode) {
 				var iMaxLevel = oAppointmentsByDate.iMaxLevel,
@@ -667,7 +533,6 @@
 				iIndex++;
 			});
 			oRm.close("div");
-<<<<<<< HEAD
 			oRm.close("div");
 		}
 	};
@@ -723,22 +588,22 @@
 		bArrowRight = oColumnDate.isSame(oGridCalEnd);
 
 		if (aAriaLabels.length > 0) {
-			mAccProps["labelledby"].value = mAccProps["labelledby"].value + " " + aAriaLabels.join(" ");
+			mAccProps["labelledby"].value = `${mAccProps["labelledby"].value} ${aAriaLabels.join(" ")}`;
 		}
 
 		if (!bHasCustomContent && sTitle) {
-			mAccProps["labelledby"].value = mAccProps["labelledby"].value + " " + sId + "-" + iColumn + "_" + iIndex + "-Title";
+			mAccProps["labelledby"].value = `${mAccProps["labelledby"].value} ${sId}-${iColumn}_${iIndex}-Title`;
 		}
 
 		// Put start/end information after the title
-		mAccProps["labelledby"].value = mAccProps["labelledby"].value + " " + sId + "-" + iColumn + "_" + iIndex + "-Descr";
+		mAccProps["labelledby"].value = `${mAccProps["labelledby"].value} ${sId}-${iColumn}_${iIndex}-Descr`;
 
 		if (!bHasCustomContent && sText) {
-			mAccProps["labelledby"].value = mAccProps["labelledby"].value + " " + sId + "-" + iColumn + "_" + iIndex + "-Text";
+			mAccProps["labelledby"].value = `${mAccProps["labelledby"].value} ${sId}-${iColumn}_${iIndex}-Text`;
 		}
 
 		if (oAppointment.getTentative()) {
-			mAccProps["labelledby"].value = mAccProps["labelledby"].value + " " + InvisibleText.getStaticId("sap.ui.unified", "APPOINTMENT_TENTATIVE");
+			mAccProps["labelledby"].value = `${mAccProps["labelledby"].value} ${InvisibleText.getStaticId("sap.ui.unified", "APPOINTMENT_TENTATIVE")}`;
 		}
 
 		if (oAppointment.getSelected()) {
@@ -815,7 +680,7 @@
 			aClasses = ["sapUiCalendarAppIcon"];
 			var mAttributes = {};
 
-			mAttributes["id"] = sId + "-Icon";
+			mAttributes["id"] = `${sId}-${iColumn}_${iIndex}-Icon`;
 			mAttributes["title"] = null;
 			mAttributes["role"] = "presentation";
 			oRm.icon(sIcon, aClasses, mAttributes);
@@ -827,25 +692,15 @@
 		oRm.openEnd();
 
 		if (!bHasCustomContent && sTitle) {
-			oRm.openStart("span", sId + "-" + iColumn + "_" + iIndex + "-Title");
+			oRm.openStart("span", `${sId}-${iColumn}_${iIndex}-Title`);
 			oRm.class("sapUiCalendarAppTitle");
-=======
-
-			if (bArrowRight && iEndDayDiff < 0) {
-				aClasses = ["sapUiCalendarAppArrowIconRight", "sapUiCalendarAppArrowIcon"];
-				oRm.icon("sap-icon://arrow-right", aClasses, { title: null, role: "img" });
-			}
-
-			oRm.openStart("span", `${sId}-${iColumn}_${iIndex}-Descr`);
-			oRm.class("sapUiInvisibleText");
->>>>>>> 46108a40
 			oRm.openEnd(); // span element
 			oRm.text(sTitle, true);
 			oRm.close("span");
 		}
 
 		if (!bHasCustomContent && sText) {
-			oRm.openStart("span", sId + "-" + iColumn + "_" + iIndex + "-Text");
+			oRm.openStart("span", `${sId}-${iColumn}_${iIndex}-Text`);
 			oRm.class("sapUiCalendarAppText");
 			oRm.openEnd(); // span element
 			oRm.text(sText, true);
@@ -865,7 +720,7 @@
 			oRm.icon("sap-icon://arrow-right", aClasses, { title: null, role: "img" });
 		}
 
-		oRm.openStart("span", sId + "-" + iColumn + "_" + iIndex + "-Descr");
+		oRm.openStart("span", `${sId}-${iColumn}_${iIndex}-Descr`);
 		oRm.class("sapUiInvisibleText");
 		oRm.openEnd(); // span element
 		oRm.text(oControl._getAppointmentAnnouncementInfo(oAppointment));
