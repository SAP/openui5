--- conflicted
+++ resolved
@@ -107,7 +107,6 @@
 			var oColumnCalDate = new CalendarDate(oStartDate.getFullYear(), oStartDate.getMonth(), oStartDate.getDate() + i);
 
 			oRm.openStart("div");
-<<<<<<< HEAD
 			oRm.attr("role", "gridcell");
 			oRm.attr("data-sap-start-date", oFormat.format(oColumnCalDate.toLocalJSDate()));
 			oRm.attr("data-sap-end-date", oFormat.format(oColumnCalDate.toLocalJSDate()));
@@ -115,69 +114,6 @@
 			" " + "fullDay-" + oFormat.format(oColumnCalDate.toLocalJSDate()) + "-Descr");
 			oRm.class("sapMSinglePCBlockersColumn");
 			oRm.attr("tabindex", -1);
-=======
-			oRm.attr("role", "grid");
-			oRm.class("sapMSinglePCBlockersRow");
-			oRm.openEnd();
-
-			oRm.openStart("div");
-			oRm.attr("role", "row");
-			oRm.class("sapMSinglePCBlockersColumns");
-
-			//day view
-			if (aSpecialDates && oControl._getColumns() === 1) {
-				if (aDayTypes && aDayTypes[0]) {
-					oType = aDayTypes[0];
-					oRm.class("sapUiCalItem" + oType.type);
-					sLegendItemType = PlanningCalendarLegend.findLegendItemForItem(Element.getElementById(oControl._sLegendId), oType);
-				}
-
-				oRm.class("sapMSpecialDaysInDayView");
-			}
-
-			oRm.style("height", iContainerHeight + "rem");
-			oRm.openEnd();
-
-			this.renderDndPlaceholders(oRm, oControl, oControl.getAggregation("_blockersPlaceholders"));
-
-			for (var i = 0; i < iColumns; i++) {
-				var oColumnCalDate = new CalendarDate(oStartDate.getFullYear(), oStartDate.getMonth(), oStartDate.getDate() + i);
-
-				oRm.openStart("div");
-				oRm.attr("role", "gridcell");
-				oRm.attr("data-sap-start-date", oFormat.format(oColumnCalDate.toLocalJSDate()));
-				oRm.attr("data-sap-end-date", oFormat.format(oColumnCalDate.toLocalJSDate()));
-				oRm.attr("aria-labelledby", InvisibleText.getStaticId("sap.m", "SPC_BLOCKERS") +
-				" " + "fullDay-" + oFormat.format(oColumnCalDate.toLocalJSDate()) + "-Descr");
-				oRm.class("sapMSinglePCBlockersColumn");
-				oRm.attr("tabindex", -1);
-
-				if (oControl._checkDateSelected(oColumnCalDate) && iColumns > 1) {
-					this.renderSelectedRowBorders(oRm, oControl, i, oColumnCalDate, iColumns, "Blocker");
-				}
-				if (oColumnCalDate.isSame(new CalendarDate())) {
-					oRm.class("sapMSinglePCBlockersColumnToday");
-				}
-
-				if (CalendarUtils._isWeekend(oColumnCalDate, oControl._getCoreLocaleData())) {
-					oRm.class("sapMSinglePCBlockersColumnWeekend");
-				}
-
-				oRm.openEnd();
-
-				oRm.openStart("span", "fullDay-" + oFormat.format(oColumnCalDate.toLocalJSDate()) + "-Descr");
-				oRm.class("sapUiInvisibleText");
-				oRm.openEnd();
-				oRm.text(oControl._getCellStartEndInfo(oColumnCalDate.toLocalJSDate()));
-				//acc for day view + special dates + legend
-				if (oControl._sLegendId && sLegendItemType) {
-					oRm.text(sLegendItemType);
-				}
-				if (oControl._doesContainBlockers(oColumnCalDate)) {
-					oRm.text(oControl._getCellDescription());
-				}
-				oRm.close("span");
->>>>>>> 70191b1b
 
 			if (oControl._checkDateSelected(oColumnCalDate) && iColumns > 1) {
 				this.renderSelectedRowBorders(oRm, oControl, i, oColumnCalDate, iColumns, "Blocker");
@@ -199,6 +135,9 @@
 			//acc for day view + special dates + legend
 			if (oControl._sLegendId && sLegendItemType) {
 				oRm.text(sLegendItemType);
+			}
+			if (oControl._doesContainBlockers(oColumnCalDate)) {
+				oRm.text(oControl._getCellDescription());
 			}
 			oRm.close("span");
 
@@ -433,15 +372,7 @@
 				oRm.openStart("span");
 				oRm.class("sapMSinglePCRowHeaderAMPM");
 				oRm.openEnd();
-<<<<<<< HEAD
 				oRm.text(" " + oAMPMFormat.format(oStartDate));
-=======
-				oRm.text(oControl._getCellStartEndInfo(oCellStartDate, oCellEndDate));
-
-				if (oControl._doesContainAppointments(oCellStartDate, oCellEndDate)) {
-					oRm.text(oControl._getCellDescription());
-				}
->>>>>>> 70191b1b
 				oRm.close("span");
 			}
 
@@ -533,6 +464,10 @@
 			oRm.class("sapUiInvisibleText");
 			oRm.openEnd();
 			oRm.text(oControl._getCellStartEndInfo(oCellStartDate, oCellEndDate));
+
+			if (oControl._doesContainAppointments(oCellStartDate, oCellEndDate)) {
+				oRm.text(oControl._getCellDescription());
+			}
 			oRm.close("span");
 
 			oRm.close("div"); // END .sapMSinglePCRow
