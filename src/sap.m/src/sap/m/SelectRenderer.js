/*!
 * ${copyright}
 */

<<<<<<< HEAD
sap.ui.define(['sap/ui/core/Renderer', 'sap/ui/core/IconPool', 'sap/m/library', 'sap/ui/Device', 'sap/ui/core/library'], function(Renderer, IconPool, library, Device, coreLibrary) {
	"use strict";

	// shortcut for sap.ui.core.TextDirection
	var TextDirection = coreLibrary.TextDirection;

	// shortcut for sap.ui.core.ValueState
	var ValueState = coreLibrary.ValueState;

	// shortcut for sap.m.SelectType
	var SelectType = library.SelectType;

	/**
	 * Select renderer.
	 * @namespace
	 */
	var SelectRenderer = {
		apiVersion: 2
	};

	/**
	 * CSS class to be applied to the HTML root element of the Select control.
	 *
	 * @type {string}
	 */
	SelectRenderer.CSS_CLASS = "sapMSlt";

	/**
	 * Renders the HTML for the given control, using the provided {@link sap.ui.core.RenderManager}.
	 *
	 * @param {sap.ui.core.RenderManager} oRm The RenderManager that can be used for writing to the render output buffer.
	 * @param {sap.m.Select} oSelect An object representation of the control that should be rendered.
	 */
	SelectRenderer.render = function(oRm, oSelect) {
		var	sType = oSelect.getType(),
			bAutoAdjustWidth = oSelect.getAutoAdjustWidth(),
			bEditable = oSelect.getEditable(),
			bEnabled = oSelect.getEnabled(),
			sCSSWidth = oSelect.getWidth(),
			bWidthPercentage = sCSSWidth.indexOf("%") > -1,
			bSelectWithFlexibleWidth = bAutoAdjustWidth || sCSSWidth === "auto" || bWidthPercentage,
			CSS_CLASS = SelectRenderer.CSS_CLASS,
			bEditabledAndEnabled = bEnabled && bEditable;

		oRm.openStart("div", oSelect);
		this.addClass(oRm, oSelect);
		oRm.class(CSS_CLASS);
		oRm.class(CSS_CLASS + oSelect.getType());

		if (!bEnabled) {
			oRm.class(CSS_CLASS + "Disabled");
		} else if (!bEditable) {
			oRm.class(CSS_CLASS + "Readonly");
		}

		if (bSelectWithFlexibleWidth && (sType === SelectType.Default)) {
			oRm.class(CSS_CLASS + "MinWidth");
		}

		if (bAutoAdjustWidth) {
			oRm.class(CSS_CLASS + "AutoAdjustedWidth");
		} else {
			oRm.style("width", sCSSWidth);
		}

		if (oSelect.getIcon()) {
			oRm.class(CSS_CLASS + "WithIcon");
		}

		if (bEditabledAndEnabled && Device.system.desktop) {
			oRm.class(CSS_CLASS + "Hoverable");
		}

		oRm.class(CSS_CLASS + "WithArrow");

		if (oSelect.getValueState() !== ValueState.None && bEditabledAndEnabled) {
			this.addValueStateClasses(oRm, oSelect);
		}

		oRm.style("max-width", oSelect.getMaxWidth());

		if (bEnabled) {
			oRm.attr("tabindex", "-1");
		}

		oRm.openEnd();
		this.renderFocusElement(oRm, oSelect);
		// Used in case control is in a form submitted by input[type="submit"].
		// Attribute "value" is holding the selectedKey property value.
		this.renderHiddenInput(oRm, oSelect);
		this.renderLabel(oRm, oSelect);

		switch (sType) {
			case SelectType.Default:
				this.renderArrow(oRm, oSelect);
				break;

			case SelectType.IconOnly:
				this.renderIcon(oRm, oSelect);
				break;

			// no default
		}

		var oList = oSelect.getList();

		if (oSelect._isShadowListRequired() && oList) {
			this.renderShadowList(oRm, oList);
		}

		this.renderAccessibilityDomNodes(oRm, oSelect);
		oRm.close("div");
	};

	/**
	 * Renders the element, which receives the focus.
	 * This element is holding the selectedItem text property in its textContent and it's announced by InvisibleMessage when changed.
	 *
	 * @param {sap.ui.core.RenderManager} oRm The RenderManager that can be used for writing to the render output buffer.
	 * @param {sap.m.Select} oSelect An object representation of the control that should be rendered.
	 * @private
	 */
	 SelectRenderer.renderFocusElement = function (oRm, oSelect) {
		var oSelectedItem = oSelect.getSelectedItem(),
			bIconOnly = oSelect.getType() === SelectType.IconOnly;

		oRm.openStart("div", oSelect.getId() + "-hiddenSelect");

		this.writeAccessibilityState(oRm, oSelect);

		// Classes
		oRm.class("sapUiPseudoInvisibleText");
		oRm.class(SelectRenderer.CSS_CLASS + "HiddenSelect");

		// Attributes
		if (oSelect.getEnabled()) {
			oRm.attr("tabindex", "0");
		}

		this.renderTooltip(oRm, oSelect);

		oRm.openEnd();

		if (oSelectedItem && !bIconOnly) {
			// if icon only mode, the control is announced as standard
			// button and the selected value is not rendered
			oRm.text(oSelectedItem.getText());
		}

		oRm.close('div');
	};

	/**
	 * Generates and renders the tooltip text. Icon only aware.
	 *
	 * @param {sap.ui.core.RenderManager} oRm The RenderManager that can be used for writing to the render output buffer.
	 * @param {sap.m.Select} oSelect An object representation of the Select control.
	 * @private
	 */
	SelectRenderer.renderTooltip = function (oRm, oSelect) {
		var oIconInfo,
			sTooltip = oSelect.getTooltip_AsString(),
			bIconOnly = oSelect.getType() === SelectType.IconOnly;

		if (!sTooltip && bIconOnly) {
			oIconInfo = IconPool.getIconInfo(oSelect.getIcon());
			if (oIconInfo) {
				sTooltip = oIconInfo.text;
			}
		}

		if (!sTooltip) {
			return;
		}

		oRm.attr("title", sTooltip);

		if (bIconOnly) {
			// if in IconOnly mode, similarly to sap.m.Button the tooltip should also be part of the accessibleName
			oRm.attr("aria-label", sTooltip);
		}
	};

	/**
	 * Renders the input element, which receives the name and value attributes. This is needed because when select is inside a form
	 * submitted by input[type="submit"] the attributes will be taken from this input.
	 *
	 * @param {sap.ui.core.RenderManager} oRm The RenderManager that can be used for writing to the render output buffer.
	 * @param {sap.m.Select} oSelect An object representation of the control that should be rendered.
	 * @private
	 */
	SelectRenderer.renderHiddenInput = function (oRm, oSelect) {
		oRm.voidStart("input", oSelect.getId() + "-hiddenInput");

		// Attributes
		oRm.attr("name", oSelect.getName());
		oRm.attr("value", oSelect.getSelectedKey());
		oRm.attr("aria-readonly", "true");
		oRm.attr("tabindex", "-1");
		oRm.attr("aria-hidden", "true");

		if (!oSelect.getEnabled()) {
			oRm.attr("disabled", "disabled");
		} else if (!oSelect.getEditable()) {
			oRm.attr("readonly", "readonly");
		}

		// Classes
		oRm.class("sapUiPseudoInvisibleText");

		oRm.voidEnd();
	};

	/**
	 * Renders the select's label, using the provided {@link sap.ui.core.RenderManager}.
	 *
	 * @param {sap.ui.core.RenderManager} oRm The RenderManager that can be used for writing to the render output buffer.
	 * @param {sap.m.Select} oSelect An object representation of the control that should be rendered.
	 * @private
	 */
	SelectRenderer.renderLabel = function(oRm, oSelect) {
		var oSelectedItem = oSelect.getSelectedItem(),
			sTextDir = oSelect.getTextDirection(),
			sTextAlign = Renderer.getTextAlign(oSelect.getTextAlign(), sTextDir),
			CSS_CLASS = SelectRenderer.CSS_CLASS,
			bEditabledAndEnabled = oSelect.getEnabled() && oSelect.getEditable(),
			sTooltip = oSelect.getTooltip_AsString();

		oRm.openStart("span", oSelect.getId() + "-label");
		oRm.attr("aria-hidden", true);
		oRm.class(CSS_CLASS + "Label");

		// since focusable element has sapUiPseudoInvisibleText class
		// the tooltip is also set to the label element to be visually displayed
		if (sTooltip) {
			oRm.attr("title", sTooltip);
		}

		if (oSelect.getValueState() !== ValueState.None && bEditabledAndEnabled) {
			oRm.class(CSS_CLASS + "LabelState");
			oRm.class(CSS_CLASS + "Label" + oSelect.getValueState());
		}
=======
sap.ui.define(['sap/ui/core/Renderer', 'sap/ui/core/IconPool', 'sap/m/library', 'sap/ui/Device', 'sap/ui/core/library'],
	function(Renderer, IconPool, library, Device, coreLibrary) {
		"use strict";

		// shortcut for sap.ui.core.TextDirection
		var TextDirection = coreLibrary.TextDirection;

		// shortcut for sap.ui.core.ValueState
		var ValueState = coreLibrary.ValueState;

		// shortcut for sap.m.SelectType
		var SelectType = library.SelectType;

		/**
		 * Select renderer.
		 * @namespace
		 */
		var SelectRenderer = {
			apiVersion: 2
		};

		/**
		 * CSS class to be applied to the HTML root element of the Select control.
		 *
		 * @type {string}
		 */
		SelectRenderer.CSS_CLASS = "sapMSlt";

		/**
		 * Renders the HTML for the given control, using the provided {@link sap.ui.core.RenderManager}.
		 *
		 * @param {sap.ui.core.RenderManager} oRm The RenderManager that can be used for writing to the render output buffer.
		 * @param {sap.m.Select} oSelect An object representation of the control that should be rendered.
		 */
		SelectRenderer.render = function(oRm, oSelect) {
			var	sType = oSelect.getType(),
				bAutoAdjustWidth = oSelect.getAutoAdjustWidth(),
				bEditable = oSelect.getEditable(),
				bEnabled = oSelect.getEnabled(),
				sCSSWidth = oSelect.getWidth(),
				bWidthPercentage = sCSSWidth.indexOf("%") > -1,
				bSelectWithFlexibleWidth = bAutoAdjustWidth || sCSSWidth === "auto" || bWidthPercentage,
				CSS_CLASS = SelectRenderer.CSS_CLASS,
				bEditabledAndEnabled = bEnabled && bEditable;

			oRm.openStart("div", oSelect);
			this.addClass(oRm, oSelect);
			oRm.class(CSS_CLASS);
			oRm.class(CSS_CLASS + oSelect.getType());

			if (!bEnabled) {
				oRm.class(CSS_CLASS + "Disabled");
			} else if (!bEditable) {
				oRm.class(CSS_CLASS + "Readonly");
			}

			if (bSelectWithFlexibleWidth && (sType === SelectType.Default)) {
				oRm.class(CSS_CLASS + "MinWidth");
			}

			if (bAutoAdjustWidth) {
				oRm.class(CSS_CLASS + "AutoAdjustedWidth");
			} else {
				oRm.style("width", sCSSWidth);
			}

			if (oSelect.getIcon()) {
				oRm.class(CSS_CLASS + "WithIcon");
			}

			if (bEditabledAndEnabled && Device.system.desktop) {
				oRm.class(CSS_CLASS + "Hoverable");
			}

			oRm.class(CSS_CLASS + "WithArrow");

			if (oSelect.getValueState() !== ValueState.None && bEditabledAndEnabled) {
				this.addValueStateClasses(oRm, oSelect);
			}

			oRm.style("max-width", oSelect.getMaxWidth());

			if (bEnabled) {
				oRm.attr("tabindex", "-1");
			}

			oRm.openEnd();
			this.renderFocusElement(oRm, oSelect);
			// Used in case control is in a form submitted by input[type="submit"].
			// Attribute "value" is holding the selectedKey property value.
			this.renderHiddenInput(oRm, oSelect);
			this.renderLabel(oRm, oSelect);

			switch (sType) {
				case SelectType.Default:
					this.renderArrow(oRm, oSelect);
					break;

				case SelectType.IconOnly:
					this.renderIcon(oRm, oSelect);
					break;

				// no default
			}

			var oList = oSelect.getList();

			if (oSelect._isShadowListRequired() && oList) {
				this.renderShadowList(oRm, oList);
			}

			this.renderAccessibilityDomNodes(oRm, oSelect);
			oRm.close("div");
		};

		/**
		 * Renders the element, which receives the focus.
		 * This element is holding the selectedItem text property in its textContent and it's announced by InvisibleMessage when changed.
		 *
		 * @param {sap.ui.core.RenderManager} oRm The RenderManager that can be used for writing to the render output buffer.
		 * @param {sap.m.Select} oSelect An object representation of the control that should be rendered.
		 * @private
		 */
		 SelectRenderer.renderFocusElement = function (oRm, oSelect) {
			var oSelectedItem = oSelect.getSelectedItem(),
				bIconOnly = oSelect.getType() === SelectType.IconOnly;

			oRm.openStart("div", oSelect.getId() + "-hiddenSelect");

			this.writeAccessibilityState(oRm, oSelect);

			// Classes
			oRm.class("sapUiPseudoInvisibleText");
			oRm.class(SelectRenderer.CSS_CLASS + "HiddenSelect");

			// Attributes
			if (oSelect.getEnabled()) {
				oRm.attr("tabindex", "0");
			}

			oRm.openEnd();

			if (oSelectedItem && !bIconOnly) {
				// if icon only mode, the control is announced as standard
				// button and the selected value is not rendered
				oRm.text(oSelectedItem.getText());
			}

			oRm.close('div');
		};

		/**
		 * Renders the input element, which receives the name and value attributes. This is needed because when select is inside a form
		 * submitted by input[type="submit"] the attributes will be taken from this input.
		 *
		 * @param {sap.ui.core.RenderManager} oRm The RenderManager that can be used for writing to the render output buffer.
		 * @param {sap.m.Select} oSelect An object representation of the control that should be rendered.
		 * @private
		 */
		SelectRenderer.renderHiddenInput = function (oRm, oSelect) {
			oRm.voidStart("input", oSelect.getId() + "-hiddenInput");

			// Attributes
			oRm.attr("name", oSelect.getName());
			oRm.attr("value", oSelect.getSelectedKey());
			oRm.attr("aria-readonly", "true");
			oRm.attr("tabindex", "-1");
			oRm.attr("aria-hidden", "true");

			if (!oSelect.getEnabled()) {
				oRm.attr("disabled", "disabled");
			} else if (!oSelect.getEditable()) {
				oRm.attr("readonly", "readonly");
			}
>>>>>>> b7850a2f

		if (oSelect.getType() === SelectType.IconOnly) {
			oRm.class("sapUiPseudoInvisibleText");
		}

<<<<<<< HEAD
		if (sTextDir !== TextDirection.Inherit) {
			oRm.attr("dir", sTextDir.toLowerCase());
		}
=======
			oRm.voidEnd();
		};

		/**
		 * Renders the select's label, using the provided {@link sap.ui.core.RenderManager}.
		 *
		 * @param {sap.ui.core.RenderManager} oRm The RenderManager that can be used for writing to the render output buffer.
		 * @param {sap.m.Select} oSelect An object representation of the control that should be rendered.
		 * @private
		 */
		SelectRenderer.renderLabel = function(oRm, oSelect) {
			var sTextDir = oSelect.getTextDirection(),
				sTextAlign = Renderer.getTextAlign(oSelect.getTextAlign(), sTextDir),
				CSS_CLASS = SelectRenderer.CSS_CLASS,
				bEditabledAndEnabled = oSelect.getEnabled() && oSelect.getEditable();

			oRm.openStart("span", oSelect.getId() + "-label");
			oRm.attr("aria-hidden", true);
			oRm.class(CSS_CLASS + "Label");

			if (oSelect.getValueState() !== ValueState.None && bEditabledAndEnabled) {
				oRm.class(CSS_CLASS + "LabelState");
				oRm.class(CSS_CLASS + "Label" + oSelect.getValueState());
			}
>>>>>>> b7850a2f

		oRm.style("text-align", sTextAlign);

		oRm.openEnd();

		// write the text of the selected item only if it has not been removed or destroyed
		// and when the Select isn't in IconOnly mode - BCP 1780431688

		if (oSelect.getType() !== SelectType.IconOnly) {
			oRm.renderControl(oSelect._getValueIcon());
			oRm.openStart("span", oSelect.getId() + "-labelText");
			oRm.class("sapMSelectListItemText");
			oRm.openEnd();

<<<<<<< HEAD
			oRm.text(oSelectedItem && oSelectedItem.getParent() ? oSelectedItem.getText() : null);

			oRm.close("span");
		}
		oRm.close("span");
	};

	/**
	 * Renders the select's arrow, using the provided {@link sap.ui.core.RenderManager}.
	 *
	 * @param {sap.ui.core.RenderManager} oRm The RenderManager that can be used for writing to the render output buffer.
	 * @param {sap.m.Select} oSelect An object representation of the control that should be rendered.
	 * @private
	 */
	SelectRenderer.renderArrow = function(oRm, oSelect) {
		var CSS_CLASS = SelectRenderer.CSS_CLASS,
			sTooltip = oSelect.getTooltip_AsString();

		oRm.openStart("span", oSelect.getId() + "-arrow");
		oRm.attr("aria-hidden", true);
		oRm.class(CSS_CLASS + "Arrow");

		if (oSelect.getValueState() !== ValueState.None) {
			oRm.class(CSS_CLASS + "ArrowState");
		}

		if (sTooltip) {
			oRm.attr("title", sTooltip);
		}

		oRm.openEnd().close("span");
	};

	/**
	 * Renders the select's icon, using the provided {@link sap.ui.core.RenderManager}.
	 *
	 * @param {sap.ui.core.RenderManager} oRm The RenderManager that can be used for writing to the render output buffer.
	 * @param {string} oSelect An object representation of the control that should be rendered.
	 * @private
	 */
	SelectRenderer.renderIcon = function(oRm, oSelect) {
		var sTooltip = oSelect.getTooltip_AsString(),
			oIconInfo = IconPool.getIconInfo(oSelect.getIcon()),
			sIconText = oIconInfo && oIconInfo.text;

		oRm.icon(oSelect.getIcon(), SelectRenderer.CSS_CLASS + "Icon", {
			id: oSelect.getId() + "-icon",
			title: sTooltip || sIconText || null
		});
	};

	/**
	 * Renders a shadow list control, using the provided {@link sap.ui.core.RenderManager}.
	 *
	 * @param {sap.ui.core.RenderManager} oRm The RenderManager that can be used for writing to the render output buffer.
	 * @param {sap.m.SelectList} oList An object representation of the list that should be rendered.
	 * @private
	 */
	SelectRenderer.renderShadowList = function(oRm, oList) {
		var oListRenderer = oList.getRenderer();
		oListRenderer.writeOpenListTag(oRm, oList, { elementData: false });
		this.renderShadowItems(oRm, oList);
		oListRenderer.writeCloseListTag(oRm, oList);
	};

	/**
	 * Renders shadow items for the given control, using the provided {@link sap.ui.core.RenderManager}.
	 *
	 * @param {sap.ui.core.RenderManager} oRm The RenderManager that can be used for writing to the render output buffer.
	 * @param {sap.m.Select} oList An object representation of the select that should be rendered.
	 * @private
	 */
	SelectRenderer.renderShadowItems = function(oRm, oList) {
		var oListRenderer = oList.getRenderer(),
			aItems = oList.getSelectableItems(),
			iSize = aItems.length,
			oSelectedItem = oList.getSelectedItem();

		for (var i = 0; i < iSize; i++) {
			oListRenderer.renderItem(oRm, oList, aItems[i], {
				selected: oSelectedItem === aItems[i],
				setsize: iSize,
				posinset: i + 1,
				elementData: false // avoid duplicated IDs in the DOM when the select control is rendered inside a dialog
=======
			// write the text of the selected item only if it has not been removed or destroyed
			// and when the Select isn't in IconOnly mode - BCP 1780431688

			if (oSelect.getType() !== SelectType.IconOnly) {
				oRm.renderControl(oSelect._getValueIcon());
				oRm.openStart("span", oSelect.getId() + "-labelText");
				oRm.class("sapMSelectListItemText");
				oRm.openEnd();
				oRm.text(oSelect._getSelectedItemText());
				oRm.close("span");
			}
			oRm.close("span");
		};

		/**
		 * Renders the select's arrow, using the provided {@link sap.ui.core.RenderManager}.
		 *
		 * @param {sap.ui.core.RenderManager} oRm The RenderManager that can be used for writing to the render output buffer.
		 * @param {sap.m.Select} oSelect An object representation of the control that should be rendered.
		 * @private
		 */
		SelectRenderer.renderArrow = function(oRm, oSelect) {
			var CSS_CLASS = SelectRenderer.CSS_CLASS;

			oRm.openStart("span", oSelect.getId() + "-arrow");
			oRm.attr("aria-hidden", true);
			oRm.class(CSS_CLASS + "Arrow");

			if (oSelect.getValueState() !== ValueState.None) {
				oRm.class(CSS_CLASS + "ArrowState");
			}

			oRm.openEnd().close("span");
		};

		/**
		 * Renders the select's icon, using the provided {@link sap.ui.core.RenderManager}.
		 *
		 * @param {sap.ui.core.RenderManager} oRm The RenderManager that can be used for writing to the render output buffer.
		 * @param {string} oSelect An object representation of the control that should be rendered.
		 * @private
		 */
		SelectRenderer.renderIcon = function(oRm, oSelect) {
			var sTooltip = oSelect.getTooltip_AsString(),
				oIconInfo = IconPool.getIconInfo(oSelect.getIcon()),
				sIconText = oIconInfo && oIconInfo.text;

			oRm.icon(oSelect.getIcon(), SelectRenderer.CSS_CLASS + "Icon", {
				id: oSelect.getId() + "-icon",
				title: sTooltip || sIconText || null
			});
		};

		/**
		 * Renders a shadow list control, using the provided {@link sap.ui.core.RenderManager}.
		 *
		 * @param {sap.ui.core.RenderManager} oRm The RenderManager that can be used for writing to the render output buffer.
		 * @param {sap.m.SelectList} oList An object representation of the list that should be rendered.
		 * @private
		 */
		SelectRenderer.renderShadowList = function(oRm, oList) {
			var oListRenderer = oList.getRenderer();
			oListRenderer.writeOpenListTag(oRm, oList, { elementData: false });
			this.renderShadowItems(oRm, oList);
			oListRenderer.writeCloseListTag(oRm, oList);
		};

		/**
		 * Renders shadow items for the given control, using the provided {@link sap.ui.core.RenderManager}.
		 *
		 * @param {sap.ui.core.RenderManager} oRm The RenderManager that can be used for writing to the render output buffer.
		 * @param {sap.m.Select} oList An object representation of the select that should be rendered.
		 * @private
		 */
		SelectRenderer.renderShadowItems = function(oRm, oList) {
			var oListRenderer = oList.getRenderer(),
				aItems = oList.getSelectableItems(),
				iSize = aItems.length,
				oSelectedItem = oList.getSelectedItem();

			for (var i = 0; i < iSize; i++) {
				oListRenderer.renderItem(oRm, oList, aItems[i], {
					selected: oSelectedItem === aItems[i],
					setsize: iSize,
					posinset: i + 1,
					elementData: false // avoid duplicated IDs in the DOM when the select control is rendered inside a dialog
				});
			}
		};

		/**
		 * This method is reserved for derived class to add extra classes to the HTML root element of the control.
		 *
		 * @param {sap.ui.core.RenderManager} oRm The RenderManager that can be used for writing to the render output buffer.
		 * @param {sap.m.Select} oSelect An object representation of the control that should be rendered.
		 * @protected
		 */
		SelectRenderer.addClass = function(oRm, oSelect) {};

		/**
		 * Add the CSS value state classes to the control's root element using the provided {@link sap.ui.core.RenderManager}.
		 * To be overwritten by subclasses.
		 *
		 * @param {sap.ui.core.RenderManager} oRm The RenderManager that can be used for writing to the render output buffer.
		 * @param {sap.m.Select} oSelect An object representation of the control that should be rendered.
		 */
		SelectRenderer.addValueStateClasses = function(oRm, oSelect) {
			oRm.class(SelectRenderer.CSS_CLASS + "State");
			oRm.class(SelectRenderer.CSS_CLASS + oSelect.getValueState());
		};

		/**
		 * Gets accessibility role.
		 * To be overwritten by subclasses.
		 *
		 * @param {sap.m.Select} oSelect An object representation of the control that should be rendered.
		 * @protected
		 */
		SelectRenderer.getAriaRole = function(oSelect) {
			switch (oSelect.getType()) {
				case SelectType.Default:
					return "combobox";

				case SelectType.IconOnly:
					return "button";

				// no default
			}
		};

		/**
		 * Writes the accessibility state.
		 * To be overwritten by subclasses.
		 *
		 * @param {sap.ui.core.RenderManager} oRm The RenderManager that can be used for writing to the render output buffer.
		 * @param {sap.m.Select} oSelect An object representation of the control that should be rendered.
		 */
		SelectRenderer.writeAccessibilityState = function(oRm, oSelect) {
			var sValueState = oSelect.getValueState(),
				oSelectedItem = oSelect.getSelectedItem(),
				bIconOnly = oSelect.getType() === SelectType.IconOnly,
				oValueIcon = oSelect._getValueIcon(),
				bEditabledAndEnabled = oSelect.getEnabled() && oSelect.getEditable(),
				aLabels = [],
				aAriaLabelledBy = [],
				oAriaLabelledBy,
				sAriaDescribedBy,
				sActiveDescendant,
				sDesc;

			oSelect.getLabels().forEach(function (oLabel) {
				if (oLabel && oLabel.getId) {
					aLabels.push(oLabel.getId());
				}
>>>>>>> b7850a2f
			});
		}
	};

	/**
	 * This method is reserved for derived class to add extra classes to the HTML root element of the control.
	 *
	 * @param {sap.ui.core.RenderManager} oRm The RenderManager that can be used for writing to the render output buffer.
	 * @param {sap.m.Select} oSelect An object representation of the control that should be rendered.
	 * @protected
	 */
	SelectRenderer.addClass = function(oRm, oSelect) {};

	/**
	 * Add the CSS value state classes to the control's root element using the provided {@link sap.ui.core.RenderManager}.
	 * To be overwritten by subclasses.
	 *
	 * @param {sap.ui.core.RenderManager} oRm The RenderManager that can be used for writing to the render output buffer.
	 * @param {sap.m.Select} oSelect An object representation of the control that should be rendered.
	 */
	SelectRenderer.addValueStateClasses = function(oRm, oSelect) {
		oRm.class(SelectRenderer.CSS_CLASS + "State");
		oRm.class(SelectRenderer.CSS_CLASS + oSelect.getValueState());
	};

	/**
	 * Gets accessibility role.
	 * To be overwritten by subclasses.
	 *
	 * @param {sap.m.Select} oSelect An object representation of the control that should be rendered.
	 * @protected
	 */
	SelectRenderer.getAriaRole = function(oSelect) {
		switch (oSelect.getType()) {
			case SelectType.Default:
				return "combobox";

			case SelectType.IconOnly:
				return "button";

			// no default
		}
	};

	/**
	 * Writes the accessibility state.
	 * To be overwritten by subclasses.
	 *
	 * @param {sap.ui.core.RenderManager} oRm The RenderManager that can be used for writing to the render output buffer.
	 * @param {sap.m.Select} oSelect An object representation of the control that should be rendered.
	 */
	SelectRenderer.writeAccessibilityState = function(oRm, oSelect) {
		var sValueState = oSelect.getValueState(),
			oSelectedItem = oSelect.getSelectedItem(),
			bIconOnly = oSelect.getType() === SelectType.IconOnly,
			oValueIcon = oSelect._getValueIcon(),
			bEditabledAndEnabled = oSelect.getEnabled() && oSelect.getEditable(),
			aLabels = [],
			aAriaLabelledBy = [],
			oAriaLabelledBy,
			sAriaDescribedBy,
			sActiveDescendant,
			sDesc;

		oSelect.getLabels().forEach(function (oLabel) {
			if (oLabel && oLabel.getId) {
				aLabels.push(oLabel.getId());
			}
		});

		if (oSelect.isOpen() && oSelectedItem && oSelectedItem.getDomRef()) {
			sActiveDescendant = oSelectedItem.getId();
		}

		if (oSelectedItem && !oSelectedItem.getText() && oSelectedItem.getIcon && oSelectedItem.getIcon()) {
			var oIconInfo = IconPool.getIconInfo(oSelectedItem.getIcon());
			if (oIconInfo) {
				sDesc = oIconInfo.text || oIconInfo.name;
			}
		}

		if (sValueState !== ValueState.None && bEditabledAndEnabled) {
			sAriaDescribedBy = oSelect.getValueStateMessageId() + "-sr";
		}

		if (sDesc && oValueIcon) {
			aAriaLabelledBy.push(oValueIcon.getId());
		}

		if (aLabels.length) {
			aAriaLabelledBy = aAriaLabelledBy.concat(aLabels);
		}

		oAriaLabelledBy = {
			value: aAriaLabelledBy.join(" "),
			append: true
		};

		oRm.accessibilityState(null, {
			role: this.getAriaRole(oSelect),
			roledescription: bIconOnly ? undefined : oSelect._sAriaRoleDescription,
			readonly: bIconOnly ? undefined : oSelect.getEnabled() && !oSelect.getEditable(),
			required: oSelect._isRequired() || undefined,
			disabled: !oSelect.getEnabled() || undefined,
			expanded: oSelect.isOpen(),
			invalid: (oSelect.getValueState() === ValueState.Error && bEditabledAndEnabled) ? true : undefined,
			labelledby: (bIconOnly || oAriaLabelledBy.value === "") ? undefined : oAriaLabelledBy,
			describedby: sAriaDescribedBy,
			activedescendant: sActiveDescendant,
			haspopup: oSelect.getEditable() ? "listbox" : undefined
		});
	};

	/**
	 * Render value state accessibility DOM nodes for screen readers.
	 *
	 * @param {sap.ui.core.RenderManager} oRm The RenderManager that can be used for writing to the render output buffer.
	 * @param {sap.m.Select} oControl An object representation of the control that should be rendered.
	 */
	SelectRenderer.renderAccessibilityDomNodes = function (oRm, oControl) {
		var sValueState = oControl.getValueState(),
			sValueStateText,
			bEditabledAndEnabled = oControl.getEnabled() && oControl.getEditable();

		if (sValueState === ValueState.None || !bEditabledAndEnabled) {
			return;
		}

		sValueStateText = oControl._getValueStateText();
		oRm.openStart("div", oControl.getValueStateMessageId() + "-sr")
			.class("sapUiPseudoInvisibleText")
			.attr("aria-hidden", true)
			.openEnd()
			.text(sValueStateText)
			.close("div");
	};

	return SelectRenderer;
});<|MERGE_RESOLUTION|>--- conflicted
+++ resolved
@@ -2,7 +2,6 @@
  * ${copyright}
  */
 
-<<<<<<< HEAD
 sap.ui.define(['sap/ui/core/Renderer', 'sap/ui/core/IconPool', 'sap/m/library', 'sap/ui/Device', 'sap/ui/core/library'], function(Renderer, IconPool, library, Device, coreLibrary) {
 	"use strict";
 
@@ -142,8 +141,6 @@
 			oRm.attr("tabindex", "0");
 		}
 
-		this.renderTooltip(oRm, oSelect);
-
 		oRm.openEnd();
 
 		if (oSelectedItem && !bIconOnly) {
@@ -153,37 +150,6 @@
 		}
 
 		oRm.close('div');
-	};
-
-	/**
-	 * Generates and renders the tooltip text. Icon only aware.
-	 *
-	 * @param {sap.ui.core.RenderManager} oRm The RenderManager that can be used for writing to the render output buffer.
-	 * @param {sap.m.Select} oSelect An object representation of the Select control.
-	 * @private
-	 */
-	SelectRenderer.renderTooltip = function (oRm, oSelect) {
-		var oIconInfo,
-			sTooltip = oSelect.getTooltip_AsString(),
-			bIconOnly = oSelect.getType() === SelectType.IconOnly;
-
-		if (!sTooltip && bIconOnly) {
-			oIconInfo = IconPool.getIconInfo(oSelect.getIcon());
-			if (oIconInfo) {
-				sTooltip = oIconInfo.text;
-			}
-		}
-
-		if (!sTooltip) {
-			return;
-		}
-
-		oRm.attr("title", sTooltip);
-
-		if (bIconOnly) {
-			// if in IconOnly mode, similarly to sap.m.Button the tooltip should also be part of the accessibleName
-			oRm.attr("aria-label", sTooltip);
-		}
 	};
 
 	/**
@@ -224,238 +190,27 @@
 	 * @private
 	 */
 	SelectRenderer.renderLabel = function(oRm, oSelect) {
-		var oSelectedItem = oSelect.getSelectedItem(),
-			sTextDir = oSelect.getTextDirection(),
+		var sTextDir = oSelect.getTextDirection(),
 			sTextAlign = Renderer.getTextAlign(oSelect.getTextAlign(), sTextDir),
 			CSS_CLASS = SelectRenderer.CSS_CLASS,
-			bEditabledAndEnabled = oSelect.getEnabled() && oSelect.getEditable(),
-			sTooltip = oSelect.getTooltip_AsString();
+			bEditabledAndEnabled = oSelect.getEnabled() && oSelect.getEditable();
 
 		oRm.openStart("span", oSelect.getId() + "-label");
 		oRm.attr("aria-hidden", true);
 		oRm.class(CSS_CLASS + "Label");
 
-		// since focusable element has sapUiPseudoInvisibleText class
-		// the tooltip is also set to the label element to be visually displayed
-		if (sTooltip) {
-			oRm.attr("title", sTooltip);
-		}
-
 		if (oSelect.getValueState() !== ValueState.None && bEditabledAndEnabled) {
 			oRm.class(CSS_CLASS + "LabelState");
 			oRm.class(CSS_CLASS + "Label" + oSelect.getValueState());
 		}
-=======
-sap.ui.define(['sap/ui/core/Renderer', 'sap/ui/core/IconPool', 'sap/m/library', 'sap/ui/Device', 'sap/ui/core/library'],
-	function(Renderer, IconPool, library, Device, coreLibrary) {
-		"use strict";
-
-		// shortcut for sap.ui.core.TextDirection
-		var TextDirection = coreLibrary.TextDirection;
-
-		// shortcut for sap.ui.core.ValueState
-		var ValueState = coreLibrary.ValueState;
-
-		// shortcut for sap.m.SelectType
-		var SelectType = library.SelectType;
-
-		/**
-		 * Select renderer.
-		 * @namespace
-		 */
-		var SelectRenderer = {
-			apiVersion: 2
-		};
-
-		/**
-		 * CSS class to be applied to the HTML root element of the Select control.
-		 *
-		 * @type {string}
-		 */
-		SelectRenderer.CSS_CLASS = "sapMSlt";
-
-		/**
-		 * Renders the HTML for the given control, using the provided {@link sap.ui.core.RenderManager}.
-		 *
-		 * @param {sap.ui.core.RenderManager} oRm The RenderManager that can be used for writing to the render output buffer.
-		 * @param {sap.m.Select} oSelect An object representation of the control that should be rendered.
-		 */
-		SelectRenderer.render = function(oRm, oSelect) {
-			var	sType = oSelect.getType(),
-				bAutoAdjustWidth = oSelect.getAutoAdjustWidth(),
-				bEditable = oSelect.getEditable(),
-				bEnabled = oSelect.getEnabled(),
-				sCSSWidth = oSelect.getWidth(),
-				bWidthPercentage = sCSSWidth.indexOf("%") > -1,
-				bSelectWithFlexibleWidth = bAutoAdjustWidth || sCSSWidth === "auto" || bWidthPercentage,
-				CSS_CLASS = SelectRenderer.CSS_CLASS,
-				bEditabledAndEnabled = bEnabled && bEditable;
-
-			oRm.openStart("div", oSelect);
-			this.addClass(oRm, oSelect);
-			oRm.class(CSS_CLASS);
-			oRm.class(CSS_CLASS + oSelect.getType());
-
-			if (!bEnabled) {
-				oRm.class(CSS_CLASS + "Disabled");
-			} else if (!bEditable) {
-				oRm.class(CSS_CLASS + "Readonly");
-			}
-
-			if (bSelectWithFlexibleWidth && (sType === SelectType.Default)) {
-				oRm.class(CSS_CLASS + "MinWidth");
-			}
-
-			if (bAutoAdjustWidth) {
-				oRm.class(CSS_CLASS + "AutoAdjustedWidth");
-			} else {
-				oRm.style("width", sCSSWidth);
-			}
-
-			if (oSelect.getIcon()) {
-				oRm.class(CSS_CLASS + "WithIcon");
-			}
-
-			if (bEditabledAndEnabled && Device.system.desktop) {
-				oRm.class(CSS_CLASS + "Hoverable");
-			}
-
-			oRm.class(CSS_CLASS + "WithArrow");
-
-			if (oSelect.getValueState() !== ValueState.None && bEditabledAndEnabled) {
-				this.addValueStateClasses(oRm, oSelect);
-			}
-
-			oRm.style("max-width", oSelect.getMaxWidth());
-
-			if (bEnabled) {
-				oRm.attr("tabindex", "-1");
-			}
-
-			oRm.openEnd();
-			this.renderFocusElement(oRm, oSelect);
-			// Used in case control is in a form submitted by input[type="submit"].
-			// Attribute "value" is holding the selectedKey property value.
-			this.renderHiddenInput(oRm, oSelect);
-			this.renderLabel(oRm, oSelect);
-
-			switch (sType) {
-				case SelectType.Default:
-					this.renderArrow(oRm, oSelect);
-					break;
-
-				case SelectType.IconOnly:
-					this.renderIcon(oRm, oSelect);
-					break;
-
-				// no default
-			}
-
-			var oList = oSelect.getList();
-
-			if (oSelect._isShadowListRequired() && oList) {
-				this.renderShadowList(oRm, oList);
-			}
-
-			this.renderAccessibilityDomNodes(oRm, oSelect);
-			oRm.close("div");
-		};
-
-		/**
-		 * Renders the element, which receives the focus.
-		 * This element is holding the selectedItem text property in its textContent and it's announced by InvisibleMessage when changed.
-		 *
-		 * @param {sap.ui.core.RenderManager} oRm The RenderManager that can be used for writing to the render output buffer.
-		 * @param {sap.m.Select} oSelect An object representation of the control that should be rendered.
-		 * @private
-		 */
-		 SelectRenderer.renderFocusElement = function (oRm, oSelect) {
-			var oSelectedItem = oSelect.getSelectedItem(),
-				bIconOnly = oSelect.getType() === SelectType.IconOnly;
-
-			oRm.openStart("div", oSelect.getId() + "-hiddenSelect");
-
-			this.writeAccessibilityState(oRm, oSelect);
-
-			// Classes
-			oRm.class("sapUiPseudoInvisibleText");
-			oRm.class(SelectRenderer.CSS_CLASS + "HiddenSelect");
-
-			// Attributes
-			if (oSelect.getEnabled()) {
-				oRm.attr("tabindex", "0");
-			}
-
-			oRm.openEnd();
-
-			if (oSelectedItem && !bIconOnly) {
-				// if icon only mode, the control is announced as standard
-				// button and the selected value is not rendered
-				oRm.text(oSelectedItem.getText());
-			}
-
-			oRm.close('div');
-		};
-
-		/**
-		 * Renders the input element, which receives the name and value attributes. This is needed because when select is inside a form
-		 * submitted by input[type="submit"] the attributes will be taken from this input.
-		 *
-		 * @param {sap.ui.core.RenderManager} oRm The RenderManager that can be used for writing to the render output buffer.
-		 * @param {sap.m.Select} oSelect An object representation of the control that should be rendered.
-		 * @private
-		 */
-		SelectRenderer.renderHiddenInput = function (oRm, oSelect) {
-			oRm.voidStart("input", oSelect.getId() + "-hiddenInput");
-
-			// Attributes
-			oRm.attr("name", oSelect.getName());
-			oRm.attr("value", oSelect.getSelectedKey());
-			oRm.attr("aria-readonly", "true");
-			oRm.attr("tabindex", "-1");
-			oRm.attr("aria-hidden", "true");
-
-			if (!oSelect.getEnabled()) {
-				oRm.attr("disabled", "disabled");
-			} else if (!oSelect.getEditable()) {
-				oRm.attr("readonly", "readonly");
-			}
->>>>>>> b7850a2f
 
 		if (oSelect.getType() === SelectType.IconOnly) {
 			oRm.class("sapUiPseudoInvisibleText");
 		}
 
-<<<<<<< HEAD
 		if (sTextDir !== TextDirection.Inherit) {
 			oRm.attr("dir", sTextDir.toLowerCase());
 		}
-=======
-			oRm.voidEnd();
-		};
-
-		/**
-		 * Renders the select's label, using the provided {@link sap.ui.core.RenderManager}.
-		 *
-		 * @param {sap.ui.core.RenderManager} oRm The RenderManager that can be used for writing to the render output buffer.
-		 * @param {sap.m.Select} oSelect An object representation of the control that should be rendered.
-		 * @private
-		 */
-		SelectRenderer.renderLabel = function(oRm, oSelect) {
-			var sTextDir = oSelect.getTextDirection(),
-				sTextAlign = Renderer.getTextAlign(oSelect.getTextAlign(), sTextDir),
-				CSS_CLASS = SelectRenderer.CSS_CLASS,
-				bEditabledAndEnabled = oSelect.getEnabled() && oSelect.getEditable();
-
-			oRm.openStart("span", oSelect.getId() + "-label");
-			oRm.attr("aria-hidden", true);
-			oRm.class(CSS_CLASS + "Label");
-
-			if (oSelect.getValueState() !== ValueState.None && bEditabledAndEnabled) {
-				oRm.class(CSS_CLASS + "LabelState");
-				oRm.class(CSS_CLASS + "Label" + oSelect.getValueState());
-			}
->>>>>>> b7850a2f
 
 		oRm.style("text-align", sTextAlign);
 
@@ -469,10 +224,7 @@
 			oRm.openStart("span", oSelect.getId() + "-labelText");
 			oRm.class("sapMSelectListItemText");
 			oRm.openEnd();
-
-<<<<<<< HEAD
-			oRm.text(oSelectedItem && oSelectedItem.getParent() ? oSelectedItem.getText() : null);
-
+			oRm.text(oSelect._getSelectedItemText());
 			oRm.close("span");
 		}
 		oRm.close("span");
@@ -486,8 +238,7 @@
 	 * @private
 	 */
 	SelectRenderer.renderArrow = function(oRm, oSelect) {
-		var CSS_CLASS = SelectRenderer.CSS_CLASS,
-			sTooltip = oSelect.getTooltip_AsString();
+		var CSS_CLASS = SelectRenderer.CSS_CLASS;
 
 		oRm.openStart("span", oSelect.getId() + "-arrow");
 		oRm.attr("aria-hidden", true);
@@ -495,10 +246,6 @@
 
 		if (oSelect.getValueState() !== ValueState.None) {
 			oRm.class(CSS_CLASS + "ArrowState");
-		}
-
-		if (sTooltip) {
-			oRm.attr("title", sTooltip);
 		}
 
 		oRm.openEnd().close("span");
@@ -555,162 +302,6 @@
 				setsize: iSize,
 				posinset: i + 1,
 				elementData: false // avoid duplicated IDs in the DOM when the select control is rendered inside a dialog
-=======
-			// write the text of the selected item only if it has not been removed or destroyed
-			// and when the Select isn't in IconOnly mode - BCP 1780431688
-
-			if (oSelect.getType() !== SelectType.IconOnly) {
-				oRm.renderControl(oSelect._getValueIcon());
-				oRm.openStart("span", oSelect.getId() + "-labelText");
-				oRm.class("sapMSelectListItemText");
-				oRm.openEnd();
-				oRm.text(oSelect._getSelectedItemText());
-				oRm.close("span");
-			}
-			oRm.close("span");
-		};
-
-		/**
-		 * Renders the select's arrow, using the provided {@link sap.ui.core.RenderManager}.
-		 *
-		 * @param {sap.ui.core.RenderManager} oRm The RenderManager that can be used for writing to the render output buffer.
-		 * @param {sap.m.Select} oSelect An object representation of the control that should be rendered.
-		 * @private
-		 */
-		SelectRenderer.renderArrow = function(oRm, oSelect) {
-			var CSS_CLASS = SelectRenderer.CSS_CLASS;
-
-			oRm.openStart("span", oSelect.getId() + "-arrow");
-			oRm.attr("aria-hidden", true);
-			oRm.class(CSS_CLASS + "Arrow");
-
-			if (oSelect.getValueState() !== ValueState.None) {
-				oRm.class(CSS_CLASS + "ArrowState");
-			}
-
-			oRm.openEnd().close("span");
-		};
-
-		/**
-		 * Renders the select's icon, using the provided {@link sap.ui.core.RenderManager}.
-		 *
-		 * @param {sap.ui.core.RenderManager} oRm The RenderManager that can be used for writing to the render output buffer.
-		 * @param {string} oSelect An object representation of the control that should be rendered.
-		 * @private
-		 */
-		SelectRenderer.renderIcon = function(oRm, oSelect) {
-			var sTooltip = oSelect.getTooltip_AsString(),
-				oIconInfo = IconPool.getIconInfo(oSelect.getIcon()),
-				sIconText = oIconInfo && oIconInfo.text;
-
-			oRm.icon(oSelect.getIcon(), SelectRenderer.CSS_CLASS + "Icon", {
-				id: oSelect.getId() + "-icon",
-				title: sTooltip || sIconText || null
-			});
-		};
-
-		/**
-		 * Renders a shadow list control, using the provided {@link sap.ui.core.RenderManager}.
-		 *
-		 * @param {sap.ui.core.RenderManager} oRm The RenderManager that can be used for writing to the render output buffer.
-		 * @param {sap.m.SelectList} oList An object representation of the list that should be rendered.
-		 * @private
-		 */
-		SelectRenderer.renderShadowList = function(oRm, oList) {
-			var oListRenderer = oList.getRenderer();
-			oListRenderer.writeOpenListTag(oRm, oList, { elementData: false });
-			this.renderShadowItems(oRm, oList);
-			oListRenderer.writeCloseListTag(oRm, oList);
-		};
-
-		/**
-		 * Renders shadow items for the given control, using the provided {@link sap.ui.core.RenderManager}.
-		 *
-		 * @param {sap.ui.core.RenderManager} oRm The RenderManager that can be used for writing to the render output buffer.
-		 * @param {sap.m.Select} oList An object representation of the select that should be rendered.
-		 * @private
-		 */
-		SelectRenderer.renderShadowItems = function(oRm, oList) {
-			var oListRenderer = oList.getRenderer(),
-				aItems = oList.getSelectableItems(),
-				iSize = aItems.length,
-				oSelectedItem = oList.getSelectedItem();
-
-			for (var i = 0; i < iSize; i++) {
-				oListRenderer.renderItem(oRm, oList, aItems[i], {
-					selected: oSelectedItem === aItems[i],
-					setsize: iSize,
-					posinset: i + 1,
-					elementData: false // avoid duplicated IDs in the DOM when the select control is rendered inside a dialog
-				});
-			}
-		};
-
-		/**
-		 * This method is reserved for derived class to add extra classes to the HTML root element of the control.
-		 *
-		 * @param {sap.ui.core.RenderManager} oRm The RenderManager that can be used for writing to the render output buffer.
-		 * @param {sap.m.Select} oSelect An object representation of the control that should be rendered.
-		 * @protected
-		 */
-		SelectRenderer.addClass = function(oRm, oSelect) {};
-
-		/**
-		 * Add the CSS value state classes to the control's root element using the provided {@link sap.ui.core.RenderManager}.
-		 * To be overwritten by subclasses.
-		 *
-		 * @param {sap.ui.core.RenderManager} oRm The RenderManager that can be used for writing to the render output buffer.
-		 * @param {sap.m.Select} oSelect An object representation of the control that should be rendered.
-		 */
-		SelectRenderer.addValueStateClasses = function(oRm, oSelect) {
-			oRm.class(SelectRenderer.CSS_CLASS + "State");
-			oRm.class(SelectRenderer.CSS_CLASS + oSelect.getValueState());
-		};
-
-		/**
-		 * Gets accessibility role.
-		 * To be overwritten by subclasses.
-		 *
-		 * @param {sap.m.Select} oSelect An object representation of the control that should be rendered.
-		 * @protected
-		 */
-		SelectRenderer.getAriaRole = function(oSelect) {
-			switch (oSelect.getType()) {
-				case SelectType.Default:
-					return "combobox";
-
-				case SelectType.IconOnly:
-					return "button";
-
-				// no default
-			}
-		};
-
-		/**
-		 * Writes the accessibility state.
-		 * To be overwritten by subclasses.
-		 *
-		 * @param {sap.ui.core.RenderManager} oRm The RenderManager that can be used for writing to the render output buffer.
-		 * @param {sap.m.Select} oSelect An object representation of the control that should be rendered.
-		 */
-		SelectRenderer.writeAccessibilityState = function(oRm, oSelect) {
-			var sValueState = oSelect.getValueState(),
-				oSelectedItem = oSelect.getSelectedItem(),
-				bIconOnly = oSelect.getType() === SelectType.IconOnly,
-				oValueIcon = oSelect._getValueIcon(),
-				bEditabledAndEnabled = oSelect.getEnabled() && oSelect.getEditable(),
-				aLabels = [],
-				aAriaLabelledBy = [],
-				oAriaLabelledBy,
-				sAriaDescribedBy,
-				sActiveDescendant,
-				sDesc;
-
-			oSelect.getLabels().forEach(function (oLabel) {
-				if (oLabel && oLabel.getId) {
-					aLabels.push(oLabel.getId());
-				}
->>>>>>> b7850a2f
 			});
 		}
 	};
