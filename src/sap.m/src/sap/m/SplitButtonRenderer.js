/*!
 * ${copyright}
 */

sap.ui.define(["sap/m/library", "sap/ui/core/InvisibleText", "sap/ui/core/ShortcutHintsMixin"], function(library, InvisibleText, ShortcutHintsMixin) {
	"use strict";

	// shortcut for sap.m.ButtonType
	var ButtonType = library.ButtonType;

	/**
	 * <code>SplitButton</code> renderer.
	 * @namespace
	 */
	var SplitButtonRenderer = {
		apiVersion: 2
	};

	SplitButtonRenderer.CSS_CLASS = "sapMSB";

	/**
	 * Renders the HTML for the given control, using the provided
	 * {@link sap.ui.core.RenderManager}.
	 *
	 * @param {sap.ui.core.RenderManager} oRm
	 *            the RenderManager that can be used for writing to
	 *            the Render-Output-Buffer
	 * @param {sap.m.SplitButton} oButton
	 *            the button to be rendered
	 */
	SplitButtonRenderer.render = function(oRm, oButton) {
		var sWidth = oButton.getWidth(),
			sType = oButton.getType(),
			bEnabled = oButton.getEnabled(),
			sTitleAttribute = oButton.getTitleAttributeValue(),
			sTooltipId;

		//write root DOM element
		oRm.openStart("div", oButton)
			.class(SplitButtonRenderer.CSS_CLASS);

		if (oButton.getIcon()) {
			oRm.class(SplitButtonRenderer.CSS_CLASS + "HasIcon");
		}
		if (sType === ButtonType.Accept
			|| sType === ButtonType.Reject
			|| sType === ButtonType.Emphasized
			|| sType === ButtonType.Transparent
			|| sType === ButtonType.Attention
			|| sType === ButtonType.Neutral
			|| sType === ButtonType.Critical
			|| sType === ButtonType.Success
			|| sType === ButtonType.Negative) {
			oRm.class(SplitButtonRenderer.CSS_CLASS + sType);
		}

		this.writeAriaAttributes(oRm, oButton);
		oRm.attr("tabindex", bEnabled ? "0" : "-1");

		// add tooltip if available
		if (sTitleAttribute && !ShortcutHintsMixin.isDOMIDRegistered(oButton.getId())) {
			oRm.attr("title", sTitleAttribute);
		}

		// set user defined width
		if (sWidth != "" || sWidth.toLowerCase() === "auto") {
			oRm.style("width", sWidth);
		}

		oRm.openEnd();

		oRm.openStart("div")
			.class("sapMSBInner");

		if (!bEnabled) {
			oRm.class("sapMSBInnerDisabled");
		}

		oRm.openEnd();

		oRm.renderControl(oButton._getTextButton());
		oRm.renderControl(oButton._getArrowButton());

		oRm.close("div");

		if (sTitleAttribute) {
			sTooltipId = oButton.getId() + "-tooltip";
			oRm.openStart("span", sTooltipId);
			oRm.class("sapUiInvisibleText");
			oRm.openEnd();
			oRm.text(sTitleAttribute);
			oRm.close("span");
		}

		oRm.close("div");
	};

	SplitButtonRenderer.writeAriaAttributes = function(oRm, oButton) {
		var	mAccProps = {};

<<<<<<< HEAD
		this.writeAriaRole(oButton, mAccProps);
		this.writeAriaLabelledBy(oButton, mAccProps);
=======
			this.writeAriaRole(oButton, mAccProps);
			this.writeAriaLabelledBy(oButton, mAccProps);
			this.writeAriaDescribedBy(oButton, mAccProps);
>>>>>>> 7f179b90

		oRm.accessibilityState(oButton, mAccProps);
	};

	SplitButtonRenderer.writeAriaRole = function(oButton, mAccProperties) {
		mAccProperties["role"] = "group";
	};

<<<<<<< HEAD
	SplitButtonRenderer.writeAriaLabelledBy = function(oButton, mAccProperties) {
		var sAriaLabelledByValue = "",
			oButtonTypeAriaLabelId = oButton.getButtonTypeAriaLabelId(),
			sTitleAttribute = oButton.getTitleAttributeValue(),
			sTooltipId;
=======
		SplitButtonRenderer.writeAriaLabelledBy = function(oButton, mAccProperties) {
			var sAriaLabelledByValue = "",
				sTitleAttribute = oButton.getTitleAttributeValue(),
				sTooltipId;
>>>>>>> 7f179b90

		if (oButton.getText()) {
			sAriaLabelledByValue += oButton._getTextButton().getId() + "-content";
			sAriaLabelledByValue += " ";
		}

<<<<<<< HEAD
		if (oButtonTypeAriaLabelId) {
			sAriaLabelledByValue += oButtonTypeAriaLabelId;
			sAriaLabelledByValue += " ";
		}

		if (sTitleAttribute) {
			sTooltipId = oButton.getId() + "-tooltip";
			sAriaLabelledByValue += sTooltipId + " ";
		}
=======
			if (sTitleAttribute) {
				sTooltipId = oButton.getId() + "-tooltip";
				sAriaLabelledByValue += sTooltipId + " ";
			}
>>>>>>> 7f179b90

		sAriaLabelledByValue += InvisibleText.getStaticId("sap.m", "SPLIT_BUTTON_DESCRIPTION") + " ";

		sAriaLabelledByValue += InvisibleText.getStaticId("sap.m", "SPLIT_BUTTON_KEYBOARD_HINT");

		mAccProperties["labelledby"] = {value: sAriaLabelledByValue, append: true };
	};

<<<<<<< HEAD
	return SplitButtonRenderer;
});
=======
		SplitButtonRenderer.writeAriaDescribedBy = function(oButton, mAccProperties) {
			mAccProperties["describedby"] = {
				value: oButton.getButtonTypeAriaLabelId(),
				append: true
			};
		};

		return SplitButtonRenderer;
	}, /* bExport= */ true);
>>>>>>> 7f179b90
<|MERGE_RESOLUTION|>--- conflicted
+++ resolved
@@ -98,14 +98,9 @@
 	SplitButtonRenderer.writeAriaAttributes = function(oRm, oButton) {
 		var	mAccProps = {};
 
-<<<<<<< HEAD
 		this.writeAriaRole(oButton, mAccProps);
 		this.writeAriaLabelledBy(oButton, mAccProps);
-=======
-			this.writeAriaRole(oButton, mAccProps);
-			this.writeAriaLabelledBy(oButton, mAccProps);
-			this.writeAriaDescribedBy(oButton, mAccProps);
->>>>>>> 7f179b90
+		this.writeAriaDescribedBy(oButton, mAccProps);
 
 		oRm.accessibilityState(oButton, mAccProps);
 	};
@@ -114,27 +109,13 @@
 		mAccProperties["role"] = "group";
 	};
 
-<<<<<<< HEAD
 	SplitButtonRenderer.writeAriaLabelledBy = function(oButton, mAccProperties) {
 		var sAriaLabelledByValue = "",
-			oButtonTypeAriaLabelId = oButton.getButtonTypeAriaLabelId(),
 			sTitleAttribute = oButton.getTitleAttributeValue(),
 			sTooltipId;
-=======
-		SplitButtonRenderer.writeAriaLabelledBy = function(oButton, mAccProperties) {
-			var sAriaLabelledByValue = "",
-				sTitleAttribute = oButton.getTitleAttributeValue(),
-				sTooltipId;
->>>>>>> 7f179b90
 
 		if (oButton.getText()) {
 			sAriaLabelledByValue += oButton._getTextButton().getId() + "-content";
-			sAriaLabelledByValue += " ";
-		}
-
-<<<<<<< HEAD
-		if (oButtonTypeAriaLabelId) {
-			sAriaLabelledByValue += oButtonTypeAriaLabelId;
 			sAriaLabelledByValue += " ";
 		}
 
@@ -142,12 +123,6 @@
 			sTooltipId = oButton.getId() + "-tooltip";
 			sAriaLabelledByValue += sTooltipId + " ";
 		}
-=======
-			if (sTitleAttribute) {
-				sTooltipId = oButton.getId() + "-tooltip";
-				sAriaLabelledByValue += sTooltipId + " ";
-			}
->>>>>>> 7f179b90
 
 		sAriaLabelledByValue += InvisibleText.getStaticId("sap.m", "SPLIT_BUTTON_DESCRIPTION") + " ";
 
@@ -156,17 +131,12 @@
 		mAccProperties["labelledby"] = {value: sAriaLabelledByValue, append: true };
 	};
 
-<<<<<<< HEAD
+	SplitButtonRenderer.writeAriaDescribedBy = function(oButton, mAccProperties) {
+		mAccProperties["describedby"] = {
+			value: oButton.getButtonTypeAriaLabelId(),
+			append: true
+		};
+	};
+
 	return SplitButtonRenderer;
-});
-=======
-		SplitButtonRenderer.writeAriaDescribedBy = function(oButton, mAccProperties) {
-			mAccProperties["describedby"] = {
-				value: oButton.getButtonTypeAriaLabelId(),
-				append: true
-			};
-		};
-
-		return SplitButtonRenderer;
-	}, /* bExport= */ true);
->>>>>>> 7f179b90
+});