--- conflicted
+++ resolved
@@ -14,15 +14,10 @@
 	"sap/m/Carousel",
 	"sap/base/Log",
 	"sap/ui/core/Lib",
-<<<<<<< HEAD
-	"sap/m/VBox"
-], function(Element, HTML, Button, Image, PDFViewer, Dialog, IllustratedMessage, IllustratedMessageType, Carousel, Log, Library, VBox) {
-=======
 	"sap/m/VBox",
 	"sap/m/Bar",
 	"sap/m/Title"
-], function(Core, Element, HTML, Button, Image, PDFViewer, Dialog, IllustratedMessage, IllustratedMessageType, Carousel, Log, Library, VBox, Bar, Title) {
->>>>>>> d24615cb
+], function(Element, HTML, Button, Image, PDFViewer, Dialog, IllustratedMessage, IllustratedMessageType, Carousel, Log, Library, VBox, Bar, Title) {
 	"use strict";
 
 	// get resource translation bundle;
