--- conflicted
+++ resolved
@@ -673,20 +673,7 @@
 							oUTCDate.getUTCHours(), oUTCDate.getUTCMinutes(), oUTCDate.getUTCSeconds());
 					});
 				}
-<<<<<<< HEAD
 				return aDates;
-=======
-			} else {
-				const aDateInterval = sValue.split(" " + sDelimiter + " ");// Delimiter appears more than once -> try with separators
-				if ( aDateInterval.length >= 1 && aDates.length > 2) {
-					const sFirstDate = aDates.slice(0, aDates.length / 2).join(sDelimiter);
-					const sSecondDate = aDates.slice(aDates.length / 2).join(sDelimiter);
-					aDates = [sFirstDate, sSecondDate];
-				} else {
-					aDates = aDateInterval;
-				}
-
->>>>>>> a5136fd3
 			}
 
 			//If we have version of control with delimiter, then sValue should consist of two dates delimited with delimiter,
@@ -707,7 +694,15 @@
 						aDates[1] = aDates[1].slice(1);
 					}
 				} else {
-					aDates = sValue.split(" " + sDelimiter + " ");// Delimiter appears more than once -> try with separators
+					const aDateInterval = sValue.split(" " + sDelimiter + " ");// Delimiter appears more than once -> try with separators
+					if ( aDateInterval.length >= 1 && aDates.length > 2) {
+						const sFirstDate = aDates.slice(0, aDates.length / 2).join(sDelimiter);
+						const sSecondDate = aDates.slice(aDates.length / 2).join(sDelimiter);
+						aDates = [sFirstDate, sSecondDate];
+					} else {
+						aDates = aDateInterval;
+					}
+
 				}
 
 				if (sValue.indexOf(sDelimiter) === -1) {
