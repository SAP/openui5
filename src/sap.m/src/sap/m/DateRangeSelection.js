/*!
 * ${copyright}
 */

// Provides control sap.m.DateRangeSelection.
sap.ui.define([
	"sap/base/i18n/Formatting",
	'sap/ui/Device',
	'./DatePicker',
	'./library',
	"sap/ui/core/Lib",
	"sap/ui/core/Locale",
	'sap/ui/core/LocaleData',
	'sap/ui/core/format/DateFormat',
	'sap/ui/core/date/UniversalDate',
	'./DateRangeSelectionRenderer',
	"sap/ui/unified/calendar/CustomMonthPicker",
	"sap/ui/unified/calendar/CustomYearPicker",
	"sap/base/util/deepEqual",
	"sap/base/Log",
	"sap/base/assert",
	"sap/ui/core/date/UI5Date",
	// jQuery Plugin "cursorPos"
	"sap/ui/dom/jquery/cursorPos"
],
	function(
		Formatting,
		Device,
		DatePicker,
		library,
		Library,
		Locale,
		LocaleData,
		DateFormat,
		UniversalDate,
		DateRangeSelectionRenderer,
		CustomMonthPicker,
		CustomYearPicker,
		deepEqual,
		Log,
		assert,
		UI5Date
	) {
		"use strict";

		/**
		 * Constructor for a new <code>DateRangeSelection</code>.
		 *
		 * @param {string} [sId] ID for the new control, generated automatically if no ID is given
		 * @param {object} [mSettings] Initial settings for the new control
		 *
		 * @class
		 * A single-field input control that enables the users to enter a localized date range (between 0001-01-01 and 9999-12-31).
		 *
		 * <h3>Overview</h3>
		 *
		 * The <code>DateRangeSelection</code> enables the users to enter a localized
		 * date range using touch, mouse, keyboard input, or by selecting a date range in
		 * the calendar. They can also navigate directly from one month or year to another.
		 *
		 * <b>Note:</b>
		 * The control is not UTC aware and the selected date range starts from 00:00:00:000 of the first date and ends in 23:59:59:999 on the second date.
		 *
		 * The application developer should add dependency to <code>sap.ui.unified</code> library
		 * on application level to ensure that the library is loaded before the module dependencies will be required.
		 * The {@link sap.ui.unified.Calendar} is used internally only if the
		 * <code>DateRangeSelection</code> is opened (not used for the initial rendering).
		 * If the <code>sap.ui.unified</code> library is not loaded before the
		 * <code>DateRangeSelection</code> is opened, it will be loaded upon opening.
		 * This could lead to CSP compliance issues and adds an additional waiting time when the <code>DateRangeSelection</code> is
		 * opened for the first time. To prevent this, apps using the
		 * <code>DateRangeSelection</code> should also load the <code>sap.ui.unified</code>
		 * library in advance.
		 *
		 * <h3>Usage</h3>
		 *
		 * <i>When to use?</i>
		 *
		 * If you need a date range and know that your user is a power user who has to
		 * input lots of data. If the keyboard is the primary device used for navigating
		 * the app, use two input fields. This allows the user to quickly jump from field
		 * to field. By selecting a date in one of the fields, the other field should
		 * recognize the information and jump to the same selection.
		 *
		 * <i>When not to use?</i>
		 *
		 * If the user's primary goal is not to select ranges or if you just want to enter
		 * a date and a time. For such cases, use the {@link sap.m.DatePicker} or
		 * {@link sap.m.TimePicker}.
		 *
		 * The user can enter a date by:
		 * <ul><li>Using the calendar that opens in a popup</li>
		 * <li>Typing it directly in the input field</li></ul>
		 *
		 * On app level, there are two options to provide a date for the
		 * <code>DateRangeSelection</code> - date range as a string to the
		 * <code>value</code> property or UI5Date/JavaScript Date objects to the
		 * <code>dateValue</code> and <code>secondDateValue</code> properties (only one of
		 * these options should be used at a time):
		 *
		 * <ul><li>Use the <code>value</code> property if the date range is already provided as
		 * a formatted string</li>
		 * <caption> binding the <code>value</code> property by using types </caption>
		 * <pre>
		 * new sap.ui.model.json.JSONModel({start:'2022-11-10', end:'2022-11-15'});
		 *
		 * new sap.m.DateRangeSelection({
		 *     value: {
		 *         type: "sap.ui.model.type.DateInterval",
		 *         parts: [{
		 *             type: "sap.ui.model.type.Date",
		 *             path: "/start",
		 *             formatOptions: {
		 *                 source: {
		 *                     pattern: "yyyy-MM-dd"
		 *                 }
		 *             }
		 *         },
		 *         {
		 *             type: "sap.ui.model.type.Date",
		 *             path:"/end",
		 *             formatOptions: {
		 *             source: {
		 *                 pattern: "yyyy-MM-dd"
		 *             }
		 *         }}]
		 *     }
		 * });
		 * </pre>
		 * <b>Note:</b> There are multiple binding type choices, such as:
		 * sap.ui.model.type.Date
		 * sap.ui.model.odata.type.DateTime
		 * sap.ui.model.odata.type.DateTimeOffset
		 * See {@link sap.ui.model.type.Date}, {@link sap.ui.model.odata.type.DateTime} or {@link sap.ui.model.odata.type.DateTimeOffset}
		 *
		 * <li>Use the <code>dateValue</code> and <code>secondDateValue</code> properties
		 * if the date range is already provided as UI5Date or JavaScript Date objects or you want to
		 * work with UI5Date or JavaScript Date objects</li></ul>
		 *
		 * <h3>Formatting</h3>
		 *
		 * All formatting and parsing of dates from and to strings is done using the
		 * {@link sap.ui.core.format.DateFormat}. If a date is entered by typing it into
		 * the input field, it must fit to the used date format and locale.
		 *
		 * Supported format options are pattern-based on Unicode LDML Date Format notation.
		 * See {@link http://unicode.org/reports/tr35/#Date_Field_Symbol_Table}
		 *
		 * For example, if the <code>displayFormat</code> is "MMM d, y", delimiter is "-",
		 * and the used locale is English, a valid value string is "Jul 29, 2015 - Jul 31,
		 * 2015" and it is displayed in the same way in the input field.
		 *
		 * If no placeholder is set to the <code>DateRangeSelection</code>, the used
		 * <code>displayFormat</code> is displayed as a placeholder. If another placeholder
		 * is needed, it must be set.
		 *
		 * <b>Note:</b> If the string does NOT match the <code>displayFormat</code>
		 * (from user input) or the <code>valueFormat</code> (on app level), the
		 * {@link sap.ui.core.format.DateFormat} makes an attempt to parse it based on the
		 * locale settings. For more information, see the respective documentation in the
		 * API Reference.
		 *
		 * <h3>Responsive behavior</h3>
		 *
		 * The <code>DateRangeSelection</code> is fully responsive. It is smaller in
		 * compact mode and provides a touch-friendly size in cozy mode.
		 *
		 * @extends sap.m.DatePicker
		 * @version ${version}
		 * @version ${version}
		 *
		 * @constructor
		 * @public
		 * @since 1.22.0
		 * @alias sap.m.DateRangeSelection
		 */
		var DateRangeSelection = DatePicker.extend("sap.m.DateRangeSelection", /** @lends sap.m.DateRangeSelection.prototype */ {
			metadata : {

				library : "sap.m",
				properties : {
					/**
					 * Delimiter between start and end date. Default value is "-".
					 * If no delimiter is given, the one defined for the used locale is used.
					 */
					delimiter : {type : "string", group : "Misc", defaultValue : '-'},

					/**
					 * The end date of the range as UI5Date or JavaScript Date object. This is independent from any formatter.
					 *
					 * <b>Note:</b> If this property is used, the <code>value</code> property should not be changed from the caller.
					 */
					secondDateValue : {type : "object", group : "Data", defaultValue : null}
				},
				designtime: "sap/m/designtime/DateRangeSelection.designtime",
				dnd: { draggable: false, droppable: true }
			},

			renderer: DateRangeSelectionRenderer
		});

		var HYPHEN = String.fromCharCode(45),
			ENDASH = String.fromCharCode(8211),
			EMDASH = String.fromCharCode(8212);

		/* eslint-disable no-lonely-if */

		DateRangeSelection.prototype.init = function(){

			DatePicker.prototype.init.apply(this, arguments);

			this._bIntervalSelection = true;

		};

		/**
		 * Override DatePicker's '_createPopupContent' in order to add support for months and years range selection
		 * @override
		 */
		DateRangeSelection.prototype._createPopupContent = function() {
			DatePicker.prototype._createPopupContent.apply(this, arguments);

			var oCalendar = this._getCalendar();

			if (oCalendar instanceof CustomMonthPicker) {
				oCalendar._getMonthPicker().setIntervalSelection(true);
			}

			if (oCalendar instanceof CustomYearPicker) {
				oCalendar._getYearPicker().setIntervalSelection(true);
				oCalendar._getYearRangePicker().setIntervalSelection(true);
			}

			this._getCalendar().detachWeekNumberSelect(this._handleWeekSelect, this);
			this._getCalendar().attachWeekNumberSelect(this._handleWeekSelect, this);
			this._getCalendar().getSelectedDates()[0].setStartDate(this._oDateRange.getStartDate());
			this._getCalendar().getSelectedDates()[0].setEndDate(this._oDateRange.getEndDate());
		};

		DateRangeSelection.prototype.onkeypress = function(oEvent){

			// the keypress event should be fired only when a character key is pressed,
			// unfortunately some browsers fire the keypress event for control keys as well.
			if (!oEvent.charCode || oEvent.metaKey || oEvent.ctrlKey) {
				return;
			}

			var oFormatter = _getFormatter.call(this);
			var sDelimiter = _getDelimiter.call(this);
			var sAllowedCharacters = oFormatter.sAllowedCharacters + sDelimiter + " ";
			var sChar = String.fromCharCode(oEvent.charCode);

			if (sChar && oFormatter.sAllowedCharacters && sAllowedCharacters.indexOf(sChar) < 0) {
				oEvent.preventDefault();
			}
		};

		DateRangeSelection.prototype._getPlaceholder = function() {
			var sPlaceholder = this.getPlaceholder(),
				oBinding,
				oBindingType,
				oLocale,
				oLocaleData,
				oFormatOptions;

			if (!sPlaceholder) {
				oBinding = this.getBinding("value");
				oLocale = new Locale(Formatting.getLanguageTag());
				oLocaleData = LocaleData.getInstance(oLocale);

				if (oBinding && oBinding.getType() && oBinding.getType().isA("sap.ui.model.type.DateInterval")) {
					oBindingType = oBinding.getType();

					if (oBindingType.oFormatOptions && oBindingType.oFormatOptions.format) {
						sPlaceholder = oLocaleData.getCustomDateTimePattern(oBindingType.oFormatOptions.format);
					} else {
						oFormatOptions = Object.assign({ interval: true, singleIntervalValue: true }, oBindingType.oFormatOptions);
						return this._getDateFormatPlaceholderText(oFormatOptions);
					}
				} else {
					sPlaceholder = this.getDisplayFormat();

					if (!sPlaceholder) {
						sPlaceholder = "medium";
					}

					if (this._checkStyle(sPlaceholder)) {
						oFormatOptions = Object.assign({ interval: true, singleIntervalValue: true, intervalDelimiter: _getDelimiter.call(this) }, _getFormatter.call(this).oFormatOptions);
						return  this._getDateFormatPlaceholderText(oFormatOptions);
					}
				}

				var sDelimiter = _getDelimiter.call(this);
				if (sDelimiter && sDelimiter !== "") {
					sPlaceholder = sPlaceholder + " " + sDelimiter + " " + sPlaceholder;
				}
			}

			return sPlaceholder;
		};

		/**
		 * Returns the message bundle key of the invisible text for the accessible name of the popover.
		 * @private
		 * @returns {string} The message bundle key
		 */
		DateRangeSelection.prototype._getAccessibleNameLabel = function() {
			var sConstructorName = this._getCalendarConstructor().getMetadata().getName();

			switch (sConstructorName) {
				case "sap.ui.unified.internal.CustomYearPicker":
					return "DATERANGESELECTION_YEAR_POPOVER_ACCESSIBLE_NAME";
				case "sap.ui.unified.internal.CustomMonthPicker":
					return "DATERANGESELECTION_MONTH_POPOVER_ACCESSIBLE_NAME";
				default:
					return "DATERANGESELECTION_POPOVER_ACCESSIBLE_NAME";
			}
		};

		DateRangeSelection.prototype._getDateFormatPlaceholderText = function (oFormatOptions) {
			return  DateFormat.getDateInstance(oFormatOptions).getPlaceholderText();
		};

		// Overwrite DatePicker's setValue to support two date range processing
		/**
		 * Getter for property <code>value</code>.
		 *
		 * Returns a date as a string in the format defined in property <code>displayFormat</code>.
		 *
		 * <b>Note:</b> As the value string always used the <code>displayFormat</code>, it is both locale-dependent and calendar-type-dependent.
		 *
		 * If this property is used, the <code>dateValue</code> property should not be changed from the caller.
		 *
		 * @returns {string} the value of property <code>value</code>
		 * @public
		 * @name sap.m.DateRangeSelection#getValue
		 * @function
		 */

		/**
		 * Setter for property <code>value</code>.
		 *
		 * Expects a date as a string in the format defined in property <code>displayFormat</code>.
		 *
		 * <b>Note:</b> As the value string always used the <code>displayFormat</code>, it is both locale-dependent and calendar-type-dependent.
		 *
		 * If this property is used, the <code>dateValue</code> property should not be changed from the caller.
		 *
		 * @param {string} sValue The new value of the input.
		 * @returns {this} Reference to <code>this</code> for method chaining
		 * @public
		 */
		DateRangeSelection.prototype.setValue = function(sValue) {
			var aDates;

			sValue = this.validateProperty("value", sValue);

			if (sValue !== this.getValue()) {
				this.setLastValue(sValue);
			} else {
				return this;
			}

			aDates = this._parseAndValidateValue(sValue);
			this.setProperty("dateValue", this._normalizeDateValue(aDates[0]), this._bPreferUserInteraction);
			this.setProperty("secondDateValue", this._normalizeDateValue(aDates[1]), this._bPreferUserInteraction);

			this._formatValueAndUpdateOutput(aDates);
			this.setProperty("value", sValue, this._bPreferUserInteraction);

			return this;

		};

		DateRangeSelection.prototype._parseAndValidateValue = function(sValue) {
			this._bValid = true;

			// Convert to date object(s)
			var aDates = [undefined, undefined];

			if (sValue) {
				aDates = this._parseValue(sValue);
				if (!_dateRangeValidityCheck.call(this, aDates[0], aDates[1])[0]) {//aDates can be undefined if don't fit to the min/max range
					this._bValid = false;
					Log.warning("Value can not be converted to a valid dates", this);
				}
			}

			return aDates;
		};

		DateRangeSelection.prototype._formatValueAndUpdateOutput = function(aDates) {
			if (!this.getDomRef()) {
				return;
			}

			// Convert to output
			var sOutputValue = this._formatValue(aDates[0], aDates[1]);

			if (this._bPreferUserInteraction) {
				// Handle the value concurrency before setting the value property of the control,
				// in order to distinguish whether the user only focused the input field or typed in it
				this.handleInputValueConcurrency(sOutputValue);
			} else if (this._$input.val() !== sOutputValue) {
				// update the DOM value when necessary
				// otherwise cursor can go to the end of text unnecessarily
				this._$input.val(sOutputValue);
				this._curpos = this._$input.cursorPos();
			}
		};

		/**
		 * Converts the parameter to a UI5Date or JavaScript Date, if it is a timestamp integer.
		 * @param {Date|module:sap/ui/core/date/UI5Date|int} vBindingDate A timestamp or a date instance
		 * @returns {Date|module:sap/ui/core/date/UI5Date} A date instance
		 * @private
		 */
		DateRangeSelection.prototype._normalizeDateValue = function(vBindingDate) {
			switch (typeof vBindingDate) {
				case "number":
					return UI5Date.getInstance(vBindingDate);
				case "string":
					return _getFormatter.call(this).parse(vBindingDate);
				default:
					return vBindingDate;
			}
		};

		/**
		 * Converts the parameter to a timestamp integer, if it is a UI5Date or JavaScript Date.
		 * @param {Date|module:sap/ui/core/date/UI5Date|int} vBindingDate A timestamp or a date instance
		 * @returns {int} A timestamp integer
		 * @private
		 */
		DateRangeSelection.prototype._denormalizeDateValue = function(vBindingDate) {
			return (vBindingDate && vBindingDate.getTime) ? vBindingDate.getTime() : vBindingDate;
		};

		/**
		 * Getter for property <code>valueFormat</code>.
		 *
		 * <b>Note:</b> Property <code>valueFormat</code> is not supported in the <code>sap.m.DateRangeSelection</code> control.
		 *
		 * @returns {string} the value of property valueFormat
		 * @public
		 * @name sap.m.DateRangeSelection#getValueFormat
		 * @function
		 */

		/**
		 * Setter for property <code>valueFormat</code>.
		 *
		 * <b>Note:</b> Property <code>valueFormat</code> is not supported in the <code>sap.m.DateRangeSelection</code> control.
		 *
		 * @param {string} sValueFormat New value for property valueFormat
		 * @returns {this} Reference to <code>this</code> for method chaining
		 * @public
		 */
		DateRangeSelection.prototype.setValueFormat = function(sValueFormat) {

			// if valueFormat changes the value must be parsed again

			this.setProperty("valueFormat", sValueFormat, true); // no rerendering

			Log.warning("Property valueFormat is not supported in sap.m.DateRangeSelection control.", this);

			return this;

		};

		/**
		 * Sets the displayFormat of the DatePicker.
		 *
		 * @param {string} sDisplayFormat  new value for <code>displayFormat</code>
		 * @returns {this} Reference to <code>this</code> for method chaining
		 * @public
		 */
		DateRangeSelection.prototype.setDisplayFormat = function(sDisplayFormat) {

			// if displayFormat changes the value must be formatted again

			DatePicker.prototype.setDisplayFormat.apply(this, arguments);

			var sOutputValue = this._formatValue(this.getDateValue(), this.getSecondDateValue());

			// as value also used displayFormat update value too
			this.setProperty("value", sOutputValue, true); // no rerendering

			if (this.getDomRef() && (this._$input.val() !== sOutputValue)) {
				this._$input.val(sOutputValue);
				this._curpos = this._$input.cursorPos();
			}

			return this;

		};

		// Overwrite DatePicker's setDateValue to support two date range processing

		/**
		 * Getter for property <code>dateValue</code>.
		 *
		 * The start date of the range as UI5Date or JavaScript Date object. This is independent from any formatter.
		 *
		 * <b>Note:</b> If this property is used, the <code>value</code> property should not be changed from the caller.
		 *
		 * @returns {Date|module:sap/ui/core/date/UI5Date} the value of property <code>dateValue</code>
		 * @public
		 * @name sap.m.DateRangeSelection#getDateValue
		 * @function
		 */

		/**
		 * Setter for property <code>dateValue</code>.
		 *
		 * The start date of the range as UI5Date or JavaScript Date object. This is independent from any formatter.
		 *
		 * <b>Note:</b> If this property is used, the <code>value</code> property should not be changed from the caller.
		 *
		 * @param {Date|module:sap/ui/core/date/UI5Date} oDateValue New value for property <code>dateValue</code>
		 * @returns {this} Reference to <code>this</code> for method chaining
		 * @public
		 */
		DateRangeSelection.prototype.setDateValue = function(oDateValue) {

			if (!this._isValidDate(oDateValue)) {
				throw new Error("Date must be a JavaScript or UI5Date date object; " + this);
			}

			if (deepEqual(this.getDateValue(), oDateValue)) {
				return this;
			}

<<<<<<< HEAD
			DatePicker.prototype._dateValidation.call(this, oDateValue); //will handle everything related to set a dateValue
			this._syncDateObjectsToValue(oDateValue, this.getSecondDateValue());
=======
		return this;

	};

	//Following setters/getters are due to backward compatibility with original primary version of composite sap.m.DateRangeSelection,
	//that consisted of original primary sap.m.DateRangeSelection

	/**
	 * Set the start date of the range.
	 * @param {Date|module:sap/ui/core/date/UI5Date|null} oFrom A date instance
	 * @returns {this} Reference to <code>this</code> for method chaining
	 * @public
	 * @deprecated since version 1.22.0, replaced by <code>dateValue</code> property of the {@link sap.m.DateTimeField}
	 */
	DateRangeSelection.prototype.setFrom = function(oFrom) {
		this.setDateValue(oFrom);
		return this;
	};

	/**
	 * Get the start date of the range.
	 * @returns {Date|module:sap/ui/core/date/UI5Date|null} the start date of the date range
	 * @public
	 * @deprecated since version 1.22.0, replaced by <code>dateValue</code> property of the {@link sap.m.DateTimeField}
	 */
	DateRangeSelection.prototype.getFrom = function() {
		return this.getDateValue();
	};

	/**
	 * Set the end date of the range.
	 * @param {Date|module:sap/ui/core/date/UI5Date|null} oTo A date instance
	 * @returns {this} Reference to <code>this</code> for method chaining
	 * @public
	 * @deprecated since version 1.22.0, replaced by <code>secondDateValue</code> property
	 */
	DateRangeSelection.prototype.setTo = function(oTo) {
		this.setSecondDateValue(oTo);
		return this;
	};

	/**
	 * Get the end date of the range.
	 * @returns {Date|module:sap/ui/core/date/UI5Date|null} the end date of the date range
	 * @public
	 * @deprecated since version 1.22.0, replaced by <code>secondDateValue</code> property
	 */
	DateRangeSelection.prototype.getTo = function() {
		return this.getSecondDateValue();
	};

	// Overwrite DatePicker's setDateValue to support two date range processing

	/**
	 * Getter for property <code>dateValue</code>.
	 *
	 * The start date of the range as UI5Date or JavaScript Date object. This is independent from any formatter.
	 *
	 * <b>Note:</b> If this property is used, the <code>value</code> property should not be changed from the caller.
	 *
	 * @returns {Date|module:sap/ui/core/date/UI5Date|null} the value of property <code>dateValue</code>
	 * @public
	 * @name sap.m.DateRangeSelection#getDateValue
	 * @method
	 */

	/**
	 * Setter for property <code>dateValue</code>.
	 *
	 * The start date of the range as UI5Date or JavaScript Date object. This is independent from any formatter.
	 *
	 * <b>Note:</b> If this property is used, the <code>value</code> property should not be changed from the caller.
	 *
	 * @param {Date|module:sap/ui/core/date/UI5Date|null} oDateValue New value for property <code>dateValue</code>
	 * @returns {this} Reference to <code>this</code> for method chaining
	 * @public
	 */
	DateRangeSelection.prototype.setDateValue = function(oDateValue) {

		if (!this._isValidDate(oDateValue)) {
			throw new Error("Date must be a JavaScript or UI5Date date object; " + this);
		}
>>>>>>> 37b2a02c

			return this;

<<<<<<< HEAD
		};

		/**
		 * Getter for property <code>secondDateValue</code>.
		 *
		 * The end date of the range as UI5Date or JavaScript Date object. This is independent from any formatter.
		 *
		 * <b>Note:</b> If this property is used, the <code>value</code> property should not be changed from the caller.
		 *
		 * @returns {Date|module:sap/ui/core/date/UI5Date} the value of property <code>secondDateValue</code>
		 * @public
		 * @name sap.m.DateRangeSelection#getSecondDateValue
		 * @function
		 */

		/**
		 * Setter for property <code>secondDateValue</code>.
		 *
		 * The start date of the range as UI5Date or JavaScript Date object. This is independent from any formatter.
		 *
		 * <b>Note:</b> If this property is used, the <code>value</code> property should not be changed from the caller.
		 *
		 * @param {Date|module:sap/ui/core/date/UI5Date} oSecondDateValue New value for property <code>dateValue</code>
		 * @returns {this} Reference to <code>this</code> for method chaining
		 * @public
		 */
		DateRangeSelection.prototype.setSecondDateValue = function(oSecondDateValue) {

			if (!this._isValidDate(oSecondDateValue)) {
				throw new Error("Date must be a JavaScript or UI5Date date object; " + this);
			}
=======
		DatePicker.prototype._dateValidation.call(this, oDateValue); //will handle everything related to set a dateValue
		this._syncDateObjectsToValue(oDateValue, this.getSecondDateValue());

		return this;

	};

	/**
	 * Getter for property <code>secondDateValue</code>.
	 *
	 * The end date of the range as UI5Date or JavaScript Date object. This is independent from any formatter.
	 *
	 * <b>Note:</b> If this property is used, the <code>value</code> property should not be changed from the caller.
	 *
	 * @returns {Date|module:sap/ui/core/date/UI5Date|null} the value of property <code>secondDateValue</code>
	 * @public
	 * @name sap.m.DateRangeSelection#getSecondDateValue
	 * @method
	 */

	/**
	 * Setter for property <code>secondDateValue</code>.
	 *
	 * The start date of the range as UI5Date or JavaScript Date object. This is independent from any formatter.
	 *
	 * <b>Note:</b> If this property is used, the <code>value</code> property should not be changed from the caller.
	 *
	 * @param {Date|module:sap/ui/core/date/UI5Date|null} oSecondDateValue New value for property <code>dateValue</code>
	 * @returns {this} Reference to <code>this</code> for method chaining
	 * @public
	 */
	DateRangeSelection.prototype.setSecondDateValue = function(oSecondDateValue) {

		if (!this._isValidDate(oSecondDateValue)) {
			throw new Error("Date must be a JavaScript or UI5Date date object; " + this);
		}
>>>>>>> 37b2a02c

			if (deepEqual(this.getSecondDateValue(), oSecondDateValue)) {
				return this;
			}

			this._bValid = true;

			if (oSecondDateValue && (oSecondDateValue.getTime() < this._oMinDate.getTime() || oSecondDateValue.getTime() > this._oMaxDate.getTime())) {
				this._bValid = false;
				assert(this._bValid, "Date must be in valid range");
			}

			this.setProperty("secondDateValue", oSecondDateValue);
			this._syncDateObjectsToValue(this.getDateValue(), oSecondDateValue);

			return this;
		};

		/**
		 * Set minimum date that can be shown and selected in the <code>DatePicker</code>. This must be a UI5Date or JavaScript Date object.
		 * @param {Date|module:sap/ui/core/date/UI5Date} oDate A date instance
		 * @returns {this} Reference to <code>this</code> for method chaining
		 * @public
		 */
		DateRangeSelection.prototype.setMinDate = function(oDate) {

			DatePicker.prototype.setMinDate.apply(this, arguments);

			if (oDate) {
				var oSecondDateValue = this.getSecondDateValue();
				if (oSecondDateValue && oSecondDateValue.getTime() < this._oMinDate.getTime()) {
					Log.warning("SecondDateValue not in valid date range", this);
				}
			}

			return this;

		};

		/**
		 * Set maximum date that can be shown and selected in the <code>DatePicker</code>. This must be a UI5Date or JavaScript Date object.
		 * @param {Date|module:sap/ui/core/date/UI5Date} oDate A date instance
		 * @returns {this} Reference to <code>this</code> for method chaining
		 * @public
		 */
		DateRangeSelection.prototype.setMaxDate = function(oDate) {

			DatePicker.prototype.setMaxDate.apply(this, arguments);

			if (oDate) {
				var oSecondDateValue = this.getSecondDateValue();
				if (oSecondDateValue && oSecondDateValue.getTime() > this._oMaxDate.getTime()) {
					Log.warning("SecondDateValue not in valid date range", this);
				}
			}

			return this;

		};

		DateRangeSelection.prototype._checkMinMaxDate = function() {

			DatePicker.prototype._checkMinMaxDate.apply(this, arguments);

			var oSecondDate = this.getSecondDateValue();

			if (oSecondDate &&
				(oSecondDate.getTime() < this._oMinDate.getTime() || oSecondDate.getTime() > this._oMaxDate.getTime())) {
				Log.error("secondDateValue " + oSecondDate.toString() + "(value=" + this.getValue() + ") does not match " +
					"min/max date range(" + this._oMinDate.toString() + " - " + this._oMaxDate.toString() + "). App. " +
					"developers should take care to maintain secondDateValue/value accordingly.", this);
			}

		};

		//Support of two date range version added into original DatePicker's version
		DateRangeSelection.prototype._parseValue = function(sValue) {

			var oFormat;
			var aDates = [];
			var oDate1, oDate2;
			var oBinding = this.getBinding("value");

			if (oBinding && oBinding.getType() && oBinding.getType().isA("sap.ui.model.type.DateInterval")) {
				//The InputBase has it's own mechanism for handling parser exception that
				//uses sap.ui.core.message.MessageMixin and MessageManager. This mechanism
				//is triggered once the invalid value is set to the Input. In our case this
				//was done in onChange function after parsing the value (in Binding case).
				//When an invalid value is entered, it was causing an unhandled console error
				//in DateRangeSelection control.
				try {
					aDates = oBinding.getType().parseValue(sValue, "string");
				} catch (e) {
					//for consistency reasons (like in the onchange method) we now return
					//an array with two empty objects
					return [undefined, undefined];
				}
				/** DateRangeSelection control uses local dates for its properties, so make sure returned values from
				 * binding type formatter are restored to local dates if necessary.
				 **/
				if (oBinding.getType().oFormatOptions && oBinding.getType().oFormatOptions.UTC) {
					aDates = aDates.map(function (oUTCDate) {
						return UI5Date.getInstance(oUTCDate.getUTCFullYear(), oUTCDate.getUTCMonth(), oUTCDate.getUTCDate(),
							oUTCDate.getUTCHours(), oUTCDate.getUTCMinutes(), oUTCDate.getUTCSeconds());
					});
				}
				return aDates;
			}

			//If we have version of control with delimiter, then sValue should consist of two dates delimited with delimiter,
			//hence we have to split the value to these dates
			var sDelimiter = _getDelimiter.call(this);
			if (sDelimiter && sValue) {
				sValue = sValue.trim();
				sValue = _trim(sValue, [sDelimiter, " "]);

				aDates = this._splitValueByDelimiter(sValue, sDelimiter);

				if (aDates.length === 2) {
					// if delimiter only appears once in value (not part of date pattern) remove " " to be more flexible for input
					if (aDates[0].slice(aDates[0].length - 1,aDates[0].length) == " ") {
						aDates[0] = aDates[0].slice(0, aDates[0].length - 1);
					}
					if (aDates[1].slice(0,1) == " ") {
						aDates[1] = aDates[1].slice(1);
					}
				} else {
					aDates = sValue.split(" " + sDelimiter + " ");// Delimiter appears more than once -> try with separators
				}

				if (sValue.indexOf(sDelimiter) === -1) {
					// no delimiter found -> maybe only " " is used
					var aDates2 = sValue.split(" ");
					if (aDates2.length === 2) {
						aDates = aDates2;
					}
				}
			}

			if (sValue && aDates.length <= 2) {

				oFormat = _getFormatter.call(this);

				//Convert to date object(s)
				if ((!sDelimiter || sDelimiter === "") || aDates.length === 1) {
					oDate1 = oFormat.parse(sValue);
				} else if (aDates.length === 2) {
					oDate1 = oFormat.parse(aDates[0]);
					oDate2 = oFormat.parse(aDates[1]);
					if (!oDate1 || !oDate2) {
						// at least one date can not be parsed -> whole value is incorrect
						oDate1 = undefined;
						oDate2 = undefined;
					}
				}
			}

			return [oDate1, oDate2];

		};

		// Handles the splitting of the value into parts logic regarding a valid delimiter
		DateRangeSelection.prototype._splitValueByDelimiter = function (sValue, sDelimiter) {
			var aDelimiters = [HYPHEN, ENDASH, EMDASH],
				i;

			if (sDelimiter) { // if there is a passed delimiter - use it
				if (aDelimiters.indexOf(sDelimiter) === -1) { // if the passed delimiter is not a variety of a dash - split by it
					return sValue.split(sDelimiter);
				}
			}

			for (i = 0; i < aDelimiters.length; i++) {
				if (sValue.indexOf(aDelimiters[i]) > 0) { // there is no delimiter passed - split by dash
					return sValue.split(aDelimiters[i]);
				}
			}

			// only one date value is used
			return sValue ? sValue.split(" ") : [];

		};

		//Support of two date range version added into original DatePicker's version
		DateRangeSelection.prototype._formatValue = function(oDateValue, oSecondDateValue) {

			var sValue = "",
				sDelimiter = _getDelimiter.call(this),
				oFormat = _getFormatter.call(this),
				oBinding,
				oBindingType,
				oDate1, oDate2;

			oDate1 = oDateValue;
			oDate2 = oSecondDateValue;

			if (oDate1) {
				oBinding = this.getBinding("value");

				if (oBinding && oBinding.getType() && oBinding.getType().isA("sap.ui.model.type.DateInterval")) {
					if (oBinding.getType().oFormatOptions && oBinding.getType().oFormatOptions.source && oBinding.getType().oFormatOptions.source.pattern === "timestamp") {
						sValue = oBinding.getType().formatValue([this._denormalizeDateValue(oDateValue), this._denormalizeDateValue(oSecondDateValue)], "string");
					} else {
						/** DateRangeSelection control uses local dates for its properties, so make sure they are converted
						 * to UTC dates if the binding type formatter expects them in UTC
						 **/
						oBindingType = oBinding.getType();
						if (oBindingType.oFormatOptions && oBinding.getType().oFormatOptions.UTC) {
							oDate1 = UI5Date.getInstance(Date.UTC(oDateValue.getFullYear(), oDateValue.getMonth(), oDateValue.getDate(),
								oDateValue.getHours(), oDateValue.getMinutes(), oDateValue.getSeconds()));
							if (oSecondDateValue) {
								oDate2 = UI5Date.getInstance(Date.UTC(oSecondDateValue.getFullYear(), oSecondDateValue.getMonth(), oSecondDateValue.getDate(),
									oSecondDateValue.getHours(), oSecondDateValue.getMinutes(), oSecondDateValue.getSeconds()));
							}
						}

						if (oBindingType.oInputFormat && typeof oDate1 === "object") {
							oDate1 = oFormat.format(oDate1);
						}
						if (oBindingType.oInputFormat && typeof oDate2 === "object") {
							oDate2 = oFormat.format(oDate2);
						}
						sValue = oBinding.getType().formatValue([oDate1, oDate2], "string");
					}
				} else {
					if (sDelimiter && sDelimiter !== "" && oDate2) {
						sValue = oFormat.format(oDate1) + " " + sDelimiter + " " + oFormat.format(oDate2);
					} else {
						sValue = oFormat.format(oDate1);
					}
				}
			}

			return sValue;

		};

		DateRangeSelection.prototype.onChange = function() {

			// check the control is editable or not
			if (!this.getEditable() || !this.getEnabled()) {
				return;
			}

			var sInputValue = this._$input.val();
			var sValue = sInputValue;
			var aDates = [undefined, undefined];

			if (this.getShowFooter() && this._oPopup && !sValue) {
				this._oPopup.getBeginButton().setEnabled(false);
			}

			this._bValid = true;
			if (sValue != "") {
				aDates = this._parseValue(sValue);
				// normalize dates in order to always have UI5Date objects
				aDates[0] = this._normalizeDateValue(aDates[0]);
				aDates[1] = this._normalizeDateValue(aDates[1]);
				// the selected range includes all of the hours from the second date
				aDates[1] && aDates[1].setHours(23, 59, 59, 999);
				aDates = _dateRangeValidityCheck.call(this, aDates[0], aDates[1]); // aDates can be undefined if don't fit to the min/max range
				if (aDates[0]) {
					sValue = this._formatValue(aDates[0], aDates[1]); // to have the right output format if entered different
				} else {
					this._bValid = false;
				}
			}

			if (sValue !== this.getLastValue()) {
				if (this.getDomRef() && (this._$input.val() !== sValue)) {
					this._$input.val(sValue);
					this._curpos = this._$input.cursorPos();
				}
				this.setLastValue(sValue);
				this.setProperty("value", sValue, true);
				if (this._bValid) {
					this.setProperty("dateValue", this._normalizeDateValue(aDates[0]), true);
					this.setProperty("secondDateValue", this._normalizeDateValue(aDates[1]), true);
				}

				if (this._oPopup && this._oPopup.isOpen()) {

					var oStartDate = this.getDateValue();
					if (oStartDate) {
						if (!this._oDateRange.getStartDate() || this._oDateRange.getStartDate().getTime() !== oStartDate.getTime()) {
							this._oDateRange.setStartDate(UI5Date.getInstance(oStartDate.getTime()));
							this._getCalendar().focusDate(oStartDate);
						}
					} else {
						if (this._oDateRange.getStartDate()) {
							this._oDateRange.setStartDate(undefined);
						}
					}

					var oEndDate = this.getSecondDateValue();
					if (oEndDate) {
						if (!this._oDateRange.getEndDate() || this._oDateRange.getEndDate().getTime() !== oEndDate.getTime()) {
							this._oDateRange.setEndDate(UI5Date.getInstance(oEndDate.getTime()));
							this._getCalendar().focusDate(oEndDate);
						}
					} else {
						if (this._oDateRange.getEndDate()) {
							this._oDateRange.setEndDate(undefined);
						}
					}
				}

				_fireChange.call(this, this._bValid);

			} else if (sInputValue !== this.getLastValue() && sValue === this.getLastValue()) {
				if (this.getDomRef() && (this._$input.val() !== sValue)) {
					this._$input.val(sValue);
					this._curpos = this._$input.cursorPos();
				}
			}

		};

		DateRangeSelection.prototype.updateDomValue = function(sValue) {

			// dom value updated other than value property
			this._bCheckDomValue = true;

			sValue = (typeof sValue == "undefined") ? this._$input.val() : sValue.toString();
			this._curpos = this._$input.cursorPos();

			var aDates = this._parseValue(sValue);
			sValue = this._formatValue( aDates[0], aDates[1]);

			// if set to true, handle the user input and data
			// model updates concurrency in order to not overwrite
			// values coming from the user
			if (this._bPreferUserInteraction) {
				this.handleInputValueConcurrency(sValue);
			} else {
				// update the DOM value when necessary
				// otherwise cursor can goto end of text unnecessarily
				if (this.isActive() && (this._$input.val() !== sValue)) {
					this._$input.val(sValue);
					this._$input.cursorPos(this._curpos);
				}
			}

			return this;
		};

		/**
		 * Handle when escape is pressed. Escaping unsaved input will restore
		 * the last valid value. If the value cannot be parsed into a date
		 * range, the input will be cleared.
		 *
		 * @param {jQuery.Event} oEvent The event object.
		 * @private
		 */
		DateRangeSelection.prototype.onsapescape = function(oEvent) {
			var sLastValue = this.getLastValue(),
				aDates = this._parseValue(this._getInputValue(), true),
				sValueFormatInputDate = this._formatValue(aDates[0], aDates[1], true);

			if (sValueFormatInputDate !== sLastValue) {
				oEvent.setMarked();
				oEvent.preventDefault();

				this.updateDomValue(sLastValue);
				this.onValueRevertedByEscape(sLastValue, sValueFormatInputDate);
			}
		};

		//Support of two date range version of Calendar added into original DatePicker's version
		DateRangeSelection.prototype._fillDateRange = function(){

			DatePicker.prototype._fillDateRange.apply(this, arguments);

			var oEndDate = this.getSecondDateValue();

			if (oEndDate &&
				oEndDate.getTime() >= this._oMinDate.getTime() &&
				oEndDate.getTime() <= this._oMaxDate.getTime()) {
				if (!this._oDateRange.getEndDate() || this._oDateRange.getEndDate().getTime() !== oEndDate.getTime()) {

					this._oDateRange.setEndDate(UI5Date.getInstance(oEndDate.getTime()));
				}
			} else {
				if (this._oDateRange.getEndDate()) {
					this._oDateRange.setEndDate(undefined);
				}
			}

		};

		DateRangeSelection.prototype._selectDate = function () {
			var aSelectedDates = this._getCalendar().getSelectedDates();

			if (aSelectedDates.length > 0) {
				var oDate1 = aSelectedDates[0].getStartDate();
				var oDate2 = aSelectedDates[0].getEndDate();

				if (oDate1 && oDate2) {
					var oDate1Old = this.getDateValue();
					var oDate2Old = this.getSecondDateValue();

					// the selected range includes all of the hours from the second date
					oDate2.setHours(23, 59, 59, 999);

					var sValue;
					if (!deepEqual(oDate1, oDate1Old) || !deepEqual(oDate2, oDate2Old)) {
						// compare Dates because value can be the same if only 2 digits for year
						if (deepEqual(oDate2, oDate2Old)) {
							this.setDateValue(oDate1);
						} else {
							this.setProperty("dateValue", oDate1, true); // no rerendering
							this.setSecondDateValue(oDate2);
						}

						sValue = this.getValue();
						_fireChange.call(this, true);
						if (Device.system.desktop || !Device.support.touch) {
							this._curpos = sValue.length;
							this._$input.cursorPos(this._curpos);
						}
					} else if (!this._bValid){
						// wrong input before open calendar
						sValue = this._formatValue( oDate1, oDate2 );
						if (sValue != this._$input.val()) {
							this._bValid = true;
							if (this.getDomRef()) { // as control could be destroyed during update binding
								this._$input.val(sValue);
							}
							_fireChange.call(this, true);
						}
					}

					this._oDateRange.setStartDate(this._getCalendar().getSelectedDates()[0].getStartDate());
					this._oDateRange.setEndDate(this._getCalendar().getSelectedDates()[0].getEndDate());

					// close popup and focus input after change event to allow application to reset value state or similar things
					this._oPopup.close();
				}
			}
		};

		DateRangeSelection.prototype._handleCalendarSelect = function(){
			var oSelectedDates = this._getCalendar().getSelectedDates(),
				oSelectedStartDate = oSelectedDates[0].getStartDate(),
				oSelectedEndDate = oSelectedDates[0].getEndDate();

			if (this.getShowFooter()) {
				this._oPopup.getBeginButton().setEnabled(!!(oSelectedStartDate && oSelectedEndDate));
				return;
			}

			this._selectDate();
		};

		DateRangeSelection.prototype._handleWeekSelect = function(oEvent){
			var oSelectedDates = oEvent.getParameter("weekDays"),
				oSelectedStartDate = oSelectedDates.getStartDate(),
				oSelectedEndDate = oSelectedDates.getEndDate();

			if (!oSelectedDates) {
				return;
			}

			if (this.getShowFooter()) {
				this._oPopup.getBeginButton().setEnabled(!!(oSelectedStartDate && oSelectedEndDate));
				return;
			}

			this._getCalendar().getSelectedDates()[0].setStartDate(oSelectedStartDate);
			this._getCalendar().getSelectedDates()[0].setEndDate(oSelectedEndDate);
			this._oDateRange.setStartDate(oSelectedStartDate);
			this._oDateRange.setEndDate(oSelectedEndDate);

			this._selectDate();
		};

		/**
		 * @see sap.ui.core.Control#getAccessibilityInfo
		 * @returns {sap.ui.core.AccessibilityInfo} Current accessibility state of the control
		 * @protected
		 */
		DateRangeSelection.prototype.getAccessibilityInfo = function() {
			var oRenderer = this.getRenderer();
			var oInfo = DatePicker.prototype.getAccessibilityInfo.apply(this, arguments);
			var sValue = this.getValue() || "";
			var sRequired = this.getRequired() ? Library.getResourceBundleFor("sap.m").getText("ELEMENT_REQUIRED") : '';

			if (this._bValid) {
				var oDate = this.getDateValue();
				if (oDate) {
					sValue = this._formatValue(oDate, this.getSecondDateValue());
				}
			}
			oInfo.type = Library.getResourceBundleFor("sap.m").getText("ACC_CTR_TYPE_DATERANGEINPUT");
			oInfo.description = [sValue || this._getPlaceholder(), oRenderer.getLabelledByAnnouncement(this), oRenderer.getDescribedByAnnouncement(this), sRequired].join(" ").trim();
			return oInfo;
		};


		/**
		 * Convert date object(s) to value and sets it to property <value>, rrespectively updates the DOM
		 */
		DateRangeSelection.prototype._syncDateObjectsToValue = function (oDateValue, oSecondDateValue){
			var sValue = this._formatValue(oDateValue, oSecondDateValue);

			if (sValue !== this.getValue()) {
				this.setLastValue(sValue);
			}
			// Set the property in any case but check validity on output
			this.setProperty("value", sValue);

			if (this.getDomRef()) {
				// convert to output
				var sOutputValue = this._formatValue(oDateValue, oSecondDateValue);

				if (this._$input.val() !== sOutputValue) {
					this._$input.val(sOutputValue);
					this._curpos = this._$input.cursorPos();
				}
			}
		};

		function _fireChange(bValid) {

			this.fireChangeEvent(this.getValue(), {
				from: this.getDateValue(),
				to: this.getSecondDateValue(),
				valid: bValid
			});

		}

		function _dateRangeValidityCheck(oDate, oSecondDate) {
			var iFirstTimestamp,
				iSecondTimestamp;

			if (oDate && oDate.getTime) {
				iFirstTimestamp = oDate.getTime();
			} else if (typeof oDate === 'number') {
				iFirstTimestamp = oDate;
			}

			if (oSecondDate && oSecondDate.getTime) {
				iSecondTimestamp = oSecondDate.getTime();
			} else if (typeof oSecondDate === 'number') {
				iSecondTimestamp = oSecondDate;
			}

			if (oDate && oSecondDate && iFirstTimestamp > iSecondTimestamp) {
				// dates are in wrong oder -> just switch
				var oTmpDate = oDate;
				oDate = oSecondDate;
				oSecondDate = oTmpDate;
			}

			if ((oDate && ( iFirstTimestamp < this._oMinDate.getTime() || iFirstTimestamp > this._oMaxDate.getTime())) ||
					(oSecondDate && ( iSecondTimestamp < this._oMinDate.getTime() || iSecondTimestamp > this._oMaxDate.getTime()))) {
				return [undefined, undefined];
			} else  {
				return [oDate, oSecondDate];
			}

		}

		/**
		 * Override DatePicker.protototype._increaseDate method
		 * @override
		 *
		 * @param {int} iNumber to use for increasing the dateValue
		 * @param {string} sUnit for day, month or year
		 */
		DateRangeSelection.prototype._increaseDate = function (iNumber, sUnit) {
			var sValue = this._$input.val(),
				aDates = this._parseValue(sValue),
				oFirstOldDate = aDates[0] || null,
				oSecondOldDate = aDates[1] || null,
				iCurPos,
				iFirstDateValueLen,
				iSecondDateValueLen,
				iValueLen,
				bFirstDate,
				bSecondDate,
				oDate;

			if (!oFirstOldDate || !this.getEditable() || !this.getEnabled()) {
				return;
			}

			//aDates can be undefined if they don't fit to the min/max range
			if (!_dateRangeValidityCheck.call(this, oFirstOldDate, oSecondOldDate)[0]) {
				Log.warning("Value can not be converted to a valid dates or dates are outside of the min/max range", this);
				this._bValid = false;
				_fireChange.call(this, this._bValid);
				return;
			}

			var oFormatOptions = { interval: true, singleIntervalValue: true, intervalDelimiter: _getDelimiter.call(this) };
			oFormatOptions = this.getBinding("value")
				? Object.assign(oFormatOptions, this.getBinding("value").getType().oFormatOptions)
				: Object.assign(oFormatOptions, _getFormatter.call(this).oFormatOptions);

			var oFormat = DateFormat.getDateInstance(oFormatOptions);

			sValue = oFormat.format([oFirstOldDate, oSecondOldDate]);
			iCurPos = this._$input.cursorPos();

			iFirstDateValueLen = oFirstOldDate ? oFormat.format([oFirstOldDate, null]).length : 0;
			iSecondDateValueLen = oSecondOldDate ? oFormat.format([oSecondOldDate, null]).length : 0;

			iValueLen = sValue.length;
			bFirstDate = iCurPos <= iFirstDateValueLen + 1;
			bSecondDate = iCurPos >= iValueLen - iSecondDateValueLen - 1 && iCurPos <= iValueLen;

			if (bFirstDate && oFirstOldDate) {
				oDate = _getIncrementedDate.call(this, oFirstOldDate, iNumber, sUnit);

				if (!deepEqual(this.getDateValue(), oDate.getJSDate())) {
					this.setDateValue(UI5Date.getInstance(oDate.getTime()));
					this._curpos = iCurPos;
					this._$input.cursorPos(this._curpos);

					this.fireChangeEvent(this.getValue(), {valid: this._bValid});
				}
			} else if (bSecondDate && oSecondOldDate) {
				oDate = _getIncrementedDate.call(this, oSecondOldDate, iNumber, sUnit);

				if (!deepEqual(this.getSecondDateValue(), oDate.getJSDate())) {
					this.setSecondDateValue(UI5Date.getInstance(oDate.getTime()));
					this._curpos = iCurPos;
					this._$input.cursorPos(this._curpos);

					this.fireChangeEvent(this.getValue(), {valid: this._bValid});
				}
			}
		};

		function _getIncrementedDate(oOldDate, iNumber, sUnit) {
			// use UniversalDate to calculate new date based on used calendar
			var oBinding = this.getBinding("value"),
				sCalendarType,
				iMonth,
				oUTCDate,
				iOldDateMonth;

			if (oBinding && oBinding.oType && oBinding.oType.oOutputFormat) {
				sCalendarType = oBinding.oType.oOutputFormat.oFormatOptions.calendarType;
			} else if (oBinding && oBinding.oType && oBinding.oType.oFormat) {
				sCalendarType = oBinding.oType.oFormat.oFormatOptions.calendarType;
			}

			if (!sCalendarType) {
				sCalendarType = this.getDisplayFormatType();
			}

			oUTCDate = UniversalDate.getInstance(UI5Date.getInstance(oOldDate.getTime()), sCalendarType);
			iOldDateMonth = oUTCDate.getMonth();

			switch (sUnit) {
				case "day":
					oUTCDate.setDate(oUTCDate.getDate() + iNumber);
					break;
				case "month":
					oUTCDate.setMonth(oUTCDate.getMonth() + iNumber);
					iMonth = (iOldDateMonth + iNumber) % 12;
					if (iMonth < 0) {
						iMonth = 12 + iMonth;
					}
					while (oUTCDate.getMonth() != iMonth) {
						// day don't exist in this month (e.g. 31th in February)
						oUTCDate.setDate(oUTCDate.getDate() - 1);
					}
					break;
				case "year":
				oUTCDate.setFullYear(oUTCDate.getFullYear() + iNumber);
					while (oUTCDate.getMonth() != iOldDateMonth) {
						// In case the the old date was in leep year February 29th don't exist in incremented year
						oUTCDate.setDate(oUTCDate.getDate() - 1);
					}
					break;
				default:
					break;
			}

			if (oUTCDate.getTime() < this._oMinDate.getTime()) {
				oUTCDate = new UniversalDate(this._oMinDate.getTime());
			} else if (oUTCDate.getTime() > this._oMaxDate.getTime()) {
				oUTCDate = new UniversalDate(this._oMaxDate.getTime());
			}

			return oUTCDate;
		}

		function _getDelimiter() {

			var sDelimiter = this.getDelimiter();

			if (!sDelimiter) {
				if (!this._sLocaleDelimiter) {
					var oLocale = new Locale(Formatting.getLanguageTag());
					var oLocaleData = LocaleData.getInstance(oLocale);
					var sPattern = oLocaleData.getIntervalPattern();
					var iIndex1 = sPattern.indexOf("{0}") + 3;
					var iIndex2 = sPattern.indexOf("{1}");
					sDelimiter = sPattern.slice(iIndex1, iIndex2);
					if (sDelimiter.length > 1) {
						if (sDelimiter.slice(0,1) == " ") {
							sDelimiter = sDelimiter.slice(1);
						}
						if (sDelimiter.slice(sDelimiter.length - 1,sDelimiter.length) == " ") {
							sDelimiter = sDelimiter.slice(0, sDelimiter.length - 1);
						}
					}
					this._sLocaleDelimiter = sDelimiter;
				} else {
					sDelimiter = this._sLocaleDelimiter;
				}
			}

			return sDelimiter;

		}

		function _getFormatter() {

			var sPattern = ( this.getDisplayFormat() || "medium" );
			var oFormat;
			var sCalendarType = this.getDisplayFormatType();

			if (sPattern == this._sUsedDisplayPattern && sCalendarType == this._sUsedDisplayCalendarType) {
				oFormat = this._oDisplayFormat;
			} else {
				if (this._checkStyle(sPattern)) {
					oFormat = DateFormat.getInstance({style: sPattern, strictParsing: true, calendarType: sCalendarType});
				} else {
					oFormat = DateFormat.getInstance({pattern: sPattern, strictParsing: true, calendarType: sCalendarType});
				}
				this._sUsedDisplayPattern = sPattern;
				this._sUsedDisplayCalendarType = sCalendarType;
				this._oDisplayFormat = oFormat;
			}

			return oFormat;

		}

		function _endsWith(sValue, sEndStr) {
			return sValue && sEndStr && sValue.lastIndexOf(sEndStr) === sValue.length - sEndStr.length;
		}

		function _startsWith(sValue, sStartStr) {
			return sValue && sStartStr && sValue.indexOf(sStartStr) === 0;
		}

		/**
		 * Trims all occurrences of the given string values from both ends of the specified string.
		 * @param {string} sValue The value to be trimmed
		 * @param {string[]} aParams All values to be removed
		 * @returns {string} The trimmed value
		 * @private
		 */
		function _trim(sValue, aParams) {
			var i = 0,
				aTrims = aParams;

			if (!aTrims) {
				aTrims = [" "];
			}

			while (i < aTrims.length) {
				if (_endsWith(sValue, aTrims[i])) {
					sValue = sValue.substring(0, sValue.length - aTrims[i].length);
					i = 0;
					continue;
				}
				i++;
			}

			i = 0;
			while (i < aTrims.length) {
				if (_startsWith(sValue, aTrims[i])) {
					sValue = sValue.substring(aTrims[i].length);
					i = 0;
					continue;
				}
				i++;
			}

			return sValue;
		}

		//	to overwrite JS doc

		/**
		 * On change of date range event.
		 *
		 * @name sap.m.DateRangeSelection#change
		 * @event
		 * @param {sap.ui.base.Event} oControlEvent
		 * @param {sap.ui.base.EventProvider} oControlEvent.getSource
		 * @param {object} oControlEvent.getParameters
		 * @param {string} oControlEvent.getParameters.value The new value of the <code>sap.m.DateRangeSelection</code>.
		 * @param {boolean} oControlEvent.getParameters.valid Indicator for a valid date.
		 * @param {object} oControlEvent.getParameters.from Current start date after change.
		 * @param {object} oControlEvent.getParameters.to Current end date after change.
		 * @public
		 */

		/**
		* Fire event change to attached listeners.
		*
		* Expects following event parameters:
		* <ul>
		* <li>'value' of type <code>string</code> The new value of the <code>sap.m.DateRangeSelection</code>.</li>
		* <li>'valid' of type <code>boolean</code> Indicator for a valid date.</li>
		* <li>'from' of type <code>object</code> Current start date after change.</li>
		* <li>'to' of type <code>object</code> Current end date after change.</li>
		* </ul>
		*
		* @param {object} [mArguments] The arguments to pass along with the event.
		* @returns {this} Reference to <code>this</code> for method chaining
		* @protected
		* @name sap.m.DateRangeSelection#fireChange
		* @function
		*/

		return DateRangeSelection;
	});<|MERGE_RESOLUTION|>--- conflicted
+++ resolved
@@ -504,10 +504,10 @@
 		 *
 		 * <b>Note:</b> If this property is used, the <code>value</code> property should not be changed from the caller.
 		 *
-		 * @returns {Date|module:sap/ui/core/date/UI5Date} the value of property <code>dateValue</code>
+		 * @returns {Date|module:sap/ui/core/date/UI5Date|null} the value of property <code>dateValue</code>
 		 * @public
 		 * @name sap.m.DateRangeSelection#getDateValue
-		 * @function
+		 * @method
 		 */
 
 		/**
@@ -517,7 +517,7 @@
 		 *
 		 * <b>Note:</b> If this property is used, the <code>value</code> property should not be changed from the caller.
 		 *
-		 * @param {Date|module:sap/ui/core/date/UI5Date} oDateValue New value for property <code>dateValue</code>
+		 * @param {Date|module:sap/ui/core/date/UI5Date|null} oDateValue New value for property <code>dateValue</code>
 		 * @returns {this} Reference to <code>this</code> for method chaining
 		 * @public
 		 */
@@ -531,97 +531,11 @@
 				return this;
 			}
 
-<<<<<<< HEAD
 			DatePicker.prototype._dateValidation.call(this, oDateValue); //will handle everything related to set a dateValue
 			this._syncDateObjectsToValue(oDateValue, this.getSecondDateValue());
-=======
-		return this;
-
-	};
-
-	//Following setters/getters are due to backward compatibility with original primary version of composite sap.m.DateRangeSelection,
-	//that consisted of original primary sap.m.DateRangeSelection
-
-	/**
-	 * Set the start date of the range.
-	 * @param {Date|module:sap/ui/core/date/UI5Date|null} oFrom A date instance
-	 * @returns {this} Reference to <code>this</code> for method chaining
-	 * @public
-	 * @deprecated since version 1.22.0, replaced by <code>dateValue</code> property of the {@link sap.m.DateTimeField}
-	 */
-	DateRangeSelection.prototype.setFrom = function(oFrom) {
-		this.setDateValue(oFrom);
-		return this;
-	};
-
-	/**
-	 * Get the start date of the range.
-	 * @returns {Date|module:sap/ui/core/date/UI5Date|null} the start date of the date range
-	 * @public
-	 * @deprecated since version 1.22.0, replaced by <code>dateValue</code> property of the {@link sap.m.DateTimeField}
-	 */
-	DateRangeSelection.prototype.getFrom = function() {
-		return this.getDateValue();
-	};
-
-	/**
-	 * Set the end date of the range.
-	 * @param {Date|module:sap/ui/core/date/UI5Date|null} oTo A date instance
-	 * @returns {this} Reference to <code>this</code> for method chaining
-	 * @public
-	 * @deprecated since version 1.22.0, replaced by <code>secondDateValue</code> property
-	 */
-	DateRangeSelection.prototype.setTo = function(oTo) {
-		this.setSecondDateValue(oTo);
-		return this;
-	};
-
-	/**
-	 * Get the end date of the range.
-	 * @returns {Date|module:sap/ui/core/date/UI5Date|null} the end date of the date range
-	 * @public
-	 * @deprecated since version 1.22.0, replaced by <code>secondDateValue</code> property
-	 */
-	DateRangeSelection.prototype.getTo = function() {
-		return this.getSecondDateValue();
-	};
-
-	// Overwrite DatePicker's setDateValue to support two date range processing
-
-	/**
-	 * Getter for property <code>dateValue</code>.
-	 *
-	 * The start date of the range as UI5Date or JavaScript Date object. This is independent from any formatter.
-	 *
-	 * <b>Note:</b> If this property is used, the <code>value</code> property should not be changed from the caller.
-	 *
-	 * @returns {Date|module:sap/ui/core/date/UI5Date|null} the value of property <code>dateValue</code>
-	 * @public
-	 * @name sap.m.DateRangeSelection#getDateValue
-	 * @method
-	 */
-
-	/**
-	 * Setter for property <code>dateValue</code>.
-	 *
-	 * The start date of the range as UI5Date or JavaScript Date object. This is independent from any formatter.
-	 *
-	 * <b>Note:</b> If this property is used, the <code>value</code> property should not be changed from the caller.
-	 *
-	 * @param {Date|module:sap/ui/core/date/UI5Date|null} oDateValue New value for property <code>dateValue</code>
-	 * @returns {this} Reference to <code>this</code> for method chaining
-	 * @public
-	 */
-	DateRangeSelection.prototype.setDateValue = function(oDateValue) {
-
-		if (!this._isValidDate(oDateValue)) {
-			throw new Error("Date must be a JavaScript or UI5Date date object; " + this);
-		}
->>>>>>> 37b2a02c
 
 			return this;
 
-<<<<<<< HEAD
 		};
 
 		/**
@@ -631,10 +545,10 @@
 		 *
 		 * <b>Note:</b> If this property is used, the <code>value</code> property should not be changed from the caller.
 		 *
-		 * @returns {Date|module:sap/ui/core/date/UI5Date} the value of property <code>secondDateValue</code>
+		 * @returns {Date|module:sap/ui/core/date/UI5Date|null} the value of property <code>secondDateValue</code>
 		 * @public
 		 * @name sap.m.DateRangeSelection#getSecondDateValue
-		 * @function
+		 * @method
 		 */
 
 		/**
@@ -644,7 +558,7 @@
 		 *
 		 * <b>Note:</b> If this property is used, the <code>value</code> property should not be changed from the caller.
 		 *
-		 * @param {Date|module:sap/ui/core/date/UI5Date} oSecondDateValue New value for property <code>dateValue</code>
+		 * @param {Date|module:sap/ui/core/date/UI5Date|null} oSecondDateValue New value for property <code>dateValue</code>
 		 * @returns {this} Reference to <code>this</code> for method chaining
 		 * @public
 		 */
@@ -653,44 +567,6 @@
 			if (!this._isValidDate(oSecondDateValue)) {
 				throw new Error("Date must be a JavaScript or UI5Date date object; " + this);
 			}
-=======
-		DatePicker.prototype._dateValidation.call(this, oDateValue); //will handle everything related to set a dateValue
-		this._syncDateObjectsToValue(oDateValue, this.getSecondDateValue());
-
-		return this;
-
-	};
-
-	/**
-	 * Getter for property <code>secondDateValue</code>.
-	 *
-	 * The end date of the range as UI5Date or JavaScript Date object. This is independent from any formatter.
-	 *
-	 * <b>Note:</b> If this property is used, the <code>value</code> property should not be changed from the caller.
-	 *
-	 * @returns {Date|module:sap/ui/core/date/UI5Date|null} the value of property <code>secondDateValue</code>
-	 * @public
-	 * @name sap.m.DateRangeSelection#getSecondDateValue
-	 * @method
-	 */
-
-	/**
-	 * Setter for property <code>secondDateValue</code>.
-	 *
-	 * The start date of the range as UI5Date or JavaScript Date object. This is independent from any formatter.
-	 *
-	 * <b>Note:</b> If this property is used, the <code>value</code> property should not be changed from the caller.
-	 *
-	 * @param {Date|module:sap/ui/core/date/UI5Date|null} oSecondDateValue New value for property <code>dateValue</code>
-	 * @returns {this} Reference to <code>this</code> for method chaining
-	 * @public
-	 */
-	DateRangeSelection.prototype.setSecondDateValue = function(oSecondDateValue) {
-
-		if (!this._isValidDate(oSecondDateValue)) {
-			throw new Error("Date must be a JavaScript or UI5Date date object; " + this);
-		}
->>>>>>> 37b2a02c
 
 			if (deepEqual(this.getSecondDateValue(), oSecondDateValue)) {
 				return this;
