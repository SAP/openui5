/*!
 * ${copyright}
 */

// Provides control sap.m.DateRangeSelection.
sap.ui.define([
	"sap/base/i18n/Formatting",
	'sap/ui/Device',
	'./DatePicker',
	'./library',
	"sap/ui/core/Lib",
	"sap/ui/core/Locale",
	'sap/ui/core/LocaleData',
	'sap/ui/core/format/DateFormat',
	'sap/ui/core/date/UniversalDate',
	'./DateRangeSelectionRenderer',
	"sap/ui/unified/calendar/CustomMonthPicker",
	"sap/ui/unified/calendar/CustomYearPicker",
	"sap/base/util/deepEqual",
	"sap/base/Log",
	"sap/base/assert",
	"sap/ui/core/date/UI5Date",
	// jQuery Plugin "cursorPos"
	"sap/ui/dom/jquery/cursorPos"
],
	function(
		Formatting,
		Device,
		DatePicker,
		library,
		Library,
		Locale,
		LocaleData,
		DateFormat,
		UniversalDate,
		DateRangeSelectionRenderer,
		CustomMonthPicker,
		CustomYearPicker,
		deepEqual,
		Log,
		assert,
		UI5Date
	) {
		"use strict";

		/**
		 * Constructor for a new <code>DateRangeSelection</code>.
		 *
		 * @param {string} [sId] ID for the new control, generated automatically if no ID is given
		 * @param {object} [mSettings] Initial settings for the new control
		 *
		 * @class
		 * A single-field input control that enables the users to enter a localized date range (between 0001-01-01 and 9999-12-31).
		 *
		 * <h3>Overview</h3>
		 *
		 * The <code>DateRangeSelection</code> enables the users to enter a localized
		 * date range using touch, mouse, keyboard input, or by selecting a date range in
		 * the calendar. They can also navigate directly from one month or year to another.
		 *
		 * <b>Note:</b>
		 * The control is not UTC aware and the selected date range starts from 00:00:00:000 of the first date and ends in 23:59:59:999 on the second date.
		 *
		 * The application developer should add dependency to <code>sap.ui.unified</code> library
		 * on application level to ensure that the library is loaded before the module dependencies will be required.
		 * The {@link sap.ui.unified.Calendar} is used internally only if the
		 * <code>DateRangeSelection</code> is opened (not used for the initial rendering).
		 * If the <code>sap.ui.unified</code> library is not loaded before the
		 * <code>DateRangeSelection</code> is opened, it will be loaded upon opening.
		 * This could lead to CSP compliance issues and adds an additional waiting time when the <code>DateRangeSelection</code> is
		 * opened for the first time. To prevent this, apps using the
		 * <code>DateRangeSelection</code> should also load the <code>sap.ui.unified</code>
		 * library in advance.
		 *
		 * <h3>Usage</h3>
		 *
		 * <i>When to use?</i>
		 *
		 * If you need a date range and know that your user is a power user who has to
		 * input lots of data. If the keyboard is the primary device used for navigating
		 * the app, use two input fields. This allows the user to quickly jump from field
		 * to field. By selecting a date in one of the fields, the other field should
		 * recognize the information and jump to the same selection.
		 *
		 * <i>When not to use?</i>
		 *
		 * If the user's primary goal is not to select ranges or if you just want to enter
		 * a date and a time. For such cases, use the {@link sap.m.DatePicker} or
		 * {@link sap.m.TimePicker}.
		 *
		 * The user can enter a date by:
		 * <ul><li>Using the calendar that opens in a popup</li>
		 * <li>Typing it directly in the input field</li></ul>
		 *
		 * On app level, there are two options to provide a date for the
		 * <code>DateRangeSelection</code> - date range as a string to the
		 * <code>value</code> property or UI5Date/JavaScript Date objects to the
		 * <code>dateValue</code> and <code>secondDateValue</code> properties (only one of
		 * these options should be used at a time):
		 *
		 * <ul><li>Use the <code>value</code> property if the date range is already provided as
		 * a formatted string</li>
		 * <caption> binding the <code>value</code> property by using types </caption>
		 * <pre>
		 * new sap.ui.model.json.JSONModel({start:'2022-11-10', end:'2022-11-15'});
		 *
		 * new sap.m.DateRangeSelection({
		 *     value: {
		 *         type: "sap.ui.model.type.DateInterval",
		 *         parts: [{
		 *             type: "sap.ui.model.type.Date",
		 *             path: "/start",
		 *             formatOptions: {
		 *                 source: {
		 *                     pattern: "yyyy-MM-dd"
		 *                 }
		 *             }
		 *         },
		 *         {
		 *             type: "sap.ui.model.type.Date",
		 *             path:"/end",
		 *             formatOptions: {
		 *             source: {
		 *                 pattern: "yyyy-MM-dd"
		 *             }
		 *         }}]
		 *     }
		 * });
		 * </pre>
		 * <b>Note:</b> There are multiple binding type choices, such as:
		 * sap.ui.model.type.Date
		 * sap.ui.model.odata.type.DateTime
		 * sap.ui.model.odata.type.DateTimeOffset
		 * See {@link sap.ui.model.type.Date}, {@link sap.ui.model.odata.type.DateTime} or {@link sap.ui.model.odata.type.DateTimeOffset}
		 *
		 * <li>Use the <code>dateValue</code> and <code>secondDateValue</code> properties
		 * if the date range is already provided as UI5Date or JavaScript Date objects or you want to
		 * work with UI5Date or JavaScript Date objects</li></ul>
		 *
		 * <h3>Formatting</h3>
		 *
		 * All formatting and parsing of dates from and to strings is done using the
		 * {@link sap.ui.core.format.DateFormat}. If a date is entered by typing it into
		 * the input field, it must fit to the used date format and locale.
		 *
		 * Supported format options are pattern-based on Unicode LDML Date Format notation.
		 * See {@link http://unicode.org/reports/tr35/#Date_Field_Symbol_Table}
		 *
		 * For example, if the <code>displayFormat</code> is "MMM d, y", delimiter is "-",
		 * and the used locale is English, a valid value string is "Jul 29, 2015 - Jul 31,
		 * 2015" and it is displayed in the same way in the input field.
		 *
		 * If no placeholder is set to the <code>DateRangeSelection</code>, the used
		 * <code>displayFormat</code> is displayed as a placeholder. If another placeholder
		 * is needed, it must be set.
		 *
		 * <b>Note:</b> If the string does NOT match the <code>displayFormat</code>
		 * (from user input) or the <code>valueFormat</code> (on app level), the
		 * {@link sap.ui.core.format.DateFormat} makes an attempt to parse it based on the
		 * locale settings. For more information, see the respective documentation in the
		 * API Reference.
		 *
		 * <h3>Responsive behavior</h3>
		 *
		 * The <code>DateRangeSelection</code> is fully responsive. It is smaller in
		 * compact mode and provides a touch-friendly size in cozy mode.
		 *
		 * @extends sap.m.DatePicker
		 * @version ${version}
		 * @version ${version}
		 *
		 * @constructor
		 * @public
		 * @since 1.22.0
		 * @alias sap.m.DateRangeSelection
		 */
		var DateRangeSelection = DatePicker.extend("sap.m.DateRangeSelection", /** @lends sap.m.DateRangeSelection.prototype */ {
			metadata : {

				library : "sap.m",
				properties : {
					/**
					 * Delimiter between start and end date. Default value is "-".
					 * If no delimiter is given, the one defined for the used locale is used.
					 */
					delimiter : {type : "string", group : "Misc", defaultValue : '-'},

					/**
					 * The end date of the range as UI5Date or JavaScript Date object. This is independent from any formatter.
					 *
					 * <b>Note:</b> If this property is used, the <code>value</code> property should not be changed from the caller.
					 */
					secondDateValue : {type : "object", group : "Data", defaultValue : null}
				},
				designtime: "sap/m/designtime/DateRangeSelection.designtime",
				dnd: { draggable: false, droppable: true }
			},

			renderer: DateRangeSelectionRenderer
		});

		var HYPHEN = String.fromCharCode(45),
			ENDASH = String.fromCharCode(8211),
			EMDASH = String.fromCharCode(8212);

		/* eslint-disable no-lonely-if */

		DateRangeSelection.prototype.init = function(){

			DatePicker.prototype.init.apply(this, arguments);

			this._bIntervalSelection = true;

		};

		/**
		 * Override DatePicker's '_createPopupContent' in order to add support for months and years range selection
		 * @override
		 */
		DateRangeSelection.prototype._createPopupContent = function() {
			DatePicker.prototype._createPopupContent.apply(this, arguments);

			var oCalendar = this._getCalendar();

			if (oCalendar instanceof CustomMonthPicker) {
				oCalendar._getMonthPicker().setIntervalSelection(true);
			}

			if (oCalendar instanceof CustomYearPicker) {
				oCalendar._getYearPicker().setIntervalSelection(true);
			}

			this._getCalendar().detachWeekNumberSelect(this._handleWeekSelect, this);
			this._getCalendar().attachWeekNumberSelect(this._handleWeekSelect, this);
			this._getCalendar().getSelectedDates()[0].setStartDate(this._oDateRange.getStartDate());
			this._getCalendar().getSelectedDates()[0].setEndDate(this._oDateRange.getEndDate());
		};

		DateRangeSelection.prototype.onkeypress = function(oEvent){

			// the keypress event should be fired only when a character key is pressed,
			// unfortunately some browsers fire the keypress event for control keys as well.
			if (!oEvent.charCode || oEvent.metaKey || oEvent.ctrlKey) {
				return;
			}

			var oFormatter = _getFormatter.call(this);
			var sDelimiter = _getDelimiter.call(this);
			var sAllowedCharacters = oFormatter.sAllowedCharacters + sDelimiter + " ";
			var sChar = String.fromCharCode(oEvent.charCode);

			if (sChar && oFormatter.sAllowedCharacters && sAllowedCharacters.indexOf(sChar) < 0) {
				oEvent.preventDefault();
			}
		};

		DateRangeSelection.prototype._getPlaceholder = function() {
			var sPlaceholder = this.getPlaceholder(),
				oBinding,
				oBindingType,
				oLocale,
				oLocaleData,
				oFormatOptions;

			if (!sPlaceholder) {
				oBinding = this.getBinding("value");
				oLocale = new Locale(Formatting.getLanguageTag());
				oLocaleData = LocaleData.getInstance(oLocale);

				if (oBinding && oBinding.getType() && oBinding.getType().isA("sap.ui.model.type.DateInterval")) {
					oBindingType = oBinding.getType();

					if (oBindingType.oFormatOptions && oBindingType.oFormatOptions.format) {
						sPlaceholder = oLocaleData.getCustomDateTimePattern(oBindingType.oFormatOptions.format);
					} else {
						oFormatOptions = Object.assign({ interval: true, singleIntervalValue: true }, oBindingType.oFormatOptions);
						return this._getDateFormatPlaceholderText(oFormatOptions);
					}
				} else {
					sPlaceholder = this.getDisplayFormat();

					if (!sPlaceholder) {
						sPlaceholder = "medium";
					}

					if (this._checkStyle(sPlaceholder)) {
						oFormatOptions = Object.assign({ interval: true, singleIntervalValue: true, intervalDelimiter: _getDelimiter.call(this) }, _getFormatter.call(this).oFormatOptions);
						return  this._getDateFormatPlaceholderText(oFormatOptions);
					}
				}

				var sDelimiter = _getDelimiter.call(this);
				if (sDelimiter && sDelimiter !== "") {
					sPlaceholder = sPlaceholder + " " + sDelimiter + " " + sPlaceholder;
				}
			}

			return sPlaceholder;
		};

		/**
		 * Returns the message bundle key of the invisible text for the accessible name of the popover.
		 * @private
		 * @returns {string} The message bundle key
		 */
		DateRangeSelection.prototype._getAccessibleNameLabel = function() {
			return "DATERANGESELECTION_POPOVER_ACCESSIBLE_NAME";
		};

		DateRangeSelection.prototype._getDateFormatPlaceholderText = function (oFormatOptions) {
			return  DateFormat.getDateInstance(oFormatOptions).getPlaceholderText();
		};

		// Overwrite DatePicker's setValue to support two date range processing
		/**
		 * Getter for property <code>value</code>.
		 *
		 * Returns a date as a string in the format defined in property <code>displayFormat</code>.
		 *
		 * <b>Note:</b> As the value string always used the <code>displayFormat</code>, it is both locale-dependent and calendar-type-dependent.
		 *
		 * If this property is used, the <code>dateValue</code> property should not be changed from the caller.
		 *
		 * @returns {string} the value of property <code>value</code>
		 * @public
		 * @name sap.m.DateRangeSelection#getValue
		 * @function
		 */

		/**
		 * Setter for property <code>value</code>.
		 *
		 * Expects a date as a string in the format defined in property <code>displayFormat</code>.
		 *
		 * <b>Note:</b> As the value string always used the <code>displayFormat</code>, it is both locale-dependent and calendar-type-dependent.
		 *
		 * If this property is used, the <code>dateValue</code> property should not be changed from the caller.
		 *
		 * @param {string} sValue The new value of the input.
		 * @returns {this} Reference to <code>this</code> for method chaining
		 * @public
		 */
		DateRangeSelection.prototype.setValue = function(sValue) {
			var aDates;

			sValue = this.validateProperty("value", sValue);

			if (sValue !== this.getValue()) {
				this.setLastValue(sValue);
			} else {
				return this;
			}

			aDates = this._parseAndValidateValue(sValue);
			this.setProperty("dateValue", this._normalizeDateValue(aDates[0]), this._bPreferUserInteraction);
			this.setProperty("secondDateValue", this._normalizeDateValue(aDates[1]), this._bPreferUserInteraction);

			this._formatValueAndUpdateOutput(aDates);
			this.setProperty("value", sValue, this._bPreferUserInteraction);

			return this;

		};

		DateRangeSelection.prototype._parseAndValidateValue = function(sValue) {
			this._bValid = true;

			// Convert to date object(s)
			var aDates = [undefined, undefined];

			if (sValue) {
				aDates = this._parseValue(sValue);
				if (!_dateRangeValidityCheck.call(this, aDates[0], aDates[1])[0]) {//aDates can be undefined if don't fit to the min/max range
					this._bValid = false;
					Log.warning("Value can not be converted to a valid dates", this);
				}
			}

			return aDates;
		};

		DateRangeSelection.prototype._formatValueAndUpdateOutput = function(aDates) {
			if (!this.getDomRef()) {
				return;
			}

<<<<<<< HEAD
			// Convert to output
			var sOutputValue = this._formatValue(aDates[0], aDates[1]);

			if (this._bPreferUserInteraction) {
				// Handle the value concurrency before setting the value property of the control,
				// in order to distinguish whether the user only focused the input field or typed in it
				this.handleInputValueConcurrency(sOutputValue);
			} else if (this._$input.val() !== sOutputValue) {
				// update the DOM value when necessary
				// otherwise cursor can go to the end of text unnecessarily
				this._$input.val(sOutputValue);
				this._curpos = this._$input.cursorPos();
			}
		};

		/**
		 * Converts the parameter to a UI5Date or JavaScript Date, if it is a timestamp integer.
		 * @param {Date|module:sap/ui/core/date/UI5Date|int} vBindingDate A timestamp or a date instance
		 * @returns {Date|module:sap/ui/core/date/UI5Date} A date instance
		 * @private
		 */
		DateRangeSelection.prototype._normalizeDateValue = function(vBindingDate) {
			switch (typeof vBindingDate) {
				case "number":
					return UI5Date.getInstance(vBindingDate);
				case "string":
					return _getFormatter.call(this).parse(vBindingDate);
				default:
					return vBindingDate;
			}
		};

		/**
		 * Converts the parameter to a timestamp integer, if it is a UI5Date or JavaScript Date.
		 * @param {Date|module:sap/ui/core/date/UI5Date|int} vBindingDate A timestamp or a date instance
		 * @returns {int} A timestamp integer
		 * @private
		 */
		DateRangeSelection.prototype._denormalizeDateValue = function(vBindingDate) {
			return (vBindingDate && vBindingDate.getTime) ? vBindingDate.getTime() : vBindingDate;
		};

		/**
		 * Getter for property <code>valueFormat</code>.
		 *
		 * <b>Note:</b> Property <code>valueFormat</code> is not supported in the <code>sap.m.DateRangeSelection</code> control.
		 *
		 * @returns {string} the value of property valueFormat
		 * @public
		 * @name sap.m.DateRangeSelection#getValueFormat
		 * @function
		 */

		/**
		 * Setter for property <code>valueFormat</code>.
		 *
		 * <b>Note:</b> Property <code>valueFormat</code> is not supported in the <code>sap.m.DateRangeSelection</code> control.
		 *
		 * @param {string} sValueFormat New value for property valueFormat
		 * @returns {this} Reference to <code>this</code> for method chaining
		 * @public
		 */
		DateRangeSelection.prototype.setValueFormat = function(sValueFormat) {

			// if valueFormat changes the value must be parsed again

			this.setProperty("valueFormat", sValueFormat, true); // no rerendering

			Log.warning("Property valueFormat is not supported in sap.m.DateRangeSelection control.", this);

=======
		return sPlaceholder;
	};

	/**
	 * Returns the message bundle key of the invisible text for the accessible name of the popover.
	 * @private
	 * @returns {string} The message bundle key
	 */
	DateRangeSelection.prototype._getAccessibleNameLabel = function() {
		var sConstructorName = this._getCalendarConstructor().getMetadata().getName();

		switch (sConstructorName) {
			case "sap.ui.unified.internal.CustomYearPicker":
				return "DATERANGESELECTION_YEAR_POPOVER_ACCESSIBLE_NAME";
			case "sap.ui.unified.internal.CustomMonthPicker":
				return "DATERANGESELECTION_MONTH_POPOVER_ACCESSIBLE_NAME";
			default:
				return "DATERANGESELECTION_POPOVER_ACCESSIBLE_NAME";
		}
	};

	DateRangeSelection.prototype._getDateFormatPlaceholderText = function (oFormatOptions) {
		return  DateFormat.getDateInstance(oFormatOptions).getPlaceholderText();
	};

	// Overwrite DatePicker's setValue to support two date range processing
	/**
	 * Getter for property <code>value</code>.
	 *
	 * Returns a date as a string in the format defined in property <code>displayFormat</code>.
	 *
	 * <b>Note:</b> As the value string always used the <code>displayFormat</code>, it is both locale-dependent and calendar-type-dependent.
	 *
	 * If this property is used, the <code>dateValue</code> property should not be changed from the caller.
	 *
	 * @returns {string} the value of property <code>value</code>
	 * @public
	 * @name sap.m.DateRangeSelection#getValue
	 * @function
	 */

	/**
	 * Setter for property <code>value</code>.
	 *
	 * Expects a date as a string in the format defined in property <code>displayFormat</code>.
	 *
	 * <b>Note:</b> As the value string always used the <code>displayFormat</code>, it is both locale-dependent and calendar-type-dependent.
	 *
	 * If this property is used, the <code>dateValue</code> property should not be changed from the caller.
	 *
	 * @param {string} sValue The new value of the input.
	 * @returns {this} Reference to <code>this</code> for method chaining
	 * @public
	 */
	DateRangeSelection.prototype.setValue = function(sValue) {
		var aDates;

		sValue = this.validateProperty("value", sValue);

		if (sValue !== this.getValue()) {
			this.setLastValue(sValue);
		} else {
>>>>>>> d129cc6a
			return this;

		};

		/**
		 * Sets the displayFormat of the DatePicker.
		 *
		 * @param {string} sDisplayFormat  new value for <code>displayFormat</code>
		 * @returns {this} Reference to <code>this</code> for method chaining
		 * @public
		 */
		DateRangeSelection.prototype.setDisplayFormat = function(sDisplayFormat) {

			// if displayFormat changes the value must be formatted again

			DatePicker.prototype.setDisplayFormat.apply(this, arguments);

			var sOutputValue = this._formatValue(this.getDateValue(), this.getSecondDateValue());

			// as value also used displayFormat update value too
			this.setProperty("value", sOutputValue, true); // no rerendering

			if (this.getDomRef() && (this._$input.val() !== sOutputValue)) {
				this._$input.val(sOutputValue);
				this._curpos = this._$input.cursorPos();
			}

			return this;

		};

		// Overwrite DatePicker's setDateValue to support two date range processing

		/**
		 * Getter for property <code>dateValue</code>.
		 *
		 * The start date of the range as UI5Date or JavaScript Date object. This is independent from any formatter.
		 *
		 * <b>Note:</b> If this property is used, the <code>value</code> property should not be changed from the caller.
		 *
		 * @returns {Date|module:sap/ui/core/date/UI5Date} the value of property <code>dateValue</code>
		 * @public
		 * @name sap.m.DateRangeSelection#getDateValue
		 * @function
		 */

		/**
		 * Setter for property <code>dateValue</code>.
		 *
		 * The start date of the range as UI5Date or JavaScript Date object. This is independent from any formatter.
		 *
		 * <b>Note:</b> If this property is used, the <code>value</code> property should not be changed from the caller.
		 *
		 * @param {Date|module:sap/ui/core/date/UI5Date} oDateValue New value for property <code>dateValue</code>
		 * @returns {this} Reference to <code>this</code> for method chaining
		 * @public
		 */
		DateRangeSelection.prototype.setDateValue = function(oDateValue) {

			if (!this._isValidDate(oDateValue)) {
				throw new Error("Date must be a JavaScript or UI5Date date object; " + this);
			}

			if (deepEqual(this.getDateValue(), oDateValue)) {
				return this;
			}

			DatePicker.prototype._dateValidation.call(this, oDateValue); //will handle everything related to set a dateValue
			this._syncDateObjectsToValue(oDateValue, this.getSecondDateValue());

			return this;

		};

		/**
		 * Getter for property <code>secondDateValue</code>.
		 *
		 * The end date of the range as UI5Date or JavaScript Date object. This is independent from any formatter.
		 *
		 * <b>Note:</b> If this property is used, the <code>value</code> property should not be changed from the caller.
		 *
		 * @returns {Date|module:sap/ui/core/date/UI5Date} the value of property <code>secondDateValue</code>
		 * @public
		 * @name sap.m.DateRangeSelection#getSecondDateValue
		 * @function
		 */

		/**
		 * Setter for property <code>secondDateValue</code>.
		 *
		 * The start date of the range as UI5Date or JavaScript Date object. This is independent from any formatter.
		 *
		 * <b>Note:</b> If this property is used, the <code>value</code> property should not be changed from the caller.
		 *
		 * @param {Date|module:sap/ui/core/date/UI5Date} oSecondDateValue New value for property <code>dateValue</code>
		 * @returns {this} Reference to <code>this</code> for method chaining
		 * @public
		 */
		DateRangeSelection.prototype.setSecondDateValue = function(oSecondDateValue) {

			if (!this._isValidDate(oSecondDateValue)) {
				throw new Error("Date must be a JavaScript or UI5Date date object; " + this);
			}

			if (deepEqual(this.getSecondDateValue(), oSecondDateValue)) {
				return this;
			}

			this._bValid = true;

			if (oSecondDateValue && (oSecondDateValue.getTime() < this._oMinDate.getTime() || oSecondDateValue.getTime() > this._oMaxDate.getTime())) {
				this._bValid = false;
				assert(this._bValid, "Date must be in valid range");
			}

			this.setProperty("secondDateValue", oSecondDateValue);
			this._syncDateObjectsToValue(this.getDateValue(), oSecondDateValue);

			return this;
		};

		/**
		 * Set minimum date that can be shown and selected in the <code>DatePicker</code>. This must be a UI5Date or JavaScript Date object.
		 * @param {Date|module:sap/ui/core/date/UI5Date} oDate A date instance
		 * @returns {this} Reference to <code>this</code> for method chaining
		 * @public
		 */
		DateRangeSelection.prototype.setMinDate = function(oDate) {

			DatePicker.prototype.setMinDate.apply(this, arguments);

			if (oDate) {
				var oSecondDateValue = this.getSecondDateValue();
				if (oSecondDateValue && oSecondDateValue.getTime() < this._oMinDate.getTime()) {
					Log.warning("SecondDateValue not in valid date range", this);
				}
			}

			return this;

		};

		/**
		 * Set maximum date that can be shown and selected in the <code>DatePicker</code>. This must be a UI5Date or JavaScript Date object.
		 * @param {Date|module:sap/ui/core/date/UI5Date} oDate A date instance
		 * @returns {this} Reference to <code>this</code> for method chaining
		 * @public
		 */
		DateRangeSelection.prototype.setMaxDate = function(oDate) {

			DatePicker.prototype.setMaxDate.apply(this, arguments);

			if (oDate) {
				var oSecondDateValue = this.getSecondDateValue();
				if (oSecondDateValue && oSecondDateValue.getTime() > this._oMaxDate.getTime()) {
					Log.warning("SecondDateValue not in valid date range", this);
				}
			}

			return this;

		};

		DateRangeSelection.prototype._checkMinMaxDate = function() {

			DatePicker.prototype._checkMinMaxDate.apply(this, arguments);

			var oSecondDate = this.getSecondDateValue();

			if (oSecondDate &&
				(oSecondDate.getTime() < this._oMinDate.getTime() || oSecondDate.getTime() > this._oMaxDate.getTime())) {
				Log.error("secondDateValue " + oSecondDate.toString() + "(value=" + this.getValue() + ") does not match " +
					"min/max date range(" + this._oMinDate.toString() + " - " + this._oMaxDate.toString() + "). App. " +
					"developers should take care to maintain secondDateValue/value accordingly.", this);
			}

		};

		//Support of two date range version added into original DatePicker's version
		DateRangeSelection.prototype._parseValue = function(sValue) {

			var oFormat;
			var aDates = [];
			var oDate1, oDate2;
			var oBinding = this.getBinding("value");

			if (oBinding && oBinding.getType() && oBinding.getType().isA("sap.ui.model.type.DateInterval")) {
				//The InputBase has it's own mechanism for handling parser exception that
				//uses sap.ui.core.message.MessageMixin and MessageManager. This mechanism
				//is triggered once the invalid value is set to the Input. In our case this
				//was done in onChange function after parsing the value (in Binding case).
				//When an invalid value is entered, it was causing an unhandled console error
				//in DateRangeSelection control.
				try {
					aDates = oBinding.getType().parseValue(sValue, "string");
				} catch (e) {
					//for consistency reasons (like in the onchange method) we now return
					//an array with two empty objects
					return [undefined, undefined];
				}
				/** DateRangeSelection control uses local dates for its properties, so make sure returned values from
				 * binding type formatter are restored to local dates if necessary.
				 **/
				if (oBinding.getType().oFormatOptions && oBinding.getType().oFormatOptions.UTC) {
					aDates = aDates.map(function (oUTCDate) {
						return UI5Date.getInstance(oUTCDate.getUTCFullYear(), oUTCDate.getUTCMonth(), oUTCDate.getUTCDate(),
							oUTCDate.getUTCHours(), oUTCDate.getUTCMinutes(), oUTCDate.getUTCSeconds());
					});
				}
				return aDates;
			}

			//If we have version of control with delimiter, then sValue should consist of two dates delimited with delimiter,
			//hence we have to split the value to these dates
			var sDelimiter = _getDelimiter.call(this);
			if (sDelimiter && sValue) {
				sValue = sValue.trim();
				sValue = _trim(sValue, [sDelimiter, " "]);

				aDates = this._splitValueByDelimiter(sValue, sDelimiter);

				if (aDates.length === 2) {
					// if delimiter only appears once in value (not part of date pattern) remove " " to be more flexible for input
					if (aDates[0].slice(aDates[0].length - 1,aDates[0].length) == " ") {
						aDates[0] = aDates[0].slice(0, aDates[0].length - 1);
					}
					if (aDates[1].slice(0,1) == " ") {
						aDates[1] = aDates[1].slice(1);
					}
				} else {
					aDates = sValue.split(" " + sDelimiter + " ");// Delimiter appears more than once -> try with separators
				}

				if (sValue.indexOf(sDelimiter) === -1) {
					// no delimiter found -> maybe only " " is used
					var aDates2 = sValue.split(" ");
					if (aDates2.length === 2) {
						aDates = aDates2;
					}
				}
			}

			if (sValue && aDates.length <= 2) {

				oFormat = _getFormatter.call(this);

				//Convert to date object(s)
				if ((!sDelimiter || sDelimiter === "") || aDates.length === 1) {
					oDate1 = oFormat.parse(sValue);
				} else if (aDates.length === 2) {
					oDate1 = oFormat.parse(aDates[0]);
					oDate2 = oFormat.parse(aDates[1]);
					if (!oDate1 || !oDate2) {
						// at least one date can not be parsed -> whole value is incorrect
						oDate1 = undefined;
						oDate2 = undefined;
					}
				}
			}

			return [oDate1, oDate2];

		};

		// Handles the splitting of the value into parts logic regarding a valid delimiter
		DateRangeSelection.prototype._splitValueByDelimiter = function (sValue, sDelimiter) {
			var aDelimiters = [HYPHEN, ENDASH, EMDASH],
				i;

			if (sDelimiter) { // if there is a passed delimiter - use it
				if (aDelimiters.indexOf(sDelimiter) === -1) { // if the passed delimiter is not a variety of a dash - split by it
					return sValue.split(sDelimiter);
				}
			}

			for (i = 0; i < aDelimiters.length; i++) {
				if (sValue.indexOf(aDelimiters[i]) > 0) { // there is no delimiter passed - split by dash
					return sValue.split(aDelimiters[i]);
				}
			}

			// only one date value is used
			return sValue ? sValue.split(" ") : [];

		};

		//Support of two date range version added into original DatePicker's version
		DateRangeSelection.prototype._formatValue = function(oDateValue, oSecondDateValue) {

			var sValue = "",
				sDelimiter = _getDelimiter.call(this),
				oFormat = _getFormatter.call(this),
				oBinding,
				oBindingType,
				oDate1, oDate2;

			oDate1 = oDateValue;
			oDate2 = oSecondDateValue;

			if (oDate1) {
				oBinding = this.getBinding("value");

				if (oBinding && oBinding.getType() && oBinding.getType().isA("sap.ui.model.type.DateInterval")) {
					if (oBinding.getType().oFormatOptions && oBinding.getType().oFormatOptions.source && oBinding.getType().oFormatOptions.source.pattern === "timestamp") {
						sValue = oBinding.getType().formatValue([this._denormalizeDateValue(oDateValue), this._denormalizeDateValue(oSecondDateValue)], "string");
					} else {
						/** DateRangeSelection control uses local dates for its properties, so make sure they are converted
						 * to UTC dates if the binding type formatter expects them in UTC
						 **/
						oBindingType = oBinding.getType();
						if (oBindingType.oFormatOptions && oBinding.getType().oFormatOptions.UTC) {
							oDate1 = UI5Date.getInstance(Date.UTC(oDateValue.getFullYear(), oDateValue.getMonth(), oDateValue.getDate(),
								oDateValue.getHours(), oDateValue.getMinutes(), oDateValue.getSeconds()));
							if (oSecondDateValue) {
								oDate2 = UI5Date.getInstance(Date.UTC(oSecondDateValue.getFullYear(), oSecondDateValue.getMonth(), oSecondDateValue.getDate(),
									oSecondDateValue.getHours(), oSecondDateValue.getMinutes(), oSecondDateValue.getSeconds()));
							}
						}

						if (oBindingType.oInputFormat && typeof oDate1 === "object") {
							oDate1 = oFormat.format(oDate1);
						}
						if (oBindingType.oInputFormat && typeof oDate2 === "object") {
							oDate2 = oFormat.format(oDate2);
						}
						sValue = oBinding.getType().formatValue([oDate1, oDate2], "string");
					}
				} else {
					if (sDelimiter && sDelimiter !== "" && oDate2) {
						sValue = oFormat.format(oDate1) + " " + sDelimiter + " " + oFormat.format(oDate2);
					} else {
						sValue = oFormat.format(oDate1);
					}
				}
			}

			return sValue;

		};

		DateRangeSelection.prototype.onChange = function() {

			// check the control is editable or not
			if (!this.getEditable() || !this.getEnabled()) {
				return;
			}

			var sInputValue = this._$input.val();
			var sValue = sInputValue;
			var aDates = [undefined, undefined];

			if (this.getShowFooter() && this._oPopup && !sValue) {
				this._oPopup.getBeginButton().setEnabled(false);
			}

			this._bValid = true;
			if (sValue != "") {
				aDates = this._parseValue(sValue);
				// normalize dates in order to always have UI5Date objects
				aDates[0] = this._normalizeDateValue(aDates[0]);
				aDates[1] = this._normalizeDateValue(aDates[1]);
				// the selected range includes all of the hours from the second date
				aDates[1] && aDates[1].setHours(23, 59, 59, 999);
				aDates = _dateRangeValidityCheck.call(this, aDates[0], aDates[1]); // aDates can be undefined if don't fit to the min/max range
				if (aDates[0]) {
					sValue = this._formatValue(aDates[0], aDates[1]); // to have the right output format if entered different
				} else {
					this._bValid = false;
				}
			}

			if (sValue !== this.getLastValue()) {
				if (this.getDomRef() && (this._$input.val() !== sValue)) {
					this._$input.val(sValue);
					this._curpos = this._$input.cursorPos();
				}
				this.setLastValue(sValue);
				this.setProperty("value", sValue, true);
				if (this._bValid) {
					this.setProperty("dateValue", this._normalizeDateValue(aDates[0]), true);
					this.setProperty("secondDateValue", this._normalizeDateValue(aDates[1]), true);
				}

				if (this._oPopup && this._oPopup.isOpen()) {

					var oStartDate = this.getDateValue();
					if (oStartDate) {
						if (!this._oDateRange.getStartDate() || this._oDateRange.getStartDate().getTime() !== oStartDate.getTime()) {
							this._oDateRange.setStartDate(UI5Date.getInstance(oStartDate.getTime()));
							this._getCalendar().focusDate(oStartDate);
						}
					} else {
						if (this._oDateRange.getStartDate()) {
							this._oDateRange.setStartDate(undefined);
						}
					}

					var oEndDate = this.getSecondDateValue();
					if (oEndDate) {
						if (!this._oDateRange.getEndDate() || this._oDateRange.getEndDate().getTime() !== oEndDate.getTime()) {
							this._oDateRange.setEndDate(UI5Date.getInstance(oEndDate.getTime()));
							this._getCalendar().focusDate(oEndDate);
						}
					} else {
						if (this._oDateRange.getEndDate()) {
							this._oDateRange.setEndDate(undefined);
						}
					}
				}

				_fireChange.call(this, this._bValid);

			} else if (sInputValue !== this.getLastValue() && sValue === this.getLastValue()) {
				if (this.getDomRef() && (this._$input.val() !== sValue)) {
					this._$input.val(sValue);
					this._curpos = this._$input.cursorPos();
				}
			}

		};

		DateRangeSelection.prototype.updateDomValue = function(sValue) {

			// dom value updated other than value property
			this._bCheckDomValue = true;

			sValue = (typeof sValue == "undefined") ? this._$input.val() : sValue.toString();
			this._curpos = this._$input.cursorPos();

			var aDates = this._parseValue(sValue);
			sValue = this._formatValue( aDates[0], aDates[1]);

			// if set to true, handle the user input and data
			// model updates concurrency in order to not overwrite
			// values coming from the user
			if (this._bPreferUserInteraction) {
				this.handleInputValueConcurrency(sValue);
			} else {
				// update the DOM value when necessary
				// otherwise cursor can goto end of text unnecessarily
				if (this.isActive() && (this._$input.val() !== sValue)) {
					this._$input.val(sValue);
					this._$input.cursorPos(this._curpos);
				}
			}

			return this;
		};

		/**
		 * Handle when escape is pressed. Escaping unsaved input will restore
		 * the last valid value. If the value cannot be parsed into a date
		 * range, the input will be cleared.
		 *
		 * @param {jQuery.Event} oEvent The event object.
		 * @private
		 */
		DateRangeSelection.prototype.onsapescape = function(oEvent) {
			var sLastValue = this.getLastValue(),
				aDates = this._parseValue(this._getInputValue(), true),
				sValueFormatInputDate = this._formatValue(aDates[0], aDates[1], true);

			if (sValueFormatInputDate !== sLastValue) {
				oEvent.setMarked();
				oEvent.preventDefault();

				this.updateDomValue(sLastValue);
				this.onValueRevertedByEscape(sLastValue, sValueFormatInputDate);
			}
		};

		//Support of two date range version of Calendar added into original DatePicker's version
		DateRangeSelection.prototype._fillDateRange = function(){

			DatePicker.prototype._fillDateRange.apply(this, arguments);

			var oEndDate = this.getSecondDateValue();

			if (oEndDate &&
				oEndDate.getTime() >= this._oMinDate.getTime() &&
				oEndDate.getTime() <= this._oMaxDate.getTime()) {
				if (!this._oDateRange.getEndDate() || this._oDateRange.getEndDate().getTime() !== oEndDate.getTime()) {

					this._oDateRange.setEndDate(UI5Date.getInstance(oEndDate.getTime()));
				}
			} else {
				if (this._oDateRange.getEndDate()) {
					this._oDateRange.setEndDate(undefined);
				}
			}

		};

		DateRangeSelection.prototype._selectDate = function () {
			var aSelectedDates = this._getCalendar().getSelectedDates();

			if (aSelectedDates.length > 0) {
				var oDate1 = aSelectedDates[0].getStartDate();
				var oDate2 = aSelectedDates[0].getEndDate();

				if (oDate1 && oDate2) {
					var oDate1Old = this.getDateValue();
					var oDate2Old = this.getSecondDateValue();

					// the selected range includes all of the hours from the second date
					oDate2.setHours(23, 59, 59, 999);

					var sValue;
					if (!deepEqual(oDate1, oDate1Old) || !deepEqual(oDate2, oDate2Old)) {
						// compare Dates because value can be the same if only 2 digits for year
						if (deepEqual(oDate2, oDate2Old)) {
							this.setDateValue(oDate1);
						} else {
							this.setProperty("dateValue", oDate1, true); // no rerendering
							this.setSecondDateValue(oDate2);
						}

						sValue = this.getValue();
						_fireChange.call(this, true);
						if (Device.system.desktop || !Device.support.touch) {
							this._curpos = sValue.length;
							this._$input.cursorPos(this._curpos);
						}
					} else if (!this._bValid){
						// wrong input before open calendar
						sValue = this._formatValue( oDate1, oDate2 );
						if (sValue != this._$input.val()) {
							this._bValid = true;
							if (this.getDomRef()) { // as control could be destroyed during update binding
								this._$input.val(sValue);
							}
							_fireChange.call(this, true);
						}
					}

					this._oDateRange.setStartDate(this._getCalendar().getSelectedDates()[0].getStartDate());
					this._oDateRange.setEndDate(this._getCalendar().getSelectedDates()[0].getEndDate());

					// close popup and focus input after change event to allow application to reset value state or similar things
					this._oPopup.close();
				}
			}
		};

		DateRangeSelection.prototype._handleCalendarSelect = function(){
			var oSelectedDates = this._getCalendar().getSelectedDates(),
				oSelectedStartDate = oSelectedDates[0].getStartDate(),
				oSelectedEndDate = oSelectedDates[0].getEndDate();

			if (this.getShowFooter()) {
				this._oPopup.getBeginButton().setEnabled(!!(oSelectedStartDate && oSelectedEndDate));
				return;
			}

			this._selectDate();
		};

		DateRangeSelection.prototype._handleWeekSelect = function(oEvent){
			var oSelectedDates = oEvent.getParameter("weekDays"),
				oSelectedStartDate = oSelectedDates.getStartDate(),
				oSelectedEndDate = oSelectedDates.getEndDate();

			if (!oSelectedDates) {
				return;
			}

			if (this.getShowFooter()) {
				this._oPopup.getBeginButton().setEnabled(!!(oSelectedStartDate && oSelectedEndDate));
				return;
			}

			this._getCalendar().getSelectedDates()[0].setStartDate(oSelectedStartDate);
			this._getCalendar().getSelectedDates()[0].setEndDate(oSelectedEndDate);
			this._oDateRange.setStartDate(oSelectedStartDate);
			this._oDateRange.setEndDate(oSelectedEndDate);

			this._selectDate();
		};

		/**
		 * @see sap.ui.core.Control#getAccessibilityInfo
		 * @returns {sap.ui.core.AccessibilityInfo} Current accessibility state of the control
		 * @protected
		 */
		DateRangeSelection.prototype.getAccessibilityInfo = function() {
			var oRenderer = this.getRenderer();
			var oInfo = DatePicker.prototype.getAccessibilityInfo.apply(this, arguments);
			var sValue = this.getValue() || "";
			var sRequired = this.getRequired() ? Library.getResourceBundleFor("sap.m").getText("ELEMENT_REQUIRED") : '';

			if (this._bValid) {
				var oDate = this.getDateValue();
				if (oDate) {
					sValue = this._formatValue(oDate, this.getSecondDateValue());
				}
			}
			oInfo.type = Library.getResourceBundleFor("sap.m").getText("ACC_CTR_TYPE_DATERANGEINPUT");
			oInfo.description = [sValue || this._getPlaceholder(), oRenderer.getLabelledByAnnouncement(this), oRenderer.getDescribedByAnnouncement(this), sRequired].join(" ").trim();
			return oInfo;
		};


		/**
		 * Convert date object(s) to value and sets it to property <value>, rrespectively updates the DOM
		 */
		DateRangeSelection.prototype._syncDateObjectsToValue = function (oDateValue, oSecondDateValue){
			var sValue = this._formatValue(oDateValue, oSecondDateValue);

			if (sValue !== this.getValue()) {
				this.setLastValue(sValue);
			}
			// Set the property in any case but check validity on output
			this.setProperty("value", sValue);

			if (this.getDomRef()) {
				// convert to output
				var sOutputValue = this._formatValue(oDateValue, oSecondDateValue);

				if (this._$input.val() !== sOutputValue) {
					this._$input.val(sOutputValue);
					this._curpos = this._$input.cursorPos();
				}
			}
		};

		function _fireChange(bValid) {

			this.fireChangeEvent(this.getValue(), {
				from: this.getDateValue(),
				to: this.getSecondDateValue(),
				valid: bValid
			});

		}

		function _dateRangeValidityCheck(oDate, oSecondDate) {
			var iFirstTimestamp,
				iSecondTimestamp;

			if (oDate && oDate.getTime) {
				iFirstTimestamp = oDate.getTime();
			} else if (typeof oDate === 'number') {
				iFirstTimestamp = oDate;
			}

			if (oSecondDate && oSecondDate.getTime) {
				iSecondTimestamp = oSecondDate.getTime();
			} else if (typeof oSecondDate === 'number') {
				iSecondTimestamp = oSecondDate;
			}

			if (oDate && oSecondDate && iFirstTimestamp > iSecondTimestamp) {
				// dates are in wrong oder -> just switch
				var oTmpDate = oDate;
				oDate = oSecondDate;
				oSecondDate = oTmpDate;
			}

			if ((oDate && ( iFirstTimestamp < this._oMinDate.getTime() || iFirstTimestamp > this._oMaxDate.getTime())) ||
					(oSecondDate && ( iSecondTimestamp < this._oMinDate.getTime() || iSecondTimestamp > this._oMaxDate.getTime()))) {
				return [undefined, undefined];
			} else  {
				return [oDate, oSecondDate];
			}

		}

		/**
		 * Override DatePicker.protototype._increaseDate method
		 * @override
		 *
		 * @param {int} iNumber to use for increasing the dateValue
		 * @param {string} sUnit for day, month or year
		 */
		DateRangeSelection.prototype._increaseDate = function (iNumber, sUnit) {
			var sValue = this._$input.val(),
				aDates = this._parseValue(sValue),
				oFirstOldDate = aDates[0] || null,
				oSecondOldDate = aDates[1] || null,
				iCurPos,
				iFirstDateValueLen,
				iSecondDateValueLen,
				iValueLen,
				bFirstDate,
				bSecondDate,
				oDate;

			if (!oFirstOldDate || !this.getEditable() || !this.getEnabled()) {
				return;
			}

			//aDates can be undefined if they don't fit to the min/max range
			if (!_dateRangeValidityCheck.call(this, oFirstOldDate, oSecondOldDate)[0]) {
				Log.warning("Value can not be converted to a valid dates or dates are outside of the min/max range", this);
				this._bValid = false;
				_fireChange.call(this, this._bValid);
				return;
			}

			var oFormatOptions = { interval: true, singleIntervalValue: true, intervalDelimiter: _getDelimiter.call(this) };
			oFormatOptions = this.getBinding("value")
				? Object.assign(oFormatOptions, this.getBinding("value").getType().oFormatOptions)
				: Object.assign(oFormatOptions, _getFormatter.call(this).oFormatOptions);

			var oFormat = DateFormat.getDateInstance(oFormatOptions);

			sValue = oFormat.format([oFirstOldDate, oSecondOldDate]);
			iCurPos = this._$input.cursorPos();

			iFirstDateValueLen = oFirstOldDate ? oFormat.format([oFirstOldDate, null]).length : 0;
			iSecondDateValueLen = oSecondOldDate ? oFormat.format([oSecondOldDate, null]).length : 0;

			iValueLen = sValue.length;
			bFirstDate = iCurPos <= iFirstDateValueLen + 1;
			bSecondDate = iCurPos >= iValueLen - iSecondDateValueLen - 1 && iCurPos <= iValueLen;

			if (bFirstDate && oFirstOldDate) {
				oDate = _getIncrementedDate.call(this, oFirstOldDate, iNumber, sUnit);

				if (!deepEqual(this.getDateValue(), oDate.getJSDate())) {
					this.setDateValue(UI5Date.getInstance(oDate.getTime()));
					this._curpos = iCurPos;
					this._$input.cursorPos(this._curpos);

					this.fireChangeEvent(this.getValue(), {valid: this._bValid});
				}
			} else if (bSecondDate && oSecondOldDate) {
				oDate = _getIncrementedDate.call(this, oSecondOldDate, iNumber, sUnit);

				if (!deepEqual(this.getSecondDateValue(), oDate.getJSDate())) {
					this.setSecondDateValue(UI5Date.getInstance(oDate.getTime()));
					this._curpos = iCurPos;
					this._$input.cursorPos(this._curpos);

					this.fireChangeEvent(this.getValue(), {valid: this._bValid});
				}
			}
		};

		function _getIncrementedDate(oOldDate, iNumber, sUnit) {
			// use UniversalDate to calculate new date based on used calendar
			var oBinding = this.getBinding("value"),
				sCalendarType,
				iMonth,
				oUTCDate,
				iOldDateMonth;

			if (oBinding && oBinding.oType && oBinding.oType.oOutputFormat) {
				sCalendarType = oBinding.oType.oOutputFormat.oFormatOptions.calendarType;
			} else if (oBinding && oBinding.oType && oBinding.oType.oFormat) {
				sCalendarType = oBinding.oType.oFormat.oFormatOptions.calendarType;
			}

			if (!sCalendarType) {
				sCalendarType = this.getDisplayFormatType();
			}

			oUTCDate = UniversalDate.getInstance(UI5Date.getInstance(oOldDate.getTime()), sCalendarType);
			iOldDateMonth = oUTCDate.getMonth();

			switch (sUnit) {
				case "day":
					oUTCDate.setDate(oUTCDate.getDate() + iNumber);
					break;
				case "month":
					oUTCDate.setMonth(oUTCDate.getMonth() + iNumber);
					iMonth = (iOldDateMonth + iNumber) % 12;
					if (iMonth < 0) {
						iMonth = 12 + iMonth;
					}
					while (oUTCDate.getMonth() != iMonth) {
						// day don't exist in this month (e.g. 31th in February)
						oUTCDate.setDate(oUTCDate.getDate() - 1);
					}
					break;
				case "year":
				oUTCDate.setFullYear(oUTCDate.getFullYear() + iNumber);
					while (oUTCDate.getMonth() != iOldDateMonth) {
						// In case the the old date was in leep year February 29th don't exist in incremented year
						oUTCDate.setDate(oUTCDate.getDate() - 1);
					}
					break;
				default:
					break;
			}

			if (oUTCDate.getTime() < this._oMinDate.getTime()) {
				oUTCDate = new UniversalDate(this._oMinDate.getTime());
			} else if (oUTCDate.getTime() > this._oMaxDate.getTime()) {
				oUTCDate = new UniversalDate(this._oMaxDate.getTime());
			}

			return oUTCDate;
		}

		function _getDelimiter() {

			var sDelimiter = this.getDelimiter();

			if (!sDelimiter) {
				if (!this._sLocaleDelimiter) {
					var oLocale = new Locale(Formatting.getLanguageTag());
					var oLocaleData = LocaleData.getInstance(oLocale);
					var sPattern = oLocaleData.getIntervalPattern();
					var iIndex1 = sPattern.indexOf("{0}") + 3;
					var iIndex2 = sPattern.indexOf("{1}");
					sDelimiter = sPattern.slice(iIndex1, iIndex2);
					if (sDelimiter.length > 1) {
						if (sDelimiter.slice(0,1) == " ") {
							sDelimiter = sDelimiter.slice(1);
						}
						if (sDelimiter.slice(sDelimiter.length - 1,sDelimiter.length) == " ") {
							sDelimiter = sDelimiter.slice(0, sDelimiter.length - 1);
						}
					}
					this._sLocaleDelimiter = sDelimiter;
				} else {
					sDelimiter = this._sLocaleDelimiter;
				}
			}

			return sDelimiter;

		}

		function _getFormatter() {

			var sPattern = ( this.getDisplayFormat() || "medium" );
			var oFormat;
			var sCalendarType = this.getDisplayFormatType();

			if (sPattern == this._sUsedDisplayPattern && sCalendarType == this._sUsedDisplayCalendarType) {
				oFormat = this._oDisplayFormat;
			} else {
				if (this._checkStyle(sPattern)) {
					oFormat = DateFormat.getInstance({style: sPattern, strictParsing: true, calendarType: sCalendarType});
				} else {
					oFormat = DateFormat.getInstance({pattern: sPattern, strictParsing: true, calendarType: sCalendarType});
				}
				this._sUsedDisplayPattern = sPattern;
				this._sUsedDisplayCalendarType = sCalendarType;
				this._oDisplayFormat = oFormat;
			}

			return oFormat;

		}

		function _endsWith(sValue, sEndStr) {
			return sValue && sEndStr && sValue.lastIndexOf(sEndStr) === sValue.length - sEndStr.length;
		}

		function _startsWith(sValue, sStartStr) {
			return sValue && sStartStr && sValue.indexOf(sStartStr) === 0;
		}

		/**
		 * Trims all occurrences of the given string values from both ends of the specified string.
		 * @param {string} sValue The value to be trimmed
		 * @param {string[]} aParams All values to be removed
		 * @returns {string} The trimmed value
		 * @private
		 */
		function _trim(sValue, aParams) {
			var i = 0,
				aTrims = aParams;

			if (!aTrims) {
				aTrims = [" "];
			}

			while (i < aTrims.length) {
				if (_endsWith(sValue, aTrims[i])) {
					sValue = sValue.substring(0, sValue.length - aTrims[i].length);
					i = 0;
					continue;
				}
				i++;
			}

			i = 0;
			while (i < aTrims.length) {
				if (_startsWith(sValue, aTrims[i])) {
					sValue = sValue.substring(aTrims[i].length);
					i = 0;
					continue;
				}
				i++;
			}

			return sValue;
		}

		//	to overwrite JS doc

		/**
		 * On change of date range event.
		 *
		 * @name sap.m.DateRangeSelection#change
		 * @event
		 * @param {sap.ui.base.Event} oControlEvent
		 * @param {sap.ui.base.EventProvider} oControlEvent.getSource
		 * @param {object} oControlEvent.getParameters
		 * @param {string} oControlEvent.getParameters.value The new value of the <code>sap.m.DateRangeSelection</code>.
		 * @param {boolean} oControlEvent.getParameters.valid Indicator for a valid date.
		 * @param {object} oControlEvent.getParameters.from Current start date after change.
		 * @param {object} oControlEvent.getParameters.to Current end date after change.
		 * @public
		 */

		/**
		* Fire event change to attached listeners.
		*
		* Expects following event parameters:
		* <ul>
		* <li>'value' of type <code>string</code> The new value of the <code>sap.m.DateRangeSelection</code>.</li>
		* <li>'valid' of type <code>boolean</code> Indicator for a valid date.</li>
		* <li>'from' of type <code>object</code> Current start date after change.</li>
		* <li>'to' of type <code>object</code> Current end date after change.</li>
		* </ul>
		*
		* @param {object} [mArguments] The arguments to pass along with the event.
		* @returns {this} Reference to <code>this</code> for method chaining
		* @protected
		* @name sap.m.DateRangeSelection#fireChange
		* @function
		*/

		return DateRangeSelection;
	});<|MERGE_RESOLUTION|>--- conflicted
+++ resolved
@@ -304,7 +304,16 @@
 		 * @returns {string} The message bundle key
 		 */
 		DateRangeSelection.prototype._getAccessibleNameLabel = function() {
-			return "DATERANGESELECTION_POPOVER_ACCESSIBLE_NAME";
+			var sConstructorName = this._getCalendarConstructor().getMetadata().getName();
+
+			switch (sConstructorName) {
+				case "sap.ui.unified.internal.CustomYearPicker":
+					return "DATERANGESELECTION_YEAR_POPOVER_ACCESSIBLE_NAME";
+				case "sap.ui.unified.internal.CustomMonthPicker":
+					return "DATERANGESELECTION_MONTH_POPOVER_ACCESSIBLE_NAME";
+				default:
+					return "DATERANGESELECTION_POPOVER_ACCESSIBLE_NAME";
+			}
 		};
 
 		DateRangeSelection.prototype._getDateFormatPlaceholderText = function (oFormatOptions) {
@@ -384,7 +393,6 @@
 				return;
 			}
 
-<<<<<<< HEAD
 			// Convert to output
 			var sOutputValue = this._formatValue(aDates[0], aDates[1]);
 
@@ -455,70 +463,6 @@
 
 			Log.warning("Property valueFormat is not supported in sap.m.DateRangeSelection control.", this);
 
-=======
-		return sPlaceholder;
-	};
-
-	/**
-	 * Returns the message bundle key of the invisible text for the accessible name of the popover.
-	 * @private
-	 * @returns {string} The message bundle key
-	 */
-	DateRangeSelection.prototype._getAccessibleNameLabel = function() {
-		var sConstructorName = this._getCalendarConstructor().getMetadata().getName();
-
-		switch (sConstructorName) {
-			case "sap.ui.unified.internal.CustomYearPicker":
-				return "DATERANGESELECTION_YEAR_POPOVER_ACCESSIBLE_NAME";
-			case "sap.ui.unified.internal.CustomMonthPicker":
-				return "DATERANGESELECTION_MONTH_POPOVER_ACCESSIBLE_NAME";
-			default:
-				return "DATERANGESELECTION_POPOVER_ACCESSIBLE_NAME";
-		}
-	};
-
-	DateRangeSelection.prototype._getDateFormatPlaceholderText = function (oFormatOptions) {
-		return  DateFormat.getDateInstance(oFormatOptions).getPlaceholderText();
-	};
-
-	// Overwrite DatePicker's setValue to support two date range processing
-	/**
-	 * Getter for property <code>value</code>.
-	 *
-	 * Returns a date as a string in the format defined in property <code>displayFormat</code>.
-	 *
-	 * <b>Note:</b> As the value string always used the <code>displayFormat</code>, it is both locale-dependent and calendar-type-dependent.
-	 *
-	 * If this property is used, the <code>dateValue</code> property should not be changed from the caller.
-	 *
-	 * @returns {string} the value of property <code>value</code>
-	 * @public
-	 * @name sap.m.DateRangeSelection#getValue
-	 * @function
-	 */
-
-	/**
-	 * Setter for property <code>value</code>.
-	 *
-	 * Expects a date as a string in the format defined in property <code>displayFormat</code>.
-	 *
-	 * <b>Note:</b> As the value string always used the <code>displayFormat</code>, it is both locale-dependent and calendar-type-dependent.
-	 *
-	 * If this property is used, the <code>dateValue</code> property should not be changed from the caller.
-	 *
-	 * @param {string} sValue The new value of the input.
-	 * @returns {this} Reference to <code>this</code> for method chaining
-	 * @public
-	 */
-	DateRangeSelection.prototype.setValue = function(sValue) {
-		var aDates;
-
-		sValue = this.validateProperty("value", sValue);
-
-		if (sValue !== this.getValue()) {
-			this.setLastValue(sValue);
-		} else {
->>>>>>> d129cc6a
 			return this;
 
 		};
