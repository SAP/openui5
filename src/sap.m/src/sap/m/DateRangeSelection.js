/*!
 * ${copyright}
 */

// Provides control sap.m.DateRangeSelection.
sap.ui.define([
	"sap/base/i18n/Formatting",
	'sap/ui/Device',
	'./DatePicker',
	'./library',
	"sap/ui/core/Lib",
	"sap/ui/core/Locale",
	'sap/ui/core/LocaleData',
	'sap/ui/core/format/DateFormat',
	'sap/ui/core/date/UniversalDate',
	'./DateRangeSelectionRenderer',
	"sap/ui/unified/calendar/CustomMonthPicker",
	"sap/ui/unified/calendar/CustomYearPicker",
	"sap/base/util/deepEqual",
	"sap/base/Log",
	"sap/base/assert",
	"sap/ui/core/date/UI5Date",
	// jQuery Plugin "cursorPos"
	"sap/ui/dom/jquery/cursorPos"
],
	function(
		Formatting,
		Device,
		DatePicker,
		library,
		Library,
		Locale,
		LocaleData,
		DateFormat,
		UniversalDate,
		DateRangeSelectionRenderer,
		CustomMonthPicker,
		CustomYearPicker,
		deepEqual,
		Log,
		assert,
		UI5Date
	) {
		"use strict";

		/**
		 * Constructor for a new <code>DateRangeSelection</code>.
		 *
		 * @param {string} [sId] ID for the new control, generated automatically if no ID is given
		 * @param {object} [mSettings] Initial settings for the new control
		 *
		 * @class
		 * A single-field input control that enables the users to enter a localized date range (between 0001-01-01 and 9999-12-31).
		 *
		 * <h3>Overview</h3>
		 *
		 * The <code>DateRangeSelection</code> enables the users to enter a localized
		 * date range using touch, mouse, keyboard input, or by selecting a date range in
		 * the calendar. They can also navigate directly from one month or year to another.
		 *
		 * <b>Note:</b>
		 * The control is not UTC aware and the selected date range starts from 00:00:00:000 of the first date and ends in 23:59:59:999 on the second date.
		 *
		 * The application developer should add dependency to <code>sap.ui.unified</code> library
		 * on application level to ensure that the library is loaded before the module dependencies will be required.
		 * The {@link sap.ui.unified.Calendar} is used internally only if the
		 * <code>DateRangeSelection</code> is opened (not used for the initial rendering).
		 * If the <code>sap.ui.unified</code> library is not loaded before the
		 * <code>DateRangeSelection</code> is opened, it will be loaded upon opening.
		 * This could lead to CSP compliance issues and adds an additional waiting time when the <code>DateRangeSelection</code> is
		 * opened for the first time. To prevent this, apps using the
		 * <code>DateRangeSelection</code> should also load the <code>sap.ui.unified</code>
		 * library in advance.
		 *
		 * <h3>Usage</h3>
		 *
		 * <i>When to use?</i>
		 *
		 * If you need a date range and know that your user is a power user who has to
		 * input lots of data. If the keyboard is the primary device used for navigating
		 * the app, use two input fields. This allows the user to quickly jump from field
		 * to field. By selecting a date in one of the fields, the other field should
		 * recognize the information and jump to the same selection.
		 *
		 * <i>When not to use?</i>
		 *
		 * If the user's primary goal is not to select ranges or if you just want to enter
		 * a date and a time. For such cases, use the {@link sap.m.DatePicker} or
		 * {@link sap.m.TimePicker}.
		 *
		 * The user can enter a date by:
		 * <ul><li>Using the calendar that opens in a popup</li>
		 * <li>Typing it directly in the input field</li></ul>
		 *
		 * On app level, there are two options to provide a date for the
		 * <code>DateRangeSelection</code> - date range as a string to the
		 * <code>value</code> property or UI5Date/JavaScript Date objects to the
		 * <code>dateValue</code> and <code>secondDateValue</code> properties (only one of
		 * these options should be used at a time):
		 *
		 * <ul><li>Use the <code>value</code> property if the date range is already provided as
		 * a formatted string</li>
		 * <caption> binding the <code>value</code> property by using types </caption>
		 * <pre>
		 * new sap.ui.model.json.JSONModel({start:'2022-11-10', end:'2022-11-15'});
		 *
		 * new sap.m.DateRangeSelection({
		 *     value: {
		 *         type: "sap.ui.model.type.DateInterval",
		 *         parts: [{
		 *             type: "sap.ui.model.type.Date",
		 *             path: "/start",
		 *             formatOptions: {
		 *                 source: {
		 *                     pattern: "yyyy-MM-dd"
		 *                 }
		 *             }
		 *         },
		 *         {
		 *             type: "sap.ui.model.type.Date",
		 *             path:"/end",
		 *             formatOptions: {
		 *             source: {
		 *                 pattern: "yyyy-MM-dd"
		 *             }
		 *         }}]
		 *     }
		 * });
		 * </pre>
		 * <b>Note:</b> There are multiple binding type choices, such as:
		 * sap.ui.model.type.Date
		 * sap.ui.model.odata.type.DateTime
		 * sap.ui.model.odata.type.DateTimeOffset
		 * See {@link sap.ui.model.type.Date}, {@link sap.ui.model.odata.type.DateTime} or {@link sap.ui.model.odata.type.DateTimeOffset}
		 *
		 * <li>Use the <code>dateValue</code> and <code>secondDateValue</code> properties
		 * if the date range is already provided as UI5Date or JavaScript Date objects or you want to
		 * work with UI5Date or JavaScript Date objects</li></ul>
		 *
		 * <h3>Formatting</h3>
		 *
		 * All formatting and parsing of dates from and to strings is done using the
		 * {@link sap.ui.core.format.DateFormat}. If a date is entered by typing it into
		 * the input field, it must fit to the used date format and locale.
		 *
		 * Supported format options are pattern-based on Unicode LDML Date Format notation.
		 * See {@link http://unicode.org/reports/tr35/#Date_Field_Symbol_Table}
		 *
		 * For example, if the <code>displayFormat</code> is "MMM d, y", delimiter is "-",
		 * and the used locale is English, a valid value string is "Jul 29, 2015 - Jul 31,
		 * 2015" and it is displayed in the same way in the input field.
		 *
		 * If no placeholder is set to the <code>DateRangeSelection</code>, the used
		 * <code>displayFormat</code> is displayed as a placeholder. If another placeholder
		 * is needed, it must be set.
		 *
		 * <b>Note:</b> If the string does NOT match the <code>displayFormat</code>
		 * (from user input) or the <code>valueFormat</code> (on app level), the
		 * {@link sap.ui.core.format.DateFormat} makes an attempt to parse it based on the
		 * locale settings. For more information, see the respective documentation in the
		 * API Reference.
		 *
		 * <h3>Responsive behavior</h3>
		 *
		 * The <code>DateRangeSelection</code> is fully responsive. It is smaller in
		 * compact mode and provides a touch-friendly size in cozy mode.
		 *
		 * @extends sap.m.DatePicker
		 * @version ${version}
		 * @version ${version}
		 *
		 * @constructor
		 * @public
		 * @since 1.22.0
		 * @alias sap.m.DateRangeSelection
		 */
		var DateRangeSelection = DatePicker.extend("sap.m.DateRangeSelection", /** @lends sap.m.DateRangeSelection.prototype */ {
			metadata : {

				library : "sap.m",
				properties : {
					/**
					 * Delimiter between start and end date. Default value is "-".
					 * If no delimiter is given, the one defined for the used locale is used.
					 */
					delimiter : {type : "string", group : "Misc", defaultValue : '-'},

					/**
					 * The end date of the range as UI5Date or JavaScript Date object. This is independent from any formatter.
					 *
					 * <b>Note:</b> If this property is used, the <code>value</code> property should not be changed from the caller.
					 */
					secondDateValue : {type : "object", group : "Data", defaultValue : null}
				},
				designtime: "sap/m/designtime/DateRangeSelection.designtime",
				dnd: { draggable: false, droppable: true }
			},

			renderer: DateRangeSelectionRenderer
		});

		var HYPHEN = String.fromCharCode(45),
			ENDASH = String.fromCharCode(8211),
			EMDASH = String.fromCharCode(8212);

		/* eslint-disable no-lonely-if */

		DateRangeSelection.prototype.init = function(){

			DatePicker.prototype.init.apply(this, arguments);

			this._bIntervalSelection = true;

		};

		/**
		 * Override DatePicker's '_createPopupContent' in order to add support for months and years range selection
		 * @override
		 */
		DateRangeSelection.prototype._createPopupContent = function() {
			DatePicker.prototype._createPopupContent.apply(this, arguments);

			var oCalendar = this._getCalendar();

			if (oCalendar instanceof CustomMonthPicker) {
				oCalendar._getMonthPicker().setIntervalSelection(true);
			}

			if (oCalendar instanceof CustomYearPicker) {
				oCalendar._getYearPicker().setIntervalSelection(true);
				oCalendar._getYearRangePicker().setIntervalSelection(true);
			}

			this._getCalendar().detachWeekNumberSelect(this._handleWeekSelect, this);
			this._getCalendar().attachWeekNumberSelect(this._handleWeekSelect, this);
			this._getCalendar().getSelectedDates()[0].setStartDate(this._oDateRange.getStartDate());
			this._getCalendar().getSelectedDates()[0].setEndDate(this._oDateRange.getEndDate());
		};

		DateRangeSelection.prototype.onkeypress = function(oEvent){

			// the keypress event should be fired only when a character key is pressed,
			// unfortunately some browsers fire the keypress event for control keys as well.
			if (!oEvent.charCode || oEvent.metaKey || oEvent.ctrlKey) {
				return;
			}

			var oFormatter = _getFormatter.call(this);
			var sDelimiter = _getDelimiter.call(this);
			var sAllowedCharacters = oFormatter.sAllowedCharacters + sDelimiter + " ";
			var sChar = String.fromCharCode(oEvent.charCode);

			if (sChar && oFormatter.sAllowedCharacters && sAllowedCharacters.indexOf(sChar) < 0) {
				oEvent.preventDefault();
			}
		};

		DateRangeSelection.prototype._getPlaceholder = function() {
			var sPlaceholder = this.getPlaceholder(),
				oBinding,
				oBindingType,
				oLocale,
				oLocaleData,
				oFormatOptions;

			if (!sPlaceholder) {
				oBinding = this.getBinding("value");
				oLocale = new Locale(Formatting.getLanguageTag());
				oLocaleData = LocaleData.getInstance(oLocale);

				if (oBinding && oBinding.getType() && oBinding.getType().isA("sap.ui.model.type.DateInterval")) {
					oBindingType = oBinding.getType();

					if (oBindingType.oFormatOptions && oBindingType.oFormatOptions.format) {
						sPlaceholder = oLocaleData.getCustomDateTimePattern(oBindingType.oFormatOptions.format);
					} else {
						oFormatOptions = Object.assign({ interval: true, singleIntervalValue: true }, oBindingType.oFormatOptions);
						return this._getDateFormatPlaceholderText(oFormatOptions);
					}
				} else {
					sPlaceholder = this.getDisplayFormat();

					if (!sPlaceholder) {
						sPlaceholder = "medium";
					}

					if (this._checkStyle(sPlaceholder)) {
						oFormatOptions = Object.assign({ interval: true, singleIntervalValue: true, intervalDelimiter: _getDelimiter.call(this) }, _getFormatter.call(this).oFormatOptions);
						return  this._getDateFormatPlaceholderText(oFormatOptions);
					}
				}

				var sDelimiter = _getDelimiter.call(this);
				if (sDelimiter && sDelimiter !== "") {
					sPlaceholder = sPlaceholder + " " + sDelimiter + " " + sPlaceholder;
				}
			}

			return sPlaceholder;
		};

		/**
		 * Returns the message bundle key of the invisible text for the accessible name of the popover.
		 * @private
		 * @returns {string} The message bundle key
		 */
		DateRangeSelection.prototype._getAccessibleNameLabel = function() {
			var sConstructorName = this._getCalendarConstructor().getMetadata().getName();

			switch (sConstructorName) {
				case "sap.ui.unified.internal.CustomYearPicker":
					return "DATERANGESELECTION_YEAR_POPOVER_ACCESSIBLE_NAME";
				case "sap.ui.unified.internal.CustomMonthPicker":
					return "DATERANGESELECTION_MONTH_POPOVER_ACCESSIBLE_NAME";
				default:
					return "DATERANGESELECTION_POPOVER_ACCESSIBLE_NAME";
			}
		};

		DateRangeSelection.prototype._getDateFormatPlaceholderText = function (oFormatOptions) {
			return  DateFormat.getDateInstance(oFormatOptions).getPlaceholderText();
		};

		// Overwrite DatePicker's setValue to support two date range processing
		/**
		 * Getter for property <code>value</code>.
		 *
		 * Returns a date as a string in the format defined in property <code>displayFormat</code>.
		 *
		 * <b>Note:</b> As the value string always used the <code>displayFormat</code>, it is both locale-dependent and calendar-type-dependent.
		 *
		 * If this property is used, the <code>dateValue</code> property should not be changed from the caller.
		 *
		 * @returns {string} the value of property <code>value</code>
		 * @public
		 * @name sap.m.DateRangeSelection#getValue
		 * @function
		 */

		/**
		 * Setter for property <code>value</code>.
		 *
		 * Expects a date as a string in the format defined in property <code>displayFormat</code>.
		 *
		 * <b>Note:</b> As the value string always used the <code>displayFormat</code>, it is both locale-dependent and calendar-type-dependent.
		 *
		 * If this property is used, the <code>dateValue</code> property should not be changed from the caller.
		 *
		 * @param {string} sValue The new value of the input.
		 * @returns {this} Reference to <code>this</code> for method chaining
		 * @public
		 */
		DateRangeSelection.prototype.setValue = function(sValue) {
			var aDates;

			sValue = this.validateProperty("value", sValue);

			if (sValue !== this.getValue()) {
				this.setLastValue(sValue);
			} else {
				return this;
			}

			aDates = this._parseAndValidateValue(sValue);
			this.setProperty("dateValue", this._normalizeDateValue(aDates[0]), this._bPreferUserInteraction);
			this.setProperty("secondDateValue", this._normalizeDateValue(aDates[1]), this._bPreferUserInteraction);

			this._formatValueAndUpdateOutput(aDates);
			this.setProperty("value", sValue, this._bPreferUserInteraction);

			return this;

		};

		DateRangeSelection.prototype._parseAndValidateValue = function(sValue) {
			this._bValid = true;

			// Convert to date object(s)
			var aDates = [undefined, undefined];

			if (sValue) {
				aDates = this._parseValue(sValue);
				if (!_dateRangeValidityCheck.call(this, aDates[0], aDates[1])[0]) {//aDates can be undefined if don't fit to the min/max range
					this._bValid = false;
					Log.warning("Value can not be converted to a valid dates", this);
				}
			}

			return aDates;
		};

		DateRangeSelection.prototype._formatValueAndUpdateOutput = function(aDates) {
			if (!this.getDomRef()) {
				return;
			}

			// Convert to output
			var sOutputValue = this._formatValue(aDates[0], aDates[1]);

			if (this._bPreferUserInteraction) {
				// Handle the value concurrency before setting the value property of the control,
				// in order to distinguish whether the user only focused the input field or typed in it
				this.handleInputValueConcurrency(sOutputValue);
			} else if (this._$input.val() !== sOutputValue) {
				// update the DOM value when necessary
				// otherwise cursor can go to the end of text unnecessarily
				this._$input.val(sOutputValue);
				this._curpos = this._$input.cursorPos();
			}
		};

		/**
		 * Converts the parameter to a UI5Date or JavaScript Date, if it is a timestamp integer.
		 * @param {Date|module:sap/ui/core/date/UI5Date|int} vBindingDate A timestamp or a date instance
		 * @returns {Date|module:sap/ui/core/date/UI5Date} A date instance
		 * @private
		 */
		DateRangeSelection.prototype._normalizeDateValue = function(vBindingDate) {
			switch (typeof vBindingDate) {
				case "number":
					return UI5Date.getInstance(vBindingDate);
				case "string":
					return _getFormatter.call(this).parse(vBindingDate);
				default:
					return vBindingDate;
			}
		};

		/**
		 * Converts the parameter to a timestamp integer, if it is a UI5Date or JavaScript Date.
		 * @param {Date|module:sap/ui/core/date/UI5Date|int} vBindingDate A timestamp or a date instance
		 * @returns {int} A timestamp integer
		 * @private
		 */
		DateRangeSelection.prototype._denormalizeDateValue = function(vBindingDate) {
			return (vBindingDate && vBindingDate.getTime) ? vBindingDate.getTime() : vBindingDate;
		};

		/**
		 * Getter for property <code>valueFormat</code>.
		 *
		 * <b>Note:</b> Property <code>valueFormat</code> is not supported in the <code>sap.m.DateRangeSelection</code> control.
		 *
		 * @returns {string} the value of property valueFormat
		 * @public
		 * @name sap.m.DateRangeSelection#getValueFormat
		 * @function
		 */

		/**
		 * Setter for property <code>valueFormat</code>.
		 *
		 * <b>Note:</b> Property <code>valueFormat</code> is not supported in the <code>sap.m.DateRangeSelection</code> control.
		 *
		 * @param {string} sValueFormat New value for property valueFormat
		 * @returns {this} Reference to <code>this</code> for method chaining
		 * @public
		 */
		DateRangeSelection.prototype.setValueFormat = function(sValueFormat) {

			// if valueFormat changes the value must be parsed again

			this.setProperty("valueFormat", sValueFormat, true); // no rerendering

			Log.warning("Property valueFormat is not supported in sap.m.DateRangeSelection control.", this);

			return this;

		};

		/**
		 * Sets the displayFormat of the DatePicker.
		 *
		 * @param {string} sDisplayFormat  new value for <code>displayFormat</code>
		 * @returns {this} Reference to <code>this</code> for method chaining
		 * @public
		 */
		DateRangeSelection.prototype.setDisplayFormat = function(sDisplayFormat) {

			// if displayFormat changes the value must be formatted again

			DatePicker.prototype.setDisplayFormat.apply(this, arguments);

			var sOutputValue = this._formatValue(this.getDateValue(), this.getSecondDateValue());

			// as value also used displayFormat update value too
			this.setProperty("value", sOutputValue, true); // no rerendering

			if (this.getDomRef() && (this._$input.val() !== sOutputValue)) {
				this._$input.val(sOutputValue);
				this._curpos = this._$input.cursorPos();
			}

			return this;

		};

		// Overwrite DatePicker's setDateValue to support two date range processing

		/**
		 * Getter for property <code>dateValue</code>.
		 *
		 * The start date of the range as UI5Date or JavaScript Date object. This is independent from any formatter.
		 *
		 * <b>Note:</b> If this property is used, the <code>value</code> property should not be changed from the caller.
		 *
		 * @returns {Date|module:sap/ui/core/date/UI5Date|null} the value of property <code>dateValue</code>
		 * @public
		 * @name sap.m.DateRangeSelection#getDateValue
		 * @method
		 */

		/**
		 * Setter for property <code>dateValue</code>.
		 *
		 * The start date of the range as UI5Date or JavaScript Date object. This is independent from any formatter.
		 *
		 * <b>Note:</b> If this property is used, the <code>value</code> property should not be changed from the caller.
		 *
		 * @param {Date|module:sap/ui/core/date/UI5Date|null} oDateValue New value for property <code>dateValue</code>
		 * @returns {this} Reference to <code>this</code> for method chaining
		 * @public
		 */
		DateRangeSelection.prototype.setDateValue = function(oDateValue) {

			if (!this._isValidDate(oDateValue)) {
				throw new Error("Date must be a JavaScript or UI5Date date object; " + this);
			}

			if (deepEqual(this.getDateValue(), oDateValue)) {
				return this;
			}

			DatePicker.prototype._dateValidation.call(this, oDateValue); //will handle everything related to set a dateValue
			this._syncDateObjectsToValue(oDateValue, this.getSecondDateValue());

			return this;

		};

		/**
		 * Getter for property <code>secondDateValue</code>.
		 *
		 * The end date of the range as UI5Date or JavaScript Date object. This is independent from any formatter.
		 *
		 * <b>Note:</b> If this property is used, the <code>value</code> property should not be changed from the caller.
		 *
		 * @returns {Date|module:sap/ui/core/date/UI5Date|null} the value of property <code>secondDateValue</code>
		 * @public
		 * @name sap.m.DateRangeSelection#getSecondDateValue
		 * @method
		 */

		/**
		 * Setter for property <code>secondDateValue</code>.
		 *
		 * The start date of the range as UI5Date or JavaScript Date object. This is independent from any formatter.
		 *
		 * <b>Note:</b> If this property is used, the <code>value</code> property should not be changed from the caller.
		 *
		 * @param {Date|module:sap/ui/core/date/UI5Date|null} oSecondDateValue New value for property <code>dateValue</code>
		 * @returns {this} Reference to <code>this</code> for method chaining
		 * @public
		 */
		DateRangeSelection.prototype.setSecondDateValue = function(oSecondDateValue) {

			if (!this._isValidDate(oSecondDateValue)) {
				throw new Error("Date must be a JavaScript or UI5Date date object; " + this);
			}

			if (deepEqual(this.getSecondDateValue(), oSecondDateValue)) {
				return this;
			}

			this._bValid = true;

			if (oSecondDateValue && (oSecondDateValue.getTime() < this._oMinDate.getTime() || oSecondDateValue.getTime() > this._oMaxDate.getTime())) {
				this._bValid = false;
				assert(this._bValid, "Date must be in valid range");
			}

			this.setProperty("secondDateValue", oSecondDateValue);
			this._syncDateObjectsToValue(this.getDateValue(), oSecondDateValue);

			return this;
		};

		/**
		 * Set minimum date that can be shown and selected in the <code>DatePicker</code>. This must be a UI5Date or JavaScript Date object.
		 * @param {Date|module:sap/ui/core/date/UI5Date} oDate A date instance
		 * @returns {this} Reference to <code>this</code> for method chaining
		 * @public
		 */
		DateRangeSelection.prototype.setMinDate = function(oDate) {

			DatePicker.prototype.setMinDate.apply(this, arguments);

			if (oDate) {
				var oSecondDateValue = this.getSecondDateValue();
				if (oSecondDateValue && oSecondDateValue.getTime() < this._oMinDate.getTime()) {
					Log.warning("SecondDateValue not in valid date range", this);
				}
			}

			return this;

		};

		/**
		 * Set maximum date that can be shown and selected in the <code>DatePicker</code>. This must be a UI5Date or JavaScript Date object.
		 * @param {Date|module:sap/ui/core/date/UI5Date} oDate A date instance
		 * @returns {this} Reference to <code>this</code> for method chaining
		 * @public
		 */
		DateRangeSelection.prototype.setMaxDate = function(oDate) {

			DatePicker.prototype.setMaxDate.apply(this, arguments);

			if (oDate) {
				var oSecondDateValue = this.getSecondDateValue();
				if (oSecondDateValue && oSecondDateValue.getTime() > this._oMaxDate.getTime()) {
					Log.warning("SecondDateValue not in valid date range", this);
				}
			}

			return this;

		};

		DateRangeSelection.prototype._checkMinMaxDate = function() {

			DatePicker.prototype._checkMinMaxDate.apply(this, arguments);

			var oSecondDate = this.getSecondDateValue();

			if (oSecondDate &&
				(oSecondDate.getTime() < this._oMinDate.getTime() || oSecondDate.getTime() > this._oMaxDate.getTime())) {
				Log.error("secondDateValue " + oSecondDate.toString() + "(value=" + this.getValue() + ") does not match " +
					"min/max date range(" + this._oMinDate.toString() + " - " + this._oMaxDate.toString() + "). App. " +
					"developers should take care to maintain secondDateValue/value accordingly.", this);
			}

		};

		//Support of two date range version added into original DatePicker's version
		DateRangeSelection.prototype._parseValue = function(sValue) {

			var oFormat;
			var aDates = [];
			var oDate1, oDate2;
			var oBinding = this.getBinding("value");

			if (oBinding && oBinding.getType() && oBinding.getType().isA("sap.ui.model.type.DateInterval")) {
				//The InputBase has it's own mechanism for handling parser exception that
				//uses sap.ui.core.message.MessageMixin and MessageManager. This mechanism
				//is triggered once the invalid value is set to the Input. In our case this
				//was done in onChange function after parsing the value (in Binding case).
				//When an invalid value is entered, it was causing an unhandled console error
				//in DateRangeSelection control.
				try {
					aDates = oBinding.getType().parseValue(sValue, "string");
				} catch (e) {
					//for consistency reasons (like in the onchange method) we now return
					//an array with two empty objects
					return [undefined, undefined];
				}
				/** DateRangeSelection control uses local dates for its properties, so make sure returned values from
				 * binding type formatter are restored to local dates if necessary.
				 **/
				if (oBinding.getType().oFormatOptions && oBinding.getType().oFormatOptions.UTC) {
					aDates = aDates.map(function (oUTCDate) {
						return UI5Date.getInstance(oUTCDate.getUTCFullYear(), oUTCDate.getUTCMonth(), oUTCDate.getUTCDate(),
							oUTCDate.getUTCHours(), oUTCDate.getUTCMinutes(), oUTCDate.getUTCSeconds());
					});
				}
<<<<<<< HEAD
				return aDates;
			}

			//If we have version of control with delimiter, then sValue should consist of two dates delimited with delimiter,
			//hence we have to split the value to these dates
			var sDelimiter = _getDelimiter.call(this);
			if (sDelimiter && sValue) {
				sValue = sValue.trim();
				sValue = _trim(sValue, [sDelimiter, " "]);

				aDates = this._splitValueByDelimiter(sValue, sDelimiter);

				if (aDates.length === 2) {
					// if delimiter only appears once in value (not part of date pattern) remove " " to be more flexible for input
					if (aDates[0].slice(aDates[0].length - 1,aDates[0].length) == " ") {
						aDates[0] = aDates[0].slice(0, aDates[0].length - 1);
					}
					if (aDates[1].slice(0,1) == " ") {
						aDates[1] = aDates[1].slice(1);
					}
=======
			} else {
				const aDateInterval = sValue.split(" " + sDelimiter + " ");// Delimiter appears more than once -> try with separators

				if ( (aDateInterval.length  === 1 || aDateInterval.length  % 2 === 0) && aDates.length % 2 === 0) {
					const sFirstDate = aDates.slice(0, aDates.length / 2).join(sDelimiter);
					const sSecondDate = aDates.slice(aDates.length / 2).join(sDelimiter);
					aDates = [sFirstDate, sSecondDate];
>>>>>>> 5dd853cb
				} else {
					const aDateInterval = sValue.split(" " + sDelimiter + " ");// Delimiter appears more than once -> try with separators
					if ( aDateInterval.length >= 1 && aDates.length > 2) {
						const sFirstDate = aDates.slice(0, aDates.length / 2).join(sDelimiter);
						const sSecondDate = aDates.slice(aDates.length / 2).join(sDelimiter);
						aDates = [sFirstDate, sSecondDate];
					} else {
						aDates = aDateInterval;
					}

				}

				if (sValue.indexOf(sDelimiter) === -1) {
					// no delimiter found -> maybe only " " is used
					var aDates2 = sValue.split(" ");
					if (aDates2.length === 2) {
						aDates = aDates2;
					}
				}
			}

			if (sValue && aDates.length <= 2) {

				oFormat = _getFormatter.call(this);

				//Convert to date object(s)
				if ((!sDelimiter || sDelimiter === "") || aDates.length === 1) {
					oDate1 = oFormat.parse(sValue);
				} else if (aDates.length === 2) {
					oDate1 = oFormat.parse(aDates[0]);
					oDate2 = oFormat.parse(aDates[1]);
					if (!oDate1 || !oDate2) {
						// at least one date can not be parsed -> whole value is incorrect
						oDate1 = undefined;
						oDate2 = undefined;
					}
				}
			}

			return [oDate1, oDate2];

		};

		// Handles the splitting of the value into parts logic regarding a valid delimiter
		DateRangeSelection.prototype._splitValueByDelimiter = function (sValue, sDelimiter) {
			var aDelimiters = [HYPHEN, ENDASH, EMDASH],
				i;

			if (sDelimiter) { // if there is a passed delimiter - use it
				if (aDelimiters.indexOf(sDelimiter) === -1) { // if the passed delimiter is not a variety of a dash - split by it
					return sValue.split(sDelimiter);
				}
			}

			for (i = 0; i < aDelimiters.length; i++) {
				if (sValue.indexOf(aDelimiters[i]) > 0) { // there is no delimiter passed - split by dash
					return sValue.split(aDelimiters[i]);
				}
			}

			// only one date value is used
			return sValue ? sValue.split(" ") : [];

		};

		//Support of two date range version added into original DatePicker's version
		DateRangeSelection.prototype._formatValue = function(oDateValue, oSecondDateValue) {

			var sValue = "",
				sDelimiter = _getDelimiter.call(this),
				oFormat = _getFormatter.call(this),
				oBinding,
				oBindingType,
				oDate1, oDate2;

			oDate1 = oDateValue;
			oDate2 = oSecondDateValue;

			if (oDate1) {
				oBinding = this.getBinding("value");

				if (oBinding && oBinding.getType() && oBinding.getType().isA("sap.ui.model.type.DateInterval")) {
					if (oBinding.getType().oFormatOptions && oBinding.getType().oFormatOptions.source && oBinding.getType().oFormatOptions.source.pattern === "timestamp") {
						sValue = oBinding.getType().formatValue([this._denormalizeDateValue(oDateValue), this._denormalizeDateValue(oSecondDateValue)], "string");
					} else {
						/** DateRangeSelection control uses local dates for its properties, so make sure they are converted
						 * to UTC dates if the binding type formatter expects them in UTC
						 **/
						oBindingType = oBinding.getType();
						if (oBindingType.oFormatOptions && oBinding.getType().oFormatOptions.UTC) {
							oDate1 = UI5Date.getInstance(Date.UTC(oDateValue.getFullYear(), oDateValue.getMonth(), oDateValue.getDate(),
								oDateValue.getHours(), oDateValue.getMinutes(), oDateValue.getSeconds()));
							if (oSecondDateValue) {
								oDate2 = UI5Date.getInstance(Date.UTC(oSecondDateValue.getFullYear(), oSecondDateValue.getMonth(), oSecondDateValue.getDate(),
									oSecondDateValue.getHours(), oSecondDateValue.getMinutes(), oSecondDateValue.getSeconds()));
							}
						}

						if (oBindingType.oInputFormat && typeof oDate1 === "object") {
							oDate1 = oFormat.format(oDate1);
						}
						if (oBindingType.oInputFormat && typeof oDate2 === "object") {
							oDate2 = oFormat.format(oDate2);
						}
						sValue = oBinding.getType().formatValue([oDate1, oDate2], "string");
					}
				} else {
					if (sDelimiter && sDelimiter !== "" && oDate2) {
						sValue = oFormat.format(oDate1) + " " + sDelimiter + " " + oFormat.format(oDate2);
					} else {
						sValue = oFormat.format(oDate1);
					}
				}
			}

			return sValue;

		};

		DateRangeSelection.prototype.onChange = function() {

			// check the control is editable or not
			if (!this.getEditable() || !this.getEnabled()) {
				return;
			}

			var sInputValue = this._$input.val();
			var sValue = sInputValue;
			var aDates = [undefined, undefined];

			if (this.getShowFooter() && this._oPopup && !sValue) {
				this._oPopup.getBeginButton().setEnabled(false);
			}

			this._bValid = true;
			if (sValue != "") {
				aDates = this._parseValue(sValue);
				// normalize dates in order to always have UI5Date objects
				aDates[0] = this._normalizeDateValue(aDates[0]);
				aDates[1] = this._normalizeDateValue(aDates[1]);
				// the selected range includes all of the hours from the second date
				aDates[1] && aDates[1].setHours(23, 59, 59, 999);
				aDates = _dateRangeValidityCheck.call(this, aDates[0], aDates[1]); // aDates can be undefined if don't fit to the min/max range
				if (aDates[0]) {
					sValue = this._formatValue(aDates[0], aDates[1]); // to have the right output format if entered different
				} else {
					this._bValid = false;
				}
			}

			if (sValue !== this.getLastValue()) {
				if (this.getDomRef() && (this._$input.val() !== sValue)) {
					this._$input.val(sValue);
					this._curpos = this._$input.cursorPos();
				}
				this.setLastValue(sValue);
				this.setProperty("value", sValue, true);
				if (this._bValid) {
					this.setProperty("dateValue", this._normalizeDateValue(aDates[0]), true);
					this.setProperty("secondDateValue", this._normalizeDateValue(aDates[1]), true);
				}

				if (this._oPopup && this._oPopup.isOpen()) {

					var oStartDate = this.getDateValue();
					if (oStartDate) {
						if (!this._oDateRange.getStartDate() || this._oDateRange.getStartDate().getTime() !== oStartDate.getTime()) {
							this._oDateRange.setStartDate(UI5Date.getInstance(oStartDate.getTime()));
							this._getCalendar().focusDate(oStartDate);
						}
					} else {
						if (this._oDateRange.getStartDate()) {
							this._oDateRange.setStartDate(undefined);
						}
					}

					var oEndDate = this.getSecondDateValue();
					if (oEndDate) {
						if (!this._oDateRange.getEndDate() || this._oDateRange.getEndDate().getTime() !== oEndDate.getTime()) {
							this._oDateRange.setEndDate(UI5Date.getInstance(oEndDate.getTime()));
							this._getCalendar().focusDate(oEndDate);
						}
					} else {
						if (this._oDateRange.getEndDate()) {
							this._oDateRange.setEndDate(undefined);
						}
					}
				}

				_fireChange.call(this, this._bValid);

			} else if (sInputValue !== this.getLastValue() && sValue === this.getLastValue()) {
				if (this.getDomRef() && (this._$input.val() !== sValue)) {
					this._$input.val(sValue);
					this._curpos = this._$input.cursorPos();
				}
			}

		};

		DateRangeSelection.prototype.updateDomValue = function(sValue) {

			// dom value updated other than value property
			this._bCheckDomValue = true;

			sValue = (typeof sValue == "undefined") ? this._$input.val() : sValue.toString();
			this._curpos = this._$input.cursorPos();

			var aDates = this._parseValue(sValue);
			sValue = this._formatValue( aDates[0], aDates[1]);

			// if set to true, handle the user input and data
			// model updates concurrency in order to not overwrite
			// values coming from the user
			if (this._bPreferUserInteraction) {
				this.handleInputValueConcurrency(sValue);
			} else {
				// update the DOM value when necessary
				// otherwise cursor can goto end of text unnecessarily
				if (this.isActive() && (this._$input.val() !== sValue)) {
					this._$input.val(sValue);
					this._$input.cursorPos(this._curpos);
				}
			}

			return this;
		};

		/**
		 * Handle when escape is pressed. Escaping unsaved input will restore
		 * the last valid value. If the value cannot be parsed into a date
		 * range, the input will be cleared.
		 *
		 * @param {jQuery.Event} oEvent The event object.
		 * @private
		 */
		DateRangeSelection.prototype.onsapescape = function(oEvent) {
			var sLastValue = this.getLastValue(),
				aDates = this._parseValue(this._getInputValue(), true),
				sValueFormatInputDate = this._formatValue(aDates[0], aDates[1], true);

			if (sValueFormatInputDate !== sLastValue) {
				oEvent.setMarked();
				oEvent.preventDefault();

				this.updateDomValue(sLastValue);
				this.onValueRevertedByEscape(sLastValue, sValueFormatInputDate);
			}
		};

		//Support of two date range version of Calendar added into original DatePicker's version
		DateRangeSelection.prototype._fillDateRange = function(){

			DatePicker.prototype._fillDateRange.apply(this, arguments);

			var oEndDate = this.getSecondDateValue();

			if (oEndDate &&
				oEndDate.getTime() >= this._oMinDate.getTime() &&
				oEndDate.getTime() <= this._oMaxDate.getTime()) {
				if (!this._oDateRange.getEndDate() || this._oDateRange.getEndDate().getTime() !== oEndDate.getTime()) {

					this._oDateRange.setEndDate(UI5Date.getInstance(oEndDate.getTime()));
				}
			} else {
				if (this._oDateRange.getEndDate()) {
					this._oDateRange.setEndDate(undefined);
				}
			}

		};

		DateRangeSelection.prototype._selectDate = function () {
			var aSelectedDates = this._getCalendar().getSelectedDates();

			if (aSelectedDates.length > 0) {
				var oDate1 = aSelectedDates[0].getStartDate();
				var oDate2 = aSelectedDates[0].getEndDate();

				if (oDate1 && oDate2) {
					var oDate1Old = this.getDateValue();
					var oDate2Old = this.getSecondDateValue();

					// the selected range includes all of the hours from the second date
					oDate2.setHours(23, 59, 59, 999);

					var sValue;
					if (!deepEqual(oDate1, oDate1Old) || !deepEqual(oDate2, oDate2Old)) {
						// compare Dates because value can be the same if only 2 digits for year
						if (deepEqual(oDate2, oDate2Old)) {
							this.setDateValue(oDate1);
						} else {
							this.setProperty("dateValue", oDate1, true); // no rerendering
							this.setSecondDateValue(oDate2);
						}

						sValue = this.getValue();
						_fireChange.call(this, true);
						if (Device.system.desktop || !Device.support.touch) {
							this._curpos = sValue.length;
							this._$input.cursorPos(this._curpos);
						}
					} else if (!this._bValid){
						// wrong input before open calendar
						sValue = this._formatValue( oDate1, oDate2 );
						if (sValue != this._$input.val()) {
							this._bValid = true;
							if (this.getDomRef()) { // as control could be destroyed during update binding
								this._$input.val(sValue);
							}
							_fireChange.call(this, true);
						}
					}

					this._oDateRange.setStartDate(this._getCalendar().getSelectedDates()[0].getStartDate());
					this._oDateRange.setEndDate(this._getCalendar().getSelectedDates()[0].getEndDate());

					// close popup and focus input after change event to allow application to reset value state or similar things
					this._oPopup.close();
				}
			}
		};

		DateRangeSelection.prototype._handleCalendarSelect = function(){
			var oSelectedDates = this._getCalendar().getSelectedDates(),
				oSelectedStartDate = oSelectedDates[0].getStartDate(),
				oSelectedEndDate = oSelectedDates[0].getEndDate();

			if (this.getShowFooter()) {
				this._oPopup.getBeginButton().setEnabled(!!(oSelectedStartDate && oSelectedEndDate));
				return;
			}

			this._selectDate();
		};

		DateRangeSelection.prototype._handleWeekSelect = function(oEvent){
			var oSelectedDates = oEvent.getParameter("weekDays"),
				oSelectedStartDate = oSelectedDates.getStartDate(),
				oSelectedEndDate = oSelectedDates.getEndDate();

			if (!oSelectedDates) {
				return;
			}

			if (this.getShowFooter()) {
				this._oPopup.getBeginButton().setEnabled(!!(oSelectedStartDate && oSelectedEndDate));
				return;
			}

			this._getCalendar().getSelectedDates()[0].setStartDate(oSelectedStartDate);
			this._getCalendar().getSelectedDates()[0].setEndDate(oSelectedEndDate);
			this._oDateRange.setStartDate(oSelectedStartDate);
			this._oDateRange.setEndDate(oSelectedEndDate);

			this._selectDate();
		};

		/**
		 * @see sap.ui.core.Control#getAccessibilityInfo
		 * @returns {sap.ui.core.AccessibilityInfo} Current accessibility state of the control
		 * @protected
		 */
		DateRangeSelection.prototype.getAccessibilityInfo = function() {
			var oRenderer = this.getRenderer();
			var oInfo = DatePicker.prototype.getAccessibilityInfo.apply(this, arguments);
			var sValue = this.getValue() || "";
			var sRequired = this.getRequired() ? Library.getResourceBundleFor("sap.m").getText("ELEMENT_REQUIRED") : '';

			if (this._bValid) {
				var oDate = this.getDateValue();
				if (oDate) {
					sValue = this._formatValue(oDate, this.getSecondDateValue());
				}
			}
			oInfo.type = Library.getResourceBundleFor("sap.m").getText("ACC_CTR_TYPE_DATERANGEINPUT");
			oInfo.description = [sValue || this._getPlaceholder(), oRenderer.getLabelledByAnnouncement(this), oRenderer.getDescribedByAnnouncement(this), sRequired].join(" ").trim();
			return oInfo;
		};


		/**
		 * Convert date object(s) to value and sets it to property <value>, rrespectively updates the DOM
		 */
		DateRangeSelection.prototype._syncDateObjectsToValue = function (oDateValue, oSecondDateValue){
			var sValue = this._formatValue(oDateValue, oSecondDateValue);

			if (sValue !== this.getValue()) {
				this.setLastValue(sValue);
			}
			// Set the property in any case but check validity on output
			this.setProperty("value", sValue);

			if (this.getDomRef()) {
				// convert to output
				var sOutputValue = this._formatValue(oDateValue, oSecondDateValue);

				if (this._$input.val() !== sOutputValue) {
					this._$input.val(sOutputValue);
					this._curpos = this._$input.cursorPos();
				}
			}
		};

		function _fireChange(bValid) {

			this.fireChangeEvent(this.getValue(), {
				from: this.getDateValue(),
				to: this.getSecondDateValue(),
				valid: bValid
			});

		}

		function _dateRangeValidityCheck(oDate, oSecondDate) {
			var iFirstTimestamp,
				iSecondTimestamp;

			if (oDate && oDate.getTime) {
				iFirstTimestamp = oDate.getTime();
			} else if (typeof oDate === 'number') {
				iFirstTimestamp = oDate;
			}

			if (oSecondDate && oSecondDate.getTime) {
				iSecondTimestamp = oSecondDate.getTime();
			} else if (typeof oSecondDate === 'number') {
				iSecondTimestamp = oSecondDate;
			}

			if (oDate && oSecondDate && iFirstTimestamp > iSecondTimestamp) {
				// dates are in wrong oder -> just switch
				var oTmpDate = oDate;
				oDate = oSecondDate;
				oSecondDate = oTmpDate;
			}

			if ((oDate && ( iFirstTimestamp < this._oMinDate.getTime() || iFirstTimestamp > this._oMaxDate.getTime())) ||
					(oSecondDate && ( iSecondTimestamp < this._oMinDate.getTime() || iSecondTimestamp > this._oMaxDate.getTime()))) {
				return [undefined, undefined];
			} else  {
				return [oDate, oSecondDate];
			}

		}

		/**
		 * Override DatePicker.protototype._increaseDate method
		 * @override
		 *
		 * @param {int} iNumber to use for increasing the dateValue
		 * @param {string} sUnit for day, month or year
		 */
		DateRangeSelection.prototype._increaseDate = function (iNumber, sUnit) {
			var sValue = this._$input.val(),
				aDates = this._parseValue(sValue),
				oFirstOldDate = aDates[0] || null,
				oSecondOldDate = aDates[1] || null,
				iCurPos,
				iFirstDateValueLen,
				iSecondDateValueLen,
				iValueLen,
				bFirstDate,
				bSecondDate,
				oDate;

			if (!oFirstOldDate || !this.getEditable() || !this.getEnabled()) {
				return;
			}

			//aDates can be undefined if they don't fit to the min/max range
			if (!_dateRangeValidityCheck.call(this, oFirstOldDate, oSecondOldDate)[0]) {
				Log.warning("Value can not be converted to a valid dates or dates are outside of the min/max range", this);
				this._bValid = false;
				_fireChange.call(this, this._bValid);
				return;
			}

			var oFormatOptions = { interval: true, singleIntervalValue: true, intervalDelimiter: _getDelimiter.call(this) };
			oFormatOptions = this.getBinding("value")
				? Object.assign(oFormatOptions, this.getBinding("value").getType().oFormatOptions)
				: Object.assign(oFormatOptions, _getFormatter.call(this).oFormatOptions);

			var oFormat = DateFormat.getDateInstance(oFormatOptions);

			sValue = oFormat.format([oFirstOldDate, oSecondOldDate]);
			iCurPos = this._$input.cursorPos();

			iFirstDateValueLen = oFirstOldDate ? oFormat.format([oFirstOldDate, null]).length : 0;
			iSecondDateValueLen = oSecondOldDate ? oFormat.format([oSecondOldDate, null]).length : 0;

			iValueLen = sValue.length;
			bFirstDate = iCurPos <= iFirstDateValueLen + 1;
			bSecondDate = iCurPos >= iValueLen - iSecondDateValueLen - 1 && iCurPos <= iValueLen;

			if (bFirstDate && oFirstOldDate) {
				oDate = _getIncrementedDate.call(this, oFirstOldDate, iNumber, sUnit);

				if (!deepEqual(this.getDateValue(), oDate.getJSDate())) {
					this.setDateValue(UI5Date.getInstance(oDate.getTime()));
					this._curpos = iCurPos;
					this._$input.cursorPos(this._curpos);

					this.fireChangeEvent(this.getValue(), {valid: this._bValid});
				}
			} else if (bSecondDate && oSecondOldDate) {
				oDate = _getIncrementedDate.call(this, oSecondOldDate, iNumber, sUnit);

				if (!deepEqual(this.getSecondDateValue(), oDate.getJSDate())) {
					this.setSecondDateValue(UI5Date.getInstance(oDate.getTime()));
					this._curpos = iCurPos;
					this._$input.cursorPos(this._curpos);

					this.fireChangeEvent(this.getValue(), {valid: this._bValid});
				}
			}
		};

		function _getIncrementedDate(oOldDate, iNumber, sUnit) {
			// use UniversalDate to calculate new date based on used calendar
			var oBinding = this.getBinding("value"),
				sCalendarType,
				iMonth,
				oUTCDate,
				iOldDateMonth;

			if (oBinding && oBinding.oType && oBinding.oType.oOutputFormat) {
				sCalendarType = oBinding.oType.oOutputFormat.oFormatOptions.calendarType;
			} else if (oBinding && oBinding.oType && oBinding.oType.oFormat) {
				sCalendarType = oBinding.oType.oFormat.oFormatOptions.calendarType;
			}

			if (!sCalendarType) {
				sCalendarType = this.getDisplayFormatType();
			}

			oUTCDate = UniversalDate.getInstance(UI5Date.getInstance(oOldDate.getTime()), sCalendarType);
			iOldDateMonth = oUTCDate.getMonth();

			switch (sUnit) {
				case "day":
					oUTCDate.setDate(oUTCDate.getDate() + iNumber);
					break;
				case "month":
					oUTCDate.setMonth(oUTCDate.getMonth() + iNumber);
					iMonth = (iOldDateMonth + iNumber) % 12;
					if (iMonth < 0) {
						iMonth = 12 + iMonth;
					}
					while (oUTCDate.getMonth() != iMonth) {
						// day don't exist in this month (e.g. 31th in February)
						oUTCDate.setDate(oUTCDate.getDate() - 1);
					}
					break;
				case "year":
				oUTCDate.setFullYear(oUTCDate.getFullYear() + iNumber);
					while (oUTCDate.getMonth() != iOldDateMonth) {
						// In case the the old date was in leep year February 29th don't exist in incremented year
						oUTCDate.setDate(oUTCDate.getDate() - 1);
					}
					break;
				default:
					break;
			}

			if (oUTCDate.getTime() < this._oMinDate.getTime()) {
				oUTCDate = new UniversalDate(this._oMinDate.getTime());
			} else if (oUTCDate.getTime() > this._oMaxDate.getTime()) {
				oUTCDate = new UniversalDate(this._oMaxDate.getTime());
			}

			return oUTCDate;
		}

		function _getDelimiter() {

			var sDelimiter = this.getDelimiter();

			if (!sDelimiter) {
				if (!this._sLocaleDelimiter) {
					var oLocale = new Locale(Formatting.getLanguageTag());
					var oLocaleData = LocaleData.getInstance(oLocale);
					var sPattern = oLocaleData.getIntervalPattern();
					var iIndex1 = sPattern.indexOf("{0}") + 3;
					var iIndex2 = sPattern.indexOf("{1}");
					sDelimiter = sPattern.slice(iIndex1, iIndex2);
					if (sDelimiter.length > 1) {
						if (sDelimiter.slice(0,1) == " ") {
							sDelimiter = sDelimiter.slice(1);
						}
						if (sDelimiter.slice(sDelimiter.length - 1,sDelimiter.length) == " ") {
							sDelimiter = sDelimiter.slice(0, sDelimiter.length - 1);
						}
					}
					this._sLocaleDelimiter = sDelimiter;
				} else {
					sDelimiter = this._sLocaleDelimiter;
				}
			}

			return sDelimiter;

		}

		function _getFormatter() {

			var sPattern = ( this.getDisplayFormat() || "medium" );
			var oFormat;
			var sCalendarType = this.getDisplayFormatType();

			if (sPattern == this._sUsedDisplayPattern && sCalendarType == this._sUsedDisplayCalendarType) {
				oFormat = this._oDisplayFormat;
			} else {
				if (this._checkStyle(sPattern)) {
					oFormat = DateFormat.getInstance({style: sPattern, strictParsing: true, calendarType: sCalendarType});
				} else {
					oFormat = DateFormat.getInstance({pattern: sPattern, strictParsing: true, calendarType: sCalendarType});
				}
				this._sUsedDisplayPattern = sPattern;
				this._sUsedDisplayCalendarType = sCalendarType;
				this._oDisplayFormat = oFormat;
			}

			return oFormat;

		}

		function _endsWith(sValue, sEndStr) {
			return sValue && sEndStr && sValue.lastIndexOf(sEndStr) === sValue.length - sEndStr.length;
		}

		function _startsWith(sValue, sStartStr) {
			return sValue && sStartStr && sValue.indexOf(sStartStr) === 0;
		}

		/**
		 * Trims all occurrences of the given string values from both ends of the specified string.
		 * @param {string} sValue The value to be trimmed
		 * @param {string[]} aParams All values to be removed
		 * @returns {string} The trimmed value
		 * @private
		 */
		function _trim(sValue, aParams) {
			var i = 0,
				aTrims = aParams;

			if (!aTrims) {
				aTrims = [" "];
			}

			while (i < aTrims.length) {
				if (_endsWith(sValue, aTrims[i])) {
					sValue = sValue.substring(0, sValue.length - aTrims[i].length);
					i = 0;
					continue;
				}
				i++;
			}

			i = 0;
			while (i < aTrims.length) {
				if (_startsWith(sValue, aTrims[i])) {
					sValue = sValue.substring(aTrims[i].length);
					i = 0;
					continue;
				}
				i++;
			}

			return sValue;
		}

		//	to overwrite JS doc

		/**
		 * On change of date range event.
		 *
		 * @name sap.m.DateRangeSelection#change
		 * @event
		 * @param {sap.ui.base.Event} oControlEvent
		 * @param {sap.ui.base.EventProvider} oControlEvent.getSource
		 * @param {object} oControlEvent.getParameters
		 * @param {string} oControlEvent.getParameters.value The new value of the <code>sap.m.DateRangeSelection</code>.
		 * @param {boolean} oControlEvent.getParameters.valid Indicator for a valid date.
		 * @param {object} oControlEvent.getParameters.from Current start date after change.
		 * @param {object} oControlEvent.getParameters.to Current end date after change.
		 * @public
		 */

		/**
		* Fire event change to attached listeners.
		*
		* Expects following event parameters:
		* <ul>
		* <li>'value' of type <code>string</code> The new value of the <code>sap.m.DateRangeSelection</code>.</li>
		* <li>'valid' of type <code>boolean</code> Indicator for a valid date.</li>
		* <li>'from' of type <code>object</code> Current start date after change.</li>
		* <li>'to' of type <code>object</code> Current end date after change.</li>
		* </ul>
		*
		* @param {object} [mArguments] The arguments to pass along with the event.
		* @returns {this} Reference to <code>this</code> for method chaining
		* @protected
		* @name sap.m.DateRangeSelection#fireChange
		* @function
		*/

		return DateRangeSelection;
	});<|MERGE_RESOLUTION|>--- conflicted
+++ resolved
@@ -673,7 +673,6 @@
 							oUTCDate.getUTCHours(), oUTCDate.getUTCMinutes(), oUTCDate.getUTCSeconds());
 					});
 				}
-<<<<<<< HEAD
 				return aDates;
 			}
 
@@ -694,18 +693,10 @@
 					if (aDates[1].slice(0,1) == " ") {
 						aDates[1] = aDates[1].slice(1);
 					}
-=======
-			} else {
-				const aDateInterval = sValue.split(" " + sDelimiter + " ");// Delimiter appears more than once -> try with separators
-
-				if ( (aDateInterval.length  === 1 || aDateInterval.length  % 2 === 0) && aDates.length % 2 === 0) {
-					const sFirstDate = aDates.slice(0, aDates.length / 2).join(sDelimiter);
-					const sSecondDate = aDates.slice(aDates.length / 2).join(sDelimiter);
-					aDates = [sFirstDate, sSecondDate];
->>>>>>> 5dd853cb
 				} else {
 					const aDateInterval = sValue.split(" " + sDelimiter + " ");// Delimiter appears more than once -> try with separators
-					if ( aDateInterval.length >= 1 && aDates.length > 2) {
+
+					if ( (aDateInterval.length  === 1 || aDateInterval.length  % 2 === 0) && aDates.length % 2 === 0) {
 						const sFirstDate = aDates.slice(0, aDates.length / 2).join(sDelimiter);
 						const sSecondDate = aDates.slice(aDates.length / 2).join(sDelimiter);
 						aDates = [sFirstDate, sSecondDate];
