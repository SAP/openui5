--- conflicted
+++ resolved
@@ -709,25 +709,6 @@
 	};
 
 	/**
-<<<<<<< HEAD
-	 * Adds an event delegate to the popover instance in order to minimize white space inside its contents.
-	 * @private
-	 * @static
-	 */
-	SelectionDetails.prototype._updatePopoverContentHeight = function() {
-		var iContentHeight = this._getInitialPageHeight(),
-			oPopover = this._getPopover();
-
-		if (this._oNavContainer.getCurrentPage() === this._oInitialPage && iContentHeight < SelectionDetails._POPOVER_MAX_HEIGHT) {
-			oPopover.setProperty("contentHeight", iContentHeight + "px", true);
-		} else {
-			oPopover.setProperty("contentHeight", SelectionDetails._POPOVER_MAX_HEIGHT + "px", true);
-		}
-	};
-
-	/**
-=======
->>>>>>> 80a1d71b
 	 * Calculates the sum of all heights of the given instances.
 	 * @returns {int} The height of all given instances in pixels
 	 * @private
