/*!
 * ${copyright}
 */

sap.ui.define(["sap/base/i18n/Localization", "sap/ui/core/Lib", 'sap/ui/core/library', './library'], function(Localization, Library, coreLibrary, library) {
"use strict";


// shortcut for sap.ui.core.TextDirection
var TextDirection = coreLibrary.TextDirection;

// shortcut for sap.m.EmptyIndicator
var EmptyIndicatorMode = library.EmptyIndicatorMode;

<<<<<<< HEAD
// shortcut for library resource bundle
var oRb = Library.getResourceBundleFor("sap.m");
=======
	// shortcut for sap.m.ReactiveAreaMode
	var ReactiveAreaMode = library.ReactiveAreaMode;

	// shortcut for library resource bundle
	var oRb = Library.getResourceBundleFor("sap.m");
>>>>>>> 7b06c318


/**
 * ObjectStatus renderer.
 * @namespace
 */
var ObjectStatusRenderer = {
	apiVersion: 2
};


/**
 * Renders the HTML for the given control, using the provided {@link sap.ui.core.RenderManager}.
 *
 * @param {sap.ui.core.RenderManager} oRm The RenderManager that can be used for writing to the render output buffer
 * @param {sap.m.ObjectStatus} oObjStatus An object representation of the control that should be rendered
 */
ObjectStatusRenderer.render = function(oRm, oObjStatus){
	oRm.openStart("div", oObjStatus);

	if (oObjStatus._isEmpty() && oObjStatus.getEmptyIndicatorMode() === EmptyIndicatorMode.Off) {
		oRm.style("display", "none");
		oRm.openEnd();
	} else {

		var sState = oObjStatus.getState(),
			sStateText = oObjStatus._getStateText(sState),
			bInverted = oObjStatus.getInverted(),
			sTextDir = oObjStatus.getTextDirection(),
			bPageRTL = Localization.getRTL(),
			oAccAttributes = {},
			sTooltip = oObjStatus.getTooltip_AsString();

		if (sTextDir === TextDirection.Inherit) {
			sTextDir = bPageRTL ? TextDirection.RTL : TextDirection.LTR;
		}

		if (sTooltip) {
			oRm.attr("title", sTooltip);
		}

		oRm.class("sapMObjStatus");
		oRm.class("sapMObjStatus" + sState);
		if (bInverted) {
			oRm.class("sapMObjStatusInverted");
		}

		if (oObjStatus._isActive()) {
			oRm.class("sapMObjStatusActive");
			oRm.attr("tabindex", "0");
			oAccAttributes.role = "button";
			oAccAttributes.roledescription = Library.getResourceBundleFor("sap.m").getText("OBJECT_STATUS_ACTIVE");
		}

<<<<<<< HEAD
		var bTooltipAndAriaDescribedBy = sTooltip && oObjStatus.getAriaDescribedBy().length,
			sTooltipId;
		if (bTooltipAndAriaDescribedBy) {
			sTooltipId = oObjStatus.getId() + "-tooltip";
			oAccAttributes["describedby"] = { value: sTooltipId, append: true };
		}
=======
			if (oObjStatus._isActive()) {
				oRm.class("sapMObjStatusActive");
				if (oObjStatus.getReactiveAreaMode() === ReactiveAreaMode.Overlay) {
					oRm.class("sapMLnkLargeReactiveArea");
				}
				oRm.attr("tabindex", "0");
				oAccAttributes.role = "button";
				oAccAttributes.roledescription = Library.getResourceBundleFor("sap.m").getText("OBJECT_STATUS_ACTIVE");
			}
>>>>>>> 7b06c318

		if (oObjStatus._hasExternalLabelling()) {
			oAccAttributes["labelledby"] = {
				value: oObjStatus._generateSelfLabellingIds(),
				append: true
			};
		}

		if (oObjStatus._isActive()) {
			oRm.accessibilityState(oObjStatus, oAccAttributes);
		}

		oRm.openEnd();

		if (bTooltipAndAriaDescribedBy) {
			oRm.openStart("span", sTooltipId);
			oRm.class("sapUiInvisibleText");
			oRm.openEnd();
			oRm.text(sTooltip);
			oRm.close("span");
		}

		if (oObjStatus.getTitle()) {

			oRm.openStart("span", oObjStatus.getId() + "-title");
			oRm.class("sapMObjStatusTitle");

			if (sTextDir) {
				oRm.attr("dir", sTextDir.toLowerCase());
			}

			oRm.attr("data-colon", Library.getResourceBundleFor("sap.m").getText("LABEL_COLON"));

			oRm.openEnd();
			oRm.text(oObjStatus.getTitle());
			oRm.close("span");
		}

		if (oObjStatus._isActive()) {
			oRm.openStart("span", oObjStatus.getId() + "-link");
			oRm.class("sapMObjStatusLink");
			oRm.openEnd();
		}

		oRm.openStart("span", oObjStatus.getId() + "-wrapper");
		oRm.class("sapMObjStatusWrapper");
		oRm.openEnd();

		if (oObjStatus.getIcon()) {
			oRm.openStart("span", oObjStatus.getId() + "-statusIcon");
			oRm.class("sapMObjStatusIcon");
			if (!oObjStatus.getText()) {
				oRm.class("sapMObjStatusIconOnly");
			}
			oRm.openEnd();
			oRm.renderControl(oObjStatus._getImageControl());
			oRm.close("span");
		}

		if (oObjStatus.getText()) {
			oRm.openStart("span", oObjStatus.getId() + "-text");
			oRm.class("sapMObjStatusText");

			if (sTextDir) {
				oRm.attr("dir", sTextDir.toLowerCase());
			}

			oRm.openEnd();
			oRm.text(oObjStatus.getText());
			oRm.close("span");
		} else if (oObjStatus._shouldRenderEmptyIndicator()) {
			this.renderEmptyIndicator(oRm, oObjStatus);
		}

		oRm.close("span");

		if (oObjStatus._isActive()) {
			oRm.close("span");
		} else {
			oRm.openStart("span", oObjStatus.getId() + "-role");
			oRm.class("sapUiPseudoInvisibleText");
			oRm.openEnd();
			oRm.text(Library.getResourceBundleFor("sap.m").getText("OBJECT_STATUS"));
			oRm.close("span");
		}

		if (!oObjStatus._isActive() && oObjStatus.getIcon() && !oObjStatus.getText()) {
			oRm.openStart("span", oObjStatus.getId() + "-icon-title");
			oRm.class("sapUiPseudoInvisibleText");
			oRm.openEnd();
			oRm.text(oObjStatus._getAriaIconTitle());
			oRm.close("span");
		}

		if (sStateText) {
			oRm.openStart("span", oObjStatus.getId() + "-state-text");
			oRm.class("sapUiPseudoInvisibleText");
			oRm.openEnd();
			oRm.text(sStateText);
			oRm.close("span");
		}
	}

	oRm.close("div");
};

/**
 * Renders the empty text indicator.
 *
 * @param {sap.ui.core.RenderManager} oRm The RenderManager that can be used for writing to the render output buffer.
 * @param {sap.m.ObjectStatus} oOS An object representation of the control that should be rendered.
 */
ObjectStatusRenderer.renderEmptyIndicator = function(oRm, oOS) {
	oRm.openStart("span");
		oRm.class("sapMEmptyIndicator");
		if (oOS.getEmptyIndicatorMode() === EmptyIndicatorMode.Auto) {
			oRm.class("sapMEmptyIndicatorAuto");
		}
		oRm.openEnd();
		oRm.openStart("span");
		oRm.attr("aria-hidden", true);
		oRm.openEnd();
			oRm.text(oRb.getText("EMPTY_INDICATOR"));
		oRm.close("span");
		//Empty space text to be announced by screen readers
		oRm.openStart("span");
		oRm.class("sapUiPseudoInvisibleText");
		oRm.openEnd();
			oRm.text(oRb.getText("EMPTY_INDICATOR_TEXT"));
		oRm.close("span");
	oRm.close("span");
};

return ObjectStatusRenderer;

});<|MERGE_RESOLUTION|>--- conflicted
+++ resolved
@@ -12,16 +12,11 @@
 // shortcut for sap.m.EmptyIndicator
 var EmptyIndicatorMode = library.EmptyIndicatorMode;
 
-<<<<<<< HEAD
+// shortcut for sap.m.ReactiveAreaMode
+var ReactiveAreaMode = library.ReactiveAreaMode;
+
 // shortcut for library resource bundle
 var oRb = Library.getResourceBundleFor("sap.m");
-=======
-	// shortcut for sap.m.ReactiveAreaMode
-	var ReactiveAreaMode = library.ReactiveAreaMode;
-
-	// shortcut for library resource bundle
-	var oRb = Library.getResourceBundleFor("sap.m");
->>>>>>> 7b06c318
 
 
 /**
@@ -71,29 +66,20 @@
 
 		if (oObjStatus._isActive()) {
 			oRm.class("sapMObjStatusActive");
+			if (oObjStatus.getReactiveAreaMode() === ReactiveAreaMode.Overlay) {
+				oRm.class("sapMLnkLargeReactiveArea");
+			}
 			oRm.attr("tabindex", "0");
 			oAccAttributes.role = "button";
 			oAccAttributes.roledescription = Library.getResourceBundleFor("sap.m").getText("OBJECT_STATUS_ACTIVE");
 		}
 
-<<<<<<< HEAD
 		var bTooltipAndAriaDescribedBy = sTooltip && oObjStatus.getAriaDescribedBy().length,
 			sTooltipId;
 		if (bTooltipAndAriaDescribedBy) {
 			sTooltipId = oObjStatus.getId() + "-tooltip";
 			oAccAttributes["describedby"] = { value: sTooltipId, append: true };
 		}
-=======
-			if (oObjStatus._isActive()) {
-				oRm.class("sapMObjStatusActive");
-				if (oObjStatus.getReactiveAreaMode() === ReactiveAreaMode.Overlay) {
-					oRm.class("sapMLnkLargeReactiveArea");
-				}
-				oRm.attr("tabindex", "0");
-				oAccAttributes.role = "button";
-				oAccAttributes.roledescription = Library.getResourceBundleFor("sap.m").getText("OBJECT_STATUS_ACTIVE");
-			}
->>>>>>> 7b06c318
 
 		if (oObjStatus._hasExternalLabelling()) {
 			oAccAttributes["labelledby"] = {
