/* ======================================= */
/* CSS for sap.m.RangeSlider control       */
/* ======================================= */
.sapMSliderProgress {
  width: auto;
}

.sapMSliderHandleTooltip {
  display: inline-block;
  position: absolute;
}

//----- RangeSlider Labels------------
.sapMSliderLabels {
  position: relative;
  top: 1rem;
  display: flex;
  flex-direction: row;
  flex-wrap: nowrap;
  justify-content: space-between;
}

.sapMSliderLabel {
  align-self: flex-end;
}

.sapMSliderTooltipContainer {
  display: flex;
  position: absolute;
  top: -3rem;
  height: 2rem;
  width: auto;
  justify-content: space-between;
  transition-property: left, right;
  visibility: hidden;
}

//----- RangeSlider Input Labels------------
.sapMSliderTooltipContainer .sapMInputBaseWidthPadding {
  padding: 0;
}

<<<<<<< HEAD
.sapMSliderTooltipContainer {
  .sapMInputBase {
    height: inherit;
  }
  .sapMInputBaseInner {
    height: inherit;
    font-size: 0.75rem;
    position: relative;
    padding-left: 0.5rem;
    padding-right: 0.5rem;
=======
.sapMSliderTooltipContainer .sapMInputBaseInner {
  height: 26px;
  font-size: 0.75rem;
  position: relative;
  padding-left: 0.5rem;
  padding-right: 0.5rem;
}

.sapUiSizeCozy .sapMSliderTooltipContainer {
  .sapMInputBase {
    height: 3rem;
    top: -1rem;
    padding: 0.25rem 0;
  }
  .sapMInputBaseInner {
    height: 2.5rem;
>>>>>>> 49349910
  }
}<|MERGE_RESOLUTION|>--- conflicted
+++ resolved
@@ -40,7 +40,6 @@
   padding: 0;
 }
 
-<<<<<<< HEAD
 .sapMSliderTooltipContainer {
   .sapMInputBase {
     height: inherit;
@@ -51,13 +50,7 @@
     position: relative;
     padding-left: 0.5rem;
     padding-right: 0.5rem;
-=======
-.sapMSliderTooltipContainer .sapMInputBaseInner {
-  height: 26px;
-  font-size: 0.75rem;
-  position: relative;
-  padding-left: 0.5rem;
-  padding-right: 0.5rem;
+  }
 }
 
 .sapUiSizeCozy .sapMSliderTooltipContainer {
@@ -68,6 +61,5 @@
   }
   .sapMInputBaseInner {
     height: 2.5rem;
->>>>>>> 49349910
   }
 }