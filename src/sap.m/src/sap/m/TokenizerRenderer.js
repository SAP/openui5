--- conflicted
+++ resolved
@@ -27,31 +27,16 @@
 	oRm.openStart("div", oControl);
 
 
-<<<<<<< HEAD
-	if (oControl.getEffectiveTabIndex()) {
-		oRm.attr("tabindex", "0");
-	}
-
-
 	oRm.class("sapMTokenizer");
-=======
-		oRm.class("sapMTokenizer");
->>>>>>> 5f5eb9a9
 
 	if (!oControl.getEditable()) {
 		oRm.class("sapMTokenizerReadonly");
 	}
 
-<<<<<<< HEAD
 	if (!oControl.getEnabled()) {
 		oRm.class("sapMTokenizerDisabled");
+
 	}
-=======
-		if (!oControl.getEnabled()) {
-			oRm.class("sapMTokenizerDisabled");
-
-		}
->>>>>>> 5f5eb9a9
 
 	if (!aTokens.length) {
 		oRm.class("sapMTokenizerEmpty");
@@ -103,42 +88,14 @@
 		oRm.class("sapMTokenizerScrollContainerNoVisibleTokens");
 	}
 
-<<<<<<< HEAD
 	oRm.openEnd();
-=======
-	/**
-	 * Renders the N-more indicator
-	 *
-	 * @param {sap.ui.core.RenderManager} oRm the RenderManager that can be used for writing to the render output buffer
-	 * @param {sap.m.Tokenizer} oControl an object representation of the control that should be rendered
-	 */
-	TokenizerRenderer._renderIndicator = function(oRm, oControl){
-		var bExpanded = oControl.getTokensPopup().isOpen();
-		var sPopoverId = oControl.getTokensPopup().getId();
-
-		oRm.openStart("span");
-		oRm.class("sapMTokenizerIndicator");
->>>>>>> 5f5eb9a9
 
 	this._renderTokens(oRm, oControl);
 
-<<<<<<< HEAD
 	oRm.close("div");
 	this._renderIndicator(oRm, oControl);
 	oRm.close("div");
 };
-=======
-		if (oControl.getHiddenTokensCount() === 0) {
-			oRm.class("sapUiHidden");
-		}
-
-		oRm.attr("role", "button")
-			.attr("aria-haspopup", "dialog")
-			.attr("aria-expanded", bExpanded)
-			.attr("aria-controls", sPopoverId);
-		oRm.openEnd().close("span");
-	};
->>>>>>> 5f5eb9a9
 
 /**
  * renders the tokens
@@ -163,6 +120,9 @@
  * @param {sap.m.Tokenizer} oControl an object representation of the control that should be rendered
  */
 TokenizerRenderer._renderIndicator = function(oRm, oControl){
+	var bExpanded = oControl.getTokensPopup().isOpen();
+	var sPopoverId = oControl.getTokensPopup().getId();
+
 	oRm.openStart("span");
 	oRm.class("sapMTokenizerIndicator");
 
@@ -171,6 +131,11 @@
 	if (oControl.getHiddenTokensCount() === 0) {
 		oRm.class("sapUiHidden");
 	}
+
+	oRm.attr("role", "button")
+		.attr("aria-haspopup", "dialog")
+		.attr("aria-expanded", bExpanded)
+		.attr("aria-controls", sPopoverId);
 	oRm.openEnd().close("span");
 };
 
