/*!
 * ${copyright}
 */
sap.ui.define([
	'sap/ui/Device',
	'sap/m/library',
	"sap/ui/core/ControlBehavior",
	"sap/ui/dom/getScrollbarSize",
	"sap/ui/core/IconPool" // side effect: required when calling RenderManager#icon
<<<<<<< HEAD
], function(Device, library, ControlBehavior, getScrollbarSize) {
	"use strict";

	// shortcut for sap.m.PlacementType
	var PlacementType = library.PlacementType;

	/**
	 * Popover renderer.
	 * @namespace
	 */
	var PopoverRenderer = {
		apiVersion: 2
	};

	/**
	 * Renders the HTML for the given control, using the provided {@link sap.ui.core.RenderManager}.
	 *
	 * @param {sap.ui.core.RenderManager} rm The RenderManager that can be used for writing to the Render-Output-Buffer
	 * @param {sap.m.Popover} oControl An object representation of the control that should be rendered
	 */
	PopoverRenderer.render = function(oRm, oControl) {
		oRm.openStart("div", oControl);
		var aClassNames = this.generateRootClasses(oControl),
			sContentWidth = oControl.getContentWidth();

		aClassNames.forEach(function(sClassName) {
			oRm.class(sClassName);
		});

		if (!oControl.getHorizontalScrolling()) {
			oRm.class("sapMPopoverHorScrollDisabled");
		}

		if (!oControl.getVerticalScrolling()) {
			oRm.class("sapMPopoverVerScrollDisabled");
		}

		var sTooltip = oControl.getTooltip_AsString();
		if (sTooltip) {
			oRm.attr("title", sTooltip);
		}

		if (oControl.isResized() && sContentWidth) {
			oRm.style("width", sContentWidth);
		}

		oRm.attr("tabindex", "-1")
			.accessibilityState(oControl, oControl._getAccessibilityOptions()) // ARIA
			.openEnd();

		if (oControl.getResizable()) {
			PopoverRenderer.renderResizeHandle(oRm);
		}

		this.renderContent(oRm, oControl);
		oRm.close("div");
	};

	PopoverRenderer.isButtonFooter = function(footer) {
		if (footer && footer.isA("sap.m.Bar")) {
			var aContentLeft = footer.getContentLeft(),
				aContentRight = footer.getContentRight(),
				aContentMiddle = footer.getContentMiddle(),
				bLeftEmpty = (!aContentLeft || aContentLeft.length === 0),
				bRightEmpty = (!aContentRight || aContentRight.length === 0),
				bMiddleTwoButtons = false;

			if (aContentMiddle && aContentMiddle.length === 2) {
				if ((aContentMiddle[0] && aContentMiddle[0].isA("sap.m.Button")) && (aContentMiddle[1] && aContentMiddle[1].isA("sap.m.Button"))) {
					bMiddleTwoButtons = true;
=======
],
	function(Device, library, ControlBehavior, getScrollbarSize) {
		"use strict";

		// shortcut for sap.m.PlacementType
		var PlacementType = library.PlacementType;

		/**
		 * Popover renderer.
		 * @namespace
		 */
		var PopoverRenderer = {
			apiVersion: 2
		};

		/**
		 * Renders the HTML for the given control, using the provided {@link sap.ui.core.RenderManager}.
		 *
		 * @param {sap.ui.core.RenderManager} rm The RenderManager that can be used for writing to the Render-Output-Buffer
		 * @param {sap.m.Popover} oControl An object representation of the control that should be rendered
		 */
		PopoverRenderer.render = function(oRm, oControl) {
			oRm.openStart("div", oControl);
			var aClassNames = this.generateRootClasses(oControl),
				sContentWidth = oControl.getContentWidth();

			aClassNames.forEach(function(sClassName) {
				oRm.class(sClassName);
			});

			if (!oControl.getHorizontalScrolling()) {
				oRm.class("sapMPopoverHorScrollDisabled");
			}

			if (!oControl.getVerticalScrolling()) {
				oRm.class("sapMPopoverVerScrollDisabled");
			}

			var sTooltip = oControl.getTooltip_AsString();
			if (sTooltip) {
				oRm.attr("title", sTooltip);
			}

			if (oControl.isResized() && sContentWidth) {
				oRm.style("width", sContentWidth);
			}

			oRm.attr("tabindex", "-1")
				.accessibilityState(oControl, oControl._getAccessibilityOptions()) // ARIA
				.openEnd();

			if (oControl.getResizable()) {
				PopoverRenderer.renderResizeHandle(oRm);
			}

			this.renderContent(oRm, oControl);
			oRm.close("div");
		};

		PopoverRenderer.isButtonFooter = function(footer) {
			if (footer && footer.isA("sap.m.Bar")) {
				var aContentLeft = footer.getContentLeft(),
					aContentRight = footer.getContentRight(),
					aContentMiddle = footer.getContentMiddle(),
					bLeftEmpty = (!aContentLeft || aContentLeft.length === 0),
					bRightEmpty = (!aContentRight || aContentRight.length === 0),
					bMiddleTwoButtons = false;

				if (aContentMiddle && aContentMiddle.length === 2) {
					if ((aContentMiddle[0] && aContentMiddle[0].isA("sap.m.Button")) && (aContentMiddle[1] && aContentMiddle[1].isA("sap.m.Button"))) {
						bMiddleTwoButtons = true;
					}
				}

				return bLeftEmpty && bRightEmpty && bMiddleTwoButtons;
			} else {
				return false;
			}
		};

		PopoverRenderer.renderContent = function(oRm, oControl) {
			var oHeader = oControl._getAnyHeader(),
				sId = oControl.getId(),
				i = 0,
				contents = oControl._getAllContent(),
				oFooter = oControl.getFooter(),
				oSubHeader = oControl.getSubHeader(),
				sContentWidth = oControl.getContentWidth(),
				sContentMinWidth = oControl.getContentMinWidth(),
				sContentHeight = oControl.getContentHeight();

			if (Device.system.desktop) {
				// invisible element for cycling keyboard navigation
				oRm.openStart("span", oControl.getId() + "-firstfe")
					.class("sapMPopoverHiddenFocusable")
					.attr("tabindex", "0")
					.attr("role", "presentation")
					.openEnd()
					.close("span");
			}

			oRm.openStart("div")
				.class("sapMPopoverWrapper")
				.openEnd();

			// Header
			if (oHeader) {
				oRm.openStart("header")
					.class("sapMPopoverHeader")
					.openEnd();

				if (oHeader._applyContextClassFor) {
					oHeader._applyContextClassFor("header");
				}
				oRm.renderControl(oHeader);
				oRm.close("header");
			}

			// Sub header
			if (oSubHeader) {

				oRm.openStart("header")
					.class("sapMPopoverSubHeader")
					.openEnd();

				if (oSubHeader._applyContextClassFor) {
					oSubHeader._applyContextClassFor("subheader");
>>>>>>> a9289268
				}
			}

			return bLeftEmpty && bRightEmpty && bMiddleTwoButtons;
		} else {
			return false;
		}
	};

	PopoverRenderer.renderContent = function(oRm, oControl) {
		var oHeader = oControl._getAnyHeader(),
			sId = oControl.getId(),
			i = 0,
			contents = oControl._getAllContent(),
			oFooter = oControl.getFooter(),
			oSubHeader = oControl.getSubHeader(),
			sContentWidth = oControl.getContentWidth(),
			sContentMinWidth = oControl.getContentMinWidth(),
			sContentHeight = oControl.getContentHeight();

		if (Device.system.desktop) {
			// invisible element for cycling keyboard navigation
			oRm.openStart("span", oControl.getId() + "-firstfe")
				.class("sapMPopoverHiddenFocusable")
				.attr("tabindex", "0")
				.attr("role", "presentation")
				.openEnd()
				.close("span");
		}

		// Header
		if (oHeader) {
			oRm.openStart("header")
				.class("sapMPopoverHeader")
				.openEnd();

			if (oHeader._applyContextClassFor) {
				oHeader._applyContextClassFor("header");
			}
			oRm.renderControl(oHeader);
			oRm.close("header");
		}

		// Sub header
		if (oSubHeader) {

			oRm.openStart("header")
				.class("sapMPopoverSubHeader")
				.openEnd();

			if (oSubHeader._applyContextClassFor) {
				oSubHeader._applyContextClassFor("subheader");
			}

			oRm.renderControl(oSubHeader);
			oRm.close("header");
		}

		// content container
		oRm.openStart("div", sId + "-cont");
		if (sContentWidth) {
			oRm.style("width", sContentWidth);
		}

		if (sContentMinWidth) {
			oRm.style("min-width", sContentMinWidth);
		}

		if (sContentHeight) {
			oRm.style("height", sContentHeight);
		}

		oRm.class("sapMPopoverCont");

<<<<<<< HEAD
		// Note: If this property should become public in the future, the property will have to be set on a level
		// that will encapsulate the header and the footer of the popover as well.
		if (ControlBehavior.isAccessibilityEnabled()
			&& oControl.getProperty("ariaRoleApplication")) {
			oRm.attr("role", "application");
		}
=======
				oRm.close("footer");
			}
			oRm.close("div");	// wrapper

			// Arrow
			if (oControl.getShowArrow()) {
				oRm.openStart("span", sId + "-arrow")
					.class("sapMPopoverArr")
					.openEnd()
					.close("span");	// arrow tip
			}
>>>>>>> a9289268

		oRm.openEnd();

		// scroll area
		oRm.openStart("div", oControl.getId() + "-scroll")
			.class("sapMPopoverScroll");

		oRm.openEnd();

		for (i = 0; i < contents.length; i++) {
			oRm.renderControl(contents[i]);
		}

		oRm.close("div");	// scroll area
		oRm.close("div");	// content container

		// Footer
		if (oFooter) {

			oRm.openStart("footer")
				.class("sapMPopoverFooter");

			if (this.isButtonFooter(oFooter)) {
				oRm.class("sapMPopoverSpecialFooter");
			}

			oRm.openEnd();

			if (oFooter._applyContextClassFor) {
				oFooter._applyContextClassFor("footer");
				oFooter.addStyleClass("sapMTBNoBorders");
			}

			oRm.renderControl(oFooter);

			oRm.close("footer");
		}

		// Arrow
		if (oControl.getShowArrow()) {
			oRm.openStart("span", sId + "-arrow")
				.class("sapMPopoverArr")
				.openEnd()
				.close("span");	// arrow tip
		}

		if (Device.system.desktop) {
			//invisible element for desktop keyboard navigation
			oRm.openStart("span", oControl.getId() + "-middlefe")
				.class("sapMPopoverHiddenFocusable")
				.attr("tabindex", "-1")
				.openEnd()
				.close("span");

			// invisible element for desktop keyboard navigation
			oRm.openStart("span", oControl.getId() + "-lastfe")
				.class("sapMPopoverHiddenFocusable")
				.attr("tabindex", "0")
				.attr("role", "presentation")
				.openEnd()
				.close("span");
		}
	};

	PopoverRenderer.generateRootClasses = function(oControl) {
		var aClassNames = ["sapMPopover"],
			oSubHeader = oControl.getSubHeader(),
			oFooter = oControl.getFooter(),
			bVerScrollable = oControl.getVerticalScrolling() && !oControl._forceDisableScrolling,
			bHorScrollable = oControl.getHorizontalScrolling() && !oControl._forceDisableScrolling,
			oHeaderControl = oControl._getAnyHeader();

		if (oHeaderControl) {
			aClassNames.push("sapMPopoverWithBar");
		} else {
			aClassNames.push("sapMPopoverWithoutBar");
		}

		if (oSubHeader) {
			aClassNames.push("sapMPopoverWithSubHeader");
		} else {
			aClassNames.push("sapMPopoverWithoutSubHeader");
		}

		if (oControl._hasSingleNavContent()) {
			aClassNames.push("sapMPopoverNav");
		}

		if (oControl._hasSinglePageContent()) {
			aClassNames.push("sapMPopoverPage");
		}

		if (oFooter) {
			aClassNames.push("sapMPopoverWithFooter");
		} else {
			aClassNames.push("sapMPopoverWithoutFooter");
		}

		if (oControl.getPlacement() === PlacementType.Top) {
			aClassNames.push("sapMPopoverPlacedTop");
		}

		if (!bVerScrollable) {
			aClassNames.push("sapMPopoverVerScrollDisabled");
		}

		if (!bHorScrollable) {
			aClassNames.push("sapMPopoverHorScrollDisabled");
		}

		aClassNames.push("sapMPopup-CTX");

		// Adds styles for compact mode
		if (oControl._bSizeCompact) {
			aClassNames.push("sapUiSizeCompact");
		}

		// add custom classes set by the application as well
		return aClassNames.concat(oControl.aCustomStyleClasses);
	};

	PopoverRenderer.renderResizeHandle = function(oRm) {
		oRm.openStart("div")
			.class("sapMPopoverResizeHandle")
			.openEnd();

		oRm.icon("sap-icon://resize-corner", ["sapMPopoverResizeHandleIcon"], {
			"aria-hidden": true
		});

		oRm.close("div");
	};

	return PopoverRenderer;
});<|MERGE_RESOLUTION|>--- conflicted
+++ resolved
@@ -7,7 +7,6 @@
 	"sap/ui/core/ControlBehavior",
 	"sap/ui/dom/getScrollbarSize",
 	"sap/ui/core/IconPool" // side effect: required when calling RenderManager#icon
-<<<<<<< HEAD
 ], function(Device, library, ControlBehavior, getScrollbarSize) {
 	"use strict";
 
@@ -78,135 +77,6 @@
 			if (aContentMiddle && aContentMiddle.length === 2) {
 				if ((aContentMiddle[0] && aContentMiddle[0].isA("sap.m.Button")) && (aContentMiddle[1] && aContentMiddle[1].isA("sap.m.Button"))) {
 					bMiddleTwoButtons = true;
-=======
-],
-	function(Device, library, ControlBehavior, getScrollbarSize) {
-		"use strict";
-
-		// shortcut for sap.m.PlacementType
-		var PlacementType = library.PlacementType;
-
-		/**
-		 * Popover renderer.
-		 * @namespace
-		 */
-		var PopoverRenderer = {
-			apiVersion: 2
-		};
-
-		/**
-		 * Renders the HTML for the given control, using the provided {@link sap.ui.core.RenderManager}.
-		 *
-		 * @param {sap.ui.core.RenderManager} rm The RenderManager that can be used for writing to the Render-Output-Buffer
-		 * @param {sap.m.Popover} oControl An object representation of the control that should be rendered
-		 */
-		PopoverRenderer.render = function(oRm, oControl) {
-			oRm.openStart("div", oControl);
-			var aClassNames = this.generateRootClasses(oControl),
-				sContentWidth = oControl.getContentWidth();
-
-			aClassNames.forEach(function(sClassName) {
-				oRm.class(sClassName);
-			});
-
-			if (!oControl.getHorizontalScrolling()) {
-				oRm.class("sapMPopoverHorScrollDisabled");
-			}
-
-			if (!oControl.getVerticalScrolling()) {
-				oRm.class("sapMPopoverVerScrollDisabled");
-			}
-
-			var sTooltip = oControl.getTooltip_AsString();
-			if (sTooltip) {
-				oRm.attr("title", sTooltip);
-			}
-
-			if (oControl.isResized() && sContentWidth) {
-				oRm.style("width", sContentWidth);
-			}
-
-			oRm.attr("tabindex", "-1")
-				.accessibilityState(oControl, oControl._getAccessibilityOptions()) // ARIA
-				.openEnd();
-
-			if (oControl.getResizable()) {
-				PopoverRenderer.renderResizeHandle(oRm);
-			}
-
-			this.renderContent(oRm, oControl);
-			oRm.close("div");
-		};
-
-		PopoverRenderer.isButtonFooter = function(footer) {
-			if (footer && footer.isA("sap.m.Bar")) {
-				var aContentLeft = footer.getContentLeft(),
-					aContentRight = footer.getContentRight(),
-					aContentMiddle = footer.getContentMiddle(),
-					bLeftEmpty = (!aContentLeft || aContentLeft.length === 0),
-					bRightEmpty = (!aContentRight || aContentRight.length === 0),
-					bMiddleTwoButtons = false;
-
-				if (aContentMiddle && aContentMiddle.length === 2) {
-					if ((aContentMiddle[0] && aContentMiddle[0].isA("sap.m.Button")) && (aContentMiddle[1] && aContentMiddle[1].isA("sap.m.Button"))) {
-						bMiddleTwoButtons = true;
-					}
-				}
-
-				return bLeftEmpty && bRightEmpty && bMiddleTwoButtons;
-			} else {
-				return false;
-			}
-		};
-
-		PopoverRenderer.renderContent = function(oRm, oControl) {
-			var oHeader = oControl._getAnyHeader(),
-				sId = oControl.getId(),
-				i = 0,
-				contents = oControl._getAllContent(),
-				oFooter = oControl.getFooter(),
-				oSubHeader = oControl.getSubHeader(),
-				sContentWidth = oControl.getContentWidth(),
-				sContentMinWidth = oControl.getContentMinWidth(),
-				sContentHeight = oControl.getContentHeight();
-
-			if (Device.system.desktop) {
-				// invisible element for cycling keyboard navigation
-				oRm.openStart("span", oControl.getId() + "-firstfe")
-					.class("sapMPopoverHiddenFocusable")
-					.attr("tabindex", "0")
-					.attr("role", "presentation")
-					.openEnd()
-					.close("span");
-			}
-
-			oRm.openStart("div")
-				.class("sapMPopoverWrapper")
-				.openEnd();
-
-			// Header
-			if (oHeader) {
-				oRm.openStart("header")
-					.class("sapMPopoverHeader")
-					.openEnd();
-
-				if (oHeader._applyContextClassFor) {
-					oHeader._applyContextClassFor("header");
-				}
-				oRm.renderControl(oHeader);
-				oRm.close("header");
-			}
-
-			// Sub header
-			if (oSubHeader) {
-
-				oRm.openStart("header")
-					.class("sapMPopoverSubHeader")
-					.openEnd();
-
-				if (oSubHeader._applyContextClassFor) {
-					oSubHeader._applyContextClassFor("subheader");
->>>>>>> a9289268
 				}
 			}
 
@@ -237,6 +107,10 @@
 				.close("span");
 		}
 
+		oRm.openStart("div")
+			.class("sapMPopoverWrapper")
+			.openEnd();
+
 		// Header
 		if (oHeader) {
 			oRm.openStart("header")
@@ -281,26 +155,12 @@
 
 		oRm.class("sapMPopoverCont");
 
-<<<<<<< HEAD
 		// Note: If this property should become public in the future, the property will have to be set on a level
 		// that will encapsulate the header and the footer of the popover as well.
 		if (ControlBehavior.isAccessibilityEnabled()
 			&& oControl.getProperty("ariaRoleApplication")) {
 			oRm.attr("role", "application");
 		}
-=======
-				oRm.close("footer");
-			}
-			oRm.close("div");	// wrapper
-
-			// Arrow
-			if (oControl.getShowArrow()) {
-				oRm.openStart("span", sId + "-arrow")
-					.class("sapMPopoverArr")
-					.openEnd()
-					.close("span");	// arrow tip
-			}
->>>>>>> a9289268
 
 		oRm.openEnd();
 
@@ -338,6 +198,7 @@
 
 			oRm.close("footer");
 		}
+		oRm.close("div");	// wrapper
 
 		// Arrow
 		if (oControl.getShowArrow()) {
