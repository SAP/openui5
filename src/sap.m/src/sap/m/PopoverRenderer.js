/*!
 * ${copyright}
 */
sap.ui.define([
	'sap/ui/Device',
	'sap/m/library',
	"sap/ui/core/ControlBehavior",
	"sap/ui/dom/getScrollbarSize",
	"sap/ui/core/IconPool" // side effect: required when calling RenderManager#icon
], function(Device, library, ControlBehavior, getScrollbarSize) {
	"use strict";

	// shortcut for sap.m.PlacementType
	var PlacementType = library.PlacementType;

	/**
	 * Popover renderer.
	 * @namespace
	 */
	var PopoverRenderer = {
		apiVersion: 2
	};

	/**
	 * Renders the HTML for the given control, using the provided {@link sap.ui.core.RenderManager}.
	 *
	 * @param {sap.ui.core.RenderManager} rm The RenderManager that can be used for writing to the Render-Output-Buffer
	 * @param {sap.m.Popover} oControl An object representation of the control that should be rendered
	 */
	PopoverRenderer.render = function(oRm, oControl) {
		oRm.openStart("div", oControl);
		var aClassNames = this.generateRootClasses(oControl);
		aClassNames.forEach(function(sClassName) {
			oRm.class(sClassName);
		});

		if (!oControl.getHorizontalScrolling()) {
			oRm.class("sapMPopoverHorScrollDisabled");
		}

		if (!oControl.getVerticalScrolling()) {
			oRm.class("sapMPopoverVerScrollDisabled");
		}

		var sTooltip = oControl.getTooltip_AsString();
		if (sTooltip) {
			oRm.attr("title", sTooltip);
		}

		oRm.attr("tabindex", "-1")
			.accessibilityState(oControl, oControl._getAccessibilityOptions()) // ARIA
			.openEnd();

		if (oControl.getResizable()) {
			oRm.icon("sap-icon://resize-corner", ["sapMPopoverResizeHandle"], {
				"aria-hidden": true
			});
<<<<<<< HEAD
		}

		this.renderContent(oRm, oControl);
		oRm.close("div");
	};

	PopoverRenderer.isButtonFooter = function(footer) {
		if (footer && footer.isA("sap.m.Bar")) {
			var aContentLeft = footer.getContentLeft(),
				aContentRight = footer.getContentRight(),
				aContentMiddle = footer.getContentMiddle(),
				bLeftEmpty = (!aContentLeft || aContentLeft.length === 0),
				bRightEmpty = (!aContentRight || aContentRight.length === 0),
				bMiddleTwoButtons = false;

			if (aContentMiddle && aContentMiddle.length === 2) {
				if ((aContentMiddle[0] && aContentMiddle[0].isA("sap.m.Button")) && (aContentMiddle[1] && aContentMiddle[1].isA("sap.m.Button"))) {
					bMiddleTwoButtons = true;
=======

			if (!oControl.getHorizontalScrolling()) {
				oRm.class("sapMPopoverHorScrollDisabled");
			}

			if (!oControl.getVerticalScrolling()) {
				oRm.class("sapMPopoverVerScrollDisabled");
			}

			var sTooltip = oControl.getTooltip_AsString();
			if (sTooltip) {
				oRm.attr("title", sTooltip);
			}

			oRm.attr("tabindex", "-1")
				.accessibilityState(oControl, oControl._getAccessibilityOptions()) // ARIA
				.openEnd();

			if (oControl.getResizable()) {
				PopoverRenderer.renderResizeHandle(oRm);
			}

			this.renderContent(oRm, oControl);
			oRm.close("div");
		};

		PopoverRenderer.isButtonFooter = function(footer) {
			if (footer && footer.isA("sap.m.Bar")) {
				var aContentLeft = footer.getContentLeft(),
					aContentRight = footer.getContentRight(),
					aContentMiddle = footer.getContentMiddle(),
					bLeftEmpty = (!aContentLeft || aContentLeft.length === 0),
					bRightEmpty = (!aContentRight || aContentRight.length === 0),
					bMiddleTwoButtons = false;

				if (aContentMiddle && aContentMiddle.length === 2) {
					if ((aContentMiddle[0] && aContentMiddle[0].isA("sap.m.Button")) && (aContentMiddle[1] && aContentMiddle[1].isA("sap.m.Button"))) {
						bMiddleTwoButtons = true;
					}
				}

				return bLeftEmpty && bRightEmpty && bMiddleTwoButtons;
			} else {
				return false;
			}
		};

		PopoverRenderer.renderContent = function(oRm, oControl) {
			var oHeader = oControl._getAnyHeader(),
				sId = oControl.getId(),
				i = 0,
				contents = oControl._getAllContent(),
				oFooter = oControl.getFooter(),
				oSubHeader = oControl.getSubHeader(),
				sContentWidth = oControl.getContentWidth(),
				sContentMinWidth = oControl.getContentMinWidth(),
				sContentHeight = oControl.getContentHeight();

			if (Device.system.desktop) {
				// invisible element for cycling keyboard navigation
				oRm.openStart("span", oControl.getId() + "-firstfe")
					.class("sapMPopoverHiddenFocusable")
					.attr("tabindex", "0")
					.attr("role", "presentation")
					.openEnd()
					.close("span");
			}

			// Header
			if (oHeader) {
				oRm.openStart("header")
					.class("sapMPopoverHeader")
					.openEnd();

				if (oHeader._applyContextClassFor) {
					oHeader._applyContextClassFor("header");
>>>>>>> aae261be
				}
			}

			return bLeftEmpty && bRightEmpty && bMiddleTwoButtons;
		} else {
			return false;
		}
	};

	PopoverRenderer.renderContent = function(oRm, oControl) {
		var oHeader = oControl._getAnyHeader(),
			sId = oControl.getId(),
			i = 0,
			contents = oControl._getAllContent(),
			oFooter = oControl.getFooter(),
			oSubHeader = oControl.getSubHeader(),
			sContentWidth = oControl.getContentWidth(),
			sContentMinWidth = oControl.getContentMinWidth(),
			sContentHeight = oControl.getContentHeight();

		if (Device.system.desktop) {
			// invisible element for cycling keyboard navigation
			oRm.openStart("span", oControl.getId() + "-firstfe")
				.class("sapMPopoverHiddenFocusable")
				.attr("tabindex", "0")
				.attr("role", "presentation")
				.openEnd()
				.close("span");
		}

		// Header
		if (oHeader) {
			oRm.openStart("header")
				.class("sapMPopoverHeader")
				.openEnd();

			if (oHeader._applyContextClassFor) {
				oHeader._applyContextClassFor("header");
			}
			oRm.renderControl(oHeader);
			oRm.close("header");
		}

		// Sub header
		if (oSubHeader) {

			oRm.openStart("header")
				.class("sapMPopoverSubHeader")
				.openEnd();

			if (oSubHeader._applyContextClassFor) {
				oSubHeader._applyContextClassFor("subheader");
			}

			oRm.renderControl(oSubHeader);
			oRm.close("header");
		}

		// content container
		oRm.openStart("div", sId + "-cont");
		if (sContentWidth) {
			oRm.style("width", sContentWidth);
		}

		if (sContentMinWidth) {
			oRm.style("min-width", sContentMinWidth);
		}

		if (sContentHeight) {
			oRm.style("height", sContentHeight);
		}

		oRm.class("sapMPopoverCont");

		// Note: If this property should become public in the future, the property will have to be set on a level
		// that will encapsulate the header and the footer of the popover as well.
		if (ControlBehavior.isAccessibilityEnabled()
			&& oControl.getProperty("ariaRoleApplication")) {
			oRm.attr("role", "application");
		}

		oRm.openEnd();

		// scroll area
		oRm.openStart("div", oControl.getId() + "-scroll")
			.class("sapMPopoverScroll");

		oRm.openEnd();

		for (i = 0; i < contents.length; i++) {
			oRm.renderControl(contents[i]);
		}

		oRm.close("div");	// scroll area
		oRm.close("div");	// content container

		// Footer
		if (oFooter) {

			oRm.openStart("footer")
				.class("sapMPopoverFooter");

			if (this.isButtonFooter(oFooter)) {
				oRm.class("sapMPopoverSpecialFooter");
			}

			oRm.openEnd();

			if (oFooter._applyContextClassFor) {
				oFooter._applyContextClassFor("footer");
				oFooter.addStyleClass("sapMTBNoBorders");
			}

<<<<<<< HEAD
			oRm.renderControl(oFooter);

			oRm.close("footer");
		}

		// Arrow
		if (oControl.getShowArrow()) {
			oRm.openStart("span", sId + "-arrow")
				.class("sapMPopoverArr")
				.openEnd()
				.close("span");	// arrow tip
		}

		if (Device.system.desktop) {
			//invisible element for desktop keyboard navigation
			oRm.openStart("span", oControl.getId() + "-middlefe")
				.class("sapMPopoverHiddenFocusable")
				.attr("tabindex", "-1")
				.openEnd()
				.close("span");

			// invisible element for desktop keyboard navigation
			oRm.openStart("span", oControl.getId() + "-lastfe")
				.class("sapMPopoverHiddenFocusable")
				.attr("tabindex", "0")
				.attr("role", "presentation")
				.openEnd()
				.close("span");
		}
	};

	PopoverRenderer.generateRootClasses = function(oControl) {
		var aClassNames = ["sapMPopover"],
			oSubHeader = oControl.getSubHeader(),
			oFooter = oControl.getFooter(),
			bVerScrollable = oControl.getVerticalScrolling() && !oControl._forceDisableScrolling,
			bHorScrollable = oControl.getHorizontalScrolling() && !oControl._forceDisableScrolling,
			oHeaderControl = oControl._getAnyHeader();

		if (oHeaderControl) {
			aClassNames.push("sapMPopoverWithBar");
		} else {
			aClassNames.push("sapMPopoverWithoutBar");
		}

		if (oSubHeader) {
			aClassNames.push("sapMPopoverWithSubHeader");
		} else {
			aClassNames.push("sapMPopoverWithoutSubHeader");
		}

		if (oControl._hasSingleNavContent()) {
			aClassNames.push("sapMPopoverNav");
		}

		if (oControl._hasSinglePageContent()) {
			aClassNames.push("sapMPopoverPage");
		}

		if (oFooter) {
			aClassNames.push("sapMPopoverWithFooter");
		} else {
			aClassNames.push("sapMPopoverWithoutFooter");
		}

		if (oControl.getPlacement() === PlacementType.Top) {
			aClassNames.push("sapMPopoverPlacedTop");
		}

		if (!bVerScrollable) {
			aClassNames.push("sapMPopoverVerScrollDisabled");
		}

		if (!bHorScrollable) {
			aClassNames.push("sapMPopoverHorScrollDisabled");
		}

		aClassNames.push("sapMPopup-CTX");

		// Adds styles for compact mode
		if (oControl._bSizeCompact) {
			aClassNames.push("sapUiSizeCompact");
		}

		// add custom classes set by the application as well
		return aClassNames.concat(oControl.aCustomStyleClasses);
	};

	return PopoverRenderer;
});
=======
			// add custom classes set by the application as well
			return aClassNames.concat(oControl.aCustomStyleClasses);
		};

		PopoverRenderer.renderResizeHandle = function(oRm) {
			oRm.openStart("div")
				.class("sapMPopoverResizeHandle")
				.openEnd();

			oRm.icon("sap-icon://resize-corner", ["sapMPopoverResizeHandleIcon"], {
				"aria-hidden": true
			});

			oRm.close("div");
		};

		return PopoverRenderer;
	}, /* bExport= */ true);
>>>>>>> aae261be
<|MERGE_RESOLUTION|>--- conflicted
+++ resolved
@@ -52,10 +52,7 @@
 			.openEnd();
 
 		if (oControl.getResizable()) {
-			oRm.icon("sap-icon://resize-corner", ["sapMPopoverResizeHandle"], {
-				"aria-hidden": true
-			});
-<<<<<<< HEAD
+			PopoverRenderer.renderResizeHandle(oRm);
 		}
 
 		this.renderContent(oRm, oControl);
@@ -74,84 +71,6 @@
 			if (aContentMiddle && aContentMiddle.length === 2) {
 				if ((aContentMiddle[0] && aContentMiddle[0].isA("sap.m.Button")) && (aContentMiddle[1] && aContentMiddle[1].isA("sap.m.Button"))) {
 					bMiddleTwoButtons = true;
-=======
-
-			if (!oControl.getHorizontalScrolling()) {
-				oRm.class("sapMPopoverHorScrollDisabled");
-			}
-
-			if (!oControl.getVerticalScrolling()) {
-				oRm.class("sapMPopoverVerScrollDisabled");
-			}
-
-			var sTooltip = oControl.getTooltip_AsString();
-			if (sTooltip) {
-				oRm.attr("title", sTooltip);
-			}
-
-			oRm.attr("tabindex", "-1")
-				.accessibilityState(oControl, oControl._getAccessibilityOptions()) // ARIA
-				.openEnd();
-
-			if (oControl.getResizable()) {
-				PopoverRenderer.renderResizeHandle(oRm);
-			}
-
-			this.renderContent(oRm, oControl);
-			oRm.close("div");
-		};
-
-		PopoverRenderer.isButtonFooter = function(footer) {
-			if (footer && footer.isA("sap.m.Bar")) {
-				var aContentLeft = footer.getContentLeft(),
-					aContentRight = footer.getContentRight(),
-					aContentMiddle = footer.getContentMiddle(),
-					bLeftEmpty = (!aContentLeft || aContentLeft.length === 0),
-					bRightEmpty = (!aContentRight || aContentRight.length === 0),
-					bMiddleTwoButtons = false;
-
-				if (aContentMiddle && aContentMiddle.length === 2) {
-					if ((aContentMiddle[0] && aContentMiddle[0].isA("sap.m.Button")) && (aContentMiddle[1] && aContentMiddle[1].isA("sap.m.Button"))) {
-						bMiddleTwoButtons = true;
-					}
-				}
-
-				return bLeftEmpty && bRightEmpty && bMiddleTwoButtons;
-			} else {
-				return false;
-			}
-		};
-
-		PopoverRenderer.renderContent = function(oRm, oControl) {
-			var oHeader = oControl._getAnyHeader(),
-				sId = oControl.getId(),
-				i = 0,
-				contents = oControl._getAllContent(),
-				oFooter = oControl.getFooter(),
-				oSubHeader = oControl.getSubHeader(),
-				sContentWidth = oControl.getContentWidth(),
-				sContentMinWidth = oControl.getContentMinWidth(),
-				sContentHeight = oControl.getContentHeight();
-
-			if (Device.system.desktop) {
-				// invisible element for cycling keyboard navigation
-				oRm.openStart("span", oControl.getId() + "-firstfe")
-					.class("sapMPopoverHiddenFocusable")
-					.attr("tabindex", "0")
-					.attr("role", "presentation")
-					.openEnd()
-					.close("span");
-			}
-
-			// Header
-			if (oHeader) {
-				oRm.openStart("header")
-					.class("sapMPopoverHeader")
-					.openEnd();
-
-				if (oHeader._applyContextClassFor) {
-					oHeader._applyContextClassFor("header");
->>>>>>> aae261be
 				}
 			}
 
@@ -265,7 +184,6 @@
 				oFooter.addStyleClass("sapMTBNoBorders");
 			}
 
-<<<<<<< HEAD
 			oRm.renderControl(oFooter);
 
 			oRm.close("footer");
@@ -354,25 +272,17 @@
 		return aClassNames.concat(oControl.aCustomStyleClasses);
 	};
 
+	PopoverRenderer.renderResizeHandle = function(oRm) {
+		oRm.openStart("div")
+			.class("sapMPopoverResizeHandle")
+			.openEnd();
+
+		oRm.icon("sap-icon://resize-corner", ["sapMPopoverResizeHandleIcon"], {
+			"aria-hidden": true
+		});
+
+		oRm.close("div");
+	};
+
 	return PopoverRenderer;
-});
-=======
-			// add custom classes set by the application as well
-			return aClassNames.concat(oControl.aCustomStyleClasses);
-		};
-
-		PopoverRenderer.renderResizeHandle = function(oRm) {
-			oRm.openStart("div")
-				.class("sapMPopoverResizeHandle")
-				.openEnd();
-
-			oRm.icon("sap-icon://resize-corner", ["sapMPopoverResizeHandleIcon"], {
-				"aria-hidden": true
-			});
-
-			oRm.close("div");
-		};
-
-		return PopoverRenderer;
-	}, /* bExport= */ true);
->>>>>>> aae261be
+});