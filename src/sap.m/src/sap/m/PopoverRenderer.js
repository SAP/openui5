--- conflicted
+++ resolved
@@ -72,81 +72,6 @@
 				if ((aContentMiddle[0] && aContentMiddle[0].isA("sap.m.Button")) && (aContentMiddle[1] && aContentMiddle[1].isA("sap.m.Button"))) {
 					bMiddleTwoButtons = true;
 				}
-<<<<<<< HEAD
-=======
-
-				return bLeftEmpty && bRightEmpty && bMiddleTwoButtons;
-			} else {
-				return false;
-			}
-		};
-
-		PopoverRenderer.renderContent = function(oRm, oControl) {
-			var oHeader = oControl._getAnyHeader(),
-				sId = oControl.getId(),
-				i = 0,
-				contents = oControl._getAllContent(),
-				oFooter = oControl.getFooter(),
-				oSubHeader = oControl.getSubHeader(),
-				sContentWidth = oControl.getContentWidth(),
-				sContentMinWidth = oControl.getContentMinWidth(),
-				sContentHeight = oControl.getContentHeight();
-
-			if (Device.system.desktop) {
-				// invisible element for cycling keyboard navigation
-				oRm.openStart("span", oControl.getId() + "-firstfe")
-					.class("sapMPopoverHiddenFocusable")
-					.attr("tabindex", "0")
-					.attr("role", "presentation")
-					.openEnd()
-					.close("span");
-			}
-
-			// Header
-			if (oHeader) {
-				oRm.openStart("header")
-					.class("sapMPopoverHeader")
-					.openEnd();
-
-				if (oHeader._applyContextClassFor) {
-					oHeader._applyContextClassFor("header");
-				}
-				oRm.renderControl(oHeader);
-				oRm.close("header");
-			}
-
-			// Sub header
-			if (oSubHeader) {
-
-				oRm.openStart("header")
-					.class("sapMPopoverSubHeader")
-					.openEnd();
-
-				if (oSubHeader._applyContextClassFor) {
-					oSubHeader._applyContextClassFor("subheader");
-				}
-
-				oRm.renderControl(oSubHeader);
-				oRm.close("header");
-			}
-
-			oRm.openStart("div")
-				.class("sapMPopoverContWrapper")
-				.openEnd();
-
-			// content container
-			oRm.openStart("div", sId + "-cont");
-			if (sContentWidth) {
-				oRm.style("width", sContentWidth);
-			}
-
-			if (sContentMinWidth) {
-				oRm.style("min-width", sContentMinWidth);
-			}
-
-			if (sContentHeight) {
-				oRm.style("height", sContentHeight);
->>>>>>> 743174ab
 			}
 
 			return bLeftEmpty && bRightEmpty && bMiddleTwoButtons;
@@ -200,15 +125,13 @@
 				oSubHeader._applyContextClassFor("subheader");
 			}
 
-<<<<<<< HEAD
 			oRm.renderControl(oSubHeader);
 			oRm.close("header");
 		}
-=======
-			oRm.close("div");	// scroll area
-			oRm.close("div");	// content container
-			oRm.close("div");	// content wrapper
->>>>>>> 743174ab
+
+		oRm.openStart("div")
+			.class("sapMPopoverContWrapper")
+			.openEnd();
 
 		// content container
 		oRm.openStart("div", sId + "-cont");
@@ -247,6 +170,7 @@
 
 		oRm.close("div");	// scroll area
 		oRm.close("div");	// content container
+		oRm.close("div");	// content wrapper
 
 		// Footer
 		if (oFooter) {
