/*!
 * ${copyright}
 */

sap.ui.define(["sap/base/i18n/Localization", "sap/ui/core/Renderer", "sap/ui/core/InvisibleText", "sap/ui/Device", "./library", "./ListBaseRenderer", "./ColumnListItemRenderer", "sap/ui/core/Lib"], function(Localization, Renderer, InvisibleText, Device, library, ListBaseRenderer, ColumnListItemRenderer, Library) {
"use strict";


var MultiSelectMode = library.MultiSelectMode;

/**
 * Table renderer.
 *
 * TableRenderer extends the ListBaseRenderer
 *
 * @namespace
 */
var TableRenderer = Renderer.extend(ListBaseRenderer);
TableRenderer.apiVersion = 2;

// store the flex alignment for the column header based on the RTL mode
var bRtl = Localization.getRTL();
TableRenderer.columnAlign = {
	left: bRtl ? "flex-end" : "flex-start",
	center: "center",
	right: bRtl ? "flex-start" : "flex-end"
};


/**
 * Renders the Header and/or Footer of the Table like List Control
 *
 * @param {sap.ui.core.RenderManager} rm RenderManager
 * @param {sap.m.ListBase} oTable Table control
 * @param {string} sType Whether "Head" or "Foot"
 */
TableRenderer.renderColumns = function(rm, oTable, sType) {
	var iIndex = 0,
		aAriaOwns = [],
		bHasPopin = false,
		bHasFlexibleColumn,
		bHeaderHidden = false,
		bRenderAriaSelected = false,
		bColumnHeadersActive = false,
		bHasFooter = (sType == "Foot"),
		sMode = oTable.getMode(),
		sMultiSelectMode = oTable.getMultiSelectMode(),
		iModeOrder = ListBaseRenderer.ModeOrder[sMode],
		sClassPrefix = "sapMListTbl",
		sIdPrefix = oTable.getId("tbl"),
		sCellTag = (sType == "Head") ? "th" : "td",
		sTypeTag = "t" + sType.toLowerCase(),
		aColumns = oTable.getColumns(),
		vFixedLayout = oTable.getFixedLayout(),
		openStartCell = function(vIdSuffixOrControl, sClassSuffix, sLabelKey) {
			var sAriaOwns, vIdOrControl;
			if (typeof vIdSuffixOrControl == "string") {
				sAriaOwns = vIdOrControl = sIdPrefix + sType + vIdSuffixOrControl;
			} else {
				vIdOrControl = vIdSuffixOrControl;
				sAriaOwns = vIdOrControl.getId();
			}
			rm.openStart(sCellTag, vIdOrControl);
			rm.class(sClassPrefix + sClassSuffix);
			rm.attr("aria-colindex", aAriaOwns.push(sAriaOwns));
			if (!bHeaderHidden) {
				ColumnListItemRenderer.makeFocusable(rm);
			}
			if (sLabelKey) {
				rm.attr("aria-label", Library.getResourceBundleFor("sap.m").getText(sLabelKey));
			}
			if (sType == "Head") {
				rm.class("sapMTableTH");
				rm.attr("role", "columnheader");
				if (bRenderAriaSelected) {
					rm.attr("aria-selected", "false");
				}
			} else {
				rm.attr("role", "gridcell");
			}
			return rm;
		},
		createBlankCell = function(sIdSuffix, sClassSuffix) {
			rm.openStart(sCellTag, sIdPrefix + sType + sIdSuffix);
			sType == "Head" && rm.class("sapMTableTH");
			rm.class(sClassPrefix + sClassSuffix);
			rm.attr("role", "presentation");
			rm.openEnd();
			rm.close(sCellTag);
			iIndex++;
		};

	if (sType == "Head") {
		var oFirstVisibleColumn = aColumns.find(function(oColumn) {
			return oColumn.getVisible();
		});
		var oForcedColumn = aColumns.reduce(function(oRefColumn, oColumn, iOrder) {
			oColumn.setIndex(-1);
			oColumn.setInitialOrder(iOrder);
			oColumn.setForcedColumn(false);
			return (oColumn.getVisible() && oColumn.getCalculatedMinScreenWidth() < oRefColumn.getCalculatedMinScreenWidth()) ? oColumn : oRefColumn;
		}, oFirstVisibleColumn);

		var iRenderedColumnsLength = aColumns.filter(function(oColumn) {
			return oColumn.getVisible() && !oColumn.isHidden();
		}).length;
		if (!iRenderedColumnsLength && oForcedColumn) {
			oForcedColumn.setForcedColumn(true);
			iRenderedColumnsLength = 1;
		}
		if (iRenderedColumnsLength == 1 && vFixedLayout === "Strict") {
			oTable._bCheckLastColumnWidth = true;
		}

		bHeaderHidden = !iRenderedColumnsLength || aColumns.every(function(oColumn) {
			return !oColumn.getHeader() || !oColumn.getHeader().getVisible() || !oColumn.getVisible() || oColumn.isHidden();
		});
	}

	rm.openStart(sTypeTag).class("sapMTableT" + sType).openEnd();

	rm.openStart("tr", oTable.addNavSection(sIdPrefix + sType + "er"));
	rm.attr("role", "row");
	if (bHeaderHidden) {
		rm.class("sapMListTblHeaderNone");
		rm.attr("aria-hidden", "true");
	} else {
		rm.class("sapMListTblRow").class("sapMListTbl" + sType + "er");
		if (Device.system.desktop) {
			rm.attr("tabindex", "-1");
			rm.class("sapMLIBFocusable").class("sapMTableRowCustomFocus");
		}
		if (sType == "Head") {
			rm.attr("aria-rowindex", "1");
			if (sMode === "MultiSelect" && sMultiSelectMode !== MultiSelectMode.ClearAll) {
				rm.attr("aria-selected", "false");
				bRenderAriaSelected = true;
			}
		} else {
			rm.attr("aria-rowindex", oTable.getVisibleItems().length + !oTable._headerHidden + 1);
		}
	}
	rm.openEnd();

	createBlankCell("Highlight", "HighlightCol");

	if (iModeOrder == -1) {
		openStartCell("ModeCol", "SelCol", "TABLE_SELECTION_COLUMNHEADER");
		if (sMode == "MultiSelect") {
			if (oTable.getMultiSelectMode() == MultiSelectMode.ClearAll) {
				rm.attr("title", Library.getResourceBundleFor("sap.m").getText("TABLE_CLEARBUTTON_TOOLTIP"))
					.class("sapMTableClearAll")
					.openEnd();
				rm.renderControl(oTable._getClearAllIcon());
			} else {
				rm.openEnd();
				rm.renderControl(oTable._getSelectAllCheckbox());
			}
		} else {
			rm.openEnd();
<<<<<<< HEAD
=======

			if (oControl) {
				if (sType === "Head") {
					rm.openStart("div", oColumn.getId() + "-ah");
					rm.class("sapMColumnHeader");
					if (bActiveHeader) {
						rm.class("sapMColumnHeaderActive");
					}
					if (sAlign) {
						rm.style("justify-content", TableRenderer.columnAlign[sAlign]);
						rm.style("text-align", sAlign);
					}
					rm.openEnd();
					rm.renderControl(oColumn.getAggregation("_action"));
					rm.renderControl(oControl.addStyleClass("sapMColumnHeaderContent"));
					rm.close("div");
				} else {
					rm.renderControl(oControl);
				}
			}

			rm.close(sCellTag);
			oColumn.setIndex(iIndex++);
		});

		if (sType == "Head") {
			oTable._dummyColumn = (bHasFlexibleColumn != undefined && !bHasFlexibleColumn && vFixedLayout === "Strict");
>>>>>>> ce0b9aa4
		}
		rm.close(sCellTag);
		iIndex++;
	}

	oTable.getColumns(true).forEach(function(oColumn) {
		if (!oColumn.getVisible()) {
			return;
		}
		if (oColumn.isPopin()) {
			bHasPopin = true;
			return;
		}
		if (oColumn.isHidden()) {
			return;
		}

		var oControl = oColumn["get" + sType + "er"](),
			sWidth = (iRenderedColumnsLength == 1 && vFixedLayout !== "Strict") ? "" : oColumn.getWidth(),
			aStyleClass = oColumn.getStyleClass().split(" ").filter(Boolean),
			sAlign = oColumn.getCssAlign(),
			bActiveHeader = false;

		if (sType == "Head") {
			openStartCell(oColumn, "Cell");
			var sSortIndicator = oColumn.getSortIndicator().toLowerCase();
			if (sSortIndicator != "none") {
				rm.attr("aria-sort", sSortIndicator);
			}
			if (oControl) {
				var oMenu = oColumn.getHeaderMenuInstance();
				bActiveHeader = (oMenu || oTable.bActiveHeaders) && !oControl.isA("sap.ui.core.InvisibleText");
				if (bActiveHeader) {
					rm.attr("aria-haspopup", oMenu ? oMenu.getAriaHasPopupType().toLowerCase() : "dialog");
					bColumnHeadersActive = true;
				}
				if (oControl.getRequired?.()) {
					rm.attr("aria-describedby", InvisibleText.getStaticId("sap.m", "CONTROL_IN_COLUMN_REQUIRED"));
				}
			}
			if (!bHasFlexibleColumn) {
				bHasFlexibleColumn = !sWidth || sWidth == "auto";
			}
			if (!bHasFooter) {
				bHasFooter = !!oColumn.getFooter();
			}
		} else {
			openStartCell(oColumn.getId() + "-footer", "Cell");
			rm.style("text-align", sAlign);
		}

		aStyleClass.forEach(function (sClass) {
			rm.class(sClass);
		});
		rm.class(sClassPrefix + sType + "erCell");
		rm.attr("data-sap-ui-column", oColumn.getId());
		rm.style("width", sWidth);
		rm.openEnd();

		if (oControl) {
			if (sType === "Head") {
				rm.openStart("div", oColumn.getId() + "-ah");
				rm.class("sapMColumnHeader");
				if (bActiveHeader) {
					rm.class("sapMColumnHeaderActive");
				}
				if (sAlign) {
					rm.style("justify-content", TableRenderer.columnAlign[sAlign]);
					rm.style("text-align", sAlign);
				}
				rm.openEnd();
				rm.renderControl(oControl.addStyleClass("sapMColumnHeaderContent"));
				rm.close("div");
			} else {
				rm.renderControl(oControl);
			}
		}

		rm.close(sCellTag);
		oColumn.setIndex(iIndex++);
	});

	if (sType == "Head") {
		oTable._dummyColumn = (bHasFlexibleColumn != undefined && !bHasFlexibleColumn && vFixedLayout === "Strict");
	}

	if (bHasPopin && oTable._dummyColumn) {
		createBlankCell("DummyCell", "DummyCell");
	}

	if (oTable.doItemsNeedTypeColumn()) {
		openStartCell("Nav", "NavCol", "TABLE_ROW_ACTION").openEnd().close(sCellTag);
		iIndex++;
	}

	if (iModeOrder == 1) {
		openStartCell("ModeCol", "SelCol", sMode == "Delete" ? "TABLE_ROW_ACTION" : "TABLE_SELECTION_COLUMNHEADER").openEnd().close(sCellTag);
		iIndex++;
	}

	createBlankCell("Navigated", "NavigatedCol");

	if (!bHasPopin && oTable._dummyColumn) {
		createBlankCell("DummyCell", "DummyCell");
	}

	rm.close("tr");

	if (bHasPopin) {
		var sPopinColumnHeaderId = sIdPrefix + "Popin" + sType;
		rm.openStart("tr").attr("role", "none").openEnd();
		rm.openStart("td").attr("role", "none").attr("colspan", iIndex).class("sapMTablePopinColumn").class("sapMTblItemNav").openEnd();
		if (sType == "Head") {
			rm.openStart("div", sPopinColumnHeaderId);
			rm.class("sapMListTblHeaderNone");
			rm.attr("role", sType == "Head" ? "columnheader" : "gridcell");
			rm.attr("aria-colindex", aAriaOwns.push(sPopinColumnHeaderId));
			rm.attr("aria-label", Library.getResourceBundleFor("sap.m").getText("TABLE_COLUMNHEADER_POPIN"));
			rm.openEnd();
			rm.close("div");
		}
		rm.close("td");
		rm.close("tr");
	}

	rm.close(sTypeTag);

	if (sType === "Head") {
		oTable._colCount = iIndex;
		oTable._hasPopin = bHasPopin;
		oTable._hasFooter = bHasFooter;
		oTable._headerHidden = bHeaderHidden;
		oTable._colHeaderAriaOwns = aAriaOwns;
		oTable._columnHeadersActive = bColumnHeadersActive;
	}
};

/**
 * add table container class name
 */
TableRenderer.renderContainerAttributes = function(rm, oControl) {
	rm.attr("data-sap-ui-pasteregion", "true");
	rm.class("sapMListTblCnt");
};

/**
 * render table tag and add required classes
 */
TableRenderer.renderListStartAttributes = function(rm, oControl) {
	rm.openStart("table", oControl.getId("listUl"));
	rm.accessibilityState(oControl, this.getAccessibilityState(oControl));
	rm.attr("aria-roledescription", Library.getResourceBundleFor("sap.m").getText("TABLE_ROLE_DESCRIPTION"));
	rm.class("sapMListTbl");

	if (oControl.getFixedLayout() === false) {
		rm.style("table-layout", "auto");
	}
	if (oControl.doItemsNeedTypeColumn()) {
		rm.class("sapMListTblHasNav");
	}
};

/**
 * generate table columns
 */
TableRenderer.renderListHeadAttributes = function(rm, oControl) {
	oControl._aPopinHeaders = [];
	this.renderColumns(rm, oControl, "Head");
	rm.openStart("tbody", oControl.addNavSection(oControl.getId("tblBody")));
	rm.class("sapMListItems");
	rm.class("sapMTableTBody");
	if (oControl.hasPopin()) {
		rm.class("sapMListTblHasPopin");
	}
	rm.openEnd();
};

/**
 * render footer and finish rendering table
 */
TableRenderer.renderListEndAttributes = function(rm, oControl) {
	rm.close("tbody"); // items should be rendered before foot
	oControl._hasFooter && this.renderColumns(rm, oControl, "Foot");
	rm.close("table");

	// render popin headers in a separate div element for ACC
	this.renderPopinColumnHeaders(rm, oControl);
};

/**
 * Renders the actual column header control that is moved to the pop-in area.
 * This ensure correct accessibility mappings to focusable content in the pop-in area.
 * @param {sap.ui.core.RenderManager} rm RenderManager instance
 * @param {sap.m.Table} oControl the table instance
 */
TableRenderer.renderPopinColumnHeaders = function(rm, oControl) {
	if (!oControl._aPopinHeaders || !oControl._aPopinHeaders.length) {
		return;
	}

	rm.openStart("div", oControl.getId("popin-headers"));
	rm.class("sapMTablePopinHeaders");
	rm.attr("aria-hidden", "true");
	rm.openEnd();

	oControl._aPopinHeaders.forEach(function(oHeader) {
		rm.renderControl(oHeader);
	});

	rm.close("div");
};

/**
 * render no data
 */
TableRenderer.renderNoData = function(rm, oControl) {
	rm.openStart("tr", oControl.getId("nodata"));
	rm.class("sapMLIB").class("sapMListTblRow").class("sapMLIBTypeInactive");
	if (Device.system.desktop) {
		rm.attr("tabindex", "-1");
		rm.class("sapMLIBFocusable").class("sapMTableRowCustomFocus");
	}
	if (!oControl._headerHidden || (!oControl.getHeaderText() && !oControl.getHeaderToolbar())) {
		rm.class("sapMLIBShowSeparator");
	}
	rm.openEnd();

	const bHasVisibleColumns = oControl.getColumns().some((oColumn) => oColumn.getVisible());
	if (bHasVisibleColumns) {
		rm.openStart("td").attr("role", "presentation").class("sapMListTblHighlightCell").openEnd().close("td");
	}

	var bRenderDummyColumn = oControl.shouldRenderDummyColumn();
	rm.openStart("td", oControl.getId("nodata-text"));
	rm.attr("colspan", oControl.getColCount() - bRenderDummyColumn - (bHasVisibleColumns ? 2 /* Highlight and Navigated cells are rendered always */ : 0));
	rm.class("sapMListTblCell").class("sapMListTblCellNoData");

	if (oControl.getNoData() === null || ( typeof oControl.getNoData() === "string" || !oControl.getNoData().isA("sap.m.IllustratedMessage"))) {
		rm.class("sapMListTblCellNoIllustratedMessage");
	}
	rm.openEnd();

	if (!oControl.shouldRenderItems()) {
		if (oControl.getAggregation("_noColumnsMessage")) {
			// If _noColumnsMessage is set, there is for sure an IllustratedMessage used for no data visualization
			rm.renderControl(oControl.getAggregation("_noColumnsMessage"));
		} else {
			rm.text(Library.getResourceBundleFor("sap.m").getText("TABLE_NO_COLUMNS"));
		}
	} else {
		this.renderNoDataArea(rm, oControl);
	}

	rm.close("td");

	if (bHasVisibleColumns) {
		rm.openStart("td").attr("role", "presentation").class("sapMListTblNavigatedCell").openEnd().close("td");
	}

	if (bRenderDummyColumn) {
		ColumnListItemRenderer.renderDummyCell(rm, oControl);
	}

	rm.close("tr");
};

return TableRenderer;

});<|MERGE_RESOLUTION|>--- conflicted
+++ resolved
@@ -158,36 +158,6 @@
 			}
 		} else {
 			rm.openEnd();
-<<<<<<< HEAD
-=======
-
-			if (oControl) {
-				if (sType === "Head") {
-					rm.openStart("div", oColumn.getId() + "-ah");
-					rm.class("sapMColumnHeader");
-					if (bActiveHeader) {
-						rm.class("sapMColumnHeaderActive");
-					}
-					if (sAlign) {
-						rm.style("justify-content", TableRenderer.columnAlign[sAlign]);
-						rm.style("text-align", sAlign);
-					}
-					rm.openEnd();
-					rm.renderControl(oColumn.getAggregation("_action"));
-					rm.renderControl(oControl.addStyleClass("sapMColumnHeaderContent"));
-					rm.close("div");
-				} else {
-					rm.renderControl(oControl);
-				}
-			}
-
-			rm.close(sCellTag);
-			oColumn.setIndex(iIndex++);
-		});
-
-		if (sType == "Head") {
-			oTable._dummyColumn = (bHasFlexibleColumn != undefined && !bHasFlexibleColumn && vFixedLayout === "Strict");
->>>>>>> ce0b9aa4
 		}
 		rm.close(sCellTag);
 		iIndex++;
@@ -259,6 +229,7 @@
 					rm.style("text-align", sAlign);
 				}
 				rm.openEnd();
+				rm.renderControl(oColumn.getAggregation("_action"));
 				rm.renderControl(oControl.addStyleClass("sapMColumnHeaderContent"));
 				rm.close("div");
 			} else {
