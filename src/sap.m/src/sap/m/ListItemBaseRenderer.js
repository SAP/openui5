/*!
 * ${copyright}
 */

sap.ui.define(["sap/ui/core/AnimationMode", "sap/ui/core/ControlBehavior", "./library", "sap/ui/Device", "sap/ui/core/InvisibleText", "sap/ui/core/InvisibleRenderer", "sap/ui/core/Lib"], function(AnimationMode, ControlBehavior, library, Device, InvisibleText, InvisibleRenderer, Library) {
"use strict";


// shortcut for sap.m.ListType
var ListItemType = library.ListType;

// shortcut for sap.m.ListMode
var ListMode = library.ListMode;


/**
 * ListitemBase renderer.
 *
 * @namespace
 */
var ListItemBaseRenderer = {
	apiVersion: 2
};

ListItemBaseRenderer.renderInvisible = function(rm, oLI) {
	InvisibleRenderer.render(rm, oLI, oLI.TagName);
};

/**
 * Renders the highlight state.
 *
 * @param {sap.ui.core.RenderManager} rm The RenderManager that can be used for writing to the Render-Output-Buffer.
 * @param {sap.m.ListItemBase} oLI An object representation of the control that is rendered.
 * @protected
 */
ListItemBaseRenderer.renderHighlight = function(rm, oLI) {
	var sHighlight = oLI.getHighlight();
	if (sHighlight == "None") {
		return;
	}

	rm.openStart("div");
	rm.class("sapMLIBHighlight");
	rm.class("sapMLIBHighlight" + sHighlight);
	rm.openEnd();
	rm.close("div");
};

ListItemBaseRenderer.isModeMatched = function(sMode, iOrder) {
	var mOrderConfig = (sap.ui.require("sap/m/ListBaseRenderer") || {}).ModeOrder || {};
	return mOrderConfig[sMode] == iOrder;
};

/**
 * Renders the mode when item mode is in correct order
 *
 * @param {sap.ui.core.RenderManager} rm The RenderManager that can be used for writing to the Render-Output-Buffer.
 * @param {sap.m.ListItemBase} oLI an object representation of the control that should be rendered.
 * @param {int} [iOrder] expected order for the rendering
 * @protected
 */
ListItemBaseRenderer.renderMode = function(rm, oLI, iOrder) {
	var sMode = oLI.getMode();
	if (!this.isModeMatched(sMode, iOrder)) {
		return;
	}

	var oModeControl = oLI.getModeControl(true);
	if (oModeControl) {
		this.renderModeContent(rm, oLI, oModeControl);
	}
};

ListItemBaseRenderer.renderModeContent = function(rm, oLI, oModeControl) {
	this.decorateMode(oModeControl, oLI);
	rm.renderControl(oModeControl);
};

ListItemBaseRenderer.decorateMode = function(oModeControl, oLI) {

	// remove animation classes to avoid unexpected re-rendering behavior
	oModeControl.removeStyleClass("sapMLIBSelectAnimation sapMLIBUnselectAnimation");

	// determine whether animation is necessary or not
	if (ControlBehavior.getAnimationMode() === AnimationMode.none || !oLI.getListProperty("modeAnimationOn")) {
		return;
	}

	var sMode = oLI.getMode(),
		sLastListMode = oLI.getListProperty("lastMode");

	// determine whether list mode is changed or not
	if (!sLastListMode || sLastListMode == sMode) {
		return;
	}

	if (sMode == ListMode.None) {
		oModeControl.addStyleClass("sapMLIBUnselectAnimation");
	} else {
		oModeControl.addStyleClass("sapMLIBSelectAnimation");
	}
};

/**
 * Renders counter if it is not empty
 *
 * @param {sap.ui.core.RenderManager} rm The RenderManager that can be used for writing to the Render-Output-Buffer.
 * @param {sap.m.ListItemBase} oLI An object representation of the control that is rendered.
 * @protected
 */
ListItemBaseRenderer.renderCounter = function(rm, oLI) {
	var iCounter = oLI.getCounter();
	if (iCounter) {
		this.renderCounterContent(rm, oLI, iCounter);
	}
};

ListItemBaseRenderer.renderCounterContent = function(rm, oLI, iCounter) {
	rm.openStart("div", oLI.getId() + "-counter");
	rm.attr("aria-label", Library.getResourceBundleFor("sap.m").getText("LIST_ITEM_COUNTER", [iCounter]));
	rm.class("sapMLIBCounter");
	rm.openEnd();
	rm.text(iCounter);
	rm.close("div");
};

/**
 * Renders type for the list item
 *
 * @param {sap.ui.core.RenderManager} rm The RenderManager that can be used for writing to the Render-Output-Buffer.
 * @param {sap.m.ListItemBase} oLI an object representation of the control that should be rendered.
 * @protected
 */
ListItemBaseRenderer.renderType = function(rm, oLI) {
	var oTypeControl = oLI.getTypeControl(true);
	if (oTypeControl) {
		rm.renderControl(oTypeControl);
	}
};

/**
 * Renders list item HTML starting tag
 *
 * @param {sap.ui.core.RenderManager} rm The RenderManager that can be used for writing to the Render-Output-Buffer.
 * @param {sap.m.ListItemBase} oLI an object representation of the control that should be rendered.
 * @protected
 */
ListItemBaseRenderer.openItemTag = function(rm, oLI) {
	rm.openStart(oLI.TagName, oLI);
};

/**
 * Renders list item HTML closing tag
 *
 * @param {sap.ui.core.RenderManager} rm The RenderManager that can be used for writing to the Render-Output-Buffer.
 * @param {sap.m.ListItemBase} oLI an object representation of the control that should be rendered.
 * @protected
 */
ListItemBaseRenderer.closeItemTag = function(rm, oLI) {
	rm.close(oLI.TagName);
};

ListItemBaseRenderer.renderTabIndex = function(rm, oLI) {
	rm.attr("tabindex", "-1");
};

ListItemBaseRenderer.renderTooltip = function(rm, oLI) {
	var sTooltip = oLI.getTooltip_AsString();
	if (sTooltip) {
		rm.attr("title", sTooltip);
	}
};

/**
 * Adds the classes needed to recognize the element as focusable.
 *
 * @param {sap.ui.core.RenderManager} rm The RenderManager that can be used for writing to the Render-Output-Buffer
 * @param {sap.m.ListItemBase} [oLI] an object representation of the control that should be rendered
 * @protected
 */
ListItemBaseRenderer.addFocusableClasses = function(rm, oLI) {
	if (Device.system.desktop) {
		rm.class("sapMLIBFocusable");
		this.addLegacyOutlineClass(rm, oLI);
	}
};

/**
 * Adds the classes for legacy browsers, which do not support normal outlines.
 *
 * @param {sap.ui.core.RenderManager} rm The RenderManager that can be used for writing to the Render-Output-Buffer
 * @param {sap.m.ListItemBase} [oLI] an object representation of the control that should be rendered
 * @protected
 */
ListItemBaseRenderer.addLegacyOutlineClass = function(rm, oLI) {};

/**
 * Creates an invisible aria node for the given message bundle text
 * in the static UIArea and returns its id for ARIA announcements
 *
 * This method should be used when text is reached frequently.
 *
 * @param {string} sKey key of the announcement
 * @param {string} [sBundleText] key of the announcement
 * @returns {string} id of the generated invisible aria node
 * @protected
 */
ListItemBaseRenderer.getAriaAnnouncement = function(sKey, sBundleText) {
	return InvisibleText.getStaticId("sap.m", sBundleText || "LIST_ITEM_" + sKey.toUpperCase());
};

<<<<<<< HEAD
=======
		if (sMode == ListMode.None) {
			oModeControl.addStyleClass("sapMLIBUnselectAnimation");
		} else {
			oModeControl.addStyleClass("sapMLIBSelectAnimation");
		}
	};

	/**
	 * Renders counter if it is not empty
	 *
	 * @param {sap.ui.core.RenderManager} rm The RenderManager that can be used for writing to the Render-Output-Buffer.
	 * @param {sap.m.ListItemBase} oLI An object representation of the control that is rendered.
	 * @protected
	 */
	ListItemBaseRenderer.renderCounter = function(rm, oLI) {
		var iCounter = oLI.getCounter();
		if (iCounter) {
			this.renderCounterContent(rm, oLI, iCounter);
		}
	};

	ListItemBaseRenderer.renderCounterContent = function(rm, oLI, iCounter) {
		rm.openStart("div", oLI.getId() + "-counter");
		rm.attr("aria-label", Library.getResourceBundleFor("sap.m").getText("LIST_ITEM_COUNTER", [iCounter]));
		rm.class("sapMLIBCounter");
		rm.openEnd();
		rm.text(iCounter);
		rm.close("div");
	};

	/**
	 * Renders type for the list item
	 *
	 * @param {sap.ui.core.RenderManager} rm The RenderManager that can be used for writing to the Render-Output-Buffer.
	 * @param {sap.m.ListItemBase} oLI an object representation of the control that should be rendered.
	 * @protected
	 */
	ListItemBaseRenderer.renderType = function(rm, oLI) {
		var oTypeControl = oLI.getTypeControl(true);
		if (oTypeControl) {
			rm.renderControl(oTypeControl);
		}
	};

	/**
	 * Renders list item HTML starting tag
	 *
	 * @param {sap.ui.core.RenderManager} rm The RenderManager that can be used for writing to the Render-Output-Buffer.
	 * @param {sap.m.ListItemBase} oLI an object representation of the control that should be rendered.
	 * @protected
	 */
	ListItemBaseRenderer.openItemTag = function(rm, oLI) {
		rm.openStart(oLI.TagName, oLI);
	};

	/**
	 * Renders list item HTML closing tag
	 *
	 * @param {sap.ui.core.RenderManager} rm The RenderManager that can be used for writing to the Render-Output-Buffer.
	 * @param {sap.m.ListItemBase} oLI an object representation of the control that should be rendered.
	 * @protected
	 */
	ListItemBaseRenderer.closeItemTag = function(rm, oLI) {
		rm.close(oLI.TagName);
	};

	ListItemBaseRenderer.renderTabIndex = function(rm, oLI) {
		const oList = oLI.getList();
		if (oList?._skipGroupHeaderFocus() && oLI.isGroupHeader()) {
			return;
		}
		rm.attr("tabindex", "-1");
	};

	ListItemBaseRenderer.renderTooltip = function(rm, oLI) {
		var sTooltip = oLI.getTooltip_AsString();
		if (sTooltip) {
			rm.attr("title", sTooltip);
		}
	};

	/**
	 * Adds the classes needed to recognize the element as focusable.
	 *
	 * @param {sap.ui.core.RenderManager} rm The RenderManager that can be used for writing to the Render-Output-Buffer
	 * @param {sap.m.ListItemBase} [oLI] an object representation of the control that should be rendered
	 * @protected
	 */
	ListItemBaseRenderer.addFocusableClasses = function(rm, oLI) {
		if (Device.system.desktop) {
			rm.class("sapMLIBFocusable");
			this.addLegacyOutlineClass(rm, oLI);
		}
	};

	/**
	 * Adds the classes for legacy browsers, which do not support normal outlines.
	 *
	 * @param {sap.ui.core.RenderManager} rm The RenderManager that can be used for writing to the Render-Output-Buffer
	 * @param {sap.m.ListItemBase} [oLI] an object representation of the control that should be rendered
	 * @protected
	 */
	ListItemBaseRenderer.addLegacyOutlineClass = function(rm, oLI) {};

	/**
	 * Creates an invisible aria node for the given message bundle text
	 * in the static UIArea and returns its id for ARIA announcements
	 *
	 * This method should be used when text is reached frequently.
	 *
	 * @param {string} sKey key of the announcement
	 * @param {string} [sBundleText] key of the announcement
	 * @returns {string} id of the generated invisible aria node
	 * @protected
	 */
	ListItemBaseRenderer.getAriaAnnouncement = function(sKey, sBundleText) {
		return InvisibleText.getStaticId("sap.m", sBundleText || "LIST_ITEM_" + sKey.toUpperCase());
	};


	/**
	 * Returns aria accessibility role
	 *
	 * @param {sap.m.ListItemBase} oLI an object representation of the control
	 * @returns {string}
	 * @protected
	 */
	ListItemBaseRenderer.getAriaRole = function(oLI) {
		if (oLI.isGroupHeader()) {
			return "listitem";
		}
>>>>>>> 11805773

/**
 * Returns aria accessibility role
 *
 * @param {sap.m.ListItemBase} oLI an object representation of the control
 * @returns {string}
 * @protected
 */
ListItemBaseRenderer.getAriaRole = function(oLI) {
	if (oLI.isGroupHeader()) {
		return "listitem";
	}

	var oList = oLI.getList();
	return (oList && oList.getAriaRole() == "listbox") ? "option" : "listitem";
};

/**
 * Returns the inner aria labelledby ids for the accessibility
 *
 * @param {sap.m.ListItemBase} oLI an object representation of the control
 * @returns {string|undefined}
 * @protected
 */
ListItemBaseRenderer.getAriaLabelledBy = function(oLI) {
	if (!oLI.getContentAnnouncement && oLI.getAriaLabelledBy().length) {
		return oLI.getId();
	}
};

/**
 * Returns the inner aria describedby ids for the accessibility
 *
 * @param {sap.m.ListItemBase} oLI an object representation of the control
 * @returns {string|undefined}
 * @protected
 */
ListItemBaseRenderer.getAriaDescribedBy = function(oLI) {
	if (oLI.getContentAnnouncement) {
		return "";
	}

	var aDescribedBy = [],
		sType = oLI.getType();

	if (oLI.getListProperty("showUnread") && oLI.getUnread()) {
		aDescribedBy.push(this.getAriaAnnouncement("unread"));
	}

	if (oLI.getMode() == ListMode.Delete) {
		aDescribedBy.push(this.getAriaAnnouncement("delete"));
	}

	if (sType == ListItemType.Navigation) {
		aDescribedBy.push(this.getAriaAnnouncement("navigation"));
	} else {
		if (sType == ListItemType.Detail || sType == ListItemType.DetailAndActive) {
			aDescribedBy.push(this.getAriaAnnouncement("detail"));
		}
		if (sType == ListItemType.Active || sType == ListItemType.DetailAndActive) {
			aDescribedBy.push(this.getAriaAnnouncement("active"));
		}
	}

	return aDescribedBy.join(" ");
};

/**
 * Returns the accessibility position of the control
 *
 * @param {sap.m.ListItemBase} oLI an object representation of the control
 * @protected
 */
ListItemBaseRenderer.getAccessbilityPosition = function(oLI) {
	var oList = oLI.getList();
	return oList && oList.getAccessbilityPosition && oList.getAccessbilityPosition(oLI);
};

/**
 * Returns the accessibility state of the control
 *
 * @param {sap.m.ListItemBase} oLI an object representation of the control
 * @protected
 */
ListItemBaseRenderer.getAccessibilityState = function(oLI) {
	var sAriaLabelledBy = this.getAriaLabelledBy(oLI),
		sAriaDescribedBy = this.getAriaDescribedBy(oLI),
		sRole = this.getAriaRole(oLI),
		bPositionNeeded = true,
		mAccessibilityState = {
			role: sRole
		};

	if (sAriaLabelledBy) {
		mAccessibilityState.labelledby = {
			value: sAriaLabelledBy.trim(),
			append: true
		};
	}

	if (sAriaDescribedBy) {
		mAccessibilityState.describedby = {
			value: sAriaDescribedBy.trim(),
			append: true
		};
	}

	if (oLI.getNavigated()) {
		mAccessibilityState.current = true;
	}

	if (sRole === "listitem") {
		mAccessibilityState.selected = null;
		if (oLI.isGroupHeader()) {
			bPositionNeeded = false;
			mAccessibilityState.role = "group";
			if (oLI.getTitle) {
				mAccessibilityState.label = oLI.getTitle();
			}
			mAccessibilityState.roledescription = Library.getResourceBundleFor("sap.m").getText("LIST_ITEM_GROUP_HEADER");
			var aGroupedItems = oLI.getGroupedItems();
			if (aGroupedItems && aGroupedItems.length) {
				mAccessibilityState.owns = aGroupedItems.join(" ");
			}
		}
	} else if (oLI.isSelectable()) {
		mAccessibilityState.selected = oLI.getSelected();
	}

	if (bPositionNeeded) {
		var mPosition = this.getAccessbilityPosition(oLI);
		Object.assign(mAccessibilityState, mPosition);
	}

	return mAccessibilityState;
};

/**
 * Hook for rendering list item contents
 *
 * @param {sap.ui.core.RenderManager} rm The RenderManager that can be used for writing to the Render-Output-Buffer.
 * @param {sap.m.ListItemBase} oLI an object representation of the control that should be rendered.
 * @protected
 */
ListItemBaseRenderer.renderLIContent = function(rm, oLI) {
};

/**
 * Hook for changing list item attributes
 *
 * @param {sap.ui.core.RenderManager} rm The RenderManager that can be used for writing to the Render-Output-Buffer.
 * @param {sap.m.ListItemBase} oLI an object representation of the control that should be rendered.
 * @protected
 */
ListItemBaseRenderer.renderLIAttributes = function(rm, oLI) {
};

/**
 * Renders the former part of the item.
 *
 * @param {sap.ui.core.RenderManager} rm The RenderManager that can be used for writing to the Render-Output-Buffer.
 * @param {sap.m.ListItemBase} oLI An object representation of the control that is rendered.
 * @protected
 */
ListItemBaseRenderer.renderContentFormer = function(rm, oLI) {
	this.renderHighlight(rm, oLI);
	this.renderMode(rm, oLI, -1);
};

/**
 * Renders the latter part of the item.
 *
 * @param {sap.ui.core.RenderManager} rm The RenderManager that can be used for writing to the Render-Output-Buffer.
 * @param {sap.m.ListItemBase} oLI An object representation of the control that is rendered.
 * @protected
 */
ListItemBaseRenderer.renderContentLatter = function(rm, oLI) {
	this.renderCounter(rm, oLI);
	this.renderType(rm, oLI);
	this.renderMode(rm, oLI, 1);
	this.renderNavigated(rm, oLI);
};

ListItemBaseRenderer.renderLIContentWrapper = function(rm, oLI) {
	rm.openStart("div", oLI.getId() + "-content").class("sapMLIBContent").openEnd();
	this.renderLIContent(rm, oLI);
	rm.close("div");
};

ListItemBaseRenderer.renderNavigated = function(rm, oLI) {
	if (!oLI.getNavigated()) {
		return;
	}

	rm.openStart("div");
	rm.class("sapMLIBNavigated");
	rm.openEnd();
	rm.close("div");
};

/**
 * Renders the HTML for the given control, using the provided.
 *
 * {@link sap.ui.core.RenderManager}.
 *
 * @param {sap.ui.core.RenderManager} rm The RenderManager that can be used for writing to the Render-Output-Buffer.
 * @param {sap.m.ListItemBase} oLI an object representation of the control that should be rendered.
 * @public
 */
ListItemBaseRenderer.render = function(rm, oLI) {
	// render invisible placeholder
	if (!oLI.getVisible()) {
		this.renderInvisible(rm, oLI);
		return false;
	}

<<<<<<< HEAD
	// start
	this.openItemTag(rm, oLI);
=======
		return aDescribedBy.join(" ");
	};

	/**
	 * Returns the accessibility position of the control
	 *
	 * @param {sap.m.ListItemBase} oLI an object representation of the control
	 * @protected
	 */
	ListItemBaseRenderer.getAccessbilityPosition = function(oLI) {
		var oList = oLI.getList();
		return oList && oList.getAccessbilityPosition && oList.getAccessbilityPosition(oLI);
	};

	/**
	 * Returns the accessibility state of the control
	 *
	 * @param {sap.m.ListItemBase} oLI an object representation of the control
	 * @protected
	 */
	ListItemBaseRenderer.getAccessibilityState = function(oLI) {
		var sAriaLabelledBy = this.getAriaLabelledBy(oLI),
			sAriaDescribedBy = this.getAriaDescribedBy(oLI),
			sRole = this.getAriaRole(oLI),
			bPositionNeeded = true,
			mAccessibilityState = {
				role: sRole
			};

		if (sAriaLabelledBy) {
			// Maybe remove the aria-labelled by here? Or remove logic that has ariaLabelledBy
			mAccessibilityState.labelledby = {
				value: sAriaLabelledBy.trim(),
				append: true
			};
		}

		if (sAriaDescribedBy) {
			mAccessibilityState.describedby = {
				value: sAriaDescribedBy.trim(),
				append: true
			};
		}

		if (oLI.getNavigated()) {
			mAccessibilityState.current = true;
		}

		if (sRole === "listitem") {
			mAccessibilityState.selected = null;
			if (oLI.isGroupHeader()) {
				bPositionNeeded = false;
				if (oLI.getTitle) {
					mAccessibilityState.label = oLI.getTitle();
				}
				mAccessibilityState.roledescription = Library.getResourceBundleFor("sap.m").getText("LIST_ITEM_GROUP_HEADER");

				const oList = oLI.getList();
				if (!oList?._hasNestedGrouping()) {
					const aGroupedItems = oLI.getGroupedItems();
					if (aGroupedItems && aGroupedItems.length) {
						mAccessibilityState.owns = aGroupedItems.join(" ");
					}
				}
			}
		} else if (oLI.isSelectable()) {
			mAccessibilityState.selected = oLI.getSelected();
		}

		if (bPositionNeeded) {
			var mPosition = this.getAccessbilityPosition(oLI);
			Object.assign(mAccessibilityState, mPosition);
		}

		return mAccessibilityState;
	};

	/**
	 * Hook for rendering list item contents
	 *
	 * @param {sap.ui.core.RenderManager} rm The RenderManager that can be used for writing to the Render-Output-Buffer.
	 * @param {sap.m.ListItemBase} oLI an object representation of the control that should be rendered.
	 * @protected
	 */
	ListItemBaseRenderer.renderLIContent = function(rm, oLI) {
	};

	/**
	 * Hook for rendering a list's sub list (in case of grouping).
	 *
	 * @param {sap.ui.core.RenderManager} rm The RenderManager that can be used for writing to the Render-Output-Buffer.
	 * @param {sap.m.ListItemBase} oLI an object representation of the control that should be rendered.
	 * @protected
	 */
	ListItemBaseRenderer.renderLISubList = function(rm, oLI) {
		rm.openStart("ul");
		rm.attr("role", "list");
		rm.attr("aria-labelledby", oLI.getId() + "-title");

		var aGroupedItems = oLI.getGroupedItems();
		if (aGroupedItems && aGroupedItems.length) {
			rm.attr("aria-owns", aGroupedItems.join(" "));
		}

		rm.openEnd();
		rm.close("ul");
	};

	/**
	 * Hook for changing list item attributes
	 *
	 * @param {sap.ui.core.RenderManager} rm The RenderManager that can be used for writing to the Render-Output-Buffer.
	 * @param {sap.m.ListItemBase} oLI an object representation of the control that should be rendered.
	 * @protected
	 */
	ListItemBaseRenderer.renderLIAttributes = function(rm, oLI) {
	};

	/**
	 * Renders the former part of the item.
	 *
	 * @param {sap.ui.core.RenderManager} rm The RenderManager that can be used for writing to the Render-Output-Buffer.
	 * @param {sap.m.ListItemBase} oLI An object representation of the control that is rendered.
	 * @protected
	 */
	ListItemBaseRenderer.renderContentFormer = function(rm, oLI) {
		this.renderHighlight(rm, oLI);
		this.renderMode(rm, oLI, -1);
	};

	/**
	 * Renders the latter part of the item.
	 *
	 * @param {sap.ui.core.RenderManager} rm The RenderManager that can be used for writing to the Render-Output-Buffer.
	 * @param {sap.m.ListItemBase} oLI An object representation of the control that is rendered.
	 * @protected
	 */
	ListItemBaseRenderer.renderContentLatter = function(rm, oLI) {
		this.renderCounter(rm, oLI);
		this.renderType(rm, oLI);
		this.renderMode(rm, oLI, 1);
		this.renderNavigated(rm, oLI);
	};

	ListItemBaseRenderer.renderLIContentWrapper = function(rm, oLI) {
		rm.openStart("div", oLI.getId() + "-content").class("sapMLIBContent").openEnd();
		this.renderLIContent(rm, oLI);

		const oList = oLI.getList();
		if (oList?._hasNestedGrouping() && oLI.isGroupHeader()) {
			this.renderLISubList(rm, oLI);
		}
		rm.close("div");
	};

	ListItemBaseRenderer.renderNavigated = function(rm, oLI) {
		if (!oLI.getNavigated()) {
			return;
		}

		rm.openStart("div");
		rm.class("sapMLIBNavigated");
		rm.openEnd();
		rm.close("div");
	};

	/**
	 * Renders the HTML for the given control, using the provided.
	 *
	 * {@link sap.ui.core.RenderManager}.
	 *
	 * @param {sap.ui.core.RenderManager} rm The RenderManager that can be used for writing to the Render-Output-Buffer.
	 * @param {sap.m.ListItemBase} oLI an object representation of the control that should be rendered.
	 * @public
	 */
	ListItemBaseRenderer.render = function(rm, oLI) {
		// render invisible placeholder
		if (!oLI.getVisible()) {
			this.renderInvisible(rm, oLI);
			return false;
		}

		// start
		this.openItemTag(rm, oLI);
>>>>>>> 11805773

	// classes
	rm.class("sapMLIB");
	rm.class("sapMLIB-CTX");
	rm.class("sapMLIBShowSeparator");
	rm.class("sapMLIBType" + oLI.getType());

	if (oLI.isActionable(true)) {
		rm.class("sapMLIBActionable");
		rm.class("sapMLIBHoverable");
	}

	if (oLI.getSelected()) {
		rm.class("sapMLIBSelected");
	}

	if (oLI.getListProperty("showUnread") && oLI.getUnread()) {
		rm.class("sapMLIBUnread");
	}

	this.addFocusableClasses(rm, oLI);

	// attributes
	this.renderTooltip(rm, oLI);
	this.renderTabIndex(rm, oLI);

	// handle accessibility states
	if (ControlBehavior.isAccessibilityEnabled()) {
		rm.accessibilityState(oLI, this.getAccessibilityState(oLI));
	}

	// item attributes hook
	this.renderLIAttributes(rm, oLI);

	rm.openEnd();

	this.renderContentFormer(rm, oLI);
	this.renderLIContentWrapper(rm, oLI);
	this.renderContentLatter(rm, oLI);

	this.closeItemTag(rm, oLI);
};

return ListItemBaseRenderer;

});<|MERGE_RESOLUTION|>--- conflicted
+++ resolved
@@ -161,6 +161,10 @@
 };
 
 ListItemBaseRenderer.renderTabIndex = function(rm, oLI) {
+	const oList = oLI.getList();
+	if (oList?._skipGroupHeaderFocus() && oLI.isGroupHeader()) {
+		return;
+	}
 	rm.attr("tabindex", "-1");
 };
 
@@ -209,140 +213,6 @@
 	return InvisibleText.getStaticId("sap.m", sBundleText || "LIST_ITEM_" + sKey.toUpperCase());
 };
 
-<<<<<<< HEAD
-=======
-		if (sMode == ListMode.None) {
-			oModeControl.addStyleClass("sapMLIBUnselectAnimation");
-		} else {
-			oModeControl.addStyleClass("sapMLIBSelectAnimation");
-		}
-	};
-
-	/**
-	 * Renders counter if it is not empty
-	 *
-	 * @param {sap.ui.core.RenderManager} rm The RenderManager that can be used for writing to the Render-Output-Buffer.
-	 * @param {sap.m.ListItemBase} oLI An object representation of the control that is rendered.
-	 * @protected
-	 */
-	ListItemBaseRenderer.renderCounter = function(rm, oLI) {
-		var iCounter = oLI.getCounter();
-		if (iCounter) {
-			this.renderCounterContent(rm, oLI, iCounter);
-		}
-	};
-
-	ListItemBaseRenderer.renderCounterContent = function(rm, oLI, iCounter) {
-		rm.openStart("div", oLI.getId() + "-counter");
-		rm.attr("aria-label", Library.getResourceBundleFor("sap.m").getText("LIST_ITEM_COUNTER", [iCounter]));
-		rm.class("sapMLIBCounter");
-		rm.openEnd();
-		rm.text(iCounter);
-		rm.close("div");
-	};
-
-	/**
-	 * Renders type for the list item
-	 *
-	 * @param {sap.ui.core.RenderManager} rm The RenderManager that can be used for writing to the Render-Output-Buffer.
-	 * @param {sap.m.ListItemBase} oLI an object representation of the control that should be rendered.
-	 * @protected
-	 */
-	ListItemBaseRenderer.renderType = function(rm, oLI) {
-		var oTypeControl = oLI.getTypeControl(true);
-		if (oTypeControl) {
-			rm.renderControl(oTypeControl);
-		}
-	};
-
-	/**
-	 * Renders list item HTML starting tag
-	 *
-	 * @param {sap.ui.core.RenderManager} rm The RenderManager that can be used for writing to the Render-Output-Buffer.
-	 * @param {sap.m.ListItemBase} oLI an object representation of the control that should be rendered.
-	 * @protected
-	 */
-	ListItemBaseRenderer.openItemTag = function(rm, oLI) {
-		rm.openStart(oLI.TagName, oLI);
-	};
-
-	/**
-	 * Renders list item HTML closing tag
-	 *
-	 * @param {sap.ui.core.RenderManager} rm The RenderManager that can be used for writing to the Render-Output-Buffer.
-	 * @param {sap.m.ListItemBase} oLI an object representation of the control that should be rendered.
-	 * @protected
-	 */
-	ListItemBaseRenderer.closeItemTag = function(rm, oLI) {
-		rm.close(oLI.TagName);
-	};
-
-	ListItemBaseRenderer.renderTabIndex = function(rm, oLI) {
-		const oList = oLI.getList();
-		if (oList?._skipGroupHeaderFocus() && oLI.isGroupHeader()) {
-			return;
-		}
-		rm.attr("tabindex", "-1");
-	};
-
-	ListItemBaseRenderer.renderTooltip = function(rm, oLI) {
-		var sTooltip = oLI.getTooltip_AsString();
-		if (sTooltip) {
-			rm.attr("title", sTooltip);
-		}
-	};
-
-	/**
-	 * Adds the classes needed to recognize the element as focusable.
-	 *
-	 * @param {sap.ui.core.RenderManager} rm The RenderManager that can be used for writing to the Render-Output-Buffer
-	 * @param {sap.m.ListItemBase} [oLI] an object representation of the control that should be rendered
-	 * @protected
-	 */
-	ListItemBaseRenderer.addFocusableClasses = function(rm, oLI) {
-		if (Device.system.desktop) {
-			rm.class("sapMLIBFocusable");
-			this.addLegacyOutlineClass(rm, oLI);
-		}
-	};
-
-	/**
-	 * Adds the classes for legacy browsers, which do not support normal outlines.
-	 *
-	 * @param {sap.ui.core.RenderManager} rm The RenderManager that can be used for writing to the Render-Output-Buffer
-	 * @param {sap.m.ListItemBase} [oLI] an object representation of the control that should be rendered
-	 * @protected
-	 */
-	ListItemBaseRenderer.addLegacyOutlineClass = function(rm, oLI) {};
-
-	/**
-	 * Creates an invisible aria node for the given message bundle text
-	 * in the static UIArea and returns its id for ARIA announcements
-	 *
-	 * This method should be used when text is reached frequently.
-	 *
-	 * @param {string} sKey key of the announcement
-	 * @param {string} [sBundleText] key of the announcement
-	 * @returns {string} id of the generated invisible aria node
-	 * @protected
-	 */
-	ListItemBaseRenderer.getAriaAnnouncement = function(sKey, sBundleText) {
-		return InvisibleText.getStaticId("sap.m", sBundleText || "LIST_ITEM_" + sKey.toUpperCase());
-	};
-
-
-	/**
-	 * Returns aria accessibility role
-	 *
-	 * @param {sap.m.ListItemBase} oLI an object representation of the control
-	 * @returns {string}
-	 * @protected
-	 */
-	ListItemBaseRenderer.getAriaRole = function(oLI) {
-		if (oLI.isGroupHeader()) {
-			return "listitem";
-		}
->>>>>>> 11805773
 
 /**
  * Returns aria accessibility role
@@ -437,6 +307,7 @@
 		};
 
 	if (sAriaLabelledBy) {
+		// Maybe remove the aria-labelled by here? Or remove logic that has ariaLabelledBy
 		mAccessibilityState.labelledby = {
 			value: sAriaLabelledBy.trim(),
 			append: true
@@ -458,14 +329,17 @@
 		mAccessibilityState.selected = null;
 		if (oLI.isGroupHeader()) {
 			bPositionNeeded = false;
-			mAccessibilityState.role = "group";
 			if (oLI.getTitle) {
 				mAccessibilityState.label = oLI.getTitle();
 			}
 			mAccessibilityState.roledescription = Library.getResourceBundleFor("sap.m").getText("LIST_ITEM_GROUP_HEADER");
-			var aGroupedItems = oLI.getGroupedItems();
-			if (aGroupedItems && aGroupedItems.length) {
-				mAccessibilityState.owns = aGroupedItems.join(" ");
+
+			const oList = oLI.getList();
+			if (!oList?._hasNestedGrouping()) {
+				const aGroupedItems = oLI.getGroupedItems();
+				if (aGroupedItems && aGroupedItems.length) {
+					mAccessibilityState.owns = aGroupedItems.join(" ");
+				}
 			}
 		}
 	} else if (oLI.isSelectable()) {
@@ -488,6 +362,27 @@
  * @protected
  */
 ListItemBaseRenderer.renderLIContent = function(rm, oLI) {
+};
+
+/**
+ * Hook for rendering a list's sub list (in case of grouping).
+ *
+ * @param {sap.ui.core.RenderManager} rm The RenderManager that can be used for writing to the Render-Output-Buffer.
+ * @param {sap.m.ListItemBase} oLI an object representation of the control that should be rendered.
+ * @protected
+ */
+ListItemBaseRenderer.renderLISubList = function(rm, oLI) {
+	rm.openStart("ul");
+	rm.attr("role", "list");
+	rm.attr("aria-labelledby", oLI.getId() + "-title");
+
+	var aGroupedItems = oLI.getGroupedItems();
+	if (aGroupedItems && aGroupedItems.length) {
+		rm.attr("aria-owns", aGroupedItems.join(" "));
+	}
+
+	rm.openEnd();
+	rm.close("ul");
 };
 
 /**
@@ -529,6 +424,11 @@
 ListItemBaseRenderer.renderLIContentWrapper = function(rm, oLI) {
 	rm.openStart("div", oLI.getId() + "-content").class("sapMLIBContent").openEnd();
 	this.renderLIContent(rm, oLI);
+
+	const oList = oLI.getList();
+	if (oList?._hasNestedGrouping() && oLI.isGroupHeader()) {
+		this.renderLISubList(rm, oLI);
+	}
 	rm.close("div");
 };
 
@@ -559,195 +459,8 @@
 		return false;
 	}
 
-<<<<<<< HEAD
 	// start
 	this.openItemTag(rm, oLI);
-=======
-		return aDescribedBy.join(" ");
-	};
-
-	/**
-	 * Returns the accessibility position of the control
-	 *
-	 * @param {sap.m.ListItemBase} oLI an object representation of the control
-	 * @protected
-	 */
-	ListItemBaseRenderer.getAccessbilityPosition = function(oLI) {
-		var oList = oLI.getList();
-		return oList && oList.getAccessbilityPosition && oList.getAccessbilityPosition(oLI);
-	};
-
-	/**
-	 * Returns the accessibility state of the control
-	 *
-	 * @param {sap.m.ListItemBase} oLI an object representation of the control
-	 * @protected
-	 */
-	ListItemBaseRenderer.getAccessibilityState = function(oLI) {
-		var sAriaLabelledBy = this.getAriaLabelledBy(oLI),
-			sAriaDescribedBy = this.getAriaDescribedBy(oLI),
-			sRole = this.getAriaRole(oLI),
-			bPositionNeeded = true,
-			mAccessibilityState = {
-				role: sRole
-			};
-
-		if (sAriaLabelledBy) {
-			// Maybe remove the aria-labelled by here? Or remove logic that has ariaLabelledBy
-			mAccessibilityState.labelledby = {
-				value: sAriaLabelledBy.trim(),
-				append: true
-			};
-		}
-
-		if (sAriaDescribedBy) {
-			mAccessibilityState.describedby = {
-				value: sAriaDescribedBy.trim(),
-				append: true
-			};
-		}
-
-		if (oLI.getNavigated()) {
-			mAccessibilityState.current = true;
-		}
-
-		if (sRole === "listitem") {
-			mAccessibilityState.selected = null;
-			if (oLI.isGroupHeader()) {
-				bPositionNeeded = false;
-				if (oLI.getTitle) {
-					mAccessibilityState.label = oLI.getTitle();
-				}
-				mAccessibilityState.roledescription = Library.getResourceBundleFor("sap.m").getText("LIST_ITEM_GROUP_HEADER");
-
-				const oList = oLI.getList();
-				if (!oList?._hasNestedGrouping()) {
-					const aGroupedItems = oLI.getGroupedItems();
-					if (aGroupedItems && aGroupedItems.length) {
-						mAccessibilityState.owns = aGroupedItems.join(" ");
-					}
-				}
-			}
-		} else if (oLI.isSelectable()) {
-			mAccessibilityState.selected = oLI.getSelected();
-		}
-
-		if (bPositionNeeded) {
-			var mPosition = this.getAccessbilityPosition(oLI);
-			Object.assign(mAccessibilityState, mPosition);
-		}
-
-		return mAccessibilityState;
-	};
-
-	/**
-	 * Hook for rendering list item contents
-	 *
-	 * @param {sap.ui.core.RenderManager} rm The RenderManager that can be used for writing to the Render-Output-Buffer.
-	 * @param {sap.m.ListItemBase} oLI an object representation of the control that should be rendered.
-	 * @protected
-	 */
-	ListItemBaseRenderer.renderLIContent = function(rm, oLI) {
-	};
-
-	/**
-	 * Hook for rendering a list's sub list (in case of grouping).
-	 *
-	 * @param {sap.ui.core.RenderManager} rm The RenderManager that can be used for writing to the Render-Output-Buffer.
-	 * @param {sap.m.ListItemBase} oLI an object representation of the control that should be rendered.
-	 * @protected
-	 */
-	ListItemBaseRenderer.renderLISubList = function(rm, oLI) {
-		rm.openStart("ul");
-		rm.attr("role", "list");
-		rm.attr("aria-labelledby", oLI.getId() + "-title");
-
-		var aGroupedItems = oLI.getGroupedItems();
-		if (aGroupedItems && aGroupedItems.length) {
-			rm.attr("aria-owns", aGroupedItems.join(" "));
-		}
-
-		rm.openEnd();
-		rm.close("ul");
-	};
-
-	/**
-	 * Hook for changing list item attributes
-	 *
-	 * @param {sap.ui.core.RenderManager} rm The RenderManager that can be used for writing to the Render-Output-Buffer.
-	 * @param {sap.m.ListItemBase} oLI an object representation of the control that should be rendered.
-	 * @protected
-	 */
-	ListItemBaseRenderer.renderLIAttributes = function(rm, oLI) {
-	};
-
-	/**
-	 * Renders the former part of the item.
-	 *
-	 * @param {sap.ui.core.RenderManager} rm The RenderManager that can be used for writing to the Render-Output-Buffer.
-	 * @param {sap.m.ListItemBase} oLI An object representation of the control that is rendered.
-	 * @protected
-	 */
-	ListItemBaseRenderer.renderContentFormer = function(rm, oLI) {
-		this.renderHighlight(rm, oLI);
-		this.renderMode(rm, oLI, -1);
-	};
-
-	/**
-	 * Renders the latter part of the item.
-	 *
-	 * @param {sap.ui.core.RenderManager} rm The RenderManager that can be used for writing to the Render-Output-Buffer.
-	 * @param {sap.m.ListItemBase} oLI An object representation of the control that is rendered.
-	 * @protected
-	 */
-	ListItemBaseRenderer.renderContentLatter = function(rm, oLI) {
-		this.renderCounter(rm, oLI);
-		this.renderType(rm, oLI);
-		this.renderMode(rm, oLI, 1);
-		this.renderNavigated(rm, oLI);
-	};
-
-	ListItemBaseRenderer.renderLIContentWrapper = function(rm, oLI) {
-		rm.openStart("div", oLI.getId() + "-content").class("sapMLIBContent").openEnd();
-		this.renderLIContent(rm, oLI);
-
-		const oList = oLI.getList();
-		if (oList?._hasNestedGrouping() && oLI.isGroupHeader()) {
-			this.renderLISubList(rm, oLI);
-		}
-		rm.close("div");
-	};
-
-	ListItemBaseRenderer.renderNavigated = function(rm, oLI) {
-		if (!oLI.getNavigated()) {
-			return;
-		}
-
-		rm.openStart("div");
-		rm.class("sapMLIBNavigated");
-		rm.openEnd();
-		rm.close("div");
-	};
-
-	/**
-	 * Renders the HTML for the given control, using the provided.
-	 *
-	 * {@link sap.ui.core.RenderManager}.
-	 *
-	 * @param {sap.ui.core.RenderManager} rm The RenderManager that can be used for writing to the Render-Output-Buffer.
-	 * @param {sap.m.ListItemBase} oLI an object representation of the control that should be rendered.
-	 * @public
-	 */
-	ListItemBaseRenderer.render = function(rm, oLI) {
-		// render invisible placeholder
-		if (!oLI.getVisible()) {
-			this.renderInvisible(rm, oLI);
-			return false;
-		}
-
-		// start
-		this.openItemTag(rm, oLI);
->>>>>>> 11805773
 
 	// classes
 	rm.class("sapMLIB");
