/*!
 * ${copyright}
 */

/**
 * Initialization Code and shared classes of library sap.m.
 */
sap.ui.define([
 "sap/base/i18n/Formatting",
 "sap/ui/core/Lib",
 "sap/ui/Device",
 "sap/ui/base/DataType",
 "sap/ui/base/EventProvider",
 "sap/ui/core/Control",
 "sap/ui/core/Locale",
 "sap/ui/util/openWindow",
 "sap/base/strings/capitalize",
 "sap/ui/thirdparty/jquery",
 "sap/base/assert",
 "sap/base/Log",
 "sap/base/util/defineLazyProperty",
 "sap/base/security/encodeCSS",
 "./AvatarShape",
 "./AvatarSize",
 "./AvatarType",
 "./AvatarColor",
 "./AvatarBadgeColor",
 "./AvatarImageFitType",
 "./IllustratedMessageSize",
 "./IllustratedMessageType",
 "./upload/UploaderHttpRequestMethod",
 "sap/ui/core/LocaleData",
 // referenced here to enable the Support feature
 "./Support"
],
	function(
	 Formatting,
	 Library,
	 Device,
	 DataType,
	 EventProvider,
	 Control,
	 Locale,
	 openWindow,
	 capitalize,
	 jQuery,
	 assert,
	 Log,
	 defineLazyProperty,
	 encodeCSS,
	 AvatarShape,
	 AvatarSize,
	 AvatarType,
	 AvatarColor,
	 AvatarBadgeColor,
	 AvatarImageFitType,
	 IllustratedMessageSize,
	 IllustratedMessageType,
	 UploaderHttpRequestMethod,
	 LocaleData
	) {
	 "use strict";

	 /**
	  * The main UI5 control library, with responsive controls that can be used in touch devices as well as desktop browsers.
	  *
	  * @namespace
	  * @alias sap.m
	  * @author SAP SE
	  * @version ${version}
	  * @since 1.4
	  * @public
	  */
	 var thisLib = Library.init({
		 apiVersion: 2,
		 name : "sap.m",
		 version: "${version}",
		 dependencies : ["sap.ui.core"],
		 designtime: "sap/m/designtime/library.designtime",
		 ...{
			 interactionDocumentation: true
		 },
		 types: [
		  "sap.m.AvatarImageFitType",
		  "sap.m.AvatarShape",
		  "sap.m.AvatarSize",
		  "sap.m.AvatarType",
		  "sap.m.AvatarColor",
		  "sap.m.AvatarBadgeColor",
		  "sap.m.BackgroundDesign",
		  "sap.m.BadgeState",
		  "sap.m.BadgeStyle",
		  "sap.m.BadgeAnimationType",
		  "sap.m.BarDesign",
		  "sap.m.BorderDesign",
		  "sap.m.BreadcrumbsSeparatorStyle",
		  "sap.m.ButtonAccessibleRole",
		  "sap.m.ButtonType",
		  "sap.m.CarouselArrowsPlacement",
		  "sap.m.DeviationIndicator",
		  "sap.m.DialogRoleType",
		  "sap.m.DialogType",
		  "sap.m.DraftIndicatorState",
		  "sap.m.DynamicDateRangeGroups",
		  "sap.m.EmptyIndicatorMode",
		  "sap.m.FacetFilterListDataType",
		  "sap.m.FacetFilterType",
		  "sap.m.FilterPanelField",
		  "sap.m.FlexAlignContent",
		  "sap.m.FlexAlignItems",
		  "sap.m.FlexAlignSelf",
		  "sap.m.FlexDirection",
		  "sap.m.FlexJustifyContent",
		  "sap.m.FlexRendertype",
		  "sap.m.FlexWrap",
		  "sap.m.FrameType",
		  "sap.m.GenericTagDesign",
		  "sap.m.GenericTagValueState",
		  "sap.m.GenericTileMode",
		  "sap.m.Priority",
		  "sap.m.GenericTileScope",
		  "sap.m.HeaderLevel",
		  "sap.m.IBarHTMLTag",
		  "sap.m.IconTabDensityMode",
		  "sap.m.IconTabFilterDesign",
		  "sap.m.IconTabFilterInteractionMode",
		  "sap.m.IconTabHeaderMode",
		  "sap.m.IllustratedMessageSize",
		  "sap.m.IllustratedMessageType",
		  "sap.m.ImageMode",
		  "sap.m.InputListItemContentSize",
		  "sap.m.InputTextFormatMode",
		  "sap.m.InputType",
		  "sap.m.LabelDesign",
		  "sap.m.LightBoxLoadingStates",
		  "sap.m.LinkConversion",
		  "sap.m.LinkAccessibleRole",
		  "sap.m.ListGrowingDirection",
		  "sap.m.ListKeyboardMode",
		  "sap.m.ListMode",
		  "sap.m.ListSeparators",
		  "sap.m.ListType",
		  "sap.m.LoadState",
		  "sap.m.MenuButtonMode",
		  "sap.m.MultiSelectMode",
		  "sap.m.ObjectHeaderPictureShape",
		  "sap.m.ObjectMarkerType",
		  "sap.m.ObjectMarkerVisibility",
		  "sap.m.OverflowToolbarPriority",
		  "sap.m.P13nPopupMode",
		  "sap.m.P13nPanelType",
		  "sap.m.P13nConditionOperation",
		  "sap.m.PageBackgroundDesign",
		  "sap.m.PanelAccessibleRole",
		  "sap.m.PDFViewerDisplayType",
		  "sap.m.PlacementType",
		  "sap.m.CarouselPageIndicatorPlacementType",
		  "sap.m.PlanningCalendarBuiltInView",
		  "sap.m.PlanningCalendarStickyMode",
		  "sap.m.PopinDisplay",
		  "sap.m.PopinLayout",
		  "sap.m.QuickViewGroupElementType",
		  "sap.m.RatingIndicatorVisualMode",
		  "sap.m.ReactiveAreaMode",
		  "sap.m.ScreenSize",
		  "sap.m.CarouselScrollMode",
		  "sap.m.SelectColumnRatio",
		  "sap.m.SelectionDetailsActionLevel",
		  "sap.m.SelectListKeyboardNavigationMode",
		  "sap.m.SelectDialogInitialFocus",
		  "sap.m.SelectType",
		  "sap.m.Size",
		  "sap.m.SplitAppMode",
		  "sap.m.StandardDynamicDateRangeKeys",
		  "sap.m.StandardTileType",
		  "sap.m.StepInputStepModeType",
		  "sap.m.StepInputValidationMode",
		  "sap.m.Sticky",
		  "sap.m.StringFilterOperator",
		  "sap.m.SwipeDirection",
		  "sap.m.SwitchType",
		  "sap.m.TabsOverflowMode",
		  "sap.m.ContentConfigType",
		  "sap.m.TileInfoColor",
		  "sap.m.TileSizeBehavior",
		  "sap.m.TimePickerMaskMode",
		  "sap.m.TitleAlignment",
		  "sap.m.ExpandableTextOverflowMode",
		  "sap.m.TokenizerRenderMode",
		  "sap.m.ToolbarDesign",
		  "sap.m.ToolbarStyle",
		  "sap.m.UploadState",
		  "sap.m.UploadType",
		  "sap.m.ValueColor",
		  "sap.m.VerticalPlacementType",
		  "sap.m.WrappingType",
		  "sap.m.SinglePlanningCalendarSelectionMode",
		  "sap.m.WizardRenderMode",
		  "sap.m.ResetAllMode",
		  "sap.m.SharingMode",
		  "sap.m.plugins.CopyPreference",
		  "sap.m.plugins.ContextMenuScope",
		  "sap.m.semantic.SemanticRuleSetType",
		  "sap.m.table.columnmenu.Category",
		  "sap.m.upload.UploaderHttpRequestMethod",
		  "sap.m.UploadSetwithTableActionPlaceHolder"
		 ],
		 interfaces: [
			 "sap.m.IBar",
			 "sap.m.IBadge",
			 "sap.m.IBreadcrumbs",
			 "sap.m.ITableItem",
			 "sap.m.p13n.IContent",
			 "sap.m.IconTab",
			 "sap.m.IScale",
			 "sap.m.IMenuItem",
			 "sap.m.IMenuItemBehavior",
			 "sap.m.semantic.IGroup",
			 "sap.m.semantic.IFilter",
			 "sap.m.semantic.ISort",
			 "sap.m.ObjectHeaderContainer",
			 "sap.m.IOverflowToolbarContent",
			 "sap.m.IOverflowToolbarFlexibleContent",
			 "sap.m.IToolbarInteractiveControl",
			 "sap.m.IHyphenation"
		 ],
		 controls: [
		  "sap.m.ActionListItem",
		  "sap.m.ActionSheet",
		  "sap.m.ActionTile",
		  "sap.m.ActionTileContent",
		  "sap.m.App",
		  "sap.m.Avatar",
		  "sap.m.Bar",
		  "sap.m.BusyDialog",
		  "sap.m.BusyIndicator",
		  "sap.m.Button",
		  "sap.m.Breadcrumbs",
		  "sap.m.Carousel",
		  "sap.m.CheckBox",
		  "sap.m.ColumnHeaderPopover",
		  "sap.m.ColumnListItem",
		  "sap.m.ColorPalette",
		  "sap.m.ColorPalettePopover",
		  "sap.m.ComboBox",
		  "sap.m.ComboBoxTextField",
		  "sap.m.ComboBoxBase",
		  "sap.m.TileAttribute",
		  "sap.m.CustomListItem",
		  "sap.m.CustomTreeItem",
		  "sap.m.DatePicker",
		  "sap.m.DateRangeSelection",
		  "sap.m.DateTimeField",
		  "sap.m.DateTimePicker",
		  "sap.m.Dialog",
		  "sap.m.DisplayListItem",
		  "sap.m.DraftIndicator",
		  "sap.m.DynamicDateRange",
		  "sap.m.ExpandableText",
		  "sap.m.AdditionalTextButton",
		  "sap.m.FacetFilter",
		  "sap.m.FacetFilterItem",
		  "sap.m.FacetFilterList",
		  "sap.m.FeedContent",
		  "sap.m.FeedInput",
		  "sap.m.FeedListItem",
		  "sap.m.FlexBox",
		  "sap.m.FormattedText",
		  "sap.m.GenericTag",
		  "sap.m.GenericTile",
		  "sap.m.GroupHeaderListItem",
		  "sap.m.HBox",
		  "sap.m.HeaderContainer",
		  "sap.m.IconTabBar",
		  "sap.m.IconTabBarSelectList",
		  "sap.m.IconTabFilterExpandButtonBadge",
		  "sap.m.IconTabHeader",
		  "sap.m.IllustratedMessage",
		  "sap.m.Image",
		  "sap.m.ImageContent",
		  "sap.m.Input",
		  "sap.m.InputBase",
		  "sap.m.InputListItem",
		  "sap.m.Label",
		  "sap.m.LightBox",
		  "sap.m.Link",
		  "sap.m.List",
		  "sap.m.ListBase",
		  "sap.m.ListItemBase",
		  "sap.m.MaskInput",
		  "sap.m.Menu",
		  "sap.m.MenuItem",
		  "sap.m.MenuWrapper",
		  "sap.m.MenuButton",
		  "sap.m.MessagePopover",
		  "sap.m.MessageView",
		  "sap.m.MessageStrip",
		  "sap.m.MultiComboBox",
		  "sap.m.MultiInput",
		  "sap.m.NavContainer",
		  "sap.m.NewsContent",
		  "sap.m.NumericContent",
		  "sap.m.NotificationList",
		  "sap.m.NotificationListBase",
		  "sap.m.NotificationListItem",
		  "sap.m.NotificationListGroup",
		  "sap.m.PagingButton",
		  "sap.m.PlanningCalendarLegend",
		  "sap.m.ObjectAttribute",
		  "sap.m.ObjectHeader",
		  "sap.m.ObjectIdentifier",
		  "sap.m.ObjectListItem",
		  "sap.m.ObjectMarker",
		  "sap.m.ObjectNumber",
		  "sap.m.ObjectStatus",
		  "sap.m.OverflowToolbar",
		  "sap.m.OverflowToolbarButton",
		  "sap.m.OverflowToolbarToggleButton",
		  "sap.m.OverflowToolbarMenuButton",
		  "sap.m.Page",
		  "sap.m.Panel",
		  "sap.m.PDFViewer",
		  "sap.m.PlanningCalendar",
		  "sap.m.PlanningCalendarHeader",
		  "sap.m.Popover",
		  "sap.m.ProgressIndicator",
		  "sap.m.PullToRefresh",
		  "sap.m.QuickView",
		  "sap.m.QuickViewBase",
		  "sap.m.QuickViewCard",
		  "sap.m.QuickViewPage",
		  "sap.m.RadioButton",
		  "sap.m.RadioButtonGroup",
		  "sap.m.RangeSlider",
		  "sap.m.RatingIndicator",
		  "sap.m.ResponsivePopover",
		  "sap.m.ScrollContainer",
		  "sap.m.SearchField",
		  "sap.m.SegmentedButton",
		  "sap.m.Select",
		  "sap.m.SelectDialog",
		  "sap.m.SelectDialogBase",
		  "sap.m.SelectList",
		  "sap.m.SelectionDetails",
		  "sap.m.Shell",
		  "sap.m.SimpleFixFlex",
		  "sap.m.SinglePlanningCalendar",
		  "sap.m.SinglePlanningCalendarGrid",
		  "sap.m.SinglePlanningCalendarMonthGrid",
		  "sap.m.Slider",
		  "sap.m.SliderTooltip",
		  "sap.m.SliderTooltipBase",
		  "sap.m.SliderTooltipContainer",
		  "sap.m.SlideTile",
		  "sap.m.StepInput",
		  "sap.m.SplitApp",
		  "sap.m.SplitContainer",
		  "sap.m.StandardListItem",
		  "sap.m.StandardTreeItem",
		  "sap.m.Switch",
		  "sap.m.Table",
		  "sap.m.TableSelectDialog",
		  "sap.m.TabContainer",
		  "sap.m.TabStrip",
		  "sap.m.Text",
		  "sap.m.TextArea",
		  "sap.m.TileContent",
		  "sap.m.TimePicker",
		  "sap.m.TimePickerInputs",
		  "sap.m.TimePickerClock",
		  "sap.m.TimePickerClocks",
		  "sap.m.TimePickerSliders",
		  "sap.m.Title",
		  "sap.m.ToggleButton",
		  "sap.m.Token",
		  "sap.m.Tokenizer",
		  "sap.m.Toolbar",
		  "sap.m.ToolbarSpacer",
		  "sap.m.ToolbarSeparator",
		  "sap.m.Tree",
		  "sap.m.TreeItemBase",
		  "sap.m.VariantManagement",
		  "sap.m.VBox",
		  "sap.m.ViewSettingsDialog",
		  "sap.m.WheelSlider",
		  "sap.m.WheelSliderContainer",
		  "sap.m.Wizard",
		  "sap.m.WizardStep",
		  "sap.m.semantic.DetailPage",
		  "sap.m.semantic.SemanticPage",
		  "sap.m.semantic.ShareMenuPage",
		  "sap.m.semantic.FullscreenPage",
		  "sap.m.semantic.MasterPage",
		  "sap.m.p13n.AbstractContainer",
		  "sap.m.p13n.BasePanel",
		  "sap.m.p13n.Container",
		  "sap.m.p13n.GroupPanel",
		  "sap.m.p13n.QueryPanel",
		  "sap.m.p13n.SelectionPanel",
		  "sap.m.p13n.SortPanel",
		  "sap.m.p13n.Popup",
		  "sap.m.table.columnmenu.Menu"
		 ],
		 elements: [
		  "sap.m.BadgeCustomData",
		  "sap.m.CarouselLayout",
		  "sap.m.Column",
		  "sap.m.ColumnPopoverActionItem",
		  "sap.m.ColumnPopoverCustomItem",
		  "sap.m.ColumnPopoverItem",
		  "sap.m.ColumnPopoverSortItem",
		  "sap.m.ContentConfig",
		  "sap.m.DynamicDateOption",
		  "sap.m.DynamicDateValueHelpUIType",
		  "sap.m.FlexItemData",
		  "sap.m.FeedListItemAction",
		  "sap.m.IconTabFilter",
		  "sap.m.IconTabSeparator",
		  "sap.m.ImageCustomData",
		  "sap.m.LightBoxItem",
		  "sap.m.LinkTileContent",
		  "sap.m.ListItemAction",
		  "sap.m.OverflowToolbarLayoutData",
		  "sap.m.MaskInputRule",
		  "sap.m.MessageItem",
		  "sap.m.PageAccessibleLandmarkInfo",
		  "sap.m.PlanningCalendarRow",
		  "sap.m.PlanningCalendarView",
		  "sap.m.QuickViewGroup",
		  "sap.m.QuickViewGroupElement",
		  "sap.m.ResponsiveScale",
		  "sap.m.SegmentedButtonItem",
		  "sap.m.SelectionDetailsItem",
		  "sap.m.SelectionDetailsItemLine",
		  "sap.m.SinglePlanningCalendarDayView",
		  "sap.m.SinglePlanningCalendarMonthView",
		  "sap.m.SinglePlanningCalendarWeekView",
		  "sap.m.SinglePlanningCalendarWorkWeekView",
		  "sap.m.SinglePlanningCalendarView",
		  "sap.m.StandardDynamicDateOption",
		  "sap.m.SuggestionItem",
		  "sap.m.TabContainerItem",
		  "sap.m.TabStripItem",
		  "sap.m.ToolbarLayoutData",
		  "sap.m.TileInfo",
		  "sap.m.upload.FilePreviewDialog",
		  "sap.m.upload.UploaderTableItem",
		  "sap.m.VariantItem",
		  "sap.m.ViewSettingsCustomItem",
		  "sap.m.ViewSettingsCustomTab",
		  "sap.m.ViewSettingsFilterItem",
		  "sap.m.ViewSettingsItem",
		  "sap.m.plugins.CellSelector",
		  "sap.m.plugins.ColumnAIAction",
		  "sap.m.plugins.ColumnResizer",
		  "sap.m.plugins.CopyProvider",
		  "sap.m.plugins.DataStateIndicator",
		  "sap.m.plugins.PasteProvider",
		  "sap.m.plugins.PluginBase",
		  "sap.m.p13n.AbstractContainerItem",
		  "sap.m.semantic.AddAction",
		  "sap.m.semantic.CancelAction",
		  "sap.m.semantic.DeleteAction",
		  "sap.m.semantic.DiscussInJamAction",
		  "sap.m.semantic.EditAction",
		  "sap.m.semantic.FavoriteAction",
		  "sap.m.semantic.FilterAction",
		  "sap.m.semantic.FilterSelect",
		  "sap.m.semantic.FlagAction",
		  "sap.m.semantic.ForwardAction",
		  "sap.m.semantic.GroupAction",
		  "sap.m.semantic.GroupSelect",
		  "sap.m.semantic.MainAction",
		  "sap.m.semantic.MessagesIndicator",
		  "sap.m.semantic.MultiSelectAction",
		  "sap.m.semantic.NegativeAction",
		  "sap.m.semantic.OpenInAction",
		  "sap.m.semantic.PositiveAction",
		  "sap.m.semantic.PrintAction",
		  "sap.m.semantic.SaveAction",
		  "sap.m.semantic.SemanticButton",
		  "sap.m.semantic.SemanticControl",
		  "sap.m.semantic.SemanticSelect",
		  "sap.m.semantic.SemanticToggleButton",
		  "sap.m.semantic.SendEmailAction",
		  "sap.m.semantic.SendMessageAction",
		  "sap.m.semantic.ShareInJamAction",
		  "sap.m.semantic.SortAction",
		  "sap.m.semantic.SortSelect",
		  "sap.m.table.columnmenu.Entry",
		  "sap.m.table.columnmenu.ActionItem",
		  "sap.m.table.columnmenu.ItemBase",
		  "sap.m.table.columnmenu.QuickAction",
		  "sap.m.table.columnmenu.QuickActionBase",
		  "sap.m.plugins.UploadSetwithTable",
		  "sap.m.upload.UploadItemConfiguration",
		  "sap.m.upload.UploadItem"
		 ],
		 extensions: {
			 flChangeHandlers: {
				 "sap.m.ActionSheet": {
					 "moveControls": "default"
				 },
				 "sap.m.Avatar": "sap/m/flexibility/Avatar",
				 "sap.m.Bar": "sap/m/flexibility/Bar",
				 "sap.m.Button": "sap/m/flexibility/Button",
				 "sap.m.CheckBox": "sap/m/flexibility/CheckBox",
				 "sap.m.ColumnListItem": {
					 "hideControl": "default",
					 "unhideControl": "default"
				 },
				 "sap.m.CustomListItem": {
					 "hideControl": "default",
					 "unhideControl": "default",
					 "moveControls": "default"
				 },
				 "sap.m.DatePicker": {
					 "hideControl": "default",
					 "unhideControl": "default"
				 },
				 "sap.m.Dialog": "sap/m/flexibility/Dialog",
				 "sap.m.ExpandableText": "sap/m/flexibility/ExpandableText",
				 "sap.m.FlexBox": {
					 "hideControl": "default",
					 "unhideControl": "default",
					 "moveControls": "default"
				 },
				 "sap.m.HBox": {
					 "hideControl": "default",
					 "unhideControl": "default",
					 "moveControls": "default"
				 },
				 "sap.m.IconTabBar": "sap/m/flexibility/IconTabBar",

				 "sap.m.IconTabFilter": "sap/m/flexibility/IconTabFilter",
				 "sap.m.Image": {
					 "hideControl": "default",
					 "unhideControl": "default"
				 },
				 "sap.m.Input": {
					 "hideControl": "default",
					 "unhideControl": "default"
				 },
				 "sap.m.InputBase": {
					 "hideControl": "default",
					 "unhideControl": "default"
				 },
				 "sap.m.InputListItem": "sap/m/flexibility/InputListItem",
				 "sap.m.Label": "sap/m/flexibility/Label",
				 "sap.m.MultiInput": {
					 "hideControl": "default",
					 "unhideControl": "default"
				 },
				 "sap.m.ListItemBase": {
					 "hideControl": "default",
					 "unhideControl": "default"
				 },
				 "sap.m.Link": "sap/m/flexibility/Link",
				 "sap.m.List": {
					 "hideControl": "default",
					 "unhideControl": "default",
					 "moveControls": "default"
				 },
				 "sap.m.ListBase": {
					 "hideControl": "default",
					 "unhideControl": "default",
					 "moveControls": "default"
				 },
				 "sap.m.MaskInput": {
					 "hideControl": "default",
					 "unhideControl": "default"
				 },
				 "sap.m.MenuButton": "sap/m/flexibility/MenuButton",
				 "sap.m.OverflowToolbar":"sap/m/flexibility/OverflowToolbar",
				 "sap.m.OverflowToolbarButton": "sap/m/flexibility/OverflowToolbarButton",
				 "sap.m.Page": "sap/m/flexibility/Page",
				 "sap.m.Panel": "sap/m/flexibility/Panel",
				 "sap.m.Popover": "sap/m/flexibility/Popover",
				 "sap.m.RadioButton": "sap/m/flexibility/RadioButton",
				 "sap.m.RatingIndicator": {
					 "hideControl": "default",
					 "unhideControl": "default"
				 },
				 "sap.m.RangeSlider": {
					 "hideControl": "default",
					 "unhideControl": "default"
				 },
				 "sap.m.ScrollContainer": {
					 "hideControl": "default",
					 "moveControls": "default",
					 "unhideControl": "default"
				 },
				 "sap.m.SearchField": {
					 "hideControl": "default",
					 "unhideControl": "default"
				 },
				 "sap.m.Slider": {
					 "hideControl": "default",
					 "unhideControl": "default"
				 },
				 "sap.m.StandardListItem":"sap/m/flexibility/StandardListItem",
				 "sap.m.Table": "sap/m/flexibility/Table",
				 "sap.m.Column": {
					 "hideControl": "default",
					 "unhideControl": "default"
				 },
				 "sap.m.Text": "sap/m/flexibility/Text",
				 "sap.m.Title": "sap/m/flexibility/Title",
				 "sap.m.Toolbar": "sap/m/flexibility/Toolbar",
				 "sap.m.VBox": {
					 "hideControl": "default",
					 "unhideControl": "default",
					 "moveControls": "default"
				 },
				 "sap.m.ObjectHeader": {
					 "moveControls": "default"
				 }
			 },
			 //Configuration used for rule loading of Support Assistant
			 "sap.ui.support": {
				 publicRules:true,
				 internalRules:true
			 }
		 }
	 });

	 thisLib.upload = thisLib.upload || {};

	 thisLib.upload.UploaderHttpRequestMethod = UploaderHttpRequestMethod;



	 /**
	  * Available Background Design.
	  *
	  * @enum {string}
	  * @public
	  */
	 thisLib.BackgroundDesign = {

		 /**
		  * A solid background color dependent on the theme.
		  * @public
		  */
		 Solid : "Solid",

		 /**
		  * Transparent background.
		  * @public
		  */
		 Transparent : "Transparent",

		 /**
		  * A translucent background depending on the opacity value of the theme.
		  * @public
		  */
		 Translucent : "Translucent"

	 };

	 /**
	 *  Defines the placeholder type for the control to be replaced.
	 *
	 * @enum {string}
	 * @public
	 * @since 1.120
	 */
	 thisLib.UploadSetwithTableActionPlaceHolder = {
	  /**
	   * Placeholder for upload button control.
	   * @public
	   */
	  UploadButtonPlaceholder : "UploadButtonPlaceholder",

	  /**
	   * Placeholder for cloud file picker button.
	   * @public
	  */
	  CloudFilePickerButtonPlaceholder : "CloudFilePickerButtonPlaceholder"
	 };

	 /**
	  * Types of state of {@link sap.m.BadgeEnabler} to expose its current state.
	  *
	  * @enum {string}
	  * @public
	  * @since 1.81
	  */
	 thisLib.BadgeState = {

		 /**
		  * Informing interested parties that the badge has been updated.
		  * @public
		  */
		 Updated : "Updated",

		 /**
		  * Informing interested parties that the badge has appeared.
		  * @public
		  */
		 Appear : "Appear",

		 /**
		  * Informing interested parties that the badge has disappeared.
		  * @public
		  */
		 Disappear : "Disappear"

	 };

	 /**
	  * Types of animation performed by {@link sap.m.BadgeEnabler}.
	  *
	  * @enum {string}
	  * @public
	  * @since 1.87
	  */
	 thisLib.BadgeAnimationType = {

		 /**
		  * Badge indicator will perform Appear,Update,and Disappear animation.
		  * @public
		  */
		 Full : "Full",

		 /**
		  * Badge indicator will perform only Update animation (suitable for controls, which invalidate often).
		  * @public
		  */
		 Update : "Update",

		 /**
		  * No animation is performed.
		  * @public
		  */
		 None : "None"

	 };

	 /**
	  * Modes in which a control will render empty indicator if its content is empty.
	  *
	  * @enum {string}
	  * @public
	  * @since 1.87
	  */
	 thisLib.EmptyIndicatorMode = {

		 /**
		  * Empty indicator is rendered always when the control's content is empty.
		  * @public
		  */
		 On : "On",

		 /**
		  * Empty indicator is never rendered.
		  * @public
		  */
		 Off : "Off",

		 /**
		  * Empty indicator will be rendered depending on the context in which the control is placed.
		  * If one of the parents has the context class sapMShowEmpty-CTX then the empty indicator will be shown.
		  * @public
		  */
		 Auto : "Auto"

	 };

	 /**
	  * Types of badge rendering style.
	  *
	  * @enum {string}
	  * @public
	  */
	 thisLib.BadgeStyle = {
		 /**
		  * Default style. Use for badges which contain text or numbers.
		  *
		  * @public
		  */
		 Default: "Default",

		 /**
		  * Attention style. This badge is rendered as a single dot meant to grab attention.
		  *
		  * @public
		  */
		 Attention: "Attention"
	 };

	 /**
	  * Types of the Bar design.
	  *
	  * @enum {string}
	  * @public
	  * @since 1.20
	  */
	 thisLib.BarDesign = {

		 /**
		  * The Bar can be inserted into other controls and if the design is "Auto" then it inherits the design from parent control.
		  * @public
		  */
		 Auto : "Auto",

		 /**
		  * The bar will be styled like a header of the page.
		  * @public
		  */
		 Header : "Header",

		 /**
		  * The bar will be styled like a subheader of the page.
		  * @public
		  */
		 SubHeader : "SubHeader",

		 /**
		  * The bar will be styled like a footer of the page.
		  * @public
		  */
		 Footer : "Footer"

	 };

	 /**
	  * Available Border Design.
	  *
	  * @enum {string}
	  * @public
	  */
	 thisLib.BorderDesign = {

		 /**
		  * A solid border color dependent on the theme.
		  * @public
		  */
		 Solid : "Solid",

		 /**
		  * Specifies no border.
		  * @public
		  */
		 None : "None"
	 };

	 /**
	  * Variations of the {@link sap.m.Breadcrumbs} separators.
	  *
	  * @enum {string}
	  * @public
	  * @since 1.69
	  */

	 thisLib.BreadcrumbsSeparatorStyle = {
		 /**
		  * The separator will appear as "/"
		  * @public
		  */

		 Slash: "Slash",

		 /**
		  * The separator will appear as "\"
		  * @public
		  */

		 BackSlash: "BackSlash",

		 /**
		  * The separator will appear as "//"
		  * @public
		  */

		 DoubleSlash: "DoubleSlash",

		 /**
		  * The separator will appear as "\\"
		  * @public
		  */

		 DoubleBackSlash: "DoubleBackSlash",

		 /**
		  * The separator will appear as ">"
		  * @public
		  */

		 GreaterThan: "GreaterThan",

		 /**
		  * The separator will appear as ">>"
		  * @public
		  */

		 DoubleGreaterThan: "DoubleGreaterThan"

	 };

	 /**
	  * Different predefined button types for the {@link sap.m.Button sap.m.Button}.
	  *
	  * @enum {string}
	  * @public
	  */
	 thisLib.ButtonType = {

		 /**
		  * Default type (no special styling)
		  * @public
		  */
		 Default : "Default",

		 /**
		  * Back type (back navigation button for header)
		  * @public
		  */
		 Back : "Back",

		 /**
		  * Accept type
		  * @public
		  */
		 Accept : "Accept",

		 /**
		  * Reject style
		  * @public
		  */
		 Reject : "Reject",

		 /**
		  * Transparent type
		  * @public
		  */
		 Transparent : "Transparent",

		 /**
		  * Ghost type
		  * @public
		  */
		 Ghost : "Ghost",

		 /**
		  * Up type (up navigation button for header)
		  * @public
		  */
		 Up : "Up",

		 /**
		  * Unstyled type (no styling)
		  * @public
		  */
		 Unstyled : "Unstyled",

		 /**
		  * Emphasized type
		  * @public
		  */
		 Emphasized : "Emphasized",

		 /**
		  * Critical type
		  *
		  * <b>Note:</b> To be used only in controls of type <code>sap.m.Button</code>. When the
		  * button opens a <code>sap.m.MessagePopover</code> list, use this <code>ButtonType</code>
		  * if the message with the highest severity is <code>Warning</code> type.
		  *
		  * @public
		  * @since 1.73
		  */
		 Critical : "Critical",

		 /**
		  * Negative type
		  *
		  * <b>Note:</b> To be used only in controls of type <code>sap.m.Button</code>. When the
		  * button opens a <code>sap.m.MessagePopover</code> list, use this <code>ButtonType</code>
		  * if the message with the highest severity is <code>Error</code> type.
		  *
		  * @public
		  * @since 1.73
		  */
		 Negative : "Negative",

		 /**
		  * Success type
		  *
		  * <b>Note:</b> To be used only in controls of type <code>sap.m.Button</code>. When the
		  * button opens a <code>sap.m.MessagePopover</code> list, use this <code>ButtonType</code>
		  * if the message with the highest severity is <code>Success</code> type.
		  *
		  * @public
		  * @since 1.73
		  */
		 Success : "Success",

		 /**
		  * Neutral type
		  *
		  * <b>Note:</b> To be used only in controls of type <code>sap.m.Button</code>. When the
		  * button opens a <code>sap.m.MessagePopover</code> list, use this <code>ButtonType</code>
		  * if the message with the highest severity is <code>Information</code> type.
		  *
		  * @public
		  * @since 1.73
		  */
		 Neutral : "Neutral",

		 /**
		  * Attention type
		  *
		  * @public
		  * @since 1.77
		  */
		 Attention : "Attention"
	 };

	 /**
	  * Different predefined accessibility types for the {@link sap.m.Button}.
	  *
	  * @enum {string}
	  * @private
	  */
	 thisLib.ButtonAccessibilityType = {
		 /**
		  * Default type
		  *
		  * @private
		  */
		 Default: "Default",

		 /**
		  * Labelled type
		  *
		  * @private
		  */
		 Labelled: "Labelled",

		 /**
		  * Described type
		  *
		  * @private
		  */
		 Described: "Described",

		 /**
		  * Combined type
		  *
		  * @private
		  */
		 Combined: "Combined"
	 };

	 /**
	  * Carousel arrows align.
	  *
	  * @enum {string}
	  * @public
	  */
	 thisLib.CarouselArrowsPlacement = {
		 /**
		  * Carousel arrows are placed on the sides of the current Carousel page.
		  * @public
		  */
		 Content : "Content",

		 /**
		  * Carousel arrows are placed on the sides of the page indicator of the Carousel.
		  * @public
		  */
		 PageIndicator : "PageIndicator"
	 };

	 /**
	  * Types for the placement of the page indicator of the Carousel control.
	  *
	  * @enum {string}
	  * @public
	  */
	 thisLib.CarouselPageIndicatorPlacementType = {

		 /**
		  * Page indicator will be placed at the top of the Carousel.
		  * @public
		  */
		 Top : "Top",

		 /**
		  * Page indicator will be placed at the bottom of the Carousel.
		  * @public
		  */
		 Bottom : "Bottom",

		 /**
		  * Page indicator will be placed over the Carousel content, top aligned.
		  * @public
		  */
		 OverContentTop : "OverContentTop",

		 /**
		  * Page indicator will be placed over the Carousel content, bottom aligned.
		  * @public
		  */
		 OverContentBottom : "OverContentBottom"
	 };

	 /**
	  * A list of the default built-in views in a {@link sap.m.PlanningCalendar}, described by their keys.
	  *
	  * @enum {string}
	  * @public
	  * @since 1.50
	  */
	 thisLib.PlanningCalendarBuiltInView = {

		 /**
		  * Represents the key of the built-in view, in which the intervals have the size of one hour.
		  * @public
		  */
		 Hour : "Hour",

		 /**
		  * Represents the key of the built-in view, in which the intervals have the size of one day.
		  * @public
		  */
		 Day : "Day",

		 /**
		  * Represents the key of the built-in view, in which the intervals have the size of one month.
		  * @public
		  */
		 Month : "Month",

		 /**
		  * Represents the key of the built-in view, in which the intervals have the size of one day
		  * where 7 days are displayed, starting with the first day of the week.
		  * @public
		  */
		 Week : "Week",

		 /**
		  * Represents the key of the built-in view, in which the intervals have the size of one day
		  * where 31 days are displayed, starting with the first day of the month.
		  * @public
		  */
		 OneMonth : "One Month"

	 };


	 /**
	  * Enum for the type of {@link sap.m.Dialog} control.
	  *
	  * @enum {string}
	  * @public
	  */
	 thisLib.DialogType = {

		 /**
		  * This is the default value for Dialog type.
		  *
		  * The Standard Dialog in iOS has a header on the top. The Left and the Right buttons are put inside the header.
		  * In Android, the Left and the Right buttons are put at the bottom of the Dialog.
		  * @public
		  */
		 Standard : "Standard",

		 /**
		  * Dialog with type Message looks the same as the Standard Dialog in Android.
		  * It puts the Left and the Right buttons at the bottom of the Dialog in iOS.
		  * @public
		  */
		 Message : "Message"

	 };

	 /**
	  * Enum for the ARIA role of {@link sap.m.Dialog} control.
	  *
	  * @enum {string}
	  * @since 1.65
	  * @public
	  */
	 thisLib.DialogRoleType = {

		 /**
		  * Represents the ARIA role <code>dialog</code>.
		  * @public
		  */
		 Dialog : "Dialog",

		 /**
		  * Represents the ARIA role <code>alertdialog</code>.
		  * @public
		  */
		 AlertDialog : "AlertDialog"
	 };

	 /**
	  * Enum of the available deviation markers for the NumericContent control.
	  *
	  * @enum {string}
	  * @public
	  * @since 1.34
	  */
	 thisLib.DeviationIndicator = {

		 /**
		  * The actual value is more than the target value.
		  * @public
		  */
		 Up : "Up",

		 /**
		  * The actual value is less than the target value.
		  * @public
		  */
		 Down : "Down",

		 /**
		  * No value.
		  * @public
		  */
		 None : "None"

	 };


	 /**
	  * Enum for the state of {@link sap.m.DraftIndicator} control.
	  *
	  * @enum {string}
	  * @public
	  */
	 thisLib.DraftIndicatorState = {

		 /**
		  * This is the default value for DraftIndicatorState type. This state has no visual information displayed.
		  * @public
		  */
		 Clear: "Clear",

		 /**
		  * Indicates that the draft currently is being saved
		  * @public
		  */
		 Saving: "Saving",

		 /**
		  * Indicates that the draft is already saved
		  * @public
		  */
		 Saved: "Saved"

	 };

	 /**
	  * @typedef {object} sap.m.DynamicDateRangeValue
	  * @description Defines the <code>value</code> property of the DynamicDateRange control.
	  * 		The object has two properties:
	  * 			'operator' - a string, the key of a DynamicDateOption
	  * 			'values' - an array of parameters for the same option
	  * see {@link sap.m.DynamicDateRange}
	  *
	  * @property {string} operator
	  * 		The key of a DynamicDateOption.
	  * @property {Array<Date|int|string|any>} values
	  * 		An array of parameters for the same option.
	  *
	  * @public
	  * @since 1.111
	  */


	 /**
	  * FacetFilterList data types.
	  *
	  * @enum {string}
	  * @public
	  */
	 thisLib.FacetFilterListDataType = {

		 /**
		  * An input control for specifying a date value. The user can select a month, day of the month, and year.
		  * @public
		  */
		 Date : "Date",

		 /**
		  * An input control for specifying a date and time value. The user can select a month, day of the month, year, and time of day.
		  * @public
		  */
		 DateTime : "DateTime",

		 /**
		  * An input control for specifying a time value. The user can select the hour, minute, and optionally AM or PM.
		  * @public
		  */
		 Time : "Time",

		 /**
		  * >An input control for specifying an Integer value
		  * @public
		  */
		 Integer : "Integer",

		 /**
		  * An input control for specifying a Float value
		  * @public
		  */
		 Float : "Float",

		 /**
		  * An input control for specifying a String value
		  * @public
		  */
		 String : "String",

		 /**
		  * An input control for specifying a Boolean value
		  * @public
		  */
		 Boolean : "Boolean"

	 };


	 /**
	  * Used by the FacetFilter control to adapt its design according to type.
	  *
	  * @enum {string}
	  * @public
	  */
	 thisLib.FacetFilterType = {

		 /**
		  * Forces FacetFilter to display facet lists as a row of buttons, one button per facet.
		  *
		  * The FacetFilter will automatically adapt to the Light type when it detects smart phone sized displays.
		  * @public
		  */
		 Simple : "Simple",

		 /**
		  * Forces FacetFilter to display in light mode.
		  * @public
		  */
		 Light : "Light"

	 };


	 /**
	  * Available options for the layout of all elements along the cross axis of the flexbox layout.
	  *
	  * @enum {string}
	  * @public
	  */
	 thisLib.FlexAlignItems = {

		 /**
		  * The cross-start margin edges of the flex items are placed flush with the cross-start edge of the line.
		  * @public
		  */
		 Start : "Start",

		 /**
		  * The cross-start margin edges of the flex items are placed flush with the cross-end edge of the line.
		  * @public
		  */
		 End : "End",

		 /**
		  * The flex item's margin boxes are centered in the cross axis within the line.
		  * @public
		  */
		 Center : "Center",

		 /**
		  * If the flex item`s inline axes are the same as the cross axis, this value is identical to "Start".
		  *
		  * Otherwise, it participates in baseline alignment: all participating box items on the line are aligned
		  * such that their baselines align, and the item with the largest distance between its baseline and
		  * its cross-start margin edge is placed flush against the cross-start edge of the line.
		  * @public
		  */
		 Baseline : "Baseline",

		 /**
		  * Make the cross size of the item's margin boxes as close to the same size as the line as possible.
		  * @public
		  */
		 Stretch : "Stretch",

		 /**
		  * Inherits the value from its parent.
		  * @public
		  */
		 Inherit : "Inherit"

	 };


	 /**
	  * Available options for the layout of individual elements along the cross axis of the flexbox layout overriding the default alignment.
	  *
	  * @enum {string}
	  * @public
	  */
	 thisLib.FlexAlignSelf = {

		 /**
		  * Takes up the value of alignItems from the parent FlexBox
		  * @public
		  */
		 Auto : "Auto",

		 /**
		  * The cross-start margin edges of the flex item is placed flush with the cross-start edge of the line.
		  * @public
		  */
		 Start : "Start",

		 /**
		  * The cross-start margin edges of the flex item is placed flush with the cross-end edge of the line.
		  * @public
		  */
		 End : "End",

		 /**
		  * The flex item's margin box is centered in the cross axis within the line.
		  * @public
		  */
		 Center : "Center",

		 /**
		  * If the flex item's inline axis is the same as the cross axis, this value is identical to "Start".
		  *
		  * Otherwise, it participates in baseline alignment: all participating box items on the line are aligned
		  * such that their baselines align, and the item with the largest distance between its baseline and
		  * its cross-start margin edge is placed flush against the cross-start edge of the line.
		  * @public
		  */
		 Baseline : "Baseline",

		 /**
		  * Make the cross size of the item's margin box as close to the same size as the line as possible.
		  * @public
		  */
		 Stretch : "Stretch",

		 /**
		  * Inherits the value from its parent.
		  * @public
		  */
		 Inherit : "Inherit"

	 };


	 /**
	  * Available directions for flex layouts.
	  *
	  * @enum {string}
	  * @public
	  */
	 thisLib.FlexDirection = {

		 /**
		  * Flex items are laid out along the direction of the inline axis (text direction).
		  * @public
		  */
		 Row : "Row",

		 /**
		  * Flex items are laid out along the direction of the block axis (usually top to bottom).
		  * @public
		  */
		 Column : "Column",

		 /**
		  * Flex items are laid out along the reverse direction of the inline axis (against the text direction).
		  * @public
		  */
		 RowReverse : "RowReverse",

		 /**
		  * Flex items are laid out along the reverse direction of the block axis (usually bottom to top).
		  * @public
		  */
		 ColumnReverse : "ColumnReverse",

		 /**
		  * Inherits the value from its parent.
		  * @public
		  */
		 Inherit : "Inherit"

	 };


	 /**
	  * Available options for the layout of elements along the main axis of the flexbox layout.
	  *
	  * @enum {string}
	  * @public
	  */
	 thisLib.FlexJustifyContent = {

		 /**
		  * Flex items are packed toward the start of the line.
		  * @public
		  */
		 Start : "Start",

		 /**
		  * Flex items are packed toward the end of the line.
		  * @public
		  */
		 End : "End",

		 /**
		  * Flex items are packed toward the center of the line.
		  * @public
		  */
		 Center : "Center",

		 /**
		  * Flex items are evenly distributed in the line.
		  * @public
		  */
		 SpaceBetween : "SpaceBetween",

		 /**
		  * Flex items are evenly distributed in the line, with half-size spaces on either end.
		  * @public
		  */
		 SpaceAround : "SpaceAround",

		 /**
		  * Inherits the value from its parent.
		  * @public
		  */
		 Inherit : "Inherit"

	 };


	 /**
	  * Available options for the wrapping behavior of a flex container.
	  *
	  * @enum {string}
	  * @public
	  */
	 thisLib.FlexWrap = {

		 /**
		  * The flex container is single-line.
		  * @public
		  */
		 NoWrap : "NoWrap",

		 /**
		  * The flex container is multi-line.
		  * @public
		  */
		 Wrap : "Wrap",

		 /**
		  * The flex container is multi-line with the cross-axis start and end being swapped.
		  * @public
		  */
		 WrapReverse : "WrapReverse"

	 };


	 /**
	  * Available options for the layout of container lines along the cross axis of the flexbox layout.
	  * @enum {string}
	  * @public
	  */
	 thisLib.FlexAlignContent = {

		 /**
		  * Lines are packed toward the start of the line.
		  * @public
		  */
		 Start : "Start",

		 /**
		  * Lines are packed toward the end of the line.
		  * @public
		  */
		 End : "End",

		 /**
		  * Line are packed toward the center of the line.
		  * @public
		  */
		 Center : "Center",

		 /**
		  * Lines are evenly distributed in the line.
		  * @public
		  */
		 SpaceBetween : "SpaceBetween",

		 /**
		  * Lines are evenly distributed in the line, with half-size spaces on either end.
		  * @public
		  */
		 SpaceAround : "SpaceAround",

		 /**
		  * Lines stretch to take up the remaining space.
		  * @public
		  */
		 Stretch : "Stretch",

		 /**
		  * Inherits the value from its parent.
		  * @public
		  */
		 Inherit : "Inherit"

	 };

	 /**
	  * Determines the type of HTML elements used for rendering controls.
	  *
	  * @enum {string}
	  * @public
	  */
	 thisLib.FlexRendertype = {

		 /**
		  * The UI5 controls are wrapped in DIV elements.
		  * @public
		  */
		 Div : "Div",

		 /**
		  * The UI5 controls are wrapped in LI elements, the surrounding Flex Box is an unordered list (UL).
		  * @public
		  */
		 List : "List",

		 /**
		  * The UI5 controls are not wrapped in an additional HTML element, the surrounding Flex Box is a DIV element.
		  * @public
		  * @since 1.42.1
		  */
		 Bare : "Bare"
	 };


	 /**
	  * Enum for possible frame size types for sap.m.TileContent and sap.m.GenericTile control.
	  *
	  * @enum {string}
	  * @public
	  * @since 1.34.0
	  */
	 thisLib.FrameType = {
	  /**
	   * The 2x2 frame type.
	   * @public
	   */
	  OneByOne : "OneByOne",

	  /**
	   * The 4x2 frame type.
	   * @public
	   */
	  TwoByOne : "TwoByOne",

	  /**
	   * The Auto frame type that adjusts the size of the control to the content.
	   * Support for this type in sap.m.GenericTile is deprecated since 1.48.0.
	   * @protected
	   */
	  Auto : "Auto",

	  /**
	   * The 4x1 frame type.
	   * <b>Note:</b> The 4x1 frame type is currently only supported for Generic tile.
	   * @public
	   * @since 1.83
	   */
	  TwoByHalf: "TwoByHalf",

	  /**
	   * The 2x1 frame type.
	   * <b>Note:</b> The 2x1 frame type is currently only supported for Generic tile.
	   * @public
	   * @since 1.83
	   */
	  OneByHalf: "OneByHalf",

	  /**
	   * The Stretch frame type adjusts the size of the control to the parent.
	   * @since 1.96
	   * @experimental
	   */
	  Stretch: "Stretch"
	 };

	 /**
	  * Enumeration for possible link-to-anchor conversion strategy.
	  *
	  * @enum {string}
	  * @public
	  * @since 1.45.5
	  */
	 thisLib.LinkConversion = {

		 /**
		  * Default mode (no conversion).
		  * @public
		  */
		 None: "None",

		 /**
		  * Valid links with protocols, such as http, https, ftp.
		  * @public
		  */
		 ProtocolOnly: "ProtocolOnly",

		 /**
		  * Valid links with protocols, such as http, https, ftp and those starting with the string "www".
		  * @public
		  */
		 All: "All"
	 };

	 /**
	  * Enumeration for possible Link accessibility roles.
	  *
	  * @enum {string}
	  * @public
	  * @since 1.104.0
	  */
	 thisLib.LinkAccessibleRole = {

		/**
		 * Default mode.
		 * @public
		 */
		Default: "Default",

		/**
		 * Link will receive <code>role="Button"</code> attibute.
		 * @public
		 */
		Button: "Button"
	};

	 /**
	  * Enumeration for possible Button accessibility roles.
	  *
	  * @enum {string}
	  * @public
	  * @since 1.114.0
	  */
	 thisLib.ButtonAccessibleRole = {

		/**
		 * Default mode.
		 * @public
		 */
		Default: "Default",

		/**
		 * Button will receive <code>role="Link"</code> attibute.
		 * @public
		 */
		Link: "Link"
	};

	 /**
	  * Defines how the input display text should be formatted.
	  *
	  * @enum {string}
	  * @public
	  * @since 1.44.0
	  */
	 thisLib.InputTextFormatMode = {

		 /**
		  * Text
		  * @public
		  */
		 Value: "Value",

		 /**
		  * Key
		  * @public
		  */
		 Key: "Key",

		 /**
		  * A value-key pair formatted like "text (key)"
		  * @public
		  */
		 ValueKey: "ValueKey",

		 /**
		  * A key-value pair formatted like "(key) text"
		  * @public
		  */
		 KeyValue: "KeyValue"
	 };

	 /**
	  * Design modes for the <code>GenericTag</code> control.
	  *
	  * @enum {string}
	  * @public
	  * @since 1.62.0
	  */
	 thisLib.GenericTagDesign = {
		 /**
		  * Everything from the control is rendered.
		  * @public
		  */
		 Full : "Full",
		 /**
		  * Everything from the control is rendered except the status icon.
		  * @public
		  */
		 StatusIconHidden : "StatusIconHidden"
	 };

	 /**
	  * Value states for the <code>GenericTag</code> control.
	  *
	  * @enum {string}
	  * @public
	  * @since 1.62.0
	  */
	 thisLib.GenericTagValueState = {
		 /**
		  * The value is rendered in its normal state.
		  * @public
		  */
		 None : "None",
		 /**
		  * Warning icon is rendered that overrides the control set in the <code>value</code>
		  * aggregation of the <code>GenericTag</code> control.
		  * @public
		  */
		 Error : "Error"
	 };

	 /**
	  * Defines the mode of GenericTile.
	  *
	  * @enum {string}
	  * @public
	  * @since 1.38.0
	  */
	 thisLib.GenericTileMode = {

		 /**
		  * Default mode (Two lines for the header and one line for the subtitle).
		  * @public
		  */
		 ContentMode : "ContentMode",

		 /**
		  * Header mode (Four lines for the header and one line for the subtitle).
		  * @public
		  */
		 HeaderMode : "HeaderMode",

		 /**
		  * Action Mode (Two lines for the header).
		  *
		  * Generic Tile renders buttons that are specified under 'actionButtons' aggregation
		  * @public
		  * @experimental since 1.96
		  */
		 ActionMode: "ActionMode",

		 /**
		  * Article Mode (Two lines for the header and one line for the subtitle).
		  *
		  * Enables Article Mode.
		  * @public
		  * @experimental since 1.96
		  */
		 ArticleMode: "ArticleMode",

		 /**
		  * Line mode (Implemented for both, cozy and compact densities).
		  *
		  * Generic Tile is displayed as in-line element, header and subheader are displayed in one line.
		  * In case the texts need more than one line, the representation depends on the used density.
		  * <b>Cozy:</b> The text will be truncated and the full text is shown in a tooltip as soon as the tile is hovered (desktop only).
		  * <b>Compact:</b> Header and subheader are rendered continuously spanning multiple lines, no tooltip is provided).
		  * @since 1.44.0
		  * @public
		  */
		 LineMode : "LineMode",
		 /**
		  * Icon mode.
		  *
		  * GenericTile displays a combination of icon and header title.
		  *
		  * It is applicable only for the OneByOne FrameType and TwoByHalf FrameType.
		  * @public
		  * @since 1.96
		  * @experimental Since 1.96
		  */
		 IconMode : "IconMode"
	 };

	 /**
	  * Colors to highlight certain UI elements.
	  *
	  * In contrast to the <code>ValueState</code>, the semantic meaning must be defined by the application.
	  *
	  * @enum {string}
	  * @public
	  * @since 1.124
	  * @see {@link fiori:/how-to-use-semantic-colors/ Semantic Colors}
	  */
	 thisLib.TileInfoColor = {

		 /**
		  * Indication Color 1
		  * @public
		  */
		 Indication1 : "Indication1",

		 /**
		  * Indication Color 2
		  * @public
		  */
		 Indication2 : "Indication2",

		 /**
		  * Indication Color 3
		  * @public
		  */
		 Indication3 : "Indication3",

		 /**
		  * Indication Color 4
		  * @public
		  */
		 Indication4 : "Indication4",

		 /**
		  * Indication Color 5
		  * @public
		  */
		 Indication5 : "Indication5",

		 /**
		  * Indication Color 6
		  * @public
		  */
		 Indication6 : "Indication6",

		 /**
		  * Indication Color 7
		  * @public
		  */
		 Indication7 : "Indication7",

		 /**
		  * Indication Color 8
		  * @public
		  */
		 Indication8 : "Indication8",

		 /**
		  * Indication Color 9
		  * @public
		  */
		 Indication9 : "Indication9",

		 /**
		  * Indication Color 10
		  * @public
		  */
		 Indication10 : "Indication10",
		 /**
		  * Critical Text Color
		  * @public
		  */
		 CriticalTextColor: "CriticalTextColor",
		 /**
		  * Warning Background Color
		  * @public
		  */
		 WarningBackground: "WarningBackground",
		 /**
		  * Warning Border Color
		  * @public
		  */
		 WarningBorderColor: "WarningBorderColor",
		 /**
		  * SAP Brand Color
		  * @public
		  */
		 BrandColor: "BrandColor",
		 /**
		  * Information Border Color
		  * @public
		  */
		 InformationBorderColor: "InformationBorderColor",
		 /**
		  * Information Background Color
		  * @public
		  */
		 InformationBackgroundColor: "InformationBackgroundColor",
		 /**
		  * Neutral Element Color
		  * @public
		  */
		 NeutralElementColor: "NeutralElementColor",
		 /**
		  * Neutral Background Color
		  * @public
		  */
		 NeutralBackgroundColor: "NeutralBackgroundColor",
		 /**
		  * Neutral Border Color
		  * @public
		  */
		 NeutralBorderColor: "NeutralBorderColor"

	 };

	 /**
	  * Defines the priority for the TileContent in ActionMode
	  *
	  * @enum {string}
	  * @public
	  */
	 thisLib.Priority = {

		 /**
		  * It displays very high priority color for the GenericTag
		  * @public
		  */
		 VeryHigh : "VeryHigh",

		 /**
		  * It displays high priority color for the GenericTag
		  * @public
		  */
		 High : "High",

		 /**
		  * It displays medium priority color for the GenericTag
		  * @public
		  */
		 Medium: "Medium",

		 /**
		  * It displays low priority color for the GenericTag
		  * @public
		  */
		 Low: "Low",

		 /**
		  *The priority is not set
		  * @public
		  */
		 None : "None"
	 };

	 /**
	  * Defines the scopes of GenericTile enabling the developer to implement different "flavors" of tiles.
	  *
	  * @enum {string}
	  * @since 1.46.0
	  * @public
	  */
	 thisLib.GenericTileScope = {
		 /**
		  * Default scope (The default scope of the tile, no action icons are rendered).
		  * @public
		  */
		 Display: "Display",

		 /**
		  * Action scope (Possible footer and Error State information is overlaid, "Remove" and "More" icons are added to the tile).
		  * @public
		  */
		 Actions: "Actions",
		 /**
		  * More action scope (Only the More icon is added to the tile)
		  * @since 1.76
		  * @public
		  */
		 ActionMore: "ActionMore",
		 /**
		  * Remove action scope (Only the Remove icon is added to the tile)
		  * @since 1.76
		  * @public
		  */
		 ActionRemove: "ActionRemove"
	 };

	 /**
	  * Specifies <code>IconTabBar</code> tab overflow mode.
	  * @enum {string}
	   * @since 1.90.0
	  * @public
	  */
	 thisLib.TabsOverflowMode = {
		 /**
		  * Default behavior: One overflow tab at the end of the header.
		  * @public
		  */
		 End: "End",
		 /**
		  * Two overflow tabs at both ends of the header to keep tabs order intact.
		  * @public
		  */
		 StartAndEnd: "StartAndEnd"
	 };

	 /**
	  * Defines the rendering type of the TileAttribute
	  *
	  * @enum {string}
	  * @since 1.122
	  * @experimental since 1.122
	  * @public
	  */
	 thisLib.ContentConfigType = {
		 /**
		  * Renders a text inside the TileAttribute
		  * @public
		  */
		 Text: "Text",
		 /**
		  * Renders a link inside the TileAttribute
		  * @public
		  */
		 Link: "Link"
	 };

	 /**
	  * Describes the behavior of tiles when displayed on a small-screened phone (374px wide and lower).
	  *
	  * @enum {string}
	  * @since 1.56.0
	  * @public
	  */
	 thisLib.TileSizeBehavior = {
		 /**
		  * Default behavior: Tiles adapt to the size of the screen, getting smaller on small screens.
		  * @public
		  */
		 Responsive: "Responsive",
		 /**
		  * Tiles are small all the time, regardless of the actual screen size.
		  * @public
		  */
		 Small: "Small"
	 };

	 /**
	  * Different levels for headers.
	  *
	  * @enum {string}
	  * @public
	  */
	 thisLib.HeaderLevel = {

		 /**
		  * Header level 1
		  * @public
		  */
		 H1 : "H1",

		 /**
		  * Header level 2
		  * @public
		  */
		 H2 : "H2",

		 /**
		  * Header level 3
		  * @public
		  */
		 H3 : "H3",

		 /**
		  * Header level 4
		  * @public
		  */
		 H4 : "H4",

		 /**
		  * Header level 5
		  * @public
		  */
		 H5 : "H5",

		 /**
		  * Header level 6
		  * @public
		  */
		 H6 : "H6"

	 };

	 /**
	  * Defines the available content sizes for the <code>InputListItem</code> control.
	  *
	  * @enum {string}
	  * @public
	  */
	 thisLib.InputListItemContentSize = {

		 /**
		  * Large: Recommended for larger input controls, such as {@link sap.m.Input} or {@link sap.m.RatingIndicator}. If there is limited space,
		  * the input control moves to a new line below the label.
		  * @public
		  */
		 L : "L",

		 /**
		  * Small: Recommended for smaller controls, such as {@link sap.m.Switch} or {@link sap.m.Checkbox}. If there is limited space, only the label
		  * is wrapped. The input control is always right-aligned horizontally and middle-aligned vertically.
		  * @public
		  */
		 S : "S"

	 };
	 DataType.registerEnum("sap.m.InputListItemContentSize", thisLib.InputListItemContentSize);

	 /**
	  *
	  * Interface for controls which are suitable as a Header, Subheader or Footer of a Page.
	  * If the control does not want to get a context base style class, it has to implement the isContextSensitive method and return false
	  *
	  *
	  * @since 1.22
	  * @name sap.m.IBar
	  * @interface
	  * @public
	  */

	 /**
	  * Interface for controls which implement the notification badge concept.
	  *
	  * @since 1.80
	  * @name sap.m.IBadge
	  * @interface
	  * @public
	  */

	 /**
	  * Interface for controls which have the meaning of a breadcrumbs navigation.
	  *
	  * @since 1.52
	  * @name sap.m.IBreadcrumbs
	  * @interface
	  * @public
	  */

	 /**
	  *
	  * Interface definition for controls suitable to be used as items of <code>sap.m.Menu</code>.
	  *
	  *
	  * @since 1.127.0
	  * @name sap.m.IMenuItem
	  * @interface
	  * @public
	  */

	 /**
	  *
	  * Interface definition for controls suitable to be used as items of <code>sap.m.Menu</code>.
	  * This interface is used to define the behavior of the menu item.
	  *
	  *
	  * @since 1.137.0
	  * @name sap.m.IMenuItemBehavior
	  * @interface
	  * @public
	  */

	 /**
	  * Returns whether the firing of <code>press</code> event is allowed.
	  * <b>Note:</b> This method can be overridden by subclasses to implement custom behavior.
	  *
	  * @public
	  * @returns {boolean} Whether the item is enabled for click/press
	  * @function
	  * @name sap.m.IMenuItemBehavior.isInteractive
	  */

	 /**
	  * Returns whether the item can be focused.
	  * <b>Note:</b> This method can be overridden by subclasses to implement custom behavior.
	  *
	  * @public
	  * @returns {boolean} Whether the item is enabled for focus
	  * @function
	  * @name sap.m.IMenuItemBehavior.isFocusable
	  */

	 /**
	  * Returns whether the item can be counted in total items count.
	  * <b>Note:</b> This method can be overridden by subclasses to implement custom behavior.
	  *
	  * @public
	  * @returns {boolean} Whether the item is counted in total items count
	  * @function
	  * @name sap.m.IMenuItemBehavior.isCountable
	  */

	 /**
	  *
	  * Common interface for sap.m.ColumnListItem and sap.m.GroupHeaderListItem
	  *
	  * @since 1.119
	  * @name sap.m.ITableItem
	  * @interface
	  * @public
	  */

	 /**
	  *
	  * Interface for controls which are suitable as a Scale for the Slider/RangeSlider.
	  * Implementation of this interface should implement the following methods:
	  * <ul>
	  * <li><code>getTickmarksBetweenLabels</code></li>
	  * <li><code>calcNumberOfTickmarks</code></li>
	  * <li><code>handleResize</code></li>
	  * <li><code>getLabel</code></li>
	  * </ul>
	  *
	  * @since 1.46
	  * @name sap.m.IScale
	  * @interface
	  * @public
	  */

	 /**
	  * Returns the number of tickmarks, which should be placed between labels.
	  *
	  * @returns {int} The number of tickmarks
	  *
	  * @function
	  * @name sap.m.IScale.getTickmarksBetweenLabels
	  * @public
	  */

	 /**
	  * Returns how many tickmarks would be drawn on the screen. The start and the end tickmark should be specified in this method.
	  *
	  * @param {float} fSize - Size of the scale. This is the distance between the start and end point i.e. 0..100
	  * @param {float} fStep - The step walking from start to end.
	  * @param {int} iTickmarksThreshold - Limits the number of tickmarks.
	  * @returns {int} The number of tickmarks
	  *
	  * @function
	  * @name sap.m.IScale.calcNumberOfTickmarks
	  * @public
	  */

	 /**
	  * Called, when the slider is getting resized.
	  *
	  * The Slider/RangeSlider control could be accessed via the oEvent.control parameter.
	  *
	  * Implementing this method is optional.
	  *
	  * @param {jQuery.Event} oEvent The event object passed.
	  *
	  * @function
	  * @name sap.m.IScale.handleResize?
	  * @public
	  */

	 /**
	  * Provides a custom tickmark label.
	  *
	  * This method is optional. If it is not provided, the slider values will be placed as labels.
	  * If provided, the value of the tickmark labels and accessibility attributes
	  * (aria-valuenow and aria-valuetext) of the slider are changed accordingly.
	  *
	  * @param {float} fValue Value represented by the tickmark
	  * @param {sap.m.Slider|sap.m.RangeSlider} oSlider Slider control that asks for a label
	  * @returns {string | number} The label that should be placed in the current position.
	  *
	  * @function
	  * @name sap.m.IScale.getLabel?
	  * @public
	  */

	 /**
	  * Allowed tags for the implementation of the IBar interface.
	  *
	  * @enum {string}
	  * @public
	  * @since 1.22
	  */
	 thisLib.IBarHTMLTag = {

		 /**
		  * Renders as a div element.
		  * @public
		  */
		 Div : "Div",

		 /**
		  * Renders as a header element.
		  * @public
		  */
		 Header : "Header",

		 /**
		  * Renders as a footer element.
		  * @public
		  */
		 Footer : "Footer"

	 };


	 /**
	  *
	  * Represents an interface for controls, which are suitable as items for the sap.m.IconTabBar.
	  *
	  * @name sap.m.IconTab
	  * @interface
	  * @public
	  */


	 /**
	  * Marker interface for controls which are suitable as items of the group aggregation of sap.m.Semantic.MasterPage.
	  *
	  * @name sap.m.semantic.IGroup
	  * @interface
	  * @public
	  */

	 /**
	  * Marker interface for controls which are suitable as items of the filter aggregation of sap.m.Semantic.MasterPage.
	  *
	  * @name sap.m.semantic.IFilter
	  * @interface
	  * @public
	  */


	 /**
	  * Marker interface for controls which are suitable as items of the sort aggregation of sap.m.Semantic.MasterPage.
	  *
	  * @name sap.m.semantic.ISort
	  * @interface
	  * @public
	  */

	 /**
	  * Interface for controls placed in the <code>content</code> aggregation of <code>{@link sap.m.Toolbar}</code> or <code>{@link sap.m.OverflowToolbar}</code>,
	  * which need to indicate whether they are interactive or not.
	  *
	  * Controls that implement this interface should have the following method:
	  * <code>_getToolbarInteractive</code> - returns boolean value that shows whether the control is interactive or not
	  *
	  * @name sap.m.IToolbarInteractiveControl
	  * @interface
	  * @public
	  */

	 /**
	  * Returns whether the control is interactive or not.
	  *
	  * @function
	  * @name sap.m.IToolbarInteractiveControl._getToolbarInteractive
	  * @returns {boolean} Whether it is an interactive Control
	  * @private
	  */

	 /**
	  *
	  * Interface for controls which can have special behavior inside <code>sap.m.OverflowToolbar</code>.
	  * Controls that implement this interface must provide a <code>getOverflowToolbarConfig</code> method
	  * that accepts no arguments and returns an object of type <code>sap.m.OverflowToolbarConfig</code>.
	  *
	  *   <b>Important:</b> In addition, the control can implement a CSS class, scoped with the <code>.sapMOverflowToolbarMenu-CTX</code> context selector, that will be applied whenever the control is inside the overflow menu.
	  *   For example, to make your control take up the whole width of the overflow menu, you can add a context class to your control's base CSS file like this:
	  *
	  *   <pre>
	  *       .sapMOverflowToolbarMenu-CTX .sapMyControlClass {
	  *       	width: 100%;
	  *       }
	  *   </pre>
	  *
	  * @since 1.52
	  * @name sap.m.IOverflowToolbarContent
	  * @interface
	  * @public
	  */

	 /**
	  * Returns the <code>sap.m.OverflowToolbar</code> configuration object.
	  *
	  * @returns {sap.m.OverflowToolbarConfig} Configuration object
	  *
	  * @function
	  * @name sap.m.IOverflowToolbarContent.getOverflowToolbarConfig
	  * @ui5-restricted
	  * @private
	  */

	 /**
	  * Marker interface for flexible controls that have a special behavior inside <code>sap.m.OverflowToolbar</code>.
	  *
	  * @since 1.67
	  * @name sap.m.IOverflowToolbarFlexibleContent
	  * @interface
	  * @private
	  * @ui5-restricted sap.m.GenericTag
	  */

	 /**
	  * Represents an Interface for controls that can have their text hyphenated.
	  * Those controls can use <code>HyphenationSupport</code> mixin.
	  *
	  * @name sap.m.IHyphenation
	  * @interface
	  * @private
	  * @ui5-restricted
	  */

	 /**
	  * Checks if the control should wrap.
	  *
	  * @returns {boolean} True if the control should wrap
	  *
	  * @function
	  * @name sap.m.IHyphenation.getWrapping
	  * @private
	  * @ui5-restricted
	  */

	 /**
	  * Checks how the control should wrap.
	  *
	  * @returns {sap.m.WrappingType} What is the text wrapping type.
	  *
	  * @function
	  * @name sap.m.IHyphenation.getWrappingType
	  * @private
	  * @ui5-restricted
	  */

	 /**
	  * Gets the map of texts to be hyphenated and rendered.
	  * For example, for <code>sap.m.Text</code> this would be the <code>text</code> property.
	  *
	  * @returns {Object<string,string>} The texts map which should be hyphenated
	  *
	  * @function
	  * @name sap.m.IHyphenation.getTextsToBeHyphenated
	  * @private
	  * @ui5-restricted
	  */

	 /**
	  * Gets the DOM element reference map where the hyphenated texts should be placed.
	  * This is used to optimize performance and prevent flickering for hyphenated controls during the initial loading of hyphenation.
	  * For example, for <code>sap.m.Text</code> this would be the inner DOM element.
	  *
	  * If a DOM ref is not returned, the control will be invalidated.
	  *
	  * @returns {map|null} The map of dom refs for each corresponding hyphenated text
	  *
	  * @function
	  * @name sap.m.IHyphenation.getDomRefsForHyphenatedTexts
	  * @private
	  * @ui5-restricted
	  */

	 /**
	  * Specifies <code>IconTabBar</code> header mode.
	  *
	  * @enum {string}
	  * @public
	  */
	 thisLib.IconTabHeaderMode = {

		 /**
		  * Standard. In this mode when the <code>count</code> and the <code>text</code> are set, they are displayed in two separate lines.
		  * @public
		  */
		 Standard : "Standard",

		 /**
		  * Inline. In this mode when the <code>count</code> and the <code>text</code> are set, they are displayed in one line.
		  * @public
		  */
		 Inline : "Inline"
	 };

	 /**
	  * Specifies <code>IconTabBar</code> tab density mode.
	  *
	  * @enum {string}
	  * @public
	  */
	 thisLib.IconTabDensityMode = {

		 /**
		  * Inherit. In this mode the global configuration of the density mode will be applied.
		  * @public
		  */
		 Inherit : "Inherit",

		 /**
		  * Compact. In this mode the tabs will be set explicitly to compact mode independent of what mode is applied globally.
		  * @public
		  */
		 Compact : "Compact",

		 /**
		  * Cozy. In this mode the tabs will be set explicitly to compact mode independent of what mode is applied globally.
		  * @public
		  */
		 Cozy : "Cozy"
	 };

	 /**
	  * Available Filter Item Design.
	  *
	  * @enum {string}
	  * @public
	  */
	 thisLib.IconTabFilterDesign = {

		 /**
		  * A horizontally layouted design providing more space for texts.
		  * @public
		  */
		 Horizontal : "Horizontal",

		 /**
		  * A vertically layouted design using minimum horizontal space.
		  * @public
		  */
		 Vertical : "Vertical"

	 };

	 /**
	  * Available Interaction Modes.
	  *
	  * @enum {string}
	  * @public
	  * @experimental Since 1.121. Behavior might change.
	  */
	 thisLib.IconTabFilterInteractionMode = {

		 /**
		  * The item is selectable if it has own content. Select event will not be fired if it has no own content.
		  * Note: When IconTabHeader is placed in ToolHeader the items will act as selectable items even if they don’t explicitly have content.
		  * @public
		  */
		 Auto : "Auto",

		 /**
		  * The item is selectable and select event will be fired.
		  * @public
		  */
		 Select : "Select",

		 /**
		  * The item is selectable (and select event is fired) only if it doesn't have any sub items. Select event will not be fired if it has sub items.
		  * @public
		  */
		 SelectLeavesOnly : "SelectLeavesOnly"
	 };


	 /**
	 * Determines how the source image is used on the output DOM element.
	 *
	 * @enum {string}
	 * @public
	 * @since 1.30.0
	 */
	 thisLib.ImageMode = {

		 /**
		 * The image is rendered with 'img' tag and the 'src' property is set to the src attribute on the output DOM element.
		 * @public
		 */
		 Image: "Image",

		 /**
		 * The image is rendered with 'span' tag and the 'src' property is set to the 'background-image' CSS style on the output DOM element
		 * @public
		 */
		 Background: "Background",

		 /**
		 * The image is rendered with 'div' tag, containing the inline 'svg'
		 * <b>Note:</b> Please, be aware that this feature works under the Browser's Cross-Origin Resource Sharing (CORS) policy.
		 * This means that a web application using those APIs can only request resources from the same origin the application was loaded from unless the response from other origins includes the right CORS headers.
		 * @public
		 * @experimental since 1.106
		 */
		 InlineSvg: "InlineSvg"

	 };

	 /**
	 * Enumeration of possible size settings.
	 *
	 * @enum {string}
	 * @public
	 * @since 1.34.0
	 */
	 thisLib.Size = {

		 /**
		  * Extra small size.
		  * @public
		  */
		 XS : "XS",

		 /**
		  * Small size.
		  * @public
		  */
		 S : "S",

		 /**
		  * Medium size.
		  * @public
		  */
		 M : "M",

		 /**
		  * Large size.
		  * @public
		  */
		 L : "L",

		 /**
		  * The size depends on the device it is running on. It is medium size for desktop and tablet and small size for phone.
		  * @public
		  */
		 Auto : "Auto",

		 /**
		  * The width and height of the control are determined by the width and height of the container the control is placed in.
		  * Please note: it is decided by the control whether or not sap.m.Size.Responsive is supported.
		  * @public
		  * @since 1.44.0
		  */
		 Responsive : "Responsive"
	 };

	 /**
	  * Enumeration of possible value color settings.
	  *
	  * @enum {string}
	  * @public
	  */
	 thisLib.ValueColor = {

		 /**
		  * Neutral value color.
		  * @public
		  */
		 Neutral : "Neutral",

		 /**
		  * Good value color.
		  * @public
		  */
		 Good : "Good",

		 /**
		  * Critical value color.
		  * @public
		  */
		 Critical : "Critical",

		 /**
		  * Error value color.
		  * @public
		  */
		 Error : "Error",

		 /**
		  * None value color.
		  *
		  * <b>Note:</b> The None value color is set to prevent the display of tooltip
		  * 'Neutral' for numeric content.
		  *
		  * @public
		  * @since 1.84
		  */
		 None : "None"

	 };

	 /**
	  * @classdesc A string type that represents column ratio.
	  *
	  * Allowed values are strings that follow the number:number (3:2) format.
	  * @namespace
	  * @public
	  * @since 1.86
	  */
	 thisLib.SelectColumnRatio = DataType.createType("sap.m.SelectColumnRatio", {
		 isValid : function (vValue) {
			 return /^([0-9]+:[0-9]+)$/.test(vValue);
		 }
	 }, DataType.getType("string"));

	 /**
	  * Defines the control that will receive the initial focus in the
	  * <code>sap.m.SelectDialog</code> or <code>sap.m.TableSelectDialog</code>.
	  *
	  * @enum {string}
	  * @public
	  * @since 1.117.0
	  */
	 thisLib.SelectDialogInitialFocus = {
		 /**
		  * Content list.
		  * @public
		  */
		 List: "List",

		 /**
		  * SearchField control
		  * @public
		  */
		 SearchField: "SearchField"
	 };

	 /**
	  * A subset of input types that fits to a simple API returning one string.
	  *
	  * Not available on purpose: button, checkbox, hidden, image, password, radio, range, reset, search, submit.
	  *
	  * @enum {string}
	  * @public
	  */
	 thisLib.InputType = {
	  /**
	   * default (text)
	   * @public
	   */
	  Text : "Text",

	  /**
	   * A text field for specifying an email address. Brings up a keyboard optimized for email address entry.
	   * @public
	   */
	  Email : "Email",

	  /**
	   * A text field for specifying a number. Brings up a number pad keyboard. Specifying an input type of \d* or [0-9]* is equivalent to using this type.
	   * @public
	   */
	  Number : "Number",

	  /**
	   * A text field for specifying a phone number. Brings up a phone pad keyboard.
	   * @public
	   */
	  Tel : "Tel",

	  /**
	   * A text field for specifying a URL. Brings up a keyboard optimized for URL entry.
	   * @public
	   */
	  Url : "Url",

	  /**
	   * Password input where the user entry cannot be seen.
	   * @public
	   */
	  Password : "Password"
	 };


	 /**
	  * Available label display modes.
	  *
	  * @enum {string}
	  * @public
	  */
	 thisLib.LabelDesign = {

		 /**
		  * Displays the label in bold.
		  * @public
		  */
		 Bold : "Bold",

		 /**
		  * Displays the label in normal mode.
		  * @public
		  */
		 Standard : "Standard"

	 };


	 /**
	  * Defines the mode of the list.
	  *
	  * @enum {string}
	  * @public
	  */
	 thisLib.ListMode = {

		 /**
		  * Default mode (no selection).
		  * @public
		  */
		 None : "None",

		 /**
		  * Right-positioned single selection mode (only one list item can be selected).
		  * @public
		  */
		 SingleSelect : "SingleSelect",

		 /**
		  * Left-positioned single selection mode (only one list item can be selected).
		  * @public
		  */
		 SingleSelectLeft : "SingleSelectLeft",

		 /**
		  * Selected item is highlighted but no selection control is visible (only one list item can be selected).
		  * @public
		  */
		 SingleSelectMaster : "SingleSelectMaster",

		 /**
		  * Multi selection mode (more than one list item can be selected).
		  * @public
		  */
		 MultiSelect : "MultiSelect",

		 /**
		  * Delete mode (only one list item can be deleted via provided delete button)
		  * @public
		  */
		 Delete : "Delete"

	 };

	 /**
	  * Defines the keyboard handling behavior of the <code>sap.m.List</code> or <code>sap.m.Table</code>.
	  *
	  * @enum {string}
	  * @public
	  * @since 1.38.0
	  */
	 thisLib.ListKeyboardMode = {

		 /**
		  * This default mode is suitable if the List or Table contains editable and/or non-editable fields.
		  *
		  * In this mode, the first focus goes to the first item.
		  * If the focus is on the item, or cell, pressing tab/shift+tab moves the focus to the next/previous element in the tab chain after/before
		  * the <code>sap.m.List</code> or <code>sap.m.Table</code> control.
		  * If the focus is on the interactive element, pressing tab/shift+tab moves the focus to the next/previous element in the tab chain after/before
		  * the focused interactive element.
		  * @public
		  */
		 Navigation : "Navigation",

		 /**
		  * This mode is suitable if there are only editable fields within the item.
		  *
		  * In this mode, the first focus goes to the first interactive element within the first item and this is the only difference between the <code>Edit</code>
		  * and <code>Navigation</code> mode.
		  * @public
		  */
		 Edit : "Edit"

	 };

	 /**
	  * Defines the growing direction of the <code>sap.m.List</code> or <code>sap.m.Table</code>.
	  *
	  * @enum {string}
	  * @public
	  * @since 1.40.0
	  */
	 thisLib.ListGrowingDirection = {

		 /**
		  * User has to scroll down to load more items or the growing button is displayed at the bottom.
		  * @public
		  */
		 Downwards : "Downwards",

		 /**
		  * User has to scroll up to load more items or the growing button is displayed at the top.
		  *
		  * <b>Note:</b> If this option is active, there should not be any other control than <code>sap.m.List</code>
		  * inside its <code>ScollContainer</code>.
		  * @public
		  */
		 Upwards : "Upwards"

	 };

	 /**
	  * Defines which separator style will be applied for the items.
	  *
	  * @enum {string}
	  * @public
	  */
	 thisLib.ListSeparators = {

		 /**
		  * Separators between the items including the last and the first one.
		  * @public
		  */
		 All : "All",

		 /**
		  * Separators between the items.
		  * <b>Note:</b> This enumeration depends on the theme.
		  * @public
		  */
		 Inner : "Inner",

		 /**
		  * No item separators.
		  * @public
		  */
		 None : "None"

	 };


	 /**
	  * Defines the visual indication and behaviour of the list items.
	  *
	  * @enum {string}
	  * @public
	  */
	 thisLib.ListType = {

		 /**
		  * Indicates the list item does not have any active feedback when item is pressed.
		  * <b>Note:</b> <code>Inactive</code> type cannot be used to disable list items.
		  * @public
		  */
		 Inactive : "Inactive",

		 /**
		  * Enables detail button of the list item that fires <code>detailPress</code> event.
		  * Also see {@link sap.m.ListItemBase#attachDetailPress}.
		  * @public
		  */
		 Detail : "Detail",

		 /**
		  * Indicates the list item is navigable to show extra information about the item.
		  * @public
		  */
		 Navigation : "Navigation",

		 /**
		  * Indicates that the item is clickable via active feedback when item is pressed.
		  * @public
		  */
		 Active : "Active",

		 /**
		  * Enables {@link sap.m.ListType.Detail} and {@link sap.m.ListType.Active} enumerations together.
		  * @public
		  */
		 DetailAndActive : "DetailAndActive"

	 };

	 /**
	  * Defines the action types available for list items.
	  *
	  * @enum {string}
	  * @since 1.137
	  * @public
	  */
	 thisLib.ListItemActionType = {
		 /**
		  * Defines a custom action for a list item.
		  * <b>Note:</b> The <code>icon</code> and <code>text</code> properties in the <code>sap.m.ListItemAction</code> are required for this action type.
		  * @public
		  */
		 Custom : "Custom",

		 /**
		  * Indicates that the list item is editable.
		  * <b>Note:</b> The <code>icon</code> and <code>text</code> properties must not be set in <code>sap.m.ListItemAction</code> for this action type.
		  * @public
		  */
		 Edit : "Edit",

		 /**
		  * Indicates that the list item is deletable.
		  * <b>Note:</b> The <code>icon</code> and <code>text</code> properties must not be set in <code>sap.m.ListItemAction</code> for this action type.
		  * @public
		  */
		 Delete : "Delete"
	 };

	 /**
	  * Defines the keyboard navigation mode.
	  *
	  * @enum {string}
	  * @public
	  * @since 1.38
	  */
	 thisLib.SelectListKeyboardNavigationMode = {

		 /**
		  * Keyboard navigation is disabled.
		  * @public
		  */
		 None: "None",

		 /**
		  * Keyboard navigation is delimited at the last item or first item of the list.
		  * @public
		  */
		 Delimited: "Delimited"
	 };

	 /**
	  * Defines the groups in {@link sap.m.DynamicDateRange}.
	  *
	  * @enum {string}
	  * @public
	  * @since 1.118
	  */
	 thisLib.DynamicDateRangeGroups = {

		/**
		 * Group of options that provide selection of single dates.
		 * @public
		 */
		SingleDates: "SingleDates",

		/**
		 * Group of options that provide selection of date ranges.
		 * @public
		 */
		DateRanges: "DateRanges",

		/**
		 * Group of options that provide selection of week related ranges.
		 * @public
		 */
		Weeks: "Weeks",

		/**
		 * Group of options that provide selection of month related ranges.
		 * @public
		 */
		Month: "Month",

		/**
		 * Group of options that provide selection of quarter related ranges.
		 * @public
		 */
		Quarters: "Quarters",

		/**
		 * Group of options that provide selection of year related ranges.
		 * @public
		 */
		Years: "Years"
	};

	 /**
	  * Enumeration of possible load statuses.
	  *
	  * @enum {string}
	  * @public
	  * @since 1.34.0
	  */
	 thisLib.LoadState = {

		 /**
		  * The control is loading.
		  * @public
		  */
		 Loading : "Loading",

		 /**
		  * The control has loaded.
		  * @public
		  */
		 Loaded : "Loaded",

		 /**
		  * The control failed to load.
		  * @public
		  */
		 Failed : "Failed",

		 /**
		  * The control is disabled.
		  * @public
		  */
		 Disabled : "Disabled"
	 };

	 /**
	  * Different modes for a MenuButton (predefined types).
	  *
	  * @enum {string}
	  * @since 1.38.0
	  * @public
	  */
	 thisLib.MenuButtonMode = {

		 /**
		  * Default Regular type - MenuButton appears as a regular button, pressing it opens a menu.
		  * @public
		  */
		 Regular: "Regular",

		 /**
		  * Split type - MenuButton appears as a split button separated into two areas: the text and the arrow button. Pressing the
		  * text area fires the default (or last) action, pressing the arrow part opens a menu.
		  * @public
		  */
		 Split: "Split"
	 };

	 /**
	  * Defines the priorities of the controls within {@link sap.m.OverflowToolbar}.
	  *
	  * @enum {string}
	  * @public
	  * @since 1.32
	  */
	 thisLib.OverflowToolbarPriority = {
	  /**
	   * Forces <code>OverflowToolbar</code> items to remain always in the toolbar.
	   * @public
	   */
	  NeverOverflow : "NeverOverflow",

	  /**
	   * Items with priority <code>High</code> overflow after the items with lower priority.
	   * @public
	   */
	  High : "High",

	  /**
	   * Items with priority <code>Low</code> overflow before the items with higher priority,
	   * such as <code>High</code> priority items.
	   * @public
	   */
	  Low : "Low",

	  /**
	   * Items with priority <code>Disappear</code> overflow before the items with higher priority,
	   * such as <code>Low</code> and <code>High</code>, and remain hidden in the overflow area.
	   * @public
	   */
	  Disappear : "Disappear",

	  /**
	   * Forces <code>OverflowToolbar</code> items to remain always in the overflow area.
	   * @public
	   */
	  AlwaysOverflow : "AlwaysOverflow"
	 };

	 /**
	  * @typedef {object} sap.m.OverflowToolbarConfig
	  * @description The object contains configuration information for the {@link sap.m.IOverflowToolbarContent} interface.
	  *
	  * @property {boolean} [canOverflow]
	  * 	A boolean that tells whether the control can move to the overflow menu or not.
	  * <ul><b>Notes:</b>
	  * <li>Even if <code>canOverflow</code> is set to <code>false</code>, the <code>propsUnrelatedToSize</code> field is taken into account,
	  * allowing to optimize the behavior of controls that do not need to overflow, but are used in an <code>sap.m.OverflowToolbar</code> regardless.</li>
	  * <li>If <code>canOverflow</code> is not provided, its default value is <code>false</code>. In this case, the control is shown in the content of the
	  * <code>sap.m.OverflowToolbar</code> but it's not possible to enter the overflow area.</li></ul>
	  * @property {string[]} [autoCloseEvents]
	  * 	An array of strings, listing all of the control's events that should trigger the closing of the overflow menu, when fired.
	  * @property {string[]} [invalidationEvents]
	  * 	An array of strings, listing all of the control's events that should trigger the invalidation of the <code>sap.m.OverflowToolbar</code>, when fired.
	  *	<b>Note:</b> By default <code>sap.m.OverflowToolbar</code> invalidates whenever any property of a child control changes. This is to ensure that whenever the size of a child control changes, the overflow toolbar's layout is recalculated.
	  *  Some properties however do not affect control size, making it unnecessary to invalidate the overflow toolbar when they change. You can list them here for optimization purposes.
	  * @property {string[]} [propsUnrelatedToSize]
	  * 	An array of strings, listing all of the control's properties that, when changed, should not cause the overflow toolbar to invalidate.
	  * @property {function} [onBeforeEnterOverflow]
	  * 	A callback function that will be invoked before moving the control into the overflow menu. The control instance will be passed as an argument.
	  *  <b>Note:</b> The context of the function is not the control instance (use the <code>oControl</code> parameter for this purpose), but rather an internal helper object, associated with the current <code>sap.m.OverflowToolbar</code> instance.
	  *  This object only needs to be manipulated in special cases (e.g. when you want to store state on it, rather than on the control instance).
	  * @property {function} [onAfterExitOverflow]
	  * 	A callback function that will be invoked after taking the control out of the overflow menu (before moving it back to the toolbar itself). The control instance will be passed as an argument.
	  *	<b>Note:</b> See: <code>onBeforeEnterOverflow</code> for details about the function's context.
	  * @property {function} [getCustomImportance]
	  * 	A function that, if provided, will be called to determine the priority of the control.
	  *  This function must return a value of type <code>sap.m.OverflowToolbarPriority</code>. The string "Medium" is also accepted and interpreted as priority between <code>Low</code> and <code>High</code>.
	  *  <b>Note:</b> Normally priority in <code>sap.m.OverflowToolbar</code> is managed with the <code>priority</code> property of <code>sap.m.OverflowToolbarLayoutData</code>.
	  *  However, some controls may have other means of defining priority, such as dedicated properties or other types of layout data for that purpose.
	  *  In summary, implementing this function allows a control to override the default priority logic (<code>sap.m.OverflowToolbarLayoutData</code>) by providing its own.
	  * @public
	  * @since 1.110
	  */

	 /**
	 * The object contains accessibility state for a control.
	 *
	 * @typedef {object} sap.m.InputBaseAccessibilityState
	 *
	 * @property {string} [role]
	 * 	The WAI-ARIA role which is implemented by the control.
	 * @property {boolean} [invalid]
	 * 	Whether the control is invalid.
	 * @property {string} [errormessage]
	 * 	The errormessage property.
	 * @property {{value: string, append: boolean}} [labelledby]
	 * 	The labelledby property.
	 * @property {{value: string, append: boolean}} [describedby]
	 * 	The describedby property.
	 * @property {boolean | null} [disabled]
	 * 	Whether the control is disabled. If not relevant, it shouldn`t be set or set as <code>null</code>.
	 * @property {boolean | null} [readonly]
	 * 	Whether the control is readonly. If not relevant, it shouldn`t be set or set as <code>null</code>.
	 * @protected
	 * @since 1.111
	 */

	 /**
	  * Marker interface for controls which are suitable as items for the ObjectHeader.
	  *
	  * @name sap.m.ObjectHeaderContainer
	  * @interface
	  * @public
	  */

	 /**
	  * Used by the <code>ObjectHeader</code> control to define which shape to use for the image.
	  *
	  * @author SAP SE
	  * @enum {string}
	  * @public
	  * @since 1.61
	  */
	 thisLib.ObjectHeaderPictureShape = {

		 /**
		  * Circle shape for the images in the <code>ObjectHeader</code>.
		  * @public
		  */
		 Circle: "Circle",

		 /**
		  * Square shape for the images in the <code>ObjectHeader</code>.
		  * @public
		  */
		 Square: "Square"

	 };

	 /**
	  * Type of panels used in the personalization dialog.
	  *
	  * @enum {string}
	  * @public
	  */
	 thisLib.P13nPanelType = {

		 /**
		  * Panel type for sorting.
		  * @public
		  */
		 sort : "sort",

		 /**
		  * Panel type for filtering.
		  * @public
		  */
		 filter : "filter",

		 /**
		  * Panel type for grouping.
		  * @public
		  */
		 group : "group",

		 /**
		  * Panel type for column settings.
		  * @public
		  */
		 columns : "columns",

		 /**
		  * Panel type for dimension and measure settings.
		  * @public
		  */
		 dimeasure: "dimeasure",

		 /**
		  * Panel type for selection settings in general.
		  *
		  * @private
		  */
		 selection: "selection"

	 };

	 /**
	  *
	  * Interface for P13nPopup which are suitable as content for the <code>sap.m.p13n.Popup</code>.
	  * Implementation of this interface should include the following methods:
	  *
	  * <ul>
	  * <li><code>getTitle</code></li>
	  * </ul>
	  *
	  * Implementation of this interface can optionally provide the following methods:
	  *
	  * <ul>
	  * <li><code>getVerticalScrolling</code></li>
	  * <li><code>onReset</code></li>
	  * </ul>
	  *
	  * @since 1.97
	  * @name sap.m.p13n.IContent
	  * @interface
	  * @public
	  */

	 /**
	  * Returns the title, which should be displayed in the P13nPopup to describe related content.
	  *
	  * @returns {string} The title for the corresponding content to be displayed in the <code>sap.m.p13n.Popup</code>.
	  *
	  * @function
	  * @name sap.m.p13n.IContent.getTitle
	  * @public
	  */

	 /**
	  * Optionally returns the enablement of the contents vertical scrolling in case only one panel is used to determine if the content provides its own
	  * scrolling capabilites.
	  *
	  * @returns {boolean} The enablement of the vertical scrolling enablement for the <code>sap.m.p13n.Popup</code>.
	  *
	  * @function
	  * @name sap.m.p13n.IContent.getVerticalScrolling?
	  * @public
	  */

	 /**
	  * Optional hook that will be executed when the panel is used by a <code>sap.m.p13n.Popup</code> that may trigger a reset on the panel
	  *
	  * @function
	  * @name sap.m.p13n.IContent.onReset?
	  * @public
	  */

	 /**
	  * Type of popup used in the <code>sap.m.p13n.Popup</code>.
	  *
	  * @enum {string}
	  * @public
	  */
	 thisLib.P13nPopupMode = {

		 /**
		  * Dialog type as popup type.
		  * @public
		  */
		 Dialog: "Dialog",

		 /**
		  * ResponsivePopover type as popup type.
		  * @public
		  */
		  ResponsivePopover: "ResponsivePopover"

	 };

	 /**
	  * @enum {string}
	  * @public
	  */
	 thisLib.P13nConditionOperation = {
		 // filter operations
		 BT: "BT",
		 EQ: "EQ",
		 Contains: "Contains",
		 StartsWith: "StartsWith",
		 EndsWith: "EndsWith",
		 LT: "LT",
		 LE: "LE",
		 GT: "GT",
		 GE: "GE",
		 Initial: "Initial",
		 Empty: "Empty",

		 // filter exclude operations
		 NotBT: "NotBT",
		 NotEQ: "NotEQ",
		 NotContains: "NotContains",
		 NotStartsWith: "NotStartsWith",
		 NotEndsWith: "NotEndsWith",
		 NotLT: "NotLT",
		 NotLE: "NotLE",
		 NotGT: "NotGT",
		 NotGE: "NotGE",
		 NotInitial: "NotInitial",
		 NotEmpty: "NotEmpty",

		 // sort operations
		 Ascending: "Ascending",
		 Descending: "Descending",

		 // group operations
		 GroupAscending: "GroupAscending",
		 GroupDescending: "GroupDescending",
		 //
		 // calculation operations
		 Total: "Total",
		 Average: "Average",
		 Minimum: "Minimum",
		 Maximum: "Maximum"
	 };

	 thisLib.P13nConditionOperationType = {
		 Include: "Include",
		 Exclude: "Exclude"
	 };

	 /**
	  * Available Page Background Design.
	  *
	  * @enum {string}
	  * @public
	  */
	 thisLib.PageBackgroundDesign = {

		 /**
		  * Standard Page background color.
		  * @public
		  */
		 Standard : "Standard",

		 /**
		  * Page background color when a List is set as the Page content.
		  * @public
		  */
		 List : "List",

		 /**
		  * A solid background color dependent on the theme.
		  * @public
		  */
		 Solid : "Solid",

		 /**
		  * Transparent background for the page.
		  * @public
		  */
		 Transparent : "Transparent"

	 };

	 /**
	  * Available Panel Accessible Landmark Roles.
	  *
	  * @enum {string}
	  * @public
	  */
	 thisLib.PanelAccessibleRole = {

		 /**
		  * Represents the ARIA role <code>complementary</code>.
		  * A section of the page, designed to be complementary to the main content at a similar level in the DOM hierarchy.
		  * @public
		  */
		 Complementary : "Complementary",

		 /**
		  * Represents the ARIA role <code>Form</code>.
		  * A landmark region that contains a collection of items and objects that, as a whole, create a form.
		  * @public
		  */
		 Form: "Form",

		 /**
		  * Represents the ARIA role <code>Region</code>.
		  * A section of a page, that is important enough to be included in a page summary or table of contents.
		  * @public
		  */
		 Region: "Region"
	 };

	 /**
	  * PDF viewer display types.
	  *
	  * @enum {string}
	  * @public
	  */
	 thisLib.PDFViewerDisplayType = {
		 /**
		  * The PDF viewer switches between the <code>Link</code> display type and the <code>Embedded</code> display type,
		  * depending on the device being used.
		  *
		  * @public
		  */
		 Auto: "Auto",

		 /**
		  * The PDF viewer appears embedded in the parent container and displays the PDF file.
		  *
		  * @public
		  */
		 Embedded: "Embedded",

		 /**
		  * The PDF viewer appears as a toolbar with a download button that can be used to download the PDF file or
		  * open it in a new tab.
		  *
		  * @public
		  */
		 Link: "Link"
	 };

	 /**
	  * Types for the placement of Popover control.
	  *
	  * @enum {string}
	  * @public
	  */
	 thisLib.PlacementType = {
	  /**
	   * Popover will be placed at the left side of the reference control.
	   * @public
	   */
	  Left : "Left",

	  /**
	   * Popover will be placed at the right side of the reference control.
	   * @public
	   */
	  Right : "Right",

	  /**
	   * Popover will be placed at the top of the reference control.
	   * @public
	   */
	  Top : "Top",

	  /**
	   * Popover will be placed at the bottom of the reference control.
	   * @public
	   */
	  Bottom : "Bottom",

	  /**
	   * Popover will be placed at the top or bottom of the reference control.
	   * @public
	   */
	  Vertical : "Vertical",

	  /**
	   * Popover will be placed at the top or bottom of the reference control but will try to position on the
	   * top side if the space is greater than the Popover's height.
	   * @public
	   * @since 1.36
	   */
	  VerticalPreferredTop : "VerticalPreferredTop",

	  /**
	   * Popover will be placed at the top or bottom of the reference control but will try to position on the
	   * bottom side if the space is greater than the Popover's height.
	   * @public
	   * @since 1.36
	   */
	  VerticalPreferredBottom : "VerticalPreferredBottom",

	  /**
	   * Popover will be placed at the right or left side of the reference control.
	   * @public
	   */
	  Horizontal : "Horizontal",

	  /**
	   * Popover will be placed at the right or left side of the reference control but will try to position on the
	   * right side if the space is greater than the Popover's width.
	   * @public
	   * @since 1.36
	   */
	  HorizontalPreferredRight : "HorizontalPreferredRight",

	  /**
	   * Popover will be placed at the right or left side of the reference control but will try to position on the
	   * left side if the space is greater than the Popover's width.
	   * @public
	   * @since 1.36
	   */
	  HorizontalPreferredLeft : "HorizontalPreferredLeft",

	  /**
	   * Popover will be placed to the left of the reference control. If the available space is less than the Popover's width,
	   * it will appear to the right of the same reference control left border.
	   * @public
	   * @since 1.38
	   */
	  PreferredLeftOrFlip : "PreferredLeftOrFlip",

	  /**
	   * Popover will be placed to the right of the reference control. If the available space is less than the Popover's width,
	   * it will appear to the left of the same reference control right border.
	   * @public
	   * @since 1.38
	   */
	  PreferredRightOrFlip : "PreferredRightOrFlip",

	  /**
	   * Popover will be placed to the top of the reference control. If the available space is less than the Popover's height,
	   * it will appear to the bottom of the same reference control top border.
	   * @public
	   * @since 1.38
	   */
	  PreferredTopOrFlip : "PreferredTopOrFlip",

	  /**
	   * Popover will be placed to the bottom of the reference control. If the available space is less than the Popover's height,
	   * it will appear to the top of the same reference control bottom border.
	   * @public
	   * @since 1.38
	   */
	  PreferredBottomOrFlip : "PreferredBottomOrFlip",

	  /**
	   * Popover will be placed automatically at the reference control.
	   * @public
	   */
	  Auto : "Auto"
	 };

	 /**
	  * The option keys of all the standard options of a DynamicDateRange control.
	  *
	  * @public
	  * @enum {string}
	  */
	 thisLib.StandardDynamicDateRangeKeys = {

		 /**
		  * The date will be selected from a calendar.
		  * @public
		  */
		  DATE : "DATE",

		 /**
		  * The date and time will be selected from a calendar and time picker.
		  * @public
		  */
		  DATETIME : "DATETIME",

		  /**
		  * The date will be the day of selection.
		  * @public
		  */
		 TODAY : "TODAY",

		 /**
		  * The date will be the day before the day of selection.
		  * @public
		  */
		 YESTERDAY : "YESTERDAY",

		 /**
		  * The date will be the day after the day of selection.
		  * @public
		  */
		 TOMORROW : "TOMORROW",

		 /**
		  * The date will be the first day of the current week.
		  * @public
		  */
		 FIRSTDAYWEEK : "FIRSTDAYWEEK",

		 /**
		  * The date will be the last day of the current week.
		  * @public
		  */
		 LASTDAYWEEK : "LASTDAYWEEK",

		 /**
		  * The date will be the first day of the current month.
		  * @public
		  */
		 FIRSTDAYMONTH : "FIRSTDAYMONTH",

		 /**
		  * The date will be the last day of the current month.
		  * @public
		  */
		 LASTDAYMONTH : "LASTDAYMONTH",

		 /**
		  * The date will be the first day of the current quarter.
		  * @public
		  */
		 FIRSTDAYQUARTER : "FIRSTDAYQUARTER",

		 /**
		  * The date will be the last day of the current quarter.
		  * @public
		  */
		 LASTDAYQUARTER : "LASTDAYQUARTER",

		 /**
		  * The date will be the first day of the current year.
		  * @public
		  */
		 FIRSTDAYYEAR : "FIRSTDAYYEAR",

		 /**
		  * The date will be the last day of the current year.
		  * @public
		  */
		 LASTDAYYEAR : "LASTDAYYEAR",

		 /**
		  * The range will be selected from a calendar.
		  * @public
		  */
		 DATERANGE : "DATERANGE",

		 /**
		  * The range will be selected from two DateTimePicker controls.
		  * @public
		  */
		 DATETIMERANGE : "DATETIMERANGE",

		 /**
		  * The range will start from a date selected from a calendar.
		  * @public
		  */
		 FROM : "FROM",

		 /**
		  * The range will end in a date selected from a calendar.
		  * @public
		  */
		 TO : "TO",

		 /**
		  * The range will start from a date and time selected from a calendar and time picker.
		  * @public
		  */
		 FROMDATETIME : "FROMDATETIME",

		 /**
		  * The range will end in a date and time selected from a calendar and time picker.
		  * @public
		  */
		 TODATETIME : "TODATETIME",

		 /**
		  * The range will start from the first day of the current year and ends with the date selected from a calendar.
		  * @public
		  */
		 YEARTODATE : "YEARTODATE",

		 /**
		  * The range will start from the date selected from a calendar and ends with the last day of the current year.
		  * @public
		  */
		 DATETOYEAR : "DATETOYEAR",

		 /**
		  * The range will contain the last X minutes. The count of the minutes is selected from a StepInput.
		  * @public
		  */
		 LASTMINUTES : "LASTMINUTES",

		 /**
		  * The range will contain the last X hours. The count of the hours is selected from a StepInput.
		  * @public
		  */
		  LASTHOURS : "LASTHOURS",

		 /**
		  * The range will contain the last X days. The count of the days is selected from a StepInput.
		  * @public
		  */
		 LASTDAYS : "LASTDAYS",

		 /**
		  * The range will contain the last X weeks. The count of the weeks is selected from a StepInput.
		  * @public
		  */
		 LASTWEEKS : "LASTWEEKS",

		 /**
		  * The range will contain the last X months. The count of the months is selected from a StepInput.
		  * @public
		  */
		 LASTMONTHS : "LASTMONTHS",

		 /**
		  * The range will contain the last X quarters. The count of the quarters is selected from a StepInput.
		  * @public
		  */
		 LASTQUARTERS : "LASTQUARTERS",

		 /**
		  * The range will contain the last X years. The count of the years is selected from a StepInput.
		  * @public
		  */
		 LASTYEARS : "LASTYEARS",

		 /**
		  * The range will contain the last X minutes including the current one. The count of the minutes is selected from a StepInput.
		  * @public
		  */
		 LASTMINUTESINCLUDED : "LASTMINUTESINCLUDED",

		 /**
		  * The range will contain the last X hours including the current one. The count of the hours is selected from a StepInput.
		  * @public
		  */
		  LASTHOURSINCLUDED : "LASTHOURSINCLUDED",

		 /**
		  * The range will contain the last X days including the current one. The count of the days is selected from a StepInput.
		  * @public
		  */
		 LASTDAYSINCLUDED : "LASTDAYSINCLUDED",

		 /**
		  * The range will contain the last X weeks including the current one. The count of the weeks is selected from a StepInput.
		  * @public
		  */
		 LASTWEEKSINCLUDED : "LASTWEEKSINCLUDED",

		 /**
		  * The range will contain the last X months including the current one. The count of the months is selected from a StepInput.
		  * @public
		  */
		 LASTMONTHSINCLUDED : "LASTMONTHSINCLUDED",

		 /**
		  * The range will contain the last X quarters including the current one. The count of the quarters is selected from a StepInput.
		  * @public
		  */
		 LASTQUARTERSINCLUDED : "LASTQUARTERSINCLUDED",

		 /**
		  * The range will contain the last X years including the current one. The count of the years is selected from a StepInput.
		  * @public
		  */
		 LASTYEARSINCLUDED : "LASTYEARSINCLUDED",

		 /**
		  * The range will contain the next X minutes. The count of the minutes is selected from a StepInput.
		  * @public
		  */
		 NEXTMINUTES : "NEXTMINUTES",

		 /**
		  * The range will contain the next X hours. The count of the hours is selected from a StepInput.
		  * @public
		  */
		 NEXTHOURS : "NEXTHOURS",

		 /**
		  * The range will contain the next X days. The count of the days is selected from a StepInput.
		  * @public
		  */
		 NEXTDAYS : "NEXTDAYS",

		 /**
		  * The range will contain the next X weeks. The count of the weeks is selected from a StepInput.
		  * @public
		  */
		 NEXTWEEKS : "NEXTWEEKS",

		 /**
		  * The range will contain the next X months. The count of the months is selected from a StepInput.
		  * @public
		  */
		 NEXTMONTHS : "NEXTMONTHS",

		 /**
		  * The range will contain the next X quarters. The count of the quarters is selected from a StepInput.
		  * @public
		  */
		 NEXTQUARTERS: "NEXTQUARTERS",

		 /**
		  * The range will contain the next X years. The count of the years is selected from a StepInput.
		  * @public
		  */
		 NEXTYEARS : "NEXTYEARS",

		 /**
		  * The range will contain the next X minutes including the current one. The count of the minutes is selected from a StepInput.
		  * @public
		  */
		 NEXTMINUTESINCLUDED : "NEXTMINUTESINCLUDED",

		 /**
		  * The range will contain the next X hours including the current one. The count of the hours is selected from a StepInput.
		  * @public
		  */
		 NEXTHOURSINCLUDED : "NEXTHOURSINCLUDED",

		 /**
		  * The range will contain the next X days including the current one. The count of the days is selected from a StepInput.
		  * @public
		  */
		 NEXTDAYSINCLUDED : "NEXTDAYSINCLUDED",

		 /**
		  * The range will contain the next X weeks including the current one. The count of the weeks is selected from a StepInput.
		  * @public
		  */
		 NEXTWEEKSINCLUDED : "NEXTWEEKSINCLUDED",

		 /**
		  * The range will contain the next X months including the current one. The count of the months is selected from a StepInput.
		  * @public
		  */
		 NEXTMONTHSINCLUDED : "NEXTMONTHSINCLUDED",

		 /**
		  * The range will contain the next X quarters including the current one. The count of the quarters is selected from a StepInput.
		  * @public
		  */
		 NEXTQUARTERSINCLUDED: "NEXTQUARTERSINCLUDED",

		 /**
		  * The range will contain the next X years including the current one. The count of the years is selected from a StepInput.
		  * @public
		  */
		 NEXTYEARSINCLUDED : "NEXTYEARSINCLUDED",

		 /**
		  * The range will contain the last X days and the next Y days. The count of the days is selected from a StepInput.
		  * @public
		  */
		 TODAYFROMTO : "TODAYFROMTO",

		 /**
		  * The range will contain the days of the current week.
		  * @public
		  */
		 THISWEEK : "THISWEEK",

		 /**
		  * The range will contain the days of the last week.
		  * @public
		  */
		 LASTWEEK : "LASTWEEK",

		 /**
		  * The range will contain the days of the next week.
		  * @public
		  */
		 NEXTWEEK : "NEXTWEEK",

		 /**
		  * The range will contain a month selected from a MonthPicker.
		  * @public
		  */
		 SPECIFICMONTH : "SPECIFICMONTH",

		 /**
		  * The range will contain a month in exact year selected from a MonthPicker.
		  * @public
		  */
		 SPECIFICMONTHINYEAR : "SPECIFICMONTHINYEAR",

		 /**
		  * The range will contain the days in the current month.
		  * @public
		  */
		 THISMONTH : "THISMONTH",

		 /**
		  * The range will contain the days in the last month.
		  * @public
		  */
		 LASTMONTH : "LASTMONTH",

		 /**
		  * The range will contain the days in the next month.
		  * @public
		  */
		 NEXTMONTH : "NEXTMONTH",

		 /**
		  * The range will contain the days in the current quarter.
		  * @public
		  */
		 THISQUARTER : "THISQUARTER",

		 /**
		  * The range will contain the days in the last quarter.
		  * @public
		  */
		 LASTQUARTER : "LASTQUARTER",

		 /**
		  * The range will contain the days in the next quarter.
		  * @public
		  */
		 NEXTQUARTER : "NEXTQUARTER",

		 /**
		  * The range will contain the days in the first quarter.
		  * @public
		  */
		 QUARTER1 : "QUARTER1",

		 /**
		  * The range will contain the days in the second quarter.
		  * @public
		  */
		 QUARTER2 : "QUARTER2",

		 /**
		  * The range will contain the days in the third quarter.
		  * @public
		  */
		 QUARTER3 : "QUARTER3",

		 /**
		  * The range will contain the days in the fourth quarter.
		  * @public
		  */
		 QUARTER4 : "QUARTER4",

		 /**
		  * The range will contain the days in the current year.
		  * @public
		  */
		 THISYEAR: "THISYEAR",

		 /**
		  * The range will contain the days in the last year.
		  * @public
		  */
		 LASTYEAR : "LASTYEAR",

		 /**
		  * The range will contain the days in the next year.
		  * @public
		  */
		 NEXTYEAR : "NEXTYEAR"
	 };

	 /**
	  * QuickViewGroupElement is a combination of one label and another control (Link or Text) associated to this label.
	  *
	  * @enum {string}
	  * @public
	  */
	 thisLib.QuickViewGroupElementType = {

		 /**
		  * Displays a phone number link for direct dialing
		  * @public
		  */
		 phone : "phone",

		 /**
		  * Displays a phone number link for direct dialing and an icon for sending a text message
		  * @public
		  */
		 mobile : "mobile",

		 /**
		  * Displays an e-mail link
		  * @public
		  */
		 email : "email",

		 /**
		  * Displays a regular HTML link
		  * @public
		  */
		 link : "link",

		 /**
		  * Displays text
		  * @public
		  */
		 text : "text",

		 /**
		  * Displays a link for navigating to another QuickViewPage
		  * @public
		  */
		 pageLink : "pageLink"

	 };

	 /**
	  * Types for the placement of message Popover control.
	  *
	  * @enum {string}
	  * @public
	  */
	 thisLib.VerticalPlacementType = {

		 /**
		 * Popover will be placed at the top of the reference control.
		 * @public
		 */
		 Top : "Top",

		 /**
		 * Popover will be placed at the bottom of the reference control.
		 * @public
		 */
		 Bottom : "Bottom",

		 /**
		 * Popover will be placed at the top or bottom of the reference control.
		 * @public
		 */
		 Vertical : "Vertical"
	 };

	 /**
	  * Defines the display of table pop-ins.
	  *
	  * @enum {string}
	  * @public
	  * @since 1.13.2
	  */
	 thisLib.PopinDisplay = {

		 /**
		  * Inside the table popin, header is displayed at the first line and cell content is displayed at the next line.
		  * @public
		  */
		 Block : "Block",

		 /**
		  * Inside the table popin, cell content is displayed next to the header in the same line.
		  * <b>Note:</b> If there is not enough space for the cell content then it jumps to the next line.
		  * @public
		  */
		 Inline : "Inline",


		 /**
		  * Inside the table popin, only the cell content will be visible.
		  * @public
		  * @since 1.28
		  */
		 WithoutHeader : "WithoutHeader"
	 };

	 /**
	  * Defines the layout options of the table popins.
	  *
	  * @enum {string}
	  * @public
	  * @since 1.52
	  */
	 thisLib.PopinLayout = {

		 /**
		  * Sets block layout for rendering the table popins. The elements inside the popin container are rendered one below the other.
		  * <b>Note:</b> This option enables the former rendering behavior of the table popins.
		  * @public
		  * @since 1.52
		  */
		 Block : "Block",

		 /**
		  * Sets grid layout for rendering the table popins.
		  * The grid width for each table popin is small, hence this allows more content to be rendered in a single popin row.
		  * This value defines small grid width for the table popins.
		  *
		  * <b>Note:</b> This feature is currently not supported with Internet Explorer and Edge (version lower than 16) browsers.
		  * @public
		  * @since 1.52
		  */
		 GridSmall: "GridSmall",

		 /**
		  * Sets grid layout for rendering the table popins.
		  * The grid width for each table popin is comparatively larger than <code>GridSmall</code>, hence this allows less content to be rendered in a single popin row.
		  *
		  * <b>Note:</b> This feature is currently not supported with Internet Explorer and Edge (version lower than 16) browsers.
		  * @public
		  * @since 1.52
		  */
		 GridLarge: "GridLarge"
	 };

	 /**
	  * Defines which area of the control remains fixed at the top of the page during vertical scrolling
	  * as long as the control is in the viewport.
	  *
	  * @enum {string}
	  * @public
	  * @since 1.54
	  */
	 thisLib.Sticky = {
		 /**
		  * The column headers remain in a fixed position.
		  * @public
		  */
		 ColumnHeaders: "ColumnHeaders",

		 /**
		  * The header toolbar remains in a fixed position.
		  * @public
		  * @since 1.56
		  */
		 HeaderToolbar: "HeaderToolbar",

		 /**
		  * The info toolbar remains in a fixed position.
		  * @public
		  * @since 1.56
		  */
		 InfoToolbar: "InfoToolbar",

		 /**
		  * The group headers remain in a fixed position at the top of the page during vertical scrolling.
		  * @public
		  * @since 1.128
		  */
		 GroupHeaders: "GroupHeaders"
	 };

	 /**
	  * Possible values for the visualization of float values in the RatingIndicator control.
	  *
	  * @enum {string}
	  * @public
	  */
	 thisLib.RatingIndicatorVisualMode = {

		 /**
		  * Values are rounded to the nearest integer value (e.g. 1.7 -> 2).
		  * @public
		  */
		 Full : "Full",

		 /**
		  * Values are rounded to the nearest half value (e.g. 1.7 -> 1.5).
		  * @public
		  */
		 Half : "Half"

	 };

	 /**
	  * Reactive area modes of interactable elements.
	  *
	  * @enum {string}
	  * @public
	  */
	 thisLib.ReactiveAreaMode = {

		 /**
		  * The target element is displayed as part of a sentence.
		  * @public
		  */
		 Inline : "Inline",

		 /**
		  * The target element is displayed as on overlay on top of other interactive parts of the page.
		  * @public
		  */
		 Overlay : "Overlay"

	 };


	 /**
	  * Breakpoint names for different screen sizes.
	  *
	  * @enum {string}
	  * @public
	  */
	 thisLib.ScreenSize = {

		 /**
		  * 240px wide
		  * @public
		  */
		 Phone : "Phone",

		 /**
		  * 600px wide
		  * @public
		  */
		 Tablet : "Tablet",

		 /**
		  * 1024px wide
		  * @public
		  */
		 Desktop : "Desktop",

		 /**
		  * 240px wide
		  * @public
		  */
		 XXSmall : "XXSmall",

		 /**
		  * 320px wide
		  * @public
		  */
		 XSmall : "XSmall",

		 /**
		  * 480px wide
		  * @public
		  */
		 Small : "Small",

		 /**
		  * 560px wide
		  * @public
		  */
		 Medium : "Medium",

		 /**
		  * 768px wide
		  * @public
		  */
		 Large : "Large",

		 /**
		  * 960px wide
		  * @public
		  */
		 XLarge : "XLarge",

		 /**
		  * 1120px wide
		  * @public
		  */
		 XXLarge : "XXLarge"

	 };

	 /**
	  * Defines how pages will be scrolled, when clicking the arrow.
	  *
	  * @enum {string}
	  * @public
	  */
	 thisLib.CarouselScrollMode = {

		 /**
		  * Pages will be scrolled one at a time
		  * @public
		  */
		 SinglePage : "SinglePage",

		 /**
		  * Pages will be scrolled, depending on the value of <code>visiblePagesCount</code>
		  * @public
		  */
		 VisiblePages : "VisiblePages"

	 };

	 /**
	  * Enumeration for different action levels in sap.m.SelectionDetails control.
	  *
	  * @enum {string}
	  * @protected
	  * @since 1.48
	  */
	 thisLib.SelectionDetailsActionLevel = {

		 /**
		  * Action on SelectionDetailsItem level.
		  * @protected
		  */
		 Item : "Item",

		 /**
		  * Action on SelectionDetails list level.
		  * @protected
		  */
		 List : "List",

		 /**
		  * ActionGroup on SelectionDetails list level.
		  * @protected
		  */
		 Group : "Group"
	 };

	 /**
	  * Enumeration for different Select types.
	  *
	  * @enum {string}
	  * @public
	  * @since 1.16
	  */
	 thisLib.SelectType = {

		 /**
		  * Will show the text.
		  * @public
		  */
		 Default : "Default",

		 /**
		  * Will show only the specified icon.
		  * @public
		  */
		 IconOnly : "IconOnly"

	 };


	 /**
	  * The mode of SplitContainer or SplitApp control to show/hide the master area.
	  *
	  * @enum {string}
	  * @public
	  */
	 thisLib.SplitAppMode = {

		 /**
		  * Master will automatically be hidden in portrait mode.
		  * @public
		  */
		 ShowHideMode : "ShowHideMode",

		 /**
		  * Master will always be shown but in a compressed version when in portrait mode.
		  * @public
		  */
		 StretchCompressMode : "StretchCompressMode",

		 /**
		  * Master will be shown inside a Popover when in portrait mode
		  * @public
		  */
		 PopoverMode : "PopoverMode",

		 /**
		  * Master area is hidden initially both in portrait and landscape.
		  *
		  * Master area can be opened by clicking on the top left corner button or swiping right.
		  * Swipe is only enabled on mobile devices. Master will keep the open state when changing
		  * the orientation of the device.
		  * @public
		  */
		 HideMode : "HideMode"

	 };


	 /**
	  * Types for StandardTile.
	  *
	  * @enum {string}
	  * @public
	  */
	 thisLib.StandardTileType = {

		 /**
		  * Tile representing that something needs to be created
		  * @public
		  */
		 Create : "Create",

		 /**
		  * Monitor tile
		  * @public
		  */
		 Monitor : "Monitor",

		 /**
		  * Default type
		  * @public
		  */
		 None : "None"

	 };


	 thisLib.semantic = thisLib.semantic || {};

	 /**
	  * Declares the type of semantic ruleset that will govern the styling and positioning of semantic content.
	  *
	  * @enum {string}
	  * @public
	  * @since 1.44
	  */
	 thisLib.semantic.SemanticRuleSetType = {

		 /**
		  * The default ruleset type, for which the Share Menu is always in the footer of the page.
		  * @public
		  */
		 Classic : "Classic",

		 /**
		  * Offers an optimized user experience, with displaying the Share Menu in the header, rather than the footer, for Fullscreen mode.
		  * @public
		  */
		 Optimized : "Optimized"

	 };


	 thisLib.table = thisLib.table || {};
	 thisLib.table.columnmenu = thisLib.table.columnmenu || {};

	 /**
	  * Categories of column menu entries.
	  *
	  * @enum {string}
	  * @public
	  * @since 1.110
	  * @ui5-metamodel This enumeration also will be described in the UI5 (legacy) designtime metamodel
	  */
	 thisLib.table.columnmenu.Category = {

		 /**
		  * Sort category
		  * @public
		  */
		 Sort: "Sort",

		 /**
		  * Filter category
		  * @public
		  */
		 Filter: "Filter",

		 /**
		  * Group category
		  * @public
		  */
		 Group: "Group",

		 /**
		  * Aggregate category
		  * @public
		  */
		 Aggregate: "Aggregate",

		 /**
		  * Generic category
		  * @public
		  */
		 Generic: "Generic"
	 };

	 /**
	  * Defines the available content sizes for the <code>sap.m.table.columnmenu.QuickAction</code> control.
	  *
	  * @enum {string}
	  * @public
	  */
	 thisLib.table.columnmenu.QuickActionContentSize = {

		 /**
		  * Large: Recommended for larger input controls, such as {@link sap.m.Input} or {@link sap.m.RatingIndicator}. If there is limited space,
		  * the input control moves to a new line below the label.
		  * @public
		  */
		 L : "L",

		 /**
		  * Small: Recommended for smaller controls, such as {@link sap.m.Switch} or {@link sap.m.Checkbox}. If there is limited space, only the label
		  * is wrapped. The input control is always right-aligned horizontally and middle-aligned vertically.
		  * @public
		  */
		 S : "S"

	 };
	 DataType.registerEnum("sap.m.table.columnmenu.QuickActionContentSize", thisLib.table.columnmenu.QuickActionContentSize);

	 /**
	  * Predefined types for ObjectMarker.
	  *
	  * @enum {string}
	  * @public
	  */
	 thisLib.ObjectMarkerType = {

		 /**
		  * Flagged type
		  * @public
		  */
		 Flagged : "Flagged",

		 /**
		  * Favorite type
		  * @public
		  */
		 Favorite : "Favorite",

		 /**
		  * Draft type
		  * @public
		  */
		 Draft : "Draft",

		 /**
		  * Locked type
		  * @public
		  */
		 Locked : "Locked",

		 /**
		  * Unsaved type
		  * @public
		  */
		 Unsaved : "Unsaved",

		 /**
		  * LockedBy type
		  * Use when you need to display the name of the user who locked the object.
		  * @public
		  */
		 LockedBy : "LockedBy",

		 /**
		  * UnsavedBy type
		  * Use when you need to display the name of the user whose changes were unsaved.
		  * @public
		  */
		 UnsavedBy : "UnsavedBy"
	 };


	 /**
	  * Predefined visibility for ObjectMarker.
	  *
	  * @enum {string}
	  * @public
	  */
	 thisLib.ObjectMarkerVisibility = {

		 /**
		  * Shows only icon
		  * @public
		  */
		 IconOnly : "IconOnly",

		 /**
		  * Shows only text
		  * @public
		  */
		 TextOnly : "TextOnly",

		 /**
		  * Shows icon and text
		  * @public
		  */
		 IconAndText : "IconAndText"

	 };


	 /**
	  * Directions for swipe event.
	  *
	  * @enum {string}
	  * @public
	  */
	 thisLib.SwipeDirection = {
	  /**
	   * Swipe from the beginning to the end - left to right in LTR languages and right to left in RTL languages.
	   * @public
	   * @since 1.72
	   */
	  BeginToEnd : "BeginToEnd",

	  /**
	   * Swipe from the end to the beginning - right to left in LTR languages and left to right in RTL languages.
	   * @public
	   * @since 1.72
	   */
	  EndToBegin : "EndToBegin",

	  /**
	   * Both directions (left to right or right to left)
	   * @public
	   */
	  Both : "Both"
	 };


	 /**
	  * Enumeration for different switch types.
	  *
	  * @enum {string}
	  * @public
	  */
	 thisLib.SwitchType = {

		 /**
		  * Will show "ON" and "OFF" translated to the current language or the custom text if provided
		  * @public
		  */
		 Default : "Default",

		 /**
		  * Switch with accept and reject icons
		  * @public
		  */
		 AcceptReject : "AcceptReject"

	 };

	 /**
	  * Types of the <code>sap.m.Tokenizer</code> responsive modes.
	  *
	  * @enum {string}
	  * @public
	  * @since 1.80
	  */
	 thisLib.TokenizerRenderMode = {

		 /**
		  * In <code>Loose</code> mode, the <code>sap.m.Tokenizer</code> will show all its tokens, even if this means that scrolling needs to be used.
		  * @public
		  */
		 Loose : "Loose",

		 /**
		  * In  <code>Narrow</code> mode, the <code>sap.m.Tokenizer</code> will show as many tokens as its width allows, as well as an n-More indicator with the count of the hidden tokens. The rest tokens will be hidden.
		  * @public
		  */
		 Narrow : "Narrow"
	 };


	 /**
	  * Types of the Toolbar Design.
	  *
	  * To preview the different combinations of <code>sap.m.ToolbarDesign</code> and <code>sap.m.ToolbarStyle</code>,
	  * see the <b>OverflowToolbar - Design and styling</b> sample of the {@link sap.m.OverflowToolbar} control.
	  *
	  * @enum {string}
	  * @public
	  * @since 1.16.8
	  */
	 thisLib.ToolbarDesign = {

		 /**
		  * The toolbar can be inserted into other controls and if the design is "Auto" then it inherits the design from parent control.
		  * @public
		  */
		 Auto : "Auto",

		 /**
		  * The toolbar and its content will be displayed transparent.
		  * @public
		  */
		 Transparent : "Transparent",

		 /**
		  * The toolbar appears smaller than the regular size to show information(e.g: text, icon).
		  * @public
		  */
		 Info : "Info",

		 /**
		  * The toolbar has a solid background. Its content will be rendered in a standard way.
		  * @public
		  * @since 1.22
		  */
		 Solid : "Solid"

	 };

	 /**
	  * Types of visual styles for the {@link sap.m.Toolbar}.
	  *
	  * <b>Note:</b> Keep in mind that the styles are theme-dependent and can differ based on the currently used theme.
	  *
	  * To preview the different combinations of <code>sap.m.ToolbarDesign</code> and <code>sap.m.ToolbarStyle</code>,
	  * see the <b>OverflowToolbar - Design and styling</b> sample of the {@link sap.m.OverflowToolbar} control.
	  *
	  * @enum {string}
	  * @public
	  * @since 1.54
	  */
	 thisLib.ToolbarStyle = {

		 /**
		  * Default visual style dependent on the used theme.
		  * @public
		  */
		 Standard : "Standard",

		 /**
		  * Simplified visual style dependent on the used theme.
		  *
		  * <b>Note:</b> For the Belize themes, the <code>sap.m.Toolbar</code> is displayed with no border.
		  * @public
		  */
		 Clear : "Clear"

	 };

	 /**
	  * Different modes for the <code>sap.m.TimePicker</code> mask.
	  *
	  * @enum {string}
	  * @public
	  * @since 1.54
	  */
	 thisLib.TimePickerMaskMode = {
		 /**
		  * The mask is automatically enabled for all valid fixed-length time patterns, and it is disabled when the time format does not have a fixed length.
		  * @public
		  */
		 On: "On",

		 /**
		  * The mask will always be enforced for any time patterns.
		  * <b>Note:</b> The mask functions correctly only with fixed-length time formats.
		  * Using the <code>Enforce</code> value with time formats that do not have a fixed length may lead to unpredictable behavior.
		  */
		 Enforce: "Enforce",

		 /**
		  * The mask is disabled for the <code>sap.m.TimePicker</code>.
		  * @public
		  */
		 Off: "Off"
	 };

	 /**
	  * Types of string filter operators.
	  *
	  * @enum {string}
	  * @public
	  * @since 1.42
	  */
	 thisLib.StringFilterOperator = {

		 /**
		  * Checks if the text is equal with the search string.
		  * @public
		  */
		 Equals : "Equals",

		 /**
		  * Checks if the text contains the search string.
		  * @public
		  */
		 Contains : "Contains",

		 /**
		  * Checks if the text starts with the search string.
		  * @public
		  */
		 StartsWith : "StartsWith",

		 /**
		  * Checks if any word in the text starts with the search string.
		  * @public
		  */
		 AnyWordStartsWith : "AnyWordStartsWith"
	 };

	 /*global Element: true */

	 /**
	  * Types of LightBox loading stages.
	  *
	  * @enum {string}
	  * @public
	  * @since 1.40
	  */
	 thisLib.LightBoxLoadingStates = {

		 /**
		  * The LightBox image is still loading.
		  * @public
		  */
		 Loading : "LOADING",
		 /**
		  * The LightBox image has loaded.
		  * @public
		  */
		 Loaded : "LOADED",

		 /**
		  * The LightBox image has timed out, could not load.
		  * @public
		  */
		 TimeOutError : "TIME_OUT_ERROR",

		 /**
		  * The LightBox image could not load.
		  * @public
		  */
		 Error : "ERROR"
	 };

	 /**
	  * Available validation modes for {@link sap.m.StepInput}.
	  *
	  * @enum {string}
	  * @public
	  */
	 thisLib.StepInputValidationMode = {

		 /**
		  * Validation happens on <code>FocusOut</code>.
		  * @public
		  */
		 FocusOut : "FocusOut",

		 /**
		  * Validation happens on <code>LiveChange</code>.
		  * @public
		  */
		 LiveChange : "LiveChange"

	 };

	 /**
	  * Available step modes for {@link sap.m.StepInput}.
	  *
	  * @enum {string}
	  * @public
	  * @since 1.54
	  */
	 thisLib.StepInputStepModeType = {
		 /**
		  * Choosing increase/decrease button will add/subtract the <code>step</code> value
		  * to/from the current value. For example, if <code>step</code> is 5, current
		  * <code>value</code> is 17 and increase button is chosen, the result will be 22 (5+17).
		  *
		  * <b>Note:</b> Using keyboard PageUp/PageDown will add/subtract the <code>step</code>
		  * multiplied by the <code>largerStep</code> values to/from the current
		  * <code>value</code>. For example, if <code>step</code> is 5, <code>largerStep</code>
		  * is 3, current <code>value</code> is 17 and PageUp is chosen, the result would be 32 (5*3+17).
		  *
		  * For more information, see {@link sap.m.StepInput}'s <code>step</code>,
		  * <code>largerStep</code> and <code>stepMode</code> properties.
		  * @public
		  */
		 AdditionAndSubtraction: "AdditionAndSubtraction",
		  /**
		  * Pressing increase/decrease button will increase/decrease the current
		  * <code>value</code> to the closest number that is divisible by the
		  * <code>step</code>.
		  *
		  * For example, if <code>step</code> is 5, current <code>value</code> is 17 and
		  * increase button is chosen, the result will be 20 as it is the closest larger number
		  * that is divisible by 5.
		  *
		  * <b>Note:</b> Using keyboard PageUp/PageDown will increase/decrease the current
		  * <code>value</code> to the closest number that is divisible by the multiplication of
		  * the <code>step</code> and the <code>largerStep</code> values. For example, if
		  * <code>step</code> is 5, <code>largerStep</code> is 3, current <code>value</code> is
		  * 17 and PageUp is chosen, the result would be 30 as it is the closest larger number
		  * that is divisible by 15.
		  *
		  * The logic above will work only if both <code>step</code> and
		  * <code>largerStep</code> are integers.
		  *
		  * For more information, see {@link sap.m.StepInput}'s <code>step</code>,
		  * <code>largerStep</code> and <code>stepMode</code> properties.
		  * @public
		  */
		 Multiple: "Multiple"
	 };

	 /**
	  * States of the upload process of {@link sap.m.UploadCollectionItem}.
	  *
	  * @enum {string}
	  * @public
	  */
	 thisLib.UploadState = {
		 /**
		  * The file has been uploaded successfully.
		  * @public
		  */
		 Complete: "Complete",
		 /**
		  * The file cannot be uploaded due to an error.
		  * @public
		  */
		 Error: "Error",
		 /**
		  * The file is awaiting an explicit command to start being uploaded.
		  * @public
		  */
		 Ready: "Ready",
		 /**
		  * The file is currently being uploaded.
		  * @public
		  */
		 Uploading: "Uploading"
	 };

	 /**
	  * Type of the upload {@link sap.m.UploadSetItem}.
	  *
	  * @enum {string}
	  * @public
	  */
	 thisLib.UploadType = {
		 /**
		  * The file has been uploaded from cloud.
		  * @public
		  */
		 Cloud: "Cloud",
		 /**
		  * The file has been uploaded from your system.
		  * @public
		  */
		 Native: "Native"
	 };

	 /**
	  * Available wrapping types for text controls that can be wrapped that enable you
	  * to display the text as hyphenated.
	  *
	  * For more information about text hyphenation, see
	  * {@link sap.ui.core.hyphenation.Hyphenation} and
	  * {@link topic:6322164936f047de941ec522b95d7b70 Text Controls Hyphenation}.
	  *
	  * @enum {string}
	  * @public
	  * @since 1.60
	  */
	 thisLib.WrappingType = {
		 /**
		  * Normal text wrapping will be used. Words won't break based on hyphenation.
		  * @public
		  */
		 Normal : "Normal",

		 /**
		  * Hyphenation will be used to break words on syllables where possible.
		  * @public
		  */
		 Hyphenated : "Hyphenated"
	 };

	 /**
	  * Available selection modes for the {@link sap.m.SinglePlanningCalendar}
	  *
	  * @enum {string}
	  * @public
	  * @since 1.113
	  */
	 thisLib.SinglePlanningCalendarSelectionMode = {
		 /**
		  * Single date selection.
		  * @public
		  */
		 SingleSelect: "SingleSelect",

		 /**
		  * Мore than one date will be available to selection.
		  * @public
		  */
		 MultiSelect: "MultiSelect"
	 };

	 /**
	  * Available sticky modes for the {@link sap.m.SinglePlanningCalendar}
	  *
	  * @enum {string}
	  * @public
	  * @since 1.62
	  */
	 thisLib.PlanningCalendarStickyMode = {
		 /**
		  * Nothing will stick at the top.
		  * @public
		  */
		 None: "None",

		 /**
		  * Actions toolbar, navigation toolbar and the column headers will be sticky.
		  * @public
		  */
		 All: "All",

		 /**
		  * Only the navigation toolbar and column headers will be sticky.
		  * @public
		  */
		 NavBarAndColHeaders: "NavBarAndColHeaders"
	 };

	 /**
	  * Declares the type of title alignment for some controls
	  *
	  * @enum {string}
	  * @public
	  */
	 thisLib.TitleAlignment = {

		 /**
		  * Disables an automatic title alignment depending on theme
		  * Mostly used in sap.m.Bar
		  * @public
		  */
		 None : "None",

		 /**
		  * The default type (if specified in the theme)
		  * @public
		  */
		 Auto : "Auto",

		 /**
		  * Explicitly sets the alignment to the start (left or right depending on LTR/RTL)
		  * @public
		  */
		 Start : "Start",

		 /**
		  * Explicitly sets the alignment to the center
		  * @public
		  */
		 Center : "Center"

	 };

	 /**
	  * Expandable text overflow mode
	  *
	  * @enum {string}
	  * @public
	  */
	 thisLib.ExpandableTextOverflowMode = {
		 /**
		  * InPlace
		  * @public
		  */
		 InPlace: "InPlace",

		 /**
		  * Popover
		  * @public
		  */
		 Popover: "Popover"
	 };

	 /*
	  * Enums defined in separate modules
	  */
	 thisLib.AvatarShape = AvatarShape;
	 thisLib.AvatarSize = AvatarSize;
	 thisLib.AvatarType = AvatarType;
	 thisLib.AvatarColor = AvatarColor;
	 thisLib.AvatarBadgeColor = AvatarBadgeColor;
	 thisLib.AvatarImageFitType = AvatarImageFitType;

	 thisLib.IllustratedMessageSize = IllustratedMessageSize;
	 thisLib.IllustratedMessageType = IllustratedMessageType;

	 /**
	  * Wizard rendering mode.
	  *
	  * @enum {string}
	  * @since 1.83
	  * @public
	  */
	 thisLib.WizardRenderMode = {

		 /**
		  * Display all steps into a scroll section.
		  * @public
		  */
		 Scroll: "Scroll",

<<<<<<< HEAD
		 /**
		  * Display steps as separate, single pages.
		  * @public
		  */
		 Page: "Page"
	 };

	 /**
	  * Enumeration of the <code>ResetAllMode</code> that can be used in a <code>TablePersoController</code>.
	  * @enum {string}
	  * @public
	  */
	 thisLib.ResetAllMode = {
=======
		/**
		 * Public mode of the <code>VariantItem</code>.
		 * @public
		 */
		Public: "Public",

		/**
		 * Private mode of the <code>VariantItem</code>.
		 * @public
		 */
		Private: "Private"
	};
>>>>>>> a8ba3737

		 /**
		  * Default behavior of the <code>TablePersoDialog</code> Reset All button.
		  * @public
		  */
		 Default: "Default",

		 /**
		  * Resets the table to the default of the attached <code>PersoService</code>.
		  * @public
		  */
		 ServiceDefault: "ServiceDefault",

		 /**
		  * Resets the table to the result of <code>getResetPersData</code> of the attached <code>PersoService</code>.
		  * @public
		  */
		 ServiceReset: "ServiceReset"
	 };

	 /**
	  * Enumeration of the <code>SharingMode</code> that can be used in a <code>VariantItem</code>.
	  * @enum {string}
	  * @public
	  */
	 thisLib.SharingMode = {

		 /**
		  * Public mode of the <code>VariantItem</code>.
		  * @public
		  */
		 Public: "public",

		 /**
		  * Private mode of the <code>VariantItem</code>.
		  * @public
		  */
		 Private: "private"
	 };

	 /**
	  * Enumeration of the <code>multiSelectMode>/code> in <code>ListBase</code>.
	  * @enum {string}
	  * @public
	  * @since 1.93
	  */
	 thisLib.MultiSelectMode = {

		 /**
		  * The Select All functionality is available (default behavior).
		  * For a <code>sap.m.Table</code>, a Select All checkbox is rendered.
		  * @public
		  */
		 Default: "Default",

		 /**
		  * The Select All functionality is not available. Instead, it is only possible to remove the selection of all items.
		  * For a <code>sap.m.Table</code>, a Deselect All icon is rendered.
		  * @public
		  */
		 ClearAll: "ClearAll",

		 /**
		  * The Select All functionality is available.
		  * For a <code>sap.m.Table</code>, a Select All checkbox
		  * with a warning popover is rendered if not all items could be selected (for example, because of growing).
		  *
		  * @public
		  * @since 1.109
		  */
		 SelectAll: "SelectAll"
	 };

	 thisLib.plugins = thisLib.plugins || {};

	 /**
	  * Enumeration of the <code>copyPreference</code> in <code>CopyProvider</code>. Determines what is copied during a copy operation.
	  * @enum {string}
	  * @public
	  * @since 1.119
	  */
	 thisLib.plugins.CopyPreference = {
		 /**
		  * The entire selected scope is copied, including both row and cell selection.
		  * @public
		  */
		 Full: "Full",

		 /**
		  * If cells are selected, only the content of the selected cells is copied,
		  * regardless of any other rows or elements that might also be selected. If no cells are selected,
		  * the copy operation will default to copying the selected rows.
		  * @public
		  */
		 Cells: "Cells"
	 };

	 /**
	  * Defines the states of list items when the context menu is opened.
	  *
	  * @enum {string}
	  * @public
	  * @since 1.121
	  */
	 thisLib.plugins.ContextMenuScope = {

		 /**
		  * The scope is set to the default value where the focus is unaffected by the opening of the context menu.
		  * @public
		  */
		 Default: "Default",

		 /**
		  * The focus will be on the clicked item and also on other selected items, if the clicked item is selected.
		  * @public
		  */
		 Selection: "Selection"
	 };

	 //Internal: test the whole page with compact design
	 if (/sap-ui-xx-formfactor=compact/.test(location.search)) {
		 jQuery("html").addClass("sapUiSizeCompact");
		 thisLib._bSizeCompact = true;
	 }

	 //Internal: test the whole page with compact design
	 if (/sap-ui-xx-formfactor=condensed/.test(location.search)) {
		 jQuery("html").addClass("sapUiSizeCondensed");
		 thisLib._bSizeCondensed = true;
	 }

	 // central mobile functionality that should not go into the UI5 Core can go from here
	 // ----------------------------------------------------------------------------------

	 /**
	  * Finds default locale settings once and returns always the same.
	  *
	  * We should not need to create new instance to get same locale settings
	  * This method keeps the locale instance in the scope and returns the same after first run
	  *
	  * @returns {sap.ui.core.Locale} Locale instance
	  * @public
	  * @since 1.10
	  */
	 thisLib.getLocale = function() {
		 var oLocale = new Locale(Formatting.getLanguageTag());

		 thisLib.getLocale = function() {
			 return oLocale;
		 };

		 return oLocale;
	 };

	 /**
	  * Finds default locale data once and returns always the same.
	  *
	  * @returns {sap.ui.core.LocaleData} LocaleData instance
	  * @public
	  * @since 1.10
	  */
	 thisLib.getLocaleData = function() {
		 var oLocaleData = LocaleData.getInstance(thisLib.getLocale());

		 thisLib.getLocaleData = function() {
			 return oLocaleData;
		 };

		 return oLocaleData;
	 };

	 /**
	  * Checks if the given parameter is a valid JsDate Object.
	  *
	  * @param {any} value Any variable to test.
	  * @returns {boolean} Whether the given parameter is a valid JsDate Object.
	  * @public
	  * @since 1.10
	  */
	 thisLib.isDate = function(value) {
		 return value && Object.prototype.toString.call(value) == "[object Date]" && !isNaN(value);
	 };

	 /**
	  * Search given control's parents and try to find iScroll.
	  *
	  * @param {sap.ui.core.Control} oControl Control to start the search at
	  * @returns {Object|undefined} iScroll reference or <code>undefined</code> if cannot find
	  * @public
	  * @since 1.11
	  */
	 thisLib.getIScroll = function(oControl) {
		 if (typeof window.iScroll != "function" || !(oControl instanceof Control)) {
			 return;
		 }

		 var parent, scroller;
		 /*eslint-disable no-cond-assign */
		 for (parent = oControl; parent = parent.oParent;) {
			 scroller = parent.getScrollDelegate ? parent.getScrollDelegate()._scroller : null;
			 if (scroller && scroller instanceof window.iScroll) {
				 return scroller;
			 }
		 }
		 /*eslint-enable no-cond-assign */
	 };


	 /**
	  * Search given control's parents and try to find a ScrollDelegate.
	  *
	  * @param {sap.ui.core.Control} oControl Starting point for the search
	  * @param {boolean} bGlobal Whether the search should stop on component level (<code>false</code>) or not
	  * @returns {Object|undefined} ScrollDelegate or <code>undefined</code> if it cannot be found
	  * @public
	  * @since 1.11
	  */
	 thisLib.getScrollDelegate = function(oControl, bGlobal) {
		 if (!(oControl instanceof Control)) {
			 return;
		 }

		 var UIComponent = sap.ui.require("sap/ui/core/UIComponent");

		 function doGetParent(c) {
			 if (!c) {
				 return;
			 }
			 return bGlobal && UIComponent && (c instanceof UIComponent) ? c.oContainer : c.oParent;
		 }

		 /*eslint-disable no-cond-assign */
		 for (var parent = oControl; parent = doGetParent(parent);) {
			 if (parent && typeof parent.getScrollDelegate == "function") {
				 return parent.getScrollDelegate(oControl);
			 }
		 }
		 /*eslint-enable no-cond-assign */
	 };

	 /**
	  * screen size definitions in pixel
	  * if you change any value here, please also change
	  * 	1. the documentation of sap.m.ScreenSize
	  *  2. media queries in list.css
	  *
	  * @private
	  * @since 1.12
	  */
	 thisLib.ScreenSizes = {
		 phone : 240,
		 tablet : 600,
		 desktop : 1024,
		 xxsmall : 240,
		 xsmall : 320,
		 small : 480,
		 medium : 560,
		 large : 768,
		 xlarge : 960,
		 xxlarge : 1120
	 };

	 /**
	  * Base font-size.
	  * @private
	  * @since 1.12
	  */
	 defineLazyProperty(thisLib, "BaseFontSize", function () {
		 // jQuery(...).css() is executed only on "BaseFontSize" property access.
		 // This avoids accessing the DOM during library evaluation
		 // which might be too early, e.g. when the library is loaded within the head element.
		 thisLib.BaseFontSize = jQuery(document.documentElement).css("font-size") || "16px";
		 return thisLib.BaseFontSize;
	 });

	 /**
	  * Hide the soft keyboard.
	  *
	  * @public
	  * @since 1.20
	  */
	 thisLib.closeKeyboard = function() {
		 var activeElement = document.activeElement;
		 if (!Device.system.desktop && activeElement && /(INPUT|TEXTAREA)/i.test(activeElement.tagName)) {
			 activeElement.blur();
		 }
	 };


	 /**
	  * Touch helper.
	  *
	  * @namespace sap.m.touch
	  * @public
	  **/
	 thisLib.touch = thisLib.touch || {};

	 /**
	  * Given a list of touch objects, find the touch that matches the given one.
	  *
	  * @param {TouchList} oTouchList The list of touch objects to search.
	  * @param {Touch | number} oTouch A touch object to find or a Touch.identifier that uniquely identifies the current finger in the touch session.
	  * @returns {object | undefined} The touch matching if any.
	  * @name sap.m.touch.find
	  * @function
	  * @public
	 */
	 thisLib.touch.find = function(oTouchList, oTouch) {
		 var i,
			 iTouchListLength;

		 if (!oTouchList) {
			 return;
		 }

		 if (oTouch && typeof oTouch.identifier !== "undefined") {
			 oTouch = oTouch.identifier;
		 } else if (typeof oTouch !== "number") {
			 assert(false, "sap.m.touch.find(): oTouch must be a touch object or a number");
			 return;
		 }

		 iTouchListLength = oTouchList.length;

		 // A TouchList is an object not an array, so we shouldn't use
		 // Array.prototype.forEach, etc.
		 for (i = 0; i < iTouchListLength; i++) {
			 if (oTouchList[i].identifier === oTouch) {
				 return oTouchList[i];
			 }
		 }

		 // if the given touch object or touch identifier is not found in the touches list, then return undefined
	 };

	 /**
	  * Given a list of touches, count the number of touches related with the given element.
	  *
	  * @param {TouchList} oTouchList The list of touch objects to search.
	  * @param {jQuery | Element | string} vElement A jQuery element or an element reference or an element id.
	  * @returns {number} The number of touches related with the given element.
	  * @name sap.m.touch.countContained
	  * @function
	  * @public
	  */
	 thisLib.touch.countContained = function(oTouchList, vElement) {
		 var i,
			 iTouchCount = 0,
			 iTouchListLength,
			 iElementChildrenL,
			 $TouchTarget;

		 if (!oTouchList) {
			 return 0;
		 }

		 if (vElement instanceof Element) {
			 vElement = jQuery(vElement);
		 } else if (typeof vElement === "string") {
			 vElement = jQuery(document.getElementById(vElement));
		 } else if (!(vElement instanceof jQuery)) {
			 assert(false, "sap.m.touch.countContained(): vElement must be a jQuery object or Element reference or a string");
			 return 0;
		 }

		 iElementChildrenL = vElement.children().length;
		 iTouchListLength = oTouchList.length;

		 // A TouchList is an object not an array, so we shouldn't use
		 // Array.prototype.forEach, etc.
		 for (i = 0; i < iTouchListLength; i++) {
			 $TouchTarget = jQuery(oTouchList[i].target);

			 // If the current target has only one HTML element or
			 // has an HTML element ancestor that match with the given element id.
			 if ((iElementChildrenL === 0  && $TouchTarget.is(vElement)) ||
				 (vElement[0].contains($TouchTarget[0]))) {

				 iTouchCount++;
			 }
		 }

		 return iTouchCount;
	 };

	 /**
	  * URL (Uniform Resource Locator) Helper.
	  *
	  * This helper can be used to trigger a native application (e.g. email, sms, phone) from the browser.
	  * That means we are restricted of browser or application implementation. e.g.
	  * <ul>
	  * <li>Some browsers do not let you pass more than 2022 characters in the URL</li>
	  * <li>MAPI (Outlook) limit is 2083, max. path under Internet Explorer is 2048</li>
	  * <li>Different Internet Explorer versions have a different URL length limits (IE9 approximately 1000 characters)</li>
	  * <li>MS mail app under Windows 8 cuts mail links after approximately 100 characters</li>
	  * <li>Safari gets a confirmation from user before opening a native application and can block other triggers if the user cancels it</li>
	  * <li>Some mail applications(Outlook) do not respect all encodings (e.g. Cyrillic texts are not encoded correctly)</li>
	  * </ul>
	  *
	  * <b>Note:</b> all the given maximum lengths are for URL encoded text (e.g a space character will be encoded as "%20").
	  *
	  * It has been reported by some users that the content send through the <code>URLHelper</code> is not correctly displayed by the native applications (e.g. a native mail application).
	  *
	  * After sending the body to the application, <code>URLHelper</code> cannot affect its rendering and the application takes responsibility to correctly display the content.
	  * Inconsistencies between different native applications or operative systems (OS) can lead to different behaviors and differences in the displayed content.
	  *
	  * <b>Example:</b>
	  *
	  * What happens with a link added to the content of an email using the <code>URLHelper</code> ?
	  *
	  * Apart from the correct generation of URL, everything else is outside of the scope of <code>URLHelper</code> as responsibility from then on is passed to the browser and the native applications handling the URL.
	  * For instance, clicking on an email link should result in triggering an action in the default mail application for the user's OS and it is this application's responsibility to correctly handle the URL, given it is generated correctly.
	  *
	  * @see {@link topic:4f1c1075d88c41a5904389fa12b28f6b URL Helper}
	  *
	  * @namespace
	  * @since 1.10
	  * @public
	  */
	 thisLib.URLHelper = (function() {

		 function isValidString(value) {
			 return value && Object.prototype.toString.call(value) == "[object String]";
		 }

		 function formatTel(sTel) {
			 if (!isValidString(sTel)) {
				 return "";
			 }
			 return sTel.replace(/[^0-9\+\*#]/g, "");
		 }

		 function formatMessage(sText) {
			 if (!isValidString(sText)) {
				 return "";
			 }
			 // line breaks in the  body of a message MUST be encoded with "%0D%0A"
			 // space character in the  body of a message MUST be encoded with "%20"
			 // see http://www.ietf.org/rfc/rfc2368.txt for details
			 sText = sText.split(/\r\n|\r|\n/g).join("\r\n");
			 return encodeURIComponent(sText);
		 }

		 return jQuery.extend(new EventProvider(), /** @lends sap.m.URLHelper */ {
			 /**
			  * Sanitizes the given telephone number and returns a URI using the <code>tel:</code> scheme.
			  *
			  * @param {string} [sTel] Telephone number
			  * @returns {string} Telephone URI using the <code>tel:</code> scheme
			  * @public
			  */
			 normalizeTel: function(sTel) {
				 return "tel:" + formatTel(sTel);
			 },

			 /**
			  * Sanitizes the given telephone number and returns a URI using the <code>sms:</code> scheme.
			  *
			  * @param {string} [sTel] Telephone number
			  * @returns {string} SMS URI using the <code>sms:</code> scheme
			  * @public
			  */
			 normalizeSms: function(sTel) {
				 return "sms:" + formatTel(sTel);
			 },

			 /**
			  * Builds Email URI from given parameter.
			  * Trims spaces from email addresses.
			  *
			  * @param {string} [sEmail] Destination email address
			  * @param {string} [sSubject] Subject of the email address
			  * @param {string} [sBody] Default message text
			  * @param {string} [sCC] Carbon Copy email address
			  * @param {string} [sBCC] Blind carbon copy email address
			  * @returns {string} Email URI using the <code>mailto:</code> scheme
			  * @public
			  */
			 normalizeEmail: function(sEmail, sSubject, sBody, sCC, sBCC) {
				 var aParams = [],
					 sURL = "mailto:",
					 encode = encodeURIComponent;

				 // Within mailto URLs, the characters "?", "=", "&" are reserved
				 isValidString(sEmail) && (sURL += encode(sEmail.trim()));
				 isValidString(sSubject) && aParams.push("subject=" + encode(sSubject));
				 isValidString(sBody) && aParams.push("body=" + formatMessage(sBody));
				 isValidString(sBCC) && aParams.push("bcc=" + encode(sBCC.trim()));
				 isValidString(sCC) && aParams.push("cc=" + encode(sCC.trim()));

				 if (aParams.length) {
					 sURL += "?" + aParams.join("&");
				 }
				 return sURL;
			 },

			 /**
			  * Redirects to the given URL.
			  *
			  * This method fires "redirect" event before opening the URL.
			  *
			  * @param {string} sURL Uniform resource locator
			  * @param {boolean} [bNewWindow] Opens URL in a new browser window or tab. Please note that, opening a new window/tab can be ignored by browsers (e.g. on Windows Phone) or by popup blockers.
			  * NOTE: On Windows Phone the URL will be enforced to open in the same window if opening in a new window/tab fails (because of a known system restriction on cross-window communications). Use sap.m.Link instead (with blank target) if you necessarily need to open URL in a new window.
			  *
			  * @public
			  */
			 redirect: function (sURL, bNewWindow) {
				 assert(isValidString(sURL), this + "#redirect: URL must be a string" );
				 this.fireEvent("redirect", sURL);
				 if (!bNewWindow) {
					 window.location.href = sURL;
				 } else {
					 openWindow(sURL, "_blank");
				 }
			 },

			 /**
			  * Adds an event listener for the <code>redirect</code> event.
			  *
			  * @param {function} fnFunction The function to call, when the event occurs.
			  * @param {Object} [oListener] The object that wants to be notified when the event occurs.
			  * @returns {sap.m.URLHelper} The URLHelper instance
			  * @public
			  */
			 attachRedirect: function (fnFunction, oListener) {
				 return this.attachEvent("redirect", fnFunction, oListener);
			 },

			 /**
			  * Detach an already registered listener of the <code>redirect</code> event.
			  *
			  * @param {function} fnFunction The function to call, when the event occurs.
			  * @param {Object} [oListener] The object, that wants to be notified, when the event occurs.
			  * @returns {sap.m.URLHelper} The URLHelper instance
			  * @public
			  */
			 detachRedirect: function (fnFunction, oListener) {
				 return this.detachEvent("redirect", fnFunction, oListener);
			 },

			 /**
			  * Trigger telephone app to call the given telephone number.
			  *
			  * @param {string} [sTel] Telephone number
			  * @public
			  */
			 triggerTel: function(sTel) {
				 this.redirect(this.normalizeTel(sTel));
			 },

			 /**
			  * Trigger SMS application to send SMS to given telephone number.
			  *
			  * @param {string} [sTel] Telephone number
			  * @public
			  */
			 triggerSms: function(sTel) {
				 this.redirect(this.normalizeSms(sTel));
			 },

			 /**
			  * Trigger email application to send email.
			  * Trims spaces from email addresses.
			  *
			  * @param {string} [sEmail] Destination email address
			  * @param {string} [sSubject] Subject of the email address
			  * @param {string} [sBody] Default message text
			  * @param {string} [sCC] Carbon Copy email address
			  * @param {string} [sBCC] Blind carbon copy email address
			  * @param {boolean} [bNewWindow] Opens email template in a new browser window or tab.
			  * @public
			  */
			 triggerEmail: function(sEmail, sSubject, sBody, sCC, sBCC, bNewWindow) {
				 bNewWindow = bNewWindow || false;
				 this.redirect(this.normalizeEmail.apply(0, [sEmail, sSubject, sBody, sCC, sBCC]), bNewWindow);
			 },

			 toString : function() {
				 return "sap.m.URLHelper";
			 }
		 });

	 }());


	 /**
	  * Helper for rendering themable background.
	  *
	  * @namespace
	  * @since 1.12
	  * @protected
	  */
	 thisLib.BackgroundHelper = {
		 /**
		  * Adds CSS classes and styles to the given RenderManager, depending on the given configuration for background color and background image.
		  * To be called by control renderers supporting the global themable background image within their root tag, before they call openEnd, voidEnd, writeClasses() and writeStyles().
		  *
		  * @param {sap.ui.core.RenderManager} rm The RenderManager
		  * @param {sap.ui.core.CSSColor} [sBgColor] A configured custom background color for the control, if any
		  * @param {sap.ui.core.URI} [sBgImgUrl] The configured custom background image for the control, if any
		  *
		  * @protected
		  */
		 addBackgroundColorStyles: function(rm, sBgColor, sBgImgUrl, sCustomBGClass) {
			 rm.class(sCustomBGClass || "sapUiGlobalBackgroundColor");

			 if (sBgColor && !DataType.getType("sap.ui.core.CSSColor").isValid(sBgColor)) {
				 Log.warning(sBgColor + " is not a valid sap.ui.core.CSSColor type");
				 sBgColor = "";
			 }
			 if (sBgColor || sBgImgUrl) { // when an image or color is configured, the gradient needs to be removed, so the color can be seen behind the image
				 rm.style("background-image", "none");
				 rm.style("filter", "none");
			 }
			 if (sBgColor) {
				 rm.style("background-color", sBgColor);
			 }
		 },


		 /*
		  * @protected
		  * @returns
		  */
		 /* currently not needed
		 isThemeBackgroundImageModified: function() {
			 var sBgImgUrl = Parameters.get('sapUiGlobalBackgroundImage'); // the global background image from the theme
			 if (sBgImgUrl && sBgImgUrl !== "''") {
				 var sBgImgUrlDefault = Parameters.get('sapUiGlobalBackgroundImageDefault');
				 if (sBgImgUrl !== sBgImgUrlDefault) {
					 return true;
				 }
			 }
			 return false;
		 },
		 */

		 /**
		  * Renders an HTML tag into the given RenderManager which carries the background image which is either configured and given or coming from the current theme.
		  * Should be called right after the opening root tag has been completed, so this is the first child element inside the control.
		  *
		  * @param {sap.ui.core.RenderManager} rm The RenderManager
		  * @param {sap.ui.core.Control} oControl Control within which the tag will be rendered; its ID will be used to generate the element ID
		  * @param {string|string[]}  vCssClass A CSS class or an array of CSS classes to add to the element
		  * @param {sap.ui.core.URI}  [sBgImgUrl] The image of a configured background image; if this is not given, the theme background will be used and also the other settings are ignored.
		  * @param {boolean} [bRepeat] Whether the background image should be repeated/tiled (or stretched)
		  * @param {float}   [fOpacity] The background image opacity, if any
		  *
		  * @protected
		  */
		 renderBackgroundImageTag: function(rm, oControl, vCssClass, sBgImgUrl, bRepeat, fOpacity) {
			 rm.openStart("div", oControl.getId() + "-BG");

			 if (Array.isArray(vCssClass)) {
				 for (var i = 0; i < vCssClass.length; i++) {
					 rm.class(vCssClass[i]);
				 }
			 } else {
				 rm.class(vCssClass);
			 }

			 rm.class("sapUiGlobalBackgroundImage"); // this adds the background image from the theme

			 if (sBgImgUrl) { // use the settings only if a background image is configured
				 rm.style("display", "block"); // enforce visibility even if a parent has also a background image
				 rm.style("background-image", "url(" + encodeCSS(sBgImgUrl) + ")");

				 rm.style("background-repeat", bRepeat ? "repeat" : "no-repeat");
				 if (!bRepeat) {
					 rm.style("background-size", "cover");
					 rm.style("background-position", "center");
				 } else { // repeat
					 rm.style("background-position", "left top");
				 }

			 } //else {
				 // the theme defines the background
			 //}

			 if (fOpacity !== 1) {
				 if (fOpacity > 1) { // greater than 1 enforces 1
					 fOpacity = 1;
				 }
				 rm.style("opacity", fOpacity);
			 }

			 // no custom class from the control's custom class
			 // If a class is added using addStyleClass, this class will be output to this background image div without the 'false' param.
			 rm.openEnd();
			 rm.close("div");
		 }
	 };

	 /**
	  * Helper for Popups.
	  *
	  * @namespace
	  * @since 1.16.7
	  * @protected
	  */
	 thisLib.PopupHelper = {
		 /**
		  * Converts the given percentage value to an absolute number based on the given base size.
		  *
		  * @param {string} sPercentage A percentage value in string format, for example "25%"
		  * @param {float} fBaseSize A float number which the calculation is based on.
		  * @returns {string|null} The calculated size string with "px" as unit or <code>null</code> when the format of given parameter is wrong.
		  *
		  * @protected
		  */
		 calcPercentageSize: function(sPercentage, fBaseSize){
			 if (typeof sPercentage !== "string") {
				 Log.warning("sap.m.PopupHelper: calcPercentageSize, the first parameter" + sPercentage + "isn't with type string");
				 return null;
			 }

			 if (sPercentage.indexOf("%") <= 0) {
				 Log.warning("sap.m.PopupHelper: calcPercentageSize, the first parameter" + sPercentage + "is not a percentage string (for example '25%')");
				 return null;
			 }

			 var fPercent = parseFloat(sPercentage) / 100,
				 fParsedBaseSize = parseFloat(fBaseSize);

			 return Math.floor(fPercent * fParsedBaseSize) + "px";
		 }
	 };

	 //implement table helper factory with m controls
	 //possible is set before layout lib is loaded.
	 /**
	  * An object type that represents sap.m.upload.FilterPanel fields properties.
	  * @typedef {object}
	  * @public
	  * @property {string} label field name.
	  * @property {string} path model path.
	  */
	 thisLib.FilterPanelField = DataType.createType("sap.m.FilterPanelField", {
		 isValid: function (oValue) {
			 var aValueKeys = Object.keys(oValue);
			 return ["label", "path"].every(function (sKey) {
				 return aValueKeys.indexOf(sKey) !== -1;
			 });
		 }
	 }, "object");

	 /* Android browsers do not scroll a focused input into the view correctly after resize */
	 if (Device.os.android) {
		 jQuery(window).on("resize", function(){
			 var oActive = document.activeElement;
			 var sTagName = oActive ? oActive.tagName : "";
			 if (sTagName == "INPUT" || sTagName == "TEXTAREA") {
				 setTimeout(function(){
					 oActive.scrollIntoViewIfNeeded();
				 }, 0);
			 }
		 });
	 }

	 /**
	  * @typedef {object} sap.m.VariantManagementRename
	  * @description An object type that represents the {@link sap.m.VariantManagement} <code>manage</code>-event property <code>rename</code>.
	  * @public
	  * @property {string} key the variant key.
	  * @property {string} name the new title of the variant.
	  */

	 /**
	  * @typedef {object} sap.m.VariantManagementExe
	  * @description An object type that represents the {@link sap.m.VariantManagement} <code>manage</code>-event property <code>exe</code>.
	  * @public
	  * @property {string} key the variant key.
	  * @property {boolean} exe flag describing the associated Appy Automatically indicator.
	  */

	 /**
	  * @typedef {object} sap.m.VariantManagementFav
	  * @description An object type that represents the {@link sap.m.VariantManagement} <code>manage</code>-event property <code>fav</code>.
	  * @public
	  * @property {string} key the variant key.
	  * @property {boolean} visible flag describing the associated Favorite indicator.
	  */

	 // ES6 constant represents the maximum safe integer
	 if (!Number.MAX_SAFE_INTEGER) {
		 Number.MAX_SAFE_INTEGER = Math.pow(2, 53) - 1;
	 }

	 /*
	  * Register all of the above defined enums.
	  * Some enums of the sap.m library are contained in a dedicated module
	  * and are registered there (e.g. "sap.m.IllustratedMessageType").
	  */
	 DataType.registerEnum("sap.m.BackgroundDesign", thisLib.BackgroundDesign);
	 DataType.registerEnum("sap.m.BadgeState", thisLib.BadgeState);
	 DataType.registerEnum("sap.m.BadgeStyle", thisLib.BadgeStyle);
	 DataType.registerEnum("sap.m.BadgeAnimationType", thisLib.BadgeAnimationType);
	 DataType.registerEnum("sap.m.BarDesign", thisLib.BarDesign);
	 DataType.registerEnum("sap.m.BorderDesign", thisLib.BorderDesign);
	 DataType.registerEnum("sap.m.BreadcrumbsSeparatorStyle", thisLib.BreadcrumbsSeparatorStyle);
	 DataType.registerEnum("sap.m.ButtonAccessibleRole", thisLib.ButtonAccessibleRole);
	 DataType.registerEnum("sap.m.ButtonType", thisLib.ButtonType);
	 DataType.registerEnum("sap.m.CarouselArrowsPlacement", thisLib.CarouselArrowsPlacement);
	 DataType.registerEnum("sap.m.CarouselPageIndicatorPlacementType", thisLib.CarouselPageIndicatorPlacementType);
	 DataType.registerEnum("sap.m.DeviationIndicator", thisLib.DeviationIndicator);
	 DataType.registerEnum("sap.m.DialogRoleType", thisLib.DialogRoleType);
	 DataType.registerEnum("sap.m.DialogType", thisLib.DialogType);
	 DataType.registerEnum("sap.m.DraftIndicatorState", thisLib.DraftIndicatorState);
	 DataType.registerEnum("sap.m.DynamicDateRangeGroups", thisLib.DynamicDateRangeGroups);
	 DataType.registerEnum("sap.m.EmptyIndicatorMode", thisLib.EmptyIndicatorMode);
	 DataType.registerEnum("sap.m.FacetFilterListDataType", thisLib.FacetFilterListDataType);
	 DataType.registerEnum("sap.m.FacetFilterType", thisLib.FacetFilterType);
	 DataType.registerEnum("sap.m.FilterPanelField", thisLib.FilterPanelField);
	 DataType.registerEnum("sap.m.FlexAlignContent", thisLib.FlexAlignContent);
	 DataType.registerEnum("sap.m.FlexAlignItems", thisLib.FlexAlignItems);
	 DataType.registerEnum("sap.m.FlexAlignSelf", thisLib.FlexAlignSelf);
	 DataType.registerEnum("sap.m.FlexDirection", thisLib.FlexDirection);
	 DataType.registerEnum("sap.m.FlexJustifyContent", thisLib.FlexJustifyContent);
	 DataType.registerEnum("sap.m.FlexRendertype", thisLib.FlexRendertype);
	 DataType.registerEnum("sap.m.FlexWrap", thisLib.FlexWrap);
	 DataType.registerEnum("sap.m.FrameType", thisLib.FrameType);
	 DataType.registerEnum("sap.m.GenericTagDesign", thisLib.GenericTagDesign);
	 DataType.registerEnum("sap.m.GenericTagValueState", thisLib.GenericTagValueState);
	 DataType.registerEnum("sap.m.GenericTileMode", thisLib.GenericTileMode);
	 DataType.registerEnum("sap.m.Priority", thisLib.Priority);
	 DataType.registerEnum("sap.m.GenericTileScope", thisLib.GenericTileScope);
	 DataType.registerEnum("sap.m.HeaderLevel", thisLib.HeaderLevel);
	 DataType.registerEnum("sap.m.IBarHTMLTag", thisLib.IBarHTMLTag);
	 DataType.registerEnum("sap.m.IconTabDensityMode", thisLib.IconTabDensityMode);
	 DataType.registerEnum("sap.m.IconTabFilterDesign", thisLib.IconTabFilterDesign);
	 DataType.registerEnum("sap.m.IconTabFilterInteractionMode", thisLib.IconTabFilterInteractionMode);
	 DataType.registerEnum("sap.m.IconTabHeaderMode", thisLib.IconTabHeaderMode);
	 DataType.registerEnum("sap.m.ImageMode", thisLib.ImageMode);
	 DataType.registerEnum("sap.m.InputTextFormatMode", thisLib.InputTextFormatMode);
	 DataType.registerEnum("sap.m.SelectDialogInitialFocus", thisLib.SelectDialogInitialFocus);
	 DataType.registerEnum("sap.m.InputType", thisLib.InputType);
	 DataType.registerEnum("sap.m.LabelDesign", thisLib.LabelDesign);
	 DataType.registerEnum("sap.m.LightBoxLoadingStates", thisLib.LightBoxLoadingStates);
	 DataType.registerEnum("sap.m.LinkConversion", thisLib.LinkConversion);
	 DataType.registerEnum("sap.m.LinkAccessibleRole", thisLib.LinkAccessibleRole);
	 DataType.registerEnum("sap.m.ListGrowingDirection", thisLib.ListGrowingDirection);
	 DataType.registerEnum("sap.m.ListKeyboardMode", thisLib.ListKeyboardMode);
	 DataType.registerEnum("sap.m.ListMode", thisLib.ListMode);
	 DataType.registerEnum("sap.m.ListSeparators", thisLib.ListSeparators);
	 DataType.registerEnum("sap.m.ListType", thisLib.ListType);
	 DataType.registerEnum("sap.m.ListItemActionType", thisLib.ListItemActionType);
	 DataType.registerEnum("sap.m.LoadState", thisLib.LoadState);
	 DataType.registerEnum("sap.m.MenuButtonMode", thisLib.MenuButtonMode);
	 DataType.registerEnum("sap.m.MultiSelectMode", thisLib.MultiSelectMode);
	 DataType.registerEnum("sap.m.ObjectHeaderPictureShape", thisLib.ObjectHeaderPictureShape);
	 DataType.registerEnum("sap.m.ObjectMarkerType", thisLib.ObjectMarkerType);
	 DataType.registerEnum("sap.m.ObjectMarkerVisibility", thisLib.ObjectMarkerVisibility);
	 DataType.registerEnum("sap.m.OverflowToolbarPriority", thisLib.OverflowToolbarPriority);
	 DataType.registerEnum("sap.m.P13nPopupMode", thisLib.P13nPopupMode);
	 DataType.registerEnum("sap.m.P13nPanelType", thisLib.P13nPanelType);
	 DataType.registerEnum("sap.m.P13nConditionOperation", thisLib.P13nConditionOperation);
	 DataType.registerEnum("sap.m.PageBackgroundDesign", thisLib.PageBackgroundDesign);
	 DataType.registerEnum("sap.m.PanelAccessibleRole", thisLib.PanelAccessibleRole);
	 DataType.registerEnum("sap.m.PDFViewerDisplayType", thisLib.PDFViewerDisplayType);
	 DataType.registerEnum("sap.m.PlacementType", thisLib.PlacementType);
	 DataType.registerEnum("sap.m.PlanningCalendarBuiltInView", thisLib.PlanningCalendarBuiltInView);
	 DataType.registerEnum("sap.m.PlanningCalendarStickyMode", thisLib.PlanningCalendarStickyMode);
	 DataType.registerEnum("sap.m.PopinDisplay", thisLib.PopinDisplay);
	 DataType.registerEnum("sap.m.PopinLayout", thisLib.PopinLayout);
	 DataType.registerEnum("sap.m.QuickViewGroupElementType", thisLib.QuickViewGroupElementType);
	 DataType.registerEnum("sap.m.RatingIndicatorVisualMode", thisLib.RatingIndicatorVisualMode);
	 DataType.registerEnum("sap.m.ReactiveAreaMode", thisLib.ReactiveAreaMode);
	 DataType.registerEnum("sap.m.ScreenSize", thisLib.ScreenSize);
	 DataType.registerEnum("sap.m.CarouselScrollMode", thisLib.CarouselScrollMode);
	 DataType.registerEnum("sap.m.SelectColumnRatio", thisLib.SelectColumnRatio);
	 DataType.registerEnum("sap.m.SelectionDetailsActionLevel", thisLib.SelectionDetailsActionLevel);
	 DataType.registerEnum("sap.m.SelectListKeyboardNavigationMode", thisLib.SelectListKeyboardNavigationMode);
	 DataType.registerEnum("sap.m.SelectType", thisLib.SelectType);
	 DataType.registerEnum("sap.m.Size", thisLib.Size);
	 DataType.registerEnum("sap.m.SplitAppMode", thisLib.SplitAppMode);
	 DataType.registerEnum("sap.m.StandardDynamicDateRangeKeys", thisLib.StandardDynamicDateRangeKeys);
	 DataType.registerEnum("sap.m.StandardTileType", thisLib.StandardTileType);
	 DataType.registerEnum("sap.m.StepInputStepModeType", thisLib.StepInputStepModeType);
	 DataType.registerEnum("sap.m.StepInputValidationMode", thisLib.StepInputValidationMode);
	 DataType.registerEnum("sap.m.Sticky", thisLib.Sticky);
	 DataType.registerEnum("sap.m.StringFilterOperator", thisLib.StringFilterOperator);
	 DataType.registerEnum("sap.m.SwipeDirection", thisLib.SwipeDirection);
	 DataType.registerEnum("sap.m.SwitchType", thisLib.SwitchType);
	 DataType.registerEnum("sap.m.TabsOverflowMode", thisLib.TabsOverflowMode);
	 DataType.registerEnum("sap.m.ContentConfigType", thisLib.ContentConfigType);
	 DataType.registerEnum("sap.m.TileSizeBehavior", thisLib.TileSizeBehavior);
	 DataType.registerEnum("sap.m.TimePickerMaskMode", thisLib.TimePickerMaskMode);
	 DataType.registerEnum("sap.m.TitleAlignment", thisLib.TitleAlignment);
	 DataType.registerEnum("sap.m.ExpandableTextOverflowMode", thisLib.ExpandableTextOverflowMode);
	 DataType.registerEnum("sap.m.TokenizerRenderMode", thisLib.TokenizerRenderMode);
	 DataType.registerEnum("sap.m.ToolbarDesign", thisLib.ToolbarDesign);
	 DataType.registerEnum("sap.m.ToolbarStyle", thisLib.ToolbarStyle);
	 DataType.registerEnum("sap.m.UploadState", thisLib.UploadState);
	 DataType.registerEnum("sap.m.UploadType", thisLib.UploadType);
	 DataType.registerEnum("sap.m.ValueColor", thisLib.ValueColor);
	 DataType.registerEnum("sap.m.VerticalPlacementType", thisLib.VerticalPlacementType);
	 DataType.registerEnum("sap.m.WrappingType", thisLib.WrappingType);
	 DataType.registerEnum("sap.m.SinglePlanningCalendarSelectionMode", thisLib.SinglePlanningCalendarSelectionMode);
	 DataType.registerEnum("sap.m.WizardRenderMode", thisLib.WizardRenderMode);
	 DataType.registerEnum("sap.m.ResetAllMode", thisLib.ResetAllMode);
	 DataType.registerEnum("sap.m.SharingMode", thisLib.SharingMode);
	 DataType.registerEnum("sap.m.plugins.CopyPreference", thisLib.plugins.CopyPreference);
	 DataType.registerEnum("sap.m.plugins.ContextMenuScope", thisLib.plugins.ContextMenuScope);
	 DataType.registerEnum("sap.m.semantic.SemanticRuleSetType", thisLib.semantic.SemanticRuleSetType);
	 DataType.registerEnum("sap.m.table.columnmenu.Category", thisLib.table.columnmenu.Category);
	 DataType.registerEnum("sap.m.upload.UploaderHttpRequestMethod", thisLib.upload.UploaderHttpRequestMethod);
	 DataType.registerEnum("sap.m.UploadSetwithTableActionPlaceHolder", thisLib.UploadSetwithTableActionPlaceHolder);
	 DataType.registerEnum("sap.m.TileInfoColor", thisLib.TileInfoColor);

	 return thisLib;
	});<|MERGE_RESOLUTION|>--- conflicted
+++ resolved
@@ -5312,7 +5312,6 @@
 		  */
 		 Scroll: "Scroll",
 
-<<<<<<< HEAD
 		 /**
 		  * Display steps as separate, single pages.
 		  * @public
@@ -5326,20 +5325,6 @@
 	  * @public
 	  */
 	 thisLib.ResetAllMode = {
-=======
-		/**
-		 * Public mode of the <code>VariantItem</code>.
-		 * @public
-		 */
-		Public: "Public",
-
-		/**
-		 * Private mode of the <code>VariantItem</code>.
-		 * @public
-		 */
-		Private: "Private"
-	};
->>>>>>> a8ba3737
 
 		 /**
 		  * Default behavior of the <code>TablePersoDialog</code> Reset All button.
@@ -5371,13 +5356,13 @@
 		  * Public mode of the <code>VariantItem</code>.
 		  * @public
 		  */
-		 Public: "public",
+		 Public: "Public",
 
 		 /**
 		  * Private mode of the <code>VariantItem</code>.
 		  * @public
 		  */
-		 Private: "private"
+		 Private: "Private"
 	 };
 
 	 /**
