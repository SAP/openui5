--- conflicted
+++ resolved
@@ -1192,13 +1192,13 @@
 		  * Represents the ARIA role <code>dialog</code>.
 		  * @public
 		  */
-		 Dialog : "dialog",
+		 Dialog : "Dialog",
 
 		 /**
 		  * Represents the ARIA role <code>alertdialog</code>.
 		  * @public
 		  */
-		 AlertDialog : "alertdialog"
+		 AlertDialog : "AlertDialog"
 	 };
 
 	 /**
@@ -1222,7 +1222,6 @@
 		  */
 		 Down : "Down",
 
-<<<<<<< HEAD
 		 /**
 		  * No value.
 		  * @public
@@ -1230,20 +1229,6 @@
 		 None : "None"
 
 	 };
-=======
-		/**
-		 * Represents the ARIA role <code>dialog</code>.
-		 * @public
-		 */
-		Dialog : "Dialog",
-
-		/**
-		 * Represents the ARIA role <code>alertdialog</code>.
-		 * @public
-		 */
-		AlertDialog : "AlertDialog"
-	};
->>>>>>> dd478f7c
 
 
 	 /**
