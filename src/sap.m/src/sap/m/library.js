/*!
 * ${copyright}
 */

/**
 * Initialization Code and shared classes of library sap.m.
 */
sap.ui.define([
 "sap/base/i18n/Formatting",
 "sap/ui/core/Lib",
 "sap/ui/Device",
 "sap/ui/base/DataType",
 "sap/ui/base/EventProvider",
 "sap/ui/core/Control",
 "sap/ui/core/Locale",
 "sap/ui/util/openWindow",
 // library dependency
 "sap/ui/core/library",
 "sap/base/strings/capitalize",
 "sap/ui/thirdparty/jquery",
 "sap/base/assert",
 "sap/base/Log",
 "sap/base/util/defineLazyProperty",
 "sap/base/security/encodeCSS",
 "./AvatarShape",
 "./AvatarSize",
 "./AvatarType",
 "./AvatarColor",
 "./AvatarImageFitType",
 "./IllustratedMessageSize",
 "./IllustratedMessageType",
 "./upload/UploaderHttpRequestMethod",
 "sap/ui/core/theming/Parameters",
 "sap/ui/core/LocaleData",
 // referenced here to enable the Support feature
 "./Support"
],
	function(
	 Formatting,
	 Library,
	 Device,
	 DataType,
	 EventProvider,
	 Control,
	 Locale,
	 openWindow,
	 CoreLibrary,
	 capitalize,
	 jQuery,
	 assert,
	 Log,
	 defineLazyProperty,
	 encodeCSS,
	 AvatarShape,
	 AvatarSize,
	 AvatarType,
	 AvatarColor,
	 AvatarImageFitType,
	 IllustratedMessageSize,
	 IllustratedMessageType,
	 UploaderHttpRequestMethod,
	 Parameters,
	 LocaleData
	) {
	 "use strict";

	 /**
	  * The main UI5 control library, with responsive controls that can be used in touch devices as well as desktop browsers.
	  *
	  * @namespace
	  * @alias sap.m
	  * @author SAP SE
	  * @version ${version}
	  * @since 1.4
	  * @public
	  */
	 var thisLib = Library.init({
		 apiVersion: 2,
		 name : "sap.m",
		 version: "${version}",
		 dependencies : ["sap.ui.core"],
		 designtime: "sap/m/designtime/library.designtime",
		 types: [
		  "sap.m.AvatarImageFitType",
		  "sap.m.AvatarShape",
		  "sap.m.AvatarSize",
		  "sap.m.AvatarType",
		  "sap.m.AvatarColor",
		  "sap.m.BackgroundDesign",
		  "sap.m.BadgeState",
		  "sap.m.BadgeAnimationType",
		  "sap.m.BarDesign",
		  "sap.m.BorderDesign",
		  "sap.m.BreadcrumbsSeparatorStyle",
		  "sap.m.ButtonAccessibleRole",
		  "sap.m.ButtonType",
		  "sap.m.CarouselArrowsPlacement",
		  "sap.m.DeviationIndicator",
		  "sap.m.DialogRoleType",
		  "sap.m.DialogType",
		  "sap.m.DraftIndicatorState",
		  "sap.m.DynamicDateRangeGroups",
		  "sap.m.EmptyIndicatorMode",
		  "sap.m.FacetFilterListDataType",
		  "sap.m.FacetFilterType",
		  "sap.m.FilterPanelField",
		  "sap.m.FlexAlignContent",
		  "sap.m.FlexAlignItems",
		  "sap.m.FlexAlignSelf",
		  "sap.m.FlexDirection",
		  "sap.m.FlexJustifyContent",
		  "sap.m.FlexRendertype",
		  "sap.m.FlexWrap",
		  "sap.m.FrameType",
		  "sap.m.GenericTagDesign",
		  "sap.m.GenericTagValueState",
		  "sap.m.GenericTileMode",
		  "sap.m.Priority",
		  "sap.m.GenericTileScope",
		  "sap.m.HeaderLevel",
		  "sap.m.IBarHTMLTag",
		  "sap.m.IconTabDensityMode",
		  "sap.m.IconTabFilterDesign",
		  "sap.m.IconTabFilterInteractionMode",
		  "sap.m.IconTabHeaderMode",
		  "sap.m.IllustratedMessageSize",
		  "sap.m.IllustratedMessageType",
		  "sap.m.ImageMode",
		  "sap.m.InputTextFormatMode",
		  "sap.m.InputType",
		  "sap.m.LabelDesign",
		  "sap.m.LightBoxLoadingStates",
		  "sap.m.LinkConversion",
		  "sap.m.LinkAccessibleRole",
		  "sap.m.ListGrowingDirection",
		  "sap.m.ListKeyboardMode",
		  "sap.m.ListMode",
		  "sap.m.ListSeparators",
		  "sap.m.ListType",
		  "sap.m.LoadState",
		  "sap.m.MenuButtonMode",
		  "sap.m.MultiSelectMode",
		  "sap.m.ObjectHeaderPictureShape",
		  "sap.m.ObjectMarkerType",
		  "sap.m.ObjectMarkerVisibility",
		  "sap.m.OverflowToolbarPriority",
		  "sap.m.P13nPopupMode",
		  "sap.m.P13nPanelType",
		  "sap.m.P13nConditionOperation",
		  "sap.m.PageBackgroundDesign",
		  "sap.m.PanelAccessibleRole",
		  "sap.m.PDFViewerDisplayType",
		  "sap.m.PlacementType",
		  "sap.m.CarouselPageIndicatorPlacementType",
		  "sap.m.PlanningCalendarBuiltInView",
		  "sap.m.PlanningCalendarStickyMode",
		  "sap.m.PopinDisplay",
		  "sap.m.PopinLayout",
		  "sap.m.QuickViewGroupElementType",
		  "sap.m.RatingIndicatorVisualMode",
		  "sap.m.ScreenSize",
		  "sap.m.CarouselScrollMode",
		  "sap.m.SelectColumnRatio",
		  "sap.m.SelectionDetailsActionLevel",
		  "sap.m.SelectListKeyboardNavigationMode",
		  "sap.m.SelectDialogInitialFocus",
		  "sap.m.SelectType",
		  "sap.m.Size",
		  "sap.m.SplitAppMode",
		  "sap.m.StandardDynamicDateRangeKeys",
		  "sap.m.StandardTileType",
		  "sap.m.StepInputStepModeType",
		  "sap.m.StepInputValidationMode",
		  "sap.m.Sticky",
		  "sap.m.StringFilterOperator",
		  "sap.m.SwipeDirection",
		  "sap.m.SwitchType",
		  "sap.m.TabsOverflowMode",
		  "sap.m.ContentConfigType",
		  "sap.m.TileInfoColor",
		  "sap.m.TileSizeBehavior",
		  "sap.m.TimePickerMaskMode",
		  "sap.m.TitleAlignment",
		  "sap.m.ExpandableTextOverflowMode",
		  "sap.m.TokenizerRenderMode",
		  "sap.m.ToolbarDesign",
		  "sap.m.ToolbarStyle",
		  "sap.m.UploadState",
		  "sap.m.UploadType",
		  "sap.m.ValueColor",
		  "sap.m.ValueCSSColor",
		  "sap.m.VerticalPlacementType",
		  "sap.m.WrappingType",
		  "sap.m.SinglePlanningCalendarSelectionMode",
		  "sap.m.WizardRenderMode",
		  "sap.m.ResetAllMode",
		  "sap.m.SharingMode",
		  "sap.m.plugins.CopyPreference",
		  "sap.m.plugins.ContextMenuScope",
		  "sap.m.semantic.SemanticRuleSetType",
		  "sap.m.table.columnmenu.Category",
		  "sap.m.upload.UploaderHttpRequestMethod",
		  "sap.m.UploadSetwithTableActionPlaceHolder"
		 ],
		 interfaces: [
			 "sap.m.IBar",
			 "sap.m.IBadge",
			 "sap.m.IBreadcrumbs",
			 "sap.m.ITableItem",
			 "sap.m.p13n.IContent",
			 "sap.m.IconTab",
			 "sap.m.IScale",
			 "sap.m.IMenuItem",
			 "sap.m.semantic.IGroup",
			 "sap.m.semantic.IFilter",
			 "sap.m.semantic.ISort",
			 "sap.m.ObjectHeaderContainer",
			 "sap.m.IOverflowToolbarContent",
			 "sap.m.IOverflowToolbarFlexibleContent",
			 "sap.m.IToolbarInteractiveControl",
			 "sap.m.IHyphenation"
		 ],
		 controls: [
		  "sap.m.ActionListItem",
		  "sap.m.ActionSheet",
		  "sap.m.ActionTile",
		  "sap.m.ActionTileContent",
		  "sap.m.App",
		  "sap.m.Avatar",
		  "sap.m.Bar",
		  "sap.m.BusyDialog",
		  "sap.m.BusyIndicator",
		  "sap.m.Button",
		  "sap.m.Breadcrumbs",
		  "sap.m.Carousel",
		  "sap.m.CheckBox",
		  "sap.m.ColumnHeaderPopover",
		  "sap.m.ColumnListItem",
		  "sap.m.ColorPalette",
		  "sap.m.ColorPalettePopover",
		  "sap.m.ComboBox",
		  "sap.m.ComboBoxTextField",
		  "sap.m.ComboBoxBase",
		  "sap.m.TileAttribute",
		  "sap.m.CustomListItem",
		  "sap.m.CustomTreeItem",
		  "sap.m.DatePicker",
		  "sap.m.DateRangeSelection",
		  "sap.m.DateTimeField",
		  "sap.m.DateTimePicker",
		  "sap.m.Dialog",
		  "sap.m.DisplayListItem",
		  "sap.m.DraftIndicator",
		  "sap.m.DynamicDateRange",
		  "sap.m.ExpandableText",
		  "sap.m.AdditionalTextButton",
		  "sap.m.FacetFilter",
		  "sap.m.FacetFilterItem",
		  "sap.m.FacetFilterList",
		  "sap.m.FeedContent",
		  "sap.m.FeedInput",
		  "sap.m.FeedListItem",
		  "sap.m.FlexBox",
		  "sap.m.FormattedText",
		  "sap.m.GenericTag",
		  "sap.m.GenericTile",
		  "sap.m.GroupHeaderListItem",
		  "sap.m.HBox",
		  "sap.m.HeaderContainer",
		  "sap.m.IconTabBar",
		  "sap.m.IconTabBarSelectList",
		  "sap.m.IconTabFilterExpandButtonBadge",
		  "sap.m.IconTabHeader",
		  "sap.m.IllustratedMessage",
		  "sap.m.Image",
		  "sap.m.ImageContent",
		  "sap.m.Input",
		  "sap.m.InputBase",
		  "sap.m.InputListItem",
		  "sap.m.Label",
		  "sap.m.LightBox",
		  "sap.m.Link",
		  "sap.m.List",
		  "sap.m.ListBase",
		  "sap.m.ListItemBase",
		  "sap.m.MaskInput",
		  "sap.m.Menu",
		  "sap.m.MenuButton",
		  "sap.m.MessagePopover",
		  "sap.m.MessageView",
		  "sap.m.MessageStrip",
		  "sap.m.MultiComboBox",
		  "sap.m.MultiInput",
		  "sap.m.NavContainer",
		  "sap.m.NewsContent",
		  "sap.m.NumericContent",
		  "sap.m.NotificationList",
		  "sap.m.NotificationListBase",
		  "sap.m.NotificationListItem",
		  "sap.m.NotificationListGroup",
		  "sap.m.PagingButton",
		  "sap.m.PlanningCalendarLegend",
		  "sap.m.ObjectAttribute",
		  "sap.m.ObjectHeader",
		  "sap.m.ObjectIdentifier",
		  "sap.m.ObjectListItem",
		  "sap.m.ObjectMarker",
		  "sap.m.ObjectNumber",
		  "sap.m.ObjectStatus",
		  "sap.m.OverflowToolbar",
		  "sap.m.OverflowToolbarButton",
		  "sap.m.OverflowToolbarToggleButton",
		  "sap.m.OverflowToolbarMenuButton",
		  "sap.m.P13nSelectionPanel",
		  "sap.m.P13nConditionPanel",
		  "sap.m.P13nFilterPanel",
		  "sap.m.P13nPanel",
		  "sap.m.Page",
		  "sap.m.Panel",
		  "sap.m.PDFViewer",
		  "sap.m.PlanningCalendar",
		  "sap.m.PlanningCalendarHeader",
		  "sap.m.Popover",
		  "sap.m.ProgressIndicator",
		  "sap.m.PullToRefresh",
		  "sap.m.QuickView",
		  "sap.m.QuickViewBase",
		  "sap.m.QuickViewCard",
		  "sap.m.QuickViewPage",
		  "sap.m.RadioButton",
		  "sap.m.RadioButtonGroup",
		  "sap.m.RangeSlider",
		  "sap.m.RatingIndicator",
		  "sap.m.ResponsivePopover",
		  "sap.m.ScrollContainer",
		  "sap.m.SearchField",
		  "sap.m.SegmentedButton",
		  "sap.m.Select",
		  "sap.m.SelectDialog",
		  "sap.m.SelectDialogBase",
		  "sap.m.SelectList",
		  "sap.m.SelectionDetails",
		  "sap.m.Shell",
		  "sap.m.SimpleFixFlex",
		  "sap.m.SinglePlanningCalendar",
		  "sap.m.SinglePlanningCalendarGrid",
		  "sap.m.SinglePlanningCalendarMonthGrid",
		  "sap.m.Slider",
		  "sap.m.SliderTooltip",
		  "sap.m.SliderTooltipBase",
		  "sap.m.SliderTooltipContainer",
		  "sap.m.SlideTile",
		  "sap.m.StepInput",
		  "sap.m.SplitApp",
		  "sap.m.SplitContainer",
		  "sap.m.StandardListItem",
		  "sap.m.StandardTreeItem",
		  "sap.m.Switch",
		  "sap.m.Table",
		  "sap.m.TableSelectDialog",
		  "sap.m.TabContainer",
		  "sap.m.TabStrip",
		  "sap.m.Text",
		  "sap.m.TextArea",
		  "sap.m.TileContent",
		  "sap.m.TimePicker",
		  "sap.m.TimePickerInputs",
		  "sap.m.TimePickerClock",
		  "sap.m.TimePickerClocks",
		  "sap.m.TimePickerSliders",
		  "sap.m.Title",
		  "sap.m.ToggleButton",
		  "sap.m.Token",
		  "sap.m.Tokenizer",
		  "sap.m.Toolbar",
		  "sap.m.ToolbarSpacer",
		  "sap.m.ToolbarSeparator",
		  "sap.m.Tree",
		  "sap.m.TreeItemBase",
		  "sap.m.upload.UploadSet",
		  "sap.m.upload.UploadSetToolbarPlaceholder",
		  "sap.m.upload.UploadSetwithTable",
		  "sap.m.upload.UploadSetwithTableItem",
		  "sap.m.VariantManagement",
		  "sap.m.VBox",
		  "sap.m.ViewSettingsDialog",
		  "sap.m.WheelSlider",
		  "sap.m.WheelSliderContainer",
		  "sap.m.Wizard",
		  "sap.m.WizardStep",
		  "sap.m.semantic.DetailPage",
		  "sap.m.semantic.SemanticPage",
		  "sap.m.semantic.ShareMenuPage",
		  "sap.m.semantic.FullscreenPage",
		  "sap.m.semantic.MasterPage",
		  "sap.m.p13n.AbstractContainer",
		  "sap.m.p13n.BasePanel",
		  "sap.m.p13n.Container",
		  "sap.m.p13n.GroupPanel",
		  "sap.m.p13n.QueryPanel",
		  "sap.m.p13n.SelectionPanel",
		  "sap.m.p13n.SortPanel",
		  "sap.m.p13n.Popup",
		  "sap.m.table.columnmenu.Menu"
		 ],
		 elements: [
		  "sap.m.BadgeCustomData",
		  "sap.m.CarouselLayout",
		  "sap.m.Column",
		  "sap.m.ColumnPopoverActionItem",
		  "sap.m.ColumnPopoverCustomItem",
		  "sap.m.ColumnPopoverItem",
		  "sap.m.ColumnPopoverSortItem",
		  "sap.m.ContentConfig",
		  "sap.m.DynamicDateOption",
		  "sap.m.DynamicDateValueHelpUIType",
		  "sap.m.FlexItemData",
		  "sap.m.FeedListItemAction",
		  "sap.m.IconTabFilter",
		  "sap.m.IconTabSeparator",
		  "sap.m.ImageCustomData",
		  "sap.m.LightBoxItem",
		  "sap.m.LinkTileContent",
		  "sap.m.OverflowToolbarLayoutData",
		  "sap.m.MaskInputRule",
		  "sap.m.MenuItem",
		  "sap.m.MessageItem",
		  "sap.m.PageAccessibleLandmarkInfo",
		  "sap.m.P13nFilterItem",
		  "sap.m.P13nItem",
		  "sap.m.PlanningCalendarRow",
		  "sap.m.PlanningCalendarView",
		  "sap.m.QuickViewGroup",
		  "sap.m.QuickViewGroupElement",
		  "sap.m.ResponsiveScale",
		  "sap.m.SegmentedButtonItem",
		  "sap.m.SelectionDetailsItem",
		  "sap.m.SelectionDetailsItemLine",
		  "sap.m.SinglePlanningCalendarDayView",
		  "sap.m.SinglePlanningCalendarMonthView",
		  "sap.m.SinglePlanningCalendarWeekView",
		  "sap.m.SinglePlanningCalendarWorkWeekView",
		  "sap.m.SinglePlanningCalendarView",
		  "sap.m.StandardDynamicDateOption",
		  "sap.m.SuggestionItem",
		  "sap.m.TabContainerItem",
		  "sap.m.TabStripItem",
		  "sap.m.ToolbarLayoutData",
		  "sap.m.TileInfo",
		  "sap.m.upload.FilePreviewDialog",
		  "sap.m.upload.Uploader",
		  "sap.m.upload.UploaderTableItem",
		  "sap.m.upload.UploadSetItem",
		  "sap.m.upload.FilePreviewDialog",
		  "sap.m.VariantItem",
		  "sap.m.ViewSettingsCustomItem",
		  "sap.m.ViewSettingsCustomTab",
		  "sap.m.ViewSettingsFilterItem",
		  "sap.m.ViewSettingsItem",
		  "sap.m.plugins.CellSelector",
		  "sap.m.plugins.ColumnResizer",
		  "sap.m.plugins.CopyProvider",
		  "sap.m.plugins.DataStateIndicator",
		  "sap.m.plugins.PasteProvider",
		  "sap.m.plugins.PluginBase",
		  "sap.m.p13n.AbstractContainerItem",
		  "sap.m.semantic.AddAction",
		  "sap.m.semantic.CancelAction",
		  "sap.m.semantic.DeleteAction",
		  "sap.m.semantic.DiscussInJamAction",
		  "sap.m.semantic.EditAction",
		  "sap.m.semantic.FavoriteAction",
		  "sap.m.semantic.FilterAction",
		  "sap.m.semantic.FilterSelect",
		  "sap.m.semantic.FlagAction",
		  "sap.m.semantic.ForwardAction",
		  "sap.m.semantic.GroupAction",
		  "sap.m.semantic.GroupSelect",
		  "sap.m.semantic.MainAction",
		  "sap.m.semantic.MessagesIndicator",
		  "sap.m.semantic.MultiSelectAction",
		  "sap.m.semantic.NegativeAction",
		  "sap.m.semantic.OpenInAction",
		  "sap.m.semantic.PositiveAction",
		  "sap.m.semantic.PrintAction",
		  "sap.m.semantic.SaveAction",
		  "sap.m.semantic.SemanticButton",
		  "sap.m.semantic.SemanticControl",
		  "sap.m.semantic.SemanticSelect",
		  "sap.m.semantic.SemanticToggleButton",
		  "sap.m.semantic.SendEmailAction",
		  "sap.m.semantic.SendMessageAction",
		  "sap.m.semantic.ShareInJamAction",
		  "sap.m.semantic.SortAction",
		  "sap.m.semantic.SortSelect",
		  "sap.m.table.columnmenu.Entry",
		  "sap.m.table.columnmenu.ActionItem",
		  "sap.m.table.columnmenu.Item",
		  "sap.m.table.columnmenu.ItemBase",
		  "sap.m.table.columnmenu.QuickAction",
		  "sap.m.table.columnmenu.QuickActionBase",
		  "sap.m.plugins.UploadSetwithTable",
		  "sap.m.upload.UploadItemConfiguration",
		  "sap.m.upload.UploadItem"
		 ],
		 extensions: {
			 flChangeHandlers: {
				 "sap.m.ActionSheet": {
					 "moveControls": "default"
				 },
				 "sap.m.Avatar": "sap/m/flexibility/Avatar",
				 "sap.m.Bar": "sap/m/flexibility/Bar",
				 "sap.m.Button": "sap/m/flexibility/Button",
				 "sap.m.CheckBox": "sap/m/flexibility/CheckBox",
				 "sap.m.ColumnListItem": {
					 "hideControl": "default",
					 "unhideControl": "default"
				 },
				 "sap.m.CustomListItem": {
					 "hideControl": "default",
					 "unhideControl": "default",
					 "moveControls": "default"
				 },
				 "sap.m.DatePicker": {
					 "hideControl": "default",
					 "unhideControl": "default"
				 },
				 "sap.m.Dialog": "sap/m/flexibility/Dialog",
				 "sap.m.ExpandableText": "sap/m/flexibility/ExpandableText",
				 "sap.m.FlexBox": {
					 "hideControl": "default",
					 "unhideControl": "default",
					 "moveControls": "default"
				 },
				 "sap.m.HBox": {
					 "hideControl": "default",
					 "unhideControl": "default",
					 "moveControls": "default"
				 },
				 "sap.m.IconTabBar": "sap/m/flexibility/IconTabBar",

				 "sap.m.IconTabFilter": "sap/m/flexibility/IconTabFilter",
				 "sap.m.Image": {
					 "hideControl": "default",
					 "unhideControl": "default"
				 },
				 "sap.m.Input": {
					 "hideControl": "default",
					 "unhideControl": "default"
				 },
				 "sap.m.InputBase": {
					 "hideControl": "default",
					 "unhideControl": "default"
				 },
				 "sap.m.InputListItem": "sap/m/flexibility/InputListItem",
				 "sap.m.Label": "sap/m/flexibility/Label",
				 "sap.m.MultiInput": {
					 "hideControl": "default",
					 "unhideControl": "default"
				 },
				 "sap.m.ListItemBase": {
					 "hideControl": "default",
					 "unhideControl": "default"
				 },
				 "sap.m.Link": "sap/m/flexibility/Link",
				 "sap.m.List": {
					 "hideControl": "default",
					 "unhideControl": "default",
					 "moveControls": "default"
				 },
				 "sap.m.ListBase": {
					 "hideControl": "default",
					 "unhideControl": "default",
					 "moveControls": "default"
				 },
				 "sap.m.MaskInput": {
					 "hideControl": "default",
					 "unhideControl": "default"
				 },
				 "sap.m.MenuButton": "sap/m/flexibility/MenuButton",
				 "sap.m.OverflowToolbar":"sap/m/flexibility/OverflowToolbar",
				 "sap.m.OverflowToolbarButton": "sap/m/flexibility/OverflowToolbarButton",
				 "sap.m.Page": "sap/m/flexibility/Page",
				 "sap.m.Panel": "sap/m/flexibility/Panel",
				 "sap.m.Popover": "sap/m/flexibility/Popover",
				 "sap.m.RadioButton": "sap/m/flexibility/RadioButton",
				 "sap.m.RatingIndicator": {
					 "hideControl": "default",
					 "unhideControl": "default"
				 },
				 "sap.m.RangeSlider": {
					 "hideControl": "default",
					 "unhideControl": "default"
				 },
				 "sap.m.ScrollContainer": {
					 "hideControl": "default",
					 "moveControls": "default",
					 "unhideControl": "default"
				 },
				 "sap.m.SearchField": {
					 "hideControl": "default",
					 "unhideControl": "default"
				 },
				 "sap.m.Slider": {
					 "hideControl": "default",
					 "unhideControl": "default"
				 },
				 "sap.m.StandardListItem":"sap/m/flexibility/StandardListItem",
				 "sap.m.Table": "sap/m/flexibility/Table",
				 "sap.m.Column": {
					 "hideControl": "default",
					 "unhideControl": "default"
				 },
				 "sap.m.Text": "sap/m/flexibility/Text",
				 "sap.m.Title": "sap/m/flexibility/Title",
				 "sap.m.Toolbar": "sap/m/flexibility/Toolbar",
				 "sap.m.VBox": {
					 "hideControl": "default",
					 "unhideControl": "default",
					 "moveControls": "default"
				 },
				 "sap.m.ObjectHeader": {
					 "moveControls": "default"
				 },
				 "sap.m.upload.UploadSetwithTable":"sap/m/upload/p13n/flexibility/UploadSetwithTable"
			 },
			 //Configuration used for rule loading of Support Assistant
			 "sap.ui.support": {
				 publicRules:true,
				 internalRules:true
			 }
		 }
	 });

	 thisLib.upload = thisLib.upload || {};

	 thisLib.upload.UploaderHttpRequestMethod = UploaderHttpRequestMethod;



	 /**
	  * Available Background Design.
	  *
	  * @enum {string}
	  * @public
	  */
	 thisLib.BackgroundDesign = {

		 /**
		  * A solid background color dependent on the theme.
		  * @public
		  */
		 Solid : "Solid",

		 /**
		  * Transparent background.
		  * @public
		  */
		 Transparent : "Transparent",

		 /**
		  * A translucent background depending on the opacity value of the theme.
		  * @public
		  */
		 Translucent : "Translucent"

	 };

	 /**
	 *  Defines the placeholder type for the control to be replaced.
	 *
	 * @enum {string}
	 * @public
	 * @since 1.120
	 */
	 thisLib.UploadSetwithTableActionPlaceHolder = {
		/**
		 * Placeholder for variant management.
		 * @deprecated As of version 1.124, the concept has been discarded.
		 * @public
		 */
		VariantManagementPlaceholder: "VariantManagementPlaceholder",
		/**
		 * Placeholder for personalization settings button.
		 * @deprecated As of version 1.124, the concept has been discarded.
		 * @public
		 */
		PersonalizationSettingsPlaceholder: "PersonalizationSettingsPlaceholder",
		/**
		 * Placeholder for upload button control.
		 * @public
		 */
		UploadButtonPlaceholder : "UploadButtonPlaceholder",
		/**
		 * Placeholder for cloud file picker button.
		 * @public
		*/
		CloudFilePickerButtonPlaceholder : "CloudFilePickerButtonPlaceholder"
	};

	 /**
	  * Types of state of {@link sap.m.BadgeEnabler} to expose its current state.
	  *
	  * @enum {string}
	  * @public
	  * @since 1.81
	  */
	 thisLib.BadgeState = {

		 /**
		  * Informing interested parties that the badge has been updated.
		  * @public
		  */
		 Updated : "Updated",

		 /**
		  * Informing interested parties that the badge has appeared.
		  * @public
		  */
		 Appear : "Appear",

		 /**
		  * Informing interested parties that the badge has disappeared.
		  * @public
		  */
		 Disappear : "Disappear"

	 };

	 /**
	  * Types of animation performed by {@link sap.m.BadgeEnabler}.
	  *
	  * @enum {string}
	  * @public
	  * @since 1.87
	  */
	 thisLib.BadgeAnimationType = {

		 /**
		  * Badge indicator will perform Appear,Update,and Disappear animation.
		  * @public
		  */
		 Full : "Full",

		 /**
		  * Badge indicator will perform only Update animation (suitable for controls, which invalidate often).
		  * @public
		  */
		 Update : "Update",

		 /**
		  * No animation is performed.
		  * @public
		  */
		 None : "None"

	 };

	 /**
	  * Modes in which a control will render empty indicator if its content is empty.
	  *
	  * @enum {string}
	  * @public
	  * @since 1.87
	  */
	 thisLib.EmptyIndicatorMode = {

		 /**
		  * Empty indicator is rendered always when the control's content is empty.
		  * @public
		  */
		 On : "On",

		 /**
		  * Empty indicator is never rendered.
		  * @public
		  */
		 Off : "Off",

		 /**
		  * Empty indicator will be rendered depending on the context in which the control is placed.
		  * If one of the parents has the context class sapMShowEmpty-CTX then the empty indicator will be shown.
		  * @public
		  */
		 Auto : "Auto"

	 };

	 /**
	  * Types of badge rendering style.
	  *
	  * @enum {string}
	  * @private
	  */
	 thisLib.BadgeStyle = {
		 /**
		  * Default style. Use for badges which contain text or numbers.
		  *
		  * @private
		  */
		 Default: "Default",

		 /**
		  * Attention style. This badge is rendered as a single dot meant to grab attention.
		  *
		  * @private
		  */
		 Attention: "Attention"
	 };

	 /**
	  * Types of the Bar design.
	  *
	  * @enum {string}
	  * @public
	  * @since 1.20
	  */
	 thisLib.BarDesign = {

		 /**
		  * The Bar can be inserted into other controls and if the design is "Auto" then it inherits the design from parent control.
		  * @public
		  */
		 Auto : "Auto",

		 /**
		  * The bar will be styled like a header of the page.
		  * @public
		  */
		 Header : "Header",

		 /**
		  * The bar will be styled like a subheader of the page.
		  * @public
		  */
		 SubHeader : "SubHeader",

		 /**
		  * The bar will be styled like a footer of the page.
		  * @public
		  */
		 Footer : "Footer"

	 };

	 /**
	  * Available Border Design.
	  *
	  * @enum {string}
	  * @public
	  */
	 thisLib.BorderDesign = {

		 /**
		  * A solid border color dependent on the theme.
		  * @public
		  */
		 Solid : "Solid",

		 /**
		  * Specifies no border.
		  * @public
		  */
		 None : "None"
	 };

	 /**
	  * Variations of the {@link sap.m.Breadcrumbs} separators.
	  *
	  * @enum {string}
	  * @public
	  * @since 1.69
	  */

	 thisLib.BreadcrumbsSeparatorStyle = {
		 /**
		  * The separator will appear as "/"
		  * @public
		  */

		 Slash: "Slash",

		 /**
		  * The separator will appear as "\"
		  * @public
		  */

		 BackSlash: "BackSlash",

		 /**
		  * The separator will appear as "//"
		  * @public
		  */

		 DoubleSlash: "DoubleSlash",

		 /**
		  * The separator will appear as "\\"
		  * @public
		  */

		 DoubleBackSlash: "DoubleBackSlash",

		 /**
		  * The separator will appear as ">"
		  * @public
		  */

		 GreaterThan: "GreaterThan",

		 /**
		  * The separator will appear as ">>"
		  * @public
		  */

		 DoubleGreaterThan: "DoubleGreaterThan"

	 };

	 /**
	  * Different predefined button types for the {@link sap.m.Button sap.m.Button}.
	  *
	  * @enum {string}
	  * @public
	  */
	 thisLib.ButtonType = {

		 /**
		  * Default type (no special styling)
		  * @public
		  */
		 Default : "Default",

		 /**
		  * Back type (back navigation button for header)
		  * @public
		  */
		 Back : "Back",

		 /**
		  * Accept type
		  * @public
		  */
		 Accept : "Accept",

		 /**
		  * Reject style
		  * @public
		  */
		 Reject : "Reject",

		 /**
		  * Transparent type
		  * @public
		  */
		 Transparent : "Transparent",

		 /**
		  * Ghost type
		  * @public
		  */
		 Ghost : "Ghost",

		 /**
		  * Up type (up navigation button for header)
		  * @public
		  */
		 Up : "Up",

		 /**
		  * Unstyled type (no styling)
		  * @public
		  */
		 Unstyled : "Unstyled",

		 /**
		  * Emphasized type
		  * @public
		  */
		 Emphasized : "Emphasized",

		 /**
		  * Critical type
		  *
		  * <b>Note:</b> To be used only in controls of type <code>sap.m.Button</code>. When the
		  * button opens a <code>sap.m.MessagePopover</code> list, use this <code>ButtonType</code>
		  * if the message with the highest severity is <code>Warning</code> type.
		  *
		  * @public
		  * @since 1.73
		  */
		 Critical : "Critical",

		 /**
		  * Negative type
		  *
		  * <b>Note:</b> To be used only in controls of type <code>sap.m.Button</code>. When the
		  * button opens a <code>sap.m.MessagePopover</code> list, use this <code>ButtonType</code>
		  * if the message with the highest severity is <code>Error</code> type.
		  *
		  * @public
		  * @since 1.73
		  */
		 Negative : "Negative",

		 /**
		  * Success type
		  *
		  * <b>Note:</b> To be used only in controls of type <code>sap.m.Button</code>. When the
		  * button opens a <code>sap.m.MessagePopover</code> list, use this <code>ButtonType</code>
		  * if the message with the highest severity is <code>Success</code> type.
		  *
		  * @public
		  * @since 1.73
		  */
		 Success : "Success",

		 /**
		  * Neutral type
		  *
		  * <b>Note:</b> To be used only in controls of type <code>sap.m.Button</code>. When the
		  * button opens a <code>sap.m.MessagePopover</code> list, use this <code>ButtonType</code>
		  * if the message with the highest severity is <code>Information</code> type.
		  *
		  * @public
		  * @since 1.73
		  */
		 Neutral : "Neutral",

		 /**
		  * Attention type
		  *
		  * @public
		  * @since 1.77
		  */
		 Attention : "Attention"
	 };

	 /**
	  * Different predefined accessibility types for the {@link sap.m.Button}.
	  *
	  * @enum {string}
	  * @private
	  */
	 thisLib.ButtonAccessibilityType = {
		 /**
		  * Default type
		  *
		  * @private
		  */
		 Default: "Default",

		 /**
		  * Labelled type
		  *
		  * @private
		  */
		 Labelled: "Labelled",

		 /**
		  * Described type
		  *
		  * @private
		  */
		 Described: "Described",

		 /**
		  * Combined type
		  *
		  * @private
		  */
		 Combined: "Combined"
	 };

	 /**
	  * Carousel arrows align.
	  *
	  * @enum {string}
	  * @public
	  */
	 thisLib.CarouselArrowsPlacement = {
		 /**
		  * Carousel arrows are placed on the sides of the current Carousel page.
		  * @public
		  */
		 Content : "Content",

		 /**
		  * Carousel arrows are placed on the sides of the page indicator of the Carousel.
		  * @public
		  */
		 PageIndicator : "PageIndicator"
	 };

	 /**
	  * Types for the placement of the page indicator of the Carousel control.
	  *
	  * @enum {string}
	  * @public
	  */
	 thisLib.CarouselPageIndicatorPlacementType = {

		 /**
		  * Page indicator will be placed at the top of the Carousel.
		  * @public
		  */
		 Top : "Top",

		 /**
		  * Page indicator will be placed at the bottom of the Carousel.
		  * @public
		  */
		 Bottom : "Bottom",

		 /**
		  * Page indicator will be placed over the Carousel content, top aligned.
		  * @public
		  */
		 OverContentTop : "OverContentTop",

		 /**
		  * Page indicator will be placed over the Carousel content, bottom aligned.
		  * @public
		  */
		 OverContentBottom : "OverContentBottom"
	 };

	 /**
	  * A list of the default built-in views in a {@link sap.m.PlanningCalendar}, described by their keys.
	  *
	  * @enum {string}
	  * @public
	  * @since 1.50
	  */
	 thisLib.PlanningCalendarBuiltInView = {

		 /**
		  * Represents the key of the built-in view, in which the intervals have the size of one hour.
		  * @public
		  */
		 Hour : "Hour",

		 /**
		  * Represents the key of the built-in view, in which the intervals have the size of one day.
		  * @public
		  */
		 Day : "Day",

		 /**
		  * Represents the key of the built-in view, in which the intervals have the size of one month.
		  * @public
		  */
		 Month : "Month",

		 /**
		  * Represents the key of the built-in view, in which the intervals have the size of one day
		  * where 7 days are displayed, starting with the first day of the week.
		  * @public
		  */
		 Week : "Week",

		 /**
		  * Represents the key of the built-in view, in which the intervals have the size of one day
		  * where 31 days are displayed, starting with the first day of the month.
		  * @public
		  */
		 OneMonth : "One Month"

	 };


	 /**
	  * Enum for the type of {@link sap.m.Dialog} control.
	  *
	  * @enum {string}
	  * @public
	  */
	 thisLib.DialogType = {

		 /**
		  * This is the default value for Dialog type.
		  *
		  * The Standard Dialog in iOS has a header on the top. The Left and the Right buttons are put inside the header.
		  * In Android, the Left and the Right buttons are put at the bottom of the Dialog.
		  * @public
		  */
		 Standard : "Standard",

		 /**
		  * Dialog with type Message looks the same as the Standard Dialog in Android.
		  * It puts the Left and the Right buttons at the bottom of the Dialog in iOS.
		  * @public
		  */
		 Message : "Message"

	 };

	 /**
	  * Enum for the ARIA role of {@link sap.m.Dialog} control.
	  *
	  * @enum {string}
	  * @since 1.65
	  * @public
	  */
	 thisLib.DialogRoleType = {

		 /**
		  * Represents the ARIA role <code>dialog</code>.
		  * @public
		  */
		 Dialog : "dialog",

		 /**
		  * Represents the ARIA role <code>alertdialog</code>.
		  * @public
		  */
		 AlertDialog : "alertdialog"
	 };

	 /**
	  * Enum of the available deviation markers for the NumericContent control.
	  *
	  * @enum {string}
	  * @public
	  * @since 1.34
	  */
	 thisLib.DeviationIndicator = {

		 /**
		  * The actual value is more than the target value.
		  * @public
		  */
		 Up : "Up",

		 /**
		  * The actual value is less than the target value.
		  * @public
		  */
		 Down : "Down",

		 /**
		  * No value.
		  * @public
		  */
		 None : "None"

	 };


	 /**
	  * Enum for the state of {@link sap.m.DraftIndicator} control.
	  *
	  * @enum {string}
	  * @public
	  */
	 thisLib.DraftIndicatorState = {

		 /**
		  * This is the default value for DraftIndicatorState type. This state has no visual information displayed.
		  * @public
		  */
		 Clear: "Clear",

		 /**
		  * Indicates that the draft currently is being saved
		  * @public
		  */
		 Saving: "Saving",

		 /**
		  * Indicates that the draft is already saved
		  * @public
		  */
		 Saved: "Saved"

	 };

	 /**
	  * @typedef {object} sap.m.DynamicDateRangeValue
	  * @description Defines the <code>value</code> property of the DynamicDateRange control.
	  * 		The object has two properties:
	  * 			'operator' - a string, the key of a DynamicDateOption
	  * 			'values' - an array of parameters for the same option
	  * see {@link sap.m.DynamicDateRange}
	  *
	  * @property {string} operator
	  * 		The key of a DynamicDateOption.
	  * @property {Array<Date|int|string|any>} values
	  * 		An array of parameters for the same option.
	  *
	  * @public
	  * @since 1.111
	  */


	 /**
	  * FacetFilterList data types.
	  *
	  * @enum {string}
	  * @public
	  */
	 thisLib.FacetFilterListDataType = {

		 /**
		  * An input control for specifying a date value. The user can select a month, day of the month, and year.
		  * @public
		  */
		 Date : "Date",

		 /**
		  * An input control for specifying a date and time value. The user can select a month, day of the month, year, and time of day.
		  * @public
		  */
		 DateTime : "DateTime",

		 /**
		  * An input control for specifying a time value. The user can select the hour, minute, and optionally AM or PM.
		  * @public
		  */
		 Time : "Time",

		 /**
		  * >An input control for specifying an Integer value
		  * @public
		  */
		 Integer : "Integer",

		 /**
		  * An input control for specifying a Float value
		  * @public
		  */
		 Float : "Float",

		 /**
		  * An input control for specifying a String value
		  * @public
		  */
		 String : "String",

		 /**
		  * An input control for specifying a Boolean value
		  * @public
		  */
		 Boolean : "Boolean"

	 };


	 /**
	  * Used by the FacetFilter control to adapt its design according to type.
	  *
	  * @enum {string}
	  * @public
	  */
	 thisLib.FacetFilterType = {

		 /**
		  * Forces FacetFilter to display facet lists as a row of buttons, one button per facet.
		  *
		  * The FacetFilter will automatically adapt to the Light type when it detects smart phone sized displays.
		  * @public
		  */
		 Simple : "Simple",

		 /**
		  * Forces FacetFilter to display in light mode.
		  * @public
		  */
		 Light : "Light"

	 };


	 /**
	  * Available options for the layout of all elements along the cross axis of the flexbox layout.
	  *
	  * @enum {string}
	  * @public
	  */
	 thisLib.FlexAlignItems = {

		 /**
		  * The cross-start margin edges of the flex items are placed flush with the cross-start edge of the line.
		  * @public
		  */
		 Start : "Start",

		 /**
		  * The cross-start margin edges of the flex items are placed flush with the cross-end edge of the line.
		  * @public
		  */
		 End : "End",

		 /**
		  * The flex item's margin boxes are centered in the cross axis within the line.
		  * @public
		  */
		 Center : "Center",

		 /**
		  * If the flex item`s inline axes are the same as the cross axis, this value is identical to "Start".
		  *
		  * Otherwise, it participates in baseline alignment: all participating box items on the line are aligned
		  * such that their baselines align, and the item with the largest distance between its baseline and
		  * its cross-start margin edge is placed flush against the cross-start edge of the line.
		  * @public
		  */
		 Baseline : "Baseline",

		 /**
		  * Make the cross size of the item's margin boxes as close to the same size as the line as possible.
		  * @public
		  */
		 Stretch : "Stretch",

		 /**
		  * Inherits the value from its parent.
		  * @public
		  */
		 Inherit : "Inherit"

	 };


	 /**
	  * Available options for the layout of individual elements along the cross axis of the flexbox layout overriding the default alignment.
	  *
	  * @enum {string}
	  * @public
	  */
	 thisLib.FlexAlignSelf = {

		 /**
		  * Takes up the value of alignItems from the parent FlexBox
		  * @public
		  */
		 Auto : "Auto",

		 /**
		  * The cross-start margin edges of the flex item is placed flush with the cross-start edge of the line.
		  * @public
		  */
		 Start : "Start",

		 /**
		  * The cross-start margin edges of the flex item is placed flush with the cross-end edge of the line.
		  * @public
		  */
		 End : "End",

		 /**
		  * The flex item's margin box is centered in the cross axis within the line.
		  * @public
		  */
		 Center : "Center",

		 /**
		  * If the flex item's inline axis is the same as the cross axis, this value is identical to "Start".
		  *
		  * Otherwise, it participates in baseline alignment: all participating box items on the line are aligned
		  * such that their baselines align, and the item with the largest distance between its baseline and
		  * its cross-start margin edge is placed flush against the cross-start edge of the line.
		  * @public
		  */
		 Baseline : "Baseline",

		 /**
		  * Make the cross size of the item's margin box as close to the same size as the line as possible.
		  * @public
		  */
		 Stretch : "Stretch",

		 /**
		  * Inherits the value from its parent.
		  * @public
		  */
		 Inherit : "Inherit"

	 };


	 /**
	  * Available directions for flex layouts.
	  *
	  * @enum {string}
	  * @public
	  */
	 thisLib.FlexDirection = {

		 /**
		  * Flex items are laid out along the direction of the inline axis (text direction).
		  * @public
		  */
		 Row : "Row",

		 /**
		  * Flex items are laid out along the direction of the block axis (usually top to bottom).
		  * @public
		  */
		 Column : "Column",

		 /**
		  * Flex items are laid out along the reverse direction of the inline axis (against the text direction).
		  * @public
		  */
		 RowReverse : "RowReverse",

		 /**
		  * Flex items are laid out along the reverse direction of the block axis (usually bottom to top).
		  * @public
		  */
		 ColumnReverse : "ColumnReverse",

		 /**
		  * Inherits the value from its parent.
		  * @public
		  */
		 Inherit : "Inherit"

	 };


	 /**
	  * Available options for the layout of elements along the main axis of the flexbox layout.
	  *
	  * @enum {string}
	  * @public
	  */
	 thisLib.FlexJustifyContent = {

		 /**
		  * Flex items are packed toward the start of the line.
		  * @public
		  */
		 Start : "Start",

		 /**
		  * Flex items are packed toward the end of the line.
		  * @public
		  */
		 End : "End",

		 /**
		  * Flex items are packed toward the center of the line.
		  * @public
		  */
		 Center : "Center",

		 /**
		  * Flex items are evenly distributed in the line.
		  * @public
		  */
		 SpaceBetween : "SpaceBetween",

		 /**
		  * Flex items are evenly distributed in the line, with half-size spaces on either end.
		  * @public
		  */
		 SpaceAround : "SpaceAround",

		 /**
		  * Inherits the value from its parent.
		  * @public
		  */
		 Inherit : "Inherit"

	 };


	 /**
	  * Available options for the wrapping behavior of a flex container.
	  *
	  * @enum {string}
	  * @public
	  */
	 thisLib.FlexWrap = {

		 /**
		  * The flex container is single-line.
		  * @public
		  */
		 NoWrap : "NoWrap",

		 /**
		  * The flex container is multi-line.
		  * @public
		  */
		 Wrap : "Wrap",

		 /**
		  * The flex container is multi-line with the cross-axis start and end being swapped.
		  * @public
		  */
		 WrapReverse : "WrapReverse"

	 };


	 /**
	  * Available options for the layout of container lines along the cross axis of the flexbox layout.
	  * @enum {string}
	  * @public
	  */
	 thisLib.FlexAlignContent = {

		 /**
		  * Lines are packed toward the start of the line.
		  * @public
		  */
		 Start : "Start",

		 /**
		  * Lines are packed toward the end of the line.
		  * @public
		  */
		 End : "End",

		 /**
		  * Line are packed toward the center of the line.
		  * @public
		  */
		 Center : "Center",

		 /**
		  * Lines are evenly distributed in the line.
		  * @public
		  */
		 SpaceBetween : "SpaceBetween",

		 /**
		  * Lines are evenly distributed in the line, with half-size spaces on either end.
		  * @public
		  */
		 SpaceAround : "SpaceAround",

		 /**
		  * Lines stretch to take up the remaining space.
		  * @public
		  */
		 Stretch : "Stretch",

		 /**
		  * Inherits the value from its parent.
		  * @public
		  */
		 Inherit : "Inherit"

	 };

	 /**
	  * Determines the type of HTML elements used for rendering controls.
	  *
	  * @enum {string}
	  * @public
	  */
	 thisLib.FlexRendertype = {

		 /**
		  * The UI5 controls are wrapped in DIV elements.
		  * @public
		  */
		 Div : "Div",

		 /**
		  * The UI5 controls are wrapped in LI elements, the surrounding Flex Box is an unordered list (UL).
		  * @public
		  */
		 List : "List",

		 /**
		  * The UI5 controls are not wrapped in an additional HTML element, the surrounding Flex Box is a DIV element.
		  * @public
		  * @since 1.42.1
		  */
		 Bare : "Bare"
	 };


	 /**
	  * Enum for possible frame size types for sap.m.TileContent and sap.m.GenericTile control.
	  *
	  * @enum {string}
	  * @public
	  * @since 1.34.0
	  */
	 thisLib.FrameType = {
	  /**
	   * The 2x2 frame type.
	   * @public
	   */
	  OneByOne : "OneByOne",

	  /**
	   * The 4x2 frame type.
	   * @public
	   */
	  TwoByOne : "TwoByOne",

	  /**
	   * The Auto frame type that adjusts the size of the control to the content.
	   * Support for this type in sap.m.GenericTile is deprecated since 1.48.0.
	   * @protected
	   */
	  Auto : "Auto",

	  /**
	   * The 4x1 frame type.
	   * <b>Note:</b> The 4x1 frame type is currently only supported for Generic tile.
	   * @public
	   * @since 1.83
	   */
	  TwoByHalf: "TwoByHalf",

	  /**
	   * The 2x1 frame type.
	   * <b>Note:</b> The 2x1 frame type is currently only supported for Generic tile.
	   * @public
	   * @since 1.83
	   */
	  OneByHalf: "OneByHalf",

	  /**
	   * The Stretch frame type adjusts the size of the control to the parent.
	   * @since 1.96
	   * @experimental
	   */
	  Stretch: "Stretch"
	 };

	 /**
	  * Enumeration for possible link-to-anchor conversion strategy.
	  *
	  * @enum {string}
	  * @public
	  * @since 1.45.5
	  */
	 thisLib.LinkConversion = {

		 /**
		  * Default mode (no conversion).
		  * @public
		  */
		 None: "None",

		 /**
		  * Valid links with protocols, such as http, https, ftp.
		  * @public
		  */
		 ProtocolOnly: "ProtocolOnly",

		 /**
		  * Valid links with protocols, such as http, https, ftp and those starting with the string "www".
		  * @public
		  */
		 All: "All"
	 };

	 /**
	  * Enumeration for possible Link accessibility roles.
	  *
	  * @enum {string}
	  * @public
	  * @since 1.104.0
	  */
	 thisLib.LinkAccessibleRole = {

		/**
		 * Default mode.
		 * @public
		 */
		Default: "Default",

		/**
		 * Link will receive <code>role="Button"</code> attibute.
		 * @public
		 */
		Button: "Button"
	};

	 /**
	  * Enumeration for possible Button accessibility roles.
	  *
	  * @enum {string}
	  * @public
	  * @since 1.114.0
	  */
	 thisLib.ButtonAccessibleRole = {

		/**
		 * Default mode.
		 * @public
		 */
		Default: "Default",

		/**
		 * Button will receive <code>role="Link"</code> attibute.
		 * @public
		 */
		Link: "Link"
	};

	 /**
	  * Defines how the input display text should be formatted.
	  *
	  * @enum {string}
	  * @public
	  * @since 1.44.0
	  */
	 thisLib.InputTextFormatMode = {

		 /**
		  * Text
		  * @public
		  */
		 Value: "Value",

		 /**
		  * Key
		  * @public
		  */
		 Key: "Key",

		 /**
		  * A value-key pair formatted like "text (key)"
		  * @public
		  */
		 ValueKey: "ValueKey",

		 /**
		  * A key-value pair formatted like "(key) text"
		  * @public
		  */
		 KeyValue: "KeyValue"
	 };

	 /**
	  * Design modes for the <code>GenericTag</code> control.
	  *
	  * @enum {string}
	  * @public
	  * @since 1.62.0
	  */
	 thisLib.GenericTagDesign = {
		 /**
		  * Everything from the control is rendered.
		  * @public
		  */
		 Full : "Full",
		 /**
		  * Everything from the control is rendered except the status icon.
		  * @public
		  */
		 StatusIconHidden : "StatusIconHidden"
	 };

	 /**
	  * Value states for the <code>GenericTag</code> control.
	  *
	  * @enum {string}
	  * @public
	  * @since 1.62.0
	  */
	 thisLib.GenericTagValueState = {
		 /**
		  * The value is rendered in its normal state.
		  * @public
		  */
		 None : "None",
		 /**
		  * Warning icon is rendered that overrides the control set in the <code>value</code>
		  * aggregation of the <code>GenericTag</code> control.
		  * @public
		  */
		 Error : "Error"
	 };

	 /**
	  * Defines the mode of GenericTile.
	  *
	  * @enum {string}
	  * @public
	  * @since 1.38.0
	  */
	 thisLib.GenericTileMode = {

		 /**
		  * Default mode (Two lines for the header and one line for the subtitle).
		  * @public
		  */
		 ContentMode : "ContentMode",

		 /**
		  * Header mode (Four lines for the header and one line for the subtitle).
		  * @public
		  */
		 HeaderMode : "HeaderMode",

		 /**
		  * Action Mode (Two lines for the header).
		  *
		  * Generic Tile renders buttons that are specified under 'actionButtons' aggregation
		  * @public
		  * @experimental since 1.96
		  */
		 ActionMode: "ActionMode",

		 /**
		  * Article Mode (Two lines for the header and one line for the subtitle).
		  *
		  * Enables Article Mode.
		  * @public
		  * @experimental since 1.96
		  */
		 ArticleMode: "ArticleMode",

		 /**
		  * Line mode (Implemented for both, cozy and compact densities).
		  *
		  * Generic Tile is displayed as in-line element, header and subheader are displayed in one line.
		  * In case the texts need more than one line, the representation depends on the used density.
		  * <b>Cozy:</b> The text will be truncated and the full text is shown in a tooltip as soon as the tile is hovered (desktop only).
		  * <b>Compact:</b> Header and subheader are rendered continuously spanning multiple lines, no tooltip is provided).
		  * @since 1.44.0
		  * @public
		  */
		 LineMode : "LineMode",
		 /**
		  * Icon mode.
		  *
		  * GenericTile displays a combination of icon and header title.
		  *
		  * It is applicable only for the OneByOne FrameType and TwoByHalf FrameType.
		  * @public
		  * @since 1.96
		  * @experimental Since 1.96
		  */
		 IconMode : "IconMode"
	 };

	 /**
	  * Colors to highlight certain UI elements.
	  *
	  * In contrast to the <code>ValueState</code>, the semantic meaning must be defined by the application.
	  *
	  * @enum {string}
	  * @public
	  * @since 1.124
	  * @see {@link fiori:/how-to-use-semantic-colors/ Semantic Colors}
	  */
	 thisLib.TileInfoColor = {

		 /**
		  * Indication Color 1
		  * @public
		  */
		 Indication1 : "Indication1",

		 /**
		  * Indication Color 2
		  * @public
		  */
		 Indication2 : "Indication2",

		 /**
		  * Indication Color 3
		  * @public
		  */
		 Indication3 : "Indication3",

		 /**
		  * Indication Color 4
		  * @public
		  */
		 Indication4 : "Indication4",

		 /**
		  * Indication Color 5
		  * @public
		  */
		 Indication5 : "Indication5",

		 /**
		  * Indication Color 6
		  * @public
		  */
		 Indication6 : "Indication6",

		 /**
		  * Indication Color 7
		  * @public
		  */
		 Indication7 : "Indication7",

		 /**
		  * Indication Color 8
		  * @public
		  */
		 Indication8 : "Indication8",

		 /**
		  * Indication Color 9
		  * @public
		  */
		 Indication9 : "Indication9",

		 /**
		  * Indication Color 10
		  * @public
		  */
		 Indication10 : "Indication10",
		 /**
		  * Critical Text Color
		  * @public
		  */
		 CriticalTextColor: "CriticalTextColor",
		 /**
		  * Warning Background Color
		  * @public
		  */
		 WarningBackground: "WarningBackground",
		 /**
		  * Warning Border Color
		  * @public
		  */
		 WarningBorderColor: "WarningBorderColor",
		 /**
		  * SAP Brand Color
		  * @public
		  */
		 BrandColor: "BrandColor",
		 /**
		  * Information Border Color
		  * @public
		  */
		 InformationBorderColor: "InformationBorderColor",
		 /**
		  * Information Background Color
		  * @public
		  */
		 InformationBackgroundColor: "InformationBackgroundColor",
		 /**
		  * Neutral Element Color
		  * @public
		  */
		 NeutralElementColor: "NeutralElementColor",
		 /**
		  * Neutral Background Color
		  * @public
		  */
		 NeutralBackgroundColor: "NeutralBackgroundColor",
		 /**
		  * Neutral Border Color
		  * @public
		  */
		 NeutralBorderColor: "NeutralBorderColor"

	 };

	 /**
	  * Defines the priority for the TileContent in ActionMode
	  *
	  * @enum {string}
	  * @public
	  */
	 thisLib.Priority = {

		 /**
		  * It displays very high priority color for the GenericTag
		  * @public
		  */
		 VeryHigh : "VeryHigh",

		 /**
		  * It displays high priority color for the GenericTag
		  * @public
		  */
		 High : "High",

		 /**
		  * It displays medium priority color for the GenericTag
		  * @public
		  */
		 Medium: "Medium",

		 /**
		  * It displays low priority color for the GenericTag
		  * @public
		  */
		 Low: "Low",

		 /**
		  *The priority is not set
		  * @public
		  */
		 None : "None"
	 };

	 /**
	  * Defines the scopes of GenericTile enabling the developer to implement different "flavors" of tiles.
	  *
	  * @enum {string}
	  * @since 1.46.0
	  * @public
	  */
	 thisLib.GenericTileScope = {
		 /**
		  * Default scope (The default scope of the tile, no action icons are rendered).
		  * @public
		  */
		 Display: "Display",

		 /**
		  * Action scope (Possible footer and Error State information is overlaid, "Remove" and "More" icons are added to the tile).
		  * @public
		  */
		 Actions: "Actions",
		 /**
		  * More action scope (Only the More icon is added to the tile)
		  * @since 1.76
		  * @public
		  */
		 ActionMore: "ActionMore",
		 /**
		  * Remove action scope (Only the Remove icon is added to the tile)
		  * @since 1.76
		  * @public
		  */
		 ActionRemove: "ActionRemove"
	 };

	 /**
	  * Specifies <code>IconTabBar</code> tab overflow mode.
	  * @enum {string}
	   * @since 1.90.0
	  * @public
	  */
	 thisLib.TabsOverflowMode = {
		 /**
		  * Default behavior: One overflow tab at the end of the header.
		  * @public
		  */
		 End: "End",
		 /**
		  * Two overflow tabs at both ends of the header to keep tabs order intact.
		  * @public
		  */
		 StartAndEnd: "StartAndEnd"
	 };

	 /**
	  * Defines the rendering type of the TileAttribute
	  *
	  * @enum {string}
	  * @since 1.122
	  * @experimental since 1.122
	  * @public
	  */
	 thisLib.ContentConfigType = {
		 /**
		  * Renders a text inside the TileAttribute
		  * @public
		  */
		 Text: "Text",
		 /**
		  * Renders a link inside the TileAttribute
		  * @public
		  */
		 Link: "Link"
	 };

	 /**
	  * Describes the behavior of tiles when displayed on a small-screened phone (374px wide and lower).
	  *
	  * @enum {string}
	  * @since 1.56.0
	  * @public
	  */
	 thisLib.TileSizeBehavior = {
		 /**
		  * Default behavior: Tiles adapt to the size of the screen, getting smaller on small screens.
		  * @public
		  */
		 Responsive: "Responsive",
		 /**
		  * Tiles are small all the time, regardless of the actual screen size.
		  * @public
		  */
		 Small: "Small"
	 };

	 /**
	  * Different levels for headers.
	  *
	  * @enum {string}
	  * @public
	  */
	 thisLib.HeaderLevel = {

		 /**
		  * Header level 1
		  * @public
		  */
		 H1 : "H1",

		 /**
		  * Header level 2
		  * @public
		  */
		 H2 : "H2",

		 /**
		  * Header level 3
		  * @public
		  */
		 H3 : "H3",

		 /**
		  * Header level 4
		  * @public
		  */
		 H4 : "H4",

		 /**
		  * Header level 5
		  * @public
		  */
		 H5 : "H5",

		 /**
		  * Header level 6
		  * @public
		  */
		 H6 : "H6"

	 };


	 /**
	  *
	  * Interface for controls which are suitable as a Header, Subheader or Footer of a Page.
	  * If the control does not want to get a context base style class, it has to implement the isContextSensitive method and return false
	  *
	  *
	  * @since 1.22
	  * @name sap.m.IBar
	  * @interface
	  * @public
	  */

	 /**
	  * Interface for controls which implement the notification badge concept.
	  *
	  * @since 1.80
	  * @name sap.m.IBadge
	  * @interface
	  * @public
	  */

	 /**
	  * Interface for controls which have the meaning of a breadcrumbs navigation.
	  *
	  * @since 1.52
	  * @name sap.m.IBreadcrumbs
	  * @interface
	  * @public
	  */

	 /**
	  *
	  * Interface for controls which are suitable to be added as items of sap.m.Menu.
	  *
	  *
	  * @since 1.127.0
	  * @name sap.m.IMenuItem
	  * @interface
	  * @public
	  */

	 /**
	  *
	  * Common interface for sap.m.ColumnListItem and sap.m.GroupHeaderListItem
	  *
	  * @since 1.119
	  * @name sap.m.ITableItem
	  * @interface
	  * @public
	  */

	 /**
	  *
	  * Interface for controls which are suitable as a Scale for the Slider/RangeSlider.
	  * Implementation of this interface should implement the following methods:
	  * <ul>
	  * <li><code>getTickmarksBetweenLabels</code></li>
	  * <li><code>calcNumberOfTickmarks</code></li>
	  * <li><code>handleResize</code></li>
	  * <li><code>getLabel</code></li>
	  * </ul>
	  *
	  * @since 1.46
	  * @name sap.m.IScale
	  * @interface
	  * @public
	  */

	 /**
	  * Returns the number of tickmarks, which should be placed between labels.
	  *
	  * @returns {int} The number of tickmarks
	  *
	  * @function
	  * @name sap.m.IScale.getTickmarksBetweenLabels
	  * @public
	  */

	 /**
	  * Returns how many tickmarks would be drawn on the screen. The start and the end tickmark should be specified in this method.
	  *
	  * @param {float} fSize - Size of the scale. This is the distance between the start and end point i.e. 0..100
	  * @param {float} fStep - The step walking from start to end.
	  * @param {int} iTickmarksThreshold - Limits the number of tickmarks.
	  * @returns {int} The number of tickmarks
	  *
	  * @function
	  * @name sap.m.IScale.calcNumberOfTickmarks
	  * @public
	  */

	 /**
	  * Called, when the slider is getting resized.
	  *
	  * The Slider/RangeSlider control could be accessed via the oEvent.control parameter.
	  *
	  * Implementing this method is optional.
	  *
	  * @param {jQuery.Event} oEvent The event object passed.
	  *
	  * @function
	  * @name sap.m.IScale.handleResize?
	  * @public
	  */

	 /**
	  * Provides a custom tickmark label.
	  *
	  * This method is optional. If it is not provided, the slider values will be placed as labels.
	  * If provided, the value of the tickmark labels and accessibility attributes
	  * (aria-valuenow and aria-valuetext) of the slider are changed accordingly.
	  *
	  * @param {float} fValue Value represented by the tickmark
	  * @param {sap.m.Slider|sap.m.RangeSlider} oSlider Slider control that asks for a label
	  * @returns {string | number} The label that should be placed in the current position.
	  *
	  * @function
	  * @name sap.m.IScale.getLabel?
	  * @public
	  */

	 /**
	  * Allowed tags for the implementation of the IBar interface.
	  *
	  * @enum {string}
	  * @public
	  * @since 1.22
	  */
	 thisLib.IBarHTMLTag = {

		 /**
		  * Renders as a div element.
		  * @public
		  */
		 Div : "Div",

		 /**
		  * Renders as a header element.
		  * @public
		  */
		 Header : "Header",

		 /**
		  * Renders as a footer element.
		  * @public
		  */
		 Footer : "Footer"

	 };


	 /**
	  *
	  * Represents an interface for controls, which are suitable as items for the sap.m.IconTabBar.
	  *
	  * @name sap.m.IconTab
	  * @interface
	  * @public
	  */


	 /**
	  * Marker interface for controls which are suitable as items of the group aggregation of sap.m.Semantic.MasterPage.
	  *
	  * @name sap.m.semantic.IGroup
	  * @interface
	  * @public
	  */

	 /**
	  * Marker interface for controls which are suitable as items of the filter aggregation of sap.m.Semantic.MasterPage.
	  *
	  * @name sap.m.semantic.IFilter
	  * @interface
	  * @public
	  */


	 /**
	  * Marker interface for controls which are suitable as items of the sort aggregation of sap.m.Semantic.MasterPage.
	  *
	  * @name sap.m.semantic.ISort
	  * @interface
	  * @public
	  */

	 /**
	  *
	  * Interface for controls which can have special behavior inside <code>sap.m.OverflowToolbar</code>.
	  * Controls that implement this interface must provide a <code>getOverflowToolbarConfig</code> method
	  * that accepts no arguments and returns an object of type <code>sap.m.OverflowToolbarConfig</code>.
	  *
	  *   <b>Important:</b> In addition, the control can implement a CSS class, scoped with the <code>.sapMOverflowToolbarMenu-CTX</code> context selector, that will be applied whenever the control is inside the overflow menu.
	  *   For example, to make your control take up the whole width of the overflow menu, you can add a context class to your control's base CSS file like this:
	  *
	  *   <pre>
	  *       .sapMOverflowToolbarMenu-CTX .sapMyControlClass {
	  *       	width: 100%;
	  *       }
	  *   </pre>
	  *
	  * @since 1.52
	  * @name sap.m.IOverflowToolbarContent
	  * @interface
	  * @public
	  */

	 /**
	  * Returns the <code>sap.m.OverflowToolbar</code> configuration object.
	  *
	  * @returns {sap.m.OverflowToolbarConfig} Configuration object
	  *
	  * @function
	  * @name sap.m.IOverflowToolbarContent.getOverflowToolbarConfig
	  * @ui5-restricted
	  * @private
	  */

	 /**
	  * Marker interface for flexible controls that have a special behavior inside <code>sap.m.OverflowToolbar</code>.
	  *
	  * @since 1.67
	  * @name sap.m.IOverflowToolbarFlexibleContent
	  * @interface
	  * @private
	  * @ui5-restricted sap.m.GenericTag
	  */

	 /**
	  * Represents an Interface for controls that can have their text hyphenated.
	  * Those controls can use <code>HyphenationSupport</code> mixin.
	  *
	  * @name sap.m.IHyphenation
	  * @interface
	  * @private
	  * @ui5-restricted
	  */

	 /**
	  * Checks if the control should wrap.
	  *
	  * @returns {boolean} True if the control should wrap
	  *
	  * @function
	  * @name sap.m.IHyphenation.getWrapping
	  * @private
	  * @ui5-restricted
	  */

	 /**
	  * Checks how the control should wrap.
	  *
	  * @returns {sap.m.WrappingType} What is the text wrapping type.
	  *
	  * @function
	  * @name sap.m.IHyphenation.getWrappingType
	  * @private
	  * @ui5-restricted
	  */

	 /**
	  * Gets the map of texts to be hyphenated and rendered.
	  * For example, for <code>sap.m.Text</code> this would be the <code>text</code> property.
	  *
	  * @returns {Object<string,string>} The texts map which should be hyphenated
	  *
	  * @function
	  * @name sap.m.IHyphenation.getTextsToBeHyphenated
	  * @private
	  * @ui5-restricted
	  */

	 /**
	  * Gets the DOM element reference map where the hyphenated texts should be placed.
	  * This is used to optimize performance and prevent flickering for hyphenated controls during the initial loading of hyphenation.
	  * For example, for <code>sap.m.Text</code> this would be the inner DOM element.
	  *
	  * If a DOM ref is not returned, the control will be invalidated.
	  *
	  * @returns {map|null} The map of dom refs for each corresponding hyphenated text
	  *
	  * @function
	  * @name sap.m.IHyphenation.getDomRefsForHyphenatedTexts
	  * @private
	  * @ui5-restricted
	  */

	 /**
	  * Specifies <code>IconTabBar</code> header mode.
	  *
	  * @enum {string}
	  * @public
	  */
	 thisLib.IconTabHeaderMode = {

		 /**
		  * Standard. In this mode when the <code>count</code> and the <code>text</code> are set, they are displayed in two separate lines.
		  * @public
		  */
		 Standard : "Standard",

		 /**
		  * Inline. In this mode when the <code>count</code> and the <code>text</code> are set, they are displayed in one line.
		  * @public
		  */
		 Inline : "Inline"
	 };

	 /**
	  * Specifies <code>IconTabBar</code> tab density mode.
	  *
	  * @enum {string}
	  * @public
	  */
	 thisLib.IconTabDensityMode = {

		 /**
		  * Inherit. In this mode the global configuration of the density mode will be applied.
		  * @public
		  */
		 Inherit : "Inherit",

		 /**
		  * Compact. In this mode the tabs will be set explicitly to compact mode independent of what mode is applied globally.
		  * @public
		  */
		 Compact : "Compact",

		 /**
		  * Cozy. In this mode the tabs will be set explicitly to compact mode independent of what mode is applied globally.
		  * @public
		  */
		 Cozy : "Cozy"
	 };

	 /**
	  * Available Filter Item Design.
	  *
	  * @enum {string}
	  * @public
	  */
	 thisLib.IconTabFilterDesign = {

		 /**
		  * A horizontally layouted design providing more space for texts.
		  * @public
		  */
		 Horizontal : "Horizontal",

		 /**
		  * A vertically layouted design using minimum horizontal space.
		  * @public
		  */
		 Vertical : "Vertical"

	 };

	 /**
	  * Available Interaction Modes.
	  *
	  * @enum {string}
	  * @public
	  * @experimental Since 1.121. Behavior might change.
	  */
	 thisLib.IconTabFilterInteractionMode = {

		 /**
		  * The item is selectable if it has own content. Select event will not be fired if it has no own content.
		  * Note: When IconTabHeader is placed in ToolHeader the items will act as selectable items even if they don’t explicitly have content.
		  * @public
		  */
		 Auto : "Auto",

		 /**
		  * The item is selectable and select event will be fired.
		  * @public
		  */
		 Select : "Select",

		 /**
		  * The item is selectable (and select event is fired) only if it doesn't have any sub items. Select event will not be fired if it has sub items.
		  * @public
		  */
		 SelectLeavesOnly : "SelectLeavesOnly"
	 };


	 /**
	 * Determines how the source image is used on the output DOM element.
	 *
	 * @enum {string}
	 * @public
	 * @since 1.30.0
	 */
	 thisLib.ImageMode = {

		 /**
		 * The image is rendered with 'img' tag and the 'src' property is set to the src attribute on the output DOM element.
		 * @public
		 */
		 Image: "Image",

		 /**
		 * The image is rendered with 'span' tag and the 'src' property is set to the 'background-image' CSS style on the output DOM element
		 * @public
		 */
		 Background: "Background",

		 /**
		 * The image is rendered with 'div' tag, containing the inline 'svg'
		 * <b>Note:</b> Please, be aware that this feature works under the Browser's Cross-Origin Resource Sharing (CORS) policy.
		 * This means that a web application using those APIs can only request resources from the same origin the application was loaded from unless the response from other origins includes the right CORS headers.
		 * @public
		 * @experimental since 1.106
		 */
		 InlineSvg: "InlineSvg"

	 };

	 /**
	 * Enumeration of possible size settings.
	 *
	 * @enum {string}
	 * @public
	 * @since 1.34.0
	 */
	 thisLib.Size = {

		 /**
		  * Extra small size.
		  * @public
		  */
		 XS : "XS",

		 /**
		  * Small size.
		  * @public
		  */
		 S : "S",

		 /**
		  * Medium size.
		  * @public
		  */
		 M : "M",

		 /**
		  * Large size.
		  * @public
		  */
		 L : "L",

		 /**
		  * The size depends on the device it is running on. It is medium size for desktop and tablet and small size for phone.
		  * @public
		  */
		 Auto : "Auto",

		 /**
		  * The width and height of the control are determined by the width and height of the container the control is placed in.
		  * Please note: it is decided by the control whether or not sap.m.Size.Responsive is supported.
		  * @public
		  * @since 1.44.0
		  */
		 Responsive : "Responsive"
	 };

	 /**
	  * Enumeration of possible value color settings.
	  *
	  * @enum {string}
	  * @public
	  */
	 thisLib.ValueColor = {

		 /**
		  * Neutral value color.
		  * @public
		  */
		 Neutral : "Neutral",

		 /**
		  * Good value color.
		  * @public
		  */
		 Good : "Good",

		 /**
		  * Critical value color.
		  * @public
		  */
		 Critical : "Critical",

		 /**
		  * Error value color.
		  * @public
		  */
		 Error : "Error",

		 /**
		  * None value color.
		  *
		  * <b>Note:</b> The None value color is set to prevent the display of tooltip
		  * 'Neutral' for numeric content.
		  *
		  * @public
		  * @since 1.84
		  */
		 None : "None"

	 };

	 /**
	  * @classdesc A string type that represents CSS color values, sap.m.ValueColor or less parameter values.
	  *
	  * Allowed values are {@link sap.ui.core.CSSColor}, {@link sap.m.ValueColor} or a less parameter name (string).
	  * In case the less parameter color cannot be determined, the validation fails. You need to check if less parameters are supported on control level.
	  * An empty string is also allowed and has the same effect as setting no color.
	  *
	  * @final
	  * @namespace
	  * @public
	  */
	 thisLib.ValueCSSColor = DataType.createType("sap.m.ValueCSSColor", {
		 isValid : function (vValue) {
			 var bResult = thisLib.ValueColor.hasOwnProperty(vValue);
			 if (bResult) {
				 return bResult;
			 } else { // seems to be a less parameter or sap.ui.core.CSSColor
				 bResult = CoreLibrary.CSSColor.isValid(vValue);
				 if (bResult) {
					 return bResult;
				 } else {
					 return CoreLibrary.CSSColor.isValid(Parameters.get(vValue));
				 }
			 }
		 }
	 }, DataType.getType("string"));

	 /**
	  * @classdesc A string type that represents column ratio.
	  *
	  * Allowed values are strings that follow the number:number (3:2) format.
	  * @namespace
	  * @public
	  * @since 1.86
	  */
	 thisLib.SelectColumnRatio = DataType.createType("sap.m.SelectColumnRatio", {
		 isValid : function (vValue) {
			 return /^([0-9]+:[0-9]+)$/.test(vValue);
		 }
	 }, DataType.getType("string"));

	 /**
	  * Defines the control that will receive the initial focus in the
	  * <code>sap.m.SelectDialog</code> or <code>sap.m.TableSelectDialog</code>.
	  *
	  * @enum {string}
	  * @public
	  * @since 1.117.0
	  */
	 thisLib.SelectDialogInitialFocus = {
		 /**
		  * Content list.
		  * @public
		  */
		 List: "List",

		 /**
		  * SearchField control
		  * @public
		  */
		 SearchField: "SearchField"
	 };

	 /**
	  * A subset of input types that fits to a simple API returning one string.
	  *
	  * Not available on purpose: button, checkbox, hidden, image, password, radio, range, reset, search, submit.
	  *
	  * @enum {string}
	  * @public
	  */
	 thisLib.InputType = {
	  /**
	   * default (text)
	   * @public
	   */
	  Text : "Text",

	  /**
	   * A text field for specifying an email address. Brings up a keyboard optimized for email address entry.
	   * @public
	   */
	  Email : "Email",

	  /**
	   * A text field for specifying a number. Brings up a number pad keyboard. Specifying an input type of \d* or [0-9]* is equivalent to using this type.
	   * @public
	   */
	  Number : "Number",

	  /**
	   * A text field for specifying a phone number. Brings up a phone pad keyboard.
	   * @public
	   */
	  Tel : "Tel",

	  /**
	   * A text field for specifying a URL. Brings up a keyboard optimized for URL entry.
	   * @public
	   */
	  Url : "Url",

	  /**
	   * Password input where the user entry cannot be seen.
	   * @public
	   */
	  Password : "Password"
	 };


	 /**
	  * Available label display modes.
	  *
	  * @enum {string}
	  * @public
	  */
	 thisLib.LabelDesign = {

		 /**
		  * Displays the label in bold.
		  * @public
		  */
		 Bold : "Bold",

		 /**
		  * Displays the label in normal mode.
		  * @public
		  */
		 Standard : "Standard"

	 };


	 /**
	  * Defines the mode of the list.
	  *
	  * @enum {string}
	  * @public
	  */
	 thisLib.ListMode = {

		 /**
		  * Default mode (no selection).
		  * @public
		  */
		 None : "None",

		 /**
		  * Right-positioned single selection mode (only one list item can be selected).
		  * @public
		  */
		 SingleSelect : "SingleSelect",

		 /**
		  * Left-positioned single selection mode (only one list item can be selected).
		  * @public
		  */
		 SingleSelectLeft : "SingleSelectLeft",

		 /**
		  * Selected item is highlighted but no selection control is visible (only one list item can be selected).
		  * @public
		  */
		 SingleSelectMaster : "SingleSelectMaster",

		 /**
		  * Multi selection mode (more than one list item can be selected).
		  * @public
		  */
		 MultiSelect : "MultiSelect",

		 /**
		  * Delete mode (only one list item can be deleted via provided delete button)
		  * @public
		  */
		 Delete : "Delete"

	 };

	 /**
	  * Defines the keyboard handling behavior of the <code>sap.m.List</code> or <code>sap.m.Table</code>.
	  *
	  * @enum {string}
	  * @public
	  * @since 1.38.0
	  */
	 thisLib.ListKeyboardMode = {

		 /**
		  * This default mode is suitable if the List or Table contains editable and/or non-editable fields.
		  *
		  * In this mode, the first focus goes to the first item.
		  * If the focus is on the item, or cell, pressing tab/shift+tab moves the focus to the next/previous element in the tab chain after/before
		  * the <code>sap.m.List</code> or <code>sap.m.Table</code> control.
		  * If the focus is on the interactive element, pressing tab/shift+tab moves the focus to the next/previous element in the tab chain after/before
		  * the focused interactive element.
		  * @public
		  */
		 Navigation : "Navigation",

		 /**
		  * This mode is suitable if there are only editable fields within the item.
		  *
		  * In this mode, the first focus goes to the first interactive element within the first item and this is the only difference between the <code>Edit</code>
		  * and <code>Navigation</code> mode.
		  * @public
		  */
		 Edit : "Edit"

	 };

	 /**
	  * Defines the growing direction of the <code>sap.m.List</code> or <code>sap.m.Table</code>.
	  *
	  * @enum {string}
	  * @public
	  * @since 1.40.0
	  */
	 thisLib.ListGrowingDirection = {

		 /**
		  * User has to scroll down to load more items or the growing button is displayed at the bottom.
		  * @public
		  */
		 Downwards : "Downwards",

		 /**
		  * User has to scroll up to load more items or the growing button is displayed at the top.
		  *
		  * <b>Note:</b> If this option is active, there should not be any other control than <code>sap.m.List</code>
		  * inside its <code>ScollContainer</code>.
		  * @public
		  */
		 Upwards : "Upwards"

	 };

	 /**
	  * Defines which separator style will be applied for the items.
	  *
	  * @enum {string}
	  * @public
	  */
	 thisLib.ListSeparators = {

		 /**
		  * Separators between the items including the last and the first one.
		  * @public
		  */
		 All : "All",

		 /**
		  * Separators between the items.
		  * <b>Note:</b> This enumeration depends on the theme.
		  * @public
		  */
		 Inner : "Inner",

		 /**
		  * No item separators.
		  * @public
		  */
		 None : "None"

	 };


	 /**
	  * Defines the visual indication and behaviour of the list items.
	  *
	  * @enum {string}
	  * @public
	  */
	 thisLib.ListType = {

		 /**
		  * Indicates the list item does not have any active feedback when item is pressed.
		  * <b>Note:</b> <code>Inactive</code> type cannot be used to disable list items.
		  * @public
		  */
		 Inactive : "Inactive",

		 /**
		  * Enables detail button of the list item that fires <code>detailPress</code> event.
		  * Also see {@link sap.m.ListItemBase#attachDetailPress}.
		  * @public
		  */
		 Detail : "Detail",

		 /**
		  * Indicates the list item is navigable to show extra information about the item.
		  * @public
		  */
		 Navigation : "Navigation",

		 /**
		  * Indicates that the item is clickable via active feedback when item is pressed.
		  * @public
		  */
		 Active : "Active",

		 /**
		  * Enables {@link sap.m.ListType.Detail} and {@link sap.m.ListType.Active} enumerations together.
		  * @public
		  */
		 DetailAndActive : "DetailAndActive"

	 };

	 /**
	  * Defines the keyboard navigation mode.
	  *
	  * @enum {string}
	  * @public
	  * @since 1.38
	  */
	 thisLib.SelectListKeyboardNavigationMode = {

		 /**
		  * Keyboard navigation is disabled.
		  * @public
		  */
		 None: "None",

		 /**
		  * Keyboard navigation is delimited at the last item or first item of the list.
		  * @public
		  */
		 Delimited: "Delimited"
	 };

	 /**
	  * Defines the groups in {@link sap.m.DynamicDateRange}.
	  *
	  * @enum {string}
	  * @public
	  * @since 1.118
	  */
	 thisLib.DynamicDateRangeGroups = {

		/**
		 * Group of options that provide selection of single dates.
		 * @public
		 */
		SingleDates: "SingleDates",

		/**
		 * Group of options that provide selection of date ranges.
		 * @public
		 */
		DateRanges: "DateRanges",

		/**
		 * Group of options that provide selection of week related ranges.
		 * @public
		 */
		Weeks: "Weeks",

		/**
		 * Group of options that provide selection of month related ranges.
		 * @public
		 */
		Month: "Month",

		/**
		 * Group of options that provide selection of quarter related ranges.
		 * @public
		 */
		Quarters: "Quarters",

		/**
		 * Group of options that provide selection of year related ranges.
		 * @public
		 */
		Years: "Years"
	};

	 /**
	  * Enumeration of possible load statuses.
	  *
	  * @enum {string}
	  * @public
	  * @since 1.34.0
	  */
	 thisLib.LoadState = {

		 /**
		  * The control is loading.
		  * @public
		  */
		 Loading : "Loading",

		 /**
		  * The control has loaded.
		  * @public
		  */
		 Loaded : "Loaded",

		 /**
		  * The control failed to load.
		  * @public
		  */
		 Failed : "Failed",

		 /**
		  * The control is disabled.
		  * @public
		  */
		 Disabled : "Disabled"
	 };

	 /**
	  * Different modes for a MenuButton (predefined types).
	  *
	  * @enum {string}
	  * @since 1.38.0
	  * @public
	  */
	 thisLib.MenuButtonMode = {

		 /**
		  * Default Regular type - MenuButton appears as a regular button, pressing it opens a menu.
		  * @public
		  */
		 Regular: "Regular",

		 /**
		  * Split type - MenuButton appears as a split button separated into two areas: the text and the arrow button. Pressing the
		  * text area fires the default (or last) action, pressing the arrow part opens a menu.
		  * @public
		  */
		 Split: "Split"
	 };

	 /**
	  * Defines the priorities of the controls within {@link sap.m.OverflowToolbar}.
	  *
	  * @enum {string}
	  * @public
	  * @since 1.32
	  */
	 thisLib.OverflowToolbarPriority = {
	  /**
	   * Forces <code>OverflowToolbar</code> items to remain always in the toolbar.
	   * @public
	   */
	  NeverOverflow : "NeverOverflow",

	  /**
	   * Items with priority <code>High</code> overflow after the items with lower priority.
	   * @public
	   */
	  High : "High",

	  /**
	   * Items with priority <code>Low</code> overflow before the items with higher priority,
	   * such as <code>High</code> priority items.
	   * @public
	   */
	  Low : "Low",

	  /**
	   * Items with priority <code>Disappear</code> overflow before the items with higher priority,
	   * such as <code>Low</code> and <code>High</code>, and remain hidden in the overflow area.
	   * @public
	   */
	  Disappear : "Disappear",

	  /**
	   * Forces <code>OverflowToolbar</code> items to remain always in the overflow area.
	   * @public
	   */
	  AlwaysOverflow : "AlwaysOverflow"
	 };

	 /**
	  * @typedef {object} sap.m.OverflowToolbarConfig
	  * @description The object contains configuration information for the {@link sap.m.IOverflowToolbarContent} interface.
	  *
	  * @property {boolean} [canOverflow]
	  * 	A boolean that tells whether the control can move to the overflow menu or not.
	  * <ul><b>Notes:</b>
	  * <li>Even if <code>canOverflow</code> is set to <code>false</code>, the <code>propsUnrelatedToSize</code> field is taken into account,
	  * allowing to optimize the behavior of controls that do not need to overflow, but are used in an <code>sap.m.OverflowToolbar</code> regardless.</li>
	  * <li>If <code>canOverflow</code> is not provided, its default value is <code>false</code>. In this case, the control is shown in the content of the
	  * <code>sap.m.OverflowToolbar</code> but it's not possible to enter the overflow area.</li></ul>
	  * @property {string[]} [autoCloseEvents]
	  * 	An array of strings, listing all of the control's events that should trigger the closing of the overflow menu, when fired.
	  * @property {string[]} [invalidationEvents]
	  * 	An array of strings, listing all of the control's events that should trigger the invalidation of the <code>sap.m.OverflowToolbar</code>, when fired.
	  *	<b>Note:</b> By default <code>sap.m.OverflowToolbar</code> invalidates whenever any property of a child control changes. This is to ensure that whenever the size of a child control changes, the overflow toolbar's layout is recalculated.
	  *  Some properties however do not affect control size, making it unnecessary to invalidate the overflow toolbar when they change. You can list them here for optimization purposes.
	  * @property {string[]} [propsUnrelatedToSize]
	  * 	An array of strings, listing all of the control's properties that, when changed, should not cause the overflow toolbar to invalidate.
	  * @property {function} [onBeforeEnterOverflow]
	  * 	A callback function that will be invoked before moving the control into the overflow menu. The control instance will be passed as an argument.
	  *  <b>Note:</b> The context of the function is not the control instance (use the <code>oControl</code> parameter for this purpose), but rather an internal helper object, associated with the current <code>sap.m.OverflowToolbar</code> instance.
	  *  This object only needs to be manipulated in special cases (e.g. when you want to store state on it, rather than on the control instance).
	  * @property {function} [onAfterExitOverflow]
	  * 	A callback function that will be invoked after taking the control out of the overflow menu (before moving it back to the toolbar itself). The control instance will be passed as an argument.
	  *	<b>Note:</b> See: <code>onBeforeEnterOverflow</code> for details about the function's context.
	  * @property {function} [getCustomImportance]
	  * 	A function that, if provided, will be called to determine the priority of the control.
	  *  This function must return a value of type <code>sap.m.OverflowToolbarPriority</code>. The string "Medium" is also accepted and interpreted as priority between <code>Low</code> and <code>High</code>.
	  *  <b>Note:</b> Normally priority in <code>sap.m.OverflowToolbar</code> is managed with the <code>priority</code> property of <code>sap.m.OverflowToolbarLayoutData</code>.
	  *  However, some controls may have other means of defining priority, such as dedicated properties or other types of layout data for that purpose.
	  *  In summary, implementing this function allows a control to override the default priority logic (<code>sap.m.OverflowToolbarLayoutData</code>) by providing its own.
	  * @public
	  * @since 1.110
	  */

	 /**
	 * The object contains accessibility state for a control.
	 *
	 * @typedef {object} sap.m.InputBaseAccessibilityState
	 *
	 * @property {string} [role]
	 * 	The WAI-ARIA role which is implemented by the control.
	 * @property {boolean} [invalid]
	 * 	Whether the control is invalid.
	 * @property {string} [errormessage]
	 * 	The errormessage property.
	 * @property {{value: string, append: boolean}} [labelledby]
	 * 	The labelledby property.
	 * @property {{value: string, append: boolean}} [describedby]
	 * 	The describedby property.
	 * @property {boolean | null} [disabled]
	 * 	Whether the control is disabled. If not relevant, it shouldn`t be set or set as <code>null</code>.
	 * @property {boolean | null} [readonly]
	 * 	Whether the control is readonly. If not relevant, it shouldn`t be set or set as <code>null</code>.
	 * @protected
	 * @since 1.111
	 */

	 /**
	  * Marker interface for controls which are suitable as items for the ObjectHeader.
	  *
	  * @name sap.m.ObjectHeaderContainer
	  * @interface
	  * @public
	  */

	 /**
	  * Used by the <code>ObjectHeader</code> control to define which shape to use for the image.
	  *
	  * @author SAP SE
	  * @enum {string}
	  * @public
	  * @since 1.61
	  */
	 thisLib.ObjectHeaderPictureShape = {

		 /**
		  * Circle shape for the images in the <code>ObjectHeader</code>.
		  * @public
		  */
		 Circle: "Circle",

		 /**
		  * Square shape for the images in the <code>ObjectHeader</code>.
		  * @public
		  */
		 Square: "Square"

	 };

	 /**
	  * Type of panels used in the personalization dialog.
	  *
	  * @enum {string}
	  * @public
	  */
	 thisLib.P13nPanelType = {

		 /**
		  * Panel type for sorting.
		  * @public
		  */
		 sort : "sort",

		 /**
		  * Panel type for filtering.
		  * @public
		  */
		 filter : "filter",

		 /**
		  * Panel type for grouping.
		  * @public
		  */
		 group : "group",

		 /**
		  * Panel type for column settings.
		  * @public
		  */
		 columns : "columns",

		 /**
		  * Panel type for dimension and measure settings.
		  * @public
		  */
		 dimeasure: "dimeasure",

		 /**
		  * Panel type for selection settings in general.
		  *
		  * @private
		  */
		 selection: "selection"

	 };

	 /**
	  *
	  * Interface for P13nPopup which are suitable as content for the <code>sap.m.p13n.Popup</code>.
	  * Implementation of this interface should include the following methods:
	  *
	  * <ul>
	  * <li><code>getTitle</code></li>
	  * </ul>
	  *
	  * Implementation of this interface can optionally provide the following methods:
	  *
	  * <ul>
	  * <li><code>getVerticalScrolling</code></li>
	  * <li><code>onReset</code></li>
	  * </ul>
	  *
	  * @since 1.97
	  * @name sap.m.p13n.IContent
	  * @interface
	  * @public
	  */

	 /**
	  * Returns the title, which should be displayed in the P13nPopup to describe related content.
	  *
	  * @returns {string} The title for the corresponding content to be displayed in the <code>sap.m.p13n.Popup</code>.
	  *
	  * @function
	  * @name sap.m.p13n.IContent.getTitle
	  * @public
	  */

	 /**
	  * Optionally returns the enablement of the contents vertical scrolling in case only one panel is used to determine if the content provides its own
	  * scrolling capabilites.
	  *
	  * @returns {boolean} The enablement of the vertical scrolling enablement for the <code>sap.m.p13n.Popup</code>.
	  *
	  * @function
	  * @name sap.m.p13n.IContent.getVerticalScrolling?
	  * @public
	  */

	 /**
	  * Optional hook that will be executed when the panel is used by a <code>sap.m.p13n.Popup</code> that may trigger a reset on the panel
	  *
	  * @function
	  * @name sap.m.p13n.IContent.onReset?
	  * @public
	  */

	 /**
	  * Type of popup used in the <code>sap.m.p13n.Popup</code>.
	  *
	  * @enum {string}
	  * @public
	  */
	 thisLib.P13nPopupMode = {

		 /**
		  * Dialog type as popup type.
		  * @public
		  */
		 Dialog: "Dialog",

		 /**
		  * ResponsivePopover type as popup type.
		  * @public
		  */
		  ResponsivePopover: "ResponsivePopover"

	 };

	 /**
	  * @enum {string}
	  * @public
	  * @experimental since version 1.26 !!! THIS TYPE IS ONLY FOR INTERNAL USE !!!
	  */
	 thisLib.P13nConditionOperation = {
		 // filter operations
		 BT: "BT",
		 EQ: "EQ",
		 Contains: "Contains",
		 StartsWith: "StartsWith",
		 EndsWith: "EndsWith",
		 LT: "LT",
		 LE: "LE",
		 GT: "GT",
		 GE: "GE",
		 Initial: "Initial",
		 Empty: "Empty",

		 // filter exclude operations
		 NotBT: "NotBT",
		 NotEQ: "NotEQ",
		 NotContains: "NotContains",
		 NotStartsWith: "NotStartsWith",
		 NotEndsWith: "NotEndsWith",
		 NotLT: "NotLT",
		 NotLE: "NotLE",
		 NotGT: "NotGT",
		 NotGE: "NotGE",
		 NotInitial: "NotInitial",
		 NotEmpty: "NotEmpty",

		 // sort operations
		 Ascending: "Ascending",
		 Descending: "Descending",

		 // group operations
		 GroupAscending: "GroupAscending",
		 GroupDescending: "GroupDescending",
		 //
		 // calculation operations
		 Total: "Total",
		 Average: "Average",
		 Minimum: "Minimum",
		 Maximum: "Maximum"
	 };

	 thisLib.P13nConditionOperationType = {
		 Include: "Include",
		 Exclude: "Exclude"
	 };

	 /**
	  * Available Page Background Design.
	  *
	  * @enum {string}
	  * @public
	  */
	 thisLib.PageBackgroundDesign = {

		 /**
		  * Standard Page background color.
		  * @public
		  */
		 Standard : "Standard",

		 /**
		  * Page background color when a List is set as the Page content.
		  * @public
		  */
		 List : "List",

		 /**
		  * A solid background color dependent on the theme.
		  * @public
		  */
		 Solid : "Solid",

		 /**
		  * Transparent background for the page.
		  * @public
		  */
		 Transparent : "Transparent"

	 };

	 /**
	  * Available Panel Accessible Landmark Roles.
	  *
	  * @enum {string}
	  * @public
	  */
	 thisLib.PanelAccessibleRole = {

		 /**
		  * Represents the ARIA role <code>complementary</code>.
		  * A section of the page, designed to be complementary to the main content at a similar level in the DOM hierarchy.
		  * @public
		  */
		 Complementary : "Complementary",

		 /**
		  * Represents the ARIA role <code>Form</code>.
		  * A landmark region that contains a collection of items and objects that, as a whole, create a form.
		  * @public
		  */
		 Form: "Form",

		 /**
		  * Represents the ARIA role <code>Region</code>.
		  * A section of a page, that is important enough to be included in a page summary or table of contents.
		  * @public
		  */
		 Region: "Region"
	 };

	 /**
	  * PDF viewer display types.
	  *
	  * @enum {string}
	  * @public
	  */
	 thisLib.PDFViewerDisplayType = {
		 /**
		  * The PDF viewer switches between the <code>Link</code> display type and the <code>Embedded</code> display type,
		  * depending on the device being used.
		  *
		  * @public
		  */
		 Auto: "Auto",

		 /**
		  * The PDF viewer appears embedded in the parent container and displays the PDF file.
		  *
		  * @public
		  */
		 Embedded: "Embedded",

		 /**
		  * The PDF viewer appears as a toolbar with a download button that can be used to download the PDF file or
		  * open it in a new tab.
		  *
		  * @public
		  */
		 Link: "Link"
	 };

	 /**
	  * Types for the placement of Popover control.
	  *
	  * @enum {string}
	  * @public
	  */
	 thisLib.PlacementType = {
	  /**
	   * Popover will be placed at the left side of the reference control.
	   * @public
	   */
	  Left : "Left",

	  /**
	   * Popover will be placed at the right side of the reference control.
	   * @public
	   */
	  Right : "Right",

	  /**
	   * Popover will be placed at the top of the reference control.
	   * @public
	   */
	  Top : "Top",

	  /**
	   * Popover will be placed at the bottom of the reference control.
	   * @public
	   */
	  Bottom : "Bottom",

	  /**
	   * Popover will be placed at the top or bottom of the reference control.
	   * @public
	   */
	  Vertical : "Vertical",

	  /**
	   * Popover will be placed at the top or bottom of the reference control but will try to position on the
	   * top side if the space is greater than the Popover's height.
	   * @public
	   * @since 1.36
	   */
	  VerticalPreferredTop : "VerticalPreferredTop",

	  /**
	   * Popover will be placed at the top or bottom of the reference control but will try to position on the
	   * bottom side if the space is greater than the Popover's height.
	   * @public
	   * @since 1.36
	   */
	  VerticalPreferredBottom : "VerticalPreferredBottom",

	  /**
	   * Popover will be placed at the right or left side of the reference control.
	   * @public
	   */
	  Horizontal : "Horizontal",

	  /**
	   * Popover will be placed at the right or left side of the reference control but will try to position on the
	   * right side if the space is greater than the Popover's width.
	   * @public
	   * @since 1.36
	   */
	  HorizontalPreferredRight : "HorizontalPreferredRight",

	  /**
	   * Popover will be placed at the right or left side of the reference control but will try to position on the
	   * left side if the space is greater than the Popover's width.
	   * @public
	   * @since 1.36
	   */
	  HorizontalPreferredLeft : "HorizontalPreferredLeft",

	  /**
	   * Popover will be placed to the left of the reference control. If the available space is less than the Popover's width,
	   * it will appear to the right of the same reference control left border.
	   * @public
	   * @since 1.38
	   */
	  PreferredLeftOrFlip : "PreferredLeftOrFlip",

	  /**
	   * Popover will be placed to the right of the reference control. If the available space is less than the Popover's width,
	   * it will appear to the left of the same reference control right border.
	   * @public
	   * @since 1.38
	   */
	  PreferredRightOrFlip : "PreferredRightOrFlip",

	  /**
	   * Popover will be placed to the top of the reference control. If the available space is less than the Popover's height,
	   * it will appear to the bottom of the same reference control top border.
	   * @public
	   * @since 1.38
	   */
	  PreferredTopOrFlip : "PreferredTopOrFlip",

	  /**
	   * Popover will be placed to the bottom of the reference control. If the available space is less than the Popover's height,
	   * it will appear to the top of the same reference control bottom border.
	   * @public
	   * @since 1.38
	   */
	  PreferredBottomOrFlip : "PreferredBottomOrFlip",

	  /**
	   * Popover will be placed automatically at the reference control.
	   * @public
	   */
	  Auto : "Auto"
	 };

	 /**
	  * The option keys of all the standard options of a DynamicDateRange control.
	  *
	  * @public
	  * @enum {string}
	  */
	 thisLib.StandardDynamicDateRangeKeys = {

		 /**
		  * The date will be selected from a calendar.
		  * @public
		  */
		  DATE : "DATE",

		 /**
		  * The date and time will be selected from a calendar and time picker.
		  * @public
		  */
		  DATETIME : "DATETIME",

		  /**
		  * The date will be the day of selection.
		  * @public
		  */
		 TODAY : "TODAY",

		 /**
		  * The date will be the day before the day of selection.
		  * @public
		  */
		 YESTERDAY : "YESTERDAY",

		 /**
		  * The date will be the day after the day of selection.
		  * @public
		  */
		 TOMORROW : "TOMORROW",

		 /**
		  * The date will be the first day of the current week.
		  * @public
		  */
		 FIRSTDAYWEEK : "FIRSTDAYWEEK",

		 /**
		  * The date will be the last day of the current week.
		  * @public
		  */
		 LASTDAYWEEK : "LASTDAYWEEK",

		 /**
		  * The date will be the first day of the current month.
		  * @public
		  */
		 FIRSTDAYMONTH : "FIRSTDAYMONTH",

		 /**
		  * The date will be the last day of the current month.
		  * @public
		  */
		 LASTDAYMONTH : "LASTDAYMONTH",

		 /**
		  * The date will be the first day of the current quarter.
		  * @public
		  */
		 FIRSTDAYQUARTER : "FIRSTDAYQUARTER",

		 /**
		  * The date will be the last day of the current quarter.
		  * @public
		  */
		 LASTDAYQUARTER : "LASTDAYQUARTER",

		 /**
		  * The date will be the first day of the current year.
		  * @public
		  */
		 FIRSTDAYYEAR : "FIRSTDAYYEAR",

		 /**
		  * The date will be the last day of the current year.
		  * @public
		  */
		 LASTDAYYEAR : "LASTDAYYEAR",

		 /**
		  * The range will be selected from a calendar.
		  * @public
		  */
		 DATERANGE : "DATERANGE",

		 /**
		  * The range will be selected from two DateTimePicker controls.
		  * @public
		  */
		 DATETIMERANGE : "DATETIMERANGE",

<<<<<<< HEAD
		 /**
		  * The range will start from a date selected from a calendar.
		  * @public
		  */
		 FROM : "FROM",
=======
		/**
		 * The range will contain the last X minutes including the current one. The count of the minutes is selected from a StepInput.
		 * @public
		 */
		LASTMINUTESINCLUDED : "LASTMINUTESINCLUDED",

		/**
		 * The range will contain the last X hours including the current one. The count of the hours is selected from a StepInput.
		 * @public
		 */
		 LASTHOURSINCLUDED : "LASTHOURSINCLUDED",

		/**
		 * The range will contain the last X days including the current one. The count of the days is selected from a StepInput.
		 * @public
		 */
		LASTDAYSINCLUDED : "LASTDAYSINCLUDED",

		/**
		 * The range will contain the last X weeks including the current one. The count of the weeks is selected from a StepInput.
		 * @public
		 */
		LASTWEEKSINCLUDED : "LASTWEEKSINCLUDED",

		/**
		 * The range will contain the last X months including the current one. The count of the months is selected from a StepInput.
		 * @public
		 */
		LASTMONTHSINCLUDED : "LASTMONTHSINCLUDED",

		/**
		 * The range will contain the last X quarters including the current one. The count of the quarters is selected from a StepInput.
		 * @public
		 */
		LASTQUARTERSINCLUDED : "LASTQUARTERSINCLUDED",

		/**
		 * The range will contain the last X years including the current one. The count of the years is selected from a StepInput.
		 * @public
		 */
		LASTYEARSINCLUDED : "LASTYEARSINCLUDED",

		/**
		 * The range will contain the next X minutes. The count of the minutes is selected from a StepInput.
		 * @public
		 */
		NEXTMINUTES : "NEXTMINUTES",
>>>>>>> 97d1e341

		 /**
		  * The range will end in a date selected from a calendar.
		  * @public
		  */
		 TO : "TO",

		 /**
		  * The range will start from a date and time selected from a calendar and time picker.
		  * @public
		  */
		 FROMDATETIME : "FROMDATETIME",

		 /**
		  * The range will end in a date and time selected from a calendar and time picker.
		  * @public
		  */
		 TODATETIME : "TODATETIME",

		 /**
		  * The range will start from the first day of the current year and ends with the date selected from a calendar.
		  * @public
		  */
		 YEARTODATE : "YEARTODATE",

		 /**
		  * The range will start from the date selected from a calendar and ends with the last day of the current year.
		  * @public
		  */
		 DATETOYEAR : "DATETOYEAR",

		 /**
		  * The range will contain the last X minutes. The count of the minutes is selected from a StepInput.
		  * @public
		  */
		 LASTMINUTES : "LASTMINUTES",

<<<<<<< HEAD
		 /**
		  * The range will contain the last X hours. The count of the hours is selected from a StepInput.
		  * @public
		  */
		  LASTHOURS : "LASTHOURS",
=======
		/**
		 * The range will contain the next X minutes including the current one. The count of the minutes is selected from a StepInput.
		 * @public
		 */
		NEXTMINUTESINCLUDED : "NEXTMINUTESINCLUDED",

		/**
		 * The range will contain the next X hours including the current one. The count of the hours is selected from a StepInput.
		 * @public
		 */
		NEXTHOURSINCLUDED : "NEXTHOURSINCLUDED",

		/**
		 * The range will contain the next X days including the current one. The count of the days is selected from a StepInput.
		 * @public
		 */
		NEXTDAYSINCLUDED : "NEXTDAYSINCLUDED",

		/**
		 * The range will contain the next X weeks including the current one. The count of the weeks is selected from a StepInput.
		 * @public
		 */
		NEXTWEEKSINCLUDED : "NEXTWEEKSINCLUDED",

		/**
		 * The range will contain the next X months including the current one. The count of the months is selected from a StepInput.
		 * @public
		 */
		NEXTMONTHSINCLUDED : "NEXTMONTHSINCLUDED",

		/**
		 * The range will contain the next X quarters including the current one. The count of the quarters is selected from a StepInput.
		 * @public
		 */
		NEXTQUARTERSINCLUDED: "NEXTQUARTERSINCLUDED",

		/**
		 * The range will contain the next X years including the current one. The count of the years is selected from a StepInput.
		 * @public
		 */
		NEXTYEARSINCLUDED : "NEXTYEARSINCLUDED",

		/**
		 * The range will contain the last X days and the next Y days. The count of the days is selected from a StepInput.
		 * @public
		 */
		TODAYFROMTO : "TODAYFROMTO",
>>>>>>> 97d1e341

		 /**
		  * The range will contain the last X days. The count of the days is selected from a StepInput.
		  * @public
		  */
		 LASTDAYS : "LASTDAYS",

		 /**
		  * The range will contain the last X weeks. The count of the weeks is selected from a StepInput.
		  * @public
		  */
		 LASTWEEKS : "LASTWEEKS",

		 /**
		  * The range will contain the last X months. The count of the months is selected from a StepInput.
		  * @public
		  */
		 LASTMONTHS : "LASTMONTHS",

		 /**
		  * The range will contain the last X quarters. The count of the quarters is selected from a StepInput.
		  * @public
		  */
		 LASTQUARTERS : "LASTQUARTERS",

		 /**
		  * The range will contain the last X years. The count of the years is selected from a StepInput.
		  * @public
		  */
		 LASTYEARS : "LASTYEARS",

		 /**
		  * The range will contain the next X minutes. The count of the minutes is selected from a StepInput.
		  * @public
		  */
		 NEXTMINUTES : "NEXTMINUTES",

		 /**
		  * The range will contain the next X hours. The count of the hours is selected from a StepInput.
		  * @public
		  */
		 NEXTHOURS : "NEXTHOURS",

		 /**
		  * The range will contain the next X days. The count of the days is selected from a StepInput.
		  * @public
		  */
		 NEXTDAYS : "NEXTDAYS",

		 /**
		  * The range will contain the next X weeks. The count of the weeks is selected from a StepInput.
		  * @public
		  */
		 NEXTWEEKS : "NEXTWEEKS",

		 /**
		  * The range will contain the next X months. The count of the months is selected from a StepInput.
		  * @public
		  */
		 NEXTMONTHS : "NEXTMONTHS",

		 /**
		  * The range will contain the next X quarters. The count of the quarters is selected from a StepInput.
		  * @public
		  */
		 NEXTQUARTERS: "NEXTQUARTERS",

		 /**
		  * The range will contain the next X years. The count of the years is selected from a StepInput.
		  * @public
		  */
		 NEXTYEARS : "NEXTYEARS",

		 /**
		  * The range will contain the last X days and the next Y days. The count of the days is selected from a StepInput.
		  * @public
		  */
		 TODAYFROMTO : "TODAYFROMTO",

		 /**
		  * The range will contain the days of the current week.
		  * @public
		  */
		 THISWEEK : "THISWEEK",

		 /**
		  * The range will contain the days of the last week.
		  * @public
		  */
		 LASTWEEK : "LASTWEEK",

		 /**
		  * The range will contain the days of the next week.
		  * @public
		  */
		 NEXTWEEK : "NEXTWEEK",

		 /**
		  * The range will contain a month selected from a MonthPicker.
		  * @public
		  */
		 SPECIFICMONTH : "SPECIFICMONTH",

		 /**
		  * The range will contain a month in exact year selected from a MonthPicker.
		  * @public
		  */
		 SPECIFICMONTHINYEAR : "SPECIFICMONTHINYEAR",

		 /**
		  * The range will contain the days in the current month.
		  * @public
		  */
		 THISMONTH : "THISMONTH",

		 /**
		  * The range will contain the days in the last month.
		  * @public
		  */
		 LASTMONTH : "LASTMONTH",

		 /**
		  * The range will contain the days in the next month.
		  * @public
		  */
		 NEXTMONTH : "NEXTMONTH",

		 /**
		  * The range will contain the days in the current quarter.
		  * @public
		  */
		 THISQUARTER : "THISQUARTER",

		 /**
		  * The range will contain the days in the last quarter.
		  * @public
		  */
		 LASTQUARTER : "LASTQUARTER",

		 /**
		  * The range will contain the days in the next quarter.
		  * @public
		  */
		 NEXTQUARTER : "NEXTQUARTER",

		 /**
		  * The range will contain the days in the first quarter.
		  * @public
		  */
		 QUARTER1 : "QUARTER1",

		 /**
		  * The range will contain the days in the second quarter.
		  * @public
		  */
		 QUARTER2 : "QUARTER2",

		 /**
		  * The range will contain the days in the third quarter.
		  * @public
		  */
		 QUARTER3 : "QUARTER3",

		 /**
		  * The range will contain the days in the fourth quarter.
		  * @public
		  */
		 QUARTER4 : "QUARTER4",

		 /**
		  * The range will contain the days in the current year.
		  * @public
		  */
		 THISYEAR: "THISYEAR",

		 /**
		  * The range will contain the days in the last year.
		  * @public
		  */
		 LASTYEAR : "LASTYEAR",

		 /**
		  * The range will contain the days in the next year.
		  * @public
		  */
		 NEXTYEAR : "NEXTYEAR"
	 };

	 /**
	  * QuickViewGroupElement is a combination of one label and another control (Link or Text) associated to this label.
	  *
	  * @enum {string}
	  * @public
	  */
	 thisLib.QuickViewGroupElementType = {

		 /**
		  * Displays a phone number link for direct dialing
		  * @public
		  */
		 phone : "phone",

		 /**
		  * Displays a phone number link for direct dialing and an icon for sending a text message
		  * @public
		  */
		 mobile : "mobile",

		 /**
		  * Displays an e-mail link
		  * @public
		  */
		 email : "email",

		 /**
		  * Displays a regular HTML link
		  * @public
		  */
		 link : "link",

		 /**
		  * Displays text
		  * @public
		  */
		 text : "text",

		 /**
		  * Displays a link for navigating to another QuickViewPage
		  * @public
		  */
		 pageLink : "pageLink"

	 };

	 /**
	  * Types for the placement of message Popover control.
	  *
	  * @enum {string}
	  * @public
	  */
	 thisLib.VerticalPlacementType = {

		 /**
		 * Popover will be placed at the top of the reference control.
		 * @public
		 */
		 Top : "Top",

		 /**
		 * Popover will be placed at the bottom of the reference control.
		 * @public
		 */
		 Bottom : "Bottom",

		 /**
		 * Popover will be placed at the top or bottom of the reference control.
		 * @public
		 */
		 Vertical : "Vertical"
	 };

	 /**
	  * Defines the display of table pop-ins.
	  *
	  * @enum {string}
	  * @public
	  * @since 1.13.2
	  */
	 thisLib.PopinDisplay = {

		 /**
		  * Inside the table popin, header is displayed at the first line and cell content is displayed at the next line.
		  * @public
		  */
		 Block : "Block",

		 /**
		  * Inside the table popin, cell content is displayed next to the header in the same line.
		  * <b>Note:</b> If there is not enough space for the cell content then it jumps to the next line.
		  * @public
		  */
		 Inline : "Inline",


		 /**
		  * Inside the table popin, only the cell content will be visible.
		  * @public
		  * @since 1.28
		  */
		 WithoutHeader : "WithoutHeader"
	 };

	 /**
	  * Defines the layout options of the table popins.
	  *
	  * @enum {string}
	  * @public
	  * @since 1.52
	  */
	 thisLib.PopinLayout = {

		 /**
		  * Sets block layout for rendering the table popins. The elements inside the popin container are rendered one below the other.
		  * <b>Note:</b> This option enables the former rendering behavior of the table popins.
		  * @public
		  * @since 1.52
		  */
		 Block : "Block",

		 /**
		  * Sets grid layout for rendering the table popins.
		  * The grid width for each table popin is small, hence this allows more content to be rendered in a single popin row.
		  * This value defines small grid width for the table popins.
		  *
		  * <b>Note:</b> This feature is currently not supported with Internet Explorer and Edge (version lower than 16) browsers.
		  * @public
		  * @since 1.52
		  */
		 GridSmall: "GridSmall",

		 /**
		  * Sets grid layout for rendering the table popins.
		  * The grid width for each table popin is comparatively larger than <code>GridSmall</code>, hence this allows less content to be rendered in a single popin row.
		  *
		  * <b>Note:</b> This feature is currently not supported with Internet Explorer and Edge (version lower than 16) browsers.
		  * @public
		  * @since 1.52
		  */
		 GridLarge: "GridLarge"
	 };

	 /**
	  * Defines which area of the control remains fixed at the top of the page during vertical scrolling
	  * as long as the control is in the viewport.
	  *
	  * @enum {string}
	  * @public
	  * @since 1.54
	  */
	 thisLib.Sticky = {
		 /**
		  * The column headers remain in a fixed position.
		  * @public
		  */
		 ColumnHeaders: "ColumnHeaders",

		 /**
		  * The header toolbar remains in a fixed position.
		  * @public
		  * @since 1.56
		  */
		 HeaderToolbar: "HeaderToolbar",

		 /**
		  * The info toolbar remains in a fixed position.
		  * @public
		  * @since 1.56
		  */
		 InfoToolbar: "InfoToolbar",

		 /**
		  * The group headers remain in a fixed position at the top of the page during vertical scrolling.
		  * @public
		  * @since 1.128
		  */
		 GroupHeaders: "GroupHeaders"
	 };

	 /**
	  * Possible values for the visualization of float values in the RatingIndicator control.
	  *
	  * @enum {string}
	  * @public
	  */
	 thisLib.RatingIndicatorVisualMode = {

		 /**
		  * Values are rounded to the nearest integer value (e.g. 1.7 -> 2).
		  * @public
		  */
		 Full : "Full",

		 /**
		  * Values are rounded to the nearest half value (e.g. 1.7 -> 1.5).
		  * @public
		  */
		 Half : "Half"

	 };


	 /**
	  * Breakpoint names for different screen sizes.
	  *
	  * @enum {string}
	  * @public
	  */
	 thisLib.ScreenSize = {

		 /**
		  * 240px wide
		  * @public
		  */
		 Phone : "Phone",

		 /**
		  * 600px wide
		  * @public
		  */
		 Tablet : "Tablet",

		 /**
		  * 1024px wide
		  * @public
		  */
		 Desktop : "Desktop",

		 /**
		  * 240px wide
		  * @public
		  */
		 XXSmall : "XXSmall",

		 /**
		  * 320px wide
		  * @public
		  */
		 XSmall : "XSmall",

		 /**
		  * 480px wide
		  * @public
		  */
		 Small : "Small",

		 /**
		  * 560px wide
		  * @public
		  */
		 Medium : "Medium",

		 /**
		  * 768px wide
		  * @public
		  */
		 Large : "Large",

		 /**
		  * 960px wide
		  * @public
		  */
		 XLarge : "XLarge",

		 /**
		  * 1120px wide
		  * @public
		  */
		 XXLarge : "XXLarge"

	 };

	 /**
	  * Defines how pages will be scrolled, when clicking the arrow.
	  *
	  * @enum {string}
	  * @public
	  */
	 thisLib.CarouselScrollMode = {

		 /**
		  * Pages will be scrolled one at a time
		  * @public
		  */
		 SinglePage : "SinglePage",

		 /**
		  * Pages will be scrolled, depending on the value of <code>visiblePagesCount</code>
		  * @public
		  */
		 VisiblePages : "VisiblePages"

	 };

	 /**
	  * Enumeration for different action levels in sap.m.SelectionDetails control.
	  *
	  * @enum {string}
	  * @protected
	  * @since 1.48
	  */
	 thisLib.SelectionDetailsActionLevel = {

		 /**
		  * Action on SelectionDetailsItem level.
		  * @protected
		  */
		 Item : "Item",

		 /**
		  * Action on SelectionDetails list level.
		  * @protected
		  */
		 List : "List",

		 /**
		  * ActionGroup on SelectionDetails list level.
		  * @protected
		  */
		 Group : "Group"
	 };

	 /**
	  * Enumeration for different Select types.
	  *
	  * @enum {string}
	  * @public
	  * @since 1.16
	  */
	 thisLib.SelectType = {

		 /**
		  * Will show the text.
		  * @public
		  */
		 Default : "Default",

		 /**
		  * Will show only the specified icon.
		  * @public
		  */
		 IconOnly : "IconOnly"

	 };


	 /**
	  * The mode of SplitContainer or SplitApp control to show/hide the master area.
	  *
	  * @enum {string}
	  * @public
	  */
	 thisLib.SplitAppMode = {

		 /**
		  * Master will automatically be hidden in portrait mode.
		  * @public
		  */
		 ShowHideMode : "ShowHideMode",

		 /**
		  * Master will always be shown but in a compressed version when in portrait mode.
		  * @public
		  */
		 StretchCompressMode : "StretchCompressMode",

		 /**
		  * Master will be shown inside a Popover when in portrait mode
		  * @public
		  */
		 PopoverMode : "PopoverMode",

		 /**
		  * Master area is hidden initially both in portrait and landscape.
		  *
		  * Master area can be opened by clicking on the top left corner button or swiping right.
		  * Swipe is only enabled on mobile devices. Master will keep the open state when changing
		  * the orientation of the device.
		  * @public
		  */
		 HideMode : "HideMode"

	 };


	 /**
	  * Types for StandardTile.
	  *
	  * @enum {string}
	  * @public
	  */
	 thisLib.StandardTileType = {

		 /**
		  * Tile representing that something needs to be created
		  * @public
		  */
		 Create : "Create",

		 /**
		  * Monitor tile
		  * @public
		  */
		 Monitor : "Monitor",

		 /**
		  * Default type
		  * @public
		  */
		 None : "None"

	 };


	 thisLib.semantic = thisLib.semantic || {};

	 /**
	  * Declares the type of semantic ruleset that will govern the styling and positioning of semantic content.
	  *
	  * @enum {string}
	  * @public
	  * @since 1.44
	  */
	 thisLib.semantic.SemanticRuleSetType = {

		 /**
		  * The default ruleset type, for which the Share Menu is always in the footer of the page.
		  * @public
		  */
		 Classic : "Classic",

		 /**
		  * Offers an optimized user experience, with displaying the Share Menu in the header, rather than the footer, for Fullscreen mode.
		  * @public
		  */
		 Optimized : "Optimized"

	 };


	 thisLib.table = thisLib.table || {};
	 thisLib.table.columnmenu = thisLib.table.columnmenu || {};

	 /**
	  * Categories of column menu entries.
	  *
	  * @enum {string}
	  * @public
	  * @since 1.110
	  * @ui5-metamodel This enumeration also will be described in the UI5 (legacy) designtime metamodel
	  */
	 thisLib.table.columnmenu.Category = {

		 /**
		  * Sort category
		  * @public
		  */
		 Sort: "Sort",

		 /**
		  * Filter category
		  * @public
		  */
		 Filter: "Filter",

		 /**
		  * Group category
		  * @public
		  */
		 Group: "Group",

		 /**
		  * Aggregate category
		  * @public
		  */
		 Aggregate: "Aggregate",

		 /**
		  * Generic category
		  * @public
		  */
		 Generic: "Generic"
	 };


	 /**
	  * Predefined types for ObjectMarker.
	  *
	  * @enum {string}
	  * @public
	  */
	 thisLib.ObjectMarkerType = {

		 /**
		  * Flagged type
		  * @public
		  */
		 Flagged : "Flagged",

		 /**
		  * Favorite type
		  * @public
		  */
		 Favorite : "Favorite",

		 /**
		  * Draft type
		  * @public
		  */
		 Draft : "Draft",

		 /**
		  * Locked type
		  * @public
		  */
		 Locked : "Locked",

		 /**
		  * Unsaved type
		  * @public
		  */
		 Unsaved : "Unsaved",

		 /**
		  * LockedBy type
		  * Use when you need to display the name of the user who locked the object.
		  * @public
		  */
		 LockedBy : "LockedBy",

		 /**
		  * UnsavedBy type
		  * Use when you need to display the name of the user whose changes were unsaved.
		  * @public
		  */
		 UnsavedBy : "UnsavedBy"
	 };


	 /**
	  * Predefined visibility for ObjectMarker.
	  *
	  * @enum {string}
	  * @public
	  */
	 thisLib.ObjectMarkerVisibility = {

		 /**
		  * Shows only icon
		  * @public
		  */
		 IconOnly : "IconOnly",

		 /**
		  * Shows only text
		  * @public
		  */
		 TextOnly : "TextOnly",

		 /**
		  * Shows icon and text
		  * @public
		  */
		 IconAndText : "IconAndText"

	 };


	 /**
	  * Directions for swipe event.
	  *
	  * @enum {string}
	  * @public
	  */
	 thisLib.SwipeDirection = {
	  /**
	   * Swipe from the beginning to the end - left to right in LTR languages and right to left in RTL languages.
	   * @public
	   * @since 1.72
	   */
	  BeginToEnd : "BeginToEnd",

	  /**
	   * Swipe from the end to the beginning - right to left in LTR languages and left to right in RTL languages.
	   * @public
	   * @since 1.72
	   */
	  EndToBegin : "EndToBegin",

	  /**
	   * Both directions (left to right or right to left)
	   * @public
	   */
	  Both : "Both"
	 };


	 /**
	  * Enumeration for different switch types.
	  *
	  * @enum {string}
	  * @public
	  */
	 thisLib.SwitchType = {

		 /**
		  * Will show "ON" and "OFF" translated to the current language or the custom text if provided
		  * @public
		  */
		 Default : "Default",

		 /**
		  * Switch with accept and reject icons
		  * @public
		  */
		 AcceptReject : "AcceptReject"

	 };

	 /**
	  * Types of the <code>sap.m.Tokenizer</code> responsive modes.
	  *
	  * @enum {string}
	  * @public
	  * @since 1.80
	  */
	 thisLib.TokenizerRenderMode = {

		 /**
		  * In <code>Loose</code> mode, the <code>sap.m.Tokenizer</code> will show all its tokens, even if this means that scrolling needs to be used.
		  * @public
		  */
		 Loose : "Loose",

		 /**
		  * In  <code>Narrow</code> mode, the <code>sap.m.Tokenizer</code> will show as many tokens as its width allows, as well as an n-More indicator with the count of the hidden tokens. The rest tokens will be hidden.
		  * @public
		  */
		 Narrow : "Narrow"
	 };


	 /**
	  * Types of the Toolbar Design.
	  *
	  * To preview the different combinations of <code>sap.m.ToolbarDesign</code> and <code>sap.m.ToolbarStyle</code>,
	  * see the <b>OverflowToolbar - Design and styling</b> sample of the {@link sap.m.OverflowToolbar} control.
	  *
	  * @enum {string}
	  * @public
	  * @since 1.16.8
	  */
	 thisLib.ToolbarDesign = {

		 /**
		  * The toolbar can be inserted into other controls and if the design is "Auto" then it inherits the design from parent control.
		  * @public
		  */
		 Auto : "Auto",

		 /**
		  * The toolbar and its content will be displayed transparent.
		  * @public
		  */
		 Transparent : "Transparent",

		 /**
		  * The toolbar appears smaller than the regular size to show information(e.g: text, icon).
		  * @public
		  */
		 Info : "Info",

		 /**
		  * The toolbar has a solid background. Its content will be rendered in a standard way.
		  * @public
		  * @since 1.22
		  */
		 Solid : "Solid"

	 };

	 /**
	  * Types of visual styles for the {@link sap.m.Toolbar}.
	  *
	  * <b>Note:</b> Keep in mind that the styles are theme-dependent and can differ based on the currently used theme.
	  *
	  * To preview the different combinations of <code>sap.m.ToolbarDesign</code> and <code>sap.m.ToolbarStyle</code>,
	  * see the <b>OverflowToolbar - Design and styling</b> sample of the {@link sap.m.OverflowToolbar} control.
	  *
	  * @enum {string}
	  * @public
	  * @since 1.54
	  */
	 thisLib.ToolbarStyle = {

		 /**
		  * Default visual style dependent on the used theme.
		  * @public
		  */
		 Standard : "Standard",

		 /**
		  * Simplified visual style dependent on the used theme.
		  *
		  * <b>Note:</b> For the Belize themes, the <code>sap.m.Toolbar</code> is displayed with no border.
		  * @public
		  */
		 Clear : "Clear"

	 };

	 /**
	  * Different modes for the <code>sap.m.TimePicker</code> mask.
	  *
	  * @enum {string}
	  * @public
	  * @since 1.54
	  */
	 thisLib.TimePickerMaskMode = {
		 /**
		  * The mask is automatically enabled for all valid fixed-length time patterns, and it is disabled when the time format does not have a fixed length.
		  * @public
		  */
		 On: "On",

		 /**
		  * The mask will always be enforced for any time patterns.
		  * <b>Note:</b> The mask functions correctly only with fixed-length time formats.
		  * Using the <code>Enforce</code> value with time formats that do not have a fixed length may lead to unpredictable behavior.
		  */
		 Enforce: "Enforce",

		 /**
		  * The mask is disabled for the <code>sap.m.TimePicker</code>.
		  * @public
		  */
		 Off: "Off"
	 };

	 /**
	  * Types of string filter operators.
	  *
	  * @enum {string}
	  * @public
	  * @since 1.42
	  */
	 thisLib.StringFilterOperator = {

		 /**
		  * Checks if the text is equal with the search string.
		  * @public
		  */
		 Equals : "Equals",

		 /**
		  * Checks if the text contains the search string.
		  * @public
		  */
		 Contains : "Contains",

		 /**
		  * Checks if the text starts with the search string.
		  * @public
		  */
		 StartsWith : "StartsWith",

		 /**
		  * Checks if any word in the text starts with the search string.
		  * @public
		  */
		 AnyWordStartsWith : "AnyWordStartsWith"
	 };

	 /*global Element: true */

	 /**
	  * Types of LightBox loading stages.
	  *
	  * @enum {string}
	  * @public
	  * @since 1.40
	  */
	 thisLib.LightBoxLoadingStates = {

		 /**
		  * The LightBox image is still loading.
		  * @public
		  */
		 Loading : "LOADING",
		 /**
		  * The LightBox image has loaded.
		  * @public
		  */
		 Loaded : "LOADED",

		 /**
		  * The LightBox image has timed out, could not load.
		  * @public
		  */
		 TimeOutError : "TIME_OUT_ERROR",

		 /**
		  * The LightBox image could not load.
		  * @public
		  */
		 Error : "ERROR"
	 };

	 /**
	  * Available validation modes for {@link sap.m.StepInput}.
	  *
	  * @enum {string}
	  * @public
	  */
	 thisLib.StepInputValidationMode = {

		 /**
		  * Validation happens on <code>FocusOut</code>.
		  * @public
		  */
		 FocusOut : "FocusOut",

		 /**
		  * Validation happens on <code>LiveChange</code>.
		  * @public
		  */
		 LiveChange : "LiveChange"

	 };

	 /**
	  * Available step modes for {@link sap.m.StepInput}.
	  *
	  * @enum {string}
	  * @public
	  * @since 1.54
	  */
	 thisLib.StepInputStepModeType = {
		 /**
		  * Choosing increase/decrease button will add/subtract the <code>step</code> value
		  * to/from the current value. For example, if <code>step</code> is 5, current
		  * <code>value</code> is 17 and increase button is chosen, the result will be 22 (5+17).
		  *
		  * <b>Note:</b> Using keyboard PageUp/PageDown will add/subtract the <code>step</code>
		  * multiplied by the <code>largerStep</code> values to/from the current
		  * <code>value</code>. For example, if <code>step</code> is 5, <code>largerStep</code>
		  * is 3, current <code>value</code> is 17 and PageUp is chosen, the result would be 32 (5*3+17).
		  *
		  * For more information, see {@link sap.m.StepInput}'s <code>step</code>,
		  * <code>largerStep</code> and <code>stepMode</code> properties.
		  * @public
		  */
		 AdditionAndSubtraction: "AdditionAndSubtraction",
		  /**
		  * Pressing increase/decrease button will increase/decrease the current
		  * <code>value</code> to the closest number that is divisible by the
		  * <code>step</code>.
		  *
		  * For example, if <code>step</code> is 5, current <code>value</code> is 17 and
		  * increase button is chosen, the result will be 20 as it is the closest larger number
		  * that is divisible by 5.
		  *
		  * <b>Note:</b> Using keyboard PageUp/PageDown will increase/decrease the current
		  * <code>value</code> to the closest number that is divisible by the multiplication of
		  * the <code>step</code> and the <code>largerStep</code> values. For example, if
		  * <code>step</code> is 5, <code>largerStep</code> is 3, current <code>value</code> is
		  * 17 and PageUp is chosen, the result would be 30 as it is the closest larger number
		  * that is divisible by 15.
		  *
		  * The logic above will work only if both <code>step</code> and
		  * <code>largerStep</code> are integers.
		  *
		  * For more information, see {@link sap.m.StepInput}'s <code>step</code>,
		  * <code>largerStep</code> and <code>stepMode</code> properties.
		  * @public
		  */
		 Multiple: "Multiple"
	 };

	 /**
	  * States of the upload process of {@link sap.m.UploadCollectionItem}.
	  *
	  * @enum {string}
	  * @public
	  */
	 thisLib.UploadState = {
		 /**
		  * The file has been uploaded successfully.
		  * @public
		  */
		 Complete: "Complete",
		 /**
		  * The file cannot be uploaded due to an error.
		  * @public
		  */
		 Error: "Error",
		 /**
		  * The file is awaiting an explicit command to start being uploaded.
		  * @public
		  */
		 Ready: "Ready",
		 /**
		  * The file is currently being uploaded.
		  * @public
		  */
		 Uploading: "Uploading"
	 };

	 /**
	  * Type of the upload {@link sap.m.UploadSetItem}.
	  *
	  * @enum {string}
	  * @public
	  */
	 thisLib.UploadType = {
		 /**
		  * The file has been uploaded from cloud.
		  * @public
		  */
		 Cloud: "Cloud",
		 /**
		  * The file has been uploaded from your system.
		  * @public
		  */
		 Native: "Native"
	 };

	 /**
	  * Available wrapping types for text controls that can be wrapped that enable you
	  * to display the text as hyphenated.
	  *
	  * For more information about text hyphenation, see
	  * {@link sap.ui.core.hyphenation.Hyphenation} and
	  * {@link topic:6322164936f047de941ec522b95d7b70 Text Controls Hyphenation}.
	  *
	  * @enum {string}
	  * @public
	  * @since 1.60
	  */
	 thisLib.WrappingType = {
		 /**
		  * Normal text wrapping will be used. Words won't break based on hyphenation.
		  * @public
		  */
		 Normal : "Normal",

		 /**
		  * Hyphenation will be used to break words on syllables where possible.
		  * @public
		  */
		 Hyphenated : "Hyphenated"
	 };

	 /**
	  * Available selection modes for the {@link sap.m.SinglePlanningCalendar}
	  *
	  * @enum {string}
	  * @public
	  * @since 1.113
	  */
	 thisLib.SinglePlanningCalendarSelectionMode = {
		 /**
		  * Single date selection.
		  * @public
		  */
		 SingleSelect: "SingleSelect",

		 /**
		  * Мore than one date will be available to selection.
		  * @public
		  */
		 MultiSelect: "MultiSelect"
	 };

	 /**
	  * Available sticky modes for the {@link sap.m.SinglePlanningCalendar}
	  *
	  * @enum {string}
	  * @public
	  * @since 1.62
	  */
	 thisLib.PlanningCalendarStickyMode = {
		 /**
		  * Nothing will stick at the top.
		  * @public
		  */
		 None: "None",

		 /**
		  * Actions toolbar, navigation toolbar and the column headers will be sticky.
		  * @public
		  */
		 All: "All",

		 /**
		  * Only the navigation toolbar and column headers will be sticky.
		  * @public
		  */
		 NavBarAndColHeaders: "NavBarAndColHeaders"
	 };

	 /**
	  * Declares the type of title alignment for some controls
	  *
	  * @enum {string}
	  * @public
	  */
	 thisLib.TitleAlignment = {

		 /**
		  * Disables an automatic title alignment depending on theme
		  * Mostly used in sap.m.Bar
		  * @public
		  */
		 None : "None",

		 /**
		  * The default type (if specified in the theme)
		  * @public
		  */
		 Auto : "Auto",

		 /**
		  * Explicitly sets the alignment to the start (left or right depending on LTR/RTL)
		  * @public
		  */
		 Start : "Start",

		 /**
		  * Explicitly sets the alignment to the center
		  * @public
		  */
		 Center : "Center"

	 };

	 /**
	  * Expandable text overflow mode
	  *
	  * @enum {string}
	  * @public
	  */
	 thisLib.ExpandableTextOverflowMode = {
		 /**
		  * InPlace
		  * @public
		  */
		 InPlace: "InPlace",

		 /**
		  * Popover
		  * @public
		  */
		 Popover: "Popover"
	 };

	 /*
	  * Enums defined in separate modules
	  */
	 thisLib.AvatarShape = AvatarShape;
	 thisLib.AvatarSize = AvatarSize;
	 thisLib.AvatarType = AvatarType;
	 thisLib.AvatarColor = AvatarColor;
	 thisLib.AvatarImageFitType = AvatarImageFitType;

	 thisLib.IllustratedMessageSize = IllustratedMessageSize;
	 thisLib.IllustratedMessageType = IllustratedMessageType;

	 /**
	  * Wizard rendering mode.
	  *
	  * @enum {string}
	  * @since 1.83
	  * @public
	  */
	 thisLib.WizardRenderMode = {

		 /**
		  * Display all steps into a scroll section.
		  * @public
		  */
		 Scroll: "Scroll",

		 /**
		  * Display steps as separate, single pages.
		  * @public
		  */
		 Page: "Page"
	 };

	 /**
	  * Enumeration of the <code>ResetAllMode</code> that can be used in a <code>TablePersoController</code>.
	  * @enum {string}
	  * @public
	  */
	 thisLib.ResetAllMode = {

		 /**
		  * Default behavior of the <code>TablePersoDialog</code> Reset All button.
		  * @public
		  */
		 Default: "Default",

		 /**
		  * Resets the table to the default of the attached <code>PersoService</code>.
		  * @public
		  */
		 ServiceDefault: "ServiceDefault",

		 /**
		  * Resets the table to the result of <code>getResetPersData</code> of the attached <code>PersoService</code>.
		  * @public
		  */
		 ServiceReset: "ServiceReset"
	 };

	 /**
	  * Enumeration of the <code>SharingMode</code> that can be used in a <code>VariantItem</code>.
	  * @enum {string}
	  * @public
	  */
	 thisLib.SharingMode = {

		 /**
		  * Public mode of the <code>VariantItem</code>.
		  * @public
		  */
		 Public: "public",

		 /**
		  * Private mode of the <code>VariantItem</code>.
		  * @public
		  */
		 Private: "private"
	 };

	 /**
	  * Enumeration of the <code>multiSelectMode>/code> in <code>ListBase</code>.
	  * @enum {string}
	  * @public
	  * @since 1.93
	  */
	 thisLib.MultiSelectMode = {

		 /**
		  * The Select All functionality is available (default behavior).
		  * For a <code>sap.m.Table</code>, a Select All checkbox is rendered.
		  * @public
		  */
		 Default: "Default",

		 /**
		  * The Select All functionality is not available. Instead, it is only possible to remove the selection of all items.
		  * For a <code>sap.m.Table</code>, a Deselect All icon is rendered.
		  * @public
		  */
		 ClearAll: "ClearAll",

		 /**
		  * The Select All functionality is available.
		  * For a <code>sap.m.Table</code>, a Select All checkbox
		  * with a warning popover is rendered if not all items could be selected (for example, because of growing).
		  *
		  * @public
		  * @since 1.109
		  */
		 SelectAll: "SelectAll"
	 };

	 thisLib.plugins = thisLib.plugins || {};

	 /**
	  * Enumeration of the <code>copyPreference</code> in <code>CopyProvider</code>. Determines what is copied during a copy operation.
	  * @enum {string}
	  * @public
	  * @since 1.119
	  */
	 thisLib.plugins.CopyPreference = {
		 /**
		  * The entire selected scope is copied, including both row and cell selection.
		  * @public
		  */
		 Full: "Full",

		 /**
		  * If cells are selected, only the content of the selected cells is copied,
		  * regardless of any other rows or elements that might also be selected. If no cells are selected,
		  * the copy operation will default to copying the selected rows.
		  * @public
		  */
		 Cells: "Cells"
	 };

	 /**
	  * Defines the states of list items when the context menu is opened.
	  *
	  * @enum {string}
	  * @public
	  * @since 1.121
	  */
	 thisLib.plugins.ContextMenuScope = {

		 /**
		  * The scope is set to the default value where the focus is unaffected by the opening of the context menu.
		  * @public
		  */
		 Default: "Default",

		 /**
		  * The focus will be on the clicked item and also on other selected items, if the clicked item is selected.
		  * @public
		  */
		 Selection: "Selection"
	 };

	 //Internal: test the whole page with compact design
	 if (/sap-ui-xx-formfactor=compact/.test(location.search)) {
		 jQuery("html").addClass("sapUiSizeCompact");
		 thisLib._bSizeCompact = true;
	 }

	 //Internal: test the whole page with compact design
	 if (/sap-ui-xx-formfactor=condensed/.test(location.search)) {
		 jQuery("html").addClass("sapUiSizeCondensed");
		 thisLib._bSizeCondensed = true;
	 }

	 // central mobile functionality that should not go into the UI5 Core can go from here
	 // ----------------------------------------------------------------------------------

	 /**
	  * Finds default locale settings once and returns always the same.
	  *
	  * We should not need to create new instance to get same locale settings
	  * This method keeps the locale instance in the scope and returns the same after first run
	  *
	  * @returns {sap.ui.core.Locale} Locale instance
	  * @public
	  * @since 1.10
	  */
	 thisLib.getLocale = function() {
		 var oLocale = new Locale(Formatting.getLanguageTag());

		 thisLib.getLocale = function() {
			 return oLocale;
		 };

		 return oLocale;
	 };

	 /**
	  * Finds default locale data once and returns always the same.
	  *
	  * @returns {sap.ui.core.LocaleData} LocaleData instance
	  * @public
	  * @since 1.10
	  */
	 thisLib.getLocaleData = function() {
		 var oLocaleData = LocaleData.getInstance(thisLib.getLocale());

		 thisLib.getLocaleData = function() {
			 return oLocaleData;
		 };

		 return oLocaleData;
	 };

	 /**
	  * Checks if the given parameter is a valid JsDate Object.
	  *
	  * @param {any} value Any variable to test.
	  * @returns {boolean} Whether the given parameter is a valid JsDate Object.
	  * @public
	  * @since 1.10
	  */
	 thisLib.isDate = function(value) {
		 return value && Object.prototype.toString.call(value) == "[object Date]" && !isNaN(value);
	 };

	 /**
	  * Search given control's parents and try to find iScroll.
	  *
	  * @param {sap.ui.core.Control} oControl Control to start the search at
	  * @returns {Object|undefined} iScroll reference or <code>undefined</code> if cannot find
	  * @public
	  * @since 1.11
	  */
	 thisLib.getIScroll = function(oControl) {
		 if (typeof window.iScroll != "function" || !(oControl instanceof Control)) {
			 return;
		 }

		 var parent, scroller;
		 /*eslint-disable no-cond-assign */
		 for (parent = oControl; parent = parent.oParent;) {
			 scroller = parent.getScrollDelegate ? parent.getScrollDelegate()._scroller : null;
			 if (scroller && scroller instanceof window.iScroll) {
				 return scroller;
			 }
		 }
		 /*eslint-enable no-cond-assign */
	 };


	 /**
	  * Search given control's parents and try to find a ScrollDelegate.
	  *
	  * @param {sap.ui.core.Control} oControl Starting point for the search
	  * @param {boolean} bGlobal Whether the search should stop on component level (<code>false</code>) or not
	  * @returns {Object|undefined} ScrollDelegate or <code>undefined</code> if it cannot be found
	  * @public
	  * @since 1.11
	  */
	 thisLib.getScrollDelegate = function(oControl, bGlobal) {
		 if (!(oControl instanceof Control)) {
			 return;
		 }

		 var UIComponent = sap.ui.require("sap/ui/core/UIComponent");

		 function doGetParent(c) {
			 if (!c) {
				 return;
			 }
			 return bGlobal && UIComponent && (c instanceof UIComponent) ? c.oContainer : c.oParent;
		 }

		 /*eslint-disable no-cond-assign */
		 for (var parent = oControl; parent = doGetParent(parent);) {
			 if (parent && typeof parent.getScrollDelegate == "function") {
				 return parent.getScrollDelegate(oControl);
			 }
		 }
		 /*eslint-enable no-cond-assign */
	 };

	 /**
	  * screen size definitions in pixel
	  * if you change any value here, please also change
	  * 	1. the documentation of sap.m.ScreenSize
	  *  2. media queries in list.css
	  *
	  * @private
	  * @since 1.12
	  */
	 thisLib.ScreenSizes = {
		 phone : 240,
		 tablet : 600,
		 desktop : 1024,
		 xxsmall : 240,
		 xsmall : 320,
		 small : 480,
		 medium : 560,
		 large : 768,
		 xlarge : 960,
		 xxlarge : 1120
	 };

	 /**
	  * Base font-size.
	  * @private
	  * @since 1.12
	  */
	 defineLazyProperty(thisLib, "BaseFontSize", function () {
		 // jQuery(...).css() is executed only on "BaseFontSize" property access.
		 // This avoids accessing the DOM during library evaluation
		 // which might be too early, e.g. when the library is loaded within the head element.
		 thisLib.BaseFontSize = jQuery(document.documentElement).css("font-size") || "16px";
		 return thisLib.BaseFontSize;
	 });

	 /**
	  * Hide the soft keyboard.
	  *
	  * @public
	  * @since 1.20
	  */
	 thisLib.closeKeyboard = function() {
		 var activeElement = document.activeElement;
		 if (!Device.system.desktop && activeElement && /(INPUT|TEXTAREA)/i.test(activeElement.tagName)) {
			 activeElement.blur();
		 }
	 };


	 /**
	  * Touch helper.
	  *
	  * @namespace sap.m.touch
	  * @public
	  **/
	 thisLib.touch = thisLib.touch || {};

	 /**
	  * Given a list of touch objects, find the touch that matches the given one.
	  *
	  * @param {TouchList} oTouchList The list of touch objects to search.
	  * @param {Touch | number} oTouch A touch object to find or a Touch.identifier that uniquely identifies the current finger in the touch session.
	  * @returns {object | undefined} The touch matching if any.
	  * @name sap.m.touch.find
	  * @function
	  * @public
	 */
	 thisLib.touch.find = function(oTouchList, oTouch) {
		 var i,
			 iTouchListLength;

		 if (!oTouchList) {
			 return;
		 }

		 if (oTouch && typeof oTouch.identifier !== "undefined") {
			 oTouch = oTouch.identifier;
		 } else if (typeof oTouch !== "number") {
			 assert(false, "sap.m.touch.find(): oTouch must be a touch object or a number");
			 return;
		 }

		 iTouchListLength = oTouchList.length;

		 // A TouchList is an object not an array, so we shouldn't use
		 // Array.prototype.forEach, etc.
		 for (i = 0; i < iTouchListLength; i++) {
			 if (oTouchList[i].identifier === oTouch) {
				 return oTouchList[i];
			 }
		 }

		 // if the given touch object or touch identifier is not found in the touches list, then return undefined
	 };

	 /**
	  * Given a list of touches, count the number of touches related with the given element.
	  *
	  * @param {TouchList} oTouchList The list of touch objects to search.
	  * @param {jQuery | Element | string} vElement A jQuery element or an element reference or an element id.
	  * @returns {number} The number of touches related with the given element.
	  * @name sap.m.touch.countContained
	  * @function
	  * @public
	  */
	 thisLib.touch.countContained = function(oTouchList, vElement) {
		 var i,
			 iTouchCount = 0,
			 iTouchListLength,
			 iElementChildrenL,
			 $TouchTarget;

		 if (!oTouchList) {
			 return 0;
		 }

		 if (vElement instanceof Element) {
			 vElement = jQuery(vElement);
		 } else if (typeof vElement === "string") {
			 vElement = jQuery(document.getElementById(vElement));
		 } else if (!(vElement instanceof jQuery)) {
			 assert(false, "sap.m.touch.countContained(): vElement must be a jQuery object or Element reference or a string");
			 return 0;
		 }

		 iElementChildrenL = vElement.children().length;
		 iTouchListLength = oTouchList.length;

		 // A TouchList is an object not an array, so we shouldn't use
		 // Array.prototype.forEach, etc.
		 for (i = 0; i < iTouchListLength; i++) {
			 $TouchTarget = jQuery(oTouchList[i].target);

			 // If the current target has only one HTML element or
			 // has an HTML element ancestor that match with the given element id.
			 if ((iElementChildrenL === 0  && $TouchTarget.is(vElement)) ||
				 (vElement[0].contains($TouchTarget[0]))) {

				 iTouchCount++;
			 }
		 }

		 return iTouchCount;
	 };

	 /**
	  * URL (Uniform Resource Locator) Helper.
	  *
	  * This helper can be used to trigger a native application (e.g. email, sms, phone) from the browser.
	  * That means we are restricted of browser or application implementation. e.g.
	  * <ul>
	  * <li>Some browsers do not let you pass more than 2022 characters in the URL</li>
	  * <li>MAPI (Outlook) limit is 2083, max. path under Internet Explorer is 2048</li>
	  * <li>Different Internet Explorer versions have a different URL length limits (IE9 approximately 1000 characters)</li>
	  * <li>MS mail app under Windows 8 cuts mail links after approximately 100 characters</li>
	  * <li>Safari gets a confirmation from user before opening a native application and can block other triggers if the user cancels it</li>
	  * <li>Some mail applications(Outlook) do not respect all encodings (e.g. Cyrillic texts are not encoded correctly)</li>
	  * </ul>
	  *
	  * <b>Note:</b> all the given maximum lengths are for URL encoded text (e.g a space character will be encoded as "%20").
	  *
	  * It has been reported by some users that the content send through the <code>URLHelper</code> is not correctly displayed by the native applications (e.g. a native mail application).
	  *
	  * After sending the body to the application, <code>URLHelper</code> cannot affect its rendering and the application takes responsibility to correctly display the content.
	  * Inconsistencies between different native applications or operative systems (OS) can lead to different behaviors and differences in the displayed content.
	  *
	  * <b>Example:</b>
	  *
	  * What happens with a link added to the content of an email using the <code>URLHelper</code> ?
	  *
	  * Apart from the correct generation of URL, everything else is outside of the scope of <code>URLHelper</code> as responsibility from then on is passed to the browser and the native applications handling the URL.
	  * For instance, clicking on an email link should result in triggering an action in the default mail application for the user's OS and it is this application's responsibility to correctly handle the URL, given it is generated correctly.
	  *
	  * @see {@link topic:4f1c1075d88c41a5904389fa12b28f6b URL Helper}
	  *
	  * @namespace
	  * @since 1.10
	  * @public
	  */
	 thisLib.URLHelper = (function() {

		 function isValidString(value) {
			 return value && Object.prototype.toString.call(value) == "[object String]";
		 }

		 function formatTel(sTel) {
			 if (!isValidString(sTel)) {
				 return "";
			 }
			 return sTel.replace(/[^0-9\+\*#]/g, "");
		 }

		 function formatMessage(sText) {
			 if (!isValidString(sText)) {
				 return "";
			 }
			 // line breaks in the  body of a message MUST be encoded with "%0D%0A"
			 // space character in the  body of a message MUST be encoded with "%20"
			 // see http://www.ietf.org/rfc/rfc2368.txt for details
			 sText = sText.split(/\r\n|\r|\n/g).join("\r\n");
			 return encodeURIComponent(sText);
		 }

		 return jQuery.extend(new EventProvider(), /** @lends sap.m.URLHelper */ {
			 /**
			  * Sanitizes the given telephone number and returns a URI using the <code>tel:</code> scheme.
			  *
			  * @param {string} [sTel] Telephone number
			  * @returns {string} Telephone URI using the <code>tel:</code> scheme
			  * @public
			  */
			 normalizeTel: function(sTel) {
				 return "tel:" + formatTel(sTel);
			 },

			 /**
			  * Sanitizes the given telephone number and returns a URI using the <code>sms:</code> scheme.
			  *
			  * @param {string} [sTel] Telephone number
			  * @returns {string} SMS URI using the <code>sms:</code> scheme
			  * @public
			  */
			 normalizeSms: function(sTel) {
				 return "sms:" + formatTel(sTel);
			 },

			 /**
			  * Builds Email URI from given parameter.
			  * Trims spaces from email addresses.
			  *
			  * @param {string} [sEmail] Destination email address
			  * @param {string} [sSubject] Subject of the email address
			  * @param {string} [sBody] Default message text
			  * @param {string} [sCC] Carbon Copy email address
			  * @param {string} [sBCC] Blind carbon copy email address
			  * @returns {string} Email URI using the <code>mailto:</code> scheme
			  * @public
			  */
			 normalizeEmail: function(sEmail, sSubject, sBody, sCC, sBCC) {
				 var aParams = [],
					 sURL = "mailto:",
					 encode = encodeURIComponent;

				 // Within mailto URLs, the characters "?", "=", "&" are reserved
				 isValidString(sEmail) && (sURL += encode(sEmail.trim()));
				 isValidString(sSubject) && aParams.push("subject=" + encode(sSubject));
				 isValidString(sBody) && aParams.push("body=" + formatMessage(sBody));
				 isValidString(sBCC) && aParams.push("bcc=" + encode(sBCC.trim()));
				 isValidString(sCC) && aParams.push("cc=" + encode(sCC.trim()));

				 if (aParams.length) {
					 sURL += "?" + aParams.join("&");
				 }
				 return sURL;
			 },

			 /**
			  * Redirects to the given URL.
			  *
			  * This method fires "redirect" event before opening the URL.
			  *
			  * @param {string} sURL Uniform resource locator
			  * @param {boolean} [bNewWindow] Opens URL in a new browser window or tab. Please note that, opening a new window/tab can be ignored by browsers (e.g. on Windows Phone) or by popup blockers.
			  * NOTE: On Windows Phone the URL will be enforced to open in the same window if opening in a new window/tab fails (because of a known system restriction on cross-window communications). Use sap.m.Link instead (with blank target) if you necessarily need to open URL in a new window.
			  *
			  * @public
			  */
			 redirect: function (sURL, bNewWindow) {
				 assert(isValidString(sURL), this + "#redirect: URL must be a string" );
				 this.fireEvent("redirect", sURL);
				 if (!bNewWindow) {
					 window.location.href = sURL;
				 } else {
					 openWindow(sURL, "_blank");
				 }
			 },

			 /**
			  * Adds an event listener for the <code>redirect</code> event.
			  *
			  * @param {function} fnFunction The function to call, when the event occurs.
			  * @param {Object} [oListener] The object that wants to be notified when the event occurs.
			  * @returns {sap.m.URLHelper} The URLHelper instance
			  * @public
			  */
			 attachRedirect: function (fnFunction, oListener) {
				 return this.attachEvent("redirect", fnFunction, oListener);
			 },

			 /**
			  * Detach an already registered listener of the <code>redirect</code> event.
			  *
			  * @param {function} fnFunction The function to call, when the event occurs.
			  * @param {Object} [oListener] The object, that wants to be notified, when the event occurs.
			  * @returns {sap.m.URLHelper} The URLHelper instance
			  * @public
			  */
			 detachRedirect: function (fnFunction, oListener) {
				 return this.detachEvent("redirect", fnFunction, oListener);
			 },

			 /**
			  * Trigger telephone app to call the given telephone number.
			  *
			  * @param {string} [sTel] Telephone number
			  * @public
			  */
			 triggerTel: function(sTel) {
				 this.redirect(this.normalizeTel(sTel));
			 },

			 /**
			  * Trigger SMS application to send SMS to given telephone number.
			  *
			  * @param {string} [sTel] Telephone number
			  * @public
			  */
			 triggerSms: function(sTel) {
				 this.redirect(this.normalizeSms(sTel));
			 },

			 /**
			  * Trigger email application to send email.
			  * Trims spaces from email addresses.
			  *
			  * @param {string} [sEmail] Destination email address
			  * @param {string} [sSubject] Subject of the email address
			  * @param {string} [sBody] Default message text
			  * @param {string} [sCC] Carbon Copy email address
			  * @param {string} [sBCC] Blind carbon copy email address
			  * @param {boolean} [bNewWindow] Opens email template in a new browser window or tab.
			  * @public
			  */
			 triggerEmail: function(sEmail, sSubject, sBody, sCC, sBCC, bNewWindow) {
				 bNewWindow = bNewWindow || false;
				 this.redirect(this.normalizeEmail.apply(0, [sEmail, sSubject, sBody, sCC, sBCC]), bNewWindow);
			 },

			 toString : function() {
				 return "sap.m.URLHelper";
			 }
		 });

	 }());


	 /**
	  * Helper for rendering themable background.
	  *
	  * @namespace
	  * @since 1.12
	  * @protected
	  */
	 thisLib.BackgroundHelper = {
		 /**
		  * Adds CSS classes and styles to the given RenderManager, depending on the given configuration for background color and background image.
		  * To be called by control renderers supporting the global themable background image within their root tag, before they call openEnd, voidEnd, writeClasses() and writeStyles().
		  *
		  * @param {sap.ui.core.RenderManager} rm The RenderManager
		  * @param {sap.ui.core.CSSColor} [sBgColor] A configured custom background color for the control, if any
		  * @param {sap.ui.core.URI} [sBgImgUrl] The configured custom background image for the control, if any
		  *
		  * @protected
		  */
		 addBackgroundColorStyles: function(rm, sBgColor, sBgImgUrl, sCustomBGClass) {
			 rm.class(sCustomBGClass || "sapUiGlobalBackgroundColor");

			 if (sBgColor && !DataType.getType("sap.ui.core.CSSColor").isValid(sBgColor)) {
				 Log.warning(sBgColor + " is not a valid sap.ui.core.CSSColor type");
				 sBgColor = "";
			 }
			 if (sBgColor || sBgImgUrl) { // when an image or color is configured, the gradient needs to be removed, so the color can be seen behind the image
				 rm.style("background-image", "none");
				 rm.style("filter", "none");
			 }
			 if (sBgColor) {
				 rm.style("background-color", sBgColor);
			 }
		 },


		 /*
		  * @protected
		  * @returns
		  */
		 /* currently not needed
		 isThemeBackgroundImageModified: function() {
			 var sBgImgUrl = Parameters.get('sapUiGlobalBackgroundImage'); // the global background image from the theme
			 if (sBgImgUrl && sBgImgUrl !== "''") {
				 var sBgImgUrlDefault = Parameters.get('sapUiGlobalBackgroundImageDefault');
				 if (sBgImgUrl !== sBgImgUrlDefault) {
					 return true;
				 }
			 }
			 return false;
		 },
		 */

		 /**
		  * Renders an HTML tag into the given RenderManager which carries the background image which is either configured and given or coming from the current theme.
		  * Should be called right after the opening root tag has been completed, so this is the first child element inside the control.
		  *
		  * @param {sap.ui.core.RenderManager} rm The RenderManager
		  * @param {sap.ui.core.Control} oControl Control within which the tag will be rendered; its ID will be used to generate the element ID
		  * @param {string|string[]}  vCssClass A CSS class or an array of CSS classes to add to the element
		  * @param {sap.ui.core.URI}  [sBgImgUrl] The image of a configured background image; if this is not given, the theme background will be used and also the other settings are ignored.
		  * @param {boolean} [bRepeat] Whether the background image should be repeated/tiled (or stretched)
		  * @param {float}   [fOpacity] The background image opacity, if any
		  *
		  * @protected
		  */
		 renderBackgroundImageTag: function(rm, oControl, vCssClass, sBgImgUrl, bRepeat, fOpacity) {
			 rm.openStart("div", oControl.getId() + "-BG");

			 if (Array.isArray(vCssClass)) {
				 for (var i = 0; i < vCssClass.length; i++) {
					 rm.class(vCssClass[i]);
				 }
			 } else {
				 rm.class(vCssClass);
			 }

			 rm.class("sapUiGlobalBackgroundImage"); // this adds the background image from the theme

			 if (sBgImgUrl) { // use the settings only if a background image is configured
				 rm.style("display", "block"); // enforce visibility even if a parent has also a background image
				 rm.style("background-image", "url(" + encodeCSS(sBgImgUrl) + ")");

				 rm.style("background-repeat", bRepeat ? "repeat" : "no-repeat");
				 if (!bRepeat) {
					 rm.style("background-size", "cover");
					 rm.style("background-position", "center");
				 } else { // repeat
					 rm.style("background-position", "left top");
				 }

			 } //else {
				 // the theme defines the background
			 //}

			 if (fOpacity !== 1) {
				 if (fOpacity > 1) { // greater than 1 enforces 1
					 fOpacity = 1;
				 }
				 rm.style("opacity", fOpacity);
			 }

			 // no custom class from the control's custom class
			 // If a class is added using addStyleClass, this class will be output to this background image div without the 'false' param.
			 rm.openEnd();
			 rm.close("div");
		 }
	 };

	 /**
	  * Helper for Popups.
	  *
	  * @namespace
	  * @since 1.16.7
	  * @protected
	  */
	 thisLib.PopupHelper = {
		 /**
		  * Converts the given percentage value to an absolute number based on the given base size.
		  *
		  * @param {string} sPercentage A percentage value in string format, for example "25%"
		  * @param {float} fBaseSize A float number which the calculation is based on.
		  * @returns {string|null} The calculated size string with "px" as unit or <code>null</code> when the format of given parameter is wrong.
		  *
		  * @protected
		  */
		 calcPercentageSize: function(sPercentage, fBaseSize){
			 if (typeof sPercentage !== "string") {
				 Log.warning("sap.m.PopupHelper: calcPercentageSize, the first parameter" + sPercentage + "isn't with type string");
				 return null;
			 }

			 if (sPercentage.indexOf("%") <= 0) {
				 Log.warning("sap.m.PopupHelper: calcPercentageSize, the first parameter" + sPercentage + "is not a percentage string (for example '25%')");
				 return null;
			 }

			 var fPercent = parseFloat(sPercentage) / 100,
				 fParsedBaseSize = parseFloat(fBaseSize);

			 return Math.floor(fPercent * fParsedBaseSize) + "px";
		 }
	 };

	 //implement table helper factory with m controls
	 //possible is set before layout lib is loaded.
	 /**
	  * An object type that represents sap.m.upload.FilterPanel fields properties.
	  * @typedef {object}
	  * @public
	  * @property {string} label field name.
	  * @property {string} path model path.
	  */
	 thisLib.FilterPanelField = DataType.createType("sap.m.FilterPanelField", {
		 isValid: function (oValue) {
			 var aValueKeys = Object.keys(oValue);
			 return ["label", "path"].every(function (sKey) {
				 return aValueKeys.indexOf(sKey) !== -1;
			 });
		 }
	 }, "object");

	 /* Android browsers do not scroll a focused input into the view correctly after resize */
	 if (Device.os.android) {
		 jQuery(window).on("resize", function(){
			 var oActive = document.activeElement;
			 var sTagName = oActive ? oActive.tagName : "";
			 if (sTagName == "INPUT" || sTagName == "TEXTAREA") {
				 setTimeout(function(){
					 oActive.scrollIntoViewIfNeeded();
				 }, 0);
			 }
		 });
	 }

	 /**
	  * @typedef {object} sap.m.VariantManagementRename
	  * @description An object type that represents the {@link sap.m.VariantManagement} <code>manage</code>-event property <code>rename</code>.
	  * @public
	  * @property {string} key the variant key.
	  * @property {string} name the new title of the variant.
	  */

	 /**
	  * @typedef {object} sap.m.VariantManagementExe
	  * @description An object type that represents the {@link sap.m.VariantManagement} <code>manage</code>-event property <code>exe</code>.
	  * @public
	  * @property {string} key the variant key.
	  * @property {boolean} exe flag describing the associated Appy Automatically indicator.
	  */

	 /**
	  * @typedef {object} sap.m.VariantManagementFav
	  * @description An object type that represents the {@link sap.m.VariantManagement} <code>manage</code>-event property <code>fav</code>.
	  * @public
	  * @property {string} key the variant key.
	  * @property {boolean} visible flag describing the associated Favorite indicator.
	  */

	 // ES6 constant represents the maximum safe integer
	 if (!Number.MAX_SAFE_INTEGER) {
		 Number.MAX_SAFE_INTEGER = Math.pow(2, 53) - 1;
	 }

	 /*
	  * Register all of the above defined enums.
	  * Some enums of the sap.m library are contained in a dedicated module
	  * and are registered there (e.g. "sap.m.IllustratedMessageType").
	  */
	 DataType.registerEnum("sap.m.BackgroundDesign", thisLib.BackgroundDesign);
	 DataType.registerEnum("sap.m.BadgeState", thisLib.BadgeState);
	 DataType.registerEnum("sap.m.BadgeAnimationType", thisLib.BadgeAnimationType);
	 DataType.registerEnum("sap.m.BarDesign", thisLib.BarDesign);
	 DataType.registerEnum("sap.m.BorderDesign", thisLib.BorderDesign);
	 DataType.registerEnum("sap.m.BreadcrumbsSeparatorStyle", thisLib.BreadcrumbsSeparatorStyle);
	 DataType.registerEnum("sap.m.ButtonAccessibleRole", thisLib.ButtonAccessibleRole);
	 DataType.registerEnum("sap.m.ButtonType", thisLib.ButtonType);
	 DataType.registerEnum("sap.m.CarouselArrowsPlacement", thisLib.CarouselArrowsPlacement);
	 DataType.registerEnum("sap.m.CarouselPageIndicatorPlacementType", thisLib.CarouselPageIndicatorPlacementType);
	 DataType.registerEnum("sap.m.DeviationIndicator", thisLib.DeviationIndicator);
	 DataType.registerEnum("sap.m.DialogRoleType", thisLib.DialogRoleType);
	 DataType.registerEnum("sap.m.DialogType", thisLib.DialogType);
	 DataType.registerEnum("sap.m.DraftIndicatorState", thisLib.DraftIndicatorState);
	 DataType.registerEnum("sap.m.DynamicDateRangeGroups", thisLib.DynamicDateRangeGroups);
	 DataType.registerEnum("sap.m.EmptyIndicatorMode", thisLib.EmptyIndicatorMode);
	 DataType.registerEnum("sap.m.FacetFilterListDataType", thisLib.FacetFilterListDataType);
	 DataType.registerEnum("sap.m.FacetFilterType", thisLib.FacetFilterType);
	 DataType.registerEnum("sap.m.FilterPanelField", thisLib.FilterPanelField);
	 DataType.registerEnum("sap.m.FlexAlignContent", thisLib.FlexAlignContent);
	 DataType.registerEnum("sap.m.FlexAlignItems", thisLib.FlexAlignItems);
	 DataType.registerEnum("sap.m.FlexAlignSelf", thisLib.FlexAlignSelf);
	 DataType.registerEnum("sap.m.FlexDirection", thisLib.FlexDirection);
	 DataType.registerEnum("sap.m.FlexJustifyContent", thisLib.FlexJustifyContent);
	 DataType.registerEnum("sap.m.FlexRendertype", thisLib.FlexRendertype);
	 DataType.registerEnum("sap.m.FlexWrap", thisLib.FlexWrap);
	 DataType.registerEnum("sap.m.FrameType", thisLib.FrameType);
	 DataType.registerEnum("sap.m.GenericTagDesign", thisLib.GenericTagDesign);
	 DataType.registerEnum("sap.m.GenericTagValueState", thisLib.GenericTagValueState);
	 DataType.registerEnum("sap.m.GenericTileMode", thisLib.GenericTileMode);
	 DataType.registerEnum("sap.m.Priority", thisLib.Priority);
	 DataType.registerEnum("sap.m.GenericTileScope", thisLib.GenericTileScope);
	 DataType.registerEnum("sap.m.HeaderLevel", thisLib.HeaderLevel);
	 DataType.registerEnum("sap.m.IBarHTMLTag", thisLib.IBarHTMLTag);
	 DataType.registerEnum("sap.m.IconTabDensityMode", thisLib.IconTabDensityMode);
	 DataType.registerEnum("sap.m.IconTabFilterDesign", thisLib.IconTabFilterDesign);
	 DataType.registerEnum("sap.m.IconTabFilterInteractionMode", thisLib.IconTabFilterInteractionMode);
	 DataType.registerEnum("sap.m.IconTabHeaderMode", thisLib.IconTabHeaderMode);
	 DataType.registerEnum("sap.m.ImageMode", thisLib.ImageMode);
	 DataType.registerEnum("sap.m.InputTextFormatMode", thisLib.InputTextFormatMode);
	 DataType.registerEnum("sap.m.SelectDialogInitialFocus", thisLib.SelectDialogInitialFocus);
	 DataType.registerEnum("sap.m.InputType", thisLib.InputType);
	 DataType.registerEnum("sap.m.LabelDesign", thisLib.LabelDesign);
	 DataType.registerEnum("sap.m.LightBoxLoadingStates", thisLib.LightBoxLoadingStates);
	 DataType.registerEnum("sap.m.LinkConversion", thisLib.LinkConversion);
	 DataType.registerEnum("sap.m.LinkAccessibleRole", thisLib.LinkAccessibleRole);
	 DataType.registerEnum("sap.m.ListGrowingDirection", thisLib.ListGrowingDirection);
	 DataType.registerEnum("sap.m.ListKeyboardMode", thisLib.ListKeyboardMode);
	 DataType.registerEnum("sap.m.ListMode", thisLib.ListMode);
	 DataType.registerEnum("sap.m.ListSeparators", thisLib.ListSeparators);
	 DataType.registerEnum("sap.m.ListType", thisLib.ListType);
	 DataType.registerEnum("sap.m.LoadState", thisLib.LoadState);
	 DataType.registerEnum("sap.m.MenuButtonMode", thisLib.MenuButtonMode);
	 DataType.registerEnum("sap.m.MultiSelectMode", thisLib.MultiSelectMode);
	 DataType.registerEnum("sap.m.ObjectHeaderPictureShape", thisLib.ObjectHeaderPictureShape);
	 DataType.registerEnum("sap.m.ObjectMarkerType", thisLib.ObjectMarkerType);
	 DataType.registerEnum("sap.m.ObjectMarkerVisibility", thisLib.ObjectMarkerVisibility);
	 DataType.registerEnum("sap.m.OverflowToolbarPriority", thisLib.OverflowToolbarPriority);
	 DataType.registerEnum("sap.m.P13nPopupMode", thisLib.P13nPopupMode);
	 DataType.registerEnum("sap.m.P13nPanelType", thisLib.P13nPanelType);
	 DataType.registerEnum("sap.m.P13nConditionOperation", thisLib.P13nConditionOperation);
	 DataType.registerEnum("sap.m.PageBackgroundDesign", thisLib.PageBackgroundDesign);
	 DataType.registerEnum("sap.m.PanelAccessibleRole", thisLib.PanelAccessibleRole);
	 DataType.registerEnum("sap.m.PDFViewerDisplayType", thisLib.PDFViewerDisplayType);
	 DataType.registerEnum("sap.m.PlacementType", thisLib.PlacementType);
	 DataType.registerEnum("sap.m.PlanningCalendarBuiltInView", thisLib.PlanningCalendarBuiltInView);
	 DataType.registerEnum("sap.m.PlanningCalendarStickyMode", thisLib.PlanningCalendarStickyMode);
	 DataType.registerEnum("sap.m.PopinDisplay", thisLib.PopinDisplay);
	 DataType.registerEnum("sap.m.PopinLayout", thisLib.PopinLayout);
	 DataType.registerEnum("sap.m.QuickViewGroupElementType", thisLib.QuickViewGroupElementType);
	 DataType.registerEnum("sap.m.RatingIndicatorVisualMode", thisLib.RatingIndicatorVisualMode);
	 DataType.registerEnum("sap.m.ScreenSize", thisLib.ScreenSize);
	 DataType.registerEnum("sap.m.CarouselScrollMode", thisLib.CarouselScrollMode);
	 DataType.registerEnum("sap.m.SelectColumnRatio", thisLib.SelectColumnRatio);
	 DataType.registerEnum("sap.m.SelectionDetailsActionLevel", thisLib.SelectionDetailsActionLevel);
	 DataType.registerEnum("sap.m.SelectListKeyboardNavigationMode", thisLib.SelectListKeyboardNavigationMode);
	 DataType.registerEnum("sap.m.SelectType", thisLib.SelectType);
	 DataType.registerEnum("sap.m.Size", thisLib.Size);
	 DataType.registerEnum("sap.m.SplitAppMode", thisLib.SplitAppMode);
	 DataType.registerEnum("sap.m.StandardDynamicDateRangeKeys", thisLib.StandardDynamicDateRangeKeys);
	 DataType.registerEnum("sap.m.StandardTileType", thisLib.StandardTileType);
	 DataType.registerEnum("sap.m.StepInputStepModeType", thisLib.StepInputStepModeType);
	 DataType.registerEnum("sap.m.StepInputValidationMode", thisLib.StepInputValidationMode);
	 DataType.registerEnum("sap.m.Sticky", thisLib.Sticky);
	 DataType.registerEnum("sap.m.StringFilterOperator", thisLib.StringFilterOperator);
	 DataType.registerEnum("sap.m.SwipeDirection", thisLib.SwipeDirection);
	 DataType.registerEnum("sap.m.SwitchType", thisLib.SwitchType);
	 DataType.registerEnum("sap.m.TabsOverflowMode", thisLib.TabsOverflowMode);
	 DataType.registerEnum("sap.m.ContentConfigType", thisLib.ContentConfigType);
	 DataType.registerEnum("sap.m.TileSizeBehavior", thisLib.TileSizeBehavior);
	 DataType.registerEnum("sap.m.TimePickerMaskMode", thisLib.TimePickerMaskMode);
	 DataType.registerEnum("sap.m.TitleAlignment", thisLib.TitleAlignment);
	 DataType.registerEnum("sap.m.ExpandableTextOverflowMode", thisLib.ExpandableTextOverflowMode);
	 DataType.registerEnum("sap.m.TokenizerRenderMode", thisLib.TokenizerRenderMode);
	 DataType.registerEnum("sap.m.ToolbarDesign", thisLib.ToolbarDesign);
	 DataType.registerEnum("sap.m.ToolbarStyle", thisLib.ToolbarStyle);
	 DataType.registerEnum("sap.m.UploadState", thisLib.UploadState);
	 DataType.registerEnum("sap.m.UploadType", thisLib.UploadType);
	 DataType.registerEnum("sap.m.ValueColor", thisLib.ValueColor);
	 DataType.registerEnum("sap.m.ValueCSSColor", thisLib.ValueCSSColor);
	 DataType.registerEnum("sap.m.VerticalPlacementType", thisLib.VerticalPlacementType);
	 DataType.registerEnum("sap.m.WrappingType", thisLib.WrappingType);
	 DataType.registerEnum("sap.m.SinglePlanningCalendarSelectionMode", thisLib.SinglePlanningCalendarSelectionMode);
	 DataType.registerEnum("sap.m.WizardRenderMode", thisLib.WizardRenderMode);
	 DataType.registerEnum("sap.m.ResetAllMode", thisLib.ResetAllMode);
	 DataType.registerEnum("sap.m.SharingMode", thisLib.SharingMode);
	 DataType.registerEnum("sap.m.plugins.CopyPreference", thisLib.plugins.CopyPreference);
	 DataType.registerEnum("sap.m.plugins.ContextMenuScope", thisLib.plugins.ContextMenuScope);
	 DataType.registerEnum("sap.m.semantic.SemanticRuleSetType", thisLib.semantic.SemanticRuleSetType);
	 DataType.registerEnum("sap.m.table.columnmenu.Category", thisLib.table.columnmenu.Category);
	 DataType.registerEnum("sap.m.upload.UploaderHttpRequestMethod", thisLib.upload.UploaderHttpRequestMethod);
	 DataType.registerEnum("sap.m.UploadSetwithTableActionPlaceHolder", thisLib.UploadSetwithTableActionPlaceHolder);
	 DataType.registerEnum("sap.m.TileInfoColor", thisLib.TileInfoColor);

	 return thisLib;
	});<|MERGE_RESOLUTION|>--- conflicted
+++ resolved
@@ -3792,61 +3792,11 @@
 		  */
 		 DATETIMERANGE : "DATETIMERANGE",
 
-<<<<<<< HEAD
 		 /**
 		  * The range will start from a date selected from a calendar.
 		  * @public
 		  */
 		 FROM : "FROM",
-=======
-		/**
-		 * The range will contain the last X minutes including the current one. The count of the minutes is selected from a StepInput.
-		 * @public
-		 */
-		LASTMINUTESINCLUDED : "LASTMINUTESINCLUDED",
-
-		/**
-		 * The range will contain the last X hours including the current one. The count of the hours is selected from a StepInput.
-		 * @public
-		 */
-		 LASTHOURSINCLUDED : "LASTHOURSINCLUDED",
-
-		/**
-		 * The range will contain the last X days including the current one. The count of the days is selected from a StepInput.
-		 * @public
-		 */
-		LASTDAYSINCLUDED : "LASTDAYSINCLUDED",
-
-		/**
-		 * The range will contain the last X weeks including the current one. The count of the weeks is selected from a StepInput.
-		 * @public
-		 */
-		LASTWEEKSINCLUDED : "LASTWEEKSINCLUDED",
-
-		/**
-		 * The range will contain the last X months including the current one. The count of the months is selected from a StepInput.
-		 * @public
-		 */
-		LASTMONTHSINCLUDED : "LASTMONTHSINCLUDED",
-
-		/**
-		 * The range will contain the last X quarters including the current one. The count of the quarters is selected from a StepInput.
-		 * @public
-		 */
-		LASTQUARTERSINCLUDED : "LASTQUARTERSINCLUDED",
-
-		/**
-		 * The range will contain the last X years including the current one. The count of the years is selected from a StepInput.
-		 * @public
-		 */
-		LASTYEARSINCLUDED : "LASTYEARSINCLUDED",
-
-		/**
-		 * The range will contain the next X minutes. The count of the minutes is selected from a StepInput.
-		 * @public
-		 */
-		NEXTMINUTES : "NEXTMINUTES",
->>>>>>> 97d1e341
 
 		 /**
 		  * The range will end in a date selected from a calendar.
@@ -3884,61 +3834,11 @@
 		  */
 		 LASTMINUTES : "LASTMINUTES",
 
-<<<<<<< HEAD
 		 /**
 		  * The range will contain the last X hours. The count of the hours is selected from a StepInput.
 		  * @public
 		  */
 		  LASTHOURS : "LASTHOURS",
-=======
-		/**
-		 * The range will contain the next X minutes including the current one. The count of the minutes is selected from a StepInput.
-		 * @public
-		 */
-		NEXTMINUTESINCLUDED : "NEXTMINUTESINCLUDED",
-
-		/**
-		 * The range will contain the next X hours including the current one. The count of the hours is selected from a StepInput.
-		 * @public
-		 */
-		NEXTHOURSINCLUDED : "NEXTHOURSINCLUDED",
-
-		/**
-		 * The range will contain the next X days including the current one. The count of the days is selected from a StepInput.
-		 * @public
-		 */
-		NEXTDAYSINCLUDED : "NEXTDAYSINCLUDED",
-
-		/**
-		 * The range will contain the next X weeks including the current one. The count of the weeks is selected from a StepInput.
-		 * @public
-		 */
-		NEXTWEEKSINCLUDED : "NEXTWEEKSINCLUDED",
-
-		/**
-		 * The range will contain the next X months including the current one. The count of the months is selected from a StepInput.
-		 * @public
-		 */
-		NEXTMONTHSINCLUDED : "NEXTMONTHSINCLUDED",
-
-		/**
-		 * The range will contain the next X quarters including the current one. The count of the quarters is selected from a StepInput.
-		 * @public
-		 */
-		NEXTQUARTERSINCLUDED: "NEXTQUARTERSINCLUDED",
-
-		/**
-		 * The range will contain the next X years including the current one. The count of the years is selected from a StepInput.
-		 * @public
-		 */
-		NEXTYEARSINCLUDED : "NEXTYEARSINCLUDED",
-
-		/**
-		 * The range will contain the last X days and the next Y days. The count of the days is selected from a StepInput.
-		 * @public
-		 */
-		TODAYFROMTO : "TODAYFROMTO",
->>>>>>> 97d1e341
 
 		 /**
 		  * The range will contain the last X days. The count of the days is selected from a StepInput.
@@ -3971,6 +3871,48 @@
 		 LASTYEARS : "LASTYEARS",
 
 		 /**
+		  * The range will contain the last X minutes including the current one. The count of the minutes is selected from a StepInput.
+		  * @public
+		  */
+		 LASTMINUTESINCLUDED : "LASTMINUTESINCLUDED",
+
+		 /**
+		  * The range will contain the last X hours including the current one. The count of the hours is selected from a StepInput.
+		  * @public
+		  */
+		  LASTHOURSINCLUDED : "LASTHOURSINCLUDED",
+
+		 /**
+		  * The range will contain the last X days including the current one. The count of the days is selected from a StepInput.
+		  * @public
+		  */
+		 LASTDAYSINCLUDED : "LASTDAYSINCLUDED",
+
+		 /**
+		  * The range will contain the last X weeks including the current one. The count of the weeks is selected from a StepInput.
+		  * @public
+		  */
+		 LASTWEEKSINCLUDED : "LASTWEEKSINCLUDED",
+
+		 /**
+		  * The range will contain the last X months including the current one. The count of the months is selected from a StepInput.
+		  * @public
+		  */
+		 LASTMONTHSINCLUDED : "LASTMONTHSINCLUDED",
+
+		 /**
+		  * The range will contain the last X quarters including the current one. The count of the quarters is selected from a StepInput.
+		  * @public
+		  */
+		 LASTQUARTERSINCLUDED : "LASTQUARTERSINCLUDED",
+
+		 /**
+		  * The range will contain the last X years including the current one. The count of the years is selected from a StepInput.
+		  * @public
+		  */
+		 LASTYEARSINCLUDED : "LASTYEARSINCLUDED",
+
+		 /**
 		  * The range will contain the next X minutes. The count of the minutes is selected from a StepInput.
 		  * @public
 		  */
@@ -4011,6 +3953,48 @@
 		  * @public
 		  */
 		 NEXTYEARS : "NEXTYEARS",
+
+		 /**
+		  * The range will contain the next X minutes including the current one. The count of the minutes is selected from a StepInput.
+		  * @public
+		  */
+		 NEXTMINUTESINCLUDED : "NEXTMINUTESINCLUDED",
+
+		 /**
+		  * The range will contain the next X hours including the current one. The count of the hours is selected from a StepInput.
+		  * @public
+		  */
+		 NEXTHOURSINCLUDED : "NEXTHOURSINCLUDED",
+
+		 /**
+		  * The range will contain the next X days including the current one. The count of the days is selected from a StepInput.
+		  * @public
+		  */
+		 NEXTDAYSINCLUDED : "NEXTDAYSINCLUDED",
+
+		 /**
+		  * The range will contain the next X weeks including the current one. The count of the weeks is selected from a StepInput.
+		  * @public
+		  */
+		 NEXTWEEKSINCLUDED : "NEXTWEEKSINCLUDED",
+
+		 /**
+		  * The range will contain the next X months including the current one. The count of the months is selected from a StepInput.
+		  * @public
+		  */
+		 NEXTMONTHSINCLUDED : "NEXTMONTHSINCLUDED",
+
+		 /**
+		  * The range will contain the next X quarters including the current one. The count of the quarters is selected from a StepInput.
+		  * @public
+		  */
+		 NEXTQUARTERSINCLUDED: "NEXTQUARTERSINCLUDED",
+
+		 /**
+		  * The range will contain the next X years including the current one. The count of the years is selected from a StepInput.
+		  * @public
+		  */
+		 NEXTYEARSINCLUDED : "NEXTYEARSINCLUDED",
 
 		 /**
 		  * The range will contain the last X days and the next Y days. The count of the days is selected from a StepInput.
