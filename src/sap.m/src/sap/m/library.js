/*!
 * ${copyright}
 */

/**
 * Initialization Code and shared classes of library sap.m.
 */
sap.ui.define([
 "sap/base/i18n/Formatting",
 "sap/ui/core/Lib",
 "sap/ui/Device",
 "sap/ui/base/DataType",
 "sap/ui/base/EventProvider",
 "sap/ui/core/Control",
 "sap/ui/core/Locale",
 "sap/ui/util/openWindow",
 // library dependency
 "sap/ui/core/library",
 "sap/base/strings/capitalize",
 "sap/ui/thirdparty/jquery",
 "sap/base/assert",
 "sap/base/Log",
 "sap/base/util/defineLazyProperty",
 "sap/base/security/encodeCSS",
 "./AvatarShape",
 "./AvatarSize",
 "./AvatarType",
 "./AvatarColor",
 "./AvatarBadgeColor",
 "./AvatarImageFitType",
 "./IllustratedMessageSize",
 "./IllustratedMessageType",
 "./upload/UploaderHttpRequestMethod",
 "sap/ui/core/theming/Parameters",
 "sap/ui/core/LocaleData",
 // referenced here to enable the Support feature
 "./Support"
],
	function(
	 Formatting,
	 Library,
	 Device,
	 DataType,
	 EventProvider,
	 Control,
	 Locale,
	 openWindow,
	 CoreLibrary,
	 capitalize,
	 jQuery,
	 assert,
	 Log,
	 defineLazyProperty,
	 encodeCSS,
	 AvatarShape,
	 AvatarSize,
	 AvatarType,
	 AvatarColor,
	 AvatarBadgeColor,
	 AvatarImageFitType,
	 IllustratedMessageSize,
	 IllustratedMessageType,
	 UploaderHttpRequestMethod,
	 Parameters,
	 LocaleData
	) {
	 "use strict";

	 /**
	  * The main UI5 control library, with responsive controls that can be used in touch devices as well as desktop browsers.
	  *
	  * @namespace
	  * @alias sap.m
	  * @author SAP SE
	  * @version ${version}
	  * @since 1.4
	  * @public
	  */
	 var thisLib = Library.init({
		 apiVersion: 2,
		 name : "sap.m",
		 version: "${version}",
		 dependencies : ["sap.ui.core"],
		 designtime: "sap/m/designtime/library.designtime",
		 types: [
		  "sap.m.AvatarImageFitType",
		  "sap.m.AvatarShape",
		  "sap.m.AvatarSize",
		  "sap.m.AvatarType",
		  "sap.m.AvatarColor",
		  "sap.m.AvatarBadgeColor",
		  "sap.m.BackgroundDesign",
		  "sap.m.BadgeState",
		  "sap.m.BadgeStyle",
		  "sap.m.BadgeAnimationType",
		  "sap.m.BarDesign",
		  "sap.m.BorderDesign",
		  "sap.m.BreadcrumbsSeparatorStyle",
		  "sap.m.ButtonAccessibleRole",
		  "sap.m.ButtonType",
		  "sap.m.CarouselArrowsPlacement",
		  "sap.m.DeviationIndicator",
		  "sap.m.DialogRoleType",
		  "sap.m.DialogType",
		  "sap.m.DraftIndicatorState",
		  "sap.m.DynamicDateRangeGroups",
		  "sap.m.EmptyIndicatorMode",
		  "sap.m.FacetFilterListDataType",
		  "sap.m.FacetFilterType",
		  "sap.m.FilterPanelField",
		  "sap.m.FlexAlignContent",
		  "sap.m.FlexAlignItems",
		  "sap.m.FlexAlignSelf",
		  "sap.m.FlexDirection",
		  "sap.m.FlexJustifyContent",
		  "sap.m.FlexRendertype",
		  "sap.m.FlexWrap",
		  "sap.m.FrameType",
		  "sap.m.GenericTagDesign",
		  "sap.m.GenericTagValueState",
		  "sap.m.GenericTileMode",
		  "sap.m.Priority",
		  "sap.m.GenericTileScope",
		  "sap.m.HeaderLevel",
		  "sap.m.IBarHTMLTag",
		  "sap.m.IconTabDensityMode",
		  "sap.m.IconTabFilterDesign",
		  "sap.m.IconTabFilterInteractionMode",
		  "sap.m.IconTabHeaderMode",
		  "sap.m.IllustratedMessageSize",
		  "sap.m.IllustratedMessageType",
		  "sap.m.ImageMode",
		  "sap.m.InputListItemContentSize",
		  "sap.m.InputTextFormatMode",
		  "sap.m.InputType",
		  "sap.m.LabelDesign",
		  "sap.m.LightBoxLoadingStates",
		  "sap.m.LinkConversion",
		  "sap.m.LinkAccessibleRole",
		  "sap.m.ListGrowingDirection",
		  "sap.m.ListKeyboardMode",
		  "sap.m.ListMode",
		  "sap.m.ListSeparators",
		  "sap.m.ListType",
		  "sap.m.LoadState",
		  "sap.m.MenuButtonMode",
		  "sap.m.MultiSelectMode",
		  "sap.m.ObjectHeaderPictureShape",
		  "sap.m.ObjectMarkerType",
		  "sap.m.ObjectMarkerVisibility",
		  "sap.m.OverflowToolbarPriority",
		  "sap.m.P13nPopupMode",
		  "sap.m.P13nPanelType",
		  "sap.m.P13nConditionOperation",
		  "sap.m.PageBackgroundDesign",
		  "sap.m.PanelAccessibleRole",
		  "sap.m.PDFViewerDisplayType",
		  "sap.m.PlacementType",
		  "sap.m.CarouselPageIndicatorPlacementType",
		  "sap.m.PlanningCalendarBuiltInView",
		  "sap.m.PlanningCalendarStickyMode",
		  "sap.m.PopinDisplay",
		  "sap.m.PopinLayout",
		  "sap.m.QuickViewGroupElementType",
		  "sap.m.RatingIndicatorVisualMode",
		  "sap.m.ScreenSize",
		  "sap.m.CarouselScrollMode",
		  "sap.m.SelectColumnRatio",
		  "sap.m.SelectionDetailsActionLevel",
		  "sap.m.SelectListKeyboardNavigationMode",
		  "sap.m.SelectDialogInitialFocus",
		  "sap.m.SelectType",
		  "sap.m.Size",
		  "sap.m.SplitAppMode",
		  "sap.m.StandardDynamicDateRangeKeys",
		  "sap.m.StandardTileType",
		  "sap.m.StepInputStepModeType",
		  "sap.m.StepInputValidationMode",
		  "sap.m.Sticky",
		  "sap.m.StringFilterOperator",
		  "sap.m.SwipeDirection",
		  "sap.m.SwitchType",
		  "sap.m.TabsOverflowMode",
		  "sap.m.ContentConfigType",
		  "sap.m.TileInfoColor",
		  "sap.m.TileSizeBehavior",
		  "sap.m.TimePickerMaskMode",
		  "sap.m.TitleAlignment",
		  "sap.m.ExpandableTextOverflowMode",
		  "sap.m.TokenizerRenderMode",
		  "sap.m.ToolbarDesign",
		  "sap.m.ToolbarStyle",
		  "sap.m.UploadState",
		  "sap.m.UploadType",
		  "sap.m.ValueColor",
		  "sap.m.ValueCSSColor",
		  "sap.m.VerticalPlacementType",
		  "sap.m.WrappingType",
		  "sap.m.SinglePlanningCalendarSelectionMode",
		  "sap.m.WizardRenderMode",
		  "sap.m.ResetAllMode",
		  "sap.m.SharingMode",
		  "sap.m.plugins.CopyPreference",
		  "sap.m.plugins.ContextMenuScope",
		  "sap.m.semantic.SemanticRuleSetType",
		  "sap.m.table.columnmenu.Category",
		  "sap.m.upload.UploaderHttpRequestMethod",
		  "sap.m.UploadSetwithTableActionPlaceHolder"
		 ],
		 interfaces: [
			 "sap.m.IBar",
			 "sap.m.IBadge",
			 "sap.m.IBreadcrumbs",
			 "sap.m.ITableItem",
			 "sap.m.p13n.IContent",
			 "sap.m.IconTab",
			 "sap.m.IScale",
			 "sap.m.IMenuItem",
			 "sap.m.semantic.IGroup",
			 "sap.m.semantic.IFilter",
			 "sap.m.semantic.ISort",
			 "sap.m.ObjectHeaderContainer",
			 "sap.m.IOverflowToolbarContent",
			 "sap.m.IOverflowToolbarFlexibleContent",
			 "sap.m.IToolbarInteractiveControl",
			 "sap.m.IHyphenation"
		 ],
		 controls: [
		  "sap.m.ActionListItem",
		  "sap.m.ActionSheet",
		  "sap.m.ActionTile",
		  "sap.m.ActionTileContent",
		  "sap.m.App",
		  "sap.m.Avatar",
		  "sap.m.Bar",
		  "sap.m.BusyDialog",
		  "sap.m.BusyIndicator",
		  "sap.m.Button",
		  "sap.m.Breadcrumbs",
		  "sap.m.Carousel",
		  "sap.m.CheckBox",
		  "sap.m.ColumnHeaderPopover",
		  "sap.m.ColumnListItem",
		  "sap.m.ColorPalette",
		  "sap.m.ColorPalettePopover",
		  "sap.m.ComboBox",
		  "sap.m.ComboBoxTextField",
		  "sap.m.ComboBoxBase",
		  "sap.m.TileAttribute",
		  "sap.m.CustomListItem",
		  "sap.m.CustomTreeItem",
		  "sap.m.DatePicker",
		  "sap.m.DateRangeSelection",
		  "sap.m.DateTimeField",
		  "sap.m.DateTimePicker",
		  "sap.m.Dialog",
		  "sap.m.DisplayListItem",
		  "sap.m.DraftIndicator",
		  "sap.m.DynamicDateRange",
		  "sap.m.ExpandableText",
		  "sap.m.AdditionalTextButton",
		  "sap.m.FacetFilter",
		  "sap.m.FacetFilterItem",
		  "sap.m.FacetFilterList",
		  "sap.m.FeedContent",
		  "sap.m.FeedInput",
		  "sap.m.FeedListItem",
		  "sap.m.FlexBox",
		  "sap.m.FormattedText",
		  "sap.m.GenericTag",
		  "sap.m.GenericTile",
		  "sap.m.GroupHeaderListItem",
		  "sap.m.HBox",
		  "sap.m.HeaderContainer",
		  "sap.m.IconTabBar",
		  "sap.m.IconTabBarSelectList",
		  "sap.m.IconTabFilterExpandButtonBadge",
		  "sap.m.IconTabHeader",
		  "sap.m.IllustratedMessage",
		  "sap.m.Image",
		  "sap.m.ImageContent",
		  "sap.m.Input",
		  "sap.m.InputBase",
		  "sap.m.InputListItem",
		  "sap.m.Label",
		  "sap.m.LightBox",
		  "sap.m.Link",
		  "sap.m.List",
		  "sap.m.ListBase",
		  "sap.m.ListItemBase",
		  "sap.m.MaskInput",
		  "sap.m.Menu",
		  "sap.m.MenuButton",
		  "sap.m.MessagePopover",
		  "sap.m.MessageView",
		  "sap.m.MessageStrip",
		  "sap.m.MultiComboBox",
		  "sap.m.MultiInput",
		  "sap.m.NavContainer",
		  "sap.m.NewsContent",
		  "sap.m.NumericContent",
		  "sap.m.NotificationList",
		  "sap.m.NotificationListBase",
		  "sap.m.NotificationListItem",
		  "sap.m.NotificationListGroup",
		  "sap.m.PagingButton",
		  "sap.m.PlanningCalendarLegend",
		  "sap.m.ObjectAttribute",
		  "sap.m.ObjectHeader",
		  "sap.m.ObjectIdentifier",
		  "sap.m.ObjectListItem",
		  "sap.m.ObjectMarker",
		  "sap.m.ObjectNumber",
		  "sap.m.ObjectStatus",
		  "sap.m.OverflowToolbar",
		  "sap.m.OverflowToolbarButton",
		  "sap.m.OverflowToolbarToggleButton",
		  "sap.m.OverflowToolbarMenuButton",
		  "sap.m.P13nSelectionPanel",
		  "sap.m.P13nConditionPanel",
		  "sap.m.P13nFilterPanel",
		  "sap.m.P13nPanel",
		  "sap.m.Page",
		  "sap.m.Panel",
		  "sap.m.PDFViewer",
		  "sap.m.PlanningCalendar",
		  "sap.m.PlanningCalendarHeader",
		  "sap.m.Popover",
		  "sap.m.ProgressIndicator",
		  "sap.m.PullToRefresh",
		  "sap.m.QuickView",
		  "sap.m.QuickViewBase",
		  "sap.m.QuickViewCard",
		  "sap.m.QuickViewPage",
		  "sap.m.RadioButton",
		  "sap.m.RadioButtonGroup",
		  "sap.m.RangeSlider",
		  "sap.m.RatingIndicator",
		  "sap.m.ResponsivePopover",
		  "sap.m.ScrollContainer",
		  "sap.m.SearchField",
		  "sap.m.SegmentedButton",
		  "sap.m.Select",
		  "sap.m.SelectDialog",
		  "sap.m.SelectDialogBase",
		  "sap.m.SelectList",
		  "sap.m.SelectionDetails",
		  "sap.m.Shell",
		  "sap.m.SimpleFixFlex",
		  "sap.m.SinglePlanningCalendar",
		  "sap.m.SinglePlanningCalendarGrid",
		  "sap.m.SinglePlanningCalendarMonthGrid",
		  "sap.m.Slider",
		  "sap.m.SliderTooltip",
		  "sap.m.SliderTooltipBase",
		  "sap.m.SliderTooltipContainer",
		  "sap.m.SlideTile",
		  "sap.m.StepInput",
		  "sap.m.SplitApp",
		  "sap.m.SplitContainer",
		  "sap.m.StandardListItem",
		  "sap.m.StandardTreeItem",
		  "sap.m.Switch",
		  "sap.m.Table",
		  "sap.m.TableSelectDialog",
		  "sap.m.TabContainer",
		  "sap.m.TabStrip",
		  "sap.m.Text",
		  "sap.m.TextArea",
		  "sap.m.TileContent",
		  "sap.m.TimePicker",
		  "sap.m.TimePickerInputs",
		  "sap.m.TimePickerClock",
		  "sap.m.TimePickerClocks",
		  "sap.m.TimePickerSliders",
		  "sap.m.Title",
		  "sap.m.ToggleButton",
		  "sap.m.Token",
		  "sap.m.Tokenizer",
		  "sap.m.Toolbar",
		  "sap.m.ToolbarSpacer",
		  "sap.m.ToolbarSeparator",
		  "sap.m.Tree",
		  "sap.m.TreeItemBase",
		  "sap.m.upload.UploadSet",
		  "sap.m.upload.UploadSetToolbarPlaceholder",
		  "sap.m.VariantManagement",
		  "sap.m.VBox",
		  "sap.m.ViewSettingsDialog",
		  "sap.m.WheelSlider",
		  "sap.m.WheelSliderContainer",
		  "sap.m.Wizard",
		  "sap.m.WizardStep",
		  "sap.m.semantic.DetailPage",
		  "sap.m.semantic.SemanticPage",
		  "sap.m.semantic.ShareMenuPage",
		  "sap.m.semantic.FullscreenPage",
		  "sap.m.semantic.MasterPage",
		  "sap.m.p13n.AbstractContainer",
		  "sap.m.p13n.BasePanel",
		  "sap.m.p13n.Container",
		  "sap.m.p13n.GroupPanel",
		  "sap.m.p13n.QueryPanel",
		  "sap.m.p13n.SelectionPanel",
		  "sap.m.p13n.SortPanel",
		  "sap.m.p13n.Popup",
		  "sap.m.table.columnmenu.Menu"
		 ],
		 elements: [
		  "sap.m.BadgeCustomData",
		  "sap.m.CarouselLayout",
		  "sap.m.Column",
		  "sap.m.ColumnPopoverActionItem",
		  "sap.m.ColumnPopoverCustomItem",
		  "sap.m.ColumnPopoverItem",
		  "sap.m.ColumnPopoverSortItem",
		  "sap.m.ContentConfig",
		  "sap.m.DynamicDateOption",
		  "sap.m.DynamicDateValueHelpUIType",
		  "sap.m.FlexItemData",
		  "sap.m.FeedListItemAction",
		  "sap.m.IconTabFilter",
		  "sap.m.IconTabSeparator",
		  "sap.m.ImageCustomData",
		  "sap.m.LightBoxItem",
		  "sap.m.LinkTileContent",
		  "sap.m.OverflowToolbarLayoutData",
		  "sap.m.MaskInputRule",
		  "sap.m.MenuItem",
		  "sap.m.MessageItem",
		  "sap.m.PageAccessibleLandmarkInfo",
		  "sap.m.P13nFilterItem",
		  "sap.m.P13nItem",
		  "sap.m.PlanningCalendarRow",
		  "sap.m.PlanningCalendarView",
		  "sap.m.QuickViewGroup",
		  "sap.m.QuickViewGroupElement",
		  "sap.m.ResponsiveScale",
		  "sap.m.SegmentedButtonItem",
		  "sap.m.SelectionDetailsItem",
		  "sap.m.SelectionDetailsItemLine",
		  "sap.m.SinglePlanningCalendarDayView",
		  "sap.m.SinglePlanningCalendarMonthView",
		  "sap.m.SinglePlanningCalendarWeekView",
		  "sap.m.SinglePlanningCalendarWorkWeekView",
		  "sap.m.SinglePlanningCalendarView",
		  "sap.m.StandardDynamicDateOption",
		  "sap.m.SuggestionItem",
		  "sap.m.TabContainerItem",
		  "sap.m.TabStripItem",
		  "sap.m.ToolbarLayoutData",
		  "sap.m.TileInfo",
		  "sap.m.upload.FilePreviewDialog",
		  "sap.m.upload.Uploader",
		  "sap.m.upload.UploaderTableItem",
		  "sap.m.upload.UploadSetItem",
		  "sap.m.upload.FilePreviewDialog",
		  "sap.m.VariantItem",
		  "sap.m.ViewSettingsCustomItem",
		  "sap.m.ViewSettingsCustomTab",
		  "sap.m.ViewSettingsFilterItem",
		  "sap.m.ViewSettingsItem",
		  "sap.m.plugins.CellSelector",
		  "sap.m.plugins.ColumnResizer",
		  "sap.m.plugins.CopyProvider",
		  "sap.m.plugins.DataStateIndicator",
		  "sap.m.plugins.PasteProvider",
		  "sap.m.plugins.PluginBase",
		  "sap.m.p13n.AbstractContainerItem",
		  "sap.m.semantic.AddAction",
		  "sap.m.semantic.CancelAction",
		  "sap.m.semantic.DeleteAction",
		  "sap.m.semantic.DiscussInJamAction",
		  "sap.m.semantic.EditAction",
		  "sap.m.semantic.FavoriteAction",
		  "sap.m.semantic.FilterAction",
		  "sap.m.semantic.FilterSelect",
		  "sap.m.semantic.FlagAction",
		  "sap.m.semantic.ForwardAction",
		  "sap.m.semantic.GroupAction",
		  "sap.m.semantic.GroupSelect",
		  "sap.m.semantic.MainAction",
		  "sap.m.semantic.MessagesIndicator",
		  "sap.m.semantic.MultiSelectAction",
		  "sap.m.semantic.NegativeAction",
		  "sap.m.semantic.OpenInAction",
		  "sap.m.semantic.PositiveAction",
		  "sap.m.semantic.PrintAction",
		  "sap.m.semantic.SaveAction",
		  "sap.m.semantic.SemanticButton",
		  "sap.m.semantic.SemanticControl",
		  "sap.m.semantic.SemanticSelect",
		  "sap.m.semantic.SemanticToggleButton",
		  "sap.m.semantic.SendEmailAction",
		  "sap.m.semantic.SendMessageAction",
		  "sap.m.semantic.ShareInJamAction",
		  "sap.m.semantic.SortAction",
		  "sap.m.semantic.SortSelect",
		  "sap.m.table.columnmenu.Entry",
		  "sap.m.table.columnmenu.ActionItem",
		  "sap.m.table.columnmenu.Item",
		  "sap.m.table.columnmenu.ItemBase",
		  "sap.m.table.columnmenu.QuickAction",
		  "sap.m.table.columnmenu.QuickActionBase",
		  "sap.m.plugins.UploadSetwithTable",
		  "sap.m.upload.UploadItemConfiguration",
		  "sap.m.upload.UploadItem"
		 ],
		 extensions: {
			 flChangeHandlers: {
				 "sap.m.ActionSheet": {
					 "moveControls": "default"
				 },
				 "sap.m.Avatar": "sap/m/flexibility/Avatar",
				 "sap.m.Bar": "sap/m/flexibility/Bar",
				 "sap.m.Button": "sap/m/flexibility/Button",
				 "sap.m.CheckBox": "sap/m/flexibility/CheckBox",
				 "sap.m.ColumnListItem": {
					 "hideControl": "default",
					 "unhideControl": "default"
				 },
				 "sap.m.CustomListItem": {
					 "hideControl": "default",
					 "unhideControl": "default",
					 "moveControls": "default"
				 },
				 "sap.m.DatePicker": {
					 "hideControl": "default",
					 "unhideControl": "default"
				 },
				 "sap.m.Dialog": "sap/m/flexibility/Dialog",
				 "sap.m.ExpandableText": "sap/m/flexibility/ExpandableText",
				 "sap.m.FlexBox": {
					 "hideControl": "default",
					 "unhideControl": "default",
					 "moveControls": "default"
				 },
				 "sap.m.HBox": {
					 "hideControl": "default",
					 "unhideControl": "default",
					 "moveControls": "default"
				 },
				 "sap.m.IconTabBar": "sap/m/flexibility/IconTabBar",

				 "sap.m.IconTabFilter": "sap/m/flexibility/IconTabFilter",
				 "sap.m.Image": {
					 "hideControl": "default",
					 "unhideControl": "default"
				 },
				 "sap.m.Input": {
					 "hideControl": "default",
					 "unhideControl": "default"
				 },
				 "sap.m.InputBase": {
					 "hideControl": "default",
					 "unhideControl": "default"
				 },
				 "sap.m.InputListItem": "sap/m/flexibility/InputListItem",
				 "sap.m.Label": "sap/m/flexibility/Label",
				 "sap.m.MultiInput": {
					 "hideControl": "default",
					 "unhideControl": "default"
				 },
				 "sap.m.ListItemBase": {
					 "hideControl": "default",
					 "unhideControl": "default"
				 },
				 "sap.m.Link": "sap/m/flexibility/Link",
				 "sap.m.List": {
					 "hideControl": "default",
					 "unhideControl": "default",
					 "moveControls": "default"
				 },
				 "sap.m.ListBase": {
					 "hideControl": "default",
					 "unhideControl": "default",
					 "moveControls": "default"
				 },
				 "sap.m.MaskInput": {
					 "hideControl": "default",
					 "unhideControl": "default"
				 },
				 "sap.m.MenuButton": "sap/m/flexibility/MenuButton",
				 "sap.m.OverflowToolbar":"sap/m/flexibility/OverflowToolbar",
				 "sap.m.OverflowToolbarButton": "sap/m/flexibility/OverflowToolbarButton",
				 "sap.m.Page": "sap/m/flexibility/Page",
				 "sap.m.Panel": "sap/m/flexibility/Panel",
				 "sap.m.Popover": "sap/m/flexibility/Popover",
				 "sap.m.RadioButton": "sap/m/flexibility/RadioButton",
				 "sap.m.RatingIndicator": {
					 "hideControl": "default",
					 "unhideControl": "default"
				 },
				 "sap.m.RangeSlider": {
					 "hideControl": "default",
					 "unhideControl": "default"
				 },
				 "sap.m.ScrollContainer": {
					 "hideControl": "default",
					 "moveControls": "default",
					 "unhideControl": "default"
				 },
				 "sap.m.SearchField": {
					 "hideControl": "default",
					 "unhideControl": "default"
				 },
				 "sap.m.Slider": {
					 "hideControl": "default",
					 "unhideControl": "default"
				 },
				 "sap.m.StandardListItem":"sap/m/flexibility/StandardListItem",
				 "sap.m.Table": "sap/m/flexibility/Table",
				 "sap.m.Column": {
					 "hideControl": "default",
					 "unhideControl": "default"
				 },
				 "sap.m.Text": "sap/m/flexibility/Text",
				 "sap.m.Title": "sap/m/flexibility/Title",
				 "sap.m.Toolbar": "sap/m/flexibility/Toolbar",
				 "sap.m.VBox": {
					 "hideControl": "default",
					 "unhideControl": "default",
					 "moveControls": "default"
				 },
				 "sap.m.ObjectHeader": {
					 "moveControls": "default"
				 }
			 },
			 //Configuration used for rule loading of Support Assistant
			 "sap.ui.support": {
				 publicRules:true,
				 internalRules:true
			 }
		 }
	 });

	 thisLib.upload = thisLib.upload || {};

	 thisLib.upload.UploaderHttpRequestMethod = UploaderHttpRequestMethod;



	 /**
	  * Available Background Design.
	  *
	  * @enum {string}
	  * @public
	  */
	 thisLib.BackgroundDesign = {

		 /**
		  * A solid background color dependent on the theme.
		  * @public
		  */
		 Solid : "Solid",

		 /**
		  * Transparent background.
		  * @public
		  */
		 Transparent : "Transparent",

		 /**
		  * A translucent background depending on the opacity value of the theme.
		  * @public
		  */
		 Translucent : "Translucent"

	 };

	 /**
	 *  Defines the placeholder type for the control to be replaced.
	 *
	 * @enum {string}
	 * @public
	 * @since 1.120
	 */
	 thisLib.UploadSetwithTableActionPlaceHolder = {
		/**
		 * Placeholder for variant management.
		 * @deprecated As of version 1.124, the concept has been discarded.
		 * @public
		 */
		VariantManagementPlaceholder: "VariantManagementPlaceholder",
		/**
		 * Placeholder for personalization settings button.
		 * @deprecated As of version 1.124, the concept has been discarded.
		 * @public
		 */
		PersonalizationSettingsPlaceholder: "PersonalizationSettingsPlaceholder",
		/**
		 * Placeholder for upload button control.
		 * @public
		 */
		UploadButtonPlaceholder : "UploadButtonPlaceholder",
		/**
		 * Placeholder for cloud file picker button.
		 * @public
		*/
		CloudFilePickerButtonPlaceholder : "CloudFilePickerButtonPlaceholder"
	};

	 /**
	  * Types of state of {@link sap.m.BadgeEnabler} to expose its current state.
	  *
	  * @enum {string}
	  * @public
	  * @since 1.81
	  */
	 thisLib.BadgeState = {

		 /**
		  * Informing interested parties that the badge has been updated.
		  * @public
		  */
		 Updated : "Updated",

		 /**
		  * Informing interested parties that the badge has appeared.
		  * @public
		  */
		 Appear : "Appear",

		 /**
		  * Informing interested parties that the badge has disappeared.
		  * @public
		  */
		 Disappear : "Disappear"

	 };

	 /**
	  * Types of animation performed by {@link sap.m.BadgeEnabler}.
	  *
	  * @enum {string}
	  * @public
	  * @since 1.87
	  */
	 thisLib.BadgeAnimationType = {

		 /**
		  * Badge indicator will perform Appear,Update,and Disappear animation.
		  * @public
		  */
		 Full : "Full",

		 /**
		  * Badge indicator will perform only Update animation (suitable for controls, which invalidate often).
		  * @public
		  */
		 Update : "Update",

		 /**
		  * No animation is performed.
		  * @public
		  */
		 None : "None"

	 };

	 /**
	  * Modes in which a control will render empty indicator if its content is empty.
	  *
	  * @enum {string}
	  * @public
	  * @since 1.87
	  */
	 thisLib.EmptyIndicatorMode = {

		 /**
		  * Empty indicator is rendered always when the control's content is empty.
		  * @public
		  */
		 On : "On",

		 /**
		  * Empty indicator is never rendered.
		  * @public
		  */
		 Off : "Off",

		 /**
		  * Empty indicator will be rendered depending on the context in which the control is placed.
		  * If one of the parents has the context class sapMShowEmpty-CTX then the empty indicator will be shown.
		  * @public
		  */
		 Auto : "Auto"

	 };

	 /**
	  * Types of badge rendering style.
	  *
	  * @enum {string}
	  * @public
	  */
	 thisLib.BadgeStyle = {
		 /**
		  * Default style. Use for badges which contain text or numbers.
		  *
		  * @public
		  */
		 Default: "Default",

		 /**
		  * Attention style. This badge is rendered as a single dot meant to grab attention.
		  *
		  * @public
		  */
		 Attention: "Attention"
	 };

	 /**
	  * Types of the Bar design.
	  *
	  * @enum {string}
	  * @public
	  * @since 1.20
	  */
	 thisLib.BarDesign = {

		 /**
		  * The Bar can be inserted into other controls and if the design is "Auto" then it inherits the design from parent control.
		  * @public
		  */
		 Auto : "Auto",

		 /**
		  * The bar will be styled like a header of the page.
		  * @public
		  */
		 Header : "Header",

		 /**
		  * The bar will be styled like a subheader of the page.
		  * @public
		  */
		 SubHeader : "SubHeader",

		 /**
		  * The bar will be styled like a footer of the page.
		  * @public
		  */
		 Footer : "Footer"

	 };

	 /**
	  * Available Border Design.
	  *
	  * @enum {string}
	  * @public
	  */
	 thisLib.BorderDesign = {

		 /**
		  * A solid border color dependent on the theme.
		  * @public
		  */
		 Solid : "Solid",

		 /**
		  * Specifies no border.
		  * @public
		  */
		 None : "None"
	 };

	 /**
	  * Variations of the {@link sap.m.Breadcrumbs} separators.
	  *
	  * @enum {string}
	  * @public
	  * @since 1.69
	  */

	 thisLib.BreadcrumbsSeparatorStyle = {
		 /**
		  * The separator will appear as "/"
		  * @public
		  */

		 Slash: "Slash",

		 /**
		  * The separator will appear as "\"
		  * @public
		  */

		 BackSlash: "BackSlash",

		 /**
		  * The separator will appear as "//"
		  * @public
		  */

		 DoubleSlash: "DoubleSlash",

		 /**
		  * The separator will appear as "\\"
		  * @public
		  */

		 DoubleBackSlash: "DoubleBackSlash",

		 /**
		  * The separator will appear as ">"
		  * @public
		  */

		 GreaterThan: "GreaterThan",

		 /**
		  * The separator will appear as ">>"
		  * @public
		  */

		 DoubleGreaterThan: "DoubleGreaterThan"

	 };

	 /**
	  * Different predefined button types for the {@link sap.m.Button sap.m.Button}.
	  *
	  * @enum {string}
	  * @public
	  */
	 thisLib.ButtonType = {

		 /**
		  * Default type (no special styling)
		  * @public
		  */
		 Default : "Default",

		 /**
		  * Back type (back navigation button for header)
		  * @public
		  */
		 Back : "Back",

		 /**
		  * Accept type
		  * @public
		  */
		 Accept : "Accept",

		 /**
		  * Reject style
		  * @public
		  */
		 Reject : "Reject",

		 /**
		  * Transparent type
		  * @public
		  */
		 Transparent : "Transparent",

		 /**
		  * Ghost type
		  * @public
		  */
		 Ghost : "Ghost",

		 /**
		  * Up type (up navigation button for header)
		  * @public
		  */
		 Up : "Up",

		 /**
		  * Unstyled type (no styling)
		  * @public
		  */
		 Unstyled : "Unstyled",

		 /**
		  * Emphasized type
		  * @public
		  */
		 Emphasized : "Emphasized",

		 /**
		  * Critical type
		  *
		  * <b>Note:</b> To be used only in controls of type <code>sap.m.Button</code>. When the
		  * button opens a <code>sap.m.MessagePopover</code> list, use this <code>ButtonType</code>
		  * if the message with the highest severity is <code>Warning</code> type.
		  *
		  * @public
		  * @since 1.73
		  */
		 Critical : "Critical",

		 /**
		  * Negative type
		  *
		  * <b>Note:</b> To be used only in controls of type <code>sap.m.Button</code>. When the
		  * button opens a <code>sap.m.MessagePopover</code> list, use this <code>ButtonType</code>
		  * if the message with the highest severity is <code>Error</code> type.
		  *
		  * @public
		  * @since 1.73
		  */
		 Negative : "Negative",

		 /**
		  * Success type
		  *
		  * <b>Note:</b> To be used only in controls of type <code>sap.m.Button</code>. When the
		  * button opens a <code>sap.m.MessagePopover</code> list, use this <code>ButtonType</code>
		  * if the message with the highest severity is <code>Success</code> type.
		  *
		  * @public
		  * @since 1.73
		  */
		 Success : "Success",

		 /**
		  * Neutral type
		  *
		  * <b>Note:</b> To be used only in controls of type <code>sap.m.Button</code>. When the
		  * button opens a <code>sap.m.MessagePopover</code> list, use this <code>ButtonType</code>
		  * if the message with the highest severity is <code>Information</code> type.
		  *
		  * @public
		  * @since 1.73
		  */
		 Neutral : "Neutral",

		 /**
		  * Attention type
		  *
		  * @public
		  * @since 1.77
		  */
		 Attention : "Attention"
	 };

	 /**
	  * Different predefined accessibility types for the {@link sap.m.Button}.
	  *
	  * @enum {string}
	  * @private
	  */
	 thisLib.ButtonAccessibilityType = {
		 /**
		  * Default type
		  *
		  * @private
		  */
		 Default: "Default",

		 /**
		  * Labelled type
		  *
		  * @private
		  */
		 Labelled: "Labelled",

		 /**
		  * Described type
		  *
		  * @private
		  */
		 Described: "Described",

		 /**
		  * Combined type
		  *
		  * @private
		  */
		 Combined: "Combined"
	 };

	 /**
	  * Carousel arrows align.
	  *
	  * @enum {string}
	  * @public
	  */
	 thisLib.CarouselArrowsPlacement = {
		 /**
		  * Carousel arrows are placed on the sides of the current Carousel page.
		  * @public
		  */
		 Content : "Content",

		 /**
		  * Carousel arrows are placed on the sides of the page indicator of the Carousel.
		  * @public
		  */
		 PageIndicator : "PageIndicator"
	 };

	 /**
	  * Types for the placement of the page indicator of the Carousel control.
	  *
	  * @enum {string}
	  * @public
	  */
	 thisLib.CarouselPageIndicatorPlacementType = {

		 /**
		  * Page indicator will be placed at the top of the Carousel.
		  * @public
		  */
		 Top : "Top",

		 /**
		  * Page indicator will be placed at the bottom of the Carousel.
		  * @public
		  */
		 Bottom : "Bottom",

		 /**
		  * Page indicator will be placed over the Carousel content, top aligned.
		  * @public
		  */
		 OverContentTop : "OverContentTop",

		 /**
		  * Page indicator will be placed over the Carousel content, bottom aligned.
		  * @public
		  */
		 OverContentBottom : "OverContentBottom"
	 };

	 /**
	  * A list of the default built-in views in a {@link sap.m.PlanningCalendar}, described by their keys.
	  *
	  * @enum {string}
	  * @public
	  * @since 1.50
	  */
	 thisLib.PlanningCalendarBuiltInView = {

		 /**
		  * Represents the key of the built-in view, in which the intervals have the size of one hour.
		  * @public
		  */
		 Hour : "Hour",

		 /**
		  * Represents the key of the built-in view, in which the intervals have the size of one day.
		  * @public
		  */
		 Day : "Day",

		 /**
		  * Represents the key of the built-in view, in which the intervals have the size of one month.
		  * @public
		  */
		 Month : "Month",

		 /**
		  * Represents the key of the built-in view, in which the intervals have the size of one day
		  * where 7 days are displayed, starting with the first day of the week.
		  * @public
		  */
		 Week : "Week",

		 /**
		  * Represents the key of the built-in view, in which the intervals have the size of one day
		  * where 31 days are displayed, starting with the first day of the month.
		  * @public
		  */
		 OneMonth : "One Month"

	 };


	 /**
	  * Enum for the type of {@link sap.m.Dialog} control.
	  *
	  * @enum {string}
	  * @public
	  */
	 thisLib.DialogType = {

		 /**
		  * This is the default value for Dialog type.
		  *
		  * The Standard Dialog in iOS has a header on the top. The Left and the Right buttons are put inside the header.
		  * In Android, the Left and the Right buttons are put at the bottom of the Dialog.
		  * @public
		  */
		 Standard : "Standard",

		 /**
		  * Dialog with type Message looks the same as the Standard Dialog in Android.
		  * It puts the Left and the Right buttons at the bottom of the Dialog in iOS.
		  * @public
		  */
		 Message : "Message"

	 };

	 /**
	  * Enum for the ARIA role of {@link sap.m.Dialog} control.
	  *
	  * @enum {string}
	  * @since 1.65
	  * @public
	  */
	 thisLib.DialogRoleType = {

		 /**
		  * Represents the ARIA role <code>dialog</code>.
		  * @public
		  */
		 Dialog : "dialog",

		 /**
		  * Represents the ARIA role <code>alertdialog</code>.
		  * @public
		  */
		 AlertDialog : "alertdialog"
	 };

	 /**
	  * Enum of the available deviation markers for the NumericContent control.
	  *
	  * @enum {string}
	  * @public
	  * @since 1.34
	  */
	 thisLib.DeviationIndicator = {

		 /**
		  * The actual value is more than the target value.
		  * @public
		  */
		 Up : "Up",

		 /**
		  * The actual value is less than the target value.
		  * @public
		  */
		 Down : "Down",

		 /**
		  * No value.
		  * @public
		  */
		 None : "None"

	 };


	 /**
	  * Enum for the state of {@link sap.m.DraftIndicator} control.
	  *
	  * @enum {string}
	  * @public
	  */
	 thisLib.DraftIndicatorState = {

		 /**
		  * This is the default value for DraftIndicatorState type. This state has no visual information displayed.
		  * @public
		  */
		 Clear: "Clear",

		 /**
		  * Indicates that the draft currently is being saved
		  * @public
		  */
		 Saving: "Saving",

		 /**
		  * Indicates that the draft is already saved
		  * @public
		  */
		 Saved: "Saved"

	 };

	 /**
	  * @typedef {object} sap.m.DynamicDateRangeValue
	  * @description Defines the <code>value</code> property of the DynamicDateRange control.
	  * 		The object has two properties:
	  * 			'operator' - a string, the key of a DynamicDateOption
	  * 			'values' - an array of parameters for the same option
	  * see {@link sap.m.DynamicDateRange}
	  *
	  * @property {string} operator
	  * 		The key of a DynamicDateOption.
	  * @property {Array<Date|int|string|any>} values
	  * 		An array of parameters for the same option.
	  *
	  * @public
	  * @since 1.111
	  */


	 /**
	  * FacetFilterList data types.
	  *
	  * @enum {string}
	  * @public
	  */
	 thisLib.FacetFilterListDataType = {

		 /**
		  * An input control for specifying a date value. The user can select a month, day of the month, and year.
		  * @public
		  */
		 Date : "Date",

		 /**
		  * An input control for specifying a date and time value. The user can select a month, day of the month, year, and time of day.
		  * @public
		  */
		 DateTime : "DateTime",

		 /**
		  * An input control for specifying a time value. The user can select the hour, minute, and optionally AM or PM.
		  * @public
		  */
		 Time : "Time",

		 /**
		  * >An input control for specifying an Integer value
		  * @public
		  */
		 Integer : "Integer",

		 /**
		  * An input control for specifying a Float value
		  * @public
		  */
		 Float : "Float",

		 /**
		  * An input control for specifying a String value
		  * @public
		  */
		 String : "String",

		 /**
		  * An input control for specifying a Boolean value
		  * @public
		  */
		 Boolean : "Boolean"

	 };


	 /**
	  * Used by the FacetFilter control to adapt its design according to type.
	  *
	  * @enum {string}
	  * @public
	  */
	 thisLib.FacetFilterType = {

		 /**
		  * Forces FacetFilter to display facet lists as a row of buttons, one button per facet.
		  *
		  * The FacetFilter will automatically adapt to the Light type when it detects smart phone sized displays.
		  * @public
		  */
		 Simple : "Simple",

		 /**
		  * Forces FacetFilter to display in light mode.
		  * @public
		  */
		 Light : "Light"

	 };


	 /**
	  * Available options for the layout of all elements along the cross axis of the flexbox layout.
	  *
	  * @enum {string}
	  * @public
	  */
	 thisLib.FlexAlignItems = {

		 /**
		  * The cross-start margin edges of the flex items are placed flush with the cross-start edge of the line.
		  * @public
		  */
		 Start : "Start",

		 /**
		  * The cross-start margin edges of the flex items are placed flush with the cross-end edge of the line.
		  * @public
		  */
		 End : "End",

		 /**
		  * The flex item's margin boxes are centered in the cross axis within the line.
		  * @public
		  */
		 Center : "Center",

		 /**
		  * If the flex item`s inline axes are the same as the cross axis, this value is identical to "Start".
		  *
		  * Otherwise, it participates in baseline alignment: all participating box items on the line are aligned
		  * such that their baselines align, and the item with the largest distance between its baseline and
		  * its cross-start margin edge is placed flush against the cross-start edge of the line.
		  * @public
		  */
		 Baseline : "Baseline",

		 /**
		  * Make the cross size of the item's margin boxes as close to the same size as the line as possible.
		  * @public
		  */
		 Stretch : "Stretch",

		 /**
		  * Inherits the value from its parent.
		  * @public
		  */
		 Inherit : "Inherit"

	 };


	 /**
	  * Available options for the layout of individual elements along the cross axis of the flexbox layout overriding the default alignment.
	  *
	  * @enum {string}
	  * @public
	  */
	 thisLib.FlexAlignSelf = {

		 /**
		  * Takes up the value of alignItems from the parent FlexBox
		  * @public
		  */
		 Auto : "Auto",

		 /**
		  * The cross-start margin edges of the flex item is placed flush with the cross-start edge of the line.
		  * @public
		  */
		 Start : "Start",

		 /**
		  * The cross-start margin edges of the flex item is placed flush with the cross-end edge of the line.
		  * @public
		  */
		 End : "End",

		 /**
		  * The flex item's margin box is centered in the cross axis within the line.
		  * @public
		  */
		 Center : "Center",

		 /**
		  * If the flex item's inline axis is the same as the cross axis, this value is identical to "Start".
		  *
		  * Otherwise, it participates in baseline alignment: all participating box items on the line are aligned
		  * such that their baselines align, and the item with the largest distance between its baseline and
		  * its cross-start margin edge is placed flush against the cross-start edge of the line.
		  * @public
		  */
		 Baseline : "Baseline",

		 /**
		  * Make the cross size of the item's margin box as close to the same size as the line as possible.
		  * @public
		  */
		 Stretch : "Stretch",

		 /**
		  * Inherits the value from its parent.
		  * @public
		  */
		 Inherit : "Inherit"

	 };


	 /**
	  * Available directions for flex layouts.
	  *
	  * @enum {string}
	  * @public
	  */
	 thisLib.FlexDirection = {

		 /**
		  * Flex items are laid out along the direction of the inline axis (text direction).
		  * @public
		  */
		 Row : "Row",

		 /**
		  * Flex items are laid out along the direction of the block axis (usually top to bottom).
		  * @public
		  */
		 Column : "Column",

		 /**
		  * Flex items are laid out along the reverse direction of the inline axis (against the text direction).
		  * @public
		  */
		 RowReverse : "RowReverse",

		 /**
		  * Flex items are laid out along the reverse direction of the block axis (usually bottom to top).
		  * @public
		  */
		 ColumnReverse : "ColumnReverse",

		 /**
		  * Inherits the value from its parent.
		  * @public
		  */
		 Inherit : "Inherit"

	 };


	 /**
	  * Available options for the layout of elements along the main axis of the flexbox layout.
	  *
	  * @enum {string}
	  * @public
	  */
	 thisLib.FlexJustifyContent = {

		 /**
		  * Flex items are packed toward the start of the line.
		  * @public
		  */
		 Start : "Start",

		 /**
		  * Flex items are packed toward the end of the line.
		  * @public
		  */
		 End : "End",

		 /**
		  * Flex items are packed toward the center of the line.
		  * @public
		  */
		 Center : "Center",

		 /**
		  * Flex items are evenly distributed in the line.
		  * @public
		  */
		 SpaceBetween : "SpaceBetween",

		 /**
		  * Flex items are evenly distributed in the line, with half-size spaces on either end.
		  * @public
		  */
		 SpaceAround : "SpaceAround",

		 /**
		  * Inherits the value from its parent.
		  * @public
		  */
		 Inherit : "Inherit"

	 };


	 /**
	  * Available options for the wrapping behavior of a flex container.
	  *
	  * @enum {string}
	  * @public
	  */
	 thisLib.FlexWrap = {

		 /**
		  * The flex container is single-line.
		  * @public
		  */
		 NoWrap : "NoWrap",

		 /**
		  * The flex container is multi-line.
		  * @public
		  */
		 Wrap : "Wrap",

		 /**
		  * The flex container is multi-line with the cross-axis start and end being swapped.
		  * @public
		  */
		 WrapReverse : "WrapReverse"

	 };


	 /**
	  * Available options for the layout of container lines along the cross axis of the flexbox layout.
	  * @enum {string}
	  * @public
	  */
	 thisLib.FlexAlignContent = {

		 /**
		  * Lines are packed toward the start of the line.
		  * @public
		  */
		 Start : "Start",

		 /**
		  * Lines are packed toward the end of the line.
		  * @public
		  */
		 End : "End",

		 /**
		  * Line are packed toward the center of the line.
		  * @public
		  */
		 Center : "Center",

		 /**
		  * Lines are evenly distributed in the line.
		  * @public
		  */
		 SpaceBetween : "SpaceBetween",

		 /**
		  * Lines are evenly distributed in the line, with half-size spaces on either end.
		  * @public
		  */
		 SpaceAround : "SpaceAround",

		 /**
		  * Lines stretch to take up the remaining space.
		  * @public
		  */
		 Stretch : "Stretch",

		 /**
		  * Inherits the value from its parent.
		  * @public
		  */
		 Inherit : "Inherit"

	 };

	 /**
	  * Determines the type of HTML elements used for rendering controls.
	  *
	  * @enum {string}
	  * @public
	  */
	 thisLib.FlexRendertype = {

		 /**
		  * The UI5 controls are wrapped in DIV elements.
		  * @public
		  */
		 Div : "Div",

		 /**
		  * The UI5 controls are wrapped in LI elements, the surrounding Flex Box is an unordered list (UL).
		  * @public
		  */
		 List : "List",

		 /**
		  * The UI5 controls are not wrapped in an additional HTML element, the surrounding Flex Box is a DIV element.
		  * @public
		  * @since 1.42.1
		  */
		 Bare : "Bare"
	 };


	 /**
	  * Enum for possible frame size types for sap.m.TileContent and sap.m.GenericTile control.
	  *
	  * @enum {string}
	  * @public
	  * @since 1.34.0
	  */
	 thisLib.FrameType = {
	  /**
	   * The 2x2 frame type.
	   * @public
	   */
	  OneByOne : "OneByOne",

	  /**
	   * The 4x2 frame type.
	   * @public
	   */
	  TwoByOne : "TwoByOne",

	  /**
	   * The Auto frame type that adjusts the size of the control to the content.
	   * Support for this type in sap.m.GenericTile is deprecated since 1.48.0.
	   * @protected
	   */
	  Auto : "Auto",

	  /**
	   * The 4x1 frame type.
	   * <b>Note:</b> The 4x1 frame type is currently only supported for Generic tile.
	   * @public
	   * @since 1.83
	   */
	  TwoByHalf: "TwoByHalf",

	  /**
	   * The 2x1 frame type.
	   * <b>Note:</b> The 2x1 frame type is currently only supported for Generic tile.
	   * @public
	   * @since 1.83
	   */
	  OneByHalf: "OneByHalf",

	  /**
	   * The Stretch frame type adjusts the size of the control to the parent.
	   * @since 1.96
	   * @experimental
	   */
	  Stretch: "Stretch"
	 };

	 /**
	  * Enumeration for possible link-to-anchor conversion strategy.
	  *
	  * @enum {string}
	  * @public
	  * @since 1.45.5
	  */
	 thisLib.LinkConversion = {

		 /**
		  * Default mode (no conversion).
		  * @public
		  */
		 None: "None",

		 /**
		  * Valid links with protocols, such as http, https, ftp.
		  * @public
		  */
		 ProtocolOnly: "ProtocolOnly",

		 /**
		  * Valid links with protocols, such as http, https, ftp and those starting with the string "www".
		  * @public
		  */
		 All: "All"
	 };

	 /**
	  * Enumeration for possible Link accessibility roles.
	  *
	  * @enum {string}
	  * @public
	  * @since 1.104.0
	  */
	 thisLib.LinkAccessibleRole = {

		/**
		 * Default mode.
		 * @public
		 */
		Default: "Default",

		/**
		 * Link will receive <code>role="Button"</code> attibute.
		 * @public
		 */
		Button: "Button"
	};

	 /**
	  * Enumeration for possible Button accessibility roles.
	  *
	  * @enum {string}
	  * @public
	  * @since 1.114.0
	  */
	 thisLib.ButtonAccessibleRole = {

		/**
		 * Default mode.
		 * @public
		 */
		Default: "Default",

		/**
		 * Button will receive <code>role="Link"</code> attibute.
		 * @public
		 */
		Link: "Link"
	};

	 /**
	  * Defines how the input display text should be formatted.
	  *
	  * @enum {string}
	  * @public
	  * @since 1.44.0
	  */
	 thisLib.InputTextFormatMode = {

		 /**
		  * Text
		  * @public
		  */
		 Value: "Value",

		 /**
		  * Key
		  * @public
		  */
		 Key: "Key",

		 /**
		  * A value-key pair formatted like "text (key)"
		  * @public
		  */
		 ValueKey: "ValueKey",

		 /**
		  * A key-value pair formatted like "(key) text"
		  * @public
		  */
		 KeyValue: "KeyValue"
	 };

	 /**
	  * Design modes for the <code>GenericTag</code> control.
	  *
	  * @enum {string}
	  * @public
	  * @since 1.62.0
	  */
	 thisLib.GenericTagDesign = {
		 /**
		  * Everything from the control is rendered.
		  * @public
		  */
		 Full : "Full",
		 /**
		  * Everything from the control is rendered except the status icon.
		  * @public
		  */
		 StatusIconHidden : "StatusIconHidden"
	 };

	 /**
	  * Value states for the <code>GenericTag</code> control.
	  *
	  * @enum {string}
	  * @public
	  * @since 1.62.0
	  */
	 thisLib.GenericTagValueState = {
		 /**
		  * The value is rendered in its normal state.
		  * @public
		  */
		 None : "None",
		 /**
		  * Warning icon is rendered that overrides the control set in the <code>value</code>
		  * aggregation of the <code>GenericTag</code> control.
		  * @public
		  */
		 Error : "Error"
	 };

	 /**
	  * Defines the mode of GenericTile.
	  *
	  * @enum {string}
	  * @public
	  * @since 1.38.0
	  */
	 thisLib.GenericTileMode = {

		 /**
		  * Default mode (Two lines for the header and one line for the subtitle).
		  * @public
		  */
		 ContentMode : "ContentMode",

		 /**
		  * Header mode (Four lines for the header and one line for the subtitle).
		  * @public
		  */
		 HeaderMode : "HeaderMode",

		 /**
		  * Action Mode (Two lines for the header).
		  *
		  * Generic Tile renders buttons that are specified under 'actionButtons' aggregation
		  * @public
		  * @experimental since 1.96
		  */
		 ActionMode: "ActionMode",

		 /**
		  * Article Mode (Two lines for the header and one line for the subtitle).
		  *
		  * Enables Article Mode.
		  * @public
		  * @experimental since 1.96
		  */
		 ArticleMode: "ArticleMode",

		 /**
		  * Line mode (Implemented for both, cozy and compact densities).
		  *
		  * Generic Tile is displayed as in-line element, header and subheader are displayed in one line.
		  * In case the texts need more than one line, the representation depends on the used density.
		  * <b>Cozy:</b> The text will be truncated and the full text is shown in a tooltip as soon as the tile is hovered (desktop only).
		  * <b>Compact:</b> Header and subheader are rendered continuously spanning multiple lines, no tooltip is provided).
		  * @since 1.44.0
		  * @public
		  */
		 LineMode : "LineMode",
		 /**
		  * Icon mode.
		  *
		  * GenericTile displays a combination of icon and header title.
		  *
		  * It is applicable only for the OneByOne FrameType and TwoByHalf FrameType.
		  * @public
		  * @since 1.96
		  * @experimental Since 1.96
		  */
		 IconMode : "IconMode"
	 };

	 /**
	  * Colors to highlight certain UI elements.
	  *
	  * In contrast to the <code>ValueState</code>, the semantic meaning must be defined by the application.
	  *
	  * @enum {string}
	  * @public
	  * @since 1.124
	  * @see {@link fiori:/how-to-use-semantic-colors/ Semantic Colors}
	  */
	 thisLib.TileInfoColor = {

		 /**
		  * Indication Color 1
		  * @public
		  */
		 Indication1 : "Indication1",

		 /**
		  * Indication Color 2
		  * @public
		  */
		 Indication2 : "Indication2",

		 /**
		  * Indication Color 3
		  * @public
		  */
		 Indication3 : "Indication3",

		 /**
		  * Indication Color 4
		  * @public
		  */
		 Indication4 : "Indication4",

		 /**
		  * Indication Color 5
		  * @public
		  */
		 Indication5 : "Indication5",

		 /**
		  * Indication Color 6
		  * @public
		  */
		 Indication6 : "Indication6",

		 /**
		  * Indication Color 7
		  * @public
		  */
		 Indication7 : "Indication7",

		 /**
		  * Indication Color 8
		  * @public
		  */
		 Indication8 : "Indication8",

		 /**
		  * Indication Color 9
		  * @public
		  */
		 Indication9 : "Indication9",

		 /**
		  * Indication Color 10
		  * @public
		  */
		 Indication10 : "Indication10",
		 /**
		  * Critical Text Color
		  * @public
		  */
		 CriticalTextColor: "CriticalTextColor",
		 /**
		  * Warning Background Color
		  * @public
		  */
		 WarningBackground: "WarningBackground",
		 /**
		  * Warning Border Color
		  * @public
		  */
		 WarningBorderColor: "WarningBorderColor",
		 /**
		  * SAP Brand Color
		  * @public
		  */
		 BrandColor: "BrandColor",
		 /**
		  * Information Border Color
		  * @public
		  */
		 InformationBorderColor: "InformationBorderColor",
		 /**
		  * Information Background Color
		  * @public
		  */
		 InformationBackgroundColor: "InformationBackgroundColor",
		 /**
		  * Neutral Element Color
		  * @public
		  */
		 NeutralElementColor: "NeutralElementColor",
		 /**
		  * Neutral Background Color
		  * @public
		  */
		 NeutralBackgroundColor: "NeutralBackgroundColor",
		 /**
		  * Neutral Border Color
		  * @public
		  */
		 NeutralBorderColor: "NeutralBorderColor"

	 };

	 /**
	  * Defines the priority for the TileContent in ActionMode
	  *
	  * @enum {string}
	  * @public
	  */
	 thisLib.Priority = {

		 /**
		  * It displays very high priority color for the GenericTag
		  * @public
		  */
		 VeryHigh : "VeryHigh",

		 /**
		  * It displays high priority color for the GenericTag
		  * @public
		  */
		 High : "High",

		 /**
		  * It displays medium priority color for the GenericTag
		  * @public
		  */
		 Medium: "Medium",

		 /**
		  * It displays low priority color for the GenericTag
		  * @public
		  */
		 Low: "Low",

		 /**
		  *The priority is not set
		  * @public
		  */
		 None : "None"
	 };

	 /**
	  * Defines the scopes of GenericTile enabling the developer to implement different "flavors" of tiles.
	  *
	  * @enum {string}
	  * @since 1.46.0
	  * @public
	  */
	 thisLib.GenericTileScope = {
		 /**
		  * Default scope (The default scope of the tile, no action icons are rendered).
		  * @public
		  */
		 Display: "Display",

		 /**
		  * Action scope (Possible footer and Error State information is overlaid, "Remove" and "More" icons are added to the tile).
		  * @public
		  */
		 Actions: "Actions",
		 /**
		  * More action scope (Only the More icon is added to the tile)
		  * @since 1.76
		  * @public
		  */
		 ActionMore: "ActionMore",
		 /**
		  * Remove action scope (Only the Remove icon is added to the tile)
		  * @since 1.76
		  * @public
		  */
		 ActionRemove: "ActionRemove"
	 };

	 /**
	  * Specifies <code>IconTabBar</code> tab overflow mode.
	  * @enum {string}
	   * @since 1.90.0
	  * @public
	  */
	 thisLib.TabsOverflowMode = {
		 /**
		  * Default behavior: One overflow tab at the end of the header.
		  * @public
		  */
		 End: "End",
		 /**
		  * Two overflow tabs at both ends of the header to keep tabs order intact.
		  * @public
		  */
		 StartAndEnd: "StartAndEnd"
	 };

	 /**
	  * Defines the rendering type of the TileAttribute
	  *
	  * @enum {string}
	  * @since 1.122
	  * @experimental since 1.122
	  * @public
	  */
	 thisLib.ContentConfigType = {
		 /**
		  * Renders a text inside the TileAttribute
		  * @public
		  */
		 Text: "Text",
		 /**
		  * Renders a link inside the TileAttribute
		  * @public
		  */
		 Link: "Link"
	 };

	 /**
	  * Describes the behavior of tiles when displayed on a small-screened phone (374px wide and lower).
	  *
	  * @enum {string}
	  * @since 1.56.0
	  * @public
	  */
	 thisLib.TileSizeBehavior = {
		 /**
		  * Default behavior: Tiles adapt to the size of the screen, getting smaller on small screens.
		  * @public
		  */
		 Responsive: "Responsive",
		 /**
		  * Tiles are small all the time, regardless of the actual screen size.
		  * @public
		  */
		 Small: "Small"
	 };

	 /**
	  * Different levels for headers.
	  *
	  * @enum {string}
	  * @public
	  */
	 thisLib.HeaderLevel = {

		 /**
		  * Header level 1
		  * @public
		  */
		 H1 : "H1",

		 /**
		  * Header level 2
		  * @public
		  */
		 H2 : "H2",

		 /**
		  * Header level 3
		  * @public
		  */
		 H3 : "H3",

		 /**
		  * Header level 4
		  * @public
		  */
		 H4 : "H4",

		 /**
		  * Header level 5
		  * @public
		  */
		 H5 : "H5",

		 /**
		  * Header level 6
		  * @public
		  */
		 H6 : "H6"

	 };

	 /**
	  * Defines the available content sizes for the <code>InputListItem</code> control.
	  *
	  * @enum {string}
	  * @public
	  */
	 thisLib.InputListItemContentSize = {

		 /**
		  * Large: Recommended for larger input controls, such as {@link sap.m.Input} or {@link sap.m.RatingIndicator}. If there is limited space,
		  * the input control moves to a new line below the label.
		  * @public
		  */
		 L : "L",

		 /**
		  * Small: Recommended for smaller controls, such as {@link sap.m.Switch} or {@link sap.m.Checkbox}. If there is limited space, only the label
		  * is wrapped. The input control is always right-aligned horizontally and middle-aligned vertically.
		  * @public
		  */
		 S : "S"

	 };
	 DataType.registerEnum("sap.m.InputListItemContentSize", thisLib.InputListItemContentSize);

	 /**
	  *
	  * Interface for controls which are suitable as a Header, Subheader or Footer of a Page.
	  * If the control does not want to get a context base style class, it has to implement the isContextSensitive method and return false
	  *
	  *
	  * @since 1.22
	  * @name sap.m.IBar
	  * @interface
	  * @public
	  */

	 /**
	  * Interface for controls which implement the notification badge concept.
	  *
	  * @since 1.80
	  * @name sap.m.IBadge
	  * @interface
	  * @public
	  */

	 /**
	  * Interface for controls which have the meaning of a breadcrumbs navigation.
	  *
	  * @since 1.52
	  * @name sap.m.IBreadcrumbs
	  * @interface
	  * @public
	  */

	 /**
	  *
	  * Interface for controls which are suitable to be added as items of sap.m.Menu.
	  *
	  *
	  * @since 1.127.0
	  * @name sap.m.IMenuItem
	  * @interface
	  * @public
	  */

	 /**
	  *
	  * Common interface for sap.m.ColumnListItem and sap.m.GroupHeaderListItem
	  *
	  * @since 1.119
	  * @name sap.m.ITableItem
	  * @interface
	  * @public
	  */

	 /**
	  *
	  * Interface for controls which are suitable as a Scale for the Slider/RangeSlider.
	  * Implementation of this interface should implement the following methods:
	  * <ul>
	  * <li><code>getTickmarksBetweenLabels</code></li>
	  * <li><code>calcNumberOfTickmarks</code></li>
	  * <li><code>handleResize</code></li>
	  * <li><code>getLabel</code></li>
	  * </ul>
	  *
	  * @since 1.46
	  * @name sap.m.IScale
	  * @interface
	  * @public
	  */

	 /**
	  * Returns the number of tickmarks, which should be placed between labels.
	  *
	  * @returns {int} The number of tickmarks
	  *
	  * @function
	  * @name sap.m.IScale.getTickmarksBetweenLabels
	  * @public
	  */

	 /**
	  * Returns how many tickmarks would be drawn on the screen. The start and the end tickmark should be specified in this method.
	  *
	  * @param {float} fSize - Size of the scale. This is the distance between the start and end point i.e. 0..100
	  * @param {float} fStep - The step walking from start to end.
	  * @param {int} iTickmarksThreshold - Limits the number of tickmarks.
	  * @returns {int} The number of tickmarks
	  *
	  * @function
	  * @name sap.m.IScale.calcNumberOfTickmarks
	  * @public
	  */

	 /**
	  * Called, when the slider is getting resized.
	  *
	  * The Slider/RangeSlider control could be accessed via the oEvent.control parameter.
	  *
	  * Implementing this method is optional.
	  *
	  * @param {jQuery.Event} oEvent The event object passed.
	  *
	  * @function
	  * @name sap.m.IScale.handleResize?
	  * @public
	  */

	 /**
	  * Provides a custom tickmark label.
	  *
	  * This method is optional. If it is not provided, the slider values will be placed as labels.
	  * If provided, the value of the tickmark labels and accessibility attributes
	  * (aria-valuenow and aria-valuetext) of the slider are changed accordingly.
	  *
	  * @param {float} fValue Value represented by the tickmark
	  * @param {sap.m.Slider|sap.m.RangeSlider} oSlider Slider control that asks for a label
	  * @returns {string | number} The label that should be placed in the current position.
	  *
	  * @function
	  * @name sap.m.IScale.getLabel?
	  * @public
	  */

	 /**
	  * Allowed tags for the implementation of the IBar interface.
	  *
	  * @enum {string}
	  * @public
	  * @since 1.22
	  */
	 thisLib.IBarHTMLTag = {

		 /**
		  * Renders as a div element.
		  * @public
		  */
		 Div : "Div",

		 /**
		  * Renders as a header element.
		  * @public
		  */
		 Header : "Header",

		 /**
		  * Renders as a footer element.
		  * @public
		  */
		 Footer : "Footer"

	 };


	 /**
	  *
	  * Represents an interface for controls, which are suitable as items for the sap.m.IconTabBar.
	  *
	  * @name sap.m.IconTab
	  * @interface
	  * @public
	  */


	 /**
	  * Marker interface for controls which are suitable as items of the group aggregation of sap.m.Semantic.MasterPage.
	  *
	  * @name sap.m.semantic.IGroup
	  * @interface
	  * @public
	  */

	 /**
	  * Marker interface for controls which are suitable as items of the filter aggregation of sap.m.Semantic.MasterPage.
	  *
	  * @name sap.m.semantic.IFilter
	  * @interface
	  * @public
	  */


	 /**
	  * Marker interface for controls which are suitable as items of the sort aggregation of sap.m.Semantic.MasterPage.
	  *
	  * @name sap.m.semantic.ISort
	  * @interface
	  * @public
	  */

	 /**
	  *
	  * Interface for controls which can have special behavior inside <code>sap.m.OverflowToolbar</code>.
	  * Controls that implement this interface must provide a <code>getOverflowToolbarConfig</code> method
	  * that accepts no arguments and returns an object of type <code>sap.m.OverflowToolbarConfig</code>.
	  *
	  *   <b>Important:</b> In addition, the control can implement a CSS class, scoped with the <code>.sapMOverflowToolbarMenu-CTX</code> context selector, that will be applied whenever the control is inside the overflow menu.
	  *   For example, to make your control take up the whole width of the overflow menu, you can add a context class to your control's base CSS file like this:
	  *
	  *   <pre>
	  *       .sapMOverflowToolbarMenu-CTX .sapMyControlClass {
	  *       	width: 100%;
	  *       }
	  *   </pre>
	  *
	  * @since 1.52
	  * @name sap.m.IOverflowToolbarContent
	  * @interface
	  * @public
	  */

	 /**
	  * Returns the <code>sap.m.OverflowToolbar</code> configuration object.
	  *
	  * @returns {sap.m.OverflowToolbarConfig} Configuration object
	  *
	  * @function
	  * @name sap.m.IOverflowToolbarContent.getOverflowToolbarConfig
	  * @ui5-restricted
	  * @private
	  */

	 /**
	  * Marker interface for flexible controls that have a special behavior inside <code>sap.m.OverflowToolbar</code>.
	  *
	  * @since 1.67
	  * @name sap.m.IOverflowToolbarFlexibleContent
	  * @interface
	  * @private
	  * @ui5-restricted sap.m.GenericTag
	  */

	 /**
	  * Represents an Interface for controls that can have their text hyphenated.
	  * Those controls can use <code>HyphenationSupport</code> mixin.
	  *
	  * @name sap.m.IHyphenation
	  * @interface
	  * @private
	  * @ui5-restricted
	  */

	 /**
	  * Checks if the control should wrap.
	  *
	  * @returns {boolean} True if the control should wrap
	  *
	  * @function
	  * @name sap.m.IHyphenation.getWrapping
	  * @private
	  * @ui5-restricted
	  */

	 /**
	  * Checks how the control should wrap.
	  *
	  * @returns {sap.m.WrappingType} What is the text wrapping type.
	  *
	  * @function
	  * @name sap.m.IHyphenation.getWrappingType
	  * @private
	  * @ui5-restricted
	  */

	 /**
	  * Gets the map of texts to be hyphenated and rendered.
	  * For example, for <code>sap.m.Text</code> this would be the <code>text</code> property.
	  *
	  * @returns {Object<string,string>} The texts map which should be hyphenated
	  *
	  * @function
	  * @name sap.m.IHyphenation.getTextsToBeHyphenated
	  * @private
	  * @ui5-restricted
	  */

	 /**
	  * Gets the DOM element reference map where the hyphenated texts should be placed.
	  * This is used to optimize performance and prevent flickering for hyphenated controls during the initial loading of hyphenation.
	  * For example, for <code>sap.m.Text</code> this would be the inner DOM element.
	  *
	  * If a DOM ref is not returned, the control will be invalidated.
	  *
	  * @returns {map|null} The map of dom refs for each corresponding hyphenated text
	  *
	  * @function
	  * @name sap.m.IHyphenation.getDomRefsForHyphenatedTexts
	  * @private
	  * @ui5-restricted
	  */

	 /**
	  * Specifies <code>IconTabBar</code> header mode.
	  *
	  * @enum {string}
	  * @public
	  */
	 thisLib.IconTabHeaderMode = {

		 /**
		  * Standard. In this mode when the <code>count</code> and the <code>text</code> are set, they are displayed in two separate lines.
		  * @public
		  */
		 Standard : "Standard",

		 /**
		  * Inline. In this mode when the <code>count</code> and the <code>text</code> are set, they are displayed in one line.
		  * @public
		  */
		 Inline : "Inline"
	 };

	 /**
	  * Specifies <code>IconTabBar</code> tab density mode.
	  *
	  * @enum {string}
	  * @public
	  */
	 thisLib.IconTabDensityMode = {

		 /**
		  * Inherit. In this mode the global configuration of the density mode will be applied.
		  * @public
		  */
		 Inherit : "Inherit",

		 /**
		  * Compact. In this mode the tabs will be set explicitly to compact mode independent of what mode is applied globally.
		  * @public
		  */
		 Compact : "Compact",

		 /**
		  * Cozy. In this mode the tabs will be set explicitly to compact mode independent of what mode is applied globally.
		  * @public
		  */
		 Cozy : "Cozy"
	 };

	 /**
	  * Available Filter Item Design.
	  *
	  * @enum {string}
	  * @public
	  */
	 thisLib.IconTabFilterDesign = {

		 /**
		  * A horizontally layouted design providing more space for texts.
		  * @public
		  */
		 Horizontal : "Horizontal",

		 /**
		  * A vertically layouted design using minimum horizontal space.
		  * @public
		  */
		 Vertical : "Vertical"

	 };

	 /**
	  * Available Interaction Modes.
	  *
	  * @enum {string}
	  * @public
	  * @experimental Since 1.121. Behavior might change.
	  */
	 thisLib.IconTabFilterInteractionMode = {

		 /**
		  * The item is selectable if it has own content. Select event will not be fired if it has no own content.
		  * Note: When IconTabHeader is placed in ToolHeader the items will act as selectable items even if they don’t explicitly have content.
		  * @public
		  */
		 Auto : "Auto",

		 /**
		  * The item is selectable and select event will be fired.
		  * @public
		  */
		 Select : "Select",

		 /**
		  * The item is selectable (and select event is fired) only if it doesn't have any sub items. Select event will not be fired if it has sub items.
		  * @public
		  */
		 SelectLeavesOnly : "SelectLeavesOnly"
	 };


	 /**
	 * Determines how the source image is used on the output DOM element.
	 *
	 * @enum {string}
	 * @public
	 * @since 1.30.0
	 */
	 thisLib.ImageMode = {

		 /**
		 * The image is rendered with 'img' tag and the 'src' property is set to the src attribute on the output DOM element.
		 * @public
		 */
		 Image: "Image",

		 /**
		 * The image is rendered with 'span' tag and the 'src' property is set to the 'background-image' CSS style on the output DOM element
		 * @public
		 */
		 Background: "Background",

		 /**
		 * The image is rendered with 'div' tag, containing the inline 'svg'
		 * <b>Note:</b> Please, be aware that this feature works under the Browser's Cross-Origin Resource Sharing (CORS) policy.
		 * This means that a web application using those APIs can only request resources from the same origin the application was loaded from unless the response from other origins includes the right CORS headers.
		 * @public
		 * @experimental since 1.106
		 */
		 InlineSvg: "InlineSvg"

	 };

	 /**
	 * Enumeration of possible size settings.
	 *
	 * @enum {string}
	 * @public
	 * @since 1.34.0
	 */
	 thisLib.Size = {

		 /**
		  * Extra small size.
		  * @public
		  */
		 XS : "XS",

		 /**
		  * Small size.
		  * @public
		  */
		 S : "S",

		 /**
		  * Medium size.
		  * @public
		  */
		 M : "M",

		 /**
		  * Large size.
		  * @public
		  */
		 L : "L",

		 /**
		  * The size depends on the device it is running on. It is medium size for desktop and tablet and small size for phone.
		  * @public
		  */
		 Auto : "Auto",

		 /**
		  * The width and height of the control are determined by the width and height of the container the control is placed in.
		  * Please note: it is decided by the control whether or not sap.m.Size.Responsive is supported.
		  * @public
		  * @since 1.44.0
		  */
		 Responsive : "Responsive"
	 };

	 /**
	  * Enumeration of possible value color settings.
	  *
	  * @enum {string}
	  * @public
	  */
	 thisLib.ValueColor = {

		 /**
		  * Neutral value color.
		  * @public
		  */
		 Neutral : "Neutral",

		 /**
		  * Good value color.
		  * @public
		  */
		 Good : "Good",

		 /**
		  * Critical value color.
		  * @public
		  */
		 Critical : "Critical",

		 /**
		  * Error value color.
		  * @public
		  */
		 Error : "Error",

		 /**
		  * None value color.
		  *
		  * <b>Note:</b> The None value color is set to prevent the display of tooltip
		  * 'Neutral' for numeric content.
		  *
		  * @public
		  * @since 1.84
		  */
		 None : "None"

	 };

	 /**
	  * @classdesc A string type that represents CSS color values, sap.m.ValueColor or less parameter values.
	  *
	  * Allowed values are {@link sap.ui.core.CSSColor}, {@link sap.m.ValueColor} or a less parameter name (string).
	  * In case the less parameter color cannot be determined, the validation fails. You need to check if less parameters are supported on control level.
	  * An empty string is also allowed and has the same effect as setting no color.
	  *
	  * @final
	  * @namespace
	  * @public
	  */
	 thisLib.ValueCSSColor = DataType.createType("sap.m.ValueCSSColor", {
		 isValid : function (vValue) {
			 var bResult = thisLib.ValueColor.hasOwnProperty(vValue);
			 if (bResult) {
				 return bResult;
			 } else { // seems to be a less parameter or sap.ui.core.CSSColor
				 bResult = CoreLibrary.CSSColor.isValid(vValue);
				 if (bResult) {
					 return bResult;
				 } else {
					 return CoreLibrary.CSSColor.isValid(Parameters.get(vValue));
				 }
			 }
		 }
	 }, DataType.getType("string"));

	 /**
	  * @classdesc A string type that represents column ratio.
	  *
	  * Allowed values are strings that follow the number:number (3:2) format.
	  * @namespace
	  * @public
	  * @since 1.86
	  */
	 thisLib.SelectColumnRatio = DataType.createType("sap.m.SelectColumnRatio", {
		 isValid : function (vValue) {
			 return /^([0-9]+:[0-9]+)$/.test(vValue);
		 }
	 }, DataType.getType("string"));

	 /**
	  * Defines the control that will receive the initial focus in the
	  * <code>sap.m.SelectDialog</code> or <code>sap.m.TableSelectDialog</code>.
	  *
	  * @enum {string}
	  * @public
	  * @since 1.117.0
	  */
	 thisLib.SelectDialogInitialFocus = {
		 /**
		  * Content list.
		  * @public
		  */
		 List: "List",

		 /**
		  * SearchField control
		  * @public
		  */
		 SearchField: "SearchField"
	 };

	 /**
	  * A subset of input types that fits to a simple API returning one string.
	  *
	  * Not available on purpose: button, checkbox, hidden, image, password, radio, range, reset, search, submit.
	  *
	  * @enum {string}
	  * @public
	  */
	 thisLib.InputType = {
	  /**
	   * default (text)
	   * @public
	   */
	  Text : "Text",

	  /**
	   * A text field for specifying an email address. Brings up a keyboard optimized for email address entry.
	   * @public
	   */
	  Email : "Email",

	  /**
	   * A text field for specifying a number. Brings up a number pad keyboard. Specifying an input type of \d* or [0-9]* is equivalent to using this type.
	   * @public
	   */
	  Number : "Number",

	  /**
	   * A text field for specifying a phone number. Brings up a phone pad keyboard.
	   * @public
	   */
	  Tel : "Tel",

	  /**
	   * A text field for specifying a URL. Brings up a keyboard optimized for URL entry.
	   * @public
	   */
	  Url : "Url",

	  /**
	   * Password input where the user entry cannot be seen.
	   * @public
	   */
	  Password : "Password"
	 };


	 /**
	  * Available label display modes.
	  *
	  * @enum {string}
	  * @public
	  */
	 thisLib.LabelDesign = {

		 /**
		  * Displays the label in bold.
		  * @public
		  */
		 Bold : "Bold",

		 /**
		  * Displays the label in normal mode.
		  * @public
		  */
		 Standard : "Standard"

	 };


	 /**
	  * Defines the mode of the list.
	  *
	  * @enum {string}
	  * @public
	  */
	 thisLib.ListMode = {

		 /**
		  * Default mode (no selection).
		  * @public
		  */
		 None : "None",

		 /**
		  * Right-positioned single selection mode (only one list item can be selected).
		  * @public
		  */
		 SingleSelect : "SingleSelect",

		 /**
		  * Left-positioned single selection mode (only one list item can be selected).
		  * @public
		  */
		 SingleSelectLeft : "SingleSelectLeft",

		 /**
		  * Selected item is highlighted but no selection control is visible (only one list item can be selected).
		  * @public
		  */
		 SingleSelectMaster : "SingleSelectMaster",

		 /**
		  * Multi selection mode (more than one list item can be selected).
		  * @public
		  */
		 MultiSelect : "MultiSelect",

		 /**
		  * Delete mode (only one list item can be deleted via provided delete button)
		  * @public
		  */
		 Delete : "Delete"

	 };

	 /**
	  * Defines the keyboard handling behavior of the <code>sap.m.List</code> or <code>sap.m.Table</code>.
	  *
	  * @enum {string}
	  * @public
	  * @since 1.38.0
	  */
	 thisLib.ListKeyboardMode = {

		 /**
		  * This default mode is suitable if the List or Table contains editable and/or non-editable fields.
		  *
		  * In this mode, the first focus goes to the first item.
		  * If the focus is on the item, or cell, pressing tab/shift+tab moves the focus to the next/previous element in the tab chain after/before
		  * the <code>sap.m.List</code> or <code>sap.m.Table</code> control.
		  * If the focus is on the interactive element, pressing tab/shift+tab moves the focus to the next/previous element in the tab chain after/before
		  * the focused interactive element.
		  * @public
		  */
		 Navigation : "Navigation",

		 /**
		  * This mode is suitable if there are only editable fields within the item.
		  *
		  * In this mode, the first focus goes to the first interactive element within the first item and this is the only difference between the <code>Edit</code>
		  * and <code>Navigation</code> mode.
		  * @public
		  */
		 Edit : "Edit"

	 };

	 /**
	  * Defines the growing direction of the <code>sap.m.List</code> or <code>sap.m.Table</code>.
	  *
	  * @enum {string}
	  * @public
	  * @since 1.40.0
	  */
	 thisLib.ListGrowingDirection = {

		 /**
		  * User has to scroll down to load more items or the growing button is displayed at the bottom.
		  * @public
		  */
		 Downwards : "Downwards",

		 /**
		  * User has to scroll up to load more items or the growing button is displayed at the top.
		  *
		  * <b>Note:</b> If this option is active, there should not be any other control than <code>sap.m.List</code>
		  * inside its <code>ScollContainer</code>.
		  * @public
		  */
		 Upwards : "Upwards"

	 };

	 /**
	  * Defines which separator style will be applied for the items.
	  *
	  * @enum {string}
	  * @public
	  */
	 thisLib.ListSeparators = {

		 /**
		  * Separators between the items including the last and the first one.
		  * @public
		  */
		 All : "All",

		 /**
		  * Separators between the items.
		  * <b>Note:</b> This enumeration depends on the theme.
		  * @public
		  */
		 Inner : "Inner",

		 /**
		  * No item separators.
		  * @public
		  */
		 None : "None"

	 };


	 /**
	  * Defines the visual indication and behaviour of the list items.
	  *
	  * @enum {string}
	  * @public
	  */
	 thisLib.ListType = {

		 /**
		  * Indicates the list item does not have any active feedback when item is pressed.
		  * <b>Note:</b> <code>Inactive</code> type cannot be used to disable list items.
		  * @public
		  */
		 Inactive : "Inactive",

		 /**
		  * Enables detail button of the list item that fires <code>detailPress</code> event.
		  * Also see {@link sap.m.ListItemBase#attachDetailPress}.
		  * @public
		  */
		 Detail : "Detail",

		 /**
		  * Indicates the list item is navigable to show extra information about the item.
		  * @public
		  */
		 Navigation : "Navigation",

		 /**
		  * Indicates that the item is clickable via active feedback when item is pressed.
		  * @public
		  */
		 Active : "Active",

		 /**
		  * Enables {@link sap.m.ListType.Detail} and {@link sap.m.ListType.Active} enumerations together.
		  * @public
		  */
		 DetailAndActive : "DetailAndActive"

	 };

	 /**
	  * Defines the keyboard navigation mode.
	  *
	  * @enum {string}
	  * @public
	  * @since 1.38
	  */
	 thisLib.SelectListKeyboardNavigationMode = {

		 /**
		  * Keyboard navigation is disabled.
		  * @public
		  */
		 None: "None",

		 /**
		  * Keyboard navigation is delimited at the last item or first item of the list.
		  * @public
		  */
		 Delimited: "Delimited"
	 };

	 /**
	  * Defines the groups in {@link sap.m.DynamicDateRange}.
	  *
	  * @enum {string}
	  * @public
	  * @since 1.118
	  */
	 thisLib.DynamicDateRangeGroups = {

		/**
		 * Group of options that provide selection of single dates.
		 * @public
		 */
		SingleDates: "SingleDates",

		/**
		 * Group of options that provide selection of date ranges.
		 * @public
		 */
		DateRanges: "DateRanges",

		/**
		 * Group of options that provide selection of week related ranges.
		 * @public
		 */
		Weeks: "Weeks",

		/**
		 * Group of options that provide selection of month related ranges.
		 * @public
		 */
		Month: "Month",

		/**
		 * Group of options that provide selection of quarter related ranges.
		 * @public
		 */
		Quarters: "Quarters",

		/**
		 * Group of options that provide selection of year related ranges.
		 * @public
		 */
		Years: "Years"
	};

	 /**
	  * Enumeration of possible load statuses.
	  *
	  * @enum {string}
	  * @public
	  * @since 1.34.0
	  */
	 thisLib.LoadState = {

		 /**
		  * The control is loading.
		  * @public
		  */
		 Loading : "Loading",

		 /**
		  * The control has loaded.
		  * @public
		  */
		 Loaded : "Loaded",

		 /**
		  * The control failed to load.
		  * @public
		  */
		 Failed : "Failed",

		 /**
		  * The control is disabled.
		  * @public
		  */
		 Disabled : "Disabled"
	 };

	 /**
	  * Different modes for a MenuButton (predefined types).
	  *
	  * @enum {string}
	  * @since 1.38.0
	  * @public
	  */
	 thisLib.MenuButtonMode = {

		 /**
		  * Default Regular type - MenuButton appears as a regular button, pressing it opens a menu.
		  * @public
		  */
		 Regular: "Regular",

		 /**
		  * Split type - MenuButton appears as a split button separated into two areas: the text and the arrow button. Pressing the
		  * text area fires the default (or last) action, pressing the arrow part opens a menu.
		  * @public
		  */
		 Split: "Split"
	 };

	 /**
	  * Defines the priorities of the controls within {@link sap.m.OverflowToolbar}.
	  *
	  * @enum {string}
	  * @public
	  * @since 1.32
	  */
	 thisLib.OverflowToolbarPriority = {
	  /**
	   * Forces <code>OverflowToolbar</code> items to remain always in the toolbar.
	   * @public
	   */
	  NeverOverflow : "NeverOverflow",

	  /**
	   * Items with priority <code>High</code> overflow after the items with lower priority.
	   * @public
	   */
	  High : "High",

	  /**
	   * Items with priority <code>Low</code> overflow before the items with higher priority,
	   * such as <code>High</code> priority items.
	   * @public
	   */
	  Low : "Low",

	  /**
	   * Items with priority <code>Disappear</code> overflow before the items with higher priority,
	   * such as <code>Low</code> and <code>High</code>, and remain hidden in the overflow area.
	   * @public
	   */
	  Disappear : "Disappear",

	  /**
	   * Forces <code>OverflowToolbar</code> items to remain always in the overflow area.
	   * @public
	   */
	  AlwaysOverflow : "AlwaysOverflow"
	 };

	 /**
	  * @typedef {object} sap.m.OverflowToolbarConfig
	  * @description The object contains configuration information for the {@link sap.m.IOverflowToolbarContent} interface.
	  *
	  * @property {boolean} [canOverflow]
	  * 	A boolean that tells whether the control can move to the overflow menu or not.
	  * <ul><b>Notes:</b>
	  * <li>Even if <code>canOverflow</code> is set to <code>false</code>, the <code>propsUnrelatedToSize</code> field is taken into account,
	  * allowing to optimize the behavior of controls that do not need to overflow, but are used in an <code>sap.m.OverflowToolbar</code> regardless.</li>
	  * <li>If <code>canOverflow</code> is not provided, its default value is <code>false</code>. In this case, the control is shown in the content of the
	  * <code>sap.m.OverflowToolbar</code> but it's not possible to enter the overflow area.</li></ul>
	  * @property {string[]} [autoCloseEvents]
	  * 	An array of strings, listing all of the control's events that should trigger the closing of the overflow menu, when fired.
	  * @property {string[]} [invalidationEvents]
	  * 	An array of strings, listing all of the control's events that should trigger the invalidation of the <code>sap.m.OverflowToolbar</code>, when fired.
	  *	<b>Note:</b> By default <code>sap.m.OverflowToolbar</code> invalidates whenever any property of a child control changes. This is to ensure that whenever the size of a child control changes, the overflow toolbar's layout is recalculated.
	  *  Some properties however do not affect control size, making it unnecessary to invalidate the overflow toolbar when they change. You can list them here for optimization purposes.
	  * @property {string[]} [propsUnrelatedToSize]
	  * 	An array of strings, listing all of the control's properties that, when changed, should not cause the overflow toolbar to invalidate.
	  * @property {function} [onBeforeEnterOverflow]
	  * 	A callback function that will be invoked before moving the control into the overflow menu. The control instance will be passed as an argument.
	  *  <b>Note:</b> The context of the function is not the control instance (use the <code>oControl</code> parameter for this purpose), but rather an internal helper object, associated with the current <code>sap.m.OverflowToolbar</code> instance.
	  *  This object only needs to be manipulated in special cases (e.g. when you want to store state on it, rather than on the control instance).
	  * @property {function} [onAfterExitOverflow]
	  * 	A callback function that will be invoked after taking the control out of the overflow menu (before moving it back to the toolbar itself). The control instance will be passed as an argument.
	  *	<b>Note:</b> See: <code>onBeforeEnterOverflow</code> for details about the function's context.
	  * @property {function} [getCustomImportance]
	  * 	A function that, if provided, will be called to determine the priority of the control.
	  *  This function must return a value of type <code>sap.m.OverflowToolbarPriority</code>. The string "Medium" is also accepted and interpreted as priority between <code>Low</code> and <code>High</code>.
	  *  <b>Note:</b> Normally priority in <code>sap.m.OverflowToolbar</code> is managed with the <code>priority</code> property of <code>sap.m.OverflowToolbarLayoutData</code>.
	  *  However, some controls may have other means of defining priority, such as dedicated properties or other types of layout data for that purpose.
	  *  In summary, implementing this function allows a control to override the default priority logic (<code>sap.m.OverflowToolbarLayoutData</code>) by providing its own.
	  * @public
	  * @since 1.110
	  */

	 /**
	 * The object contains accessibility state for a control.
	 *
	 * @typedef {object} sap.m.InputBaseAccessibilityState
	 *
	 * @property {string} [role]
	 * 	The WAI-ARIA role which is implemented by the control.
	 * @property {boolean} [invalid]
	 * 	Whether the control is invalid.
	 * @property {string} [errormessage]
	 * 	The errormessage property.
	 * @property {{value: string, append: boolean}} [labelledby]
	 * 	The labelledby property.
	 * @property {{value: string, append: boolean}} [describedby]
	 * 	The describedby property.
	 * @property {boolean | null} [disabled]
	 * 	Whether the control is disabled. If not relevant, it shouldn`t be set or set as <code>null</code>.
	 * @property {boolean | null} [readonly]
	 * 	Whether the control is readonly. If not relevant, it shouldn`t be set or set as <code>null</code>.
	 * @protected
	 * @since 1.111
	 */

	 /**
	  * Marker interface for controls which are suitable as items for the ObjectHeader.
	  *
	  * @name sap.m.ObjectHeaderContainer
	  * @interface
	  * @public
	  */

	 /**
	  * Used by the <code>ObjectHeader</code> control to define which shape to use for the image.
	  *
	  * @author SAP SE
	  * @enum {string}
	  * @public
	  * @since 1.61
	  */
	 thisLib.ObjectHeaderPictureShape = {

		 /**
		  * Circle shape for the images in the <code>ObjectHeader</code>.
		  * @public
		  */
		 Circle: "Circle",

		 /**
		  * Square shape for the images in the <code>ObjectHeader</code>.
		  * @public
		  */
		 Square: "Square"

	 };

	 /**
	  * Type of panels used in the personalization dialog.
	  *
	  * @enum {string}
	  * @public
	  */
	 thisLib.P13nPanelType = {

		 /**
		  * Panel type for sorting.
		  * @public
		  */
		 sort : "sort",

		 /**
		  * Panel type for filtering.
		  * @public
		  */
		 filter : "filter",

		 /**
		  * Panel type for grouping.
		  * @public
		  */
		 group : "group",

		 /**
		  * Panel type for column settings.
		  * @public
		  */
		 columns : "columns",

		 /**
		  * Panel type for dimension and measure settings.
		  * @public
		  */
		 dimeasure: "dimeasure",

		 /**
		  * Panel type for selection settings in general.
		  *
		  * @private
		  */
		 selection: "selection"

	 };

	 /**
	  *
	  * Interface for P13nPopup which are suitable as content for the <code>sap.m.p13n.Popup</code>.
	  * Implementation of this interface should include the following methods:
	  *
	  * <ul>
	  * <li><code>getTitle</code></li>
	  * </ul>
	  *
	  * Implementation of this interface can optionally provide the following methods:
	  *
	  * <ul>
	  * <li><code>getVerticalScrolling</code></li>
	  * <li><code>onReset</code></li>
	  * </ul>
	  *
	  * @since 1.97
	  * @name sap.m.p13n.IContent
	  * @interface
	  * @public
	  */

	 /**
	  * Returns the title, which should be displayed in the P13nPopup to describe related content.
	  *
	  * @returns {string} The title for the corresponding content to be displayed in the <code>sap.m.p13n.Popup</code>.
	  *
	  * @function
	  * @name sap.m.p13n.IContent.getTitle
	  * @public
	  */

	 /**
	  * Optionally returns the enablement of the contents vertical scrolling in case only one panel is used to determine if the content provides its own
	  * scrolling capabilites.
	  *
	  * @returns {boolean} The enablement of the vertical scrolling enablement for the <code>sap.m.p13n.Popup</code>.
	  *
	  * @function
	  * @name sap.m.p13n.IContent.getVerticalScrolling?
	  * @public
	  */

	 /**
	  * Optional hook that will be executed when the panel is used by a <code>sap.m.p13n.Popup</code> that may trigger a reset on the panel
	  *
	  * @function
	  * @name sap.m.p13n.IContent.onReset?
	  * @public
	  */

	 /**
	  * Type of popup used in the <code>sap.m.p13n.Popup</code>.
	  *
	  * @enum {string}
	  * @public
	  */
	 thisLib.P13nPopupMode = {

		 /**
		  * Dialog type as popup type.
		  * @public
		  */
		 Dialog: "Dialog",

		 /**
		  * ResponsivePopover type as popup type.
		  * @public
		  */
		  ResponsivePopover: "ResponsivePopover"

	 };

	 /**
	  * @enum {string}
	  * @public
	  */
	 thisLib.P13nConditionOperation = {
		 // filter operations
		 BT: "BT",
		 EQ: "EQ",
		 Contains: "Contains",
		 StartsWith: "StartsWith",
		 EndsWith: "EndsWith",
		 LT: "LT",
		 LE: "LE",
		 GT: "GT",
		 GE: "GE",
		 Initial: "Initial",
		 Empty: "Empty",

		 // filter exclude operations
		 NotBT: "NotBT",
		 NotEQ: "NotEQ",
		 NotContains: "NotContains",
		 NotStartsWith: "NotStartsWith",
		 NotEndsWith: "NotEndsWith",
		 NotLT: "NotLT",
		 NotLE: "NotLE",
		 NotGT: "NotGT",
		 NotGE: "NotGE",
		 NotInitial: "NotInitial",
		 NotEmpty: "NotEmpty",

		 // sort operations
		 Ascending: "Ascending",
		 Descending: "Descending",

		 // group operations
		 GroupAscending: "GroupAscending",
		 GroupDescending: "GroupDescending",
		 //
		 // calculation operations
		 Total: "Total",
		 Average: "Average",
		 Minimum: "Minimum",
		 Maximum: "Maximum"
	 };

	 thisLib.P13nConditionOperationType = {
		 Include: "Include",
		 Exclude: "Exclude"
	 };

	 /**
	  * Available Page Background Design.
	  *
	  * @enum {string}
	  * @public
	  */
	 thisLib.PageBackgroundDesign = {

		 /**
		  * Standard Page background color.
		  * @public
		  */
		 Standard : "Standard",

		 /**
		  * Page background color when a List is set as the Page content.
		  * @public
		  */
		 List : "List",

		 /**
		  * A solid background color dependent on the theme.
		  * @public
		  */
		 Solid : "Solid",

		 /**
		  * Transparent background for the page.
		  * @public
		  */
		 Transparent : "Transparent"

	 };

	 /**
	  * Available Panel Accessible Landmark Roles.
	  *
	  * @enum {string}
	  * @public
	  */
	 thisLib.PanelAccessibleRole = {

		 /**
		  * Represents the ARIA role <code>complementary</code>.
		  * A section of the page, designed to be complementary to the main content at a similar level in the DOM hierarchy.
		  * @public
		  */
		 Complementary : "Complementary",

		 /**
		  * Represents the ARIA role <code>Form</code>.
		  * A landmark region that contains a collection of items and objects that, as a whole, create a form.
		  * @public
		  */
		 Form: "Form",

		 /**
		  * Represents the ARIA role <code>Region</code>.
		  * A section of a page, that is important enough to be included in a page summary or table of contents.
		  * @public
		  */
		 Region: "Region"
	 };

	 /**
	  * PDF viewer display types.
	  *
	  * @enum {string}
	  * @public
	  */
	 thisLib.PDFViewerDisplayType = {
		 /**
		  * The PDF viewer switches between the <code>Link</code> display type and the <code>Embedded</code> display type,
		  * depending on the device being used.
		  *
		  * @public
		  */
		 Auto: "Auto",

		 /**
		  * The PDF viewer appears embedded in the parent container and displays the PDF file.
		  *
		  * @public
		  */
		 Embedded: "Embedded",

		 /**
		  * The PDF viewer appears as a toolbar with a download button that can be used to download the PDF file or
		  * open it in a new tab.
		  *
		  * @public
		  */
		 Link: "Link"
	 };

	 /**
	  * Types for the placement of Popover control.
	  *
	  * @enum {string}
	  * @public
	  */
	 thisLib.PlacementType = {
	  /**
	   * Popover will be placed at the left side of the reference control.
	   * @public
	   */
	  Left : "Left",

	  /**
	   * Popover will be placed at the right side of the reference control.
	   * @public
	   */
	  Right : "Right",

	  /**
	   * Popover will be placed at the top of the reference control.
	   * @public
	   */
	  Top : "Top",

	  /**
	   * Popover will be placed at the bottom of the reference control.
	   * @public
	   */
	  Bottom : "Bottom",

	  /**
	   * Popover will be placed at the top or bottom of the reference control.
	   * @public
	   */
	  Vertical : "Vertical",

	  /**
	   * Popover will be placed at the top or bottom of the reference control but will try to position on the
	   * top side if the space is greater than the Popover's height.
	   * @public
	   * @since 1.36
	   */
	  VerticalPreferredTop : "VerticalPreferredTop",

	  /**
	   * Popover will be placed at the top or bottom of the reference control but will try to position on the
	   * bottom side if the space is greater than the Popover's height.
	   * @public
	   * @since 1.36
	   */
	  VerticalPreferredBottom : "VerticalPreferredBottom",

	  /**
	   * Popover will be placed at the right or left side of the reference control.
	   * @public
	   */
	  Horizontal : "Horizontal",

	  /**
	   * Popover will be placed at the right or left side of the reference control but will try to position on the
	   * right side if the space is greater than the Popover's width.
	   * @public
	   * @since 1.36
	   */
	  HorizontalPreferredRight : "HorizontalPreferredRight",

	  /**
	   * Popover will be placed at the right or left side of the reference control but will try to position on the
	   * left side if the space is greater than the Popover's width.
	   * @public
	   * @since 1.36
	   */
	  HorizontalPreferredLeft : "HorizontalPreferredLeft",

	  /**
	   * Popover will be placed to the left of the reference control. If the available space is less than the Popover's width,
	   * it will appear to the right of the same reference control left border.
	   * @public
	   * @since 1.38
	   */
	  PreferredLeftOrFlip : "PreferredLeftOrFlip",

	  /**
	   * Popover will be placed to the right of the reference control. If the available space is less than the Popover's width,
	   * it will appear to the left of the same reference control right border.
	   * @public
	   * @since 1.38
	   */
	  PreferredRightOrFlip : "PreferredRightOrFlip",

	  /**
	   * Popover will be placed to the top of the reference control. If the available space is less than the Popover's height,
	   * it will appear to the bottom of the same reference control top border.
	   * @public
	   * @since 1.38
	   */
	  PreferredTopOrFlip : "PreferredTopOrFlip",

	  /**
	   * Popover will be placed to the bottom of the reference control. If the available space is less than the Popover's height,
	   * it will appear to the top of the same reference control bottom border.
	   * @public
	   * @since 1.38
	   */
	  PreferredBottomOrFlip : "PreferredBottomOrFlip",

	  /**
	   * Popover will be placed automatically at the reference control.
	   * @public
	   */
	  Auto : "Auto"
	 };

	 /**
	  * The option keys of all the standard options of a DynamicDateRange control.
	  *
	  * @public
	  * @enum {string}
	  */
	 thisLib.StandardDynamicDateRangeKeys = {

		 /**
		  * The date will be selected from a calendar.
		  * @public
		  */
		  DATE : "DATE",

		 /**
		  * The date and time will be selected from a calendar and time picker.
		  * @public
		  */
		  DATETIME : "DATETIME",

		  /**
		  * The date will be the day of selection.
		  * @public
		  */
		 TODAY : "TODAY",

		 /**
		  * The date will be the day before the day of selection.
		  * @public
		  */
		 YESTERDAY : "YESTERDAY",

		 /**
		  * The date will be the day after the day of selection.
		  * @public
		  */
		 TOMORROW : "TOMORROW",

		 /**
		  * The date will be the first day of the current week.
		  * @public
		  */
		 FIRSTDAYWEEK : "FIRSTDAYWEEK",

		 /**
		  * The date will be the last day of the current week.
		  * @public
		  */
		 LASTDAYWEEK : "LASTDAYWEEK",

		 /**
		  * The date will be the first day of the current month.
		  * @public
		  */
		 FIRSTDAYMONTH : "FIRSTDAYMONTH",

		 /**
		  * The date will be the last day of the current month.
		  * @public
		  */
		 LASTDAYMONTH : "LASTDAYMONTH",

		 /**
		  * The date will be the first day of the current quarter.
		  * @public
		  */
		 FIRSTDAYQUARTER : "FIRSTDAYQUARTER",

		 /**
		  * The date will be the last day of the current quarter.
		  * @public
		  */
		 LASTDAYQUARTER : "LASTDAYQUARTER",

		 /**
		  * The date will be the first day of the current year.
		  * @public
		  */
		 FIRSTDAYYEAR : "FIRSTDAYYEAR",

		 /**
		  * The date will be the last day of the current year.
		  * @public
		  */
		 LASTDAYYEAR : "LASTDAYYEAR",

		 /**
		  * The range will be selected from a calendar.
		  * @public
		  */
		 DATERANGE : "DATERANGE",

		 /**
		  * The range will be selected from two DateTimePicker controls.
		  * @public
		  */
		 DATETIMERANGE : "DATETIMERANGE",

		 /**
		  * The range will start from a date selected from a calendar.
		  * @public
		  */
		 FROM : "FROM",

		 /**
		  * The range will end in a date selected from a calendar.
		  * @public
		  */
		 TO : "TO",

		 /**
		  * The range will start from a date and time selected from a calendar and time picker.
		  * @public
		  */
		 FROMDATETIME : "FROMDATETIME",

		 /**
		  * The range will end in a date and time selected from a calendar and time picker.
		  * @public
		  */
		 TODATETIME : "TODATETIME",

		 /**
		  * The range will start from the first day of the current year and ends with the date selected from a calendar.
		  * @public
		  */
		 YEARTODATE : "YEARTODATE",

		 /**
		  * The range will start from the date selected from a calendar and ends with the last day of the current year.
		  * @public
		  */
		 DATETOYEAR : "DATETOYEAR",

		 /**
		  * The range will contain the last X minutes. The count of the minutes is selected from a StepInput.
		  * @public
		  */
		 LASTMINUTES : "LASTMINUTES",

		 /**
		  * The range will contain the last X hours. The count of the hours is selected from a StepInput.
		  * @public
		  */
		  LASTHOURS : "LASTHOURS",

		 /**
		  * The range will contain the last X days. The count of the days is selected from a StepInput.
		  * @public
		  */
		 LASTDAYS : "LASTDAYS",

		 /**
		  * The range will contain the last X weeks. The count of the weeks is selected from a StepInput.
		  * @public
		  */
		 LASTWEEKS : "LASTWEEKS",

		 /**
		  * The range will contain the last X months. The count of the months is selected from a StepInput.
		  * @public
		  */
		 LASTMONTHS : "LASTMONTHS",

		 /**
		  * The range will contain the last X quarters. The count of the quarters is selected from a StepInput.
		  * @public
		  */
		 LASTQUARTERS : "LASTQUARTERS",

		 /**
		  * The range will contain the last X years. The count of the years is selected from a StepInput.
		  * @public
		  */
		 LASTYEARS : "LASTYEARS",

		 /**
		  * The range will contain the last X minutes including the current one. The count of the minutes is selected from a StepInput.
		  * @public
		  */
		 LASTMINUTESINCLUDED : "LASTMINUTESINCLUDED",

		 /**
		  * The range will contain the last X hours including the current one. The count of the hours is selected from a StepInput.
		  * @public
		  */
		  LASTHOURSINCLUDED : "LASTHOURSINCLUDED",

		 /**
		  * The range will contain the last X days including the current one. The count of the days is selected from a StepInput.
		  * @public
		  */
		 LASTDAYSINCLUDED : "LASTDAYSINCLUDED",

		 /**
		  * The range will contain the last X weeks including the current one. The count of the weeks is selected from a StepInput.
		  * @public
		  */
		 LASTWEEKSINCLUDED : "LASTWEEKSINCLUDED",

		 /**
		  * The range will contain the last X months including the current one. The count of the months is selected from a StepInput.
		  * @public
		  */
		 LASTMONTHSINCLUDED : "LASTMONTHSINCLUDED",

		 /**
		  * The range will contain the last X quarters including the current one. The count of the quarters is selected from a StepInput.
		  * @public
		  */
		 LASTQUARTERSINCLUDED : "LASTQUARTERSINCLUDED",

		 /**
		  * The range will contain the last X years including the current one. The count of the years is selected from a StepInput.
		  * @public
		  */
		 LASTYEARSINCLUDED : "LASTYEARSINCLUDED",

		 /**
		  * The range will contain the next X minutes. The count of the minutes is selected from a StepInput.
		  * @public
		  */
		 NEXTMINUTES : "NEXTMINUTES",

		 /**
		  * The range will contain the next X hours. The count of the hours is selected from a StepInput.
		  * @public
		  */
		 NEXTHOURS : "NEXTHOURS",

		 /**
		  * The range will contain the next X days. The count of the days is selected from a StepInput.
		  * @public
		  */
		 NEXTDAYS : "NEXTDAYS",

		 /**
		  * The range will contain the next X weeks. The count of the weeks is selected from a StepInput.
		  * @public
		  */
		 NEXTWEEKS : "NEXTWEEKS",

		 /**
		  * The range will contain the next X months. The count of the months is selected from a StepInput.
		  * @public
		  */
		 NEXTMONTHS : "NEXTMONTHS",

		 /**
		  * The range will contain the next X quarters. The count of the quarters is selected from a StepInput.
		  * @public
		  */
		 NEXTQUARTERS: "NEXTQUARTERS",

		 /**
		  * The range will contain the next X years. The count of the years is selected from a StepInput.
		  * @public
		  */
		 NEXTYEARS : "NEXTYEARS",

		 /**
		  * The range will contain the next X minutes including the current one. The count of the minutes is selected from a StepInput.
		  * @public
		  */
		 NEXTMINUTESINCLUDED : "NEXTMINUTESINCLUDED",

		 /**
		  * The range will contain the next X hours including the current one. The count of the hours is selected from a StepInput.
		  * @public
		  */
		 NEXTHOURSINCLUDED : "NEXTHOURSINCLUDED",

		 /**
		  * The range will contain the next X days including the current one. The count of the days is selected from a StepInput.
		  * @public
		  */
		 NEXTDAYSINCLUDED : "NEXTDAYSINCLUDED",

		 /**
		  * The range will contain the next X weeks including the current one. The count of the weeks is selected from a StepInput.
		  * @public
		  */
		 NEXTWEEKSINCLUDED : "NEXTWEEKSINCLUDED",

		 /**
		  * The range will contain the next X months including the current one. The count of the months is selected from a StepInput.
		  * @public
		  */
		 NEXTMONTHSINCLUDED : "NEXTMONTHSINCLUDED",

		 /**
		  * The range will contain the next X quarters including the current one. The count of the quarters is selected from a StepInput.
		  * @public
		  */
		 NEXTQUARTERSINCLUDED: "NEXTQUARTERSINCLUDED",

		 /**
		  * The range will contain the next X years including the current one. The count of the years is selected from a StepInput.
		  * @public
		  */
		 NEXTYEARSINCLUDED : "NEXTYEARSINCLUDED",

		 /**
		  * The range will contain the last X days and the next Y days. The count of the days is selected from a StepInput.
		  * @public
		  */
		 TODAYFROMTO : "TODAYFROMTO",

		 /**
		  * The range will contain the days of the current week.
		  * @public
		  */
		 THISWEEK : "THISWEEK",

		 /**
		  * The range will contain the days of the last week.
		  * @public
		  */
		 LASTWEEK : "LASTWEEK",

		 /**
		  * The range will contain the days of the next week.
		  * @public
		  */
		 NEXTWEEK : "NEXTWEEK",

		 /**
		  * The range will contain a month selected from a MonthPicker.
		  * @public
		  */
		 SPECIFICMONTH : "SPECIFICMONTH",

		 /**
		  * The range will contain a month in exact year selected from a MonthPicker.
		  * @public
		  */
		 SPECIFICMONTHINYEAR : "SPECIFICMONTHINYEAR",

		 /**
		  * The range will contain the days in the current month.
		  * @public
		  */
		 THISMONTH : "THISMONTH",

		 /**
		  * The range will contain the days in the last month.
		  * @public
		  */
		 LASTMONTH : "LASTMONTH",

		 /**
		  * The range will contain the days in the next month.
		  * @public
		  */
		 NEXTMONTH : "NEXTMONTH",

		 /**
		  * The range will contain the days in the current quarter.
		  * @public
		  */
		 THISQUARTER : "THISQUARTER",

		 /**
		  * The range will contain the days in the last quarter.
		  * @public
		  */
		 LASTQUARTER : "LASTQUARTER",

		 /**
		  * The range will contain the days in the next quarter.
		  * @public
		  */
		 NEXTQUARTER : "NEXTQUARTER",

		 /**
		  * The range will contain the days in the first quarter.
		  * @public
		  */
		 QUARTER1 : "QUARTER1",

		 /**
		  * The range will contain the days in the second quarter.
		  * @public
		  */
		 QUARTER2 : "QUARTER2",

		 /**
		  * The range will contain the days in the third quarter.
		  * @public
		  */
		 QUARTER3 : "QUARTER3",

		 /**
		  * The range will contain the days in the fourth quarter.
		  * @public
		  */
		 QUARTER4 : "QUARTER4",

		 /**
		  * The range will contain the days in the current year.
		  * @public
		  */
		 THISYEAR: "THISYEAR",

		 /**
		  * The range will contain the days in the last year.
		  * @public
		  */
		 LASTYEAR : "LASTYEAR",

		 /**
		  * The range will contain the days in the next year.
		  * @public
		  */
		 NEXTYEAR : "NEXTYEAR"
	 };

	 /**
	  * QuickViewGroupElement is a combination of one label and another control (Link or Text) associated to this label.
	  *
	  * @enum {string}
	  * @public
	  */
	 thisLib.QuickViewGroupElementType = {

		 /**
		  * Displays a phone number link for direct dialing
		  * @public
		  */
		 phone : "phone",

		 /**
		  * Displays a phone number link for direct dialing and an icon for sending a text message
		  * @public
		  */
		 mobile : "mobile",

		 /**
		  * Displays an e-mail link
		  * @public
		  */
		 email : "email",

		 /**
		  * Displays a regular HTML link
		  * @public
		  */
		 link : "link",

		 /**
		  * Displays text
		  * @public
		  */
		 text : "text",

		 /**
		  * Displays a link for navigating to another QuickViewPage
		  * @public
		  */
		 pageLink : "pageLink"

	 };

	 /**
	  * Types for the placement of message Popover control.
	  *
	  * @enum {string}
	  * @public
	  */
	 thisLib.VerticalPlacementType = {

		 /**
		 * Popover will be placed at the top of the reference control.
		 * @public
		 */
		 Top : "Top",

		 /**
		 * Popover will be placed at the bottom of the reference control.
		 * @public
		 */
		 Bottom : "Bottom",

		 /**
		 * Popover will be placed at the top or bottom of the reference control.
		 * @public
		 */
		 Vertical : "Vertical"
	 };

	 /**
	  * Defines the display of table pop-ins.
	  *
	  * @enum {string}
	  * @public
	  * @since 1.13.2
	  */
	 thisLib.PopinDisplay = {

		 /**
		  * Inside the table popin, header is displayed at the first line and cell content is displayed at the next line.
		  * @public
		  */
		 Block : "Block",

		 /**
		  * Inside the table popin, cell content is displayed next to the header in the same line.
		  * <b>Note:</b> If there is not enough space for the cell content then it jumps to the next line.
		  * @public
		  */
		 Inline : "Inline",


		 /**
		  * Inside the table popin, only the cell content will be visible.
		  * @public
		  * @since 1.28
		  */
		 WithoutHeader : "WithoutHeader"
	 };

	 /**
	  * Defines the layout options of the table popins.
	  *
	  * @enum {string}
	  * @public
	  * @since 1.52
	  */
	 thisLib.PopinLayout = {

		 /**
		  * Sets block layout for rendering the table popins. The elements inside the popin container are rendered one below the other.
		  * <b>Note:</b> This option enables the former rendering behavior of the table popins.
		  * @public
		  * @since 1.52
		  */
		 Block : "Block",

		 /**
		  * Sets grid layout for rendering the table popins.
		  * The grid width for each table popin is small, hence this allows more content to be rendered in a single popin row.
		  * This value defines small grid width for the table popins.
		  *
		  * <b>Note:</b> This feature is currently not supported with Internet Explorer and Edge (version lower than 16) browsers.
		  * @public
		  * @since 1.52
		  */
		 GridSmall: "GridSmall",

		 /**
		  * Sets grid layout for rendering the table popins.
		  * The grid width for each table popin is comparatively larger than <code>GridSmall</code>, hence this allows less content to be rendered in a single popin row.
		  *
		  * <b>Note:</b> This feature is currently not supported with Internet Explorer and Edge (version lower than 16) browsers.
		  * @public
		  * @since 1.52
		  */
		 GridLarge: "GridLarge"
	 };

	 /**
	  * Defines which area of the control remains fixed at the top of the page during vertical scrolling
	  * as long as the control is in the viewport.
	  *
	  * @enum {string}
	  * @public
	  * @since 1.54
	  */
	 thisLib.Sticky = {
		 /**
		  * The column headers remain in a fixed position.
		  * @public
		  */
		 ColumnHeaders: "ColumnHeaders",

		 /**
		  * The header toolbar remains in a fixed position.
		  * @public
		  * @since 1.56
		  */
		 HeaderToolbar: "HeaderToolbar",

		 /**
		  * The info toolbar remains in a fixed position.
		  * @public
		  * @since 1.56
		  */
		 InfoToolbar: "InfoToolbar",

		 /**
		  * The group headers remain in a fixed position at the top of the page during vertical scrolling.
		  * @public
		  * @since 1.128
		  */
		 GroupHeaders: "GroupHeaders"
	 };

	 /**
	  * Possible values for the visualization of float values in the RatingIndicator control.
	  *
	  * @enum {string}
	  * @public
	  */
	 thisLib.RatingIndicatorVisualMode = {

		 /**
		  * Values are rounded to the nearest integer value (e.g. 1.7 -> 2).
		  * @public
		  */
		 Full : "Full",

		 /**
		  * Values are rounded to the nearest half value (e.g. 1.7 -> 1.5).
		  * @public
		  */
		 Half : "Half"

	 };


	 /**
	  * Breakpoint names for different screen sizes.
	  *
	  * @enum {string}
	  * @public
	  */
	 thisLib.ScreenSize = {

		 /**
		  * 240px wide
		  * @public
		  */
		 Phone : "Phone",

		 /**
		  * 600px wide
		  * @public
		  */
		 Tablet : "Tablet",

		 /**
		  * 1024px wide
		  * @public
		  */
		 Desktop : "Desktop",

		 /**
		  * 240px wide
		  * @public
		  */
		 XXSmall : "XXSmall",

		 /**
		  * 320px wide
		  * @public
		  */
		 XSmall : "XSmall",

		 /**
		  * 480px wide
		  * @public
		  */
		 Small : "Small",

		 /**
		  * 560px wide
		  * @public
		  */
		 Medium : "Medium",

		 /**
		  * 768px wide
		  * @public
		  */
		 Large : "Large",

		 /**
		  * 960px wide
		  * @public
		  */
		 XLarge : "XLarge",

		 /**
		  * 1120px wide
		  * @public
		  */
		 XXLarge : "XXLarge"

	 };

	 /**
	  * Defines how pages will be scrolled, when clicking the arrow.
	  *
	  * @enum {string}
	  * @public
	  */
	 thisLib.CarouselScrollMode = {

		 /**
		  * Pages will be scrolled one at a time
		  * @public
		  */
		 SinglePage : "SinglePage",

		 /**
		  * Pages will be scrolled, depending on the value of <code>visiblePagesCount</code>
		  * @public
		  */
		 VisiblePages : "VisiblePages"

	 };

	 /**
	  * Enumeration for different action levels in sap.m.SelectionDetails control.
	  *
	  * @enum {string}
	  * @protected
	  * @since 1.48
	  */
	 thisLib.SelectionDetailsActionLevel = {

		 /**
		  * Action on SelectionDetailsItem level.
		  * @protected
		  */
		 Item : "Item",

		 /**
		  * Action on SelectionDetails list level.
		  * @protected
		  */
		 List : "List",

		 /**
		  * ActionGroup on SelectionDetails list level.
		  * @protected
		  */
		 Group : "Group"
	 };

	 /**
	  * Enumeration for different Select types.
	  *
	  * @enum {string}
	  * @public
	  * @since 1.16
	  */
	 thisLib.SelectType = {

		 /**
		  * Will show the text.
		  * @public
		  */
		 Default : "Default",

		 /**
		  * Will show only the specified icon.
		  * @public
		  */
		 IconOnly : "IconOnly"

	 };


	 /**
	  * The mode of SplitContainer or SplitApp control to show/hide the master area.
	  *
	  * @enum {string}
	  * @public
	  */
	 thisLib.SplitAppMode = {

		 /**
		  * Master will automatically be hidden in portrait mode.
		  * @public
		  */
		 ShowHideMode : "ShowHideMode",

		 /**
		  * Master will always be shown but in a compressed version when in portrait mode.
		  * @public
		  */
		 StretchCompressMode : "StretchCompressMode",

		 /**
		  * Master will be shown inside a Popover when in portrait mode
		  * @public
		  */
		 PopoverMode : "PopoverMode",

		 /**
		  * Master area is hidden initially both in portrait and landscape.
		  *
		  * Master area can be opened by clicking on the top left corner button or swiping right.
		  * Swipe is only enabled on mobile devices. Master will keep the open state when changing
		  * the orientation of the device.
		  * @public
		  */
		 HideMode : "HideMode"

	 };


	 /**
	  * Types for StandardTile.
	  *
	  * @enum {string}
	  * @public
	  */
	 thisLib.StandardTileType = {

		 /**
		  * Tile representing that something needs to be created
		  * @public
		  */
		 Create : "Create",

		 /**
		  * Monitor tile
		  * @public
		  */
		 Monitor : "Monitor",

		 /**
		  * Default type
		  * @public
		  */
		 None : "None"

	 };


	 thisLib.semantic = thisLib.semantic || {};

<<<<<<< HEAD
	 /**
	  * Declares the type of semantic ruleset that will govern the styling and positioning of semantic content.
	  *
	  * @enum {string}
	  * @public
	  * @since 1.44
	  */
	 thisLib.semantic.SemanticRuleSetType = {
=======
	/**
	 * Defines the available content sizes for the <code>sap.m.table.columnmenu.QuickAction</code> control.
	 *
	 * @enum {string}
	 * @public
	 */
	thisLib.table.columnmenu.QuickActionContentSize = {

		/**
		 * Large: Recommended for larger input controls, such as {@link sap.m.Input} or {@link sap.m.RatingIndicator}. If there is limited space,
		 * the input control moves to a new line below the label.
		 * @public
		 */
		L : "L",

		/**
		 * Small: Recommended for smaller controls, such as {@link sap.m.Switch} or {@link sap.m.Checkbox}. If there is limited space, only the label
		 * is wrapped. The input control is always right-aligned horizontally and middle-aligned vertically.
		 * @public
		 */
		S : "S"

	};
	DataType.registerEnum("sap.m.table.columnmenu.QuickActionContentSize", thisLib.table.columnmenu.QuickActionContentSize);
>>>>>>> a16804a0

		 /**
		  * The default ruleset type, for which the Share Menu is always in the footer of the page.
		  * @public
		  */
		 Classic : "Classic",

		 /**
		  * Offers an optimized user experience, with displaying the Share Menu in the header, rather than the footer, for Fullscreen mode.
		  * @public
		  */
		 Optimized : "Optimized"

	 };


	 thisLib.table = thisLib.table || {};
	 thisLib.table.columnmenu = thisLib.table.columnmenu || {};

	 /**
	  * Categories of column menu entries.
	  *
	  * @enum {string}
	  * @public
	  * @since 1.110
	  * @ui5-metamodel This enumeration also will be described in the UI5 (legacy) designtime metamodel
	  */
	 thisLib.table.columnmenu.Category = {

		 /**
		  * Sort category
		  * @public
		  */
		 Sort: "Sort",

		 /**
		  * Filter category
		  * @public
		  */
		 Filter: "Filter",

		 /**
		  * Group category
		  * @public
		  */
		 Group: "Group",

		 /**
		  * Aggregate category
		  * @public
		  */
		 Aggregate: "Aggregate",

		 /**
		  * Generic category
		  * @public
		  */
		 Generic: "Generic"
	 };


	 /**
	  * Predefined types for ObjectMarker.
	  *
	  * @enum {string}
	  * @public
	  */
	 thisLib.ObjectMarkerType = {

		 /**
		  * Flagged type
		  * @public
		  */
		 Flagged : "Flagged",

		 /**
		  * Favorite type
		  * @public
		  */
		 Favorite : "Favorite",

		 /**
		  * Draft type
		  * @public
		  */
		 Draft : "Draft",

		 /**
		  * Locked type
		  * @public
		  */
		 Locked : "Locked",

		 /**
		  * Unsaved type
		  * @public
		  */
		 Unsaved : "Unsaved",

		 /**
		  * LockedBy type
		  * Use when you need to display the name of the user who locked the object.
		  * @public
		  */
		 LockedBy : "LockedBy",

		 /**
		  * UnsavedBy type
		  * Use when you need to display the name of the user whose changes were unsaved.
		  * @public
		  */
		 UnsavedBy : "UnsavedBy"
	 };


	 /**
	  * Predefined visibility for ObjectMarker.
	  *
	  * @enum {string}
	  * @public
	  */
	 thisLib.ObjectMarkerVisibility = {

		 /**
		  * Shows only icon
		  * @public
		  */
		 IconOnly : "IconOnly",

		 /**
		  * Shows only text
		  * @public
		  */
		 TextOnly : "TextOnly",

		 /**
		  * Shows icon and text
		  * @public
		  */
		 IconAndText : "IconAndText"

	 };


	 /**
	  * Directions for swipe event.
	  *
	  * @enum {string}
	  * @public
	  */
	 thisLib.SwipeDirection = {
	  /**
	   * Swipe from the beginning to the end - left to right in LTR languages and right to left in RTL languages.
	   * @public
	   * @since 1.72
	   */
	  BeginToEnd : "BeginToEnd",

	  /**
	   * Swipe from the end to the beginning - right to left in LTR languages and left to right in RTL languages.
	   * @public
	   * @since 1.72
	   */
	  EndToBegin : "EndToBegin",

	  /**
	   * Both directions (left to right or right to left)
	   * @public
	   */
	  Both : "Both"
	 };


	 /**
	  * Enumeration for different switch types.
	  *
	  * @enum {string}
	  * @public
	  */
	 thisLib.SwitchType = {

		 /**
		  * Will show "ON" and "OFF" translated to the current language or the custom text if provided
		  * @public
		  */
		 Default : "Default",

		 /**
		  * Switch with accept and reject icons
		  * @public
		  */
		 AcceptReject : "AcceptReject"

	 };

	 /**
	  * Types of the <code>sap.m.Tokenizer</code> responsive modes.
	  *
	  * @enum {string}
	  * @public
	  * @since 1.80
	  */
	 thisLib.TokenizerRenderMode = {

		 /**
		  * In <code>Loose</code> mode, the <code>sap.m.Tokenizer</code> will show all its tokens, even if this means that scrolling needs to be used.
		  * @public
		  */
		 Loose : "Loose",

		 /**
		  * In  <code>Narrow</code> mode, the <code>sap.m.Tokenizer</code> will show as many tokens as its width allows, as well as an n-More indicator with the count of the hidden tokens. The rest tokens will be hidden.
		  * @public
		  */
		 Narrow : "Narrow"
	 };


	 /**
	  * Types of the Toolbar Design.
	  *
	  * To preview the different combinations of <code>sap.m.ToolbarDesign</code> and <code>sap.m.ToolbarStyle</code>,
	  * see the <b>OverflowToolbar - Design and styling</b> sample of the {@link sap.m.OverflowToolbar} control.
	  *
	  * @enum {string}
	  * @public
	  * @since 1.16.8
	  */
	 thisLib.ToolbarDesign = {

		 /**
		  * The toolbar can be inserted into other controls and if the design is "Auto" then it inherits the design from parent control.
		  * @public
		  */
		 Auto : "Auto",

		 /**
		  * The toolbar and its content will be displayed transparent.
		  * @public
		  */
		 Transparent : "Transparent",

		 /**
		  * The toolbar appears smaller than the regular size to show information(e.g: text, icon).
		  * @public
		  */
		 Info : "Info",

		 /**
		  * The toolbar has a solid background. Its content will be rendered in a standard way.
		  * @public
		  * @since 1.22
		  */
		 Solid : "Solid"

	 };

	 /**
	  * Types of visual styles for the {@link sap.m.Toolbar}.
	  *
	  * <b>Note:</b> Keep in mind that the styles are theme-dependent and can differ based on the currently used theme.
	  *
	  * To preview the different combinations of <code>sap.m.ToolbarDesign</code> and <code>sap.m.ToolbarStyle</code>,
	  * see the <b>OverflowToolbar - Design and styling</b> sample of the {@link sap.m.OverflowToolbar} control.
	  *
	  * @enum {string}
	  * @public
	  * @since 1.54
	  */
	 thisLib.ToolbarStyle = {

		 /**
		  * Default visual style dependent on the used theme.
		  * @public
		  */
		 Standard : "Standard",

		 /**
		  * Simplified visual style dependent on the used theme.
		  *
		  * <b>Note:</b> For the Belize themes, the <code>sap.m.Toolbar</code> is displayed with no border.
		  * @public
		  */
		 Clear : "Clear"

	 };

	 /**
	  * Different modes for the <code>sap.m.TimePicker</code> mask.
	  *
	  * @enum {string}
	  * @public
	  * @since 1.54
	  */
	 thisLib.TimePickerMaskMode = {
		 /**
		  * The mask is automatically enabled for all valid fixed-length time patterns, and it is disabled when the time format does not have a fixed length.
		  * @public
		  */
		 On: "On",

		 /**
		  * The mask will always be enforced for any time patterns.
		  * <b>Note:</b> The mask functions correctly only with fixed-length time formats.
		  * Using the <code>Enforce</code> value with time formats that do not have a fixed length may lead to unpredictable behavior.
		  */
		 Enforce: "Enforce",

		 /**
		  * The mask is disabled for the <code>sap.m.TimePicker</code>.
		  * @public
		  */
		 Off: "Off"
	 };

	 /**
	  * Types of string filter operators.
	  *
	  * @enum {string}
	  * @public
	  * @since 1.42
	  */
	 thisLib.StringFilterOperator = {

		 /**
		  * Checks if the text is equal with the search string.
		  * @public
		  */
		 Equals : "Equals",

		 /**
		  * Checks if the text contains the search string.
		  * @public
		  */
		 Contains : "Contains",

		 /**
		  * Checks if the text starts with the search string.
		  * @public
		  */
		 StartsWith : "StartsWith",

		 /**
		  * Checks if any word in the text starts with the search string.
		  * @public
		  */
		 AnyWordStartsWith : "AnyWordStartsWith"
	 };

	 /*global Element: true */

	 /**
	  * Types of LightBox loading stages.
	  *
	  * @enum {string}
	  * @public
	  * @since 1.40
	  */
	 thisLib.LightBoxLoadingStates = {

		 /**
		  * The LightBox image is still loading.
		  * @public
		  */
		 Loading : "LOADING",
		 /**
		  * The LightBox image has loaded.
		  * @public
		  */
		 Loaded : "LOADED",

		 /**
		  * The LightBox image has timed out, could not load.
		  * @public
		  */
		 TimeOutError : "TIME_OUT_ERROR",

		 /**
		  * The LightBox image could not load.
		  * @public
		  */
		 Error : "ERROR"
	 };

	 /**
	  * Available validation modes for {@link sap.m.StepInput}.
	  *
	  * @enum {string}
	  * @public
	  */
	 thisLib.StepInputValidationMode = {

		 /**
		  * Validation happens on <code>FocusOut</code>.
		  * @public
		  */
		 FocusOut : "FocusOut",

		 /**
		  * Validation happens on <code>LiveChange</code>.
		  * @public
		  */
		 LiveChange : "LiveChange"

	 };

	 /**
	  * Available step modes for {@link sap.m.StepInput}.
	  *
	  * @enum {string}
	  * @public
	  * @since 1.54
	  */
	 thisLib.StepInputStepModeType = {
		 /**
		  * Choosing increase/decrease button will add/subtract the <code>step</code> value
		  * to/from the current value. For example, if <code>step</code> is 5, current
		  * <code>value</code> is 17 and increase button is chosen, the result will be 22 (5+17).
		  *
		  * <b>Note:</b> Using keyboard PageUp/PageDown will add/subtract the <code>step</code>
		  * multiplied by the <code>largerStep</code> values to/from the current
		  * <code>value</code>. For example, if <code>step</code> is 5, <code>largerStep</code>
		  * is 3, current <code>value</code> is 17 and PageUp is chosen, the result would be 32 (5*3+17).
		  *
		  * For more information, see {@link sap.m.StepInput}'s <code>step</code>,
		  * <code>largerStep</code> and <code>stepMode</code> properties.
		  * @public
		  */
		 AdditionAndSubtraction: "AdditionAndSubtraction",
		  /**
		  * Pressing increase/decrease button will increase/decrease the current
		  * <code>value</code> to the closest number that is divisible by the
		  * <code>step</code>.
		  *
		  * For example, if <code>step</code> is 5, current <code>value</code> is 17 and
		  * increase button is chosen, the result will be 20 as it is the closest larger number
		  * that is divisible by 5.
		  *
		  * <b>Note:</b> Using keyboard PageUp/PageDown will increase/decrease the current
		  * <code>value</code> to the closest number that is divisible by the multiplication of
		  * the <code>step</code> and the <code>largerStep</code> values. For example, if
		  * <code>step</code> is 5, <code>largerStep</code> is 3, current <code>value</code> is
		  * 17 and PageUp is chosen, the result would be 30 as it is the closest larger number
		  * that is divisible by 15.
		  *
		  * The logic above will work only if both <code>step</code> and
		  * <code>largerStep</code> are integers.
		  *
		  * For more information, see {@link sap.m.StepInput}'s <code>step</code>,
		  * <code>largerStep</code> and <code>stepMode</code> properties.
		  * @public
		  */
		 Multiple: "Multiple"
	 };

	 /**
	  * States of the upload process of {@link sap.m.UploadCollectionItem}.
	  *
	  * @enum {string}
	  * @public
	  */
	 thisLib.UploadState = {
		 /**
		  * The file has been uploaded successfully.
		  * @public
		  */
		 Complete: "Complete",
		 /**
		  * The file cannot be uploaded due to an error.
		  * @public
		  */
		 Error: "Error",
		 /**
		  * The file is awaiting an explicit command to start being uploaded.
		  * @public
		  */
		 Ready: "Ready",
		 /**
		  * The file is currently being uploaded.
		  * @public
		  */
		 Uploading: "Uploading"
	 };

	 /**
	  * Type of the upload {@link sap.m.UploadSetItem}.
	  *
	  * @enum {string}
	  * @public
	  */
	 thisLib.UploadType = {
		 /**
		  * The file has been uploaded from cloud.
		  * @public
		  */
		 Cloud: "Cloud",
		 /**
		  * The file has been uploaded from your system.
		  * @public
		  */
		 Native: "Native"
	 };

	 /**
	  * Available wrapping types for text controls that can be wrapped that enable you
	  * to display the text as hyphenated.
	  *
	  * For more information about text hyphenation, see
	  * {@link sap.ui.core.hyphenation.Hyphenation} and
	  * {@link topic:6322164936f047de941ec522b95d7b70 Text Controls Hyphenation}.
	  *
	  * @enum {string}
	  * @public
	  * @since 1.60
	  */
	 thisLib.WrappingType = {
		 /**
		  * Normal text wrapping will be used. Words won't break based on hyphenation.
		  * @public
		  */
		 Normal : "Normal",

		 /**
		  * Hyphenation will be used to break words on syllables where possible.
		  * @public
		  */
		 Hyphenated : "Hyphenated"
	 };

	 /**
	  * Available selection modes for the {@link sap.m.SinglePlanningCalendar}
	  *
	  * @enum {string}
	  * @public
	  * @since 1.113
	  */
	 thisLib.SinglePlanningCalendarSelectionMode = {
		 /**
		  * Single date selection.
		  * @public
		  */
		 SingleSelect: "SingleSelect",

		 /**
		  * Мore than one date will be available to selection.
		  * @public
		  */
		 MultiSelect: "MultiSelect"
	 };

	 /**
	  * Available sticky modes for the {@link sap.m.SinglePlanningCalendar}
	  *
	  * @enum {string}
	  * @public
	  * @since 1.62
	  */
	 thisLib.PlanningCalendarStickyMode = {
		 /**
		  * Nothing will stick at the top.
		  * @public
		  */
		 None: "None",

		 /**
		  * Actions toolbar, navigation toolbar and the column headers will be sticky.
		  * @public
		  */
		 All: "All",

		 /**
		  * Only the navigation toolbar and column headers will be sticky.
		  * @public
		  */
		 NavBarAndColHeaders: "NavBarAndColHeaders"
	 };

	 /**
	  * Declares the type of title alignment for some controls
	  *
	  * @enum {string}
	  * @public
	  */
	 thisLib.TitleAlignment = {

		 /**
		  * Disables an automatic title alignment depending on theme
		  * Mostly used in sap.m.Bar
		  * @public
		  */
		 None : "None",

		 /**
		  * The default type (if specified in the theme)
		  * @public
		  */
		 Auto : "Auto",

		 /**
		  * Explicitly sets the alignment to the start (left or right depending on LTR/RTL)
		  * @public
		  */
		 Start : "Start",

		 /**
		  * Explicitly sets the alignment to the center
		  * @public
		  */
		 Center : "Center"

	 };

	 /**
	  * Expandable text overflow mode
	  *
	  * @enum {string}
	  * @public
	  */
	 thisLib.ExpandableTextOverflowMode = {
		 /**
		  * InPlace
		  * @public
		  */
		 InPlace: "InPlace",

		 /**
		  * Popover
		  * @public
		  */
		 Popover: "Popover"
	 };

	 /*
	  * Enums defined in separate modules
	  */
	 thisLib.AvatarShape = AvatarShape;
	 thisLib.AvatarSize = AvatarSize;
	 thisLib.AvatarType = AvatarType;
	 thisLib.AvatarColor = AvatarColor;
	 thisLib.AvatarBadgeColor = AvatarBadgeColor;
	 thisLib.AvatarImageFitType = AvatarImageFitType;

	 thisLib.IllustratedMessageSize = IllustratedMessageSize;
	 thisLib.IllustratedMessageType = IllustratedMessageType;

	 /**
	  * Wizard rendering mode.
	  *
	  * @enum {string}
	  * @since 1.83
	  * @public
	  */
	 thisLib.WizardRenderMode = {

		 /**
		  * Display all steps into a scroll section.
		  * @public
		  */
		 Scroll: "Scroll",

		 /**
		  * Display steps as separate, single pages.
		  * @public
		  */
		 Page: "Page"
	 };

	 /**
	  * Enumeration of the <code>ResetAllMode</code> that can be used in a <code>TablePersoController</code>.
	  * @enum {string}
	  * @public
	  */
	 thisLib.ResetAllMode = {

		 /**
		  * Default behavior of the <code>TablePersoDialog</code> Reset All button.
		  * @public
		  */
		 Default: "Default",

		 /**
		  * Resets the table to the default of the attached <code>PersoService</code>.
		  * @public
		  */
		 ServiceDefault: "ServiceDefault",

		 /**
		  * Resets the table to the result of <code>getResetPersData</code> of the attached <code>PersoService</code>.
		  * @public
		  */
		 ServiceReset: "ServiceReset"
	 };

	 /**
	  * Enumeration of the <code>SharingMode</code> that can be used in a <code>VariantItem</code>.
	  * @enum {string}
	  * @public
	  */
	 thisLib.SharingMode = {

		 /**
		  * Public mode of the <code>VariantItem</code>.
		  * @public
		  */
		 Public: "public",

		 /**
		  * Private mode of the <code>VariantItem</code>.
		  * @public
		  */
		 Private: "private"
	 };

	 /**
	  * Enumeration of the <code>multiSelectMode>/code> in <code>ListBase</code>.
	  * @enum {string}
	  * @public
	  * @since 1.93
	  */
	 thisLib.MultiSelectMode = {

		 /**
		  * The Select All functionality is available (default behavior).
		  * For a <code>sap.m.Table</code>, a Select All checkbox is rendered.
		  * @public
		  */
		 Default: "Default",

		 /**
		  * The Select All functionality is not available. Instead, it is only possible to remove the selection of all items.
		  * For a <code>sap.m.Table</code>, a Deselect All icon is rendered.
		  * @public
		  */
		 ClearAll: "ClearAll",

		 /**
		  * The Select All functionality is available.
		  * For a <code>sap.m.Table</code>, a Select All checkbox
		  * with a warning popover is rendered if not all items could be selected (for example, because of growing).
		  *
		  * @public
		  * @since 1.109
		  */
		 SelectAll: "SelectAll"
	 };

	 thisLib.plugins = thisLib.plugins || {};

	 /**
	  * Enumeration of the <code>copyPreference</code> in <code>CopyProvider</code>. Determines what is copied during a copy operation.
	  * @enum {string}
	  * @public
	  * @since 1.119
	  */
	 thisLib.plugins.CopyPreference = {
		 /**
		  * The entire selected scope is copied, including both row and cell selection.
		  * @public
		  */
		 Full: "Full",

		 /**
		  * If cells are selected, only the content of the selected cells is copied,
		  * regardless of any other rows or elements that might also be selected. If no cells are selected,
		  * the copy operation will default to copying the selected rows.
		  * @public
		  */
		 Cells: "Cells"
	 };

	 /**
	  * Defines the states of list items when the context menu is opened.
	  *
	  * @enum {string}
	  * @public
	  * @since 1.121
	  */
	 thisLib.plugins.ContextMenuScope = {

		 /**
		  * The scope is set to the default value where the focus is unaffected by the opening of the context menu.
		  * @public
		  */
		 Default: "Default",

		 /**
		  * The focus will be on the clicked item and also on other selected items, if the clicked item is selected.
		  * @public
		  */
		 Selection: "Selection"
	 };

	 //Internal: test the whole page with compact design
	 if (/sap-ui-xx-formfactor=compact/.test(location.search)) {
		 jQuery("html").addClass("sapUiSizeCompact");
		 thisLib._bSizeCompact = true;
	 }

	 //Internal: test the whole page with compact design
	 if (/sap-ui-xx-formfactor=condensed/.test(location.search)) {
		 jQuery("html").addClass("sapUiSizeCondensed");
		 thisLib._bSizeCondensed = true;
	 }

	 // central mobile functionality that should not go into the UI5 Core can go from here
	 // ----------------------------------------------------------------------------------

	 /**
	  * Finds default locale settings once and returns always the same.
	  *
	  * We should not need to create new instance to get same locale settings
	  * This method keeps the locale instance in the scope and returns the same after first run
	  *
	  * @returns {sap.ui.core.Locale} Locale instance
	  * @public
	  * @since 1.10
	  */
	 thisLib.getLocale = function() {
		 var oLocale = new Locale(Formatting.getLanguageTag());

		 thisLib.getLocale = function() {
			 return oLocale;
		 };

		 return oLocale;
	 };

	 /**
	  * Finds default locale data once and returns always the same.
	  *
	  * @returns {sap.ui.core.LocaleData} LocaleData instance
	  * @public
	  * @since 1.10
	  */
	 thisLib.getLocaleData = function() {
		 var oLocaleData = LocaleData.getInstance(thisLib.getLocale());

		 thisLib.getLocaleData = function() {
			 return oLocaleData;
		 };

		 return oLocaleData;
	 };

	 /**
	  * Checks if the given parameter is a valid JsDate Object.
	  *
	  * @param {any} value Any variable to test.
	  * @returns {boolean} Whether the given parameter is a valid JsDate Object.
	  * @public
	  * @since 1.10
	  */
	 thisLib.isDate = function(value) {
		 return value && Object.prototype.toString.call(value) == "[object Date]" && !isNaN(value);
	 };

	 /**
	  * Search given control's parents and try to find iScroll.
	  *
	  * @param {sap.ui.core.Control} oControl Control to start the search at
	  * @returns {Object|undefined} iScroll reference or <code>undefined</code> if cannot find
	  * @public
	  * @since 1.11
	  */
	 thisLib.getIScroll = function(oControl) {
		 if (typeof window.iScroll != "function" || !(oControl instanceof Control)) {
			 return;
		 }

		 var parent, scroller;
		 /*eslint-disable no-cond-assign */
		 for (parent = oControl; parent = parent.oParent;) {
			 scroller = parent.getScrollDelegate ? parent.getScrollDelegate()._scroller : null;
			 if (scroller && scroller instanceof window.iScroll) {
				 return scroller;
			 }
		 }
		 /*eslint-enable no-cond-assign */
	 };


	 /**
	  * Search given control's parents and try to find a ScrollDelegate.
	  *
	  * @param {sap.ui.core.Control} oControl Starting point for the search
	  * @param {boolean} bGlobal Whether the search should stop on component level (<code>false</code>) or not
	  * @returns {Object|undefined} ScrollDelegate or <code>undefined</code> if it cannot be found
	  * @public
	  * @since 1.11
	  */
	 thisLib.getScrollDelegate = function(oControl, bGlobal) {
		 if (!(oControl instanceof Control)) {
			 return;
		 }

		 var UIComponent = sap.ui.require("sap/ui/core/UIComponent");

		 function doGetParent(c) {
			 if (!c) {
				 return;
			 }
			 return bGlobal && UIComponent && (c instanceof UIComponent) ? c.oContainer : c.oParent;
		 }

		 /*eslint-disable no-cond-assign */
		 for (var parent = oControl; parent = doGetParent(parent);) {
			 if (parent && typeof parent.getScrollDelegate == "function") {
				 return parent.getScrollDelegate(oControl);
			 }
		 }
		 /*eslint-enable no-cond-assign */
	 };

	 /**
	  * screen size definitions in pixel
	  * if you change any value here, please also change
	  * 	1. the documentation of sap.m.ScreenSize
	  *  2. media queries in list.css
	  *
	  * @private
	  * @since 1.12
	  */
	 thisLib.ScreenSizes = {
		 phone : 240,
		 tablet : 600,
		 desktop : 1024,
		 xxsmall : 240,
		 xsmall : 320,
		 small : 480,
		 medium : 560,
		 large : 768,
		 xlarge : 960,
		 xxlarge : 1120
	 };

	 /**
	  * Base font-size.
	  * @private
	  * @since 1.12
	  */
	 defineLazyProperty(thisLib, "BaseFontSize", function () {
		 // jQuery(...).css() is executed only on "BaseFontSize" property access.
		 // This avoids accessing the DOM during library evaluation
		 // which might be too early, e.g. when the library is loaded within the head element.
		 thisLib.BaseFontSize = jQuery(document.documentElement).css("font-size") || "16px";
		 return thisLib.BaseFontSize;
	 });

	 /**
	  * Hide the soft keyboard.
	  *
	  * @public
	  * @since 1.20
	  */
	 thisLib.closeKeyboard = function() {
		 var activeElement = document.activeElement;
		 if (!Device.system.desktop && activeElement && /(INPUT|TEXTAREA)/i.test(activeElement.tagName)) {
			 activeElement.blur();
		 }
	 };


	 /**
	  * Touch helper.
	  *
	  * @namespace sap.m.touch
	  * @public
	  **/
	 thisLib.touch = thisLib.touch || {};

	 /**
	  * Given a list of touch objects, find the touch that matches the given one.
	  *
	  * @param {TouchList} oTouchList The list of touch objects to search.
	  * @param {Touch | number} oTouch A touch object to find or a Touch.identifier that uniquely identifies the current finger in the touch session.
	  * @returns {object | undefined} The touch matching if any.
	  * @name sap.m.touch.find
	  * @function
	  * @public
	 */
	 thisLib.touch.find = function(oTouchList, oTouch) {
		 var i,
			 iTouchListLength;

		 if (!oTouchList) {
			 return;
		 }

		 if (oTouch && typeof oTouch.identifier !== "undefined") {
			 oTouch = oTouch.identifier;
		 } else if (typeof oTouch !== "number") {
			 assert(false, "sap.m.touch.find(): oTouch must be a touch object or a number");
			 return;
		 }

		 iTouchListLength = oTouchList.length;

		 // A TouchList is an object not an array, so we shouldn't use
		 // Array.prototype.forEach, etc.
		 for (i = 0; i < iTouchListLength; i++) {
			 if (oTouchList[i].identifier === oTouch) {
				 return oTouchList[i];
			 }
		 }

		 // if the given touch object or touch identifier is not found in the touches list, then return undefined
	 };

	 /**
	  * Given a list of touches, count the number of touches related with the given element.
	  *
	  * @param {TouchList} oTouchList The list of touch objects to search.
	  * @param {jQuery | Element | string} vElement A jQuery element or an element reference or an element id.
	  * @returns {number} The number of touches related with the given element.
	  * @name sap.m.touch.countContained
	  * @function
	  * @public
	  */
	 thisLib.touch.countContained = function(oTouchList, vElement) {
		 var i,
			 iTouchCount = 0,
			 iTouchListLength,
			 iElementChildrenL,
			 $TouchTarget;

		 if (!oTouchList) {
			 return 0;
		 }

		 if (vElement instanceof Element) {
			 vElement = jQuery(vElement);
		 } else if (typeof vElement === "string") {
			 vElement = jQuery(document.getElementById(vElement));
		 } else if (!(vElement instanceof jQuery)) {
			 assert(false, "sap.m.touch.countContained(): vElement must be a jQuery object or Element reference or a string");
			 return 0;
		 }

		 iElementChildrenL = vElement.children().length;
		 iTouchListLength = oTouchList.length;

		 // A TouchList is an object not an array, so we shouldn't use
		 // Array.prototype.forEach, etc.
		 for (i = 0; i < iTouchListLength; i++) {
			 $TouchTarget = jQuery(oTouchList[i].target);

			 // If the current target has only one HTML element or
			 // has an HTML element ancestor that match with the given element id.
			 if ((iElementChildrenL === 0  && $TouchTarget.is(vElement)) ||
				 (vElement[0].contains($TouchTarget[0]))) {

				 iTouchCount++;
			 }
		 }

		 return iTouchCount;
	 };

	 /**
	  * URL (Uniform Resource Locator) Helper.
	  *
	  * This helper can be used to trigger a native application (e.g. email, sms, phone) from the browser.
	  * That means we are restricted of browser or application implementation. e.g.
	  * <ul>
	  * <li>Some browsers do not let you pass more than 2022 characters in the URL</li>
	  * <li>MAPI (Outlook) limit is 2083, max. path under Internet Explorer is 2048</li>
	  * <li>Different Internet Explorer versions have a different URL length limits (IE9 approximately 1000 characters)</li>
	  * <li>MS mail app under Windows 8 cuts mail links after approximately 100 characters</li>
	  * <li>Safari gets a confirmation from user before opening a native application and can block other triggers if the user cancels it</li>
	  * <li>Some mail applications(Outlook) do not respect all encodings (e.g. Cyrillic texts are not encoded correctly)</li>
	  * </ul>
	  *
	  * <b>Note:</b> all the given maximum lengths are for URL encoded text (e.g a space character will be encoded as "%20").
	  *
	  * It has been reported by some users that the content send through the <code>URLHelper</code> is not correctly displayed by the native applications (e.g. a native mail application).
	  *
	  * After sending the body to the application, <code>URLHelper</code> cannot affect its rendering and the application takes responsibility to correctly display the content.
	  * Inconsistencies between different native applications or operative systems (OS) can lead to different behaviors and differences in the displayed content.
	  *
	  * <b>Example:</b>
	  *
	  * What happens with a link added to the content of an email using the <code>URLHelper</code> ?
	  *
	  * Apart from the correct generation of URL, everything else is outside of the scope of <code>URLHelper</code> as responsibility from then on is passed to the browser and the native applications handling the URL.
	  * For instance, clicking on an email link should result in triggering an action in the default mail application for the user's OS and it is this application's responsibility to correctly handle the URL, given it is generated correctly.
	  *
	  * @see {@link topic:4f1c1075d88c41a5904389fa12b28f6b URL Helper}
	  *
	  * @namespace
	  * @since 1.10
	  * @public
	  */
	 thisLib.URLHelper = (function() {

		 function isValidString(value) {
			 return value && Object.prototype.toString.call(value) == "[object String]";
		 }

		 function formatTel(sTel) {
			 if (!isValidString(sTel)) {
				 return "";
			 }
			 return sTel.replace(/[^0-9\+\*#]/g, "");
		 }

		 function formatMessage(sText) {
			 if (!isValidString(sText)) {
				 return "";
			 }
			 // line breaks in the  body of a message MUST be encoded with "%0D%0A"
			 // space character in the  body of a message MUST be encoded with "%20"
			 // see http://www.ietf.org/rfc/rfc2368.txt for details
			 sText = sText.split(/\r\n|\r|\n/g).join("\r\n");
			 return encodeURIComponent(sText);
		 }

		 return jQuery.extend(new EventProvider(), /** @lends sap.m.URLHelper */ {
			 /**
			  * Sanitizes the given telephone number and returns a URI using the <code>tel:</code> scheme.
			  *
			  * @param {string} [sTel] Telephone number
			  * @returns {string} Telephone URI using the <code>tel:</code> scheme
			  * @public
			  */
			 normalizeTel: function(sTel) {
				 return "tel:" + formatTel(sTel);
			 },

			 /**
			  * Sanitizes the given telephone number and returns a URI using the <code>sms:</code> scheme.
			  *
			  * @param {string} [sTel] Telephone number
			  * @returns {string} SMS URI using the <code>sms:</code> scheme
			  * @public
			  */
			 normalizeSms: function(sTel) {
				 return "sms:" + formatTel(sTel);
			 },

			 /**
			  * Builds Email URI from given parameter.
			  * Trims spaces from email addresses.
			  *
			  * @param {string} [sEmail] Destination email address
			  * @param {string} [sSubject] Subject of the email address
			  * @param {string} [sBody] Default message text
			  * @param {string} [sCC] Carbon Copy email address
			  * @param {string} [sBCC] Blind carbon copy email address
			  * @returns {string} Email URI using the <code>mailto:</code> scheme
			  * @public
			  */
			 normalizeEmail: function(sEmail, sSubject, sBody, sCC, sBCC) {
				 var aParams = [],
					 sURL = "mailto:",
					 encode = encodeURIComponent;

				 // Within mailto URLs, the characters "?", "=", "&" are reserved
				 isValidString(sEmail) && (sURL += encode(sEmail.trim()));
				 isValidString(sSubject) && aParams.push("subject=" + encode(sSubject));
				 isValidString(sBody) && aParams.push("body=" + formatMessage(sBody));
				 isValidString(sBCC) && aParams.push("bcc=" + encode(sBCC.trim()));
				 isValidString(sCC) && aParams.push("cc=" + encode(sCC.trim()));

				 if (aParams.length) {
					 sURL += "?" + aParams.join("&");
				 }
				 return sURL;
			 },

			 /**
			  * Redirects to the given URL.
			  *
			  * This method fires "redirect" event before opening the URL.
			  *
			  * @param {string} sURL Uniform resource locator
			  * @param {boolean} [bNewWindow] Opens URL in a new browser window or tab. Please note that, opening a new window/tab can be ignored by browsers (e.g. on Windows Phone) or by popup blockers.
			  * NOTE: On Windows Phone the URL will be enforced to open in the same window if opening in a new window/tab fails (because of a known system restriction on cross-window communications). Use sap.m.Link instead (with blank target) if you necessarily need to open URL in a new window.
			  *
			  * @public
			  */
			 redirect: function (sURL, bNewWindow) {
				 assert(isValidString(sURL), this + "#redirect: URL must be a string" );
				 this.fireEvent("redirect", sURL);
				 if (!bNewWindow) {
					 window.location.href = sURL;
				 } else {
					 openWindow(sURL, "_blank");
				 }
			 },

			 /**
			  * Adds an event listener for the <code>redirect</code> event.
			  *
			  * @param {function} fnFunction The function to call, when the event occurs.
			  * @param {Object} [oListener] The object that wants to be notified when the event occurs.
			  * @returns {sap.m.URLHelper} The URLHelper instance
			  * @public
			  */
			 attachRedirect: function (fnFunction, oListener) {
				 return this.attachEvent("redirect", fnFunction, oListener);
			 },

			 /**
			  * Detach an already registered listener of the <code>redirect</code> event.
			  *
			  * @param {function} fnFunction The function to call, when the event occurs.
			  * @param {Object} [oListener] The object, that wants to be notified, when the event occurs.
			  * @returns {sap.m.URLHelper} The URLHelper instance
			  * @public
			  */
			 detachRedirect: function (fnFunction, oListener) {
				 return this.detachEvent("redirect", fnFunction, oListener);
			 },

			 /**
			  * Trigger telephone app to call the given telephone number.
			  *
			  * @param {string} [sTel] Telephone number
			  * @public
			  */
			 triggerTel: function(sTel) {
				 this.redirect(this.normalizeTel(sTel));
			 },

			 /**
			  * Trigger SMS application to send SMS to given telephone number.
			  *
			  * @param {string} [sTel] Telephone number
			  * @public
			  */
			 triggerSms: function(sTel) {
				 this.redirect(this.normalizeSms(sTel));
			 },

			 /**
			  * Trigger email application to send email.
			  * Trims spaces from email addresses.
			  *
			  * @param {string} [sEmail] Destination email address
			  * @param {string} [sSubject] Subject of the email address
			  * @param {string} [sBody] Default message text
			  * @param {string} [sCC] Carbon Copy email address
			  * @param {string} [sBCC] Blind carbon copy email address
			  * @param {boolean} [bNewWindow] Opens email template in a new browser window or tab.
			  * @public
			  */
			 triggerEmail: function(sEmail, sSubject, sBody, sCC, sBCC, bNewWindow) {
				 bNewWindow = bNewWindow || false;
				 this.redirect(this.normalizeEmail.apply(0, [sEmail, sSubject, sBody, sCC, sBCC]), bNewWindow);
			 },

			 toString : function() {
				 return "sap.m.URLHelper";
			 }
		 });

	 }());


	 /**
	  * Helper for rendering themable background.
	  *
	  * @namespace
	  * @since 1.12
	  * @protected
	  */
	 thisLib.BackgroundHelper = {
		 /**
		  * Adds CSS classes and styles to the given RenderManager, depending on the given configuration for background color and background image.
		  * To be called by control renderers supporting the global themable background image within their root tag, before they call openEnd, voidEnd, writeClasses() and writeStyles().
		  *
		  * @param {sap.ui.core.RenderManager} rm The RenderManager
		  * @param {sap.ui.core.CSSColor} [sBgColor] A configured custom background color for the control, if any
		  * @param {sap.ui.core.URI} [sBgImgUrl] The configured custom background image for the control, if any
		  *
		  * @protected
		  */
		 addBackgroundColorStyles: function(rm, sBgColor, sBgImgUrl, sCustomBGClass) {
			 rm.class(sCustomBGClass || "sapUiGlobalBackgroundColor");

			 if (sBgColor && !DataType.getType("sap.ui.core.CSSColor").isValid(sBgColor)) {
				 Log.warning(sBgColor + " is not a valid sap.ui.core.CSSColor type");
				 sBgColor = "";
			 }
			 if (sBgColor || sBgImgUrl) { // when an image or color is configured, the gradient needs to be removed, so the color can be seen behind the image
				 rm.style("background-image", "none");
				 rm.style("filter", "none");
			 }
			 if (sBgColor) {
				 rm.style("background-color", sBgColor);
			 }
		 },


		 /*
		  * @protected
		  * @returns
		  */
		 /* currently not needed
		 isThemeBackgroundImageModified: function() {
			 var sBgImgUrl = Parameters.get('sapUiGlobalBackgroundImage'); // the global background image from the theme
			 if (sBgImgUrl && sBgImgUrl !== "''") {
				 var sBgImgUrlDefault = Parameters.get('sapUiGlobalBackgroundImageDefault');
				 if (sBgImgUrl !== sBgImgUrlDefault) {
					 return true;
				 }
			 }
			 return false;
		 },
		 */

		 /**
		  * Renders an HTML tag into the given RenderManager which carries the background image which is either configured and given or coming from the current theme.
		  * Should be called right after the opening root tag has been completed, so this is the first child element inside the control.
		  *
		  * @param {sap.ui.core.RenderManager} rm The RenderManager
		  * @param {sap.ui.core.Control} oControl Control within which the tag will be rendered; its ID will be used to generate the element ID
		  * @param {string|string[]}  vCssClass A CSS class or an array of CSS classes to add to the element
		  * @param {sap.ui.core.URI}  [sBgImgUrl] The image of a configured background image; if this is not given, the theme background will be used and also the other settings are ignored.
		  * @param {boolean} [bRepeat] Whether the background image should be repeated/tiled (or stretched)
		  * @param {float}   [fOpacity] The background image opacity, if any
		  *
		  * @protected
		  */
		 renderBackgroundImageTag: function(rm, oControl, vCssClass, sBgImgUrl, bRepeat, fOpacity) {
			 rm.openStart("div", oControl.getId() + "-BG");

			 if (Array.isArray(vCssClass)) {
				 for (var i = 0; i < vCssClass.length; i++) {
					 rm.class(vCssClass[i]);
				 }
			 } else {
				 rm.class(vCssClass);
			 }

			 rm.class("sapUiGlobalBackgroundImage"); // this adds the background image from the theme

			 if (sBgImgUrl) { // use the settings only if a background image is configured
				 rm.style("display", "block"); // enforce visibility even if a parent has also a background image
				 rm.style("background-image", "url(" + encodeCSS(sBgImgUrl) + ")");

				 rm.style("background-repeat", bRepeat ? "repeat" : "no-repeat");
				 if (!bRepeat) {
					 rm.style("background-size", "cover");
					 rm.style("background-position", "center");
				 } else { // repeat
					 rm.style("background-position", "left top");
				 }

			 } //else {
				 // the theme defines the background
			 //}

			 if (fOpacity !== 1) {
				 if (fOpacity > 1) { // greater than 1 enforces 1
					 fOpacity = 1;
				 }
				 rm.style("opacity", fOpacity);
			 }

			 // no custom class from the control's custom class
			 // If a class is added using addStyleClass, this class will be output to this background image div without the 'false' param.
			 rm.openEnd();
			 rm.close("div");
		 }
	 };

	 /**
	  * Helper for Popups.
	  *
	  * @namespace
	  * @since 1.16.7
	  * @protected
	  */
	 thisLib.PopupHelper = {
		 /**
		  * Converts the given percentage value to an absolute number based on the given base size.
		  *
		  * @param {string} sPercentage A percentage value in string format, for example "25%"
		  * @param {float} fBaseSize A float number which the calculation is based on.
		  * @returns {string|null} The calculated size string with "px" as unit or <code>null</code> when the format of given parameter is wrong.
		  *
		  * @protected
		  */
		 calcPercentageSize: function(sPercentage, fBaseSize){
			 if (typeof sPercentage !== "string") {
				 Log.warning("sap.m.PopupHelper: calcPercentageSize, the first parameter" + sPercentage + "isn't with type string");
				 return null;
			 }

			 if (sPercentage.indexOf("%") <= 0) {
				 Log.warning("sap.m.PopupHelper: calcPercentageSize, the first parameter" + sPercentage + "is not a percentage string (for example '25%')");
				 return null;
			 }

			 var fPercent = parseFloat(sPercentage) / 100,
				 fParsedBaseSize = parseFloat(fBaseSize);

			 return Math.floor(fPercent * fParsedBaseSize) + "px";
		 }
	 };

	 //implement table helper factory with m controls
	 //possible is set before layout lib is loaded.
	 /**
	  * An object type that represents sap.m.upload.FilterPanel fields properties.
	  * @typedef {object}
	  * @public
	  * @property {string} label field name.
	  * @property {string} path model path.
	  */
	 thisLib.FilterPanelField = DataType.createType("sap.m.FilterPanelField", {
		 isValid: function (oValue) {
			 var aValueKeys = Object.keys(oValue);
			 return ["label", "path"].every(function (sKey) {
				 return aValueKeys.indexOf(sKey) !== -1;
			 });
		 }
	 }, "object");

	 /* Android browsers do not scroll a focused input into the view correctly after resize */
	 if (Device.os.android) {
		 jQuery(window).on("resize", function(){
			 var oActive = document.activeElement;
			 var sTagName = oActive ? oActive.tagName : "";
			 if (sTagName == "INPUT" || sTagName == "TEXTAREA") {
				 setTimeout(function(){
					 oActive.scrollIntoViewIfNeeded();
				 }, 0);
			 }
		 });
	 }

	 /**
	  * @typedef {object} sap.m.VariantManagementRename
	  * @description An object type that represents the {@link sap.m.VariantManagement} <code>manage</code>-event property <code>rename</code>.
	  * @public
	  * @property {string} key the variant key.
	  * @property {string} name the new title of the variant.
	  */

	 /**
	  * @typedef {object} sap.m.VariantManagementExe
	  * @description An object type that represents the {@link sap.m.VariantManagement} <code>manage</code>-event property <code>exe</code>.
	  * @public
	  * @property {string} key the variant key.
	  * @property {boolean} exe flag describing the associated Appy Automatically indicator.
	  */

	 /**
	  * @typedef {object} sap.m.VariantManagementFav
	  * @description An object type that represents the {@link sap.m.VariantManagement} <code>manage</code>-event property <code>fav</code>.
	  * @public
	  * @property {string} key the variant key.
	  * @property {boolean} visible flag describing the associated Favorite indicator.
	  */

	 // ES6 constant represents the maximum safe integer
	 if (!Number.MAX_SAFE_INTEGER) {
		 Number.MAX_SAFE_INTEGER = Math.pow(2, 53) - 1;
	 }

	 /*
	  * Register all of the above defined enums.
	  * Some enums of the sap.m library are contained in a dedicated module
	  * and are registered there (e.g. "sap.m.IllustratedMessageType").
	  */
	 DataType.registerEnum("sap.m.BackgroundDesign", thisLib.BackgroundDesign);
	 DataType.registerEnum("sap.m.BadgeState", thisLib.BadgeState);
	 DataType.registerEnum("sap.m.BadgeStyle", thisLib.BadgeStyle);
	 DataType.registerEnum("sap.m.BadgeAnimationType", thisLib.BadgeAnimationType);
	 DataType.registerEnum("sap.m.BarDesign", thisLib.BarDesign);
	 DataType.registerEnum("sap.m.BorderDesign", thisLib.BorderDesign);
	 DataType.registerEnum("sap.m.BreadcrumbsSeparatorStyle", thisLib.BreadcrumbsSeparatorStyle);
	 DataType.registerEnum("sap.m.ButtonAccessibleRole", thisLib.ButtonAccessibleRole);
	 DataType.registerEnum("sap.m.ButtonType", thisLib.ButtonType);
	 DataType.registerEnum("sap.m.CarouselArrowsPlacement", thisLib.CarouselArrowsPlacement);
	 DataType.registerEnum("sap.m.CarouselPageIndicatorPlacementType", thisLib.CarouselPageIndicatorPlacementType);
	 DataType.registerEnum("sap.m.DeviationIndicator", thisLib.DeviationIndicator);
	 DataType.registerEnum("sap.m.DialogRoleType", thisLib.DialogRoleType);
	 DataType.registerEnum("sap.m.DialogType", thisLib.DialogType);
	 DataType.registerEnum("sap.m.DraftIndicatorState", thisLib.DraftIndicatorState);
	 DataType.registerEnum("sap.m.DynamicDateRangeGroups", thisLib.DynamicDateRangeGroups);
	 DataType.registerEnum("sap.m.EmptyIndicatorMode", thisLib.EmptyIndicatorMode);
	 DataType.registerEnum("sap.m.FacetFilterListDataType", thisLib.FacetFilterListDataType);
	 DataType.registerEnum("sap.m.FacetFilterType", thisLib.FacetFilterType);
	 DataType.registerEnum("sap.m.FilterPanelField", thisLib.FilterPanelField);
	 DataType.registerEnum("sap.m.FlexAlignContent", thisLib.FlexAlignContent);
	 DataType.registerEnum("sap.m.FlexAlignItems", thisLib.FlexAlignItems);
	 DataType.registerEnum("sap.m.FlexAlignSelf", thisLib.FlexAlignSelf);
	 DataType.registerEnum("sap.m.FlexDirection", thisLib.FlexDirection);
	 DataType.registerEnum("sap.m.FlexJustifyContent", thisLib.FlexJustifyContent);
	 DataType.registerEnum("sap.m.FlexRendertype", thisLib.FlexRendertype);
	 DataType.registerEnum("sap.m.FlexWrap", thisLib.FlexWrap);
	 DataType.registerEnum("sap.m.FrameType", thisLib.FrameType);
	 DataType.registerEnum("sap.m.GenericTagDesign", thisLib.GenericTagDesign);
	 DataType.registerEnum("sap.m.GenericTagValueState", thisLib.GenericTagValueState);
	 DataType.registerEnum("sap.m.GenericTileMode", thisLib.GenericTileMode);
	 DataType.registerEnum("sap.m.Priority", thisLib.Priority);
	 DataType.registerEnum("sap.m.GenericTileScope", thisLib.GenericTileScope);
	 DataType.registerEnum("sap.m.HeaderLevel", thisLib.HeaderLevel);
	 DataType.registerEnum("sap.m.IBarHTMLTag", thisLib.IBarHTMLTag);
	 DataType.registerEnum("sap.m.IconTabDensityMode", thisLib.IconTabDensityMode);
	 DataType.registerEnum("sap.m.IconTabFilterDesign", thisLib.IconTabFilterDesign);
	 DataType.registerEnum("sap.m.IconTabFilterInteractionMode", thisLib.IconTabFilterInteractionMode);
	 DataType.registerEnum("sap.m.IconTabHeaderMode", thisLib.IconTabHeaderMode);
	 DataType.registerEnum("sap.m.ImageMode", thisLib.ImageMode);
	 DataType.registerEnum("sap.m.InputTextFormatMode", thisLib.InputTextFormatMode);
	 DataType.registerEnum("sap.m.SelectDialogInitialFocus", thisLib.SelectDialogInitialFocus);
	 DataType.registerEnum("sap.m.InputType", thisLib.InputType);
	 DataType.registerEnum("sap.m.LabelDesign", thisLib.LabelDesign);
	 DataType.registerEnum("sap.m.LightBoxLoadingStates", thisLib.LightBoxLoadingStates);
	 DataType.registerEnum("sap.m.LinkConversion", thisLib.LinkConversion);
	 DataType.registerEnum("sap.m.LinkAccessibleRole", thisLib.LinkAccessibleRole);
	 DataType.registerEnum("sap.m.ListGrowingDirection", thisLib.ListGrowingDirection);
	 DataType.registerEnum("sap.m.ListKeyboardMode", thisLib.ListKeyboardMode);
	 DataType.registerEnum("sap.m.ListMode", thisLib.ListMode);
	 DataType.registerEnum("sap.m.ListSeparators", thisLib.ListSeparators);
	 DataType.registerEnum("sap.m.ListType", thisLib.ListType);
	 DataType.registerEnum("sap.m.LoadState", thisLib.LoadState);
	 DataType.registerEnum("sap.m.MenuButtonMode", thisLib.MenuButtonMode);
	 DataType.registerEnum("sap.m.MultiSelectMode", thisLib.MultiSelectMode);
	 DataType.registerEnum("sap.m.ObjectHeaderPictureShape", thisLib.ObjectHeaderPictureShape);
	 DataType.registerEnum("sap.m.ObjectMarkerType", thisLib.ObjectMarkerType);
	 DataType.registerEnum("sap.m.ObjectMarkerVisibility", thisLib.ObjectMarkerVisibility);
	 DataType.registerEnum("sap.m.OverflowToolbarPriority", thisLib.OverflowToolbarPriority);
	 DataType.registerEnum("sap.m.P13nPopupMode", thisLib.P13nPopupMode);
	 DataType.registerEnum("sap.m.P13nPanelType", thisLib.P13nPanelType);
	 DataType.registerEnum("sap.m.P13nConditionOperation", thisLib.P13nConditionOperation);
	 DataType.registerEnum("sap.m.PageBackgroundDesign", thisLib.PageBackgroundDesign);
	 DataType.registerEnum("sap.m.PanelAccessibleRole", thisLib.PanelAccessibleRole);
	 DataType.registerEnum("sap.m.PDFViewerDisplayType", thisLib.PDFViewerDisplayType);
	 DataType.registerEnum("sap.m.PlacementType", thisLib.PlacementType);
	 DataType.registerEnum("sap.m.PlanningCalendarBuiltInView", thisLib.PlanningCalendarBuiltInView);
	 DataType.registerEnum("sap.m.PlanningCalendarStickyMode", thisLib.PlanningCalendarStickyMode);
	 DataType.registerEnum("sap.m.PopinDisplay", thisLib.PopinDisplay);
	 DataType.registerEnum("sap.m.PopinLayout", thisLib.PopinLayout);
	 DataType.registerEnum("sap.m.QuickViewGroupElementType", thisLib.QuickViewGroupElementType);
	 DataType.registerEnum("sap.m.RatingIndicatorVisualMode", thisLib.RatingIndicatorVisualMode);
	 DataType.registerEnum("sap.m.ScreenSize", thisLib.ScreenSize);
	 DataType.registerEnum("sap.m.CarouselScrollMode", thisLib.CarouselScrollMode);
	 DataType.registerEnum("sap.m.SelectColumnRatio", thisLib.SelectColumnRatio);
	 DataType.registerEnum("sap.m.SelectionDetailsActionLevel", thisLib.SelectionDetailsActionLevel);
	 DataType.registerEnum("sap.m.SelectListKeyboardNavigationMode", thisLib.SelectListKeyboardNavigationMode);
	 DataType.registerEnum("sap.m.SelectType", thisLib.SelectType);
	 DataType.registerEnum("sap.m.Size", thisLib.Size);
	 DataType.registerEnum("sap.m.SplitAppMode", thisLib.SplitAppMode);
	 DataType.registerEnum("sap.m.StandardDynamicDateRangeKeys", thisLib.StandardDynamicDateRangeKeys);
	 DataType.registerEnum("sap.m.StandardTileType", thisLib.StandardTileType);
	 DataType.registerEnum("sap.m.StepInputStepModeType", thisLib.StepInputStepModeType);
	 DataType.registerEnum("sap.m.StepInputValidationMode", thisLib.StepInputValidationMode);
	 DataType.registerEnum("sap.m.Sticky", thisLib.Sticky);
	 DataType.registerEnum("sap.m.StringFilterOperator", thisLib.StringFilterOperator);
	 DataType.registerEnum("sap.m.SwipeDirection", thisLib.SwipeDirection);
	 DataType.registerEnum("sap.m.SwitchType", thisLib.SwitchType);
	 DataType.registerEnum("sap.m.TabsOverflowMode", thisLib.TabsOverflowMode);
	 DataType.registerEnum("sap.m.ContentConfigType", thisLib.ContentConfigType);
	 DataType.registerEnum("sap.m.TileSizeBehavior", thisLib.TileSizeBehavior);
	 DataType.registerEnum("sap.m.TimePickerMaskMode", thisLib.TimePickerMaskMode);
	 DataType.registerEnum("sap.m.TitleAlignment", thisLib.TitleAlignment);
	 DataType.registerEnum("sap.m.ExpandableTextOverflowMode", thisLib.ExpandableTextOverflowMode);
	 DataType.registerEnum("sap.m.TokenizerRenderMode", thisLib.TokenizerRenderMode);
	 DataType.registerEnum("sap.m.ToolbarDesign", thisLib.ToolbarDesign);
	 DataType.registerEnum("sap.m.ToolbarStyle", thisLib.ToolbarStyle);
	 DataType.registerEnum("sap.m.UploadState", thisLib.UploadState);
	 DataType.registerEnum("sap.m.UploadType", thisLib.UploadType);
	 DataType.registerEnum("sap.m.ValueColor", thisLib.ValueColor);
	 DataType.registerEnum("sap.m.ValueCSSColor", thisLib.ValueCSSColor);
	 DataType.registerEnum("sap.m.VerticalPlacementType", thisLib.VerticalPlacementType);
	 DataType.registerEnum("sap.m.WrappingType", thisLib.WrappingType);
	 DataType.registerEnum("sap.m.SinglePlanningCalendarSelectionMode", thisLib.SinglePlanningCalendarSelectionMode);
	 DataType.registerEnum("sap.m.WizardRenderMode", thisLib.WizardRenderMode);
	 DataType.registerEnum("sap.m.ResetAllMode", thisLib.ResetAllMode);
	 DataType.registerEnum("sap.m.SharingMode", thisLib.SharingMode);
	 DataType.registerEnum("sap.m.plugins.CopyPreference", thisLib.plugins.CopyPreference);
	 DataType.registerEnum("sap.m.plugins.ContextMenuScope", thisLib.plugins.ContextMenuScope);
	 DataType.registerEnum("sap.m.semantic.SemanticRuleSetType", thisLib.semantic.SemanticRuleSetType);
	 DataType.registerEnum("sap.m.table.columnmenu.Category", thisLib.table.columnmenu.Category);
	 DataType.registerEnum("sap.m.upload.UploaderHttpRequestMethod", thisLib.upload.UploaderHttpRequestMethod);
	 DataType.registerEnum("sap.m.UploadSetwithTableActionPlaceHolder", thisLib.UploadSetwithTableActionPlaceHolder);
	 DataType.registerEnum("sap.m.TileInfoColor", thisLib.TileInfoColor);

	 return thisLib;
	});<|MERGE_RESOLUTION|>--- conflicted
+++ resolved
@@ -4553,7 +4553,6 @@
 
 	 thisLib.semantic = thisLib.semantic || {};
 
-<<<<<<< HEAD
 	 /**
 	  * Declares the type of semantic ruleset that will govern the styling and positioning of semantic content.
 	  *
@@ -4562,32 +4561,6 @@
 	  * @since 1.44
 	  */
 	 thisLib.semantic.SemanticRuleSetType = {
-=======
-	/**
-	 * Defines the available content sizes for the <code>sap.m.table.columnmenu.QuickAction</code> control.
-	 *
-	 * @enum {string}
-	 * @public
-	 */
-	thisLib.table.columnmenu.QuickActionContentSize = {
-
-		/**
-		 * Large: Recommended for larger input controls, such as {@link sap.m.Input} or {@link sap.m.RatingIndicator}. If there is limited space,
-		 * the input control moves to a new line below the label.
-		 * @public
-		 */
-		L : "L",
-
-		/**
-		 * Small: Recommended for smaller controls, such as {@link sap.m.Switch} or {@link sap.m.Checkbox}. If there is limited space, only the label
-		 * is wrapped. The input control is always right-aligned horizontally and middle-aligned vertically.
-		 * @public
-		 */
-		S : "S"
-
-	};
-	DataType.registerEnum("sap.m.table.columnmenu.QuickActionContentSize", thisLib.table.columnmenu.QuickActionContentSize);
->>>>>>> a16804a0
 
 		 /**
 		  * The default ruleset type, for which the Share Menu is always in the footer of the page.
@@ -4648,6 +4621,30 @@
 		 Generic: "Generic"
 	 };
 
+	 /**
+	  * Defines the available content sizes for the <code>sap.m.table.columnmenu.QuickAction</code> control.
+	  *
+	  * @enum {string}
+	  * @public
+	  */
+	 thisLib.table.columnmenu.QuickActionContentSize = {
+
+		 /**
+		  * Large: Recommended for larger input controls, such as {@link sap.m.Input} or {@link sap.m.RatingIndicator}. If there is limited space,
+		  * the input control moves to a new line below the label.
+		  * @public
+		  */
+		 L : "L",
+
+		 /**
+		  * Small: Recommended for smaller controls, such as {@link sap.m.Switch} or {@link sap.m.Checkbox}. If there is limited space, only the label
+		  * is wrapped. The input control is always right-aligned horizontally and middle-aligned vertically.
+		  * @public
+		  */
+		 S : "S"
+
+	 };
+	 DataType.registerEnum("sap.m.table.columnmenu.QuickActionContentSize", thisLib.table.columnmenu.QuickActionContentSize);
 
 	 /**
 	  * Predefined types for ObjectMarker.
