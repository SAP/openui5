--- conflicted
+++ resolved
@@ -91,6 +91,7 @@
 		  "sap.m.AvatarBadgeColor",
 		  "sap.m.BackgroundDesign",
 		  "sap.m.BadgeState",
+		  "sap.m.BadgeStyle",
 		  "sap.m.BadgeAnimationType",
 		  "sap.m.BarDesign",
 		  "sap.m.BorderDesign",
@@ -637,616 +638,6 @@
 
 	 thisLib.upload.UploaderHttpRequestMethod = UploaderHttpRequestMethod;
 
-<<<<<<< HEAD
-=======
-	/**
-	 * The main UI5 control library, with responsive controls that can be used in touch devices as well as desktop browsers.
-	 *
-	 * @namespace
-	 * @alias sap.m
-	 * @author SAP SE
-	 * @version ${version}
-	 * @since 1.4
-	 * @public
-	 */
-	var thisLib = Library.init({
-		apiVersion: 2,
-		name : "sap.m",
-		version: "${version}",
-		dependencies : ["sap.ui.core"],
-		designtime: "sap/m/designtime/library.designtime",
-		types: [
-			"sap.m.AvatarImageFitType",
-			"sap.m.AvatarShape",
-			"sap.m.AvatarSize",
-			"sap.m.AvatarType",
-			"sap.m.AvatarColor",
-			"sap.m.AvatarBadgeColor",
-			"sap.m.BackgroundDesign",
-			"sap.m.BadgeState",
-			"sap.m.BadgeStyle",
-			"sap.m.BadgeAnimationType",
-			"sap.m.BarDesign",
-			"sap.m.BorderDesign",
-			"sap.m.BreadcrumbsSeparatorStyle",
-			"sap.m.ButtonAccessibleRole",
-			"sap.m.ButtonType",
-			"sap.m.CarouselArrowsPlacement",
-			"sap.m.DateTimeInputType",
-			"sap.m.DeviationIndicator",
-			"sap.m.DialogRoleType",
-			"sap.m.DialogType",
-			"sap.m.DraftIndicatorState",
-			"sap.m.DynamicDateRangeGroups",
-			"sap.m.EmptyIndicatorMode",
-			"sap.m.FacetFilterListDataType",
-			"sap.m.FacetFilterType",
-			"sap.m.FilterPanelField",
-			"sap.m.FlexAlignContent",
-			"sap.m.FlexAlignItems",
-			"sap.m.FlexAlignSelf",
-			"sap.m.FlexDirection",
-			"sap.m.FlexJustifyContent",
-			"sap.m.FlexRendertype",
-			"sap.m.FlexWrap",
-			"sap.m.FrameType",
-			"sap.m.GenericTagDesign",
-			"sap.m.GenericTagValueState",
-			"sap.m.GenericTileMode",
-			"sap.m.Priority",
-			"sap.m.GenericTileScope",
-			"sap.m.HeaderLevel",
-			"sap.m.IBarHTMLTag",
-			"sap.m.IconTabDensityMode",
-			"sap.m.IconTabFilterDesign",
-			"sap.m.IconTabFilterInteractionMode",
-			"sap.m.IconTabHeaderMode",
-			"sap.m.IllustratedMessageSize",
-			"sap.m.IllustratedMessageType",
-			"sap.m.ImageMode",
-			"sap.m.InputListItemContentSize",
-			"sap.m.InputTextFormatMode",
-			"sap.m.InputType",
-			"sap.m.LabelDesign",
-			"sap.m.LightBoxLoadingStates",
-			"sap.m.LinkConversion",
-			"sap.m.LinkAccessibleRole",
-			"sap.m.ListGrowingDirection",
-			"sap.m.ListHeaderDesign",
-			"sap.m.ListKeyboardMode",
-			"sap.m.ListMode",
-			"sap.m.ListSeparators",
-			"sap.m.ListType",
-			"sap.m.LoadState",
-			"sap.m.MenuButtonMode",
-			"sap.m.MultiSelectMode",
-			"sap.m.ObjectHeaderPictureShape",
-			"sap.m.ObjectMarkerType",
-			"sap.m.ObjectMarkerVisibility",
-			"sap.m.OverflowToolbarPriority",
-			"sap.m.P13nPopupMode",
-			"sap.m.P13nPanelType",
-			"sap.m.P13nConditionOperation",
-			"sap.m.PageBackgroundDesign",
-			"sap.m.PanelAccessibleRole",
-			"sap.m.PDFViewerDisplayType",
-			"sap.m.PlacementType",
-			"sap.m.CarouselPageIndicatorPlacementType",
-			"sap.m.PlanningCalendarBuiltInView",
-			"sap.m.PlanningCalendarStickyMode",
-			"sap.m.PopinDisplay",
-			"sap.m.PopinLayout",
-			"sap.m.QuickViewGroupElementType",
-			"sap.m.RatingIndicatorVisualMode",
-			"sap.m.ScreenSize",
-			"sap.m.CarouselScrollMode",
-			"sap.m.SelectColumnRatio",
-			"sap.m.SelectionDetailsActionLevel",
-			"sap.m.SelectListKeyboardNavigationMode",
-			"sap.m.SelectDialogInitialFocus",
-			"sap.m.SelectType",
-			"sap.m.Size",
-			"sap.m.SplitAppMode",
-			"sap.m.StandardDynamicDateRangeKeys",
-			"sap.m.StandardTileType",
-			"sap.m.StepInputStepModeType",
-			"sap.m.StepInputValidationMode",
-			"sap.m.Sticky",
-			"sap.m.StringFilterOperator",
-			"sap.m.SwipeDirection",
-			"sap.m.SwitchType",
-			"sap.m.TabsOverflowMode",
-			"sap.m.ContentConfigType",
-			"sap.m.TileInfoColor",
-			"sap.m.TileSizeBehavior",
-			"sap.m.TimePickerMaskMode",
-			"sap.m.TitleAlignment",
-			"sap.m.ExpandableTextOverflowMode",
-			"sap.m.TokenizerRenderMode",
-			"sap.m.ToolbarDesign",
-			"sap.m.ToolbarStyle",
-			"sap.m.UploadState",
-			"sap.m.UploadType",
-			"sap.m.ValueColor",
-			"sap.m.ValueCSSColor",
-			"sap.m.VerticalPlacementType",
-			"sap.m.WrappingType",
-			"sap.m.SinglePlanningCalendarSelectionMode",
-			"sap.m.WizardRenderMode",
-			"sap.m.ResetAllMode",
-			"sap.m.SharingMode",
-			"sap.m.plugins.CopyPreference",
-			"sap.m.plugins.ContextMenuScope",
-			"sap.m.semantic.SemanticRuleSetType",
-			"sap.m.table.columnmenu.Category",
-			"sap.m.upload.UploaderHttpRequestMethod",
-			"sap.m.UploadSetwithTableActionPlaceHolder"
-		],
-		interfaces: [
-			"sap.m.IBar",
-			"sap.m.IBadge",
-			"sap.m.IBreadcrumbs",
-			"sap.m.ITableItem",
-			"sap.m.p13n.IContent",
-			"sap.m.IconTab",
-			"sap.m.IScale",
-			"sap.m.IMenuItem",
-			"sap.m.semantic.IGroup",
-			"sap.m.semantic.IFilter",
-			"sap.m.semantic.ISort",
-			"sap.m.ObjectHeaderContainer",
-			"sap.m.IOverflowToolbarContent",
-			"sap.m.IOverflowToolbarFlexibleContent",
-			"sap.m.IToolbarInteractiveControl",
-			"sap.m.IHyphenation"
-		],
-		controls: [
-			"sap.m.ActionListItem",
-			"sap.m.ActionSelect",
-			"sap.m.ActionSheet",
-			"sap.m.ActionTile",
-			"sap.m.ActionTileContent",
-			"sap.m.App",
-			"sap.m.Avatar",
-			"sap.m.Bar",
-			"sap.m.BusyDialog",
-			"sap.m.BusyIndicator",
-			"sap.m.Button",
-			"sap.m.Breadcrumbs",
-			"sap.m.Carousel",
-			"sap.m.CheckBox",
-			"sap.m.ColumnHeaderPopover",
-			"sap.m.ColumnListItem",
-			"sap.m.ColorPalette",
-			"sap.m.ColorPalettePopover",
-			"sap.m.ComboBox",
-			"sap.m.ComboBoxTextField",
-			"sap.m.ComboBoxBase",
-			"sap.m.TileAttribute",
-			"sap.m.CustomListItem",
-			"sap.m.CustomTile",
-			"sap.m.CustomTreeItem",
-			"sap.m.DatePicker",
-			"sap.m.DateRangeSelection",
-			"sap.m.DateTimeField",
-			"sap.m.DateTimeInput",
-			"sap.m.DateTimePicker",
-			"sap.m.Dialog",
-			"sap.m.DisplayListItem",
-			"sap.m.DraftIndicator",
-			"sap.m.DynamicDateRange",
-			"sap.m.ExpandableText",
-			"sap.m.AdditionalTextButton",
-			"sap.m.FacetFilter",
-			"sap.m.FacetFilterItem",
-			"sap.m.FacetFilterList",
-			"sap.m.FeedContent",
-			"sap.m.FeedInput",
-			"sap.m.FeedListItem",
-			"sap.m.FlexBox",
-			"sap.m.FormattedText",
-			"sap.m.GenericTag",
-			"sap.m.GenericTile",
-			"sap.m.GroupHeaderListItem",
-			"sap.m.GrowingList",
-			"sap.m.HBox",
-			"sap.m.HeaderContainer",
-			"sap.m.IconTabBar",
-			"sap.m.IconTabBarSelectList",
-			"sap.m.IconTabFilterExpandButtonBadge",
-			"sap.m.IconTabHeader",
-			"sap.m.IllustratedMessage",
-			"sap.m.Image",
-			"sap.m.ImageContent",
-			"sap.m.Input",
-			"sap.m.InputBase",
-			"sap.m.InputListItem",
-			"sap.m.Label",
-			"sap.m.LightBox",
-			"sap.m.Link",
-			"sap.m.List",
-			"sap.m.ListBase",
-			"sap.m.ListItemBase",
-			"sap.m.MaskInput",
-			"sap.m.Menu",
-			"sap.m.MenuButton",
-			"sap.m.MessagePage",
-			"sap.m.MessagePopover",
-			"sap.m.MessageView",
-			"sap.m.MessageStrip",
-			"sap.m.MultiComboBox",
-			/** @deprecated since 1.120 */
-			"sap.m.MultiEditField",
-			"sap.m.MultiInput",
-			"sap.m.NavContainer",
-			"sap.m.NewsContent",
-			"sap.m.NumericContent",
-			"sap.m.NotificationList",
-			"sap.m.NotificationListBase",
-			"sap.m.NotificationListItem",
-			"sap.m.NotificationListGroup",
-			"sap.m.PagingButton",
-			"sap.m.PlanningCalendarLegend",
-			"sap.m.ObjectAttribute",
-			"sap.m.ObjectHeader",
-			"sap.m.ObjectIdentifier",
-			"sap.m.ObjectListItem",
-			"sap.m.ObjectMarker",
-			"sap.m.ObjectNumber",
-			"sap.m.ObjectStatus",
-			"sap.m.OverflowToolbar",
-			"sap.m.OverflowToolbarButton",
-			"sap.m.OverflowToolbarToggleButton",
-			"sap.m.OverflowToolbarMenuButton",
-			"sap.m.P13nColumnsPanel",
-			"sap.m.P13nGroupPanel",
-			"sap.m.P13nSelectionPanel",
-			"sap.m.P13nDimMeasurePanel",
-			"sap.m.P13nConditionPanel",
-			"sap.m.P13nDialog",
-			"sap.m.P13nFilterPanel",
-			"sap.m.P13nPanel",
-			"sap.m.P13nSortPanel",
-			"sap.m.Page",
-			"sap.m.Panel",
-			"sap.m.PDFViewer",
-			"sap.m.PlanningCalendar",
-			"sap.m.PlanningCalendarHeader",
-			"sap.m.Popover",
-			"sap.m.ProgressIndicator",
-			"sap.m.PullToRefresh",
-			"sap.m.QuickView",
-			"sap.m.QuickViewBase",
-			"sap.m.QuickViewCard",
-			"sap.m.QuickViewPage",
-			"sap.m.RadioButton",
-			"sap.m.RadioButtonGroup",
-			"sap.m.RangeSlider",
-			"sap.m.RatingIndicator",
-			"sap.m.ResponsivePopover",
-			"sap.m.ScrollContainer",
-			"sap.m.SearchField",
-			"sap.m.SegmentedButton",
-			"sap.m.Select",
-			"sap.m.SelectDialog",
-			"sap.m.SelectDialogBase",
-			"sap.m.SelectList",
-			"sap.m.SelectionDetails",
-			"sap.m.Shell",
-			"sap.m.SimpleFixFlex",
-			"sap.m.SinglePlanningCalendar",
-			"sap.m.SinglePlanningCalendarGrid",
-			"sap.m.SinglePlanningCalendarMonthGrid",
-			"sap.m.Slider",
-			"sap.m.SliderTooltip",
-			"sap.m.SliderTooltipBase",
-			"sap.m.SliderTooltipContainer",
-			"sap.m.SlideTile",
-			"sap.m.StepInput",
-			"sap.m.SplitApp",
-			"sap.m.SplitContainer",
-			"sap.m.StandardListItem",
-			"sap.m.StandardTreeItem",
-			"sap.m.StandardTile",
-			"sap.m.Switch",
-			"sap.m.Table",
-			"sap.m.TableSelectDialog",
-			"sap.m.TabContainer",
-			"sap.m.TabStrip",
-			"sap.m.Text",
-			"sap.m.TextArea",
-			"sap.m.Tile",
-			"sap.m.TileContainer",
-			"sap.m.TileContent",
-			"sap.m.TimePicker",
-			"sap.m.TimePickerInputs",
-			"sap.m.TimePickerClock",
-			"sap.m.TimePickerClocks",
-			"sap.m.TimePickerSliders",
-			"sap.m.Title",
-			"sap.m.ToggleButton",
-			"sap.m.Token",
-			"sap.m.Tokenizer",
-			"sap.m.Toolbar",
-			"sap.m.ToolbarSpacer",
-			"sap.m.ToolbarSeparator",
-			"sap.m.Tree",
-			"sap.m.TreeItemBase",
-			"sap.m.UploadCollection",
-			"sap.m.UploadCollectionToolbarPlaceholder",
-			"sap.m.upload.UploadSet",
-			"sap.m.upload.UploadSetToolbarPlaceholder",
-			"sap.m.VariantManagement",
-			"sap.m.VBox",
-			"sap.m.ViewSettingsDialog",
-			"sap.m.WheelSlider",
-			"sap.m.WheelSliderContainer",
-			"sap.m.Wizard",
-			"sap.m.WizardStep",
-			"sap.m.semantic.DetailPage",
-			"sap.m.semantic.SemanticPage",
-			"sap.m.semantic.ShareMenuPage",
-			"sap.m.semantic.FullscreenPage",
-			"sap.m.semantic.MasterPage",
-			"sap.m.p13n.AbstractContainer",
-			"sap.m.p13n.BasePanel",
-			"sap.m.p13n.Container",
-			"sap.m.p13n.GroupPanel",
-			"sap.m.p13n.QueryPanel",
-			"sap.m.p13n.SelectionPanel",
-			"sap.m.p13n.SortPanel",
-			"sap.m.p13n.Popup",
-			"sap.m.table.columnmenu.Menu"
-		],
-		elements: [
-			"sap.m.BadgeCustomData",
-			"sap.m.CarouselLayout",
-			"sap.m.Column",
-			"sap.m.ColumnPopoverActionItem",
-			"sap.m.ColumnPopoverCustomItem",
-			"sap.m.ColumnPopoverItem",
-			"sap.m.ColumnPopoverSortItem",
-			"sap.m.ContentConfig",
-			"sap.m.DynamicDateOption",
-			"sap.m.DynamicDateValueHelpUIType",
-			"sap.m.FlexItemData",
-			"sap.m.FeedListItemAction",
-			"sap.m.IconTabFilter",
-			"sap.m.IconTabSeparator",
-			"sap.m.ImageCustomData",
-			"sap.m.LightBoxItem",
-			"sap.m.LinkTileContent",
-			"sap.m.OverflowToolbarLayoutData",
-			"sap.m.MaskInputRule",
-			"sap.m.MenuItem",
-			"sap.m.MessageItem",
-			"sap.m.MessagePopoverItem",
-			"sap.m.PageAccessibleLandmarkInfo",
-			"sap.m.P13nFilterItem",
-			"sap.m.P13nItem",
-			"sap.m.PlanningCalendarRow",
-			"sap.m.PlanningCalendarView",
-			"sap.m.P13nColumnsItem",
-			"sap.m.P13nDimMeasureItem",
-			"sap.m.P13nGroupItem",
-			"sap.m.P13nSortItem",
-			"sap.m.QuickViewGroup",
-			"sap.m.QuickViewGroupElement",
-			"sap.m.ResponsiveScale",
-			"sap.m.SegmentedButtonItem",
-			"sap.m.SelectionDetailsItem",
-			"sap.m.SelectionDetailsItemLine",
-			"sap.m.SinglePlanningCalendarDayView",
-			"sap.m.SinglePlanningCalendarMonthView",
-			"sap.m.SinglePlanningCalendarWeekView",
-			"sap.m.SinglePlanningCalendarWorkWeekView",
-			"sap.m.SinglePlanningCalendarView",
-			"sap.m.StandardDynamicDateOption",
-			"sap.m.SuggestionItem",
-			"sap.m.TabContainerItem",
-			"sap.m.TabStripItem",
-			"sap.m.ToolbarLayoutData",
-			"sap.m.TileInfo",
-			"sap.m.UploadCollectionItem",
-			"sap.m.UploadCollectionParameter",
-			"sap.m.upload.FilePreviewDialog",
-			"sap.m.upload.Uploader",
-			"sap.m.upload.UploaderTableItem",
-			"sap.m.upload.UploadSetItem",
-			"sap.m.upload.FilePreviewDialog",
-			"sap.m.VariantItem",
-			"sap.m.ViewSettingsCustomItem",
-			"sap.m.ViewSettingsCustomTab",
-			"sap.m.ViewSettingsFilterItem",
-			"sap.m.ViewSettingsItem",
-			"sap.m.plugins.CellSelector",
-			"sap.m.plugins.ColumnResizer",
-			"sap.m.plugins.CopyProvider",
-			"sap.m.plugins.DataStateIndicator",
-			"sap.m.plugins.PasteProvider",
-			"sap.m.plugins.PluginBase",
-			"sap.m.p13n.AbstractContainerItem",
-			"sap.m.semantic.AddAction",
-			"sap.m.semantic.CancelAction",
-			"sap.m.semantic.DeleteAction",
-			"sap.m.semantic.DiscussInJamAction",
-			"sap.m.semantic.EditAction",
-			"sap.m.semantic.FavoriteAction",
-			"sap.m.semantic.FilterAction",
-			"sap.m.semantic.FilterSelect",
-			"sap.m.semantic.FlagAction",
-			"sap.m.semantic.ForwardAction",
-			"sap.m.semantic.GroupAction",
-			"sap.m.semantic.GroupSelect",
-			"sap.m.semantic.MainAction",
-			"sap.m.semantic.MessagesIndicator",
-			"sap.m.semantic.MultiSelectAction",
-			"sap.m.semantic.NegativeAction",
-			"sap.m.semantic.OpenInAction",
-			"sap.m.semantic.PositiveAction",
-			"sap.m.semantic.PrintAction",
-			"sap.m.semantic.SaveAction",
-			"sap.m.semantic.SemanticButton",
-			"sap.m.semantic.SemanticControl",
-			"sap.m.semantic.SemanticSelect",
-			"sap.m.semantic.SemanticToggleButton",
-			"sap.m.semantic.SendEmailAction",
-			"sap.m.semantic.SendMessageAction",
-			"sap.m.semantic.ShareInJamAction",
-			"sap.m.semantic.SortAction",
-			"sap.m.semantic.SortSelect",
-			"sap.m.table.columnmenu.Entry",
-			"sap.m.table.columnmenu.ActionItem",
-			"sap.m.table.columnmenu.Item",
-			"sap.m.table.columnmenu.ItemBase",
-			"sap.m.table.columnmenu.QuickAction",
-			"sap.m.table.columnmenu.QuickActionBase",
-			"sap.m.plugins.UploadSetwithTable",
-			"sap.m.upload.UploadItemConfiguration",
-			"sap.m.upload.UploadItem"
-		],
-		extensions: {
-			flChangeHandlers: {
-				"sap.m.ActionSheet": {
-					"moveControls": "default"
-				},
-				"sap.m.Avatar": "sap/m/flexibility/Avatar",
-				"sap.m.Bar": "sap/m/flexibility/Bar",
-				"sap.m.Button": "sap/m/flexibility/Button",
-				"sap.m.CheckBox": "sap/m/flexibility/CheckBox",
-				"sap.m.ColumnListItem": {
-					"hideControl": "default",
-					"unhideControl": "default"
-				},
-				"sap.m.CustomListItem": {
-					"hideControl": "default",
-					"unhideControl": "default",
-					"moveControls": "default"
-				},
-				"sap.m.DatePicker": {
-					"hideControl": "default",
-					"unhideControl": "default"
-				},
-				"sap.m.Dialog": "sap/m/flexibility/Dialog",
-				"sap.m.ExpandableText": "sap/m/flexibility/ExpandableText",
-				"sap.m.FlexBox": {
-					"hideControl": "default",
-					"unhideControl": "default",
-					"moveControls": "default"
-				},
-				"sap.m.HBox": {
-					"hideControl": "default",
-					"unhideControl": "default",
-					"moveControls": "default"
-				},
-				"sap.m.IconTabBar": "sap/m/flexibility/IconTabBar",
-
-				"sap.m.IconTabFilter": "sap/m/flexibility/IconTabFilter",
-				"sap.m.Image": {
-					"hideControl": "default",
-					"unhideControl": "default"
-				},
-				"sap.m.Input": {
-					"hideControl": "default",
-					"unhideControl": "default"
-				},
-				"sap.m.InputBase": {
-					"hideControl": "default",
-					"unhideControl": "default"
-				},
-				"sap.m.InputListItem": "sap/m/flexibility/InputListItem",
-				"sap.m.Label": "sap/m/flexibility/Label",
-				"sap.m.MultiInput": {
-					"hideControl": "default",
-					"unhideControl": "default"
-				},
-				"sap.m.ListItemBase": {
-					"hideControl": "default",
-					"unhideControl": "default"
-				},
-				"sap.m.Link": "sap/m/flexibility/Link",
-				"sap.m.List": {
-					"hideControl": "default",
-					"unhideControl": "default",
-					"moveControls": "default"
-				},
-				"sap.m.ListBase": {
-					"hideControl": "default",
-					"unhideControl": "default",
-					"moveControls": "default"
-				},
-				"sap.m.MaskInput": {
-					"hideControl": "default",
-					"unhideControl": "default"
-				},
-				"sap.m.MenuButton": "sap/m/flexibility/MenuButton",
-				"sap.m.OverflowToolbar":"sap/m/flexibility/OverflowToolbar",
-				"sap.m.OverflowToolbarButton": "sap/m/flexibility/OverflowToolbarButton",
-				"sap.m.Page": "sap/m/flexibility/Page",
-				"sap.m.Panel": "sap/m/flexibility/Panel",
-				"sap.m.Popover": "sap/m/flexibility/Popover",
-				"sap.m.RadioButton": "sap/m/flexibility/RadioButton",
-				"sap.m.RatingIndicator": {
-					"hideControl": "default",
-					"unhideControl": "default"
-				},
-				"sap.m.RangeSlider": {
-					"hideControl": "default",
-					"unhideControl": "default"
-				},
-				"sap.m.ScrollContainer": {
-					"hideControl": "default",
-					"moveControls": "default",
-					"unhideControl": "default"
-				},
-				"sap.m.SearchField": {
-					"hideControl": "default",
-					"unhideControl": "default"
-				},
-				"sap.m.Slider": {
-					"hideControl": "default",
-					"unhideControl": "default"
-				},
-				"sap.m.StandardListItem":"sap/m/flexibility/StandardListItem",
-				"sap.m.Table": "sap/m/flexibility/Table",
-				"sap.m.Column": {
-					"hideControl": "default",
-					"unhideControl": "default"
-				},
-				"sap.m.Text": "sap/m/flexibility/Text",
-				"sap.m.Title": "sap/m/flexibility/Title",
-				"sap.m.Toolbar": "sap/m/flexibility/Toolbar",
-				"sap.m.VBox": {
-					"hideControl": "default",
-					"unhideControl": "default",
-					"moveControls": "default"
-				},
-				"sap.m.ObjectHeader": {
-					"moveControls": "default"
-				}
-			},
-			//Configuration used for rule loading of Support Assistant
-			"sap.ui.support": {
-				publicRules:true,
-				internalRules:true
-			}
-		}
-	});
-
-	thisLib.upload = thisLib.upload || {};
-
-	thisLib.upload.UploaderHttpRequestMethod = UploaderHttpRequestMethod;
-
-
-
-	/**
-	 * Available Background Design.
-	 *
-	 * @enum {string}
-	 * @public
-	 */
-	thisLib.BackgroundDesign = {
->>>>>>> bba4656b
 
 
 	 /**
@@ -1367,7 +758,6 @@
 
 	 };
 
-<<<<<<< HEAD
 	 /**
 	  * Modes in which a control will render empty indicator if its content is empty.
 	  *
@@ -1382,29 +772,6 @@
 		  * @public
 		  */
 		 On : "On",
-=======
-	/**
-	 * Types of badge rendering style.
-	 *
-	 * @enum {string}
-	 * @public
-	 */
-	thisLib.BadgeStyle = {
-		/**
-		 * Default style. Use for badges which contain text or numbers.
-		 *
-		 * @public
-		 */
-		Default: "Default",
-
-		/**
-		 * Attention style. This badge is rendered as a single dot meant to grab attention.
-		 *
-		 * @public
-		 */
-		Attention: "Attention"
-	};
->>>>>>> bba4656b
 
 		 /**
 		  * Empty indicator is never rendered.
@@ -1425,20 +792,20 @@
 	  * Types of badge rendering style.
 	  *
 	  * @enum {string}
-	  * @private
+	  * @public
 	  */
 	 thisLib.BadgeStyle = {
 		 /**
 		  * Default style. Use for badges which contain text or numbers.
 		  *
-		  * @private
+		  * @public
 		  */
 		 Default: "Default",
 
 		 /**
 		  * Attention style. This badge is rendered as a single dot meant to grab attention.
 		  *
-		  * @private
+		  * @public
 		  */
 		 Attention: "Attention"
 	 };
@@ -6643,7 +6010,6 @@
 	  * @property {boolean} exe flag describing the associated Appy Automatically indicator.
 	  */
 
-<<<<<<< HEAD
 	 /**
 	  * @typedef {object} sap.m.VariantManagementFav
 	  * @description An object type that represents the {@link sap.m.VariantManagement} <code>manage</code>-event property <code>fav</code>.
@@ -6664,6 +6030,7 @@
 	  */
 	 DataType.registerEnum("sap.m.BackgroundDesign", thisLib.BackgroundDesign);
 	 DataType.registerEnum("sap.m.BadgeState", thisLib.BadgeState);
+	 DataType.registerEnum("sap.m.BadgeStyle", thisLib.BadgeStyle);
 	 DataType.registerEnum("sap.m.BadgeAnimationType", thisLib.BadgeAnimationType);
 	 DataType.registerEnum("sap.m.BarDesign", thisLib.BarDesign);
 	 DataType.registerEnum("sap.m.BorderDesign", thisLib.BorderDesign);
@@ -6777,128 +6144,4 @@
 	 DataType.registerEnum("sap.m.TileInfoColor", thisLib.TileInfoColor);
 
 	 return thisLib;
-	});
-=======
-	/*
-	 * Register all of the above defined enums.
-	 * Some enums of the sap.m library are contained in a dedicated module
-	 * and are registered there (e.g. "sap.m.IllustratedMessageType").
-	 */
-	DataType.registerEnum("sap.m.BackgroundDesign", thisLib.BackgroundDesign);
-	DataType.registerEnum("sap.m.BadgeState", thisLib.BadgeState);
-	DataType.registerEnum("sap.m.BadgeStyle", thisLib.BadgeStyle);
-	DataType.registerEnum("sap.m.BadgeAnimationType", thisLib.BadgeAnimationType);
-	DataType.registerEnum("sap.m.BarDesign", thisLib.BarDesign);
-	DataType.registerEnum("sap.m.BorderDesign", thisLib.BorderDesign);
-	DataType.registerEnum("sap.m.BreadcrumbsSeparatorStyle", thisLib.BreadcrumbsSeparatorStyle);
-	DataType.registerEnum("sap.m.ButtonAccessibleRole", thisLib.ButtonAccessibleRole);
-	DataType.registerEnum("sap.m.ButtonType", thisLib.ButtonType);
-	DataType.registerEnum("sap.m.CarouselArrowsPlacement", thisLib.CarouselArrowsPlacement);
-	DataType.registerEnum("sap.m.CarouselPageIndicatorPlacementType", thisLib.CarouselPageIndicatorPlacementType);
-	DataType.registerEnum("sap.m.DeviationIndicator", thisLib.DeviationIndicator);
-	DataType.registerEnum("sap.m.DialogRoleType", thisLib.DialogRoleType);
-	DataType.registerEnum("sap.m.DialogType", thisLib.DialogType);
-	DataType.registerEnum("sap.m.DraftIndicatorState", thisLib.DraftIndicatorState);
-	DataType.registerEnum("sap.m.DynamicDateRangeGroups", thisLib.DynamicDateRangeGroups);
-	DataType.registerEnum("sap.m.EmptyIndicatorMode", thisLib.EmptyIndicatorMode);
-	DataType.registerEnum("sap.m.FacetFilterListDataType", thisLib.FacetFilterListDataType);
-	DataType.registerEnum("sap.m.FacetFilterType", thisLib.FacetFilterType);
-	DataType.registerEnum("sap.m.FilterPanelField", thisLib.FilterPanelField);
-	DataType.registerEnum("sap.m.FlexAlignContent", thisLib.FlexAlignContent);
-	DataType.registerEnum("sap.m.FlexAlignItems", thisLib.FlexAlignItems);
-	DataType.registerEnum("sap.m.FlexAlignSelf", thisLib.FlexAlignSelf);
-	DataType.registerEnum("sap.m.FlexDirection", thisLib.FlexDirection);
-	DataType.registerEnum("sap.m.FlexJustifyContent", thisLib.FlexJustifyContent);
-	DataType.registerEnum("sap.m.FlexRendertype", thisLib.FlexRendertype);
-	DataType.registerEnum("sap.m.FlexWrap", thisLib.FlexWrap);
-	DataType.registerEnum("sap.m.FrameType", thisLib.FrameType);
-	DataType.registerEnum("sap.m.GenericTagDesign", thisLib.GenericTagDesign);
-	DataType.registerEnum("sap.m.GenericTagValueState", thisLib.GenericTagValueState);
-	DataType.registerEnum("sap.m.GenericTileMode", thisLib.GenericTileMode);
-	DataType.registerEnum("sap.m.Priority", thisLib.Priority);
-	DataType.registerEnum("sap.m.GenericTileScope", thisLib.GenericTileScope);
-	DataType.registerEnum("sap.m.HeaderLevel", thisLib.HeaderLevel);
-	DataType.registerEnum("sap.m.IBarHTMLTag", thisLib.IBarHTMLTag);
-	DataType.registerEnum("sap.m.IconTabDensityMode", thisLib.IconTabDensityMode);
-	DataType.registerEnum("sap.m.IconTabFilterDesign", thisLib.IconTabFilterDesign);
-	DataType.registerEnum("sap.m.IconTabFilterInteractionMode", thisLib.IconTabFilterInteractionMode);
-	DataType.registerEnum("sap.m.IconTabHeaderMode", thisLib.IconTabHeaderMode);
-	DataType.registerEnum("sap.m.ImageMode", thisLib.ImageMode);
-	DataType.registerEnum("sap.m.InputTextFormatMode", thisLib.InputTextFormatMode);
-	DataType.registerEnum("sap.m.SelectDialogInitialFocus", thisLib.SelectDialogInitialFocus);
-	DataType.registerEnum("sap.m.InputType", thisLib.InputType);
-	DataType.registerEnum("sap.m.LabelDesign", thisLib.LabelDesign);
-	DataType.registerEnum("sap.m.LightBoxLoadingStates", thisLib.LightBoxLoadingStates);
-	DataType.registerEnum("sap.m.LinkConversion", thisLib.LinkConversion);
-	DataType.registerEnum("sap.m.LinkAccessibleRole", thisLib.LinkAccessibleRole);
-	DataType.registerEnum("sap.m.ListGrowingDirection", thisLib.ListGrowingDirection);
-	DataType.registerEnum("sap.m.ListKeyboardMode", thisLib.ListKeyboardMode);
-	DataType.registerEnum("sap.m.ListMode", thisLib.ListMode);
-	DataType.registerEnum("sap.m.ListSeparators", thisLib.ListSeparators);
-	DataType.registerEnum("sap.m.ListType", thisLib.ListType);
-	DataType.registerEnum("sap.m.LoadState", thisLib.LoadState);
-	DataType.registerEnum("sap.m.MenuButtonMode", thisLib.MenuButtonMode);
-	DataType.registerEnum("sap.m.MultiSelectMode", thisLib.MultiSelectMode);
-	DataType.registerEnum("sap.m.ObjectHeaderPictureShape", thisLib.ObjectHeaderPictureShape);
-	DataType.registerEnum("sap.m.ObjectMarkerType", thisLib.ObjectMarkerType);
-	DataType.registerEnum("sap.m.ObjectMarkerVisibility", thisLib.ObjectMarkerVisibility);
-	DataType.registerEnum("sap.m.OverflowToolbarPriority", thisLib.OverflowToolbarPriority);
-	DataType.registerEnum("sap.m.P13nPopupMode", thisLib.P13nPopupMode);
-	DataType.registerEnum("sap.m.P13nPanelType", thisLib.P13nPanelType);
-	DataType.registerEnum("sap.m.P13nConditionOperation", thisLib.P13nConditionOperation);
-	DataType.registerEnum("sap.m.PageBackgroundDesign", thisLib.PageBackgroundDesign);
-	DataType.registerEnum("sap.m.PanelAccessibleRole", thisLib.PanelAccessibleRole);
-	DataType.registerEnum("sap.m.PDFViewerDisplayType", thisLib.PDFViewerDisplayType);
-	DataType.registerEnum("sap.m.PlacementType", thisLib.PlacementType);
-	DataType.registerEnum("sap.m.PlanningCalendarBuiltInView", thisLib.PlanningCalendarBuiltInView);
-	DataType.registerEnum("sap.m.PlanningCalendarStickyMode", thisLib.PlanningCalendarStickyMode);
-	DataType.registerEnum("sap.m.PopinDisplay", thisLib.PopinDisplay);
-	DataType.registerEnum("sap.m.PopinLayout", thisLib.PopinLayout);
-	DataType.registerEnum("sap.m.QuickViewGroupElementType", thisLib.QuickViewGroupElementType);
-	DataType.registerEnum("sap.m.RatingIndicatorVisualMode", thisLib.RatingIndicatorVisualMode);
-	DataType.registerEnum("sap.m.ScreenSize", thisLib.ScreenSize);
-	DataType.registerEnum("sap.m.CarouselScrollMode", thisLib.CarouselScrollMode);
-	DataType.registerEnum("sap.m.SelectColumnRatio", thisLib.SelectColumnRatio);
-	DataType.registerEnum("sap.m.SelectionDetailsActionLevel", thisLib.SelectionDetailsActionLevel);
-	DataType.registerEnum("sap.m.SelectListKeyboardNavigationMode", thisLib.SelectListKeyboardNavigationMode);
-	DataType.registerEnum("sap.m.SelectType", thisLib.SelectType);
-	DataType.registerEnum("sap.m.Size", thisLib.Size);
-	DataType.registerEnum("sap.m.SplitAppMode", thisLib.SplitAppMode);
-	DataType.registerEnum("sap.m.StandardDynamicDateRangeKeys", thisLib.StandardDynamicDateRangeKeys);
-	DataType.registerEnum("sap.m.StandardTileType", thisLib.StandardTileType);
-	DataType.registerEnum("sap.m.StepInputStepModeType", thisLib.StepInputStepModeType);
-	DataType.registerEnum("sap.m.StepInputValidationMode", thisLib.StepInputValidationMode);
-	DataType.registerEnum("sap.m.Sticky", thisLib.Sticky);
-	DataType.registerEnum("sap.m.StringFilterOperator", thisLib.StringFilterOperator);
-	DataType.registerEnum("sap.m.SwipeDirection", thisLib.SwipeDirection);
-	DataType.registerEnum("sap.m.SwitchType", thisLib.SwitchType);
-	DataType.registerEnum("sap.m.TabsOverflowMode", thisLib.TabsOverflowMode);
-	DataType.registerEnum("sap.m.ContentConfigType", thisLib.ContentConfigType);
-	DataType.registerEnum("sap.m.TileSizeBehavior", thisLib.TileSizeBehavior);
-	DataType.registerEnum("sap.m.TimePickerMaskMode", thisLib.TimePickerMaskMode);
-	DataType.registerEnum("sap.m.TitleAlignment", thisLib.TitleAlignment);
-	DataType.registerEnum("sap.m.ExpandableTextOverflowMode", thisLib.ExpandableTextOverflowMode);
-	DataType.registerEnum("sap.m.TokenizerRenderMode", thisLib.TokenizerRenderMode);
-	DataType.registerEnum("sap.m.ToolbarDesign", thisLib.ToolbarDesign);
-	DataType.registerEnum("sap.m.ToolbarStyle", thisLib.ToolbarStyle);
-	DataType.registerEnum("sap.m.UploadState", thisLib.UploadState);
-	DataType.registerEnum("sap.m.UploadType", thisLib.UploadType);
-	DataType.registerEnum("sap.m.ValueColor", thisLib.ValueColor);
-	DataType.registerEnum("sap.m.ValueCSSColor", thisLib.ValueCSSColor);
-	DataType.registerEnum("sap.m.VerticalPlacementType", thisLib.VerticalPlacementType);
-	DataType.registerEnum("sap.m.WrappingType", thisLib.WrappingType);
-	DataType.registerEnum("sap.m.SinglePlanningCalendarSelectionMode", thisLib.SinglePlanningCalendarSelectionMode);
-	DataType.registerEnum("sap.m.WizardRenderMode", thisLib.WizardRenderMode);
-	DataType.registerEnum("sap.m.ResetAllMode", thisLib.ResetAllMode);
-	DataType.registerEnum("sap.m.SharingMode", thisLib.SharingMode);
-	DataType.registerEnum("sap.m.plugins.CopyPreference", thisLib.plugins.CopyPreference);
-	DataType.registerEnum("sap.m.plugins.ContextMenuScope", thisLib.plugins.ContextMenuScope);
-	DataType.registerEnum("sap.m.semantic.SemanticRuleSetType", thisLib.semantic.SemanticRuleSetType);
-	DataType.registerEnum("sap.m.table.columnmenu.Category", thisLib.table.columnmenu.Category);
-	DataType.registerEnum("sap.m.upload.UploaderHttpRequestMethod", thisLib.upload.UploaderHttpRequestMethod);
-	DataType.registerEnum("sap.m.UploadSetwithTableActionPlaceHolder", thisLib.UploadSetwithTableActionPlaceHolder);
-	DataType.registerEnum("sap.m.TileInfoColor", thisLib.TileInfoColor);
-
-	return thisLib;
-});
->>>>>>> bba4656b
+	});