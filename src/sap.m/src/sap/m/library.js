/*!
 * ${copyright}
 */

/**
 * Initialization Code and shared classes of library sap.m.
 */
sap.ui.define([
 "sap/base/i18n/Formatting",
 "sap/ui/core/Lib",
 "sap/ui/Device",
 "sap/ui/base/DataType",
 "sap/ui/base/EventProvider",
 "sap/ui/core/Control",
 "sap/ui/core/Locale",
 "sap/ui/util/openWindow",
 // library dependency
 "sap/ui/core/library",
 "sap/base/strings/capitalize",
 "sap/ui/thirdparty/jquery",
 "sap/base/assert",
 "sap/base/Log",
 "sap/base/util/defineLazyProperty",
 "sap/base/security/encodeCSS",
 "./AvatarShape",
 "./AvatarSize",
 "./AvatarType",
 "./AvatarColor",
 "./AvatarImageFitType",
 "./IllustratedMessageSize",
 "./IllustratedMessageType",
 "./upload/UploaderHttpRequestMethod",
 "sap/ui/core/theming/Parameters",
 "sap/ui/core/LocaleData",
 // referenced here to enable the Support feature
 "./Support"
],
	function(
	 Formatting,
	 Library,
	 Device,
	 DataType,
	 EventProvider,
	 Control,
	 Locale,
	 openWindow,
	 CoreLibrary,
	 capitalize,
	 jQuery,
	 assert,
	 Log,
	 defineLazyProperty,
	 encodeCSS,
	 AvatarShape,
	 AvatarSize,
	 AvatarType,
	 AvatarColor,
	 AvatarImageFitType,
	 IllustratedMessageSize,
	 IllustratedMessageType,
	 UploaderHttpRequestMethod,
	 Parameters,
	 LocaleData
	) {
	 "use strict";

	 /**
	  * The main UI5 control library, with responsive controls that can be used in touch devices as well as desktop browsers.
	  *
	  * @namespace
	  * @alias sap.m
	  * @author SAP SE
	  * @version ${version}
	  * @since 1.4
	  * @public
	  */
	 var thisLib = Library.init({
		 apiVersion: 2,
		 name : "sap.m",
		 version: "${version}",
		 dependencies : ["sap.ui.core"],
		 designtime: "sap/m/designtime/library.designtime",
		 types: [
		  "sap.m.AvatarImageFitType",
		  "sap.m.AvatarShape",
		  "sap.m.AvatarSize",
		  "sap.m.AvatarType",
		  "sap.m.AvatarColor",
		  "sap.m.BackgroundDesign",
		  "sap.m.BadgeState",
		  "sap.m.BadgeAnimationType",
		  "sap.m.BarDesign",
		  "sap.m.BorderDesign",
		  "sap.m.BreadcrumbsSeparatorStyle",
		  "sap.m.ButtonAccessibleRole",
		  "sap.m.ButtonType",
		  "sap.m.CarouselArrowsPlacement",
		  "sap.m.DeviationIndicator",
		  "sap.m.DialogRoleType",
		  "sap.m.DialogType",
		  "sap.m.DraftIndicatorState",
		  "sap.m.DynamicDateRangeGroups",
		  "sap.m.EmptyIndicatorMode",
		  "sap.m.FacetFilterListDataType",
		  "sap.m.FacetFilterType",
		  "sap.m.FilterPanelField",
		  "sap.m.FlexAlignContent",
		  "sap.m.FlexAlignItems",
		  "sap.m.FlexAlignSelf",
		  "sap.m.FlexDirection",
		  "sap.m.FlexJustifyContent",
		  "sap.m.FlexRendertype",
		  "sap.m.FlexWrap",
		  "sap.m.FrameType",
		  "sap.m.GenericTagDesign",
		  "sap.m.GenericTagValueState",
		  "sap.m.GenericTileMode",
		  "sap.m.Priority",
		  "sap.m.GenericTileScope",
		  "sap.m.HeaderLevel",
		  "sap.m.IBarHTMLTag",
		  "sap.m.IconTabDensityMode",
		  "sap.m.IconTabFilterDesign",
		  "sap.m.IconTabFilterInteractionMode",
		  "sap.m.IconTabHeaderMode",
		  "sap.m.IllustratedMessageSize",
		  "sap.m.IllustratedMessageType",
		  "sap.m.ImageMode",
		  "sap.m.InputListItemContentSize",
		  "sap.m.InputTextFormatMode",
		  "sap.m.InputType",
		  "sap.m.LabelDesign",
		  "sap.m.LightBoxLoadingStates",
		  "sap.m.LinkConversion",
		  "sap.m.LinkAccessibleRole",
		  "sap.m.ListGrowingDirection",
		  "sap.m.ListKeyboardMode",
		  "sap.m.ListMode",
		  "sap.m.ListSeparators",
		  "sap.m.ListType",
		  "sap.m.LoadState",
		  "sap.m.MenuButtonMode",
		  "sap.m.MultiSelectMode",
		  "sap.m.ObjectHeaderPictureShape",
		  "sap.m.ObjectMarkerType",
		  "sap.m.ObjectMarkerVisibility",
		  "sap.m.OverflowToolbarPriority",
		  "sap.m.P13nPopupMode",
		  "sap.m.P13nPanelType",
		  "sap.m.P13nConditionOperation",
		  "sap.m.PageBackgroundDesign",
		  "sap.m.PanelAccessibleRole",
		  "sap.m.PDFViewerDisplayType",
		  "sap.m.PlacementType",
		  "sap.m.CarouselPageIndicatorPlacementType",
		  "sap.m.PlanningCalendarBuiltInView",
		  "sap.m.PlanningCalendarStickyMode",
		  "sap.m.PopinDisplay",
		  "sap.m.PopinLayout",
		  "sap.m.QuickViewGroupElementType",
		  "sap.m.RatingIndicatorVisualMode",
		  "sap.m.ScreenSize",
		  "sap.m.CarouselScrollMode",
		  "sap.m.SelectColumnRatio",
		  "sap.m.SelectionDetailsActionLevel",
		  "sap.m.SelectListKeyboardNavigationMode",
		  "sap.m.SelectDialogInitialFocus",
		  "sap.m.SelectType",
		  "sap.m.Size",
		  "sap.m.SplitAppMode",
		  "sap.m.StandardDynamicDateRangeKeys",
		  "sap.m.StandardTileType",
		  "sap.m.StepInputStepModeType",
		  "sap.m.StepInputValidationMode",
		  "sap.m.Sticky",
		  "sap.m.StringFilterOperator",
		  "sap.m.SwipeDirection",
		  "sap.m.SwitchType",
		  "sap.m.TabsOverflowMode",
		  "sap.m.ContentConfigType",
		  "sap.m.TileInfoColor",
		  "sap.m.TileSizeBehavior",
		  "sap.m.TimePickerMaskMode",
		  "sap.m.TitleAlignment",
		  "sap.m.ExpandableTextOverflowMode",
		  "sap.m.TokenizerRenderMode",
		  "sap.m.ToolbarDesign",
		  "sap.m.ToolbarStyle",
		  "sap.m.UploadState",
		  "sap.m.UploadType",
		  "sap.m.ValueColor",
		  "sap.m.ValueCSSColor",
		  "sap.m.VerticalPlacementType",
		  "sap.m.WrappingType",
		  "sap.m.SinglePlanningCalendarSelectionMode",
		  "sap.m.WizardRenderMode",
		  "sap.m.ResetAllMode",
		  "sap.m.SharingMode",
		  "sap.m.plugins.CopyPreference",
		  "sap.m.plugins.ContextMenuScope",
		  "sap.m.semantic.SemanticRuleSetType",
		  "sap.m.table.columnmenu.Category",
		  "sap.m.upload.UploaderHttpRequestMethod",
		  "sap.m.UploadSetwithTableActionPlaceHolder"
		 ],
		 interfaces: [
			 "sap.m.IBar",
			 "sap.m.IBadge",
			 "sap.m.IBreadcrumbs",
			 "sap.m.ITableItem",
			 "sap.m.p13n.IContent",
			 "sap.m.IconTab",
			 "sap.m.IScale",
			 "sap.m.IMenuItem",
			 "sap.m.semantic.IGroup",
			 "sap.m.semantic.IFilter",
			 "sap.m.semantic.ISort",
			 "sap.m.ObjectHeaderContainer",
			 "sap.m.IOverflowToolbarContent",
			 "sap.m.IOverflowToolbarFlexibleContent",
			 "sap.m.IToolbarInteractiveControl",
			 "sap.m.IHyphenation"
		 ],
		 controls: [
		  "sap.m.ActionListItem",
		  "sap.m.ActionSheet",
		  "sap.m.ActionTile",
		  "sap.m.ActionTileContent",
		  "sap.m.App",
		  "sap.m.Avatar",
		  "sap.m.Bar",
		  "sap.m.BusyDialog",
		  "sap.m.BusyIndicator",
		  "sap.m.Button",
		  "sap.m.Breadcrumbs",
		  "sap.m.Carousel",
		  "sap.m.CheckBox",
		  "sap.m.ColumnHeaderPopover",
		  "sap.m.ColumnListItem",
		  "sap.m.ColorPalette",
		  "sap.m.ColorPalettePopover",
		  "sap.m.ComboBox",
		  "sap.m.ComboBoxTextField",
		  "sap.m.ComboBoxBase",
		  "sap.m.TileAttribute",
		  "sap.m.CustomListItem",
		  "sap.m.CustomTreeItem",
		  "sap.m.DatePicker",
		  "sap.m.DateRangeSelection",
		  "sap.m.DateTimeField",
		  "sap.m.DateTimePicker",
		  "sap.m.Dialog",
		  "sap.m.DisplayListItem",
		  "sap.m.DraftIndicator",
		  "sap.m.DynamicDateRange",
		  "sap.m.ExpandableText",
		  "sap.m.AdditionalTextButton",
		  "sap.m.FacetFilter",
		  "sap.m.FacetFilterItem",
		  "sap.m.FacetFilterList",
		  "sap.m.FeedContent",
		  "sap.m.FeedInput",
		  "sap.m.FeedListItem",
		  "sap.m.FlexBox",
		  "sap.m.FormattedText",
		  "sap.m.GenericTag",
		  "sap.m.GenericTile",
		  "sap.m.GroupHeaderListItem",
		  "sap.m.HBox",
		  "sap.m.HeaderContainer",
		  "sap.m.IconTabBar",
		  "sap.m.IconTabBarSelectList",
		  "sap.m.IconTabFilterExpandButtonBadge",
		  "sap.m.IconTabHeader",
		  "sap.m.IllustratedMessage",
		  "sap.m.Image",
		  "sap.m.ImageContent",
		  "sap.m.Input",
		  "sap.m.InputBase",
		  "sap.m.InputListItem",
		  "sap.m.Label",
		  "sap.m.LightBox",
		  "sap.m.Link",
		  "sap.m.List",
		  "sap.m.ListBase",
		  "sap.m.ListItemBase",
		  "sap.m.MaskInput",
		  "sap.m.Menu",
		  "sap.m.MenuButton",
		  "sap.m.MessagePopover",
		  "sap.m.MessageView",
		  "sap.m.MessageStrip",
		  "sap.m.MultiComboBox",
		  "sap.m.MultiInput",
		  "sap.m.NavContainer",
		  "sap.m.NewsContent",
		  "sap.m.NumericContent",
		  "sap.m.NotificationList",
		  "sap.m.NotificationListBase",
		  "sap.m.NotificationListItem",
		  "sap.m.NotificationListGroup",
		  "sap.m.PagingButton",
		  "sap.m.PlanningCalendarLegend",
		  "sap.m.ObjectAttribute",
		  "sap.m.ObjectHeader",
		  "sap.m.ObjectIdentifier",
		  "sap.m.ObjectListItem",
		  "sap.m.ObjectMarker",
		  "sap.m.ObjectNumber",
		  "sap.m.ObjectStatus",
		  "sap.m.OverflowToolbar",
		  "sap.m.OverflowToolbarButton",
		  "sap.m.OverflowToolbarToggleButton",
		  "sap.m.OverflowToolbarMenuButton",
		  "sap.m.P13nSelectionPanel",
		  "sap.m.P13nConditionPanel",
		  "sap.m.P13nFilterPanel",
		  "sap.m.P13nPanel",
		  "sap.m.Page",
		  "sap.m.Panel",
		  "sap.m.PDFViewer",
		  "sap.m.PlanningCalendar",
		  "sap.m.PlanningCalendarHeader",
		  "sap.m.Popover",
		  "sap.m.ProgressIndicator",
		  "sap.m.PullToRefresh",
		  "sap.m.QuickView",
		  "sap.m.QuickViewBase",
		  "sap.m.QuickViewCard",
		  "sap.m.QuickViewPage",
		  "sap.m.RadioButton",
		  "sap.m.RadioButtonGroup",
		  "sap.m.RangeSlider",
		  "sap.m.RatingIndicator",
		  "sap.m.ResponsivePopover",
		  "sap.m.ScrollContainer",
		  "sap.m.SearchField",
		  "sap.m.SegmentedButton",
		  "sap.m.Select",
		  "sap.m.SelectDialog",
		  "sap.m.SelectDialogBase",
		  "sap.m.SelectList",
		  "sap.m.SelectionDetails",
		  "sap.m.Shell",
		  "sap.m.SimpleFixFlex",
		  "sap.m.SinglePlanningCalendar",
		  "sap.m.SinglePlanningCalendarGrid",
		  "sap.m.SinglePlanningCalendarMonthGrid",
		  "sap.m.Slider",
		  "sap.m.SliderTooltip",
		  "sap.m.SliderTooltipBase",
		  "sap.m.SliderTooltipContainer",
		  "sap.m.SlideTile",
		  "sap.m.StepInput",
		  "sap.m.SplitApp",
		  "sap.m.SplitContainer",
		  "sap.m.StandardListItem",
		  "sap.m.StandardTreeItem",
		  "sap.m.Switch",
		  "sap.m.Table",
		  "sap.m.TableSelectDialog",
		  "sap.m.TabContainer",
		  "sap.m.TabStrip",
		  "sap.m.Text",
		  "sap.m.TextArea",
		  "sap.m.TileContent",
		  "sap.m.TimePicker",
		  "sap.m.TimePickerInputs",
		  "sap.m.TimePickerClock",
		  "sap.m.TimePickerClocks",
		  "sap.m.TimePickerSliders",
		  "sap.m.Title",
		  "sap.m.ToggleButton",
		  "sap.m.Token",
		  "sap.m.Tokenizer",
		  "sap.m.Toolbar",
		  "sap.m.ToolbarSpacer",
		  "sap.m.ToolbarSeparator",
		  "sap.m.Tree",
		  "sap.m.TreeItemBase",
		  "sap.m.upload.UploadSet",
		  "sap.m.upload.UploadSetToolbarPlaceholder",
		  "sap.m.VariantManagement",
		  "sap.m.VBox",
		  "sap.m.ViewSettingsDialog",
		  "sap.m.WheelSlider",
		  "sap.m.WheelSliderContainer",
		  "sap.m.Wizard",
		  "sap.m.WizardStep",
		  "sap.m.semantic.DetailPage",
		  "sap.m.semantic.SemanticPage",
		  "sap.m.semantic.ShareMenuPage",
		  "sap.m.semantic.FullscreenPage",
		  "sap.m.semantic.MasterPage",
		  "sap.m.p13n.AbstractContainer",
		  "sap.m.p13n.BasePanel",
		  "sap.m.p13n.Container",
		  "sap.m.p13n.GroupPanel",
		  "sap.m.p13n.QueryPanel",
		  "sap.m.p13n.SelectionPanel",
		  "sap.m.p13n.SortPanel",
		  "sap.m.p13n.Popup",
		  "sap.m.table.columnmenu.Menu"
		 ],
		 elements: [
		  "sap.m.BadgeCustomData",
		  "sap.m.CarouselLayout",
		  "sap.m.Column",
		  "sap.m.ColumnPopoverActionItem",
		  "sap.m.ColumnPopoverCustomItem",
		  "sap.m.ColumnPopoverItem",
		  "sap.m.ColumnPopoverSortItem",
		  "sap.m.ContentConfig",
		  "sap.m.DynamicDateOption",
		  "sap.m.DynamicDateValueHelpUIType",
		  "sap.m.FlexItemData",
		  "sap.m.FeedListItemAction",
		  "sap.m.IconTabFilter",
		  "sap.m.IconTabSeparator",
		  "sap.m.ImageCustomData",
		  "sap.m.LightBoxItem",
		  "sap.m.LinkTileContent",
		  "sap.m.OverflowToolbarLayoutData",
		  "sap.m.MaskInputRule",
		  "sap.m.MenuItem",
		  "sap.m.MessageItem",
		  "sap.m.PageAccessibleLandmarkInfo",
		  "sap.m.P13nFilterItem",
		  "sap.m.P13nItem",
		  "sap.m.PlanningCalendarRow",
		  "sap.m.PlanningCalendarView",
		  "sap.m.QuickViewGroup",
		  "sap.m.QuickViewGroupElement",
		  "sap.m.ResponsiveScale",
		  "sap.m.SegmentedButtonItem",
		  "sap.m.SelectionDetailsItem",
		  "sap.m.SelectionDetailsItemLine",
		  "sap.m.SinglePlanningCalendarDayView",
		  "sap.m.SinglePlanningCalendarMonthView",
		  "sap.m.SinglePlanningCalendarWeekView",
		  "sap.m.SinglePlanningCalendarWorkWeekView",
		  "sap.m.SinglePlanningCalendarView",
		  "sap.m.StandardDynamicDateOption",
		  "sap.m.SuggestionItem",
		  "sap.m.TabContainerItem",
		  "sap.m.TabStripItem",
		  "sap.m.ToolbarLayoutData",
		  "sap.m.TileInfo",
		  "sap.m.upload.FilePreviewDialog",
		  "sap.m.upload.Uploader",
		  "sap.m.upload.UploaderTableItem",
		  "sap.m.upload.UploadSetItem",
		  "sap.m.upload.FilePreviewDialog",
		  "sap.m.VariantItem",
		  "sap.m.ViewSettingsCustomItem",
		  "sap.m.ViewSettingsCustomTab",
		  "sap.m.ViewSettingsFilterItem",
		  "sap.m.ViewSettingsItem",
		  "sap.m.plugins.CellSelector",
		  "sap.m.plugins.ColumnResizer",
		  "sap.m.plugins.CopyProvider",
		  "sap.m.plugins.DataStateIndicator",
		  "sap.m.plugins.PasteProvider",
		  "sap.m.plugins.PluginBase",
		  "sap.m.p13n.AbstractContainerItem",
		  "sap.m.semantic.AddAction",
		  "sap.m.semantic.CancelAction",
		  "sap.m.semantic.DeleteAction",
		  "sap.m.semantic.DiscussInJamAction",
		  "sap.m.semantic.EditAction",
		  "sap.m.semantic.FavoriteAction",
		  "sap.m.semantic.FilterAction",
		  "sap.m.semantic.FilterSelect",
		  "sap.m.semantic.FlagAction",
		  "sap.m.semantic.ForwardAction",
		  "sap.m.semantic.GroupAction",
		  "sap.m.semantic.GroupSelect",
		  "sap.m.semantic.MainAction",
		  "sap.m.semantic.MessagesIndicator",
		  "sap.m.semantic.MultiSelectAction",
		  "sap.m.semantic.NegativeAction",
		  "sap.m.semantic.OpenInAction",
		  "sap.m.semantic.PositiveAction",
		  "sap.m.semantic.PrintAction",
		  "sap.m.semantic.SaveAction",
		  "sap.m.semantic.SemanticButton",
		  "sap.m.semantic.SemanticControl",
		  "sap.m.semantic.SemanticSelect",
		  "sap.m.semantic.SemanticToggleButton",
		  "sap.m.semantic.SendEmailAction",
		  "sap.m.semantic.SendMessageAction",
		  "sap.m.semantic.ShareInJamAction",
		  "sap.m.semantic.SortAction",
		  "sap.m.semantic.SortSelect",
		  "sap.m.table.columnmenu.Entry",
		  "sap.m.table.columnmenu.ActionItem",
		  "sap.m.table.columnmenu.Item",
		  "sap.m.table.columnmenu.ItemBase",
		  "sap.m.table.columnmenu.QuickAction",
		  "sap.m.table.columnmenu.QuickActionBase",
		  "sap.m.plugins.UploadSetwithTable",
		  "sap.m.upload.UploadItemConfiguration",
		  "sap.m.upload.UploadItem"
		 ],
		 extensions: {
			 flChangeHandlers: {
				 "sap.m.ActionSheet": {
					 "moveControls": "default"
				 },
				 "sap.m.Avatar": "sap/m/flexibility/Avatar",
				 "sap.m.Bar": "sap/m/flexibility/Bar",
				 "sap.m.Button": "sap/m/flexibility/Button",
				 "sap.m.CheckBox": "sap/m/flexibility/CheckBox",
				 "sap.m.ColumnListItem": {
					 "hideControl": "default",
					 "unhideControl": "default"
				 },
				 "sap.m.CustomListItem": {
					 "hideControl": "default",
					 "unhideControl": "default",
					 "moveControls": "default"
				 },
				 "sap.m.DatePicker": {
					 "hideControl": "default",
					 "unhideControl": "default"
				 },
				 "sap.m.Dialog": "sap/m/flexibility/Dialog",
				 "sap.m.ExpandableText": "sap/m/flexibility/ExpandableText",
				 "sap.m.FlexBox": {
					 "hideControl": "default",
					 "unhideControl": "default",
					 "moveControls": "default"
				 },
				 "sap.m.HBox": {
					 "hideControl": "default",
					 "unhideControl": "default",
					 "moveControls": "default"
				 },
				 "sap.m.IconTabBar": "sap/m/flexibility/IconTabBar",

				 "sap.m.IconTabFilter": "sap/m/flexibility/IconTabFilter",
				 "sap.m.Image": {
					 "hideControl": "default",
					 "unhideControl": "default"
				 },
				 "sap.m.Input": {
					 "hideControl": "default",
					 "unhideControl": "default"
				 },
				 "sap.m.InputBase": {
					 "hideControl": "default",
					 "unhideControl": "default"
				 },
				 "sap.m.InputListItem": "sap/m/flexibility/InputListItem",
				 "sap.m.Label": "sap/m/flexibility/Label",
				 "sap.m.MultiInput": {
					 "hideControl": "default",
					 "unhideControl": "default"
				 },
				 "sap.m.ListItemBase": {
					 "hideControl": "default",
					 "unhideControl": "default"
				 },
				 "sap.m.Link": "sap/m/flexibility/Link",
				 "sap.m.List": {
					 "hideControl": "default",
					 "unhideControl": "default",
					 "moveControls": "default"
				 },
				 "sap.m.ListBase": {
					 "hideControl": "default",
					 "unhideControl": "default",
					 "moveControls": "default"
				 },
				 "sap.m.MaskInput": {
					 "hideControl": "default",
					 "unhideControl": "default"
				 },
				 "sap.m.MenuButton": "sap/m/flexibility/MenuButton",
				 "sap.m.OverflowToolbar":"sap/m/flexibility/OverflowToolbar",
				 "sap.m.OverflowToolbarButton": "sap/m/flexibility/OverflowToolbarButton",
				 "sap.m.Page": "sap/m/flexibility/Page",
				 "sap.m.Panel": "sap/m/flexibility/Panel",
				 "sap.m.Popover": "sap/m/flexibility/Popover",
				 "sap.m.RadioButton": "sap/m/flexibility/RadioButton",
				 "sap.m.RatingIndicator": {
					 "hideControl": "default",
					 "unhideControl": "default"
				 },
				 "sap.m.RangeSlider": {
					 "hideControl": "default",
					 "unhideControl": "default"
				 },
				 "sap.m.ScrollContainer": {
					 "hideControl": "default",
					 "moveControls": "default",
					 "unhideControl": "default"
				 },
				 "sap.m.SearchField": {
					 "hideControl": "default",
					 "unhideControl": "default"
				 },
				 "sap.m.Slider": {
					 "hideControl": "default",
					 "unhideControl": "default"
				 },
				 "sap.m.StandardListItem":"sap/m/flexibility/StandardListItem",
				 "sap.m.Table": "sap/m/flexibility/Table",
				 "sap.m.Column": {
					 "hideControl": "default",
					 "unhideControl": "default"
				 },
				 "sap.m.Text": "sap/m/flexibility/Text",
				 "sap.m.Title": "sap/m/flexibility/Title",
				 "sap.m.Toolbar": "sap/m/flexibility/Toolbar",
				 "sap.m.VBox": {
					 "hideControl": "default",
					 "unhideControl": "default",
					 "moveControls": "default"
				 },
				 "sap.m.ObjectHeader": {
					 "moveControls": "default"
				 }
			 },
			 //Configuration used for rule loading of Support Assistant
			 "sap.ui.support": {
				 publicRules:true,
				 internalRules:true
			 }
		 }
	 });

	 thisLib.upload = thisLib.upload || {};

	 thisLib.upload.UploaderHttpRequestMethod = UploaderHttpRequestMethod;



	 /**
	  * Available Background Design.
	  *
	  * @enum {string}
	  * @public
	  */
	 thisLib.BackgroundDesign = {

		 /**
		  * A solid background color dependent on the theme.
		  * @public
		  */
		 Solid : "Solid",

		 /**
		  * Transparent background.
		  * @public
		  */
		 Transparent : "Transparent",

		 /**
		  * A translucent background depending on the opacity value of the theme.
		  * @public
		  */
		 Translucent : "Translucent"

	 };

	 /**
	 *  Defines the placeholder type for the control to be replaced.
	 *
	 * @enum {string}
	 * @public
	 * @since 1.120
	 */
	 thisLib.UploadSetwithTableActionPlaceHolder = {
		/**
		 * Placeholder for variant management.
		 * @deprecated As of version 1.124, the concept has been discarded.
		 * @public
		 */
		VariantManagementPlaceholder: "VariantManagementPlaceholder",
		/**
		 * Placeholder for personalization settings button.
		 * @deprecated As of version 1.124, the concept has been discarded.
		 * @public
		 */
		PersonalizationSettingsPlaceholder: "PersonalizationSettingsPlaceholder",
		/**
		 * Placeholder for upload button control.
		 * @public
		 */
		UploadButtonPlaceholder : "UploadButtonPlaceholder",
		/**
		 * Placeholder for cloud file picker button.
		 * @public
		*/
		CloudFilePickerButtonPlaceholder : "CloudFilePickerButtonPlaceholder"
	};

	 /**
	  * Types of state of {@link sap.m.BadgeEnabler} to expose its current state.
	  *
	  * @enum {string}
	  * @public
	  * @since 1.81
	  */
	 thisLib.BadgeState = {

		 /**
		  * Informing interested parties that the badge has been updated.
		  * @public
		  */
		 Updated : "Updated",

		 /**
		  * Informing interested parties that the badge has appeared.
		  * @public
		  */
		 Appear : "Appear",

		 /**
		  * Informing interested parties that the badge has disappeared.
		  * @public
		  */
		 Disappear : "Disappear"

	 };

	 /**
	  * Types of animation performed by {@link sap.m.BadgeEnabler}.
	  *
	  * @enum {string}
	  * @public
	  * @since 1.87
	  */
	 thisLib.BadgeAnimationType = {

		 /**
		  * Badge indicator will perform Appear,Update,and Disappear animation.
		  * @public
		  */
		 Full : "Full",

		 /**
		  * Badge indicator will perform only Update animation (suitable for controls, which invalidate often).
		  * @public
		  */
		 Update : "Update",

		 /**
		  * No animation is performed.
		  * @public
		  */
		 None : "None"

	 };

	 /**
	  * Modes in which a control will render empty indicator if its content is empty.
	  *
	  * @enum {string}
	  * @public
	  * @since 1.87
	  */
	 thisLib.EmptyIndicatorMode = {

		 /**
		  * Empty indicator is rendered always when the control's content is empty.
		  * @public
		  */
		 On : "On",

		 /**
		  * Empty indicator is never rendered.
		  * @public
		  */
		 Off : "Off",

		 /**
		  * Empty indicator will be rendered depending on the context in which the control is placed.
		  * If one of the parents has the context class sapMShowEmpty-CTX then the empty indicator will be shown.
		  * @public
		  */
		 Auto : "Auto"

	 };

	 /**
	  * Types of badge rendering style.
	  *
	  * @enum {string}
	  * @private
	  */
	 thisLib.BadgeStyle = {
		 /**
		  * Default style. Use for badges which contain text or numbers.
		  *
		  * @private
		  */
		 Default: "Default",

		 /**
		  * Attention style. This badge is rendered as a single dot meant to grab attention.
		  *
		  * @private
		  */
		 Attention: "Attention"
	 };

	 /**
	  * Types of the Bar design.
	  *
	  * @enum {string}
	  * @public
	  * @since 1.20
	  */
	 thisLib.BarDesign = {

		 /**
		  * The Bar can be inserted into other controls and if the design is "Auto" then it inherits the design from parent control.
		  * @public
		  */
		 Auto : "Auto",

		 /**
		  * The bar will be styled like a header of the page.
		  * @public
		  */
		 Header : "Header",

		 /**
		  * The bar will be styled like a subheader of the page.
		  * @public
		  */
		 SubHeader : "SubHeader",

		 /**
		  * The bar will be styled like a footer of the page.
		  * @public
		  */
		 Footer : "Footer"

	 };

	 /**
	  * Available Border Design.
	  *
	  * @enum {string}
	  * @public
	  */
	 thisLib.BorderDesign = {

		 /**
		  * A solid border color dependent on the theme.
		  * @public
		  */
		 Solid : "Solid",

		 /**
		  * Specifies no border.
		  * @public
		  */
		 None : "None"
	 };

	 /**
	  * Variations of the {@link sap.m.Breadcrumbs} separators.
	  *
	  * @enum {string}
	  * @public
	  * @since 1.69
	  */

	 thisLib.BreadcrumbsSeparatorStyle = {
		 /**
		  * The separator will appear as "/"
		  * @public
		  */

		 Slash: "Slash",

		 /**
		  * The separator will appear as "\"
		  * @public
		  */

		 BackSlash: "BackSlash",

		 /**
		  * The separator will appear as "//"
		  * @public
		  */

		 DoubleSlash: "DoubleSlash",

		 /**
		  * The separator will appear as "\\"
		  * @public
		  */

		 DoubleBackSlash: "DoubleBackSlash",

		 /**
		  * The separator will appear as ">"
		  * @public
		  */

		 GreaterThan: "GreaterThan",

		 /**
		  * The separator will appear as ">>"
		  * @public
		  */

		 DoubleGreaterThan: "DoubleGreaterThan"

	 };

	 /**
	  * Different predefined button types for the {@link sap.m.Button sap.m.Button}.
	  *
	  * @enum {string}
	  * @public
	  */
	 thisLib.ButtonType = {

		 /**
		  * Default type (no special styling)
		  * @public
		  */
		 Default : "Default",

		 /**
		  * Back type (back navigation button for header)
		  * @public
		  */
		 Back : "Back",

		 /**
		  * Accept type
		  * @public
		  */
		 Accept : "Accept",

		 /**
		  * Reject style
		  * @public
		  */
		 Reject : "Reject",

		 /**
		  * Transparent type
		  * @public
		  */
		 Transparent : "Transparent",

		 /**
		  * Ghost type
		  * @public
		  */
		 Ghost : "Ghost",

		 /**
		  * Up type (up navigation button for header)
		  * @public
		  */
		 Up : "Up",

		 /**
		  * Unstyled type (no styling)
		  * @public
		  */
		 Unstyled : "Unstyled",

		 /**
		  * Emphasized type
		  * @public
		  */
		 Emphasized : "Emphasized",

		 /**
		  * Critical type
		  *
		  * <b>Note:</b> To be used only in controls of type <code>sap.m.Button</code>. When the
		  * button opens a <code>sap.m.MessagePopover</code> list, use this <code>ButtonType</code>
		  * if the message with the highest severity is <code>Warning</code> type.
		  *
		  * @public
		  * @since 1.73
		  */
		 Critical : "Critical",

		 /**
		  * Negative type
		  *
		  * <b>Note:</b> To be used only in controls of type <code>sap.m.Button</code>. When the
		  * button opens a <code>sap.m.MessagePopover</code> list, use this <code>ButtonType</code>
		  * if the message with the highest severity is <code>Error</code> type.
		  *
		  * @public
		  * @since 1.73
		  */
		 Negative : "Negative",

		 /**
		  * Success type
		  *
		  * <b>Note:</b> To be used only in controls of type <code>sap.m.Button</code>. When the
		  * button opens a <code>sap.m.MessagePopover</code> list, use this <code>ButtonType</code>
		  * if the message with the highest severity is <code>Success</code> type.
		  *
		  * @public
		  * @since 1.73
		  */
		 Success : "Success",

		 /**
		  * Neutral type
		  *
		  * <b>Note:</b> To be used only in controls of type <code>sap.m.Button</code>. When the
		  * button opens a <code>sap.m.MessagePopover</code> list, use this <code>ButtonType</code>
		  * if the message with the highest severity is <code>Information</code> type.
		  *
		  * @public
		  * @since 1.73
		  */
		 Neutral : "Neutral",

		 /**
		  * Attention type
		  *
		  * @public
		  * @since 1.77
		  */
		 Attention : "Attention"
	 };

	 /**
	  * Different predefined accessibility types for the {@link sap.m.Button}.
	  *
	  * @enum {string}
	  * @private
	  */
	 thisLib.ButtonAccessibilityType = {
		 /**
		  * Default type
		  *
		  * @private
		  */
		 Default: "Default",

		 /**
		  * Labelled type
		  *
		  * @private
		  */
		 Labelled: "Labelled",

		 /**
		  * Described type
		  *
		  * @private
		  */
		 Described: "Described",

		 /**
		  * Combined type
		  *
		  * @private
		  */
		 Combined: "Combined"
	 };

	 /**
	  * Carousel arrows align.
	  *
	  * @enum {string}
	  * @public
	  */
	 thisLib.CarouselArrowsPlacement = {
		 /**
		  * Carousel arrows are placed on the sides of the current Carousel page.
		  * @public
		  */
		 Content : "Content",

		 /**
		  * Carousel arrows are placed on the sides of the page indicator of the Carousel.
		  * @public
		  */
		 PageIndicator : "PageIndicator"
	 };

	 /**
	  * Types for the placement of the page indicator of the Carousel control.
	  *
	  * @enum {string}
	  * @public
	  */
	 thisLib.CarouselPageIndicatorPlacementType = {

		 /**
		  * Page indicator will be placed at the top of the Carousel.
		  * @public
		  */
		 Top : "Top",

		 /**
		  * Page indicator will be placed at the bottom of the Carousel.
		  * @public
		  */
		 Bottom : "Bottom",

		 /**
		  * Page indicator will be placed over the Carousel content, top aligned.
		  * @public
		  */
		 OverContentTop : "OverContentTop",

		 /**
		  * Page indicator will be placed over the Carousel content, bottom aligned.
		  * @public
		  */
		 OverContentBottom : "OverContentBottom"
	 };

	 /**
	  * A list of the default built-in views in a {@link sap.m.PlanningCalendar}, described by their keys.
	  *
	  * @enum {string}
	  * @public
	  * @since 1.50
	  */
	 thisLib.PlanningCalendarBuiltInView = {

		 /**
		  * Represents the key of the built-in view, in which the intervals have the size of one hour.
		  * @public
		  */
		 Hour : "Hour",

		 /**
		  * Represents the key of the built-in view, in which the intervals have the size of one day.
		  * @public
		  */
		 Day : "Day",

		 /**
		  * Represents the key of the built-in view, in which the intervals have the size of one month.
		  * @public
		  */
		 Month : "Month",

		 /**
		  * Represents the key of the built-in view, in which the intervals have the size of one day
		  * where 7 days are displayed, starting with the first day of the week.
		  * @public
		  */
		 Week : "Week",

		 /**
		  * Represents the key of the built-in view, in which the intervals have the size of one day
		  * where 31 days are displayed, starting with the first day of the month.
		  * @public
		  */
		 OneMonth : "One Month"

	 };


	 /**
	  * Enum for the type of {@link sap.m.Dialog} control.
	  *
	  * @enum {string}
	  * @public
	  */
	 thisLib.DialogType = {

		 /**
		  * This is the default value for Dialog type.
		  *
		  * The Standard Dialog in iOS has a header on the top. The Left and the Right buttons are put inside the header.
		  * In Android, the Left and the Right buttons are put at the bottom of the Dialog.
		  * @public
		  */
		 Standard : "Standard",

		 /**
		  * Dialog with type Message looks the same as the Standard Dialog in Android.
		  * It puts the Left and the Right buttons at the bottom of the Dialog in iOS.
		  * @public
		  */
		 Message : "Message"

	 };

	 /**
	  * Enum for the ARIA role of {@link sap.m.Dialog} control.
	  *
	  * @enum {string}
	  * @since 1.65
	  * @public
	  */
	 thisLib.DialogRoleType = {

		 /**
		  * Represents the ARIA role <code>dialog</code>.
		  * @public
		  */
		 Dialog : "dialog",

		 /**
		  * Represents the ARIA role <code>alertdialog</code>.
		  * @public
		  */
		 AlertDialog : "alertdialog"
	 };

	 /**
	  * Enum of the available deviation markers for the NumericContent control.
	  *
	  * @enum {string}
	  * @public
	  * @since 1.34
	  */
	 thisLib.DeviationIndicator = {

		 /**
		  * The actual value is more than the target value.
		  * @public
		  */
		 Up : "Up",

		 /**
		  * The actual value is less than the target value.
		  * @public
		  */
		 Down : "Down",

		 /**
		  * No value.
		  * @public
		  */
		 None : "None"

	 };


	 /**
	  * Enum for the state of {@link sap.m.DraftIndicator} control.
	  *
	  * @enum {string}
	  * @public
	  */
	 thisLib.DraftIndicatorState = {

		 /**
		  * This is the default value for DraftIndicatorState type. This state has no visual information displayed.
		  * @public
		  */
		 Clear: "Clear",

		 /**
		  * Indicates that the draft currently is being saved
		  * @public
		  */
		 Saving: "Saving",

		 /**
		  * Indicates that the draft is already saved
		  * @public
		  */
		 Saved: "Saved"

	 };

	 /**
	  * @typedef {object} sap.m.DynamicDateRangeValue
	  * @description Defines the <code>value</code> property of the DynamicDateRange control.
	  * 		The object has two properties:
	  * 			'operator' - a string, the key of a DynamicDateOption
	  * 			'values' - an array of parameters for the same option
	  * see {@link sap.m.DynamicDateRange}
	  *
	  * @property {string} operator
	  * 		The key of a DynamicDateOption.
	  * @property {Array<Date|int|string|any>} values
	  * 		An array of parameters for the same option.
	  *
	  * @public
	  * @since 1.111
	  */


	 /**
	  * FacetFilterList data types.
	  *
	  * @enum {string}
	  * @public
	  */
	 thisLib.FacetFilterListDataType = {

		 /**
		  * An input control for specifying a date value. The user can select a month, day of the month, and year.
		  * @public
		  */
		 Date : "Date",

		 /**
		  * An input control for specifying a date and time value. The user can select a month, day of the month, year, and time of day.
		  * @public
		  */
		 DateTime : "DateTime",

		 /**
		  * An input control for specifying a time value. The user can select the hour, minute, and optionally AM or PM.
		  * @public
		  */
		 Time : "Time",

		 /**
		  * >An input control for specifying an Integer value
		  * @public
		  */
		 Integer : "Integer",

		 /**
		  * An input control for specifying a Float value
		  * @public
		  */
		 Float : "Float",

		 /**
		  * An input control for specifying a String value
		  * @public
		  */
		 String : "String",

		 /**
		  * An input control for specifying a Boolean value
		  * @public
		  */
		 Boolean : "Boolean"

	 };


	 /**
	  * Used by the FacetFilter control to adapt its design according to type.
	  *
	  * @enum {string}
	  * @public
	  */
	 thisLib.FacetFilterType = {

		 /**
		  * Forces FacetFilter to display facet lists as a row of buttons, one button per facet.
		  *
		  * The FacetFilter will automatically adapt to the Light type when it detects smart phone sized displays.
		  * @public
		  */
		 Simple : "Simple",

		 /**
		  * Forces FacetFilter to display in light mode.
		  * @public
		  */
		 Light : "Light"

	 };


	 /**
	  * Available options for the layout of all elements along the cross axis of the flexbox layout.
	  *
	  * @enum {string}
	  * @public
	  */
	 thisLib.FlexAlignItems = {

		 /**
		  * The cross-start margin edges of the flex items are placed flush with the cross-start edge of the line.
		  * @public
		  */
		 Start : "Start",

		 /**
		  * The cross-start margin edges of the flex items are placed flush with the cross-end edge of the line.
		  * @public
		  */
		 End : "End",

		 /**
		  * The flex item's margin boxes are centered in the cross axis within the line.
		  * @public
		  */
		 Center : "Center",

		 /**
		  * If the flex item`s inline axes are the same as the cross axis, this value is identical to "Start".
		  *
		  * Otherwise, it participates in baseline alignment: all participating box items on the line are aligned
		  * such that their baselines align, and the item with the largest distance between its baseline and
		  * its cross-start margin edge is placed flush against the cross-start edge of the line.
		  * @public
		  */
		 Baseline : "Baseline",

		 /**
		  * Make the cross size of the item's margin boxes as close to the same size as the line as possible.
		  * @public
		  */
		 Stretch : "Stretch",

		 /**
		  * Inherits the value from its parent.
		  * @public
		  */
		 Inherit : "Inherit"

	 };


	 /**
	  * Available options for the layout of individual elements along the cross axis of the flexbox layout overriding the default alignment.
	  *
	  * @enum {string}
	  * @public
	  */
	 thisLib.FlexAlignSelf = {

		 /**
		  * Takes up the value of alignItems from the parent FlexBox
		  * @public
		  */
		 Auto : "Auto",

		 /**
		  * The cross-start margin edges of the flex item is placed flush with the cross-start edge of the line.
		  * @public
		  */
		 Start : "Start",

		 /**
		  * The cross-start margin edges of the flex item is placed flush with the cross-end edge of the line.
		  * @public
		  */
		 End : "End",

		 /**
		  * The flex item's margin box is centered in the cross axis within the line.
		  * @public
		  */
		 Center : "Center",

		 /**
		  * If the flex item's inline axis is the same as the cross axis, this value is identical to "Start".
		  *
		  * Otherwise, it participates in baseline alignment: all participating box items on the line are aligned
		  * such that their baselines align, and the item with the largest distance between its baseline and
		  * its cross-start margin edge is placed flush against the cross-start edge of the line.
		  * @public
		  */
		 Baseline : "Baseline",

		 /**
		  * Make the cross size of the item's margin box as close to the same size as the line as possible.
		  * @public
		  */
		 Stretch : "Stretch",

		 /**
		  * Inherits the value from its parent.
		  * @public
		  */
		 Inherit : "Inherit"

	 };


	 /**
	  * Available directions for flex layouts.
	  *
	  * @enum {string}
	  * @public
	  */
	 thisLib.FlexDirection = {

		 /**
		  * Flex items are laid out along the direction of the inline axis (text direction).
		  * @public
		  */
		 Row : "Row",

		 /**
		  * Flex items are laid out along the direction of the block axis (usually top to bottom).
		  * @public
		  */
		 Column : "Column",

		 /**
		  * Flex items are laid out along the reverse direction of the inline axis (against the text direction).
		  * @public
		  */
		 RowReverse : "RowReverse",

		 /**
		  * Flex items are laid out along the reverse direction of the block axis (usually bottom to top).
		  * @public
		  */
		 ColumnReverse : "ColumnReverse",

		 /**
		  * Inherits the value from its parent.
		  * @public
		  */
		 Inherit : "Inherit"

	 };


	 /**
	  * Available options for the layout of elements along the main axis of the flexbox layout.
	  *
	  * @enum {string}
	  * @public
	  */
	 thisLib.FlexJustifyContent = {

		 /**
		  * Flex items are packed toward the start of the line.
		  * @public
		  */
		 Start : "Start",

		 /**
		  * Flex items are packed toward the end of the line.
		  * @public
		  */
		 End : "End",

		 /**
		  * Flex items are packed toward the center of the line.
		  * @public
		  */
		 Center : "Center",

		 /**
		  * Flex items are evenly distributed in the line.
		  * @public
		  */
		 SpaceBetween : "SpaceBetween",

		 /**
		  * Flex items are evenly distributed in the line, with half-size spaces on either end.
		  * @public
		  */
		 SpaceAround : "SpaceAround",

		 /**
		  * Inherits the value from its parent.
		  * @public
		  */
		 Inherit : "Inherit"

	 };


	 /**
	  * Available options for the wrapping behavior of a flex container.
	  *
	  * @enum {string}
	  * @public
	  */
	 thisLib.FlexWrap = {

		 /**
		  * The flex container is single-line.
		  * @public
		  */
		 NoWrap : "NoWrap",

		 /**
		  * The flex container is multi-line.
		  * @public
		  */
		 Wrap : "Wrap",

		 /**
		  * The flex container is multi-line with the cross-axis start and end being swapped.
		  * @public
		  */
		 WrapReverse : "WrapReverse"

	 };


	 /**
	  * Available options for the layout of container lines along the cross axis of the flexbox layout.
	  * @enum {string}
	  * @public
	  */
	 thisLib.FlexAlignContent = {

		 /**
		  * Lines are packed toward the start of the line.
		  * @public
		  */
		 Start : "Start",

		 /**
		  * Lines are packed toward the end of the line.
		  * @public
		  */
		 End : "End",

		 /**
		  * Line are packed toward the center of the line.
		  * @public
		  */
		 Center : "Center",

		 /**
		  * Lines are evenly distributed in the line.
		  * @public
		  */
		 SpaceBetween : "SpaceBetween",

		 /**
		  * Lines are evenly distributed in the line, with half-size spaces on either end.
		  * @public
		  */
		 SpaceAround : "SpaceAround",

		 /**
		  * Lines stretch to take up the remaining space.
		  * @public
		  */
		 Stretch : "Stretch",

		 /**
		  * Inherits the value from its parent.
		  * @public
		  */
		 Inherit : "Inherit"

	 };

	 /**
	  * Determines the type of HTML elements used for rendering controls.
	  *
	  * @enum {string}
	  * @public
	  */
	 thisLib.FlexRendertype = {

		 /**
		  * The UI5 controls are wrapped in DIV elements.
		  * @public
		  */
		 Div : "Div",

		 /**
		  * The UI5 controls are wrapped in LI elements, the surrounding Flex Box is an unordered list (UL).
		  * @public
		  */
		 List : "List",

		 /**
		  * The UI5 controls are not wrapped in an additional HTML element, the surrounding Flex Box is a DIV element.
		  * @public
		  * @since 1.42.1
		  */
		 Bare : "Bare"
	 };


	 /**
	  * Enum for possible frame size types for sap.m.TileContent and sap.m.GenericTile control.
	  *
	  * @enum {string}
	  * @public
	  * @since 1.34.0
	  */
	 thisLib.FrameType = {
	  /**
	   * The 2x2 frame type.
	   * @public
	   */
	  OneByOne : "OneByOne",

	  /**
	   * The 4x2 frame type.
	   * @public
	   */
	  TwoByOne : "TwoByOne",

	  /**
	   * The Auto frame type that adjusts the size of the control to the content.
	   * Support for this type in sap.m.GenericTile is deprecated since 1.48.0.
	   * @protected
	   */
	  Auto : "Auto",

	  /**
	   * The 4x1 frame type.
	   * <b>Note:</b> The 4x1 frame type is currently only supported for Generic tile.
	   * @public
	   * @since 1.83
	   */
	  TwoByHalf: "TwoByHalf",

	  /**
	   * The 2x1 frame type.
	   * <b>Note:</b> The 2x1 frame type is currently only supported for Generic tile.
	   * @public
	   * @since 1.83
	   */
	  OneByHalf: "OneByHalf",

	  /**
	   * The Stretch frame type adjusts the size of the control to the parent.
	   * @since 1.96
	   * @experimental
	   */
	  Stretch: "Stretch"
	 };

	 /**
	  * Enumeration for possible link-to-anchor conversion strategy.
	  *
	  * @enum {string}
	  * @public
	  * @since 1.45.5
	  */
	 thisLib.LinkConversion = {

		 /**
		  * Default mode (no conversion).
		  * @public
		  */
		 None: "None",

		 /**
		  * Valid links with protocols, such as http, https, ftp.
		  * @public
		  */
		 ProtocolOnly: "ProtocolOnly",

		 /**
		  * Valid links with protocols, such as http, https, ftp and those starting with the string "www".
		  * @public
		  */
		 All: "All"
	 };

	 /**
	  * Enumeration for possible Link accessibility roles.
	  *
	  * @enum {string}
	  * @public
	  * @since 1.104.0
	  */
	 thisLib.LinkAccessibleRole = {

		/**
		 * Default mode.
		 * @public
		 */
		Default: "Default",

		/**
		 * Link will receive <code>role="Button"</code> attibute.
		 * @public
		 */
		Button: "Button"
	};

	 /**
	  * Enumeration for possible Button accessibility roles.
	  *
	  * @enum {string}
	  * @public
	  * @since 1.114.0
	  */
	 thisLib.ButtonAccessibleRole = {

		/**
		 * Default mode.
		 * @public
		 */
		Default: "Default",

		/**
		 * Button will receive <code>role="Link"</code> attibute.
		 * @public
		 */
		Link: "Link"
	};

	 /**
	  * Defines how the input display text should be formatted.
	  *
	  * @enum {string}
	  * @public
	  * @since 1.44.0
	  */
	 thisLib.InputTextFormatMode = {

		 /**
		  * Text
		  * @public
		  */
		 Value: "Value",

		 /**
		  * Key
		  * @public
		  */
		 Key: "Key",

		 /**
		  * A value-key pair formatted like "text (key)"
		  * @public
		  */
		 ValueKey: "ValueKey",

		 /**
		  * A key-value pair formatted like "(key) text"
		  * @public
		  */
		 KeyValue: "KeyValue"
	 };

	 /**
	  * Design modes for the <code>GenericTag</code> control.
	  *
	  * @enum {string}
	  * @public
	  * @since 1.62.0
	  */
	 thisLib.GenericTagDesign = {
		 /**
		  * Everything from the control is rendered.
		  * @public
		  */
		 Full : "Full",
		 /**
		  * Everything from the control is rendered except the status icon.
		  * @public
		  */
		 StatusIconHidden : "StatusIconHidden"
	 };

	 /**
	  * Value states for the <code>GenericTag</code> control.
	  *
	  * @enum {string}
	  * @public
	  * @since 1.62.0
	  */
	 thisLib.GenericTagValueState = {
		 /**
		  * The value is rendered in its normal state.
		  * @public
		  */
		 None : "None",
		 /**
		  * Warning icon is rendered that overrides the control set in the <code>value</code>
		  * aggregation of the <code>GenericTag</code> control.
		  * @public
		  */
		 Error : "Error"
	 };

	 /**
	  * Defines the mode of GenericTile.
	  *
	  * @enum {string}
	  * @public
	  * @since 1.38.0
	  */
	 thisLib.GenericTileMode = {

		 /**
		  * Default mode (Two lines for the header and one line for the subtitle).
		  * @public
		  */
		 ContentMode : "ContentMode",

		 /**
		  * Header mode (Four lines for the header and one line for the subtitle).
		  * @public
		  */
		 HeaderMode : "HeaderMode",

		 /**
		  * Action Mode (Two lines for the header).
		  *
		  * Generic Tile renders buttons that are specified under 'actionButtons' aggregation
		  * @public
		  * @experimental since 1.96
		  */
		 ActionMode: "ActionMode",

		 /**
		  * Article Mode (Two lines for the header and one line for the subtitle).
		  *
		  * Enables Article Mode.
		  * @public
		  * @experimental since 1.96
		  */
		 ArticleMode: "ArticleMode",

		 /**
		  * Line mode (Implemented for both, cozy and compact densities).
		  *
		  * Generic Tile is displayed as in-line element, header and subheader are displayed in one line.
		  * In case the texts need more than one line, the representation depends on the used density.
		  * <b>Cozy:</b> The text will be truncated and the full text is shown in a tooltip as soon as the tile is hovered (desktop only).
		  * <b>Compact:</b> Header and subheader are rendered continuously spanning multiple lines, no tooltip is provided).
		  * @since 1.44.0
		  * @public
		  */
		 LineMode : "LineMode",
		 /**
		  * Icon mode.
		  *
		  * GenericTile displays a combination of icon and header title.
		  *
		  * It is applicable only for the OneByOne FrameType and TwoByHalf FrameType.
		  * @public
		  * @since 1.96
		  * @experimental Since 1.96
		  */
		 IconMode : "IconMode"
	 };

	 /**
	  * Colors to highlight certain UI elements.
	  *
	  * In contrast to the <code>ValueState</code>, the semantic meaning must be defined by the application.
	  *
	  * @enum {string}
	  * @public
	  * @since 1.124
	  * @see {@link fiori:/how-to-use-semantic-colors/ Semantic Colors}
	  */
	 thisLib.TileInfoColor = {

		 /**
		  * Indication Color 1
		  * @public
		  */
		 Indication1 : "Indication1",

		 /**
		  * Indication Color 2
		  * @public
		  */
		 Indication2 : "Indication2",

		 /**
		  * Indication Color 3
		  * @public
		  */
		 Indication3 : "Indication3",

		 /**
		  * Indication Color 4
		  * @public
		  */
		 Indication4 : "Indication4",

		 /**
		  * Indication Color 5
		  * @public
		  */
		 Indication5 : "Indication5",

		 /**
		  * Indication Color 6
		  * @public
		  */
		 Indication6 : "Indication6",

		 /**
		  * Indication Color 7
		  * @public
		  */
		 Indication7 : "Indication7",

		 /**
		  * Indication Color 8
		  * @public
		  */
		 Indication8 : "Indication8",

		 /**
		  * Indication Color 9
		  * @public
		  */
		 Indication9 : "Indication9",

		 /**
		  * Indication Color 10
		  * @public
		  */
		 Indication10 : "Indication10",
		 /**
		  * Critical Text Color
		  * @public
		  */
		 CriticalTextColor: "CriticalTextColor",
		 /**
		  * Warning Background Color
		  * @public
		  */
		 WarningBackground: "WarningBackground",
		 /**
		  * Warning Border Color
		  * @public
		  */
		 WarningBorderColor: "WarningBorderColor",
		 /**
		  * SAP Brand Color
		  * @public
		  */
		 BrandColor: "BrandColor",
		 /**
		  * Information Border Color
		  * @public
		  */
		 InformationBorderColor: "InformationBorderColor",
		 /**
		  * Information Background Color
		  * @public
		  */
		 InformationBackgroundColor: "InformationBackgroundColor",
		 /**
		  * Neutral Element Color
		  * @public
		  */
		 NeutralElementColor: "NeutralElementColor",
		 /**
		  * Neutral Background Color
		  * @public
		  */
		 NeutralBackgroundColor: "NeutralBackgroundColor",
		 /**
		  * Neutral Border Color
		  * @public
		  */
		 NeutralBorderColor: "NeutralBorderColor"

	 };

	 /**
	  * Defines the priority for the TileContent in ActionMode
	  *
	  * @enum {string}
	  * @public
	  */
	 thisLib.Priority = {

		 /**
		  * It displays very high priority color for the GenericTag
		  * @public
		  */
		 VeryHigh : "VeryHigh",

		 /**
		  * It displays high priority color for the GenericTag
		  * @public
		  */
		 High : "High",

		 /**
		  * It displays medium priority color for the GenericTag
		  * @public
		  */
		 Medium: "Medium",

		 /**
		  * It displays low priority color for the GenericTag
		  * @public
		  */
		 Low: "Low",

		 /**
		  *The priority is not set
		  * @public
		  */
		 None : "None"
	 };

	 /**
	  * Defines the scopes of GenericTile enabling the developer to implement different "flavors" of tiles.
	  *
	  * @enum {string}
	  * @since 1.46.0
	  * @public
	  */
	 thisLib.GenericTileScope = {
		 /**
		  * Default scope (The default scope of the tile, no action icons are rendered).
		  * @public
		  */
		 Display: "Display",

		 /**
		  * Action scope (Possible footer and Error State information is overlaid, "Remove" and "More" icons are added to the tile).
		  * @public
		  */
		 Actions: "Actions",
		 /**
		  * More action scope (Only the More icon is added to the tile)
		  * @since 1.76
		  * @public
		  */
		 ActionMore: "ActionMore",
		 /**
		  * Remove action scope (Only the Remove icon is added to the tile)
		  * @since 1.76
		  * @public
		  */
		 ActionRemove: "ActionRemove"
	 };

	 /**
	  * Specifies <code>IconTabBar</code> tab overflow mode.
	  * @enum {string}
	   * @since 1.90.0
	  * @public
	  */
	 thisLib.TabsOverflowMode = {
		 /**
		  * Default behavior: One overflow tab at the end of the header.
		  * @public
		  */
		 End: "End",
		 /**
		  * Two overflow tabs at both ends of the header to keep tabs order intact.
		  * @public
		  */
		 StartAndEnd: "StartAndEnd"
	 };

	 /**
	  * Defines the rendering type of the TileAttribute
	  *
	  * @enum {string}
	  * @since 1.122
	  * @experimental since 1.122
	  * @public
	  */
	 thisLib.ContentConfigType = {
		 /**
		  * Renders a text inside the TileAttribute
		  * @public
		  */
		 Text: "Text",
		 /**
		  * Renders a link inside the TileAttribute
		  * @public
		  */
		 Link: "Link"
	 };

	 /**
	  * Describes the behavior of tiles when displayed on a small-screened phone (374px wide and lower).
	  *
	  * @enum {string}
	  * @since 1.56.0
	  * @public
	  */
	 thisLib.TileSizeBehavior = {
		 /**
		  * Default behavior: Tiles adapt to the size of the screen, getting smaller on small screens.
		  * @public
		  */
		 Responsive: "Responsive",
		 /**
		  * Tiles are small all the time, regardless of the actual screen size.
		  * @public
		  */
		 Small: "Small"
	 };

	 /**
	  * Different levels for headers.
	  *
	  * @enum {string}
	  * @public
	  */
	 thisLib.HeaderLevel = {

		 /**
		  * Header level 1
		  * @public
		  */
		 H1 : "H1",

		 /**
		  * Header level 2
		  * @public
		  */
		 H2 : "H2",

		 /**
		  * Header level 3
		  * @public
		  */
		 H3 : "H3",

		 /**
		  * Header level 4
		  * @public
		  */
		 H4 : "H4",

		 /**
		  * Header level 5
		  * @public
		  */
		 H5 : "H5",

		 /**
		  * Header level 6
		  * @public
		  */
		 H6 : "H6"

	 };

	 /**
	  * Defines the available content sizes for the <code>InputListItem</code> control.
	  *
	  * @enum {string}
	  * @public
	  */
	 thisLib.InputListItemContentSize = {

		 /**
		  * Large: Recommended for larger input controls, such as {@link sap.m.Input} or {@link sap.m.RatingIndicator}. If there is limited space,
		  * the input control moves to a new line below the label.
		  * @public
		  */
		 L : "L",

		 /**
		  * Small: Recommended for smaller controls, such as {@link sap.m.Switch} or {@link sap.m.Checkbox}. If there is limited space, only the label
		  * is wrapped. The input control is always right-aligned horizontally and middle-aligned vertically.
		  * @public
		  */
		 S : "S"

	 };

	 /**
	  *
	  * Interface for controls which are suitable as a Header, Subheader or Footer of a Page.
	  * If the control does not want to get a context base style class, it has to implement the isContextSensitive method and return false
	  *
	  *
	  * @since 1.22
	  * @name sap.m.IBar
	  * @interface
	  * @public
	  */

	 /**
	  * Interface for controls which implement the notification badge concept.
	  *
	  * @since 1.80
	  * @name sap.m.IBadge
	  * @interface
	  * @public
	  */

	 /**
	  * Interface for controls which have the meaning of a breadcrumbs navigation.
	  *
	  * @since 1.52
	  * @name sap.m.IBreadcrumbs
	  * @interface
	  * @public
	  */

	 /**
	  *
	  * Interface for controls which are suitable to be added as items of sap.m.Menu.
	  *
	  *
	  * @since 1.127.0
	  * @name sap.m.IMenuItem
	  * @interface
	  * @public
	  */

	 /**
	  *
	  * Common interface for sap.m.ColumnListItem and sap.m.GroupHeaderListItem
	  *
	  * @since 1.119
	  * @name sap.m.ITableItem
	  * @interface
	  * @public
	  */

	 /**
	  *
	  * Interface for controls which are suitable as a Scale for the Slider/RangeSlider.
	  * Implementation of this interface should implement the following methods:
	  * <ul>
	  * <li><code>getTickmarksBetweenLabels</code></li>
	  * <li><code>calcNumberOfTickmarks</code></li>
	  * <li><code>handleResize</code></li>
	  * <li><code>getLabel</code></li>
	  * </ul>
	  *
	  * @since 1.46
	  * @name sap.m.IScale
	  * @interface
	  * @public
	  */

	 /**
	  * Returns the number of tickmarks, which should be placed between labels.
	  *
	  * @returns {int} The number of tickmarks
	  *
	  * @function
	  * @name sap.m.IScale.getTickmarksBetweenLabels
	  * @public
	  */

	 /**
	  * Returns how many tickmarks would be drawn on the screen. The start and the end tickmark should be specified in this method.
	  *
	  * @param {float} fSize - Size of the scale. This is the distance between the start and end point i.e. 0..100
	  * @param {float} fStep - The step walking from start to end.
	  * @param {int} iTickmarksThreshold - Limits the number of tickmarks.
	  * @returns {int} The number of tickmarks
	  *
	  * @function
	  * @name sap.m.IScale.calcNumberOfTickmarks
	  * @public
	  */

	 /**
	  * Called, when the slider is getting resized.
	  *
	  * The Slider/RangeSlider control could be accessed via the oEvent.control parameter.
	  *
	  * Implementing this method is optional.
	  *
	  * @param {jQuery.Event} oEvent The event object passed.
	  *
	  * @function
	  * @name sap.m.IScale.handleResize?
	  * @public
	  */

	 /**
	  * Provides a custom tickmark label.
	  *
	  * This method is optional. If it is not provided, the slider values will be placed as labels.
	  * If provided, the value of the tickmark labels and accessibility attributes
	  * (aria-valuenow and aria-valuetext) of the slider are changed accordingly.
	  *
	  * @param {float} fValue Value represented by the tickmark
	  * @param {sap.m.Slider|sap.m.RangeSlider} oSlider Slider control that asks for a label
	  * @returns {string | number} The label that should be placed in the current position.
	  *
	  * @function
	  * @name sap.m.IScale.getLabel?
	  * @public
	  */

	 /**
	  * Allowed tags for the implementation of the IBar interface.
	  *
	  * @enum {string}
	  * @public
	  * @since 1.22
	  */
	 thisLib.IBarHTMLTag = {

		 /**
		  * Renders as a div element.
		  * @public
		  */
		 Div : "Div",

		 /**
		  * Renders as a header element.
		  * @public
		  */
		 Header : "Header",

		 /**
		  * Renders as a footer element.
		  * @public
		  */
		 Footer : "Footer"

	 };


	 /**
	  *
	  * Represents an interface for controls, which are suitable as items for the sap.m.IconTabBar.
	  *
	  * @name sap.m.IconTab
	  * @interface
	  * @public
	  */


	 /**
	  * Marker interface for controls which are suitable as items of the group aggregation of sap.m.Semantic.MasterPage.
	  *
	  * @name sap.m.semantic.IGroup
	  * @interface
	  * @public
	  */

	 /**
	  * Marker interface for controls which are suitable as items of the filter aggregation of sap.m.Semantic.MasterPage.
	  *
	  * @name sap.m.semantic.IFilter
	  * @interface
	  * @public
	  */


	 /**
	  * Marker interface for controls which are suitable as items of the sort aggregation of sap.m.Semantic.MasterPage.
	  *
	  * @name sap.m.semantic.ISort
	  * @interface
	  * @public
	  */

	 /**
	  *
	  * Interface for controls which can have special behavior inside <code>sap.m.OverflowToolbar</code>.
	  * Controls that implement this interface must provide a <code>getOverflowToolbarConfig</code> method
	  * that accepts no arguments and returns an object of type <code>sap.m.OverflowToolbarConfig</code>.
	  *
	  *   <b>Important:</b> In addition, the control can implement a CSS class, scoped with the <code>.sapMOverflowToolbarMenu-CTX</code> context selector, that will be applied whenever the control is inside the overflow menu.
	  *   For example, to make your control take up the whole width of the overflow menu, you can add a context class to your control's base CSS file like this:
	  *
	  *   <pre>
	  *       .sapMOverflowToolbarMenu-CTX .sapMyControlClass {
	  *       	width: 100%;
	  *       }
	  *   </pre>
	  *
	  * @since 1.52
	  * @name sap.m.IOverflowToolbarContent
	  * @interface
	  * @public
	  */

	 /**
	  * Returns the <code>sap.m.OverflowToolbar</code> configuration object.
	  *
	  * @returns {sap.m.OverflowToolbarConfig} Configuration object
	  *
	  * @function
	  * @name sap.m.IOverflowToolbarContent.getOverflowToolbarConfig
	  * @ui5-restricted
	  * @private
	  */

	 /**
	  * Marker interface for flexible controls that have a special behavior inside <code>sap.m.OverflowToolbar</code>.
	  *
	  * @since 1.67
	  * @name sap.m.IOverflowToolbarFlexibleContent
	  * @interface
	  * @private
	  * @ui5-restricted sap.m.GenericTag
	  */

	 /**
	  * Represents an Interface for controls that can have their text hyphenated.
	  * Those controls can use <code>HyphenationSupport</code> mixin.
	  *
	  * @name sap.m.IHyphenation
	  * @interface
	  * @private
	  * @ui5-restricted
	  */

	 /**
	  * Checks if the control should wrap.
	  *
	  * @returns {boolean} True if the control should wrap
	  *
	  * @function
	  * @name sap.m.IHyphenation.getWrapping
	  * @private
	  * @ui5-restricted
	  */

	 /**
	  * Checks how the control should wrap.
	  *
	  * @returns {sap.m.WrappingType} What is the text wrapping type.
	  *
	  * @function
	  * @name sap.m.IHyphenation.getWrappingType
	  * @private
	  * @ui5-restricted
	  */

	 /**
	  * Gets the map of texts to be hyphenated and rendered.
	  * For example, for <code>sap.m.Text</code> this would be the <code>text</code> property.
	  *
	  * @returns {Object<string,string>} The texts map which should be hyphenated
	  *
	  * @function
	  * @name sap.m.IHyphenation.getTextsToBeHyphenated
	  * @private
	  * @ui5-restricted
	  */

	 /**
	  * Gets the DOM element reference map where the hyphenated texts should be placed.
	  * This is used to optimize performance and prevent flickering for hyphenated controls during the initial loading of hyphenation.
	  * For example, for <code>sap.m.Text</code> this would be the inner DOM element.
	  *
	  * If a DOM ref is not returned, the control will be invalidated.
	  *
	  * @returns {map|null} The map of dom refs for each corresponding hyphenated text
	  *
	  * @function
	  * @name sap.m.IHyphenation.getDomRefsForHyphenatedTexts
	  * @private
	  * @ui5-restricted
	  */

	 /**
	  * Specifies <code>IconTabBar</code> header mode.
	  *
	  * @enum {string}
	  * @public
	  */
	 thisLib.IconTabHeaderMode = {

		 /**
		  * Standard. In this mode when the <code>count</code> and the <code>text</code> are set, they are displayed in two separate lines.
		  * @public
		  */
		 Standard : "Standard",

		 /**
		  * Inline. In this mode when the <code>count</code> and the <code>text</code> are set, they are displayed in one line.
		  * @public
		  */
		 Inline : "Inline"
	 };

	 /**
	  * Specifies <code>IconTabBar</code> tab density mode.
	  *
	  * @enum {string}
	  * @public
	  */
	 thisLib.IconTabDensityMode = {

		 /**
		  * Inherit. In this mode the global configuration of the density mode will be applied.
		  * @public
		  */
		 Inherit : "Inherit",

		 /**
		  * Compact. In this mode the tabs will be set explicitly to compact mode independent of what mode is applied globally.
		  * @public
		  */
		 Compact : "Compact",

		 /**
		  * Cozy. In this mode the tabs will be set explicitly to compact mode independent of what mode is applied globally.
		  * @public
		  */
		 Cozy : "Cozy"
	 };

	 /**
	  * Available Filter Item Design.
	  *
	  * @enum {string}
	  * @public
	  */
	 thisLib.IconTabFilterDesign = {

		 /**
		  * A horizontally layouted design providing more space for texts.
		  * @public
		  */
		 Horizontal : "Horizontal",

		 /**
		  * A vertically layouted design using minimum horizontal space.
		  * @public
		  */
		 Vertical : "Vertical"

	 };

	 /**
	  * Available Interaction Modes.
	  *
	  * @enum {string}
	  * @public
	  * @experimental Since 1.121. Behavior might change.
	  */
	 thisLib.IconTabFilterInteractionMode = {

		 /**
		  * The item is selectable if it has own content. Select event will not be fired if it has no own content.
		  * Note: When IconTabHeader is placed in ToolHeader the items will act as selectable items even if they don’t explicitly have content.
		  * @public
		  */
		 Auto : "Auto",

		 /**
		  * The item is selectable and select event will be fired.
		  * @public
		  */
		 Select : "Select",

		 /**
		  * The item is selectable (and select event is fired) only if it doesn't have any sub items. Select event will not be fired if it has sub items.
		  * @public
		  */
		 SelectLeavesOnly : "SelectLeavesOnly"
	 };


	 /**
	 * Determines how the source image is used on the output DOM element.
	 *
	 * @enum {string}
	 * @public
	 * @since 1.30.0
	 */
	 thisLib.ImageMode = {

		 /**
		 * The image is rendered with 'img' tag and the 'src' property is set to the src attribute on the output DOM element.
		 * @public
		 */
		 Image: "Image",

		 /**
		 * The image is rendered with 'span' tag and the 'src' property is set to the 'background-image' CSS style on the output DOM element
		 * @public
		 */
		 Background: "Background",

		 /**
		 * The image is rendered with 'div' tag, containing the inline 'svg'
		 * <b>Note:</b> Please, be aware that this feature works under the Browser's Cross-Origin Resource Sharing (CORS) policy.
		 * This means that a web application using those APIs can only request resources from the same origin the application was loaded from unless the response from other origins includes the right CORS headers.
		 * @public
		 * @experimental since 1.106
		 */
		 InlineSvg: "InlineSvg"

	 };

	 /**
	 * Enumeration of possible size settings.
	 *
	 * @enum {string}
	 * @public
	 * @since 1.34.0
	 */
	 thisLib.Size = {

		 /**
		  * Extra small size.
		  * @public
		  */
		 XS : "XS",

		 /**
		  * Small size.
		  * @public
		  */
		 S : "S",

		 /**
		  * Medium size.
		  * @public
		  */
		 M : "M",

		 /**
		  * Large size.
		  * @public
		  */
		 L : "L",

		 /**
		  * The size depends on the device it is running on. It is medium size for desktop and tablet and small size for phone.
		  * @public
		  */
		 Auto : "Auto",

		 /**
		  * The width and height of the control are determined by the width and height of the container the control is placed in.
		  * Please note: it is decided by the control whether or not sap.m.Size.Responsive is supported.
		  * @public
		  * @since 1.44.0
		  */
		 Responsive : "Responsive"
	 };

	 /**
	  * Enumeration of possible value color settings.
	  *
	  * @enum {string}
	  * @public
	  */
	 thisLib.ValueColor = {

		 /**
		  * Neutral value color.
		  * @public
		  */
		 Neutral : "Neutral",

		 /**
		  * Good value color.
		  * @public
		  */
		 Good : "Good",

		 /**
		  * Critical value color.
		  * @public
		  */
		 Critical : "Critical",

		 /**
		  * Error value color.
		  * @public
		  */
		 Error : "Error",

		 /**
		  * None value color.
		  *
		  * <b>Note:</b> The None value color is set to prevent the display of tooltip
		  * 'Neutral' for numeric content.
		  *
		  * @public
		  * @since 1.84
		  */
		 None : "None"

	 };

	 /**
	  * @classdesc A string type that represents CSS color values, sap.m.ValueColor or less parameter values.
	  *
	  * Allowed values are {@link sap.ui.core.CSSColor}, {@link sap.m.ValueColor} or a less parameter name (string).
	  * In case the less parameter color cannot be determined, the validation fails. You need to check if less parameters are supported on control level.
	  * An empty string is also allowed and has the same effect as setting no color.
	  *
	  * @final
	  * @namespace
	  * @public
	  */
	 thisLib.ValueCSSColor = DataType.createType("sap.m.ValueCSSColor", {
		 isValid : function (vValue) {
			 var bResult = thisLib.ValueColor.hasOwnProperty(vValue);
			 if (bResult) {
				 return bResult;
			 } else { // seems to be a less parameter or sap.ui.core.CSSColor
				 bResult = CoreLibrary.CSSColor.isValid(vValue);
				 if (bResult) {
					 return bResult;
				 } else {
					 return CoreLibrary.CSSColor.isValid(Parameters.get(vValue));
				 }
			 }
		 }
	 }, DataType.getType("string"));

	 /**
	  * @classdesc A string type that represents column ratio.
	  *
	  * Allowed values are strings that follow the number:number (3:2) format.
	  * @namespace
	  * @public
	  * @since 1.86
	  */
	 thisLib.SelectColumnRatio = DataType.createType("sap.m.SelectColumnRatio", {
		 isValid : function (vValue) {
			 return /^([0-9]+:[0-9]+)$/.test(vValue);
		 }
	 }, DataType.getType("string"));

	 /**
	  * Defines the control that will receive the initial focus in the
	  * <code>sap.m.SelectDialog</code> or <code>sap.m.TableSelectDialog</code>.
	  *
	  * @enum {string}
	  * @public
	  * @since 1.117.0
	  */
	 thisLib.SelectDialogInitialFocus = {
		 /**
		  * Content list.
		  * @public
		  */
		 List: "List",

		 /**
		  * SearchField control
		  * @public
		  */
		 SearchField: "SearchField"
	 };

	 /**
	  * A subset of input types that fits to a simple API returning one string.
	  *
	  * Not available on purpose: button, checkbox, hidden, image, password, radio, range, reset, search, submit.
	  *
	  * @enum {string}
	  * @public
	  */
	 thisLib.InputType = {
	  /**
	   * default (text)
	   * @public
	   */
	  Text : "Text",

	  /**
	   * A text field for specifying an email address. Brings up a keyboard optimized for email address entry.
	   * @public
	   */
	  Email : "Email",

	  /**
	   * A text field for specifying a number. Brings up a number pad keyboard. Specifying an input type of \d* or [0-9]* is equivalent to using this type.
	   * @public
	   */
	  Number : "Number",

	  /**
	   * A text field for specifying a phone number. Brings up a phone pad keyboard.
	   * @public
	   */
	  Tel : "Tel",

	  /**
	   * A text field for specifying a URL. Brings up a keyboard optimized for URL entry.
	   * @public
	   */
	  Url : "Url",

	  /**
	   * Password input where the user entry cannot be seen.
	   * @public
	   */
	  Password : "Password"
	 };


	 /**
	  * Available label display modes.
	  *
	  * @enum {string}
	  * @public
	  */
	 thisLib.LabelDesign = {

		 /**
		  * Displays the label in bold.
		  * @public
		  */
		 Bold : "Bold",

		 /**
		  * Displays the label in normal mode.
		  * @public
		  */
		 Standard : "Standard"

	 };


	 /**
	  * Defines the mode of the list.
	  *
	  * @enum {string}
	  * @public
	  */
	 thisLib.ListMode = {

		 /**
		  * Default mode (no selection).
		  * @public
		  */
		 None : "None",

		 /**
		  * Right-positioned single selection mode (only one list item can be selected).
		  * @public
		  */
		 SingleSelect : "SingleSelect",

		 /**
		  * Left-positioned single selection mode (only one list item can be selected).
		  * @public
		  */
		 SingleSelectLeft : "SingleSelectLeft",

		 /**
		  * Selected item is highlighted but no selection control is visible (only one list item can be selected).
		  * @public
		  */
		 SingleSelectMaster : "SingleSelectMaster",

		 /**
		  * Multi selection mode (more than one list item can be selected).
		  * @public
		  */
		 MultiSelect : "MultiSelect",

<<<<<<< HEAD
		 /**
		  * Delete mode (only one list item can be deleted via provided delete button)
		  * @public
		  */
		 Delete : "Delete"
=======
	/**
	 * @enum {string}
	 * @public
	 */
	thisLib.P13nConditionOperation = {
		// filter operations
		BT: "BT",
		EQ: "EQ",
		Contains: "Contains",
		StartsWith: "StartsWith",
		EndsWith: "EndsWith",
		LT: "LT",
		LE: "LE",
		GT: "GT",
		GE: "GE",
		Initial: "Initial",
		Empty: "Empty",

		// filter exclude operations
		NotBT: "NotBT",
		NotEQ: "NotEQ",
		NotContains: "NotContains",
		NotStartsWith: "NotStartsWith",
		NotEndsWith: "NotEndsWith",
		NotLT: "NotLT",
		NotLE: "NotLE",
		NotGT: "NotGT",
		NotGE: "NotGE",
		NotInitial: "NotInitial",
		NotEmpty: "NotEmpty",

		// sort operations
		Ascending: "Ascending",
		Descending: "Descending",

		// group operations
		GroupAscending: "GroupAscending",
		GroupDescending: "GroupDescending",
		//
		// calculation operations
		Total: "Total",
		Average: "Average",
		Minimum: "Minimum",
		Maximum: "Maximum"
	};
>>>>>>> d629b857

	 };

	 /**
	  * Defines the keyboard handling behavior of the <code>sap.m.List</code> or <code>sap.m.Table</code>.
	  *
	  * @enum {string}
	  * @public
	  * @since 1.38.0
	  */
	 thisLib.ListKeyboardMode = {

		 /**
		  * This default mode is suitable if the List or Table contains editable and/or non-editable fields.
		  *
		  * In this mode, the first focus goes to the first item.
		  * If the focus is on the item, or cell, pressing tab/shift+tab moves the focus to the next/previous element in the tab chain after/before
		  * the <code>sap.m.List</code> or <code>sap.m.Table</code> control.
		  * If the focus is on the interactive element, pressing tab/shift+tab moves the focus to the next/previous element in the tab chain after/before
		  * the focused interactive element.
		  * @public
		  */
		 Navigation : "Navigation",

		 /**
		  * This mode is suitable if there are only editable fields within the item.
		  *
		  * In this mode, the first focus goes to the first interactive element within the first item and this is the only difference between the <code>Edit</code>
		  * and <code>Navigation</code> mode.
		  * @public
		  */
		 Edit : "Edit"

	 };

	 /**
	  * Defines the growing direction of the <code>sap.m.List</code> or <code>sap.m.Table</code>.
	  *
	  * @enum {string}
	  * @public
	  * @since 1.40.0
	  */
	 thisLib.ListGrowingDirection = {

		 /**
		  * User has to scroll down to load more items or the growing button is displayed at the bottom.
		  * @public
		  */
		 Downwards : "Downwards",

		 /**
		  * User has to scroll up to load more items or the growing button is displayed at the top.
		  *
		  * <b>Note:</b> If this option is active, there should not be any other control than <code>sap.m.List</code>
		  * inside its <code>ScollContainer</code>.
		  * @public
		  */
		 Upwards : "Upwards"

	 };

	 /**
	  * Defines which separator style will be applied for the items.
	  *
	  * @enum {string}
	  * @public
	  */
	 thisLib.ListSeparators = {

		 /**
		  * Separators between the items including the last and the first one.
		  * @public
		  */
		 All : "All",

		 /**
		  * Separators between the items.
		  * <b>Note:</b> This enumeration depends on the theme.
		  * @public
		  */
		 Inner : "Inner",

		 /**
		  * No item separators.
		  * @public
		  */
		 None : "None"

	 };


	 /**
	  * Defines the visual indication and behaviour of the list items.
	  *
	  * @enum {string}
	  * @public
	  */
	 thisLib.ListType = {

		 /**
		  * Indicates the list item does not have any active feedback when item is pressed.
		  * <b>Note:</b> <code>Inactive</code> type cannot be used to disable list items.
		  * @public
		  */
		 Inactive : "Inactive",

		 /**
		  * Enables detail button of the list item that fires <code>detailPress</code> event.
		  * Also see {@link sap.m.ListItemBase#attachDetailPress}.
		  * @public
		  */
		 Detail : "Detail",

		 /**
		  * Indicates the list item is navigable to show extra information about the item.
		  * @public
		  */
		 Navigation : "Navigation",

		 /**
		  * Indicates that the item is clickable via active feedback when item is pressed.
		  * @public
		  */
		 Active : "Active",

		 /**
		  * Enables {@link sap.m.ListType.Detail} and {@link sap.m.ListType.Active} enumerations together.
		  * @public
		  */
		 DetailAndActive : "DetailAndActive"

	 };

	 /**
	  * Defines the keyboard navigation mode.
	  *
	  * @enum {string}
	  * @public
	  * @since 1.38
	  */
	 thisLib.SelectListKeyboardNavigationMode = {

		 /**
		  * Keyboard navigation is disabled.
		  * @public
		  */
		 None: "None",

		 /**
		  * Keyboard navigation is delimited at the last item or first item of the list.
		  * @public
		  */
		 Delimited: "Delimited"
	 };

	 /**
	  * Defines the groups in {@link sap.m.DynamicDateRange}.
	  *
	  * @enum {string}
	  * @public
	  * @since 1.118
	  */
	 thisLib.DynamicDateRangeGroups = {

		/**
		 * Group of options that provide selection of single dates.
		 * @public
		 */
		SingleDates: "SingleDates",

		/**
		 * Group of options that provide selection of date ranges.
		 * @public
		 */
		DateRanges: "DateRanges",

		/**
		 * Group of options that provide selection of week related ranges.
		 * @public
		 */
		Weeks: "Weeks",

		/**
		 * Group of options that provide selection of month related ranges.
		 * @public
		 */
		Month: "Month",

		/**
		 * Group of options that provide selection of quarter related ranges.
		 * @public
		 */
		Quarters: "Quarters",

		/**
		 * Group of options that provide selection of year related ranges.
		 * @public
		 */
		Years: "Years"
	};

	 /**
	  * Enumeration of possible load statuses.
	  *
	  * @enum {string}
	  * @public
	  * @since 1.34.0
	  */
	 thisLib.LoadState = {

		 /**
		  * The control is loading.
		  * @public
		  */
		 Loading : "Loading",

		 /**
		  * The control has loaded.
		  * @public
		  */
		 Loaded : "Loaded",

		 /**
		  * The control failed to load.
		  * @public
		  */
		 Failed : "Failed",

		 /**
		  * The control is disabled.
		  * @public
		  */
		 Disabled : "Disabled"
	 };

	 /**
	  * Different modes for a MenuButton (predefined types).
	  *
	  * @enum {string}
	  * @since 1.38.0
	  * @public
	  */
	 thisLib.MenuButtonMode = {

		 /**
		  * Default Regular type - MenuButton appears as a regular button, pressing it opens a menu.
		  * @public
		  */
		 Regular: "Regular",

		 /**
		  * Split type - MenuButton appears as a split button separated into two areas: the text and the arrow button. Pressing the
		  * text area fires the default (or last) action, pressing the arrow part opens a menu.
		  * @public
		  */
		 Split: "Split"
	 };

	 /**
	  * Defines the priorities of the controls within {@link sap.m.OverflowToolbar}.
	  *
	  * @enum {string}
	  * @public
	  * @since 1.32
	  */
	 thisLib.OverflowToolbarPriority = {
	  /**
	   * Forces <code>OverflowToolbar</code> items to remain always in the toolbar.
	   * @public
	   */
	  NeverOverflow : "NeverOverflow",

	  /**
	   * Items with priority <code>High</code> overflow after the items with lower priority.
	   * @public
	   */
	  High : "High",

	  /**
	   * Items with priority <code>Low</code> overflow before the items with higher priority,
	   * such as <code>High</code> priority items.
	   * @public
	   */
	  Low : "Low",

	  /**
	   * Items with priority <code>Disappear</code> overflow before the items with higher priority,
	   * such as <code>Low</code> and <code>High</code>, and remain hidden in the overflow area.
	   * @public
	   */
	  Disappear : "Disappear",

	  /**
	   * Forces <code>OverflowToolbar</code> items to remain always in the overflow area.
	   * @public
	   */
	  AlwaysOverflow : "AlwaysOverflow"
	 };

	 /**
	  * @typedef {object} sap.m.OverflowToolbarConfig
	  * @description The object contains configuration information for the {@link sap.m.IOverflowToolbarContent} interface.
	  *
	  * @property {boolean} [canOverflow]
	  * 	A boolean that tells whether the control can move to the overflow menu or not.
	  * <ul><b>Notes:</b>
	  * <li>Even if <code>canOverflow</code> is set to <code>false</code>, the <code>propsUnrelatedToSize</code> field is taken into account,
	  * allowing to optimize the behavior of controls that do not need to overflow, but are used in an <code>sap.m.OverflowToolbar</code> regardless.</li>
	  * <li>If <code>canOverflow</code> is not provided, its default value is <code>false</code>. In this case, the control is shown in the content of the
	  * <code>sap.m.OverflowToolbar</code> but it's not possible to enter the overflow area.</li></ul>
	  * @property {string[]} [autoCloseEvents]
	  * 	An array of strings, listing all of the control's events that should trigger the closing of the overflow menu, when fired.
	  * @property {string[]} [invalidationEvents]
	  * 	An array of strings, listing all of the control's events that should trigger the invalidation of the <code>sap.m.OverflowToolbar</code>, when fired.
	  *	<b>Note:</b> By default <code>sap.m.OverflowToolbar</code> invalidates whenever any property of a child control changes. This is to ensure that whenever the size of a child control changes, the overflow toolbar's layout is recalculated.
	  *  Some properties however do not affect control size, making it unnecessary to invalidate the overflow toolbar when they change. You can list them here for optimization purposes.
	  * @property {string[]} [propsUnrelatedToSize]
	  * 	An array of strings, listing all of the control's properties that, when changed, should not cause the overflow toolbar to invalidate.
	  * @property {function} [onBeforeEnterOverflow]
	  * 	A callback function that will be invoked before moving the control into the overflow menu. The control instance will be passed as an argument.
	  *  <b>Note:</b> The context of the function is not the control instance (use the <code>oControl</code> parameter for this purpose), but rather an internal helper object, associated with the current <code>sap.m.OverflowToolbar</code> instance.
	  *  This object only needs to be manipulated in special cases (e.g. when you want to store state on it, rather than on the control instance).
	  * @property {function} [onAfterExitOverflow]
	  * 	A callback function that will be invoked after taking the control out of the overflow menu (before moving it back to the toolbar itself). The control instance will be passed as an argument.
	  *	<b>Note:</b> See: <code>onBeforeEnterOverflow</code> for details about the function's context.
	  * @property {function} [getCustomImportance]
	  * 	A function that, if provided, will be called to determine the priority of the control.
	  *  This function must return a value of type <code>sap.m.OverflowToolbarPriority</code>. The string "Medium" is also accepted and interpreted as priority between <code>Low</code> and <code>High</code>.
	  *  <b>Note:</b> Normally priority in <code>sap.m.OverflowToolbar</code> is managed with the <code>priority</code> property of <code>sap.m.OverflowToolbarLayoutData</code>.
	  *  However, some controls may have other means of defining priority, such as dedicated properties or other types of layout data for that purpose.
	  *  In summary, implementing this function allows a control to override the default priority logic (<code>sap.m.OverflowToolbarLayoutData</code>) by providing its own.
	  * @public
	  * @since 1.110
	  */

	 /**
	 * The object contains accessibility state for a control.
	 *
	 * @typedef {object} sap.m.InputBaseAccessibilityState
	 *
	 * @property {string} [role]
	 * 	The WAI-ARIA role which is implemented by the control.
	 * @property {boolean} [invalid]
	 * 	Whether the control is invalid.
	 * @property {string} [errormessage]
	 * 	The errormessage property.
	 * @property {{value: string, append: boolean}} [labelledby]
	 * 	The labelledby property.
	 * @property {{value: string, append: boolean}} [describedby]
	 * 	The describedby property.
	 * @property {boolean | null} [disabled]
	 * 	Whether the control is disabled. If not relevant, it shouldn`t be set or set as <code>null</code>.
	 * @property {boolean | null} [readonly]
	 * 	Whether the control is readonly. If not relevant, it shouldn`t be set or set as <code>null</code>.
	 * @protected
	 * @since 1.111
	 */

	 /**
	  * Marker interface for controls which are suitable as items for the ObjectHeader.
	  *
	  * @name sap.m.ObjectHeaderContainer
	  * @interface
	  * @public
	  */

	 /**
	  * Used by the <code>ObjectHeader</code> control to define which shape to use for the image.
	  *
	  * @author SAP SE
	  * @enum {string}
	  * @public
	  * @since 1.61
	  */
	 thisLib.ObjectHeaderPictureShape = {

		 /**
		  * Circle shape for the images in the <code>ObjectHeader</code>.
		  * @public
		  */
		 Circle: "Circle",

		 /**
		  * Square shape for the images in the <code>ObjectHeader</code>.
		  * @public
		  */
		 Square: "Square"

	 };

	 /**
	  * Type of panels used in the personalization dialog.
	  *
	  * @enum {string}
	  * @public
	  */
	 thisLib.P13nPanelType = {

		 /**
		  * Panel type for sorting.
		  * @public
		  */
		 sort : "sort",

		 /**
		  * Panel type for filtering.
		  * @public
		  */
		 filter : "filter",

		 /**
		  * Panel type for grouping.
		  * @public
		  */
		 group : "group",

		 /**
		  * Panel type for column settings.
		  * @public
		  */
		 columns : "columns",

		 /**
		  * Panel type for dimension and measure settings.
		  * @public
		  */
		 dimeasure: "dimeasure",

		 /**
		  * Panel type for selection settings in general.
		  *
		  * @private
		  */
		 selection: "selection"

	 };

	 /**
	  *
	  * Interface for P13nPopup which are suitable as content for the <code>sap.m.p13n.Popup</code>.
	  * Implementation of this interface should include the following methods:
	  *
	  * <ul>
	  * <li><code>getTitle</code></li>
	  * </ul>
	  *
	  * Implementation of this interface can optionally provide the following methods:
	  *
	  * <ul>
	  * <li><code>getVerticalScrolling</code></li>
	  * <li><code>onReset</code></li>
	  * </ul>
	  *
	  * @since 1.97
	  * @name sap.m.p13n.IContent
	  * @interface
	  * @public
	  */

	 /**
	  * Returns the title, which should be displayed in the P13nPopup to describe related content.
	  *
	  * @returns {string} The title for the corresponding content to be displayed in the <code>sap.m.p13n.Popup</code>.
	  *
	  * @function
	  * @name sap.m.p13n.IContent.getTitle
	  * @public
	  */

	 /**
	  * Optionally returns the enablement of the contents vertical scrolling in case only one panel is used to determine if the content provides its own
	  * scrolling capabilites.
	  *
	  * @returns {boolean} The enablement of the vertical scrolling enablement for the <code>sap.m.p13n.Popup</code>.
	  *
	  * @function
	  * @name sap.m.p13n.IContent.getVerticalScrolling?
	  * @public
	  */

	 /**
	  * Optional hook that will be executed when the panel is used by a <code>sap.m.p13n.Popup</code> that may trigger a reset on the panel
	  *
	  * @function
	  * @name sap.m.p13n.IContent.onReset?
	  * @public
	  */

	 /**
	  * Type of popup used in the <code>sap.m.p13n.Popup</code>.
	  *
	  * @enum {string}
	  * @public
	  */
	 thisLib.P13nPopupMode = {

		 /**
		  * Dialog type as popup type.
		  * @public
		  */
		 Dialog: "Dialog",

		 /**
		  * ResponsivePopover type as popup type.
		  * @public
		  */
		  ResponsivePopover: "ResponsivePopover"

	 };

	 /**
	  * @enum {string}
	  * @public
	  * @experimental since version 1.26 !!! THIS TYPE IS ONLY FOR INTERNAL USE !!!
	  */
	 thisLib.P13nConditionOperation = {
		 // filter operations
		 BT: "BT",
		 EQ: "EQ",
		 Contains: "Contains",
		 StartsWith: "StartsWith",
		 EndsWith: "EndsWith",
		 LT: "LT",
		 LE: "LE",
		 GT: "GT",
		 GE: "GE",
		 Initial: "Initial",
		 Empty: "Empty",

		 // filter exclude operations
		 NotBT: "NotBT",
		 NotEQ: "NotEQ",
		 NotContains: "NotContains",
		 NotStartsWith: "NotStartsWith",
		 NotEndsWith: "NotEndsWith",
		 NotLT: "NotLT",
		 NotLE: "NotLE",
		 NotGT: "NotGT",
		 NotGE: "NotGE",
		 NotInitial: "NotInitial",
		 NotEmpty: "NotEmpty",

		 // sort operations
		 Ascending: "Ascending",
		 Descending: "Descending",

		 // group operations
		 GroupAscending: "GroupAscending",
		 GroupDescending: "GroupDescending",
		 //
		 // calculation operations
		 Total: "Total",
		 Average: "Average",
		 Minimum: "Minimum",
		 Maximum: "Maximum"
	 };

	 thisLib.P13nConditionOperationType = {
		 Include: "Include",
		 Exclude: "Exclude"
	 };

	 /**
	  * Available Page Background Design.
	  *
	  * @enum {string}
	  * @public
	  */
	 thisLib.PageBackgroundDesign = {

		 /**
		  * Standard Page background color.
		  * @public
		  */
		 Standard : "Standard",

		 /**
		  * Page background color when a List is set as the Page content.
		  * @public
		  */
		 List : "List",

		 /**
		  * A solid background color dependent on the theme.
		  * @public
		  */
		 Solid : "Solid",

		 /**
		  * Transparent background for the page.
		  * @public
		  */
		 Transparent : "Transparent"

	 };

	 /**
	  * Available Panel Accessible Landmark Roles.
	  *
	  * @enum {string}
	  * @public
	  */
	 thisLib.PanelAccessibleRole = {

		 /**
		  * Represents the ARIA role <code>complementary</code>.
		  * A section of the page, designed to be complementary to the main content at a similar level in the DOM hierarchy.
		  * @public
		  */
		 Complementary : "Complementary",

		 /**
		  * Represents the ARIA role <code>Form</code>.
		  * A landmark region that contains a collection of items and objects that, as a whole, create a form.
		  * @public
		  */
		 Form: "Form",

		 /**
		  * Represents the ARIA role <code>Region</code>.
		  * A section of a page, that is important enough to be included in a page summary or table of contents.
		  * @public
		  */
		 Region: "Region"
	 };

	 /**
	  * PDF viewer display types.
	  *
	  * @enum {string}
	  * @public
	  */
	 thisLib.PDFViewerDisplayType = {
		 /**
		  * The PDF viewer switches between the <code>Link</code> display type and the <code>Embedded</code> display type,
		  * depending on the device being used.
		  *
		  * @public
		  */
		 Auto: "Auto",

		 /**
		  * The PDF viewer appears embedded in the parent container and displays the PDF file.
		  *
		  * @public
		  */
		 Embedded: "Embedded",

		 /**
		  * The PDF viewer appears as a toolbar with a download button that can be used to download the PDF file or
		  * open it in a new tab.
		  *
		  * @public
		  */
		 Link: "Link"
	 };

	 /**
	  * Types for the placement of Popover control.
	  *
	  * @enum {string}
	  * @public
	  */
	 thisLib.PlacementType = {
	  /**
	   * Popover will be placed at the left side of the reference control.
	   * @public
	   */
	  Left : "Left",

	  /**
	   * Popover will be placed at the right side of the reference control.
	   * @public
	   */
	  Right : "Right",

	  /**
	   * Popover will be placed at the top of the reference control.
	   * @public
	   */
	  Top : "Top",

	  /**
	   * Popover will be placed at the bottom of the reference control.
	   * @public
	   */
	  Bottom : "Bottom",

	  /**
	   * Popover will be placed at the top or bottom of the reference control.
	   * @public
	   */
	  Vertical : "Vertical",

	  /**
	   * Popover will be placed at the top or bottom of the reference control but will try to position on the
	   * top side if the space is greater than the Popover's height.
	   * @public
	   * @since 1.36
	   */
	  VerticalPreferredTop : "VerticalPreferredTop",

	  /**
	   * Popover will be placed at the top or bottom of the reference control but will try to position on the
	   * bottom side if the space is greater than the Popover's height.
	   * @public
	   * @since 1.36
	   */
	  VerticalPreferredBottom : "VerticalPreferredBottom",

	  /**
	   * Popover will be placed at the right or left side of the reference control.
	   * @public
	   */
	  Horizontal : "Horizontal",

	  /**
	   * Popover will be placed at the right or left side of the reference control but will try to position on the
	   * right side if the space is greater than the Popover's width.
	   * @public
	   * @since 1.36
	   */
	  HorizontalPreferredRight : "HorizontalPreferredRight",

	  /**
	   * Popover will be placed at the right or left side of the reference control but will try to position on the
	   * left side if the space is greater than the Popover's width.
	   * @public
	   * @since 1.36
	   */
	  HorizontalPreferredLeft : "HorizontalPreferredLeft",

	  /**
	   * Popover will be placed to the left of the reference control. If the available space is less than the Popover's width,
	   * it will appear to the right of the same reference control left border.
	   * @public
	   * @since 1.38
	   */
	  PreferredLeftOrFlip : "PreferredLeftOrFlip",

	  /**
	   * Popover will be placed to the right of the reference control. If the available space is less than the Popover's width,
	   * it will appear to the left of the same reference control right border.
	   * @public
	   * @since 1.38
	   */
	  PreferredRightOrFlip : "PreferredRightOrFlip",

	  /**
	   * Popover will be placed to the top of the reference control. If the available space is less than the Popover's height,
	   * it will appear to the bottom of the same reference control top border.
	   * @public
	   * @since 1.38
	   */
	  PreferredTopOrFlip : "PreferredTopOrFlip",

	  /**
	   * Popover will be placed to the bottom of the reference control. If the available space is less than the Popover's height,
	   * it will appear to the top of the same reference control bottom border.
	   * @public
	   * @since 1.38
	   */
	  PreferredBottomOrFlip : "PreferredBottomOrFlip",

	  /**
	   * Popover will be placed automatically at the reference control.
	   * @public
	   */
	  Auto : "Auto"
	 };

	 /**
	  * The option keys of all the standard options of a DynamicDateRange control.
	  *
	  * @public
	  * @enum {string}
	  */
	 thisLib.StandardDynamicDateRangeKeys = {

		 /**
		  * The date will be selected from a calendar.
		  * @public
		  */
		  DATE : "DATE",

		 /**
		  * The date and time will be selected from a calendar and time picker.
		  * @public
		  */
		  DATETIME : "DATETIME",

		  /**
		  * The date will be the day of selection.
		  * @public
		  */
		 TODAY : "TODAY",

		 /**
		  * The date will be the day before the day of selection.
		  * @public
		  */
		 YESTERDAY : "YESTERDAY",

		 /**
		  * The date will be the day after the day of selection.
		  * @public
		  */
		 TOMORROW : "TOMORROW",

		 /**
		  * The date will be the first day of the current week.
		  * @public
		  */
		 FIRSTDAYWEEK : "FIRSTDAYWEEK",

		 /**
		  * The date will be the last day of the current week.
		  * @public
		  */
		 LASTDAYWEEK : "LASTDAYWEEK",

		 /**
		  * The date will be the first day of the current month.
		  * @public
		  */
		 FIRSTDAYMONTH : "FIRSTDAYMONTH",

		 /**
		  * The date will be the last day of the current month.
		  * @public
		  */
		 LASTDAYMONTH : "LASTDAYMONTH",

		 /**
		  * The date will be the first day of the current quarter.
		  * @public
		  */
		 FIRSTDAYQUARTER : "FIRSTDAYQUARTER",

		 /**
		  * The date will be the last day of the current quarter.
		  * @public
		  */
		 LASTDAYQUARTER : "LASTDAYQUARTER",

		 /**
		  * The date will be the first day of the current year.
		  * @public
		  */
		 FIRSTDAYYEAR : "FIRSTDAYYEAR",

		 /**
		  * The date will be the last day of the current year.
		  * @public
		  */
		 LASTDAYYEAR : "LASTDAYYEAR",

		 /**
		  * The range will be selected from a calendar.
		  * @public
		  */
		 DATERANGE : "DATERANGE",

		 /**
		  * The range will be selected from two DateTimePicker controls.
		  * @public
		  */
		 DATETIMERANGE : "DATETIMERANGE",

		 /**
		  * The range will start from a date selected from a calendar.
		  * @public
		  */
		 FROM : "FROM",

		 /**
		  * The range will end in a date selected from a calendar.
		  * @public
		  */
		 TO : "TO",

		 /**
		  * The range will start from a date and time selected from a calendar and time picker.
		  * @public
		  */
		 FROMDATETIME : "FROMDATETIME",

		 /**
		  * The range will end in a date and time selected from a calendar and time picker.
		  * @public
		  */
		 TODATETIME : "TODATETIME",

		 /**
		  * The range will start from the first day of the current year and ends with the date selected from a calendar.
		  * @public
		  */
		 YEARTODATE : "YEARTODATE",

		 /**
		  * The range will start from the date selected from a calendar and ends with the last day of the current year.
		  * @public
		  */
		 DATETOYEAR : "DATETOYEAR",

		 /**
		  * The range will contain the last X minutes. The count of the minutes is selected from a StepInput.
		  * @public
		  */
		 LASTMINUTES : "LASTMINUTES",

		 /**
		  * The range will contain the last X hours. The count of the hours is selected from a StepInput.
		  * @public
		  */
		  LASTHOURS : "LASTHOURS",

		 /**
		  * The range will contain the last X days. The count of the days is selected from a StepInput.
		  * @public
		  */
		 LASTDAYS : "LASTDAYS",

		 /**
		  * The range will contain the last X weeks. The count of the weeks is selected from a StepInput.
		  * @public
		  */
		 LASTWEEKS : "LASTWEEKS",

		 /**
		  * The range will contain the last X months. The count of the months is selected from a StepInput.
		  * @public
		  */
		 LASTMONTHS : "LASTMONTHS",

		 /**
		  * The range will contain the last X quarters. The count of the quarters is selected from a StepInput.
		  * @public
		  */
		 LASTQUARTERS : "LASTQUARTERS",

		 /**
		  * The range will contain the last X years. The count of the years is selected from a StepInput.
		  * @public
		  */
		 LASTYEARS : "LASTYEARS",

		 /**
		  * The range will contain the last X minutes including the current one. The count of the minutes is selected from a StepInput.
		  * @public
		  */
		 LASTMINUTESINCLUDED : "LASTMINUTESINCLUDED",

		 /**
		  * The range will contain the last X hours including the current one. The count of the hours is selected from a StepInput.
		  * @public
		  */
		  LASTHOURSINCLUDED : "LASTHOURSINCLUDED",

		 /**
		  * The range will contain the last X days including the current one. The count of the days is selected from a StepInput.
		  * @public
		  */
		 LASTDAYSINCLUDED : "LASTDAYSINCLUDED",

		 /**
		  * The range will contain the last X weeks including the current one. The count of the weeks is selected from a StepInput.
		  * @public
		  */
		 LASTWEEKSINCLUDED : "LASTWEEKSINCLUDED",

		 /**
		  * The range will contain the last X months including the current one. The count of the months is selected from a StepInput.
		  * @public
		  */
		 LASTMONTHSINCLUDED : "LASTMONTHSINCLUDED",

		 /**
		  * The range will contain the last X quarters including the current one. The count of the quarters is selected from a StepInput.
		  * @public
		  */
		 LASTQUARTERSINCLUDED : "LASTQUARTERSINCLUDED",

		 /**
		  * The range will contain the last X years including the current one. The count of the years is selected from a StepInput.
		  * @public
		  */
		 LASTYEARSINCLUDED : "LASTYEARSINCLUDED",

		 /**
		  * The range will contain the next X minutes. The count of the minutes is selected from a StepInput.
		  * @public
		  */
		 NEXTMINUTES : "NEXTMINUTES",

		 /**
		  * The range will contain the next X hours. The count of the hours is selected from a StepInput.
		  * @public
		  */
		 NEXTHOURS : "NEXTHOURS",

		 /**
		  * The range will contain the next X days. The count of the days is selected from a StepInput.
		  * @public
		  */
		 NEXTDAYS : "NEXTDAYS",

		 /**
		  * The range will contain the next X weeks. The count of the weeks is selected from a StepInput.
		  * @public
		  */
		 NEXTWEEKS : "NEXTWEEKS",

		 /**
		  * The range will contain the next X months. The count of the months is selected from a StepInput.
		  * @public
		  */
		 NEXTMONTHS : "NEXTMONTHS",

		 /**
		  * The range will contain the next X quarters. The count of the quarters is selected from a StepInput.
		  * @public
		  */
		 NEXTQUARTERS: "NEXTQUARTERS",

		 /**
		  * The range will contain the next X years. The count of the years is selected from a StepInput.
		  * @public
		  */
		 NEXTYEARS : "NEXTYEARS",

		 /**
		  * The range will contain the next X minutes including the current one. The count of the minutes is selected from a StepInput.
		  * @public
		  */
		 NEXTMINUTESINCLUDED : "NEXTMINUTESINCLUDED",

		 /**
		  * The range will contain the next X hours including the current one. The count of the hours is selected from a StepInput.
		  * @public
		  */
		 NEXTHOURSINCLUDED : "NEXTHOURSINCLUDED",

		 /**
		  * The range will contain the next X days including the current one. The count of the days is selected from a StepInput.
		  * @public
		  */
		 NEXTDAYSINCLUDED : "NEXTDAYSINCLUDED",

		 /**
		  * The range will contain the next X weeks including the current one. The count of the weeks is selected from a StepInput.
		  * @public
		  */
		 NEXTWEEKSINCLUDED : "NEXTWEEKSINCLUDED",

		 /**
		  * The range will contain the next X months including the current one. The count of the months is selected from a StepInput.
		  * @public
		  */
		 NEXTMONTHSINCLUDED : "NEXTMONTHSINCLUDED",

		 /**
		  * The range will contain the next X quarters including the current one. The count of the quarters is selected from a StepInput.
		  * @public
		  */
		 NEXTQUARTERSINCLUDED: "NEXTQUARTERSINCLUDED",

		 /**
		  * The range will contain the next X years including the current one. The count of the years is selected from a StepInput.
		  * @public
		  */
		 NEXTYEARSINCLUDED : "NEXTYEARSINCLUDED",

		 /**
		  * The range will contain the last X days and the next Y days. The count of the days is selected from a StepInput.
		  * @public
		  */
		 TODAYFROMTO : "TODAYFROMTO",

		 /**
		  * The range will contain the days of the current week.
		  * @public
		  */
		 THISWEEK : "THISWEEK",

		 /**
		  * The range will contain the days of the last week.
		  * @public
		  */
		 LASTWEEK : "LASTWEEK",

		 /**
		  * The range will contain the days of the next week.
		  * @public
		  */
		 NEXTWEEK : "NEXTWEEK",

		 /**
		  * The range will contain a month selected from a MonthPicker.
		  * @public
		  */
		 SPECIFICMONTH : "SPECIFICMONTH",

		 /**
		  * The range will contain a month in exact year selected from a MonthPicker.
		  * @public
		  */
		 SPECIFICMONTHINYEAR : "SPECIFICMONTHINYEAR",

		 /**
		  * The range will contain the days in the current month.
		  * @public
		  */
		 THISMONTH : "THISMONTH",

		 /**
		  * The range will contain the days in the last month.
		  * @public
		  */
		 LASTMONTH : "LASTMONTH",

		 /**
		  * The range will contain the days in the next month.
		  * @public
		  */
		 NEXTMONTH : "NEXTMONTH",

		 /**
		  * The range will contain the days in the current quarter.
		  * @public
		  */
		 THISQUARTER : "THISQUARTER",

		 /**
		  * The range will contain the days in the last quarter.
		  * @public
		  */
		 LASTQUARTER : "LASTQUARTER",

		 /**
		  * The range will contain the days in the next quarter.
		  * @public
		  */
		 NEXTQUARTER : "NEXTQUARTER",

		 /**
		  * The range will contain the days in the first quarter.
		  * @public
		  */
		 QUARTER1 : "QUARTER1",

		 /**
		  * The range will contain the days in the second quarter.
		  * @public
		  */
		 QUARTER2 : "QUARTER2",

		 /**
		  * The range will contain the days in the third quarter.
		  * @public
		  */
		 QUARTER3 : "QUARTER3",

		 /**
		  * The range will contain the days in the fourth quarter.
		  * @public
		  */
		 QUARTER4 : "QUARTER4",

		 /**
		  * The range will contain the days in the current year.
		  * @public
		  */
		 THISYEAR: "THISYEAR",

		 /**
		  * The range will contain the days in the last year.
		  * @public
		  */
		 LASTYEAR : "LASTYEAR",

		 /**
		  * The range will contain the days in the next year.
		  * @public
		  */
		 NEXTYEAR : "NEXTYEAR"
	 };

	 /**
	  * QuickViewGroupElement is a combination of one label and another control (Link or Text) associated to this label.
	  *
	  * @enum {string}
	  * @public
	  */
	 thisLib.QuickViewGroupElementType = {

		 /**
		  * Displays a phone number link for direct dialing
		  * @public
		  */
		 phone : "phone",

		 /**
		  * Displays a phone number link for direct dialing and an icon for sending a text message
		  * @public
		  */
		 mobile : "mobile",

		 /**
		  * Displays an e-mail link
		  * @public
		  */
		 email : "email",

		 /**
		  * Displays a regular HTML link
		  * @public
		  */
		 link : "link",

		 /**
		  * Displays text
		  * @public
		  */
		 text : "text",

		 /**
		  * Displays a link for navigating to another QuickViewPage
		  * @public
		  */
		 pageLink : "pageLink"

	 };

	 /**
	  * Types for the placement of message Popover control.
	  *
	  * @enum {string}
	  * @public
	  */
	 thisLib.VerticalPlacementType = {

		 /**
		 * Popover will be placed at the top of the reference control.
		 * @public
		 */
		 Top : "Top",

		 /**
		 * Popover will be placed at the bottom of the reference control.
		 * @public
		 */
		 Bottom : "Bottom",

		 /**
		 * Popover will be placed at the top or bottom of the reference control.
		 * @public
		 */
		 Vertical : "Vertical"
	 };

	 /**
	  * Defines the display of table pop-ins.
	  *
	  * @enum {string}
	  * @public
	  * @since 1.13.2
	  */
	 thisLib.PopinDisplay = {

		 /**
		  * Inside the table popin, header is displayed at the first line and cell content is displayed at the next line.
		  * @public
		  */
		 Block : "Block",

		 /**
		  * Inside the table popin, cell content is displayed next to the header in the same line.
		  * <b>Note:</b> If there is not enough space for the cell content then it jumps to the next line.
		  * @public
		  */
		 Inline : "Inline",


		 /**
		  * Inside the table popin, only the cell content will be visible.
		  * @public
		  * @since 1.28
		  */
		 WithoutHeader : "WithoutHeader"
	 };

	 /**
	  * Defines the layout options of the table popins.
	  *
	  * @enum {string}
	  * @public
	  * @since 1.52
	  */
	 thisLib.PopinLayout = {

		 /**
		  * Sets block layout for rendering the table popins. The elements inside the popin container are rendered one below the other.
		  * <b>Note:</b> This option enables the former rendering behavior of the table popins.
		  * @public
		  * @since 1.52
		  */
		 Block : "Block",

		 /**
		  * Sets grid layout for rendering the table popins.
		  * The grid width for each table popin is small, hence this allows more content to be rendered in a single popin row.
		  * This value defines small grid width for the table popins.
		  *
		  * <b>Note:</b> This feature is currently not supported with Internet Explorer and Edge (version lower than 16) browsers.
		  * @public
		  * @since 1.52
		  */
		 GridSmall: "GridSmall",

		 /**
		  * Sets grid layout for rendering the table popins.
		  * The grid width for each table popin is comparatively larger than <code>GridSmall</code>, hence this allows less content to be rendered in a single popin row.
		  *
		  * <b>Note:</b> This feature is currently not supported with Internet Explorer and Edge (version lower than 16) browsers.
		  * @public
		  * @since 1.52
		  */
		 GridLarge: "GridLarge"
	 };

	 /**
	  * Defines which area of the control remains fixed at the top of the page during vertical scrolling
	  * as long as the control is in the viewport.
	  *
	  * @enum {string}
	  * @public
	  * @since 1.54
	  */
	 thisLib.Sticky = {
		 /**
		  * The column headers remain in a fixed position.
		  * @public
		  */
		 ColumnHeaders: "ColumnHeaders",

		 /**
		  * The header toolbar remains in a fixed position.
		  * @public
		  * @since 1.56
		  */
		 HeaderToolbar: "HeaderToolbar",

		 /**
		  * The info toolbar remains in a fixed position.
		  * @public
		  * @since 1.56
		  */
		 InfoToolbar: "InfoToolbar",

		 /**
		  * The group headers remain in a fixed position at the top of the page during vertical scrolling.
		  * @public
		  * @since 1.128
		  */
		 GroupHeaders: "GroupHeaders"
	 };

	 /**
	  * Possible values for the visualization of float values in the RatingIndicator control.
	  *
	  * @enum {string}
	  * @public
	  */
	 thisLib.RatingIndicatorVisualMode = {

		 /**
		  * Values are rounded to the nearest integer value (e.g. 1.7 -> 2).
		  * @public
		  */
		 Full : "Full",

		 /**
		  * Values are rounded to the nearest half value (e.g. 1.7 -> 1.5).
		  * @public
		  */
		 Half : "Half"

	 };


	 /**
	  * Breakpoint names for different screen sizes.
	  *
	  * @enum {string}
	  * @public
	  */
	 thisLib.ScreenSize = {

		 /**
		  * 240px wide
		  * @public
		  */
		 Phone : "Phone",

		 /**
		  * 600px wide
		  * @public
		  */
		 Tablet : "Tablet",

		 /**
		  * 1024px wide
		  * @public
		  */
		 Desktop : "Desktop",

		 /**
		  * 240px wide
		  * @public
		  */
		 XXSmall : "XXSmall",

		 /**
		  * 320px wide
		  * @public
		  */
		 XSmall : "XSmall",

		 /**
		  * 480px wide
		  * @public
		  */
		 Small : "Small",

		 /**
		  * 560px wide
		  * @public
		  */
		 Medium : "Medium",

		 /**
		  * 768px wide
		  * @public
		  */
		 Large : "Large",

		 /**
		  * 960px wide
		  * @public
		  */
		 XLarge : "XLarge",

		 /**
		  * 1120px wide
		  * @public
		  */
		 XXLarge : "XXLarge"

	 };

	 /**
	  * Defines how pages will be scrolled, when clicking the arrow.
	  *
	  * @enum {string}
	  * @public
	  */
	 thisLib.CarouselScrollMode = {

		 /**
		  * Pages will be scrolled one at a time
		  * @public
		  */
		 SinglePage : "SinglePage",

		 /**
		  * Pages will be scrolled, depending on the value of <code>visiblePagesCount</code>
		  * @public
		  */
		 VisiblePages : "VisiblePages"

	 };

	 /**
	  * Enumeration for different action levels in sap.m.SelectionDetails control.
	  *
	  * @enum {string}
	  * @protected
	  * @since 1.48
	  */
	 thisLib.SelectionDetailsActionLevel = {

		 /**
		  * Action on SelectionDetailsItem level.
		  * @protected
		  */
		 Item : "Item",

		 /**
		  * Action on SelectionDetails list level.
		  * @protected
		  */
		 List : "List",

		 /**
		  * ActionGroup on SelectionDetails list level.
		  * @protected
		  */
		 Group : "Group"
	 };

	 /**
	  * Enumeration for different Select types.
	  *
	  * @enum {string}
	  * @public
	  * @since 1.16
	  */
	 thisLib.SelectType = {

		 /**
		  * Will show the text.
		  * @public
		  */
		 Default : "Default",

		 /**
		  * Will show only the specified icon.
		  * @public
		  */
		 IconOnly : "IconOnly"

	 };


	 /**
	  * The mode of SplitContainer or SplitApp control to show/hide the master area.
	  *
	  * @enum {string}
	  * @public
	  */
	 thisLib.SplitAppMode = {

		 /**
		  * Master will automatically be hidden in portrait mode.
		  * @public
		  */
		 ShowHideMode : "ShowHideMode",

		 /**
		  * Master will always be shown but in a compressed version when in portrait mode.
		  * @public
		  */
		 StretchCompressMode : "StretchCompressMode",

		 /**
		  * Master will be shown inside a Popover when in portrait mode
		  * @public
		  */
		 PopoverMode : "PopoverMode",

		 /**
		  * Master area is hidden initially both in portrait and landscape.
		  *
		  * Master area can be opened by clicking on the top left corner button or swiping right.
		  * Swipe is only enabled on mobile devices. Master will keep the open state when changing
		  * the orientation of the device.
		  * @public
		  */
		 HideMode : "HideMode"

	 };


	 /**
	  * Types for StandardTile.
	  *
	  * @enum {string}
	  * @public
	  */
	 thisLib.StandardTileType = {

		 /**
		  * Tile representing that something needs to be created
		  * @public
		  */
		 Create : "Create",

		 /**
		  * Monitor tile
		  * @public
		  */
		 Monitor : "Monitor",

		 /**
		  * Default type
		  * @public
		  */
		 None : "None"

	 };


	 thisLib.semantic = thisLib.semantic || {};

	 /**
	  * Declares the type of semantic ruleset that will govern the styling and positioning of semantic content.
	  *
	  * @enum {string}
	  * @public
	  * @since 1.44
	  */
	 thisLib.semantic.SemanticRuleSetType = {

		 /**
		  * The default ruleset type, for which the Share Menu is always in the footer of the page.
		  * @public
		  */
		 Classic : "Classic",

		 /**
		  * Offers an optimized user experience, with displaying the Share Menu in the header, rather than the footer, for Fullscreen mode.
		  * @public
		  */
		 Optimized : "Optimized"

	 };


	 thisLib.table = thisLib.table || {};
	 thisLib.table.columnmenu = thisLib.table.columnmenu || {};

	 /**
	  * Categories of column menu entries.
	  *
	  * @enum {string}
	  * @public
	  * @since 1.110
	  * @ui5-metamodel This enumeration also will be described in the UI5 (legacy) designtime metamodel
	  */
	 thisLib.table.columnmenu.Category = {

		 /**
		  * Sort category
		  * @public
		  */
		 Sort: "Sort",

		 /**
		  * Filter category
		  * @public
		  */
		 Filter: "Filter",

		 /**
		  * Group category
		  * @public
		  */
		 Group: "Group",

		 /**
		  * Aggregate category
		  * @public
		  */
		 Aggregate: "Aggregate",

		 /**
		  * Generic category
		  * @public
		  */
		 Generic: "Generic"
	 };


	 /**
	  * Predefined types for ObjectMarker.
	  *
	  * @enum {string}
	  * @public
	  */
	 thisLib.ObjectMarkerType = {

		 /**
		  * Flagged type
		  * @public
		  */
		 Flagged : "Flagged",

		 /**
		  * Favorite type
		  * @public
		  */
		 Favorite : "Favorite",

		 /**
		  * Draft type
		  * @public
		  */
		 Draft : "Draft",

		 /**
		  * Locked type
		  * @public
		  */
		 Locked : "Locked",

		 /**
		  * Unsaved type
		  * @public
		  */
		 Unsaved : "Unsaved",

		 /**
		  * LockedBy type
		  * Use when you need to display the name of the user who locked the object.
		  * @public
		  */
		 LockedBy : "LockedBy",

		 /**
		  * UnsavedBy type
		  * Use when you need to display the name of the user whose changes were unsaved.
		  * @public
		  */
		 UnsavedBy : "UnsavedBy"
	 };


	 /**
	  * Predefined visibility for ObjectMarker.
	  *
	  * @enum {string}
	  * @public
	  */
	 thisLib.ObjectMarkerVisibility = {

		 /**
		  * Shows only icon
		  * @public
		  */
		 IconOnly : "IconOnly",

		 /**
		  * Shows only text
		  * @public
		  */
		 TextOnly : "TextOnly",

		 /**
		  * Shows icon and text
		  * @public
		  */
		 IconAndText : "IconAndText"

	 };


	 /**
	  * Directions for swipe event.
	  *
	  * @enum {string}
	  * @public
	  */
	 thisLib.SwipeDirection = {
	  /**
	   * Swipe from the beginning to the end - left to right in LTR languages and right to left in RTL languages.
	   * @public
	   * @since 1.72
	   */
	  BeginToEnd : "BeginToEnd",

	  /**
	   * Swipe from the end to the beginning - right to left in LTR languages and left to right in RTL languages.
	   * @public
	   * @since 1.72
	   */
	  EndToBegin : "EndToBegin",

	  /**
	   * Both directions (left to right or right to left)
	   * @public
	   */
	  Both : "Both"
	 };


	 /**
	  * Enumeration for different switch types.
	  *
	  * @enum {string}
	  * @public
	  */
	 thisLib.SwitchType = {

		 /**
		  * Will show "ON" and "OFF" translated to the current language or the custom text if provided
		  * @public
		  */
		 Default : "Default",

		 /**
		  * Switch with accept and reject icons
		  * @public
		  */
		 AcceptReject : "AcceptReject"

	 };

	 /**
	  * Types of the <code>sap.m.Tokenizer</code> responsive modes.
	  *
	  * @enum {string}
	  * @public
	  * @since 1.80
	  */
	 thisLib.TokenizerRenderMode = {

		 /**
		  * In <code>Loose</code> mode, the <code>sap.m.Tokenizer</code> will show all its tokens, even if this means that scrolling needs to be used.
		  * @public
		  */
		 Loose : "Loose",

		 /**
		  * In  <code>Narrow</code> mode, the <code>sap.m.Tokenizer</code> will show as many tokens as its width allows, as well as an n-More indicator with the count of the hidden tokens. The rest tokens will be hidden.
		  * @public
		  */
		 Narrow : "Narrow"
	 };


	 /**
	  * Types of the Toolbar Design.
	  *
	  * To preview the different combinations of <code>sap.m.ToolbarDesign</code> and <code>sap.m.ToolbarStyle</code>,
	  * see the <b>OverflowToolbar - Design and styling</b> sample of the {@link sap.m.OverflowToolbar} control.
	  *
	  * @enum {string}
	  * @public
	  * @since 1.16.8
	  */
	 thisLib.ToolbarDesign = {

		 /**
		  * The toolbar can be inserted into other controls and if the design is "Auto" then it inherits the design from parent control.
		  * @public
		  */
		 Auto : "Auto",

		 /**
		  * The toolbar and its content will be displayed transparent.
		  * @public
		  */
		 Transparent : "Transparent",

		 /**
		  * The toolbar appears smaller than the regular size to show information(e.g: text, icon).
		  * @public
		  */
		 Info : "Info",

		 /**
		  * The toolbar has a solid background. Its content will be rendered in a standard way.
		  * @public
		  * @since 1.22
		  */
		 Solid : "Solid"

	 };

	 /**
	  * Types of visual styles for the {@link sap.m.Toolbar}.
	  *
	  * <b>Note:</b> Keep in mind that the styles are theme-dependent and can differ based on the currently used theme.
	  *
	  * To preview the different combinations of <code>sap.m.ToolbarDesign</code> and <code>sap.m.ToolbarStyle</code>,
	  * see the <b>OverflowToolbar - Design and styling</b> sample of the {@link sap.m.OverflowToolbar} control.
	  *
	  * @enum {string}
	  * @public
	  * @since 1.54
	  */
	 thisLib.ToolbarStyle = {

		 /**
		  * Default visual style dependent on the used theme.
		  * @public
		  */
		 Standard : "Standard",

		 /**
		  * Simplified visual style dependent on the used theme.
		  *
		  * <b>Note:</b> For the Belize themes, the <code>sap.m.Toolbar</code> is displayed with no border.
		  * @public
		  */
		 Clear : "Clear"

	 };

	 /**
	  * Different modes for the <code>sap.m.TimePicker</code> mask.
	  *
	  * @enum {string}
	  * @public
	  * @since 1.54
	  */
	 thisLib.TimePickerMaskMode = {
		 /**
		  * The mask is automatically enabled for all valid fixed-length time patterns, and it is disabled when the time format does not have a fixed length.
		  * @public
		  */
		 On: "On",

		 /**
		  * The mask will always be enforced for any time patterns.
		  * <b>Note:</b> The mask functions correctly only with fixed-length time formats.
		  * Using the <code>Enforce</code> value with time formats that do not have a fixed length may lead to unpredictable behavior.
		  */
		 Enforce: "Enforce",

		 /**
		  * The mask is disabled for the <code>sap.m.TimePicker</code>.
		  * @public
		  */
		 Off: "Off"
	 };

	 /**
	  * Types of string filter operators.
	  *
	  * @enum {string}
	  * @public
	  * @since 1.42
	  */
	 thisLib.StringFilterOperator = {

		 /**
		  * Checks if the text is equal with the search string.
		  * @public
		  */
		 Equals : "Equals",

		 /**
		  * Checks if the text contains the search string.
		  * @public
		  */
		 Contains : "Contains",

		 /**
		  * Checks if the text starts with the search string.
		  * @public
		  */
		 StartsWith : "StartsWith",

		 /**
		  * Checks if any word in the text starts with the search string.
		  * @public
		  */
		 AnyWordStartsWith : "AnyWordStartsWith"
	 };

	 /*global Element: true */

	 /**
	  * Types of LightBox loading stages.
	  *
	  * @enum {string}
	  * @public
	  * @since 1.40
	  */
	 thisLib.LightBoxLoadingStates = {

		 /**
		  * The LightBox image is still loading.
		  * @public
		  */
		 Loading : "LOADING",
		 /**
		  * The LightBox image has loaded.
		  * @public
		  */
		 Loaded : "LOADED",

		 /**
		  * The LightBox image has timed out, could not load.
		  * @public
		  */
		 TimeOutError : "TIME_OUT_ERROR",

		 /**
		  * The LightBox image could not load.
		  * @public
		  */
		 Error : "ERROR"
	 };

	 /**
	  * Available validation modes for {@link sap.m.StepInput}.
	  *
	  * @enum {string}
	  * @public
	  */
	 thisLib.StepInputValidationMode = {

		 /**
		  * Validation happens on <code>FocusOut</code>.
		  * @public
		  */
		 FocusOut : "FocusOut",

		 /**
		  * Validation happens on <code>LiveChange</code>.
		  * @public
		  */
		 LiveChange : "LiveChange"

	 };

	 /**
	  * Available step modes for {@link sap.m.StepInput}.
	  *
	  * @enum {string}
	  * @public
	  * @since 1.54
	  */
	 thisLib.StepInputStepModeType = {
		 /**
		  * Choosing increase/decrease button will add/subtract the <code>step</code> value
		  * to/from the current value. For example, if <code>step</code> is 5, current
		  * <code>value</code> is 17 and increase button is chosen, the result will be 22 (5+17).
		  *
		  * <b>Note:</b> Using keyboard PageUp/PageDown will add/subtract the <code>step</code>
		  * multiplied by the <code>largerStep</code> values to/from the current
		  * <code>value</code>. For example, if <code>step</code> is 5, <code>largerStep</code>
		  * is 3, current <code>value</code> is 17 and PageUp is chosen, the result would be 32 (5*3+17).
		  *
		  * For more information, see {@link sap.m.StepInput}'s <code>step</code>,
		  * <code>largerStep</code> and <code>stepMode</code> properties.
		  * @public
		  */
		 AdditionAndSubtraction: "AdditionAndSubtraction",
		  /**
		  * Pressing increase/decrease button will increase/decrease the current
		  * <code>value</code> to the closest number that is divisible by the
		  * <code>step</code>.
		  *
		  * For example, if <code>step</code> is 5, current <code>value</code> is 17 and
		  * increase button is chosen, the result will be 20 as it is the closest larger number
		  * that is divisible by 5.
		  *
		  * <b>Note:</b> Using keyboard PageUp/PageDown will increase/decrease the current
		  * <code>value</code> to the closest number that is divisible by the multiplication of
		  * the <code>step</code> and the <code>largerStep</code> values. For example, if
		  * <code>step</code> is 5, <code>largerStep</code> is 3, current <code>value</code> is
		  * 17 and PageUp is chosen, the result would be 30 as it is the closest larger number
		  * that is divisible by 15.
		  *
		  * The logic above will work only if both <code>step</code> and
		  * <code>largerStep</code> are integers.
		  *
		  * For more information, see {@link sap.m.StepInput}'s <code>step</code>,
		  * <code>largerStep</code> and <code>stepMode</code> properties.
		  * @public
		  */
		 Multiple: "Multiple"
	 };

	 /**
	  * States of the upload process of {@link sap.m.UploadCollectionItem}.
	  *
	  * @enum {string}
	  * @public
	  */
	 thisLib.UploadState = {
		 /**
		  * The file has been uploaded successfully.
		  * @public
		  */
		 Complete: "Complete",
		 /**
		  * The file cannot be uploaded due to an error.
		  * @public
		  */
		 Error: "Error",
		 /**
		  * The file is awaiting an explicit command to start being uploaded.
		  * @public
		  */
		 Ready: "Ready",
		 /**
		  * The file is currently being uploaded.
		  * @public
		  */
		 Uploading: "Uploading"
	 };

	 /**
	  * Type of the upload {@link sap.m.UploadSetItem}.
	  *
	  * @enum {string}
	  * @public
	  */
	 thisLib.UploadType = {
		 /**
		  * The file has been uploaded from cloud.
		  * @public
		  */
		 Cloud: "Cloud",
		 /**
		  * The file has been uploaded from your system.
		  * @public
		  */
		 Native: "Native"
	 };

	 /**
	  * Available wrapping types for text controls that can be wrapped that enable you
	  * to display the text as hyphenated.
	  *
	  * For more information about text hyphenation, see
	  * {@link sap.ui.core.hyphenation.Hyphenation} and
	  * {@link topic:6322164936f047de941ec522b95d7b70 Text Controls Hyphenation}.
	  *
	  * @enum {string}
	  * @public
	  * @since 1.60
	  */
	 thisLib.WrappingType = {
		 /**
		  * Normal text wrapping will be used. Words won't break based on hyphenation.
		  * @public
		  */
		 Normal : "Normal",

		 /**
		  * Hyphenation will be used to break words on syllables where possible.
		  * @public
		  */
		 Hyphenated : "Hyphenated"
	 };

	 /**
	  * Available selection modes for the {@link sap.m.SinglePlanningCalendar}
	  *
	  * @enum {string}
	  * @public
	  * @since 1.113
	  */
	 thisLib.SinglePlanningCalendarSelectionMode = {
		 /**
		  * Single date selection.
		  * @public
		  */
		 SingleSelect: "SingleSelect",

		 /**
		  * Мore than one date will be available to selection.
		  * @public
		  */
		 MultiSelect: "MultiSelect"
	 };

	 /**
	  * Available sticky modes for the {@link sap.m.SinglePlanningCalendar}
	  *
	  * @enum {string}
	  * @public
	  * @since 1.62
	  */
	 thisLib.PlanningCalendarStickyMode = {
		 /**
		  * Nothing will stick at the top.
		  * @public
		  */
		 None: "None",

		 /**
		  * Actions toolbar, navigation toolbar and the column headers will be sticky.
		  * @public
		  */
		 All: "All",

		 /**
		  * Only the navigation toolbar and column headers will be sticky.
		  * @public
		  */
		 NavBarAndColHeaders: "NavBarAndColHeaders"
	 };

	 /**
	  * Declares the type of title alignment for some controls
	  *
	  * @enum {string}
	  * @public
	  */
	 thisLib.TitleAlignment = {

		 /**
		  * Disables an automatic title alignment depending on theme
		  * Mostly used in sap.m.Bar
		  * @public
		  */
		 None : "None",

		 /**
		  * The default type (if specified in the theme)
		  * @public
		  */
		 Auto : "Auto",

		 /**
		  * Explicitly sets the alignment to the start (left or right depending on LTR/RTL)
		  * @public
		  */
		 Start : "Start",

		 /**
		  * Explicitly sets the alignment to the center
		  * @public
		  */
		 Center : "Center"

	 };

	 /**
	  * Expandable text overflow mode
	  *
	  * @enum {string}
	  * @public
	  */
	 thisLib.ExpandableTextOverflowMode = {
		 /**
		  * InPlace
		  * @public
		  */
		 InPlace: "InPlace",

		 /**
		  * Popover
		  * @public
		  */
		 Popover: "Popover"
	 };

	 /*
	  * Enums defined in separate modules
	  */
	 thisLib.AvatarShape = AvatarShape;
	 thisLib.AvatarSize = AvatarSize;
	 thisLib.AvatarType = AvatarType;
	 thisLib.AvatarColor = AvatarColor;
	 thisLib.AvatarImageFitType = AvatarImageFitType;

	 thisLib.IllustratedMessageSize = IllustratedMessageSize;
	 thisLib.IllustratedMessageType = IllustratedMessageType;

	 /**
	  * Wizard rendering mode.
	  *
	  * @enum {string}
	  * @since 1.83
	  * @public
	  */
	 thisLib.WizardRenderMode = {

		 /**
		  * Display all steps into a scroll section.
		  * @public
		  */
		 Scroll: "Scroll",

		 /**
		  * Display steps as separate, single pages.
		  * @public
		  */
		 Page: "Page"
	 };

	 /**
	  * Enumeration of the <code>ResetAllMode</code> that can be used in a <code>TablePersoController</code>.
	  * @enum {string}
	  * @public
	  */
	 thisLib.ResetAllMode = {

		 /**
		  * Default behavior of the <code>TablePersoDialog</code> Reset All button.
		  * @public
		  */
		 Default: "Default",

		 /**
		  * Resets the table to the default of the attached <code>PersoService</code>.
		  * @public
		  */
		 ServiceDefault: "ServiceDefault",

		 /**
		  * Resets the table to the result of <code>getResetPersData</code> of the attached <code>PersoService</code>.
		  * @public
		  */
		 ServiceReset: "ServiceReset"
	 };

	 /**
	  * Enumeration of the <code>SharingMode</code> that can be used in a <code>VariantItem</code>.
	  * @enum {string}
	  * @public
	  */
	 thisLib.SharingMode = {

		 /**
		  * Public mode of the <code>VariantItem</code>.
		  * @public
		  */
		 Public: "public",

		 /**
		  * Private mode of the <code>VariantItem</code>.
		  * @public
		  */
		 Private: "private"
	 };

	 /**
	  * Enumeration of the <code>multiSelectMode>/code> in <code>ListBase</code>.
	  * @enum {string}
	  * @public
	  * @since 1.93
	  */
	 thisLib.MultiSelectMode = {

		 /**
		  * The Select All functionality is available (default behavior).
		  * For a <code>sap.m.Table</code>, a Select All checkbox is rendered.
		  * @public
		  */
		 Default: "Default",

		 /**
		  * The Select All functionality is not available. Instead, it is only possible to remove the selection of all items.
		  * For a <code>sap.m.Table</code>, a Deselect All icon is rendered.
		  * @public
		  */
		 ClearAll: "ClearAll",

		 /**
		  * The Select All functionality is available.
		  * For a <code>sap.m.Table</code>, a Select All checkbox
		  * with a warning popover is rendered if not all items could be selected (for example, because of growing).
		  *
		  * @public
		  * @since 1.109
		  */
		 SelectAll: "SelectAll"
	 };

	 thisLib.plugins = thisLib.plugins || {};

	 /**
	  * Enumeration of the <code>copyPreference</code> in <code>CopyProvider</code>. Determines what is copied during a copy operation.
	  * @enum {string}
	  * @public
	  * @since 1.119
	  */
	 thisLib.plugins.CopyPreference = {
		 /**
		  * The entire selected scope is copied, including both row and cell selection.
		  * @public
		  */
		 Full: "Full",

		 /**
		  * If cells are selected, only the content of the selected cells is copied,
		  * regardless of any other rows or elements that might also be selected. If no cells are selected,
		  * the copy operation will default to copying the selected rows.
		  * @public
		  */
		 Cells: "Cells"
	 };

	 /**
	  * Defines the states of list items when the context menu is opened.
	  *
	  * @enum {string}
	  * @public
	  * @since 1.121
	  */
	 thisLib.plugins.ContextMenuScope = {

		 /**
		  * The scope is set to the default value where the focus is unaffected by the opening of the context menu.
		  * @public
		  */
		 Default: "Default",

		 /**
		  * The focus will be on the clicked item and also on other selected items, if the clicked item is selected.
		  * @public
		  */
		 Selection: "Selection"
	 };

	 //Internal: test the whole page with compact design
	 if (/sap-ui-xx-formfactor=compact/.test(location.search)) {
		 jQuery("html").addClass("sapUiSizeCompact");
		 thisLib._bSizeCompact = true;
	 }

	 //Internal: test the whole page with compact design
	 if (/sap-ui-xx-formfactor=condensed/.test(location.search)) {
		 jQuery("html").addClass("sapUiSizeCondensed");
		 thisLib._bSizeCondensed = true;
	 }

	 // central mobile functionality that should not go into the UI5 Core can go from here
	 // ----------------------------------------------------------------------------------

	 /**
	  * Finds default locale settings once and returns always the same.
	  *
	  * We should not need to create new instance to get same locale settings
	  * This method keeps the locale instance in the scope and returns the same after first run
	  *
	  * @returns {sap.ui.core.Locale} Locale instance
	  * @public
	  * @since 1.10
	  */
	 thisLib.getLocale = function() {
		 var oLocale = new Locale(Formatting.getLanguageTag());

		 thisLib.getLocale = function() {
			 return oLocale;
		 };

		 return oLocale;
	 };

	 /**
	  * Finds default locale data once and returns always the same.
	  *
	  * @returns {sap.ui.core.LocaleData} LocaleData instance
	  * @public
	  * @since 1.10
	  */
	 thisLib.getLocaleData = function() {
		 var oLocaleData = LocaleData.getInstance(thisLib.getLocale());

		 thisLib.getLocaleData = function() {
			 return oLocaleData;
		 };

		 return oLocaleData;
	 };

	 /**
	  * Checks if the given parameter is a valid JsDate Object.
	  *
	  * @param {any} value Any variable to test.
	  * @returns {boolean} Whether the given parameter is a valid JsDate Object.
	  * @public
	  * @since 1.10
	  */
	 thisLib.isDate = function(value) {
		 return value && Object.prototype.toString.call(value) == "[object Date]" && !isNaN(value);
	 };

	 /**
	  * Search given control's parents and try to find iScroll.
	  *
	  * @param {sap.ui.core.Control} oControl Control to start the search at
	  * @returns {Object|undefined} iScroll reference or <code>undefined</code> if cannot find
	  * @public
	  * @since 1.11
	  */
	 thisLib.getIScroll = function(oControl) {
		 if (typeof window.iScroll != "function" || !(oControl instanceof Control)) {
			 return;
		 }

		 var parent, scroller;
		 /*eslint-disable no-cond-assign */
		 for (parent = oControl; parent = parent.oParent;) {
			 scroller = parent.getScrollDelegate ? parent.getScrollDelegate()._scroller : null;
			 if (scroller && scroller instanceof window.iScroll) {
				 return scroller;
			 }
		 }
		 /*eslint-enable no-cond-assign */
	 };


	 /**
	  * Search given control's parents and try to find a ScrollDelegate.
	  *
	  * @param {sap.ui.core.Control} oControl Starting point for the search
	  * @param {boolean} bGlobal Whether the search should stop on component level (<code>false</code>) or not
	  * @returns {Object|undefined} ScrollDelegate or <code>undefined</code> if it cannot be found
	  * @public
	  * @since 1.11
	  */
	 thisLib.getScrollDelegate = function(oControl, bGlobal) {
		 if (!(oControl instanceof Control)) {
			 return;
		 }

		 var UIComponent = sap.ui.require("sap/ui/core/UIComponent");

		 function doGetParent(c) {
			 if (!c) {
				 return;
			 }
			 return bGlobal && UIComponent && (c instanceof UIComponent) ? c.oContainer : c.oParent;
		 }

		 /*eslint-disable no-cond-assign */
		 for (var parent = oControl; parent = doGetParent(parent);) {
			 if (parent && typeof parent.getScrollDelegate == "function") {
				 return parent.getScrollDelegate(oControl);
			 }
		 }
		 /*eslint-enable no-cond-assign */
	 };

	 /**
	  * screen size definitions in pixel
	  * if you change any value here, please also change
	  * 	1. the documentation of sap.m.ScreenSize
	  *  2. media queries in list.css
	  *
	  * @private
	  * @since 1.12
	  */
	 thisLib.ScreenSizes = {
		 phone : 240,
		 tablet : 600,
		 desktop : 1024,
		 xxsmall : 240,
		 xsmall : 320,
		 small : 480,
		 medium : 560,
		 large : 768,
		 xlarge : 960,
		 xxlarge : 1120
	 };

	 /**
	  * Base font-size.
	  * @private
	  * @since 1.12
	  */
	 defineLazyProperty(thisLib, "BaseFontSize", function () {
		 // jQuery(...).css() is executed only on "BaseFontSize" property access.
		 // This avoids accessing the DOM during library evaluation
		 // which might be too early, e.g. when the library is loaded within the head element.
		 thisLib.BaseFontSize = jQuery(document.documentElement).css("font-size") || "16px";
		 return thisLib.BaseFontSize;
	 });

	 /**
	  * Hide the soft keyboard.
	  *
	  * @public
	  * @since 1.20
	  */
	 thisLib.closeKeyboard = function() {
		 var activeElement = document.activeElement;
		 if (!Device.system.desktop && activeElement && /(INPUT|TEXTAREA)/i.test(activeElement.tagName)) {
			 activeElement.blur();
		 }
	 };


	 /**
	  * Touch helper.
	  *
	  * @namespace sap.m.touch
	  * @public
	  **/
	 thisLib.touch = thisLib.touch || {};

	 /**
	  * Given a list of touch objects, find the touch that matches the given one.
	  *
	  * @param {TouchList} oTouchList The list of touch objects to search.
	  * @param {Touch | number} oTouch A touch object to find or a Touch.identifier that uniquely identifies the current finger in the touch session.
	  * @returns {object | undefined} The touch matching if any.
	  * @name sap.m.touch.find
	  * @function
	  * @public
	 */
	 thisLib.touch.find = function(oTouchList, oTouch) {
		 var i,
			 iTouchListLength;

		 if (!oTouchList) {
			 return;
		 }

		 if (oTouch && typeof oTouch.identifier !== "undefined") {
			 oTouch = oTouch.identifier;
		 } else if (typeof oTouch !== "number") {
			 assert(false, "sap.m.touch.find(): oTouch must be a touch object or a number");
			 return;
		 }

		 iTouchListLength = oTouchList.length;

		 // A TouchList is an object not an array, so we shouldn't use
		 // Array.prototype.forEach, etc.
		 for (i = 0; i < iTouchListLength; i++) {
			 if (oTouchList[i].identifier === oTouch) {
				 return oTouchList[i];
			 }
		 }

		 // if the given touch object or touch identifier is not found in the touches list, then return undefined
	 };

	 /**
	  * Given a list of touches, count the number of touches related with the given element.
	  *
	  * @param {TouchList} oTouchList The list of touch objects to search.
	  * @param {jQuery | Element | string} vElement A jQuery element or an element reference or an element id.
	  * @returns {number} The number of touches related with the given element.
	  * @name sap.m.touch.countContained
	  * @function
	  * @public
	  */
	 thisLib.touch.countContained = function(oTouchList, vElement) {
		 var i,
			 iTouchCount = 0,
			 iTouchListLength,
			 iElementChildrenL,
			 $TouchTarget;

		 if (!oTouchList) {
			 return 0;
		 }

		 if (vElement instanceof Element) {
			 vElement = jQuery(vElement);
		 } else if (typeof vElement === "string") {
			 vElement = jQuery(document.getElementById(vElement));
		 } else if (!(vElement instanceof jQuery)) {
			 assert(false, "sap.m.touch.countContained(): vElement must be a jQuery object or Element reference or a string");
			 return 0;
		 }

		 iElementChildrenL = vElement.children().length;
		 iTouchListLength = oTouchList.length;

		 // A TouchList is an object not an array, so we shouldn't use
		 // Array.prototype.forEach, etc.
		 for (i = 0; i < iTouchListLength; i++) {
			 $TouchTarget = jQuery(oTouchList[i].target);

			 // If the current target has only one HTML element or
			 // has an HTML element ancestor that match with the given element id.
			 if ((iElementChildrenL === 0  && $TouchTarget.is(vElement)) ||
				 (vElement[0].contains($TouchTarget[0]))) {

				 iTouchCount++;
			 }
		 }

		 return iTouchCount;
	 };

	 /**
	  * URL (Uniform Resource Locator) Helper.
	  *
	  * This helper can be used to trigger a native application (e.g. email, sms, phone) from the browser.
	  * That means we are restricted of browser or application implementation. e.g.
	  * <ul>
	  * <li>Some browsers do not let you pass more than 2022 characters in the URL</li>
	  * <li>MAPI (Outlook) limit is 2083, max. path under Internet Explorer is 2048</li>
	  * <li>Different Internet Explorer versions have a different URL length limits (IE9 approximately 1000 characters)</li>
	  * <li>MS mail app under Windows 8 cuts mail links after approximately 100 characters</li>
	  * <li>Safari gets a confirmation from user before opening a native application and can block other triggers if the user cancels it</li>
	  * <li>Some mail applications(Outlook) do not respect all encodings (e.g. Cyrillic texts are not encoded correctly)</li>
	  * </ul>
	  *
	  * <b>Note:</b> all the given maximum lengths are for URL encoded text (e.g a space character will be encoded as "%20").
	  *
	  * It has been reported by some users that the content send through the <code>URLHelper</code> is not correctly displayed by the native applications (e.g. a native mail application).
	  *
	  * After sending the body to the application, <code>URLHelper</code> cannot affect its rendering and the application takes responsibility to correctly display the content.
	  * Inconsistencies between different native applications or operative systems (OS) can lead to different behaviors and differences in the displayed content.
	  *
	  * <b>Example:</b>
	  *
	  * What happens with a link added to the content of an email using the <code>URLHelper</code> ?
	  *
	  * Apart from the correct generation of URL, everything else is outside of the scope of <code>URLHelper</code> as responsibility from then on is passed to the browser and the native applications handling the URL.
	  * For instance, clicking on an email link should result in triggering an action in the default mail application for the user's OS and it is this application's responsibility to correctly handle the URL, given it is generated correctly.
	  *
	  * @see {@link topic:4f1c1075d88c41a5904389fa12b28f6b URL Helper}
	  *
	  * @namespace
	  * @since 1.10
	  * @public
	  */
	 thisLib.URLHelper = (function() {

		 function isValidString(value) {
			 return value && Object.prototype.toString.call(value) == "[object String]";
		 }

		 function formatTel(sTel) {
			 if (!isValidString(sTel)) {
				 return "";
			 }
			 return sTel.replace(/[^0-9\+\*#]/g, "");
		 }

		 function formatMessage(sText) {
			 if (!isValidString(sText)) {
				 return "";
			 }
			 // line breaks in the  body of a message MUST be encoded with "%0D%0A"
			 // space character in the  body of a message MUST be encoded with "%20"
			 // see http://www.ietf.org/rfc/rfc2368.txt for details
			 sText = sText.split(/\r\n|\r|\n/g).join("\r\n");
			 return encodeURIComponent(sText);
		 }

		 return jQuery.extend(new EventProvider(), /** @lends sap.m.URLHelper */ {
			 /**
			  * Sanitizes the given telephone number and returns a URI using the <code>tel:</code> scheme.
			  *
			  * @param {string} [sTel] Telephone number
			  * @returns {string} Telephone URI using the <code>tel:</code> scheme
			  * @public
			  */
			 normalizeTel: function(sTel) {
				 return "tel:" + formatTel(sTel);
			 },

			 /**
			  * Sanitizes the given telephone number and returns a URI using the <code>sms:</code> scheme.
			  *
			  * @param {string} [sTel] Telephone number
			  * @returns {string} SMS URI using the <code>sms:</code> scheme
			  * @public
			  */
			 normalizeSms: function(sTel) {
				 return "sms:" + formatTel(sTel);
			 },

			 /**
			  * Builds Email URI from given parameter.
			  * Trims spaces from email addresses.
			  *
			  * @param {string} [sEmail] Destination email address
			  * @param {string} [sSubject] Subject of the email address
			  * @param {string} [sBody] Default message text
			  * @param {string} [sCC] Carbon Copy email address
			  * @param {string} [sBCC] Blind carbon copy email address
			  * @returns {string} Email URI using the <code>mailto:</code> scheme
			  * @public
			  */
			 normalizeEmail: function(sEmail, sSubject, sBody, sCC, sBCC) {
				 var aParams = [],
					 sURL = "mailto:",
					 encode = encodeURIComponent;

				 // Within mailto URLs, the characters "?", "=", "&" are reserved
				 isValidString(sEmail) && (sURL += encode(sEmail.trim()));
				 isValidString(sSubject) && aParams.push("subject=" + encode(sSubject));
				 isValidString(sBody) && aParams.push("body=" + formatMessage(sBody));
				 isValidString(sBCC) && aParams.push("bcc=" + encode(sBCC.trim()));
				 isValidString(sCC) && aParams.push("cc=" + encode(sCC.trim()));

				 if (aParams.length) {
					 sURL += "?" + aParams.join("&");
				 }
				 return sURL;
			 },

			 /**
			  * Redirects to the given URL.
			  *
			  * This method fires "redirect" event before opening the URL.
			  *
			  * @param {string} sURL Uniform resource locator
			  * @param {boolean} [bNewWindow] Opens URL in a new browser window or tab. Please note that, opening a new window/tab can be ignored by browsers (e.g. on Windows Phone) or by popup blockers.
			  * NOTE: On Windows Phone the URL will be enforced to open in the same window if opening in a new window/tab fails (because of a known system restriction on cross-window communications). Use sap.m.Link instead (with blank target) if you necessarily need to open URL in a new window.
			  *
			  * @public
			  */
			 redirect: function (sURL, bNewWindow) {
				 assert(isValidString(sURL), this + "#redirect: URL must be a string" );
				 this.fireEvent("redirect", sURL);
				 if (!bNewWindow) {
					 window.location.href = sURL;
				 } else {
					 openWindow(sURL, "_blank");
				 }
			 },

			 /**
			  * Adds an event listener for the <code>redirect</code> event.
			  *
			  * @param {function} fnFunction The function to call, when the event occurs.
			  * @param {Object} [oListener] The object that wants to be notified when the event occurs.
			  * @returns {sap.m.URLHelper} The URLHelper instance
			  * @public
			  */
			 attachRedirect: function (fnFunction, oListener) {
				 return this.attachEvent("redirect", fnFunction, oListener);
			 },

			 /**
			  * Detach an already registered listener of the <code>redirect</code> event.
			  *
			  * @param {function} fnFunction The function to call, when the event occurs.
			  * @param {Object} [oListener] The object, that wants to be notified, when the event occurs.
			  * @returns {sap.m.URLHelper} The URLHelper instance
			  * @public
			  */
			 detachRedirect: function (fnFunction, oListener) {
				 return this.detachEvent("redirect", fnFunction, oListener);
			 },

			 /**
			  * Trigger telephone app to call the given telephone number.
			  *
			  * @param {string} [sTel] Telephone number
			  * @public
			  */
			 triggerTel: function(sTel) {
				 this.redirect(this.normalizeTel(sTel));
			 },

			 /**
			  * Trigger SMS application to send SMS to given telephone number.
			  *
			  * @param {string} [sTel] Telephone number
			  * @public
			  */
			 triggerSms: function(sTel) {
				 this.redirect(this.normalizeSms(sTel));
			 },

			 /**
			  * Trigger email application to send email.
			  * Trims spaces from email addresses.
			  *
			  * @param {string} [sEmail] Destination email address
			  * @param {string} [sSubject] Subject of the email address
			  * @param {string} [sBody] Default message text
			  * @param {string} [sCC] Carbon Copy email address
			  * @param {string} [sBCC] Blind carbon copy email address
			  * @param {boolean} [bNewWindow] Opens email template in a new browser window or tab.
			  * @public
			  */
			 triggerEmail: function(sEmail, sSubject, sBody, sCC, sBCC, bNewWindow) {
				 bNewWindow = bNewWindow || false;
				 this.redirect(this.normalizeEmail.apply(0, [sEmail, sSubject, sBody, sCC, sBCC]), bNewWindow);
			 },

			 toString : function() {
				 return "sap.m.URLHelper";
			 }
		 });

	 }());


	 /**
	  * Helper for rendering themable background.
	  *
	  * @namespace
	  * @since 1.12
	  * @protected
	  */
	 thisLib.BackgroundHelper = {
		 /**
		  * Adds CSS classes and styles to the given RenderManager, depending on the given configuration for background color and background image.
		  * To be called by control renderers supporting the global themable background image within their root tag, before they call openEnd, voidEnd, writeClasses() and writeStyles().
		  *
		  * @param {sap.ui.core.RenderManager} rm The RenderManager
		  * @param {sap.ui.core.CSSColor} [sBgColor] A configured custom background color for the control, if any
		  * @param {sap.ui.core.URI} [sBgImgUrl] The configured custom background image for the control, if any
		  *
		  * @protected
		  */
		 addBackgroundColorStyles: function(rm, sBgColor, sBgImgUrl, sCustomBGClass) {
			 rm.class(sCustomBGClass || "sapUiGlobalBackgroundColor");

			 if (sBgColor && !DataType.getType("sap.ui.core.CSSColor").isValid(sBgColor)) {
				 Log.warning(sBgColor + " is not a valid sap.ui.core.CSSColor type");
				 sBgColor = "";
			 }
			 if (sBgColor || sBgImgUrl) { // when an image or color is configured, the gradient needs to be removed, so the color can be seen behind the image
				 rm.style("background-image", "none");
				 rm.style("filter", "none");
			 }
			 if (sBgColor) {
				 rm.style("background-color", sBgColor);
			 }
		 },


		 /*
		  * @protected
		  * @returns
		  */
		 /* currently not needed
		 isThemeBackgroundImageModified: function() {
			 var sBgImgUrl = Parameters.get('sapUiGlobalBackgroundImage'); // the global background image from the theme
			 if (sBgImgUrl && sBgImgUrl !== "''") {
				 var sBgImgUrlDefault = Parameters.get('sapUiGlobalBackgroundImageDefault');
				 if (sBgImgUrl !== sBgImgUrlDefault) {
					 return true;
				 }
			 }
			 return false;
		 },
		 */

		 /**
		  * Renders an HTML tag into the given RenderManager which carries the background image which is either configured and given or coming from the current theme.
		  * Should be called right after the opening root tag has been completed, so this is the first child element inside the control.
		  *
		  * @param {sap.ui.core.RenderManager} rm The RenderManager
		  * @param {sap.ui.core.Control} oControl Control within which the tag will be rendered; its ID will be used to generate the element ID
		  * @param {string|string[]}  vCssClass A CSS class or an array of CSS classes to add to the element
		  * @param {sap.ui.core.URI}  [sBgImgUrl] The image of a configured background image; if this is not given, the theme background will be used and also the other settings are ignored.
		  * @param {boolean} [bRepeat] Whether the background image should be repeated/tiled (or stretched)
		  * @param {float}   [fOpacity] The background image opacity, if any
		  *
		  * @protected
		  */
		 renderBackgroundImageTag: function(rm, oControl, vCssClass, sBgImgUrl, bRepeat, fOpacity) {
			 rm.openStart("div", oControl.getId() + "-BG");

			 if (Array.isArray(vCssClass)) {
				 for (var i = 0; i < vCssClass.length; i++) {
					 rm.class(vCssClass[i]);
				 }
			 } else {
				 rm.class(vCssClass);
			 }

			 rm.class("sapUiGlobalBackgroundImage"); // this adds the background image from the theme

			 if (sBgImgUrl) { // use the settings only if a background image is configured
				 rm.style("display", "block"); // enforce visibility even if a parent has also a background image
				 rm.style("background-image", "url(" + encodeCSS(sBgImgUrl) + ")");

				 rm.style("background-repeat", bRepeat ? "repeat" : "no-repeat");
				 if (!bRepeat) {
					 rm.style("background-size", "cover");
					 rm.style("background-position", "center");
				 } else { // repeat
					 rm.style("background-position", "left top");
				 }

			 } //else {
				 // the theme defines the background
			 //}

			 if (fOpacity !== 1) {
				 if (fOpacity > 1) { // greater than 1 enforces 1
					 fOpacity = 1;
				 }
				 rm.style("opacity", fOpacity);
			 }

			 // no custom class from the control's custom class
			 // If a class is added using addStyleClass, this class will be output to this background image div without the 'false' param.
			 rm.openEnd();
			 rm.close("div");
		 }
	 };

	 /**
	  * Helper for Popups.
	  *
	  * @namespace
	  * @since 1.16.7
	  * @protected
	  */
	 thisLib.PopupHelper = {
		 /**
		  * Converts the given percentage value to an absolute number based on the given base size.
		  *
		  * @param {string} sPercentage A percentage value in string format, for example "25%"
		  * @param {float} fBaseSize A float number which the calculation is based on.
		  * @returns {string|null} The calculated size string with "px" as unit or <code>null</code> when the format of given parameter is wrong.
		  *
		  * @protected
		  */
		 calcPercentageSize: function(sPercentage, fBaseSize){
			 if (typeof sPercentage !== "string") {
				 Log.warning("sap.m.PopupHelper: calcPercentageSize, the first parameter" + sPercentage + "isn't with type string");
				 return null;
			 }

			 if (sPercentage.indexOf("%") <= 0) {
				 Log.warning("sap.m.PopupHelper: calcPercentageSize, the first parameter" + sPercentage + "is not a percentage string (for example '25%')");
				 return null;
			 }

			 var fPercent = parseFloat(sPercentage) / 100,
				 fParsedBaseSize = parseFloat(fBaseSize);

			 return Math.floor(fPercent * fParsedBaseSize) + "px";
		 }
	 };

	 //implement table helper factory with m controls
	 //possible is set before layout lib is loaded.
	 /**
	  * An object type that represents sap.m.upload.FilterPanel fields properties.
	  * @typedef {object}
	  * @public
	  * @property {string} label field name.
	  * @property {string} path model path.
	  */
	 thisLib.FilterPanelField = DataType.createType("sap.m.FilterPanelField", {
		 isValid: function (oValue) {
			 var aValueKeys = Object.keys(oValue);
			 return ["label", "path"].every(function (sKey) {
				 return aValueKeys.indexOf(sKey) !== -1;
			 });
		 }
	 }, "object");

	 /* Android browsers do not scroll a focused input into the view correctly after resize */
	 if (Device.os.android) {
		 jQuery(window).on("resize", function(){
			 var oActive = document.activeElement;
			 var sTagName = oActive ? oActive.tagName : "";
			 if (sTagName == "INPUT" || sTagName == "TEXTAREA") {
				 setTimeout(function(){
					 oActive.scrollIntoViewIfNeeded();
				 }, 0);
			 }
		 });
	 }

	 /**
	  * @typedef {object} sap.m.VariantManagementRename
	  * @description An object type that represents the {@link sap.m.VariantManagement} <code>manage</code>-event property <code>rename</code>.
	  * @public
	  * @property {string} key the variant key.
	  * @property {string} name the new title of the variant.
	  */

	 /**
	  * @typedef {object} sap.m.VariantManagementExe
	  * @description An object type that represents the {@link sap.m.VariantManagement} <code>manage</code>-event property <code>exe</code>.
	  * @public
	  * @property {string} key the variant key.
	  * @property {boolean} exe flag describing the associated Appy Automatically indicator.
	  */

	 /**
	  * @typedef {object} sap.m.VariantManagementFav
	  * @description An object type that represents the {@link sap.m.VariantManagement} <code>manage</code>-event property <code>fav</code>.
	  * @public
	  * @property {string} key the variant key.
	  * @property {boolean} visible flag describing the associated Favorite indicator.
	  */

	 // ES6 constant represents the maximum safe integer
	 if (!Number.MAX_SAFE_INTEGER) {
		 Number.MAX_SAFE_INTEGER = Math.pow(2, 53) - 1;
	 }

	 /*
	  * Register all of the above defined enums.
	  * Some enums of the sap.m library are contained in a dedicated module
	  * and are registered there (e.g. "sap.m.IllustratedMessageType").
	  */
	 DataType.registerEnum("sap.m.BackgroundDesign", thisLib.BackgroundDesign);
	 DataType.registerEnum("sap.m.BadgeState", thisLib.BadgeState);
	 DataType.registerEnum("sap.m.BadgeAnimationType", thisLib.BadgeAnimationType);
	 DataType.registerEnum("sap.m.BarDesign", thisLib.BarDesign);
	 DataType.registerEnum("sap.m.BorderDesign", thisLib.BorderDesign);
	 DataType.registerEnum("sap.m.BreadcrumbsSeparatorStyle", thisLib.BreadcrumbsSeparatorStyle);
	 DataType.registerEnum("sap.m.ButtonAccessibleRole", thisLib.ButtonAccessibleRole);
	 DataType.registerEnum("sap.m.ButtonType", thisLib.ButtonType);
	 DataType.registerEnum("sap.m.CarouselArrowsPlacement", thisLib.CarouselArrowsPlacement);
	 DataType.registerEnum("sap.m.CarouselPageIndicatorPlacementType", thisLib.CarouselPageIndicatorPlacementType);
	 DataType.registerEnum("sap.m.DeviationIndicator", thisLib.DeviationIndicator);
	 DataType.registerEnum("sap.m.DialogRoleType", thisLib.DialogRoleType);
	 DataType.registerEnum("sap.m.DialogType", thisLib.DialogType);
	 DataType.registerEnum("sap.m.DraftIndicatorState", thisLib.DraftIndicatorState);
	 DataType.registerEnum("sap.m.DynamicDateRangeGroups", thisLib.DynamicDateRangeGroups);
	 DataType.registerEnum("sap.m.EmptyIndicatorMode", thisLib.EmptyIndicatorMode);
	 DataType.registerEnum("sap.m.FacetFilterListDataType", thisLib.FacetFilterListDataType);
	 DataType.registerEnum("sap.m.FacetFilterType", thisLib.FacetFilterType);
	 DataType.registerEnum("sap.m.FilterPanelField", thisLib.FilterPanelField);
	 DataType.registerEnum("sap.m.FlexAlignContent", thisLib.FlexAlignContent);
	 DataType.registerEnum("sap.m.FlexAlignItems", thisLib.FlexAlignItems);
	 DataType.registerEnum("sap.m.FlexAlignSelf", thisLib.FlexAlignSelf);
	 DataType.registerEnum("sap.m.FlexDirection", thisLib.FlexDirection);
	 DataType.registerEnum("sap.m.FlexJustifyContent", thisLib.FlexJustifyContent);
	 DataType.registerEnum("sap.m.FlexRendertype", thisLib.FlexRendertype);
	 DataType.registerEnum("sap.m.FlexWrap", thisLib.FlexWrap);
	 DataType.registerEnum("sap.m.FrameType", thisLib.FrameType);
	 DataType.registerEnum("sap.m.GenericTagDesign", thisLib.GenericTagDesign);
	 DataType.registerEnum("sap.m.GenericTagValueState", thisLib.GenericTagValueState);
	 DataType.registerEnum("sap.m.GenericTileMode", thisLib.GenericTileMode);
	 DataType.registerEnum("sap.m.Priority", thisLib.Priority);
	 DataType.registerEnum("sap.m.GenericTileScope", thisLib.GenericTileScope);
	 DataType.registerEnum("sap.m.HeaderLevel", thisLib.HeaderLevel);
	 DataType.registerEnum("sap.m.IBarHTMLTag", thisLib.IBarHTMLTag);
	 DataType.registerEnum("sap.m.IconTabDensityMode", thisLib.IconTabDensityMode);
	 DataType.registerEnum("sap.m.IconTabFilterDesign", thisLib.IconTabFilterDesign);
	 DataType.registerEnum("sap.m.IconTabFilterInteractionMode", thisLib.IconTabFilterInteractionMode);
	 DataType.registerEnum("sap.m.IconTabHeaderMode", thisLib.IconTabHeaderMode);
	 DataType.registerEnum("sap.m.ImageMode", thisLib.ImageMode);
	 DataType.registerEnum("sap.m.InputTextFormatMode", thisLib.InputTextFormatMode);
	 DataType.registerEnum("sap.m.SelectDialogInitialFocus", thisLib.SelectDialogInitialFocus);
	 DataType.registerEnum("sap.m.InputType", thisLib.InputType);
	 DataType.registerEnum("sap.m.LabelDesign", thisLib.LabelDesign);
	 DataType.registerEnum("sap.m.LightBoxLoadingStates", thisLib.LightBoxLoadingStates);
	 DataType.registerEnum("sap.m.LinkConversion", thisLib.LinkConversion);
	 DataType.registerEnum("sap.m.LinkAccessibleRole", thisLib.LinkAccessibleRole);
	 DataType.registerEnum("sap.m.ListGrowingDirection", thisLib.ListGrowingDirection);
	 DataType.registerEnum("sap.m.ListKeyboardMode", thisLib.ListKeyboardMode);
	 DataType.registerEnum("sap.m.ListMode", thisLib.ListMode);
	 DataType.registerEnum("sap.m.ListSeparators", thisLib.ListSeparators);
	 DataType.registerEnum("sap.m.ListType", thisLib.ListType);
	 DataType.registerEnum("sap.m.LoadState", thisLib.LoadState);
	 DataType.registerEnum("sap.m.MenuButtonMode", thisLib.MenuButtonMode);
	 DataType.registerEnum("sap.m.MultiSelectMode", thisLib.MultiSelectMode);
	 DataType.registerEnum("sap.m.ObjectHeaderPictureShape", thisLib.ObjectHeaderPictureShape);
	 DataType.registerEnum("sap.m.ObjectMarkerType", thisLib.ObjectMarkerType);
	 DataType.registerEnum("sap.m.ObjectMarkerVisibility", thisLib.ObjectMarkerVisibility);
	 DataType.registerEnum("sap.m.OverflowToolbarPriority", thisLib.OverflowToolbarPriority);
	 DataType.registerEnum("sap.m.P13nPopupMode", thisLib.P13nPopupMode);
	 DataType.registerEnum("sap.m.P13nPanelType", thisLib.P13nPanelType);
	 DataType.registerEnum("sap.m.P13nConditionOperation", thisLib.P13nConditionOperation);
	 DataType.registerEnum("sap.m.PageBackgroundDesign", thisLib.PageBackgroundDesign);
	 DataType.registerEnum("sap.m.PanelAccessibleRole", thisLib.PanelAccessibleRole);
	 DataType.registerEnum("sap.m.PDFViewerDisplayType", thisLib.PDFViewerDisplayType);
	 DataType.registerEnum("sap.m.PlacementType", thisLib.PlacementType);
	 DataType.registerEnum("sap.m.PlanningCalendarBuiltInView", thisLib.PlanningCalendarBuiltInView);
	 DataType.registerEnum("sap.m.PlanningCalendarStickyMode", thisLib.PlanningCalendarStickyMode);
	 DataType.registerEnum("sap.m.PopinDisplay", thisLib.PopinDisplay);
	 DataType.registerEnum("sap.m.PopinLayout", thisLib.PopinLayout);
	 DataType.registerEnum("sap.m.QuickViewGroupElementType", thisLib.QuickViewGroupElementType);
	 DataType.registerEnum("sap.m.RatingIndicatorVisualMode", thisLib.RatingIndicatorVisualMode);
	 DataType.registerEnum("sap.m.ScreenSize", thisLib.ScreenSize);
	 DataType.registerEnum("sap.m.CarouselScrollMode", thisLib.CarouselScrollMode);
	 DataType.registerEnum("sap.m.SelectColumnRatio", thisLib.SelectColumnRatio);
	 DataType.registerEnum("sap.m.SelectionDetailsActionLevel", thisLib.SelectionDetailsActionLevel);
	 DataType.registerEnum("sap.m.SelectListKeyboardNavigationMode", thisLib.SelectListKeyboardNavigationMode);
	 DataType.registerEnum("sap.m.SelectType", thisLib.SelectType);
	 DataType.registerEnum("sap.m.Size", thisLib.Size);
	 DataType.registerEnum("sap.m.SplitAppMode", thisLib.SplitAppMode);
	 DataType.registerEnum("sap.m.StandardDynamicDateRangeKeys", thisLib.StandardDynamicDateRangeKeys);
	 DataType.registerEnum("sap.m.StandardTileType", thisLib.StandardTileType);
	 DataType.registerEnum("sap.m.StepInputStepModeType", thisLib.StepInputStepModeType);
	 DataType.registerEnum("sap.m.StepInputValidationMode", thisLib.StepInputValidationMode);
	 DataType.registerEnum("sap.m.Sticky", thisLib.Sticky);
	 DataType.registerEnum("sap.m.StringFilterOperator", thisLib.StringFilterOperator);
	 DataType.registerEnum("sap.m.SwipeDirection", thisLib.SwipeDirection);
	 DataType.registerEnum("sap.m.SwitchType", thisLib.SwitchType);
	 DataType.registerEnum("sap.m.TabsOverflowMode", thisLib.TabsOverflowMode);
	 DataType.registerEnum("sap.m.ContentConfigType", thisLib.ContentConfigType);
	 DataType.registerEnum("sap.m.TileSizeBehavior", thisLib.TileSizeBehavior);
	 DataType.registerEnum("sap.m.TimePickerMaskMode", thisLib.TimePickerMaskMode);
	 DataType.registerEnum("sap.m.TitleAlignment", thisLib.TitleAlignment);
	 DataType.registerEnum("sap.m.ExpandableTextOverflowMode", thisLib.ExpandableTextOverflowMode);
	 DataType.registerEnum("sap.m.TokenizerRenderMode", thisLib.TokenizerRenderMode);
	 DataType.registerEnum("sap.m.ToolbarDesign", thisLib.ToolbarDesign);
	 DataType.registerEnum("sap.m.ToolbarStyle", thisLib.ToolbarStyle);
	 DataType.registerEnum("sap.m.UploadState", thisLib.UploadState);
	 DataType.registerEnum("sap.m.UploadType", thisLib.UploadType);
	 DataType.registerEnum("sap.m.ValueColor", thisLib.ValueColor);
	 DataType.registerEnum("sap.m.ValueCSSColor", thisLib.ValueCSSColor);
	 DataType.registerEnum("sap.m.VerticalPlacementType", thisLib.VerticalPlacementType);
	 DataType.registerEnum("sap.m.WrappingType", thisLib.WrappingType);
	 DataType.registerEnum("sap.m.SinglePlanningCalendarSelectionMode", thisLib.SinglePlanningCalendarSelectionMode);
	 DataType.registerEnum("sap.m.WizardRenderMode", thisLib.WizardRenderMode);
	 DataType.registerEnum("sap.m.ResetAllMode", thisLib.ResetAllMode);
	 DataType.registerEnum("sap.m.SharingMode", thisLib.SharingMode);
	 DataType.registerEnum("sap.m.plugins.CopyPreference", thisLib.plugins.CopyPreference);
	 DataType.registerEnum("sap.m.plugins.ContextMenuScope", thisLib.plugins.ContextMenuScope);
	 DataType.registerEnum("sap.m.semantic.SemanticRuleSetType", thisLib.semantic.SemanticRuleSetType);
	 DataType.registerEnum("sap.m.table.columnmenu.Category", thisLib.table.columnmenu.Category);
	 DataType.registerEnum("sap.m.upload.UploaderHttpRequestMethod", thisLib.upload.UploaderHttpRequestMethod);
	 DataType.registerEnum("sap.m.UploadSetwithTableActionPlaceHolder", thisLib.UploadSetwithTableActionPlaceHolder);
	 DataType.registerEnum("sap.m.TileInfoColor", thisLib.TileInfoColor);

	 return thisLib;
	});<|MERGE_RESOLUTION|>--- conflicted
+++ resolved
@@ -2939,59 +2939,11 @@
 		  */
 		 MultiSelect : "MultiSelect",
 
-<<<<<<< HEAD
 		 /**
 		  * Delete mode (only one list item can be deleted via provided delete button)
 		  * @public
 		  */
 		 Delete : "Delete"
-=======
-	/**
-	 * @enum {string}
-	 * @public
-	 */
-	thisLib.P13nConditionOperation = {
-		// filter operations
-		BT: "BT",
-		EQ: "EQ",
-		Contains: "Contains",
-		StartsWith: "StartsWith",
-		EndsWith: "EndsWith",
-		LT: "LT",
-		LE: "LE",
-		GT: "GT",
-		GE: "GE",
-		Initial: "Initial",
-		Empty: "Empty",
-
-		// filter exclude operations
-		NotBT: "NotBT",
-		NotEQ: "NotEQ",
-		NotContains: "NotContains",
-		NotStartsWith: "NotStartsWith",
-		NotEndsWith: "NotEndsWith",
-		NotLT: "NotLT",
-		NotLE: "NotLE",
-		NotGT: "NotGT",
-		NotGE: "NotGE",
-		NotInitial: "NotInitial",
-		NotEmpty: "NotEmpty",
-
-		// sort operations
-		Ascending: "Ascending",
-		Descending: "Descending",
-
-		// group operations
-		GroupAscending: "GroupAscending",
-		GroupDescending: "GroupDescending",
-		//
-		// calculation operations
-		Total: "Total",
-		Average: "Average",
-		Minimum: "Minimum",
-		Maximum: "Maximum"
-	};
->>>>>>> d629b857
 
 	 };
 
@@ -3505,7 +3457,6 @@
 	 /**
 	  * @enum {string}
 	  * @public
-	  * @experimental since version 1.26 !!! THIS TYPE IS ONLY FOR INTERNAL USE !!!
 	  */
 	 thisLib.P13nConditionOperation = {
 		 // filter operations
