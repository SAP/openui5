/*!
 * ${copyright}
 */

/**
 * Initialization Code and shared classes of library sap.m.
 */
sap.ui.define([
 "sap/base/i18n/Formatting",
 "sap/ui/core/Lib",
 "sap/ui/Device",
 "sap/ui/base/DataType",
 "sap/ui/base/EventProvider",
 "sap/ui/core/Control",
 "sap/ui/core/Locale",
 "sap/ui/util/openWindow",
 // library dependency
 "sap/ui/core/library",
 "sap/base/strings/capitalize",
 "sap/ui/thirdparty/jquery",
 "sap/base/assert",
 "sap/base/Log",
 "sap/base/util/defineLazyProperty",
 "sap/base/security/encodeCSS",
 "./AvatarShape",
 "./AvatarSize",
 "./AvatarType",
 "./AvatarColor",
 "./AvatarImageFitType",
 "./IllustratedMessageSize",
 "./IllustratedMessageType",
 "./upload/UploaderHttpRequestMethod",
 "sap/ui/core/theming/Parameters",
 "sap/ui/core/LocaleData",
 // referenced here to enable the Support feature
 "./Support"
],
	function(
	 Formatting,
	 Library,
	 Device,
	 DataType,
	 EventProvider,
	 Control,
	 Locale,
	 openWindow,
	 CoreLibrary,
	 capitalize,
	 jQuery,
	 assert,
	 Log,
	 defineLazyProperty,
	 encodeCSS,
	 AvatarShape,
	 AvatarSize,
	 AvatarType,
	 AvatarColor,
	 AvatarImageFitType,
	 IllustratedMessageSize,
	 IllustratedMessageType,
	 UploaderHttpRequestMethod,
	 Parameters,
	 LocaleData
	) {
	 "use strict";

	 /**
	  * The main UI5 control library, with responsive controls that can be used in touch devices as well as desktop browsers.
	  *
	  * @namespace
	  * @alias sap.m
	  * @author SAP SE
	  * @version ${version}
	  * @since 1.4
	  * @public
	  */
	 var thisLib = Library.init({
		 apiVersion: 2,
		 name : "sap.m",
		 version: "${version}",
		 dependencies : ["sap.ui.core"],
		 designtime: "sap/m/designtime/library.designtime",
		 types: [
		  "sap.m.AvatarImageFitType",
		  "sap.m.AvatarShape",
		  "sap.m.AvatarSize",
		  "sap.m.AvatarType",
		  "sap.m.AvatarColor",
		  "sap.m.BackgroundDesign",
		  "sap.m.BadgeState",
		  "sap.m.BadgeAnimationType",
		  "sap.m.BarDesign",
		  "sap.m.BorderDesign",
		  "sap.m.BreadcrumbsSeparatorStyle",
		  "sap.m.ButtonAccessibleRole",
		  "sap.m.ButtonType",
		  "sap.m.CarouselArrowsPlacement",
		  "sap.m.DeviationIndicator",
		  "sap.m.DialogRoleType",
		  "sap.m.DialogType",
		  "sap.m.DraftIndicatorState",
		  "sap.m.DynamicDateRangeGroups",
		  "sap.m.EmptyIndicatorMode",
		  "sap.m.FacetFilterListDataType",
		  "sap.m.FacetFilterType",
		  "sap.m.FilterPanelField",
		  "sap.m.FlexAlignContent",
		  "sap.m.FlexAlignItems",
		  "sap.m.FlexAlignSelf",
		  "sap.m.FlexDirection",
		  "sap.m.FlexJustifyContent",
		  "sap.m.FlexRendertype",
		  "sap.m.FlexWrap",
		  "sap.m.FrameType",
		  "sap.m.GenericTagDesign",
		  "sap.m.GenericTagValueState",
		  "sap.m.GenericTileMode",
		  "sap.m.Priority",
		  "sap.m.GenericTileScope",
		  "sap.m.HeaderLevel",
		  "sap.m.IBarHTMLTag",
		  "sap.m.IconTabDensityMode",
		  "sap.m.IconTabFilterDesign",
		  "sap.m.IconTabFilterInteractionMode",
		  "sap.m.IconTabHeaderMode",
		  "sap.m.IllustratedMessageSize",
		  "sap.m.IllustratedMessageType",
		  "sap.m.ImageMode",
		  "sap.m.InputTextFormatMode",
		  "sap.m.InputType",
		  "sap.m.LabelDesign",
		  "sap.m.LightBoxLoadingStates",
		  "sap.m.LinkConversion",
		  "sap.m.LinkAccessibleRole",
		  "sap.m.ListGrowingDirection",
		  "sap.m.ListKeyboardMode",
		  "sap.m.ListMode",
		  "sap.m.ListSeparators",
		  "sap.m.ListType",
		  "sap.m.LoadState",
		  "sap.m.MenuButtonMode",
		  "sap.m.MultiSelectMode",
		  "sap.m.ObjectHeaderPictureShape",
		  "sap.m.ObjectMarkerType",
		  "sap.m.ObjectMarkerVisibility",
		  "sap.m.OverflowToolbarPriority",
		  "sap.m.P13nPopupMode",
		  "sap.m.P13nPanelType",
		  "sap.m.P13nConditionOperation",
		  "sap.m.PageBackgroundDesign",
		  "sap.m.PanelAccessibleRole",
		  "sap.m.PDFViewerDisplayType",
		  "sap.m.PlacementType",
		  "sap.m.CarouselPageIndicatorPlacementType",
		  "sap.m.PlanningCalendarBuiltInView",
		  "sap.m.PlanningCalendarStickyMode",
		  "sap.m.PopinDisplay",
		  "sap.m.PopinLayout",
		  "sap.m.QuickViewGroupElementType",
		  "sap.m.RatingIndicatorVisualMode",
		  "sap.m.ScreenSize",
		  "sap.m.CarouselScrollMode",
		  "sap.m.SelectColumnRatio",
		  "sap.m.SelectionDetailsActionLevel",
		  "sap.m.SelectListKeyboardNavigationMode",
		  "sap.m.SelectDialogInitialFocus",
		  "sap.m.SelectType",
		  "sap.m.Size",
		  "sap.m.SplitAppMode",
		  "sap.m.StandardDynamicDateRangeKeys",
		  "sap.m.StandardTileType",
		  "sap.m.StepInputStepModeType",
		  "sap.m.StepInputValidationMode",
		  "sap.m.Sticky",
		  "sap.m.StringFilterOperator",
		  "sap.m.SwipeDirection",
		  "sap.m.SwitchType",
		  "sap.m.TabsOverflowMode",
		  "sap.m.ContentConfigType",
		  "sap.m.TileInfoColor",
		  "sap.m.TileSizeBehavior",
		  "sap.m.TimePickerMaskMode",
		  "sap.m.TitleAlignment",
		  "sap.m.ExpandableTextOverflowMode",
		  "sap.m.TokenizerRenderMode",
		  "sap.m.ToolbarDesign",
		  "sap.m.ToolbarStyle",
		  "sap.m.UploadState",
		  "sap.m.UploadType",
		  "sap.m.ValueColor",
		  "sap.m.ValueCSSColor",
		  "sap.m.VerticalPlacementType",
		  "sap.m.WrappingType",
		  "sap.m.SinglePlanningCalendarSelectionMode",
		  "sap.m.WizardRenderMode",
		  "sap.m.ResetAllMode",
		  "sap.m.SharingMode",
		  "sap.m.plugins.CopyPreference",
		  "sap.m.plugins.ContextMenuScope",
		  "sap.m.semantic.SemanticRuleSetType",
		  "sap.m.table.columnmenu.Category",
		  "sap.m.upload.UploaderHttpRequestMethod",
		  "sap.m.UploadSetwithTableActionPlaceHolder"
		 ],
		 interfaces: [
			 "sap.m.IBar",
			 "sap.m.IBadge",
			 "sap.m.IBreadcrumbs",
			 "sap.m.ITableItem",
			 "sap.m.p13n.IContent",
			 "sap.m.IconTab",
			 "sap.m.IScale",
			 "sap.m.IMenuItem",
			 "sap.m.semantic.IGroup",
			 "sap.m.semantic.IFilter",
			 "sap.m.semantic.ISort",
			 "sap.m.ObjectHeaderContainer",
			 "sap.m.IOverflowToolbarContent",
			 "sap.m.IOverflowToolbarFlexibleContent",
			 "sap.m.IToolbarInteractiveControl",
			 "sap.m.IHyphenation"
		 ],
		 controls: [
		  "sap.m.ActionListItem",
		  "sap.m.ActionSheet",
		  "sap.m.ActionTile",
		  "sap.m.ActionTileContent",
		  "sap.m.App",
		  "sap.m.Avatar",
		  "sap.m.Bar",
		  "sap.m.BusyDialog",
		  "sap.m.BusyIndicator",
		  "sap.m.Button",
		  "sap.m.Breadcrumbs",
		  "sap.m.Carousel",
		  "sap.m.CheckBox",
		  "sap.m.ColumnHeaderPopover",
		  "sap.m.ColumnListItem",
		  "sap.m.ColorPalette",
		  "sap.m.ColorPalettePopover",
		  "sap.m.ComboBox",
		  "sap.m.ComboBoxTextField",
		  "sap.m.ComboBoxBase",
		  "sap.m.TileAttribute",
		  "sap.m.CustomListItem",
		  "sap.m.CustomTreeItem",
		  "sap.m.DatePicker",
		  "sap.m.DateRangeSelection",
		  "sap.m.DateTimeField",
		  "sap.m.DateTimePicker",
		  "sap.m.Dialog",
		  "sap.m.DisplayListItem",
		  "sap.m.DraftIndicator",
		  "sap.m.DynamicDateRange",
		  "sap.m.ExpandableText",
		  "sap.m.AdditionalTextButton",
		  "sap.m.FacetFilter",
		  "sap.m.FacetFilterItem",
		  "sap.m.FacetFilterList",
		  "sap.m.FeedContent",
		  "sap.m.FeedInput",
		  "sap.m.FeedListItem",
		  "sap.m.FlexBox",
		  "sap.m.FormattedText",
		  "sap.m.GenericTag",
		  "sap.m.GenericTile",
		  "sap.m.GroupHeaderListItem",
		  "sap.m.HBox",
		  "sap.m.HeaderContainer",
		  "sap.m.IconTabBar",
		  "sap.m.IconTabBarSelectList",
		  "sap.m.IconTabFilterExpandButtonBadge",
		  "sap.m.IconTabHeader",
		  "sap.m.IllustratedMessage",
		  "sap.m.Image",
		  "sap.m.ImageContent",
		  "sap.m.Input",
		  "sap.m.InputBase",
		  "sap.m.InputListItem",
		  "sap.m.Label",
		  "sap.m.LightBox",
		  "sap.m.Link",
		  "sap.m.List",
		  "sap.m.ListBase",
		  "sap.m.ListItemBase",
		  "sap.m.MaskInput",
		  "sap.m.Menu",
		  "sap.m.MenuButton",
		  "sap.m.MessagePopover",
		  "sap.m.MessageView",
		  "sap.m.MessageStrip",
		  "sap.m.MultiComboBox",
		  "sap.m.MultiInput",
		  "sap.m.NavContainer",
		  "sap.m.NewsContent",
		  "sap.m.NumericContent",
		  "sap.m.NotificationList",
		  "sap.m.NotificationListBase",
		  "sap.m.NotificationListItem",
		  "sap.m.NotificationListGroup",
		  "sap.m.PagingButton",
		  "sap.m.PlanningCalendarLegend",
		  "sap.m.ObjectAttribute",
		  "sap.m.ObjectHeader",
		  "sap.m.ObjectIdentifier",
		  "sap.m.ObjectListItem",
		  "sap.m.ObjectMarker",
		  "sap.m.ObjectNumber",
		  "sap.m.ObjectStatus",
		  "sap.m.OverflowToolbar",
		  "sap.m.OverflowToolbarButton",
		  "sap.m.OverflowToolbarToggleButton",
		  "sap.m.OverflowToolbarMenuButton",
		  "sap.m.P13nSelectionPanel",
		  "sap.m.P13nConditionPanel",
		  "sap.m.P13nFilterPanel",
		  "sap.m.P13nPanel",
		  "sap.m.Page",
		  "sap.m.Panel",
		  "sap.m.PDFViewer",
		  "sap.m.PlanningCalendar",
		  "sap.m.PlanningCalendarHeader",
		  "sap.m.Popover",
		  "sap.m.ProgressIndicator",
		  "sap.m.PullToRefresh",
		  "sap.m.QuickView",
		  "sap.m.QuickViewBase",
		  "sap.m.QuickViewCard",
		  "sap.m.QuickViewPage",
		  "sap.m.RadioButton",
		  "sap.m.RadioButtonGroup",
		  "sap.m.RangeSlider",
		  "sap.m.RatingIndicator",
		  "sap.m.ResponsivePopover",
		  "sap.m.ScrollContainer",
		  "sap.m.SearchField",
		  "sap.m.SegmentedButton",
		  "sap.m.Select",
		  "sap.m.SelectDialog",
		  "sap.m.SelectDialogBase",
		  "sap.m.SelectList",
		  "sap.m.SelectionDetails",
		  "sap.m.Shell",
		  "sap.m.SimpleFixFlex",
		  "sap.m.SinglePlanningCalendar",
		  "sap.m.SinglePlanningCalendarGrid",
		  "sap.m.SinglePlanningCalendarMonthGrid",
		  "sap.m.Slider",
		  "sap.m.SliderTooltip",
		  "sap.m.SliderTooltipBase",
		  "sap.m.SliderTooltipContainer",
		  "sap.m.SlideTile",
		  "sap.m.StepInput",
		  "sap.m.SplitApp",
		  "sap.m.SplitContainer",
		  "sap.m.StandardListItem",
		  "sap.m.StandardTreeItem",
		  "sap.m.Switch",
		  "sap.m.Table",
		  "sap.m.TableSelectDialog",
		  "sap.m.TabContainer",
		  "sap.m.TabStrip",
		  "sap.m.Text",
		  "sap.m.TextArea",
		  "sap.m.TileContent",
		  "sap.m.TimePicker",
		  "sap.m.TimePickerInputs",
		  "sap.m.TimePickerClock",
		  "sap.m.TimePickerClocks",
		  "sap.m.TimePickerSliders",
		  "sap.m.Title",
		  "sap.m.ToggleButton",
		  "sap.m.Token",
		  "sap.m.Tokenizer",
		  "sap.m.Toolbar",
		  "sap.m.ToolbarSpacer",
		  "sap.m.ToolbarSeparator",
		  "sap.m.Tree",
		  "sap.m.TreeItemBase",
		  "sap.m.upload.UploadSet",
		  "sap.m.upload.UploadSetToolbarPlaceholder",
		  "sap.m.upload.UploadSetwithTable",
		  "sap.m.upload.UploadSetwithTableItem",
		  "sap.m.VariantManagement",
		  "sap.m.VBox",
		  "sap.m.ViewSettingsDialog",
		  "sap.m.WheelSlider",
		  "sap.m.WheelSliderContainer",
		  "sap.m.Wizard",
		  "sap.m.WizardStep",
		  "sap.m.semantic.DetailPage",
		  "sap.m.semantic.SemanticPage",
		  "sap.m.semantic.ShareMenuPage",
		  "sap.m.semantic.FullscreenPage",
		  "sap.m.semantic.MasterPage",
		  "sap.m.p13n.AbstractContainer",
		  "sap.m.p13n.BasePanel",
		  "sap.m.p13n.Container",
		  "sap.m.p13n.GroupPanel",
		  "sap.m.p13n.QueryPanel",
		  "sap.m.p13n.SelectionPanel",
		  "sap.m.p13n.SortPanel",
		  "sap.m.p13n.Popup",
		  "sap.m.table.columnmenu.Menu"
		 ],
		 elements: [
		  "sap.m.BadgeCustomData",
		  "sap.m.CarouselLayout",
		  "sap.m.Column",
		  "sap.m.ColumnPopoverActionItem",
		  "sap.m.ColumnPopoverCustomItem",
		  "sap.m.ColumnPopoverItem",
		  "sap.m.ColumnPopoverSortItem",
		  "sap.m.ContentConfig",
		  "sap.m.DynamicDateOption",
		  "sap.m.DynamicDateValueHelpUIType",
		  "sap.m.FlexItemData",
		  "sap.m.FeedListItemAction",
		  "sap.m.IconTabFilter",
		  "sap.m.IconTabSeparator",
		  "sap.m.ImageCustomData",
		  "sap.m.LightBoxItem",
		  "sap.m.LinkTileContent",
		  "sap.m.OverflowToolbarLayoutData",
		  "sap.m.MaskInputRule",
		  "sap.m.MenuItem",
		  "sap.m.MessageItem",
		  "sap.m.PageAccessibleLandmarkInfo",
		  "sap.m.P13nFilterItem",
		  "sap.m.P13nItem",
		  "sap.m.PlanningCalendarRow",
		  "sap.m.PlanningCalendarView",
		  "sap.m.QuickViewGroup",
		  "sap.m.QuickViewGroupElement",
		  "sap.m.ResponsiveScale",
		  "sap.m.SegmentedButtonItem",
		  "sap.m.SelectionDetailsItem",
		  "sap.m.SelectionDetailsItemLine",
		  "sap.m.SinglePlanningCalendarDayView",
		  "sap.m.SinglePlanningCalendarMonthView",
		  "sap.m.SinglePlanningCalendarWeekView",
		  "sap.m.SinglePlanningCalendarWorkWeekView",
		  "sap.m.SinglePlanningCalendarView",
		  "sap.m.StandardDynamicDateOption",
		  "sap.m.SuggestionItem",
		  "sap.m.TabContainerItem",
		  "sap.m.TabStripItem",
		  "sap.m.ToolbarLayoutData",
		  "sap.m.TileInfo",
		  "sap.m.upload.FilePreviewDialog",
		  "sap.m.upload.Uploader",
		  "sap.m.upload.UploaderTableItem",
		  "sap.m.upload.UploadSetItem",
		  "sap.m.upload.FilePreviewDialog",
		  "sap.m.VariantItem",
		  "sap.m.ViewSettingsCustomItem",
		  "sap.m.ViewSettingsCustomTab",
		  "sap.m.ViewSettingsFilterItem",
		  "sap.m.ViewSettingsItem",
		  "sap.m.plugins.CellSelector",
		  "sap.m.plugins.ColumnResizer",
		  "sap.m.plugins.CopyProvider",
		  "sap.m.plugins.DataStateIndicator",
		  "sap.m.plugins.PasteProvider",
		  "sap.m.plugins.PluginBase",
		  "sap.m.p13n.AbstractContainerItem",
		  "sap.m.semantic.AddAction",
		  "sap.m.semantic.CancelAction",
		  "sap.m.semantic.DeleteAction",
		  "sap.m.semantic.DiscussInJamAction",
		  "sap.m.semantic.EditAction",
		  "sap.m.semantic.FavoriteAction",
		  "sap.m.semantic.FilterAction",
		  "sap.m.semantic.FilterSelect",
		  "sap.m.semantic.FlagAction",
		  "sap.m.semantic.ForwardAction",
		  "sap.m.semantic.GroupAction",
		  "sap.m.semantic.GroupSelect",
		  "sap.m.semantic.MainAction",
		  "sap.m.semantic.MessagesIndicator",
		  "sap.m.semantic.MultiSelectAction",
		  "sap.m.semantic.NegativeAction",
		  "sap.m.semantic.OpenInAction",
		  "sap.m.semantic.PositiveAction",
		  "sap.m.semantic.PrintAction",
		  "sap.m.semantic.SaveAction",
		  "sap.m.semantic.SemanticButton",
		  "sap.m.semantic.SemanticControl",
		  "sap.m.semantic.SemanticSelect",
		  "sap.m.semantic.SemanticToggleButton",
		  "sap.m.semantic.SendEmailAction",
		  "sap.m.semantic.SendMessageAction",
		  "sap.m.semantic.ShareInJamAction",
		  "sap.m.semantic.SortAction",
		  "sap.m.semantic.SortSelect",
		  "sap.m.table.columnmenu.Entry",
		  "sap.m.table.columnmenu.ActionItem",
		  "sap.m.table.columnmenu.Item",
		  "sap.m.table.columnmenu.ItemBase",
		  "sap.m.table.columnmenu.QuickAction",
		  "sap.m.table.columnmenu.QuickActionBase",
		  "sap.m.plugins.UploadSetwithTable",
		  "sap.m.upload.UploadItemConfiguration",
		  "sap.m.upload.UploadItem"
		 ],
		 extensions: {
			 flChangeHandlers: {
				 "sap.m.ActionSheet": {
					 "moveControls": "default"
				 },
				 "sap.m.Avatar": "sap/m/flexibility/Avatar",
				 "sap.m.Bar": "sap/m/flexibility/Bar",
				 "sap.m.Button": "sap/m/flexibility/Button",
				 "sap.m.CheckBox": "sap/m/flexibility/CheckBox",
				 "sap.m.ColumnListItem": {
					 "hideControl": "default",
					 "unhideControl": "default"
				 },
				 "sap.m.CustomListItem": {
					 "hideControl": "default",
					 "unhideControl": "default",
					 "moveControls": "default"
				 },
				 "sap.m.DatePicker": {
					 "hideControl": "default",
					 "unhideControl": "default"
				 },
				 "sap.m.Dialog": "sap/m/flexibility/Dialog",
				 "sap.m.ExpandableText": "sap/m/flexibility/ExpandableText",
				 "sap.m.FlexBox": {
					 "hideControl": "default",
					 "unhideControl": "default",
					 "moveControls": "default"
				 },
				 "sap.m.HBox": {
					 "hideControl": "default",
					 "unhideControl": "default",
					 "moveControls": "default"
				 },
				 "sap.m.IconTabBar": "sap/m/flexibility/IconTabBar",

				 "sap.m.IconTabFilter": "sap/m/flexibility/IconTabFilter",
				 "sap.m.Image": {
					 "hideControl": "default",
					 "unhideControl": "default"
				 },
				 "sap.m.Input": {
					 "hideControl": "default",
					 "unhideControl": "default"
				 },
				 "sap.m.InputBase": {
					 "hideControl": "default",
					 "unhideControl": "default"
				 },
				 "sap.m.InputListItem": "sap/m/flexibility/InputListItem",
				 "sap.m.Label": "sap/m/flexibility/Label",
				 "sap.m.MultiInput": {
					 "hideControl": "default",
					 "unhideControl": "default"
				 },
				 "sap.m.ListItemBase": {
					 "hideControl": "default",
					 "unhideControl": "default"
				 },
				 "sap.m.Link": "sap/m/flexibility/Link",
				 "sap.m.List": {
					 "hideControl": "default",
					 "unhideControl": "default",
					 "moveControls": "default"
				 },
				 "sap.m.ListBase": {
					 "hideControl": "default",
					 "unhideControl": "default",
					 "moveControls": "default"
				 },
				 "sap.m.MaskInput": {
					 "hideControl": "default",
					 "unhideControl": "default"
				 },
				 "sap.m.MenuButton": "sap/m/flexibility/MenuButton",
				 "sap.m.OverflowToolbar":"sap/m/flexibility/OverflowToolbar",
				 "sap.m.OverflowToolbarButton": "sap/m/flexibility/OverflowToolbarButton",
				 "sap.m.Page": "sap/m/flexibility/Page",
				 "sap.m.Panel": "sap/m/flexibility/Panel",
				 "sap.m.Popover": "sap/m/flexibility/Popover",
				 "sap.m.RadioButton": "sap/m/flexibility/RadioButton",
				 "sap.m.RatingIndicator": {
					 "hideControl": "default",
					 "unhideControl": "default"
				 },
				 "sap.m.RangeSlider": {
					 "hideControl": "default",
					 "unhideControl": "default"
				 },
				 "sap.m.ScrollContainer": {
					 "hideControl": "default",
					 "moveControls": "default",
					 "unhideControl": "default"
				 },
				 "sap.m.SearchField": {
					 "hideControl": "default",
					 "unhideControl": "default"
				 },
				 "sap.m.Slider": {
					 "hideControl": "default",
					 "unhideControl": "default"
				 },
				 "sap.m.StandardListItem":"sap/m/flexibility/StandardListItem",
				 "sap.m.Table": "sap/m/flexibility/Table",
				 "sap.m.Column": {
					 "hideControl": "default",
					 "unhideControl": "default"
				 },
				 "sap.m.Text": "sap/m/flexibility/Text",
				 "sap.m.Title": "sap/m/flexibility/Title",
				 "sap.m.Toolbar": "sap/m/flexibility/Toolbar",
				 "sap.m.VBox": {
					 "hideControl": "default",
					 "unhideControl": "default",
					 "moveControls": "default"
				 },
				 "sap.m.ObjectHeader": {
					 "moveControls": "default"
				 },
				 "sap.m.upload.UploadSetwithTable":"sap/m/upload/p13n/flexibility/UploadSetwithTable"
			 },
			 //Configuration used for rule loading of Support Assistant
			 "sap.ui.support": {
				 publicRules:true,
				 internalRules:true
			 }
		 }
	 });

	 thisLib.upload = thisLib.upload || {};

	 thisLib.upload.UploaderHttpRequestMethod = UploaderHttpRequestMethod;



	 /**
	  * Available Background Design.
	  *
	  * @enum {string}
	  * @public
	  */
	 thisLib.BackgroundDesign = {

		 /**
		  * A solid background color dependent on the theme.
		  * @public
		  */
		 Solid : "Solid",

		 /**
		  * Transparent background.
		  * @public
		  */
		 Transparent : "Transparent",

		 /**
		  * A translucent background depending on the opacity value of the theme.
		  * @public
		  */
		 Translucent : "Translucent"

	 };

	 /**
	 *  Defines the placeholder type for the control to be replaced.
	 *
	 * @enum {string}
	 * @public
	 * @since 1.120
	 */
	 thisLib.UploadSetwithTableActionPlaceHolder = {
		/**
		 * Placeholder for variant management.
		 * @deprecated As of version 1.124, the concept has been discarded.
		 * @public
		 */
		VariantManagementPlaceholder: "VariantManagementPlaceholder",
		/**
		 * Placeholder for personalization settings button.
		 * @deprecated As of version 1.124, the concept has been discarded.
		 * @public
		 */
		PersonalizationSettingsPlaceholder: "PersonalizationSettingsPlaceholder",
		/**
		 * Placeholder for upload button control.
		 * @public
		 */
		UploadButtonPlaceholder : "UploadButtonPlaceholder",
		/**
		 * Placeholder for cloud file picker button.
		 * @public
		*/
		CloudFilePickerButtonPlaceholder : "CloudFilePickerButtonPlaceholder"
	};

	 /**
	  * Types of state of {@link sap.m.BadgeEnabler} to expose its current state.
	  *
	  * @enum {string}
	  * @public
	  * @since 1.81
	  */
	 thisLib.BadgeState = {

		 /**
		  * Informing interested parties that the badge has been updated.
		  * @public
		  */
		 Updated : "Updated",

		 /**
		  * Informing interested parties that the badge has appeared.
		  * @public
		  */
		 Appear : "Appear",

		 /**
		  * Informing interested parties that the badge has disappeared.
		  * @public
		  */
		 Disappear : "Disappear"

	 };

	 /**
	  * Types of animation performed by {@link sap.m.BadgeEnabler}.
	  *
	  * @enum {string}
	  * @public
	  * @since 1.87
	  */
	 thisLib.BadgeAnimationType = {

		 /**
		  * Badge indicator will perform Appear,Update,and Disappear animation.
		  * @public
		  */
		 Full : "Full",

		 /**
		  * Badge indicator will perform only Update animation (suitable for controls, which invalidate often).
		  * @public
		  */
		 Update : "Update",

		 /**
		  * No animation is performed.
		  * @public
		  */
		 None : "None"

	 };

	 /**
	  * Modes in which a control will render empty indicator if its content is empty.
	  *
	  * @enum {string}
	  * @public
	  * @since 1.87
	  */
	 thisLib.EmptyIndicatorMode = {

		 /**
		  * Empty indicator is rendered always when the control's content is empty.
		  * @public
		  */
		 On : "On",

		 /**
		  * Empty indicator is never rendered.
		  * @public
		  */
		 Off : "Off",

		 /**
		  * Empty indicator will be rendered depending on the context in which the control is placed.
		  * If one of the parents has the context class sapMShowEmpty-CTX then the empty indicator will be shown.
		  * @public
		  */
		 Auto : "Auto"

	 };

	 /**
	  * Types of badge rendering style.
	  *
	  * @enum {string}
	  * @private
	  */
	 thisLib.BadgeStyle = {
		 /**
		  * Default style. Use for badges which contain text or numbers.
		  *
		  * @private
		  */
		 Default: "Default",

		 /**
		  * Attention style. This badge is rendered as a single dot meant to grab attention.
		  *
		  * @private
		  */
		 Attention: "Attention"
	 };

	 /**
	  * Types of the Bar design.
	  *
	  * @enum {string}
	  * @public
	  * @since 1.20
	  */
	 thisLib.BarDesign = {

		 /**
		  * The Bar can be inserted into other controls and if the design is "Auto" then it inherits the design from parent control.
		  * @public
		  */
		 Auto : "Auto",

		 /**
		  * The bar will be styled like a header of the page.
		  * @public
		  */
		 Header : "Header",

		 /**
		  * The bar will be styled like a subheader of the page.
		  * @public
		  */
		 SubHeader : "SubHeader",

		 /**
		  * The bar will be styled like a footer of the page.
		  * @public
		  */
		 Footer : "Footer"

	 };

	 /**
	  * Available Border Design.
	  *
	  * @enum {string}
	  * @public
	  */
	 thisLib.BorderDesign = {

		 /**
		  * A solid border color dependent on the theme.
		  * @public
		  */
		 Solid : "Solid",

		 /**
		  * Specifies no border.
		  * @public
		  */
		 None : "None"
	 };

	 /**
	  * Variations of the {@link sap.m.Breadcrumbs} separators.
	  *
	  * @enum {string}
	  * @public
	  * @since 1.69
	  */

	 thisLib.BreadcrumbsSeparatorStyle = {
		 /**
		  * The separator will appear as "/"
		  * @public
		  */

		 Slash: "Slash",

		 /**
		  * The separator will appear as "\"
		  * @public
		  */

		 BackSlash: "BackSlash",

		 /**
		  * The separator will appear as "//"
		  * @public
		  */

		 DoubleSlash: "DoubleSlash",

		 /**
		  * The separator will appear as "\\"
		  * @public
		  */

		 DoubleBackSlash: "DoubleBackSlash",

		 /**
		  * The separator will appear as ">"
		  * @public
		  */

		 GreaterThan: "GreaterThan",

		 /**
		  * The separator will appear as ">>"
		  * @public
		  */

		 DoubleGreaterThan: "DoubleGreaterThan"

	 };

	 /**
	  * Different predefined button types for the {@link sap.m.Button sap.m.Button}.
	  *
	  * @enum {string}
	  * @public
	  */
	 thisLib.ButtonType = {

		 /**
		  * Default type (no special styling)
		  * @public
		  */
		 Default : "Default",

		 /**
		  * Back type (back navigation button for header)
		  * @public
		  */
		 Back : "Back",

		 /**
		  * Accept type
		  * @public
		  */
		 Accept : "Accept",

		 /**
		  * Reject style
		  * @public
		  */
		 Reject : "Reject",

		 /**
		  * Transparent type
		  * @public
		  */
		 Transparent : "Transparent",

		 /**
		  * Ghost type
		  * @public
		  */
		 Ghost : "Ghost",

		 /**
		  * Up type (up navigation button for header)
		  * @public
		  */
		 Up : "Up",

		 /**
		  * Unstyled type (no styling)
		  * @public
		  */
		 Unstyled : "Unstyled",

		 /**
		  * Emphasized type
		  * @public
		  */
		 Emphasized : "Emphasized",

		 /**
		  * Critical type
		  *
		  * <b>Note:</b> To be used only in controls of type <code>sap.m.Button</code>. When the
		  * button opens a <code>sap.m.MessagePopover</code> list, use this <code>ButtonType</code>
		  * if the message with the highest severity is <code>Warning</code> type.
		  *
		  * @public
		  * @since 1.73
		  */
		 Critical : "Critical",

		 /**
		  * Negative type
		  *
		  * <b>Note:</b> To be used only in controls of type <code>sap.m.Button</code>. When the
		  * button opens a <code>sap.m.MessagePopover</code> list, use this <code>ButtonType</code>
		  * if the message with the highest severity is <code>Error</code> type.
		  *
		  * @public
		  * @since 1.73
		  */
		 Negative : "Negative",

		 /**
		  * Success type
		  *
		  * <b>Note:</b> To be used only in controls of type <code>sap.m.Button</code>. When the
		  * button opens a <code>sap.m.MessagePopover</code> list, use this <code>ButtonType</code>
		  * if the message with the highest severity is <code>Success</code> type.
		  *
		  * @public
		  * @since 1.73
		  */
		 Success : "Success",

		 /**
		  * Neutral type
		  *
		  * <b>Note:</b> To be used only in controls of type <code>sap.m.Button</code>. When the
		  * button opens a <code>sap.m.MessagePopover</code> list, use this <code>ButtonType</code>
		  * if the message with the highest severity is <code>Information</code> type.
		  *
		  * @public
		  * @since 1.73
		  */
		 Neutral : "Neutral",

		 /**
		  * Attention type
		  *
		  * @public
		  * @since 1.77
		  */
		 Attention : "Attention"
	 };

	 /**
	  * Different predefined accessibility types for the {@link sap.m.Button}.
	  *
	  * @enum {string}
	  * @private
	  */
	 thisLib.ButtonAccessibilityType = {
		 /**
		  * Default type
		  *
		  * @private
		  */
		 Default: "Default",

		 /**
		  * Labelled type
		  *
		  * @private
		  */
		 Labelled: "Labelled",

		 /**
		  * Described type
		  *
		  * @private
		  */
		 Described: "Described",

		 /**
		  * Combined type
		  *
		  * @private
		  */
		 Combined: "Combined"
	 };

	 /**
	  * Carousel arrows align.
	  *
	  * @enum {string}
	  * @public
	  */
	 thisLib.CarouselArrowsPlacement = {
		 /**
		  * Carousel arrows are placed on the sides of the current Carousel page.
		  * @public
		  */
		 Content : "Content",

		 /**
		  * Carousel arrows are placed on the sides of the page indicator of the Carousel.
		  * @public
		  */
		 PageIndicator : "PageIndicator"
	 };

	 /**
	  * Types for the placement of the page indicator of the Carousel control.
	  *
	  * @enum {string}
	  * @public
	  */
	 thisLib.CarouselPageIndicatorPlacementType = {

		 /**
		  * Page indicator will be placed at the top of the Carousel.
		  * @public
		  */
		 Top : "Top",

		 /**
		  * Page indicator will be placed at the bottom of the Carousel.
		  * @public
		  */
		 Bottom : "Bottom",

		 /**
		  * Page indicator will be placed over the Carousel content, top aligned.
		  * @public
		  */
		 OverContentTop : "OverContentTop",

		 /**
		  * Page indicator will be placed over the Carousel content, bottom aligned.
		  * @public
		  */
		 OverContentBottom : "OverContentBottom"
	 };

	 /**
	  * A list of the default built-in views in a {@link sap.m.PlanningCalendar}, described by their keys.
	  *
	  * @enum {string}
	  * @public
	  * @since 1.50
	  */
	 thisLib.PlanningCalendarBuiltInView = {

		 /**
		  * Represents the key of the built-in view, in which the intervals have the size of one hour.
		  * @public
		  */
		 Hour : "Hour",

		 /**
		  * Represents the key of the built-in view, in which the intervals have the size of one day.
		  * @public
		  */
		 Day : "Day",

		 /**
		  * Represents the key of the built-in view, in which the intervals have the size of one month.
		  * @public
		  */
		 Month : "Month",

		 /**
		  * Represents the key of the built-in view, in which the intervals have the size of one day
		  * where 7 days are displayed, starting with the first day of the week.
		  * @public
		  */
		 Week : "Week",

		 /**
		  * Represents the key of the built-in view, in which the intervals have the size of one day
		  * where 31 days are displayed, starting with the first day of the month.
		  * @public
		  */
		 OneMonth : "One Month"

	 };


	 /**
	  * Enum for the type of {@link sap.m.Dialog} control.
	  *
	  * @enum {string}
	  * @public
	  */
	 thisLib.DialogType = {

		 /**
		  * This is the default value for Dialog type.
		  *
		  * The Standard Dialog in iOS has a header on the top. The Left and the Right buttons are put inside the header.
		  * In Android, the Left and the Right buttons are put at the bottom of the Dialog.
		  * @public
		  */
		 Standard : "Standard",

		 /**
		  * Dialog with type Message looks the same as the Standard Dialog in Android.
		  * It puts the Left and the Right buttons at the bottom of the Dialog in iOS.
		  * @public
		  */
		 Message : "Message"

	 };

	 /**
	  * Enum for the ARIA role of {@link sap.m.Dialog} control.
	  *
	  * @enum {string}
	  * @since 1.65
	  * @public
	  */
	 thisLib.DialogRoleType = {

		 /**
		  * Represents the ARIA role <code>dialog</code>.
		  * @public
		  */
		 Dialog : "dialog",

		 /**
		  * Represents the ARIA role <code>alertdialog</code>.
		  * @public
		  */
		 AlertDialog : "alertdialog"
	 };

	 /**
	  * Enum of the available deviation markers for the NumericContent control.
	  *
	  * @enum {string}
	  * @public
	  * @since 1.34
	  */
	 thisLib.DeviationIndicator = {

		 /**
		  * The actual value is more than the target value.
		  * @public
		  */
		 Up : "Up",

		 /**
		  * The actual value is less than the target value.
		  * @public
		  */
		 Down : "Down",

		 /**
		  * No value.
		  * @public
		  */
		 None : "None"

	 };


	 /**
	  * Enum for the state of {@link sap.m.DraftIndicator} control.
	  *
	  * @enum {string}
	  * @public
	  */
	 thisLib.DraftIndicatorState = {

		 /**
		  * This is the default value for DraftIndicatorState type. This state has no visual information displayed.
		  * @public
		  */
		 Clear: "Clear",

		 /**
		  * Indicates that the draft currently is being saved
		  * @public
		  */
		 Saving: "Saving",

		 /**
		  * Indicates that the draft is already saved
		  * @public
		  */
		 Saved: "Saved"

	 };

	 /**
	  * @typedef {object} sap.m.DynamicDateRangeValue
	  * @description Defines the <code>value</code> property of the DynamicDateRange control.
	  * 		The object has two properties:
	  * 			'operator' - a string, the key of a DynamicDateOption
	  * 			'values' - an array of parameters for the same option
	  * see {@link sap.m.DynamicDateRange}
	  *
	  * @property {string} operator
	  * 		The key of a DynamicDateOption.
	  * @property {Array<Date|int|string|any>} values
	  * 		An array of parameters for the same option.
	  *
	  * @public
	  * @since 1.111
	  */


	 /**
	  * FacetFilterList data types.
	  *
	  * @enum {string}
	  * @public
	  */
	 thisLib.FacetFilterListDataType = {

		 /**
		  * An input control for specifying a date value. The user can select a month, day of the month, and year.
		  * @public
		  */
		 Date : "Date",

		 /**
		  * An input control for specifying a date and time value. The user can select a month, day of the month, year, and time of day.
		  * @public
		  */
		 DateTime : "DateTime",

		 /**
		  * An input control for specifying a time value. The user can select the hour, minute, and optionally AM or PM.
		  * @public
		  */
		 Time : "Time",

		 /**
		  * >An input control for specifying an Integer value
		  * @public
		  */
		 Integer : "Integer",

		 /**
		  * An input control for specifying a Float value
		  * @public
		  */
		 Float : "Float",

		 /**
		  * An input control for specifying a String value
		  * @public
		  */
		 String : "String",

		 /**
		  * An input control for specifying a Boolean value
		  * @public
		  */
		 Boolean : "Boolean"

	 };


	 /**
	  * Used by the FacetFilter control to adapt its design according to type.
	  *
	  * @enum {string}
	  * @public
	  */
	 thisLib.FacetFilterType = {

		 /**
		  * Forces FacetFilter to display facet lists as a row of buttons, one button per facet.
		  *
		  * The FacetFilter will automatically adapt to the Light type when it detects smart phone sized displays.
		  * @public
		  */
		 Simple : "Simple",

		 /**
		  * Forces FacetFilter to display in light mode.
		  * @public
		  */
		 Light : "Light"

	 };


	 /**
	  * Available options for the layout of all elements along the cross axis of the flexbox layout.
	  *
	  * @enum {string}
	  * @public
	  */
	 thisLib.FlexAlignItems = {

		 /**
		  * The cross-start margin edges of the flex items are placed flush with the cross-start edge of the line.
		  * @public
		  */
		 Start : "Start",

		 /**
		  * The cross-start margin edges of the flex items are placed flush with the cross-end edge of the line.
		  * @public
		  */
		 End : "End",

		 /**
		  * The flex item's margin boxes are centered in the cross axis within the line.
		  * @public
		  */
		 Center : "Center",

		 /**
		  * If the flex item`s inline axes are the same as the cross axis, this value is identical to "Start".
		  *
		  * Otherwise, it participates in baseline alignment: all participating box items on the line are aligned
		  * such that their baselines align, and the item with the largest distance between its baseline and
		  * its cross-start margin edge is placed flush against the cross-start edge of the line.
		  * @public
		  */
		 Baseline : "Baseline",

		 /**
		  * Make the cross size of the item's margin boxes as close to the same size as the line as possible.
		  * @public
		  */
		 Stretch : "Stretch",

		 /**
		  * Inherits the value from its parent.
		  * @public
		  */
		 Inherit : "Inherit"

	 };


	 /**
	  * Available options for the layout of individual elements along the cross axis of the flexbox layout overriding the default alignment.
	  *
	  * @enum {string}
	  * @public
	  */
	 thisLib.FlexAlignSelf = {

		 /**
		  * Takes up the value of alignItems from the parent FlexBox
		  * @public
		  */
		 Auto : "Auto",

		 /**
		  * The cross-start margin edges of the flex item is placed flush with the cross-start edge of the line.
		  * @public
		  */
		 Start : "Start",

		 /**
		  * The cross-start margin edges of the flex item is placed flush with the cross-end edge of the line.
		  * @public
		  */
		 End : "End",

		 /**
		  * The flex item's margin box is centered in the cross axis within the line.
		  * @public
		  */
		 Center : "Center",

		 /**
		  * If the flex item's inline axis is the same as the cross axis, this value is identical to "Start".
		  *
		  * Otherwise, it participates in baseline alignment: all participating box items on the line are aligned
		  * such that their baselines align, and the item with the largest distance between its baseline and
		  * its cross-start margin edge is placed flush against the cross-start edge of the line.
		  * @public
		  */
		 Baseline : "Baseline",

		 /**
		  * Make the cross size of the item's margin box as close to the same size as the line as possible.
		  * @public
		  */
		 Stretch : "Stretch",

		 /**
		  * Inherits the value from its parent.
		  * @public
		  */
		 Inherit : "Inherit"

	 };


	 /**
	  * Available directions for flex layouts.
	  *
	  * @enum {string}
	  * @public
	  */
	 thisLib.FlexDirection = {

		 /**
		  * Flex items are laid out along the direction of the inline axis (text direction).
		  * @public
		  */
		 Row : "Row",

		 /**
		  * Flex items are laid out along the direction of the block axis (usually top to bottom).
		  * @public
		  */
		 Column : "Column",

		 /**
		  * Flex items are laid out along the reverse direction of the inline axis (against the text direction).
		  * @public
		  */
		 RowReverse : "RowReverse",

		 /**
		  * Flex items are laid out along the reverse direction of the block axis (usually bottom to top).
		  * @public
		  */
		 ColumnReverse : "ColumnReverse",

		 /**
		  * Inherits the value from its parent.
		  * @public
		  */
		 Inherit : "Inherit"

	 };


	 /**
	  * Available options for the layout of elements along the main axis of the flexbox layout.
	  *
	  * @enum {string}
	  * @public
	  */
	 thisLib.FlexJustifyContent = {

		 /**
		  * Flex items are packed toward the start of the line.
		  * @public
		  */
		 Start : "Start",

		 /**
		  * Flex items are packed toward the end of the line.
		  * @public
		  */
		 End : "End",

		 /**
		  * Flex items are packed toward the center of the line.
		  * @public
		  */
		 Center : "Center",

		 /**
		  * Flex items are evenly distributed in the line.
		  * @public
		  */
		 SpaceBetween : "SpaceBetween",

		 /**
		  * Flex items are evenly distributed in the line, with half-size spaces on either end.
		  * @public
		  */
		 SpaceAround : "SpaceAround",

		 /**
		  * Inherits the value from its parent.
		  * @public
		  */
		 Inherit : "Inherit"

	 };


	 /**
	  * Available options for the wrapping behavior of a flex container.
	  *
	  * @enum {string}
	  * @public
	  */
	 thisLib.FlexWrap = {

		 /**
		  * The flex container is single-line.
		  * @public
		  */
		 NoWrap : "NoWrap",

		 /**
		  * The flex container is multi-line.
		  * @public
		  */
		 Wrap : "Wrap",

		 /**
		  * The flex container is multi-line with the cross-axis start and end being swapped.
		  * @public
		  */
		 WrapReverse : "WrapReverse"

	 };


	 /**
	  * Available options for the layout of container lines along the cross axis of the flexbox layout.
	  * @enum {string}
	  * @public
	  */
	 thisLib.FlexAlignContent = {

		 /**
		  * Lines are packed toward the start of the line.
		  * @public
		  */
		 Start : "Start",

		 /**
		  * Lines are packed toward the end of the line.
		  * @public
		  */
		 End : "End",

		 /**
		  * Line are packed toward the center of the line.
		  * @public
		  */
		 Center : "Center",

		 /**
		  * Lines are evenly distributed in the line.
		  * @public
		  */
		 SpaceBetween : "SpaceBetween",

		 /**
		  * Lines are evenly distributed in the line, with half-size spaces on either end.
		  * @public
		  */
		 SpaceAround : "SpaceAround",

		 /**
		  * Lines stretch to take up the remaining space.
		  * @public
		  */
		 Stretch : "Stretch",

		 /**
		  * Inherits the value from its parent.
		  * @public
		  */
		 Inherit : "Inherit"

	 };

	 /**
	  * Determines the type of HTML elements used for rendering controls.
	  *
	  * @enum {string}
	  * @public
	  */
	 thisLib.FlexRendertype = {

		 /**
		  * The UI5 controls are wrapped in DIV elements.
		  * @public
		  */
		 Div : "Div",

		 /**
		  * The UI5 controls are wrapped in LI elements, the surrounding Flex Box is an unordered list (UL).
		  * @public
		  */
		 List : "List",

		 /**
		  * The UI5 controls are not wrapped in an additional HTML element, the surrounding Flex Box is a DIV element.
		  * @public
		  * @since 1.42.1
		  */
		 Bare : "Bare"
	 };


	 /**
	  * Enum for possible frame size types for sap.m.TileContent and sap.m.GenericTile control.
	  *
	  * @enum {string}
	  * @public
	  * @since 1.34.0
	  */
	 thisLib.FrameType = {
	  /**
	   * The 2x2 frame type.
	   * @public
	   */
	  OneByOne : "OneByOne",

	  /**
	   * The 4x2 frame type.
	   * @public
	   */
	  TwoByOne : "TwoByOne",

	  /**
	   * The Auto frame type that adjusts the size of the control to the content.
	   * Support for this type in sap.m.GenericTile is deprecated since 1.48.0.
	   * @protected
	   */
	  Auto : "Auto",

	  /**
	   * The 4x1 frame type.
	   * <b>Note:</b> The 4x1 frame type is currently only supported for Generic tile.
	   * @public
	   * @since 1.83
	   */
	  TwoByHalf: "TwoByHalf",

	  /**
	   * The 2x1 frame type.
	   * <b>Note:</b> The 2x1 frame type is currently only supported for Generic tile.
	   * @public
	   * @since 1.83
	   */
	  OneByHalf: "OneByHalf",

	  /**
	   * The Stretch frame type adjusts the size of the control to the parent.
	   * @since 1.96
	   * @experimental
	   */
	  Stretch: "Stretch"
	 };

	 /**
	  * Enumeration for possible link-to-anchor conversion strategy.
	  *
	  * @enum {string}
	  * @public
	  * @since 1.45.5
	  */
	 thisLib.LinkConversion = {

		 /**
		  * Default mode (no conversion).
		  * @public
		  */
		 None: "None",

		 /**
		  * Valid links with protocols, such as http, https, ftp.
		  * @public
		  */
		 ProtocolOnly: "ProtocolOnly",

		 /**
		  * Valid links with protocols, such as http, https, ftp and those starting with the string "www".
		  * @public
		  */
		 All: "All"
	 };

	 /**
	  * Enumeration for possible Link accessibility roles.
	  *
	  * @enum {string}
	  * @public
	  * @since 1.104.0
	  */
	 thisLib.LinkAccessibleRole = {

		/**
		 * Default mode.
		 * @public
		 */
		Default: "Default",

		/**
		 * Link will receive <code>role="Button"</code> attibute.
		 * @public
		 */
		Button: "Button"
	};

	 /**
	  * Enumeration for possible Button accessibility roles.
	  *
	  * @enum {string}
	  * @public
	  * @since 1.114.0
	  */
	 thisLib.ButtonAccessibleRole = {

		/**
		 * Default mode.
		 * @public
		 */
		Default: "Default",

		/**
		 * Button will receive <code>role="Link"</code> attibute.
		 * @public
		 */
		Link: "Link"
	};

	 /**
	  * Defines how the input display text should be formatted.
	  *
	  * @enum {string}
	  * @public
	  * @since 1.44.0
	  */
	 thisLib.InputTextFormatMode = {

		 /**
		  * Text
		  * @public
		  */
		 Value: "Value",

		 /**
		  * Key
		  * @public
		  */
		 Key: "Key",

		 /**
		  * A value-key pair formatted like "text (key)"
		  * @public
		  */
		 ValueKey: "ValueKey",

		 /**
		  * A key-value pair formatted like "(key) text"
		  * @public
		  */
		 KeyValue: "KeyValue"
	 };

	 /**
	  * Design modes for the <code>GenericTag</code> control.
	  *
	  * @enum {string}
	  * @public
	  * @since 1.62.0
	  */
	 thisLib.GenericTagDesign = {
		 /**
		  * Everything from the control is rendered.
		  * @public
		  */
		 Full : "Full",
		 /**
		  * Everything from the control is rendered except the status icon.
		  * @public
		  */
		 StatusIconHidden : "StatusIconHidden"
	 };

	 /**
	  * Value states for the <code>GenericTag</code> control.
	  *
	  * @enum {string}
	  * @public
	  * @since 1.62.0
	  */
	 thisLib.GenericTagValueState = {
		 /**
		  * The value is rendered in its normal state.
		  * @public
		  */
		 None : "None",
		 /**
		  * Warning icon is rendered that overrides the control set in the <code>value</code>
		  * aggregation of the <code>GenericTag</code> control.
		  * @public
		  */
		 Error : "Error"
	 };

	 /**
	  * Defines the mode of GenericTile.
	  *
	  * @enum {string}
	  * @public
	  * @since 1.38.0
	  */
	 thisLib.GenericTileMode = {

		 /**
		  * Default mode (Two lines for the header and one line for the subtitle).
		  * @public
		  */
		 ContentMode : "ContentMode",

		 /**
		  * Header mode (Four lines for the header and one line for the subtitle).
		  * @public
		  */
		 HeaderMode : "HeaderMode",

		 /**
		  * Action Mode (Two lines for the header).
		  *
		  * Generic Tile renders buttons that are specified under 'actionButtons' aggregation
		  * @public
		  * @experimental since 1.96
		  */
		 ActionMode: "ActionMode",

		 /**
		  * Article Mode (Two lines for the header and one line for the subtitle).
		  *
		  * Enables Article Mode.
		  * @public
		  * @experimental since 1.96
		  */
		 ArticleMode: "ArticleMode",

		 /**
		  * Line mode (Implemented for both, cozy and compact densities).
		  *
		  * Generic Tile is displayed as in-line element, header and subheader are displayed in one line.
		  * In case the texts need more than one line, the representation depends on the used density.
		  * <b>Cozy:</b> The text will be truncated and the full text is shown in a tooltip as soon as the tile is hovered (desktop only).
		  * <b>Compact:</b> Header and subheader are rendered continuously spanning multiple lines, no tooltip is provided).
		  * @since 1.44.0
		  * @public
		  */
		 LineMode : "LineMode",
		 /**
		  * Icon mode.
		  *
		  * GenericTile displays a combination of icon and header title.
		  *
		  * It is applicable only for the OneByOne FrameType and TwoByHalf FrameType.
		  * @public
		  * @since 1.96
		  * @experimental Since 1.96
		  */
		 IconMode : "IconMode"
	 };

	 /**
	  * Colors to highlight certain UI elements.
	  *
	  * In contrast to the <code>ValueState</code>, the semantic meaning must be defined by the application.
	  *
	  * @enum {string}
	  * @public
	  * @since 1.124
	  * @see {@link fiori:/how-to-use-semantic-colors/ Semantic Colors}
	  */
	 thisLib.TileInfoColor = {

		 /**
		  * Indication Color 1
		  * @public
		  */
		 Indication1 : "Indication1",

		 /**
		  * Indication Color 2
		  * @public
		  */
		 Indication2 : "Indication2",

		 /**
		  * Indication Color 3
		  * @public
		  */
		 Indication3 : "Indication3",

		 /**
		  * Indication Color 4
		  * @public
		  */
		 Indication4 : "Indication4",

		 /**
		  * Indication Color 5
		  * @public
		  */
		 Indication5 : "Indication5",

		 /**
		  * Indication Color 6
		  * @public
		  */
		 Indication6 : "Indication6",

		 /**
		  * Indication Color 7
		  * @public
		  */
		 Indication7 : "Indication7",

		 /**
		  * Indication Color 8
		  * @public
		  */
		 Indication8 : "Indication8",

		 /**
		  * Indication Color 9
		  * @public
		  */
		 Indication9 : "Indication9",

		 /**
		  * Indication Color 10
		  * @public
		  */
		 Indication10 : "Indication10",
		 /**
		  * Critical Text Color
		  * @public
		  */
		 CriticalTextColor: "CriticalTextColor",
		 /**
		  * Warning Background Color
		  * @public
		  */
		 WarningBackground: "WarningBackground",
		 /**
		  * Warning Border Color
		  * @public
		  */
		 WarningBorderColor: "WarningBorderColor",
		 /**
		  * SAP Brand Color
		  * @public
		  */
		 BrandColor: "BrandColor",
		 /**
		  * Information Border Color
		  * @public
		  */
		 InformationBorderColor: "InformationBorderColor",
		 /**
		  * Information Background Color
		  * @public
		  */
		 InformationBackgroundColor: "InformationBackgroundColor",
		 /**
		  * Neutral Element Color
		  * @public
		  */
		 NeutralElementColor: "NeutralElementColor",
		 /**
		  * Neutral Background Color
		  * @public
		  */
		 NeutralBackgroundColor: "NeutralBackgroundColor",
		 /**
		  * Neutral Border Color
		  * @public
		  */
		 NeutralBorderColor: "NeutralBorderColor"

	 };

	 /**
	  * Defines the priority for the TileContent in ActionMode
	  *
	  * @enum {string}
	  * @public
	  */
	 thisLib.Priority = {

		 /**
		  * It displays very high priority color for the GenericTag
		  * @public
		  */
		 VeryHigh : "VeryHigh",

		 /**
		  * It displays high priority color for the GenericTag
		  * @public
		  */
		 High : "High",

		 /**
		  * It displays medium priority color for the GenericTag
		  * @public
		  */
		 Medium: "Medium",

		 /**
		  * It displays low priority color for the GenericTag
		  * @public
		  */
		 Low: "Low",

		 /**
		  *The priority is not set
		  * @public
		  */
		 None : "None"
	 };

	 /**
	  * Defines the scopes of GenericTile enabling the developer to implement different "flavors" of tiles.
	  *
	  * @enum {string}
	  * @since 1.46.0
	  * @public
	  */
	 thisLib.GenericTileScope = {
		 /**
		  * Default scope (The default scope of the tile, no action icons are rendered).
		  * @public
		  */
		 Display: "Display",

		 /**
		  * Action scope (Possible footer and Error State information is overlaid, "Remove" and "More" icons are added to the tile).
		  * @public
		  */
		 Actions: "Actions",
		 /**
		  * More action scope (Only the More icon is added to the tile)
		  * @since 1.76
		  * @public
		  */
		 ActionMore: "ActionMore",
		 /**
		  * Remove action scope (Only the Remove icon is added to the tile)
		  * @since 1.76
		  * @public
		  */
		 ActionRemove: "ActionRemove"
	 };

	 /**
	  * Specifies <code>IconTabBar</code> tab overflow mode.
	  * @enum {string}
	   * @since 1.90.0
	  * @public
	  */
	 thisLib.TabsOverflowMode = {
		 /**
		  * Default behavior: One overflow tab at the end of the header.
		  * @public
		  */
		 End: "End",
		 /**
		  * Two overflow tabs at both ends of the header to keep tabs order intact.
		  * @public
		  */
		 StartAndEnd: "StartAndEnd"
	 };

	 /**
	  * Defines the rendering type of the TileAttribute
	  *
	  * @enum {string}
	  * @since 1.122
	  * @experimental since 1.122
	  * @public
	  */
	 thisLib.ContentConfigType = {
		 /**
		  * Renders a text inside the TileAttribute
		  * @public
		  */
		 Text: "Text",
		 /**
		  * Renders a link inside the TileAttribute
		  * @public
		  */
		 Link: "Link"
	 };

	 /**
	  * Describes the behavior of tiles when displayed on a small-screened phone (374px wide and lower).
	  *
	  * @enum {string}
	  * @since 1.56.0
	  * @public
	  */
	 thisLib.TileSizeBehavior = {
		 /**
		  * Default behavior: Tiles adapt to the size of the screen, getting smaller on small screens.
		  * @public
		  */
		 Responsive: "Responsive",
		 /**
		  * Tiles are small all the time, regardless of the actual screen size.
		  * @public
		  */
		 Small: "Small"
	 };

	 /**
	  * Different levels for headers.
	  *
	  * @enum {string}
	  * @public
	  */
	 thisLib.HeaderLevel = {

		 /**
		  * Header level 1
		  * @public
		  */
		 H1 : "H1",

		 /**
		  * Header level 2
		  * @public
		  */
		 H2 : "H2",

		 /**
		  * Header level 3
		  * @public
		  */
		 H3 : "H3",

		 /**
		  * Header level 4
		  * @public
		  */
		 H4 : "H4",

		 /**
		  * Header level 5
		  * @public
		  */
		 H5 : "H5",

		 /**
		  * Header level 6
		  * @public
		  */
		 H6 : "H6"

	 };


	 /**
	  *
	  * Interface for controls which are suitable as a Header, Subheader or Footer of a Page.
	  * If the control does not want to get a context base style class, it has to implement the isContextSensitive method and return false
	  *
	  *
	  * @since 1.22
	  * @name sap.m.IBar
	  * @interface
	  * @public
	  */

	 /**
	  * Interface for controls which implement the notification badge concept.
	  *
	  * @since 1.80
	  * @name sap.m.IBadge
	  * @interface
	  * @public
	  */

	 /**
	  * Interface for controls which have the meaning of a breadcrumbs navigation.
	  *
	  * @since 1.52
	  * @name sap.m.IBreadcrumbs
	  * @interface
	  * @public
	  */

	 /**
	  *
	  * Interface for controls which are suitable to be added as items of sap.m.Menu.
	  *
	  *
	  * @since 1.127.0
	  * @name sap.m.IMenuItem
	  * @interface
	  * @public
	  */

	 /**
	  *
	  * Common interface for sap.m.ColumnListItem and sap.m.GroupHeaderListItem
	  *
	  * @since 1.119
	  * @name sap.m.ITableItem
	  * @interface
	  * @public
	  */

	 /**
	  *
	  * Interface for controls which are suitable as a Scale for the Slider/RangeSlider.
	  * Implementation of this interface should implement the following methods:
	  * <ul>
	  * <li><code>getTickmarksBetweenLabels</code></li>
	  * <li><code>calcNumberOfTickmarks</code></li>
	  * <li><code>handleResize</code></li>
	  * <li><code>getLabel</code></li>
	  * </ul>
	  *
	  * @since 1.46
	  * @name sap.m.IScale
	  * @interface
	  * @public
	  */

	 /**
	  * Returns the number of tickmarks, which should be placed between labels.
	  *
	  * @returns {int} The number of tickmarks
	  *
	  * @function
	  * @name sap.m.IScale.getTickmarksBetweenLabels
	  * @public
	  */

	 /**
	  * Returns how many tickmarks would be drawn on the screen. The start and the end tickmark should be specified in this method.
	  *
	  * @param {float} fSize - Size of the scale. This is the distance between the start and end point i.e. 0..100
	  * @param {float} fStep - The step walking from start to end.
	  * @param {int} iTickmarksThreshold - Limits the number of tickmarks.
	  * @returns {int} The number of tickmarks
	  *
	  * @function
	  * @name sap.m.IScale.calcNumberOfTickmarks
	  * @public
	  */

	 /**
	  * Called, when the slider is getting resized.
	  *
	  * The Slider/RangeSlider control could be accessed via the oEvent.control parameter.
	  *
	  * Implementing this method is optional.
	  *
	  * @param {jQuery.Event} oEvent The event object passed.
	  *
	  * @function
	  * @name sap.m.IScale.handleResize?
	  * @public
	  */

	 /**
	  * Provides a custom tickmark label.
	  *
	  * This method is optional. If it is not provided, the slider values will be placed as labels.
	  * If provided, the value of the tickmark labels and accessibility attributes
	  * (aria-valuenow and aria-valuetext) of the slider are changed accordingly.
	  *
	  * @param {float} fValue Value represented by the tickmark
	  * @param {sap.m.Slider|sap.m.RangeSlider} oSlider Slider control that asks for a label
	  * @returns {string | number} The label that should be placed in the current position.
	  *
	  * @function
	  * @name sap.m.IScale.getLabel?
	  * @public
	  */

	 /**
	  * Allowed tags for the implementation of the IBar interface.
	  *
	  * @enum {string}
	  * @public
	  * @since 1.22
	  */
	 thisLib.IBarHTMLTag = {

		 /**
		  * Renders as a div element.
		  * @public
		  */
		 Div : "Div",

		 /**
		  * Renders as a header element.
		  * @public
		  */
		 Header : "Header",

		 /**
		  * Renders as a footer element.
		  * @public
		  */
		 Footer : "Footer"

	 };


	 /**
	  *
	  * Represents an interface for controls, which are suitable as items for the sap.m.IconTabBar.
	  *
	  * @name sap.m.IconTab
	  * @interface
	  * @public
	  */


	 /**
	  * Marker interface for controls which are suitable as items of the group aggregation of sap.m.Semantic.MasterPage.
	  *
	  * @name sap.m.semantic.IGroup
	  * @interface
	  * @public
	  */

	 /**
	  * Marker interface for controls which are suitable as items of the filter aggregation of sap.m.Semantic.MasterPage.
	  *
	  * @name sap.m.semantic.IFilter
	  * @interface
	  * @public
	  */


	 /**
	  * Marker interface for controls which are suitable as items of the sort aggregation of sap.m.Semantic.MasterPage.
	  *
	  * @name sap.m.semantic.ISort
	  * @interface
	  * @public
	  */

	 /**
	  *
	  * Interface for controls which can have special behavior inside <code>sap.m.OverflowToolbar</code>.
	  * Controls that implement this interface must provide a <code>getOverflowToolbarConfig</code> method
	  * that accepts no arguments and returns an object of type <code>sap.m.OverflowToolbarConfig</code>.
	  *
	  *   <b>Important:</b> In addition, the control can implement a CSS class, scoped with the <code>.sapMOverflowToolbarMenu-CTX</code> context selector, that will be applied whenever the control is inside the overflow menu.
	  *   For example, to make your control take up the whole width of the overflow menu, you can add a context class to your control's base CSS file like this:
	  *
	  *   <pre>
	  *       .sapMOverflowToolbarMenu-CTX .sapMyControlClass {
	  *       	width: 100%;
	  *       }
	  *   </pre>
	  *
	  * @since 1.52
	  * @name sap.m.IOverflowToolbarContent
	  * @interface
	  * @public
	  */

	 /**
	  * Returns the <code>sap.m.OverflowToolbar</code> configuration object.
	  *
	  * @returns {sap.m.OverflowToolbarConfig} Configuration object
	  *
	  * @function
	  * @name sap.m.IOverflowToolbarContent.getOverflowToolbarConfig
	  * @ui5-restricted
	  * @private
	  */

	 /**
	  * Marker interface for flexible controls that have a special behavior inside <code>sap.m.OverflowToolbar</code>.
	  *
	  * @since 1.67
	  * @name sap.m.IOverflowToolbarFlexibleContent
	  * @interface
	  * @private
	  * @ui5-restricted sap.m.GenericTag
	  */

	 /**
	  * Represents an Interface for controls that can have their text hyphenated.
	  * Those controls can use <code>HyphenationSupport</code> mixin.
	  *
	  * @name sap.m.IHyphenation
	  * @interface
	  * @private
	  * @ui5-restricted
	  */

	 /**
	  * Checks if the control should wrap.
	  *
	  * @returns {boolean} True if the control should wrap
	  *
	  * @function
	  * @name sap.m.IHyphenation.getWrapping
	  * @private
	  * @ui5-restricted
	  */

	 /**
	  * Checks how the control should wrap.
	  *
	  * @returns {sap.m.WrappingType} What is the text wrapping type.
	  *
	  * @function
	  * @name sap.m.IHyphenation.getWrappingType
	  * @private
	  * @ui5-restricted
	  */

	 /**
	  * Gets the map of texts to be hyphenated and rendered.
	  * For example, for <code>sap.m.Text</code> this would be the <code>text</code> property.
	  *
	  * @returns {Object<string,string>} The texts map which should be hyphenated
	  *
	  * @function
	  * @name sap.m.IHyphenation.getTextsToBeHyphenated
	  * @private
	  * @ui5-restricted
	  */

	 /**
	  * Gets the DOM element reference map where the hyphenated texts should be placed.
	  * This is used to optimize performance and prevent flickering for hyphenated controls during the initial loading of hyphenation.
	  * For example, for <code>sap.m.Text</code> this would be the inner DOM element.
	  *
	  * If a DOM ref is not returned, the control will be invalidated.
	  *
	  * @returns {map|null} The map of dom refs for each corresponding hyphenated text
	  *
	  * @function
	  * @name sap.m.IHyphenation.getDomRefsForHyphenatedTexts
	  * @private
	  * @ui5-restricted
	  */

	 /**
	  * Specifies <code>IconTabBar</code> header mode.
	  *
	  * @enum {string}
	  * @public
	  */
	 thisLib.IconTabHeaderMode = {

		 /**
		  * Standard. In this mode when the <code>count</code> and the <code>text</code> are set, they are displayed in two separate lines.
		  * @public
		  */
		 Standard : "Standard",

		 /**
		  * Inline. In this mode when the <code>count</code> and the <code>text</code> are set, they are displayed in one line.
		  * @public
		  */
		 Inline : "Inline"
	 };

	 /**
	  * Specifies <code>IconTabBar</code> tab density mode.
	  *
	  * @enum {string}
	  * @public
	  */
	 thisLib.IconTabDensityMode = {

		 /**
		  * Inherit. In this mode the global configuration of the density mode will be applied.
		  * @public
		  */
		 Inherit : "Inherit",

		 /**
		  * Compact. In this mode the tabs will be set explicitly to compact mode independent of what mode is applied globally.
		  * @public
		  */
		 Compact : "Compact",

		 /**
		  * Cozy. In this mode the tabs will be set explicitly to compact mode independent of what mode is applied globally.
		  * @public
		  */
		 Cozy : "Cozy"
	 };

	 /**
	  * Available Filter Item Design.
	  *
	  * @enum {string}
	  * @public
	  */
	 thisLib.IconTabFilterDesign = {

		 /**
		  * A horizontally layouted design providing more space for texts.
		  * @public
		  */
		 Horizontal : "Horizontal",

		 /**
		  * A vertically layouted design using minimum horizontal space.
		  * @public
		  */
		 Vertical : "Vertical"

	 };

	 /**
	  * Available Interaction Modes.
	  *
	  * @enum {string}
	  * @public
	  * @experimental Since 1.121. Behavior might change.
	  */
	 thisLib.IconTabFilterInteractionMode = {

		 /**
		  * The item is selectable if it has own content. Select event will not be fired if it has no own content.
		  * Note: When IconTabHeader is placed in ToolHeader the items will act as selectable items even if they don’t explicitly have content.
		  * @public
		  */
		 Auto : "Auto",

		 /**
		  * The item is selectable and select event will be fired.
		  * @public
		  */
		 Select : "Select",

		 /**
		  * The item is selectable (and select event is fired) only if it doesn't have any sub items. Select event will not be fired if it has sub items.
		  * @public
		  */
		 SelectLeavesOnly : "SelectLeavesOnly"
	 };


	 /**
	 * Determines how the source image is used on the output DOM element.
	 *
	 * @enum {string}
	 * @public
	 * @since 1.30.0
	 */
	 thisLib.ImageMode = {

		 /**
		 * The image is rendered with 'img' tag and the 'src' property is set to the src attribute on the output DOM element.
		 * @public
		 */
		 Image: "Image",

		 /**
		 * The image is rendered with 'span' tag and the 'src' property is set to the 'background-image' CSS style on the output DOM element
		 * @public
		 */
		 Background: "Background",

		 /**
		 * The image is rendered with 'div' tag, containing the inline 'svg'
		 * <b>Note:</b> Please, be aware that this feature works under the Browser's Cross-Origin Resource Sharing (CORS) policy.
		 * This means that a web application using those APIs can only request resources from the same origin the application was loaded from unless the response from other origins includes the right CORS headers.
		 * @public
		 * @experimental since 1.106
		 */
		 InlineSvg: "InlineSvg"

	 };

	 /**
	 * Enumeration of possible size settings.
	 *
	 * @enum {string}
	 * @public
	 * @since 1.34.0
	 */
	 thisLib.Size = {

		 /**
		  * Extra small size.
		  * @public
		  */
		 XS : "XS",

		 /**
		  * Small size.
		  * @public
		  */
		 S : "S",

		 /**
		  * Medium size.
		  * @public
		  */
		 M : "M",

		 /**
		  * Large size.
		  * @public
		  */
		 L : "L",

		 /**
		  * The size depends on the device it is running on. It is medium size for desktop and tablet and small size for phone.
		  * @public
		  */
		 Auto : "Auto",

		 /**
		  * The width and height of the control are determined by the width and height of the container the control is placed in.
		  * Please note: it is decided by the control whether or not sap.m.Size.Responsive is supported.
		  * @public
		  * @since 1.44.0
		  */
		 Responsive : "Responsive"
	 };

	 /**
	  * Enumeration of possible value color settings.
	  *
	  * @enum {string}
	  * @public
	  */
	 thisLib.ValueColor = {

		 /**
		  * Neutral value color.
		  * @public
		  */
		 Neutral : "Neutral",

		 /**
		  * Good value color.
		  * @public
		  */
		 Good : "Good",

		 /**
		  * Critical value color.
		  * @public
		  */
		 Critical : "Critical",

		 /**
		  * Error value color.
		  * @public
		  */
		 Error : "Error",

		 /**
		  * None value color.
		  *
		  * <b>Note:</b> The None value color is set to prevent the display of tooltip
		  * 'Neutral' for numeric content.
		  *
		  * @public
		  * @since 1.84
		  */
		 None : "None"

	 };

	 /**
	  * @classdesc A string type that represents CSS color values, sap.m.ValueColor or less parameter values.
	  *
	  * Allowed values are {@link sap.ui.core.CSSColor}, {@link sap.m.ValueColor} or a less parameter name (string).
	  * In case the less parameter color cannot be determined, the validation fails. You need to check if less parameters are supported on control level.
	  * An empty string is also allowed and has the same effect as setting no color.
	  *
	  * @final
	  * @namespace
	  * @public
	  */
	 thisLib.ValueCSSColor = DataType.createType("sap.m.ValueCSSColor", {
		 isValid : function (vValue) {
			 var bResult = thisLib.ValueColor.hasOwnProperty(vValue);
			 if (bResult) {
				 return bResult;
			 } else { // seems to be a less parameter or sap.ui.core.CSSColor
				 bResult = CoreLibrary.CSSColor.isValid(vValue);
				 if (bResult) {
					 return bResult;
				 } else {
					 return CoreLibrary.CSSColor.isValid(Parameters.get(vValue));
				 }
			 }
		 }
	 }, DataType.getType("string"));

	 /**
	  * @classdesc A string type that represents column ratio.
	  *
	  * Allowed values are strings that follow the number:number (3:2) format.
	  * @namespace
	  * @public
	  * @since 1.86
	  */
	 thisLib.SelectColumnRatio = DataType.createType("sap.m.SelectColumnRatio", {
		 isValid : function (vValue) {
			 return /^([0-9]+:[0-9]+)$/.test(vValue);
		 }
	 }, DataType.getType("string"));

	 /**
	  * Defines the control that will receive the initial focus in the
	  * <code>sap.m.SelectDialog</code> or <code>sap.m.TableSelectDialog</code>.
	  *
	  * @enum {string}
	  * @public
	  * @since 1.117.0
	  */
	 thisLib.SelectDialogInitialFocus = {
		 /**
		  * Content list.
		  * @public
		  */
		 List: "List",

		 /**
		  * SearchField control
		  * @public
		  */
		 SearchField: "SearchField"
	 };

	 /**
	  * A subset of input types that fits to a simple API returning one string.
	  *
	  * Not available on purpose: button, checkbox, hidden, image, password, radio, range, reset, search, submit.
	  *
	  * @enum {string}
	  * @public
	  */
	 thisLib.InputType = {
	  /**
	   * default (text)
	   * @public
	   */
	  Text : "Text",

	  /**
	   * A text field for specifying an email address. Brings up a keyboard optimized for email address entry.
	   * @public
	   */
	  Email : "Email",

	  /**
	   * A text field for specifying a number. Brings up a number pad keyboard. Specifying an input type of \d* or [0-9]* is equivalent to using this type.
	   * @public
	   */
	  Number : "Number",

	  /**
	   * A text field for specifying a phone number. Brings up a phone pad keyboard.
	   * @public
	   */
	  Tel : "Tel",

	  /**
	   * A text field for specifying a URL. Brings up a keyboard optimized for URL entry.
	   * @public
	   */
	  Url : "Url",

	  /**
	   * Password input where the user entry cannot be seen.
	   * @public
	   */
	  Password : "Password"
	 };


	 /**
	  * Available label display modes.
	  *
	  * @enum {string}
	  * @public
	  */
	 thisLib.LabelDesign = {

		 /**
		  * Displays the label in bold.
		  * @public
		  */
		 Bold : "Bold",

		 /**
		  * Displays the label in normal mode.
		  * @public
		  */
		 Standard : "Standard"

	 };


	 /**
	  * Defines the mode of the list.
	  *
	  * @enum {string}
	  * @public
	  */
	 thisLib.ListMode = {

		 /**
		  * Default mode (no selection).
		  * @public
		  */
		 None : "None",

		 /**
		  * Right-positioned single selection mode (only one list item can be selected).
		  * @public
		  */
		 SingleSelect : "SingleSelect",

		 /**
		  * Left-positioned single selection mode (only one list item can be selected).
		  * @public
		  */
		 SingleSelectLeft : "SingleSelectLeft",

		 /**
		  * Selected item is highlighted but no selection control is visible (only one list item can be selected).
		  * @public
		  */
		 SingleSelectMaster : "SingleSelectMaster",

		 /**
		  * Multi selection mode (more than one list item can be selected).
		  * @public
		  */
		 MultiSelect : "MultiSelect",

		 /**
		  * Delete mode (only one list item can be deleted via provided delete button)
		  * @public
		  */
		 Delete : "Delete"

	 };

	 /**
	  * Defines the keyboard handling behavior of the <code>sap.m.List</code> or <code>sap.m.Table</code>.
	  *
	  * @enum {string}
	  * @public
	  * @since 1.38.0
	  */
	 thisLib.ListKeyboardMode = {

		 /**
		  * This default mode is suitable if the List or Table contains editable and/or non-editable fields.
		  *
		  * In this mode, the first focus goes to the first item.
		  * If the focus is on the item, or cell, pressing tab/shift+tab moves the focus to the next/previous element in the tab chain after/before
		  * the <code>sap.m.List</code> or <code>sap.m.Table</code> control.
		  * If the focus is on the interactive element, pressing tab/shift+tab moves the focus to the next/previous element in the tab chain after/before
		  * the focused interactive element.
		  * @public
		  */
		 Navigation : "Navigation",

		 /**
		  * This mode is suitable if there are only editable fields within the item.
		  *
		  * In this mode, the first focus goes to the first interactive element within the first item and this is the only difference between the <code>Edit</code>
		  * and <code>Navigation</code> mode.
		  * @public
		  */
		 Edit : "Edit"

	 };

	 /**
	  * Defines the growing direction of the <code>sap.m.List</code> or <code>sap.m.Table</code>.
	  *
	  * @enum {string}
	  * @public
	  * @since 1.40.0
	  */
	 thisLib.ListGrowingDirection = {

		 /**
		  * User has to scroll down to load more items or the growing button is displayed at the bottom.
		  * @public
		  */
		 Downwards : "Downwards",

		 /**
		  * User has to scroll up to load more items or the growing button is displayed at the top.
		  *
		  * <b>Note:</b> If this option is active, there should not be any other control than <code>sap.m.List</code>
		  * inside its <code>ScollContainer</code>.
		  * @public
		  */
		 Upwards : "Upwards"

	 };

	 /**
	  * Defines which separator style will be applied for the items.
	  *
	  * @enum {string}
	  * @public
	  */
	 thisLib.ListSeparators = {

		 /**
		  * Separators between the items including the last and the first one.
		  * @public
		  */
		 All : "All",

		 /**
		  * Separators between the items.
		  * <b>Note:</b> This enumeration depends on the theme.
		  * @public
		  */
		 Inner : "Inner",

		 /**
		  * No item separators.
		  * @public
		  */
		 None : "None"

	 };


	 /**
	  * Defines the visual indication and behaviour of the list items.
	  *
	  * @enum {string}
	  * @public
	  */
	 thisLib.ListType = {

		 /**
		  * Indicates the list item does not have any active feedback when item is pressed.
		  * <b>Note:</b> <code>Inactive</code> type cannot be used to disable list items.
		  * @public
		  */
		 Inactive : "Inactive",

		 /**
		  * Enables detail button of the list item that fires <code>detailPress</code> event.
		  * Also see {@link sap.m.ListItemBase#attachDetailPress}.
		  * @public
		  */
		 Detail : "Detail",

		 /**
		  * Indicates the list item is navigable to show extra information about the item.
		  * @public
		  */
		 Navigation : "Navigation",

		 /**
		  * Indicates that the item is clickable via active feedback when item is pressed.
		  * @public
		  */
		 Active : "Active",

		 /**
		  * Enables {@link sap.m.ListType.Detail} and {@link sap.m.ListType.Active} enumerations together.
		  * @public
		  */
		 DetailAndActive : "DetailAndActive"

	 };

	 /**
	  * Defines the keyboard navigation mode.
	  *
	  * @enum {string}
	  * @public
	  * @since 1.38
	  */
	 thisLib.SelectListKeyboardNavigationMode = {

		 /**
		  * Keyboard navigation is disabled.
		  * @public
		  */
		 None: "None",

		 /**
		  * Keyboard navigation is delimited at the last item or first item of the list.
		  * @public
		  */
		 Delimited: "Delimited"
	 };

	 /**
	  * Defines the groups in {@link sap.m.DynamicDateRange}.
	  *
	  * @enum {string}
	  * @public
	  * @since 1.118
	  */
	 thisLib.DynamicDateRangeGroups = {

		/**
		 * Group of options that provide selection of single dates.
		 * @public
		 */
		SingleDates: "SingleDates",

		/**
		 * Group of options that provide selection of date ranges.
		 * @public
		 */
		DateRanges: "DateRanges",

		/**
		 * Group of options that provide selection of week related ranges.
		 * @public
		 */
		Weeks: "Weeks",

		/**
		 * Group of options that provide selection of month related ranges.
		 * @public
		 */
		Month: "Month",

		/**
		 * Group of options that provide selection of quarter related ranges.
		 * @public
		 */
		Quarters: "Quarters",

		/**
		 * Group of options that provide selection of year related ranges.
		 * @public
		 */
		Years: "Years"
	};

	 /**
	  * Enumeration of possible load statuses.
	  *
	  * @enum {string}
	  * @public
	  * @since 1.34.0
	  */
	 thisLib.LoadState = {

		 /**
		  * The control is loading.
		  * @public
		  */
		 Loading : "Loading",

		 /**
		  * The control has loaded.
		  * @public
		  */
		 Loaded : "Loaded",

		 /**
		  * The control failed to load.
		  * @public
		  */
		 Failed : "Failed",

		 /**
		  * The control is disabled.
		  * @public
		  */
		 Disabled : "Disabled"
	 };

	 /**
	  * Different modes for a MenuButton (predefined types).
	  *
	  * @enum {string}
	  * @since 1.38.0
	  * @public
	  */
	 thisLib.MenuButtonMode = {

		 /**
		  * Default Regular type - MenuButton appears as a regular button, pressing it opens a menu.
		  * @public
		  */
		 Regular: "Regular",

		 /**
		  * Split type - MenuButton appears as a split button separated into two areas: the text and the arrow button. Pressing the
		  * text area fires the default (or last) action, pressing the arrow part opens a menu.
		  * @public
		  */
		 Split: "Split"
	 };

	 /**
	  * Defines the priorities of the controls within {@link sap.m.OverflowToolbar}.
	  *
	  * @enum {string}
	  * @public
	  * @since 1.32
	  */
	 thisLib.OverflowToolbarPriority = {
	  /**
	   * Forces <code>OverflowToolbar</code> items to remain always in the toolbar.
	   * @public
	   */
	  NeverOverflow : "NeverOverflow",

	  /**
	   * Items with priority <code>High</code> overflow after the items with lower priority.
	   * @public
	   */
	  High : "High",

	  /**
	   * Items with priority <code>Low</code> overflow before the items with higher priority,
	   * such as <code>High</code> priority items.
	   * @public
	   */
	  Low : "Low",

	  /**
	   * Items with priority <code>Disappear</code> overflow before the items with higher priority,
	   * such as <code>Low</code> and <code>High</code>, and remain hidden in the overflow area.
	   * @public
	   */
	  Disappear : "Disappear",

	  /**
	   * Forces <code>OverflowToolbar</code> items to remain always in the overflow area.
	   * @public
	   */
	  AlwaysOverflow : "AlwaysOverflow"
	 };

	 /**
	  * @typedef {object} sap.m.OverflowToolbarConfig
	  * @description The object contains configuration information for the {@link sap.m.IOverflowToolbarContent} interface.
	  *
	  * @property {boolean} [canOverflow]
	  * 	A boolean that tells whether the control can move to the overflow menu or not.
	  * <ul><b>Notes:</b>
	  * <li>Even if <code>canOverflow</code> is set to <code>false</code>, the <code>propsUnrelatedToSize</code> field is taken into account,
	  * allowing to optimize the behavior of controls that do not need to overflow, but are used in an <code>sap.m.OverflowToolbar</code> regardless.</li>
	  * <li>If <code>canOverflow</code> is not provided, its default value is <code>false</code>. In this case, the control is shown in the content of the
	  * <code>sap.m.OverflowToolbar</code> but it's not possible to enter the overflow area.</li></ul>
	  * @property {string[]} [autoCloseEvents]
	  * 	An array of strings, listing all of the control's events that should trigger the closing of the overflow menu, when fired.
	  * @property {string[]} [invalidationEvents]
	  * 	An array of strings, listing all of the control's events that should trigger the invalidation of the <code>sap.m.OverflowToolbar</code>, when fired.
	  *	<b>Note:</b> By default <code>sap.m.OverflowToolbar</code> invalidates whenever any property of a child control changes. This is to ensure that whenever the size of a child control changes, the overflow toolbar's layout is recalculated.
	  *  Some properties however do not affect control size, making it unnecessary to invalidate the overflow toolbar when they change. You can list them here for optimization purposes.
	  * @property {string[]} [propsUnrelatedToSize]
	  * 	An array of strings, listing all of the control's properties that, when changed, should not cause the overflow toolbar to invalidate.
	  * @property {function} [onBeforeEnterOverflow]
	  * 	A callback function that will be invoked before moving the control into the overflow menu. The control instance will be passed as an argument.
	  *  <b>Note:</b> The context of the function is not the control instance (use the <code>oControl</code> parameter for this purpose), but rather an internal helper object, associated with the current <code>sap.m.OverflowToolbar</code> instance.
	  *  This object only needs to be manipulated in special cases (e.g. when you want to store state on it, rather than on the control instance).
	  * @property {function} [onAfterExitOverflow]
	  * 	A callback function that will be invoked after taking the control out of the overflow menu (before moving it back to the toolbar itself). The control instance will be passed as an argument.
	  *	<b>Note:</b> See: <code>onBeforeEnterOverflow</code> for details about the function's context.
	  * @property {function} [getCustomImportance]
	  * 	A function that, if provided, will be called to determine the priority of the control.
	  *  This function must return a value of type <code>sap.m.OverflowToolbarPriority</code>. The string "Medium" is also accepted and interpreted as priority between <code>Low</code> and <code>High</code>.
	  *  <b>Note:</b> Normally priority in <code>sap.m.OverflowToolbar</code> is managed with the <code>priority</code> property of <code>sap.m.OverflowToolbarLayoutData</code>.
	  *  However, some controls may have other means of defining priority, such as dedicated properties or other types of layout data for that purpose.
	  *  In summary, implementing this function allows a control to override the default priority logic (<code>sap.m.OverflowToolbarLayoutData</code>) by providing its own.
	  * @public
	  * @since 1.110
	  */

	 /**
	 * The object contains accessibility state for a control.
	 *
	 * @typedef {object} sap.m.InputBaseAccessibilityState
	 *
	 * @property {string} [role]
	 * 	The WAI-ARIA role which is implemented by the control.
	 * @property {boolean} [invalid]
	 * 	Whether the control is invalid.
	 * @property {string} [errormessage]
	 * 	The errormessage property.
	 * @property {{value: string, append: boolean}} [labelledby]
	 * 	The labelledby property.
	 * @property {{value: string, append: boolean}} [describedby]
	 * 	The describedby property.
	 * @property {boolean | null} [disabled]
	 * 	Whether the control is disabled. If not relevant, it shouldn`t be set or set as <code>null</code>.
	 * @property {boolean | null} [readonly]
	 * 	Whether the control is readonly. If not relevant, it shouldn`t be set or set as <code>null</code>.
	 * @protected
	 * @since 1.111
	 */

	 /**
	  * Marker interface for controls which are suitable as items for the ObjectHeader.
	  *
	  * @name sap.m.ObjectHeaderContainer
	  * @interface
	  * @public
	  */

	 /**
	  * Used by the <code>ObjectHeader</code> control to define which shape to use for the image.
	  *
	  * @author SAP SE
	  * @enum {string}
	  * @public
	  * @since 1.61
	  */
	 thisLib.ObjectHeaderPictureShape = {

		 /**
		  * Circle shape for the images in the <code>ObjectHeader</code>.
		  * @public
		  */
		 Circle: "Circle",

		 /**
		  * Square shape for the images in the <code>ObjectHeader</code>.
		  * @public
		  */
		 Square: "Square"

	 };

	 /**
	  * Type of panels used in the personalization dialog.
	  *
	  * @enum {string}
	  * @public
	  */
	 thisLib.P13nPanelType = {

		 /**
		  * Panel type for sorting.
		  * @public
		  */
		 sort : "sort",

		 /**
		  * Panel type for filtering.
		  * @public
		  */
		 filter : "filter",

		 /**
		  * Panel type for grouping.
		  * @public
		  */
		 group : "group",

		 /**
		  * Panel type for column settings.
		  * @public
		  */
		 columns : "columns",

		 /**
		  * Panel type for dimension and measure settings.
		  * @public
		  */
		 dimeasure: "dimeasure",

		 /**
		  * Panel type for selection settings in general.
		  *
		  * @private
		  */
		 selection: "selection"

	 };

	 /**
	  *
	  * Interface for P13nPopup which are suitable as content for the <code>sap.m.p13n.Popup</code>.
	  * Implementation of this interface should include the following methods:
	  *
	  * <ul>
	  * <li><code>getTitle</code></li>
	  * </ul>
	  *
	  * Implementation of this interface can optionally provide the following methods:
	  *
	  * <ul>
	  * <li><code>getVerticalScrolling</code></li>
	  * <li><code>onReset</code></li>
	  * </ul>
	  *
	  * @since 1.97
	  * @name sap.m.p13n.IContent
	  * @interface
	  * @public
	  */

	 /**
	  * Returns the title, which should be displayed in the P13nPopup to describe related content.
	  *
	  * @returns {string} The title for the corresponding content to be displayed in the <code>sap.m.p13n.Popup</code>.
	  *
	  * @function
	  * @name sap.m.p13n.IContent.getTitle
	  * @public
	  */

	 /**
	  * Optionally returns the enablement of the contents vertical scrolling in case only one panel is used to determine if the content provides its own
	  * scrolling capabilites.
	  *
	  * @returns {boolean} The enablement of the vertical scrolling enablement for the <code>sap.m.p13n.Popup</code>.
	  *
	  * @function
	  * @name sap.m.p13n.IContent.getVerticalScrolling?
	  * @public
	  */

	 /**
	  * Optional hook that will be executed when the panel is used by a <code>sap.m.p13n.Popup</code> that may trigger a reset on the panel
	  *
	  * @function
	  * @name sap.m.p13n.IContent.onReset?
	  * @public
	  */

	 /**
	  * Type of popup used in the <code>sap.m.p13n.Popup</code>.
	  *
	  * @enum {string}
	  * @public
	  */
	 thisLib.P13nPopupMode = {

		 /**
		  * Dialog type as popup type.
		  * @public
		  */
		 Dialog: "Dialog",

		 /**
		  * ResponsivePopover type as popup type.
		  * @public
		  */
		  ResponsivePopover: "ResponsivePopover"

	 };

	 /**
	  * @enum {string}
	  * @public
	  * @experimental since version 1.26 !!! THIS TYPE IS ONLY FOR INTERNAL USE !!!
	  */
	 thisLib.P13nConditionOperation = {
		 // filter operations
		 BT: "BT",
		 EQ: "EQ",
		 Contains: "Contains",
		 StartsWith: "StartsWith",
		 EndsWith: "EndsWith",
		 LT: "LT",
		 LE: "LE",
		 GT: "GT",
		 GE: "GE",
		 Initial: "Initial",
		 Empty: "Empty",

		 // filter exclude operations
		 NotBT: "NotBT",
		 NotEQ: "NotEQ",
		 NotContains: "NotContains",
		 NotStartsWith: "NotStartsWith",
		 NotEndsWith: "NotEndsWith",
		 NotLT: "NotLT",
		 NotLE: "NotLE",
		 NotGT: "NotGT",
		 NotGE: "NotGE",
		 NotInitial: "NotInitial",
		 NotEmpty: "NotEmpty",

		 // sort operations
		 Ascending: "Ascending",
		 Descending: "Descending",

		 // group operations
		 GroupAscending: "GroupAscending",
		 GroupDescending: "GroupDescending",
		 //
		 // calculation operations
		 Total: "Total",
		 Average: "Average",
		 Minimum: "Minimum",
		 Maximum: "Maximum"
	 };

	 thisLib.P13nConditionOperationType = {
		 Include: "Include",
		 Exclude: "Exclude"
	 };

	 /**
	  * Available Page Background Design.
	  *
	  * @enum {string}
	  * @public
	  */
	 thisLib.PageBackgroundDesign = {

		 /**
		  * Standard Page background color.
		  * @public
		  */
		 Standard : "Standard",

		 /**
		  * Page background color when a List is set as the Page content.
		  * @public
		  */
		 List : "List",

		 /**
		  * A solid background color dependent on the theme.
		  * @public
		  */
		 Solid : "Solid",

		 /**
		  * Transparent background for the page.
		  * @public
		  */
		 Transparent : "Transparent"

	 };

	 /**
	  * Available Panel Accessible Landmark Roles.
	  *
	  * @enum {string}
	  * @public
	  */
	 thisLib.PanelAccessibleRole = {

		 /**
		  * Represents the ARIA role <code>complementary</code>.
		  * A section of the page, designed to be complementary to the main content at a similar level in the DOM hierarchy.
		  * @public
		  */
		 Complementary : "Complementary",

		 /**
		  * Represents the ARIA role <code>Form</code>.
		  * A landmark region that contains a collection of items and objects that, as a whole, create a form.
		  * @public
		  */
		 Form: "Form",

		 /**
		  * Represents the ARIA role <code>Region</code>.
		  * A section of a page, that is important enough to be included in a page summary or table of contents.
		  * @public
		  */
		 Region: "Region"
	 };

	 /**
	  * PDF viewer display types.
	  *
	  * @enum {string}
	  * @public
	  */
	 thisLib.PDFViewerDisplayType = {
		 /**
		  * The PDF viewer switches between the <code>Link</code> display type and the <code>Embedded</code> display type,
		  * depending on the device being used.
		  *
		  * @public
		  */
		 Auto: "Auto",

		 /**
		  * The PDF viewer appears embedded in the parent container and displays the PDF file.
		  *
		  * @public
		  */
		 Embedded: "Embedded",

		 /**
		  * The PDF viewer appears as a toolbar with a download button that can be used to download the PDF file or
		  * open it in a new tab.
		  *
		  * @public
		  */
		 Link: "Link"
	 };

	 /**
	  * Types for the placement of Popover control.
	  *
	  * @enum {string}
	  * @public
	  */
	 thisLib.PlacementType = {
	  /**
	   * Popover will be placed at the left side of the reference control.
	   * @public
	   */
	  Left : "Left",

	  /**
	   * Popover will be placed at the right side of the reference control.
	   * @public
	   */
	  Right : "Right",

	  /**
	   * Popover will be placed at the top of the reference control.
	   * @public
	   */
	  Top : "Top",

	  /**
	   * Popover will be placed at the bottom of the reference control.
	   * @public
	   */
	  Bottom : "Bottom",

	  /**
	   * Popover will be placed at the top or bottom of the reference control.
	   * @public
	   */
	  Vertical : "Vertical",

	  /**
	   * Popover will be placed at the top or bottom of the reference control but will try to position on the
	   * top side if the space is greater than the Popover's height.
	   * @public
	   * @since 1.36
	   */
	  VerticalPreferredTop : "VerticalPreferredTop",

	  /**
	   * Popover will be placed at the top or bottom of the reference control but will try to position on the
	   * bottom side if the space is greater than the Popover's height.
	   * @public
	   * @since 1.36
	   */
	  VerticalPreferredBottom : "VerticalPreferredBottom",

	  /**
	   * Popover will be placed at the right or left side of the reference control.
	   * @public
	   */
	  Horizontal : "Horizontal",

	  /**
	   * Popover will be placed at the right or left side of the reference control but will try to position on the
	   * right side if the space is greater than the Popover's width.
	   * @public
	   * @since 1.36
	   */
	  HorizontalPreferredRight : "HorizontalPreferredRight",

	  /**
	   * Popover will be placed at the right or left side of the reference control but will try to position on the
	   * left side if the space is greater than the Popover's width.
	   * @public
	   * @since 1.36
	   */
	  HorizontalPreferredLeft : "HorizontalPreferredLeft",

	  /**
	   * Popover will be placed to the left of the reference control. If the available space is less than the Popover's width,
	   * it will appear to the right of the same reference control left border.
	   * @public
	   * @since 1.38
	   */
	  PreferredLeftOrFlip : "PreferredLeftOrFlip",

	  /**
	   * Popover will be placed to the right of the reference control. If the available space is less than the Popover's width,
	   * it will appear to the left of the same reference control right border.
	   * @public
	   * @since 1.38
	   */
	  PreferredRightOrFlip : "PreferredRightOrFlip",

	  /**
	   * Popover will be placed to the top of the reference control. If the available space is less than the Popover's height,
	   * it will appear to the bottom of the same reference control top border.
	   * @public
	   * @since 1.38
	   */
	  PreferredTopOrFlip : "PreferredTopOrFlip",

	  /**
	   * Popover will be placed to the bottom of the reference control. If the available space is less than the Popover's height,
	   * it will appear to the top of the same reference control bottom border.
	   * @public
	   * @since 1.38
	   */
	  PreferredBottomOrFlip : "PreferredBottomOrFlip",

	  /**
	   * Popover will be placed automatically at the reference control.
	   * @public
	   */
	  Auto : "Auto"
	 };

	 /**
	  * The option keys of all the standard options of a DynamicDateRange control.
	  *
	  * @public
	  * @enum {string}
	  */
	 thisLib.StandardDynamicDateRangeKeys = {

		 /**
		  * The date will be selected from a calendar.
		  * @public
		  */
		  DATE : "DATE",

		 /**
		  * The date and time will be selected from a calendar and time picker.
		  * @public
		  */
		  DATETIME : "DATETIME",

		  /**
		  * The date will be the day of selection.
		  * @public
		  */
		 TODAY : "TODAY",

		 /**
		  * The date will be the day before the day of selection.
		  * @public
		  */
		 YESTERDAY : "YESTERDAY",

		 /**
		  * The date will be the day after the day of selection.
		  * @public
		  */
		 TOMORROW : "TOMORROW",

		 /**
		  * The date will be the first day of the current week.
		  * @public
		  */
		 FIRSTDAYWEEK : "FIRSTDAYWEEK",

		 /**
		  * The date will be the last day of the current week.
		  * @public
		  */
		 LASTDAYWEEK : "LASTDAYWEEK",

		 /**
		  * The date will be the first day of the current month.
		  * @public
		  */
		 FIRSTDAYMONTH : "FIRSTDAYMONTH",

		 /**
		  * The date will be the last day of the current month.
		  * @public
		  */
		 LASTDAYMONTH : "LASTDAYMONTH",

		 /**
		  * The date will be the first day of the current quarter.
		  * @public
		  */
		 FIRSTDAYQUARTER : "FIRSTDAYQUARTER",

		 /**
		  * The date will be the last day of the current quarter.
		  * @public
		  */
		 LASTDAYQUARTER : "LASTDAYQUARTER",

		 /**
		  * The date will be the first day of the current year.
		  * @public
		  */
		 FIRSTDAYYEAR : "FIRSTDAYYEAR",

		 /**
		  * The date will be the last day of the current year.
		  * @public
		  */
		 LASTDAYYEAR : "LASTDAYYEAR",

		 /**
		  * The range will be selected from a calendar.
		  * @public
		  */
		 DATERANGE : "DATERANGE",

		 /**
		  * The range will be selected from two DateTimePicker controls.
		  * @public
		  */
		 DATETIMERANGE : "DATETIMERANGE",

		 /**
		  * The range will start from a date selected from a calendar.
		  * @public
		  */
		 FROM : "FROM",

		 /**
		  * The range will end in a date selected from a calendar.
		  * @public
		  */
		 TO : "TO",

		 /**
		  * The range will start from a date and time selected from a calendar and time picker.
		  * @public
		  */
		 FROMDATETIME : "FROMDATETIME",

		 /**
		  * The range will end in a date and time selected from a calendar and time picker.
		  * @public
		  */
		 TODATETIME : "TODATETIME",

		 /**
		  * The range will start from the first day of the current year and ends with the date selected from a calendar.
		  * @public
		  */
		 YEARTODATE : "YEARTODATE",

		 /**
		  * The range will start from the date selected from a calendar and ends with the last day of the current year.
		  * @public
		  */
		 DATETOYEAR : "DATETOYEAR",

		 /**
		  * The range will contain the last X minutes. The count of the minutes is selected from a StepInput.
		  * @public
		  */
		 LASTMINUTES : "LASTMINUTES",

		 /**
		  * The range will contain the last X hours. The count of the hours is selected from a StepInput.
		  * @public
		  */
		  LASTHOURS : "LASTHOURS",

		 /**
		  * The range will contain the last X days. The count of the days is selected from a StepInput.
		  * @public
		  */
		 LASTDAYS : "LASTDAYS",

		 /**
		  * The range will contain the last X weeks. The count of the weeks is selected from a StepInput.
		  * @public
		  */
		 LASTWEEKS : "LASTWEEKS",

		 /**
		  * The range will contain the last X months. The count of the months is selected from a StepInput.
		  * @public
		  */
		 LASTMONTHS : "LASTMONTHS",

		 /**
		  * The range will contain the last X quarters. The count of the quarters is selected from a StepInput.
		  * @public
		  */
		 LASTQUARTERS : "LASTQUARTERS",

		 /**
		  * The range will contain the last X years. The count of the years is selected from a StepInput.
		  * @public
		  */
		 LASTYEARS : "LASTYEARS",

		 /**
		  * The range will contain the next X minutes. The count of the minutes is selected from a StepInput.
		  * @public
		  */
		 NEXTMINUTES : "NEXTMINUTES",

		 /**
		  * The range will contain the next X hours. The count of the hours is selected from a StepInput.
		  * @public
		  */
		 NEXTHOURS : "NEXTHOURS",

		 /**
		  * The range will contain the next X days. The count of the days is selected from a StepInput.
		  * @public
		  */
		 NEXTDAYS : "NEXTDAYS",

		 /**
		  * The range will contain the next X weeks. The count of the weeks is selected from a StepInput.
		  * @public
		  */
		 NEXTWEEKS : "NEXTWEEKS",

		 /**
		  * The range will contain the next X months. The count of the months is selected from a StepInput.
		  * @public
		  */
		 NEXTMONTHS : "NEXTMONTHS",

		 /**
		  * The range will contain the next X quarters. The count of the quarters is selected from a StepInput.
		  * @public
		  */
		 NEXTQUARTERS: "NEXTQUARTERS",

		 /**
		  * The range will contain the next X years. The count of the years is selected from a StepInput.
		  * @public
		  */
		 NEXTYEARS : "NEXTYEARS",

		 /**
		  * The range will contain the last X days and the next Y days. The count of the days is selected from a StepInput.
		  * @public
		  */
		 TODAYFROMTO : "TODAYFROMTO",

		 /**
		  * The range will contain the days of the current week.
		  * @public
		  */
		 THISWEEK : "THISWEEK",

		 /**
		  * The range will contain the days of the last week.
		  * @public
		  */
		 LASTWEEK : "LASTWEEK",

		 /**
		  * The range will contain the days of the next week.
		  * @public
		  */
		 NEXTWEEK : "NEXTWEEK",

		 /**
		  * The range will contain a month selected from a MonthPicker.
		  * @public
		  */
		 SPECIFICMONTH : "SPECIFICMONTH",

		 /**
		  * The range will contain a month in exact year selected from a MonthPicker.
		  * @public
		  */
		 SPECIFICMONTHINYEAR : "SPECIFICMONTHINYEAR",

		 /**
		  * The range will contain the days in the current month.
		  * @public
		  */
		 THISMONTH : "THISMONTH",

		 /**
		  * The range will contain the days in the last month.
		  * @public
		  */
		 LASTMONTH : "LASTMONTH",

		 /**
		  * The range will contain the days in the next month.
		  * @public
		  */
		 NEXTMONTH : "NEXTMONTH",

		 /**
		  * The range will contain the days in the current quarter.
		  * @public
		  */
		 THISQUARTER : "THISQUARTER",

		 /**
		  * The range will contain the days in the last quarter.
		  * @public
		  */
		 LASTQUARTER : "LASTQUARTER",

		 /**
		  * The range will contain the days in the next quarter.
		  * @public
		  */
		 NEXTQUARTER : "NEXTQUARTER",

		 /**
		  * The range will contain the days in the first quarter.
		  * @public
		  */
		 QUARTER1 : "QUARTER1",

		 /**
		  * The range will contain the days in the second quarter.
		  * @public
		  */
		 QUARTER2 : "QUARTER2",

		 /**
		  * The range will contain the days in the third quarter.
		  * @public
		  */
		 QUARTER3 : "QUARTER3",

		 /**
		  * The range will contain the days in the fourth quarter.
		  * @public
		  */
		 QUARTER4 : "QUARTER4",

		 /**
		  * The range will contain the days in the current year.
		  * @public
		  */
		 THISYEAR: "THISYEAR",

		 /**
		  * The range will contain the days in the last year.
		  * @public
		  */
		 LASTYEAR : "LASTYEAR",

		 /**
		  * The range will contain the days in the next year.
		  * @public
		  */
		 NEXTYEAR : "NEXTYEAR"
	 };

	 /**
	  * QuickViewGroupElement is a combination of one label and another control (Link or Text) associated to this label.
	  *
	  * @enum {string}
	  * @public
	  */
	 thisLib.QuickViewGroupElementType = {

		 /**
		  * Displays a phone number link for direct dialing
		  * @public
		  */
		 phone : "phone",

		 /**
		  * Displays a phone number link for direct dialing and an icon for sending a text message
		  * @public
		  */
		 mobile : "mobile",

		 /**
		  * Displays an e-mail link
		  * @public
		  */
		 email : "email",

		 /**
		  * Displays a regular HTML link
		  * @public
		  */
		 link : "link",

		 /**
		  * Displays text
		  * @public
		  */
		 text : "text",

		 /**
		  * Displays a link for navigating to another QuickViewPage
		  * @public
		  */
		 pageLink : "pageLink"

	 };

	 /**
	  * Types for the placement of message Popover control.
	  *
	  * @enum {string}
	  * @public
	  */
	 thisLib.VerticalPlacementType = {

		 /**
		 * Popover will be placed at the top of the reference control.
		 * @public
		 */
		 Top : "Top",

		 /**
		 * Popover will be placed at the bottom of the reference control.
		 * @public
		 */
		 Bottom : "Bottom",

		 /**
		 * Popover will be placed at the top or bottom of the reference control.
		 * @public
		 */
<<<<<<< HEAD
		 Vertical : "Vertical"
	 };
=======
		InfoToolbar: "InfoToolbar",

		/**
		 * The group headers remain in a fixed position at the top of the page during vertical scrolling.
		 * @public
		 * @since 1.128
		 */
		GroupHeaders: "GroupHeaders"
	};
>>>>>>> c4055262

	 /**
	  * Defines the display of table pop-ins.
	  *
	  * @enum {string}
	  * @public
	  * @since 1.13.2
	  */
	 thisLib.PopinDisplay = {

		 /**
		  * Inside the table popin, header is displayed at the first line and cell content is displayed at the next line.
		  * @public
		  */
		 Block : "Block",

		 /**
		  * Inside the table popin, cell content is displayed next to the header in the same line.
		  * <b>Note:</b> If there is not enough space for the cell content then it jumps to the next line.
		  * @public
		  */
		 Inline : "Inline",


		 /**
		  * Inside the table popin, only the cell content will be visible.
		  * @public
		  * @since 1.28
		  */
		 WithoutHeader : "WithoutHeader"
	 };

	 /**
	  * Defines the layout options of the table popins.
	  *
	  * @enum {string}
	  * @public
	  * @since 1.52
	  */
	 thisLib.PopinLayout = {

		 /**
		  * Sets block layout for rendering the table popins. The elements inside the popin container are rendered one below the other.
		  * <b>Note:</b> This option enables the former rendering behavior of the table popins.
		  * @public
		  * @since 1.52
		  */
		 Block : "Block",

		 /**
		  * Sets grid layout for rendering the table popins.
		  * The grid width for each table popin is small, hence this allows more content to be rendered in a single popin row.
		  * This value defines small grid width for the table popins.
		  *
		  * <b>Note:</b> This feature is currently not supported with Internet Explorer and Edge (version lower than 16) browsers.
		  * @public
		  * @since 1.52
		  */
		 GridSmall: "GridSmall",

		 /**
		  * Sets grid layout for rendering the table popins.
		  * The grid width for each table popin is comparatively larger than <code>GridSmall</code>, hence this allows less content to be rendered in a single popin row.
		  *
		  * <b>Note:</b> This feature is currently not supported with Internet Explorer and Edge (version lower than 16) browsers.
		  * @public
		  * @since 1.52
		  */
		 GridLarge: "GridLarge"
	 };

	 /**
	  * Defines which area of the control remains fixed at the top of the page during vertical scrolling
	  * as long as the control is in the viewport.
	  *
	  * @enum {string}
	  * @public
	  * @since 1.54
	  */
	 thisLib.Sticky = {
		 /**
		  * The column headers remain in a fixed position.
		  * @public
		  */
		 ColumnHeaders: "ColumnHeaders",

		 /**
		  * The header toolbar remains in a fixed position.
		  * @public
		  * @since 1.56
		  */
		 HeaderToolbar: "HeaderToolbar",

		 /**
		  * The info toolbar remains in a fixed position.
		  * @public
		  * @since 1.56
		  */
		 InfoToolbar: "InfoToolbar"
	 };

	 /**
	  * Possible values for the visualization of float values in the RatingIndicator control.
	  *
	  * @enum {string}
	  * @public
	  */
	 thisLib.RatingIndicatorVisualMode = {

		 /**
		  * Values are rounded to the nearest integer value (e.g. 1.7 -> 2).
		  * @public
		  */
		 Full : "Full",

		 /**
		  * Values are rounded to the nearest half value (e.g. 1.7 -> 1.5).
		  * @public
		  */
		 Half : "Half"

	 };


	 /**
	  * Breakpoint names for different screen sizes.
	  *
	  * @enum {string}
	  * @public
	  */
	 thisLib.ScreenSize = {

		 /**
		  * 240px wide
		  * @public
		  */
		 Phone : "Phone",

		 /**
		  * 600px wide
		  * @public
		  */
		 Tablet : "Tablet",

		 /**
		  * 1024px wide
		  * @public
		  */
		 Desktop : "Desktop",

		 /**
		  * 240px wide
		  * @public
		  */
		 XXSmall : "XXSmall",

		 /**
		  * 320px wide
		  * @public
		  */
		 XSmall : "XSmall",

		 /**
		  * 480px wide
		  * @public
		  */
		 Small : "Small",

		 /**
		  * 560px wide
		  * @public
		  */
		 Medium : "Medium",

		 /**
		  * 768px wide
		  * @public
		  */
		 Large : "Large",

		 /**
		  * 960px wide
		  * @public
		  */
		 XLarge : "XLarge",

		 /**
		  * 1120px wide
		  * @public
		  */
		 XXLarge : "XXLarge"

	 };

	 /**
	  * Defines how pages will be scrolled, when clicking the arrow.
	  *
	  * @enum {string}
	  * @public
	  */
	 thisLib.CarouselScrollMode = {

		 /**
		  * Pages will be scrolled one at a time
		  * @public
		  */
		 SinglePage : "SinglePage",

		 /**
		  * Pages will be scrolled, depending on the value of <code>visiblePagesCount</code>
		  * @public
		  */
		 VisiblePages : "VisiblePages"

	 };

	 /**
	  * Enumeration for different action levels in sap.m.SelectionDetails control.
	  *
	  * @enum {string}
	  * @protected
	  * @since 1.48
	  */
	 thisLib.SelectionDetailsActionLevel = {

		 /**
		  * Action on SelectionDetailsItem level.
		  * @protected
		  */
		 Item : "Item",

		 /**
		  * Action on SelectionDetails list level.
		  * @protected
		  */
		 List : "List",

		 /**
		  * ActionGroup on SelectionDetails list level.
		  * @protected
		  */
		 Group : "Group"
	 };

	 /**
	  * Enumeration for different Select types.
	  *
	  * @enum {string}
	  * @public
	  * @since 1.16
	  */
	 thisLib.SelectType = {

		 /**
		  * Will show the text.
		  * @public
		  */
		 Default : "Default",

		 /**
		  * Will show only the specified icon.
		  * @public
		  */
		 IconOnly : "IconOnly"

	 };


	 /**
	  * The mode of SplitContainer or SplitApp control to show/hide the master area.
	  *
	  * @enum {string}
	  * @public
	  */
	 thisLib.SplitAppMode = {

		 /**
		  * Master will automatically be hidden in portrait mode.
		  * @public
		  */
		 ShowHideMode : "ShowHideMode",

		 /**
		  * Master will always be shown but in a compressed version when in portrait mode.
		  * @public
		  */
		 StretchCompressMode : "StretchCompressMode",

		 /**
		  * Master will be shown inside a Popover when in portrait mode
		  * @public
		  */
		 PopoverMode : "PopoverMode",

		 /**
		  * Master area is hidden initially both in portrait and landscape.
		  *
		  * Master area can be opened by clicking on the top left corner button or swiping right.
		  * Swipe is only enabled on mobile devices. Master will keep the open state when changing
		  * the orientation of the device.
		  * @public
		  */
		 HideMode : "HideMode"

	 };


	 /**
	  * Types for StandardTile.
	  *
	  * @enum {string}
	  * @public
	  */
	 thisLib.StandardTileType = {

		 /**
		  * Tile representing that something needs to be created
		  * @public
		  */
		 Create : "Create",

		 /**
		  * Monitor tile
		  * @public
		  */
		 Monitor : "Monitor",

		 /**
		  * Default type
		  * @public
		  */
		 None : "None"

	 };


	 thisLib.semantic = thisLib.semantic || {};

	 /**
	  * Declares the type of semantic ruleset that will govern the styling and positioning of semantic content.
	  *
	  * @enum {string}
	  * @public
	  * @since 1.44
	  */
	 thisLib.semantic.SemanticRuleSetType = {

		 /**
		  * The default ruleset type, for which the Share Menu is always in the footer of the page.
		  * @public
		  */
		 Classic : "Classic",

		 /**
		  * Offers an optimized user experience, with displaying the Share Menu in the header, rather than the footer, for Fullscreen mode.
		  * @public
		  */
		 Optimized : "Optimized"

	 };


	 thisLib.table = thisLib.table || {};
	 thisLib.table.columnmenu = thisLib.table.columnmenu || {};

	 /**
	  * Categories of column menu entries.
	  *
	  * @enum {string}
	  * @public
	  * @since 1.110
	  * @ui5-metamodel This enumeration also will be described in the UI5 (legacy) designtime metamodel
	  */
	 thisLib.table.columnmenu.Category = {

		 /**
		  * Sort category
		  * @public
		  */
		 Sort: "Sort",

		 /**
		  * Filter category
		  * @public
		  */
		 Filter: "Filter",

		 /**
		  * Group category
		  * @public
		  */
		 Group: "Group",

		 /**
		  * Aggregate category
		  * @public
		  */
		 Aggregate: "Aggregate",

		 /**
		  * Generic category
		  * @public
		  */
		 Generic: "Generic"
	 };


	 /**
	  * Predefined types for ObjectMarker.
	  *
	  * @enum {string}
	  * @public
	  */
	 thisLib.ObjectMarkerType = {

		 /**
		  * Flagged type
		  * @public
		  */
		 Flagged : "Flagged",

		 /**
		  * Favorite type
		  * @public
		  */
		 Favorite : "Favorite",

		 /**
		  * Draft type
		  * @public
		  */
		 Draft : "Draft",

		 /**
		  * Locked type
		  * @public
		  */
		 Locked : "Locked",

		 /**
		  * Unsaved type
		  * @public
		  */
		 Unsaved : "Unsaved",

		 /**
		  * LockedBy type
		  * Use when you need to display the name of the user who locked the object.
		  * @public
		  */
		 LockedBy : "LockedBy",

		 /**
		  * UnsavedBy type
		  * Use when you need to display the name of the user whose changes were unsaved.
		  * @public
		  */
		 UnsavedBy : "UnsavedBy"
	 };


	 /**
	  * Predefined visibility for ObjectMarker.
	  *
	  * @enum {string}
	  * @public
	  */
	 thisLib.ObjectMarkerVisibility = {

		 /**
		  * Shows only icon
		  * @public
		  */
		 IconOnly : "IconOnly",

		 /**
		  * Shows only text
		  * @public
		  */
		 TextOnly : "TextOnly",

		 /**
		  * Shows icon and text
		  * @public
		  */
		 IconAndText : "IconAndText"

	 };


	 /**
	  * Directions for swipe event.
	  *
	  * @enum {string}
	  * @public
	  */
	 thisLib.SwipeDirection = {
	  /**
	   * Swipe from the beginning to the end - left to right in LTR languages and right to left in RTL languages.
	   * @public
	   * @since 1.72
	   */
	  BeginToEnd : "BeginToEnd",

	  /**
	   * Swipe from the end to the beginning - right to left in LTR languages and left to right in RTL languages.
	   * @public
	   * @since 1.72
	   */
	  EndToBegin : "EndToBegin",

	  /**
	   * Both directions (left to right or right to left)
	   * @public
	   */
	  Both : "Both"
	 };


	 /**
	  * Enumeration for different switch types.
	  *
	  * @enum {string}
	  * @public
	  */
	 thisLib.SwitchType = {

		 /**
		  * Will show "ON" and "OFF" translated to the current language or the custom text if provided
		  * @public
		  */
		 Default : "Default",

		 /**
		  * Switch with accept and reject icons
		  * @public
		  */
		 AcceptReject : "AcceptReject"

	 };

	 /**
	  * Types of the <code>sap.m.Tokenizer</code> responsive modes.
	  *
	  * @enum {string}
	  * @public
	  * @since 1.80
	  */
	 thisLib.TokenizerRenderMode = {

		 /**
		  * In <code>Loose</code> mode, the <code>sap.m.Tokenizer</code> will show all its tokens, even if this means that scrolling needs to be used.
		  * @public
		  */
		 Loose : "Loose",

		 /**
		  * In  <code>Narrow</code> mode, the <code>sap.m.Tokenizer</code> will show as many tokens as its width allows, as well as an n-More indicator with the count of the hidden tokens. The rest tokens will be hidden.
		  * @public
		  */
		 Narrow : "Narrow"
	 };


	 /**
	  * Types of the Toolbar Design.
	  *
	  * To preview the different combinations of <code>sap.m.ToolbarDesign</code> and <code>sap.m.ToolbarStyle</code>,
	  * see the <b>OverflowToolbar - Design and styling</b> sample of the {@link sap.m.OverflowToolbar} control.
	  *
	  * @enum {string}
	  * @public
	  * @since 1.16.8
	  */
	 thisLib.ToolbarDesign = {

		 /**
		  * The toolbar can be inserted into other controls and if the design is "Auto" then it inherits the design from parent control.
		  * @public
		  */
		 Auto : "Auto",

		 /**
		  * The toolbar and its content will be displayed transparent.
		  * @public
		  */
		 Transparent : "Transparent",

		 /**
		  * The toolbar appears smaller than the regular size to show information(e.g: text, icon).
		  * @public
		  */
		 Info : "Info",

		 /**
		  * The toolbar has a solid background. Its content will be rendered in a standard way.
		  * @public
		  * @since 1.22
		  */
		 Solid : "Solid"

	 };

	 /**
	  * Types of visual styles for the {@link sap.m.Toolbar}.
	  *
	  * <b>Note:</b> Keep in mind that the styles are theme-dependent and can differ based on the currently used theme.
	  *
	  * To preview the different combinations of <code>sap.m.ToolbarDesign</code> and <code>sap.m.ToolbarStyle</code>,
	  * see the <b>OverflowToolbar - Design and styling</b> sample of the {@link sap.m.OverflowToolbar} control.
	  *
	  * @enum {string}
	  * @public
	  * @since 1.54
	  */
	 thisLib.ToolbarStyle = {

		 /**
		  * Default visual style dependent on the used theme.
		  * @public
		  */
		 Standard : "Standard",

		 /**
		  * Simplified visual style dependent on the used theme.
		  *
		  * <b>Note:</b> For the Belize themes, the <code>sap.m.Toolbar</code> is displayed with no border.
		  * @public
		  */
		 Clear : "Clear"

	 };

	 /**
	  * Different modes for the <code>sap.m.TimePicker</code> mask.
	  *
	  * @enum {string}
	  * @public
	  * @since 1.54
	  */
	 thisLib.TimePickerMaskMode = {
		 /**
		  * The mask is automatically enabled for all valid fixed-length time patterns, and it is disabled when the time format does not have a fixed length.
		  * @public
		  */
		 On: "On",

		 /**
		  * The mask will always be enforced for any time patterns.
		  * <b>Note:</b> The mask functions correctly only with fixed-length time formats.
		  * Using the <code>Enforce</code> value with time formats that do not have a fixed length may lead to unpredictable behavior.
		  */
		 Enforce: "Enforce",

		 /**
		  * The mask is disabled for the <code>sap.m.TimePicker</code>.
		  * @public
		  */
		 Off: "Off"
	 };

	 /**
	  * Types of string filter operators.
	  *
	  * @enum {string}
	  * @public
	  * @since 1.42
	  */
	 thisLib.StringFilterOperator = {

		 /**
		  * Checks if the text is equal with the search string.
		  * @public
		  */
		 Equals : "Equals",

		 /**
		  * Checks if the text contains the search string.
		  * @public
		  */
		 Contains : "Contains",

		 /**
		  * Checks if the text starts with the search string.
		  * @public
		  */
		 StartsWith : "StartsWith",

		 /**
		  * Checks if any word in the text starts with the search string.
		  * @public
		  */
		 AnyWordStartsWith : "AnyWordStartsWith"
	 };

	 /*global Element: true */

	 /**
	  * Types of LightBox loading stages.
	  *
	  * @enum {string}
	  * @public
	  * @since 1.40
	  */
	 thisLib.LightBoxLoadingStates = {

		 /**
		  * The LightBox image is still loading.
		  * @public
		  */
		 Loading : "LOADING",
		 /**
		  * The LightBox image has loaded.
		  * @public
		  */
		 Loaded : "LOADED",

		 /**
		  * The LightBox image has timed out, could not load.
		  * @public
		  */
		 TimeOutError : "TIME_OUT_ERROR",

		 /**
		  * The LightBox image could not load.
		  * @public
		  */
		 Error : "ERROR"
	 };

	 /**
	  * Available validation modes for {@link sap.m.StepInput}.
	  *
	  * @enum {string}
	  * @public
	  */
	 thisLib.StepInputValidationMode = {

		 /**
		  * Validation happens on <code>FocusOut</code>.
		  * @public
		  */
		 FocusOut : "FocusOut",

		 /**
		  * Validation happens on <code>LiveChange</code>.
		  * @public
		  */
		 LiveChange : "LiveChange"

	 };

	 /**
	  * Available step modes for {@link sap.m.StepInput}.
	  *
	  * @enum {string}
	  * @public
	  * @since 1.54
	  */
	 thisLib.StepInputStepModeType = {
		 /**
		  * Choosing increase/decrease button will add/subtract the <code>step</code> value
		  * to/from the current value. For example, if <code>step</code> is 5, current
		  * <code>value</code> is 17 and increase button is chosen, the result will be 22 (5+17).
		  *
		  * <b>Note:</b> Using keyboard PageUp/PageDown will add/subtract the <code>step</code>
		  * multiplied by the <code>largerStep</code> values to/from the current
		  * <code>value</code>. For example, if <code>step</code> is 5, <code>largerStep</code>
		  * is 3, current <code>value</code> is 17 and PageUp is chosen, the result would be 32 (5*3+17).
		  *
		  * For more information, see {@link sap.m.StepInput}'s <code>step</code>,
		  * <code>largerStep</code> and <code>stepMode</code> properties.
		  * @public
		  */
		 AdditionAndSubtraction: "AdditionAndSubtraction",
		  /**
		  * Pressing increase/decrease button will increase/decrease the current
		  * <code>value</code> to the closest number that is divisible by the
		  * <code>step</code>.
		  *
		  * For example, if <code>step</code> is 5, current <code>value</code> is 17 and
		  * increase button is chosen, the result will be 20 as it is the closest larger number
		  * that is divisible by 5.
		  *
		  * <b>Note:</b> Using keyboard PageUp/PageDown will increase/decrease the current
		  * <code>value</code> to the closest number that is divisible by the multiplication of
		  * the <code>step</code> and the <code>largerStep</code> values. For example, if
		  * <code>step</code> is 5, <code>largerStep</code> is 3, current <code>value</code> is
		  * 17 and PageUp is chosen, the result would be 30 as it is the closest larger number
		  * that is divisible by 15.
		  *
		  * The logic above will work only if both <code>step</code> and
		  * <code>largerStep</code> are integers.
		  *
		  * For more information, see {@link sap.m.StepInput}'s <code>step</code>,
		  * <code>largerStep</code> and <code>stepMode</code> properties.
		  * @public
		  */
		 Multiple: "Multiple"
	 };

	 /**
	  * States of the upload process of {@link sap.m.UploadCollectionItem}.
	  *
	  * @enum {string}
	  * @public
	  */
	 thisLib.UploadState = {
		 /**
		  * The file has been uploaded successfully.
		  * @public
		  */
		 Complete: "Complete",
		 /**
		  * The file cannot be uploaded due to an error.
		  * @public
		  */
		 Error: "Error",
		 /**
		  * The file is awaiting an explicit command to start being uploaded.
		  * @public
		  */
		 Ready: "Ready",
		 /**
		  * The file is currently being uploaded.
		  * @public
		  */
		 Uploading: "Uploading"
	 };

	 /**
	  * Type of the upload {@link sap.m.UploadSetItem}.
	  *
	  * @enum {string}
	  * @public
	  */
	 thisLib.UploadType = {
		 /**
		  * The file has been uploaded from cloud.
		  * @public
		  */
		 Cloud: "Cloud",
		 /**
		  * The file has been uploaded from your system.
		  * @public
		  */
		 Native: "Native"
	 };

	 /**
	  * Available wrapping types for text controls that can be wrapped that enable you
	  * to display the text as hyphenated.
	  *
	  * For more information about text hyphenation, see
	  * {@link sap.ui.core.hyphenation.Hyphenation} and
	  * {@link topic:6322164936f047de941ec522b95d7b70 Text Controls Hyphenation}.
	  *
	  * @enum {string}
	  * @public
	  * @since 1.60
	  */
	 thisLib.WrappingType = {
		 /**
		  * Normal text wrapping will be used. Words won't break based on hyphenation.
		  * @public
		  */
		 Normal : "Normal",

		 /**
		  * Hyphenation will be used to break words on syllables where possible.
		  * @public
		  */
		 Hyphenated : "Hyphenated"
	 };

	 /**
	  * Available selection modes for the {@link sap.m.SinglePlanningCalendar}
	  *
	  * @enum {string}
	  * @public
	  * @since 1.113
	  */
	 thisLib.SinglePlanningCalendarSelectionMode = {
		 /**
		  * Single date selection.
		  * @public
		  */
		 SingleSelect: "SingleSelect",

		 /**
		  * Мore than one date will be available to selection.
		  * @public
		  */
		 MultiSelect: "MultiSelect"
	 };

	 /**
	  * Available sticky modes for the {@link sap.m.SinglePlanningCalendar}
	  *
	  * @enum {string}
	  * @public
	  * @since 1.62
	  */
	 thisLib.PlanningCalendarStickyMode = {
		 /**
		  * Nothing will stick at the top.
		  * @public
		  */
		 None: "None",

		 /**
		  * Actions toolbar, navigation toolbar and the column headers will be sticky.
		  * @public
		  */
		 All: "All",

		 /**
		  * Only the navigation toolbar and column headers will be sticky.
		  * @public
		  */
		 NavBarAndColHeaders: "NavBarAndColHeaders"
	 };

	 /**
	  * Declares the type of title alignment for some controls
	  *
	  * @enum {string}
	  * @public
	  */
	 thisLib.TitleAlignment = {

		 /**
		  * Disables an automatic title alignment depending on theme
		  * Mostly used in sap.m.Bar
		  * @public
		  */
		 None : "None",

		 /**
		  * The default type (if specified in the theme)
		  * @public
		  */
		 Auto : "Auto",

		 /**
		  * Explicitly sets the alignment to the start (left or right depending on LTR/RTL)
		  * @public
		  */
		 Start : "Start",

		 /**
		  * Explicitly sets the alignment to the center
		  * @public
		  */
		 Center : "Center"

	 };

	 /**
	  * Expandable text overflow mode
	  *
	  * @enum {string}
	  * @public
	  */
	 thisLib.ExpandableTextOverflowMode = {
		 /**
		  * InPlace
		  * @public
		  */
		 InPlace: "InPlace",

		 /**
		  * Popover
		  * @public
		  */
		 Popover: "Popover"
	 };

	 /*
	  * Enums defined in separate modules
	  */
	 thisLib.AvatarShape = AvatarShape;
	 thisLib.AvatarSize = AvatarSize;
	 thisLib.AvatarType = AvatarType;
	 thisLib.AvatarColor = AvatarColor;
	 thisLib.AvatarImageFitType = AvatarImageFitType;

	 thisLib.IllustratedMessageSize = IllustratedMessageSize;
	 thisLib.IllustratedMessageType = IllustratedMessageType;

	 /**
	  * Wizard rendering mode.
	  *
	  * @enum {string}
	  * @since 1.83
	  * @public
	  */
	 thisLib.WizardRenderMode = {

		 /**
		  * Display all steps into a scroll section.
		  * @public
		  */
		 Scroll: "Scroll",

		 /**
		  * Display steps as separate, single pages.
		  * @public
		  */
		 Page: "Page"
	 };

	 /**
	  * Enumeration of the <code>ResetAllMode</code> that can be used in a <code>TablePersoController</code>.
	  * @enum {string}
	  * @public
	  */
	 thisLib.ResetAllMode = {

		 /**
		  * Default behavior of the <code>TablePersoDialog</code> Reset All button.
		  * @public
		  */
		 Default: "Default",

		 /**
		  * Resets the table to the default of the attached <code>PersoService</code>.
		  * @public
		  */
		 ServiceDefault: "ServiceDefault",

		 /**
		  * Resets the table to the result of <code>getResetPersData</code> of the attached <code>PersoService</code>.
		  * @public
		  */
		 ServiceReset: "ServiceReset"
	 };

	 /**
	  * Enumeration of the <code>SharingMode</code> that can be used in a <code>VariantItem</code>.
	  * @enum {string}
	  * @public
	  */
	 thisLib.SharingMode = {

		 /**
		  * Public mode of the <code>VariantItem</code>.
		  * @public
		  */
		 Public: "public",

		 /**
		  * Private mode of the <code>VariantItem</code>.
		  * @public
		  */
		 Private: "private"
	 };

	 /**
	  * Enumeration of the <code>multiSelectMode>/code> in <code>ListBase</code>.
	  * @enum {string}
	  * @public
	  * @since 1.93
	  */
	 thisLib.MultiSelectMode = {

		 /**
		  * The Select All functionality is available (default behavior).
		  * For a <code>sap.m.Table</code>, a Select All checkbox is rendered.
		  * @public
		  */
		 Default: "Default",

		 /**
		  * The Select All functionality is not available. Instead, it is only possible to remove the selection of all items.
		  * For a <code>sap.m.Table</code>, a Deselect All icon is rendered.
		  * @public
		  */
		 ClearAll: "ClearAll",

		 /**
		  * The Select All functionality is available.
		  * For a <code>sap.m.Table</code>, a Select All checkbox
		  * with a warning popover is rendered if not all items could be selected (for example, because of growing).
		  *
		  * @public
		  * @since 1.109
		  */
		 SelectAll: "SelectAll"
	 };

	 thisLib.plugins = thisLib.plugins || {};

	 /**
	  * Enumeration of the <code>copyPreference</code> in <code>CopyProvider</code>. Determines what is copied during a copy operation.
	  * @enum {string}
	  * @public
	  * @since 1.119
	  */
	 thisLib.plugins.CopyPreference = {
		 /**
		  * The entire selected scope is copied, including both row and cell selection.
		  * @public
		  */
		 Full: "Full",

		 /**
		  * If cells are selected, only the content of the selected cells is copied,
		  * regardless of any other rows or elements that might also be selected. If no cells are selected,
		  * the copy operation will default to copying the selected rows.
		  * @public
		  */
		 Cells: "Cells"
	 };

	 /**
	  * Defines the states of list items when the context menu is opened.
	  *
	  * @enum {string}
	  * @public
	  * @since 1.121
	  */
	 thisLib.plugins.ContextMenuScope = {

		 /**
		  * The scope is set to the default value where the focus is unaffected by the opening of the context menu.
		  * @public
		  */
		 Default: "Default",

		 /**
		  * The focus will be on the clicked item and also on other selected items, if the clicked item is selected.
		  * @public
		  */
		 Selection: "Selection"
	 };

	 //Internal: test the whole page with compact design
	 if (/sap-ui-xx-formfactor=compact/.test(location.search)) {
		 jQuery("html").addClass("sapUiSizeCompact");
		 thisLib._bSizeCompact = true;
	 }

	 //Internal: test the whole page with compact design
	 if (/sap-ui-xx-formfactor=condensed/.test(location.search)) {
		 jQuery("html").addClass("sapUiSizeCondensed");
		 thisLib._bSizeCondensed = true;
	 }

	 // central mobile functionality that should not go into the UI5 Core can go from here
	 // ----------------------------------------------------------------------------------

	 /**
	  * Finds default locale settings once and returns always the same.
	  *
	  * We should not need to create new instance to get same locale settings
	  * This method keeps the locale instance in the scope and returns the same after first run
	  *
	  * @returns {sap.ui.core.Locale} Locale instance
	  * @public
	  * @since 1.10
	  */
	 thisLib.getLocale = function() {
		 var oLocale = new Locale(Formatting.getLanguageTag());

		 thisLib.getLocale = function() {
			 return oLocale;
		 };

		 return oLocale;
	 };

	 /**
	  * Finds default locale data once and returns always the same.
	  *
	  * @returns {sap.ui.core.LocaleData} LocaleData instance
	  * @public
	  * @since 1.10
	  */
	 thisLib.getLocaleData = function() {
		 var oLocaleData = LocaleData.getInstance(thisLib.getLocale());

		 thisLib.getLocaleData = function() {
			 return oLocaleData;
		 };

		 return oLocaleData;
	 };

	 /**
	  * Checks if the given parameter is a valid JsDate Object.
	  *
	  * @param {any} value Any variable to test.
	  * @returns {boolean} Whether the given parameter is a valid JsDate Object.
	  * @public
	  * @since 1.10
	  */
	 thisLib.isDate = function(value) {
		 return value && Object.prototype.toString.call(value) == "[object Date]" && !isNaN(value);
	 };

	 /**
	  * Search given control's parents and try to find iScroll.
	  *
	  * @param {sap.ui.core.Control} oControl Control to start the search at
	  * @returns {Object|undefined} iScroll reference or <code>undefined</code> if cannot find
	  * @public
	  * @since 1.11
	  */
	 thisLib.getIScroll = function(oControl) {
		 if (typeof window.iScroll != "function" || !(oControl instanceof Control)) {
			 return;
		 }

		 var parent, scroller;
		 /*eslint-disable no-cond-assign */
		 for (parent = oControl; parent = parent.oParent;) {
			 scroller = parent.getScrollDelegate ? parent.getScrollDelegate()._scroller : null;
			 if (scroller && scroller instanceof window.iScroll) {
				 return scroller;
			 }
		 }
		 /*eslint-enable no-cond-assign */
	 };


	 /**
	  * Search given control's parents and try to find a ScrollDelegate.
	  *
	  * @param {sap.ui.core.Control} oControl Starting point for the search
	  * @param {boolean} bGlobal Whether the search should stop on component level (<code>false</code>) or not
	  * @returns {Object|undefined} ScrollDelegate or <code>undefined</code> if it cannot be found
	  * @public
	  * @since 1.11
	  */
	 thisLib.getScrollDelegate = function(oControl, bGlobal) {
		 if (!(oControl instanceof Control)) {
			 return;
		 }

		 var UIComponent = sap.ui.require("sap/ui/core/UIComponent");

		 function doGetParent(c) {
			 if (!c) {
				 return;
			 }
			 return bGlobal && UIComponent && (c instanceof UIComponent) ? c.oContainer : c.oParent;
		 }

		 /*eslint-disable no-cond-assign */
		 for (var parent = oControl; parent = doGetParent(parent);) {
			 if (parent && typeof parent.getScrollDelegate == "function") {
				 return parent.getScrollDelegate(oControl);
			 }
		 }
		 /*eslint-enable no-cond-assign */
	 };

	 /**
	  * screen size definitions in pixel
	  * if you change any value here, please also change
	  * 	1. the documentation of sap.m.ScreenSize
	  *  2. media queries in list.css
	  *
	  * @private
	  * @since 1.12
	  */
	 thisLib.ScreenSizes = {
		 phone : 240,
		 tablet : 600,
		 desktop : 1024,
		 xxsmall : 240,
		 xsmall : 320,
		 small : 480,
		 medium : 560,
		 large : 768,
		 xlarge : 960,
		 xxlarge : 1120
	 };

	 /**
	  * Base font-size.
	  * @private
	  * @since 1.12
	  */
	 defineLazyProperty(thisLib, "BaseFontSize", function () {
		 // jQuery(...).css() is executed only on "BaseFontSize" property access.
		 // This avoids accessing the DOM during library evaluation
		 // which might be too early, e.g. when the library is loaded within the head element.
		 thisLib.BaseFontSize = jQuery(document.documentElement).css("font-size") || "16px";
		 return thisLib.BaseFontSize;
	 });

	 /**
	  * Hide the soft keyboard.
	  *
	  * @public
	  * @since 1.20
	  */
	 thisLib.closeKeyboard = function() {
		 var activeElement = document.activeElement;
		 if (!Device.system.desktop && activeElement && /(INPUT|TEXTAREA)/i.test(activeElement.tagName)) {
			 activeElement.blur();
		 }
	 };


	 /**
	  * Touch helper.
	  *
	  * @namespace sap.m.touch
	  * @public
	  **/
	 thisLib.touch = thisLib.touch || {};

	 /**
	  * Given a list of touch objects, find the touch that matches the given one.
	  *
	  * @param {TouchList} oTouchList The list of touch objects to search.
	  * @param {Touch | number} oTouch A touch object to find or a Touch.identifier that uniquely identifies the current finger in the touch session.
	  * @returns {object | undefined} The touch matching if any.
	  * @name sap.m.touch.find
	  * @function
	  * @public
	 */
	 thisLib.touch.find = function(oTouchList, oTouch) {
		 var i,
			 iTouchListLength;

		 if (!oTouchList) {
			 return;
		 }

		 if (oTouch && typeof oTouch.identifier !== "undefined") {
			 oTouch = oTouch.identifier;
		 } else if (typeof oTouch !== "number") {
			 assert(false, "sap.m.touch.find(): oTouch must be a touch object or a number");
			 return;
		 }

		 iTouchListLength = oTouchList.length;

		 // A TouchList is an object not an array, so we shouldn't use
		 // Array.prototype.forEach, etc.
		 for (i = 0; i < iTouchListLength; i++) {
			 if (oTouchList[i].identifier === oTouch) {
				 return oTouchList[i];
			 }
		 }

		 // if the given touch object or touch identifier is not found in the touches list, then return undefined
	 };

	 /**
	  * Given a list of touches, count the number of touches related with the given element.
	  *
	  * @param {TouchList} oTouchList The list of touch objects to search.
	  * @param {jQuery | Element | string} vElement A jQuery element or an element reference or an element id.
	  * @returns {number} The number of touches related with the given element.
	  * @name sap.m.touch.countContained
	  * @function
	  * @public
	  */
	 thisLib.touch.countContained = function(oTouchList, vElement) {
		 var i,
			 iTouchCount = 0,
			 iTouchListLength,
			 iElementChildrenL,
			 $TouchTarget;

		 if (!oTouchList) {
			 return 0;
		 }

		 if (vElement instanceof Element) {
			 vElement = jQuery(vElement);
		 } else if (typeof vElement === "string") {
			 vElement = jQuery(document.getElementById(vElement));
		 } else if (!(vElement instanceof jQuery)) {
			 assert(false, "sap.m.touch.countContained(): vElement must be a jQuery object or Element reference or a string");
			 return 0;
		 }

		 iElementChildrenL = vElement.children().length;
		 iTouchListLength = oTouchList.length;

		 // A TouchList is an object not an array, so we shouldn't use
		 // Array.prototype.forEach, etc.
		 for (i = 0; i < iTouchListLength; i++) {
			 $TouchTarget = jQuery(oTouchList[i].target);

			 // If the current target has only one HTML element or
			 // has an HTML element ancestor that match with the given element id.
			 if ((iElementChildrenL === 0  && $TouchTarget.is(vElement)) ||
				 (vElement[0].contains($TouchTarget[0]))) {

				 iTouchCount++;
			 }
		 }

		 return iTouchCount;
	 };

	 /**
	  * URL (Uniform Resource Locator) Helper.
	  *
	  * This helper can be used to trigger a native application (e.g. email, sms, phone) from the browser.
	  * That means we are restricted of browser or application implementation. e.g.
	  * <ul>
	  * <li>Some browsers do not let you pass more than 2022 characters in the URL</li>
	  * <li>MAPI (Outlook) limit is 2083, max. path under Internet Explorer is 2048</li>
	  * <li>Different Internet Explorer versions have a different URL length limits (IE9 approximately 1000 characters)</li>
	  * <li>MS mail app under Windows 8 cuts mail links after approximately 100 characters</li>
	  * <li>Safari gets a confirmation from user before opening a native application and can block other triggers if the user cancels it</li>
	  * <li>Some mail applications(Outlook) do not respect all encodings (e.g. Cyrillic texts are not encoded correctly)</li>
	  * </ul>
	  *
	  * <b>Note:</b> all the given maximum lengths are for URL encoded text (e.g a space character will be encoded as "%20").
	  *
	  * It has been reported by some users that the content send through the <code>URLHelper</code> is not correctly displayed by the native applications (e.g. a native mail application).
	  *
	  * After sending the body to the application, <code>URLHelper</code> cannot affect its rendering and the application takes responsibility to correctly display the content.
	  * Inconsistencies between different native applications or operative systems (OS) can lead to different behaviors and differences in the displayed content.
	  *
	  * <b>Example:</b>
	  *
	  * What happens with a link added to the content of an email using the <code>URLHelper</code> ?
	  *
	  * Apart from the correct generation of URL, everything else is outside of the scope of <code>URLHelper</code> as responsibility from then on is passed to the browser and the native applications handling the URL.
	  * For instance, clicking on an email link should result in triggering an action in the default mail application for the user's OS and it is this application's responsibility to correctly handle the URL, given it is generated correctly.
	  *
	  * @see {@link topic:4f1c1075d88c41a5904389fa12b28f6b URL Helper}
	  *
	  * @namespace
	  * @since 1.10
	  * @public
	  */
	 thisLib.URLHelper = (function() {

		 function isValidString(value) {
			 return value && Object.prototype.toString.call(value) == "[object String]";
		 }

		 function formatTel(sTel) {
			 if (!isValidString(sTel)) {
				 return "";
			 }
			 return sTel.replace(/[^0-9\+\*#]/g, "");
		 }

		 function formatMessage(sText) {
			 if (!isValidString(sText)) {
				 return "";
			 }
			 // line breaks in the  body of a message MUST be encoded with "%0D%0A"
			 // space character in the  body of a message MUST be encoded with "%20"
			 // see http://www.ietf.org/rfc/rfc2368.txt for details
			 sText = sText.split(/\r\n|\r|\n/g).join("\r\n");
			 return encodeURIComponent(sText);
		 }

		 return jQuery.extend(new EventProvider(), /** @lends sap.m.URLHelper */ {
			 /**
			  * Sanitizes the given telephone number and returns a URI using the <code>tel:</code> scheme.
			  *
			  * @param {string} [sTel] Telephone number
			  * @returns {string} Telephone URI using the <code>tel:</code> scheme
			  * @public
			  */
			 normalizeTel: function(sTel) {
				 return "tel:" + formatTel(sTel);
			 },

			 /**
			  * Sanitizes the given telephone number and returns a URI using the <code>sms:</code> scheme.
			  *
			  * @param {string} [sTel] Telephone number
			  * @returns {string} SMS URI using the <code>sms:</code> scheme
			  * @public
			  */
			 normalizeSms: function(sTel) {
				 return "sms:" + formatTel(sTel);
			 },

			 /**
			  * Builds Email URI from given parameter.
			  * Trims spaces from email addresses.
			  *
			  * @param {string} [sEmail] Destination email address
			  * @param {string} [sSubject] Subject of the email address
			  * @param {string} [sBody] Default message text
			  * @param {string} [sCC] Carbon Copy email address
			  * @param {string} [sBCC] Blind carbon copy email address
			  * @returns {string} Email URI using the <code>mailto:</code> scheme
			  * @public
			  */
			 normalizeEmail: function(sEmail, sSubject, sBody, sCC, sBCC) {
				 var aParams = [],
					 sURL = "mailto:",
					 encode = encodeURIComponent;

				 // Within mailto URLs, the characters "?", "=", "&" are reserved
				 isValidString(sEmail) && (sURL += encode(sEmail.trim()));
				 isValidString(sSubject) && aParams.push("subject=" + encode(sSubject));
				 isValidString(sBody) && aParams.push("body=" + formatMessage(sBody));
				 isValidString(sBCC) && aParams.push("bcc=" + encode(sBCC.trim()));
				 isValidString(sCC) && aParams.push("cc=" + encode(sCC.trim()));

				 if (aParams.length) {
					 sURL += "?" + aParams.join("&");
				 }
				 return sURL;
			 },

			 /**
			  * Redirects to the given URL.
			  *
			  * This method fires "redirect" event before opening the URL.
			  *
			  * @param {string} sURL Uniform resource locator
			  * @param {boolean} [bNewWindow] Opens URL in a new browser window or tab. Please note that, opening a new window/tab can be ignored by browsers (e.g. on Windows Phone) or by popup blockers.
			  * NOTE: On Windows Phone the URL will be enforced to open in the same window if opening in a new window/tab fails (because of a known system restriction on cross-window communications). Use sap.m.Link instead (with blank target) if you necessarily need to open URL in a new window.
			  *
			  * @public
			  */
			 redirect: function (sURL, bNewWindow) {
				 assert(isValidString(sURL), this + "#redirect: URL must be a string" );
				 this.fireEvent("redirect", sURL);
				 if (!bNewWindow) {
					 window.location.href = sURL;
				 } else {
					 openWindow(sURL, "_blank");
				 }
			 },

			 /**
			  * Adds an event listener for the <code>redirect</code> event.
			  *
			  * @param {function} fnFunction The function to call, when the event occurs.
			  * @param {Object} [oListener] The object that wants to be notified when the event occurs.
			  * @returns {sap.m.URLHelper} The URLHelper instance
			  * @public
			  */
			 attachRedirect: function (fnFunction, oListener) {
				 return this.attachEvent("redirect", fnFunction, oListener);
			 },

			 /**
			  * Detach an already registered listener of the <code>redirect</code> event.
			  *
			  * @param {function} fnFunction The function to call, when the event occurs.
			  * @param {Object} [oListener] The object, that wants to be notified, when the event occurs.
			  * @returns {sap.m.URLHelper} The URLHelper instance
			  * @public
			  */
			 detachRedirect: function (fnFunction, oListener) {
				 return this.detachEvent("redirect", fnFunction, oListener);
			 },

			 /**
			  * Trigger telephone app to call the given telephone number.
			  *
			  * @param {string} [sTel] Telephone number
			  * @public
			  */
			 triggerTel: function(sTel) {
				 this.redirect(this.normalizeTel(sTel));
			 },

			 /**
			  * Trigger SMS application to send SMS to given telephone number.
			  *
			  * @param {string} [sTel] Telephone number
			  * @public
			  */
			 triggerSms: function(sTel) {
				 this.redirect(this.normalizeSms(sTel));
			 },

			 /**
			  * Trigger email application to send email.
			  * Trims spaces from email addresses.
			  *
			  * @param {string} [sEmail] Destination email address
			  * @param {string} [sSubject] Subject of the email address
			  * @param {string} [sBody] Default message text
			  * @param {string} [sCC] Carbon Copy email address
			  * @param {string} [sBCC] Blind carbon copy email address
			  * @param {boolean} [bNewWindow] Opens email template in a new browser window or tab.
			  * @public
			  */
			 triggerEmail: function(sEmail, sSubject, sBody, sCC, sBCC, bNewWindow) {
				 bNewWindow = bNewWindow || false;
				 this.redirect(this.normalizeEmail.apply(0, [sEmail, sSubject, sBody, sCC, sBCC]), bNewWindow);
			 },

			 toString : function() {
				 return "sap.m.URLHelper";
			 }
		 });

	 }());


	 /**
	  * Helper for rendering themable background.
	  *
	  * @namespace
	  * @since 1.12
	  * @protected
	  */
	 thisLib.BackgroundHelper = {
		 /**
		  * Adds CSS classes and styles to the given RenderManager, depending on the given configuration for background color and background image.
		  * To be called by control renderers supporting the global themable background image within their root tag, before they call openEnd, voidEnd, writeClasses() and writeStyles().
		  *
		  * @param {sap.ui.core.RenderManager} rm The RenderManager
		  * @param {sap.ui.core.CSSColor} [sBgColor] A configured custom background color for the control, if any
		  * @param {sap.ui.core.URI} [sBgImgUrl] The configured custom background image for the control, if any
		  *
		  * @protected
		  */
		 addBackgroundColorStyles: function(rm, sBgColor, sBgImgUrl, sCustomBGClass) {
			 rm.class(sCustomBGClass || "sapUiGlobalBackgroundColor");

			 if (sBgColor && !DataType.getType("sap.ui.core.CSSColor").isValid(sBgColor)) {
				 Log.warning(sBgColor + " is not a valid sap.ui.core.CSSColor type");
				 sBgColor = "";
			 }
			 if (sBgColor || sBgImgUrl) { // when an image or color is configured, the gradient needs to be removed, so the color can be seen behind the image
				 rm.style("background-image", "none");
				 rm.style("filter", "none");
			 }
			 if (sBgColor) {
				 rm.style("background-color", sBgColor);
			 }
		 },


		 /*
		  * @protected
		  * @returns
		  */
		 /* currently not needed
		 isThemeBackgroundImageModified: function() {
			 var sBgImgUrl = Parameters.get('sapUiGlobalBackgroundImage'); // the global background image from the theme
			 if (sBgImgUrl && sBgImgUrl !== "''") {
				 var sBgImgUrlDefault = Parameters.get('sapUiGlobalBackgroundImageDefault');
				 if (sBgImgUrl !== sBgImgUrlDefault) {
					 return true;
				 }
			 }
			 return false;
		 },
		 */

		 /**
		  * Renders an HTML tag into the given RenderManager which carries the background image which is either configured and given or coming from the current theme.
		  * Should be called right after the opening root tag has been completed, so this is the first child element inside the control.
		  *
		  * @param {sap.ui.core.RenderManager} rm The RenderManager
		  * @param {sap.ui.core.Control} oControl Control within which the tag will be rendered; its ID will be used to generate the element ID
		  * @param {string|string[]}  vCssClass A CSS class or an array of CSS classes to add to the element
		  * @param {sap.ui.core.URI}  [sBgImgUrl] The image of a configured background image; if this is not given, the theme background will be used and also the other settings are ignored.
		  * @param {boolean} [bRepeat] Whether the background image should be repeated/tiled (or stretched)
		  * @param {float}   [fOpacity] The background image opacity, if any
		  *
		  * @protected
		  */
		 renderBackgroundImageTag: function(rm, oControl, vCssClass, sBgImgUrl, bRepeat, fOpacity) {
			 rm.openStart("div", oControl.getId() + "-BG");

			 if (Array.isArray(vCssClass)) {
				 for (var i = 0; i < vCssClass.length; i++) {
					 rm.class(vCssClass[i]);
				 }
			 } else {
				 rm.class(vCssClass);
			 }

			 rm.class("sapUiGlobalBackgroundImage"); // this adds the background image from the theme

			 if (sBgImgUrl) { // use the settings only if a background image is configured
				 rm.style("display", "block"); // enforce visibility even if a parent has also a background image
				 rm.style("background-image", "url(" + encodeCSS(sBgImgUrl) + ")");

				 rm.style("background-repeat", bRepeat ? "repeat" : "no-repeat");
				 if (!bRepeat) {
					 rm.style("background-size", "cover");
					 rm.style("background-position", "center");
				 } else { // repeat
					 rm.style("background-position", "left top");
				 }

			 } //else {
				 // the theme defines the background
			 //}

			 if (fOpacity !== 1) {
				 if (fOpacity > 1) { // greater than 1 enforces 1
					 fOpacity = 1;
				 }
				 rm.style("opacity", fOpacity);
			 }

			 // no custom class from the control's custom class
			 // If a class is added using addStyleClass, this class will be output to this background image div without the 'false' param.
			 rm.openEnd();
			 rm.close("div");
		 }
	 };

	 /**
	  * Helper for Popups.
	  *
	  * @namespace
	  * @since 1.16.7
	  * @protected
	  */
	 thisLib.PopupHelper = {
		 /**
		  * Converts the given percentage value to an absolute number based on the given base size.
		  *
		  * @param {string} sPercentage A percentage value in string format, for example "25%"
		  * @param {float} fBaseSize A float number which the calculation is based on.
		  * @returns {string|null} The calculated size string with "px" as unit or <code>null</code> when the format of given parameter is wrong.
		  *
		  * @protected
		  */
		 calcPercentageSize: function(sPercentage, fBaseSize){
			 if (typeof sPercentage !== "string") {
				 Log.warning("sap.m.PopupHelper: calcPercentageSize, the first parameter" + sPercentage + "isn't with type string");
				 return null;
			 }

			 if (sPercentage.indexOf("%") <= 0) {
				 Log.warning("sap.m.PopupHelper: calcPercentageSize, the first parameter" + sPercentage + "is not a percentage string (for example '25%')");
				 return null;
			 }

			 var fPercent = parseFloat(sPercentage) / 100,
				 fParsedBaseSize = parseFloat(fBaseSize);

			 return Math.floor(fPercent * fParsedBaseSize) + "px";
		 }
	 };

	 //implement table helper factory with m controls
	 //possible is set before layout lib is loaded.
	 /**
	  * An object type that represents sap.m.upload.FilterPanel fields properties.
	  * @typedef {object}
	  * @public
	  * @property {string} label field name.
	  * @property {string} path model path.
	  */
	 thisLib.FilterPanelField = DataType.createType("sap.m.FilterPanelField", {
		 isValid: function (oValue) {
			 var aValueKeys = Object.keys(oValue);
			 return ["label", "path"].every(function (sKey) {
				 return aValueKeys.indexOf(sKey) !== -1;
			 });
		 }
	 }, "object");

	 /* Android browsers do not scroll a focused input into the view correctly after resize */
	 if (Device.os.android) {
		 jQuery(window).on("resize", function(){
			 var oActive = document.activeElement;
			 var sTagName = oActive ? oActive.tagName : "";
			 if (sTagName == "INPUT" || sTagName == "TEXTAREA") {
				 setTimeout(function(){
					 oActive.scrollIntoViewIfNeeded();
				 }, 0);
			 }
		 });
	 }

	 /**
	  * @typedef {object} sap.m.VariantManagementRename
	  * @description An object type that represents the {@link sap.m.VariantManagement} <code>manage</code>-event property <code>rename</code>.
	  * @public
	  * @property {string} key the variant key.
	  * @property {string} name the new title of the variant.
	  */

	 /**
	  * @typedef {object} sap.m.VariantManagementExe
	  * @description An object type that represents the {@link sap.m.VariantManagement} <code>manage</code>-event property <code>exe</code>.
	  * @public
	  * @property {string} key the variant key.
	  * @property {boolean} exe flag describing the associated Appy Automatically indicator.
	  */

	 /**
	  * @typedef {object} sap.m.VariantManagementFav
	  * @description An object type that represents the {@link sap.m.VariantManagement} <code>manage</code>-event property <code>fav</code>.
	  * @public
	  * @property {string} key the variant key.
	  * @property {boolean} visible flag describing the associated Favorite indicator.
	  */

	 // ES6 constant represents the maximum safe integer
	 if (!Number.MAX_SAFE_INTEGER) {
		 Number.MAX_SAFE_INTEGER = Math.pow(2, 53) - 1;
	 }

	 /*
	  * Register all of the above defined enums.
	  * Some enums of the sap.m library are contained in a dedicated module
	  * and are registered there (e.g. "sap.m.IllustratedMessageType").
	  */
	 DataType.registerEnum("sap.m.BackgroundDesign", thisLib.BackgroundDesign);
	 DataType.registerEnum("sap.m.BadgeState", thisLib.BadgeState);
	 DataType.registerEnum("sap.m.BadgeAnimationType", thisLib.BadgeAnimationType);
	 DataType.registerEnum("sap.m.BarDesign", thisLib.BarDesign);
	 DataType.registerEnum("sap.m.BorderDesign", thisLib.BorderDesign);
	 DataType.registerEnum("sap.m.BreadcrumbsSeparatorStyle", thisLib.BreadcrumbsSeparatorStyle);
	 DataType.registerEnum("sap.m.ButtonAccessibleRole", thisLib.ButtonAccessibleRole);
	 DataType.registerEnum("sap.m.ButtonType", thisLib.ButtonType);
	 DataType.registerEnum("sap.m.CarouselArrowsPlacement", thisLib.CarouselArrowsPlacement);
	 DataType.registerEnum("sap.m.DeviationIndicator", thisLib.DeviationIndicator);
	 DataType.registerEnum("sap.m.DialogRoleType", thisLib.DialogRoleType);
	 DataType.registerEnum("sap.m.DialogType", thisLib.DialogType);
	 DataType.registerEnum("sap.m.DraftIndicatorState", thisLib.DraftIndicatorState);
	 DataType.registerEnum("sap.m.DynamicDateRangeGroups", thisLib.DynamicDateRangeGroups);
	 DataType.registerEnum("sap.m.EmptyIndicatorMode", thisLib.EmptyIndicatorMode);
	 DataType.registerEnum("sap.m.FacetFilterListDataType", thisLib.FacetFilterListDataType);
	 DataType.registerEnum("sap.m.FacetFilterType", thisLib.FacetFilterType);
	 DataType.registerEnum("sap.m.FilterPanelField", thisLib.FilterPanelField);
	 DataType.registerEnum("sap.m.FlexAlignContent", thisLib.FlexAlignContent);
	 DataType.registerEnum("sap.m.FlexAlignItems", thisLib.FlexAlignItems);
	 DataType.registerEnum("sap.m.FlexAlignSelf", thisLib.FlexAlignSelf);
	 DataType.registerEnum("sap.m.FlexDirection", thisLib.FlexDirection);
	 DataType.registerEnum("sap.m.FlexJustifyContent", thisLib.FlexJustifyContent);
	 DataType.registerEnum("sap.m.FlexRendertype", thisLib.FlexRendertype);
	 DataType.registerEnum("sap.m.FlexWrap", thisLib.FlexWrap);
	 DataType.registerEnum("sap.m.FrameType", thisLib.FrameType);
	 DataType.registerEnum("sap.m.GenericTagDesign", thisLib.GenericTagDesign);
	 DataType.registerEnum("sap.m.GenericTagValueState", thisLib.GenericTagValueState);
	 DataType.registerEnum("sap.m.GenericTileMode", thisLib.GenericTileMode);
	 DataType.registerEnum("sap.m.Priority", thisLib.Priority);
	 DataType.registerEnum("sap.m.GenericTileScope", thisLib.GenericTileScope);
	 DataType.registerEnum("sap.m.HeaderLevel", thisLib.HeaderLevel);
	 DataType.registerEnum("sap.m.IBarHTMLTag", thisLib.IBarHTMLTag);
	 DataType.registerEnum("sap.m.IconTabDensityMode", thisLib.IconTabDensityMode);
	 DataType.registerEnum("sap.m.IconTabFilterDesign", thisLib.IconTabFilterDesign);
	 DataType.registerEnum("sap.m.IconTabFilterInteractionMode", thisLib.IconTabFilterInteractionMode);
	 DataType.registerEnum("sap.m.IconTabHeaderMode", thisLib.IconTabHeaderMode);
	 DataType.registerEnum("sap.m.ImageMode", thisLib.ImageMode);
	 DataType.registerEnum("sap.m.InputTextFormatMode", thisLib.InputTextFormatMode);
	 DataType.registerEnum("sap.m.SelectDialogInitialFocus", thisLib.SelectDialogInitialFocus);
	 DataType.registerEnum("sap.m.InputType", thisLib.InputType);
	 DataType.registerEnum("sap.m.LabelDesign", thisLib.LabelDesign);
	 DataType.registerEnum("sap.m.LightBoxLoadingStates", thisLib.LightBoxLoadingStates);
	 DataType.registerEnum("sap.m.LinkConversion", thisLib.LinkConversion);
	 DataType.registerEnum("sap.m.LinkAccessibleRole", thisLib.LinkAccessibleRole);
	 DataType.registerEnum("sap.m.ListGrowingDirection", thisLib.ListGrowingDirection);
	 DataType.registerEnum("sap.m.ListKeyboardMode", thisLib.ListKeyboardMode);
	 DataType.registerEnum("sap.m.ListMode", thisLib.ListMode);
	 DataType.registerEnum("sap.m.ListSeparators", thisLib.ListSeparators);
	 DataType.registerEnum("sap.m.ListType", thisLib.ListType);
	 DataType.registerEnum("sap.m.LoadState", thisLib.LoadState);
	 DataType.registerEnum("sap.m.MenuButtonMode", thisLib.MenuButtonMode);
	 DataType.registerEnum("sap.m.MultiSelectMode", thisLib.MultiSelectMode);
	 DataType.registerEnum("sap.m.ObjectHeaderPictureShape", thisLib.ObjectHeaderPictureShape);
	 DataType.registerEnum("sap.m.ObjectMarkerType", thisLib.ObjectMarkerType);
	 DataType.registerEnum("sap.m.ObjectMarkerVisibility", thisLib.ObjectMarkerVisibility);
	 DataType.registerEnum("sap.m.OverflowToolbarPriority", thisLib.OverflowToolbarPriority);
	 DataType.registerEnum("sap.m.P13nPopupMode", thisLib.P13nPopupMode);
	 DataType.registerEnum("sap.m.P13nPanelType", thisLib.P13nPanelType);
	 DataType.registerEnum("sap.m.P13nConditionOperation", thisLib.P13nConditionOperation);
	 DataType.registerEnum("sap.m.PageBackgroundDesign", thisLib.PageBackgroundDesign);
	 DataType.registerEnum("sap.m.PanelAccessibleRole", thisLib.PanelAccessibleRole);
	 DataType.registerEnum("sap.m.PDFViewerDisplayType", thisLib.PDFViewerDisplayType);
	 DataType.registerEnum("sap.m.PlacementType", thisLib.PlacementType);
	 DataType.registerEnum("sap.m.PlanningCalendarBuiltInView", thisLib.PlanningCalendarBuiltInView);
	 DataType.registerEnum("sap.m.PlanningCalendarStickyMode", thisLib.PlanningCalendarStickyMode);
	 DataType.registerEnum("sap.m.PopinDisplay", thisLib.PopinDisplay);
	 DataType.registerEnum("sap.m.PopinLayout", thisLib.PopinLayout);
	 DataType.registerEnum("sap.m.QuickViewGroupElementType", thisLib.QuickViewGroupElementType);
	 DataType.registerEnum("sap.m.RatingIndicatorVisualMode", thisLib.RatingIndicatorVisualMode);
	 DataType.registerEnum("sap.m.ScreenSize", thisLib.ScreenSize);
	 DataType.registerEnum("sap.m.CarouselScrollMode", thisLib.CarouselScrollMode);
	 DataType.registerEnum("sap.m.SelectColumnRatio", thisLib.SelectColumnRatio);
	 DataType.registerEnum("sap.m.SelectionDetailsActionLevel", thisLib.SelectionDetailsActionLevel);
	 DataType.registerEnum("sap.m.SelectListKeyboardNavigationMode", thisLib.SelectListKeyboardNavigationMode);
	 DataType.registerEnum("sap.m.SelectType", thisLib.SelectType);
	 DataType.registerEnum("sap.m.Size", thisLib.Size);
	 DataType.registerEnum("sap.m.SplitAppMode", thisLib.SplitAppMode);
	 DataType.registerEnum("sap.m.StandardDynamicDateRangeKeys", thisLib.StandardDynamicDateRangeKeys);
	 DataType.registerEnum("sap.m.StandardTileType", thisLib.StandardTileType);
	 DataType.registerEnum("sap.m.StepInputStepModeType", thisLib.StepInputStepModeType);
	 DataType.registerEnum("sap.m.StepInputValidationMode", thisLib.StepInputValidationMode);
	 DataType.registerEnum("sap.m.Sticky", thisLib.Sticky);
	 DataType.registerEnum("sap.m.StringFilterOperator", thisLib.StringFilterOperator);
	 DataType.registerEnum("sap.m.SwipeDirection", thisLib.SwipeDirection);
	 DataType.registerEnum("sap.m.SwitchType", thisLib.SwitchType);
	 DataType.registerEnum("sap.m.TabsOverflowMode", thisLib.TabsOverflowMode);
	 DataType.registerEnum("sap.m.ContentConfigType", thisLib.ContentConfigType);
	 DataType.registerEnum("sap.m.TileSizeBehavior", thisLib.TileSizeBehavior);
	 DataType.registerEnum("sap.m.TimePickerMaskMode", thisLib.TimePickerMaskMode);
	 DataType.registerEnum("sap.m.TitleAlignment", thisLib.TitleAlignment);
	 DataType.registerEnum("sap.m.ExpandableTextOverflowMode", thisLib.ExpandableTextOverflowMode);
	 DataType.registerEnum("sap.m.TokenizerRenderMode", thisLib.TokenizerRenderMode);
	 DataType.registerEnum("sap.m.ToolbarDesign", thisLib.ToolbarDesign);
	 DataType.registerEnum("sap.m.ToolbarStyle", thisLib.ToolbarStyle);
	 DataType.registerEnum("sap.m.UploadState", thisLib.UploadState);
	 DataType.registerEnum("sap.m.UploadType", thisLib.UploadType);
	 DataType.registerEnum("sap.m.ValueColor", thisLib.ValueColor);
	 DataType.registerEnum("sap.m.ValueCSSColor", thisLib.ValueCSSColor);
	 DataType.registerEnum("sap.m.VerticalPlacementType", thisLib.VerticalPlacementType);
	 DataType.registerEnum("sap.m.WrappingType", thisLib.WrappingType);
	 DataType.registerEnum("sap.m.SinglePlanningCalendarSelectionMode", thisLib.SinglePlanningCalendarSelectionMode);
	 DataType.registerEnum("sap.m.WizardRenderMode", thisLib.WizardRenderMode);
	 DataType.registerEnum("sap.m.ResetAllMode", thisLib.ResetAllMode);
	 DataType.registerEnum("sap.m.SharingMode", thisLib.SharingMode);
	 DataType.registerEnum("sap.m.plugins.CopyPreference", thisLib.plugins.CopyPreference);
	 DataType.registerEnum("sap.m.plugins.ContextMenuScope", thisLib.plugins.ContextMenuScope);
	 DataType.registerEnum("sap.m.semantic.SemanticRuleSetType", thisLib.semantic.SemanticRuleSetType);
	 DataType.registerEnum("sap.m.table.columnmenu.Category", thisLib.table.columnmenu.Category);
	 DataType.registerEnum("sap.m.upload.UploaderHttpRequestMethod", thisLib.upload.UploaderHttpRequestMethod);
	 DataType.registerEnum("sap.m.UploadSetwithTableActionPlaceHolder", thisLib.UploadSetwithTableActionPlaceHolder);
	 DataType.registerEnum("sap.m.TileInfoColor", thisLib.TileInfoColor);

	 return thisLib;
	});<|MERGE_RESOLUTION|>--- conflicted
+++ resolved
@@ -4097,20 +4097,8 @@
 		 * Popover will be placed at the top or bottom of the reference control.
 		 * @public
 		 */
-<<<<<<< HEAD
 		 Vertical : "Vertical"
 	 };
-=======
-		InfoToolbar: "InfoToolbar",
-
-		/**
-		 * The group headers remain in a fixed position at the top of the page during vertical scrolling.
-		 * @public
-		 * @since 1.128
-		 */
-		GroupHeaders: "GroupHeaders"
-	};
->>>>>>> c4055262
 
 	 /**
 	  * Defines the display of table pop-ins.
@@ -4209,7 +4197,14 @@
 		  * @public
 		  * @since 1.56
 		  */
-		 InfoToolbar: "InfoToolbar"
+		 InfoToolbar: "InfoToolbar",
+
+		 /**
+		  * The group headers remain in a fixed position at the top of the page during vertical scrolling.
+		  * @public
+		  * @since 1.128
+		  */
+		 GroupHeaders: "GroupHeaders"
 	 };
 
 	 /**
