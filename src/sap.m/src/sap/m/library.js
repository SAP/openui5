/*!
 * ${copyright}
 */

/**
 * Initialization Code and shared classes of library sap.m.
 */
sap.ui.define([
 "sap/base/i18n/Formatting",
 "sap/ui/core/Lib",
 "sap/ui/Device",
 "sap/ui/base/DataType",
 "sap/ui/base/EventProvider",
 "sap/ui/core/Control",
 "sap/ui/core/Locale",
 "sap/ui/util/openWindow",
 // library dependency
 "sap/ui/core/library",
 "sap/base/strings/capitalize",
 "sap/ui/thirdparty/jquery",
 "sap/base/assert",
 "sap/base/Log",
 "sap/base/util/defineLazyProperty",
 "sap/base/security/encodeCSS",
 "./AvatarShape",
 "./AvatarSize",
 "./AvatarType",
 "./AvatarColor",
 "./AvatarImageFitType",
 "./IllustratedMessageSize",
 "./IllustratedMessageType",
 "./upload/UploaderHttpRequestMethod",
 "sap/ui/core/theming/Parameters",
 "sap/ui/core/LocaleData",
 // referenced here to enable the Support feature
 "./Support"
],
	function(
	 Formatting,
	 Library,
	 Device,
	 DataType,
	 EventProvider,
	 Control,
	 Locale,
	 openWindow,
	 CoreLibrary,
	 capitalize,
	 jQuery,
	 assert,
	 Log,
	 defineLazyProperty,
	 encodeCSS,
	 AvatarShape,
	 AvatarSize,
	 AvatarType,
	 AvatarColor,
	 AvatarImageFitType,
	 IllustratedMessageSize,
	 IllustratedMessageType,
	 UploaderHttpRequestMethod,
	 Parameters,
	 LocaleData
	) {
	 "use strict";

	 /**
	  * The main UI5 control library, with responsive controls that can be used in touch devices as well as desktop browsers.
	  *
	  * @namespace
	  * @alias sap.m
	  * @author SAP SE
	  * @version ${version}
	  * @since 1.4
	  * @public
	  */
	 var thisLib = Library.init({
		 apiVersion: 2,
		 name : "sap.m",
		 version: "${version}",
		 dependencies : ["sap.ui.core"],
		 designtime: "sap/m/designtime/library.designtime",
		 types: [
		  "sap.m.AvatarImageFitType",
		  "sap.m.AvatarShape",
		  "sap.m.AvatarSize",
		  "sap.m.AvatarType",
		  "sap.m.AvatarColor",
		  "sap.m.BackgroundDesign",
		  "sap.m.BadgeState",
		  "sap.m.BadgeAnimationType",
		  "sap.m.BarDesign",
		  "sap.m.BorderDesign",
		  "sap.m.BreadcrumbsSeparatorStyle",
		  "sap.m.ButtonAccessibleRole",
		  "sap.m.ButtonType",
		  "sap.m.CarouselArrowsPlacement",
		  "sap.m.DeviationIndicator",
		  "sap.m.DialogRoleType",
		  "sap.m.DialogType",
		  "sap.m.DraftIndicatorState",
		  "sap.m.DynamicDateRangeGroups",
		  "sap.m.EmptyIndicatorMode",
		  "sap.m.FacetFilterListDataType",
		  "sap.m.FacetFilterType",
		  "sap.m.FilterPanelField",
		  "sap.m.FlexAlignContent",
		  "sap.m.FlexAlignItems",
		  "sap.m.FlexAlignSelf",
		  "sap.m.FlexDirection",
		  "sap.m.FlexJustifyContent",
		  "sap.m.FlexRendertype",
		  "sap.m.FlexWrap",
		  "sap.m.FrameType",
		  "sap.m.GenericTagDesign",
		  "sap.m.GenericTagValueState",
		  "sap.m.GenericTileMode",
		  "sap.m.Priority",
		  "sap.m.GenericTileScope",
		  "sap.m.HeaderLevel",
		  "sap.m.IBarHTMLTag",
		  "sap.m.IconTabDensityMode",
		  "sap.m.IconTabFilterDesign",
		  "sap.m.IconTabFilterInteractionMode",
		  "sap.m.IconTabHeaderMode",
		  "sap.m.IllustratedMessageSize",
		  "sap.m.IllustratedMessageType",
		  "sap.m.ImageMode",
		  "sap.m.InputListItemContentSize",
		  "sap.m.InputTextFormatMode",
		  "sap.m.InputType",
		  "sap.m.LabelDesign",
		  "sap.m.LightBoxLoadingStates",
		  "sap.m.LinkConversion",
		  "sap.m.LinkAccessibleRole",
		  "sap.m.ListGrowingDirection",
		  "sap.m.ListKeyboardMode",
		  "sap.m.ListMode",
		  "sap.m.ListSeparators",
		  "sap.m.ListType",
		  "sap.m.LoadState",
		  "sap.m.MenuButtonMode",
		  "sap.m.MultiSelectMode",
		  "sap.m.ObjectHeaderPictureShape",
		  "sap.m.ObjectMarkerType",
		  "sap.m.ObjectMarkerVisibility",
		  "sap.m.OverflowToolbarPriority",
		  "sap.m.P13nPopupMode",
		  "sap.m.P13nPanelType",
		  "sap.m.P13nConditionOperation",
		  "sap.m.PageBackgroundDesign",
		  "sap.m.PanelAccessibleRole",
		  "sap.m.PDFViewerDisplayType",
		  "sap.m.PlacementType",
		  "sap.m.CarouselPageIndicatorPlacementType",
		  "sap.m.PlanningCalendarBuiltInView",
		  "sap.m.PlanningCalendarStickyMode",
		  "sap.m.PopinDisplay",
		  "sap.m.PopinLayout",
		  "sap.m.QuickViewGroupElementType",
		  "sap.m.RatingIndicatorVisualMode",
		  "sap.m.ScreenSize",
		  "sap.m.CarouselScrollMode",
		  "sap.m.SelectColumnRatio",
		  "sap.m.SelectionDetailsActionLevel",
		  "sap.m.SelectListKeyboardNavigationMode",
		  "sap.m.SelectDialogInitialFocus",
		  "sap.m.SelectType",
		  "sap.m.Size",
		  "sap.m.SplitAppMode",
		  "sap.m.StandardDynamicDateRangeKeys",
		  "sap.m.StandardTileType",
		  "sap.m.StepInputStepModeType",
		  "sap.m.StepInputValidationMode",
		  "sap.m.Sticky",
		  "sap.m.StringFilterOperator",
		  "sap.m.SwipeDirection",
		  "sap.m.SwitchType",
		  "sap.m.TabsOverflowMode",
		  "sap.m.ContentConfigType",
		  "sap.m.TileInfoColor",
		  "sap.m.TileSizeBehavior",
		  "sap.m.TimePickerMaskMode",
		  "sap.m.TitleAlignment",
		  "sap.m.ExpandableTextOverflowMode",
		  "sap.m.TokenizerRenderMode",
		  "sap.m.ToolbarDesign",
		  "sap.m.ToolbarStyle",
		  "sap.m.UploadState",
		  "sap.m.UploadType",
		  "sap.m.ValueColor",
		  "sap.m.ValueCSSColor",
		  "sap.m.VerticalPlacementType",
		  "sap.m.WrappingType",
		  "sap.m.SinglePlanningCalendarSelectionMode",
		  "sap.m.WizardRenderMode",
		  "sap.m.ResetAllMode",
		  "sap.m.SharingMode",
		  "sap.m.plugins.CopyPreference",
		  "sap.m.plugins.ContextMenuScope",
		  "sap.m.semantic.SemanticRuleSetType",
		  "sap.m.table.columnmenu.Category",
		  "sap.m.upload.UploaderHttpRequestMethod",
		  "sap.m.UploadSetwithTableActionPlaceHolder"
		 ],
		 interfaces: [
			 "sap.m.IBar",
			 "sap.m.IBadge",
			 "sap.m.IBreadcrumbs",
			 "sap.m.ITableItem",
			 "sap.m.p13n.IContent",
			 "sap.m.IconTab",
			 "sap.m.IScale",
			 "sap.m.IMenuItem",
			 "sap.m.semantic.IGroup",
			 "sap.m.semantic.IFilter",
			 "sap.m.semantic.ISort",
			 "sap.m.ObjectHeaderContainer",
			 "sap.m.IOverflowToolbarContent",
			 "sap.m.IOverflowToolbarFlexibleContent",
			 "sap.m.IToolbarInteractiveControl",
			 "sap.m.IHyphenation"
		 ],
		 controls: [
		  "sap.m.ActionListItem",
		  "sap.m.ActionSheet",
		  "sap.m.ActionTile",
		  "sap.m.ActionTileContent",
		  "sap.m.App",
		  "sap.m.Avatar",
		  "sap.m.Bar",
		  "sap.m.BusyDialog",
		  "sap.m.BusyIndicator",
		  "sap.m.Button",
		  "sap.m.Breadcrumbs",
		  "sap.m.Carousel",
		  "sap.m.CheckBox",
		  "sap.m.ColumnHeaderPopover",
		  "sap.m.ColumnListItem",
		  "sap.m.ColorPalette",
		  "sap.m.ColorPalettePopover",
		  "sap.m.ComboBox",
		  "sap.m.ComboBoxTextField",
		  "sap.m.ComboBoxBase",
		  "sap.m.TileAttribute",
		  "sap.m.CustomListItem",
		  "sap.m.CustomTreeItem",
		  "sap.m.DatePicker",
		  "sap.m.DateRangeSelection",
		  "sap.m.DateTimeField",
		  "sap.m.DateTimePicker",
		  "sap.m.Dialog",
		  "sap.m.DisplayListItem",
		  "sap.m.DraftIndicator",
		  "sap.m.DynamicDateRange",
		  "sap.m.ExpandableText",
		  "sap.m.AdditionalTextButton",
		  "sap.m.FacetFilter",
		  "sap.m.FacetFilterItem",
		  "sap.m.FacetFilterList",
		  "sap.m.FeedContent",
		  "sap.m.FeedInput",
		  "sap.m.FeedListItem",
		  "sap.m.FlexBox",
		  "sap.m.FormattedText",
		  "sap.m.GenericTag",
		  "sap.m.GenericTile",
		  "sap.m.GroupHeaderListItem",
		  "sap.m.HBox",
		  "sap.m.HeaderContainer",
		  "sap.m.IconTabBar",
		  "sap.m.IconTabBarSelectList",
		  "sap.m.IconTabFilterExpandButtonBadge",
		  "sap.m.IconTabHeader",
		  "sap.m.IllustratedMessage",
		  "sap.m.Image",
		  "sap.m.ImageContent",
		  "sap.m.Input",
		  "sap.m.InputBase",
		  "sap.m.InputListItem",
		  "sap.m.Label",
		  "sap.m.LightBox",
		  "sap.m.Link",
		  "sap.m.List",
		  "sap.m.ListBase",
		  "sap.m.ListItemBase",
		  "sap.m.MaskInput",
		  "sap.m.Menu",
		  "sap.m.MenuButton",
		  "sap.m.MessagePopover",
		  "sap.m.MessageView",
		  "sap.m.MessageStrip",
		  "sap.m.MultiComboBox",
		  "sap.m.MultiInput",
		  "sap.m.NavContainer",
		  "sap.m.NewsContent",
		  "sap.m.NumericContent",
		  "sap.m.NotificationList",
		  "sap.m.NotificationListBase",
		  "sap.m.NotificationListItem",
		  "sap.m.NotificationListGroup",
		  "sap.m.PagingButton",
		  "sap.m.PlanningCalendarLegend",
		  "sap.m.ObjectAttribute",
		  "sap.m.ObjectHeader",
		  "sap.m.ObjectIdentifier",
		  "sap.m.ObjectListItem",
		  "sap.m.ObjectMarker",
		  "sap.m.ObjectNumber",
		  "sap.m.ObjectStatus",
		  "sap.m.OverflowToolbar",
		  "sap.m.OverflowToolbarButton",
		  "sap.m.OverflowToolbarToggleButton",
		  "sap.m.OverflowToolbarMenuButton",
		  "sap.m.P13nSelectionPanel",
		  "sap.m.P13nConditionPanel",
		  "sap.m.P13nFilterPanel",
		  "sap.m.P13nPanel",
		  "sap.m.Page",
		  "sap.m.Panel",
		  "sap.m.PDFViewer",
		  "sap.m.PlanningCalendar",
		  "sap.m.PlanningCalendarHeader",
		  "sap.m.Popover",
		  "sap.m.ProgressIndicator",
		  "sap.m.PullToRefresh",
		  "sap.m.QuickView",
		  "sap.m.QuickViewBase",
		  "sap.m.QuickViewCard",
		  "sap.m.QuickViewPage",
		  "sap.m.RadioButton",
		  "sap.m.RadioButtonGroup",
		  "sap.m.RangeSlider",
		  "sap.m.RatingIndicator",
		  "sap.m.ResponsivePopover",
		  "sap.m.ScrollContainer",
		  "sap.m.SearchField",
		  "sap.m.SegmentedButton",
		  "sap.m.Select",
		  "sap.m.SelectDialog",
		  "sap.m.SelectDialogBase",
		  "sap.m.SelectList",
		  "sap.m.SelectionDetails",
		  "sap.m.Shell",
		  "sap.m.SimpleFixFlex",
		  "sap.m.SinglePlanningCalendar",
		  "sap.m.SinglePlanningCalendarGrid",
		  "sap.m.SinglePlanningCalendarMonthGrid",
		  "sap.m.Slider",
		  "sap.m.SliderTooltip",
		  "sap.m.SliderTooltipBase",
		  "sap.m.SliderTooltipContainer",
		  "sap.m.SlideTile",
		  "sap.m.StepInput",
		  "sap.m.SplitApp",
		  "sap.m.SplitContainer",
		  "sap.m.StandardListItem",
		  "sap.m.StandardTreeItem",
		  "sap.m.Switch",
		  "sap.m.Table",
		  "sap.m.TableSelectDialog",
		  "sap.m.TabContainer",
		  "sap.m.TabStrip",
		  "sap.m.Text",
		  "sap.m.TextArea",
		  "sap.m.TileContent",
		  "sap.m.TimePicker",
		  "sap.m.TimePickerInputs",
		  "sap.m.TimePickerClock",
		  "sap.m.TimePickerClocks",
		  "sap.m.TimePickerSliders",
		  "sap.m.Title",
		  "sap.m.ToggleButton",
		  "sap.m.Token",
		  "sap.m.Tokenizer",
		  "sap.m.Toolbar",
		  "sap.m.ToolbarSpacer",
		  "sap.m.ToolbarSeparator",
		  "sap.m.Tree",
		  "sap.m.TreeItemBase",
		  "sap.m.upload.UploadSet",
		  "sap.m.upload.UploadSetToolbarPlaceholder",
		  "sap.m.VariantManagement",
		  "sap.m.VBox",
		  "sap.m.ViewSettingsDialog",
		  "sap.m.WheelSlider",
		  "sap.m.WheelSliderContainer",
		  "sap.m.Wizard",
		  "sap.m.WizardStep",
		  "sap.m.semantic.DetailPage",
		  "sap.m.semantic.SemanticPage",
		  "sap.m.semantic.ShareMenuPage",
		  "sap.m.semantic.FullscreenPage",
		  "sap.m.semantic.MasterPage",
		  "sap.m.p13n.AbstractContainer",
		  "sap.m.p13n.BasePanel",
		  "sap.m.p13n.Container",
		  "sap.m.p13n.GroupPanel",
		  "sap.m.p13n.QueryPanel",
		  "sap.m.p13n.SelectionPanel",
		  "sap.m.p13n.SortPanel",
		  "sap.m.p13n.Popup",
		  "sap.m.table.columnmenu.Menu"
		 ],
		 elements: [
		  "sap.m.BadgeCustomData",
		  "sap.m.CarouselLayout",
		  "sap.m.Column",
		  "sap.m.ColumnPopoverActionItem",
		  "sap.m.ColumnPopoverCustomItem",
		  "sap.m.ColumnPopoverItem",
		  "sap.m.ColumnPopoverSortItem",
		  "sap.m.ContentConfig",
		  "sap.m.DynamicDateOption",
		  "sap.m.DynamicDateValueHelpUIType",
		  "sap.m.FlexItemData",
		  "sap.m.FeedListItemAction",
		  "sap.m.IconTabFilter",
		  "sap.m.IconTabSeparator",
		  "sap.m.ImageCustomData",
		  "sap.m.LightBoxItem",
		  "sap.m.LinkTileContent",
		  "sap.m.OverflowToolbarLayoutData",
		  "sap.m.MaskInputRule",
		  "sap.m.MenuItem",
		  "sap.m.MessageItem",
		  "sap.m.PageAccessibleLandmarkInfo",
		  "sap.m.P13nFilterItem",
		  "sap.m.P13nItem",
		  "sap.m.PlanningCalendarRow",
		  "sap.m.PlanningCalendarView",
		  "sap.m.QuickViewGroup",
		  "sap.m.QuickViewGroupElement",
		  "sap.m.ResponsiveScale",
		  "sap.m.SegmentedButtonItem",
		  "sap.m.SelectionDetailsItem",
		  "sap.m.SelectionDetailsItemLine",
		  "sap.m.SinglePlanningCalendarDayView",
		  "sap.m.SinglePlanningCalendarMonthView",
		  "sap.m.SinglePlanningCalendarWeekView",
		  "sap.m.SinglePlanningCalendarWorkWeekView",
		  "sap.m.SinglePlanningCalendarView",
		  "sap.m.StandardDynamicDateOption",
		  "sap.m.SuggestionItem",
		  "sap.m.TabContainerItem",
		  "sap.m.TabStripItem",
		  "sap.m.ToolbarLayoutData",
		  "sap.m.TileInfo",
		  "sap.m.upload.FilePreviewDialog",
		  "sap.m.upload.Uploader",
		  "sap.m.upload.UploaderTableItem",
		  "sap.m.upload.UploadSetItem",
		  "sap.m.upload.FilePreviewDialog",
		  "sap.m.VariantItem",
		  "sap.m.ViewSettingsCustomItem",
		  "sap.m.ViewSettingsCustomTab",
		  "sap.m.ViewSettingsFilterItem",
		  "sap.m.ViewSettingsItem",
		  "sap.m.plugins.CellSelector",
		  "sap.m.plugins.ColumnResizer",
		  "sap.m.plugins.CopyProvider",
		  "sap.m.plugins.DataStateIndicator",
		  "sap.m.plugins.PasteProvider",
		  "sap.m.plugins.PluginBase",
		  "sap.m.p13n.AbstractContainerItem",
		  "sap.m.semantic.AddAction",
		  "sap.m.semantic.CancelAction",
		  "sap.m.semantic.DeleteAction",
		  "sap.m.semantic.DiscussInJamAction",
		  "sap.m.semantic.EditAction",
		  "sap.m.semantic.FavoriteAction",
		  "sap.m.semantic.FilterAction",
		  "sap.m.semantic.FilterSelect",
		  "sap.m.semantic.FlagAction",
		  "sap.m.semantic.ForwardAction",
		  "sap.m.semantic.GroupAction",
		  "sap.m.semantic.GroupSelect",
		  "sap.m.semantic.MainAction",
		  "sap.m.semantic.MessagesIndicator",
		  "sap.m.semantic.MultiSelectAction",
		  "sap.m.semantic.NegativeAction",
		  "sap.m.semantic.OpenInAction",
		  "sap.m.semantic.PositiveAction",
		  "sap.m.semantic.PrintAction",
		  "sap.m.semantic.SaveAction",
		  "sap.m.semantic.SemanticButton",
		  "sap.m.semantic.SemanticControl",
		  "sap.m.semantic.SemanticSelect",
		  "sap.m.semantic.SemanticToggleButton",
		  "sap.m.semantic.SendEmailAction",
		  "sap.m.semantic.SendMessageAction",
		  "sap.m.semantic.ShareInJamAction",
		  "sap.m.semantic.SortAction",
		  "sap.m.semantic.SortSelect",
		  "sap.m.table.columnmenu.Entry",
		  "sap.m.table.columnmenu.ActionItem",
		  "sap.m.table.columnmenu.Item",
		  "sap.m.table.columnmenu.ItemBase",
		  "sap.m.table.columnmenu.QuickAction",
		  "sap.m.table.columnmenu.QuickActionBase",
		  "sap.m.plugins.UploadSetwithTable",
		  "sap.m.upload.UploadItemConfiguration",
		  "sap.m.upload.UploadItem"
		 ],
		 extensions: {
			 flChangeHandlers: {
				 "sap.m.ActionSheet": {
					 "moveControls": "default"
				 },
				 "sap.m.Avatar": "sap/m/flexibility/Avatar",
				 "sap.m.Bar": "sap/m/flexibility/Bar",
				 "sap.m.Button": "sap/m/flexibility/Button",
				 "sap.m.CheckBox": "sap/m/flexibility/CheckBox",
				 "sap.m.ColumnListItem": {
					 "hideControl": "default",
					 "unhideControl": "default"
				 },
				 "sap.m.CustomListItem": {
					 "hideControl": "default",
					 "unhideControl": "default",
					 "moveControls": "default"
				 },
				 "sap.m.DatePicker": {
					 "hideControl": "default",
					 "unhideControl": "default"
				 },
				 "sap.m.Dialog": "sap/m/flexibility/Dialog",
				 "sap.m.ExpandableText": "sap/m/flexibility/ExpandableText",
				 "sap.m.FlexBox": {
					 "hideControl": "default",
					 "unhideControl": "default",
					 "moveControls": "default"
				 },
				 "sap.m.HBox": {
					 "hideControl": "default",
					 "unhideControl": "default",
					 "moveControls": "default"
				 },
				 "sap.m.IconTabBar": "sap/m/flexibility/IconTabBar",

				 "sap.m.IconTabFilter": "sap/m/flexibility/IconTabFilter",
				 "sap.m.Image": {
					 "hideControl": "default",
					 "unhideControl": "default"
				 },
				 "sap.m.Input": {
					 "hideControl": "default",
					 "unhideControl": "default"
				 },
				 "sap.m.InputBase": {
					 "hideControl": "default",
					 "unhideControl": "default"
				 },
				 "sap.m.InputListItem": "sap/m/flexibility/InputListItem",
				 "sap.m.Label": "sap/m/flexibility/Label",
				 "sap.m.MultiInput": {
					 "hideControl": "default",
					 "unhideControl": "default"
				 },
				 "sap.m.ListItemBase": {
					 "hideControl": "default",
					 "unhideControl": "default"
				 },
				 "sap.m.Link": "sap/m/flexibility/Link",
				 "sap.m.List": {
					 "hideControl": "default",
					 "unhideControl": "default",
					 "moveControls": "default"
				 },
				 "sap.m.ListBase": {
					 "hideControl": "default",
					 "unhideControl": "default",
					 "moveControls": "default"
				 },
				 "sap.m.MaskInput": {
					 "hideControl": "default",
					 "unhideControl": "default"
				 },
				 "sap.m.MenuButton": "sap/m/flexibility/MenuButton",
				 "sap.m.OverflowToolbar":"sap/m/flexibility/OverflowToolbar",
				 "sap.m.OverflowToolbarButton": "sap/m/flexibility/OverflowToolbarButton",
				 "sap.m.Page": "sap/m/flexibility/Page",
				 "sap.m.Panel": "sap/m/flexibility/Panel",
				 "sap.m.Popover": "sap/m/flexibility/Popover",
				 "sap.m.RadioButton": "sap/m/flexibility/RadioButton",
				 "sap.m.RatingIndicator": {
					 "hideControl": "default",
					 "unhideControl": "default"
				 },
				 "sap.m.RangeSlider": {
					 "hideControl": "default",
					 "unhideControl": "default"
				 },
				 "sap.m.ScrollContainer": {
					 "hideControl": "default",
					 "moveControls": "default",
					 "unhideControl": "default"
				 },
				 "sap.m.SearchField": {
					 "hideControl": "default",
					 "unhideControl": "default"
				 },
				 "sap.m.Slider": {
					 "hideControl": "default",
					 "unhideControl": "default"
				 },
				 "sap.m.StandardListItem":"sap/m/flexibility/StandardListItem",
				 "sap.m.Table": "sap/m/flexibility/Table",
				 "sap.m.Column": {
					 "hideControl": "default",
					 "unhideControl": "default"
				 },
				 "sap.m.Text": "sap/m/flexibility/Text",
				 "sap.m.Title": "sap/m/flexibility/Title",
				 "sap.m.Toolbar": "sap/m/flexibility/Toolbar",
				 "sap.m.VBox": {
					 "hideControl": "default",
					 "unhideControl": "default",
					 "moveControls": "default"
				 },
				 "sap.m.ObjectHeader": {
					 "moveControls": "default"
				 }
			 },
			 //Configuration used for rule loading of Support Assistant
			 "sap.ui.support": {
				 publicRules:true,
				 internalRules:true
			 }
		 }
	 });

	 thisLib.upload = thisLib.upload || {};

	 thisLib.upload.UploaderHttpRequestMethod = UploaderHttpRequestMethod;



	 /**
	  * Available Background Design.
	  *
	  * @enum {string}
	  * @public
	  */
	 thisLib.BackgroundDesign = {

		 /**
		  * A solid background color dependent on the theme.
		  * @public
		  */
		 Solid : "Solid",

		 /**
		  * Transparent background.
		  * @public
		  */
		 Transparent : "Transparent",

		 /**
		  * A translucent background depending on the opacity value of the theme.
		  * @public
		  */
		 Translucent : "Translucent"

	 };

	 /**
	 *  Defines the placeholder type for the control to be replaced.
	 *
	 * @enum {string}
	 * @public
	 * @since 1.120
	 */
	 thisLib.UploadSetwithTableActionPlaceHolder = {
		/**
		 * Placeholder for variant management.
		 * @deprecated As of version 1.124, the concept has been discarded.
		 * @public
		 */
		VariantManagementPlaceholder: "VariantManagementPlaceholder",
		/**
		 * Placeholder for personalization settings button.
		 * @deprecated As of version 1.124, the concept has been discarded.
		 * @public
		 */
		PersonalizationSettingsPlaceholder: "PersonalizationSettingsPlaceholder",
		/**
		 * Placeholder for upload button control.
		 * @public
		 */
		UploadButtonPlaceholder : "UploadButtonPlaceholder",
		/**
		 * Placeholder for cloud file picker button.
		 * @public
		*/
		CloudFilePickerButtonPlaceholder : "CloudFilePickerButtonPlaceholder"
	};

	 /**
	  * Types of state of {@link sap.m.BadgeEnabler} to expose its current state.
	  *
	  * @enum {string}
	  * @public
	  * @since 1.81
	  */
	 thisLib.BadgeState = {

		 /**
		  * Informing interested parties that the badge has been updated.
		  * @public
		  */
		 Updated : "Updated",

		 /**
		  * Informing interested parties that the badge has appeared.
		  * @public
		  */
		 Appear : "Appear",

		 /**
		  * Informing interested parties that the badge has disappeared.
		  * @public
		  */
		 Disappear : "Disappear"

	 };

	 /**
	  * Types of animation performed by {@link sap.m.BadgeEnabler}.
	  *
	  * @enum {string}
	  * @public
	  * @since 1.87
	  */
	 thisLib.BadgeAnimationType = {

		 /**
		  * Badge indicator will perform Appear,Update,and Disappear animation.
		  * @public
		  */
		 Full : "Full",

		 /**
		  * Badge indicator will perform only Update animation (suitable for controls, which invalidate often).
		  * @public
		  */
		 Update : "Update",

		 /**
		  * No animation is performed.
		  * @public
		  */
		 None : "None"

	 };

	 /**
	  * Modes in which a control will render empty indicator if its content is empty.
	  *
	  * @enum {string}
	  * @public
	  * @since 1.87
	  */
	 thisLib.EmptyIndicatorMode = {

		 /**
		  * Empty indicator is rendered always when the control's content is empty.
		  * @public
		  */
		 On : "On",

		 /**
		  * Empty indicator is never rendered.
		  * @public
		  */
		 Off : "Off",

		 /**
		  * Empty indicator will be rendered depending on the context in which the control is placed.
		  * If one of the parents has the context class sapMShowEmpty-CTX then the empty indicator will be shown.
		  * @public
		  */
		 Auto : "Auto"

	 };

	 /**
	  * Types of badge rendering style.
	  *
	  * @enum {string}
	  * @private
	  */
	 thisLib.BadgeStyle = {
		 /**
		  * Default style. Use for badges which contain text or numbers.
		  *
		  * @private
		  */
		 Default: "Default",

		 /**
		  * Attention style. This badge is rendered as a single dot meant to grab attention.
		  *
		  * @private
		  */
		 Attention: "Attention"
	 };

	 /**
	  * Types of the Bar design.
	  *
	  * @enum {string}
	  * @public
	  * @since 1.20
	  */
	 thisLib.BarDesign = {

		 /**
		  * The Bar can be inserted into other controls and if the design is "Auto" then it inherits the design from parent control.
		  * @public
		  */
		 Auto : "Auto",

		 /**
		  * The bar will be styled like a header of the page.
		  * @public
		  */
		 Header : "Header",

		 /**
		  * The bar will be styled like a subheader of the page.
		  * @public
		  */
		 SubHeader : "SubHeader",

		 /**
		  * The bar will be styled like a footer of the page.
		  * @public
		  */
		 Footer : "Footer"

	 };

	 /**
	  * Available Border Design.
	  *
	  * @enum {string}
	  * @public
	  */
	 thisLib.BorderDesign = {

		 /**
		  * A solid border color dependent on the theme.
		  * @public
		  */
		 Solid : "Solid",

		 /**
		  * Specifies no border.
		  * @public
		  */
		 None : "None"
	 };

	 /**
	  * Variations of the {@link sap.m.Breadcrumbs} separators.
	  *
	  * @enum {string}
	  * @public
	  * @since 1.69
	  */

	 thisLib.BreadcrumbsSeparatorStyle = {
		 /**
		  * The separator will appear as "/"
		  * @public
		  */

		 Slash: "Slash",

		 /**
		  * The separator will appear as "\"
		  * @public
		  */

		 BackSlash: "BackSlash",

		 /**
		  * The separator will appear as "//"
		  * @public
		  */

		 DoubleSlash: "DoubleSlash",

		 /**
		  * The separator will appear as "\\"
		  * @public
		  */

		 DoubleBackSlash: "DoubleBackSlash",

		 /**
		  * The separator will appear as ">"
		  * @public
		  */

		 GreaterThan: "GreaterThan",

		 /**
		  * The separator will appear as ">>"
		  * @public
		  */

		 DoubleGreaterThan: "DoubleGreaterThan"

	 };

	 /**
	  * Different predefined button types for the {@link sap.m.Button sap.m.Button}.
	  *
	  * @enum {string}
	  * @public
	  */
	 thisLib.ButtonType = {

		 /**
		  * Default type (no special styling)
		  * @public
		  */
		 Default : "Default",

		 /**
		  * Back type (back navigation button for header)
		  * @public
		  */
		 Back : "Back",

		 /**
		  * Accept type
		  * @public
		  */
		 Accept : "Accept",

		 /**
		  * Reject style
		  * @public
		  */
		 Reject : "Reject",

		 /**
		  * Transparent type
		  * @public
		  */
		 Transparent : "Transparent",

		 /**
		  * Ghost type
		  * @public
		  */
		 Ghost : "Ghost",

		 /**
		  * Up type (up navigation button for header)
		  * @public
		  */
		 Up : "Up",

		 /**
		  * Unstyled type (no styling)
		  * @public
		  */
		 Unstyled : "Unstyled",

		 /**
		  * Emphasized type
		  * @public
		  */
		 Emphasized : "Emphasized",

		 /**
		  * Critical type
		  *
		  * <b>Note:</b> To be used only in controls of type <code>sap.m.Button</code>. When the
		  * button opens a <code>sap.m.MessagePopover</code> list, use this <code>ButtonType</code>
		  * if the message with the highest severity is <code>Warning</code> type.
		  *
		  * @public
		  * @since 1.73
		  */
		 Critical : "Critical",

		 /**
		  * Negative type
		  *
		  * <b>Note:</b> To be used only in controls of type <code>sap.m.Button</code>. When the
		  * button opens a <code>sap.m.MessagePopover</code> list, use this <code>ButtonType</code>
		  * if the message with the highest severity is <code>Error</code> type.
		  *
		  * @public
		  * @since 1.73
		  */
		 Negative : "Negative",

		 /**
		  * Success type
		  *
		  * <b>Note:</b> To be used only in controls of type <code>sap.m.Button</code>. When the
		  * button opens a <code>sap.m.MessagePopover</code> list, use this <code>ButtonType</code>
		  * if the message with the highest severity is <code>Success</code> type.
		  *
		  * @public
		  * @since 1.73
		  */
		 Success : "Success",

		 /**
		  * Neutral type
		  *
		  * <b>Note:</b> To be used only in controls of type <code>sap.m.Button</code>. When the
		  * button opens a <code>sap.m.MessagePopover</code> list, use this <code>ButtonType</code>
		  * if the message with the highest severity is <code>Information</code> type.
		  *
		  * @public
		  * @since 1.73
		  */
		 Neutral : "Neutral",

		 /**
		  * Attention type
		  *
		  * @public
		  * @since 1.77
		  */
		 Attention : "Attention"
	 };

	 /**
	  * Different predefined accessibility types for the {@link sap.m.Button}.
	  *
	  * @enum {string}
	  * @private
	  */
	 thisLib.ButtonAccessibilityType = {
		 /**
		  * Default type
		  *
		  * @private
		  */
		 Default: "Default",

		 /**
		  * Labelled type
		  *
		  * @private
		  */
		 Labelled: "Labelled",

		 /**
		  * Described type
		  *
		  * @private
		  */
		 Described: "Described",

		 /**
		  * Combined type
		  *
		  * @private
		  */
		 Combined: "Combined"
	 };

	 /**
	  * Carousel arrows align.
	  *
	  * @enum {string}
	  * @public
	  */
	 thisLib.CarouselArrowsPlacement = {
		 /**
		  * Carousel arrows are placed on the sides of the current Carousel page.
		  * @public
		  */
		 Content : "Content",

		 /**
		  * Carousel arrows are placed on the sides of the page indicator of the Carousel.
		  * @public
		  */
		 PageIndicator : "PageIndicator"
	 };

	 /**
	  * Types for the placement of the page indicator of the Carousel control.
	  *
	  * @enum {string}
	  * @public
	  */
	 thisLib.CarouselPageIndicatorPlacementType = {

		 /**
		  * Page indicator will be placed at the top of the Carousel.
		  * @public
		  */
		 Top : "Top",

		 /**
		  * Page indicator will be placed at the bottom of the Carousel.
		  * @public
		  */
		 Bottom : "Bottom",

		 /**
		  * Page indicator will be placed over the Carousel content, top aligned.
		  * @public
		  */
		 OverContentTop : "OverContentTop",

		 /**
		  * Page indicator will be placed over the Carousel content, bottom aligned.
		  * @public
		  */
		 OverContentBottom : "OverContentBottom"
	 };

	 /**
	  * A list of the default built-in views in a {@link sap.m.PlanningCalendar}, described by their keys.
	  *
	  * @enum {string}
	  * @public
	  * @since 1.50
	  */
	 thisLib.PlanningCalendarBuiltInView = {

		 /**
		  * Represents the key of the built-in view, in which the intervals have the size of one hour.
		  * @public
		  */
		 Hour : "Hour",

		 /**
		  * Represents the key of the built-in view, in which the intervals have the size of one day.
		  * @public
		  */
		 Day : "Day",

		 /**
		  * Represents the key of the built-in view, in which the intervals have the size of one month.
		  * @public
		  */
		 Month : "Month",

		 /**
		  * Represents the key of the built-in view, in which the intervals have the size of one day
		  * where 7 days are displayed, starting with the first day of the week.
		  * @public
		  */
		 Week : "Week",

		 /**
		  * Represents the key of the built-in view, in which the intervals have the size of one day
		  * where 31 days are displayed, starting with the first day of the month.
		  * @public
		  */
		 OneMonth : "One Month"

	 };


	 /**
	  * Enum for the type of {@link sap.m.Dialog} control.
	  *
	  * @enum {string}
	  * @public
	  */
	 thisLib.DialogType = {

		 /**
		  * This is the default value for Dialog type.
		  *
		  * The Standard Dialog in iOS has a header on the top. The Left and the Right buttons are put inside the header.
		  * In Android, the Left and the Right buttons are put at the bottom of the Dialog.
		  * @public
		  */
		 Standard : "Standard",

		 /**
		  * Dialog with type Message looks the same as the Standard Dialog in Android.
		  * It puts the Left and the Right buttons at the bottom of the Dialog in iOS.
		  * @public
		  */
		 Message : "Message"

	 };

	 /**
	  * Enum for the ARIA role of {@link sap.m.Dialog} control.
	  *
	  * @enum {string}
	  * @since 1.65
	  * @public
	  */
	 thisLib.DialogRoleType = {

		 /**
		  * Represents the ARIA role <code>dialog</code>.
		  * @public
		  */
		 Dialog : "dialog",

		 /**
		  * Represents the ARIA role <code>alertdialog</code>.
		  * @public
		  */
		 AlertDialog : "alertdialog"
	 };

	 /**
	  * Enum of the available deviation markers for the NumericContent control.
	  *
	  * @enum {string}
	  * @public
	  * @since 1.34
	  */
	 thisLib.DeviationIndicator = {

		 /**
		  * The actual value is more than the target value.
		  * @public
		  */
		 Up : "Up",

		 /**
		  * The actual value is less than the target value.
		  * @public
		  */
		 Down : "Down",

		 /**
		  * No value.
		  * @public
		  */
		 None : "None"

	 };


	 /**
	  * Enum for the state of {@link sap.m.DraftIndicator} control.
	  *
	  * @enum {string}
	  * @public
	  */
	 thisLib.DraftIndicatorState = {

		 /**
		  * This is the default value for DraftIndicatorState type. This state has no visual information displayed.
		  * @public
		  */
		 Clear: "Clear",

		 /**
		  * Indicates that the draft currently is being saved
		  * @public
		  */
		 Saving: "Saving",

		 /**
		  * Indicates that the draft is already saved
		  * @public
		  */
		 Saved: "Saved"

	 };

	 /**
	  * @typedef {object} sap.m.DynamicDateRangeValue
	  * @description Defines the <code>value</code> property of the DynamicDateRange control.
	  * 		The object has two properties:
	  * 			'operator' - a string, the key of a DynamicDateOption
	  * 			'values' - an array of parameters for the same option
	  * see {@link sap.m.DynamicDateRange}
	  *
	  * @property {string} operator
	  * 		The key of a DynamicDateOption.
	  * @property {Array<Date|int|string|any>} values
	  * 		An array of parameters for the same option.
	  *
	  * @public
	  * @since 1.111
	  */


	 /**
	  * FacetFilterList data types.
	  *
	  * @enum {string}
	  * @public
	  */
	 thisLib.FacetFilterListDataType = {

		 /**
		  * An input control for specifying a date value. The user can select a month, day of the month, and year.
		  * @public
		  */
		 Date : "Date",

		 /**
		  * An input control for specifying a date and time value. The user can select a month, day of the month, year, and time of day.
		  * @public
		  */
		 DateTime : "DateTime",

		 /**
		  * An input control for specifying a time value. The user can select the hour, minute, and optionally AM or PM.
		  * @public
		  */
		 Time : "Time",

		 /**
		  * >An input control for specifying an Integer value
		  * @public
		  */
		 Integer : "Integer",

		 /**
		  * An input control for specifying a Float value
		  * @public
		  */
		 Float : "Float",

		 /**
		  * An input control for specifying a String value
		  * @public
		  */
		 String : "String",

		 /**
		  * An input control for specifying a Boolean value
		  * @public
		  */
		 Boolean : "Boolean"

	 };


	 /**
	  * Used by the FacetFilter control to adapt its design according to type.
	  *
	  * @enum {string}
	  * @public
	  */
	 thisLib.FacetFilterType = {

		 /**
		  * Forces FacetFilter to display facet lists as a row of buttons, one button per facet.
		  *
		  * The FacetFilter will automatically adapt to the Light type when it detects smart phone sized displays.
		  * @public
		  */
		 Simple : "Simple",

		 /**
		  * Forces FacetFilter to display in light mode.
		  * @public
		  */
		 Light : "Light"

	 };


	 /**
	  * Available options for the layout of all elements along the cross axis of the flexbox layout.
	  *
	  * @enum {string}
	  * @public
	  */
	 thisLib.FlexAlignItems = {

		 /**
		  * The cross-start margin edges of the flex items are placed flush with the cross-start edge of the line.
		  * @public
		  */
		 Start : "Start",

		 /**
		  * The cross-start margin edges of the flex items are placed flush with the cross-end edge of the line.
		  * @public
		  */
		 End : "End",

		 /**
		  * The flex item's margin boxes are centered in the cross axis within the line.
		  * @public
		  */
		 Center : "Center",

		 /**
		  * If the flex item`s inline axes are the same as the cross axis, this value is identical to "Start".
		  *
		  * Otherwise, it participates in baseline alignment: all participating box items on the line are aligned
		  * such that their baselines align, and the item with the largest distance between its baseline and
		  * its cross-start margin edge is placed flush against the cross-start edge of the line.
		  * @public
		  */
		 Baseline : "Baseline",

		 /**
		  * Make the cross size of the item's margin boxes as close to the same size as the line as possible.
		  * @public
		  */
		 Stretch : "Stretch",

		 /**
		  * Inherits the value from its parent.
		  * @public
		  */
		 Inherit : "Inherit"

	 };


	 /**
	  * Available options for the layout of individual elements along the cross axis of the flexbox layout overriding the default alignment.
	  *
	  * @enum {string}
	  * @public
	  */
	 thisLib.FlexAlignSelf = {

		 /**
		  * Takes up the value of alignItems from the parent FlexBox
		  * @public
		  */
		 Auto : "Auto",

		 /**
		  * The cross-start margin edges of the flex item is placed flush with the cross-start edge of the line.
		  * @public
		  */
		 Start : "Start",

		 /**
		  * The cross-start margin edges of the flex item is placed flush with the cross-end edge of the line.
		  * @public
		  */
		 End : "End",

		 /**
		  * The flex item's margin box is centered in the cross axis within the line.
		  * @public
		  */
		 Center : "Center",

		 /**
		  * If the flex item's inline axis is the same as the cross axis, this value is identical to "Start".
		  *
		  * Otherwise, it participates in baseline alignment: all participating box items on the line are aligned
		  * such that their baselines align, and the item with the largest distance between its baseline and
		  * its cross-start margin edge is placed flush against the cross-start edge of the line.
		  * @public
		  */
		 Baseline : "Baseline",

		 /**
		  * Make the cross size of the item's margin box as close to the same size as the line as possible.
		  * @public
		  */
		 Stretch : "Stretch",

		 /**
		  * Inherits the value from its parent.
		  * @public
		  */
		 Inherit : "Inherit"

	 };


	 /**
	  * Available directions for flex layouts.
	  *
	  * @enum {string}
	  * @public
	  */
	 thisLib.FlexDirection = {

		 /**
		  * Flex items are laid out along the direction of the inline axis (text direction).
		  * @public
		  */
		 Row : "Row",

		 /**
		  * Flex items are laid out along the direction of the block axis (usually top to bottom).
		  * @public
		  */
		 Column : "Column",

		 /**
		  * Flex items are laid out along the reverse direction of the inline axis (against the text direction).
		  * @public
		  */
		 RowReverse : "RowReverse",

		 /**
		  * Flex items are laid out along the reverse direction of the block axis (usually bottom to top).
		  * @public
		  */
		 ColumnReverse : "ColumnReverse",

		 /**
		  * Inherits the value from its parent.
		  * @public
		  */
		 Inherit : "Inherit"

	 };


	 /**
	  * Available options for the layout of elements along the main axis of the flexbox layout.
	  *
	  * @enum {string}
	  * @public
	  */
	 thisLib.FlexJustifyContent = {

		 /**
		  * Flex items are packed toward the start of the line.
		  * @public
		  */
		 Start : "Start",

		 /**
		  * Flex items are packed toward the end of the line.
		  * @public
		  */
		 End : "End",

		 /**
		  * Flex items are packed toward the center of the line.
		  * @public
		  */
		 Center : "Center",

		 /**
		  * Flex items are evenly distributed in the line.
		  * @public
		  */
		 SpaceBetween : "SpaceBetween",

		 /**
		  * Flex items are evenly distributed in the line, with half-size spaces on either end.
		  * @public
		  */
		 SpaceAround : "SpaceAround",

		 /**
		  * Inherits the value from its parent.
		  * @public
		  */
		 Inherit : "Inherit"

	 };


	 /**
	  * Available options for the wrapping behavior of a flex container.
	  *
	  * @enum {string}
	  * @public
	  */
	 thisLib.FlexWrap = {

		 /**
		  * The flex container is single-line.
		  * @public
		  */
		 NoWrap : "NoWrap",

		 /**
		  * The flex container is multi-line.
		  * @public
		  */
		 Wrap : "Wrap",

		 /**
		  * The flex container is multi-line with the cross-axis start and end being swapped.
		  * @public
		  */
		 WrapReverse : "WrapReverse"

	 };


	 /**
	  * Available options for the layout of container lines along the cross axis of the flexbox layout.
	  * @enum {string}
	  * @public
	  */
	 thisLib.FlexAlignContent = {

		 /**
		  * Lines are packed toward the start of the line.
		  * @public
		  */
		 Start : "Start",

		 /**
		  * Lines are packed toward the end of the line.
		  * @public
		  */
		 End : "End",

		 /**
		  * Line are packed toward the center of the line.
		  * @public
		  */
		 Center : "Center",

		 /**
		  * Lines are evenly distributed in the line.
		  * @public
		  */
		 SpaceBetween : "SpaceBetween",

		 /**
		  * Lines are evenly distributed in the line, with half-size spaces on either end.
		  * @public
		  */
		 SpaceAround : "SpaceAround",

		 /**
		  * Lines stretch to take up the remaining space.
		  * @public
		  */
		 Stretch : "Stretch",

		 /**
		  * Inherits the value from its parent.
		  * @public
		  */
		 Inherit : "Inherit"

	 };

	 /**
	  * Determines the type of HTML elements used for rendering controls.
	  *
	  * @enum {string}
	  * @public
	  */
	 thisLib.FlexRendertype = {

		 /**
		  * The UI5 controls are wrapped in DIV elements.
		  * @public
		  */
		 Div : "Div",

		 /**
		  * The UI5 controls are wrapped in LI elements, the surrounding Flex Box is an unordered list (UL).
		  * @public
		  */
		 List : "List",

		 /**
		  * The UI5 controls are not wrapped in an additional HTML element, the surrounding Flex Box is a DIV element.
		  * @public
		  * @since 1.42.1
		  */
		 Bare : "Bare"
	 };


	 /**
	  * Enum for possible frame size types for sap.m.TileContent and sap.m.GenericTile control.
	  *
	  * @enum {string}
	  * @public
	  * @since 1.34.0
	  */
	 thisLib.FrameType = {
	  /**
	   * The 2x2 frame type.
	   * @public
	   */
	  OneByOne : "OneByOne",

	  /**
	   * The 4x2 frame type.
	   * @public
	   */
	  TwoByOne : "TwoByOne",

	  /**
	   * The Auto frame type that adjusts the size of the control to the content.
	   * Support for this type in sap.m.GenericTile is deprecated since 1.48.0.
	   * @protected
	   */
	  Auto : "Auto",

	  /**
	   * The 4x1 frame type.
	   * <b>Note:</b> The 4x1 frame type is currently only supported for Generic tile.
	   * @public
	   * @since 1.83
	   */
	  TwoByHalf: "TwoByHalf",

	  /**
	   * The 2x1 frame type.
	   * <b>Note:</b> The 2x1 frame type is currently only supported for Generic tile.
	   * @public
	   * @since 1.83
	   */
	  OneByHalf: "OneByHalf",

	  /**
	   * The Stretch frame type adjusts the size of the control to the parent.
	   * @since 1.96
	   * @experimental
	   */
	  Stretch: "Stretch"
	 };

	 /**
	  * Enumeration for possible link-to-anchor conversion strategy.
	  *
	  * @enum {string}
	  * @public
	  * @since 1.45.5
	  */
	 thisLib.LinkConversion = {

		 /**
		  * Default mode (no conversion).
		  * @public
		  */
		 None: "None",

		 /**
		  * Valid links with protocols, such as http, https, ftp.
		  * @public
		  */
		 ProtocolOnly: "ProtocolOnly",

		 /**
		  * Valid links with protocols, such as http, https, ftp and those starting with the string "www".
		  * @public
		  */
		 All: "All"
	 };

	 /**
	  * Enumeration for possible Link accessibility roles.
	  *
	  * @enum {string}
	  * @public
	  * @since 1.104.0
	  */
	 thisLib.LinkAccessibleRole = {

		/**
		 * Default mode.
		 * @public
		 */
		Default: "Default",

		/**
		 * Link will receive <code>role="Button"</code> attibute.
		 * @public
		 */
		Button: "Button"
	};

	 /**
	  * Enumeration for possible Button accessibility roles.
	  *
	  * @enum {string}
	  * @public
	  * @since 1.114.0
	  */
	 thisLib.ButtonAccessibleRole = {

		/**
		 * Default mode.
		 * @public
		 */
		Default: "Default",

		/**
		 * Button will receive <code>role="Link"</code> attibute.
		 * @public
		 */
		Link: "Link"
	};

	 /**
	  * Defines how the input display text should be formatted.
	  *
	  * @enum {string}
	  * @public
	  * @since 1.44.0
	  */
	 thisLib.InputTextFormatMode = {

		 /**
		  * Text
		  * @public
		  */
		 Value: "Value",

		 /**
		  * Key
		  * @public
		  */
		 Key: "Key",

		 /**
		  * A value-key pair formatted like "text (key)"
		  * @public
		  */
		 ValueKey: "ValueKey",

		 /**
		  * A key-value pair formatted like "(key) text"
		  * @public
		  */
		 KeyValue: "KeyValue"
	 };

	 /**
	  * Design modes for the <code>GenericTag</code> control.
	  *
	  * @enum {string}
	  * @public
	  * @since 1.62.0
	  */
	 thisLib.GenericTagDesign = {
		 /**
		  * Everything from the control is rendered.
		  * @public
		  */
		 Full : "Full",
		 /**
		  * Everything from the control is rendered except the status icon.
		  * @public
		  */
		 StatusIconHidden : "StatusIconHidden"
	 };

	 /**
	  * Value states for the <code>GenericTag</code> control.
	  *
	  * @enum {string}
	  * @public
	  * @since 1.62.0
	  */
	 thisLib.GenericTagValueState = {
		 /**
		  * The value is rendered in its normal state.
		  * @public
		  */
		 None : "None",
		 /**
		  * Warning icon is rendered that overrides the control set in the <code>value</code>
		  * aggregation of the <code>GenericTag</code> control.
		  * @public
		  */
		 Error : "Error"
	 };

	 /**
	  * Defines the mode of GenericTile.
	  *
	  * @enum {string}
	  * @public
	  * @since 1.38.0
	  */
	 thisLib.GenericTileMode = {

		 /**
		  * Default mode (Two lines for the header and one line for the subtitle).
		  * @public
		  */
		 ContentMode : "ContentMode",

		 /**
		  * Header mode (Four lines for the header and one line for the subtitle).
		  * @public
		  */
		 HeaderMode : "HeaderMode",

		 /**
		  * Action Mode (Two lines for the header).
		  *
		  * Generic Tile renders buttons that are specified under 'actionButtons' aggregation
		  * @public
		  * @experimental since 1.96
		  */
		 ActionMode: "ActionMode",

		 /**
		  * Article Mode (Two lines for the header and one line for the subtitle).
		  *
		  * Enables Article Mode.
		  * @public
		  * @experimental since 1.96
		  */
		 ArticleMode: "ArticleMode",

		 /**
		  * Line mode (Implemented for both, cozy and compact densities).
		  *
		  * Generic Tile is displayed as in-line element, header and subheader are displayed in one line.
		  * In case the texts need more than one line, the representation depends on the used density.
		  * <b>Cozy:</b> The text will be truncated and the full text is shown in a tooltip as soon as the tile is hovered (desktop only).
		  * <b>Compact:</b> Header and subheader are rendered continuously spanning multiple lines, no tooltip is provided).
		  * @since 1.44.0
		  * @public
		  */
		 LineMode : "LineMode",
		 /**
		  * Icon mode.
		  *
		  * GenericTile displays a combination of icon and header title.
		  *
		  * It is applicable only for the OneByOne FrameType and TwoByHalf FrameType.
		  * @public
		  * @since 1.96
		  * @experimental Since 1.96
		  */
		 IconMode : "IconMode"
	 };

	 /**
	  * Colors to highlight certain UI elements.
	  *
	  * In contrast to the <code>ValueState</code>, the semantic meaning must be defined by the application.
	  *
	  * @enum {string}
	  * @public
	  * @since 1.124
	  * @see {@link fiori:/how-to-use-semantic-colors/ Semantic Colors}
	  */
	 thisLib.TileInfoColor = {

<<<<<<< HEAD
		 /**
		  * Indication Color 1
		  * @public
		  */
		 Indication1 : "Indication1",
=======
		/**
		 * Indication Color 1
		 * @public
		 */
		Indication1 : "Indication1",

		/**
		 * Indication Color 2
		 * @public
		 */
		Indication2 : "Indication2",

		/**
		 * Indication Color 3
		 * @public
		 */
		Indication3 : "Indication3",

		/**
		 * Indication Color 4
		 * @public
		 */
		Indication4 : "Indication4",

		/**
		 * Indication Color 5
		 * @public
		 */
		Indication5 : "Indication5",

		/**
		 * Indication Color 6
		 * @public
		 */
		Indication6 : "Indication6",

		/**
		 * Indication Color 7
		 * @public
		 */
		Indication7 : "Indication7",

		/**
		 * Indication Color 8
		 * @public
		 */
		Indication8 : "Indication8",

		/**
		 * Indication Color 9
		 * @public
		 */
		Indication9 : "Indication9",

		/**
		 * Indication Color 10
		 * @public
		 */
		Indication10 : "Indication10",
		/**
		 * Critical Text Color
		 * @public
		 */
		CriticalTextColor: "CriticalTextColor",
		/**
		 * Warning Background Color
		 * @public
		 */
		WarningBackground: "WarningBackground",
		/**
		 * Warning Border Color
		 * @public
		 */
		WarningBorderColor: "WarningBorderColor",
		/**
		 * SAP Brand Color
		 * @public
		 */
		BrandColor: "BrandColor",
		/**
		 * Information Border Color
		 * @public
		 */
		InformationBorderColor: "InformationBorderColor",
		/**
		 * Information Background Color
		 * @public
		 */
		InformationBackgroundColor: "InformationBackgroundColor",
		/**
		 * Neutral Element Color
		 * @public
		 */
		NeutralElementColor: "NeutralElementColor",
		/**
		 * Neutral Background Color
		 * @public
		 */
		NeutralBackgroundColor: "NeutralBackgroundColor",
		/**
		 * Neutral Border Color
		 * @public
		 */
		NeutralBorderColor: "NeutralBorderColor"

	};

	/**
	 * Defines the priority for the TileContent in ActionMode
	 *
	 * @enum {string}
	 * @public
	 */
	thisLib.Priority = {

		/**
		 * It displays very high priority color for the GenericTag
		 * @public
		 */
		VeryHigh : "VeryHigh",

		/**
		 * It displays high priority color for the GenericTag
		 * @public
		 */
		High : "High",

		/**
		 * It displays medium priority color for the GenericTag
		 * @public
		 */
		Medium: "Medium",

		/**
		 * It displays low priority color for the GenericTag
		 * @public
		 */
		Low: "Low",

		/**
		 *The priority is not set
		 * @public
		 */
		None : "None"
	};

	/**
	 * Defines the scopes of GenericTile enabling the developer to implement different "flavors" of tiles.
	 *
	 * @enum {string}
	 * @since 1.46.0
	 * @public
	 */
	thisLib.GenericTileScope = {
		/**
		 * Default scope (The default scope of the tile, no action icons are rendered).
		 * @public
		 */
		Display: "Display",

		/**
		 * Action scope (Possible footer and Error State information is overlaid, "Remove" and "More" icons are added to the tile).
		 * @public
		 */
		Actions: "Actions",
		/**
		 * More action scope (Only the More icon is added to the tile)
		 * @since 1.76
		 * @public
		 */
		ActionMore: "ActionMore",
		/**
		 * Remove action scope (Only the Remove icon is added to the tile)
		 * @since 1.76
		 * @public
		 */
		ActionRemove: "ActionRemove"
	};

	/**
	 * Specifies <code>IconTabBar</code> tab overflow mode.
	 * @enum {string}
	  * @since 1.90.0
	 * @public
	 */
	thisLib.TabsOverflowMode = {
		/**
		 * Default behavior: One overflow tab at the end of the header.
		 * @public
		 */
		End: "End",
		/**
		 * Two overflow tabs at both ends of the header to keep tabs order intact.
		 * @public
		 */
		StartAndEnd: "StartAndEnd"
	};

	/**
	 * Defines the rendering type of the TileAttribute
	 *
	 * @enum {string}
	 * @since 1.122
	 * @experimental since 1.122
	 * @public
	 */
	thisLib.ContentConfigType = {
		/**
		 * Renders a text inside the TileAttribute
		 * @public
		 */
		Text: "Text",
		/**
		 * Renders a link inside the TileAttribute
		 * @public
		 */
		Link: "Link"
	};

	/**
	 * Describes the behavior of tiles when displayed on a small-screened phone (374px wide and lower).
	 *
	 * @enum {string}
	 * @since 1.56.0
	 * @public
	 */
	thisLib.TileSizeBehavior = {
		/**
		 * Default behavior: Tiles adapt to the size of the screen, getting smaller on small screens.
		 * @public
		 */
		Responsive: "Responsive",
		/**
		 * Tiles are small all the time, regardless of the actual screen size.
		 * @public
		 */
		Small: "Small"
	};

	/**
	 * Different levels for headers.
	 *
	 * @enum {string}
	 * @public
	 */
	thisLib.HeaderLevel = {

		/**
		 * Header level 1
		 * @public
		 */
		H1 : "H1",

		/**
		 * Header level 2
		 * @public
		 */
		H2 : "H2",

		/**
		 * Header level 3
		 * @public
		 */
		H3 : "H3",

		/**
		 * Header level 4
		 * @public
		 */
		H4 : "H4",

		/**
		 * Header level 5
		 * @public
		 */
		H5 : "H5",

		/**
		 * Header level 6
		 * @public
		 */
		H6 : "H6"

	};

	/**
	 * Defines the available content sizes for the <code>InputListItem</code> control.
	 *
	 * @enum {string}
	 * @public
	 */
	thisLib.InputListItemContentSize = {

		/**
		 * Large: Recommended for larger input controls, such as {@link sap.m.Input} or {@link sap.m.RatingIndicator}. If there is limited space,
		 * the input control moves to a new line below the label.
		 * @public
		 */
		L : "L",

		/**
		 * Small: Recommended for smaller controls, such as {@link sap.m.Switch} or {@link sap.m.Checkbox}. If there is limited space, only the label
		 * is wrapped. The input control is always right-aligned horizontally and middle-aligned vertically.
		 * @public
		 */
		S : "S"

	};
	DataType.registerEnum("sap.m.InputListItemContentSize", thisLib.InputListItemContentSize);

	/**
	 *
	 * Interface for controls which are suitable as a Header, Subheader or Footer of a Page.
	 * If the control does not want to get a context base style class, it has to implement the isContextSensitive method and return false
	 *
	 *
	 * @since 1.22
	 * @name sap.m.IBar
	 * @interface
	 * @public
	 */

	/**
	 * Interface for controls which implement the notification badge concept.
	 *
	 * @since 1.80
	 * @name sap.m.IBadge
	 * @interface
	 * @public
	 */

	/**
	 * Interface for controls which have the meaning of a breadcrumbs navigation.
	 *
	 * @since 1.52
	 * @name sap.m.IBreadcrumbs
	 * @interface
	 * @public
	 */

	/**
	 *
	 * Interface for controls which are suitable to be added as items of sap.m.Menu.
	 *
	 *
	 * @since 1.127.0
	 * @name sap.m.IMenuItem
	 * @interface
	 * @public
	 */

	/**
	 *
	 * Common interface for sap.m.ColumnListItem and sap.m.GroupHeaderListItem
	 *
	 * @since 1.119
	 * @name sap.m.ITableItem
	 * @interface
	 * @public
	 */

	/**
	 *
	 * Interface for controls which are suitable as a Scale for the Slider/RangeSlider.
	 * Implementation of this interface should implement the following methods:
	 * <ul>
	 * <li><code>getTickmarksBetweenLabels</code></li>
	 * <li><code>calcNumberOfTickmarks</code></li>
	 * <li><code>handleResize</code></li>
	 * <li><code>getLabel</code></li>
	 * </ul>
	 *
	 * @since 1.46
	 * @name sap.m.IScale
	 * @interface
	 * @public
	 */

	/**
	 * Returns the number of tickmarks, which should be placed between labels.
	 *
	 * @returns {int} The number of tickmarks
	 *
	 * @function
	 * @name sap.m.IScale.getTickmarksBetweenLabels
	 * @public
	 */

	/**
	 * Returns how many tickmarks would be drawn on the screen. The start and the end tickmark should be specified in this method.
	 *
	 * @param {float} fSize - Size of the scale. This is the distance between the start and end point i.e. 0..100
	 * @param {float} fStep - The step walking from start to end.
	 * @param {int} iTickmarksThreshold - Limits the number of tickmarks.
	 * @returns {int} The number of tickmarks
	 *
	 * @function
	 * @name sap.m.IScale.calcNumberOfTickmarks
	 * @public
	 */

	/**
	 * Called, when the slider is getting resized.
	 *
	 * The Slider/RangeSlider control could be accessed via the oEvent.control parameter.
	 *
	 * Implementing this method is optional.
	 *
	 * @param {jQuery.Event} oEvent The event object passed.
	 *
	 * @function
	 * @name sap.m.IScale.handleResize?
	 * @public
	 */

	/**
	 * Provides a custom tickmark label.
	 *
	 * This method is optional. If it is not provided, the slider values will be placed as labels.
	 * If provided, the value of the tickmark labels and accessibility attributes
	 * (aria-valuenow and aria-valuetext) of the slider are changed accordingly.
	 *
	 * @param {float} fValue Value represented by the tickmark
	 * @param {sap.m.Slider|sap.m.RangeSlider} oSlider Slider control that asks for a label
	 * @returns {string | number} The label that should be placed in the current position.
	 *
	 * @function
	 * @name sap.m.IScale.getLabel?
	 * @public
	 */

	/**
	 * Allowed tags for the implementation of the IBar interface.
	 *
	 * @enum {string}
	 * @public
	 * @since 1.22
	 */
	thisLib.IBarHTMLTag = {

		/**
		 * Renders as a div element.
		 * @public
		 */
		Div : "Div",

		/**
		 * Renders as a header element.
		 * @public
		 */
		Header : "Header",

		/**
		 * Renders as a footer element.
		 * @public
		 */
		Footer : "Footer"

	};


	/**
	 *
	 * Represents an interface for controls, which are suitable as items for the sap.m.IconTabBar.
	 *
	 * @name sap.m.IconTab
	 * @interface
	 * @public
	 */


	/**
	 * Marker interface for controls which are suitable as items of the group aggregation of sap.m.Semantic.MasterPage.
	 *
	 * @name sap.m.semantic.IGroup
	 * @interface
	 * @public
	 */

	/**
	 * Marker interface for controls which are suitable as items of the filter aggregation of sap.m.Semantic.MasterPage.
	 *
	 * @name sap.m.semantic.IFilter
	 * @interface
	 * @public
	 */


	/**
	 * Marker interface for controls which are suitable as items of the sort aggregation of sap.m.Semantic.MasterPage.
	 *
	 * @name sap.m.semantic.ISort
	 * @interface
	 * @public
	 */

	/**
	 *
	 * Interface for controls which can have special behavior inside <code>sap.m.OverflowToolbar</code>.
	 * Controls that implement this interface must provide a <code>getOverflowToolbarConfig</code> method
	 * that accepts no arguments and returns an object of type <code>sap.m.OverflowToolbarConfig</code>.
	 *
	 *   <b>Important:</b> In addition, the control can implement a CSS class, scoped with the <code>.sapMOverflowToolbarMenu-CTX</code> context selector, that will be applied whenever the control is inside the overflow menu.
	 *   For example, to make your control take up the whole width of the overflow menu, you can add a context class to your control's base CSS file like this:
	 *
	 *   <pre>
	 *       .sapMOverflowToolbarMenu-CTX .sapMyControlClass {
	 *       	width: 100%;
	 *       }
	 *   </pre>
	 *
	 * @since 1.52
	 * @name sap.m.IOverflowToolbarContent
	 * @interface
	 * @public
	 */

	/**
	 * Returns the <code>sap.m.OverflowToolbar</code> configuration object.
	 *
	 * @returns {sap.m.OverflowToolbarConfig} Configuration object
	 *
	 * @function
	 * @name sap.m.IOverflowToolbarContent.getOverflowToolbarConfig
	 * @ui5-restricted
	 * @private
	 */

	/**
	 * Marker interface for flexible controls that have a special behavior inside <code>sap.m.OverflowToolbar</code>.
	 *
	 * @since 1.67
	 * @name sap.m.IOverflowToolbarFlexibleContent
	 * @interface
	 * @private
	 * @ui5-restricted sap.m.GenericTag
	 */

	/**
	 * Represents an Interface for controls that can have their text hyphenated.
	 * Those controls can use <code>HyphenationSupport</code> mixin.
	 *
	 * @name sap.m.IHyphenation
	 * @interface
	 * @private
	 * @ui5-restricted
	 */

	/**
	 * Checks if the control should wrap.
	 *
	 * @returns {boolean} True if the control should wrap
	 *
	 * @function
	 * @name sap.m.IHyphenation.getWrapping
	 * @private
	 * @ui5-restricted
	 */

	/**
	 * Checks how the control should wrap.
	 *
	 * @returns {sap.m.WrappingType} What is the text wrapping type.
	 *
	 * @function
	 * @name sap.m.IHyphenation.getWrappingType
	 * @private
	 * @ui5-restricted
	 */

	/**
	 * Gets the map of texts to be hyphenated and rendered.
	 * For example, for <code>sap.m.Text</code> this would be the <code>text</code> property.
	 *
	 * @returns {Object<string,string>} The texts map which should be hyphenated
	 *
	 * @function
	 * @name sap.m.IHyphenation.getTextsToBeHyphenated
	 * @private
	 * @ui5-restricted
	 */

	/**
	 * Gets the DOM element reference map where the hyphenated texts should be placed.
	 * This is used to optimize performance and prevent flickering for hyphenated controls during the initial loading of hyphenation.
	 * For example, for <code>sap.m.Text</code> this would be the inner DOM element.
	 *
	 * If a DOM ref is not returned, the control will be invalidated.
	 *
	 * @returns {map|null} The map of dom refs for each corresponding hyphenated text
	 *
	 * @function
	 * @name sap.m.IHyphenation.getDomRefsForHyphenatedTexts
	 * @private
	 * @ui5-restricted
	 */

	/**
	 * Specifies <code>IconTabBar</code> header mode.
	 *
	 * @enum {string}
	 * @public
	 */
	thisLib.IconTabHeaderMode = {

		/**
		 * Standard. In this mode when the <code>count</code> and the <code>text</code> are set, they are displayed in two separate lines.
		 * @public
		 */
		Standard : "Standard",

		/**
		 * Inline. In this mode when the <code>count</code> and the <code>text</code> are set, they are displayed in one line.
		 * @public
		 */
		Inline : "Inline"
	};

	/**
	 * Specifies <code>IconTabBar</code> tab density mode.
	 *
	 * @enum {string}
	 * @public
	 */
	thisLib.IconTabDensityMode = {

		/**
		 * Inherit. In this mode the global configuration of the density mode will be applied.
		 * @public
		 */
		Inherit : "Inherit",

		/**
		 * Compact. In this mode the tabs will be set explicitly to compact mode independent of what mode is applied globally.
		 * @public
		 */
		Compact : "Compact",

		/**
		 * Cozy. In this mode the tabs will be set explicitly to compact mode independent of what mode is applied globally.
		 * @public
		 */
		Cozy : "Cozy"
	};

	/**
	 * Available Filter Item Design.
	 *
	 * @enum {string}
	 * @public
	 */
	thisLib.IconTabFilterDesign = {

		/**
		 * A horizontally layouted design providing more space for texts.
		 * @public
		 */
		Horizontal : "Horizontal",

		/**
		 * A vertically layouted design using minimum horizontal space.
		 * @public
		 */
		Vertical : "Vertical"

	};

	/**
	 * Available Interaction Modes.
	 *
	 * @enum {string}
	 * @public
	 * @experimental Since 1.121. Behavior might change.
	 */
	thisLib.IconTabFilterInteractionMode = {

		/**
		 * The item is selectable if it has own content. Select event will not be fired if it has no own content.
		 * Note: When IconTabHeader is placed in ToolHeader the items will act as selectable items even if they don’t explicitly have content.
		 * @public
		 */
		Auto : "Auto",

		/**
		 * The item is selectable and select event will be fired.
		 * @public
		 */
		Select : "Select",

		/**
		 * The item is selectable (and select event is fired) only if it doesn't have any sub items. Select event will not be fired if it has sub items.
		 * @public
		 */
		SelectLeavesOnly : "SelectLeavesOnly"
	};


	/**
	* Determines how the source image is used on the output DOM element.
	*
	* @enum {string}
	* @public
	* @since 1.30.0
	*/
	thisLib.ImageMode = {

		/**
		* The image is rendered with 'img' tag and the 'src' property is set to the src attribute on the output DOM element.
		* @public
		*/
		Image: "Image",

		/**
		* The image is rendered with 'span' tag and the 'src' property is set to the 'background-image' CSS style on the output DOM element
		* @public
		*/
		Background: "Background",

		/**
		* The image is rendered with 'div' tag, containing the inline 'svg'
		* <b>Note:</b> Please, be aware that this feature works under the Browser's Cross-Origin Resource Sharing (CORS) policy.
		* This means that a web application using those APIs can only request resources from the same origin the application was loaded from unless the response from other origins includes the right CORS headers.
		* @public
		* @experimental since 1.106
		*/
		InlineSvg: "InlineSvg"

	};

	/**
	* Enumeration of possible size settings.
	*
	* @enum {string}
	* @public
	* @since 1.34.0
	*/
	thisLib.Size = {

		/**
		 * Extra small size.
		 * @public
		 */
		XS : "XS",

		/**
		 * Small size.
		 * @public
		 */
		S : "S",

		/**
		 * Medium size.
		 * @public
		 */
		M : "M",

		/**
		 * Large size.
		 * @public
		 */
		L : "L",

		/**
		 * The size depends on the device it is running on. It is medium size for desktop and tablet and small size for phone.
		 * @public
		 */
		Auto : "Auto",
>>>>>>> 23ad1b40

		 /**
		  * Indication Color 2
		  * @public
		  */
		 Indication2 : "Indication2",

		 /**
		  * Indication Color 3
		  * @public
		  */
		 Indication3 : "Indication3",

		 /**
		  * Indication Color 4
		  * @public
		  */
		 Indication4 : "Indication4",

		 /**
		  * Indication Color 5
		  * @public
		  */
		 Indication5 : "Indication5",

		 /**
		  * Indication Color 6
		  * @public
		  */
		 Indication6 : "Indication6",

		 /**
		  * Indication Color 7
		  * @public
		  */
		 Indication7 : "Indication7",

		 /**
		  * Indication Color 8
		  * @public
		  */
		 Indication8 : "Indication8",

		 /**
		  * Indication Color 9
		  * @public
		  */
		 Indication9 : "Indication9",

		 /**
		  * Indication Color 10
		  * @public
		  */
		 Indication10 : "Indication10",
		 /**
		  * Critical Text Color
		  * @public
		  */
		 CriticalTextColor: "CriticalTextColor",
		 /**
		  * Warning Background Color
		  * @public
		  */
		 WarningBackground: "WarningBackground",
		 /**
		  * Warning Border Color
		  * @public
		  */
		 WarningBorderColor: "WarningBorderColor",
		 /**
		  * SAP Brand Color
		  * @public
		  */
		 BrandColor: "BrandColor",
		 /**
		  * Information Border Color
		  * @public
		  */
		 InformationBorderColor: "InformationBorderColor",
		 /**
		  * Information Background Color
		  * @public
		  */
		 InformationBackgroundColor: "InformationBackgroundColor",
		 /**
		  * Neutral Element Color
		  * @public
		  */
		 NeutralElementColor: "NeutralElementColor",
		 /**
		  * Neutral Background Color
		  * @public
		  */
		 NeutralBackgroundColor: "NeutralBackgroundColor",
		 /**
		  * Neutral Border Color
		  * @public
		  */
		 NeutralBorderColor: "NeutralBorderColor"

	 };

	 /**
	  * Defines the priority for the TileContent in ActionMode
	  *
	  * @enum {string}
	  * @public
	  */
	 thisLib.Priority = {

		 /**
		  * It displays very high priority color for the GenericTag
		  * @public
		  */
		 VeryHigh : "VeryHigh",

		 /**
		  * It displays high priority color for the GenericTag
		  * @public
		  */
		 High : "High",

		 /**
		  * It displays medium priority color for the GenericTag
		  * @public
		  */
		 Medium: "Medium",

		 /**
		  * It displays low priority color for the GenericTag
		  * @public
		  */
		 Low: "Low",

		 /**
		  *The priority is not set
		  * @public
		  */
		 None : "None"
	 };

	 /**
	  * Defines the scopes of GenericTile enabling the developer to implement different "flavors" of tiles.
	  *
	  * @enum {string}
	  * @since 1.46.0
	  * @public
	  */
	 thisLib.GenericTileScope = {
		 /**
		  * Default scope (The default scope of the tile, no action icons are rendered).
		  * @public
		  */
		 Display: "Display",

		 /**
		  * Action scope (Possible footer and Error State information is overlaid, "Remove" and "More" icons are added to the tile).
		  * @public
		  */
		 Actions: "Actions",
		 /**
		  * More action scope (Only the More icon is added to the tile)
		  * @since 1.76
		  * @public
		  */
		 ActionMore: "ActionMore",
		 /**
		  * Remove action scope (Only the Remove icon is added to the tile)
		  * @since 1.76
		  * @public
		  */
		 ActionRemove: "ActionRemove"
	 };

	 /**
	  * Specifies <code>IconTabBar</code> tab overflow mode.
	  * @enum {string}
	   * @since 1.90.0
	  * @public
	  */
	 thisLib.TabsOverflowMode = {
		 /**
		  * Default behavior: One overflow tab at the end of the header.
		  * @public
		  */
		 End: "End",
		 /**
		  * Two overflow tabs at both ends of the header to keep tabs order intact.
		  * @public
		  */
		 StartAndEnd: "StartAndEnd"
	 };

	 /**
	  * Defines the rendering type of the TileAttribute
	  *
	  * @enum {string}
	  * @since 1.122
	  * @experimental since 1.122
	  * @public
	  */
	 thisLib.ContentConfigType = {
		 /**
		  * Renders a text inside the TileAttribute
		  * @public
		  */
		 Text: "Text",
		 /**
		  * Renders a link inside the TileAttribute
		  * @public
		  */
		 Link: "Link"
	 };

	 /**
	  * Describes the behavior of tiles when displayed on a small-screened phone (374px wide and lower).
	  *
	  * @enum {string}
	  * @since 1.56.0
	  * @public
	  */
	 thisLib.TileSizeBehavior = {
		 /**
		  * Default behavior: Tiles adapt to the size of the screen, getting smaller on small screens.
		  * @public
		  */
		 Responsive: "Responsive",
		 /**
		  * Tiles are small all the time, regardless of the actual screen size.
		  * @public
		  */
		 Small: "Small"
	 };

	 /**
	  * Different levels for headers.
	  *
	  * @enum {string}
	  * @public
	  */
	 thisLib.HeaderLevel = {

		 /**
		  * Header level 1
		  * @public
		  */
		 H1 : "H1",

		 /**
		  * Header level 2
		  * @public
		  */
		 H2 : "H2",

		 /**
		  * Header level 3
		  * @public
		  */
		 H3 : "H3",

		 /**
		  * Header level 4
		  * @public
		  */
		 H4 : "H4",

		 /**
		  * Header level 5
		  * @public
		  */
		 H5 : "H5",

		 /**
		  * Header level 6
		  * @public
		  */
		 H6 : "H6"

	 };

	 /**
	  * Defines the available content sizes for the <code>InputListItem</code> control.
	  *
	  * @enum {string}
	  * @public
	  */
	 thisLib.InputListItemContentSize = {

		 /**
		  * Large: Recommended for larger input controls, such as {@link sap.m.Input} or {@link sap.m.RatingIndicator}. If there is limited space,
		  * the input control moves to a new line below the label.
		  * @public
		  */
		 L : "L",

		 /**
		  * Small: Recommended for smaller controls, such as {@link sap.m.Switch} or {@link sap.m.Checkbox}. If there is limited space, only the label
		  * is wrapped. The input control is always right-aligned horizontally and middle-aligned vertically.
		  * @public
		  */
		 S : "S"

	 };

	 /**
	  *
	  * Interface for controls which are suitable as a Header, Subheader or Footer of a Page.
	  * If the control does not want to get a context base style class, it has to implement the isContextSensitive method and return false
	  *
	  *
	  * @since 1.22
	  * @name sap.m.IBar
	  * @interface
	  * @public
	  */

	 /**
	  * Interface for controls which implement the notification badge concept.
	  *
	  * @since 1.80
	  * @name sap.m.IBadge
	  * @interface
	  * @public
	  */

	 /**
	  * Interface for controls which have the meaning of a breadcrumbs navigation.
	  *
	  * @since 1.52
	  * @name sap.m.IBreadcrumbs
	  * @interface
	  * @public
	  */

	 /**
	  *
	  * Interface for controls which are suitable to be added as items of sap.m.Menu.
	  *
	  *
	  * @since 1.127.0
	  * @name sap.m.IMenuItem
	  * @interface
	  * @public
	  */

	 /**
	  *
	  * Common interface for sap.m.ColumnListItem and sap.m.GroupHeaderListItem
	  *
	  * @since 1.119
	  * @name sap.m.ITableItem
	  * @interface
	  * @public
	  */

	 /**
	  *
	  * Interface for controls which are suitable as a Scale for the Slider/RangeSlider.
	  * Implementation of this interface should implement the following methods:
	  * <ul>
	  * <li><code>getTickmarksBetweenLabels</code></li>
	  * <li><code>calcNumberOfTickmarks</code></li>
	  * <li><code>handleResize</code></li>
	  * <li><code>getLabel</code></li>
	  * </ul>
	  *
	  * @since 1.46
	  * @name sap.m.IScale
	  * @interface
	  * @public
	  */

	 /**
	  * Returns the number of tickmarks, which should be placed between labels.
	  *
	  * @returns {int} The number of tickmarks
	  *
	  * @function
	  * @name sap.m.IScale.getTickmarksBetweenLabels
	  * @public
	  */

	 /**
	  * Returns how many tickmarks would be drawn on the screen. The start and the end tickmark should be specified in this method.
	  *
	  * @param {float} fSize - Size of the scale. This is the distance between the start and end point i.e. 0..100
	  * @param {float} fStep - The step walking from start to end.
	  * @param {int} iTickmarksThreshold - Limits the number of tickmarks.
	  * @returns {int} The number of tickmarks
	  *
	  * @function
	  * @name sap.m.IScale.calcNumberOfTickmarks
	  * @public
	  */

	 /**
	  * Called, when the slider is getting resized.
	  *
	  * The Slider/RangeSlider control could be accessed via the oEvent.control parameter.
	  *
	  * Implementing this method is optional.
	  *
	  * @param {jQuery.Event} oEvent The event object passed.
	  *
	  * @function
	  * @name sap.m.IScale.handleResize?
	  * @public
	  */

	 /**
	  * Provides a custom tickmark label.
	  *
	  * This method is optional. If it is not provided, the slider values will be placed as labels.
	  * If provided, the value of the tickmark labels and accessibility attributes
	  * (aria-valuenow and aria-valuetext) of the slider are changed accordingly.
	  *
	  * @param {float} fValue Value represented by the tickmark
	  * @param {sap.m.Slider|sap.m.RangeSlider} oSlider Slider control that asks for a label
	  * @returns {string | number} The label that should be placed in the current position.
	  *
	  * @function
	  * @name sap.m.IScale.getLabel?
	  * @public
	  */

	 /**
	  * Allowed tags for the implementation of the IBar interface.
	  *
	  * @enum {string}
	  * @public
	  * @since 1.22
	  */
	 thisLib.IBarHTMLTag = {

		 /**
		  * Renders as a div element.
		  * @public
		  */
		 Div : "Div",

		 /**
		  * Renders as a header element.
		  * @public
		  */
		 Header : "Header",

		 /**
		  * Renders as a footer element.
		  * @public
		  */
		 Footer : "Footer"

	 };


	 /**
	  *
	  * Represents an interface for controls, which are suitable as items for the sap.m.IconTabBar.
	  *
	  * @name sap.m.IconTab
	  * @interface
	  * @public
	  */


	 /**
	  * Marker interface for controls which are suitable as items of the group aggregation of sap.m.Semantic.MasterPage.
	  *
	  * @name sap.m.semantic.IGroup
	  * @interface
	  * @public
	  */

	 /**
	  * Marker interface for controls which are suitable as items of the filter aggregation of sap.m.Semantic.MasterPage.
	  *
	  * @name sap.m.semantic.IFilter
	  * @interface
	  * @public
	  */


	 /**
	  * Marker interface for controls which are suitable as items of the sort aggregation of sap.m.Semantic.MasterPage.
	  *
	  * @name sap.m.semantic.ISort
	  * @interface
	  * @public
	  */

	 /**
	  *
	  * Interface for controls which can have special behavior inside <code>sap.m.OverflowToolbar</code>.
	  * Controls that implement this interface must provide a <code>getOverflowToolbarConfig</code> method
	  * that accepts no arguments and returns an object of type <code>sap.m.OverflowToolbarConfig</code>.
	  *
	  *   <b>Important:</b> In addition, the control can implement a CSS class, scoped with the <code>.sapMOverflowToolbarMenu-CTX</code> context selector, that will be applied whenever the control is inside the overflow menu.
	  *   For example, to make your control take up the whole width of the overflow menu, you can add a context class to your control's base CSS file like this:
	  *
	  *   <pre>
	  *       .sapMOverflowToolbarMenu-CTX .sapMyControlClass {
	  *       	width: 100%;
	  *       }
	  *   </pre>
	  *
	  * @since 1.52
	  * @name sap.m.IOverflowToolbarContent
	  * @interface
	  * @public
	  */

	 /**
	  * Returns the <code>sap.m.OverflowToolbar</code> configuration object.
	  *
	  * @returns {sap.m.OverflowToolbarConfig} Configuration object
	  *
	  * @function
	  * @name sap.m.IOverflowToolbarContent.getOverflowToolbarConfig
	  * @ui5-restricted
	  * @private
	  */

	 /**
	  * Marker interface for flexible controls that have a special behavior inside <code>sap.m.OverflowToolbar</code>.
	  *
	  * @since 1.67
	  * @name sap.m.IOverflowToolbarFlexibleContent
	  * @interface
	  * @private
	  * @ui5-restricted sap.m.GenericTag
	  */

	 /**
	  * Represents an Interface for controls that can have their text hyphenated.
	  * Those controls can use <code>HyphenationSupport</code> mixin.
	  *
	  * @name sap.m.IHyphenation
	  * @interface
	  * @private
	  * @ui5-restricted
	  */

	 /**
	  * Checks if the control should wrap.
	  *
	  * @returns {boolean} True if the control should wrap
	  *
	  * @function
	  * @name sap.m.IHyphenation.getWrapping
	  * @private
	  * @ui5-restricted
	  */

	 /**
	  * Checks how the control should wrap.
	  *
	  * @returns {sap.m.WrappingType} What is the text wrapping type.
	  *
	  * @function
	  * @name sap.m.IHyphenation.getWrappingType
	  * @private
	  * @ui5-restricted
	  */

	 /**
	  * Gets the map of texts to be hyphenated and rendered.
	  * For example, for <code>sap.m.Text</code> this would be the <code>text</code> property.
	  *
	  * @returns {Object<string,string>} The texts map which should be hyphenated
	  *
	  * @function
	  * @name sap.m.IHyphenation.getTextsToBeHyphenated
	  * @private
	  * @ui5-restricted
	  */

	 /**
	  * Gets the DOM element reference map where the hyphenated texts should be placed.
	  * This is used to optimize performance and prevent flickering for hyphenated controls during the initial loading of hyphenation.
	  * For example, for <code>sap.m.Text</code> this would be the inner DOM element.
	  *
	  * If a DOM ref is not returned, the control will be invalidated.
	  *
	  * @returns {map|null} The map of dom refs for each corresponding hyphenated text
	  *
	  * @function
	  * @name sap.m.IHyphenation.getDomRefsForHyphenatedTexts
	  * @private
	  * @ui5-restricted
	  */

	 /**
	  * Specifies <code>IconTabBar</code> header mode.
	  *
	  * @enum {string}
	  * @public
	  */
	 thisLib.IconTabHeaderMode = {

		 /**
		  * Standard. In this mode when the <code>count</code> and the <code>text</code> are set, they are displayed in two separate lines.
		  * @public
		  */
		 Standard : "Standard",

		 /**
		  * Inline. In this mode when the <code>count</code> and the <code>text</code> are set, they are displayed in one line.
		  * @public
		  */
		 Inline : "Inline"
	 };

	 /**
	  * Specifies <code>IconTabBar</code> tab density mode.
	  *
	  * @enum {string}
	  * @public
	  */
	 thisLib.IconTabDensityMode = {

		 /**
		  * Inherit. In this mode the global configuration of the density mode will be applied.
		  * @public
		  */
		 Inherit : "Inherit",

		 /**
		  * Compact. In this mode the tabs will be set explicitly to compact mode independent of what mode is applied globally.
		  * @public
		  */
		 Compact : "Compact",

		 /**
		  * Cozy. In this mode the tabs will be set explicitly to compact mode independent of what mode is applied globally.
		  * @public
		  */
		 Cozy : "Cozy"
	 };

	 /**
	  * Available Filter Item Design.
	  *
	  * @enum {string}
	  * @public
	  */
	 thisLib.IconTabFilterDesign = {

		 /**
		  * A horizontally layouted design providing more space for texts.
		  * @public
		  */
		 Horizontal : "Horizontal",

		 /**
		  * A vertically layouted design using minimum horizontal space.
		  * @public
		  */
		 Vertical : "Vertical"

	 };

	 /**
	  * Available Interaction Modes.
	  *
	  * @enum {string}
	  * @public
	  * @experimental Since 1.121. Behavior might change.
	  */
	 thisLib.IconTabFilterInteractionMode = {

		 /**
		  * The item is selectable if it has own content. Select event will not be fired if it has no own content.
		  * Note: When IconTabHeader is placed in ToolHeader the items will act as selectable items even if they don’t explicitly have content.
		  * @public
		  */
		 Auto : "Auto",

		 /**
		  * The item is selectable and select event will be fired.
		  * @public
		  */
		 Select : "Select",

		 /**
		  * The item is selectable (and select event is fired) only if it doesn't have any sub items. Select event will not be fired if it has sub items.
		  * @public
		  */
		 SelectLeavesOnly : "SelectLeavesOnly"
	 };


	 /**
	 * Determines how the source image is used on the output DOM element.
	 *
	 * @enum {string}
	 * @public
	 * @since 1.30.0
	 */
	 thisLib.ImageMode = {

		 /**
		 * The image is rendered with 'img' tag and the 'src' property is set to the src attribute on the output DOM element.
		 * @public
		 */
		 Image: "Image",

		 /**
		 * The image is rendered with 'span' tag and the 'src' property is set to the 'background-image' CSS style on the output DOM element
		 * @public
		 */
		 Background: "Background",

		 /**
		 * The image is rendered with 'div' tag, containing the inline 'svg'
		 * <b>Note:</b> Please, be aware that this feature works under the Browser's Cross-Origin Resource Sharing (CORS) policy.
		 * This means that a web application using those APIs can only request resources from the same origin the application was loaded from unless the response from other origins includes the right CORS headers.
		 * @public
		 * @experimental since 1.106
		 */
		 InlineSvg: "InlineSvg"

	 };

	 /**
	 * Enumeration of possible size settings.
	 *
	 * @enum {string}
	 * @public
	 * @since 1.34.0
	 */
	 thisLib.Size = {

		 /**
		  * Extra small size.
		  * @public
		  */
		 XS : "XS",

		 /**
		  * Small size.
		  * @public
		  */
		 S : "S",

		 /**
		  * Medium size.
		  * @public
		  */
		 M : "M",

		 /**
		  * Large size.
		  * @public
		  */
		 L : "L",

		 /**
		  * The size depends on the device it is running on. It is medium size for desktop and tablet and small size for phone.
		  * @public
		  */
		 Auto : "Auto",

		 /**
		  * The width and height of the control are determined by the width and height of the container the control is placed in.
		  * Please note: it is decided by the control whether or not sap.m.Size.Responsive is supported.
		  * @public
		  * @since 1.44.0
		  */
		 Responsive : "Responsive"
	 };

	 /**
	  * Enumeration of possible value color settings.
	  *
	  * @enum {string}
	  * @public
	  */
	 thisLib.ValueColor = {

		 /**
		  * Neutral value color.
		  * @public
		  */
		 Neutral : "Neutral",

		 /**
		  * Good value color.
		  * @public
		  */
		 Good : "Good",

		 /**
		  * Critical value color.
		  * @public
		  */
		 Critical : "Critical",

		 /**
		  * Error value color.
		  * @public
		  */
		 Error : "Error",

		 /**
		  * None value color.
		  *
		  * <b>Note:</b> The None value color is set to prevent the display of tooltip
		  * 'Neutral' for numeric content.
		  *
		  * @public
		  * @since 1.84
		  */
		 None : "None"

	 };

	 /**
	  * @classdesc A string type that represents CSS color values, sap.m.ValueColor or less parameter values.
	  *
	  * Allowed values are {@link sap.ui.core.CSSColor}, {@link sap.m.ValueColor} or a less parameter name (string).
	  * In case the less parameter color cannot be determined, the validation fails. You need to check if less parameters are supported on control level.
	  * An empty string is also allowed and has the same effect as setting no color.
	  *
	  * @final
	  * @namespace
	  * @public
	  */
	 thisLib.ValueCSSColor = DataType.createType("sap.m.ValueCSSColor", {
		 isValid : function (vValue) {
			 var bResult = thisLib.ValueColor.hasOwnProperty(vValue);
			 if (bResult) {
				 return bResult;
			 } else { // seems to be a less parameter or sap.ui.core.CSSColor
				 bResult = CoreLibrary.CSSColor.isValid(vValue);
				 if (bResult) {
					 return bResult;
				 } else {
					 return CoreLibrary.CSSColor.isValid(Parameters.get(vValue));
				 }
			 }
		 }
	 }, DataType.getType("string"));

	 /**
	  * @classdesc A string type that represents column ratio.
	  *
	  * Allowed values are strings that follow the number:number (3:2) format.
	  * @namespace
	  * @public
	  * @since 1.86
	  */
	 thisLib.SelectColumnRatio = DataType.createType("sap.m.SelectColumnRatio", {
		 isValid : function (vValue) {
			 return /^([0-9]+:[0-9]+)$/.test(vValue);
		 }
	 }, DataType.getType("string"));

	 /**
	  * Defines the control that will receive the initial focus in the
	  * <code>sap.m.SelectDialog</code> or <code>sap.m.TableSelectDialog</code>.
	  *
	  * @enum {string}
	  * @public
	  * @since 1.117.0
	  */
	 thisLib.SelectDialogInitialFocus = {
		 /**
		  * Content list.
		  * @public
		  */
		 List: "List",

		 /**
		  * SearchField control
		  * @public
		  */
		 SearchField: "SearchField"
	 };

	 /**
	  * A subset of input types that fits to a simple API returning one string.
	  *
	  * Not available on purpose: button, checkbox, hidden, image, password, radio, range, reset, search, submit.
	  *
	  * @enum {string}
	  * @public
	  */
	 thisLib.InputType = {
	  /**
	   * default (text)
	   * @public
	   */
	  Text : "Text",

	  /**
	   * A text field for specifying an email address. Brings up a keyboard optimized for email address entry.
	   * @public
	   */
	  Email : "Email",

	  /**
	   * A text field for specifying a number. Brings up a number pad keyboard. Specifying an input type of \d* or [0-9]* is equivalent to using this type.
	   * @public
	   */
	  Number : "Number",

	  /**
	   * A text field for specifying a phone number. Brings up a phone pad keyboard.
	   * @public
	   */
	  Tel : "Tel",

	  /**
	   * A text field for specifying a URL. Brings up a keyboard optimized for URL entry.
	   * @public
	   */
	  Url : "Url",

	  /**
	   * Password input where the user entry cannot be seen.
	   * @public
	   */
	  Password : "Password"
	 };


	 /**
	  * Available label display modes.
	  *
	  * @enum {string}
	  * @public
	  */
	 thisLib.LabelDesign = {

		 /**
		  * Displays the label in bold.
		  * @public
		  */
		 Bold : "Bold",

		 /**
		  * Displays the label in normal mode.
		  * @public
		  */
		 Standard : "Standard"

	 };


	 /**
	  * Defines the mode of the list.
	  *
	  * @enum {string}
	  * @public
	  */
	 thisLib.ListMode = {

		 /**
		  * Default mode (no selection).
		  * @public
		  */
		 None : "None",

		 /**
		  * Right-positioned single selection mode (only one list item can be selected).
		  * @public
		  */
		 SingleSelect : "SingleSelect",

		 /**
		  * Left-positioned single selection mode (only one list item can be selected).
		  * @public
		  */
		 SingleSelectLeft : "SingleSelectLeft",

		 /**
		  * Selected item is highlighted but no selection control is visible (only one list item can be selected).
		  * @public
		  */
		 SingleSelectMaster : "SingleSelectMaster",

		 /**
		  * Multi selection mode (more than one list item can be selected).
		  * @public
		  */
		 MultiSelect : "MultiSelect",

		 /**
		  * Delete mode (only one list item can be deleted via provided delete button)
		  * @public
		  */
		 Delete : "Delete"

	 };

	 /**
	  * Defines the keyboard handling behavior of the <code>sap.m.List</code> or <code>sap.m.Table</code>.
	  *
	  * @enum {string}
	  * @public
	  * @since 1.38.0
	  */
	 thisLib.ListKeyboardMode = {

		 /**
		  * This default mode is suitable if the List or Table contains editable and/or non-editable fields.
		  *
		  * In this mode, the first focus goes to the first item.
		  * If the focus is on the item, or cell, pressing tab/shift+tab moves the focus to the next/previous element in the tab chain after/before
		  * the <code>sap.m.List</code> or <code>sap.m.Table</code> control.
		  * If the focus is on the interactive element, pressing tab/shift+tab moves the focus to the next/previous element in the tab chain after/before
		  * the focused interactive element.
		  * @public
		  */
		 Navigation : "Navigation",

		 /**
		  * This mode is suitable if there are only editable fields within the item.
		  *
		  * In this mode, the first focus goes to the first interactive element within the first item and this is the only difference between the <code>Edit</code>
		  * and <code>Navigation</code> mode.
		  * @public
		  */
		 Edit : "Edit"

	 };

	 /**
	  * Defines the growing direction of the <code>sap.m.List</code> or <code>sap.m.Table</code>.
	  *
	  * @enum {string}
	  * @public
	  * @since 1.40.0
	  */
	 thisLib.ListGrowingDirection = {

		 /**
		  * User has to scroll down to load more items or the growing button is displayed at the bottom.
		  * @public
		  */
		 Downwards : "Downwards",

		 /**
		  * User has to scroll up to load more items or the growing button is displayed at the top.
		  *
		  * <b>Note:</b> If this option is active, there should not be any other control than <code>sap.m.List</code>
		  * inside its <code>ScollContainer</code>.
		  * @public
		  */
		 Upwards : "Upwards"

	 };

	 /**
	  * Defines which separator style will be applied for the items.
	  *
	  * @enum {string}
	  * @public
	  */
	 thisLib.ListSeparators = {

		 /**
		  * Separators between the items including the last and the first one.
		  * @public
		  */
		 All : "All",

		 /**
		  * Separators between the items.
		  * <b>Note:</b> This enumeration depends on the theme.
		  * @public
		  */
		 Inner : "Inner",

		 /**
		  * No item separators.
		  * @public
		  */
		 None : "None"

	 };


	 /**
	  * Defines the visual indication and behaviour of the list items.
	  *
	  * @enum {string}
	  * @public
	  */
	 thisLib.ListType = {

		 /**
		  * Indicates the list item does not have any active feedback when item is pressed.
		  * <b>Note:</b> <code>Inactive</code> type cannot be used to disable list items.
		  * @public
		  */
		 Inactive : "Inactive",

		 /**
		  * Enables detail button of the list item that fires <code>detailPress</code> event.
		  * Also see {@link sap.m.ListItemBase#attachDetailPress}.
		  * @public
		  */
		 Detail : "Detail",

		 /**
		  * Indicates the list item is navigable to show extra information about the item.
		  * @public
		  */
		 Navigation : "Navigation",

		 /**
		  * Indicates that the item is clickable via active feedback when item is pressed.
		  * @public
		  */
		 Active : "Active",

		 /**
		  * Enables {@link sap.m.ListType.Detail} and {@link sap.m.ListType.Active} enumerations together.
		  * @public
		  */
		 DetailAndActive : "DetailAndActive"

	 };

	 /**
	  * Defines the keyboard navigation mode.
	  *
	  * @enum {string}
	  * @public
	  * @since 1.38
	  */
	 thisLib.SelectListKeyboardNavigationMode = {

		 /**
		  * Keyboard navigation is disabled.
		  * @public
		  */
		 None: "None",

		 /**
		  * Keyboard navigation is delimited at the last item or first item of the list.
		  * @public
		  */
		 Delimited: "Delimited"
	 };

	 /**
	  * Defines the groups in {@link sap.m.DynamicDateRange}.
	  *
	  * @enum {string}
	  * @public
	  * @since 1.118
	  */
	 thisLib.DynamicDateRangeGroups = {

		/**
		 * Group of options that provide selection of single dates.
		 * @public
		 */
		SingleDates: "SingleDates",

		/**
		 * Group of options that provide selection of date ranges.
		 * @public
		 */
		DateRanges: "DateRanges",

		/**
		 * Group of options that provide selection of week related ranges.
		 * @public
		 */
		Weeks: "Weeks",

		/**
		 * Group of options that provide selection of month related ranges.
		 * @public
		 */
		Month: "Month",

		/**
		 * Group of options that provide selection of quarter related ranges.
		 * @public
		 */
		Quarters: "Quarters",

		/**
		 * Group of options that provide selection of year related ranges.
		 * @public
		 */
		Years: "Years"
	};

	 /**
	  * Enumeration of possible load statuses.
	  *
	  * @enum {string}
	  * @public
	  * @since 1.34.0
	  */
	 thisLib.LoadState = {

		 /**
		  * The control is loading.
		  * @public
		  */
		 Loading : "Loading",

		 /**
		  * The control has loaded.
		  * @public
		  */
		 Loaded : "Loaded",

		 /**
		  * The control failed to load.
		  * @public
		  */
		 Failed : "Failed",

		 /**
		  * The control is disabled.
		  * @public
		  */
		 Disabled : "Disabled"
	 };

	 /**
	  * Different modes for a MenuButton (predefined types).
	  *
	  * @enum {string}
	  * @since 1.38.0
	  * @public
	  */
	 thisLib.MenuButtonMode = {

		 /**
		  * Default Regular type - MenuButton appears as a regular button, pressing it opens a menu.
		  * @public
		  */
		 Regular: "Regular",

		 /**
		  * Split type - MenuButton appears as a split button separated into two areas: the text and the arrow button. Pressing the
		  * text area fires the default (or last) action, pressing the arrow part opens a menu.
		  * @public
		  */
		 Split: "Split"
	 };

	 /**
	  * Defines the priorities of the controls within {@link sap.m.OverflowToolbar}.
	  *
	  * @enum {string}
	  * @public
	  * @since 1.32
	  */
	 thisLib.OverflowToolbarPriority = {
	  /**
	   * Forces <code>OverflowToolbar</code> items to remain always in the toolbar.
	   * @public
	   */
	  NeverOverflow : "NeverOverflow",

	  /**
	   * Items with priority <code>High</code> overflow after the items with lower priority.
	   * @public
	   */
	  High : "High",

	  /**
	   * Items with priority <code>Low</code> overflow before the items with higher priority,
	   * such as <code>High</code> priority items.
	   * @public
	   */
	  Low : "Low",

	  /**
	   * Items with priority <code>Disappear</code> overflow before the items with higher priority,
	   * such as <code>Low</code> and <code>High</code>, and remain hidden in the overflow area.
	   * @public
	   */
	  Disappear : "Disappear",

	  /**
	   * Forces <code>OverflowToolbar</code> items to remain always in the overflow area.
	   * @public
	   */
	  AlwaysOverflow : "AlwaysOverflow"
	 };

	 /**
	  * @typedef {object} sap.m.OverflowToolbarConfig
	  * @description The object contains configuration information for the {@link sap.m.IOverflowToolbarContent} interface.
	  *
	  * @property {boolean} [canOverflow]
	  * 	A boolean that tells whether the control can move to the overflow menu or not.
	  * <ul><b>Notes:</b>
	  * <li>Even if <code>canOverflow</code> is set to <code>false</code>, the <code>propsUnrelatedToSize</code> field is taken into account,
	  * allowing to optimize the behavior of controls that do not need to overflow, but are used in an <code>sap.m.OverflowToolbar</code> regardless.</li>
	  * <li>If <code>canOverflow</code> is not provided, its default value is <code>false</code>. In this case, the control is shown in the content of the
	  * <code>sap.m.OverflowToolbar</code> but it's not possible to enter the overflow area.</li></ul>
	  * @property {string[]} [autoCloseEvents]
	  * 	An array of strings, listing all of the control's events that should trigger the closing of the overflow menu, when fired.
	  * @property {string[]} [invalidationEvents]
	  * 	An array of strings, listing all of the control's events that should trigger the invalidation of the <code>sap.m.OverflowToolbar</code>, when fired.
	  *	<b>Note:</b> By default <code>sap.m.OverflowToolbar</code> invalidates whenever any property of a child control changes. This is to ensure that whenever the size of a child control changes, the overflow toolbar's layout is recalculated.
	  *  Some properties however do not affect control size, making it unnecessary to invalidate the overflow toolbar when they change. You can list them here for optimization purposes.
	  * @property {string[]} [propsUnrelatedToSize]
	  * 	An array of strings, listing all of the control's properties that, when changed, should not cause the overflow toolbar to invalidate.
	  * @property {function} [onBeforeEnterOverflow]
	  * 	A callback function that will be invoked before moving the control into the overflow menu. The control instance will be passed as an argument.
	  *  <b>Note:</b> The context of the function is not the control instance (use the <code>oControl</code> parameter for this purpose), but rather an internal helper object, associated with the current <code>sap.m.OverflowToolbar</code> instance.
	  *  This object only needs to be manipulated in special cases (e.g. when you want to store state on it, rather than on the control instance).
	  * @property {function} [onAfterExitOverflow]
	  * 	A callback function that will be invoked after taking the control out of the overflow menu (before moving it back to the toolbar itself). The control instance will be passed as an argument.
	  *	<b>Note:</b> See: <code>onBeforeEnterOverflow</code> for details about the function's context.
	  * @property {function} [getCustomImportance]
	  * 	A function that, if provided, will be called to determine the priority of the control.
	  *  This function must return a value of type <code>sap.m.OverflowToolbarPriority</code>. The string "Medium" is also accepted and interpreted as priority between <code>Low</code> and <code>High</code>.
	  *  <b>Note:</b> Normally priority in <code>sap.m.OverflowToolbar</code> is managed with the <code>priority</code> property of <code>sap.m.OverflowToolbarLayoutData</code>.
	  *  However, some controls may have other means of defining priority, such as dedicated properties or other types of layout data for that purpose.
	  *  In summary, implementing this function allows a control to override the default priority logic (<code>sap.m.OverflowToolbarLayoutData</code>) by providing its own.
	  * @public
	  * @since 1.110
	  */

	 /**
	 * The object contains accessibility state for a control.
	 *
	 * @typedef {object} sap.m.InputBaseAccessibilityState
	 *
	 * @property {string} [role]
	 * 	The WAI-ARIA role which is implemented by the control.
	 * @property {boolean} [invalid]
	 * 	Whether the control is invalid.
	 * @property {string} [errormessage]
	 * 	The errormessage property.
	 * @property {{value: string, append: boolean}} [labelledby]
	 * 	The labelledby property.
	 * @property {{value: string, append: boolean}} [describedby]
	 * 	The describedby property.
	 * @property {boolean | null} [disabled]
	 * 	Whether the control is disabled. If not relevant, it shouldn`t be set or set as <code>null</code>.
	 * @property {boolean | null} [readonly]
	 * 	Whether the control is readonly. If not relevant, it shouldn`t be set or set as <code>null</code>.
	 * @protected
	 * @since 1.111
	 */

	 /**
	  * Marker interface for controls which are suitable as items for the ObjectHeader.
	  *
	  * @name sap.m.ObjectHeaderContainer
	  * @interface
	  * @public
	  */

	 /**
	  * Used by the <code>ObjectHeader</code> control to define which shape to use for the image.
	  *
	  * @author SAP SE
	  * @enum {string}
	  * @public
	  * @since 1.61
	  */
	 thisLib.ObjectHeaderPictureShape = {

		 /**
		  * Circle shape for the images in the <code>ObjectHeader</code>.
		  * @public
		  */
		 Circle: "Circle",

		 /**
		  * Square shape for the images in the <code>ObjectHeader</code>.
		  * @public
		  */
		 Square: "Square"

	 };

	 /**
	  * Type of panels used in the personalization dialog.
	  *
	  * @enum {string}
	  * @public
	  */
	 thisLib.P13nPanelType = {

		 /**
		  * Panel type for sorting.
		  * @public
		  */
		 sort : "sort",

		 /**
		  * Panel type for filtering.
		  * @public
		  */
		 filter : "filter",

		 /**
		  * Panel type for grouping.
		  * @public
		  */
		 group : "group",

		 /**
		  * Panel type for column settings.
		  * @public
		  */
		 columns : "columns",

		 /**
		  * Panel type for dimension and measure settings.
		  * @public
		  */
		 dimeasure: "dimeasure",

		 /**
		  * Panel type for selection settings in general.
		  *
		  * @private
		  */
		 selection: "selection"

	 };

	 /**
	  *
	  * Interface for P13nPopup which are suitable as content for the <code>sap.m.p13n.Popup</code>.
	  * Implementation of this interface should include the following methods:
	  *
	  * <ul>
	  * <li><code>getTitle</code></li>
	  * </ul>
	  *
	  * Implementation of this interface can optionally provide the following methods:
	  *
	  * <ul>
	  * <li><code>getVerticalScrolling</code></li>
	  * <li><code>onReset</code></li>
	  * </ul>
	  *
	  * @since 1.97
	  * @name sap.m.p13n.IContent
	  * @interface
	  * @public
	  */

	 /**
	  * Returns the title, which should be displayed in the P13nPopup to describe related content.
	  *
	  * @returns {string} The title for the corresponding content to be displayed in the <code>sap.m.p13n.Popup</code>.
	  *
	  * @function
	  * @name sap.m.p13n.IContent.getTitle
	  * @public
	  */

	 /**
	  * Optionally returns the enablement of the contents vertical scrolling in case only one panel is used to determine if the content provides its own
	  * scrolling capabilites.
	  *
	  * @returns {boolean} The enablement of the vertical scrolling enablement for the <code>sap.m.p13n.Popup</code>.
	  *
	  * @function
	  * @name sap.m.p13n.IContent.getVerticalScrolling?
	  * @public
	  */

	 /**
	  * Optional hook that will be executed when the panel is used by a <code>sap.m.p13n.Popup</code> that may trigger a reset on the panel
	  *
	  * @function
	  * @name sap.m.p13n.IContent.onReset?
	  * @public
	  */

	 /**
	  * Type of popup used in the <code>sap.m.p13n.Popup</code>.
	  *
	  * @enum {string}
	  * @public
	  */
	 thisLib.P13nPopupMode = {

		 /**
		  * Dialog type as popup type.
		  * @public
		  */
		 Dialog: "Dialog",

		 /**
		  * ResponsivePopover type as popup type.
		  * @public
		  */
		  ResponsivePopover: "ResponsivePopover"

	 };

	 /**
	  * @enum {string}
	  * @public
	  */
	 thisLib.P13nConditionOperation = {
		 // filter operations
		 BT: "BT",
		 EQ: "EQ",
		 Contains: "Contains",
		 StartsWith: "StartsWith",
		 EndsWith: "EndsWith",
		 LT: "LT",
		 LE: "LE",
		 GT: "GT",
		 GE: "GE",
		 Initial: "Initial",
		 Empty: "Empty",

		 // filter exclude operations
		 NotBT: "NotBT",
		 NotEQ: "NotEQ",
		 NotContains: "NotContains",
		 NotStartsWith: "NotStartsWith",
		 NotEndsWith: "NotEndsWith",
		 NotLT: "NotLT",
		 NotLE: "NotLE",
		 NotGT: "NotGT",
		 NotGE: "NotGE",
		 NotInitial: "NotInitial",
		 NotEmpty: "NotEmpty",

		 // sort operations
		 Ascending: "Ascending",
		 Descending: "Descending",

		 // group operations
		 GroupAscending: "GroupAscending",
		 GroupDescending: "GroupDescending",
		 //
		 // calculation operations
		 Total: "Total",
		 Average: "Average",
		 Minimum: "Minimum",
		 Maximum: "Maximum"
	 };

	 thisLib.P13nConditionOperationType = {
		 Include: "Include",
		 Exclude: "Exclude"
	 };

	 /**
	  * Available Page Background Design.
	  *
	  * @enum {string}
	  * @public
	  */
	 thisLib.PageBackgroundDesign = {

		 /**
		  * Standard Page background color.
		  * @public
		  */
		 Standard : "Standard",

		 /**
		  * Page background color when a List is set as the Page content.
		  * @public
		  */
		 List : "List",

		 /**
		  * A solid background color dependent on the theme.
		  * @public
		  */
		 Solid : "Solid",

		 /**
		  * Transparent background for the page.
		  * @public
		  */
		 Transparent : "Transparent"

	 };

	 /**
	  * Available Panel Accessible Landmark Roles.
	  *
	  * @enum {string}
	  * @public
	  */
	 thisLib.PanelAccessibleRole = {

		 /**
		  * Represents the ARIA role <code>complementary</code>.
		  * A section of the page, designed to be complementary to the main content at a similar level in the DOM hierarchy.
		  * @public
		  */
		 Complementary : "Complementary",

		 /**
		  * Represents the ARIA role <code>Form</code>.
		  * A landmark region that contains a collection of items and objects that, as a whole, create a form.
		  * @public
		  */
		 Form: "Form",

		 /**
		  * Represents the ARIA role <code>Region</code>.
		  * A section of a page, that is important enough to be included in a page summary or table of contents.
		  * @public
		  */
		 Region: "Region"
	 };

	 /**
	  * PDF viewer display types.
	  *
	  * @enum {string}
	  * @public
	  */
	 thisLib.PDFViewerDisplayType = {
		 /**
		  * The PDF viewer switches between the <code>Link</code> display type and the <code>Embedded</code> display type,
		  * depending on the device being used.
		  *
		  * @public
		  */
		 Auto: "Auto",

		 /**
		  * The PDF viewer appears embedded in the parent container and displays the PDF file.
		  *
		  * @public
		  */
		 Embedded: "Embedded",

		 /**
		  * The PDF viewer appears as a toolbar with a download button that can be used to download the PDF file or
		  * open it in a new tab.
		  *
		  * @public
		  */
		 Link: "Link"
	 };

	 /**
	  * Types for the placement of Popover control.
	  *
	  * @enum {string}
	  * @public
	  */
	 thisLib.PlacementType = {
	  /**
	   * Popover will be placed at the left side of the reference control.
	   * @public
	   */
	  Left : "Left",

	  /**
	   * Popover will be placed at the right side of the reference control.
	   * @public
	   */
	  Right : "Right",

	  /**
	   * Popover will be placed at the top of the reference control.
	   * @public
	   */
	  Top : "Top",

	  /**
	   * Popover will be placed at the bottom of the reference control.
	   * @public
	   */
	  Bottom : "Bottom",

	  /**
	   * Popover will be placed at the top or bottom of the reference control.
	   * @public
	   */
	  Vertical : "Vertical",

	  /**
	   * Popover will be placed at the top or bottom of the reference control but will try to position on the
	   * top side if the space is greater than the Popover's height.
	   * @public
	   * @since 1.36
	   */
	  VerticalPreferredTop : "VerticalPreferredTop",

	  /**
	   * Popover will be placed at the top or bottom of the reference control but will try to position on the
	   * bottom side if the space is greater than the Popover's height.
	   * @public
	   * @since 1.36
	   */
	  VerticalPreferredBottom : "VerticalPreferredBottom",

	  /**
	   * Popover will be placed at the right or left side of the reference control.
	   * @public
	   */
	  Horizontal : "Horizontal",

	  /**
	   * Popover will be placed at the right or left side of the reference control but will try to position on the
	   * right side if the space is greater than the Popover's width.
	   * @public
	   * @since 1.36
	   */
	  HorizontalPreferredRight : "HorizontalPreferredRight",

	  /**
	   * Popover will be placed at the right or left side of the reference control but will try to position on the
	   * left side if the space is greater than the Popover's width.
	   * @public
	   * @since 1.36
	   */
	  HorizontalPreferredLeft : "HorizontalPreferredLeft",

	  /**
	   * Popover will be placed to the left of the reference control. If the available space is less than the Popover's width,
	   * it will appear to the right of the same reference control left border.
	   * @public
	   * @since 1.38
	   */
	  PreferredLeftOrFlip : "PreferredLeftOrFlip",

	  /**
	   * Popover will be placed to the right of the reference control. If the available space is less than the Popover's width,
	   * it will appear to the left of the same reference control right border.
	   * @public
	   * @since 1.38
	   */
	  PreferredRightOrFlip : "PreferredRightOrFlip",

	  /**
	   * Popover will be placed to the top of the reference control. If the available space is less than the Popover's height,
	   * it will appear to the bottom of the same reference control top border.
	   * @public
	   * @since 1.38
	   */
	  PreferredTopOrFlip : "PreferredTopOrFlip",

	  /**
	   * Popover will be placed to the bottom of the reference control. If the available space is less than the Popover's height,
	   * it will appear to the top of the same reference control bottom border.
	   * @public
	   * @since 1.38
	   */
	  PreferredBottomOrFlip : "PreferredBottomOrFlip",

	  /**
	   * Popover will be placed automatically at the reference control.
	   * @public
	   */
	  Auto : "Auto"
	 };

	 /**
	  * The option keys of all the standard options of a DynamicDateRange control.
	  *
	  * @public
	  * @enum {string}
	  */
	 thisLib.StandardDynamicDateRangeKeys = {

		 /**
		  * The date will be selected from a calendar.
		  * @public
		  */
		  DATE : "DATE",

		 /**
		  * The date and time will be selected from a calendar and time picker.
		  * @public
		  */
		  DATETIME : "DATETIME",

		  /**
		  * The date will be the day of selection.
		  * @public
		  */
		 TODAY : "TODAY",

		 /**
		  * The date will be the day before the day of selection.
		  * @public
		  */
		 YESTERDAY : "YESTERDAY",

		 /**
		  * The date will be the day after the day of selection.
		  * @public
		  */
		 TOMORROW : "TOMORROW",

		 /**
		  * The date will be the first day of the current week.
		  * @public
		  */
		 FIRSTDAYWEEK : "FIRSTDAYWEEK",

		 /**
		  * The date will be the last day of the current week.
		  * @public
		  */
		 LASTDAYWEEK : "LASTDAYWEEK",

		 /**
		  * The date will be the first day of the current month.
		  * @public
		  */
		 FIRSTDAYMONTH : "FIRSTDAYMONTH",

		 /**
		  * The date will be the last day of the current month.
		  * @public
		  */
		 LASTDAYMONTH : "LASTDAYMONTH",

		 /**
		  * The date will be the first day of the current quarter.
		  * @public
		  */
		 FIRSTDAYQUARTER : "FIRSTDAYQUARTER",

		 /**
		  * The date will be the last day of the current quarter.
		  * @public
		  */
		 LASTDAYQUARTER : "LASTDAYQUARTER",

		 /**
		  * The date will be the first day of the current year.
		  * @public
		  */
		 FIRSTDAYYEAR : "FIRSTDAYYEAR",

		 /**
		  * The date will be the last day of the current year.
		  * @public
		  */
		 LASTDAYYEAR : "LASTDAYYEAR",

		 /**
		  * The range will be selected from a calendar.
		  * @public
		  */
		 DATERANGE : "DATERANGE",

		 /**
		  * The range will be selected from two DateTimePicker controls.
		  * @public
		  */
		 DATETIMERANGE : "DATETIMERANGE",

		 /**
		  * The range will start from a date selected from a calendar.
		  * @public
		  */
		 FROM : "FROM",

		 /**
		  * The range will end in a date selected from a calendar.
		  * @public
		  */
		 TO : "TO",

		 /**
		  * The range will start from a date and time selected from a calendar and time picker.
		  * @public
		  */
		 FROMDATETIME : "FROMDATETIME",

		 /**
		  * The range will end in a date and time selected from a calendar and time picker.
		  * @public
		  */
		 TODATETIME : "TODATETIME",

		 /**
		  * The range will start from the first day of the current year and ends with the date selected from a calendar.
		  * @public
		  */
		 YEARTODATE : "YEARTODATE",

		 /**
		  * The range will start from the date selected from a calendar and ends with the last day of the current year.
		  * @public
		  */
		 DATETOYEAR : "DATETOYEAR",

		 /**
		  * The range will contain the last X minutes. The count of the minutes is selected from a StepInput.
		  * @public
		  */
		 LASTMINUTES : "LASTMINUTES",

		 /**
		  * The range will contain the last X hours. The count of the hours is selected from a StepInput.
		  * @public
		  */
		  LASTHOURS : "LASTHOURS",

		 /**
		  * The range will contain the last X days. The count of the days is selected from a StepInput.
		  * @public
		  */
		 LASTDAYS : "LASTDAYS",

		 /**
		  * The range will contain the last X weeks. The count of the weeks is selected from a StepInput.
		  * @public
		  */
		 LASTWEEKS : "LASTWEEKS",

		 /**
		  * The range will contain the last X months. The count of the months is selected from a StepInput.
		  * @public
		  */
		 LASTMONTHS : "LASTMONTHS",

		 /**
		  * The range will contain the last X quarters. The count of the quarters is selected from a StepInput.
		  * @public
		  */
		 LASTQUARTERS : "LASTQUARTERS",

		 /**
		  * The range will contain the last X years. The count of the years is selected from a StepInput.
		  * @public
		  */
		 LASTYEARS : "LASTYEARS",

		 /**
		  * The range will contain the last X minutes including the current one. The count of the minutes is selected from a StepInput.
		  * @public
		  */
		 LASTMINUTESINCLUDED : "LASTMINUTESINCLUDED",

		 /**
		  * The range will contain the last X hours including the current one. The count of the hours is selected from a StepInput.
		  * @public
		  */
		  LASTHOURSINCLUDED : "LASTHOURSINCLUDED",

		 /**
		  * The range will contain the last X days including the current one. The count of the days is selected from a StepInput.
		  * @public
		  */
		 LASTDAYSINCLUDED : "LASTDAYSINCLUDED",

		 /**
		  * The range will contain the last X weeks including the current one. The count of the weeks is selected from a StepInput.
		  * @public
		  */
		 LASTWEEKSINCLUDED : "LASTWEEKSINCLUDED",

		 /**
		  * The range will contain the last X months including the current one. The count of the months is selected from a StepInput.
		  * @public
		  */
		 LASTMONTHSINCLUDED : "LASTMONTHSINCLUDED",

		 /**
		  * The range will contain the last X quarters including the current one. The count of the quarters is selected from a StepInput.
		  * @public
		  */
		 LASTQUARTERSINCLUDED : "LASTQUARTERSINCLUDED",

		 /**
		  * The range will contain the last X years including the current one. The count of the years is selected from a StepInput.
		  * @public
		  */
		 LASTYEARSINCLUDED : "LASTYEARSINCLUDED",

		 /**
		  * The range will contain the next X minutes. The count of the minutes is selected from a StepInput.
		  * @public
		  */
		 NEXTMINUTES : "NEXTMINUTES",

		 /**
		  * The range will contain the next X hours. The count of the hours is selected from a StepInput.
		  * @public
		  */
		 NEXTHOURS : "NEXTHOURS",

		 /**
		  * The range will contain the next X days. The count of the days is selected from a StepInput.
		  * @public
		  */
		 NEXTDAYS : "NEXTDAYS",

		 /**
		  * The range will contain the next X weeks. The count of the weeks is selected from a StepInput.
		  * @public
		  */
		 NEXTWEEKS : "NEXTWEEKS",

		 /**
		  * The range will contain the next X months. The count of the months is selected from a StepInput.
		  * @public
		  */
		 NEXTMONTHS : "NEXTMONTHS",

		 /**
		  * The range will contain the next X quarters. The count of the quarters is selected from a StepInput.
		  * @public
		  */
		 NEXTQUARTERS: "NEXTQUARTERS",

		 /**
		  * The range will contain the next X years. The count of the years is selected from a StepInput.
		  * @public
		  */
		 NEXTYEARS : "NEXTYEARS",

		 /**
		  * The range will contain the next X minutes including the current one. The count of the minutes is selected from a StepInput.
		  * @public
		  */
		 NEXTMINUTESINCLUDED : "NEXTMINUTESINCLUDED",

		 /**
		  * The range will contain the next X hours including the current one. The count of the hours is selected from a StepInput.
		  * @public
		  */
		 NEXTHOURSINCLUDED : "NEXTHOURSINCLUDED",

		 /**
		  * The range will contain the next X days including the current one. The count of the days is selected from a StepInput.
		  * @public
		  */
		 NEXTDAYSINCLUDED : "NEXTDAYSINCLUDED",

		 /**
		  * The range will contain the next X weeks including the current one. The count of the weeks is selected from a StepInput.
		  * @public
		  */
		 NEXTWEEKSINCLUDED : "NEXTWEEKSINCLUDED",

		 /**
		  * The range will contain the next X months including the current one. The count of the months is selected from a StepInput.
		  * @public
		  */
		 NEXTMONTHSINCLUDED : "NEXTMONTHSINCLUDED",

		 /**
		  * The range will contain the next X quarters including the current one. The count of the quarters is selected from a StepInput.
		  * @public
		  */
		 NEXTQUARTERSINCLUDED: "NEXTQUARTERSINCLUDED",

		 /**
		  * The range will contain the next X years including the current one. The count of the years is selected from a StepInput.
		  * @public
		  */
		 NEXTYEARSINCLUDED : "NEXTYEARSINCLUDED",

		 /**
		  * The range will contain the last X days and the next Y days. The count of the days is selected from a StepInput.
		  * @public
		  */
		 TODAYFROMTO : "TODAYFROMTO",

		 /**
		  * The range will contain the days of the current week.
		  * @public
		  */
		 THISWEEK : "THISWEEK",

		 /**
		  * The range will contain the days of the last week.
		  * @public
		  */
		 LASTWEEK : "LASTWEEK",

		 /**
		  * The range will contain the days of the next week.
		  * @public
		  */
		 NEXTWEEK : "NEXTWEEK",

		 /**
		  * The range will contain a month selected from a MonthPicker.
		  * @public
		  */
		 SPECIFICMONTH : "SPECIFICMONTH",

		 /**
		  * The range will contain a month in exact year selected from a MonthPicker.
		  * @public
		  */
		 SPECIFICMONTHINYEAR : "SPECIFICMONTHINYEAR",

		 /**
		  * The range will contain the days in the current month.
		  * @public
		  */
		 THISMONTH : "THISMONTH",

		 /**
		  * The range will contain the days in the last month.
		  * @public
		  */
		 LASTMONTH : "LASTMONTH",

		 /**
		  * The range will contain the days in the next month.
		  * @public
		  */
		 NEXTMONTH : "NEXTMONTH",

		 /**
		  * The range will contain the days in the current quarter.
		  * @public
		  */
		 THISQUARTER : "THISQUARTER",

		 /**
		  * The range will contain the days in the last quarter.
		  * @public
		  */
		 LASTQUARTER : "LASTQUARTER",

		 /**
		  * The range will contain the days in the next quarter.
		  * @public
		  */
		 NEXTQUARTER : "NEXTQUARTER",

		 /**
		  * The range will contain the days in the first quarter.
		  * @public
		  */
		 QUARTER1 : "QUARTER1",

		 /**
		  * The range will contain the days in the second quarter.
		  * @public
		  */
		 QUARTER2 : "QUARTER2",

		 /**
		  * The range will contain the days in the third quarter.
		  * @public
		  */
		 QUARTER3 : "QUARTER3",

		 /**
		  * The range will contain the days in the fourth quarter.
		  * @public
		  */
		 QUARTER4 : "QUARTER4",

		 /**
		  * The range will contain the days in the current year.
		  * @public
		  */
		 THISYEAR: "THISYEAR",

		 /**
		  * The range will contain the days in the last year.
		  * @public
		  */
		 LASTYEAR : "LASTYEAR",

		 /**
		  * The range will contain the days in the next year.
		  * @public
		  */
		 NEXTYEAR : "NEXTYEAR"
	 };

	 /**
	  * QuickViewGroupElement is a combination of one label and another control (Link or Text) associated to this label.
	  *
	  * @enum {string}
	  * @public
	  */
	 thisLib.QuickViewGroupElementType = {

		 /**
		  * Displays a phone number link for direct dialing
		  * @public
		  */
		 phone : "phone",

		 /**
		  * Displays a phone number link for direct dialing and an icon for sending a text message
		  * @public
		  */
		 mobile : "mobile",

		 /**
		  * Displays an e-mail link
		  * @public
		  */
		 email : "email",

		 /**
		  * Displays a regular HTML link
		  * @public
		  */
		 link : "link",

		 /**
		  * Displays text
		  * @public
		  */
		 text : "text",

		 /**
		  * Displays a link for navigating to another QuickViewPage
		  * @public
		  */
		 pageLink : "pageLink"

	 };

	 /**
	  * Types for the placement of message Popover control.
	  *
	  * @enum {string}
	  * @public
	  */
	 thisLib.VerticalPlacementType = {

		 /**
		 * Popover will be placed at the top of the reference control.
		 * @public
		 */
		 Top : "Top",

		 /**
		 * Popover will be placed at the bottom of the reference control.
		 * @public
		 */
		 Bottom : "Bottom",

		 /**
		 * Popover will be placed at the top or bottom of the reference control.
		 * @public
		 */
		 Vertical : "Vertical"
	 };

	 /**
	  * Defines the display of table pop-ins.
	  *
	  * @enum {string}
	  * @public
	  * @since 1.13.2
	  */
	 thisLib.PopinDisplay = {

		 /**
		  * Inside the table popin, header is displayed at the first line and cell content is displayed at the next line.
		  * @public
		  */
		 Block : "Block",

		 /**
		  * Inside the table popin, cell content is displayed next to the header in the same line.
		  * <b>Note:</b> If there is not enough space for the cell content then it jumps to the next line.
		  * @public
		  */
		 Inline : "Inline",


		 /**
		  * Inside the table popin, only the cell content will be visible.
		  * @public
		  * @since 1.28
		  */
		 WithoutHeader : "WithoutHeader"
	 };

	 /**
	  * Defines the layout options of the table popins.
	  *
	  * @enum {string}
	  * @public
	  * @since 1.52
	  */
	 thisLib.PopinLayout = {

		 /**
		  * Sets block layout for rendering the table popins. The elements inside the popin container are rendered one below the other.
		  * <b>Note:</b> This option enables the former rendering behavior of the table popins.
		  * @public
		  * @since 1.52
		  */
		 Block : "Block",

		 /**
		  * Sets grid layout for rendering the table popins.
		  * The grid width for each table popin is small, hence this allows more content to be rendered in a single popin row.
		  * This value defines small grid width for the table popins.
		  *
		  * <b>Note:</b> This feature is currently not supported with Internet Explorer and Edge (version lower than 16) browsers.
		  * @public
		  * @since 1.52
		  */
		 GridSmall: "GridSmall",

		 /**
		  * Sets grid layout for rendering the table popins.
		  * The grid width for each table popin is comparatively larger than <code>GridSmall</code>, hence this allows less content to be rendered in a single popin row.
		  *
		  * <b>Note:</b> This feature is currently not supported with Internet Explorer and Edge (version lower than 16) browsers.
		  * @public
		  * @since 1.52
		  */
		 GridLarge: "GridLarge"
	 };

	 /**
	  * Defines which area of the control remains fixed at the top of the page during vertical scrolling
	  * as long as the control is in the viewport.
	  *
	  * @enum {string}
	  * @public
	  * @since 1.54
	  */
	 thisLib.Sticky = {
		 /**
		  * The column headers remain in a fixed position.
		  * @public
		  */
		 ColumnHeaders: "ColumnHeaders",

		 /**
		  * The header toolbar remains in a fixed position.
		  * @public
		  * @since 1.56
		  */
		 HeaderToolbar: "HeaderToolbar",

		 /**
		  * The info toolbar remains in a fixed position.
		  * @public
		  * @since 1.56
		  */
		 InfoToolbar: "InfoToolbar",

		 /**
		  * The group headers remain in a fixed position at the top of the page during vertical scrolling.
		  * @public
		  * @since 1.128
		  */
		 GroupHeaders: "GroupHeaders"
	 };

	 /**
	  * Possible values for the visualization of float values in the RatingIndicator control.
	  *
	  * @enum {string}
	  * @public
	  */
	 thisLib.RatingIndicatorVisualMode = {

		 /**
		  * Values are rounded to the nearest integer value (e.g. 1.7 -> 2).
		  * @public
		  */
		 Full : "Full",

		 /**
		  * Values are rounded to the nearest half value (e.g. 1.7 -> 1.5).
		  * @public
		  */
		 Half : "Half"

	 };


	 /**
	  * Breakpoint names for different screen sizes.
	  *
	  * @enum {string}
	  * @public
	  */
	 thisLib.ScreenSize = {

		 /**
		  * 240px wide
		  * @public
		  */
		 Phone : "Phone",

		 /**
		  * 600px wide
		  * @public
		  */
		 Tablet : "Tablet",

		 /**
		  * 1024px wide
		  * @public
		  */
		 Desktop : "Desktop",

		 /**
		  * 240px wide
		  * @public
		  */
		 XXSmall : "XXSmall",

		 /**
		  * 320px wide
		  * @public
		  */
		 XSmall : "XSmall",

		 /**
		  * 480px wide
		  * @public
		  */
		 Small : "Small",

		 /**
		  * 560px wide
		  * @public
		  */
		 Medium : "Medium",

		 /**
		  * 768px wide
		  * @public
		  */
		 Large : "Large",

		 /**
		  * 960px wide
		  * @public
		  */
		 XLarge : "XLarge",

		 /**
		  * 1120px wide
		  * @public
		  */
		 XXLarge : "XXLarge"

	 };

	 /**
	  * Defines how pages will be scrolled, when clicking the arrow.
	  *
	  * @enum {string}
	  * @public
	  */
	 thisLib.CarouselScrollMode = {

		 /**
		  * Pages will be scrolled one at a time
		  * @public
		  */
		 SinglePage : "SinglePage",

		 /**
		  * Pages will be scrolled, depending on the value of <code>visiblePagesCount</code>
		  * @public
		  */
		 VisiblePages : "VisiblePages"

	 };

	 /**
	  * Enumeration for different action levels in sap.m.SelectionDetails control.
	  *
	  * @enum {string}
	  * @protected
	  * @since 1.48
	  */
	 thisLib.SelectionDetailsActionLevel = {

		 /**
		  * Action on SelectionDetailsItem level.
		  * @protected
		  */
		 Item : "Item",

		 /**
		  * Action on SelectionDetails list level.
		  * @protected
		  */
		 List : "List",

		 /**
		  * ActionGroup on SelectionDetails list level.
		  * @protected
		  */
		 Group : "Group"
	 };

	 /**
	  * Enumeration for different Select types.
	  *
	  * @enum {string}
	  * @public
	  * @since 1.16
	  */
	 thisLib.SelectType = {

		 /**
		  * Will show the text.
		  * @public
		  */
		 Default : "Default",

		 /**
		  * Will show only the specified icon.
		  * @public
		  */
		 IconOnly : "IconOnly"

	 };


	 /**
	  * The mode of SplitContainer or SplitApp control to show/hide the master area.
	  *
	  * @enum {string}
	  * @public
	  */
	 thisLib.SplitAppMode = {

		 /**
		  * Master will automatically be hidden in portrait mode.
		  * @public
		  */
		 ShowHideMode : "ShowHideMode",

		 /**
		  * Master will always be shown but in a compressed version when in portrait mode.
		  * @public
		  */
		 StretchCompressMode : "StretchCompressMode",

		 /**
		  * Master will be shown inside a Popover when in portrait mode
		  * @public
		  */
		 PopoverMode : "PopoverMode",

		 /**
		  * Master area is hidden initially both in portrait and landscape.
		  *
		  * Master area can be opened by clicking on the top left corner button or swiping right.
		  * Swipe is only enabled on mobile devices. Master will keep the open state when changing
		  * the orientation of the device.
		  * @public
		  */
		 HideMode : "HideMode"

	 };


	 /**
	  * Types for StandardTile.
	  *
	  * @enum {string}
	  * @public
	  */
	 thisLib.StandardTileType = {

		 /**
		  * Tile representing that something needs to be created
		  * @public
		  */
		 Create : "Create",

		 /**
		  * Monitor tile
		  * @public
		  */
		 Monitor : "Monitor",

		 /**
		  * Default type
		  * @public
		  */
		 None : "None"

	 };


	 thisLib.semantic = thisLib.semantic || {};

	 /**
	  * Declares the type of semantic ruleset that will govern the styling and positioning of semantic content.
	  *
	  * @enum {string}
	  * @public
	  * @since 1.44
	  */
	 thisLib.semantic.SemanticRuleSetType = {

		 /**
		  * The default ruleset type, for which the Share Menu is always in the footer of the page.
		  * @public
		  */
		 Classic : "Classic",

		 /**
		  * Offers an optimized user experience, with displaying the Share Menu in the header, rather than the footer, for Fullscreen mode.
		  * @public
		  */
		 Optimized : "Optimized"

	 };


	 thisLib.table = thisLib.table || {};
	 thisLib.table.columnmenu = thisLib.table.columnmenu || {};

	 /**
	  * Categories of column menu entries.
	  *
	  * @enum {string}
	  * @public
	  * @since 1.110
	  * @ui5-metamodel This enumeration also will be described in the UI5 (legacy) designtime metamodel
	  */
	 thisLib.table.columnmenu.Category = {

		 /**
		  * Sort category
		  * @public
		  */
		 Sort: "Sort",

		 /**
		  * Filter category
		  * @public
		  */
		 Filter: "Filter",

		 /**
		  * Group category
		  * @public
		  */
		 Group: "Group",

		 /**
		  * Aggregate category
		  * @public
		  */
		 Aggregate: "Aggregate",

		 /**
		  * Generic category
		  * @public
		  */
		 Generic: "Generic"
	 };


	 /**
	  * Predefined types for ObjectMarker.
	  *
	  * @enum {string}
	  * @public
	  */
	 thisLib.ObjectMarkerType = {

		 /**
		  * Flagged type
		  * @public
		  */
		 Flagged : "Flagged",

		 /**
		  * Favorite type
		  * @public
		  */
		 Favorite : "Favorite",

		 /**
		  * Draft type
		  * @public
		  */
		 Draft : "Draft",

		 /**
		  * Locked type
		  * @public
		  */
		 Locked : "Locked",

		 /**
		  * Unsaved type
		  * @public
		  */
		 Unsaved : "Unsaved",

		 /**
		  * LockedBy type
		  * Use when you need to display the name of the user who locked the object.
		  * @public
		  */
		 LockedBy : "LockedBy",

		 /**
		  * UnsavedBy type
		  * Use when you need to display the name of the user whose changes were unsaved.
		  * @public
		  */
		 UnsavedBy : "UnsavedBy"
	 };


	 /**
	  * Predefined visibility for ObjectMarker.
	  *
	  * @enum {string}
	  * @public
	  */
	 thisLib.ObjectMarkerVisibility = {

		 /**
		  * Shows only icon
		  * @public
		  */
		 IconOnly : "IconOnly",

		 /**
		  * Shows only text
		  * @public
		  */
		 TextOnly : "TextOnly",

		 /**
		  * Shows icon and text
		  * @public
		  */
		 IconAndText : "IconAndText"

	 };


	 /**
	  * Directions for swipe event.
	  *
	  * @enum {string}
	  * @public
	  */
	 thisLib.SwipeDirection = {
	  /**
	   * Swipe from the beginning to the end - left to right in LTR languages and right to left in RTL languages.
	   * @public
	   * @since 1.72
	   */
	  BeginToEnd : "BeginToEnd",

	  /**
	   * Swipe from the end to the beginning - right to left in LTR languages and left to right in RTL languages.
	   * @public
	   * @since 1.72
	   */
	  EndToBegin : "EndToBegin",

	  /**
	   * Both directions (left to right or right to left)
	   * @public
	   */
	  Both : "Both"
	 };


	 /**
	  * Enumeration for different switch types.
	  *
	  * @enum {string}
	  * @public
	  */
	 thisLib.SwitchType = {

		 /**
		  * Will show "ON" and "OFF" translated to the current language or the custom text if provided
		  * @public
		  */
		 Default : "Default",

		 /**
		  * Switch with accept and reject icons
		  * @public
		  */
		 AcceptReject : "AcceptReject"

	 };

	 /**
	  * Types of the <code>sap.m.Tokenizer</code> responsive modes.
	  *
	  * @enum {string}
	  * @public
	  * @since 1.80
	  */
	 thisLib.TokenizerRenderMode = {

		 /**
		  * In <code>Loose</code> mode, the <code>sap.m.Tokenizer</code> will show all its tokens, even if this means that scrolling needs to be used.
		  * @public
		  */
		 Loose : "Loose",

		 /**
		  * In  <code>Narrow</code> mode, the <code>sap.m.Tokenizer</code> will show as many tokens as its width allows, as well as an n-More indicator with the count of the hidden tokens. The rest tokens will be hidden.
		  * @public
		  */
		 Narrow : "Narrow"
	 };


	 /**
	  * Types of the Toolbar Design.
	  *
	  * To preview the different combinations of <code>sap.m.ToolbarDesign</code> and <code>sap.m.ToolbarStyle</code>,
	  * see the <b>OverflowToolbar - Design and styling</b> sample of the {@link sap.m.OverflowToolbar} control.
	  *
	  * @enum {string}
	  * @public
	  * @since 1.16.8
	  */
	 thisLib.ToolbarDesign = {

		 /**
		  * The toolbar can be inserted into other controls and if the design is "Auto" then it inherits the design from parent control.
		  * @public
		  */
		 Auto : "Auto",

		 /**
		  * The toolbar and its content will be displayed transparent.
		  * @public
		  */
		 Transparent : "Transparent",

		 /**
		  * The toolbar appears smaller than the regular size to show information(e.g: text, icon).
		  * @public
		  */
		 Info : "Info",

		 /**
		  * The toolbar has a solid background. Its content will be rendered in a standard way.
		  * @public
		  * @since 1.22
		  */
		 Solid : "Solid"

	 };

	 /**
	  * Types of visual styles for the {@link sap.m.Toolbar}.
	  *
	  * <b>Note:</b> Keep in mind that the styles are theme-dependent and can differ based on the currently used theme.
	  *
	  * To preview the different combinations of <code>sap.m.ToolbarDesign</code> and <code>sap.m.ToolbarStyle</code>,
	  * see the <b>OverflowToolbar - Design and styling</b> sample of the {@link sap.m.OverflowToolbar} control.
	  *
	  * @enum {string}
	  * @public
	  * @since 1.54
	  */
	 thisLib.ToolbarStyle = {

		 /**
		  * Default visual style dependent on the used theme.
		  * @public
		  */
		 Standard : "Standard",

		 /**
		  * Simplified visual style dependent on the used theme.
		  *
		  * <b>Note:</b> For the Belize themes, the <code>sap.m.Toolbar</code> is displayed with no border.
		  * @public
		  */
		 Clear : "Clear"

	 };

	 /**
	  * Different modes for the <code>sap.m.TimePicker</code> mask.
	  *
	  * @enum {string}
	  * @public
	  * @since 1.54
	  */
	 thisLib.TimePickerMaskMode = {
		 /**
		  * The mask is automatically enabled for all valid fixed-length time patterns, and it is disabled when the time format does not have a fixed length.
		  * @public
		  */
		 On: "On",

		 /**
		  * The mask will always be enforced for any time patterns.
		  * <b>Note:</b> The mask functions correctly only with fixed-length time formats.
		  * Using the <code>Enforce</code> value with time formats that do not have a fixed length may lead to unpredictable behavior.
		  */
		 Enforce: "Enforce",

		 /**
		  * The mask is disabled for the <code>sap.m.TimePicker</code>.
		  * @public
		  */
		 Off: "Off"
	 };

	 /**
	  * Types of string filter operators.
	  *
	  * @enum {string}
	  * @public
	  * @since 1.42
	  */
	 thisLib.StringFilterOperator = {

		 /**
		  * Checks if the text is equal with the search string.
		  * @public
		  */
		 Equals : "Equals",

		 /**
		  * Checks if the text contains the search string.
		  * @public
		  */
		 Contains : "Contains",

		 /**
		  * Checks if the text starts with the search string.
		  * @public
		  */
		 StartsWith : "StartsWith",

		 /**
		  * Checks if any word in the text starts with the search string.
		  * @public
		  */
		 AnyWordStartsWith : "AnyWordStartsWith"
	 };

	 /*global Element: true */

	 /**
	  * Types of LightBox loading stages.
	  *
	  * @enum {string}
	  * @public
	  * @since 1.40
	  */
	 thisLib.LightBoxLoadingStates = {

		 /**
		  * The LightBox image is still loading.
		  * @public
		  */
		 Loading : "LOADING",
		 /**
		  * The LightBox image has loaded.
		  * @public
		  */
		 Loaded : "LOADED",

		 /**
		  * The LightBox image has timed out, could not load.
		  * @public
		  */
		 TimeOutError : "TIME_OUT_ERROR",

		 /**
		  * The LightBox image could not load.
		  * @public
		  */
		 Error : "ERROR"
	 };

	 /**
	  * Available validation modes for {@link sap.m.StepInput}.
	  *
	  * @enum {string}
	  * @public
	  */
	 thisLib.StepInputValidationMode = {

		 /**
		  * Validation happens on <code>FocusOut</code>.
		  * @public
		  */
		 FocusOut : "FocusOut",

		 /**
		  * Validation happens on <code>LiveChange</code>.
		  * @public
		  */
		 LiveChange : "LiveChange"

	 };

	 /**
	  * Available step modes for {@link sap.m.StepInput}.
	  *
	  * @enum {string}
	  * @public
	  * @since 1.54
	  */
	 thisLib.StepInputStepModeType = {
		 /**
		  * Choosing increase/decrease button will add/subtract the <code>step</code> value
		  * to/from the current value. For example, if <code>step</code> is 5, current
		  * <code>value</code> is 17 and increase button is chosen, the result will be 22 (5+17).
		  *
		  * <b>Note:</b> Using keyboard PageUp/PageDown will add/subtract the <code>step</code>
		  * multiplied by the <code>largerStep</code> values to/from the current
		  * <code>value</code>. For example, if <code>step</code> is 5, <code>largerStep</code>
		  * is 3, current <code>value</code> is 17 and PageUp is chosen, the result would be 32 (5*3+17).
		  *
		  * For more information, see {@link sap.m.StepInput}'s <code>step</code>,
		  * <code>largerStep</code> and <code>stepMode</code> properties.
		  * @public
		  */
		 AdditionAndSubtraction: "AdditionAndSubtraction",
		  /**
		  * Pressing increase/decrease button will increase/decrease the current
		  * <code>value</code> to the closest number that is divisible by the
		  * <code>step</code>.
		  *
		  * For example, if <code>step</code> is 5, current <code>value</code> is 17 and
		  * increase button is chosen, the result will be 20 as it is the closest larger number
		  * that is divisible by 5.
		  *
		  * <b>Note:</b> Using keyboard PageUp/PageDown will increase/decrease the current
		  * <code>value</code> to the closest number that is divisible by the multiplication of
		  * the <code>step</code> and the <code>largerStep</code> values. For example, if
		  * <code>step</code> is 5, <code>largerStep</code> is 3, current <code>value</code> is
		  * 17 and PageUp is chosen, the result would be 30 as it is the closest larger number
		  * that is divisible by 15.
		  *
		  * The logic above will work only if both <code>step</code> and
		  * <code>largerStep</code> are integers.
		  *
		  * For more information, see {@link sap.m.StepInput}'s <code>step</code>,
		  * <code>largerStep</code> and <code>stepMode</code> properties.
		  * @public
		  */
		 Multiple: "Multiple"
	 };

	 /**
	  * States of the upload process of {@link sap.m.UploadCollectionItem}.
	  *
	  * @enum {string}
	  * @public
	  */
	 thisLib.UploadState = {
		 /**
		  * The file has been uploaded successfully.
		  * @public
		  */
		 Complete: "Complete",
		 /**
		  * The file cannot be uploaded due to an error.
		  * @public
		  */
		 Error: "Error",
		 /**
		  * The file is awaiting an explicit command to start being uploaded.
		  * @public
		  */
		 Ready: "Ready",
		 /**
		  * The file is currently being uploaded.
		  * @public
		  */
		 Uploading: "Uploading"
	 };

	 /**
	  * Type of the upload {@link sap.m.UploadSetItem}.
	  *
	  * @enum {string}
	  * @public
	  */
	 thisLib.UploadType = {
		 /**
		  * The file has been uploaded from cloud.
		  * @public
		  */
		 Cloud: "Cloud",
		 /**
		  * The file has been uploaded from your system.
		  * @public
		  */
		 Native: "Native"
	 };

	 /**
	  * Available wrapping types for text controls that can be wrapped that enable you
	  * to display the text as hyphenated.
	  *
	  * For more information about text hyphenation, see
	  * {@link sap.ui.core.hyphenation.Hyphenation} and
	  * {@link topic:6322164936f047de941ec522b95d7b70 Text Controls Hyphenation}.
	  *
	  * @enum {string}
	  * @public
	  * @since 1.60
	  */
	 thisLib.WrappingType = {
		 /**
		  * Normal text wrapping will be used. Words won't break based on hyphenation.
		  * @public
		  */
		 Normal : "Normal",

		 /**
		  * Hyphenation will be used to break words on syllables where possible.
		  * @public
		  */
		 Hyphenated : "Hyphenated"
	 };

	 /**
	  * Available selection modes for the {@link sap.m.SinglePlanningCalendar}
	  *
	  * @enum {string}
	  * @public
	  * @since 1.113
	  */
	 thisLib.SinglePlanningCalendarSelectionMode = {
		 /**
		  * Single date selection.
		  * @public
		  */
		 SingleSelect: "SingleSelect",

		 /**
		  * Мore than one date will be available to selection.
		  * @public
		  */
		 MultiSelect: "MultiSelect"
	 };

	 /**
	  * Available sticky modes for the {@link sap.m.SinglePlanningCalendar}
	  *
	  * @enum {string}
	  * @public
	  * @since 1.62
	  */
	 thisLib.PlanningCalendarStickyMode = {
		 /**
		  * Nothing will stick at the top.
		  * @public
		  */
		 None: "None",

		 /**
		  * Actions toolbar, navigation toolbar and the column headers will be sticky.
		  * @public
		  */
		 All: "All",

		 /**
		  * Only the navigation toolbar and column headers will be sticky.
		  * @public
		  */
		 NavBarAndColHeaders: "NavBarAndColHeaders"
	 };

	 /**
	  * Declares the type of title alignment for some controls
	  *
	  * @enum {string}
	  * @public
	  */
	 thisLib.TitleAlignment = {

		 /**
		  * Disables an automatic title alignment depending on theme
		  * Mostly used in sap.m.Bar
		  * @public
		  */
		 None : "None",

		 /**
		  * The default type (if specified in the theme)
		  * @public
		  */
		 Auto : "Auto",

		 /**
		  * Explicitly sets the alignment to the start (left or right depending on LTR/RTL)
		  * @public
		  */
		 Start : "Start",

		 /**
		  * Explicitly sets the alignment to the center
		  * @public
		  */
		 Center : "Center"

	 };

	 /**
	  * Expandable text overflow mode
	  *
	  * @enum {string}
	  * @public
	  */
	 thisLib.ExpandableTextOverflowMode = {
		 /**
		  * InPlace
		  * @public
		  */
		 InPlace: "InPlace",

		 /**
		  * Popover
		  * @public
		  */
		 Popover: "Popover"
	 };

	 /*
	  * Enums defined in separate modules
	  */
	 thisLib.AvatarShape = AvatarShape;
	 thisLib.AvatarSize = AvatarSize;
	 thisLib.AvatarType = AvatarType;
	 thisLib.AvatarColor = AvatarColor;
	 thisLib.AvatarImageFitType = AvatarImageFitType;

	 thisLib.IllustratedMessageSize = IllustratedMessageSize;
	 thisLib.IllustratedMessageType = IllustratedMessageType;

	 /**
	  * Wizard rendering mode.
	  *
	  * @enum {string}
	  * @since 1.83
	  * @public
	  */
	 thisLib.WizardRenderMode = {

		 /**
		  * Display all steps into a scroll section.
		  * @public
		  */
		 Scroll: "Scroll",

		 /**
		  * Display steps as separate, single pages.
		  * @public
		  */
		 Page: "Page"
	 };

	 /**
	  * Enumeration of the <code>ResetAllMode</code> that can be used in a <code>TablePersoController</code>.
	  * @enum {string}
	  * @public
	  */
	 thisLib.ResetAllMode = {

		 /**
		  * Default behavior of the <code>TablePersoDialog</code> Reset All button.
		  * @public
		  */
		 Default: "Default",

		 /**
		  * Resets the table to the default of the attached <code>PersoService</code>.
		  * @public
		  */
		 ServiceDefault: "ServiceDefault",

		 /**
		  * Resets the table to the result of <code>getResetPersData</code> of the attached <code>PersoService</code>.
		  * @public
		  */
		 ServiceReset: "ServiceReset"
	 };

	 /**
	  * Enumeration of the <code>SharingMode</code> that can be used in a <code>VariantItem</code>.
	  * @enum {string}
	  * @public
	  */
	 thisLib.SharingMode = {

		 /**
		  * Public mode of the <code>VariantItem</code>.
		  * @public
		  */
		 Public: "public",

		 /**
		  * Private mode of the <code>VariantItem</code>.
		  * @public
		  */
		 Private: "private"
	 };

	 /**
	  * Enumeration of the <code>multiSelectMode>/code> in <code>ListBase</code>.
	  * @enum {string}
	  * @public
	  * @since 1.93
	  */
	 thisLib.MultiSelectMode = {

		 /**
		  * The Select All functionality is available (default behavior).
		  * For a <code>sap.m.Table</code>, a Select All checkbox is rendered.
		  * @public
		  */
		 Default: "Default",

		 /**
		  * The Select All functionality is not available. Instead, it is only possible to remove the selection of all items.
		  * For a <code>sap.m.Table</code>, a Deselect All icon is rendered.
		  * @public
		  */
		 ClearAll: "ClearAll",

		 /**
		  * The Select All functionality is available.
		  * For a <code>sap.m.Table</code>, a Select All checkbox
		  * with a warning popover is rendered if not all items could be selected (for example, because of growing).
		  *
		  * @public
		  * @since 1.109
		  */
		 SelectAll: "SelectAll"
	 };

	 thisLib.plugins = thisLib.plugins || {};

	 /**
	  * Enumeration of the <code>copyPreference</code> in <code>CopyProvider</code>. Determines what is copied during a copy operation.
	  * @enum {string}
	  * @public
	  * @since 1.119
	  */
	 thisLib.plugins.CopyPreference = {
		 /**
		  * The entire selected scope is copied, including both row and cell selection.
		  * @public
		  */
		 Full: "Full",

		 /**
		  * If cells are selected, only the content of the selected cells is copied,
		  * regardless of any other rows or elements that might also be selected. If no cells are selected,
		  * the copy operation will default to copying the selected rows.
		  * @public
		  */
		 Cells: "Cells"
	 };

	 /**
	  * Defines the states of list items when the context menu is opened.
	  *
	  * @enum {string}
	  * @public
	  * @since 1.121
	  */
	 thisLib.plugins.ContextMenuScope = {

		 /**
		  * The scope is set to the default value where the focus is unaffected by the opening of the context menu.
		  * @public
		  */
		 Default: "Default",

		 /**
		  * The focus will be on the clicked item and also on other selected items, if the clicked item is selected.
		  * @public
		  */
		 Selection: "Selection"
	 };

	 //Internal: test the whole page with compact design
	 if (/sap-ui-xx-formfactor=compact/.test(location.search)) {
		 jQuery("html").addClass("sapUiSizeCompact");
		 thisLib._bSizeCompact = true;
	 }

	 //Internal: test the whole page with compact design
	 if (/sap-ui-xx-formfactor=condensed/.test(location.search)) {
		 jQuery("html").addClass("sapUiSizeCondensed");
		 thisLib._bSizeCondensed = true;
	 }

	 // central mobile functionality that should not go into the UI5 Core can go from here
	 // ----------------------------------------------------------------------------------

	 /**
	  * Finds default locale settings once and returns always the same.
	  *
	  * We should not need to create new instance to get same locale settings
	  * This method keeps the locale instance in the scope and returns the same after first run
	  *
	  * @returns {sap.ui.core.Locale} Locale instance
	  * @public
	  * @since 1.10
	  */
	 thisLib.getLocale = function() {
		 var oLocale = new Locale(Formatting.getLanguageTag());

		 thisLib.getLocale = function() {
			 return oLocale;
		 };

		 return oLocale;
	 };

	 /**
	  * Finds default locale data once and returns always the same.
	  *
	  * @returns {sap.ui.core.LocaleData} LocaleData instance
	  * @public
	  * @since 1.10
	  */
	 thisLib.getLocaleData = function() {
		 var oLocaleData = LocaleData.getInstance(thisLib.getLocale());

		 thisLib.getLocaleData = function() {
			 return oLocaleData;
		 };

		 return oLocaleData;
	 };

	 /**
	  * Checks if the given parameter is a valid JsDate Object.
	  *
	  * @param {any} value Any variable to test.
	  * @returns {boolean} Whether the given parameter is a valid JsDate Object.
	  * @public
	  * @since 1.10
	  */
	 thisLib.isDate = function(value) {
		 return value && Object.prototype.toString.call(value) == "[object Date]" && !isNaN(value);
	 };

	 /**
	  * Search given control's parents and try to find iScroll.
	  *
	  * @param {sap.ui.core.Control} oControl Control to start the search at
	  * @returns {Object|undefined} iScroll reference or <code>undefined</code> if cannot find
	  * @public
	  * @since 1.11
	  */
	 thisLib.getIScroll = function(oControl) {
		 if (typeof window.iScroll != "function" || !(oControl instanceof Control)) {
			 return;
		 }

		 var parent, scroller;
		 /*eslint-disable no-cond-assign */
		 for (parent = oControl; parent = parent.oParent;) {
			 scroller = parent.getScrollDelegate ? parent.getScrollDelegate()._scroller : null;
			 if (scroller && scroller instanceof window.iScroll) {
				 return scroller;
			 }
		 }
		 /*eslint-enable no-cond-assign */
	 };


	 /**
	  * Search given control's parents and try to find a ScrollDelegate.
	  *
	  * @param {sap.ui.core.Control} oControl Starting point for the search
	  * @param {boolean} bGlobal Whether the search should stop on component level (<code>false</code>) or not
	  * @returns {Object|undefined} ScrollDelegate or <code>undefined</code> if it cannot be found
	  * @public
	  * @since 1.11
	  */
	 thisLib.getScrollDelegate = function(oControl, bGlobal) {
		 if (!(oControl instanceof Control)) {
			 return;
		 }

		 var UIComponent = sap.ui.require("sap/ui/core/UIComponent");

		 function doGetParent(c) {
			 if (!c) {
				 return;
			 }
			 return bGlobal && UIComponent && (c instanceof UIComponent) ? c.oContainer : c.oParent;
		 }

		 /*eslint-disable no-cond-assign */
		 for (var parent = oControl; parent = doGetParent(parent);) {
			 if (parent && typeof parent.getScrollDelegate == "function") {
				 return parent.getScrollDelegate(oControl);
			 }
		 }
		 /*eslint-enable no-cond-assign */
	 };

	 /**
	  * screen size definitions in pixel
	  * if you change any value here, please also change
	  * 	1. the documentation of sap.m.ScreenSize
	  *  2. media queries in list.css
	  *
	  * @private
	  * @since 1.12
	  */
	 thisLib.ScreenSizes = {
		 phone : 240,
		 tablet : 600,
		 desktop : 1024,
		 xxsmall : 240,
		 xsmall : 320,
		 small : 480,
		 medium : 560,
		 large : 768,
		 xlarge : 960,
		 xxlarge : 1120
	 };

	 /**
	  * Base font-size.
	  * @private
	  * @since 1.12
	  */
	 defineLazyProperty(thisLib, "BaseFontSize", function () {
		 // jQuery(...).css() is executed only on "BaseFontSize" property access.
		 // This avoids accessing the DOM during library evaluation
		 // which might be too early, e.g. when the library is loaded within the head element.
		 thisLib.BaseFontSize = jQuery(document.documentElement).css("font-size") || "16px";
		 return thisLib.BaseFontSize;
	 });

	 /**
	  * Hide the soft keyboard.
	  *
	  * @public
	  * @since 1.20
	  */
	 thisLib.closeKeyboard = function() {
		 var activeElement = document.activeElement;
		 if (!Device.system.desktop && activeElement && /(INPUT|TEXTAREA)/i.test(activeElement.tagName)) {
			 activeElement.blur();
		 }
	 };


	 /**
	  * Touch helper.
	  *
	  * @namespace sap.m.touch
	  * @public
	  **/
	 thisLib.touch = thisLib.touch || {};

	 /**
	  * Given a list of touch objects, find the touch that matches the given one.
	  *
	  * @param {TouchList} oTouchList The list of touch objects to search.
	  * @param {Touch | number} oTouch A touch object to find or a Touch.identifier that uniquely identifies the current finger in the touch session.
	  * @returns {object | undefined} The touch matching if any.
	  * @name sap.m.touch.find
	  * @function
	  * @public
	 */
	 thisLib.touch.find = function(oTouchList, oTouch) {
		 var i,
			 iTouchListLength;

		 if (!oTouchList) {
			 return;
		 }

		 if (oTouch && typeof oTouch.identifier !== "undefined") {
			 oTouch = oTouch.identifier;
		 } else if (typeof oTouch !== "number") {
			 assert(false, "sap.m.touch.find(): oTouch must be a touch object or a number");
			 return;
		 }

		 iTouchListLength = oTouchList.length;

		 // A TouchList is an object not an array, so we shouldn't use
		 // Array.prototype.forEach, etc.
		 for (i = 0; i < iTouchListLength; i++) {
			 if (oTouchList[i].identifier === oTouch) {
				 return oTouchList[i];
			 }
		 }

		 // if the given touch object or touch identifier is not found in the touches list, then return undefined
	 };

	 /**
	  * Given a list of touches, count the number of touches related with the given element.
	  *
	  * @param {TouchList} oTouchList The list of touch objects to search.
	  * @param {jQuery | Element | string} vElement A jQuery element or an element reference or an element id.
	  * @returns {number} The number of touches related with the given element.
	  * @name sap.m.touch.countContained
	  * @function
	  * @public
	  */
	 thisLib.touch.countContained = function(oTouchList, vElement) {
		 var i,
			 iTouchCount = 0,
			 iTouchListLength,
			 iElementChildrenL,
			 $TouchTarget;

		 if (!oTouchList) {
			 return 0;
		 }

		 if (vElement instanceof Element) {
			 vElement = jQuery(vElement);
		 } else if (typeof vElement === "string") {
			 vElement = jQuery(document.getElementById(vElement));
		 } else if (!(vElement instanceof jQuery)) {
			 assert(false, "sap.m.touch.countContained(): vElement must be a jQuery object or Element reference or a string");
			 return 0;
		 }

		 iElementChildrenL = vElement.children().length;
		 iTouchListLength = oTouchList.length;

		 // A TouchList is an object not an array, so we shouldn't use
		 // Array.prototype.forEach, etc.
		 for (i = 0; i < iTouchListLength; i++) {
			 $TouchTarget = jQuery(oTouchList[i].target);

			 // If the current target has only one HTML element or
			 // has an HTML element ancestor that match with the given element id.
			 if ((iElementChildrenL === 0  && $TouchTarget.is(vElement)) ||
				 (vElement[0].contains($TouchTarget[0]))) {

				 iTouchCount++;
			 }
		 }

		 return iTouchCount;
	 };

	 /**
	  * URL (Uniform Resource Locator) Helper.
	  *
	  * This helper can be used to trigger a native application (e.g. email, sms, phone) from the browser.
	  * That means we are restricted of browser or application implementation. e.g.
	  * <ul>
	  * <li>Some browsers do not let you pass more than 2022 characters in the URL</li>
	  * <li>MAPI (Outlook) limit is 2083, max. path under Internet Explorer is 2048</li>
	  * <li>Different Internet Explorer versions have a different URL length limits (IE9 approximately 1000 characters)</li>
	  * <li>MS mail app under Windows 8 cuts mail links after approximately 100 characters</li>
	  * <li>Safari gets a confirmation from user before opening a native application and can block other triggers if the user cancels it</li>
	  * <li>Some mail applications(Outlook) do not respect all encodings (e.g. Cyrillic texts are not encoded correctly)</li>
	  * </ul>
	  *
	  * <b>Note:</b> all the given maximum lengths are for URL encoded text (e.g a space character will be encoded as "%20").
	  *
	  * It has been reported by some users that the content send through the <code>URLHelper</code> is not correctly displayed by the native applications (e.g. a native mail application).
	  *
	  * After sending the body to the application, <code>URLHelper</code> cannot affect its rendering and the application takes responsibility to correctly display the content.
	  * Inconsistencies between different native applications or operative systems (OS) can lead to different behaviors and differences in the displayed content.
	  *
	  * <b>Example:</b>
	  *
	  * What happens with a link added to the content of an email using the <code>URLHelper</code> ?
	  *
	  * Apart from the correct generation of URL, everything else is outside of the scope of <code>URLHelper</code> as responsibility from then on is passed to the browser and the native applications handling the URL.
	  * For instance, clicking on an email link should result in triggering an action in the default mail application for the user's OS and it is this application's responsibility to correctly handle the URL, given it is generated correctly.
	  *
	  * @see {@link topic:4f1c1075d88c41a5904389fa12b28f6b URL Helper}
	  *
	  * @namespace
	  * @since 1.10
	  * @public
	  */
	 thisLib.URLHelper = (function() {

		 function isValidString(value) {
			 return value && Object.prototype.toString.call(value) == "[object String]";
		 }

		 function formatTel(sTel) {
			 if (!isValidString(sTel)) {
				 return "";
			 }
			 return sTel.replace(/[^0-9\+\*#]/g, "");
		 }

		 function formatMessage(sText) {
			 if (!isValidString(sText)) {
				 return "";
			 }
			 // line breaks in the  body of a message MUST be encoded with "%0D%0A"
			 // space character in the  body of a message MUST be encoded with "%20"
			 // see http://www.ietf.org/rfc/rfc2368.txt for details
			 sText = sText.split(/\r\n|\r|\n/g).join("\r\n");
			 return encodeURIComponent(sText);
		 }

		 return jQuery.extend(new EventProvider(), /** @lends sap.m.URLHelper */ {
			 /**
			  * Sanitizes the given telephone number and returns a URI using the <code>tel:</code> scheme.
			  *
			  * @param {string} [sTel] Telephone number
			  * @returns {string} Telephone URI using the <code>tel:</code> scheme
			  * @public
			  */
			 normalizeTel: function(sTel) {
				 return "tel:" + formatTel(sTel);
			 },

			 /**
			  * Sanitizes the given telephone number and returns a URI using the <code>sms:</code> scheme.
			  *
			  * @param {string} [sTel] Telephone number
			  * @returns {string} SMS URI using the <code>sms:</code> scheme
			  * @public
			  */
			 normalizeSms: function(sTel) {
				 return "sms:" + formatTel(sTel);
			 },

			 /**
			  * Builds Email URI from given parameter.
			  * Trims spaces from email addresses.
			  *
			  * @param {string} [sEmail] Destination email address
			  * @param {string} [sSubject] Subject of the email address
			  * @param {string} [sBody] Default message text
			  * @param {string} [sCC] Carbon Copy email address
			  * @param {string} [sBCC] Blind carbon copy email address
			  * @returns {string} Email URI using the <code>mailto:</code> scheme
			  * @public
			  */
			 normalizeEmail: function(sEmail, sSubject, sBody, sCC, sBCC) {
				 var aParams = [],
					 sURL = "mailto:",
					 encode = encodeURIComponent;

				 // Within mailto URLs, the characters "?", "=", "&" are reserved
				 isValidString(sEmail) && (sURL += encode(sEmail.trim()));
				 isValidString(sSubject) && aParams.push("subject=" + encode(sSubject));
				 isValidString(sBody) && aParams.push("body=" + formatMessage(sBody));
				 isValidString(sBCC) && aParams.push("bcc=" + encode(sBCC.trim()));
				 isValidString(sCC) && aParams.push("cc=" + encode(sCC.trim()));

				 if (aParams.length) {
					 sURL += "?" + aParams.join("&");
				 }
				 return sURL;
			 },

			 /**
			  * Redirects to the given URL.
			  *
			  * This method fires "redirect" event before opening the URL.
			  *
			  * @param {string} sURL Uniform resource locator
			  * @param {boolean} [bNewWindow] Opens URL in a new browser window or tab. Please note that, opening a new window/tab can be ignored by browsers (e.g. on Windows Phone) or by popup blockers.
			  * NOTE: On Windows Phone the URL will be enforced to open in the same window if opening in a new window/tab fails (because of a known system restriction on cross-window communications). Use sap.m.Link instead (with blank target) if you necessarily need to open URL in a new window.
			  *
			  * @public
			  */
			 redirect: function (sURL, bNewWindow) {
				 assert(isValidString(sURL), this + "#redirect: URL must be a string" );
				 this.fireEvent("redirect", sURL);
				 if (!bNewWindow) {
					 window.location.href = sURL;
				 } else {
					 openWindow(sURL, "_blank");
				 }
			 },

			 /**
			  * Adds an event listener for the <code>redirect</code> event.
			  *
			  * @param {function} fnFunction The function to call, when the event occurs.
			  * @param {Object} [oListener] The object that wants to be notified when the event occurs.
			  * @returns {sap.m.URLHelper} The URLHelper instance
			  * @public
			  */
			 attachRedirect: function (fnFunction, oListener) {
				 return this.attachEvent("redirect", fnFunction, oListener);
			 },

			 /**
			  * Detach an already registered listener of the <code>redirect</code> event.
			  *
			  * @param {function} fnFunction The function to call, when the event occurs.
			  * @param {Object} [oListener] The object, that wants to be notified, when the event occurs.
			  * @returns {sap.m.URLHelper} The URLHelper instance
			  * @public
			  */
			 detachRedirect: function (fnFunction, oListener) {
				 return this.detachEvent("redirect", fnFunction, oListener);
			 },

			 /**
			  * Trigger telephone app to call the given telephone number.
			  *
			  * @param {string} [sTel] Telephone number
			  * @public
			  */
			 triggerTel: function(sTel) {
				 this.redirect(this.normalizeTel(sTel));
			 },

			 /**
			  * Trigger SMS application to send SMS to given telephone number.
			  *
			  * @param {string} [sTel] Telephone number
			  * @public
			  */
			 triggerSms: function(sTel) {
				 this.redirect(this.normalizeSms(sTel));
			 },

			 /**
			  * Trigger email application to send email.
			  * Trims spaces from email addresses.
			  *
			  * @param {string} [sEmail] Destination email address
			  * @param {string} [sSubject] Subject of the email address
			  * @param {string} [sBody] Default message text
			  * @param {string} [sCC] Carbon Copy email address
			  * @param {string} [sBCC] Blind carbon copy email address
			  * @param {boolean} [bNewWindow] Opens email template in a new browser window or tab.
			  * @public
			  */
			 triggerEmail: function(sEmail, sSubject, sBody, sCC, sBCC, bNewWindow) {
				 bNewWindow = bNewWindow || false;
				 this.redirect(this.normalizeEmail.apply(0, [sEmail, sSubject, sBody, sCC, sBCC]), bNewWindow);
			 },

			 toString : function() {
				 return "sap.m.URLHelper";
			 }
		 });

	 }());


	 /**
	  * Helper for rendering themable background.
	  *
	  * @namespace
	  * @since 1.12
	  * @protected
	  */
	 thisLib.BackgroundHelper = {
		 /**
		  * Adds CSS classes and styles to the given RenderManager, depending on the given configuration for background color and background image.
		  * To be called by control renderers supporting the global themable background image within their root tag, before they call openEnd, voidEnd, writeClasses() and writeStyles().
		  *
		  * @param {sap.ui.core.RenderManager} rm The RenderManager
		  * @param {sap.ui.core.CSSColor} [sBgColor] A configured custom background color for the control, if any
		  * @param {sap.ui.core.URI} [sBgImgUrl] The configured custom background image for the control, if any
		  *
		  * @protected
		  */
		 addBackgroundColorStyles: function(rm, sBgColor, sBgImgUrl, sCustomBGClass) {
			 rm.class(sCustomBGClass || "sapUiGlobalBackgroundColor");

			 if (sBgColor && !DataType.getType("sap.ui.core.CSSColor").isValid(sBgColor)) {
				 Log.warning(sBgColor + " is not a valid sap.ui.core.CSSColor type");
				 sBgColor = "";
			 }
			 if (sBgColor || sBgImgUrl) { // when an image or color is configured, the gradient needs to be removed, so the color can be seen behind the image
				 rm.style("background-image", "none");
				 rm.style("filter", "none");
			 }
			 if (sBgColor) {
				 rm.style("background-color", sBgColor);
			 }
		 },


		 /*
		  * @protected
		  * @returns
		  */
		 /* currently not needed
		 isThemeBackgroundImageModified: function() {
			 var sBgImgUrl = Parameters.get('sapUiGlobalBackgroundImage'); // the global background image from the theme
			 if (sBgImgUrl && sBgImgUrl !== "''") {
				 var sBgImgUrlDefault = Parameters.get('sapUiGlobalBackgroundImageDefault');
				 if (sBgImgUrl !== sBgImgUrlDefault) {
					 return true;
				 }
			 }
			 return false;
		 },
		 */

		 /**
		  * Renders an HTML tag into the given RenderManager which carries the background image which is either configured and given or coming from the current theme.
		  * Should be called right after the opening root tag has been completed, so this is the first child element inside the control.
		  *
		  * @param {sap.ui.core.RenderManager} rm The RenderManager
		  * @param {sap.ui.core.Control} oControl Control within which the tag will be rendered; its ID will be used to generate the element ID
		  * @param {string|string[]}  vCssClass A CSS class or an array of CSS classes to add to the element
		  * @param {sap.ui.core.URI}  [sBgImgUrl] The image of a configured background image; if this is not given, the theme background will be used and also the other settings are ignored.
		  * @param {boolean} [bRepeat] Whether the background image should be repeated/tiled (or stretched)
		  * @param {float}   [fOpacity] The background image opacity, if any
		  *
		  * @protected
		  */
		 renderBackgroundImageTag: function(rm, oControl, vCssClass, sBgImgUrl, bRepeat, fOpacity) {
			 rm.openStart("div", oControl.getId() + "-BG");

			 if (Array.isArray(vCssClass)) {
				 for (var i = 0; i < vCssClass.length; i++) {
					 rm.class(vCssClass[i]);
				 }
			 } else {
				 rm.class(vCssClass);
			 }

			 rm.class("sapUiGlobalBackgroundImage"); // this adds the background image from the theme

			 if (sBgImgUrl) { // use the settings only if a background image is configured
				 rm.style("display", "block"); // enforce visibility even if a parent has also a background image
				 rm.style("background-image", "url(" + encodeCSS(sBgImgUrl) + ")");

				 rm.style("background-repeat", bRepeat ? "repeat" : "no-repeat");
				 if (!bRepeat) {
					 rm.style("background-size", "cover");
					 rm.style("background-position", "center");
				 } else { // repeat
					 rm.style("background-position", "left top");
				 }

			 } //else {
				 // the theme defines the background
			 //}

			 if (fOpacity !== 1) {
				 if (fOpacity > 1) { // greater than 1 enforces 1
					 fOpacity = 1;
				 }
				 rm.style("opacity", fOpacity);
			 }

			 // no custom class from the control's custom class
			 // If a class is added using addStyleClass, this class will be output to this background image div without the 'false' param.
			 rm.openEnd();
			 rm.close("div");
		 }
	 };

	 /**
	  * Helper for Popups.
	  *
	  * @namespace
	  * @since 1.16.7
	  * @protected
	  */
	 thisLib.PopupHelper = {
		 /**
		  * Converts the given percentage value to an absolute number based on the given base size.
		  *
		  * @param {string} sPercentage A percentage value in string format, for example "25%"
		  * @param {float} fBaseSize A float number which the calculation is based on.
		  * @returns {string|null} The calculated size string with "px" as unit or <code>null</code> when the format of given parameter is wrong.
		  *
		  * @protected
		  */
		 calcPercentageSize: function(sPercentage, fBaseSize){
			 if (typeof sPercentage !== "string") {
				 Log.warning("sap.m.PopupHelper: calcPercentageSize, the first parameter" + sPercentage + "isn't with type string");
				 return null;
			 }

			 if (sPercentage.indexOf("%") <= 0) {
				 Log.warning("sap.m.PopupHelper: calcPercentageSize, the first parameter" + sPercentage + "is not a percentage string (for example '25%')");
				 return null;
			 }

			 var fPercent = parseFloat(sPercentage) / 100,
				 fParsedBaseSize = parseFloat(fBaseSize);

			 return Math.floor(fPercent * fParsedBaseSize) + "px";
		 }
	 };

	 //implement table helper factory with m controls
	 //possible is set before layout lib is loaded.
	 /**
	  * An object type that represents sap.m.upload.FilterPanel fields properties.
	  * @typedef {object}
	  * @public
	  * @property {string} label field name.
	  * @property {string} path model path.
	  */
	 thisLib.FilterPanelField = DataType.createType("sap.m.FilterPanelField", {
		 isValid: function (oValue) {
			 var aValueKeys = Object.keys(oValue);
			 return ["label", "path"].every(function (sKey) {
				 return aValueKeys.indexOf(sKey) !== -1;
			 });
		 }
	 }, "object");

	 /* Android browsers do not scroll a focused input into the view correctly after resize */
	 if (Device.os.android) {
		 jQuery(window).on("resize", function(){
			 var oActive = document.activeElement;
			 var sTagName = oActive ? oActive.tagName : "";
			 if (sTagName == "INPUT" || sTagName == "TEXTAREA") {
				 setTimeout(function(){
					 oActive.scrollIntoViewIfNeeded();
				 }, 0);
			 }
		 });
	 }

	 /**
	  * @typedef {object} sap.m.VariantManagementRename
	  * @description An object type that represents the {@link sap.m.VariantManagement} <code>manage</code>-event property <code>rename</code>.
	  * @public
	  * @property {string} key the variant key.
	  * @property {string} name the new title of the variant.
	  */

	 /**
	  * @typedef {object} sap.m.VariantManagementExe
	  * @description An object type that represents the {@link sap.m.VariantManagement} <code>manage</code>-event property <code>exe</code>.
	  * @public
	  * @property {string} key the variant key.
	  * @property {boolean} exe flag describing the associated Appy Automatically indicator.
	  */

	 /**
	  * @typedef {object} sap.m.VariantManagementFav
	  * @description An object type that represents the {@link sap.m.VariantManagement} <code>manage</code>-event property <code>fav</code>.
	  * @public
	  * @property {string} key the variant key.
	  * @property {boolean} visible flag describing the associated Favorite indicator.
	  */

	 // ES6 constant represents the maximum safe integer
	 if (!Number.MAX_SAFE_INTEGER) {
		 Number.MAX_SAFE_INTEGER = Math.pow(2, 53) - 1;
	 }

	 /*
	  * Register all of the above defined enums.
	  * Some enums of the sap.m library are contained in a dedicated module
	  * and are registered there (e.g. "sap.m.IllustratedMessageType").
	  */
	 DataType.registerEnum("sap.m.BackgroundDesign", thisLib.BackgroundDesign);
	 DataType.registerEnum("sap.m.BadgeState", thisLib.BadgeState);
	 DataType.registerEnum("sap.m.BadgeAnimationType", thisLib.BadgeAnimationType);
	 DataType.registerEnum("sap.m.BarDesign", thisLib.BarDesign);
	 DataType.registerEnum("sap.m.BorderDesign", thisLib.BorderDesign);
	 DataType.registerEnum("sap.m.BreadcrumbsSeparatorStyle", thisLib.BreadcrumbsSeparatorStyle);
	 DataType.registerEnum("sap.m.ButtonAccessibleRole", thisLib.ButtonAccessibleRole);
	 DataType.registerEnum("sap.m.ButtonType", thisLib.ButtonType);
	 DataType.registerEnum("sap.m.CarouselArrowsPlacement", thisLib.CarouselArrowsPlacement);
	 DataType.registerEnum("sap.m.CarouselPageIndicatorPlacementType", thisLib.CarouselPageIndicatorPlacementType);
	 DataType.registerEnum("sap.m.DeviationIndicator", thisLib.DeviationIndicator);
	 DataType.registerEnum("sap.m.DialogRoleType", thisLib.DialogRoleType);
	 DataType.registerEnum("sap.m.DialogType", thisLib.DialogType);
	 DataType.registerEnum("sap.m.DraftIndicatorState", thisLib.DraftIndicatorState);
	 DataType.registerEnum("sap.m.DynamicDateRangeGroups", thisLib.DynamicDateRangeGroups);
	 DataType.registerEnum("sap.m.EmptyIndicatorMode", thisLib.EmptyIndicatorMode);
	 DataType.registerEnum("sap.m.FacetFilterListDataType", thisLib.FacetFilterListDataType);
	 DataType.registerEnum("sap.m.FacetFilterType", thisLib.FacetFilterType);
	 DataType.registerEnum("sap.m.FilterPanelField", thisLib.FilterPanelField);
	 DataType.registerEnum("sap.m.FlexAlignContent", thisLib.FlexAlignContent);
	 DataType.registerEnum("sap.m.FlexAlignItems", thisLib.FlexAlignItems);
	 DataType.registerEnum("sap.m.FlexAlignSelf", thisLib.FlexAlignSelf);
	 DataType.registerEnum("sap.m.FlexDirection", thisLib.FlexDirection);
	 DataType.registerEnum("sap.m.FlexJustifyContent", thisLib.FlexJustifyContent);
	 DataType.registerEnum("sap.m.FlexRendertype", thisLib.FlexRendertype);
	 DataType.registerEnum("sap.m.FlexWrap", thisLib.FlexWrap);
	 DataType.registerEnum("sap.m.FrameType", thisLib.FrameType);
	 DataType.registerEnum("sap.m.GenericTagDesign", thisLib.GenericTagDesign);
	 DataType.registerEnum("sap.m.GenericTagValueState", thisLib.GenericTagValueState);
	 DataType.registerEnum("sap.m.GenericTileMode", thisLib.GenericTileMode);
	 DataType.registerEnum("sap.m.Priority", thisLib.Priority);
	 DataType.registerEnum("sap.m.GenericTileScope", thisLib.GenericTileScope);
	 DataType.registerEnum("sap.m.HeaderLevel", thisLib.HeaderLevel);
	 DataType.registerEnum("sap.m.IBarHTMLTag", thisLib.IBarHTMLTag);
	 DataType.registerEnum("sap.m.IconTabDensityMode", thisLib.IconTabDensityMode);
	 DataType.registerEnum("sap.m.IconTabFilterDesign", thisLib.IconTabFilterDesign);
	 DataType.registerEnum("sap.m.IconTabFilterInteractionMode", thisLib.IconTabFilterInteractionMode);
	 DataType.registerEnum("sap.m.IconTabHeaderMode", thisLib.IconTabHeaderMode);
	 DataType.registerEnum("sap.m.ImageMode", thisLib.ImageMode);
	 DataType.registerEnum("sap.m.InputTextFormatMode", thisLib.InputTextFormatMode);
	 DataType.registerEnum("sap.m.SelectDialogInitialFocus", thisLib.SelectDialogInitialFocus);
	 DataType.registerEnum("sap.m.InputType", thisLib.InputType);
	 DataType.registerEnum("sap.m.LabelDesign", thisLib.LabelDesign);
	 DataType.registerEnum("sap.m.LightBoxLoadingStates", thisLib.LightBoxLoadingStates);
	 DataType.registerEnum("sap.m.LinkConversion", thisLib.LinkConversion);
	 DataType.registerEnum("sap.m.LinkAccessibleRole", thisLib.LinkAccessibleRole);
	 DataType.registerEnum("sap.m.ListGrowingDirection", thisLib.ListGrowingDirection);
	 DataType.registerEnum("sap.m.ListKeyboardMode", thisLib.ListKeyboardMode);
	 DataType.registerEnum("sap.m.ListMode", thisLib.ListMode);
	 DataType.registerEnum("sap.m.ListSeparators", thisLib.ListSeparators);
	 DataType.registerEnum("sap.m.ListType", thisLib.ListType);
	 DataType.registerEnum("sap.m.LoadState", thisLib.LoadState);
	 DataType.registerEnum("sap.m.MenuButtonMode", thisLib.MenuButtonMode);
	 DataType.registerEnum("sap.m.MultiSelectMode", thisLib.MultiSelectMode);
	 DataType.registerEnum("sap.m.ObjectHeaderPictureShape", thisLib.ObjectHeaderPictureShape);
	 DataType.registerEnum("sap.m.ObjectMarkerType", thisLib.ObjectMarkerType);
	 DataType.registerEnum("sap.m.ObjectMarkerVisibility", thisLib.ObjectMarkerVisibility);
	 DataType.registerEnum("sap.m.OverflowToolbarPriority", thisLib.OverflowToolbarPriority);
	 DataType.registerEnum("sap.m.P13nPopupMode", thisLib.P13nPopupMode);
	 DataType.registerEnum("sap.m.P13nPanelType", thisLib.P13nPanelType);
	 DataType.registerEnum("sap.m.P13nConditionOperation", thisLib.P13nConditionOperation);
	 DataType.registerEnum("sap.m.PageBackgroundDesign", thisLib.PageBackgroundDesign);
	 DataType.registerEnum("sap.m.PanelAccessibleRole", thisLib.PanelAccessibleRole);
	 DataType.registerEnum("sap.m.PDFViewerDisplayType", thisLib.PDFViewerDisplayType);
	 DataType.registerEnum("sap.m.PlacementType", thisLib.PlacementType);
	 DataType.registerEnum("sap.m.PlanningCalendarBuiltInView", thisLib.PlanningCalendarBuiltInView);
	 DataType.registerEnum("sap.m.PlanningCalendarStickyMode", thisLib.PlanningCalendarStickyMode);
	 DataType.registerEnum("sap.m.PopinDisplay", thisLib.PopinDisplay);
	 DataType.registerEnum("sap.m.PopinLayout", thisLib.PopinLayout);
	 DataType.registerEnum("sap.m.QuickViewGroupElementType", thisLib.QuickViewGroupElementType);
	 DataType.registerEnum("sap.m.RatingIndicatorVisualMode", thisLib.RatingIndicatorVisualMode);
	 DataType.registerEnum("sap.m.ScreenSize", thisLib.ScreenSize);
	 DataType.registerEnum("sap.m.CarouselScrollMode", thisLib.CarouselScrollMode);
	 DataType.registerEnum("sap.m.SelectColumnRatio", thisLib.SelectColumnRatio);
	 DataType.registerEnum("sap.m.SelectionDetailsActionLevel", thisLib.SelectionDetailsActionLevel);
	 DataType.registerEnum("sap.m.SelectListKeyboardNavigationMode", thisLib.SelectListKeyboardNavigationMode);
	 DataType.registerEnum("sap.m.SelectType", thisLib.SelectType);
	 DataType.registerEnum("sap.m.Size", thisLib.Size);
	 DataType.registerEnum("sap.m.SplitAppMode", thisLib.SplitAppMode);
	 DataType.registerEnum("sap.m.StandardDynamicDateRangeKeys", thisLib.StandardDynamicDateRangeKeys);
	 DataType.registerEnum("sap.m.StandardTileType", thisLib.StandardTileType);
	 DataType.registerEnum("sap.m.StepInputStepModeType", thisLib.StepInputStepModeType);
	 DataType.registerEnum("sap.m.StepInputValidationMode", thisLib.StepInputValidationMode);
	 DataType.registerEnum("sap.m.Sticky", thisLib.Sticky);
	 DataType.registerEnum("sap.m.StringFilterOperator", thisLib.StringFilterOperator);
	 DataType.registerEnum("sap.m.SwipeDirection", thisLib.SwipeDirection);
	 DataType.registerEnum("sap.m.SwitchType", thisLib.SwitchType);
	 DataType.registerEnum("sap.m.TabsOverflowMode", thisLib.TabsOverflowMode);
	 DataType.registerEnum("sap.m.ContentConfigType", thisLib.ContentConfigType);
	 DataType.registerEnum("sap.m.TileSizeBehavior", thisLib.TileSizeBehavior);
	 DataType.registerEnum("sap.m.TimePickerMaskMode", thisLib.TimePickerMaskMode);
	 DataType.registerEnum("sap.m.TitleAlignment", thisLib.TitleAlignment);
	 DataType.registerEnum("sap.m.ExpandableTextOverflowMode", thisLib.ExpandableTextOverflowMode);
	 DataType.registerEnum("sap.m.TokenizerRenderMode", thisLib.TokenizerRenderMode);
	 DataType.registerEnum("sap.m.ToolbarDesign", thisLib.ToolbarDesign);
	 DataType.registerEnum("sap.m.ToolbarStyle", thisLib.ToolbarStyle);
	 DataType.registerEnum("sap.m.UploadState", thisLib.UploadState);
	 DataType.registerEnum("sap.m.UploadType", thisLib.UploadType);
	 DataType.registerEnum("sap.m.ValueColor", thisLib.ValueColor);
	 DataType.registerEnum("sap.m.ValueCSSColor", thisLib.ValueCSSColor);
	 DataType.registerEnum("sap.m.VerticalPlacementType", thisLib.VerticalPlacementType);
	 DataType.registerEnum("sap.m.WrappingType", thisLib.WrappingType);
	 DataType.registerEnum("sap.m.SinglePlanningCalendarSelectionMode", thisLib.SinglePlanningCalendarSelectionMode);
	 DataType.registerEnum("sap.m.WizardRenderMode", thisLib.WizardRenderMode);
	 DataType.registerEnum("sap.m.ResetAllMode", thisLib.ResetAllMode);
	 DataType.registerEnum("sap.m.SharingMode", thisLib.SharingMode);
	 DataType.registerEnum("sap.m.plugins.CopyPreference", thisLib.plugins.CopyPreference);
	 DataType.registerEnum("sap.m.plugins.ContextMenuScope", thisLib.plugins.ContextMenuScope);
	 DataType.registerEnum("sap.m.semantic.SemanticRuleSetType", thisLib.semantic.SemanticRuleSetType);
	 DataType.registerEnum("sap.m.table.columnmenu.Category", thisLib.table.columnmenu.Category);
	 DataType.registerEnum("sap.m.upload.UploaderHttpRequestMethod", thisLib.upload.UploaderHttpRequestMethod);
	 DataType.registerEnum("sap.m.UploadSetwithTableActionPlaceHolder", thisLib.UploadSetwithTableActionPlaceHolder);
	 DataType.registerEnum("sap.m.TileInfoColor", thisLib.TileInfoColor);

	 return thisLib;
	});<|MERGE_RESOLUTION|>--- conflicted
+++ resolved
@@ -1947,781 +1947,11 @@
 	  */
 	 thisLib.TileInfoColor = {
 
-<<<<<<< HEAD
 		 /**
 		  * Indication Color 1
 		  * @public
 		  */
 		 Indication1 : "Indication1",
-=======
-		/**
-		 * Indication Color 1
-		 * @public
-		 */
-		Indication1 : "Indication1",
-
-		/**
-		 * Indication Color 2
-		 * @public
-		 */
-		Indication2 : "Indication2",
-
-		/**
-		 * Indication Color 3
-		 * @public
-		 */
-		Indication3 : "Indication3",
-
-		/**
-		 * Indication Color 4
-		 * @public
-		 */
-		Indication4 : "Indication4",
-
-		/**
-		 * Indication Color 5
-		 * @public
-		 */
-		Indication5 : "Indication5",
-
-		/**
-		 * Indication Color 6
-		 * @public
-		 */
-		Indication6 : "Indication6",
-
-		/**
-		 * Indication Color 7
-		 * @public
-		 */
-		Indication7 : "Indication7",
-
-		/**
-		 * Indication Color 8
-		 * @public
-		 */
-		Indication8 : "Indication8",
-
-		/**
-		 * Indication Color 9
-		 * @public
-		 */
-		Indication9 : "Indication9",
-
-		/**
-		 * Indication Color 10
-		 * @public
-		 */
-		Indication10 : "Indication10",
-		/**
-		 * Critical Text Color
-		 * @public
-		 */
-		CriticalTextColor: "CriticalTextColor",
-		/**
-		 * Warning Background Color
-		 * @public
-		 */
-		WarningBackground: "WarningBackground",
-		/**
-		 * Warning Border Color
-		 * @public
-		 */
-		WarningBorderColor: "WarningBorderColor",
-		/**
-		 * SAP Brand Color
-		 * @public
-		 */
-		BrandColor: "BrandColor",
-		/**
-		 * Information Border Color
-		 * @public
-		 */
-		InformationBorderColor: "InformationBorderColor",
-		/**
-		 * Information Background Color
-		 * @public
-		 */
-		InformationBackgroundColor: "InformationBackgroundColor",
-		/**
-		 * Neutral Element Color
-		 * @public
-		 */
-		NeutralElementColor: "NeutralElementColor",
-		/**
-		 * Neutral Background Color
-		 * @public
-		 */
-		NeutralBackgroundColor: "NeutralBackgroundColor",
-		/**
-		 * Neutral Border Color
-		 * @public
-		 */
-		NeutralBorderColor: "NeutralBorderColor"
-
-	};
-
-	/**
-	 * Defines the priority for the TileContent in ActionMode
-	 *
-	 * @enum {string}
-	 * @public
-	 */
-	thisLib.Priority = {
-
-		/**
-		 * It displays very high priority color for the GenericTag
-		 * @public
-		 */
-		VeryHigh : "VeryHigh",
-
-		/**
-		 * It displays high priority color for the GenericTag
-		 * @public
-		 */
-		High : "High",
-
-		/**
-		 * It displays medium priority color for the GenericTag
-		 * @public
-		 */
-		Medium: "Medium",
-
-		/**
-		 * It displays low priority color for the GenericTag
-		 * @public
-		 */
-		Low: "Low",
-
-		/**
-		 *The priority is not set
-		 * @public
-		 */
-		None : "None"
-	};
-
-	/**
-	 * Defines the scopes of GenericTile enabling the developer to implement different "flavors" of tiles.
-	 *
-	 * @enum {string}
-	 * @since 1.46.0
-	 * @public
-	 */
-	thisLib.GenericTileScope = {
-		/**
-		 * Default scope (The default scope of the tile, no action icons are rendered).
-		 * @public
-		 */
-		Display: "Display",
-
-		/**
-		 * Action scope (Possible footer and Error State information is overlaid, "Remove" and "More" icons are added to the tile).
-		 * @public
-		 */
-		Actions: "Actions",
-		/**
-		 * More action scope (Only the More icon is added to the tile)
-		 * @since 1.76
-		 * @public
-		 */
-		ActionMore: "ActionMore",
-		/**
-		 * Remove action scope (Only the Remove icon is added to the tile)
-		 * @since 1.76
-		 * @public
-		 */
-		ActionRemove: "ActionRemove"
-	};
-
-	/**
-	 * Specifies <code>IconTabBar</code> tab overflow mode.
-	 * @enum {string}
-	  * @since 1.90.0
-	 * @public
-	 */
-	thisLib.TabsOverflowMode = {
-		/**
-		 * Default behavior: One overflow tab at the end of the header.
-		 * @public
-		 */
-		End: "End",
-		/**
-		 * Two overflow tabs at both ends of the header to keep tabs order intact.
-		 * @public
-		 */
-		StartAndEnd: "StartAndEnd"
-	};
-
-	/**
-	 * Defines the rendering type of the TileAttribute
-	 *
-	 * @enum {string}
-	 * @since 1.122
-	 * @experimental since 1.122
-	 * @public
-	 */
-	thisLib.ContentConfigType = {
-		/**
-		 * Renders a text inside the TileAttribute
-		 * @public
-		 */
-		Text: "Text",
-		/**
-		 * Renders a link inside the TileAttribute
-		 * @public
-		 */
-		Link: "Link"
-	};
-
-	/**
-	 * Describes the behavior of tiles when displayed on a small-screened phone (374px wide and lower).
-	 *
-	 * @enum {string}
-	 * @since 1.56.0
-	 * @public
-	 */
-	thisLib.TileSizeBehavior = {
-		/**
-		 * Default behavior: Tiles adapt to the size of the screen, getting smaller on small screens.
-		 * @public
-		 */
-		Responsive: "Responsive",
-		/**
-		 * Tiles are small all the time, regardless of the actual screen size.
-		 * @public
-		 */
-		Small: "Small"
-	};
-
-	/**
-	 * Different levels for headers.
-	 *
-	 * @enum {string}
-	 * @public
-	 */
-	thisLib.HeaderLevel = {
-
-		/**
-		 * Header level 1
-		 * @public
-		 */
-		H1 : "H1",
-
-		/**
-		 * Header level 2
-		 * @public
-		 */
-		H2 : "H2",
-
-		/**
-		 * Header level 3
-		 * @public
-		 */
-		H3 : "H3",
-
-		/**
-		 * Header level 4
-		 * @public
-		 */
-		H4 : "H4",
-
-		/**
-		 * Header level 5
-		 * @public
-		 */
-		H5 : "H5",
-
-		/**
-		 * Header level 6
-		 * @public
-		 */
-		H6 : "H6"
-
-	};
-
-	/**
-	 * Defines the available content sizes for the <code>InputListItem</code> control.
-	 *
-	 * @enum {string}
-	 * @public
-	 */
-	thisLib.InputListItemContentSize = {
-
-		/**
-		 * Large: Recommended for larger input controls, such as {@link sap.m.Input} or {@link sap.m.RatingIndicator}. If there is limited space,
-		 * the input control moves to a new line below the label.
-		 * @public
-		 */
-		L : "L",
-
-		/**
-		 * Small: Recommended for smaller controls, such as {@link sap.m.Switch} or {@link sap.m.Checkbox}. If there is limited space, only the label
-		 * is wrapped. The input control is always right-aligned horizontally and middle-aligned vertically.
-		 * @public
-		 */
-		S : "S"
-
-	};
-	DataType.registerEnum("sap.m.InputListItemContentSize", thisLib.InputListItemContentSize);
-
-	/**
-	 *
-	 * Interface for controls which are suitable as a Header, Subheader or Footer of a Page.
-	 * If the control does not want to get a context base style class, it has to implement the isContextSensitive method and return false
-	 *
-	 *
-	 * @since 1.22
-	 * @name sap.m.IBar
-	 * @interface
-	 * @public
-	 */
-
-	/**
-	 * Interface for controls which implement the notification badge concept.
-	 *
-	 * @since 1.80
-	 * @name sap.m.IBadge
-	 * @interface
-	 * @public
-	 */
-
-	/**
-	 * Interface for controls which have the meaning of a breadcrumbs navigation.
-	 *
-	 * @since 1.52
-	 * @name sap.m.IBreadcrumbs
-	 * @interface
-	 * @public
-	 */
-
-	/**
-	 *
-	 * Interface for controls which are suitable to be added as items of sap.m.Menu.
-	 *
-	 *
-	 * @since 1.127.0
-	 * @name sap.m.IMenuItem
-	 * @interface
-	 * @public
-	 */
-
-	/**
-	 *
-	 * Common interface for sap.m.ColumnListItem and sap.m.GroupHeaderListItem
-	 *
-	 * @since 1.119
-	 * @name sap.m.ITableItem
-	 * @interface
-	 * @public
-	 */
-
-	/**
-	 *
-	 * Interface for controls which are suitable as a Scale for the Slider/RangeSlider.
-	 * Implementation of this interface should implement the following methods:
-	 * <ul>
-	 * <li><code>getTickmarksBetweenLabels</code></li>
-	 * <li><code>calcNumberOfTickmarks</code></li>
-	 * <li><code>handleResize</code></li>
-	 * <li><code>getLabel</code></li>
-	 * </ul>
-	 *
-	 * @since 1.46
-	 * @name sap.m.IScale
-	 * @interface
-	 * @public
-	 */
-
-	/**
-	 * Returns the number of tickmarks, which should be placed between labels.
-	 *
-	 * @returns {int} The number of tickmarks
-	 *
-	 * @function
-	 * @name sap.m.IScale.getTickmarksBetweenLabels
-	 * @public
-	 */
-
-	/**
-	 * Returns how many tickmarks would be drawn on the screen. The start and the end tickmark should be specified in this method.
-	 *
-	 * @param {float} fSize - Size of the scale. This is the distance between the start and end point i.e. 0..100
-	 * @param {float} fStep - The step walking from start to end.
-	 * @param {int} iTickmarksThreshold - Limits the number of tickmarks.
-	 * @returns {int} The number of tickmarks
-	 *
-	 * @function
-	 * @name sap.m.IScale.calcNumberOfTickmarks
-	 * @public
-	 */
-
-	/**
-	 * Called, when the slider is getting resized.
-	 *
-	 * The Slider/RangeSlider control could be accessed via the oEvent.control parameter.
-	 *
-	 * Implementing this method is optional.
-	 *
-	 * @param {jQuery.Event} oEvent The event object passed.
-	 *
-	 * @function
-	 * @name sap.m.IScale.handleResize?
-	 * @public
-	 */
-
-	/**
-	 * Provides a custom tickmark label.
-	 *
-	 * This method is optional. If it is not provided, the slider values will be placed as labels.
-	 * If provided, the value of the tickmark labels and accessibility attributes
-	 * (aria-valuenow and aria-valuetext) of the slider are changed accordingly.
-	 *
-	 * @param {float} fValue Value represented by the tickmark
-	 * @param {sap.m.Slider|sap.m.RangeSlider} oSlider Slider control that asks for a label
-	 * @returns {string | number} The label that should be placed in the current position.
-	 *
-	 * @function
-	 * @name sap.m.IScale.getLabel?
-	 * @public
-	 */
-
-	/**
-	 * Allowed tags for the implementation of the IBar interface.
-	 *
-	 * @enum {string}
-	 * @public
-	 * @since 1.22
-	 */
-	thisLib.IBarHTMLTag = {
-
-		/**
-		 * Renders as a div element.
-		 * @public
-		 */
-		Div : "Div",
-
-		/**
-		 * Renders as a header element.
-		 * @public
-		 */
-		Header : "Header",
-
-		/**
-		 * Renders as a footer element.
-		 * @public
-		 */
-		Footer : "Footer"
-
-	};
-
-
-	/**
-	 *
-	 * Represents an interface for controls, which are suitable as items for the sap.m.IconTabBar.
-	 *
-	 * @name sap.m.IconTab
-	 * @interface
-	 * @public
-	 */
-
-
-	/**
-	 * Marker interface for controls which are suitable as items of the group aggregation of sap.m.Semantic.MasterPage.
-	 *
-	 * @name sap.m.semantic.IGroup
-	 * @interface
-	 * @public
-	 */
-
-	/**
-	 * Marker interface for controls which are suitable as items of the filter aggregation of sap.m.Semantic.MasterPage.
-	 *
-	 * @name sap.m.semantic.IFilter
-	 * @interface
-	 * @public
-	 */
-
-
-	/**
-	 * Marker interface for controls which are suitable as items of the sort aggregation of sap.m.Semantic.MasterPage.
-	 *
-	 * @name sap.m.semantic.ISort
-	 * @interface
-	 * @public
-	 */
-
-	/**
-	 *
-	 * Interface for controls which can have special behavior inside <code>sap.m.OverflowToolbar</code>.
-	 * Controls that implement this interface must provide a <code>getOverflowToolbarConfig</code> method
-	 * that accepts no arguments and returns an object of type <code>sap.m.OverflowToolbarConfig</code>.
-	 *
-	 *   <b>Important:</b> In addition, the control can implement a CSS class, scoped with the <code>.sapMOverflowToolbarMenu-CTX</code> context selector, that will be applied whenever the control is inside the overflow menu.
-	 *   For example, to make your control take up the whole width of the overflow menu, you can add a context class to your control's base CSS file like this:
-	 *
-	 *   <pre>
-	 *       .sapMOverflowToolbarMenu-CTX .sapMyControlClass {
-	 *       	width: 100%;
-	 *       }
-	 *   </pre>
-	 *
-	 * @since 1.52
-	 * @name sap.m.IOverflowToolbarContent
-	 * @interface
-	 * @public
-	 */
-
-	/**
-	 * Returns the <code>sap.m.OverflowToolbar</code> configuration object.
-	 *
-	 * @returns {sap.m.OverflowToolbarConfig} Configuration object
-	 *
-	 * @function
-	 * @name sap.m.IOverflowToolbarContent.getOverflowToolbarConfig
-	 * @ui5-restricted
-	 * @private
-	 */
-
-	/**
-	 * Marker interface for flexible controls that have a special behavior inside <code>sap.m.OverflowToolbar</code>.
-	 *
-	 * @since 1.67
-	 * @name sap.m.IOverflowToolbarFlexibleContent
-	 * @interface
-	 * @private
-	 * @ui5-restricted sap.m.GenericTag
-	 */
-
-	/**
-	 * Represents an Interface for controls that can have their text hyphenated.
-	 * Those controls can use <code>HyphenationSupport</code> mixin.
-	 *
-	 * @name sap.m.IHyphenation
-	 * @interface
-	 * @private
-	 * @ui5-restricted
-	 */
-
-	/**
-	 * Checks if the control should wrap.
-	 *
-	 * @returns {boolean} True if the control should wrap
-	 *
-	 * @function
-	 * @name sap.m.IHyphenation.getWrapping
-	 * @private
-	 * @ui5-restricted
-	 */
-
-	/**
-	 * Checks how the control should wrap.
-	 *
-	 * @returns {sap.m.WrappingType} What is the text wrapping type.
-	 *
-	 * @function
-	 * @name sap.m.IHyphenation.getWrappingType
-	 * @private
-	 * @ui5-restricted
-	 */
-
-	/**
-	 * Gets the map of texts to be hyphenated and rendered.
-	 * For example, for <code>sap.m.Text</code> this would be the <code>text</code> property.
-	 *
-	 * @returns {Object<string,string>} The texts map which should be hyphenated
-	 *
-	 * @function
-	 * @name sap.m.IHyphenation.getTextsToBeHyphenated
-	 * @private
-	 * @ui5-restricted
-	 */
-
-	/**
-	 * Gets the DOM element reference map where the hyphenated texts should be placed.
-	 * This is used to optimize performance and prevent flickering for hyphenated controls during the initial loading of hyphenation.
-	 * For example, for <code>sap.m.Text</code> this would be the inner DOM element.
-	 *
-	 * If a DOM ref is not returned, the control will be invalidated.
-	 *
-	 * @returns {map|null} The map of dom refs for each corresponding hyphenated text
-	 *
-	 * @function
-	 * @name sap.m.IHyphenation.getDomRefsForHyphenatedTexts
-	 * @private
-	 * @ui5-restricted
-	 */
-
-	/**
-	 * Specifies <code>IconTabBar</code> header mode.
-	 *
-	 * @enum {string}
-	 * @public
-	 */
-	thisLib.IconTabHeaderMode = {
-
-		/**
-		 * Standard. In this mode when the <code>count</code> and the <code>text</code> are set, they are displayed in two separate lines.
-		 * @public
-		 */
-		Standard : "Standard",
-
-		/**
-		 * Inline. In this mode when the <code>count</code> and the <code>text</code> are set, they are displayed in one line.
-		 * @public
-		 */
-		Inline : "Inline"
-	};
-
-	/**
-	 * Specifies <code>IconTabBar</code> tab density mode.
-	 *
-	 * @enum {string}
-	 * @public
-	 */
-	thisLib.IconTabDensityMode = {
-
-		/**
-		 * Inherit. In this mode the global configuration of the density mode will be applied.
-		 * @public
-		 */
-		Inherit : "Inherit",
-
-		/**
-		 * Compact. In this mode the tabs will be set explicitly to compact mode independent of what mode is applied globally.
-		 * @public
-		 */
-		Compact : "Compact",
-
-		/**
-		 * Cozy. In this mode the tabs will be set explicitly to compact mode independent of what mode is applied globally.
-		 * @public
-		 */
-		Cozy : "Cozy"
-	};
-
-	/**
-	 * Available Filter Item Design.
-	 *
-	 * @enum {string}
-	 * @public
-	 */
-	thisLib.IconTabFilterDesign = {
-
-		/**
-		 * A horizontally layouted design providing more space for texts.
-		 * @public
-		 */
-		Horizontal : "Horizontal",
-
-		/**
-		 * A vertically layouted design using minimum horizontal space.
-		 * @public
-		 */
-		Vertical : "Vertical"
-
-	};
-
-	/**
-	 * Available Interaction Modes.
-	 *
-	 * @enum {string}
-	 * @public
-	 * @experimental Since 1.121. Behavior might change.
-	 */
-	thisLib.IconTabFilterInteractionMode = {
-
-		/**
-		 * The item is selectable if it has own content. Select event will not be fired if it has no own content.
-		 * Note: When IconTabHeader is placed in ToolHeader the items will act as selectable items even if they don’t explicitly have content.
-		 * @public
-		 */
-		Auto : "Auto",
-
-		/**
-		 * The item is selectable and select event will be fired.
-		 * @public
-		 */
-		Select : "Select",
-
-		/**
-		 * The item is selectable (and select event is fired) only if it doesn't have any sub items. Select event will not be fired if it has sub items.
-		 * @public
-		 */
-		SelectLeavesOnly : "SelectLeavesOnly"
-	};
-
-
-	/**
-	* Determines how the source image is used on the output DOM element.
-	*
-	* @enum {string}
-	* @public
-	* @since 1.30.0
-	*/
-	thisLib.ImageMode = {
-
-		/**
-		* The image is rendered with 'img' tag and the 'src' property is set to the src attribute on the output DOM element.
-		* @public
-		*/
-		Image: "Image",
-
-		/**
-		* The image is rendered with 'span' tag and the 'src' property is set to the 'background-image' CSS style on the output DOM element
-		* @public
-		*/
-		Background: "Background",
-
-		/**
-		* The image is rendered with 'div' tag, containing the inline 'svg'
-		* <b>Note:</b> Please, be aware that this feature works under the Browser's Cross-Origin Resource Sharing (CORS) policy.
-		* This means that a web application using those APIs can only request resources from the same origin the application was loaded from unless the response from other origins includes the right CORS headers.
-		* @public
-		* @experimental since 1.106
-		*/
-		InlineSvg: "InlineSvg"
-
-	};
-
-	/**
-	* Enumeration of possible size settings.
-	*
-	* @enum {string}
-	* @public
-	* @since 1.34.0
-	*/
-	thisLib.Size = {
-
-		/**
-		 * Extra small size.
-		 * @public
-		 */
-		XS : "XS",
-
-		/**
-		 * Small size.
-		 * @public
-		 */
-		S : "S",
-
-		/**
-		 * Medium size.
-		 * @public
-		 */
-		M : "M",
-
-		/**
-		 * Large size.
-		 * @public
-		 */
-		L : "L",
-
-		/**
-		 * The size depends on the device it is running on. It is medium size for desktop and tablet and small size for phone.
-		 * @public
-		 */
-		Auto : "Auto",
->>>>>>> 23ad1b40
 
 		 /**
 		  * Indication Color 2
@@ -3025,6 +2255,7 @@
 		 S : "S"
 
 	 };
+	 DataType.registerEnum("sap.m.InputListItemContentSize", thisLib.InputListItemContentSize);
 
 	 /**
 	  *
