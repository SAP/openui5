sap.ui.define([
	"sap/ui/core/UIComponent",
	"sap/ui/model/json/JSONModel",
	"sap/f/library",
	"sap/f/FlexibleColumnLayoutSemanticHelper"
], function (UIComponent, JSONModel, fioriLibrary, FlexibleColumnLayoutSemanticHelper) {
	"use strict";

	var LayoutType = fioriLibrary.LayoutType;

	var Component = UIComponent.extend("sap.f.FlexibleColumnLayoutColumnResize.Component", {
		metadata: {
			manifest: "json"
		},

		init: function () {
			UIComponent.prototype.init.apply(this, arguments);

			var oModel = new JSONModel();
			this.setModel(oModel);

			// set products demo model on this sample
			var oProductsModel = new JSONModel("./data/sections.json");
			oProductsModel.setSizeLimit(1000);
			this.setModel(oProductsModel, "products");

			this.oRouter = this.getRouter();
			this.oRouter.attachBeforeRouteMatched(this.onBeforeRouteMatched, this);
			this.oRouter.initialize();
		},

		onBeforeRouteMatched: function(oEvent) {

			var oModel = this.getModel();

			var sLayout = oEvent.getParameters().arguments.layout;

			// If there is no layout parameter, query for the default level 0 layout (normally OneColumn)
			if (!sLayout) {
				sLayout = LayoutType.OneColumn;
			}

			// Update the layout of the FlexibleColumnLayout
			oModel.setProperty("/layout", sLayout);
		},

		getFCL: function () {
			return this.getRootControl().byId("fcl");
		},

		/**
		 * Returns an instance of the semantic helper
		 * @returns {sap.f.FlexibleColumnLayoutSemanticHelper} An instance of the semantic helper
		 */
		getHelper: function () {
			var oFCL = this.getFCL(),
				oSettings = {
					defaultTwoColumnLayoutType: LayoutType.TwoColumnsBeginExpanded,
					defaultThreeColumnLayoutType: LayoutType.ThreeColumnsMidExpanded,
					maxColumnsCount: 1
				};

			return FlexibleColumnLayoutSemanticHelper.getInstanceFor(oFCL, oSettings);
		}
	});

	return Component;
<<<<<<< HEAD
});
=======

}, true);
>>>>>>> d5e62530
<|MERGE_RESOLUTION|>--- conflicted
+++ resolved
@@ -65,9 +65,5 @@
 	});
 
 	return Component;
-<<<<<<< HEAD
-});
-=======
 
-}, true);
->>>>>>> d5e62530
+});