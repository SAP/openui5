/*global QUnit, sinon */

sap.ui.define([
	"sap/base/i18n/Localization",
	"sap/f/library",
	"sap/f/GridContainer",
	"sap/ui/core/dnd/DragInfo",
	"sap/m/Panel",
	"sap/m/SearchField",
	"sap/m/GenericTile",
	"sap/f/Card",
	"sap/f/GridContainerItemLayoutData",
	"sap/f/GridContainerSettings",
	"sap/f/GridContainerUtils",
	"sap/f/dnd/GridDropInfo",
	"sap/ui/Device",
	"sap/base/Log",
	"sap/ui/qunit/QUnitUtils",
	"sap/ui/events/KeyCodes",
	"sap/m/Button",
	"sap/m/ScrollContainer",
	"sap/ui/integration/cards/Header",
	"sap/ui/integration/widgets/Card",
	"sap/ui/model/json/JSONModel",
	"sap/f/dnd/GridDragOver",
	"sap/ui/core/ResizeHandler",
<<<<<<< HEAD
	"sap/ui/test/utils/nextUIUpdate",
	"./testResources/nextCardReadyEvent"
=======
	"sap/ui/qunit/utils/nextUIUpdate"
>>>>>>> e1de19f9
],
function(
	Localization,
	library,
	GridContainer,
	DragInfo,
	Panel,
	SearchField,
	GenericTile,
	Card,
	GridContainerItemLayoutData,
	GridContainerSettings,
	GridContainerUtils,
	GridDropInfo,
	Device,
	Log,
	qutils,
	KeyCodes,
	Button,
	ScrollContainer,
	Header,
	IntegrationCard,
	JSONModel,
	GridDragOver,
	ResizeHandler,
	nextUIUpdate
) {
	"use strict";

	// shortcut for sap.f.NavigationDirection
	var NavigationDirection = library.NavigationDirection;

	var DOM_RENDER_LOCATION = "qunit-fixture";

	var oIntegrationCardManifest = {
		"sap.card": {
			"type": "List",
			"header": {
				"actions": [
					{
						"type": "Navigation",
						"url": "https://www.sap.com"
					}
				],
				"title": "Integration Card with action",
				"subTitle": "Card subtitle",
				"icon": {
					"src": "sap-icon://activities"
				},
				"status": {
					"text": "100 of 200"
				},
				"dataTimestamp": "2024-01-16T15:20:42Z"
			},
			"content": {
				"data": {
					"json": [
						{
							"Name": "Notebook Basic 15",
							"Description": "Notebook Basic 15 with 2,80 GHz quad core, 15\" LCD, 4 GB DDR3 RAM, 500 GB Hard Disc, Windows 8 Pro",
							"Id": "HT-1000",
							"SubCategoryId": "Notebooks",
							"icon": "sap-icon://laptop",
							"state": "Information",
							"info": "27.45 EUR",
							"infoState": "Success"
						},
						{
							"Name": "Notebook Basic 17",
							"Description": "Notebook Basic 17 with 2,80 GHz quad core, 17\" LCD, 4 GB DDR3 RAM, 500 GB Hard Disc, Windows 8 Pro",
							"Id": "HT-1001",
							"SubCategoryId": "Notebooks",
							"icon": "sap-icon://laptop",
							"state": "Success",
							"info": "27.45 EUR",
							"infoState": "Success"

						}
					]
				},
				"item": {
					"icon": {
						"src": "{icon}"
					},
					"title": {
						"label": "{{title_label}}",
						"value": "{Name}"
					},
					"description": {
						"label": "{{description_label}}",
						"value": "{Description}"
					},
					"highlight": "{state}",
					"info": {
						"value": "{info}",
						"state": "{infoState}"
					}
				}
			}
		}
	};

	/**
	 * Test if grid settings are applied to the grid in DOM
	 *
	 * @param {sap.f.GridContainer} oGrid The grid
	 * @param {sap.f.GridContainerSettings} oSettings Expected settings
	 * @param {string} sLayout Layout under test
	 * @param {Assert} assert Assert
	 */
	function assertGridSettings(oGrid, oSettings, sLayout, assert) {
		var oGridStyle = oGrid.getDomRef("listUl").style,
			sColumnsTemplate,
			sExpectedColumnsTemplate,
			sColumnSize = oSettings.getColumnSize(),
			sMinColumnSize = oSettings.getMinColumnSize(),
			sMaxColumnSize = oSettings.getMaxColumnSize(),
			bColumnsDoMatch;

		// compare columns template
		sColumnsTemplate = oGridStyle.getPropertyValue("grid-template-columns");

		if (sMinColumnSize && sMaxColumnSize) {
			sColumnSize = "minmax(" + sMinColumnSize + ", " + sMaxColumnSize + ")";
		}
		sExpectedColumnsTemplate = "repeat(" + (oSettings.getColumns() || "auto-fill") + ", " + sColumnSize + ")";

		bColumnsDoMatch = sColumnsTemplate === sExpectedColumnsTemplate;

		if (!bColumnsDoMatch && oSettings.getColumns()) {
			// try with computed css which looks like "80px 80px 80px ..."
			sExpectedColumnsTemplate = (sColumnSize + " ").repeat(oSettings.getColumns()).trim();
			bColumnsDoMatch = sColumnsTemplate === sExpectedColumnsTemplate;
		}
		assert.ok(bColumnsDoMatch, "Grid has expected column template settings for layout '" + sLayout + "'");

		// compare rows
		assert.strictEqual(oGridStyle.getPropertyValue("grid-auto-rows"), oSettings.getRowSize(), "Grid has expected row size for '" + sLayout + "'");

		// test row-gap and column-gap, because grid-gap can not be tested directly
		assert.strictEqual(oGridStyle.getPropertyValue("grid-row-gap") || oGridStyle.getPropertyValue("row-gap"), oSettings.getGap(), "Grid has expected row gap for '" + sLayout + "'");
		assert.strictEqual(oGridStyle.getPropertyValue("grid-column-gap") || oGridStyle.getPropertyValue("column-gap"), oSettings.getGap(), "Grid has expected column gap for '" + sLayout + "'");
	}

	QUnit.module("Init");

	QUnit.test("Initialization", function (assert) {
		// Act
		var oGrid = new GridContainer();

		// Assert
		assert.ok(oGrid.isA("sap.f.GridContainer"), "GridContainer is initialized");
		assert.strictEqual(oGrid.getContainerQuery(), false, "GridContainer containerQuery property is false");
		assert.strictEqual(oGrid.getSnapToRow(), false, "GridContainer snapToRow property is false");
		assert.strictEqual(oGrid.getAllowDenseFill(), false, "GridContainer allowDenseFill property is false");
		assert.strictEqual(oGrid.getInlineBlockLayout(), false, "GridContainer inlineBlockLayout property is false");
		assert.ok(oGrid.getActiveLayoutSettings().isA("sap.f.GridContainerSettings"), true, "GridContainer has default layout settings");

		// Clean up
		oGrid.destroy();
	});

	QUnit.test("Tab indexes of dummy areas when the grid has items", function (assert) {
		// Arrange
		var oGrid = new GridContainer({
			items: [new Card()]
		});
		oGrid.placeAt(DOM_RENDER_LOCATION);
		nextUIUpdate.runSync()/*fake timer is used in module*/;

		// Assert
		assert.strictEqual(oGrid.getDomRef("before").tabIndex, 0, "tabindex of 'before' dummy area should be correct");
		assert.strictEqual(oGrid.getDomRef("after").tabIndex, 0, "tabindex of 'after' dummy area should be correct");

		// Clean up
		oGrid.destroy();
	});

	QUnit.test("Tab indexes of dummy areas when the grid doesn't have items", function (assert) {
		// Arrange
		var oGrid = new GridContainer({
			items: []
		});
		oGrid.placeAt(DOM_RENDER_LOCATION);
		nextUIUpdate.runSync()/*fake timer is used in module*/;

		// Assert
		assert.strictEqual(oGrid.getDomRef("before").tabIndex, -1, "tabindex of 'before' dummy area should be correct");
		assert.strictEqual(oGrid.getDomRef("after").tabIndex, 0, "tabindex of 'after' dummy area should be correct");

		// Clean up
		oGrid.destroy();
	});

	QUnit.module("Properties", {
		beforeEach: function () {
			this.oGrid = new GridContainer();
			this.oGrid.placeAt(DOM_RENDER_LOCATION);
		},
		afterEach: function () {
			this.oGrid.destroy();
		}
	});

	QUnit.test("Snap to row", function (assert) {
		// Arrange
		this.oGrid.setSnapToRow(true);

		// Act
		nextUIUpdate.runSync()/*fake timer is used in module*/;

		// Assert
		assert.ok(this.oGrid.$("listUl").hasClass("sapFGridContainerSnapToRow"), "Has class sapFGridContainerSnapToRow when snapToRow is true");
	});

	QUnit.test("Width", function (assert) {
		// Arrange
		this.oGrid.setWidth("100px");

		// Act
		nextUIUpdate.runSync()/*fake timer is used in module*/;

		// Assert
		assert.strictEqual(this.oGrid.$().width(), 100, "Width is as expected");
	});

	QUnit.test("Min Height", function (assert) {
		// Act
		nextUIUpdate.runSync()/*fake timer is used in module*/;

		// Assert
		assert.strictEqual(this.oGrid.$("listUl").css("min-height"), "32px", "Default min height is 2rem.");

		// Act
		this.oGrid.setMinHeight("0");
		nextUIUpdate.runSync()/*fake timer is used in module*/;

		// Assert
		assert.strictEqual(this.oGrid.$("listUl").css("min-height"), "0px", "Min height can be set to 0.");

		// Act
		this.oGrid.setMinHeight("20px");
		nextUIUpdate.runSync()/*fake timer is used in module*/;

		// Assert
		assert.strictEqual(this.oGrid.$("listUl").css("min-height"), "20px", "Min height can be set to 20px.");
	});

	QUnit.test("Tooltip", function (assert) {
		// Arrange
		var sExample = "Some tooltip";
		this.oGrid.setTooltip(sExample);

		// Act
		nextUIUpdate.runSync()/*fake timer is used in module*/;

		// Assert
		assert.strictEqual(this.oGrid.$("listUl").attr("title"), sExample, "The grid has the expected tooltip");
	});

	QUnit.test("Allow dense fill", function (assert) {
		// Arrange
		this.oGrid.setAllowDenseFill(true);

		// Act
		nextUIUpdate.runSync()/*fake timer is used in module*/;

		// Assert
		assert.ok(this.oGrid.$("listUl").hasClass("sapFGridContainerDenseFill"), "The grid has class 'sapFGridContainerDenseFill' when allowDenseFill is true");

	});

	QUnit.test("Inline block layout", function (assert) {
		// Arrange
		var oTile = new GenericTile({
			layoutData: new GridContainerItemLayoutData({ minRows: 2, columns: 2 })
		});
		this.oGrid.addItem(oTile);
		this.oGrid.setInlineBlockLayout(true);

		// Act
		nextUIUpdate.runSync()/*fake timer is used in module*/;

		// Assert
		assert.strictEqual(this.oGrid.$("listUl").css("grid-auto-rows"), "min-content", "The grid has 'grid-auto-rows:min-content', when inlineBlockLayout is true");
		assert.strictEqual(oTile.$().parent().css("grid-row-start"), "span 1", "The grid items have row span 1");

	});

	QUnit.module("Items", {
		before: function() {
			sinon.config.useFakeTimers = true;
		},
		beforeEach: function () {
			this.oGrid = new GridContainer();
			this.oGrid.placeAt(DOM_RENDER_LOCATION);
		},
		afterEach: function () {
			this.oGrid.destroy();
		},
		after: function() {
			sinon.config.useFakeTimers = false;
		}
	});

	QUnit.test("Render items", function (assert) {
		// Arrange
		this.oGrid
			.addItem(new GenericTile({id: "tile1", header: "Comulative Tools"}))
			.addItem(new GenericTile({id: "tile2", header: "Travel and Expenses"}));

		// Act
		nextUIUpdate.runSync()/*fake timer is used in module*/;

		// Assert
		assert.ok(this.oGrid.getDomRef(), "GridContainer is rendered");
		assert.ok(this.oGrid.$().find("#tile1").length, "Item 1 is rendered");
		assert.ok(this.oGrid.$().find("#tile1").parent().attr("id"), "Item 1's wrapper has ID created during rendering");
		assert.ok(this.oGrid.$().find("#tile2").length, "Item 2 is rendered");
		assert.ok(this.oGrid.$().find("#tile2").parent().attr("id"), "Item 2's wrapper has ID created during rendering");
	});

	QUnit.test("Add/remove items", function (assert) {
		// Arrange
		var oItem = new GenericTile({id: "tile1", header: "Comulative Tools"});

		// Act
		this.oGrid.addItem(oItem);
		nextUIUpdate.runSync()/*fake timer is used in module*/;

		// Assert
		assert.strictEqual(this.oGrid.$().find("#tile1").length, 1, "Item 1 is rendered");

		// Act
		this.oGrid.removeItem(oItem);
		nextUIUpdate.runSync()/*fake timer is used in module*/;

		// Assert
		assert.strictEqual(this.oGrid.$().find("#tile1").length, 0, "Item 1 is not rendered inside the grid");

		oItem.destroy();
	});

	QUnit.test("Insert items when not rendered", function (assert) {
		// Arrange
		var oItem = new GenericTile({id: "tile1", header: "Comulative Tools"});

		// Act
		this.oGrid.insertItem(oItem, 0);

		// Assert
		assert.strictEqual(this.oGrid.getItems().length, 1, "There is 1 item");

		// Act
		this.oGrid.removeItem(oItem);

		// Assert
		assert.strictEqual(this.oGrid.getItems().length, 0, "There are 0 items");

		oItem.destroy();
	});

	QUnit.test("Insert items when rendered", function (assert) {
		// Arrange
		nextUIUpdate.runSync()/*fake timer is used in module*/; // render the grid

		var $grid,
			oItem1 = new GenericTile({id: "tile1", header: "Comulative Tools"}),
			oItem2 = new GenericTile({id: "tile2", header: "Travel and Expenses"}),
			oItem3 = new GenericTile({id: "tile3", header: "Tools", layoutData: new GridContainerItemLayoutData({ minRows: 2, columns: 2 })});

		// Act
		this.oGrid.insertItem(oItem1, -1);
		this.oGrid.insertItem(oItem2, 5000);
		this.oGrid.insertItem(oItem3, 1);
		nextUIUpdate.runSync()/*fake timer is used in module*/;

		// Assert
		$grid = this.oGrid.$("listUl");
		assert.strictEqual($grid.find("#tile1").length, 1, "Item 1 is inserted with index which is out of range");
		assert.ok($grid.find("#tile1").attr("id"), "Item 1's wrapper has an ID created through insertItem");
		assert.strictEqual($grid.find("#tile2").length, 1, "Item 2 is inserted with index which is out of range");
		assert.ok($grid.find("#tile2").attr("id"), "Item 2's wrapper has an ID created through insertItem");
		assert.strictEqual($grid.find("#tile3").length, 1, "Item 3 is inserted with index 1");
		assert.strictEqual($grid.find("#tile3").parent().index(), 1, "Item 3 is inserted on correct location");
		assert.ok($grid.find("#tile3").attr("id"), "Item 3's wrapper has an ID created through insertItem");

		oItem1.destroy();
		oItem2.destroy();
		oItem3.destroy();
	});

	QUnit.test("Items positioning", function (assert) {
		// Arrange
		var aExamples = [
			{
				expectedRows: 2,
				expectedColumns: 2,
				item: new GenericTile({
					layoutData: new GridContainerItemLayoutData({ minRows: 2, columns: 2 })
				})
			},
			{
				expectedRows: 5,
				expectedColumns: 4,
				item: new Card({
					height: "400px",
					layoutData: new GridContainerItemLayoutData({ columns: 4 })
				})
			},
			{
				expectedRows: 5,
				expectedColumns: 4,
				item: new Card({
					height: "400px",
					layoutData: new GridContainerItemLayoutData({ minRows: 2, columns: 4 })
				})
			},
			{
				expectedRows: 2,
				expectedColumns: 4,
				item: new Card({
					height: "400px",
					layoutData: new GridContainerItemLayoutData({ rows: 2, columns: 4 })
				})
			}
		];

		aExamples.forEach(function (oExample) {
			this.oGrid.addItem(oExample.item);
		}.bind(this));

		// Act
		nextUIUpdate.runSync()/*fake timer is used in module*/;

		// Assert
		aExamples.forEach(function (oExample, iInd) {
			var $gridItem = oExample.item.$().parent();

			assert.strictEqual($gridItem.css("grid-row-start"), "span " + oExample.expectedRows, "Item " + iInd + " rows are as expected");
			assert.strictEqual($gridItem.css("grid-column-start"), "span " + oExample.expectedColumns, "Item " + iInd + " columns are as expected");
		});
	});

	QUnit.test("Visible/Invisible items", function (assert) {
		// Arrange
		var oVisibleItem = new GenericTile({id: "tile1", header: "Comulative Tools"}),
			oInvisibleItem = new GenericTile({id: "tile2", header: "Comulative Tools", visible: false});

		// Act
		this.oGrid.addItem(oVisibleItem);
		this.oGrid.addItem(oInvisibleItem);
		nextUIUpdate.runSync()/*fake timer is used in module*/;

<<<<<<< HEAD
		var aWrappers = this.oGrid.$("listUl").children();
		nextUIUpdate.runSync()/*fake timer is used in module*/;

=======
>>>>>>> e1de19f9
		// Act
		oInvisibleItem.setVisible(true);
		nextUIUpdate.runSync()/*fake timer is used in module*/;

		var aWrappers = this.oGrid.$("listUl").children();

		// Assert
		assert.ok(aWrappers[1].offsetWidth > 0, "When item is turned to visible, its wrapper should take width.");

		// Act
		oVisibleItem.setVisible(false);
		nextUIUpdate.runSync()/*fake timer is used in module*/;

		// Assert
		assert.notOk(aWrappers[0].offsetWidth > 0, "When item is turned to invisible, its wrapper should NOT take width.");
		assert.ok(aWrappers[1].offsetWidth > 0, "Wrapper of visible item should take width.");
	});

	QUnit.test("Visible/Invisible items with model", function (assert) {
		// Arrange
		var $grid,
			oData = [
				{
					title: "Tile1",
					visible: true
				},
				{
					title: "Tile2",
					visible: false
				},
				{
					title: "Tile3",
					visible: true
				}
			],
			oModel = new JSONModel(oData);

		this.oGrid.setModel(oModel);

		this.oGrid.bindAggregation("items", {
			path: "/",
			template: new GenericTile({
				header: "{title}",
				visible: "{visible}"
			})
		});

		nextUIUpdate.runSync()/*fake timer is used in module*/;
		$grid = this.oGrid.$("listUl");

		// Act - hide first item
		oModel.setProperty("/0/visible", false);
		nextUIUpdate.runSync()/*fake timer is used in module*/;

		// Assert
		assert.ok($grid.children()[0].offsetWidth === 0, "The first item is not visible and wrapper is not visible.");

		// Act - back to visible
		oModel.setProperty("/0/visible", true);
		nextUIUpdate.runSync()/*fake timer is used in module*/;

		// Assert
		assert.ok($grid.children()[0].offsetWidth > 0, "The first item is visible again.");

		// Act - set second item to visible
		oModel.setProperty("/1/visible", true);
		nextUIUpdate.runSync()/*fake timer is used in module*/;

		// Assert
		assert.ok($grid.children()[1].offsetWidth > 0, "The second item is visible.");

		// Clean up
		this.oGrid.setModel(null);
		this.oGrid.unbindAggregation("items");
	});

	QUnit.test("Item with more columns than the grid with columns auto-fill", function (assert) {
		// Arrange
		var oItem = new Card({
			layoutData: new GridContainerItemLayoutData({ columns: 6 })
		});
		this.oGrid.addItem(oItem);

		// Act
		this.oGrid.setWidth("370px"); // place for 4 columns
		nextUIUpdate.runSync()/*fake timer is used in module*/;
		this.clock.tick(100);

		// Assert
		assert.strictEqual(oItem.$().parent().css("grid-column-start"), "span 4", "Item has 4 columns as expected");
	});

	QUnit.test("Item with more columns than the grid with defined columns count", function (assert) {
		// Arrange
		var oItem = new Card({
			layoutData: new GridContainerItemLayoutData({ columns: 6 })
		});
		this.oGrid.addItem(oItem);

		// Act
		this.oGrid.setLayout(new GridContainerSettings({ columns: 4 })); // explicitly set 4 columns
		nextUIUpdate.runSync()/*fake timer is used in module*/;

		// Assert
		assert.strictEqual(oItem.$().parent().css("grid-column-start"), "span 4", "Item has 4 columns as expected");
	});

	QUnit.test("Item resize", function (assert) {
		// Arrange
		var oItem = new Card();
		this.oGrid.addItem(oItem);
		nextUIUpdate.runSync()/*fake timer is used in module*/;

		// Act
		oItem.setHeight("400px");
		nextUIUpdate.runSync()/*fake timer is used in module*/;

		// Assert
		assert.strictEqual(oItem.$().parent().css("grid-row-start"), "span 5", "Item has 5 rows after resize");
	});

	QUnit.test("Item resize handler is deregistered and registered on invalidation", function (assert) {
		// Arrange
		var fnRegisterSpy = this.spy(ResizeHandler, "register"),
			fnDeregisterSpy = this.spy(ResizeHandler, "deregister"),
			oItem = new Card();

		this.oGrid.addItem(oItem);
		nextUIUpdate.runSync()/*fake timer is used in module*/;
		fnRegisterSpy.resetHistory();

		// Act
		oItem.invalidate();
		nextUIUpdate.runSync()/*fake timer is used in module*/;

		// Assert
		assert.strictEqual(fnDeregisterSpy.callCount, 1, "ResizeHandler.deregister() is called once");
		assert.strictEqual(fnRegisterSpy.callCount, 1, "ResizeHandler.register() is called once");
		assert.ok(fnRegisterSpy.calledWith(oItem), "ResizeHandler.register() is called for the correct item");
	});

	QUnit.test("Item height should be no less than the minRows", function (assert) {
		// Arrange
		var oItem1 = new Card({
				layoutData: new GridContainerItemLayoutData({minRows: 4})
			}),
			oItem2 = new GenericTile({
				layoutData: new GridContainerItemLayoutData({minRows: 4})
			}),
			iExpectedHeight = 4 * 80 + 3 * 10; // 4 rows and 3 gaps

		// Act
		this.oGrid.setLayout(new GridContainerSettings({ rowSize: "80px", gap: "10px" }));
		this.oGrid.addItem(oItem1);
		this.oGrid.addItem(oItem2);
		nextUIUpdate.runSync()/*fake timer is used in module*/;

		// Assert
		assert.strictEqual(oItem1.$().parent().height(), iExpectedHeight, "Card height is equal to minRows.");
		assert.strictEqual(oItem1.$().parent().height(), iExpectedHeight, "Tile height is equal to minRows.");
	});

	QUnit.module("Layout settings basics");

	QUnit.test("Initialization and default settings", function (assert) {
		// Arrange
		var oSettings = new GridContainerSettings();

		// Assert
		assert.ok(oSettings.isA("sap.f.GridContainerSettings"), "GridContainerSettings is initialized");
		assert.strictEqual(oSettings.getColumns(), undefined, "No default columns count");
		assert.strictEqual(oSettings.getColumnSize(), "80px", "Default column size is '80px'");
		assert.strictEqual(oSettings.getRowSize(), "80px", "Default row size is '80px'");
		assert.strictEqual(oSettings.getGap(), "16px", "Default gap size is '16px'");
	});

	QUnit.test("Parse 'rem' settings to 'px'", function (assert) {
		// Arrange
		var oSettings = new GridContainerSettings({columnSize: "10rem", rowSize: "5.5rem", gap: "0.5rem"});

		// Assert
		assert.strictEqual(oSettings.getColumnSizeInPx(), 160, "Column size in 'px' is 160");
		assert.strictEqual(oSettings.getRowSizeInPx(), 88, "Row size in 'px' is 88");
		assert.strictEqual(oSettings.getGapInPx(), 8, "Gap size in 'px' is 8");
	});

	QUnit.test("Parse edge cases for settings", function (assert) {
		// Arrange
		var oSettings = new GridContainerSettings({rowSize: "5in", gap: "0"}),
			fnLogErrorSpy = this.spy(Log, "error");

		// Assert
		assert.ok(isNaN(oSettings.getRowSizeInPx()), "Row size of '5in' can not be parsed and results in NaN");
		assert.ok(fnLogErrorSpy.calledOnce, "An error was logged about that row size '5in' can not be converted to 'px'");
		assert.strictEqual(oSettings.getGapInPx(), 0, "Gap size of 0 is 0 in 'px'");
	});

	QUnit.module("Layout settings & breakpoints", {
		before: function() {
			sinon.config.useFakeTimers = true;
		},
		beforeEach: function () {
			this.oGrid = new GridContainer();
			this.oGrid.placeAt(DOM_RENDER_LOCATION);
		},
		afterEach: function () {
			this.oGrid.destroy();
		},
		after: function() {
			sinon.config.useFakeTimers = false;
		}
	});

	QUnit.test("Custom layout settings", function (assert) {
		// Arrange
		var oSettings = new GridContainerSettings({rowSize: "90px", columnSize: "90px", gap: "20px"});
		this.oGrid.setAggregation("layout", oSettings);

		// Act
		nextUIUpdate.runSync()/*fake timer is used in module*/;

		// Assert
		assertGridSettings(this.oGrid, oSettings, "layout", assert);
	});

	QUnit.test("Layout settings with breathing", function (assert) {
		// Arrange
		var oSettings = new GridContainerSettings({columns: 10, rowSize: "90px", minColumnSize: "90px", maxColumnSize: "150px", gap: "20px"});
		this.oGrid.setAggregation("layout", oSettings);

		// Act
		nextUIUpdate.runSync()/*fake timer is used in module*/;

		// Assert
		assertGridSettings(this.oGrid, oSettings, "layout", assert);
	});

	QUnit.test("Item width when we have breathing", function (assert) {
		// Arrange
		var oSettings = new GridContainerSettings({columns: 1, rowSize: "80px", minColumnSize: "80px", maxColumnSize: "150px", gap: "16px"}),
			oItem = new Card({
				layoutData: new GridContainerItemLayoutData({ columns: 1 })
			});

		this.oGrid.setAggregation("layout", oSettings);
		this.oGrid.addItem(oItem);

		// Act
		nextUIUpdate.runSync()/*fake timer is used in module*/;

		// Assert
		var $itemWrapper = oItem.$().parent();

		assert.strictEqual($itemWrapper.width(), 150, "Item width is stretched to max column size when there is space.");
		this.oGrid.$().width("80px");
		assert.strictEqual($itemWrapper.width(), 80, "Item width is equal to min column size when there is not enough space.");
	});

	QUnit.test("If breakpoint XS is not defined, fallback to S", function (assert) {
		// Arrange
		var oLayoutS = new GridContainerSettings({rowSize: "40px", columnSize: "40px", gap: "4px"});
		this.oGrid.setAggregation("layoutS", oLayoutS);
		this.oGrid.setContainerQuery(true);
		this.oGrid.placeAt(DOM_RENDER_LOCATION);
		nextUIUpdate.runSync()/*fake timer is used in module*/;

		// Act
		this.oGrid.$().width("350px");
		nextUIUpdate.runSync()/*fake timer is used in module*/;
		this.clock.tick(500);

		// Assert
		assertGridSettings(this.oGrid, oLayoutS, "layoutS", assert);
	});

	QUnit.module("Layout breakpoints", {
		before: function() {
			sinon.config.useFakeTimers = true;
		},
		beforeEach: function () {
			this.oGrid = new GridContainer();

			// prepare settings for each layout
			this.mTestSettings = {
				"layoutXL": new GridContainerSettings({rowSize: "90px", columnSize: "90px", gap: "20px", columns: 14 }),
				"layoutL": new GridContainerSettings({rowSize: "80px", columnSize: "80px", gap: "16px", columns: 10 }),
				"layoutM": new GridContainerSettings({rowSize: "60px", columnSize: "60px", gap: "8px", columns: 6}),
				"layoutS": new GridContainerSettings({rowSize: "40px", columnSize: "40px", gap: "4px", columns: 4}),
				"layoutXS": new GridContainerSettings({rowSize: "20px", columnSize: "20px", gap: "2px", columns: 4})
			};
			for (var sLayout in this.mTestSettings) {
				this.oGrid.setAggregation(sLayout, this.mTestSettings[sLayout]);
			}

			this.mLayouts = {
				"300px": "layoutXS",
				"500px": "layoutS",
				"700px": "layoutM",
				"1200px": "layoutL",
				"1600px": "layoutXL"
			};

			// listen for layout change event
			this.oLayoutChangeStub = this.stub();
			this.oGrid.attachLayoutChange(function (oEvent) {
				this.oLayoutChangeStub(oEvent.getParameter("layout"));
			}.bind(this));
		},
		afterEach: function () {
			this.oGrid.destroy();
		},
		after: function() {
			sinon.config.useFakeTimers = false;
		}
	});

	QUnit.test("Breakpoints", function (assert) {
		// Arrange
		this.oGrid.placeAt(DOM_RENDER_LOCATION);
		nextUIUpdate.runSync()/*fake timer is used in module*/;

		var sLayoutName,
			iOriginalWidth = Device.resize.width;

		for (var sWidth in this.mLayouts) {

			// Act
			Device.resize.width = parseInt(sWidth);
			this.oGrid._resize();

			// Assert
			sLayoutName = this.mLayouts[sWidth];
			assertGridSettings(this.oGrid, this.mTestSettings[sLayoutName], sLayoutName, assert);
			assert.ok(this.oLayoutChangeStub.calledWith(sLayoutName), "Layout change event was called for layout " + sLayoutName);
			this.oLayoutChangeStub.resetHistory();
		}

		Device.resize.width = iOriginalWidth;
	});

	QUnit.test("Breakpoints when containerQuery is true", function (assert) {
		// Arrange
		this.oGrid.setContainerQuery(true);

		var oContainer = new Panel({content: this.oGrid});
		oContainer.placeAt(DOM_RENDER_LOCATION);
		nextUIUpdate.runSync()/*fake timer is used in module*/;

		// Act & Assert
		var sLayoutName;

		for (var sWidth in this.mLayouts) {

			// Act
			oContainer.$().width(sWidth);
			nextUIUpdate.runSync()/*fake timer is used in module*/;
			this.clock.tick(500);

			// Assert
			sLayoutName = this.mLayouts[sWidth];
			assertGridSettings(this.oGrid, this.mTestSettings[sLayoutName], sLayoutName, assert);
			assert.ok(this.oLayoutChangeStub.calledWith(sLayoutName), "Layout change event was called for layout " + sLayoutName);
			this.oLayoutChangeStub.resetHistory();
		}

		oContainer.destroy();
	});

	QUnit.test("Should not trigger layout change when container hides", function (assert) {
		// Arrange
		var oContainer = new Panel({ content: this.oGrid }),
			fnLayoutChangeSpy = this.stub();

		this.oGrid.setWidth("100%");
		this.oGrid.setContainerQuery(true);

		oContainer.placeAt(DOM_RENDER_LOCATION);
		nextUIUpdate.runSync()/*fake timer is used in module*/;

		this.oGrid.attachLayoutChange(fnLayoutChangeSpy);

		// Act
		oContainer.$().hide();
		this.clock.tick(500);

		// Assert
		assert.strictEqual(fnLayoutChangeSpy.called, false, "Layout change is not called when container hides.");

		// Clean up
		oContainer.destroy();
	});

	QUnit.module("Resizing", {
		before: function() {
			sinon.config.useFakeTimers = true;
		},
		beforeEach: function () {
			this.oGrid = new GridContainer();
			this.oGrid.placeAt(DOM_RENDER_LOCATION);

			nextUIUpdate.runSync()/*fake timer is used in module*/;
		},
		afterEach: function () {
			this.oGrid.destroy();
		},
		after: function() {
			sinon.config.useFakeTimers = false;
		}
	});

	QUnit.test("resize device after GidContainer is destroyed", function (assert) {
		// Arrange
		this.oGrid.destroy();

		// Act
		Device.resize._update();

		// Assert
		assert.ok(true, "There is no error when GridContainer is destroyed and the width is changed");
	});

	QUnit.test("resize container", function (assert) {

		var fnApplyLayout = this.spy(this.oGrid, "_applyLayout");

		// Arrange
		this.oGrid.$().width('123px');

		// forcing calling all resize listeners
		ResizeHandler.suspend(this.oGrid.getDomRef());
		ResizeHandler.resume(this.oGrid.getDomRef());

		assert.ok(fnApplyLayout.called, "ApplyLayout is called");
	});

	QUnit.test("Dimensions of the grid", function (assert) {
		// Arrange
		var oSettings = new GridContainerSettings({columns: 2, rowSize: "80px", columnSize: "80px", gap: "16px"}),
			oItem = new Card({
				layoutData: new GridContainerItemLayoutData({ columns: 2, rows: 2 })
			});

		this.oGrid.setAggregation("layout", oSettings);
		this.oGrid.addItem(oItem);

		// Act
		nextUIUpdate.runSync()/*fake timer is used in module*/;

		// Assert
		// 2*80px + 1*16px = 176
		assert.strictEqual(this.oGrid.$().height(), 176, "Grid height is correct. Equal to two rows and one gap.");
		assert.strictEqual(this.oGrid.$().width(), this.oGrid.$().parent().width(), "Grid width is 100%.");

	});

	QUnit.test("columnsChange Event", function (assert) {
		var mSizes = {
			"300px": 3,
			"500px": 5,
			"700px": 7,
			"1200px": 12,
			"1600px": 16
		};

		// listen for layout change event
		var iColumnsCount;
		this.oGrid.attachColumnsChange(function (oEvent) {
			iColumnsCount = oEvent.getParameter("columns");
		});

		// Arrange
		this.oGrid.placeAt(DOM_RENDER_LOCATION);
		nextUIUpdate.runSync()/*fake timer is used in module*/;

		for (var sWidth in mSizes) {

			// Act
			this.oGrid.$().width(sWidth);
			this.oGrid._resize();
			this.clock.tick(100);

			// Assert
			assert.strictEqual(mSizes[sWidth], iColumnsCount, "columnsChange event was called correctly for width " + sWidth);
		}
	});

	QUnit.module("Keyboard mouse and focus handling", {
		beforeEach: function () {

			// Arrange
			var oSettings = new GridContainerSettings({columns: 2, rowSize: "80px", columnSize: "80px", gap: "16px"});

			this.oScrollContainer = new ScrollContainer({
				height: "200px",
				content: this.oGrid = new GridContainer({
					layout: oSettings,
					items: [
						new Card({
							header: new Header({ title: "Title" }),
							content: new Button({ text: "Text" }),
							layoutData: new GridContainerItemLayoutData({ columns: 1, rows: 2 })
						}),
						new Card({
							header: new Header({ title: "Title" }),
							content: new Button({ text: "Text" }),
							layoutData: new GridContainerItemLayoutData({ columns: 1, rows: 2 })
						}),
						new Card({
							header: new Header({ title: "Title" }),
							content: new Button({ text: "Text" }),
							layoutData: new GridContainerItemLayoutData({ columns: 1, rows: 2 })
						}),
						this.oTile = new GenericTile({
							header: "headerText 1",
							subheader: "subheaderText",
							press: function () {},
							layoutData: new GridContainerItemLayoutData({ columns: 1, rows: 2 })
						}),
						this.oCard = new IntegrationCard({
							manifest: oIntegrationCardManifest,
							layoutData: new GridContainerItemLayoutData({ columns: 1, rows: 2 }),
							dataMode: "Active"
						})
					]
				})
			});

			this.oScrollContainer.placeAt(DOM_RENDER_LOCATION);
			nextUIUpdate.runSync()/*fake timer is used in module*/;
		},
		afterEach: function () {
			this.oScrollContainer.destroy();
		},
		isVerticallyScrolledTo: function (oElem) {
			var oElemRect = oElem.getBoundingClientRect(),
				oScrollContRect = this.oScrollContainer.getDomRef().getBoundingClientRect();

			return oElemRect.top >= oScrollContRect.top && oElemRect.top <= oScrollContRect.bottom;
		}
	});

	QUnit.test("Right Arrow navigation through grid container", function (assert) {
		// Arrange
		var oItem1 = this.oGrid.getDomRef("listUl").children[0].firstChild,
			oItem2 = this.oGrid.getDomRef("listUl").children[1].firstChild,
			oScrollSpy = this.spy(this.oGrid.getItems()[1].getCardHeader().getDomRef(), "scrollIntoView");

<<<<<<< HEAD
		oItemWrapper1.focus();
		nextUIUpdate.runSync()/*fake timer is used in module*/;
=======
		oItem1.focus();
		Core.applyChanges();
>>>>>>> e1de19f9

		// Act
		qutils.triggerKeydown(oItem1, KeyCodes.ARROW_RIGHT, false, false, false);

		// Assert
		assert.strictEqual(oItem2.getAttribute("tabindex"), "0", "Focus should be on the second GridItem");

		// Act - continue with arrow right
		qutils.triggerKeydown(oItem2, KeyCodes.ARROW_RIGHT, false, false, false);

		// Assert
		assert.strictEqual(oItem2.getAttribute("tabindex"), "0", "Focus should stay on the same item");

		// Assert
		assert.ok(oScrollSpy.notCalled, "scrollIntoView is not called");

		oScrollSpy.resetHistory();
	});

	QUnit.test("Down Arrow navigating through grid container", function (assert) {
		// Arrange
		var done = assert.async();
		var aItems = this.oGrid.getItems(),
			oItem1 = aItems[0].getDomRef(),
			oItem3 = aItems[2].getDomRef(),
			oItem5 = aItems[4].getDomRef();

<<<<<<< HEAD
		oItemWrapper1.focus();
		nextUIUpdate.runSync()/*fake timer is used in module*/;
=======
		oItem1.focus();
		Core.applyChanges();
>>>>>>> e1de19f9

		// Act
		qutils.triggerKeydown(oItem1, KeyCodes.ARROW_DOWN, false, false, false);

		// Assert
		assert.strictEqual(oItem3.getAttribute("tabindex"), "0", "Focus should be on the third GridItem (the item below)");

		// Act
<<<<<<< HEAD
		this.oGrid._oItemNavigation._onFocusLeave();
		oItemWrapper5.focus();
		nextUIUpdate.runSync()/*fake timer is used in module*/;
		qutils.triggerKeydown(oItemWrapper5.firstElementChild, KeyCodes.ARROW_DOWN, false, false, false);
=======
		oItem5.focus();
		Core.applyChanges();
		qutils.triggerKeydown(oItem5, KeyCodes.ARROW_DOWN, false, false, false);
>>>>>>> e1de19f9

		// Assert
		assert.strictEqual(oItem5.getAttribute("tabindex"), "0", "Focus should remain on the fifth GridItem if there is no other item below it");
		setTimeout(function () {
			assert.ok(this.isVerticallyScrolledTo(oItem5), "scrollIntoView is called 1");
			done();
		}.bind(this), 50);
	});

	QUnit.test("Left Arrow navigating through grid container", function (assert) {
		// Arrange
<<<<<<< HEAD
		var oItemWrapper3 = this.oGrid.getDomRef("listUl").children[2];
		oItemWrapper3.focus();
		nextUIUpdate.runSync()/*fake timer is used in module*/;
=======
		var oItem2 = this.oGrid.getItems()[2].getDomRef();
		oItem2.focus();
		Core.applyChanges();
>>>>>>> e1de19f9

		// Act
		qutils.triggerKeydown(oItem2, KeyCodes.ARROW_LEFT, false, false, false);

		// Assert
		assert.strictEqual(oItem2.getAttribute("tabindex"), "0", "Focus should stay on the same item");
	});

	QUnit.test("Up Arrow navigating through grid container", function (assert) {
		// Arrange
<<<<<<< HEAD
		var oItemWrapper1 = this.oGrid.getDomRef("listUl").children[0],
			oItemWrapper3 = this.oGrid.getDomRef("listUl").children[2];
		oItemWrapper3.focus();
		nextUIUpdate.runSync()/*fake timer is used in module*/;
=======
		var aItems = this.oGrid.getItems(),
			oItem = aItems[0].getDomRef(),
			oItem2 = aItems[2].getDomRef();

		oItem2.focus();
		Core.applyChanges();
>>>>>>> e1de19f9

		// Act
		qutils.triggerKeydown(oItem2, KeyCodes.ARROW_UP, false, false, false);

		// Assert
		assert.strictEqual(oItem.getAttribute("tabindex"), "0",  "Focus should be on the first GridItem");
	});

	QUnit.test("Page Down navigating through grid container", function (assert) {
		// Arrange
<<<<<<< HEAD
		var oItemWrapper1 = this.oGrid.getDomRef("listUl").children[0],
			oItemWrapper5 = this.oGrid.getDomRef("listUl").children[4];
		oItemWrapper1.focus();
		nextUIUpdate.runSync()/*fake timer is used in module*/;
=======
		var aItems = this.oGrid.getItems(),
			oItem = aItems[0].getDomRef(),
			oItem4 = aItems[4].getDomRef();

		oItem.focus();
		Core.applyChanges();
>>>>>>> e1de19f9

		// Act
		qutils.triggerKeydown(oItem, KeyCodes.PAGE_DOWN, false, false, false);

		// Assert
		assert.strictEqual(oItem4.getAttribute("tabindex"), "0",  "Focus should be on the third GridItem");
	});

	QUnit.test("Page Up navigating through grid container", function (assert) {
		// Arrange
<<<<<<< HEAD
		var oItemWrapper2 = this.oGrid.getDomRef("listUl").children[1],
			oItemWrapper4 = this.oGrid.getDomRef("listUl").children[3];
			oItemWrapper4.focus();
		nextUIUpdate.runSync()/*fake timer is used in module*/;
=======
		var aItems = this.oGrid.getItems(),
			oItem1 = aItems[1].getDomRef(),
			oItem3 = aItems[3].getDomRef();

		oItem3.focus();

		Core.applyChanges();
>>>>>>> e1de19f9

		// Act
		qutils.triggerKeydown(oItem3, KeyCodes.PAGE_UP, false, false, false);

		// Assert
		assert.strictEqual(oItem1.getAttribute("tabindex"), "0",  "Focus should be on the first GridItem");
	});

	QUnit.test("Tabbing through a tile - focus should leave the grid container", function (assert) {

		// Arrange
		var oTile = this.oGrid.getItems()[3].getDomRef(),
			oForwardTabSpy = this.spy(this.oGrid._oItemNavigation, "forwardTab");

<<<<<<< HEAD
		oItemWrapperTile.focus();
		nextUIUpdate.runSync()/*fake timer is used in module*/;
=======
		oTile.focus();
		Core.applyChanges();
>>>>>>> e1de19f9
		// Act
		qutils.triggerKeydown(oTile, KeyCodes.TAB, false, false, false);

		// Assert
		assert.ok(oForwardTabSpy.called, "Focus should leave the GridContainer");

		oTile.focus();
		nextUIUpdate.runSync()/*fake timer is used in module*/;

		// Assert
		assert.strictEqual(document.activeElement, oTile, "Focus is moved to the tile.");
	});

	QUnit.test("Tabbing through a List Card should leave the grid container at last focusable element", function (assert) {
		// Arrange
		var done = assert.async();

		this.oCard.attachEvent("_ready", function () {
			nextUIUpdate.runSync()/*fake timer is used in module*/;

			// Arrange
			this.oGrid._oItemNavigation.setFocusedIndex(4);
			var listDomRef = this.oCard.getCardContent()._getList().getDomRef(),
				firstListItem = listDomRef.children[1].children[0].firstChild,
				oForwardTabSpy = this.spy(this.oGrid._oItemNavigation, "forwardTab");

			firstListItem.focus();
			nextUIUpdate.runSync()/*fake timer is used in module*/;
			// Act
			qutils.triggerKeydown(firstListItem, KeyCodes.TAB, false, false, false);

			// Assert
			assert.strictEqual(oForwardTabSpy.called, true, "Focus should leave the GridContainer");
			done();
		}.bind(this));
	});

	QUnit.test("focusing the grid list item should call onfocusin of the control", function (assert) {
		// Arrange
		var done = assert.async(),
			oCardFocusInSpy = this.spy(Card.prototype, "onfocusin"),
			oIntegrationCardFocusInSpy = this.spy(IntegrationCard.prototype, "onfocusin");

		this.oCard.attachEvent("_ready", function () {
			nextUIUpdate.runSync()/*fake timer is used in module*/;

			var oItem = this.oGrid.getItems()[1].getDomRef();
			oItem.focus();

			// Assert
			assert.ok(oCardFocusInSpy.called, "onfocusin is called");

			oItem = this.oGrid.getItems()[4].getDomRef();
			oItem.focus();

			// Assert
			assert.ok(oIntegrationCardFocusInSpy.called, "onfocusin is called");

			done();
		}.bind(this));
	});

<<<<<<< HEAD
	QUnit.test("Press on wrapper should transfer events to the inner control", function (assert) {

		// Arrange
		var oItemWrapper = this.oGrid.getDomRef("listUl").children[3],
			oAttachPressSpy = this.spy(this.oTile, "firePress");

		oItemWrapper.focus();
		nextUIUpdate.runSync()/*fake timer is used in module*/;

		// Act
		qutils.triggerKeyup(oItemWrapper, KeyCodes.ENTER, false, false, false);

		// Assert
		assert.strictEqual(oAttachPressSpy.callCount, 1, "Tile is pressed");
	});

=======
>>>>>>> e1de19f9
	QUnit.test("FocusDomRef tab index", function (assert) {
		var oCard = this.oGrid.getItems()[0];

		assert.strictEqual(oCard.getFocusDomRef().getAttribute("tabindex"), "-1", "Focus DomRef should have tabindex");

		oCard.getHeader().invalidate();
		nextUIUpdate.runSync()/*fake timer is used in module*/;

		assert.strictEqual(oCard.getFocusDomRef().getAttribute("tabindex"), "-1", "Focus DomRef should have tabindex");
	});

	QUnit.module("'borderReached' event and 'focusItemByDirection' method", {
		beforeEach: function () {
			var oSettings = new GridContainerSettings({columns: 2, rowSize: "80px", columnSize: "80px", gap: "16px"});

			this.oGrid = new GridContainer({
				layout: oSettings,
				items: [
					new GenericTile({
						header: "Tile 1",
						layoutData: new GridContainerItemLayoutData({ columns: 1, rows: 1 })
					}),
					new GenericTile({
						header: "Tile 2",
						layoutData: new GridContainerItemLayoutData({ columns: 1, rows: 1 })
					}),
					new GenericTile({
						header: "Tile 3",
						layoutData: new GridContainerItemLayoutData({ columns: 1, rows: 1 })
					}),
					new GenericTile({
						header: "Tile 4",
						layoutData: new GridContainerItemLayoutData({ columns: 1, rows: 1 })
					})
				]
			});

			this.oGrid.placeAt(DOM_RENDER_LOCATION);
			nextUIUpdate.runSync()/*fake timer is used in module*/;
		},
		afterEach: function () {
			this.oGrid.destroy();
		}
	});

	QUnit.test("Arrow Left on edge element should trigger 'borderReached' event", function (assert) {
		// Arrange
		var oFirstItem = this.oGrid.getItems()[0].getDomRef(),
			done = assert.async();

		this.oGrid.attachBorderReached(function (oEvent) {

			// Assert
			assert.ok(true, "'borderReached' event is fired");
			assert.strictEqual(oEvent.getParameter("direction"), NavigationDirection.Left, "'direction' parameter is correct");
			assert.strictEqual(oEvent.getParameter("row"), 0, "'row' parameter is correct");
			assert.strictEqual(oEvent.getParameter("column"), 0, "'column' parameter is correct");

			done();
		});

<<<<<<< HEAD
		oFirstItemWrapper.focus();
		nextUIUpdate.runSync()/*fake timer is used in module*/;
=======
		oFirstItem.focus();
		Core.applyChanges();
>>>>>>> e1de19f9

		// Act
		qutils.triggerKeydown(oFirstItem, KeyCodes.ARROW_LEFT, false, false, false);
	});

	QUnit.test("Arrow Up on edge element should trigger 'borderReached' event", function (assert) {
		// Arrange
		var oFirstItem = this.oGrid.getItems()[0].getDomRef(),
			done = assert.async();

		this.oGrid.attachBorderReached(function (oEvent) {
			// Assert
			assert.ok(true, "'borderReached' event is fired");
			assert.strictEqual(oEvent.getParameter("direction"), NavigationDirection.Up, "'direction' parameter is correct");
			assert.strictEqual(oEvent.getParameter("row"), 0, "'row' parameter is correct");
			assert.strictEqual(oEvent.getParameter("column"), 0, "'column' parameter is correct");

			done();
		});

<<<<<<< HEAD
		oFirstItemWrapper.focus();
		nextUIUpdate.runSync()/*fake timer is used in module*/;
=======
		oFirstItem.focus();
		Core.applyChanges();
>>>>>>> e1de19f9

		// Act
		qutils.triggerKeydown(oFirstItem, KeyCodes.ARROW_UP, false, false, false);
	});

	QUnit.test("Arrow Right on edge element should trigger 'borderReached' event", function (assert) {
		// Arrange
		var oItem = this.oGrid.getItems()[3].getDomRef(),
			done = assert.async();

		this.oGrid.attachBorderReached(function (oEvent) {
			// Assert
			assert.ok(true, "'borderReached' event is fired");
			assert.strictEqual(oEvent.getParameter("direction"), NavigationDirection.Right, "'direction' parameter is correct");
			assert.strictEqual(oEvent.getParameter("row"), 1, "'row' parameter is correct");
			assert.strictEqual(oEvent.getParameter("column"), 1, "'column' parameter is correct");

			done();
		});

<<<<<<< HEAD
		oFourthItemWrapper.focus();
		nextUIUpdate.runSync()/*fake timer is used in module*/;
=======
		oItem.focus();
		Core.applyChanges();
>>>>>>> e1de19f9

		// Act
		qutils.triggerKeydown(oItem, KeyCodes.ARROW_RIGHT, false, false, false);
	});

	QUnit.test("Arrow Down on edge element should trigger 'borderReached' event", function (assert) {
		// Arrange
		var oItem = this.oGrid.getItems()[3].getDomRef(),
			done = assert.async();

		this.oGrid.attachBorderReached(function (oEvent) {
			// Assert
			assert.ok(true, "'borderReached' event is fired");
			assert.strictEqual(oEvent.getParameter("direction"), NavigationDirection.Down, "'direction' parameter is correct");
			assert.strictEqual(oEvent.getParameter("row"), 1, "'row' parameter is correct");
			assert.strictEqual(oEvent.getParameter("column"), 1, "'column' parameter is correct");

			done();
		});

<<<<<<< HEAD
		oThirdItemWrapper.focus();
		nextUIUpdate.runSync()/*fake timer is used in module*/;
=======
		oItem.focus();
		Core.applyChanges();
>>>>>>> e1de19f9

		// Act
		qutils.triggerKeydown(oItem, KeyCodes.ARROW_DOWN, false, false, false);
	});

	QUnit.test("focusItemByDirection method", function (assert) {
		this.oGrid.focusItemByDirection(NavigationDirection.Down, 0, 0);
		assert.strictEqual(document.activeElement, this.oGrid.getItems()[0].getDomRef(), "the item is correctly focused");

		this.oGrid.focusItemByDirection(NavigationDirection.Up, 0, 1);
		assert.strictEqual(document.activeElement, this.oGrid.getItems()[3].getDomRef(), "the item is correctly focused");

		this.oGrid.focusItemByDirection(NavigationDirection.Right, 1, 0);
		assert.strictEqual(document.activeElement, this.oGrid.getItems()[2].getDomRef(), "the item is correctly focused");

		this.oGrid.focusItemByDirection(NavigationDirection.Left, 1, 0);
		assert.strictEqual(document.activeElement, this.oGrid.getItems()[3].getDomRef(), "the item is correctly focused");
	});

	QUnit.module("Keyboard Drag&Drop - suggested positions in different directions", {
		beforeEach: function () {
			var oSettings = new GridContainerSettings({columns: 2, rowSize: "80px", columnSize: "80px", gap: "16px"});

			this.oGrid = new GridContainer({
				layout: oSettings,
				items: [
					new GenericTile({
						header: "Tile 1",
						layoutData: new GridContainerItemLayoutData({ columns: 1, rows: 1 })
					}),
					new GenericTile({
						header: "Tile 2",
						layoutData: new GridContainerItemLayoutData({ columns: 1, rows: 1 })
					}),
					new GenericTile({
						header: "Tile 3",
						layoutData: new GridContainerItemLayoutData({ columns: 1, rows: 1 })
					}),
					new GenericTile({
						header: "Tile 4",
						layoutData: new GridContainerItemLayoutData({ columns: 1, rows: 1 })
					})
				],
				dragDropConfig: [
					new DragInfo({
						sourceAggregation: "items"
					}),
					new GridDropInfo({
						targetAggregation: "items",
						dropPosition: "Between",
						dropLayout: "Horizontal",
						drop: function (oInfo) {
							this.oDraggedControl = oInfo.getParameter("draggedControl");
							this.oDroppedControl = oInfo.getParameter("droppedControl");
							this.sInsertPosition = oInfo.getParameter("dropPosition");
						}.bind(this)
					})
				]
			});

			this.oGrid.placeAt(DOM_RENDER_LOCATION);
			nextUIUpdate.runSync()/*fake timer is used in module*/;
		},
		afterEach: function () {
			this.oGrid.destroy();
			this.oDraggedControl = null;
			this.oDroppedControl = null;
			this.sInsertPosition = "";
		}
	});

	QUnit.test("Keyboard Drag&Drop: Ctrl + Arrow Down", function (assert) {
		// Arrange
		var oFirstItem = this.oGrid.getItems()[0].getDomRef();

		// Act
		qutils.triggerKeydown(oFirstItem, KeyCodes.ARROW_DOWN, false, false, /**ctrl */ true );

		// Assert
		assert.strictEqual(this.oGrid.indexOfItem(this.oDraggedControl), 0, "The dragged item is the first one");
		assert.strictEqual(this.oGrid.indexOfItem(this.oDroppedControl), 2, "The dropped item is the third one");
		assert.strictEqual(this.sInsertPosition, "After", "The insert position is 'After'");
	});

	QUnit.test("Keyboard Drag&Drop: Ctrl + Arrow Right", function (assert) {
		// Arrange
		var oFirstItem = this.oGrid.getItems()[0].getDomRef();

		// Act
		qutils.triggerKeydown(oFirstItem, KeyCodes.ARROW_RIGHT, false, false, /**ctrl */ true );

		assert.strictEqual(this.oGrid.indexOfItem(this.oDraggedControl), 0, "The dragged item is the first one");
		assert.strictEqual(this.oGrid.indexOfItem(this.oDroppedControl), 1, "The dropped item is the second one");
		assert.strictEqual(this.sInsertPosition, "After", "The insert position is 'After'");
	});

	QUnit.test("Keyboard Drag&Drop: Ctrl + Arrow Left", function (assert) {
		// Arrange
		var oSecondItem = this.oGrid.getItems()[1].getDomRef();

		// Act
		qutils.triggerKeydown(oSecondItem, KeyCodes.ARROW_LEFT, false, false, /**ctrl */ true );

		assert.strictEqual(this.oGrid.indexOfItem(this.oDraggedControl), 1, "The dragged item is the second one");
		assert.strictEqual(this.oGrid.indexOfItem(this.oDroppedControl), 0, "The dropped item is the first one");
		assert.strictEqual(this.sInsertPosition, "Before", "The insert position is 'Before'");
	});

	QUnit.test("Keyboard Drag&Drop: Ctrl + Arrow Up", function (assert) {
		// Arrange
		var oThirdItem = this.oGrid.getItems()[2].getDomRef();

<<<<<<< HEAD
		oThirdItemWrapper.focus();
		nextUIUpdate.runSync()/*fake timer is used in module*/;
=======
		oThirdItem.focus();
		Core.applyChanges();
>>>>>>> e1de19f9

		// Act
		qutils.triggerKeydown(oThirdItem, KeyCodes.ARROW_UP, false, false, /**ctrl */ true );

		assert.strictEqual(this.oGrid.indexOfItem(this.oDraggedControl), 2, "The dragged item is the third one");
		assert.strictEqual(this.oGrid.indexOfItem(this.oDroppedControl), 0, "The dropped item is the first one");
		assert.strictEqual(this.sInsertPosition, "Before", "The insert position is 'Before'");
	});

	QUnit.test("Keyboard Drag&Drop: No errors when moving items out of bounds", function (assert) {
		// Arrange
		var oItem = this.oGrid.getItems()[0],
			oItemDomRef = oItem.getDomRef();

		// Act - moving first item upwards
		qutils.triggerKeydown(oItemDomRef, KeyCodes.ARROW_UP, false, false, /**ctrl */ true );

		// Assert
		assert.strictEqual(this.oGrid.getItems()[0].getId(), oItem.getId(), "Item hasn't moved");

		// Arrange
		oItem = this.oGrid.getItems()[3];
		oItemDomRef = oItem.getDomRef();

		// Act - moving last item downwards
		qutils.triggerKeydown(oItemDomRef, KeyCodes.ARROW_DOWN, false, false, /**ctrl */ true );

		// Assert
		assert.strictEqual(this.oGrid.getItems()[3].getId(), oItem.getId(), "Item hasn't moved");
	});

	QUnit.test("Keyboard Drag&Drop: Alt + Arrow Right", function (assert) {
		// Arrange
		var oFirstItem = this.oGrid.getItems()[0].getDomRef();

		// Act
		qutils.triggerKeydown(oFirstItem, KeyCodes.ARROW_RIGHT, false, /**alt */true,  false );

		assert.strictEqual(this.oGrid.indexOfItem(this.oDraggedControl), -1, "Dragging should be disabled for alt + arrow keys");
		assert.strictEqual(this.oGrid.indexOfItem(this.oDroppedControl), -1, "Dragging should be disabled for alt + arrow keys");
	});

	QUnit.test("Keyboard Drag&Drop: Check that GridDragOver is not used", function (assert) {
		// Arrange
		var oFirstItem = this.oGrid.getItems()[0].getDomRef(),
			fnGetInstanceSpy = this.spy(GridDragOver, "getInstance");

		// Act
		qutils.triggerKeydown(oFirstItem, KeyCodes.ARROW_DOWN, false, false, /**ctrl */ true );

		// Assert
		assert.ok(fnGetInstanceSpy.notCalled, "GridDragOver#getInstance() is not called during keyboard drag and drop.");
	});

	QUnit.test("Wrapper IDs are preserved after Drag&Drop operations", function (assert) {
		// Arrange
		var oFirstItem = this.oGrid.getItems()[0];
		var sFirstItemWrapperId = oFirstItem.getDomRef().parentElement.id;
		var oSecondItem = this.oGrid.getItems()[1];
		var sSecondItemWrapperId = oSecondItem.getDomRef().parentElement.id;

		var oFirstItem = oFirstItem.getDomRef();

		// Act
		qutils.triggerKeydown(oFirstItem, KeyCodes.ARROW_RIGHT, false, false, /**ctrl */ true );

		nextUIUpdate.runSync()/*fake timer is used in module*/;

		assert.strictEqual(this.oDraggedControl.getDomRef().parentElement.id, sFirstItemWrapperId, "The dragged item wrapper's ID is preserved");
		assert.strictEqual(this.oDroppedControl.getDomRef().parentElement.id, sSecondItemWrapperId, "The dropped item wrapper's ID is preserved");
	});

	QUnit.module("Keyboard Drag&Drop in RTL mode - suggested positions in different directions", {
		beforeEach: function () {
			var oSettings = new GridContainerSettings({columns: 2, rowSize: "80px", columnSize: "80px", gap: "16px"});

			this.oRTLStub = this.stub(Localization, "getRTL").returns(true);

			this.oGrid = new GridContainer({
				layout: oSettings,
				items: [
					new GenericTile({
						header: "Tile 1",
						layoutData: new GridContainerItemLayoutData({ columns: 1, rows: 1 })
					}),
					new GenericTile({
						header: "Tile 2",
						layoutData: new GridContainerItemLayoutData({ columns: 1, rows: 1 })
					}),
					new GenericTile({
						header: "Tile 3",
						layoutData: new GridContainerItemLayoutData({ columns: 1, rows: 1 })
					}),
					new GenericTile({
						header: "Tile 4",
						layoutData: new GridContainerItemLayoutData({ columns: 1, rows: 1 })
					})
				],
				dragDropConfig: [
					new DragInfo({
						sourceAggregation: "items"
					}),
					new GridDropInfo({
						targetAggregation: "items",
						dropPosition: "Between",
						dropLayout: "Horizontal",
						drop: function (oInfo) {
							this.oDraggedControl = oInfo.getParameter("draggedControl");
							this.oDroppedControl = oInfo.getParameter("droppedControl");
							this.sInsertPosition = oInfo.getParameter("dropPosition");
						}.bind(this)
					})
				]
			});

			this.oGrid.placeAt(DOM_RENDER_LOCATION);
			nextUIUpdate.runSync()/*fake timer is used in module*/;
		},
		afterEach: function () {
			this.oGrid.destroy();
			this.oDraggedControl = null;
			this.oDroppedControl = null;
			this.sInsertPosition = "";
			this.oRTLStub.restore();
		}
	});

	QUnit.test("Keyboard Drag&Drop: Ctrl + Arrow Right", function (assert) {
		// Arrange
		var oSecondItem = this.oGrid.getItems()[1].getDomRef();

		// Act
		qutils.triggerKeydown(oSecondItem, KeyCodes.ARROW_RIGHT, false, false, /**ctrl */ true );

		// Assert
		assert.strictEqual(this.oGrid.indexOfItem(this.oDroppedControl), 0, "The dropped item is the in the right when in RTL");
	});

	QUnit.test("Keyboard Drag&Drop: Ctrl + Arrow Left", function (assert) {
		// Arrange
		var oSecondItem = this.oGrid.getItems()[1].getDomRef();

		// Act
		qutils.triggerKeydown(oSecondItem, KeyCodes.ARROW_LEFT, false, false, /**ctrl */ true );

		// Assert
		assert.strictEqual(this.oGrid.indexOfItem(this.oDroppedControl), 2, "The dropped item is the one in the left when in RTL");
	});

	QUnit.module("Keyboard Drag&Drop between GridContainers - suggested positions in different directions", {
		beforeEach: function () {
			this.oGrid1 = new GridContainer({
				layout: new GridContainerSettings({columns: 2, rowSize: "80px", columnSize: "80px", gap: "16px"}),
				items: [
					new GenericTile({
						header: "Tile 1",
						layoutData: new GridContainerItemLayoutData({ columns: 1, rows: 1 })
					}),
					new GenericTile({
						header: "Tile 2",
						layoutData: new GridContainerItemLayoutData({ columns: 1, rows: 1 })
					}),
					new GenericTile({
						header: "Tile 3",
						layoutData: new GridContainerItemLayoutData({ columns: 1, rows: 1 })
					}),
					new GenericTile({
						header: "Tile 4",
						layoutData: new GridContainerItemLayoutData({ columns: 1, rows: 1 })
					})
				],
				dragDropConfig: [
					new DragInfo({
						sourceAggregation: "items"
					})
				]
			});

			this.oGrid2 = new GridContainer({
				layout: new GridContainerSettings({columns: 2, rowSize: "80px", columnSize: "80px", gap: "16px"}),
				items: [
					new GenericTile({
						header: "Tile 1",
						layoutData: new GridContainerItemLayoutData({ columns: 1, rows: 1 })
					}),
					new GenericTile({
						header: "Tile 2",
						layoutData: new GridContainerItemLayoutData({ columns: 1, rows: 1 })
					}),
					new GenericTile({
						header: "Tile 3",
						layoutData: new GridContainerItemLayoutData({ columns: 1, rows: 1 })
					}),
					new GenericTile({
						header: "Tile 4",
						layoutData: new GridContainerItemLayoutData({ columns: 1, rows: 1 })
					})
				],
				dragDropConfig: [
					new DragInfo({
						sourceAggregation: "items"
					})
				]
			});

			this.oGrid1.placeAt(DOM_RENDER_LOCATION);
			this.oGrid2.placeAt(DOM_RENDER_LOCATION);
			nextUIUpdate.runSync()/*fake timer is used in module*/;
		},
		afterEach: function () {
			this.oGrid1.destroy();
			this.oGrid2.destroy();
		}
	});

	QUnit.test("Keyboard Drag&Drop: Ctrl + Arrow Down from the first container to the second container", function (assert) {
		// Arrange
		var oFirstContainerItem = this.oGrid1.getItems()[3].getDomRef(),
			oExpectedSuggestion = this.oGrid2.getItems()[1];

		this.oGrid2.addDragDropConfig(new GridDropInfo({
			targetAggregation: "items",
			dropPosition: "Between",
			dropLayout: "Horizontal",
			drop: function (oEvent) {
				assert.strictEqual(oEvent.getParameter("droppedControl"), oExpectedSuggestion, "The suggested drop control is correct");
				assert.strictEqual(oEvent.getParameter("dropPosition"), "Before", "The suggested drop position is correct");
			}
		}));

		// Act
		qutils.triggerKeydown(oFirstContainerItem, KeyCodes.ARROW_DOWN, false, false, /**ctrl */ true );
	});

	QUnit.test("Keyboard Drag&Drop: Ctrl + Arrow Up from the second container to the first container", function (assert) {
		// Arrange
		var oSecondContainerItem = this.oGrid2.getItems()[0].getDomRef(),
			oExpectedSuggestion = this.oGrid1.getItems()[2];

		this.oGrid1.addDragDropConfig(new GridDropInfo({
			targetAggregation: "items",
			dropPosition: "Between",
			dropLayout: "Horizontal",
			drop: function (oEvent) {
				assert.strictEqual(oEvent.getParameter("droppedControl"), oExpectedSuggestion, "The suggested drop control is correct");
				assert.strictEqual(oEvent.getParameter("dropPosition"), "Before", "The suggested drop position is correct");
			}
		}));

		// Act
		qutils.triggerKeydown(oSecondContainerItem, KeyCodes.ARROW_UP, false, false, /**ctrl */ true );
	});

	QUnit.module("Focus handling", {
		before: function() {
			sinon.config.useFakeTimers = true;
		},
		after: function() {
			sinon.config.useFakeTimers = false;
		}
	});

	QUnit.test("Pressing on clickable element inside an item doesn't move the focus to the item", function (assert) {
		// Arrange
		var oBtn = new Button(),
			oGrid = new GridContainer({
				items: [ oBtn ]
			}),
			oItemWrapper,
			oItemWrapperFocusSpy;

		oGrid.placeAt(DOM_RENDER_LOCATION);
		nextUIUpdate.runSync()/*fake timer is used in module*/;

		oItemWrapper = oGrid.getDomRef().children[1];
		oItemWrapperFocusSpy = this.spy(oItemWrapper, "focus");

		// Act
		qutils.triggerMouseEvent(oBtn.getFocusDomRef(), "mousedown");
		qutils.triggerMouseEvent(oBtn.getFocusDomRef(), "mouseup");

		this.clock.tick(500);

		// Assert
		assert.ok(oItemWrapperFocusSpy.notCalled, "The item wrapper didn't get focused.");

		// Clean up
		oGrid.destroy();
	});

	QUnit.test("Mouse up for a tile handles focus correctly", function (assert) {
		// Arrange
		var oTile = new GenericTile({
				header: "Tile 1",
				layoutData: new GridContainerItemLayoutData({ columns: 1, rows: 1 })
			}),
			oGrid = new GridContainer({
				items: [ oTile ]
			});

		oGrid.placeAt(DOM_RENDER_LOCATION);
		nextUIUpdate.runSync()/*fake timer is used in module*/;

		// Act
		qutils.triggerEvent("mousedown", oTile.getDomRef());
		oTile.getFocusDomRef().focus();

		// Assert
<<<<<<< HEAD
		assert.strictEqual(document.activeElement, oTile.getDomRef().parentElement, "The item wrapper of the tile is focused instead of the tile itself.");

		// Clean up
		oGrid.destroy();
	});

	QUnit.test("Item with own focus, when the item has no focusable content", function (assert) {
		// Arrange
		var oCard = new Card({height: "100%"}),
			oGrid = new GridContainer({
				items: [ oCard ]
			});
		oGrid.placeAt(DOM_RENDER_LOCATION);
		nextUIUpdate.runSync()/*fake timer is used in module*/;

		// Assert
		assert.notOk(GridContainerUtils.getItemWrapper(oCard).classList.contains("sapFGridContainerItemWrapperNoVisualFocus"), "Class for own focus is not added");
=======
		assert.strictEqual(document.activeElement, oTile.getDomRef(), "The item wrapper of the tile is focused instead of the tile itself.");
>>>>>>> e1de19f9

		// Clean up
		oGrid.destroy();
	});

	QUnit.test("'after' dummy area correctly forwards the focus to grid item", function (assert) {
		// Arrange
		var oCard = new Card(),
			oGrid = new GridContainer({
				items: [ oCard ]
			});

		oGrid.placeAt(DOM_RENDER_LOCATION);
		nextUIUpdate.runSync()/*fake timer is used in module*/;

		// Act - focus the "after" element
		qutils.triggerEvent("focusin", oGrid.getDomRef("after"));

		// Assert - check if the "after" element correctly forwarded the focus to grid element
		assert.strictEqual(document.activeElement, oCard.getFocusDomRef(), "Correct grid item is focused");

		// Clean up
		oGrid.destroy();
	});

	QUnit.test("'before' dummy area correctly forwards the focus to grid item", function (assert) {
		// Arrange
		var oBtnBefore = new Button(),
			oBtn1 = new Button({ text: "1" }),
			oBtn2 = new Button({ text: "2" }),
			oGrid = new GridContainer({
				items: [ oBtn1, oBtn2 ]
			});

		oBtnBefore.placeAt(DOM_RENDER_LOCATION);
		oGrid.placeAt(DOM_RENDER_LOCATION);
		nextUIUpdate.runSync()/*fake timer is used in module*/;

		// Act
		qutils.triggerEvent("focusin", oGrid.getDomRef());
		qutils.triggerEvent("focusin", oGrid.getDomRef("before"));

		// Assert - check if the "before" element correctly forwarded the focus to grid element
		assert.strictEqual(document.activeElement, GridContainerUtils.getItemWrapper(oBtn1), "First grid item wrapper should be focused");

		// Act - focus the second item and leave the grid
		qutils.triggerKeydown(document.activeElement, KeyCodes.ARROW_RIGHT, false, false, false);
		oBtnBefore.focus();

		// Act - return the focus where it was
		qutils.triggerEvent("focusin", oGrid.getDomRef("before"));

		// Assert - check if the "before" element correctly restored the focus to grid element
		assert.strictEqual(document.activeElement, GridContainerUtils.getItemWrapper(oBtn2), "Second grid item wrapper should be focused");

		// Clean up
		oBtnBefore.destroy();
		oGrid.destroy();
	});

	QUnit.test("#focusItem should reset grid matrix position", function (assert) {
		// Arrange
		var oBtn1 = new Button({ text: "1" }),
			oBtn2 = new Button({ text: "2" }),
			oGrid = new GridContainer({
				items: [ oBtn1, oBtn2 ]
			});

		oGrid.placeAt(DOM_RENDER_LOCATION);
		nextUIUpdate.runSync()/*fake timer is used in module*/;

		// Act
		oGrid.focusItem(1);

		// Assert - check if the "before" element correctly forwarded the focus to grid element
		assert.notOk(oGrid._oItemNavigation._mCurrentPosition, "Matrix position should be reset");

		// Clean up
		oGrid.destroy();
	});

	QUnit.module("Accessibility", {
		beforeEach: function () {
			this.oGrid = new GridContainer({
				items: [
					new GenericTile({
						header: "Tile 1",
						layoutData: new GridContainerItemLayoutData({ columns: 1, rows: 1 })
					}),
					new GenericTile({
						header: "Tile 2",
						layoutData: new GridContainerItemLayoutData({ columns: 1, rows: 1 })
					}),
					new IntegrationCard({
						manifest: oIntegrationCardManifest,
						layoutData: new GridContainerItemLayoutData({ columns: 1, rows: 2 }),
						dataMode: "Active"
					})
				]
			});

			this.oGrid.placeAt(DOM_RENDER_LOCATION);
			nextUIUpdate.runSync()/*fake timer is used in module*/;
		},
		afterEach: function () {
			this.oGrid.destroy();
		}
	});

	QUnit.module("2D Navigation", {
		beforeEach: function () {
			var oSettings = new GridContainerSettings({columns: 6, rowSize: "80px", columnSize: "80px", gap: "16px"});

			this.oGrid = new GridContainer({
				layout: oSettings,
				items: [
					new Card({
						header: new Header({ title: "Title" }),
						content: new Button({ text: "Text" }),
						layoutData: new GridContainerItemLayoutData({ columns: 4, rows: 4 })
					}),
					this.oTile = new GenericTile({
						header: "headerText 1",
						subheader: "subheaderText",
						layoutData: new GridContainerItemLayoutData({ columns: 2, rows: 2 })
					}),
					new IntegrationCard({
						manifest: oIntegrationCardManifest,
						layoutData: new GridContainerItemLayoutData({ columns: 2, rows: 2 })
					}),
					this.oTile = new GenericTile({
						header: "headerText 2",
						subheader: "subheaderText",
						layoutData: new GridContainerItemLayoutData({ columns: 2, rows: 2 })
					}),
					this.oCard = new IntegrationCard({
						manifest: oIntegrationCardManifest,
						layoutData: new GridContainerItemLayoutData({ columns: 2, rows: 2 })
					})
				]
			});

			this.oGrid.placeAt(DOM_RENDER_LOCATION);
			nextUIUpdate.runSync()/*fake timer is used in module*/;
		},
		afterEach: function () {
			this.oGrid.destroy();
		}
	});

	QUnit.test("Creating grid matrix", function (assert) {
		// Arrange
		var aMatrix = this.oGrid.getNavigationMatrix();

		// Assert
		assert.strictEqual(aMatrix.length, 6, "Matrix created with the expected number of rows");
		assert.strictEqual(aMatrix[0].length, 6, "Matrix created with the expected number of columns");
	});

	QUnit.test("Creating grid matrix with inlineBlockLayout enabled", function (assert) {
		// Arrange
		this.oGrid.setInlineBlockLayout(true);
		nextUIUpdate.runSync()/*fake timer is used in module*/;
		var aMatrix = this.oGrid.getNavigationMatrix();

		// Assert
		assert.strictEqual(aMatrix.length, 2, "Matrix created with the expected number of rows");
		assert.strictEqual(aMatrix[0].length, 6, "Matrix created with the expected number of columns");
	});

	QUnit.test("Creating grid matrix when theme is not loaded", function (assert) {
		// Arrange
		this.stub(this.oGrid, "_bThemeApplied").value(false);

		// Assert
		assert.strictEqual(this.oGrid.getNavigationMatrix(), null, "'null' is returned when theme is not yet loaded");
	});

	QUnit.test("Grid matrix should not include items with visible=false", function (assert) {
		// Arrange
		var oInvisibleItem = this.oGrid.getItems()[0].setVisible(false),
			oItemWrapper = GridContainerUtils.getItemWrapper(oInvisibleItem),
			aMatrix = this.oGrid.getNavigationMatrix(),
			bExists = aMatrix.some(function (aRow) {
				return aRow.some(function (oItemAtColumn) {
					return oItemAtColumn === oItemWrapper;
				});
			});

		// Assert
		assert.strictEqual(bExists, false, "Created matrix does not include the invisible item");
	});

	QUnit.test("Arrow Up at the top of the matrix should trigger 'borderReached' event", function (assert) {
		// Arrange
		var oTopMostItemWrapper = this.oGrid.getItems()[1].getDomRef(),
			oSpy = this.spy();

		this.oGrid.attachBorderReached(oSpy);

		oTopMostItemWrapper.focus();
		nextUIUpdate.runSync()/*fake timer is used in module*/;

		// Act
		qutils.triggerKeydown(oTopMostItemWrapper, KeyCodes.ARROW_UP, false, false, false);

		// Assert
		assert.ok(oSpy.called, "'borderReached' event is fired");
	});

	QUnit.test("Arrow Down at the bottom of the matrix should trigger 'borderReached' event", function (assert) {
		// Arrange
		var oBottomMostItem = this.oGrid.getItems()[3].getDomRef(),
			oSpy = this.spy();

		this.oGrid.attachBorderReached(oSpy);

<<<<<<< HEAD
		oBottomMostItemWrapper.focus();
		nextUIUpdate.runSync()/*fake timer is used in module*/;
=======
		oBottomMostItem.focus();
		Core.applyChanges();
>>>>>>> e1de19f9

		// Act
		qutils.triggerKeydown(oBottomMostItem, KeyCodes.ARROW_DOWN, false, false, false);

		// Assert
		assert.ok(oSpy.called, "'borderReached' event is fired");
	});

	QUnit.test("Navigation between items of different size based on starting position top", function (assert) {
		// ArrangeKeyCodes.
		var oSecondItem = this.oGrid.getItems()[1].getDomRef();

<<<<<<< HEAD
		oSecondItemWrapper.focus();
		nextUIUpdate.runSync()/*fake timer is used in module*/;
=======
		oSecondItem.focus();
		Core.applyChanges();
>>>>>>> e1de19f9

		// Act
		qutils.triggerKeydown(oSecondItem, KeyCodes.ARROW_LEFT, false, false, false);
		qutils.triggerKeydown(document.activeElement, KeyCodes.ARROW_RIGHT, false, false, false );

		// Assert
		assert.strictEqual(document.activeElement, oSecondItem, "Focus is moved back to the top starting item.");

	});

	QUnit.test("Navigation between items of different size based on starting position bottom", function (assert) {
		// Arrange
		var oThirdItem = this.oGrid.getItems()[2].getDomRef();

<<<<<<< HEAD
		var oThirdItemWrapper = this.oGrid.getItems()[2].getDomRef().parentElement;

		oThirdItemWrapper.focus();
		nextUIUpdate.runSync()/*fake timer is used in module*/;
=======
		oThirdItem.focus();
		Core.applyChanges();
>>>>>>> e1de19f9

		// Act
		qutils.triggerKeydown(oThirdItem, KeyCodes.ARROW_LEFT, false, false, false);
		qutils.triggerKeydown(document.activeElement, KeyCodes.ARROW_RIGHT, false, false, false );

		// Assert
		assert.strictEqual(document.activeElement, oThirdItem, "Focus is moved back to the bottom starting item.");
	});

	QUnit.module("Tickets");

	QUnit.test("When the grid is invalidated, the internal 'width' settings are cleared", function (assert) {
		var oGrid = new GridContainer({});

		oGrid.placeAt(DOM_RENDER_LOCATION);
		nextUIUpdate.runSync()/*fake timer is used in module*/;

		oGrid._resize();

		assert.ok(oGrid._lastGridWidth, "_lastGridWidth is set");
		assert.ok(oGrid._lastViewportWidth, "_lastViewportWidth is set");

		oGrid.invalidate();
		nextUIUpdate.runSync()/*fake timer is used in module*/;

		assert.notOk(oGrid._lastGridWidth, "_lastGridWidth is not set");
		assert.notOk(oGrid._lastViewportWidth, "_lastViewportWidth is not set");

		oGrid.destroy();
	});

	QUnit.module("Keyboard handling", {
		beforeEach: function () {
			this.oGrid = new GridContainer();
			this.oGrid.placeAt(DOM_RENDER_LOCATION);
		},
		afterEach: function () {
			this.oGrid.destroy();
		}
	});

	QUnit.test("HOME keydown on indirect child", function (assert) {
		var oSf = new SearchField();
		this.oGrid.addItem(new SearchField());
		this.oGrid.addItem(new SearchField());
		this.oGrid.addItem(oSf);
		nextUIUpdate.runSync()/*fake timer is used in module*/;
		oSf.focus();

		assert.strictEqual(document.activeElement, oSf.getFocusDomRef(), "Focus is in the search field");

		qutils.triggerKeydown(oSf.getFocusDomRef(), KeyCodes.HOME);

		assert.strictEqual(document.activeElement, oSf.getFocusDomRef(), "Focus should still be on the search field");
	});

	QUnit.test("END keydown on indirect child", function (assert) {
		var oSf = new SearchField();
		this.oGrid.addItem(oSf);
		this.oGrid.addItem(new SearchField());
		this.oGrid.addItem(new SearchField());
		nextUIUpdate.runSync()/*fake timer is used in module*/;
		oSf.focus();

		assert.strictEqual(document.activeElement, oSf.getFocusDomRef(), "Focus is in the search field");

		qutils.triggerKeydown(oSf.getFocusDomRef(), KeyCodes.END);

		assert.strictEqual(document.activeElement, oSf.getFocusDomRef(), "Focus should still be on the search field");
	});

	QUnit.test("HOME keydown on direct child (item wrapper)", function (assert) {
		this.oGrid.addItem(new SearchField());
		this.oGrid.addItem(new SearchField());
		this.oGrid.addItem(new SearchField());
		nextUIUpdate.runSync()/*fake timer is used in module*/;
		var oFirstItemWrapper = this.oGrid.getDomRef("listUl").children[0];
		var oLastItemWrapper = this.oGrid.getDomRef("listUl").children[2];
		oLastItemWrapper.focus();

		assert.strictEqual(document.activeElement, oLastItemWrapper, "Focus is on the last grid item");

		qutils.triggerKeydown(oLastItemWrapper, KeyCodes.HOME);

		assert.strictEqual(document.activeElement, oFirstItemWrapper, "Focus should be moved to the first grid item");
	});

	QUnit.test("HOME keydown on direct child (item wrapper)", function (assert) {
		this.oGrid.addItem(new SearchField());
		this.oGrid.addItem(new SearchField());
		this.oGrid.addItem(new SearchField());
		nextUIUpdate.runSync()/*fake timer is used in module*/;
		var oFirstItemWrapper = this.oGrid.getDomRef("listUl").children[0];
		var oLastItemWrapper = this.oGrid.getDomRef("listUl").children[2];
		oFirstItemWrapper.focus();

		assert.strictEqual(document.activeElement, oFirstItemWrapper, "Focus is on the first grid item");

		qutils.triggerKeydown(oFirstItemWrapper, KeyCodes.END);

		assert.strictEqual(document.activeElement, oLastItemWrapper, "Focus should be moved to the last grid item");
	});

});<|MERGE_RESOLUTION|>--- conflicted
+++ resolved
@@ -24,12 +24,7 @@
 	"sap/ui/model/json/JSONModel",
 	"sap/f/dnd/GridDragOver",
 	"sap/ui/core/ResizeHandler",
-<<<<<<< HEAD
-	"sap/ui/test/utils/nextUIUpdate",
-	"./testResources/nextCardReadyEvent"
-=======
-	"sap/ui/qunit/utils/nextUIUpdate"
->>>>>>> e1de19f9
+	"sap/ui/test/utils/nextUIUpdate"
 ],
 function(
 	Localization,
@@ -484,12 +479,6 @@
 		this.oGrid.addItem(oInvisibleItem);
 		nextUIUpdate.runSync()/*fake timer is used in module*/;
 
-<<<<<<< HEAD
-		var aWrappers = this.oGrid.$("listUl").children();
-		nextUIUpdate.runSync()/*fake timer is used in module*/;
-
-=======
->>>>>>> e1de19f9
 		// Act
 		oInvisibleItem.setVisible(true);
 		nextUIUpdate.runSync()/*fake timer is used in module*/;
@@ -1037,13 +1026,8 @@
 			oItem2 = this.oGrid.getDomRef("listUl").children[1].firstChild,
 			oScrollSpy = this.spy(this.oGrid.getItems()[1].getCardHeader().getDomRef(), "scrollIntoView");
 
-<<<<<<< HEAD
-		oItemWrapper1.focus();
-		nextUIUpdate.runSync()/*fake timer is used in module*/;
-=======
 		oItem1.focus();
-		Core.applyChanges();
->>>>>>> e1de19f9
+		nextUIUpdate.runSync()/*fake timer is used in module*/;
 
 		// Act
 		qutils.triggerKeydown(oItem1, KeyCodes.ARROW_RIGHT, false, false, false);
@@ -1071,13 +1055,8 @@
 			oItem3 = aItems[2].getDomRef(),
 			oItem5 = aItems[4].getDomRef();
 
-<<<<<<< HEAD
-		oItemWrapper1.focus();
-		nextUIUpdate.runSync()/*fake timer is used in module*/;
-=======
 		oItem1.focus();
-		Core.applyChanges();
->>>>>>> e1de19f9
+		nextUIUpdate.runSync()/*fake timer is used in module*/;
 
 		// Act
 		qutils.triggerKeydown(oItem1, KeyCodes.ARROW_DOWN, false, false, false);
@@ -1086,16 +1065,9 @@
 		assert.strictEqual(oItem3.getAttribute("tabindex"), "0", "Focus should be on the third GridItem (the item below)");
 
 		// Act
-<<<<<<< HEAD
-		this.oGrid._oItemNavigation._onFocusLeave();
-		oItemWrapper5.focus();
-		nextUIUpdate.runSync()/*fake timer is used in module*/;
-		qutils.triggerKeydown(oItemWrapper5.firstElementChild, KeyCodes.ARROW_DOWN, false, false, false);
-=======
 		oItem5.focus();
-		Core.applyChanges();
+		nextUIUpdate.runSync()/*fake timer is used in module*/;
 		qutils.triggerKeydown(oItem5, KeyCodes.ARROW_DOWN, false, false, false);
->>>>>>> e1de19f9
 
 		// Assert
 		assert.strictEqual(oItem5.getAttribute("tabindex"), "0", "Focus should remain on the fifth GridItem if there is no other item below it");
@@ -1107,15 +1079,9 @@
 
 	QUnit.test("Left Arrow navigating through grid container", function (assert) {
 		// Arrange
-<<<<<<< HEAD
-		var oItemWrapper3 = this.oGrid.getDomRef("listUl").children[2];
-		oItemWrapper3.focus();
-		nextUIUpdate.runSync()/*fake timer is used in module*/;
-=======
 		var oItem2 = this.oGrid.getItems()[2].getDomRef();
 		oItem2.focus();
-		Core.applyChanges();
->>>>>>> e1de19f9
+		nextUIUpdate.runSync()/*fake timer is used in module*/;
 
 		// Act
 		qutils.triggerKeydown(oItem2, KeyCodes.ARROW_LEFT, false, false, false);
@@ -1126,19 +1092,12 @@
 
 	QUnit.test("Up Arrow navigating through grid container", function (assert) {
 		// Arrange
-<<<<<<< HEAD
-		var oItemWrapper1 = this.oGrid.getDomRef("listUl").children[0],
-			oItemWrapper3 = this.oGrid.getDomRef("listUl").children[2];
-		oItemWrapper3.focus();
-		nextUIUpdate.runSync()/*fake timer is used in module*/;
-=======
 		var aItems = this.oGrid.getItems(),
 			oItem = aItems[0].getDomRef(),
 			oItem2 = aItems[2].getDomRef();
 
 		oItem2.focus();
-		Core.applyChanges();
->>>>>>> e1de19f9
+		nextUIUpdate.runSync()/*fake timer is used in module*/;
 
 		// Act
 		qutils.triggerKeydown(oItem2, KeyCodes.ARROW_UP, false, false, false);
@@ -1149,19 +1108,12 @@
 
 	QUnit.test("Page Down navigating through grid container", function (assert) {
 		// Arrange
-<<<<<<< HEAD
-		var oItemWrapper1 = this.oGrid.getDomRef("listUl").children[0],
-			oItemWrapper5 = this.oGrid.getDomRef("listUl").children[4];
-		oItemWrapper1.focus();
-		nextUIUpdate.runSync()/*fake timer is used in module*/;
-=======
 		var aItems = this.oGrid.getItems(),
 			oItem = aItems[0].getDomRef(),
 			oItem4 = aItems[4].getDomRef();
 
 		oItem.focus();
-		Core.applyChanges();
->>>>>>> e1de19f9
+		nextUIUpdate.runSync()/*fake timer is used in module*/;
 
 		// Act
 		qutils.triggerKeydown(oItem, KeyCodes.PAGE_DOWN, false, false, false);
@@ -1172,20 +1124,13 @@
 
 	QUnit.test("Page Up navigating through grid container", function (assert) {
 		// Arrange
-<<<<<<< HEAD
-		var oItemWrapper2 = this.oGrid.getDomRef("listUl").children[1],
-			oItemWrapper4 = this.oGrid.getDomRef("listUl").children[3];
-			oItemWrapper4.focus();
-		nextUIUpdate.runSync()/*fake timer is used in module*/;
-=======
 		var aItems = this.oGrid.getItems(),
 			oItem1 = aItems[1].getDomRef(),
 			oItem3 = aItems[3].getDomRef();
 
 		oItem3.focus();
 
-		Core.applyChanges();
->>>>>>> e1de19f9
+		nextUIUpdate.runSync()/*fake timer is used in module*/;
 
 		// Act
 		qutils.triggerKeydown(oItem3, KeyCodes.PAGE_UP, false, false, false);
@@ -1200,13 +1145,8 @@
 		var oTile = this.oGrid.getItems()[3].getDomRef(),
 			oForwardTabSpy = this.spy(this.oGrid._oItemNavigation, "forwardTab");
 
-<<<<<<< HEAD
-		oItemWrapperTile.focus();
-		nextUIUpdate.runSync()/*fake timer is used in module*/;
-=======
 		oTile.focus();
-		Core.applyChanges();
->>>>>>> e1de19f9
+		nextUIUpdate.runSync()/*fake timer is used in module*/;
 		// Act
 		qutils.triggerKeydown(oTile, KeyCodes.TAB, false, false, false);
 
@@ -1269,25 +1209,6 @@
 		}.bind(this));
 	});
 
-<<<<<<< HEAD
-	QUnit.test("Press on wrapper should transfer events to the inner control", function (assert) {
-
-		// Arrange
-		var oItemWrapper = this.oGrid.getDomRef("listUl").children[3],
-			oAttachPressSpy = this.spy(this.oTile, "firePress");
-
-		oItemWrapper.focus();
-		nextUIUpdate.runSync()/*fake timer is used in module*/;
-
-		// Act
-		qutils.triggerKeyup(oItemWrapper, KeyCodes.ENTER, false, false, false);
-
-		// Assert
-		assert.strictEqual(oAttachPressSpy.callCount, 1, "Tile is pressed");
-	});
-
-=======
->>>>>>> e1de19f9
 	QUnit.test("FocusDomRef tab index", function (assert) {
 		var oCard = this.oGrid.getItems()[0];
 
@@ -1349,13 +1270,8 @@
 			done();
 		});
 
-<<<<<<< HEAD
-		oFirstItemWrapper.focus();
-		nextUIUpdate.runSync()/*fake timer is used in module*/;
-=======
 		oFirstItem.focus();
-		Core.applyChanges();
->>>>>>> e1de19f9
+		nextUIUpdate.runSync()/*fake timer is used in module*/;
 
 		// Act
 		qutils.triggerKeydown(oFirstItem, KeyCodes.ARROW_LEFT, false, false, false);
@@ -1376,13 +1292,8 @@
 			done();
 		});
 
-<<<<<<< HEAD
-		oFirstItemWrapper.focus();
-		nextUIUpdate.runSync()/*fake timer is used in module*/;
-=======
 		oFirstItem.focus();
-		Core.applyChanges();
->>>>>>> e1de19f9
+		nextUIUpdate.runSync()/*fake timer is used in module*/;
 
 		// Act
 		qutils.triggerKeydown(oFirstItem, KeyCodes.ARROW_UP, false, false, false);
@@ -1403,13 +1314,8 @@
 			done();
 		});
 
-<<<<<<< HEAD
-		oFourthItemWrapper.focus();
-		nextUIUpdate.runSync()/*fake timer is used in module*/;
-=======
 		oItem.focus();
-		Core.applyChanges();
->>>>>>> e1de19f9
+		nextUIUpdate.runSync()/*fake timer is used in module*/;
 
 		// Act
 		qutils.triggerKeydown(oItem, KeyCodes.ARROW_RIGHT, false, false, false);
@@ -1430,13 +1336,8 @@
 			done();
 		});
 
-<<<<<<< HEAD
-		oThirdItemWrapper.focus();
-		nextUIUpdate.runSync()/*fake timer is used in module*/;
-=======
 		oItem.focus();
-		Core.applyChanges();
->>>>>>> e1de19f9
+		nextUIUpdate.runSync()/*fake timer is used in module*/;
 
 		// Act
 		qutils.triggerKeydown(oItem, KeyCodes.ARROW_DOWN, false, false, false);
@@ -1549,13 +1450,8 @@
 		// Arrange
 		var oThirdItem = this.oGrid.getItems()[2].getDomRef();
 
-<<<<<<< HEAD
-		oThirdItemWrapper.focus();
-		nextUIUpdate.runSync()/*fake timer is used in module*/;
-=======
 		oThirdItem.focus();
-		Core.applyChanges();
->>>>>>> e1de19f9
+		nextUIUpdate.runSync()/*fake timer is used in module*/;
 
 		// Act
 		qutils.triggerKeydown(oThirdItem, KeyCodes.ARROW_UP, false, false, /**ctrl */ true );
@@ -1864,27 +1760,7 @@
 		oTile.getFocusDomRef().focus();
 
 		// Assert
-<<<<<<< HEAD
-		assert.strictEqual(document.activeElement, oTile.getDomRef().parentElement, "The item wrapper of the tile is focused instead of the tile itself.");
-
-		// Clean up
-		oGrid.destroy();
-	});
-
-	QUnit.test("Item with own focus, when the item has no focusable content", function (assert) {
-		// Arrange
-		var oCard = new Card({height: "100%"}),
-			oGrid = new GridContainer({
-				items: [ oCard ]
-			});
-		oGrid.placeAt(DOM_RENDER_LOCATION);
-		nextUIUpdate.runSync()/*fake timer is used in module*/;
-
-		// Assert
-		assert.notOk(GridContainerUtils.getItemWrapper(oCard).classList.contains("sapFGridContainerItemWrapperNoVisualFocus"), "Class for own focus is not added");
-=======
 		assert.strictEqual(document.activeElement, oTile.getDomRef(), "The item wrapper of the tile is focused instead of the tile itself.");
->>>>>>> e1de19f9
 
 		// Clean up
 		oGrid.destroy();
@@ -2102,13 +1978,8 @@
 
 		this.oGrid.attachBorderReached(oSpy);
 
-<<<<<<< HEAD
-		oBottomMostItemWrapper.focus();
-		nextUIUpdate.runSync()/*fake timer is used in module*/;
-=======
 		oBottomMostItem.focus();
-		Core.applyChanges();
->>>>>>> e1de19f9
+		nextUIUpdate.runSync()/*fake timer is used in module*/;
 
 		// Act
 		qutils.triggerKeydown(oBottomMostItem, KeyCodes.ARROW_DOWN, false, false, false);
@@ -2121,13 +1992,8 @@
 		// ArrangeKeyCodes.
 		var oSecondItem = this.oGrid.getItems()[1].getDomRef();
 
-<<<<<<< HEAD
-		oSecondItemWrapper.focus();
-		nextUIUpdate.runSync()/*fake timer is used in module*/;
-=======
 		oSecondItem.focus();
-		Core.applyChanges();
->>>>>>> e1de19f9
+		nextUIUpdate.runSync()/*fake timer is used in module*/;
 
 		// Act
 		qutils.triggerKeydown(oSecondItem, KeyCodes.ARROW_LEFT, false, false, false);
@@ -2142,15 +2008,8 @@
 		// Arrange
 		var oThirdItem = this.oGrid.getItems()[2].getDomRef();
 
-<<<<<<< HEAD
-		var oThirdItemWrapper = this.oGrid.getItems()[2].getDomRef().parentElement;
-
-		oThirdItemWrapper.focus();
-		nextUIUpdate.runSync()/*fake timer is used in module*/;
-=======
 		oThirdItem.focus();
-		Core.applyChanges();
->>>>>>> e1de19f9
+		nextUIUpdate.runSync()/*fake timer is used in module*/;
 
 		// Act
 		qutils.triggerKeydown(oThirdItem, KeyCodes.ARROW_LEFT, false, false, false);
