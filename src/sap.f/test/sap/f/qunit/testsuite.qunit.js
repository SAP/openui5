sap.ui.define(function () {
	"use strict";
	return {
		name: "QUnit TestSuite for sap.f",
		defaults: {
			group: "Default",
			qunit: {
				version: 2
			},
			sinon: {
				version: 4
			},
			ui5: {
				language: "en",
				rtl: false,
				libs: ["sap.f"],
				"xx-waitForTheme": "init"
			},
			coverage: {
				only: ["sap/f"]
			},
			loader: {
				paths: {
					"sap/ui/demo/mock": "test-resources/sap/ui/documentation/sdk/"
				}
			},
			page: "test-resources/sap/f/qunit/testsandbox.qunit.html?test={name}",
			autostart: true
		},
		tests: {
			"AvatarGroup": {
				coverage: {
					only: ["sap/f/AvatarGroup"]
				}
			},

			"AvatarGroupItem": {
				coverage: {
					only: ["sap/f/AvatarGroupItem"]
				}
			},

			"CalendarInCard": {},

			"Card": {
				coverage: {
					only: ["sap/f/Card"]
				},
				sinon: {
					useFakeTimers: true
				}
			},

			"cards/util/addTooltipIfTruncated": {},
<<<<<<< HEAD

=======
			"cards/CardBadgeCustomData": {
				sinon: {
					useFakeTimers: true
				}
			},
>>>>>>> 203ce227
			"DynamicPage": {
				coverage: {
					only: ["sap/f/DynamicPage"]
				}
			},

			"DynamicPageHeader": {
				coverage: {
					only: ["sap/f/DynamicPageHeader"]
				}
			},

			"DynamicPageTitle": {
				qunit: {
					version: "edge"
				},
				sinon: {
					version: "edge"
				},
				coverage: {
					only: ["sap/f/DynamicPageTitle"]
				}
			},

			"DynamicPageWithStickySubheader": {
				coverage: {
					only: ["sap/f/DynamicPage"]
				}
			},

			"ExploredSamples": {
				loader: {
					map: {
						"*": {
							"sap/ui/thirdparty/sinon": "sap/ui/thirdparty/sinon-4",
							"sap/ui/thirdparty/sinon-qunit": "sap/ui/qunit/sinon-qunit-bridge"
						}
					}
				},
				runAfterLoader: "sap/ui/demo/mock/qunit/SampleTesterErrorHandler",
				qunit: {
					version: 2
				},
				sinon: {
					version: 4
				},
				ui5: {
					libs: ["sap.ui.unified", "sap.ui.documentation", "sap.ui.layout", "sap.m"],
					"xx-componentPreload": "off"
				},
				autostart: false
			},

			"FlexibleColumnLayout": {
				coverage: {
					only: ["sap/f/FlexibleColumnLayout"]
				}
			},

			"GridContainer": {
				ui5: {
					compatVersion: "edge"
				},
				coverage: {
					only: [
						"sap/f/GridContainer",
						"sap/f/GridContainerRenderer",
						"sap/f/GridContainerSettings",
						"sap/f/GridContainerItemLayoutData"
					]
				}
			},

			"GridContainerUtils": {},

			"GridDropInfo": {
				coverage: {
					only: [
						"sap/f/dnd/GridKeyboardDragAndDrop",
						"sap/f/dnd/GridDropInfo",
						"sap/f/dnd/GridDragOver"
					]
				},
				module: [
					'./dnd/GridKeyboardDragAndDrop.qunit',
					'./dnd/GridDropInfo.qunit',
					'./dnd/GridDragOver.qunit'
				],
				sinon: {
					useFakeTimers: true
				}
			},

			"GridContainerItemNavigation": {
				coverage: {
					only: [
						"sap/f/delegate/GridContainerItemNavigation"
					]
				},
				module: [
					'./delegate/GridContainerItemNavigation.qunit'
				]
			},

			"GridItemNavigation": {
				coverage: {
					only: [
						"sap/f/delegate/GridContainerItemNavigation"
					]
				},
				module: './delegate/GridItemNavigation.qunit',
				sinon: {
					version: "edge"
				}
			},

			"GridList": {
				coverage: {
					only: ["sap/f/GridList"]
				},
				sinon: {
					useFakeTimers: true
				}
			},

			"GridListItem": {
				coverage: {
					only: ["sap/f/GridListItem"]
				}
			},

			"GridNavigationMatrix": {
				coverage: {
					only: ["sap/f/GridNavigationMatrix"]
				}
			},

			"ProductSwitchItem": {
				coverage: {
					only: ["sap/f/ProductSwitchItem"]
				}
			},

			"ProductSwitch": {
				coverage: {
					only: ["sap/f/ProductSwitch"]
				}
			},

			"Router": {
				coverage: {
					only: ["sap/f/Router"]
				},
				ui5: {
					resourceroots: {
						"f.test": "test-resources/sap/f/qunit/"
					}
				}
			},

			"SearchManager": {
				coverage: {
					only: ["sap/f/SearchManager"]
				}
			},

			"SemanticContainer": {
				coverage: {
					only: ["sap/f/SemanticContainer"]
				}
			},

			"SemanticPage": {
				coverage: {
					only: ["sap/f/SemanticPage"]
				}
			},

			"ShellBar": {
				title: "QUnit Test Page for sap.f.ShellBar",
				qunit: {
					version: 2
				},
				sinon: {
					version: 4
				},
				coverage: {
					only: [
						"sap/f/ShellBar",
						"sap/f/shellBar/Factory",
						"sap/f/shellBar/ResponsiveHandler",
						"sap/f/shellBar/AdditionalContentSupport",
						"sap/f/shellBar/ControlSpacer",
						"sap/f/shellBar/ToolbarSpacer"
					]
				},
				ui5: {
					language: "en"
				}
			},

			"SidePanel": {
				sinon: {
					version: "edge"
				},
				coverage: {
					only: ["sap/f/SidePanel"]
				}
			},

			"TargetHandler": {
				coverage: {
					only: ["sap/f/routing/TargetHanlder"]
				}
			},

			"Designtime-DynamicPage": {
				group: "Designtime",
				sinon: false,
				module: "./designtime/DynamicPage.qunit"
			},

			"Designtime-DynamicPageHeader": {
				group: "Designtime",
				sinon: false,
				module: "./designtime/DynamicPageHeader.qunit"
			},

			"Designtime-DynamicPageTitle": {
				group: "Designtime",
				sinon: false,
				module: "./designtime/DynamicPageTitle.qunit"
			},

			"Designtime-GridContainer": {
				group: "Designtime",
				sinon: false,
				module: "./designtime/GridContainer.qunit"
			},

			"Designtime-Library": {
				group: "Designtime",
				sinon: false,
				module: "./designtime/Library.qunit"
			},

			"Designtime-SemanticPage": {
				group: "Designtime",
				sinon: false,
				module: "./designtime/SemanticPage.qunit"
			},

			"Generic Testsuite": {
				page: "test-resources/sap/f/qunit/testsuite.generic.qunit.html"
			}
		}
	};
});<|MERGE_RESOLUTION|>--- conflicted
+++ resolved
@@ -52,15 +52,13 @@
 			},
 
 			"cards/util/addTooltipIfTruncated": {},
-<<<<<<< HEAD
-
-=======
+
 			"cards/CardBadgeCustomData": {
 				sinon: {
 					useFakeTimers: true
 				}
 			},
->>>>>>> 203ce227
+
 			"DynamicPage": {
 				coverage: {
 					only: ["sap/f/DynamicPage"]
