--- conflicted
+++ resolved
@@ -297,145 +297,6 @@
 
 <body id="body" class="sapUiBody">
 
-<<<<<<< HEAD
-=======
-		var infoPage = sap.ui.xmlview('info' ,{viewContent:jQuery('#info').html()});
-
-		const VBoxController = sap.ui.core.mvc.Controller.extend("vboxController", {
-			onInit: function() {
-				var byId = function (id) {
-					return this.getView().byId(id);
-				}.bind(this);
-
-				this.vBoxContent = byId('vbox-content');
-				this.dp = byId('DPNormalContent');
-
-				byId("toggleBtn-dp-fitContent").setPressed(this.dp.getFitContent());
-				byId("toggleBtn-vBox-fitContainer").setPressed(this.vBoxContent.getFitContainer());
-				byId("toggleBtn-showFooter").setPressed(this.dp.getShowFooter());
-			},
-			onAddContent: function () {
-				this.vBoxContent.addItem(new sap.m.Button({ text: "Simple Button" }));
-			},
-			onRemoveContent: function () {
-				var itemsCount = this.vBoxContent.getItems().length;
-
-				this.vBoxContent.removeItem(itemsCount - 1);
-			},
-			onClearContent: function () {
-				this.vBoxContent.removeAllItems();
-			},
-			onFitContentChange: function (event) {
-				this.dp.setFitContent(event.getSource().getPressed());
-			},
-			onVBoxFitContainerPress: function (event) {
-				this.vBoxContent.setFitContainer(event.getSource().getPressed());
-			},
-			onToggleFooterPress: function (event) {
-				this.dp.setShowFooter(event.getSource().getPressed());
-			}
-		});
-		var vbox = sap.ui.xmlview('vbox', {
-			viewContent: document.getElementById('vbox').textContent,
-			controller: new VBoxController()
-		});
-
-		const AnalyticalTableController = sap.ui.core.mvc.Controller.extend("analyticalTableController", {
-			onInit: function() {
-				var byId = function (id) {
-					return this.getView().byId(id);
-				}.bind(this);
-
-				this.dp = byId('dp');
-
-				byId("toggleBtn-dp-fitContent").setPressed(this.dp.getFitContent());
-				byId("toggleBtn-showFooter").setPressed(this.dp.getShowFooter());
-			},
-			onFitContentChange: function (event) {
-				this.dp.setFitContent(event.getSource().getPressed());
-			},
-			onToggleFooterPress: function (event) {
-				this.dp.setShowFooter(event.getSource().getPressed());
-			}
-		});
-		var analyticalTable = sap.ui.xmlview('analyticalTable', {
-			viewContent: document.getElementById('analyticalTable').textContent,
-			controller: new AnalyticalTableController()
-		});
-
-		const IconTabBarAnalyticalTableController = sap.ui.core.mvc.Controller.extend("iconTabBarAnalyticalTableController", {
-			onInit: function() {
-				var byId = function (id) {
-					return this.getView().byId(id);
-				}.bind(this);
-
-				this.dp = byId('dp');
-
-				byId("toggleBtn-dp-fitContent").setPressed(this.dp.getFitContent());
-				byId("toggleBtn-showFooter").setPressed(this.dp.getShowFooter());
-			},
-			onFitContentChange: function (event) {
-				this.dp.setFitContent(event.getSource().getPressed());
-			},
-			onToggleFooterPress: function (event) {
-				this.dp.setShowFooter(event.getSource().getPressed());
-			}
-		});
-		var iconTabBarAnalyticalTable = sap.ui.xmlview('iconTabBarAnalyticalTable', {
-			viewContent: document.getElementById('iconTabBarAnalyticalTable').textContent,
-			controller: new IconTabBarAnalyticalTableController()
-		});
-
-		var masterPage = new sap.m.List({
-				itemPress: function(oEvent) {
-					var sToPageId = oEvent.getParameter("listItem").getCustomData()[0].getValue();
-
-					splitApp.toDetail(sToPageId);
-				},
-				items: [
-					new sap.m.StandardListItem({
-						title: "Info",
-						type: "Active",
-						customData: new sap.ui.core.CustomData({
-							key:"to",
-							value:"info"
-						})
-					}),
-					new sap.m.StandardListItem({
-						title: "VBox",
-						type: "Active",
-						customData: new sap.ui.core.CustomData({
-							key:"to",
-							value:"vbox"
-						})
-					}),
-					new sap.m.StandardListItem({
-						title: "Analytical Table",
-						type: "Active",
-						customData: new sap.ui.core.CustomData({
-							key:"to",
-							value:"analyticalTable"
-						})
-					}),
-					new sap.m.StandardListItem({
-						title: "IconTabBar > Analytical Table",
-						type: "Active",
-						customData: new sap.ui.core.CustomData({
-							key:"to",
-							value:"iconTabBarAnalyticalTable"
-						})
-					})
-				]
-			});
-
-		var splitApp = new sap.m.SplitApp({
-			detailPages: [infoPage, vbox, analyticalTable, iconTabBarAnalyticalTable],
-			masterPages: masterPage
-		});
-		splitApp.placeAt('content');
-	});
-</script>
->>>>>>> 6c273b2a
 <div class="container" id="content"></div>
 </body>
 </html>