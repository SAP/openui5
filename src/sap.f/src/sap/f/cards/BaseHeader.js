--- conflicted
+++ resolved
@@ -12,13 +12,9 @@
 	"sap/m/library",
 	"sap/m/Text",
 	"sap/f/cards/util/addTooltipIfTruncated",
-<<<<<<< HEAD
+	"sap/base/Log",
 	"./BaseHeaderRenderer"
 ], function(
-=======
-	"sap/base/Log"
-], function (
->>>>>>> ef067953
 	Control,
 	IntervalTrigger,
 	Library,
@@ -29,11 +25,8 @@
 	mLibrary,
 	Text,
 	addTooltipIfTruncated,
-<<<<<<< HEAD
+	Log,
 	BaseHeaderRenderer
-=======
-	Log
->>>>>>> ef067953
 ) {
 	"use strict";
 
