/*!
 * ${copyright}
 */
sap.ui.define([
	"sap/ui/core/Control",
	"sap/ui/core/IntervalTrigger",
	"sap/ui/core/Lib",
	"sap/ui/core/format/DateFormat",
	"sap/ui/core/date/UniversalDate",
	"sap/ui/core/library",
	"sap/ui/events/KeyCodes",
	"sap/m/library",
	"sap/m/Text",
<<<<<<< HEAD
	"sap/f/cards/util/addTooltipIfTruncated",
	"sap/m/BarInPageEnabler",
	"./BaseHeaderRenderer"
], function(
=======
	"sap/f/cards/util/addTooltipIfTruncated"
], function (
>>>>>>> a6e6aec0
	Control,
	IntervalTrigger,
	Library,
	DateFormat,
	UniversalDate,
	coreLibrary,
	KeyCodes,
	mLibrary,
	Text,
<<<<<<< HEAD
	addTooltipIfTruncated,
	BarInPageEnabler,
	BaseHeaderRenderer
=======
	addTooltipIfTruncated
>>>>>>> a6e6aec0
) {
	"use strict";

	/**
	 * @const int The refresh interval for dataTimestamp in ms.
	 */
	const DATA_TIMESTAMP_REFRESH_INTERVAL = 60000;

	const oResourceBundle = Library.getResourceBundleFor("sap.f");

	const TextAlign = coreLibrary.TextAlign;

	const WrappingType = mLibrary.WrappingType;

	/**
	 * Constructor for a new <code>BaseHeader</code>.
	 *
	 * @param {string} [sId] ID for the new control, generated automatically if no ID is given
	 * @param {object} [mSettings] Initial settings for the new control
	 *
	 * @class
	 * Provides basic functionality for header controls that can be used in <code>sap.f.Card</code.
	 *
	 * @extends sap.ui.core.Control
	 * @implements sap.m.IBar
	 * @abstract
	 *
	 * @author SAP SE
	 * @version ${version}
	 *
	 * @constructor
	 * @public
	 * @since 1.86
	 * @alias sap.f.cards.BaseHeader
	 */
	var BaseHeader = Control.extend("sap.f.cards.BaseHeader", {
		metadata: {
			library: "sap.f",
			interfaces: ["sap.m.IBar"],
			"abstract" : true,
			properties: {
				/**
				 * Defines the timestamp of the oldest data in the card. Use this to show to the end user how fresh the information in the card is.
				 *
				 * Must be specified in ISO 8601 format.
				 *
				 * Will be shown as a relative time like "5 minutes ago".
				 *
				 * @experimental Since 1.89 this feature is experimental and the API may change.
				 */
				dataTimestamp: { type: "string", defaultValue: ""},

				/**
				 * Defines the status text visibility.
				 * @experimental Since 1.116 this feature is experimental and the API may change.
				 */
				statusVisible: { type: "boolean", defaultValue: true },

				/**
				 * Set to true to show that the data timestamp is currently updating.
				 * @private
				 */
				dataTimestampUpdating: { type: "boolean", defaultValue: false, visibility: "hidden" },

				/**
				 * Set to false if header shouldn't be focusable.
				 * @private
				 */
				focusable: { type: "boolean", defaultValue: true, visibility: "hidden" },

				/**
				 * If the header should be rendered as a tile.
				 * @private
				 */
				useTileLayout: { type: "boolean", group: "Appearance", visibility: "hidden" },

				/**
				 * Defines aria-level of the header.
				 *
				 * When header is in a dialog aria-level is 1
				 * When header is not in a dialog(standard scenario) aria-level is 3
				 *
				 * @private
				 */
				headingLevel: { type: "string", visibility: "hidden", defaultValue: "3"},

				/**
				 * Defines the type of text wrapping to be used inside the header. This applies to title, subtitle and details texts of the header.
				 * @public
				 * @experimental Since 1.122 this feature is experimental and the API may change.
				 */
				wrappingType : {type: "sap.m.WrappingType", group : "Appearance", defaultValue : WrappingType.Normal},

				/**
				 * Defines if tooltips should be shown for truncated texts.
				 * @private
				 */
				useTooltips: { type: "boolean", visibility: "hidden", defaultValue: false},

				/**
				 * Defines the href which the header should open. If set - the header will act and render as a link.
				 *
				 * @experimental Since 1.122. Do not use this feature outside of sap.ui.integration.widgets.Card.
				 */
				href: { type: "string" },

				/**
				 * Defines the target for the case when <code>href</code> is given.
				 *
				 * @experimental Since 1.122. Do not use this feature outside of sap.ui.integration.widgets.Card.
				 */
				target: { type: "string" }
			},
			aggregations: {
				/**
				 * Holds the internal data timestamp text aggregation.
				 */
				_dataTimestamp: { type: "sap.m.Text", multiple: false, visibility: "hidden"},

				/**
				 * Defines the toolbar.
				 * @experimental Since 1.86
				 * @since 1.86
				 */
				toolbar: { type: "sap.ui.core.Control", multiple: false },

				/**
				 * Defines an error which will be displayed in the header.
				 */
				_error: { type: "sap.ui.core.Control", multiple: false, visibility: "hidden" },

				/**
				 * Show as a banner in the header area. Use for example for system info and application shortcut.
				 * @experimental Since 1.118. For usage only by Work Zone.
				 * @since 1.118
				 */
				bannerLines: { type: "sap.m.Text", group: "Appearance", multiple: true  }
			},
			events: {
				/**
				 * Fires when the user presses the control.
				 */
				press: {}
			}
		},

		renderer: BaseHeaderRenderer
	});

	BaseHeader.prototype._setRootAccessibilityRole = function () {
		// Do nothing. The sap.f.BaseHeader has the heading role already.
	};
	BaseHeader.prototype._setRootAriaLevel = function () {
		// Do nothing. The sap.f.BaseHeader has aria-level set by headingLevel already.
	};
	BaseHeader.prototype._applyContextClassFor = function () {
		// Do nothing. The sap.f.BaseHeader does not differ based on context classes.
	};

	BaseHeader.prototype.init = function () {
		this._oRb = Library.getResourceBundleFor("sap.f");

		this._oToolbarDelegate = {
			onfocusin: this._onToolbarFocusin,
			onfocusout: this._onToolbarFocusout
		};
	};

	BaseHeader.prototype.exit = function () {
		this._removeTimestampListener();

		if (this._oToolbarDelegate) {
			this._oToolbarDelegate = null;
		}

		this._oRb = null;
	};

	BaseHeader.prototype.onBeforeRendering = function () {
		var oToolbar = this.getToolbar(),
			aBannerLines = this.getBannerLines();

		if (oToolbar) {
			oToolbar.addStyleClass("sapFCardHeaderToolbar");
			oToolbar.removeEventDelegate(this._oToolbarDelegate, this);
			if (oToolbar.updateVisibility) {
				oToolbar.updateVisibility();
			}
		}
		if (aBannerLines) {
			aBannerLines.forEach((oText) => {
				oText.setTextAlign(TextAlign.End);
				oText.setWrapping(false);
			});
		}
	};

	BaseHeader.prototype.onAfterRendering = function () {
		var oToolbar = this.getToolbar();

		if (oToolbar) {
			oToolbar.addEventDelegate(this._oToolbarDelegate, this);
		}

		this.getBannerLines()?.forEach((oText) => {
			this._enhanceText(oText);
		});
	};

	BaseHeader.prototype.getFocusDomRef = function () {
		return this.getDomRef("focusable");
	};

	/**
	 * Gets the id of the title element. Can be used for aria-labelledby.
	 * @ui5-restricted sap.ui.integration
	 * @returns {string} The id of the title element.
	 */
	BaseHeader.prototype.getTitleId = function () {
		return null; // must override in Header and NumericHeader
	};

	/**
	 * If the header must be rendered as <code>a</code> element.
	 * @returns {boolean} True if the header must be rendered as <code>a</code> element.
	 */
	BaseHeader.prototype.isLink = function () {
		return !!this.getHref();
	};

	BaseHeader.prototype.onkeydown = function (oEvent) {
		if (oEvent.key !== "Enter" && oEvent.keyCode !== KeyCodes.ENTER) {
			return;
		}

		if (!this._hasModifierKeys(oEvent)) {
			this._handleTap(oEvent);
		}
	};

	BaseHeader.prototype.onkeyup = function (oEvent) {
		if (oEvent.key !== " " && oEvent.keyCode !== KeyCodes.SPACE) {
			return;
		}

		if (!this._hasModifierKeys(oEvent)) {
			this._handleTap(oEvent);
		}
	};

	BaseHeader.prototype.ontap = function (oEvent) {
		if (this.isLink() && oEvent.ctrlKey) {
			// ctrl + click should open the link in a new tab
			return;
		}

		this._handleTap(oEvent);
	};

	BaseHeader.prototype._handleTap = function (oEvent) {
		if (!this.isInteractive() || this._isInsideToolbar(oEvent.target)) {
			return;
		}

		this.firePress({
			originalEvent: oEvent
		});

		oEvent.preventDefault();
		oEvent.stopPropagation();
	};

	/**
	 * Adds a CSS class on the header which removes its focus outline
	 * to prevent drawing two focuses when the toolbar is focused.
	 * @private
	 */
	BaseHeader.prototype._onToolbarFocusin = function () {
		this.addStyleClass("sapFCardHeaderToolbarFocused");
	};

	/**
	 * Removes a CSS class on the header which allows the header to show its focus outline.
	 * @private
	 */
	BaseHeader.prototype._onToolbarFocusout = function () {
		this.removeStyleClass("sapFCardHeaderToolbarFocused");
	};

	/*
	 * @override
	 */
	BaseHeader.prototype.setDataTimestamp = function (sDataTimestamp) {
		var sOldDataTimestamp = this.getDataTimestamp();

		if (sOldDataTimestamp && !sDataTimestamp) {
			this.destroyAggregation("_dataTimestamp");
			this._removeTimestampListener();
		}

		this.setProperty("dataTimestamp", sDataTimestamp);

		if (sDataTimestamp) {
			this._updateDataTimestamp();
			this._addTimestampListener();
		}

		return this;
	};

	/**
	 * @private
	 */
	BaseHeader.prototype.setDataTimestampUpdating = function (bDataTimestampUpdating) {
		var oTimestampText = this._createDataTimestamp();
		this.setProperty("dataTimestampUpdating", bDataTimestampUpdating);

		if (bDataTimestampUpdating) {
			oTimestampText.setText("updating..."); //@todo translate
			oTimestampText.addStyleClass("sapFCardDataTimestampUpdating");
			this._removeTimestampListener();
		} else {
			oTimestampText.removeStyleClass("sapFCardDataTimestampUpdating");
		}

		return this;
	};

	/**
	 * Lazily creates a title and returns it.
	 * @private
	 */
	BaseHeader.prototype._createDataTimestamp = function () {
		var oDataTimestamp = this.getAggregation("_dataTimestamp");

		if (!oDataTimestamp) {
			oDataTimestamp = new Text({
				id: this.getId() + "-dataTimestamp",
				wrapping: false,
				textAlign: "End"
			});
			oDataTimestamp.addStyleClass("sapFCardDataTimestamp");
			this.setAggregation("_dataTimestamp", oDataTimestamp);
		}

		return oDataTimestamp;
	};

	/**
	 * Updates the formatted data timestamp.
	 * @private
	 */
	BaseHeader.prototype._updateDataTimestamp = function () {
		var oDataTimestamp = this._createDataTimestamp(),
			sDataTimestamp = this.getDataTimestamp(),
			oDateFormat,
			oUniversalDate,
			sFormattedText;

		if (!sDataTimestamp) {
			oDataTimestamp.setText("");
			return;
		}

		oDateFormat = DateFormat.getDateTimeInstance({relative: true});
		oUniversalDate = new UniversalDate(sDataTimestamp);
		sFormattedText = oDateFormat.format(oUniversalDate);

		// no less than "1 minute ago" should be shown, "30 seconds ago" should not be shown
		if (oUniversalDate.getTime() + 59000 > Date.now()) {
			sFormattedText = oResourceBundle.getText("CARD_HEADER_DATETIMESTAMP_NOW");
		}

		oDataTimestamp.setText(sFormattedText);
		oDataTimestamp.removeStyleClass("sapFCardDataTimestampUpdating");
	};

	/**
	 * Adds listener to update the timestamp on interval.
	 * @private
	 */
	BaseHeader.prototype._addTimestampListener = function () {
		BaseHeader.getTimestampIntervalTrigger().addListener(this._updateDataTimestamp, this);

		this._bHasTimestampListener = true;
	};

	/**
	 * Removes the listener for updating the timestamp.
	 * @private
	 */
	BaseHeader.prototype._removeTimestampListener = function () {
		if (!this._bHasTimestampListener) {
			return;
		}

		BaseHeader.getTimestampIntervalTrigger().removeListener(this._updateDataTimestamp, this);

		this._bHasTimestampListener = false;
	};

	/**
	 * Gets or creates an interval trigger for the timestamp which is shared for all card headers.
	 * @private
	 * @ui5-restricted
	 * @returns {sap.ui.core.IntervalTrigger} The timestamp interval trigger for all card headers.
	 */
	BaseHeader.getTimestampIntervalTrigger = function () {
		if (!BaseHeader._oTimestampIntervalTrigger) {
			BaseHeader._oTimestampIntervalTrigger = new IntervalTrigger(DATA_TIMESTAMP_REFRESH_INTERVAL);
		}

		return BaseHeader._oTimestampIntervalTrigger;
	};

	/**
	 * @ui5-restricted
	 */
	BaseHeader.prototype.getTitleAriaRole = function () {
		return "heading";
	};

	/**
	 * @ui5-restricted
	 */
	BaseHeader.prototype.getFocusableElementAriaRole = function () {
		if (this.isLink()) {
			return "link";
		}

		return this.hasListeners("press") ? "button" : "group";
	};

	/**
	 * @ui5-restricted
	 */
	BaseHeader.prototype.getAriaHeadingLevel = function () {
		return this.getProperty("headingLevel");
	};

	/**
	 * @ui5-restricted
	 */
	BaseHeader.prototype.getAriaRoleDescription = function () {
		return this.hasListeners("press") ? this._oRb.getText("ARIA_ROLEDESCRIPTION_INTERACTIVE_CARD_HEADER") : this._oRb.getText("ARIA_ROLEDESCRIPTION_CARD_HEADER");
	};

	/**
	 * Gets the ids of the banner lines to be used in aria-labelledby
	 * @returns {string} The ids of the banner lines.
	 */
	BaseHeader.prototype._getBannerLinesIds = function () {
		return this.getBannerLines().map((oBannerLine) => {
			return oBannerLine.getId();
		}).join(" ");
	};

	/**
	 * Returns if the control is inside a sap.f.GridContainer
	 *
	 * @private
	 */
	BaseHeader.prototype._isInsideGridContainer = function() {
		var oParent = this.getParent();
		if (!oParent) {
			return false;
		}

		oParent = oParent.getParent();
		if (!oParent) {
			return false;
		}

		return oParent.isA("sap.f.GridContainer");
	};

	BaseHeader.prototype.isInteractive = function() {
		return this.hasListeners("press");
	};

	BaseHeader.prototype._isInsideToolbar = function(oElement) {
		var oToolbar = this.getToolbar();

		return oToolbar && oToolbar.getDomRef() && oToolbar.getDomRef().contains(oElement);
	};

	/**
	 * When the option <code>useTooltips</code> is set to <code>true</code> - enhances the given text with a tooltip if the text is truncated.
	 * @private
	 * @param {sap.m.Text} oText The text control.
	 */
	BaseHeader.prototype._enhanceText = function (oText) {
		if (this.getProperty("useTooltips")) {
			addTooltipIfTruncated(oText);
		}
	};

	BaseHeader.prototype._hasModifierKeys = function (oEvent) {
		return oEvent.shiftKey || oEvent.altKey || oEvent.ctrlKey || oEvent.metaKey;
	};

	return BaseHeader;
});<|MERGE_RESOLUTION|>--- conflicted
+++ resolved
@@ -11,15 +11,9 @@
 	"sap/ui/events/KeyCodes",
 	"sap/m/library",
 	"sap/m/Text",
-<<<<<<< HEAD
 	"sap/f/cards/util/addTooltipIfTruncated",
-	"sap/m/BarInPageEnabler",
 	"./BaseHeaderRenderer"
 ], function(
-=======
-	"sap/f/cards/util/addTooltipIfTruncated"
-], function (
->>>>>>> a6e6aec0
 	Control,
 	IntervalTrigger,
 	Library,
@@ -29,13 +23,8 @@
 	KeyCodes,
 	mLibrary,
 	Text,
-<<<<<<< HEAD
 	addTooltipIfTruncated,
-	BarInPageEnabler,
 	BaseHeaderRenderer
-=======
-	addTooltipIfTruncated
->>>>>>> a6e6aec0
 ) {
 	"use strict";
 
