--- conflicted
+++ resolved
@@ -11,13 +11,9 @@
 	"sap/m/library",
 	"sap/m/Text",
 	"sap/f/cards/util/addTooltipIfTruncated",
-<<<<<<< HEAD
+	"sap/m/BarInPageEnabler",
 	"./BaseHeaderRenderer"
 ], function(
-=======
-	"sap/m/BarInPageEnabler"
-], function (
->>>>>>> 3a47c4a3
 	Control,
 	IntervalTrigger,
 	Library,
@@ -27,11 +23,8 @@
 	mLibrary,
 	Text,
 	addTooltipIfTruncated,
-<<<<<<< HEAD
+	BarInPageEnabler,
 	BaseHeaderRenderer
-=======
-	BarInPageEnabler
->>>>>>> 3a47c4a3
 ) {
 	"use strict";
 
