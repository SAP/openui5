--- conflicted
+++ resolved
@@ -298,7 +298,6 @@
 		 EndColumnFullScreen: "EndColumnFullScreen"
 	 };
 
-<<<<<<< HEAD
 	 /**
 	  * Interface for controls suitable for the <code>stickySubheaderProvider</code>
 	  * association of <code>{@link sap.f.DynamicPage}</code>.
@@ -321,19 +320,6 @@
 	  * @interface
 	  * @public
 	  */
-=======
-	/**
-	 * Sets the accessibility role for the <code>sap.f.GridContainer</code> item.
-	 *
-	 * **Note:** This method is automatically called by the <code>sap.f.GridContainer</code> control.
-	 *
-	 * @function
-	 * @name sap.f.IGridContainerItem.setGridItemRole
-	 * @param {string} sRole The accessibility role for the <code>sap.f.GridContainer</code> item
-	 * @private
-	 * @ui5-restricted sap.f.GridContainer
-	 */
->>>>>>> 10e0b8f6
 
 	 /**
 	  * Returns the content (control) used in the subheader.
@@ -398,10 +384,13 @@
 	 /**
 	  * Sets the accessibility role for the <code>sap.f.GridContainer</code> item.
 	  *
+	  * **Note:** This method is automatically called by the <code>sap.f.GridContainer</code> control.
+	  *
 	  * @function
 	  * @name sap.f.IGridContainerItem.setGridItemRole
 	  * @param {string} sRole The accessibility role for the <code>sap.f.GridContainer</code> item
-	  * @public
+	  * @private
+	  * @ui5-restricted sap.f.GridContainer
 	  */
 
 	 /**
