<!DOCTYPE html>
<html lang="en">

<head><meta charset="utf-8">
	<title>Controlling Fields and Layout</title>
	
	<meta name="viewport" content="width=device-width, initial-scale=1.0">
	<script data-require-ui5-init src="../../../scripts/boot.js"></script>

<<<<<<< HEAD
	<link rel="stylesheet" href="./fieldslayout.css">
	<script src="./fieldslayout.js"></script>
=======
	<style>
		.tableWrapper td {
			vertical-align: top !important;
		}

		.tableWrapper caption {
			text-align: left;
			padding: 0.5rem 1rem;
			font-weight: bold;
		}

		.tableWrapper td:first-child {
			font-weight: normal !important;
		}

		.tableWrapper th {
			font-weight: bold !important;
		}

		.sapUiIntegrationDTPreview {
			display: none ! important;
		}

		td[data-sample],
		td[data-sample] .sapUiIntegrationEditor {
			width: 400px;
			height: 120px;
		}

		div[data-sample] .sapUiIntegrationEditor {
			width: 800px;
			height: 400px;
		}
	</style>
	<script>
		var oBasicSettings = {
			manifest: {
				"sap.app": {
					"id": "test"
				},
				"sap.card": {
					"type": "List",
					"configuration": {
						"parameters": {
							"param": {

							},
							"param1": {
								"value": "2020-09-02"
							},
						}
					}
				}
			}
		};
		var oAdvancedSettings = {
			manifest: {
				"sap.app": {
					"id": "test",
					"i18n": "i18n/i18n.properties"
				},
				"sap.card": {
					"type": "List",
					"configuration": {
						"editor": "./advanced",
						"parameters": {
							"param": {

							},
							"string": {
								"value": "{i18n>TRANSLATED_STRING_VALUE}"
							},
							"object": {
								"value": {}
							},
							"objectWithPropertiesDefined": {
								"value": { "text": "{i18n>TRANSLATED_STRING_VALUE}", "key": "key01", "type": "type01", "url": "https://sap.com/06", "icon": "sap-icon://accept", "int": 1, "editable": true, "object": {"text": "text01", "key": "key01"} }
							},
							"objectsWithPropertiesDefined": {
								"value": [
									{ "text": "{i18n>TRANSLATED_STRING_VALUE}", "key": "key01", "type": "type01", "url": "https://sap.com/06", "icon": "sap-icon://accept", "int": 1, "editable": true, "object": {"text": "text01", "key": "key01"} }
								]
							}
						}
					}
				}
			},
			baseUrl: "./"
		};

		function init() {
			sap.ui.require(["sap-ui-integration-editor"], function() {
				sap.ui.require(["sap/ui/integration/designtime/editor/CardEditor", "sap/base/Log"], function (CardEditor, Log) {
					function placeAdvancedEditor(domElement, sItem) {
						var oAdvancedEditor = new CardEditor({
							mode: "admin",
							card: oAdvancedSettings,
							allowSettings: true
						});
						oAdvancedEditor._startEditor = function () {
							var mItems = this._oDesigntimeInstance.settings.form.items;
							for (var n in mItems) {
								if (n !== sItem) {
									delete mItems[n];
								}
							}
							CardEditor.prototype._startEditor.apply(this, arguments);
						};
						oAdvancedEditor.attachFieldReady(function (oEditor, i) {
							domElement.innerHTML = "";
							oAdvancedEditor.placeAt(domElement);
						}.bind(null, oEditor, i));
					};
					var aSamples = document.querySelectorAll("td[data-sample]");
					for (var i = 0; i < aSamples.length; i++) {
						try {
							var iSample = aSamples[i].dataset.sample;
							if (!iSample) {
								var sItem = aSamples[i].dataset.item;
								if (!sItem) {
									continue
								}
								placeAdvancedEditor(aSamples[i], sItem);
							} else {
								var sCode = document.querySelector("pre[data-sample='" + iSample + "']").innerText,
								oConfig = JSON.parse(sCode);
								if (!oConfig.param1) {
									oConfig = {
										param: oConfig
									}
								}
								var oEditor = new CardEditor({
									mode: "admin",
									card: oBasicSettings,
									allowSettings: true,
									designtime: {
										form: {
											items: oConfig
										}
									}
								});
								oEditor.attachFieldReady(function (oEditor, i) {
									aSamples[i].innerHTML = "";
									oEditor.placeAt(aSamples[i]);
								}.bind(null, oEditor, i));
							}
						} catch (ex) {
							Log.error("Fail to load cards designtime: " + ex);
						}
					}
					var aSpecialSamples = document.querySelectorAll("div[data-sample]");
					for (var i = 0; i < aSpecialSamples.length; i++) {
						try {
							placeAdvancedEditor(aSpecialSamples[i], aSpecialSamples[i].dataset.item);
						} catch (ex) {
							Log.error("Fail to load cards designtime: " + ex);
						}
					}
			    })
			});
		}
		window._samples = {};

	</script>
>>>>>>> c23db38d
</head>

<body class="sapUiBody sapUiSizeCompact topicBody">
	<div class="topic">
		<div class="content">

			<h1 id="overview">Controlling Fields and Layout</h1>
			<p>
				The Configuration Editor comes with many default visualizations for fields for basic type. The below examples can
				help to
				find the matching field configurations based on your needs.
			</p>
			<h2 id="fields">Examples for Field Configuration</h2>
			<p>
				The following examples are part of the items of the form map within the design-time file.
			</p><div style="overflow-x:auto;overflow-y:hidden">
				<table class="tableWrapper">
					<tr>
						<th>Purpose</th>
						<th>Visualization</th>
						<th>Example Code</th>
					</tr>
					<tr>
						<td>Simple String field</td>


						<td data-sample="1">
							Loading...
						</td>
						<td>
							<pre class="lang-json" data-sample="1">{
	"manifestpath": "/sap.card...param/value",
	"label": "String",
	"type": "string"
}</pre>
						</td>
					</tr>
					<tr>
						<td>String field with translation button</td>


						<td data-item="string" data-sample>
							Loading...
						</td>
						<td>
							<pre class="lang-js" data-sample>{
	"manifestpath": "/sap.card/configuration/parameters/string/value",
	"label": "String",
	"type": "string",
	"translatable": true
}</pre>
						</td>
					</tr>
					<tr>
						<td>Simple Boolean field</td>


						<td data-sample="2">
							Loading...
						</td>
						<td>
							<pre class="lang-json" data-sample="2">{
	"manifestpath": "/sap.card...param/value",
	"label": "Boolean",
	"type": "boolean"
}</pre>
						</td>
					</tr>
					<tr>
						<td>Simple Integer field</td>


						<td data-sample="3">
							Loading...
						</td>
						<td>
							<pre class="lang-json" data-sample="3">{
	"manifestpath": "/sap.card...param/value",
	"label": "Integer",
	"type": "integer"
}</pre>
						</td>
					</tr>
					<tr>
						<td>Simple Date field</td>


						<td data-sample="4">
							Loading...
						</td>
						<td>
							<pre class="lang-json" data-sample="4">{
	"param1": {
		"manifestpath": "/sap.card/configuration/parameters/param1/value",
		"label": "Date",
		"type": "date"
	}
}</pre>
						</td>
					</tr>
					<tr>
						<td>Simple Date Time field</td>


						<td data-sample="5">
							Loading...
						</td>
						<td>
							<pre class="lang-json" data-sample="5">{
	"param1": {
		"manifestpath": "/sap.card/configuration/parameters/param1/value",
		"label": "Datetime",
		"type": "datetime"
	}
}</pre>
						</td>
					</tr>
					<tr>
						<td>Simple String Array field (MultiComboBox)</td>


						<td data-sample="6">
							Loading...
						</td>
						<td>
							<pre class="lang-json" data-sample="6">{
	"param1": {
		"manifestpath": "/sap.card/configuration/parameters/param1/value",
		"label": "String Array (MultiComboBox)",
		"type": "string[]",
		"values": {
			"data": {
				"json": [
					{"text": "text1", "key": "key1", "additionalText": "addtext1"},
					{"text": "text2", "key": "key2", "additionalText": "addtext2"},
					{"text": "text3", "key": "key3", "additionalText": "addtext3"}
				],
				"path": "/"
			},
			"item": {
				"text": "{text}",
				"key": "{key}",
				"additionalText": "{additionalText}"
			}
		}
	}
}</pre>
						</td>
					</tr>
					<tr>
						<td>Simple String Array field (MultiInput)</td>


						<td data-sample="7">
							Loading...
						</td>
						<td>
							<pre class="lang-json" data-sample="7">{
	"param1": {
		"manifestpath": "/sap.card/configuration/parameters/param1/value",
		"label": "String Array (MultiInput)",
		"type": "string[]",
		"values": {
			"data": {
				"request": {
					"url": "https://services.odata.org/V4/Northwind/Northwind.svc/Customers",
					"parameters": {
						"$select": "CustomerID, CompanyName, Country, City, Address",
						"$filter": "startswith(CompanyName,'{currentSettings>suggestValue}')"
					}
				},
				"path": "/value"
			},
			"item": {
				"text": "{CompanyName}",
				"key": "{CustomerID}",
				"additionalText": "{Country}"
			}
		},<mark>
		"visualization": {
			"type": "MultiInput"
		}</mark>
	}
}</pre>
						</td>
					</tr>
					<tr>
						<td>Simple Object field (TextArea)</td>
						<td data-item="object" data-sample>
							Loading...
						</td>
						<td>
							<pre class="lang-js" data-sample style="height:250px">
{
	"manifestpath": "/sap.card/configuration/parameters/object/value",
	"type": "object",
	"label": "Object Field"
}</pre>
						</td>
					</tr>
					<tr>
						<td>Simple Object field (SimpleForm)</td>
						<td data-item="objectWithPropertiesDefined" data-sample>
							Loading...
						</td>
						<td>
							<pre class="lang-js" data-sample style="height:350px">
{
	"manifestpath": "/sap.card/configuration/parameters/object/value",
	"type": "object",
	"label": "Object properties defined",<mark>
		"properties": {
			"key": {
				"label": "Key"
			},
			"icon": {
				"label": "Icon"
			},
			"type": {
				"label": "Type",
				"type": "string",
				"values": {
					"data": {
						"json": {
							"values": [
								{ "text": "Type 01", "key": "type01"},
								{ "text": "Type 02", "key": "type02"},
								{ "text": "Type 03", "key": "type03"},
								{ "text": "Type 04", "key": "type04"},
								{ "text": "Type 05", "key": "type05"},
								{ "text": "Type 06", "key": "type06"}
							]
						},
						"path": "/values"
					},
					"item": {
						"text": "{text}",
						"key": "{key}"
					}
				}
			},
			"text": {
				"label": "Text",
				"translatable": true
			},
			"url": {
				"label": "URL"
			},
			"editable": {
				"label": "Editable",
				"type": "boolean"
			},
			"int": {
				"label": "Integer",
				"type": "int",
				"formatter": {
					"minIntegerDigits": 1,
					"maxIntegerDigits": 6,
					"emptyString": ""
				}
			},
			"number": {
				"label": "Number",
				"type": "number",
				"formatter": {
					"decimals": 1,
					"style":"short"
				}
			},
			"object": {
				"label": "Object",
				"type": "object",
				"column": {
					"hAlign": "Center",
					"width": "10rem"
				}
			}
		}</mark>
}</pre>
						</td>
					</tr>
					<tr>
						<td>Simple Object field with value from Json list (Table)</td>
						<td>
							<a href="#objectWithPropertiesDefinedAndValueFromJsonList">Visualization for Object Field with value from Json list</a>
						</td>
						<td>
							<pre class="lang-js" style="height:350px">
{
	"manifestpath": "/sap.card/configuration/parameters/object/value",
	"type": "object",
	"label": "Object properties defined: value from Json list",<mark>
	"values": {
		"data": {
			"json": {
				"values": [
					{ "text": "text01", "key": "key01", "type": "type01", "url": "https://sap.com/06", "icon": "sap-icon://accept", "iconcolor": "#031E48", "int": 1 , "object": {"text": "text01", "key": "key01"}},
					{ "text": "text02", "key": "key02", "type": "type02", "url": "http://sap.com/05", "icon": "sap-icon://cart", "iconcolor": "#64E4CE", "int": 2 , "object": {"text": "text02", "key": "key02"}},
					{ "text": "text03", "key": "key03", "type": "type03", "url": "https://sap.com/04", "icon": "sap-icon://zoom-in", "iconcolor": "#E69A17", "int": 3 , "object": {"text": "text03", "key": "key03"}},
					{ "text": "text04", "key": "key04", "type": "type04", "url": "https://sap.com/03", "icon": "sap-icon://accept", "iconcolor": "#1C4C98", "int": 4 , "object": {"text": "text04", "key": "key04"}},
					{ "text": "text05", "key": "key05", "type": "type05", "url": "http://sap.com/02", "icon": "sap-icon://cart", "iconcolor": "#8875E7", "int": 5 , "object": {"text": "text05", "key": "key05"}},
					{ "text": "text06", "key": "key06", "type": "type06", "url": "https://sap.com/01", "icon": "sap-icon://zoom-in", "iconcolor": "#E69A17", "int": 6 , "object": {"text": "text06", "key": "key06"}},
					{ "text": "text07", "key": "key07", "type": "type05", "url": "http://sap.com/02", "icon": "sap-icon://cart", "iconcolor": "#1C4C98", "int": 7 , "object": {"text": "text07", "key": "key07"}},
					{ "text": "text08", "key": "key08", "type": "type06", "url": "https://sap.com/01", "icon": "sap-icon://zoom-in", "iconcolor": "#8875E7", "int": 8 , "object": {"text": "text08", "key": "key08"}}
				]
			},
			"path": "/values"
		},
		"allowAdd": true
	},
	"properties": {
		"key": {
			"label": "Key",
			"column": {
				"filterProperty": "key"
			}
		},
		"icon": {
			"label": "Icon",
			"type": "icon",
			"defaultValue": "sap-icon://add",
			"column": {
				"hAlign": "Center",
				"width": "4rem"
			},
			"cell": {
				"color": "{iconcolor}"
			}
		},
		"type": {
			"label": "Type",
			"type": "string",
			"values": {
				"data": {
					"json": {
						"values": [
							{ "text": "Type 01", "key": "type01"},
							{ "text": "Type 02", "key": "type02"},
							{ "text": "Type 03", "key": "type03"},
							{ "text": "Type 04", "key": "type04"},
							{ "text": "Type 05", "key": "type05"},
							{ "text": "Type 06", "key": "type06"}
						]
					},
					"path": "/values"
				},
				"item": {
					"text": "{text}",
					"key": "{key}"
				}
			}
		},
		"text": {
			"label": "Text",
			"defaultValue": "text",
			"translatable": true,
			"column": {
				"hAlign": "Center",
				"width": "6rem",
				"filterProperty": "text",
				"defaultFilterOperator": "Contains"   // values are in enum sap.ui.model.FilterOperator
			}
		},
		"url": {
			"label": "URL",
			"defaultValue": "http://",
			"column": {
				"hAlign": "Center",
				"width": "10rem",
				"label": "URL Link",
				"filterProperty": "url",
				"defaultFilterOperator": "StartsWith"
			},
			"cell": {
				"type": "Link",
				"href": "{url}"
			}
		},
		"editable": {
			"label": "Editable",
			"defaultValue": false,
			"type": "boolean"
		},
		"int": {
			"label": "Integer",
			"defaultValue": 0,
			"type": "int",
			"formatter": {
				"minIntegerDigits": 1,
				"maxIntegerDigits": 6,
				"emptyString": ""
			},
			"column": {
				"hAlign": "Center",
				"width": "5rem",
				"label": "Integer",
				"filterProperty": "int",
				"defaultFilterOperator": "EQ",
				"filterType": "sap.ui.model.type.Integer"   //sap.ui.model.type
			}
		},
		"number": {
			"label": "Number",
			"defaultValue": 0.5,
			"type": "number",
			"formatter": {
				"decimals": 1,
				"style":"short"
			}
		},
		"object": {
			"label": "Object",
			"type": "object",
			"column": {
				"hAlign": "Center",
				"width": "10rem"
			}
		}
	},
	"addButtonText": "Add a new step"</mark>
}</pre>
						</td>
					</tr>
					<tr>
						<td>Simple Object field with value from requested file (Table)</td>
						<td>
							<a href="#objectWithPropertiesDefinedAndValueFromRequestedFile">Visualization for Object Field with value from requested file</a>
						</td>
						<td>
							<pre class="lang-js" style="height:350px">
{
	"manifestpath": "/sap.card/configuration/parameters/objectWithPropertiesDefinedAndValueFromRequestedFile/value",
	"type": "object",
	"label": "Object properties defined: value from requested file",
	"values": {<mark>
		"data": {
			"request": {
				"url": "./objectWithRequestList.json"
			},
			"path": "/values"
		},</mark>
		"allowAdd": true
	},
	"properties": {
		"key": {
			"label": "Key",
			"column": {
				"filterProperty": "key"
			}
		},
		"icon": {
			"label": "Icon",
			"type": "icon",
			"defaultValue": "sap-icon://add",
			"column": {
				"hAlign": "Center",
				"width": "4rem"
			},
			"cell": {
				"color": "{iconcolor}"
			}
		},
		"text": {
			"label": "Text",
			"defaultValue": "text",
			"column": {
				"hAlign": "Center",
				"width": "6rem",
				"filterProperty": "text",
				"defaultFilterOperator": "Contains"   // values are in enum sap.ui.model.FilterOperator
			}
		},
		"additionalText": {
			"label": "Additional Text",
			"column": {
				"hAlign": "Center",
				"width": "10rem",
				"filterProperty": "text",
				"defaultFilterOperator": "Contains"   // values are in enum sap.ui.model.FilterOperator
			}
		}
	}
}</pre>
						</td>
					</tr>
					<tr>
						<td>Simple Object field with value from OData request (Table)</td>
						<td>
							<a href="#objectWithPropertiesDefinedAndValueFromODataRequest">Visualization for Object Field with value from oData Request</a>
						</td>
						<td>
							<pre class="lang-js" style="height:350px">
{
	"manifestpath": "/sap.card/configuration/parameters/objectWithPropertiesDefinedAndValueFromODataRequest/value",
	"type": "object",
	"label": "Object properties defined: value from OData request",
	"values": {<mark>
		"data": {
			"request": {
				"url": "{{destinations.northwind}}/Customers",
				"parameters": {
					"$select": "CustomerID, CompanyName, Country, City, Address"
				}
			},
			"path": "/value"
		},</mark>
		"allowAdd": true
	},
	"properties": {
		"CustomerID": {
			"label": "Customer ID",
			"column": {
				"filterProperty": "CustomerID",
				"defaultFilterOperator": "Contains"   // values are in enum sap.ui.model.FilterOperator
			}
		},
		"CompanyName": {
			"label": "Company Name",
			"column": {
				"width": "10rem",
				"filterProperty": "CompanyName",
				"defaultFilterOperator": "Contains"   // values are in enum sap.ui.model.FilterOperator
			}
		},
		"Country": {
			"column": {
				"hAlign": "Center",
				"width": "6rem",
				"filterProperty": "Country",
				"defaultFilterOperator": "Contains"   // values are in enum sap.ui.model.FilterOperator
			}
		},
		"City": {
			"column": {
				"hAlign": "Center",
				"width": "6rem",
				"filterProperty": "City",
				"defaultFilterOperator": "Contains"   // values are in enum sap.ui.model.FilterOperator
			}
		},
		"Address": {
			"column": {
				"width": "10rem",
				"filterProperty": "Address",
				"defaultFilterOperator": "Contains"   // values are in enum sap.ui.model.FilterOperator
			}
		}
	}
}</pre>
						</td>
					</tr>
					<tr>
						<td>Simple Object Array field (TextArea)</td>
						<td data-item="objects" data-sample>
							Loading...
						</td>
						<td>
							<pre class="lang-js" data-sample style="height:350px">
{
	"manifestpath": "/sap.card/configuration/parameters/objects/value",
	"type": "object[]",
	"label": "Object Array Field"
}</pre>
						</td>
					</tr>
					<tr>
						<td>Simple Object Array field (Table)</td>
						<td>
							<a href="#objectsWithPropertiesDefined">Visualization for Object Array Field with object properties defined only</a>
						</td>
						<td>
							<pre class="lang-js" style="height:350px">
{
	"manifestpath": "/sap.card/configuration/parameters/objects/value",
	"type": "object[]",
	"label": "Object properties defined",<mark>
	"properties": {
		"key": {
			"label": "Key",
			"column": {
				"filterProperty": "key"
			}
		},
		"icon": {
			"label": "Icon",
			"defaultValue": "sap-icon://add",
			"column": {
				"hAlign": "Center",
				"width": "4rem"
			},
			"cell": {
				"type": "Icon",
				"color": "{iconcolor}"
			}
		},
		"type": {
			"label": "Type",
			"type": "string",
			"values": {
				"data": {
					"json": {
						"values": [
							{ "text": "Type 01", "key": "type01"},
							{ "text": "Type 02", "key": "type02"},
							{ "text": "Type 03", "key": "type03"},
							{ "text": "Type 04", "key": "type04"},
							{ "text": "Type 05", "key": "type05"},
							{ "text": "Type 06", "key": "type06"}
						]
					},
					"path": "/values"
				},
				"item": {
					"text": "{text}",
					"key": "{key}"
				}
			}
		}
		"text": {
			"label": "Text",
			"defaultValue": "text",
			"translatable": true,
			"column": {
				"hAlign": "Center",
				"width": "6rem",
				"filterProperty": "text",
				"defaultFilterOperator": "Contains"   // values are in enum sap.ui.model.FilterOperator
			}
		},
		"url": {
			"label": "URL",
			"defaultValue": "http://",
			"column": {
				"hAlign": "Center",
				"width": "10rem",
				"label": "URL Link",
				"filterProperty": "url",
				"defaultFilterOperator": "StartsWith"
			},
			"cell": {
				"type": "Link",
				"href": "{url}"
			}
		},
		"editable": {
			"label": "Editable",
			"defaultValue": false,
			"type": "boolean"
		},
		"int": {
			"label": "Integer",
			"defaultValue": 0,
			"type": "int",
			"formatter": {
				"minIntegerDigits": 1,
				"maxIntegerDigits": 6,
				"emptyString": ""
			},
			"column": {
				"hAlign": "Center",
				"width": "5rem",
				"label": "Integer",
				"filterProperty": "int",
				"defaultFilterOperator": "EQ",
				"filterType": "sap.ui.model.type.Integer"   //sap.ui.model.type
			}
		},
		"number": {
			"label": "Number",
			"defaultValue": 0.5,
			"type": "number",
			"formatter": {
				"decimals": 1,
				"style":"short"
			}
		},
		"object": {
			"label": "Object",
			"type": "object",
			"column": {
				"hAlign": "Center",
				"width": "10rem"
			}
		}
	},
	"addButtonText": "Add a new step"</mark>
}</pre>
						</td>
					</tr>
					<tr>
						<td>Simple Object Array field with value from Json list (Table)</td>
						<td>
							<a href="#objectsWithPropertiesDefinedAndValueFromJsonList">Visualization for Object Array Field with value from Json list</a>
						</td>
						<td>
							<pre class="lang-js" style="height:350px">
{
	"manifestpath": "/sap.card/configuration/parameters/objects/value",
	"type": "object[]",
	"label": "Object properties defined: value from Json list",<mark>
	"values": {
		"data": {
			"json": {
				"values": [
					{ "text": "text01", "key": "key01", "url": "https://sap.com/06", "icon": "sap-icon://accept", "iconcolor": "#031E48", "int": 1 },
					{ "text": "text02", "key": "key02", "url": "http://sap.com/05", "icon": "sap-icon://cart", "iconcolor": "#64E4CE", "int": 2 },
					{ "text": "text03", "key": "key03", "url": "https://sap.com/04", "icon": "sap-icon://zoom-in", "iconcolor": "#E69A17", "int": 3 },
					{ "text": "text04", "key": "key04", "url": "https://sap.com/03", "icon": "sap-icon://accept", "iconcolor": "#1C4C98", "int": 4 },
					{ "text": "text05", "key": "key05", "url": "http://sap.com/02", "icon": "sap-icon://cart", "iconcolor": "#8875E7", "int": 5 },
					{ "text": "text06", "key": "key06", "url": "https://sap.com/01", "icon": "sap-icon://zoom-in", "iconcolor": "#E69A17", "int": 6 },
					{ "text": "text07", "key": "key07", "url": "http://sap.com/02", "icon": "sap-icon://cart", "iconcolor": "#1C4C98", "int": 7 },
					{ "text": "text08", "key": "key08", "url": "https://sap.com/01", "icon": "sap-icon://zoom-in", "iconcolor": "#8875E7", "int": 8 }
				]
			},
			"path": "/values"
		},
		"allowAdd": true
	},
	"properties": {
		"key": {
			"label": "Key",
			"column": {
				"filterProperty": "key"
			}
		},
		"icon": {
			"label": "Icon",
			"type": "icon",
			"defaultValue": "sap-icon://add",
			"column": {
				"hAlign": "Center",
				"width": "4rem"
			},
			"cell": {
				"color": "{iconcolor}"
			}
		},
		"text": {
			"label": "Text",
			"defaultValue": "text",
			"column": {
				"hAlign": "Center",
				"width": "6rem",
				"filterProperty": "text",
				"defaultFilterOperator": "Contains"   // values are in enum sap.ui.model.FilterOperator
			}
		},
		"url": {
			"label": "URL",
			"defaultValue": "http://",
			"column": {
				"hAlign": "Center",
				"width": "10rem",
				"label": "URL Link",
				"filterProperty": "url",
				"defaultFilterOperator": "StartsWith"
			},
			"cell": {
				"type": "Link",
				"href": "{url}aa"
			}
		},
		"editable": {
			"label": "Editable",
			"defaultValue": false,
			"type": "boolean",
			"column": {
				"hAlign": "Center"
			},
			"cell": {
				"type": "Switch",
				"customTextOn": "YES",
				"customTextOff": "NO"
			}
		},
		"int": {
			"label": "Integer",
			"defaultValue": 0,
			"type": "int",
			"formatter": {
				"minIntegerDigits": 1,
				"maxIntegerDigits": 6,
				"emptyString": ""
			},
			"column": {
				"hAlign": "Center",
				"width": "5rem",
				"label": "Integer",
				"filterProperty": "int",
				"defaultFilterOperator": "EQ",
				"filterType": "sap.ui.model.type.Integer"   //sap.ui.model.type
			}
		},
		"number": {
			"label": "Number",
			"defaultValue": 0.5,
			"type": "number",
			"formatter": {
				"decimals": 1,
				"style":"short"
			}
		}
	}</mark>
}</pre>
						</td>
					</tr>
					<tr>
						<td>Simple Object Array field with value from requested file (Table)</td>
						<td>
							<a href="#objectsWithPropertiesDefinedAndValueFromRequestedFile">Visualization for Object Array Field with value from requested file</a>
						</td>
						<td>
							<pre class="lang-js" style="height:350px">
{
	"manifestpath": "/sap.card/configuration/parameters/objects/value",
	"type": "object[]",
	"label": "Object properties defined: value from requested file",
	"values": {<mark>
		"data": {
			"request": {
				"url": "./objectWithRequestList.json"
			},
			"path": "/values"
		},</mark>
		"allowAdd": true
	},
	"properties": {
		"key": {
			"label": "Key",
			"column": {
				"filterProperty": "key"
			}
		},
		"icon": {
			"label": "Icon",
			"type": "icon",
			"defaultValue": "sap-icon://add",
			"column": {
				"hAlign": "Center",
				"width": "4rem"
			},
			"cell": {
				"color": "{iconcolor}"
			}
		},
		"text": {
			"label": "Text",
			"defaultValue": "text",
			"column": {
				"hAlign": "Center",
				"width": "6rem",
				"filterProperty": "text",
				"defaultFilterOperator": "Contains"   // values are in enum sap.ui.model.FilterOperator
			}
		},
		"additionalText": {
			"label": "Additional Text",
			"column": {
				"hAlign": "Center",
				"width": "10rem",
				"filterProperty": "text",
				"defaultFilterOperator": "Contains"   // values are in enum sap.ui.model.FilterOperator
			}
		}
	}
}</pre>
						</td>
					</tr>
					<tr>
						<td>Simple Object Array field with value from OData request (Table)</td>
						<td>
							<a href="#objectsWithPropertiesDefinedAndValueFromODataRequest">Visualization for Object Array Field with value from oData Request</a>
						</td>
						<td>
							<pre class="lang-js" style="height:350px">
{
	"manifestpath": "/sap.card/configuration/parameters/objects/value",
	"type": "object[]",
	"label": "Object properties defined: value from OData request",
	"values": {<mark>
		"data": {
			"request": {
				"url": "{{destinations.northwind}}/Customers",
				"parameters": {
					"$select": "CustomerID, CompanyName, Country, City, Address"
				}
			},
			"path": "/value"
		},</mark>
		"allowAdd": true
	},
	"properties": {
		"CustomerID": {
			"label": "Customer ID",
			"column": {
				"filterProperty": "CustomerID",
				"defaultFilterOperator": "Contains"   // values are in enum sap.ui.model.FilterOperator
			}
		},
		"CompanyName": {
			"label": "Company Name",
			"column": {
				"width": "10rem",
				"filterProperty": "CompanyName",
				"defaultFilterOperator": "Contains"   // values are in enum sap.ui.model.FilterOperator
			}
		},
		"Country": {
			"column": {
				"hAlign": "Center",
				"width": "6rem",
				"filterProperty": "Country",
				"defaultFilterOperator": "Contains"   // values are in enum sap.ui.model.FilterOperator
			}
		},
		"City": {
			"column": {
				"hAlign": "Center",
				"width": "6rem",
				"filterProperty": "City",
				"defaultFilterOperator": "Contains"   // values are in enum sap.ui.model.FilterOperator
			}
		},
		"Address": {
			"column": {
				"width": "10rem",
				"filterProperty": "Address",
				"defaultFilterOperator": "Contains"   // values are in enum sap.ui.model.FilterOperator
			}
		}
	}
}</pre>
						</td>
					</tr>
					<tr>
						<td>Two columns with fields.<br>If fields semantically belong together, put them next to
							each other</td>


						<td data-sample="8">
							Loading...
						</td>
						<td>
							<pre class="lang-json" data-sample="8">{
	"param1": {
		"manifestpath": "/sap.card...param/value1",
		"label": "Field 1",
		"type": "string",
		"cols":1
	},
	"param2": {
		"manifestpath": "/sap.card...param/value2",
		"label": "Field 2",
		"type": "string",
		"cols": 1
	}
}</pre>
						</td>
					</tr>
					<tr>
						<td>Group header before a field</td>

						<td data-sample="9">
							Loading...
						</td>
						<td>
							<pre class="lang-json" data-sample="9">{
	"group": {
		"label": "Group Header",
		"type": "group"
	},
	"param1": {
		"manifestpath": "/sap.card...param/value1",
		"label": "Field",
		"type": "string"
	}
}</pre>
						</td>
					</tr>
					<tr>
						<td>Simple Separator field</td>


						<td data-sample="10">
							Loading...
						</td>
						<td>
							<pre class="lang-json" data-sample="10">{
	"param1": {
		"type": "separator"
	},
	"param2": {
		"manifestpath": "/sap.card...param/value2",
		"label": "Field 2",
		"type": "string",
		"cols": 1
	}
}</pre>
						</td>
					</tr>
					<tr>
						<td>Showing a TextArea for a string field<br>Please define "TextArea" as type in your
							designtime.js file.</td>
						<td data-item="stringWithTextArea" data-sample>
							Loading...
						</td>
						<td>
							<pre class="lang-js" data-sample>
sap.ui.define(["sap/ui/integration/Designtime"], function (
	Designtime
) {
	"use strict";
	return function () {
		return new Designtime({
			"form": {
				"items": {
					"string": {
						"manifestpath": "/sap.card/configuration/parameters/string/value",
						"type": "string",
						"visualization": {<mark>
							"type": "TextArea",
							"settings": {
								"value": "{currentSettings>value}",
								"width": "100%",
								"editable": "{config/editable}",
								"placeholder": "{currentSettings>placeholder}",
								"rows": 7
							}</mark>
						}
					}
				}
			}
		});
	};
});</pre>
						</td>
					</tr>
					<tr>
						<td>Showing a Slider for an integer field<br>Please define "Slider" as type in your
							designtime.js file.</td>


						<td data-item="integer" data-sample>
							Loading...
						</td>
						<td>
							<pre class="lang-js" data-sample>
sap.ui.define(["sap/ui/integration/Designtime"], function (
	Designtime
) {
	"use strict";
	return function () {
		return new Designtime({
			"form": {
				"items": {
					"integer": {
						"manifestpath": "/sap.card/configuration/parameters/integer/value",
						"type": "integer",
						"visualization": {<mark>
							"type": "Slider",
							"settings": {
								"value: "{currentSettings>value}",
								"min": 0,
								"max": 10,
								"width": "100%",
								"showAdvancedTooltip": true,
								"showHandleTooltip": false,
								"inputsAsTooltips": true
							}</mark>
						}
					}
				}
			}
		});
	};
});</pre>
						</td>
					</tr>
					<tr>
						<td>Showing a Switch for an boolean field.<br>Please define "Switch" as type in your
							designtime.js file.</td>


						<td data-item="boolean" data-sample>
							Loading...
						</td>
						<td>
							<pre class="lang-js" data-sample style="height:250px">
sap.ui.define(["sap/ui/integration/Designtime"], function (
	Designtime
) {
	"use strict";
	return function () {
		return new Designtime({
			"form": {
				"items": {
					"boolean": {
						"manifestpath": "/sap.card/configuration/parameters/boolean/value",
						"type": "boolean",
						"visualization": {<mark>
							"type": "Switch",
							"settings": {
								"state": "{currentSettings>value}",
								"customTextOn": "Yes",
								"customTextOff": "No"
							}</mark>
						}
					}
				}
			}
		});
	};
});</pre>
						</td>
					</tr>
					<tr>
						<td>Showing the fields with layout property.</td>


						<td data-sample="11">
							Loading...
						</td>
						<td>
							<pre class="lang-js" data-sample="11" style="height:250px">
{
	"param1": {
		"manifestpath": "/sap.card/configuration/parameters/param1/value",
		"label": "In one line",
		"type": "string",
		"layout": {
			"alignment": {
				"field": "end"
			}
		}
	},
	"param2": {
		"manifestpath": "/sap.card/configuration/parameters/param2/value",
		"label": "Label alignment: end",
		"type": "string",
		"layout": {
			"alignment": {
				"label": "end"
			}
		}
	},
	"param3": {
		"manifestpath": "/sap.card/configuration/parameters/param3/value",
		"label": "Field first",
		"type": "string",
		"layout": {
			"position": "field-label"
		}
	},
	"param4": {
		"manifestpath": "/sap.card/configuration/parameters/param4/value",
		"label": "Label width: 40%",
		"type": "string",
		"layout": {
			"label-width": "40%"
		}
	},
	"param5": {
		"manifestpath": "/sap.card/configuration/parameters/param5/value",
		"label": "In one column",
		"type": "string",
		"layout": {
			"label-width": "50%"
		},
		"cols": 1
	},
	"booleanLabel1": {
		"manifestpath": "/sap.card/configuration/parameters/booleanLabel1/value",
		"label": "boolean in one line",
		"type": "boolean",
		"layout": {
			"label-width": "92.4%",
			"position": "field-label"
		}
	},
	"booleanLabel2": {
		"manifestpath": "/sap.card/configuration/parameters/booleanLabel2/value",
		"label": "boolean in one line and one column",
		"type": "boolean",
		"layout": {
			"label-width": "83%",
			"position": "field-label"
		},
		"cols": 1
	}
}</pre>
						</td>
					</tr>
					<tr>
						<td>Showing the fields in a sub group with panel.</td>
						<td data-sample="12">
							Loading...
						</td>
						<td>
							<pre class="lang-js" data-sample="12" style="height:250px">
	{
		"param0": {
			"manifestpath": "/sap.card/configuration/parameters/param0/value",
			"label": "Parameter 0",
			"type": "string"
		},
		"subGroup1": {
			"type": "group",
			"label": "Sub group 1",
			"level": "1",
			"expanded": true,
			"visualization": {
				"type": "Panel"
			}
		},
		"param1": {
			"manifestpath": "/sap.card/configuration/parameters/param1/value",
			"label": "Parameter 1",
			"type": "string"
		}
	}
							</pre>
						</td>
					</tr>
					<tr>
						<td>Showing the fields in a sub group with tab.</td>
						<td data-sample="13">
							Loading...
						</td>
						<td>
							<pre class="lang-js" data-sample="13" style="height:250px">
	{
		"param0": {
			"manifestpath": "/sap.card/configuration/parameters/param0/value",
			"label": "Parameter 0",
			"type": "string"
		},
		"subGroup1": {
			"type": "group",
			"label": "Sub group 1",
			"level": "1",
			"expanded": true,
			"visualization": {
				"type": "Tab"
			}
		},
		"param1": {
			"manifestpath": "/sap.card/configuration/parameters/param1/value",
			"label": "Parameter 1",
			"type": "string"
		}
	}
							</pre>
						</td>
					</tr>
				</table>
			</div>
		</div>
	</div>
	<div class="content">
		<h2 id="visualizations">Visualizations for special Fields</h2>
	</div>
	<div class="content">
		<h3 id="objectWithPropertiesDefinedAndValueFromJsonList">Visualization for Object Field with value from Json list</h3>
		<div data-item="objectWithPropertiesDefinedAndValueFromJsonList" data-sample>
			Loading...
		</div>
	</div>
	<div class="content">
		<h3 id="objectWithPropertiesDefinedAndValueFromRequestedFile">Visualization for Object Field with value from requested file</h3>
		<div data-item="objectWithPropertiesDefinedAndValueFromRequestedFile" data-sample>
			Loading...
		</div>
	</div>
	<div class="content">
		<h3 id="objectWithPropertiesDefinedAndValueFromODataRequest">Visualization for Object Field with value from oData Request</h3>
		<div data-item="objectWithPropertiesDefinedAndValueFromODataRequest" data-sample>
			Loading...
		</div>
	</div>
	<div class="content">
		<h3 id="objectsWithPropertiesDefined">Visualization for Object Array Field with object properties defined only</h3>
		<div data-item="objectsWithPropertiesDefined" data-sample>
			Loading...
		</div>
	</div>
	<div class="content">
		<h3 id="objectsWithPropertiesDefinedAndValueFromJsonList">Visualization for Object Array Field with value from Json list</h3>
		<div data-item="objectsWithPropertiesDefinedAndValueFromJsonList" data-sample>
			Loading...
		</div>
	</div>
	<div class="content">
		<h3 id="objectsWithPropertiesDefinedAndValueFromRequestedFile">Visualization for Object Array Field with value from requested file</h3>
		<div data-item="objectsWithPropertiesDefinedAndValueFromRequestedFile" data-sample>
			Loading...
		</div>
	</div>
	<div class="content">
		<h3 id="objectsWithPropertiesDefinedAndValueFromODataRequest">Visualization for Object Array Field with value from oData Request</h3>
		<div data-item="objectsWithPropertiesDefinedAndValueFromODataRequest" data-sample>
			Loading...
		</div>
	</div>
</body>

</html><|MERGE_RESOLUTION|>--- conflicted
+++ resolved
@@ -7,175 +7,8 @@
 	<meta name="viewport" content="width=device-width, initial-scale=1.0">
 	<script data-require-ui5-init src="../../../scripts/boot.js"></script>
 
-<<<<<<< HEAD
 	<link rel="stylesheet" href="./fieldslayout.css">
 	<script src="./fieldslayout.js"></script>
-=======
-	<style>
-		.tableWrapper td {
-			vertical-align: top !important;
-		}
-
-		.tableWrapper caption {
-			text-align: left;
-			padding: 0.5rem 1rem;
-			font-weight: bold;
-		}
-
-		.tableWrapper td:first-child {
-			font-weight: normal !important;
-		}
-
-		.tableWrapper th {
-			font-weight: bold !important;
-		}
-
-		.sapUiIntegrationDTPreview {
-			display: none ! important;
-		}
-
-		td[data-sample],
-		td[data-sample] .sapUiIntegrationEditor {
-			width: 400px;
-			height: 120px;
-		}
-
-		div[data-sample] .sapUiIntegrationEditor {
-			width: 800px;
-			height: 400px;
-		}
-	</style>
-	<script>
-		var oBasicSettings = {
-			manifest: {
-				"sap.app": {
-					"id": "test"
-				},
-				"sap.card": {
-					"type": "List",
-					"configuration": {
-						"parameters": {
-							"param": {
-
-							},
-							"param1": {
-								"value": "2020-09-02"
-							},
-						}
-					}
-				}
-			}
-		};
-		var oAdvancedSettings = {
-			manifest: {
-				"sap.app": {
-					"id": "test",
-					"i18n": "i18n/i18n.properties"
-				},
-				"sap.card": {
-					"type": "List",
-					"configuration": {
-						"editor": "./advanced",
-						"parameters": {
-							"param": {
-
-							},
-							"string": {
-								"value": "{i18n>TRANSLATED_STRING_VALUE}"
-							},
-							"object": {
-								"value": {}
-							},
-							"objectWithPropertiesDefined": {
-								"value": { "text": "{i18n>TRANSLATED_STRING_VALUE}", "key": "key01", "type": "type01", "url": "https://sap.com/06", "icon": "sap-icon://accept", "int": 1, "editable": true, "object": {"text": "text01", "key": "key01"} }
-							},
-							"objectsWithPropertiesDefined": {
-								"value": [
-									{ "text": "{i18n>TRANSLATED_STRING_VALUE}", "key": "key01", "type": "type01", "url": "https://sap.com/06", "icon": "sap-icon://accept", "int": 1, "editable": true, "object": {"text": "text01", "key": "key01"} }
-								]
-							}
-						}
-					}
-				}
-			},
-			baseUrl: "./"
-		};
-
-		function init() {
-			sap.ui.require(["sap-ui-integration-editor"], function() {
-				sap.ui.require(["sap/ui/integration/designtime/editor/CardEditor", "sap/base/Log"], function (CardEditor, Log) {
-					function placeAdvancedEditor(domElement, sItem) {
-						var oAdvancedEditor = new CardEditor({
-							mode: "admin",
-							card: oAdvancedSettings,
-							allowSettings: true
-						});
-						oAdvancedEditor._startEditor = function () {
-							var mItems = this._oDesigntimeInstance.settings.form.items;
-							for (var n in mItems) {
-								if (n !== sItem) {
-									delete mItems[n];
-								}
-							}
-							CardEditor.prototype._startEditor.apply(this, arguments);
-						};
-						oAdvancedEditor.attachFieldReady(function (oEditor, i) {
-							domElement.innerHTML = "";
-							oAdvancedEditor.placeAt(domElement);
-						}.bind(null, oEditor, i));
-					};
-					var aSamples = document.querySelectorAll("td[data-sample]");
-					for (var i = 0; i < aSamples.length; i++) {
-						try {
-							var iSample = aSamples[i].dataset.sample;
-							if (!iSample) {
-								var sItem = aSamples[i].dataset.item;
-								if (!sItem) {
-									continue
-								}
-								placeAdvancedEditor(aSamples[i], sItem);
-							} else {
-								var sCode = document.querySelector("pre[data-sample='" + iSample + "']").innerText,
-								oConfig = JSON.parse(sCode);
-								if (!oConfig.param1) {
-									oConfig = {
-										param: oConfig
-									}
-								}
-								var oEditor = new CardEditor({
-									mode: "admin",
-									card: oBasicSettings,
-									allowSettings: true,
-									designtime: {
-										form: {
-											items: oConfig
-										}
-									}
-								});
-								oEditor.attachFieldReady(function (oEditor, i) {
-									aSamples[i].innerHTML = "";
-									oEditor.placeAt(aSamples[i]);
-								}.bind(null, oEditor, i));
-							}
-						} catch (ex) {
-							Log.error("Fail to load cards designtime: " + ex);
-						}
-					}
-					var aSpecialSamples = document.querySelectorAll("div[data-sample]");
-					for (var i = 0; i < aSpecialSamples.length; i++) {
-						try {
-							placeAdvancedEditor(aSpecialSamples[i], aSpecialSamples[i].dataset.item);
-						} catch (ex) {
-							Log.error("Fail to load cards designtime: " + ex);
-						}
-					}
-			    })
-			});
-		}
-		window._samples = {};
-
-	</script>
->>>>>>> c23db38d
 </head>
 
 <body class="sapUiBody sapUiSizeCompact topicBody">
