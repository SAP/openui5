--- conflicted
+++ resolved
@@ -257,12 +257,7 @@
 								issues.</h4>
 						</div>
 						<div class="description small" style="height:50px">
-<<<<<<< HEAD
-							<a href="https://github.com/SAP/openui5/tree/master/src/sap.ui.integration" target="_blank" class="button" style="width:200px;margin-top:1rem">OpenUI5
-=======
-							<a href="https://github.com/UI5/openui5/tree/master/src/sap.ui.integration" target="_blank"
-								class="button" style="width:200px;margin-top:1rem">OpenUI5
->>>>>>> 405ad0bb
+							<a href="https://github.com/UI5/openui5/tree/master/src/sap.ui.integration" target="_blank" class="button" style="width:200px;margin-top:1rem">OpenUI5
 								Project</a>
 						</div>
 					</div>
@@ -308,12 +303,7 @@
 						<a href="https://twitter.com/openui5" target="_blank">Twitter</a>
 						<a href="https://www.youtube.com/channel/UCOlLpeus2uAJhmxjKHHGTgA" target="_blank">YouTube</a>
 						<a href="https://openui5.slack.com/" target="_blank">Slack Channel</a>
-<<<<<<< HEAD
-						<a href="https://github.com/SAP/openui5/tree/master/src/sap.ui.integration" target="_blank">GitHub</a>
-=======
-						<a href="https://github.com/UI5/openui5/tree/master/src/sap.ui.integration"
-							target="_blank">GitHub</a>
->>>>>>> 405ad0bb
+						<a href="https://github.com/UI5/openui5/tree/master/src/sap.ui.integration" target="_blank">GitHub</a>
 					</div>
 				</div>
 				<div class="footer-content">
