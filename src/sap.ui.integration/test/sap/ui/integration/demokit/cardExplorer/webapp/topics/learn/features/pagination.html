--- conflicted
+++ resolved
@@ -34,15 +34,6 @@
 		}
 	}
 }</pre>
-<<<<<<< HEAD
-
-			When pagination is used, the
-			<a href="../../../index.html#/learn/features/sizing/maxItems" target="_parent">maxItems</a>
-			value is ignored (if any).
-			<br>
-			<br>
-=======
->>>>>>> 4dae6a7e
 				Pagination can be handled either client side or server side.
 			<p></p>
 
