<!DOCTYPE html>
<html lang="en">

<head><meta charset="utf-8">
	<title>Host Actions</title>
	
	<meta name="viewport" content="width=device-width, initial-scale=1.0">
	<script src="../../scripts/boot.js"></script>
</head>

<body class="sapUiBody topicBody">
	<div class="topic">
		<div class="content">

			<h1 id="hostActions">
				Host Actions
			</h1>

			<h2 id="overview">
				Overview
			</h2>

			<p>
				In addition to the <a href="../../index.html#/learn/actions" target="_parent">Card
					Actions</a>,
				a card can have optional application-level actions depending on the host environment.
				Examples may include, but are not limited to options like: share a card, remove a card.
<<<<<<< HEAD
				<br>
				<br>
				When there are host actions defined, an additional toolbar is displayed in the card:
				<br>
				<img src="../images/hostActions.png" alt>
				<br>
				Each host action is represented as a button in the toolbar.
				The button options can be specified.
=======
				<br />
				<br />
				When there are host actions defined, an additional toolbar is displayed in the card, which opens a menu:
				<br />
				<img src="../images/hostActions.png" alt="">
				<br />
				Each host action is represented as a menu item in the toolbar.
				The menu item options can be specified.
>>>>>>> d629b857
				The host action may be managed as enabled or visible depending on the card.
			</p>

			<p>
				Each host action can be specified with the following settings:
			</p>

			<div class="tableWrapper">
				<table>
					<tr>
						<th>Property</th>
						<th>Type</th>
						<th>Required</th>
						<th>Description</th>
					</tr>
					<tr>
						<td>type</td>
						<td>string</td>
						<td>Yes</td>
						<td>The type of the action. Possible values: "Navigation", "Submit" and "Custom".</td>
					</tr>
					<tr>
						<td>text</td>
						<td>string</td>
						<td>No</td>
						<td>The text of the action button.</td>
					</tr>
					<tr>
						<td>icon</td>
						<td>string</td>
						<td>No</td>
						<td>The icon of the action button.</td>
					</tr>
					<tr>
						<td>tooltip</td>
						<td>string</td>
						<td>No</td>
						<td>The tooltip of the action button.</td>
					</tr>
					<tr>
						<td>buttonType</td>
						<td>string</td>
						<td>No</td>
						<td>The type of the action button.<br>
						<b>Note:</b> Deprecated since 1.130 All <code>ActionDefinitions</code> are now rendered as menu items and don't have <code>buttonType</code>.<br>
						</td>
					</tr>
					<tr>
						<td>enabled</td>
						<td>boolean/function</td>
						<td>No</td>
						<td>If the action is enabled. Default value is true.</td>
					</tr>
					<tr>
						<td>visible</td>
						<td>boolean/function</td>
						<td>No</td>
						<td>If the action is visible. Default value is true.</td>
					</tr>
					<tr>
						<td>action</td>
						<td>function</td>
						<td>No</td>
						<td>The action function.</td>
					</tr>
					<tr></tr>
						<td>startsSection</td>
						<td>Object</td>
						<td>No</td>
						<td>Defines whether a visual separator should be rendered before the item. Default value is false.</td>
					</tr>
					<tr>
						<td>parameters</td>
						<td>Object</td>
						<td>No</td>
						<td>The parameters of the action.</td>
					</tr>
				</table>
			</div>

			<h2 id="examples">
				Example
			</h2>

			<p>An example with a card and host actions would look like:</p>

			Controller
			<pre class="lang-js">
var oHost = new sap.ui.integration.Host({
	actions: [
		{
			type: 'Custom',
			icon: 'sap-icon://add',
			text: 'Action name',
			action: function (oCard, oButton) {
				// do some action
			},
			enabled: function (oCard) {
				// return whether this host action
				// should be enabled in the card
				return true;
			},
			visible: function (oCard) {
				// return whether this host action
				// should be visible in the card
				return true;
			}
		},
		...
	]
});

this.getView().byId('card1').setHost(oHost);</pre>

			XML View
			<pre class="lang-xml">
&lt;mvc:View xmlns:w="sap.ui.integration.widgets"&gt;
	&lt;w:Card id="card1" manifest="./manifest.json" /&gt;
&lt;/mvc:View&gt;</pre>
			<a class="try-button" href="../../index.html#/explore/hostActions" target="_parent">Try it Out</a>
		</div>
	</div>
</body>

</html><|MERGE_RESOLUTION|>--- conflicted
+++ resolved
@@ -25,25 +25,14 @@
 					Actions</a>,
 				a card can have optional application-level actions depending on the host environment.
 				Examples may include, but are not limited to options like: share a card, remove a card.
-<<<<<<< HEAD
 				<br>
 				<br>
-				When there are host actions defined, an additional toolbar is displayed in the card:
+				When there are host actions defined, an additional toolbar is displayed in the card, which opens a menu:
 				<br>
 				<img src="../images/hostActions.png" alt>
 				<br>
-				Each host action is represented as a button in the toolbar.
-				The button options can be specified.
-=======
-				<br />
-				<br />
-				When there are host actions defined, an additional toolbar is displayed in the card, which opens a menu:
-				<br />
-				<img src="../images/hostActions.png" alt="">
-				<br />
 				Each host action is represented as a menu item in the toolbar.
 				The menu item options can be specified.
->>>>>>> d629b857
 				The host action may be managed as enabled or visible depending on the card.
 			</p>
 
@@ -114,7 +103,7 @@
 						<td>Object</td>
 						<td>No</td>
 						<td>Defines whether a visual separator should be rendered before the item. Default value is false.</td>
-					</tr>
+					
 					<tr>
 						<td>parameters</td>
 						<td>Object</td>
