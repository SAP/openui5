--- conflicted
+++ resolved
@@ -383,9 +383,7 @@
 					]
 				}
 			},
-<<<<<<< HEAD
-
-=======
+
 			"util/SorterHelper": {
 				coverage: {
 					only: [
@@ -393,7 +391,7 @@
 					]
 				}
 			},
->>>>>>> 9dc5f500
+
 			"util/ContentFactory": {},
 			"util/ManifestResolver": {},
 			"util/SkeletonCard": {},
