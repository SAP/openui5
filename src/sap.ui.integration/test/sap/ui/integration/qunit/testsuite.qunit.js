sap.ui.define([
	"sap/ui/thirdparty/jquery"
	], function (jQuery) {
	"use strict";

	// check whether suite-ui-commons is available
	var bSuiteUiCommonsAvailable = false;
	jQuery.ajax({
		type: "HEAD",
		url: sap.ui.require.toUrl("sap/suite/ui/commons/library.js"),
		async: false,
		success: function() {
			bSuiteUiCommonsAvailable = true;
		}
	});

	return {
		name: "QUnit TestSuite for sap.ui.integration",
		defaults: {
			qunit: {
				version: "edge"
			},
			sinon: {
				version: "edge"
			},
			ui5: {
				language: "en",
				compatVersion: "edge",
				libs: ["sap.f", "sap.m", "sap.ui.integration"], // Libraries to load upfront in addition to the library which is tested, if null no libs are loaded
				noConflict: true,
				// preload: "auto",
				"xx-waitForTheme": "init",
				resourceroots: {
					"qunit": "test-resources/sap/ui/integration/qunit/"
				}
			},
			coverage: {
				only: ["sap/ui/integration"]
			},
			autostart: true,
			page: "test-resources/sap/ui/integration/qunit/testsandbox.qunit.html?test={name}"
		},
		tests: {
			"Card": {
				coverage: {
					only: [
						"sap/ui/integration/widgets/Card"
					]
				},
				module: [
					'./Card.qunit',
					'./CardDesigntime.qunit'
				]
			},

			"CardAsTile": { },
			"CardCleanup": { },
			"CardPagination": { },

			"CardLoading": {
				ui5: {
					libs: ["sap.ui.integration"]
				},
				coverage: {
					only: [
						"sap/ui/integration/cards/Header",
						"sap/f/cards/HeaderRenderer",
						"sap/ui/integration/cards/NumericHeader",
						"sap/f/cards/NumericHeaderRenderer",
						"sap/f/cards/NumericSideIndicator",
						"sap/f/cards/NumericSideIndicatorRenderer",
						"sap/ui/integration/cards/BaseContent",
						"sap/ui/integration/util/LoadingProvider"
					]
				},
				module: [
					'./loading/CardLoading.qunit'
				]
			},

			"CardExtension": {},

			"CardFormatters": {
				module: [
					"./formatters/CardFormatters.qunit",
					"./formatters/DateTimeFormatter.qunit",
					"./formatters/IconFormatter.qunit",
					"./formatters/InitialsFormatters.qunit",
					"./formatters/NumberFormatter.qunit",
					"./formatters/TextFormatter.qunit"
				]
			},

			"CardHostAndExtension": {},
			"CardMeasurements": {},
			"CardReadyState": {},

			"CardHost": {
				coverage: {
					only: [
						"sap/ui/integration/widgets/Card",
						"sap/ui/integration/Host"
					]
				}
			},

			"CardDataHandling": {},

			"CardDataHandlingWithMock": {
				sinon: {
					version: "1"
				},
				coverage: {
					only: [
						"sap/ui/integration/widgets/Card",
						"sap/ui/integration/util/RequestDataProvider",
						"sap/ui/integration/util/DataProvider"
					]
				}
			},

			"CardParameters": {},

			"UI5InputText": {
				coverage: {
					only: ["sap/ui/integration/cards/adaptivecards/elements/UI5InputText"]
				},
				module: [
					'./cards/AdaptiveContent/UI5InputText.qunit'
				]
			},

			"UI5InputNumber": {
				coverage: {
					only: ["sap/ui/integration/cards/adaptivecards/elements/UI5InputNumber"]
				},
				module: [
					'./cards/AdaptiveContent/UI5InputNumber.qunit'
				]
			},

			"UI5InputToggle": {
				coverage: {
					only: ["sap/ui/integration/cards/adaptivecards/elements/UI5InputToggle"]
				},
				module: [
					'./cards/AdaptiveContent/UI5InputToggle.qunit'
				]
			},

			"UI5InputDate": {
				coverage: {
					only: ["sap/ui/integration/cards/adaptivecards/elements/UI5InputDate"]
				},
				module: [
					'./cards/AdaptiveContent/UI5InputDate.qunit'
				]
			},

			"UI5InputChoiceSet": {
				coverage: {
					only: ["sap/ui/integration/cards/adaptivecards/elements/UI5InputChoiceSet"]
				},
				module: [
					'./cards/AdaptiveContent/UI5InputChoiceSet.qunit'
				]
			},

			"UI5InputTime": {
				coverage: {
					only: ["sap/ui/integration/cards/adaptivecards/elements/UI5InputTime"]
				},
				module: [
					'./cards/AdaptiveContent/UI5InputTime.qunit'
				]
			},

			"ActionRender": {
				coverage: {
					only: ["sap/ui/integration/cards/adaptivecards/overwrites/ActionRender"]
				},
				module: [
					'./cards/AdaptiveContent/ActionRender.qunit'
				]
			},

			"AdaptiveContentIntegration": {
				title: "Opa test Page for sap.f.AdaptiveContent",
				module: [
					'./cards/AdaptiveContent/AdaptiveContentIntegration.opa.qunit'
				]
			},

			"bindingFeatures/DateRange": {
				coverage: {
					only: ["sap/ui/integration/bindingFeatures/DateRange"]
				}
			},

			"cardbundle/CardStaticResources": {},
			"cards/Header": {},
			"cards/NumericHeader": {},
			"cards/BaseContent": {},
			"cards/AdaptiveCard": {},
			"cards/AnalyticalCard": {},
			"cards/CalendarCard": {},
			"cards/ComponentCard": {},
			"cards/ListCard": {},
			"cards/TableCard": {},
			"cards/ObjectCard": {},

			"cards/TimelineCard": {
				skip: !bSuiteUiCommonsAvailable
			},

			"cards/WebPageCard": {},

			"cards/AnalyticsCloudContent": {
				coverage: {
					only: [
						"sap/ui/integration/cards/AnalyticsCloudContent"
					]
				}
			},

			"cards/BaseListContent": {
				coverage: {
					only: [
						"sap/ui/integration/cards/BaseListContent"
					]
				}
			},

			"cards/Footer": {},

			"cards/actions/CardActions": {
				module: [
					"./cards/actions/CardActions.qunit",
					"./cards/actions/ShowHideCardActions.qunit",
					"./cards/actions/SubmitAction.qunit"
				],
				coverage: {
					only: [
						"sap/ui/integration/cards/actions/",
						"sap/ui/integration/widgets/Card"
					]
				}
			},

			"cards/filters/CardFiltering": {
				module: [
					"./cards/filters/CardFiltering.qunit",
					"./cards/filters/DateRangeFilter.qunit",
					"./cards/filters/FilterBarFactory.qunit",
					"./cards/filters/SearchFilter.qunit",
					"./cards/filters/SelectFilter.qunit",
					"./cards/filters/ComboBoxFilter.qunit"
				],
				coverage: {
					only: [
						"sap/ui/integration/cards/filters/",
						"sap/ui/integration/widgets/Card"
					]
				}
			},

			"controls/ActionsToolbar": {},

			"controls/ActionsStrip": {
				coverage: {
					only: [
						"sap/ui/integration/controls/ActionsStrip"
					]
				}
			},

			"controls/BlockingMessage": {
				coverage: {
					only: [
						"sap/ui/integration/controls/BlockingMessage",
						"sap/ui/integration/util/ErrorHandler"
					]
				}
			},

			"controls/ListContentItem": {},
			"controls/Microchart": {},
			"controls/MicrochartLegend": {},

			"customElements/CustomElements": {
				ui5: {
					libs: ["sap.ui.integration"]
				},
				coverage: {
					only: [
						"sap/ui/integration/customElements/"
					]
				}
			},

			"util/AnalyticsCloudHelper": {
				coverage: {
					only: ["sap/ui/integration/util/AnalyticsCloudHelper"]
				}
			},

			"util/BindingHelper": {
				coverage: {
					only: ["sap/ui/integration/util/BindingHelper"]
				}
			},

			"util/JSONBindingHelper": {
				coverage: {
					only: ["sap/ui/integration/util/JSONBindingHelper"]
				}
			},

			"util/BindingResolver": {
				coverage: {
					only: ["sap/ui/integration/util/BindingResolver"]
				}
			},

			"util/CardManifest": {
				coverage: {
					only: [
						"sap/ui/integration/util/CardManifest"
					]
				}
			},

			"util/CardMerger": {
				coverage: {
					only: [
						"sap/ui/integration/util/CardMerger"
					]
				},
				sinon: false
			},

			"util/CardMergerWithObjectPropertyTranslations": {
				coverage: {
					only: [
						"sap/ui/integration/util/CardMerger"
					]
				},
				sinon: false
			},

			"util/CardMergerWithOPTForUnMatchLanguages": {
				coverage: {
					only: [
						"sap/ui/integration/util/CardMerger"
					]
				},
				sinon: false
			},

			"util/CardMergerWithStringForUnMatchLanguages": {
				coverage: {
					only: [
						"sap/ui/integration/util/CardMerger"
					]
				},
				sinon: false
			},

			"util/CardMergerWithTranslationsOfUnMatchLanguages": {
				coverage: {
					only: [
						"sap/ui/integration/util/CardMerger"
					]
				},
				sinon: false
			},

			"util/CardObserver": {
				coverage: {
					only: [
						"sap/ui/integration/util/CardObserver"
					]
				}
			},

			"util/ContentFactory": {},
			"util/ManifestResolver": {},
			"util/SkeletonCard": {},
			"util/loadCardEditor": {},
<<<<<<< HEAD

=======
			"util/openCardDialog": {},
>>>>>>> 4d872c71
			"model/ContextModel": {
				coverage: {
					only: [
						"sap/ui/integration/model/ContextModel"
					]
				}
			},

			"model/ObservableModel": {
				coverage: {
					only: [
						"sap/ui/integration/model/ObservableModel"
					]
				},
				sinon: {
					useFakeTimers: true
				}
			},

			"util/DataProvider": {
				coverage: {
					only: [
						"sap/ui/integration/util/DataProviderFactory",
						"sap/ui/integration/util/DataProvider",
						"sap/ui/integration/util/RequestDataProvider",
						"sap/ui/integration/util/ServiceDataProvider"
					]
				}
			},

			"util/CacheAndRequestDataProvider": {
				coverage: {
					only: [
						"sap/ui/integration/util/CacheAndRequestDataProvider"
					]
				},
				sinon: {
					useFakeTimers: true
				}
			},

			"util/Destinations": {
				coverage: {
					only: ["sap/ui/integration/util/Destinations"]
				}
			},

			"util/Duration": {
				coverage: {
					only: ["sap/ui/integration/util/Duration"]
				}
			},

			"util/CsrfTokenHandler": {
				coverage: {
					only: ["sap/ui/integration/util/CsrfTokenHandler"]
				}
			},

			"util/ServiceManager": {
				coverage: {
					only: [
						"sap/ui/integration/util/ServiceManager"
					]
				}
			},

			"util/Utils": {
				coverage: {
					only: [
						"sap/ui/integration/util/Utils"
					]
				},
				sinon: {
					useFakeTimers: true
				}
			},

			"util/OAuth3LOHelper": {
				coverage: {
					only: [
						"sap/ui/integration/util/OAuth3LOHelper"
					]
				},
				sinon: {
					useFakeTimers: true
				}
			},

			"extensions/OAuth3LO": {
				coverage: {
					only: [
						"sap/ui/integration/extensions/OAuth3LO"
					]
				}
			},

			"designtime/baseEditor/integration/ReadyHandling": {
				group: "Base DesignTime Editor",
				coverage: {
					only: [
						"sap/ui/integration/designtime/baseEditor/"
					]
				},
				sinon: false
			},

			"designtime/baseEditor/BaseEditor": {
				group: "Base DesignTime Editor",
				coverage: {
					only: [
						"sap/ui/integration/designtime/baseEditor/BaseEditor"
					]
				},
				sinon: false
			},

			"designtime/baseEditor/propertyEditor/BasePropertyEditor": {
				group: "Base DesignTime Editor",
				coverage: {
					only: [
						"sap/ui/integration/designtime/baseEditor/propertyEditor/BasePropertyEditor"
					]
				},
				sinon: false
			},

			"designtime/baseEditor/PropertyEditor": {
				group: "Base DesignTime Editor",
				coverage: {
					only: [
						"sap/ui/integration/designtime/baseEditor/PropertyEditor"
					]
				},
				sinon: false
			},

			"designtime/baseEditor/PropertyEditors": {
				group: "Base DesignTime Editor",
				coverage: {
					only: [
						"sap/ui/integration/designtime/baseEditor/PropertyEditors"
					]
				},
				sinon: false
			},

			"designtime/baseEditor/propertyEditor/stringEditor/StringEditor": {
				group: "Base DesignTime Editor",
				coverage: {
					only: [
						"sap/ui/integration/designtime/baseEditor/propertyEditor/stringEditor/StringEditor"
					]
				},
				sinon: false
			},

			"designtime/baseEditor/propertyEditor/groupEditor/GroupEditor": {
				group: "Base DesignTime Editor",
				coverage: {
					only: [
						"sap/ui/integration/designtime/baseEditor/propertyEditor/groupEditor/GroupEditor"
					]
				},
				sinon: false
			},

			"designtime/baseEditor/propertyEditor/separatorEditor/SeparatorEditor": {
				group: "Base DesignTime Editor",
				coverage: {
					only: [
						"sap/ui/integration/designtime/baseEditor/propertyEditor/separatorEditor/SeparatorEditor"
					]
				},
				sinon: false
			},

			"designtime/baseEditor/propertyEditor/booleanEditor/BooleanEditor": {
				group: "Base DesignTime Editor",
				coverage: {
					only: [
						"sap/ui/integration/designtime/baseEditor/propertyEditor/booleanEditor/BooleanEditor"
					]
				},
				sinon: false
			},

			"designtime/baseEditor/propertyEditor/numberEditor/NumberEditor": {
				group: "Base DesignTime Editor",
				coverage: {
					only: [
						"sap/ui/integration/designtime/baseEditor/propertyEditor/numberEditor/NumberEditor"
					]
				},
				sinon: false
			},

			"designtime/baseEditor/propertyEditor/integerEditor/IntegerEditor": {
				group: "DesignTime Editor",
				coverage: {
					only: [
						"sap/ui/integration/designtime/baseEditor/propertyEditor/integerEditor/IntegerEditor"
					]
				},
				sinon: false
			},

			"designtime/baseEditor/propertyEditor/jsonEditor/JsonEditor": {
				group: "Base DesignTime Editor",
				coverage: {
					only: [
						"sap/ui/integration/designtime/baseEditor/propertyEditor/jsonEditor/JsonEditor"
					]
				},
				sinon: false
			},

			"designtime/baseEditor/propertyEditor/codeEditor/CodeEditor": {
				group: "Base DesignTime Editor",
				coverage: {
					only: [
						"sap/ui/integration/designtime/baseEditor/propertyEditor/codeEditor/CodeEditor"
					]
				},
				sinon: false
			},

			"designtime/baseEditor/propertyEditor/arrayEditor/ArrayEditor": {
				group: "Base DesignTime Editor",
				coverage: {
					only: [
						"sap/ui/integration/designtime/baseEditor/propertyEditor/arrayEditor/ArrayEditor"
					]
				},
				sinon: false
			},

			"designtime/baseEditor/propertyEditor/selectEditor/SelectEditor": {
				group: "Base DesignTime Editor",
				coverage: {
					only: [
						"sap/ui/integration/designtime/baseEditor/propertyEditor/selectEditor/SelectEditor"
					]
				},
				sinon: false
			},

			"designtime/baseEditor/propertyEditor/mapEditor/MapEditor": {
				group: "Base DesignTime Editor",
				coverage: {
					only: [
						"sap/ui/integration/designtime/baseEditor/propertyEditor/mapEditor/MapEditor"
					]
				},
				sinon: false
			},

			"designtime/baseEditor/propertyEditor/iconEditor/IconEditor": {
				group: "Base DesignTime Editor",
				coverage: {
					only: [
						"sap/ui/integration/designtime/baseEditor/propertyEditor/iconEditor/IconEditor"
					]
				},
				sinon: false
			},

			"designtime/baseEditor/propertyEditor/dateEditor/DateEditor": {
				group: "DesignTime Editor",
				coverage: {
					only: [
						"sap/ui/integration/designtime/baseEditor/propertyEditor/dateEditor/DateEditor"
					]
				},
				sinon: false
			},

			"designtime/baseEditor/propertyEditor/dateTimeEditor/DateTimeEditor": {
				group: "DesignTime Editor",
				coverage: {
					only: [
						"sap/ui/integration/designtime/baseEditor/propertyEditor/dateTimeEditor/DateTimeEditor"
					]
				},
				sinon: false
			},

			"designtime/baseEditor/propertyEditor/listEditor/ListEditor": {
				group: "DesignTime Editor",
				coverage: {
					only: [
						"sap/ui/integration/designtime/baseEditor/propertyEditor/listEditor/ListEditor"
					]
				},
				sinon: false
			},

			"designtime/baseEditor/propertyEditor/PropertyEditorFactory": {
				group: "Base DesignTime Editor",
				coverage: {
					only: [
						"sap/ui/integration/designtime/baseEditor/propertyEditor/PropertyEditorFactory"
					]
				},
				sinon: false
			},

			"designtime/baseEditor/util/binding/resolveBinding": {
				group: "Base DesignTime Editor",
				coverage: {
					only: [
						"sap/ui/integration/designtime/baseEditor/util/binding/resolveBinding"
					]
				},
				sinon: false
			},

			"designtime/baseEditor/util/ObjectBinding": {
				group: "Base DesignTime Editor",
				coverage: {
					only: [
						"sap/ui/integration/designtime/baseEditor/util/ObjectBinding"
					]
				},
				sinon: false
			},

			"designtime/baseEditor/util/createPromise": {
				group: "Base DesignTime Editor",
				coverage: {
					only: [
						"sap/ui/integration/designtime/baseEditor/util/createPromise"
					]
				},
				sinon: false
			},

			"designtime/baseEditor/util/escapeParameter": {
				group: "Base DesignTime Editor",
				coverage: {
					only: [
						"sap/ui/integration/designtime/baseEditor/util/escapeParameter"
					]
				},
				sinon: false
			},

			"designtime/baseEditor/util/findClosestInstance": {
				group: "Base DesignTime Editor",
				coverage: {
					only: [
						"sap/ui/integration/designtime/baseEditor/util/findClosestInstance"
					]
				},
				sinon: false
			},

			"designtime/baseEditor/util/isValidBindingString": {
				group: "DesignTime Editor",
				coverage: {
					only: [
						"sap/ui/integration/designtime/baseEditor/util/isValidBindingString"
					]
				},
				sinon: false
			},

			"designtime/baseEditor/util/unset": {
				group: "DesignTime Editor",
				coverage: {
					only: [
						"sap/ui/integration/designtime/baseEditor/util/unset"
					]
				},
				sinon: false
			},

			"designtime/baseEditor/util/hasTag": {
				group: "DesignTime Editor",
				coverage: {
					only: [
						"sap/ui/integration/designtime/baseEditor/util/hasTag"
					]
				},
				sinon: false
			},

			"designtime/baseEditor/util/StylesheetManager": {
				group: "DesignTime Editor",
				coverage: {
					only: [
						"sap/ui/integration/designtime/baseEditor/util/StylesheetManager"
					]
				},
				loader: {
					paths: {
						"mockdata": "test-resources/sap/ui/integration/qunit/designtime/baseEditor/util"
					}
				},
				sinon: false
			},

			"designtime/baseEditor/layout/Form": {
				group: "DesignTime Editor",
				coverage: {
					only: [
						"sap/ui/integration/designtime/baseEditor/layout/Form"
					]
				},
				sinon: false
			},

			"designtime/baseEditor/validator/ValidatorRegistry": {
				group: "DesignTime Editor",
				coverage: {
					only: [
						"sap/ui/integration/designtime/baseEditor/validator/ValidatorRegistry"
					]
				},
				sinon: false
			},

			"designtime/baseEditor/validator/IsPatternMatch": {
				group: "DesignTime Editor",
				coverage: {
					only: [
						"sap/ui/integration/designtime/baseEditor/validator/IsPatternMatch"
					]
				},
				sinon: false
			},

			"designtime/cardEditor/CardEditor": {
				group: "Card DesignTime Editor",
				coverage: {
					only: [
						"sap/ui/integration/designtime/cardEditor/CardEditor"
					]
				},
				sinon: false
			},

			"designtime/cardEditor/BASEditor": {
				group: "Card DesignTime Editor",
				coverage: {
					only: [
						"sap/ui/integration/designtime/cardEditor/BASEditor"
					]
				},
				sinon: false
			},

			"designtime/cardEditor/propertyEditor/parametersEditor/ParametersEditor": {
				group: "Card DesignTime Editor",
				coverage: {
					only: [
						"sap/ui/integration/designtime/cardEditor/propertyEditor/parametersEditor/ParametersEditor"
					]
				},
				sinon: false
			},

			"designtime/cardEditor/propertyEditor/complexMapEditor/ComplexMapEditor": {
				group: "Card DesignTime Editor",
				coverage: {
					only: [
						"sap/ui/integration/designtime/cardEditor/propertyEditor/complexMapEditor/ComplexMapEditor"
					]
				},
				sinon: false
			},

			"designtime/cardEditor/propertyEditor/destinationsEditor/DestinationsEditor": {
				group: "Card DesignTime Editor",
				coverage: {
					only: [
						"sap/ui/integration/designtime/cardEditor/propertyEditor/destinationsEditor/DestinationsEditor"
					]
				},
				sinon: false
			},

			"designtime/cardEditor/propertyEditor/filtersEditor/FiltersEditor": {
				group: "Card DesignTime Editor",
				coverage: {
					only: [
						"sap/ui/integration/designtime/cardEditor/propertyEditor/filtersEditor/FiltersEditor"
					]
				},
				sinon: false
			},

			"designtime/cardEditor/propertyEditor/iconEditor/IconEditor": {
				group: "Card DesignTime Editor",
				coverage: {
					only: [
						"sap/ui/integration/designtime/cardEditor/propertyEditor/iconEditor/IconEditor"
					]
				},
				sinon: false
			},

			"editor/NoDesigntime": {
				group: "Runtime Editor",
				coverage: {
					only: [
						"sap/ui/integration/editor"
					]
				},
				sinon: false
			},

			"editor/Basic": {
				group: "Runtime Editor",
				coverage: {
					only: [
						"sap/ui/integration/editor"
					]
				},
				sinon: false
			},

			"editor/Destination": {
				group: "Runtime Editor",
				coverage: {
					only: [
						"sap/ui/integration/editor"
					]
				},
				sinon: false
			},

			"editor/Enhancement": {
				group: "Runtime Editor",
				coverage: {
					only: [
						"sap/ui/integration/editor"
					]
				},
				sinon: false
			},

			"editor/Ids": {
				group: "Runtime Editor",
				coverage: {
					only: [
						"sap/ui/integration/editor"
					]
				},
				sinon: false
			},

			"editor/Layout": {
				group: "Runtime Editor",
				coverage: {
					only: [
						"sap/ui/integration/editor"
					]
				},
				sinon: false
			},

			"editor/Settings": {
				group: "Runtime Editor",
				coverage: {
					only: [
						"sap/ui/integration/editor"
					]
				},
				sinon: false
			},

			"editor/objectField/propertyTranslation/simpleForm/typeKey/Basic": {
				group: "Runtime Editor",
				coverage: {
					only: [
						"sap/ui/integration/editor"
					]
				},
				sinon: false
			},

			"editor/objectField/propertyTranslation/simpleForm/typeKey/ChangesByAdminForAdminMode": {
				group: "Runtime Editor",
				coverage: {
					only: [
						"sap/ui/integration/editor"
					]
				},
				sinon: false
			},

			"editor/objectField/propertyTranslation/simpleForm/typeKey/ChangesByAdminForContentMode": {
				group: "Runtime Editor",
				coverage: {
					only: [
						"sap/ui/integration/editor"
					]
				},
				sinon: false
			},

			"editor/objectField/propertyTranslation/simpleForm/typeKey/ChangesByAdminForAllMode": {
				group: "Runtime Editor",
				coverage: {
					only: [
						"sap/ui/integration/editor"
					]
				},
				sinon: false
			},

			"editor/objectField/propertyTranslation/simpleForm/typeKey/ChangesByContentForContentMode": {
				group: "Runtime Editor",
				coverage: {
					only: [
						"sap/ui/integration/editor"
					]
				},
				sinon: false
			},

			"editor/objectField/propertyTranslation/simpleForm/typeKey/ChangesByContentForAllMode": {
				group: "Runtime Editor",
				coverage: {
					only: [
						"sap/ui/integration/editor"
					]
				},
				sinon: false
			},

			"editor/objectField/propertyTranslation/simpleForm/typeKey/ChangesByAdminAndContentForContentMode": {
				group: "Runtime Editor",
				coverage: {
					only: [
						"sap/ui/integration/editor"
					]
				},
				sinon: false
			},

			"editor/objectField/propertyTranslation/simpleForm/typeKey/ChangesByAdminAndContentForAllMode": {
				group: "Runtime Editor",
				coverage: {
					only: [
						"sap/ui/integration/editor"
					]
				},
				sinon: false
			},

			"editor/objectField/propertyTranslation/simpleForm/typeProperty/Basic": {
				group: "Runtime Editor",
				coverage: {
					only: [
						"sap/ui/integration/editor"
					]
				},
				sinon: false
			},

			"editor/objectField/propertyTranslation/simpleForm/typeProperty/I18nFormatAsValue": {
				group: "Runtime Editor",
				coverage: {
					only: [
						"sap/ui/integration/editor"
					]
				},
				sinon: false
			},

			"editor/objectField/propertyTranslation/simpleForm/typeProperty/NormalStringAsValue": {
				group: "Runtime Editor",
				coverage: {
					only: [
						"sap/ui/integration/editor"
					]
				},
				sinon: false
			},

			"editor/objectField/propertyTranslation/simpleForm/typeProperty/ChangesByAdminForAdminMode01": {
				group: "Runtime Editor",
				coverage: {
					only: [
						"sap/ui/integration/editor"
					]
				},
				sinon: false
			},

			"editor/objectField/propertyTranslation/simpleForm/typeProperty/ChangesByAdminForAdminMode02": {
				group: "Runtime Editor",
				coverage: {
					only: [
						"sap/ui/integration/editor"
					]
				},
				sinon: false
			},

			"editor/objectField/propertyTranslation/simpleForm/typeProperty/ChangesByAdminForContentMode01": {
				group: "Runtime Editor",
				coverage: {
					only: [
						"sap/ui/integration/editor"
					]
				},
				sinon: false
			},

			"editor/objectField/propertyTranslation/simpleForm/typeProperty/ChangesByAdminForContentMode02": {
				group: "Runtime Editor",
				coverage: {
					only: [
						"sap/ui/integration/editor"
					]
				},
				sinon: false
			},

			"editor/objectField/propertyTranslation/simpleForm/typeProperty/ChangesByAdminForAllMode01": {
				group: "Runtime Editor",
				coverage: {
					only: [
						"sap/ui/integration/editor"
					]
				},
				sinon: false
			},

			"editor/objectField/propertyTranslation/simpleForm/typeProperty/ChangesByAdminForAllMode02": {
				group: "Runtime Editor",
				coverage: {
					only: [
						"sap/ui/integration/editor"
					]
				},
				sinon: false
			},

			"editor/objectField/propertyTranslation/simpleForm/typeProperty/ChangesByContentForContentMode01": {
				group: "Runtime Editor",
				coverage: {
					only: [
						"sap/ui/integration/editor"
					]
				},
				sinon: false
			},

			"editor/objectField/propertyTranslation/simpleForm/typeProperty/ChangesByContentForContentMode02": {
				group: "Runtime Editor",
				coverage: {
					only: [
						"sap/ui/integration/editor"
					]
				},
				sinon: false
			},

			"editor/objectField/propertyTranslation/simpleForm/typeProperty/ChangesByContentForAllMode01": {
				group: "Runtime Editor",
				coverage: {
					only: [
						"sap/ui/integration/editor"
					]
				},
				sinon: false
			},

			"editor/objectField/propertyTranslation/simpleForm/typeProperty/ChangesByContentForAllMode02": {
				group: "Runtime Editor",
				coverage: {
					only: [
						"sap/ui/integration/editor"
					]
				},
				sinon: false
			},

			"editor/objectField/propertyTranslation/simpleForm/typeProperty/ChangesByAdminAndContentForContentMode01": {
				group: "Runtime Editor",
				coverage: {
					only: [
						"sap/ui/integration/editor"
					]
				},
				sinon: false
			},

			"editor/objectField/propertyTranslation/simpleForm/typeProperty/ChangesByAdminAndContentForContentMode02": {
				group: "Runtime Editor",
				coverage: {
					only: [
						"sap/ui/integration/editor"
					]
				},
				sinon: false
			},

			"editor/objectField/propertyTranslation/simpleForm/typeProperty/ChangesByAdminAndContentForAllMode01": {
				group: "Runtime Editor",
				coverage: {
					only: [
						"sap/ui/integration/editor"
					]
				},
				sinon: false
			},

			"editor/objectField/propertyTranslation/simpleForm/typeProperty/ChangesByAdminAndContentForAllMode02": {
				group: "Runtime Editor",
				coverage: {
					only: [
						"sap/ui/integration/editor"
					]
				},
				sinon: false
			},

			"editor/objectField/propertyTranslation/table/typeKey/Basic": {
				group: "Runtime Editor",
				coverage: {
					only: [
						"sap/ui/integration/editor"
					]
				},
				sinon: false
			},

			"editor/objectField/propertyTranslation/table/typeKey/ChangesByAdminForAdminMode01": {
				group: "Runtime Editor",
				coverage: {
					only: [
						"sap/ui/integration/editor"
					]
				},
				sinon: false
			},

			"editor/objectField/propertyTranslation/table/typeKey/ChangesByAdminForAdminMode02": {
				group: "Runtime Editor",
				coverage: {
					only: [
						"sap/ui/integration/editor"
					]
				},
				sinon: false
			},

			"editor/objectField/propertyTranslation/table/typeKey/ChangesByAdminForContentMode01": {
				group: "Runtime Editor",
				coverage: {
					only: [
						"sap/ui/integration/editor"
					]
				},
				sinon: false
			},

			"editor/objectField/propertyTranslation/table/typeKey/ChangesByAdminForContentMode02": {
				group: "Runtime Editor",
				coverage: {
					only: [
						"sap/ui/integration/editor"
					]
				},
				sinon: false
			},

			"editor/objectField/propertyTranslation/table/typeKey/ChangesByAdminForAllMode01": {
				group: "Runtime Editor",
				coverage: {
					only: [
						"sap/ui/integration/editor"
					]
				},
				sinon: false
			},

			"editor/objectField/propertyTranslation/table/typeKey/ChangesByAdminForAllMode02": {
				group: "Runtime Editor",
				coverage: {
					only: [
						"sap/ui/integration/editor"
					]
				},
				sinon: false
			},

			"editor/objectField/propertyTranslation/table/typeKey/ChangesByContentForContentMode01": {
				group: "Runtime Editor",
				coverage: {
					only: [
						"sap/ui/integration/editor"
					]
				},
				sinon: false
			},

			"editor/objectField/propertyTranslation/table/typeKey/ChangesByContentForContentMode02": {
				group: "Runtime Editor",
				coverage: {
					only: [
						"sap/ui/integration/editor"
					]
				},
				sinon: false
			},

			"editor/objectField/propertyTranslation/table/typeKey/ChangesByContentForAllMode01": {
				group: "Runtime Editor",
				coverage: {
					only: [
						"sap/ui/integration/editor"
					]
				},
				sinon: false
			},

			"editor/objectField/propertyTranslation/table/typeKey/ChangesByContentForAllMode02": {
				group: "Runtime Editor",
				coverage: {
					only: [
						"sap/ui/integration/editor"
					]
				},
				sinon: false
			},

			"editor/objectField/propertyTranslation/table/typeKey/ChangesByAdminAndContentForContentMode01": {
				group: "Runtime Editor",
				coverage: {
					only: [
						"sap/ui/integration/editor"
					]
				},
				sinon: false
			},

			"editor/objectField/propertyTranslation/table/typeKey/ChangesByAdminAndContentForContentMode02": {
				group: "Runtime Editor",
				coverage: {
					only: [
						"sap/ui/integration/editor"
					]
				},
				sinon: false
			},

			"editor/objectField/propertyTranslation/table/typeKey/ChangesByAdminAndContentForAllMode01": {
				group: "Runtime Editor",
				coverage: {
					only: [
						"sap/ui/integration/editor"
					]
				},
				sinon: false
			},

			"editor/objectField/propertyTranslation/table/typeKey/ChangesByAdminAndContentForAllMode02": {
				group: "Runtime Editor",
				coverage: {
					only: [
						"sap/ui/integration/editor"
					]
				},
				sinon: false
			},

			"editor/objectField/propertyTranslation/table/typeProperty/Basic": {
				group: "Runtime Editor",
				coverage: {
					only: [
						"sap/ui/integration/editor"
					]
				},
				sinon: false
			},

			"editor/objectField/propertyTranslation/table/typeProperty/I18nFormatAsValue": {
				group: "Runtime Editor",
				coverage: {
					only: [
						"sap/ui/integration/editor"
					]
				},
				sinon: false
			},

			"editor/objectField/propertyTranslation/table/typeProperty/NormalStringAsValue": {
				group: "Runtime Editor",
				coverage: {
					only: [
						"sap/ui/integration/editor"
					]
				},
				sinon: false
			},

			"editor/objectField/propertyTranslation/table/typeProperty/ChangesByAdminForAdminMode01": {
				group: "Runtime Editor",
				coverage: {
					only: [
						"sap/ui/integration/editor"
					]
				},
				sinon: false
			},

			"editor/objectField/propertyTranslation/table/typeProperty/ChangesByAdminForAdminMode02": {
				group: "Runtime Editor",
				coverage: {
					only: [
						"sap/ui/integration/editor"
					]
				},
				sinon: false
			},

			"editor/objectField/propertyTranslation/table/typeProperty/ChangesByAdminForContentMode01": {
				group: "Runtime Editor",
				coverage: {
					only: [
						"sap/ui/integration/editor"
					]
				},
				sinon: false
			},

			"editor/objectField/propertyTranslation/table/typeProperty/ChangesByAdminForContentMode02": {
				group: "Runtime Editor",
				coverage: {
					only: [
						"sap/ui/integration/editor"
					]
				},
				sinon: false
			},

			"editor/objectField/propertyTranslation/table/typeProperty/ChangesByAdminForAllMode01": {
				group: "Runtime Editor",
				coverage: {
					only: [
						"sap/ui/integration/editor"
					]
				},
				sinon: false
			},

			"editor/objectField/propertyTranslation/table/typeProperty/ChangesByAdminForAllMode02": {
				group: "Runtime Editor",
				coverage: {
					only: [
						"sap/ui/integration/editor"
					]
				},
				sinon: false
			},

			"editor/objectField/propertyTranslation/table/typeProperty/ChangesByContentForContentMode01": {
				group: "Runtime Editor",
				coverage: {
					only: [
						"sap/ui/integration/editor"
					]
				},
				sinon: false
			},

			"editor/objectField/propertyTranslation/table/typeProperty/ChangesByContentForContentMode02": {
				group: "Runtime Editor",
				coverage: {
					only: [
						"sap/ui/integration/editor"
					]
				},
				sinon: false
			},

			"editor/objectField/propertyTranslation/table/typeProperty/ChangesByContentForAllMode01": {
				group: "Runtime Editor",
				coverage: {
					only: [
						"sap/ui/integration/editor"
					]
				},
				sinon: false
			},

			"editor/objectField/propertyTranslation/table/typeProperty/ChangesByContentForAllMode02": {
				group: "Runtime Editor",
				coverage: {
					only: [
						"sap/ui/integration/editor"
					]
				},
				sinon: false
			},

			"editor/objectField/propertyTranslation/table/typeProperty/ChangesByAdminAndContentForContentMode01": {
				group: "Runtime Editor",
				coverage: {
					only: [
						"sap/ui/integration/editor"
					]
				},
				sinon: false
			},

			"editor/objectField/propertyTranslation/table/typeProperty/ChangesByAdminAndContentForContentMode02": {
				group: "Runtime Editor",
				coverage: {
					only: [
						"sap/ui/integration/editor"
					]
				},
				sinon: false
			},

			"editor/objectField/propertyTranslation/table/typeProperty/ChangesByAdminAndContentForAllMode01": {
				group: "Runtime Editor",
				coverage: {
					only: [
						"sap/ui/integration/editor"
					]
				},
				sinon: false
			},

			"editor/objectField/propertyTranslation/table/typeProperty/ChangesByAdminAndContentForAllMode02": {
				group: "Runtime Editor",
				coverage: {
					only: [
						"sap/ui/integration/editor"
					]
				},
				sinon: false
			},

			"editor/objectField/table/Basic": {
				group: "Runtime Editor",
				coverage: {
					only: [
						"sap/ui/integration/editor"
					]
				},
				sinon: false
			},

			"editor/objectField/table/Add": {
				group: "Runtime Editor",
				coverage: {
					only: [
						"sap/ui/integration/editor"
					]
				},
				sinon: false
			},

			"editor/objectField/table/UpdateAndDelete": {
				group: "Runtime Editor",
				coverage: {
					only: [
						"sap/ui/integration/editor"
					]
				},
				sinon: false
			},

			"editor/objectField/table/Filter": {
				group: "Runtime Editor",
				coverage: {
					only: [
						"sap/ui/integration/editor"
					]
				},
				sinon: false
			},

			"editor/objectField/table/FilterAndCUD": {
				group: "Runtime Editor",
				coverage: {
					only: [
						"sap/ui/integration/editor"
					]
				},
				sinon: false
			},

			"editor/objectField/table/PropertyTranslation": {
				group: "Runtime Editor",
				coverage: {
					only: [
						"sap/ui/integration/editor"
					]
				},
				sinon: false
			},

			"editor/objectField/table/SpecialProperties": {
				group: "Runtime Editor",
				coverage: {
					only: [
						"sap/ui/integration/editor"
					]
				},
				sinon: false
			},

			"editor/objectField/TextArea": {
				group: "Runtime Editor",
				coverage: {
					only: [
						"sap/ui/integration/editor"
					]
				},
				sinon: false
			},

			"editor/objectField/SimpleForm": {
				group: "Runtime Editor",
				coverage: {
					only: [
						"sap/ui/integration/editor"
					]
				},
				sinon: false
			},

			"editor/objectListField/TextArea": {
				group: "Runtime Editor",
				coverage: {
					only: [
						"sap/ui/integration/editor"
					]
				},
				sinon: false
			},

			"editor/objectListField/table/Basic": {
				group: "Runtime Editor",
				coverage: {
					only: [
						"sap/ui/integration/editor"
					]
				},
				sinon: false
			},

			"editor/objectListField/table/CUD": {
				group: "Runtime Editor",
				coverage: {
					only: [
						"sap/ui/integration/editor"
					]
				},
				sinon: false
			},

			"editor/objectListField/table/filter/Basic": {
				group: "Runtime Editor",
				coverage: {
					only: [
						"sap/ui/integration/editor"
					]
				},
				sinon: false
			},

			"editor/objectListField/table/filter/CUD": {
				group: "Runtime Editor",
				coverage: {
					only: [
						"sap/ui/integration/editor"
					]
				},
				sinon: false
			},

			"editor/objectListField/table/sort/Filter": {
				group: "Runtime Editor",
				coverage: {
					only: [
						"sap/ui/integration/editor"
					]
				},
				sinon: false
			},

			"editor/objectListField/table/sort/PropertiesDefinedOnly": {
				group: "Runtime Editor",
				coverage: {
					only: [
						"sap/ui/integration/editor"
					]
				},
				sinon: false
			},

			"editor/objectListField/table/sort/RequestValues": {
				group: "Runtime Editor",
				coverage: {
					only: [
						"sap/ui/integration/editor"
					]
				},
				sinon: false
			},

			"editor/objectListField/table/SpecialProperties": {
				group: "Runtime Editor",
				coverage: {
					only: [
						"sap/ui/integration/editor"
					]
				},
				sinon: false
			},

			"editor/objectListField/requestValues/Basic": {
				group: "Runtime Editor",
				coverage: {
					only: [
						"sap/ui/integration/editor"
					]
				},
				sinon: false
			},

			"editor/objectListField/requestValues/Add": {
				group: "Runtime Editor",
				coverage: {
					only: [
						"sap/ui/integration/editor"
					]
				},
				sinon: false
			},

			"editor/objectListField/requestValues/UpdateAndDelete": {
				group: "Runtime Editor",
				coverage: {
					only: [
						"sap/ui/integration/editor"
					]
				},
				sinon: false
			},

			"editor/objectListField/requestValues/Filter": {
				group: "Runtime Editor",
				coverage: {
					only: [
						"sap/ui/integration/editor"
					]
				},
				sinon: false
			},

			"editor/objectListField/requestValues/FilterAndCUD": {
				group: "Runtime Editor",
				coverage: {
					only: [
						"sap/ui/integration/editor"
					]
				},
				sinon: false
			},

			"editor/objectListField/propertyTranslation/table/typeKey/Basic": {
				group: "Runtime Editor",
				coverage: {
					only: [
						"sap/ui/integration/editor"
					]
				},
				sinon: false
			},

			"editor/objectListField/propertyTranslation/table/typeKey/Update": {
				group: "Runtime Editor",
				coverage: {
					only: [
						"sap/ui/integration/editor"
					]
				},
				sinon: false
			},

			"editor/objectListField/propertyTranslation/table/typeKey/ChangesByAdminForAdminMode01": {
				group: "Runtime Editor",
				coverage: {
					only: [
						"sap/ui/integration/editor"
					]
				},
				sinon: false
			},

			"editor/objectListField/propertyTranslation/table/typeKey/ChangesByAdminForAdminMode02": {
				group: "Runtime Editor",
				coverage: {
					only: [
						"sap/ui/integration/editor"
					]
				},
				sinon: false
			},

			"editor/objectListField/propertyTranslation/table/typeKey/ChangesByAdminForContentMode01": {
				group: "Runtime Editor",
				coverage: {
					only: [
						"sap/ui/integration/editor"
					]
				},
				sinon: false
			},

			"editor/objectListField/propertyTranslation/table/typeKey/ChangesByAdminForContentMode02": {
				group: "Runtime Editor",
				coverage: {
					only: [
						"sap/ui/integration/editor"
					]
				},
				sinon: false
			},

			"editor/objectListField/propertyTranslation/table/typeKey/ChangesByAdminForAllMode01": {
				group: "Runtime Editor",
				coverage: {
					only: [
						"sap/ui/integration/editor"
					]
				},
				sinon: false
			},

			"editor/objectListField/propertyTranslation/table/typeKey/ChangesByAdminForAllMode02": {
				group: "Runtime Editor",
				coverage: {
					only: [
						"sap/ui/integration/editor"
					]
				},
				sinon: false
			},

			"editor/objectListField/propertyTranslation/table/typeKey/ChangesByContentForContentMode01": {
				group: "Runtime Editor",
				coverage: {
					only: [
						"sap/ui/integration/editor"
					]
				},
				sinon: false
			},

			"editor/objectListField/propertyTranslation/table/typeKey/ChangesByContentForContentMode02": {
				group: "Runtime Editor",
				coverage: {
					only: [
						"sap/ui/integration/editor"
					]
				},
				sinon: false
			},

			"editor/objectListField/propertyTranslation/table/typeKey/ChangesByContentForAllMode01": {
				group: "Runtime Editor",
				coverage: {
					only: [
						"sap/ui/integration/editor"
					]
				},
				sinon: false
			},

			"editor/objectListField/propertyTranslation/table/typeKey/ChangesByContentForAllMode02": {
				group: "Runtime Editor",
				coverage: {
					only: [
						"sap/ui/integration/editor"
					]
				},
				sinon: false
			},

			"editor/objectListField/propertyTranslation/table/typeKey/ChangesByAdminAndContentForContentMode01": {
				group: "Runtime Editor",
				coverage: {
					only: [
						"sap/ui/integration/editor"
					]
				},
				sinon: false
			},

			"editor/objectListField/propertyTranslation/table/typeKey/ChangesByAdminAndContentForContentMode02": {
				group: "Runtime Editor",
				coverage: {
					only: [
						"sap/ui/integration/editor"
					]
				},
				sinon: false
			},

			"editor/objectListField/propertyTranslation/table/typeKey/ChangesByAdminAndContentForAllMode01": {
				group: "Runtime Editor",
				coverage: {
					only: [
						"sap/ui/integration/editor"
					]
				},
				sinon: false
			},

			"editor/objectListField/propertyTranslation/table/typeKey/ChangesByAdminAndContentForAllMode02": {
				group: "Runtime Editor",
				coverage: {
					only: [
						"sap/ui/integration/editor"
					]
				},
				sinon: false
			},

			"editor/objectListField/propertyTranslation/table/typeProperty/Basic": {
				group: "Runtime Editor",
				coverage: {
					only: [
						"sap/ui/integration/editor"
					]
				},
				sinon: false
			},

			"editor/objectListField/propertyTranslation/table/typeProperty/NormalStringAsValue": {
				group: "Runtime Editor",
				coverage: {
					only: [
						"sap/ui/integration/editor"
					]
				},
				sinon: false
			},

			"editor/objectListField/propertyTranslation/table/typeProperty/I18nFormatAsValue": {
				group: "Runtime Editor",
				coverage: {
					only: [
						"sap/ui/integration/editor"
					]
				},
				sinon: false
			},

			"editor/objectListField/propertyTranslation/table/typeProperty/ChangesByAdminForAdminMode01": {
				group: "Runtime Editor",
				coverage: {
					only: [
						"sap/ui/integration/editor"
					]
				},
				sinon: false
			},

			"editor/objectListField/propertyTranslation/table/typeProperty/ChangesByAdminForAdminMode02": {
				group: "Runtime Editor",
				coverage: {
					only: [
						"sap/ui/integration/editor"
					]
				},
				sinon: false
			},

			"editor/objectListField/propertyTranslation/table/typeProperty/ChangesByAdminForContentMode01": {
				group: "Runtime Editor",
				coverage: {
					only: [
						"sap/ui/integration/editor"
					]
				},
				sinon: false
			},

			"editor/objectListField/propertyTranslation/table/typeProperty/ChangesByAdminForContentMode02": {
				group: "Runtime Editor",
				coverage: {
					only: [
						"sap/ui/integration/editor"
					]
				},
				sinon: false
			},

			"editor/objectListField/propertyTranslation/table/typeProperty/ChangesByAdminForAllMode01": {
				group: "Runtime Editor",
				coverage: {
					only: [
						"sap/ui/integration/editor"
					]
				},
				sinon: false
			},

			"editor/objectListField/propertyTranslation/table/typeProperty/ChangesByAdminForAllMode02": {
				group: "Runtime Editor",
				coverage: {
					only: [
						"sap/ui/integration/editor"
					]
				},
				sinon: false
			},

			"editor/objectListField/propertyTranslation/table/typeProperty/ChangesByAdminAndContentForContentMode01": {
				group: "Runtime Editor",
				coverage: {
					only: [
						"sap/ui/integration/editor"
					]
				},
				sinon: false
			},

			"editor/objectListField/propertyTranslation/table/typeProperty/ChangesByAdminAndContentForContentMode02": {
				group: "Runtime Editor",
				coverage: {
					only: [
						"sap/ui/integration/editor"
					]
				},
				sinon: false
			},

			"editor/objectListField/propertyTranslation/table/typeProperty/ChangesByAdminAndContentForAllMode01": {
				group: "Runtime Editor",
				coverage: {
					only: [
						"sap/ui/integration/editor"
					]
				},
				sinon: false
			},

			"editor/objectListField/propertyTranslation/table/typeProperty/ChangesByAdminAndContentForAllMode02": {
				group: "Runtime Editor",
				coverage: {
					only: [
						"sap/ui/integration/editor"
					]
				},
				sinon: false
			},

			"editor/objectListField/propertyTranslation/table/typeProperty/ChangesByContentForContentMode01": {
				group: "Runtime Editor",
				coverage: {
					only: [
						"sap/ui/integration/editor"
					]
				},
				sinon: false
			},

			"editor/objectListField/propertyTranslation/table/typeProperty/ChangesByContentForContentMode02": {
				group: "Runtime Editor",
				coverage: {
					only: [
						"sap/ui/integration/editor"
					]
				},
				sinon: false
			},

			"editor/objectListField/propertyTranslation/table/typeProperty/ChangesByContentForAllMode01": {
				group: "Runtime Editor",
				coverage: {
					only: [
						"sap/ui/integration/editor"
					]
				},
				sinon: false
			},

			"editor/objectListField/propertyTranslation/table/typeProperty/ChangesByContentForAllMode02": {
				group: "Runtime Editor",
				coverage: {
					only: [
						"sap/ui/integration/editor"
					]
				},
				sinon: false
			},

			"editor/objectListField/propertyTranslation/table/typeProperty/differentParameters/ChangesByAdminForAdminMode": {
				group: "Runtime Editor",
				coverage: {
					only: [
						"sap/ui/integration/editor"
					]
				},
				sinon: false
			},

			"editor/objectListField/propertyTranslation/table/typeProperty/differentParameters/ChangesByAdminForContentMode": {
				group: "Runtime Editor",
				coverage: {
					only: [
						"sap/ui/integration/editor"
					]
				},
				sinon: false
			},

			"editor/objectListField/propertyTranslation/table/typeProperty/differentParameters/ChangesByAdminForAllMode": {
				group: "Runtime Editor",
				coverage: {
					only: [
						"sap/ui/integration/editor"
					]
				},
				sinon: false
			},

			"editor/objectListField/propertyTranslation/table/typeProperty/differentParameters/ChangesByContentForContentMode": {
				group: "Runtime Editor",
				coverage: {
					only: [
						"sap/ui/integration/editor"
					]
				},
				sinon: false
			},

			"editor/objectListField/propertyTranslation/table/typeProperty/differentParameters/ChangesByContentForAllMode": {
				group: "Runtime Editor",
				coverage: {
					only: [
						"sap/ui/integration/editor"
					]
				},
				sinon: false
			},

			"editor/objectListField/propertyTranslation/table/typeProperty/differentParameters/ChangesByAdminAndContentForContentMode": {
				group: "Runtime Editor",
				coverage: {
					only: [
						"sap/ui/integration/editor"
					]
				},
				sinon: false
			},

			"editor/objectListField/propertyTranslation/table/typeProperty/differentParameters/ChangesByAdminAndContentForAllMode": {
				group: "Runtime Editor",
				coverage: {
					only: [
						"sap/ui/integration/editor"
					]
				},
				sinon: false
			},

			"editor/RequestValues": {
				group: "Runtime Editor",
				coverage: {
					only: [
						"sap/ui/integration/editor"
					]
				},
				sinon: false
			},

			"editor/RequestValuesEnhancement": {
				group: "Runtime Editor",
				coverage: {
					only: [
						"sap/ui/integration/editor"
					]
				},
				sinon: false
			},

			"editor/Translation": {
				group: "Runtime Editor",
				coverage: {
					only: [
						"sap/ui/integration/editor"
					]
				},
				sinon: false
			},

			"editor/Validation": {
				group: "Runtime Editor",
				coverage: {
					only: [
						"sap/ui/integration/editor"
					]
				},
				sinon: false
			},

			"editor/SectionSapCard1": {
				group: "Runtime Editor",
				coverage: {
					only: [
						"sap/ui/integration/editor"
					]
				},
				sinon: false
			},

			"editor/SectionSapCard1Enhancement": {
				group: "Runtime Editor",
				coverage: {
					only: [
						"sap/ui/integration/editor"
					]
				},
				sinon: false
			},

			"editor/SectionTemp": {
				group: "Runtime Editor",
				coverage: {
					only: [
						"sap/ui/integration/editor"
					]
				},
				sinon: false
			},

			"editor/SectionTempEnhancement": {
				group: "Runtime Editor",
				coverage: {
					only: [
						"sap/ui/integration/editor"
					]
				},
				sinon: false
			},

			"editor/ParameterSyntax": {
				group: "Runtime Editor",
				coverage: {
					only: [
						"sap/ui/integration/editor"
					]
				},
				sinon: false
			},

			"editor/multiLanguagesOfValue/InitialWithNoChange01": {
				group: "Runtime Editor",
				coverage: {
					only: [
						"sap/ui/integration/designtime/editor",
						"sap/ui/integration/editor"
					]
				},
				sinon: false
			},

			"editor/multiLanguagesOfValue/InitialWithNoChange02": {
				group: "Runtime Editor",
				coverage: {
					only: [
						"sap/ui/integration/designtime/editor",
						"sap/ui/integration/editor"
					]
				},
				sinon: false
			},

			"editor/multiLanguagesOfValue/InitialWithErrorCondition01": {
				group: "Runtime Editor",
				coverage: {
					only: [
						"sap/ui/integration/designtime/editor",
						"sap/ui/integration/editor"
					]
				},
				sinon: false
			},

			"editor/multiLanguagesOfValue/InitialWithErrorCondition02": {
				group: "Runtime Editor",
				coverage: {
					only: [
						"sap/ui/integration/designtime/editor",
						"sap/ui/integration/editor"
					]
				},
				sinon: false
			},

			"editor/multiLanguagesOfValue/ChangeByAdminForAdminMode": {
				group: "Runtime Editor",
				coverage: {
					only: [
						"sap/ui/integration/designtime/editor",
						"sap/ui/integration/editor"
					]
				},
				sinon: false
			},

			"editor/multiLanguagesOfValue/ChangeByAdminForContentMode": {
				group: "Runtime Editor",
				coverage: {
					only: [
						"sap/ui/integration/designtime/editor",
						"sap/ui/integration/editor"
					]
				},
				sinon: false
			},

			"editor/multiLanguagesOfValue/ChangeByAdminForAllMode": {
				group: "Runtime Editor",
				coverage: {
					only: [
						"sap/ui/integration/designtime/editor",
						"sap/ui/integration/editor"
					]
				},
				sinon: false
			},

			"editor/multiLanguagesOfValue/ChangeByAdminForTranslationMode01": {
				group: "Runtime Editor",
				coverage: {
					only: [
						"sap/ui/integration/designtime/editor",
						"sap/ui/integration/editor"
					]
				},
				sinon: false
			},

			"editor/multiLanguagesOfValue/ChangeByAdminForTranslationMode02": {
				group: "Runtime Editor",
				coverage: {
					only: [
						"sap/ui/integration/designtime/editor",
						"sap/ui/integration/editor"
					]
				},
				sinon: false
			},

			"editor/multiLanguagesOfValue/ChangeByContentForContentMode": {
				group: "Runtime Editor",
				coverage: {
					only: [
						"sap/ui/integration/designtime/editor",
						"sap/ui/integration/editor"
					]
				},
				sinon: false
			},

			"editor/multiLanguagesOfValue/ChangeByContentForTranslationMode01": {
				group: "Runtime Editor",
				coverage: {
					only: [
						"sap/ui/integration/designtime/editor",
						"sap/ui/integration/editor"
					]
				},
				sinon: false
			},

			"editor/multiLanguagesOfValue/ChangeByContentForTranslationMode02": {
				group: "Runtime Editor",
				coverage: {
					only: [
						"sap/ui/integration/designtime/editor",
						"sap/ui/integration/editor"
					]
				},
				sinon: false
			},

			"editor/multiLanguagesOfValue/ChangeByContentForAllMode": {
				group: "Runtime Editor",
				coverage: {
					only: [
						"sap/ui/integration/designtime/editor",
						"sap/ui/integration/editor"
					]
				},
				sinon: false
			},

			"editor/multiLanguagesOfValue/ChangeByTranslationForTranslationMode01": {
				group: "Runtime Editor",
				coverage: {
					only: [
						"sap/ui/integration/designtime/editor",
						"sap/ui/integration/editor"
					]
				},
				sinon: false
			},

			"editor/multiLanguagesOfValue/ChangeByTranslationForTranslationMode02": {
				group: "Runtime Editor",
				coverage: {
					only: [
						"sap/ui/integration/designtime/editor",
						"sap/ui/integration/editor"
					]
				},
				sinon: false
			},

			"editor/multiLanguagesOfValue/ChangeByTranslationForAllMode": {
				group: "Runtime Editor",
				coverage: {
					only: [
						"sap/ui/integration/designtime/editor",
						"sap/ui/integration/editor"
					]
				},
				sinon: false
			},

			"editor/multiLanguagesOfValue/ChangeByAdminAndContentForContentMode": {
				group: "Runtime Editor",
				coverage: {
					only: [
						"sap/ui/integration/designtime/editor",
						"sap/ui/integration/editor"
					]
				},
				sinon: false
			},

			"editor/multiLanguagesOfValue/ChangeByAdminAndContentForTranslationMode01": {
				group: "Runtime Editor",
				coverage: {
					only: [
						"sap/ui/integration/designtime/editor",
						"sap/ui/integration/editor"
					]
				},
				sinon: false
			},

			"editor/multiLanguagesOfValue/ChangeByAdminAndContentForTranslationMode02": {
				group: "Runtime Editor",
				coverage: {
					only: [
						"sap/ui/integration/designtime/editor",
						"sap/ui/integration/editor"
					]
				},
				sinon: false
			},

			"editor/multiLanguagesOfValue/ChangeByAdminAndContentForAllMode": {
				group: "Runtime Editor",
				coverage: {
					only: [
						"sap/ui/integration/designtime/editor",
						"sap/ui/integration/editor"
					]
				},
				sinon: false
			},

			"editor/multiLanguagesOfValue/ChangeByAdminAndTranslationForTranslationMode01": {
				group: "Runtime Editor",
				coverage: {
					only: [
						"sap/ui/integration/designtime/editor",
						"sap/ui/integration/editor"
					]
				},
				sinon: false
			},

			"editor/multiLanguagesOfValue/ChangeByAdminAndTranslationForTranslationMode02": {
				group: "Runtime Editor",
				coverage: {
					only: [
						"sap/ui/integration/designtime/editor",
						"sap/ui/integration/editor"
					]
				},
				sinon: false
			},

			"editor/multiLanguagesOfValue/ChangeByAdminAndTranslationForAllMode": {
				group: "Runtime Editor",
				coverage: {
					only: [
						"sap/ui/integration/designtime/editor",
						"sap/ui/integration/editor"
					]
				},
				sinon: false
			},

			"editor/multiLanguagesOfValue/ChangeByAdminAndContentAndTranslationForAllMode01": {
				group: "Runtime Editor",
				coverage: {
					only: [
						"sap/ui/integration/designtime/editor",
						"sap/ui/integration/editor"
					]
				},
				sinon: false
			},

			"editor/multiLanguagesOfValue/ChangeByAdminAndContentAndTranslationForAllMode02": {
				group: "Runtime Editor",
				coverage: {
					only: [
						"sap/ui/integration/designtime/editor",
						"sap/ui/integration/editor"
					]
				},
				sinon: false
			},

			"editor/multiLanguagesOfValue/ChangeByAdminAndContentAndTranslationForTranslationMode01": {
				group: "Runtime Editor",
				coverage: {
					only: [
						"sap/ui/integration/designtime/editor",
						"sap/ui/integration/editor"
					]
				},
				sinon: false
			},

			"editor/multiLanguagesOfValue/ChangeByAdminAndContentAndTranslationForTranslationMode02": {
				group: "Runtime Editor",
				coverage: {
					only: [
						"sap/ui/integration/designtime/editor",
						"sap/ui/integration/editor"
					]
				},
				sinon: false
			},

			"editor/multiLanguagesOfValue/ChangeByContentAndTranslationForTranslationMode01": {
				group: "Runtime Editor",
				coverage: {
					only: [
						"sap/ui/integration/designtime/editor",
						"sap/ui/integration/editor"
					]
				},
				sinon: false
			},

			"editor/multiLanguagesOfValue/ChangeByContentAndTranslationForTranslationMode02": {
				group: "Runtime Editor",
				coverage: {
					only: [
						"sap/ui/integration/designtime/editor",
						"sap/ui/integration/editor"
					]
				},
				sinon: false
			},

			"editor/multiLanguagesOfValue/ChangeByContentAndTranslationForAllMode": {
				group: "Runtime Editor",
				coverage: {
					only: [
						"sap/ui/integration/designtime/editor",
						"sap/ui/integration/editor"
					]
				},
				sinon: false
			},

			"editor/multiLanguagesOfValue/BCChangeByAdminForAdminMode": {
				group: "Runtime Editor",
				coverage: {
					only: [
						"sap/ui/integration/designtime/editor",
						"sap/ui/integration/editor"
					]
				},
				sinon: false
			},

			"editor/multiLanguagesOfValue/BCChangeByAdminForContentMode": {
				group: "Runtime Editor",
				coverage: {
					only: [
						"sap/ui/integration/designtime/editor",
						"sap/ui/integration/editor"
					]
				},
				sinon: false
			},

			"editor/multiLanguagesOfValue/BCChangeByAdminForAllMode": {
				group: "Runtime Editor",
				coverage: {
					only: [
						"sap/ui/integration/designtime/editor",
						"sap/ui/integration/editor"
					]
				},
				sinon: false
			},

			"editor/multiLanguagesOfValue/BCChangeByAdminForTranslationMode01": {
				group: "Runtime Editor",
				coverage: {
					only: [
						"sap/ui/integration/designtime/editor",
						"sap/ui/integration/editor"
					]
				},
				sinon: false
			},

			"editor/multiLanguagesOfValue/BCChangeByAdminForTranslationMode02": {
				group: "Runtime Editor",
				coverage: {
					only: [
						"sap/ui/integration/designtime/editor",
						"sap/ui/integration/editor"
					]
				},
				sinon: false
			},

			"editor/multiLanguagesOfValue/BCChangeByContentForContentAndAllModes": {
				group: "Runtime Editor",
				coverage: {
					only: [
						"sap/ui/integration/designtime/editor",
						"sap/ui/integration/editor"
					]
				},
				sinon: false
			},

			"editor/multiLanguagesOfValue/BCChangeByContentForTranslationMode": {
				group: "Runtime Editor",
				coverage: {
					only: [
						"sap/ui/integration/designtime/editor",
						"sap/ui/integration/editor"
					]
				},
				sinon: false
			},

			"editor/multiLanguagesOfValue/BCChangeByAdminAndContentForContentAndAllMode": {
				group: "Runtime Editor",
				coverage: {
					only: [
						"sap/ui/integration/designtime/editor",
						"sap/ui/integration/editor"
					]
				},
				sinon: false
			},

			"editor/multiLanguagesOfValue/BCChangeByAdminAndContentForTranslationMode01": {
				group: "Runtime Editor",
				coverage: {
					only: [
						"sap/ui/integration/designtime/editor",
						"sap/ui/integration/editor"
					]
				},
				sinon: false
			},

			"editor/multiLanguagesOfValue/BCChangeByAdminAndContentForTranslationMode02": {
				group: "Runtime Editor",
				coverage: {
					only: [
						"sap/ui/integration/designtime/editor",
						"sap/ui/integration/editor"
					]
				},
				sinon: false
			},

			"editor/multiLanguagesOfValue/BCChangeByAdminAndContentAndTranslationForTranslationMode01": {
				group: "Runtime Editor",
				coverage: {
					only: [
						"sap/ui/integration/designtime/editor",
						"sap/ui/integration/editor"
					]
				},
				sinon: false
			},

			"editor/multiLanguagesOfValue/BCChangeByAdminAndContentAndTranslationForTranslationMode02": {
				group: "Runtime Editor",
				coverage: {
					only: [
						"sap/ui/integration/designtime/editor",
						"sap/ui/integration/editor"
					]
				},
				sinon: false
			},

			"editor/multiLanguagesOfValue/BCChangeByAdminAndContentAndTranslationForAllMode": {
				group: "Runtime Editor",
				coverage: {
					only: [
						"sap/ui/integration/designtime/editor",
						"sap/ui/integration/editor"
					]
				},
				sinon: false
			},

			"editor/multiLanguagesOfValue/BCChangeByAdminAndTranslationForTranslationMode01": {
				group: "Runtime Editor",
				coverage: {
					only: [
						"sap/ui/integration/designtime/editor",
						"sap/ui/integration/editor"
					]
				},
				sinon: false
			},

			"editor/multiLanguagesOfValue/BCChangeByAdminAndTranslationForTranslationMode02": {
				group: "Runtime Editor",
				coverage: {
					only: [
						"sap/ui/integration/designtime/editor",
						"sap/ui/integration/editor"
					]
				},
				sinon: false
			},

			"editor/multiLanguagesOfValue/BCChangeByAdminAndTranslationForAllMode": {
				group: "Runtime Editor",
				coverage: {
					only: [
						"sap/ui/integration/designtime/editor",
						"sap/ui/integration/editor"
					]
				},
				sinon: false
			},

			"editor/multiLanguagesOfValue/BCChangeByContentAndTranslationForTranslationMode01": {
				group: "Runtime Editor",
				coverage: {
					only: [
						"sap/ui/integration/designtime/editor",
						"sap/ui/integration/editor"
					]
				},
				sinon: false
			},

			"editor/multiLanguagesOfValue/BCChangeByContentAndTranslationForTranslationMode02": {
				group: "Runtime Editor",
				coverage: {
					only: [
						"sap/ui/integration/designtime/editor",
						"sap/ui/integration/editor"
					]
				},
				sinon: false
			},

			"editor/multiLanguagesOfValue/BCChangeByContentAndTranslationForAllMode": {
				group: "Runtime Editor",
				coverage: {
					only: [
						"sap/ui/integration/designtime/editor",
						"sap/ui/integration/editor"
					]
				},
				sinon: false
			},

			"editor/multiLanguagesOfValue/ChangeTranslationsForAdminMode": {
				group: "Runtime Editor",
				coverage: {
					only: [
						"sap/ui/integration/designtime/editor",
						"sap/ui/integration/editor"
					]
				},
				sinon: false
			},

			"editor/multiLanguagesOfValue/ChangeTranslationsForContentMode01": {
				group: "Runtime Editor",
				coverage: {
					only: [
						"sap/ui/integration/designtime/editor",
						"sap/ui/integration/editor"
					]
				},
				sinon: false
			},

			"editor/multiLanguagesOfValue/ChangeTranslationsForContentMode02": {
				group: "Runtime Editor",
				coverage: {
					only: [
						"sap/ui/integration/designtime/editor",
						"sap/ui/integration/editor"
					]
				},
				sinon: false
			},

			"editor/multiLanguagesOfValue/ChangeTranslationsForAllMode01": {
				group: "Runtime Editor",
				coverage: {
					only: [
						"sap/ui/integration/designtime/editor",
						"sap/ui/integration/editor"
					]
				},
				sinon: false
			},

			"editor/multiLanguagesOfValue/ChangeTranslationsForAllMode02": {
				group: "Runtime Editor",
				coverage: {
					only: [
						"sap/ui/integration/designtime/editor",
						"sap/ui/integration/editor"
					]
				},
				sinon: false
			},

			"editor/multiLanguagesOfValue/ChangeTranslationsForAllMode03": {
				group: "Runtime Editor",
				coverage: {
					only: [
						"sap/ui/integration/designtime/editor",
						"sap/ui/integration/editor"
					]
				},
				sinon: false
			},

			"editor/multiLanguagesOfValue/ChangeTranslationsForAllMode04": {
				group: "Runtime Editor",
				coverage: {
					only: [
						"sap/ui/integration/designtime/editor",
						"sap/ui/integration/editor"
					]
				},
				sinon: false
			},

			"editor/i18nAsObject/Basic": {
				group: "Runtime Editor",
				coverage: {
					only: [
						"sap/ui/integration/editor"
					]
				},
				sinon: false
			},

			"editor/i18nAsObject/Negative": {
				group: "Runtime Editor",
				coverage: {
					only: [
						"sap/ui/integration/editor"
					]
				},
				sinon: false
			},

			"editor/i18nAsObject/MultiLanguages01": {
				group: "Runtime Editor",
				coverage: {
					only: [
						"sap/ui/integration/editor"
					]
				},
				sinon: false
			},

			"editor/i18nAsObject/MultiLanguages02": {
				group: "Runtime Editor",
				coverage: {
					only: [
						"sap/ui/integration/editor"
					]
				},
				sinon: false
			},

			"editor/unMatchLanguages/BCChanges/AdminMode": {
				group: "Runtime Editor",
				coverage: {
					only: [
						"sap/ui/integration/editor"
					]
				},
				sinon: false
			},

			"editor/unMatchLanguages/BCChanges/ContentMode01": {
				group: "Runtime Editor",
				coverage: {
					only: [
						"sap/ui/integration/editor"
					]
				},
				sinon: false
			},

			"editor/unMatchLanguages/BCChanges/ContentMode02": {
				group: "Runtime Editor",
				coverage: {
					only: [
						"sap/ui/integration/editor"
					]
				},
				sinon: false
			},

			"editor/unMatchLanguages/BCChanges/ContentMode03": {
				group: "Runtime Editor",
				coverage: {
					only: [
						"sap/ui/integration/editor"
					]
				},
				sinon: false
			},

			"editor/unMatchLanguages/BCChanges/TranslationMode01": {
				group: "Runtime Editor",
				coverage: {
					only: [
						"sap/ui/integration/editor"
					]
				},
				sinon: false
			},

			"editor/unMatchLanguages/BCChanges/TranslationMode02": {
				group: "Runtime Editor",
				coverage: {
					only: [
						"sap/ui/integration/editor"
					]
				},
				sinon: false
			},

			"editor/unMatchLanguages/BCChanges/AllMode01": {
				group: "Runtime Editor",
				coverage: {
					only: [
						"sap/ui/integration/editor"
					]
				},
				sinon: false
			},

			"editor/unMatchLanguages/BCChanges/AllMode02": {
				group: "Runtime Editor",
				coverage: {
					only: [
						"sap/ui/integration/editor"
					]
				},
				sinon: false
			},

			"editor/unMatchLanguages/BCChanges/AllMode03": {
				group: "Runtime Editor",
				coverage: {
					only: [
						"sap/ui/integration/editor"
					]
				},
				sinon: false
			},

			"editor/unMatchLanguages/BCChanges/AllMode04": {
				group: "Runtime Editor",
				coverage: {
					only: [
						"sap/ui/integration/editor"
					]
				},
				sinon: false
			},

			"editor/unMatchLanguages/BCChanges/AllMode05": {
				group: "Runtime Editor",
				coverage: {
					only: [
						"sap/ui/integration/editor"
					]
				},
				sinon: false
			},

			"editor/unMatchLanguages/BCChanges/AllMode06": {
				group: "Runtime Editor",
				coverage: {
					only: [
						"sap/ui/integration/editor"
					]
				},
				sinon: false
			},

			"editor/unMatchLanguages/StringField/AdminMode": {
				group: "Runtime Editor",
				coverage: {
					only: [
						"sap/ui/integration/editor"
					]
				},
				sinon: false
			},

			"editor/unMatchLanguages/StringField/ContentMode01": {
				group: "Runtime Editor",
				coverage: {
					only: [
						"sap/ui/integration/editor"
					]
				},
				sinon: false
			},

			"editor/unMatchLanguages/StringField/ContentMode02": {
				group: "Runtime Editor",
				coverage: {
					only: [
						"sap/ui/integration/editor"
					]
				},
				sinon: false
			},

			"editor/unMatchLanguages/StringField/AllMode01": {
				group: "Runtime Editor",
				coverage: {
					only: [
						"sap/ui/integration/editor"
					]
				},
				sinon: false
			},

			"editor/unMatchLanguages/StringField/AllMode02": {
				group: "Runtime Editor",
				coverage: {
					only: [
						"sap/ui/integration/editor"
					]
				},
				sinon: false
			},

			"editor/unMatchLanguages/StringField/TranslationMode01": {
				group: "Runtime Editor",
				coverage: {
					only: [
						"sap/ui/integration/editor"
					]
				},
				sinon: false
			},

			"editor/unMatchLanguages/StringField/TranslationMode02": {
				group: "Runtime Editor",
				coverage: {
					only: [
						"sap/ui/integration/editor"
					]
				},
				sinon: false
			},

			"editor/unMatchLanguages/ObjectField/AdminMode": {
				group: "Runtime Editor",
				coverage: {
					only: [
						"sap/ui/integration/editor"
					]
				},
				sinon: false
			},

			"editor/unMatchLanguages/ObjectField/ContentMode01": {
				group: "Runtime Editor",
				coverage: {
					only: [
						"sap/ui/integration/editor"
					]
				},
				sinon: false
			},

			"editor/unMatchLanguages/ObjectField/ContentMode02": {
				group: "Runtime Editor",
				coverage: {
					only: [
						"sap/ui/integration/editor"
					]
				},
				sinon: false
			},

			"editor/unMatchLanguages/ObjectField/AllMode01": {
				group: "Runtime Editor",
				coverage: {
					only: [
						"sap/ui/integration/editor"
					]
				},
				sinon: false
			},

			"editor/unMatchLanguages/ObjectField/AllMode02": {
				group: "Runtime Editor",
				coverage: {
					only: [
						"sap/ui/integration/editor"
					]
				},
				sinon: false
			},

			"editor/unMatchLanguages/ObjectListField/AdminMode": {
				group: "Runtime Editor",
				coverage: {
					only: [
						"sap/ui/integration/editor"
					]
				},
				sinon: false
			},

			"editor/unMatchLanguages/ObjectListField/ContentMode01": {
				group: "Runtime Editor",
				coverage: {
					only: [
						"sap/ui/integration/editor"
					]
				},
				sinon: false
			},

			"editor/unMatchLanguages/ObjectListField/ContentMode02": {
				group: "Runtime Editor",
				coverage: {
					only: [
						"sap/ui/integration/editor"
					]
				},
				sinon: false
			},

			"editor/unMatchLanguages/ObjectListField/AllMode01": {
				group: "Runtime Editor",
				coverage: {
					only: [
						"sap/ui/integration/editor"
					]
				},
				sinon: false
			},

			"editor/unMatchLanguages/ObjectListField/AllMode02": {
				group: "Runtime Editor",
				coverage: {
					only: [
						"sap/ui/integration/editor"
					]
				},
				sinon: false
			},

			"designtime/editor/CardEditor": {
				group: "Runtime Editor for Card",
				coverage: {
					only: [
						"sap/ui/integration/designtime/editor",
						"sap/ui/integration/editor"
					]
				},
				sinon: false
			},

			"Generic Testsuite": {
				page: "test-resources/sap/ui/integration/qunit/testsuite.generic.qunit.html"
			}
		}
	};
});<|MERGE_RESOLUTION|>--- conflicted
+++ resolved
@@ -387,11 +387,8 @@
 			"util/ManifestResolver": {},
 			"util/SkeletonCard": {},
 			"util/loadCardEditor": {},
-<<<<<<< HEAD
-
-=======
 			"util/openCardDialog": {},
->>>>>>> 4d872c71
+
 			"model/ContextModel": {
 				coverage: {
 					only: [
