--- conflicted
+++ resolved
@@ -3214,9 +3214,7 @@
 				},
 				sinon: false
 			},
-<<<<<<< HEAD
-
-=======
+
 			"editor/performance/Basic01": {
 				group: "Runtime Editor",
 				coverage: {
@@ -3226,6 +3224,7 @@
 				},
 				sinon: false
 			},
+
 			"editor/performance/Basic02": {
 				group: "Runtime Editor",
 				coverage: {
@@ -3235,6 +3234,7 @@
 				},
 				sinon: false
 			},
+
 			"editor/performance/MultiFields": {
 				group: "Runtime Editor",
 				coverage: {
@@ -3244,6 +3244,7 @@
 				},
 				sinon: false
 			},
+
 			"editor/performance/Interaction": {
 				group: "Runtime Editor",
 				coverage: {
@@ -3253,7 +3254,7 @@
 				},
 				sinon: false
 			},
->>>>>>> c1951946
+
 			"designtime/editor/CardEditor": {
 				group: "Runtime Editor for Card",
 				coverage: {
