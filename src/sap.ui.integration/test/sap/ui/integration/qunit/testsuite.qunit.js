--- conflicted
+++ resolved
@@ -94,11 +94,8 @@
 			"CardHostAndExtension": {},
 			"CardMeasurements": {},
 			"CardReadyState": {},
-<<<<<<< HEAD
-
-=======
 			"CardRole": { },
->>>>>>> d629b857
+
 			"CardHost": {
 				coverage: {
 					only: [
