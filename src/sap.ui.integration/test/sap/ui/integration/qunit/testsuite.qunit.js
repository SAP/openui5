sap.ui.define([
	"sap/ui/thirdparty/jquery"
	], function (jQuery) {
	"use strict";

	// check whether suite-ui-commons is available
	var bSuiteUiCommonsAvailable = false;
	jQuery.ajax({
		type: "HEAD",
		url: sap.ui.require.toUrl("sap/suite/ui/commons/library.js"),
		async: false,
		success: function() {
			bSuiteUiCommonsAvailable = true;
		}
	});

	return {
		name: "QUnit TestSuite for sap.ui.integration",
		defaults: {
			qunit: {
				version: "edge"
			},
			sinon: {
				version: "edge"
			},
			ui5: {
				language: "en",
				compatVersion: "edge",
				libs: ["sap.f", "sap.m", "sap.ui.integration"], // Libraries to load upfront in addition to the library which is tested, if null no libs are loaded
				noConflict: true,
				// preload: "auto",
				"xx-waitForTheme": "init",
				resourceroots: {
					"qunit": "test-resources/sap/ui/integration/qunit/"
				}
			},
			coverage: {
				only: ["sap/ui/integration"]
			},
			autostart: true,
			page: "test-resources/sap/ui/integration/qunit/testsandbox.qunit.html?test={name}"
		},
		tests: {
			"Card": {
				coverage: {
					only: [
						"sap/ui/integration/widgets/Card"
					]
				},
				module: [
					'./Card.qunit',
					'./CardDesigntime.qunit'
				]
			},

			"CardAsTile": { },
			"CardCleanup": { },
			"CardPagination": { },

			"CardLoading": {
				ui5: {
					libs: ["sap.ui.integration"]
				},
				coverage: {
					only: [
						"sap/ui/integration/cards/Header",
						"sap/f/cards/HeaderRenderer",
						"sap/ui/integration/cards/NumericHeader",
						"sap/f/cards/NumericHeaderRenderer",
						"sap/f/cards/NumericSideIndicator",
						"sap/f/cards/NumericSideIndicatorRenderer",
						"sap/ui/integration/cards/BaseContent",
						"sap/ui/integration/util/LoadingProvider"
					]
				},
				module: [
					'./loading/CardLoading.qunit'
				]
			},

			"CardExtension": {},

			"CardFormatters": {
				module: [
					"./formatters/CardFormatters.qunit",
					"./formatters/DateTimeFormatter.qunit",
					"./formatters/IconFormatter.qunit",
					"./formatters/InitialsFormatters.qunit",
					"./formatters/NumberFormatter.qunit",
					"./formatters/TextFormatter.qunit"
				]
			},

			"CardHostAndExtension": {},
			"CardMeasurements": {},
			"CardReadyState": {},
			"CardRole": { },

			"CardHost": {
				coverage: {
					only: [
						"sap/ui/integration/widgets/Card",
						"sap/ui/integration/Host"
					]
				}
			},

			"CardDataHandling": {},

			"CardDataHandlingWithMock": {
				sinon: {
					version: "1"
				},
				coverage: {
					only: [
						"sap/ui/integration/widgets/Card",
						"sap/ui/integration/util/RequestDataProvider",
						"sap/ui/integration/util/DataProvider"
					]
				}
			},

			"CardParameters": {},
<<<<<<< HEAD

=======
			"integration/bundle/IntegrationBundle": {
			},
>>>>>>> 1d39f9bd
			"UI5InputText": {
				coverage: {
					only: ["sap/ui/integration/cards/adaptivecards/elements/UI5InputText"]
				},
				module: [
					'./cards/AdaptiveContent/UI5InputText.qunit'
				]
			},

			"UI5InputNumber": {
				coverage: {
					only: ["sap/ui/integration/cards/adaptivecards/elements/UI5InputNumber"]
				},
				module: [
					'./cards/AdaptiveContent/UI5InputNumber.qunit'
				]
			},

			"UI5InputToggle": {
				coverage: {
					only: ["sap/ui/integration/cards/adaptivecards/elements/UI5InputToggle"]
				},
				module: [
					'./cards/AdaptiveContent/UI5InputToggle.qunit'
				]
			},

			"UI5InputDate": {
				coverage: {
					only: ["sap/ui/integration/cards/adaptivecards/elements/UI5InputDate"]
				},
				module: [
					'./cards/AdaptiveContent/UI5InputDate.qunit'
				]
			},

			"UI5InputChoiceSet": {
				coverage: {
					only: ["sap/ui/integration/cards/adaptivecards/elements/UI5InputChoiceSet"]
				},
				module: [
					'./cards/AdaptiveContent/UI5InputChoiceSet.qunit'
				]
			},

			"UI5InputTime": {
				coverage: {
					only: ["sap/ui/integration/cards/adaptivecards/elements/UI5InputTime"]
				},
				module: [
					'./cards/AdaptiveContent/UI5InputTime.qunit'
				]
			},

			"ActionRender": {
				coverage: {
					only: ["sap/ui/integration/cards/adaptivecards/overwrites/ActionRender"]
				},
				module: [
					'./cards/AdaptiveContent/ActionRender.qunit'
				]
			},

			"AdaptiveContentIntegration": {
				title: "Opa test Page for sap.f.AdaptiveContent",
				module: [
					'./cards/AdaptiveContent/AdaptiveContentIntegration.opa.qunit'
				]
			},

			"bindingFeatures/DateRange": {
				coverage: {
					only: ["sap/ui/integration/bindingFeatures/DateRange"]
				}
			},

			"cardbundle/CardStaticResources": {},
			"cards/Header": {},
			"cards/NumericHeader": {},
			"cards/HeaderInfoSection": {},
			"cards/BaseContent": {},
			"cards/AdaptiveCard": {},
			"cards/AnalyticalCard": {},
			"cards/CalendarCard": {},
			"cards/ComponentCard": {},
			"cards/ListCard": {},
			"cards/TableCard": {},
			"cards/ObjectCard": {},

			"cards/TimelineCard": {
				skip: !bSuiteUiCommonsAvailable
			},

			"cards/WebPageCard": {},

			"cards/AnalyticsCloudContent": {
				coverage: {
					only: [
						"sap/ui/integration/cards/AnalyticsCloudContent"
					]
				}
			},

			"cards/BaseListContent": {
				coverage: {
					only: [
						"sap/ui/integration/cards/BaseListContent"
					]
				}
			},

			"cards/Footer": {},

			"cards/actions/CardActions": {
				module: [
					"./cards/actions/CardActions.qunit",
					"./cards/actions/CardInGridContainerActions.qunit",
					"./cards/actions/SemanticRoleListItemCardActions.qunit",
					"./cards/actions/ShowHideCardActions.qunit",
					"./cards/actions/SubmitAction.qunit"
				],
				coverage: {
					only: [
						"sap/ui/integration/cards/actions/",
						"sap/ui/integration/widgets/Card",
						"sap/ui/integration/util/openCardDialog"
					]
				}
			},

			"cards/filters/CardFiltering": {
				module: [
					"./cards/filters/CardFiltering.qunit",
					"./cards/filters/DateRangeFilter.qunit",
					"./cards/filters/FilterBarFactory.qunit",
					"./cards/filters/SearchFilter.qunit",
					"./cards/filters/SelectFilter.qunit",
					"./cards/filters/ComboBoxFilter.qunit"
				],
				coverage: {
					only: [
						"sap/ui/integration/cards/filters/",
						"sap/ui/integration/widgets/Card"
					]
				}
			},

			"controls/ActionsToolbar": {},

			"controls/ActionsStrip": {
				coverage: {
					only: [
						"sap/ui/integration/controls/ActionsStrip"
					]
				}
			},

			"controls/BlockingMessage": {
				coverage: {
					only: [
						"sap/ui/integration/controls/BlockingMessage",
						"sap/ui/integration/util/ErrorHandler"
					]
				}
			},

			"controls/ListContentItem": {},
			"controls/Microchart": {},
			"controls/MicrochartLegend": {},

			"customElements/CustomElements": {
				ui5: {
					libs: ["sap.ui.integration"]
				},
				coverage: {
					only: [
						"sap/ui/integration/customElements/"
					]
				}
			},

			"util/AnalyticsCloudHelper": {
				coverage: {
					only: ["sap/ui/integration/util/AnalyticsCloudHelper"]
				}
			},

			"util/BindingHelper": {
				coverage: {
					only: ["sap/ui/integration/util/BindingHelper"]
				}
			},

			"util/JSONBindingHelper": {
				coverage: {
					only: ["sap/ui/integration/util/JSONBindingHelper"]
				}
			},

			"util/BindingResolver": {
				coverage: {
					only: ["sap/ui/integration/util/BindingResolver"]
				}
			},

			"util/CardManifest": {
				coverage: {
					only: [
						"sap/ui/integration/util/CardManifest"
					]
				}
			},

			"util/CardMerger": {
				coverage: {
					only: [
						"sap/ui/integration/util/CardMerger"
					]
				},
				sinon: false
			},

			"util/CardMergerWithObjectPropertyTranslations": {
				coverage: {
					only: [
						"sap/ui/integration/util/CardMerger"
					]
				},
				sinon: false
			},

			"util/CardMergerWithOPTForUnMatchLanguages": {
				coverage: {
					only: [
						"sap/ui/integration/util/CardMerger"
					]
				},
				sinon: false
			},

			"util/CardMergerWithStringForUnMatchLanguages": {
				coverage: {
					only: [
						"sap/ui/integration/util/CardMerger"
					]
				},
				sinon: false
			},

			"util/CardMergerWithTranslationsOfUnMatchLanguages": {
				coverage: {
					only: [
						"sap/ui/integration/util/CardMerger"
					]
				},
				sinon: false
			},

			"util/CardMergerWithTranslationsOfUnderlineLanguages": {
				coverage: {
					only: [
						"sap/ui/integration/util/CardMerger"
					]
				},
				sinon: false
			},

			"util/CardObserver": {
				coverage: {
					only: [
						"sap/ui/integration/util/CardObserver"
					]
				}
			},

			"util/SorterHelper": {
				coverage: {
					only: [
						"sap/ui/integration/util/SorterHelper"
					]
				}
			},

			"util/ContentFactory": {},
			"util/ManifestResolver": {},
			"util/SkeletonCard": {},
			"util/loadCardEditor": {},

			"util/openCardDialog":  {
				coverage: {
					only: [
						"sap/ui/integration/util/openCardDialog"
					]
				}
			},

			"util/openCardShowMore":  {
				coverage: {
					only: [
						"sap/ui/integration/util/openCardShowMore"
					]
				}
			},

			"model/ContextModel": {
				coverage: {
					only: [
						"sap/ui/integration/model/ContextModel"
					]
				}
			},

			"model/ObservableModel": {
				coverage: {
					only: [
						"sap/ui/integration/model/ObservableModel"
					]
				},
				sinon: {
					useFakeTimers: true
				}
			},

			"util/DataProvider": {
				module: [
					"./util/DataProvider.qunit",
					"./util/RequestDataProvider.qunit",
					"./util/CacheAndRequestDataProvider.qunit"
				],
				coverage: {
					only: [
						"sap/ui/integration/util/DataProviderFactory",
						"sap/ui/integration/util/DataProvider",
						"sap/ui/integration/util/RequestDataProvider",
						"sap/ui/integration/util/CacheAndRequestDataProvider",
						"sap/ui/integration/util/ServiceDataProvider"
					]
				}
			},

			"util/Destinations": {
				coverage: {
					only: ["sap/ui/integration/util/Destinations"]
				}
			},

			"util/Duration": {
				coverage: {
					only: ["sap/ui/integration/util/Duration"]
				}
			},

			"util/CsrfTokenHandler": {
				coverage: {
					only: ["sap/ui/integration/util/CsrfTokenHandler"]
				}
			},

			"util/ServiceManager": {
				coverage: {
					only: [
						"sap/ui/integration/util/ServiceManager"
					]
				}
			},

			"util/Utils": {
				coverage: {
					only: [
						"sap/ui/integration/util/Utils"
					]
				},
				sinon: {
					useFakeTimers: true
				}
			},

			"util/OAuth3LOHelper": {
				coverage: {
					only: [
						"sap/ui/integration/util/OAuth3LOHelper"
					]
				},
				sinon: {
					useFakeTimers: true
				}
			},

			"delegate/OverflowHandler": {
				coverage: {
					only: [
						"sap/ui/integration/delegate/OverflowHandler"
					]
				}
			},

			"delegate/PreventKeyboardScrolling": {
				coverage: {
					only: [
						"sap/ui/integration/delegate/PreventKeyboardScrolling"
					]
				}
			},

			"extensions/OAuth3LO": {
				coverage: {
					only: [
						"sap/ui/integration/extensions/OAuth3LO"
					]
				}
			},

			"designtime/baseEditor/integration/ReadyHandling": {
				group: "Base DesignTime Editor",
				coverage: {
					only: [
						"sap/ui/integration/designtime/baseEditor/"
					]
				},
				sinon: false
			},

			"designtime/baseEditor/BaseEditor": {
				group: "Base DesignTime Editor",
				coverage: {
					only: [
						"sap/ui/integration/designtime/baseEditor/BaseEditor"
					]
				},
				sinon: false
			},

			"designtime/baseEditor/propertyEditor/BasePropertyEditor": {
				group: "Base DesignTime Editor",
				coverage: {
					only: [
						"sap/ui/integration/designtime/baseEditor/propertyEditor/BasePropertyEditor"
					]
				},
				sinon: false
			},

			"designtime/baseEditor/PropertyEditor": {
				group: "Base DesignTime Editor",
				coverage: {
					only: [
						"sap/ui/integration/designtime/baseEditor/PropertyEditor"
					]
				},
				sinon: false
			},

			"designtime/baseEditor/PropertyEditors": {
				group: "Base DesignTime Editor",
				coverage: {
					only: [
						"sap/ui/integration/designtime/baseEditor/PropertyEditors"
					]
				},
				sinon: false
			},

			"designtime/baseEditor/propertyEditor/stringEditor/StringEditor": {
				group: "Base DesignTime Editor",
				coverage: {
					only: [
						"sap/ui/integration/designtime/baseEditor/propertyEditor/stringEditor/StringEditor"
					]
				},
				sinon: false
			},

			"designtime/baseEditor/propertyEditor/groupEditor/GroupEditor": {
				group: "Base DesignTime Editor",
				coverage: {
					only: [
						"sap/ui/integration/designtime/baseEditor/propertyEditor/groupEditor/GroupEditor"
					]
				},
				sinon: false
			},

			"designtime/baseEditor/propertyEditor/separatorEditor/SeparatorEditor": {
				group: "Base DesignTime Editor",
				coverage: {
					only: [
						"sap/ui/integration/designtime/baseEditor/propertyEditor/separatorEditor/SeparatorEditor"
					]
				},
				sinon: false
			},

			"designtime/baseEditor/propertyEditor/booleanEditor/BooleanEditor": {
				group: "Base DesignTime Editor",
				coverage: {
					only: [
						"sap/ui/integration/designtime/baseEditor/propertyEditor/booleanEditor/BooleanEditor"
					]
				},
				sinon: false
			},

			"designtime/baseEditor/propertyEditor/numberEditor/NumberEditor": {
				group: "Base DesignTime Editor",
				coverage: {
					only: [
						"sap/ui/integration/designtime/baseEditor/propertyEditor/numberEditor/NumberEditor"
					]
				},
				sinon: false
			},

			"designtime/baseEditor/propertyEditor/integerEditor/IntegerEditor": {
				group: "DesignTime Editor",
				coverage: {
					only: [
						"sap/ui/integration/designtime/baseEditor/propertyEditor/integerEditor/IntegerEditor"
					]
				},
				sinon: false
			},

			"designtime/baseEditor/propertyEditor/jsonEditor/JsonEditor": {
				group: "Base DesignTime Editor",
				coverage: {
					only: [
						"sap/ui/integration/designtime/baseEditor/propertyEditor/jsonEditor/JsonEditor"
					]
				},
				sinon: false
			},

			"designtime/baseEditor/propertyEditor/codeEditor/CodeEditor": {
				group: "Base DesignTime Editor",
				coverage: {
					only: [
						"sap/ui/integration/designtime/baseEditor/propertyEditor/codeEditor/CodeEditor"
					]
				},
				sinon: false
			},

			"designtime/baseEditor/propertyEditor/arrayEditor/ArrayEditor": {
				group: "Base DesignTime Editor",
				coverage: {
					only: [
						"sap/ui/integration/designtime/baseEditor/propertyEditor/arrayEditor/ArrayEditor"
					]
				},
				sinon: false
			},

			"designtime/baseEditor/propertyEditor/selectEditor/SelectEditor": {
				group: "Base DesignTime Editor",
				coverage: {
					only: [
						"sap/ui/integration/designtime/baseEditor/propertyEditor/selectEditor/SelectEditor"
					]
				},
				sinon: false
			},

			"designtime/baseEditor/propertyEditor/mapEditor/MapEditor": {
				group: "Base DesignTime Editor",
				coverage: {
					only: [
						"sap/ui/integration/designtime/baseEditor/propertyEditor/mapEditor/MapEditor"
					]
				},
				sinon: false
			},

			"designtime/baseEditor/propertyEditor/iconEditor/IconEditor": {
				group: "Base DesignTime Editor",
				coverage: {
					only: [
						"sap/ui/integration/designtime/baseEditor/propertyEditor/iconEditor/IconEditor"
					]
				},
				sinon: false
			},

			"designtime/baseEditor/propertyEditor/dateEditor/DateEditor": {
				group: "DesignTime Editor",
				coverage: {
					only: [
						"sap/ui/integration/designtime/baseEditor/propertyEditor/dateEditor/DateEditor"
					]
				},
				sinon: false
			},

			"designtime/baseEditor/propertyEditor/dateTimeEditor/DateTimeEditor": {
				group: "DesignTime Editor",
				coverage: {
					only: [
						"sap/ui/integration/designtime/baseEditor/propertyEditor/dateTimeEditor/DateTimeEditor"
					]
				},
				sinon: false
			},

			"designtime/baseEditor/propertyEditor/listEditor/ListEditor": {
				group: "DesignTime Editor",
				coverage: {
					only: [
						"sap/ui/integration/designtime/baseEditor/propertyEditor/listEditor/ListEditor"
					]
				},
				sinon: false
			},

			"designtime/baseEditor/propertyEditor/PropertyEditorFactory": {
				group: "Base DesignTime Editor",
				coverage: {
					only: [
						"sap/ui/integration/designtime/baseEditor/propertyEditor/PropertyEditorFactory"
					]
				},
				sinon: false
			},

			"designtime/baseEditor/util/binding/resolveBinding": {
				group: "Base DesignTime Editor",
				coverage: {
					only: [
						"sap/ui/integration/designtime/baseEditor/util/binding/resolveBinding"
					]
				},
				sinon: false
			},

			"designtime/baseEditor/util/ObjectBinding": {
				group: "Base DesignTime Editor",
				coverage: {
					only: [
						"sap/ui/integration/designtime/baseEditor/util/ObjectBinding"
					]
				},
				sinon: false
			},

			"designtime/baseEditor/util/createPromise": {
				group: "Base DesignTime Editor",
				coverage: {
					only: [
						"sap/ui/integration/designtime/baseEditor/util/createPromise"
					]
				},
				sinon: false
			},

			"designtime/baseEditor/util/escapeParameter": {
				group: "Base DesignTime Editor",
				coverage: {
					only: [
						"sap/ui/integration/designtime/baseEditor/util/escapeParameter"
					]
				},
				sinon: false
			},

			"designtime/baseEditor/util/findClosestInstance": {
				group: "Base DesignTime Editor",
				coverage: {
					only: [
						"sap/ui/integration/designtime/baseEditor/util/findClosestInstance"
					]
				},
				sinon: false
			},

			"designtime/baseEditor/util/isValidBindingString": {
				group: "DesignTime Editor",
				coverage: {
					only: [
						"sap/ui/integration/designtime/baseEditor/util/isValidBindingString"
					]
				},
				sinon: false
			},

			"designtime/baseEditor/util/unset": {
				group: "DesignTime Editor",
				coverage: {
					only: [
						"sap/ui/integration/designtime/baseEditor/util/unset"
					]
				},
				sinon: false
			},

			"designtime/baseEditor/util/hasTag": {
				group: "DesignTime Editor",
				coverage: {
					only: [
						"sap/ui/integration/designtime/baseEditor/util/hasTag"
					]
				},
				sinon: false
			},

			"designtime/baseEditor/util/StylesheetManager": {
				group: "DesignTime Editor",
				coverage: {
					only: [
						"sap/ui/integration/designtime/baseEditor/util/StylesheetManager"
					]
				},
				loader: {
					paths: {
						"mockdata": "test-resources/sap/ui/integration/qunit/designtime/baseEditor/util"
					}
				},
				sinon: false
			},

			"designtime/baseEditor/layout/Form": {
				group: "DesignTime Editor",
				coverage: {
					only: [
						"sap/ui/integration/designtime/baseEditor/layout/Form"
					]
				},
				sinon: false
			},

			"designtime/baseEditor/validator/ValidatorRegistry": {
				group: "DesignTime Editor",
				coverage: {
					only: [
						"sap/ui/integration/designtime/baseEditor/validator/ValidatorRegistry"
					]
				},
				sinon: false
			},

			"designtime/baseEditor/validator/IsPatternMatch": {
				group: "DesignTime Editor",
				coverage: {
					only: [
						"sap/ui/integration/designtime/baseEditor/validator/IsPatternMatch"
					]
				},
				sinon: false
			},

			"designtime/cardEditor/CardEditor": {
				group: "Card DesignTime Editor",
				coverage: {
					only: [
						"sap/ui/integration/designtime/cardEditor/CardEditor"
					]
				},
				sinon: false
			},

			"designtime/cardEditor/BASEditor": {
				group: "Card DesignTime Editor",
				coverage: {
					only: [
						"sap/ui/integration/designtime/cardEditor/BASEditor"
					]
				},
				sinon: false
			},

			"designtime/cardEditor/propertyEditor/parametersEditor/ParametersEditor": {
				group: "Card DesignTime Editor",
				coverage: {
					only: [
						"sap/ui/integration/designtime/cardEditor/propertyEditor/parametersEditor/ParametersEditor"
					]
				},
				sinon: false
			},

			"designtime/cardEditor/propertyEditor/complexMapEditor/ComplexMapEditor": {
				group: "Card DesignTime Editor",
				coverage: {
					only: [
						"sap/ui/integration/designtime/cardEditor/propertyEditor/complexMapEditor/ComplexMapEditor"
					]
				},
				sinon: false
			},

			"designtime/cardEditor/propertyEditor/destinationsEditor/DestinationsEditor": {
				group: "Card DesignTime Editor",
				coverage: {
					only: [
						"sap/ui/integration/designtime/cardEditor/propertyEditor/destinationsEditor/DestinationsEditor"
					]
				},
				sinon: false
			},

			"designtime/cardEditor/propertyEditor/filtersEditor/FiltersEditor": {
				group: "Card DesignTime Editor",
				coverage: {
					only: [
						"sap/ui/integration/designtime/cardEditor/propertyEditor/filtersEditor/FiltersEditor"
					]
				},
				sinon: false
			},

			"designtime/cardEditor/propertyEditor/iconEditor/IconEditor": {
				group: "Card DesignTime Editor",
				coverage: {
					only: [
						"sap/ui/integration/designtime/cardEditor/propertyEditor/iconEditor/IconEditor"
					]
				},
				sinon: false
			},

			"editor/NoDesigntime": {
				group: "Runtime Editor",
				coverage: {
					only: [
						"sap/ui/integration/editor"
					]
				},
				sinon: false
			},

			"editor/Basic": {
				group: "Runtime Editor",
				coverage: {
					only: [
						"sap/ui/integration/editor"
					]
				},
				sinon: false
			},

			"editor/Destination": {
				group: "Runtime Editor",
				coverage: {
					only: [
						"sap/ui/integration/editor"
					]
				},
				sinon: false
			},

			"editor/Enhancement": {
				group: "Runtime Editor",
				coverage: {
					only: [
						"sap/ui/integration/editor"
					]
				},
				sinon: false
			},

			"editor/Ids": {
				group: "Runtime Editor",
				coverage: {
					only: [
						"sap/ui/integration/editor"
					]
				},
				sinon: false
			},

			"editor/Layout": {
				group: "Runtime Editor",
				coverage: {
					only: [
						"sap/ui/integration/editor"
					]
				},
				sinon: false
			},

			"editor/Settings": {
				group: "Runtime Editor",
				coverage: {
					only: [
						"sap/ui/integration/editor"
					]
				},
				sinon: false
			},

			"editor/objectField/propertyTranslation/simpleForm/typeKey/Basic": {
				group: "Runtime Editor",
				coverage: {
					only: [
						"sap/ui/integration/editor"
					]
				},
				sinon: false
			},

			"editor/objectField/propertyTranslation/simpleForm/typeKey/ChangesByAdminForAdminMode": {
				group: "Runtime Editor",
				coverage: {
					only: [
						"sap/ui/integration/editor"
					]
				},
				sinon: false
			},

			"editor/objectField/propertyTranslation/simpleForm/typeKey/ChangesByAdminForContentMode": {
				group: "Runtime Editor",
				coverage: {
					only: [
						"sap/ui/integration/editor"
					]
				},
				sinon: false
			},

			"editor/objectField/propertyTranslation/simpleForm/typeKey/ChangesByAdminForAllMode": {
				group: "Runtime Editor",
				coverage: {
					only: [
						"sap/ui/integration/editor"
					]
				},
				sinon: false
			},

			"editor/objectField/propertyTranslation/simpleForm/typeKey/ChangesByContentForContentMode": {
				group: "Runtime Editor",
				coverage: {
					only: [
						"sap/ui/integration/editor"
					]
				},
				sinon: false
			},

			"editor/objectField/propertyTranslation/simpleForm/typeKey/ChangesByContentForAllMode": {
				group: "Runtime Editor",
				coverage: {
					only: [
						"sap/ui/integration/editor"
					]
				},
				sinon: false
			},

			"editor/objectField/propertyTranslation/simpleForm/typeKey/ChangesByAdminAndContentForContentMode": {
				group: "Runtime Editor",
				coverage: {
					only: [
						"sap/ui/integration/editor"
					]
				},
				sinon: false
			},

			"editor/objectField/propertyTranslation/simpleForm/typeKey/ChangesByAdminAndContentForAllMode": {
				group: "Runtime Editor",
				coverage: {
					only: [
						"sap/ui/integration/editor"
					]
				},
				sinon: false
			},

			"editor/objectField/propertyTranslation/simpleForm/typeProperty/Basic": {
				group: "Runtime Editor",
				coverage: {
					only: [
						"sap/ui/integration/editor"
					]
				},
				sinon: false
			},

			"editor/objectField/propertyTranslation/simpleForm/typeProperty/I18nFormatAsValue": {
				group: "Runtime Editor",
				coverage: {
					only: [
						"sap/ui/integration/editor"
					]
				},
				sinon: false
			},

			"editor/objectField/propertyTranslation/simpleForm/typeProperty/NormalStringAsValue": {
				group: "Runtime Editor",
				coverage: {
					only: [
						"sap/ui/integration/editor"
					]
				},
				sinon: false
			},

			"editor/objectField/propertyTranslation/simpleForm/typeProperty/ChangesByAdminForAdminMode01": {
				group: "Runtime Editor",
				coverage: {
					only: [
						"sap/ui/integration/editor"
					]
				},
				sinon: false
			},

			"editor/objectField/propertyTranslation/simpleForm/typeProperty/ChangesByAdminForAdminMode02": {
				group: "Runtime Editor",
				coverage: {
					only: [
						"sap/ui/integration/editor"
					]
				},
				sinon: false
			},

			"editor/objectField/propertyTranslation/simpleForm/typeProperty/ChangesByAdminForContentMode01": {
				group: "Runtime Editor",
				coverage: {
					only: [
						"sap/ui/integration/editor"
					]
				},
				sinon: false
			},

			"editor/objectField/propertyTranslation/simpleForm/typeProperty/ChangesByAdminForContentMode02": {
				group: "Runtime Editor",
				coverage: {
					only: [
						"sap/ui/integration/editor"
					]
				},
				sinon: false
			},

			"editor/objectField/propertyTranslation/simpleForm/typeProperty/ChangesByAdminForAllMode01": {
				group: "Runtime Editor",
				coverage: {
					only: [
						"sap/ui/integration/editor"
					]
				},
				sinon: false
			},

			"editor/objectField/propertyTranslation/simpleForm/typeProperty/ChangesByAdminForAllMode02": {
				group: "Runtime Editor",
				coverage: {
					only: [
						"sap/ui/integration/editor"
					]
				},
				sinon: false
			},

			"editor/objectField/propertyTranslation/simpleForm/typeProperty/ChangesByContentForContentMode01": {
				group: "Runtime Editor",
				coverage: {
					only: [
						"sap/ui/integration/editor"
					]
				},
				sinon: false
			},

			"editor/objectField/propertyTranslation/simpleForm/typeProperty/ChangesByContentForContentMode02": {
				group: "Runtime Editor",
				coverage: {
					only: [
						"sap/ui/integration/editor"
					]
				},
				sinon: false
			},

			"editor/objectField/propertyTranslation/simpleForm/typeProperty/ChangesByContentForAllMode01": {
				group: "Runtime Editor",
				coverage: {
					only: [
						"sap/ui/integration/editor"
					]
				},
				sinon: false
			},

			"editor/objectField/propertyTranslation/simpleForm/typeProperty/ChangesByContentForAllMode02": {
				group: "Runtime Editor",
				coverage: {
					only: [
						"sap/ui/integration/editor"
					]
				},
				sinon: false
			},

			"editor/objectField/propertyTranslation/simpleForm/typeProperty/ChangesByAdminAndContentForContentMode01": {
				group: "Runtime Editor",
				coverage: {
					only: [
						"sap/ui/integration/editor"
					]
				},
				sinon: false
			},

			"editor/objectField/propertyTranslation/simpleForm/typeProperty/ChangesByAdminAndContentForContentMode02": {
				group: "Runtime Editor",
				coverage: {
					only: [
						"sap/ui/integration/editor"
					]
				},
				sinon: false
			},

			"editor/objectField/propertyTranslation/simpleForm/typeProperty/ChangesByAdminAndContentForAllMode01": {
				group: "Runtime Editor",
				coverage: {
					only: [
						"sap/ui/integration/editor"
					]
				},
				sinon: false
			},

			"editor/objectField/propertyTranslation/simpleForm/typeProperty/ChangesByAdminAndContentForAllMode02": {
				group: "Runtime Editor",
				coverage: {
					only: [
						"sap/ui/integration/editor"
					]
				},
				sinon: false
			},

			"editor/objectField/propertyTranslation/table/typeKey/Basic": {
				group: "Runtime Editor",
				coverage: {
					only: [
						"sap/ui/integration/editor"
					]
				},
				sinon: false
			},

			"editor/objectField/propertyTranslation/table/typeKey/ChangesByAdminForAdminMode01": {
				group: "Runtime Editor",
				coverage: {
					only: [
						"sap/ui/integration/editor"
					]
				},
				sinon: false
			},

			"editor/objectField/propertyTranslation/table/typeKey/ChangesByAdminForAdminMode02": {
				group: "Runtime Editor",
				coverage: {
					only: [
						"sap/ui/integration/editor"
					]
				},
				sinon: false
			},

			"editor/objectField/propertyTranslation/table/typeKey/ChangesByAdminForContentMode01": {
				group: "Runtime Editor",
				coverage: {
					only: [
						"sap/ui/integration/editor"
					]
				},
				sinon: false
			},

			"editor/objectField/propertyTranslation/table/typeKey/ChangesByAdminForContentMode02": {
				group: "Runtime Editor",
				coverage: {
					only: [
						"sap/ui/integration/editor"
					]
				},
				sinon: false
			},

			"editor/objectField/propertyTranslation/table/typeKey/ChangesByAdminForAllMode01": {
				group: "Runtime Editor",
				coverage: {
					only: [
						"sap/ui/integration/editor"
					]
				},
				sinon: false
			},

			"editor/objectField/propertyTranslation/table/typeKey/ChangesByAdminForAllMode02": {
				group: "Runtime Editor",
				coverage: {
					only: [
						"sap/ui/integration/editor"
					]
				},
				sinon: false
			},

			"editor/objectField/propertyTranslation/table/typeKey/ChangesByContentForContentMode01": {
				group: "Runtime Editor",
				coverage: {
					only: [
						"sap/ui/integration/editor"
					]
				},
				sinon: false
			},

			"editor/objectField/propertyTranslation/table/typeKey/ChangesByContentForContentMode02": {
				group: "Runtime Editor",
				coverage: {
					only: [
						"sap/ui/integration/editor"
					]
				},
				sinon: false
			},

			"editor/objectField/propertyTranslation/table/typeKey/ChangesByContentForAllMode01": {
				group: "Runtime Editor",
				coverage: {
					only: [
						"sap/ui/integration/editor"
					]
				},
				sinon: false
			},

			"editor/objectField/propertyTranslation/table/typeKey/ChangesByContentForAllMode02": {
				group: "Runtime Editor",
				coverage: {
					only: [
						"sap/ui/integration/editor"
					]
				},
				sinon: false
			},

			"editor/objectField/propertyTranslation/table/typeKey/ChangesByAdminAndContentForContentMode01": {
				group: "Runtime Editor",
				coverage: {
					only: [
						"sap/ui/integration/editor"
					]
				},
				sinon: false
			},

			"editor/objectField/propertyTranslation/table/typeKey/ChangesByAdminAndContentForContentMode02": {
				group: "Runtime Editor",
				coverage: {
					only: [
						"sap/ui/integration/editor"
					]
				},
				sinon: false
			},

			"editor/objectField/propertyTranslation/table/typeKey/ChangesByAdminAndContentForAllMode01": {
				group: "Runtime Editor",
				coverage: {
					only: [
						"sap/ui/integration/editor"
					]
				},
				sinon: false
			},

			"editor/objectField/propertyTranslation/table/typeKey/ChangesByAdminAndContentForAllMode02": {
				group: "Runtime Editor",
				coverage: {
					only: [
						"sap/ui/integration/editor"
					]
				},
				sinon: false
			},

			"editor/objectField/propertyTranslation/table/typeProperty/Basic": {
				group: "Runtime Editor",
				coverage: {
					only: [
						"sap/ui/integration/editor"
					]
				},
				sinon: false
			},

			"editor/objectField/propertyTranslation/table/typeProperty/I18nFormatAsValue": {
				group: "Runtime Editor",
				coverage: {
					only: [
						"sap/ui/integration/editor"
					]
				},
				sinon: false
			},

			"editor/objectField/propertyTranslation/table/typeProperty/NormalStringAsValue": {
				group: "Runtime Editor",
				coverage: {
					only: [
						"sap/ui/integration/editor"
					]
				},
				sinon: false
			},

			"editor/objectField/propertyTranslation/table/typeProperty/ChangesByAdminForAdminMode01": {
				group: "Runtime Editor",
				coverage: {
					only: [
						"sap/ui/integration/editor"
					]
				},
				sinon: false
			},

			"editor/objectField/propertyTranslation/table/typeProperty/ChangesByAdminForAdminMode02": {
				group: "Runtime Editor",
				coverage: {
					only: [
						"sap/ui/integration/editor"
					]
				},
				sinon: false
			},

			"editor/objectField/propertyTranslation/table/typeProperty/ChangesByAdminForContentMode01": {
				group: "Runtime Editor",
				coverage: {
					only: [
						"sap/ui/integration/editor"
					]
				},
				sinon: false
			},

			"editor/objectField/propertyTranslation/table/typeProperty/ChangesByAdminForContentMode02": {
				group: "Runtime Editor",
				coverage: {
					only: [
						"sap/ui/integration/editor"
					]
				},
				sinon: false
			},

			"editor/objectField/propertyTranslation/table/typeProperty/ChangesByAdminForAllMode01": {
				group: "Runtime Editor",
				coverage: {
					only: [
						"sap/ui/integration/editor"
					]
				},
				sinon: false
			},

			"editor/objectField/propertyTranslation/table/typeProperty/ChangesByAdminForAllMode02": {
				group: "Runtime Editor",
				coverage: {
					only: [
						"sap/ui/integration/editor"
					]
				},
				sinon: false
			},

			"editor/objectField/propertyTranslation/table/typeProperty/ChangesByContentForContentMode01": {
				group: "Runtime Editor",
				coverage: {
					only: [
						"sap/ui/integration/editor"
					]
				},
				sinon: false
			},

			"editor/objectField/propertyTranslation/table/typeProperty/ChangesByContentForContentMode02": {
				group: "Runtime Editor",
				coverage: {
					only: [
						"sap/ui/integration/editor"
					]
				},
				sinon: false
			},

			"editor/objectField/propertyTranslation/table/typeProperty/ChangesByContentForAllMode01": {
				group: "Runtime Editor",
				coverage: {
					only: [
						"sap/ui/integration/editor"
					]
				},
				sinon: false
			},

			"editor/objectField/propertyTranslation/table/typeProperty/ChangesByContentForAllMode02": {
				group: "Runtime Editor",
				coverage: {
					only: [
						"sap/ui/integration/editor"
					]
				},
				sinon: false
			},

			"editor/objectField/propertyTranslation/table/typeProperty/ChangesByAdminAndContentForContentMode01": {
				group: "Runtime Editor",
				coverage: {
					only: [
						"sap/ui/integration/editor"
					]
				},
				sinon: false
			},

			"editor/objectField/propertyTranslation/table/typeProperty/ChangesByAdminAndContentForContentMode02": {
				group: "Runtime Editor",
				coverage: {
					only: [
						"sap/ui/integration/editor"
					]
				},
				sinon: false
			},

			"editor/objectField/propertyTranslation/table/typeProperty/ChangesByAdminAndContentForAllMode01": {
				group: "Runtime Editor",
				coverage: {
					only: [
						"sap/ui/integration/editor"
					]
				},
				sinon: false
			},

			"editor/objectField/propertyTranslation/table/typeProperty/ChangesByAdminAndContentForAllMode02": {
				group: "Runtime Editor",
				coverage: {
					only: [
						"sap/ui/integration/editor"
					]
				},
				sinon: false
			},

			"editor/objectField/table/Basic": {
				group: "Runtime Editor",
				coverage: {
					only: [
						"sap/ui/integration/editor"
					]
				},
				sinon: false
			},

			"editor/objectField/table/Add": {
				group: "Runtime Editor",
				coverage: {
					only: [
						"sap/ui/integration/editor"
					]
				},
				sinon: false
			},

			"editor/objectField/table/UpdateAndDelete": {
				group: "Runtime Editor",
				coverage: {
					only: [
						"sap/ui/integration/editor"
					]
				},
				sinon: false
			},

			"editor/objectField/table/Filter": {
				group: "Runtime Editor",
				coverage: {
					only: [
						"sap/ui/integration/editor"
					]
				},
				sinon: false
			},

			"editor/objectField/table/FilterAndCUD": {
				group: "Runtime Editor",
				coverage: {
					only: [
						"sap/ui/integration/editor"
					]
				},
				sinon: false
			},

			"editor/objectField/table/PropertyTranslation": {
				group: "Runtime Editor",
				coverage: {
					only: [
						"sap/ui/integration/editor"
					]
				},
				sinon: false
			},

			"editor/objectField/table/SpecialProperties": {
				group: "Runtime Editor",
				coverage: {
					only: [
						"sap/ui/integration/editor"
					]
				},
				sinon: false
			},

			"editor/objectField/TextArea": {
				group: "Runtime Editor",
				coverage: {
					only: [
						"sap/ui/integration/editor"
					]
				},
				sinon: false
			},

			"editor/objectField/SimpleForm": {
				group: "Runtime Editor",
				coverage: {
					only: [
						"sap/ui/integration/editor"
					]
				},
				sinon: false
			},

			"editor/objectListField/TextArea": {
				group: "Runtime Editor",
				coverage: {
					only: [
						"sap/ui/integration/editor"
					]
				},
				sinon: false
			},

			"editor/objectListField/table/Basic": {
				group: "Runtime Editor",
				coverage: {
					only: [
						"sap/ui/integration/editor"
					]
				},
				sinon: false
			},

			"editor/objectListField/table/CUD": {
				group: "Runtime Editor",
				coverage: {
					only: [
						"sap/ui/integration/editor"
					]
				},
				sinon: false
			},

			"editor/objectListField/table/filter/Basic": {
				group: "Runtime Editor",
				coverage: {
					only: [
						"sap/ui/integration/editor"
					]
				},
				sinon: false
			},

			"editor/objectListField/table/filter/CUD": {
				group: "Runtime Editor",
				coverage: {
					only: [
						"sap/ui/integration/editor"
					]
				},
				sinon: false
			},

			"editor/objectListField/table/sort/Filter": {
				group: "Runtime Editor",
				coverage: {
					only: [
						"sap/ui/integration/editor"
					]
				},
				sinon: false
			},

			"editor/objectListField/table/sort/PropertiesDefinedOnly": {
				group: "Runtime Editor",
				coverage: {
					only: [
						"sap/ui/integration/editor"
					]
				},
				sinon: false
			},

			"editor/objectListField/table/sort/RequestValues": {
				group: "Runtime Editor",
				coverage: {
					only: [
						"sap/ui/integration/editor"
					]
				},
				sinon: false
			},

			"editor/objectListField/table/SpecialProperties": {
				group: "Runtime Editor",
				coverage: {
					only: [
						"sap/ui/integration/editor"
					]
				},
				sinon: false
			},

			"editor/objectListField/requestValues/Basic": {
				group: "Runtime Editor",
				coverage: {
					only: [
						"sap/ui/integration/editor"
					]
				},
				sinon: false
			},

			"editor/objectListField/requestValues/Add": {
				group: "Runtime Editor",
				coverage: {
					only: [
						"sap/ui/integration/editor"
					]
				},
				sinon: false
			},

			"editor/objectListField/requestValues/UpdateAndDelete": {
				group: "Runtime Editor",
				coverage: {
					only: [
						"sap/ui/integration/editor"
					]
				},
				sinon: false
			},

			"editor/objectListField/requestValues/Filter": {
				group: "Runtime Editor",
				coverage: {
					only: [
						"sap/ui/integration/editor"
					]
				},
				sinon: false
			},

			"editor/objectListField/requestValues/FilterAndCUD": {
				group: "Runtime Editor",
				coverage: {
					only: [
						"sap/ui/integration/editor"
					]
				},
				sinon: false
			},

			"editor/objectListField/propertyTranslation/table/typeKey/Basic": {
				group: "Runtime Editor",
				coverage: {
					only: [
						"sap/ui/integration/editor"
					]
				},
				sinon: false
			},

			"editor/objectListField/propertyTranslation/table/typeKey/Update": {
				group: "Runtime Editor",
				coverage: {
					only: [
						"sap/ui/integration/editor"
					]
				},
				sinon: false
			},

			"editor/objectListField/propertyTranslation/table/typeKey/ChangesByAdminForAdminMode01": {
				group: "Runtime Editor",
				coverage: {
					only: [
						"sap/ui/integration/editor"
					]
				},
				sinon: false
			},

			"editor/objectListField/propertyTranslation/table/typeKey/ChangesByAdminForAdminMode02": {
				group: "Runtime Editor",
				coverage: {
					only: [
						"sap/ui/integration/editor"
					]
				},
				sinon: false
			},

			"editor/objectListField/propertyTranslation/table/typeKey/ChangesByAdminForContentMode01": {
				group: "Runtime Editor",
				coverage: {
					only: [
						"sap/ui/integration/editor"
					]
				},
				sinon: false
			},

			"editor/objectListField/propertyTranslation/table/typeKey/ChangesByAdminForContentMode02": {
				group: "Runtime Editor",
				coverage: {
					only: [
						"sap/ui/integration/editor"
					]
				},
				sinon: false
			},

			"editor/objectListField/propertyTranslation/table/typeKey/ChangesByAdminForAllMode01": {
				group: "Runtime Editor",
				coverage: {
					only: [
						"sap/ui/integration/editor"
					]
				},
				sinon: false
			},

			"editor/objectListField/propertyTranslation/table/typeKey/ChangesByAdminForAllMode02": {
				group: "Runtime Editor",
				coverage: {
					only: [
						"sap/ui/integration/editor"
					]
				},
				sinon: false
			},

			"editor/objectListField/propertyTranslation/table/typeKey/ChangesByContentForContentMode01": {
				group: "Runtime Editor",
				coverage: {
					only: [
						"sap/ui/integration/editor"
					]
				},
				sinon: false
			},

			"editor/objectListField/propertyTranslation/table/typeKey/ChangesByContentForContentMode02": {
				group: "Runtime Editor",
				coverage: {
					only: [
						"sap/ui/integration/editor"
					]
				},
				sinon: false
			},

			"editor/objectListField/propertyTranslation/table/typeKey/ChangesByContentForAllMode01": {
				group: "Runtime Editor",
				coverage: {
					only: [
						"sap/ui/integration/editor"
					]
				},
				sinon: false
			},

			"editor/objectListField/propertyTranslation/table/typeKey/ChangesByContentForAllMode02": {
				group: "Runtime Editor",
				coverage: {
					only: [
						"sap/ui/integration/editor"
					]
				},
				sinon: false
			},

			"editor/objectListField/propertyTranslation/table/typeKey/ChangesByAdminAndContentForContentMode01": {
				group: "Runtime Editor",
				coverage: {
					only: [
						"sap/ui/integration/editor"
					]
				},
				sinon: false
			},

			"editor/objectListField/propertyTranslation/table/typeKey/ChangesByAdminAndContentForContentMode02": {
				group: "Runtime Editor",
				coverage: {
					only: [
						"sap/ui/integration/editor"
					]
				},
				sinon: false
			},

			"editor/objectListField/propertyTranslation/table/typeKey/ChangesByAdminAndContentForAllMode01": {
				group: "Runtime Editor",
				coverage: {
					only: [
						"sap/ui/integration/editor"
					]
				},
				sinon: false
			},

			"editor/objectListField/propertyTranslation/table/typeKey/ChangesByAdminAndContentForAllMode02": {
				group: "Runtime Editor",
				coverage: {
					only: [
						"sap/ui/integration/editor"
					]
				},
				sinon: false
			},

			"editor/objectListField/propertyTranslation/table/typeProperty/Basic": {
				group: "Runtime Editor",
				coverage: {
					only: [
						"sap/ui/integration/editor"
					]
				},
				sinon: false
			},

			"editor/objectListField/propertyTranslation/table/typeProperty/NormalStringAsValue": {
				group: "Runtime Editor",
				coverage: {
					only: [
						"sap/ui/integration/editor"
					]
				},
				sinon: false
			},

			"editor/objectListField/propertyTranslation/table/typeProperty/I18nFormatAsValue": {
				group: "Runtime Editor",
				coverage: {
					only: [
						"sap/ui/integration/editor"
					]
				},
				sinon: false
			},

			"editor/objectListField/propertyTranslation/table/typeProperty/ChangesByAdminForAdminMode01": {
				group: "Runtime Editor",
				coverage: {
					only: [
						"sap/ui/integration/editor"
					]
				},
				sinon: false
			},

			"editor/objectListField/propertyTranslation/table/typeProperty/ChangesByAdminForAdminMode02": {
				group: "Runtime Editor",
				coverage: {
					only: [
						"sap/ui/integration/editor"
					]
				},
				sinon: false
			},

			"editor/objectListField/propertyTranslation/table/typeProperty/ChangesByAdminForContentMode01": {
				group: "Runtime Editor",
				coverage: {
					only: [
						"sap/ui/integration/editor"
					]
				},
				sinon: false
			},

			"editor/objectListField/propertyTranslation/table/typeProperty/ChangesByAdminForContentMode02": {
				group: "Runtime Editor",
				coverage: {
					only: [
						"sap/ui/integration/editor"
					]
				},
				sinon: false
			},

			"editor/objectListField/propertyTranslation/table/typeProperty/ChangesByAdminForAllMode01": {
				group: "Runtime Editor",
				coverage: {
					only: [
						"sap/ui/integration/editor"
					]
				},
				sinon: false
			},

			"editor/objectListField/propertyTranslation/table/typeProperty/ChangesByAdminForAllMode02": {
				group: "Runtime Editor",
				coverage: {
					only: [
						"sap/ui/integration/editor"
					]
				},
				sinon: false
			},

			"editor/objectListField/propertyTranslation/table/typeProperty/ChangesByAdminAndContentForContentMode01": {
				group: "Runtime Editor",
				coverage: {
					only: [
						"sap/ui/integration/editor"
					]
				},
				sinon: false
			},

			"editor/objectListField/propertyTranslation/table/typeProperty/ChangesByAdminAndContentForContentMode02": {
				group: "Runtime Editor",
				coverage: {
					only: [
						"sap/ui/integration/editor"
					]
				},
				sinon: false
			},

			"editor/objectListField/propertyTranslation/table/typeProperty/ChangesByAdminAndContentForAllMode01": {
				group: "Runtime Editor",
				coverage: {
					only: [
						"sap/ui/integration/editor"
					]
				},
				sinon: false
			},

			"editor/objectListField/propertyTranslation/table/typeProperty/ChangesByAdminAndContentForAllMode02": {
				group: "Runtime Editor",
				coverage: {
					only: [
						"sap/ui/integration/editor"
					]
				},
				sinon: false
			},

			"editor/objectListField/propertyTranslation/table/typeProperty/ChangesByContentForContentMode01": {
				group: "Runtime Editor",
				coverage: {
					only: [
						"sap/ui/integration/editor"
					]
				},
				sinon: false
			},

			"editor/objectListField/propertyTranslation/table/typeProperty/ChangesByContentForContentMode02": {
				group: "Runtime Editor",
				coverage: {
					only: [
						"sap/ui/integration/editor"
					]
				},
				sinon: false
			},

			"editor/objectListField/propertyTranslation/table/typeProperty/ChangesByContentForAllMode01": {
				group: "Runtime Editor",
				coverage: {
					only: [
						"sap/ui/integration/editor"
					]
				},
				sinon: false
			},

			"editor/objectListField/propertyTranslation/table/typeProperty/ChangesByContentForAllMode02": {
				group: "Runtime Editor",
				coverage: {
					only: [
						"sap/ui/integration/editor"
					]
				},
				sinon: false
			},

			"editor/objectListField/propertyTranslation/table/typeProperty/differentParameters/ChangesByAdminForAdminMode": {
				group: "Runtime Editor",
				coverage: {
					only: [
						"sap/ui/integration/editor"
					]
				},
				sinon: false
			},

			"editor/objectListField/propertyTranslation/table/typeProperty/differentParameters/ChangesByAdminForContentMode": {
				group: "Runtime Editor",
				coverage: {
					only: [
						"sap/ui/integration/editor"
					]
				},
				sinon: false
			},

			"editor/objectListField/propertyTranslation/table/typeProperty/differentParameters/ChangesByAdminForAllMode": {
				group: "Runtime Editor",
				coverage: {
					only: [
						"sap/ui/integration/editor"
					]
				},
				sinon: false
			},

			"editor/objectListField/propertyTranslation/table/typeProperty/differentParameters/ChangesByContentForContentMode": {
				group: "Runtime Editor",
				coverage: {
					only: [
						"sap/ui/integration/editor"
					]
				},
				sinon: false
			},

			"editor/objectListField/propertyTranslation/table/typeProperty/differentParameters/ChangesByContentForAllMode": {
				group: "Runtime Editor",
				coverage: {
					only: [
						"sap/ui/integration/editor"
					]
				},
				sinon: false
			},

			"editor/objectListField/propertyTranslation/table/typeProperty/differentParameters/ChangesByAdminAndContentForContentMode": {
				group: "Runtime Editor",
				coverage: {
					only: [
						"sap/ui/integration/editor"
					]
				},
				sinon: false
			},

			"editor/objectListField/propertyTranslation/table/typeProperty/differentParameters/ChangesByAdminAndContentForAllMode": {
				group: "Runtime Editor",
				coverage: {
					only: [
						"sap/ui/integration/editor"
					]
				},
				sinon: false
			},

			"editor/RequestValues": {
				group: "Runtime Editor",
				coverage: {
					only: [
						"sap/ui/integration/editor"
					]
				},
				sinon: false
			},

			"editor/RequestValuesEnhancement": {
				group: "Runtime Editor",
				coverage: {
					only: [
						"sap/ui/integration/editor"
					]
				},
				sinon: false
			},

			"editor/Translation": {
				group: "Runtime Editor",
				coverage: {
					only: [
						"sap/ui/integration/editor"
					]
				},
				sinon: false
			},

			"editor/Validation": {
				group: "Runtime Editor",
				coverage: {
					only: [
						"sap/ui/integration/editor"
					]
				},
				sinon: false
			},

			"editor/SectionSapCard1": {
				group: "Runtime Editor",
				coverage: {
					only: [
						"sap/ui/integration/editor"
					]
				},
				sinon: false
			},

			"editor/SectionSapCard1Enhancement": {
				group: "Runtime Editor",
				coverage: {
					only: [
						"sap/ui/integration/editor"
					]
				},
				sinon: false
			},

			"editor/SectionTemp": {
				group: "Runtime Editor",
				coverage: {
					only: [
						"sap/ui/integration/editor"
					]
				},
				sinon: false
			},

			"editor/SectionTempEnhancement": {
				group: "Runtime Editor",
				coverage: {
					only: [
						"sap/ui/integration/editor"
					]
				},
				sinon: false
			},

			"editor/ParameterSyntax": {
				group: "Runtime Editor",
				coverage: {
					only: [
						"sap/ui/integration/editor"
					]
				},
				sinon: false
			},

			"editor/multiLanguagesOfValue/InitialWithNoChange01": {
				group: "Runtime Editor",
				coverage: {
					only: [
						"sap/ui/integration/designtime/editor",
						"sap/ui/integration/editor"
					]
				},
				sinon: false
			},

			"editor/multiLanguagesOfValue/InitialWithNoChange02": {
				group: "Runtime Editor",
				coverage: {
					only: [
						"sap/ui/integration/designtime/editor",
						"sap/ui/integration/editor"
					]
				},
				sinon: false
			},

			"editor/multiLanguagesOfValue/InitialWithErrorCondition01": {
				group: "Runtime Editor",
				coverage: {
					only: [
						"sap/ui/integration/designtime/editor",
						"sap/ui/integration/editor"
					]
				},
				sinon: false
			},

			"editor/multiLanguagesOfValue/InitialWithErrorCondition02": {
				group: "Runtime Editor",
				coverage: {
					only: [
						"sap/ui/integration/designtime/editor",
						"sap/ui/integration/editor"
					]
				},
				sinon: false
			},

			"editor/multiLanguagesOfValue/ChangeByAdminForAdminMode": {
				group: "Runtime Editor",
				coverage: {
					only: [
						"sap/ui/integration/designtime/editor",
						"sap/ui/integration/editor"
					]
				},
				sinon: false
			},

			"editor/multiLanguagesOfValue/ChangeByAdminForContentMode": {
				group: "Runtime Editor",
				coverage: {
					only: [
						"sap/ui/integration/designtime/editor",
						"sap/ui/integration/editor"
					]
				},
				sinon: false
			},

			"editor/multiLanguagesOfValue/ChangeByAdminForAllMode": {
				group: "Runtime Editor",
				coverage: {
					only: [
						"sap/ui/integration/designtime/editor",
						"sap/ui/integration/editor"
					]
				},
				sinon: false
			},

			"editor/multiLanguagesOfValue/ChangeByAdminForTranslationMode01": {
				group: "Runtime Editor",
				coverage: {
					only: [
						"sap/ui/integration/designtime/editor",
						"sap/ui/integration/editor"
					]
				},
				sinon: false
			},

			"editor/multiLanguagesOfValue/ChangeByAdminForTranslationMode02": {
				group: "Runtime Editor",
				coverage: {
					only: [
						"sap/ui/integration/designtime/editor",
						"sap/ui/integration/editor"
					]
				},
				sinon: false
			},

			"editor/multiLanguagesOfValue/ChangeByContentForContentMode": {
				group: "Runtime Editor",
				coverage: {
					only: [
						"sap/ui/integration/designtime/editor",
						"sap/ui/integration/editor"
					]
				},
				sinon: false
			},

			"editor/multiLanguagesOfValue/ChangeByContentForTranslationMode01": {
				group: "Runtime Editor",
				coverage: {
					only: [
						"sap/ui/integration/designtime/editor",
						"sap/ui/integration/editor"
					]
				},
				sinon: false
			},

			"editor/multiLanguagesOfValue/ChangeByContentForTranslationMode02": {
				group: "Runtime Editor",
				coverage: {
					only: [
						"sap/ui/integration/designtime/editor",
						"sap/ui/integration/editor"
					]
				},
				sinon: false
			},

			"editor/multiLanguagesOfValue/ChangeByContentForAllMode": {
				group: "Runtime Editor",
				coverage: {
					only: [
						"sap/ui/integration/designtime/editor",
						"sap/ui/integration/editor"
					]
				},
				sinon: false
			},

			"editor/multiLanguagesOfValue/ChangeByTranslationForTranslationMode01": {
				group: "Runtime Editor",
				coverage: {
					only: [
						"sap/ui/integration/designtime/editor",
						"sap/ui/integration/editor"
					]
				},
				sinon: false
			},

			"editor/multiLanguagesOfValue/ChangeByTranslationForTranslationMode02": {
				group: "Runtime Editor",
				coverage: {
					only: [
						"sap/ui/integration/designtime/editor",
						"sap/ui/integration/editor"
					]
				},
				sinon: false
			},

			"editor/multiLanguagesOfValue/ChangeByTranslationForAllMode": {
				group: "Runtime Editor",
				coverage: {
					only: [
						"sap/ui/integration/designtime/editor",
						"sap/ui/integration/editor"
					]
				},
				sinon: false
			},

			"editor/multiLanguagesOfValue/ChangeByAdminAndContentForContentMode": {
				group: "Runtime Editor",
				coverage: {
					only: [
						"sap/ui/integration/designtime/editor",
						"sap/ui/integration/editor"
					]
				},
				sinon: false
			},

			"editor/multiLanguagesOfValue/ChangeByAdminAndContentForTranslationMode01": {
				group: "Runtime Editor",
				coverage: {
					only: [
						"sap/ui/integration/designtime/editor",
						"sap/ui/integration/editor"
					]
				},
				sinon: false
			},

			"editor/multiLanguagesOfValue/ChangeByAdminAndContentForTranslationMode02": {
				group: "Runtime Editor",
				coverage: {
					only: [
						"sap/ui/integration/designtime/editor",
						"sap/ui/integration/editor"
					]
				},
				sinon: false
			},

			"editor/multiLanguagesOfValue/ChangeByAdminAndContentForAllMode": {
				group: "Runtime Editor",
				coverage: {
					only: [
						"sap/ui/integration/designtime/editor",
						"sap/ui/integration/editor"
					]
				},
				sinon: false
			},

			"editor/multiLanguagesOfValue/ChangeByAdminAndTranslationForTranslationMode01": {
				group: "Runtime Editor",
				coverage: {
					only: [
						"sap/ui/integration/designtime/editor",
						"sap/ui/integration/editor"
					]
				},
				sinon: false
			},

			"editor/multiLanguagesOfValue/ChangeByAdminAndTranslationForTranslationMode02": {
				group: "Runtime Editor",
				coverage: {
					only: [
						"sap/ui/integration/designtime/editor",
						"sap/ui/integration/editor"
					]
				},
				sinon: false
			},

			"editor/multiLanguagesOfValue/ChangeByAdminAndTranslationForAllMode": {
				group: "Runtime Editor",
				coverage: {
					only: [
						"sap/ui/integration/designtime/editor",
						"sap/ui/integration/editor"
					]
				},
				sinon: false
			},

			"editor/multiLanguagesOfValue/ChangeByAdminAndContentAndTranslationForAllMode01": {
				group: "Runtime Editor",
				coverage: {
					only: [
						"sap/ui/integration/designtime/editor",
						"sap/ui/integration/editor"
					]
				},
				sinon: false
			},

			"editor/multiLanguagesOfValue/ChangeByAdminAndContentAndTranslationForAllMode02": {
				group: "Runtime Editor",
				coverage: {
					only: [
						"sap/ui/integration/designtime/editor",
						"sap/ui/integration/editor"
					]
				},
				sinon: false
			},

			"editor/multiLanguagesOfValue/ChangeByAdminAndContentAndTranslationForTranslationMode01": {
				group: "Runtime Editor",
				coverage: {
					only: [
						"sap/ui/integration/designtime/editor",
						"sap/ui/integration/editor"
					]
				},
				sinon: false
			},

			"editor/multiLanguagesOfValue/ChangeByAdminAndContentAndTranslationForTranslationMode02": {
				group: "Runtime Editor",
				coverage: {
					only: [
						"sap/ui/integration/designtime/editor",
						"sap/ui/integration/editor"
					]
				},
				sinon: false
			},

			"editor/multiLanguagesOfValue/ChangeByContentAndTranslationForTranslationMode01": {
				group: "Runtime Editor",
				coverage: {
					only: [
						"sap/ui/integration/designtime/editor",
						"sap/ui/integration/editor"
					]
				},
				sinon: false
			},

			"editor/multiLanguagesOfValue/ChangeByContentAndTranslationForTranslationMode02": {
				group: "Runtime Editor",
				coverage: {
					only: [
						"sap/ui/integration/designtime/editor",
						"sap/ui/integration/editor"
					]
				},
				sinon: false
			},

			"editor/multiLanguagesOfValue/ChangeByContentAndTranslationForAllMode": {
				group: "Runtime Editor",
				coverage: {
					only: [
						"sap/ui/integration/designtime/editor",
						"sap/ui/integration/editor"
					]
				},
				sinon: false
			},

			"editor/multiLanguagesOfValue/BCChangeByAdminForAdminMode": {
				group: "Runtime Editor",
				coverage: {
					only: [
						"sap/ui/integration/designtime/editor",
						"sap/ui/integration/editor"
					]
				},
				sinon: false
			},

			"editor/multiLanguagesOfValue/BCChangeByAdminForContentMode": {
				group: "Runtime Editor",
				coverage: {
					only: [
						"sap/ui/integration/designtime/editor",
						"sap/ui/integration/editor"
					]
				},
				sinon: false
			},

			"editor/multiLanguagesOfValue/BCChangeByAdminForAllMode": {
				group: "Runtime Editor",
				coverage: {
					only: [
						"sap/ui/integration/designtime/editor",
						"sap/ui/integration/editor"
					]
				},
				sinon: false
			},

			"editor/multiLanguagesOfValue/BCChangeByAdminForTranslationMode01": {
				group: "Runtime Editor",
				coverage: {
					only: [
						"sap/ui/integration/designtime/editor",
						"sap/ui/integration/editor"
					]
				},
				sinon: false
			},

			"editor/multiLanguagesOfValue/BCChangeByAdminForTranslationMode02": {
				group: "Runtime Editor",
				coverage: {
					only: [
						"sap/ui/integration/designtime/editor",
						"sap/ui/integration/editor"
					]
				},
				sinon: false
			},

			"editor/multiLanguagesOfValue/BCChangeByContentForContentAndAllModes": {
				group: "Runtime Editor",
				coverage: {
					only: [
						"sap/ui/integration/designtime/editor",
						"sap/ui/integration/editor"
					]
				},
				sinon: false
			},

			"editor/multiLanguagesOfValue/BCChangeByContentForTranslationMode": {
				group: "Runtime Editor",
				coverage: {
					only: [
						"sap/ui/integration/designtime/editor",
						"sap/ui/integration/editor"
					]
				},
				sinon: false
			},

			"editor/multiLanguagesOfValue/BCChangeByAdminAndContentForContentAndAllMode": {
				group: "Runtime Editor",
				coverage: {
					only: [
						"sap/ui/integration/designtime/editor",
						"sap/ui/integration/editor"
					]
				},
				sinon: false
			},

			"editor/multiLanguagesOfValue/BCChangeByAdminAndContentForTranslationMode01": {
				group: "Runtime Editor",
				coverage: {
					only: [
						"sap/ui/integration/designtime/editor",
						"sap/ui/integration/editor"
					]
				},
				sinon: false
			},

			"editor/multiLanguagesOfValue/BCChangeByAdminAndContentForTranslationMode02": {
				group: "Runtime Editor",
				coverage: {
					only: [
						"sap/ui/integration/designtime/editor",
						"sap/ui/integration/editor"
					]
				},
				sinon: false
			},

			"editor/multiLanguagesOfValue/BCChangeByAdminAndContentAndTranslationForTranslationMode01": {
				group: "Runtime Editor",
				coverage: {
					only: [
						"sap/ui/integration/designtime/editor",
						"sap/ui/integration/editor"
					]
				},
				sinon: false
			},

			"editor/multiLanguagesOfValue/BCChangeByAdminAndContentAndTranslationForTranslationMode02": {
				group: "Runtime Editor",
				coverage: {
					only: [
						"sap/ui/integration/designtime/editor",
						"sap/ui/integration/editor"
					]
				},
				sinon: false
			},

			"editor/multiLanguagesOfValue/BCChangeByAdminAndContentAndTranslationForAllMode": {
				group: "Runtime Editor",
				coverage: {
					only: [
						"sap/ui/integration/designtime/editor",
						"sap/ui/integration/editor"
					]
				},
				sinon: false
			},

			"editor/multiLanguagesOfValue/BCChangeByAdminAndTranslationForTranslationMode01": {
				group: "Runtime Editor",
				coverage: {
					only: [
						"sap/ui/integration/designtime/editor",
						"sap/ui/integration/editor"
					]
				},
				sinon: false
			},

			"editor/multiLanguagesOfValue/BCChangeByAdminAndTranslationForTranslationMode02": {
				group: "Runtime Editor",
				coverage: {
					only: [
						"sap/ui/integration/designtime/editor",
						"sap/ui/integration/editor"
					]
				},
				sinon: false
			},

			"editor/multiLanguagesOfValue/BCChangeByAdminAndTranslationForAllMode": {
				group: "Runtime Editor",
				coverage: {
					only: [
						"sap/ui/integration/designtime/editor",
						"sap/ui/integration/editor"
					]
				},
				sinon: false
			},

			"editor/multiLanguagesOfValue/BCChangeByContentAndTranslationForTranslationMode01": {
				group: "Runtime Editor",
				coverage: {
					only: [
						"sap/ui/integration/designtime/editor",
						"sap/ui/integration/editor"
					]
				},
				sinon: false
			},

			"editor/multiLanguagesOfValue/BCChangeByContentAndTranslationForTranslationMode02": {
				group: "Runtime Editor",
				coverage: {
					only: [
						"sap/ui/integration/designtime/editor",
						"sap/ui/integration/editor"
					]
				},
				sinon: false
			},

			"editor/multiLanguagesOfValue/BCChangeByContentAndTranslationForAllMode": {
				group: "Runtime Editor",
				coverage: {
					only: [
						"sap/ui/integration/designtime/editor",
						"sap/ui/integration/editor"
					]
				},
				sinon: false
			},

			"editor/multiLanguagesOfValue/ChangeTranslationsForAdminMode": {
				group: "Runtime Editor",
				coverage: {
					only: [
						"sap/ui/integration/designtime/editor",
						"sap/ui/integration/editor"
					]
				},
				sinon: false
			},

			"editor/multiLanguagesOfValue/ChangeTranslationsForContentMode01": {
				group: "Runtime Editor",
				coverage: {
					only: [
						"sap/ui/integration/designtime/editor",
						"sap/ui/integration/editor"
					]
				},
				sinon: false
			},

			"editor/multiLanguagesOfValue/ChangeTranslationsForContentMode02": {
				group: "Runtime Editor",
				coverage: {
					only: [
						"sap/ui/integration/designtime/editor",
						"sap/ui/integration/editor"
					]
				},
				sinon: false
			},

			"editor/multiLanguagesOfValue/ChangeTranslationsForAllMode01": {
				group: "Runtime Editor",
				coverage: {
					only: [
						"sap/ui/integration/designtime/editor",
						"sap/ui/integration/editor"
					]
				},
				sinon: false
			},

			"editor/multiLanguagesOfValue/ChangeTranslationsForAllMode02": {
				group: "Runtime Editor",
				coverage: {
					only: [
						"sap/ui/integration/designtime/editor",
						"sap/ui/integration/editor"
					]
				},
				sinon: false
			},

			"editor/multiLanguagesOfValue/ChangeTranslationsForAllMode03": {
				group: "Runtime Editor",
				coverage: {
					only: [
						"sap/ui/integration/designtime/editor",
						"sap/ui/integration/editor"
					]
				},
				sinon: false
			},

			"editor/multiLanguagesOfValue/ChangeTranslationsForAllMode04": {
				group: "Runtime Editor",
				coverage: {
					only: [
						"sap/ui/integration/designtime/editor",
						"sap/ui/integration/editor"
					]
				},
				sinon: false
			},

			"editor/i18nAsObject/Basic": {
				group: "Runtime Editor",
				coverage: {
					only: [
						"sap/ui/integration/editor"
					]
				},
				sinon: false
			},

			"editor/i18nAsObject/Negative": {
				group: "Runtime Editor",
				coverage: {
					only: [
						"sap/ui/integration/editor"
					]
				},
				sinon: false
			},

			"editor/i18nAsObject/MultiLanguages01": {
				group: "Runtime Editor",
				coverage: {
					only: [
						"sap/ui/integration/editor"
					]
				},
				sinon: false
			},

			"editor/i18nAsObject/MultiLanguages02": {
				group: "Runtime Editor",
				coverage: {
					only: [
						"sap/ui/integration/editor"
					]
				},
				sinon: false
			},

			"editor/underlineLanguages/AdminMode01": {
				group: "Runtime Editor",
				coverage: {
					only: [
						"sap/ui/integration/editor"
					]
				},
				sinon: false
			},

			"editor/underlineLanguages/AdminMode02": {
				group: "Runtime Editor",
				coverage: {
					only: [
						"sap/ui/integration/editor"
					]
				},
				sinon: false
			},

			"editor/underlineLanguages/ContentMode01": {
				group: "Runtime Editor",
				coverage: {
					only: [
						"sap/ui/integration/editor"
					]
				},
				sinon: false
			},

			"editor/underlineLanguages/ContentMode02": {
				group: "Runtime Editor",
				coverage: {
					only: [
						"sap/ui/integration/editor"
					]
				},
				sinon: false
			},

			"editor/underlineLanguages/ContentMode03": {
				group: "Runtime Editor",
				coverage: {
					only: [
						"sap/ui/integration/editor"
					]
				},
				sinon: false
			},

			"editor/underlineLanguages/ContentMode04": {
				group: "Runtime Editor",
				coverage: {
					only: [
						"sap/ui/integration/editor"
					]
				},
				sinon: false
			},

			"editor/underlineLanguages/TranslationMode01": {
				group: "Runtime Editor",
				coverage: {
					only: [
						"sap/ui/integration/editor"
					]
				},
				sinon: false
			},

			"editor/underlineLanguages/TranslationMode02": {
				group: "Runtime Editor",
				coverage: {
					only: [
						"sap/ui/integration/editor"
					]
				},
				sinon: false
			},

			"editor/underlineLanguages/TranslationMode03": {
				group: "Runtime Editor",
				coverage: {
					only: [
						"sap/ui/integration/editor"
					]
				},
				sinon: false
			},

			"editor/underlineLanguages/TranslationMode04": {
				group: "Runtime Editor",
				coverage: {
					only: [
						"sap/ui/integration/editor"
					]
				},
				sinon: false
			},

			"editor/underlineLanguages/TranslationMode05": {
				group: "Runtime Editor",
				coverage: {
					only: [
						"sap/ui/integration/editor"
					]
				},
				sinon: false
			},

			"editor/underlineLanguages/TranslationMode06": {
				group: "Runtime Editor",
				coverage: {
					only: [
						"sap/ui/integration/editor"
					]
				},
				sinon: false
			},

			"editor/underlineLanguages/TranslationMode07": {
				group: "Runtime Editor",
				coverage: {
					only: [
						"sap/ui/integration/editor"
					]
				},
				sinon: false
			},

			"editor/underlineLanguages/TranslationMode08": {
				group: "Runtime Editor",
				coverage: {
					only: [
						"sap/ui/integration/editor"
					]
				},
				sinon: false
			},

			"editor/underlineLanguages/AllMode01": {
				group: "Runtime Editor",
				coverage: {
					only: [
						"sap/ui/integration/editor"
					]
				},
				sinon: false
			},

			"editor/underlineLanguages/AllMode02": {
				group: "Runtime Editor",
				coverage: {
					only: [
						"sap/ui/integration/editor"
					]
				},
				sinon: false
			},

			"editor/underlineLanguages/AllMode03": {
				group: "Runtime Editor",
				coverage: {
					only: [
						"sap/ui/integration/editor"
					]
				},
				sinon: false
			},

			"editor/underlineLanguages/AllMode04": {
				group: "Runtime Editor",
				coverage: {
					only: [
						"sap/ui/integration/editor"
					]
				},
				sinon: false
			},

			"editor/underlineLanguages/AllMode05": {
				group: "Runtime Editor",
				coverage: {
					only: [
						"sap/ui/integration/editor"
					]
				},
				sinon: false
			},

			"editor/underlineLanguages/AllMode06": {
				group: "Runtime Editor",
				coverage: {
					only: [
						"sap/ui/integration/editor"
					]
				},
				sinon: false
			},

			"editor/underlineLanguages/AllMode07": {
				group: "Runtime Editor",
				coverage: {
					only: [
						"sap/ui/integration/editor"
					]
				},
				sinon: false
			},

			"editor/underlineLanguages/AllMode08": {
				group: "Runtime Editor",
				coverage: {
					only: [
						"sap/ui/integration/editor"
					]
				},
				sinon: false
			},

			"editor/unMatchLanguages/BCChanges/AdminMode": {
				group: "Runtime Editor",
				coverage: {
					only: [
						"sap/ui/integration/editor"
					]
				},
				sinon: false
			},

			"editor/unMatchLanguages/BCChanges/ContentMode01": {
				group: "Runtime Editor",
				coverage: {
					only: [
						"sap/ui/integration/editor"
					]
				},
				sinon: false
			},

			"editor/unMatchLanguages/BCChanges/ContentMode02": {
				group: "Runtime Editor",
				coverage: {
					only: [
						"sap/ui/integration/editor"
					]
				},
				sinon: false
			},

			"editor/unMatchLanguages/BCChanges/ContentMode03": {
				group: "Runtime Editor",
				coverage: {
					only: [
						"sap/ui/integration/editor"
					]
				},
				sinon: false
			},

			"editor/unMatchLanguages/BCChanges/TranslationMode01": {
				group: "Runtime Editor",
				coverage: {
					only: [
						"sap/ui/integration/editor"
					]
				},
				sinon: false
			},

			"editor/unMatchLanguages/BCChanges/TranslationMode02": {
				group: "Runtime Editor",
				coverage: {
					only: [
						"sap/ui/integration/editor"
					]
				},
				sinon: false
			},

			"editor/unMatchLanguages/BCChanges/AllMode01": {
				group: "Runtime Editor",
				coverage: {
					only: [
						"sap/ui/integration/editor"
					]
				},
				sinon: false
			},

			"editor/unMatchLanguages/BCChanges/AllMode02": {
				group: "Runtime Editor",
				coverage: {
					only: [
						"sap/ui/integration/editor"
					]
				},
				sinon: false
			},

			"editor/unMatchLanguages/BCChanges/AllMode03": {
				group: "Runtime Editor",
				coverage: {
					only: [
						"sap/ui/integration/editor"
					]
				},
				sinon: false
			},

			"editor/unMatchLanguages/BCChanges/AllMode04": {
				group: "Runtime Editor",
				coverage: {
					only: [
						"sap/ui/integration/editor"
					]
				},
				sinon: false
			},

			"editor/unMatchLanguages/BCChanges/AllMode05": {
				group: "Runtime Editor",
				coverage: {
					only: [
						"sap/ui/integration/editor"
					]
				},
				sinon: false
			},

			"editor/unMatchLanguages/BCChanges/AllMode06": {
				group: "Runtime Editor",
				coverage: {
					only: [
						"sap/ui/integration/editor"
					]
				},
				sinon: false
			},

			"editor/unMatchLanguages/StringField/AdminMode": {
				group: "Runtime Editor",
				coverage: {
					only: [
						"sap/ui/integration/editor"
					]
				},
				sinon: false
			},

			"editor/unMatchLanguages/StringField/ContentMode01": {
				group: "Runtime Editor",
				coverage: {
					only: [
						"sap/ui/integration/editor"
					]
				},
				sinon: false
			},

			"editor/unMatchLanguages/StringField/ContentMode02": {
				group: "Runtime Editor",
				coverage: {
					only: [
						"sap/ui/integration/editor"
					]
				},
				sinon: false
			},

			"editor/unMatchLanguages/StringField/AllMode01": {
				group: "Runtime Editor",
				coverage: {
					only: [
						"sap/ui/integration/editor"
					]
				},
				sinon: false
			},

			"editor/unMatchLanguages/StringField/AllMode02": {
				group: "Runtime Editor",
				coverage: {
					only: [
						"sap/ui/integration/editor"
					]
				},
				sinon: false
			},

			"editor/unMatchLanguages/StringField/TranslationMode01": {
				group: "Runtime Editor",
				coverage: {
					only: [
						"sap/ui/integration/editor"
					]
				},
				sinon: false
			},

			"editor/unMatchLanguages/StringField/TranslationMode02": {
				group: "Runtime Editor",
				coverage: {
					only: [
						"sap/ui/integration/editor"
					]
				},
				sinon: false
			},

			"editor/unMatchLanguages/ObjectField/AdminMode": {
				group: "Runtime Editor",
				coverage: {
					only: [
						"sap/ui/integration/editor"
					]
				},
				sinon: false
			},

			"editor/unMatchLanguages/ObjectField/ContentMode01": {
				group: "Runtime Editor",
				coverage: {
					only: [
						"sap/ui/integration/editor"
					]
				},
				sinon: false
			},

			"editor/unMatchLanguages/ObjectField/ContentMode02": {
				group: "Runtime Editor",
				coverage: {
					only: [
						"sap/ui/integration/editor"
					]
				},
				sinon: false
			},

			"editor/unMatchLanguages/ObjectField/AllMode01": {
				group: "Runtime Editor",
				coverage: {
					only: [
						"sap/ui/integration/editor"
					]
				},
				sinon: false
			},

			"editor/unMatchLanguages/ObjectField/AllMode02": {
				group: "Runtime Editor",
				coverage: {
					only: [
						"sap/ui/integration/editor"
					]
				},
				sinon: false
			},

			"editor/unMatchLanguages/ObjectListField/AdminMode": {
				group: "Runtime Editor",
				coverage: {
					only: [
						"sap/ui/integration/editor"
					]
				},
				sinon: false
			},

			"editor/unMatchLanguages/ObjectListField/ContentMode01": {
				group: "Runtime Editor",
				coverage: {
					only: [
						"sap/ui/integration/editor"
					]
				},
				sinon: false
			},

			"editor/unMatchLanguages/ObjectListField/ContentMode02": {
				group: "Runtime Editor",
				coverage: {
					only: [
						"sap/ui/integration/editor"
					]
				},
				sinon: false
			},

			"editor/unMatchLanguages/ObjectListField/AllMode01": {
				group: "Runtime Editor",
				coverage: {
					only: [
						"sap/ui/integration/editor"
					]
				},
				sinon: false
			},

			"editor/unMatchLanguages/ObjectListField/AllMode02": {
				group: "Runtime Editor",
				coverage: {
					only: [
						"sap/ui/integration/editor"
					]
				},
				sinon: false
			},

			"editor/performance/Basic01": {
				group: "Runtime Editor",
				coverage: {
					only: [
						"sap/ui/integration/editor"
					]
				},
				sinon: false
			},

			"editor/performance/Basic02": {
				group: "Runtime Editor",
				coverage: {
					only: [
						"sap/ui/integration/editor"
					]
				},
				sinon: false
			},

			"editor/performance/MultiFields": {
				group: "Runtime Editor",
				coverage: {
					only: [
						"sap/ui/integration/editor"
					]
				},
				sinon: false
			},

			"editor/performance/Interaction": {
				group: "Runtime Editor",
				coverage: {
					only: [
						"sap/ui/integration/editor"
					]
				},
				sinon: false
			},

			"designtime/editor/CardEditor": {
				group: "Runtime Editor for Card",
				coverage: {
					only: [
						"sap/ui/integration/designtime/editor",
						"sap/ui/integration/editor"
					]
				},
				sinon: false
			},

			"Generic Testsuite": {
				page: "test-resources/sap/ui/integration/qunit/testsuite.generic.qunit.html"
			}
		}
	};
});<|MERGE_RESOLUTION|>--- conflicted
+++ resolved
@@ -121,12 +121,10 @@
 			},
 
 			"CardParameters": {},
-<<<<<<< HEAD
-
-=======
+
 			"integration/bundle/IntegrationBundle": {
 			},
->>>>>>> 1d39f9bd
+
 			"UI5InputText": {
 				coverage: {
 					only: ["sap/ui/integration/cards/adaptivecards/elements/UI5InputText"]
