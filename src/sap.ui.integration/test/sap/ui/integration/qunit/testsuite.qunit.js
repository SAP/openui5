sap.ui.define([
	"sap/ui/thirdparty/jquery"
	], function (jQuery) {
	"use strict";

	// check whether suite-ui-commons is available
	var bSuiteUiCommonsAvailable = false;
	jQuery.ajax({
		type: "HEAD",
		url: sap.ui.require.toUrl("sap/suite/ui/commons/library.js"),
		async: false,
		success: function() {
			bSuiteUiCommonsAvailable = true;
		}
	});

	return {
		name: "QUnit TestSuite for sap.ui.integration",
		defaults: {
			qunit: {
				version: "edge"
			},
			sinon: {
				version: "edge"
			},
			ui5: {
				language: "en",
				compatVersion: "edge",
				libs: ["sap.f", "sap.m", "sap.ui.integration"], // Libraries to load upfront in addition to the library which is tested, if null no libs are loaded
				noConflict: true,
				// preload: "auto",
				"xx-waitForTheme": "init",
				resourceroots: {
					"qunit": "test-resources/sap/ui/integration/qunit/"
				}
			},
			coverage: {
				only: ["sap/ui/integration"]
			},
			autostart: true,
			page: "test-resources/sap/ui/integration/qunit/testsandbox.qunit.html?test={name}"
		},
		tests: {
			"Card": {
				coverage: {
					only: [
						"sap/ui/integration/widgets/Card"
					]
				},
				module: [
					'./Card.qunit',
					'./CardDesigntime.qunit'
				]
			},

			"CardAsTile": { },
			"CardCleanup": { },
			"CardPagination": { },

			"CardLoading": {
				ui5: {
					libs: ["sap.ui.integration"]
				},
				coverage: {
					only: [
						"sap/ui/integration/cards/Header",
						"sap/f/cards/HeaderRenderer",
						"sap/ui/integration/cards/NumericHeader",
						"sap/f/cards/NumericHeaderRenderer",
						"sap/f/cards/NumericSideIndicator",
						"sap/f/cards/NumericSideIndicatorRenderer",
						"sap/ui/integration/cards/BaseContent",
						"sap/ui/integration/util/LoadingProvider"
					]
				},
				module: [
					'./loading/CardLoading.qunit'
				]
			},

			"CardExtension": {},

			"CardFormatters": {
				module: [
					"./formatters/CardFormatters.qunit",
					"./formatters/DateTimeFormatter.qunit",
					"./formatters/IconFormatter.qunit",
					"./formatters/InitialsFormatters.qunit",
					"./formatters/NumberFormatter.qunit",
					"./formatters/TextFormatter.qunit"
				]
			},

			"CardHostAndExtension": {},
			"CardMeasurements": {},
			"CardReadyState": {},
			"CardRole": { },

			"CardHost": {
				coverage: {
					only: [
						"sap/ui/integration/widgets/Card",
						"sap/ui/integration/Host"
					]
				}
			},

			"CardDataHandling": {},

			"CardDataHandlingWithMock": {
				sinon: {
					version: "1"
				},
				coverage: {
					only: [
						"sap/ui/integration/widgets/Card",
						"sap/ui/integration/util/RequestDataProvider",
						"sap/ui/integration/util/DataProvider"
					]
				}
			},

			"CardParameters": {},

			"integration/bundle/IntegrationBundle": {
			},

			"UI5InputText": {
				coverage: {
					only: ["sap/ui/integration/cards/adaptivecards/elements/UI5InputText"]
				},
				module: [
					'./cards/AdaptiveContent/UI5InputText.qunit'
				]
			},

			"UI5InputNumber": {
				coverage: {
					only: ["sap/ui/integration/cards/adaptivecards/elements/UI5InputNumber"]
				},
				module: [
					'./cards/AdaptiveContent/UI5InputNumber.qunit'
				]
			},

			"UI5InputToggle": {
				coverage: {
					only: ["sap/ui/integration/cards/adaptivecards/elements/UI5InputToggle"]
				},
				module: [
					'./cards/AdaptiveContent/UI5InputToggle.qunit'
				]
			},

			"UI5InputDate": {
				coverage: {
					only: ["sap/ui/integration/cards/adaptivecards/elements/UI5InputDate"]
				},
				module: [
					'./cards/AdaptiveContent/UI5InputDate.qunit'
				]
			},

			"UI5InputChoiceSet": {
				coverage: {
					only: ["sap/ui/integration/cards/adaptivecards/elements/UI5InputChoiceSet"]
				},
				module: [
					'./cards/AdaptiveContent/UI5InputChoiceSet.qunit'
				]
			},

			"UI5InputTime": {
				coverage: {
					only: ["sap/ui/integration/cards/adaptivecards/elements/UI5InputTime"]
				},
				module: [
					'./cards/AdaptiveContent/UI5InputTime.qunit'
				]
			},

			"ActionRender": {
				coverage: {
					only: ["sap/ui/integration/cards/adaptivecards/overwrites/ActionRender"]
				},
				module: [
					'./cards/AdaptiveContent/ActionRender.qunit'
				]
			},

			"AdaptiveContentIntegration": {
				title: "Opa test Page for sap.f.AdaptiveContent",
				module: [
					'./cards/AdaptiveContent/AdaptiveContentIntegration.opa.qunit'
				]
			},

			"bindingFeatures/DateRange": {
				coverage: {
					only: ["sap/ui/integration/bindingFeatures/DateRange"]
				}
			},

			"cardbundle/CardStaticResources": {},
			"cards/Header": {},
			"cards/NumericHeader": {},
			"cards/HeaderInfoSection": {},
			"cards/BaseContent": {},
			"cards/AdaptiveCard": {},
			"cards/AnalyticalCard": {},
			"cards/CalendarCard": {},
			"cards/ComponentCard": {},
			"cards/ListCard": {},
			"cards/TableCard": {},
			"cards/ObjectCard": {},

			"cards/TimelineCard": {
				skip: !bSuiteUiCommonsAvailable
			},

			"cards/WebPageCard": {},

			"cards/AnalyticsCloudContent": {
				coverage: {
					only: [
						"sap/ui/integration/cards/AnalyticsCloudContent"
					]
				}
			},

			"cards/BaseListContent": {
				coverage: {
					only: [
						"sap/ui/integration/cards/BaseListContent"
					]
				}
			},

			"cards/Footer": {},

			"cards/actions/CardActions": {
				module: [
					"./cards/actions/CardActions.qunit",
					"./cards/actions/CardInGridContainerActions.qunit",
					"./cards/actions/SemanticRoleListItemCardActions.qunit",
					"./cards/actions/ShowHideCardActions.qunit",
					"./cards/actions/SubmitAction.qunit"
				],
				coverage: {
					only: [
						"sap/ui/integration/cards/actions/",
						"sap/ui/integration/widgets/Card",
						"sap/ui/integration/util/openCardDialog"
					]
				}
			},

			"cards/filters/CardFiltering": {
				module: [
					"./cards/filters/CardFiltering.qunit",
					"./cards/filters/DateRangeFilter.qunit",
					"./cards/filters/FilterBarFactory.qunit",
					"./cards/filters/SearchFilter.qunit",
					"./cards/filters/SelectFilter.qunit",
					"./cards/filters/ComboBoxFilter.qunit"
				],
				coverage: {
					only: [
						"sap/ui/integration/cards/filters/",
						"sap/ui/integration/widgets/Card"
					]
				}
			},

			"controls/ActionsToolbar": {},

			"controls/ActionsStrip": {
				coverage: {
					only: [
						"sap/ui/integration/controls/ActionsStrip"
					]
				}
			},

			"controls/BlockingMessage": {
				coverage: {
					only: [
						"sap/ui/integration/controls/BlockingMessage",
						"sap/ui/integration/util/ErrorHandler"
					]
				}
			},

			"controls/ListContentItem": {},
			"controls/Microchart": {},
			"controls/MicrochartLegend": {},

			"customElements/CustomElements": {
				ui5: {
					libs: ["sap.ui.integration"]
				},
				coverage: {
					only: [
						"sap/ui/integration/customElements/"
					]
				}
			},

			"util/AnalyticsCloudHelper": {
				coverage: {
					only: ["sap/ui/integration/util/AnalyticsCloudHelper"]
				}
			},

			"util/BindingHelper": {
				coverage: {
					only: ["sap/ui/integration/util/BindingHelper"]
				}
			},

			"util/JSONBindingHelper": {
				coverage: {
					only: ["sap/ui/integration/util/JSONBindingHelper"]
				}
			},

			"util/BindingResolver": {
				coverage: {
					only: ["sap/ui/integration/util/BindingResolver"]
				}
			},

			"util/CardManifest": {
				coverage: {
					only: [
						"sap/ui/integration/util/CardManifest"
					]
				}
			},

			"util/CardMerger": {
				coverage: {
					only: [
						"sap/ui/integration/util/CardMerger"
					]
				},
				sinon: false
			},

			"util/CardMergerWithObjectPropertyTranslations": {
				coverage: {
					only: [
						"sap/ui/integration/util/CardMerger"
					]
				},
				sinon: false
			},

			"util/CardMergerWithOPTForUnMatchLanguages": {
				coverage: {
					only: [
						"sap/ui/integration/util/CardMerger"
					]
				},
				sinon: false
			},

			"util/CardMergerWithStringForUnMatchLanguages": {
				coverage: {
					only: [
						"sap/ui/integration/util/CardMerger"
					]
				},
				sinon: false
			},

			"util/CardMergerWithTranslationsOfUnMatchLanguages": {
				coverage: {
					only: [
						"sap/ui/integration/util/CardMerger"
					]
				},
				sinon: false
			},

			"util/CardMergerWithTranslationsOfUnderlineLanguages": {
				coverage: {
					only: [
						"sap/ui/integration/util/CardMerger"
					]
				},
				sinon: false
			},

			"util/CardObserver": {
				coverage: {
					only: [
						"sap/ui/integration/util/CardObserver"
					]
				}
			},

			"util/SorterHelper": {
				coverage: {
					only: [
						"sap/ui/integration/util/SorterHelper"
					]
				}
			},

			"util/ContentFactory": {},
			"util/ManifestResolver": {},
			"util/SkeletonCard": {},
			"util/loadCardEditor": {},

			"util/openCardDialog":  {
				coverage: {
					only: [
						"sap/ui/integration/util/openCardDialog"
					]
				}
			},

			"util/openCardShowMore":  {
				coverage: {
					only: [
						"sap/ui/integration/util/openCardShowMore"
					]
				}
			},
<<<<<<< HEAD

=======
			"util/subtitleToSubTitle": {},
>>>>>>> 0d4cf0d8
			"model/ContextModel": {
				coverage: {
					only: [
						"sap/ui/integration/model/ContextModel"
					]
				}
			},

			"model/ObservableModel": {
				coverage: {
					only: [
						"sap/ui/integration/model/ObservableModel"
					]
				},
				sinon: {
					useFakeTimers: true
				}
			},

			"util/DataProvider": {
				module: [
					"./util/DataProvider.qunit",
					"./util/RequestDataProvider.qunit",
					"./util/CacheAndRequestDataProvider.qunit"
				],
				coverage: {
					only: [
						"sap/ui/integration/util/DataProviderFactory",
						"sap/ui/integration/util/DataProvider",
						"sap/ui/integration/util/RequestDataProvider",
						"sap/ui/integration/util/CacheAndRequestDataProvider",
						"sap/ui/integration/util/ServiceDataProvider"
					]
				}
			},

			"util/Destinations": {
				coverage: {
					only: ["sap/ui/integration/util/Destinations"]
				}
			},

			"util/Duration": {
				coverage: {
					only: ["sap/ui/integration/util/Duration"]
				}
			},

			"util/CsrfTokenHandler": {
				coverage: {
					only: ["sap/ui/integration/util/CsrfTokenHandler"]
				}
			},

			"util/ServiceManager": {
				coverage: {
					only: [
						"sap/ui/integration/util/ServiceManager"
					]
				}
			},

			"util/Utils": {
				coverage: {
					only: [
						"sap/ui/integration/util/Utils"
					]
				},
				sinon: {
					useFakeTimers: true
				}
			},

			"util/OAuth3LOHelper": {
				coverage: {
					only: [
						"sap/ui/integration/util/OAuth3LOHelper"
					]
				},
				sinon: {
					useFakeTimers: true
				}
			},

			"delegate/OverflowHandler": {
				coverage: {
					only: [
						"sap/ui/integration/delegate/OverflowHandler"
					]
				}
			},

			"delegate/PreventKeyboardScrolling": {
				coverage: {
					only: [
						"sap/ui/integration/delegate/PreventKeyboardScrolling"
					]
				}
			},

			"extensions/OAuth3LO": {
				coverage: {
					only: [
						"sap/ui/integration/extensions/OAuth3LO"
					]
				}
			},

			"designtime/baseEditor/integration/ReadyHandling": {
				group: "Base DesignTime Editor",
				coverage: {
					only: [
						"sap/ui/integration/designtime/baseEditor/"
					]
				},
				sinon: false
			},

			"designtime/baseEditor/BaseEditor": {
				group: "Base DesignTime Editor",
				coverage: {
					only: [
						"sap/ui/integration/designtime/baseEditor/BaseEditor"
					]
				},
				sinon: false
			},

			"designtime/baseEditor/propertyEditor/BasePropertyEditor": {
				group: "Base DesignTime Editor",
				coverage: {
					only: [
						"sap/ui/integration/designtime/baseEditor/propertyEditor/BasePropertyEditor"
					]
				},
				sinon: false
			},

			"designtime/baseEditor/PropertyEditor": {
				group: "Base DesignTime Editor",
				coverage: {
					only: [
						"sap/ui/integration/designtime/baseEditor/PropertyEditor"
					]
				},
				sinon: false
			},

			"designtime/baseEditor/PropertyEditors": {
				group: "Base DesignTime Editor",
				coverage: {
					only: [
						"sap/ui/integration/designtime/baseEditor/PropertyEditors"
					]
				},
				sinon: false
			},

			"designtime/baseEditor/propertyEditor/stringEditor/StringEditor": {
				group: "Base DesignTime Editor",
				coverage: {
					only: [
						"sap/ui/integration/designtime/baseEditor/propertyEditor/stringEditor/StringEditor"
					]
				},
				sinon: false
			},

			"designtime/baseEditor/propertyEditor/groupEditor/GroupEditor": {
				group: "Base DesignTime Editor",
				coverage: {
					only: [
						"sap/ui/integration/designtime/baseEditor/propertyEditor/groupEditor/GroupEditor"
					]
				},
				sinon: false
			},

			"designtime/baseEditor/propertyEditor/separatorEditor/SeparatorEditor": {
				group: "Base DesignTime Editor",
				coverage: {
					only: [
						"sap/ui/integration/designtime/baseEditor/propertyEditor/separatorEditor/SeparatorEditor"
					]
				},
				sinon: false
			},

			"designtime/baseEditor/propertyEditor/booleanEditor/BooleanEditor": {
				group: "Base DesignTime Editor",
				coverage: {
					only: [
						"sap/ui/integration/designtime/baseEditor/propertyEditor/booleanEditor/BooleanEditor"
					]
				},
				sinon: false
			},

			"designtime/baseEditor/propertyEditor/numberEditor/NumberEditor": {
				group: "Base DesignTime Editor",
				coverage: {
					only: [
						"sap/ui/integration/designtime/baseEditor/propertyEditor/numberEditor/NumberEditor"
					]
				},
				sinon: false
			},

			"designtime/baseEditor/propertyEditor/integerEditor/IntegerEditor": {
				group: "DesignTime Editor",
				coverage: {
					only: [
						"sap/ui/integration/designtime/baseEditor/propertyEditor/integerEditor/IntegerEditor"
					]
				},
				sinon: false
			},

			"designtime/baseEditor/propertyEditor/jsonEditor/JsonEditor": {
				group: "Base DesignTime Editor",
				coverage: {
					only: [
						"sap/ui/integration/designtime/baseEditor/propertyEditor/jsonEditor/JsonEditor"
					]
				},
				sinon: false
			},

			"designtime/baseEditor/propertyEditor/codeEditor/CodeEditor": {
				group: "Base DesignTime Editor",
				coverage: {
					only: [
						"sap/ui/integration/designtime/baseEditor/propertyEditor/codeEditor/CodeEditor"
					]
				},
				sinon: false
			},

			"designtime/baseEditor/propertyEditor/arrayEditor/ArrayEditor": {
				group: "Base DesignTime Editor",
				coverage: {
					only: [
						"sap/ui/integration/designtime/baseEditor/propertyEditor/arrayEditor/ArrayEditor"
					]
				},
				sinon: false
			},

			"designtime/baseEditor/propertyEditor/selectEditor/SelectEditor": {
				group: "Base DesignTime Editor",
				coverage: {
					only: [
						"sap/ui/integration/designtime/baseEditor/propertyEditor/selectEditor/SelectEditor"
					]
				},
				sinon: false
			},

			"designtime/baseEditor/propertyEditor/mapEditor/MapEditor": {
				group: "Base DesignTime Editor",
				coverage: {
					only: [
						"sap/ui/integration/designtime/baseEditor/propertyEditor/mapEditor/MapEditor"
					]
				},
				sinon: false
			},

			"designtime/baseEditor/propertyEditor/iconEditor/IconEditor": {
				group: "Base DesignTime Editor",
				coverage: {
					only: [
						"sap/ui/integration/designtime/baseEditor/propertyEditor/iconEditor/IconEditor"
					]
				},
				sinon: false
			},

			"designtime/baseEditor/propertyEditor/dateEditor/DateEditor": {
				group: "DesignTime Editor",
				coverage: {
					only: [
						"sap/ui/integration/designtime/baseEditor/propertyEditor/dateEditor/DateEditor"
					]
				},
				sinon: false
			},

			"designtime/baseEditor/propertyEditor/dateTimeEditor/DateTimeEditor": {
				group: "DesignTime Editor",
				coverage: {
					only: [
						"sap/ui/integration/designtime/baseEditor/propertyEditor/dateTimeEditor/DateTimeEditor"
					]
				},
				sinon: false
			},

			"designtime/baseEditor/propertyEditor/listEditor/ListEditor": {
				group: "DesignTime Editor",
				coverage: {
					only: [
						"sap/ui/integration/designtime/baseEditor/propertyEditor/listEditor/ListEditor"
					]
				},
				sinon: false
			},

			"designtime/baseEditor/propertyEditor/PropertyEditorFactory": {
				group: "Base DesignTime Editor",
				coverage: {
					only: [
						"sap/ui/integration/designtime/baseEditor/propertyEditor/PropertyEditorFactory"
					]
				},
				sinon: false
			},

			"designtime/baseEditor/util/binding/resolveBinding": {
				group: "Base DesignTime Editor",
				coverage: {
					only: [
						"sap/ui/integration/designtime/baseEditor/util/binding/resolveBinding"
					]
				},
				sinon: false
			},

			"designtime/baseEditor/util/ObjectBinding": {
				group: "Base DesignTime Editor",
				coverage: {
					only: [
						"sap/ui/integration/designtime/baseEditor/util/ObjectBinding"
					]
				},
				sinon: false
			},

			"designtime/baseEditor/util/createPromise": {
				group: "Base DesignTime Editor",
				coverage: {
					only: [
						"sap/ui/integration/designtime/baseEditor/util/createPromise"
					]
				},
				sinon: false
			},

			"designtime/baseEditor/util/escapeParameter": {
				group: "Base DesignTime Editor",
				coverage: {
					only: [
						"sap/ui/integration/designtime/baseEditor/util/escapeParameter"
					]
				},
				sinon: false
			},

			"designtime/baseEditor/util/findClosestInstance": {
				group: "Base DesignTime Editor",
				coverage: {
					only: [
						"sap/ui/integration/designtime/baseEditor/util/findClosestInstance"
					]
				},
				sinon: false
			},

			"designtime/baseEditor/util/isValidBindingString": {
				group: "DesignTime Editor",
				coverage: {
					only: [
						"sap/ui/integration/designtime/baseEditor/util/isValidBindingString"
					]
				},
				sinon: false
			},

			"designtime/baseEditor/util/unset": {
				group: "DesignTime Editor",
				coverage: {
					only: [
						"sap/ui/integration/designtime/baseEditor/util/unset"
					]
				},
				sinon: false
			},

			"designtime/baseEditor/util/hasTag": {
				group: "DesignTime Editor",
				coverage: {
					only: [
						"sap/ui/integration/designtime/baseEditor/util/hasTag"
					]
				},
				sinon: false
			},

			"designtime/baseEditor/util/StylesheetManager": {
				group: "DesignTime Editor",
				coverage: {
					only: [
						"sap/ui/integration/designtime/baseEditor/util/StylesheetManager"
					]
				},
				loader: {
					paths: {
						"mockdata": "test-resources/sap/ui/integration/qunit/designtime/baseEditor/util"
					}
				},
				sinon: false
			},

			"designtime/baseEditor/layout/Form": {
				group: "DesignTime Editor",
				coverage: {
					only: [
						"sap/ui/integration/designtime/baseEditor/layout/Form"
					]
				},
				sinon: false
			},

			"designtime/baseEditor/validator/ValidatorRegistry": {
				group: "DesignTime Editor",
				coverage: {
					only: [
						"sap/ui/integration/designtime/baseEditor/validator/ValidatorRegistry"
					]
				},
				sinon: false
			},

			"designtime/baseEditor/validator/IsPatternMatch": {
				group: "DesignTime Editor",
				coverage: {
					only: [
						"sap/ui/integration/designtime/baseEditor/validator/IsPatternMatch"
					]
				},
				sinon: false
			},

			"designtime/cardEditor/CardEditor": {
				group: "Card DesignTime Editor",
				coverage: {
					only: [
						"sap/ui/integration/designtime/cardEditor/CardEditor"
					]
				},
				sinon: false
			},

			"designtime/cardEditor/BASEditor": {
				group: "Card DesignTime Editor",
				coverage: {
					only: [
						"sap/ui/integration/designtime/cardEditor/BASEditor"
					]
				},
				sinon: false
			},

			"designtime/cardEditor/propertyEditor/parametersEditor/ParametersEditor": {
				group: "Card DesignTime Editor",
				coverage: {
					only: [
						"sap/ui/integration/designtime/cardEditor/propertyEditor/parametersEditor/ParametersEditor"
					]
				},
				sinon: false
			},

			"designtime/cardEditor/propertyEditor/complexMapEditor/ComplexMapEditor": {
				group: "Card DesignTime Editor",
				coverage: {
					only: [
						"sap/ui/integration/designtime/cardEditor/propertyEditor/complexMapEditor/ComplexMapEditor"
					]
				},
				sinon: false
			},

			"designtime/cardEditor/propertyEditor/destinationsEditor/DestinationsEditor": {
				group: "Card DesignTime Editor",
				coverage: {
					only: [
						"sap/ui/integration/designtime/cardEditor/propertyEditor/destinationsEditor/DestinationsEditor"
					]
				},
				sinon: false
			},

			"designtime/cardEditor/propertyEditor/filtersEditor/FiltersEditor": {
				group: "Card DesignTime Editor",
				coverage: {
					only: [
						"sap/ui/integration/designtime/cardEditor/propertyEditor/filtersEditor/FiltersEditor"
					]
				},
				sinon: false
			},

			"designtime/cardEditor/propertyEditor/iconEditor/IconEditor": {
				group: "Card DesignTime Editor",
				coverage: {
					only: [
						"sap/ui/integration/designtime/cardEditor/propertyEditor/iconEditor/IconEditor"
					]
				},
				sinon: false
			},

			"editor/NoDesigntime": {
				group: "Runtime Editor",
				coverage: {
					only: [
						"sap/ui/integration/editor"
					]
				},
				sinon: false
			},

			"editor/Basic": {
				group: "Runtime Editor",
				coverage: {
					only: [
						"sap/ui/integration/editor"
					]
				},
				sinon: false
			},

			"editor/Destination": {
				group: "Runtime Editor",
				coverage: {
					only: [
						"sap/ui/integration/editor"
					]
				},
				sinon: false
			},

			"editor/Enhancement": {
				group: "Runtime Editor",
				coverage: {
					only: [
						"sap/ui/integration/editor"
					]
				},
				sinon: false
			},

			"editor/Ids": {
				group: "Runtime Editor",
				coverage: {
					only: [
						"sap/ui/integration/editor"
					]
				},
				sinon: false
			},

			"editor/Layout": {
				group: "Runtime Editor",
				coverage: {
					only: [
						"sap/ui/integration/editor"
					]
				},
				sinon: false
			},

			"editor/Settings": {
				group: "Runtime Editor",
				coverage: {
					only: [
						"sap/ui/integration/editor"
					]
				},
				sinon: false
			},

			"editor/objectField/propertyTranslation/simpleForm/typeKey/Basic": {
				group: "Runtime Editor",
				coverage: {
					only: [
						"sap/ui/integration/editor"
					]
				},
				sinon: false
			},

			"editor/objectField/propertyTranslation/simpleForm/typeKey/ChangesByAdminForAdminMode": {
				group: "Runtime Editor",
				coverage: {
					only: [
						"sap/ui/integration/editor"
					]
				},
				sinon: false
			},

			"editor/objectField/propertyTranslation/simpleForm/typeKey/ChangesByAdminForContentMode": {
				group: "Runtime Editor",
				coverage: {
					only: [
						"sap/ui/integration/editor"
					]
				},
				sinon: false
			},

			"editor/objectField/propertyTranslation/simpleForm/typeKey/ChangesByAdminForAllMode": {
				group: "Runtime Editor",
				coverage: {
					only: [
						"sap/ui/integration/editor"
					]
				},
				sinon: false
			},

			"editor/objectField/propertyTranslation/simpleForm/typeKey/ChangesByContentForContentMode": {
				group: "Runtime Editor",
				coverage: {
					only: [
						"sap/ui/integration/editor"
					]
				},
				sinon: false
			},

			"editor/objectField/propertyTranslation/simpleForm/typeKey/ChangesByContentForAllMode": {
				group: "Runtime Editor",
				coverage: {
					only: [
						"sap/ui/integration/editor"
					]
				},
				sinon: false
			},

			"editor/objectField/propertyTranslation/simpleForm/typeKey/ChangesByAdminAndContentForContentMode": {
				group: "Runtime Editor",
				coverage: {
					only: [
						"sap/ui/integration/editor"
					]
				},
				sinon: false
			},

			"editor/objectField/propertyTranslation/simpleForm/typeKey/ChangesByAdminAndContentForAllMode": {
				group: "Runtime Editor",
				coverage: {
					only: [
						"sap/ui/integration/editor"
					]
				},
				sinon: false
			},

			"editor/objectField/propertyTranslation/simpleForm/typeProperty/Basic": {
				group: "Runtime Editor",
				coverage: {
					only: [
						"sap/ui/integration/editor"
					]
				},
				sinon: false
			},

			"editor/objectField/propertyTranslation/simpleForm/typeProperty/I18nFormatAsValue": {
				group: "Runtime Editor",
				coverage: {
					only: [
						"sap/ui/integration/editor"
					]
				},
				sinon: false
			},

			"editor/objectField/propertyTranslation/simpleForm/typeProperty/NormalStringAsValue": {
				group: "Runtime Editor",
				coverage: {
					only: [
						"sap/ui/integration/editor"
					]
				},
				sinon: false
			},

			"editor/objectField/propertyTranslation/simpleForm/typeProperty/ChangesByAdminForAdminMode01": {
				group: "Runtime Editor",
				coverage: {
					only: [
						"sap/ui/integration/editor"
					]
				},
				sinon: false
			},

			"editor/objectField/propertyTranslation/simpleForm/typeProperty/ChangesByAdminForAdminMode02": {
				group: "Runtime Editor",
				coverage: {
					only: [
						"sap/ui/integration/editor"
					]
				},
				sinon: false
			},

			"editor/objectField/propertyTranslation/simpleForm/typeProperty/ChangesByAdminForContentMode01": {
				group: "Runtime Editor",
				coverage: {
					only: [
						"sap/ui/integration/editor"
					]
				},
				sinon: false
			},

			"editor/objectField/propertyTranslation/simpleForm/typeProperty/ChangesByAdminForContentMode02": {
				group: "Runtime Editor",
				coverage: {
					only: [
						"sap/ui/integration/editor"
					]
				},
				sinon: false
			},

			"editor/objectField/propertyTranslation/simpleForm/typeProperty/ChangesByAdminForAllMode01": {
				group: "Runtime Editor",
				coverage: {
					only: [
						"sap/ui/integration/editor"
					]
				},
				sinon: false
			},

			"editor/objectField/propertyTranslation/simpleForm/typeProperty/ChangesByAdminForAllMode02": {
				group: "Runtime Editor",
				coverage: {
					only: [
						"sap/ui/integration/editor"
					]
				},
				sinon: false
			},

			"editor/objectField/propertyTranslation/simpleForm/typeProperty/ChangesByContentForContentMode01": {
				group: "Runtime Editor",
				coverage: {
					only: [
						"sap/ui/integration/editor"
					]
				},
				sinon: false
			},

			"editor/objectField/propertyTranslation/simpleForm/typeProperty/ChangesByContentForContentMode02": {
				group: "Runtime Editor",
				coverage: {
					only: [
						"sap/ui/integration/editor"
					]
				},
				sinon: false
			},

			"editor/objectField/propertyTranslation/simpleForm/typeProperty/ChangesByContentForAllMode01": {
				group: "Runtime Editor",
				coverage: {
					only: [
						"sap/ui/integration/editor"
					]
				},
				sinon: false
			},

			"editor/objectField/propertyTranslation/simpleForm/typeProperty/ChangesByContentForAllMode02": {
				group: "Runtime Editor",
				coverage: {
					only: [
						"sap/ui/integration/editor"
					]
				},
				sinon: false
			},

			"editor/objectField/propertyTranslation/simpleForm/typeProperty/ChangesByAdminAndContentForContentMode01": {
				group: "Runtime Editor",
				coverage: {
					only: [
						"sap/ui/integration/editor"
					]
				},
				sinon: false
			},

			"editor/objectField/propertyTranslation/simpleForm/typeProperty/ChangesByAdminAndContentForContentMode02": {
				group: "Runtime Editor",
				coverage: {
					only: [
						"sap/ui/integration/editor"
					]
				},
				sinon: false
			},

			"editor/objectField/propertyTranslation/simpleForm/typeProperty/ChangesByAdminAndContentForAllMode01": {
				group: "Runtime Editor",
				coverage: {
					only: [
						"sap/ui/integration/editor"
					]
				},
				sinon: false
			},

			"editor/objectField/propertyTranslation/simpleForm/typeProperty/ChangesByAdminAndContentForAllMode02": {
				group: "Runtime Editor",
				coverage: {
					only: [
						"sap/ui/integration/editor"
					]
				},
				sinon: false
			},

			"editor/objectField/propertyTranslation/table/typeKey/Basic": {
				group: "Runtime Editor",
				coverage: {
					only: [
						"sap/ui/integration/editor"
					]
				},
				sinon: false
			},

			"editor/objectField/propertyTranslation/table/typeKey/ChangesByAdminForAdminMode01": {
				group: "Runtime Editor",
				coverage: {
					only: [
						"sap/ui/integration/editor"
					]
				},
				sinon: false
			},

			"editor/objectField/propertyTranslation/table/typeKey/ChangesByAdminForAdminMode02": {
				group: "Runtime Editor",
				coverage: {
					only: [
						"sap/ui/integration/editor"
					]
				},
				sinon: false
			},

			"editor/objectField/propertyTranslation/table/typeKey/ChangesByAdminForContentMode01": {
				group: "Runtime Editor",
				coverage: {
					only: [
						"sap/ui/integration/editor"
					]
				},
				sinon: false
			},

			"editor/objectField/propertyTranslation/table/typeKey/ChangesByAdminForContentMode02": {
				group: "Runtime Editor",
				coverage: {
					only: [
						"sap/ui/integration/editor"
					]
				},
				sinon: false
			},

			"editor/objectField/propertyTranslation/table/typeKey/ChangesByAdminForAllMode01": {
				group: "Runtime Editor",
				coverage: {
					only: [
						"sap/ui/integration/editor"
					]
				},
				sinon: false
			},

			"editor/objectField/propertyTranslation/table/typeKey/ChangesByAdminForAllMode02": {
				group: "Runtime Editor",
				coverage: {
					only: [
						"sap/ui/integration/editor"
					]
				},
				sinon: false
			},

			"editor/objectField/propertyTranslation/table/typeKey/ChangesByContentForContentMode01": {
				group: "Runtime Editor",
				coverage: {
					only: [
						"sap/ui/integration/editor"
					]
				},
				sinon: false
			},

			"editor/objectField/propertyTranslation/table/typeKey/ChangesByContentForContentMode02": {
				group: "Runtime Editor",
				coverage: {
					only: [
						"sap/ui/integration/editor"
					]
				},
				sinon: false
			},

			"editor/objectField/propertyTranslation/table/typeKey/ChangesByContentForAllMode01": {
				group: "Runtime Editor",
				coverage: {
					only: [
						"sap/ui/integration/editor"
					]
				},
				sinon: false
			},

			"editor/objectField/propertyTranslation/table/typeKey/ChangesByContentForAllMode02": {
				group: "Runtime Editor",
				coverage: {
					only: [
						"sap/ui/integration/editor"
					]
				},
				sinon: false
			},

			"editor/objectField/propertyTranslation/table/typeKey/ChangesByAdminAndContentForContentMode01": {
				group: "Runtime Editor",
				coverage: {
					only: [
						"sap/ui/integration/editor"
					]
				},
				sinon: false
			},

			"editor/objectField/propertyTranslation/table/typeKey/ChangesByAdminAndContentForContentMode02": {
				group: "Runtime Editor",
				coverage: {
					only: [
						"sap/ui/integration/editor"
					]
				},
				sinon: false
			},

			"editor/objectField/propertyTranslation/table/typeKey/ChangesByAdminAndContentForAllMode01": {
				group: "Runtime Editor",
				coverage: {
					only: [
						"sap/ui/integration/editor"
					]
				},
				sinon: false
			},

			"editor/objectField/propertyTranslation/table/typeKey/ChangesByAdminAndContentForAllMode02": {
				group: "Runtime Editor",
				coverage: {
					only: [
						"sap/ui/integration/editor"
					]
				},
				sinon: false
			},

			"editor/objectField/propertyTranslation/table/typeProperty/Basic": {
				group: "Runtime Editor",
				coverage: {
					only: [
						"sap/ui/integration/editor"
					]
				},
				sinon: false
			},

			"editor/objectField/propertyTranslation/table/typeProperty/I18nFormatAsValue": {
				group: "Runtime Editor",
				coverage: {
					only: [
						"sap/ui/integration/editor"
					]
				},
				sinon: false
			},

			"editor/objectField/propertyTranslation/table/typeProperty/NormalStringAsValue": {
				group: "Runtime Editor",
				coverage: {
					only: [
						"sap/ui/integration/editor"
					]
				},
				sinon: false
			},

			"editor/objectField/propertyTranslation/table/typeProperty/ChangesByAdminForAdminMode01": {
				group: "Runtime Editor",
				coverage: {
					only: [
						"sap/ui/integration/editor"
					]
				},
				sinon: false
			},

			"editor/objectField/propertyTranslation/table/typeProperty/ChangesByAdminForAdminMode02": {
				group: "Runtime Editor",
				coverage: {
					only: [
						"sap/ui/integration/editor"
					]
				},
				sinon: false
			},

			"editor/objectField/propertyTranslation/table/typeProperty/ChangesByAdminForContentMode01": {
				group: "Runtime Editor",
				coverage: {
					only: [
						"sap/ui/integration/editor"
					]
				},
				sinon: false
			},

			"editor/objectField/propertyTranslation/table/typeProperty/ChangesByAdminForContentMode02": {
				group: "Runtime Editor",
				coverage: {
					only: [
						"sap/ui/integration/editor"
					]
				},
				sinon: false
			},

			"editor/objectField/propertyTranslation/table/typeProperty/ChangesByAdminForAllMode01": {
				group: "Runtime Editor",
				coverage: {
					only: [
						"sap/ui/integration/editor"
					]
				},
				sinon: false
			},

			"editor/objectField/propertyTranslation/table/typeProperty/ChangesByAdminForAllMode02": {
				group: "Runtime Editor",
				coverage: {
					only: [
						"sap/ui/integration/editor"
					]
				},
				sinon: false
			},

			"editor/objectField/propertyTranslation/table/typeProperty/ChangesByContentForContentMode01": {
				group: "Runtime Editor",
				coverage: {
					only: [
						"sap/ui/integration/editor"
					]
				},
				sinon: false
			},

			"editor/objectField/propertyTranslation/table/typeProperty/ChangesByContentForContentMode02": {
				group: "Runtime Editor",
				coverage: {
					only: [
						"sap/ui/integration/editor"
					]
				},
				sinon: false
			},

			"editor/objectField/propertyTranslation/table/typeProperty/ChangesByContentForAllMode01": {
				group: "Runtime Editor",
				coverage: {
					only: [
						"sap/ui/integration/editor"
					]
				},
				sinon: false
			},

			"editor/objectField/propertyTranslation/table/typeProperty/ChangesByContentForAllMode02": {
				group: "Runtime Editor",
				coverage: {
					only: [
						"sap/ui/integration/editor"
					]
				},
				sinon: false
			},

			"editor/objectField/propertyTranslation/table/typeProperty/ChangesByAdminAndContentForContentMode01": {
				group: "Runtime Editor",
				coverage: {
					only: [
						"sap/ui/integration/editor"
					]
				},
				sinon: false
			},

			"editor/objectField/propertyTranslation/table/typeProperty/ChangesByAdminAndContentForContentMode02": {
				group: "Runtime Editor",
				coverage: {
					only: [
						"sap/ui/integration/editor"
					]
				},
				sinon: false
			},

			"editor/objectField/propertyTranslation/table/typeProperty/ChangesByAdminAndContentForAllMode01": {
				group: "Runtime Editor",
				coverage: {
					only: [
						"sap/ui/integration/editor"
					]
				},
				sinon: false
			},

			"editor/objectField/propertyTranslation/table/typeProperty/ChangesByAdminAndContentForAllMode02": {
				group: "Runtime Editor",
				coverage: {
					only: [
						"sap/ui/integration/editor"
					]
				},
				sinon: false
			},

			"editor/objectField/table/Basic": {
				group: "Runtime Editor",
				coverage: {
					only: [
						"sap/ui/integration/editor"
					]
				},
				sinon: false
			},

			"editor/objectField/table/Add": {
				group: "Runtime Editor",
				coverage: {
					only: [
						"sap/ui/integration/editor"
					]
				},
				sinon: false
			},

			"editor/objectField/table/UpdateAndDelete": {
				group: "Runtime Editor",
				coverage: {
					only: [
						"sap/ui/integration/editor"
					]
				},
				sinon: false
			},

			"editor/objectField/table/Filter": {
				group: "Runtime Editor",
				coverage: {
					only: [
						"sap/ui/integration/editor"
					]
				},
				sinon: false
			},

			"editor/objectField/table/FilterAndCUD": {
				group: "Runtime Editor",
				coverage: {
					only: [
						"sap/ui/integration/editor"
					]
				},
				sinon: false
			},

			"editor/objectField/table/PropertyTranslation": {
				group: "Runtime Editor",
				coverage: {
					only: [
						"sap/ui/integration/editor"
					]
				},
				sinon: false
			},

			"editor/objectField/table/SpecialProperties": {
				group: "Runtime Editor",
				coverage: {
					only: [
						"sap/ui/integration/editor"
					]
				},
				sinon: false
			},

			"editor/objectField/TextArea": {
				group: "Runtime Editor",
				coverage: {
					only: [
						"sap/ui/integration/editor"
					]
				},
				sinon: false
			},

			"editor/objectField/SimpleForm": {
				group: "Runtime Editor",
				coverage: {
					only: [
						"sap/ui/integration/editor"
					]
				},
				sinon: false
			},

			"editor/objectListField/TextArea": {
				group: "Runtime Editor",
				coverage: {
					only: [
						"sap/ui/integration/editor"
					]
				},
				sinon: false
			},

			"editor/objectListField/table/Basic": {
				group: "Runtime Editor",
				coverage: {
					only: [
						"sap/ui/integration/editor"
					]
				},
				sinon: false
			},

			"editor/objectListField/table/CUD": {
				group: "Runtime Editor",
				coverage: {
					only: [
						"sap/ui/integration/editor"
					]
				},
				sinon: false
			},

			"editor/objectListField/table/filter/Basic": {
				group: "Runtime Editor",
				coverage: {
					only: [
						"sap/ui/integration/editor"
					]
				},
				sinon: false
			},

			"editor/objectListField/table/filter/CUD": {
				group: "Runtime Editor",
				coverage: {
					only: [
						"sap/ui/integration/editor"
					]
				},
				sinon: false
			},

			"editor/objectListField/table/sort/Filter": {
				group: "Runtime Editor",
				coverage: {
					only: [
						"sap/ui/integration/editor"
					]
				},
				sinon: false
			},

			"editor/objectListField/table/sort/PropertiesDefinedOnly": {
				group: "Runtime Editor",
				coverage: {
					only: [
						"sap/ui/integration/editor"
					]
				},
				sinon: false
			},

			"editor/objectListField/table/sort/RequestValues": {
				group: "Runtime Editor",
				coverage: {
					only: [
						"sap/ui/integration/editor"
					]
				},
				sinon: false
			},

			"editor/objectListField/table/SpecialProperties": {
				group: "Runtime Editor",
				coverage: {
					only: [
						"sap/ui/integration/editor"
					]
				},
				sinon: false
			},

			"editor/objectListField/requestValues/Basic": {
				group: "Runtime Editor",
				coverage: {
					only: [
						"sap/ui/integration/editor"
					]
				},
				sinon: false
			},

			"editor/objectListField/requestValues/Add": {
				group: "Runtime Editor",
				coverage: {
					only: [
						"sap/ui/integration/editor"
					]
				},
				sinon: false
			},

			"editor/objectListField/requestValues/UpdateAndDelete": {
				group: "Runtime Editor",
				coverage: {
					only: [
						"sap/ui/integration/editor"
					]
				},
				sinon: false
			},

			"editor/objectListField/requestValues/Filter": {
				group: "Runtime Editor",
				coverage: {
					only: [
						"sap/ui/integration/editor"
					]
				},
				sinon: false
			},

			"editor/objectListField/requestValues/FilterAndCUD": {
				group: "Runtime Editor",
				coverage: {
					only: [
						"sap/ui/integration/editor"
					]
				},
				sinon: false
			},

			"editor/objectListField/propertyTranslation/table/typeKey/Basic": {
				group: "Runtime Editor",
				coverage: {
					only: [
						"sap/ui/integration/editor"
					]
				},
				sinon: false
			},

			"editor/objectListField/propertyTranslation/table/typeKey/Update": {
				group: "Runtime Editor",
				coverage: {
					only: [
						"sap/ui/integration/editor"
					]
				},
				sinon: false
			},

			"editor/objectListField/propertyTranslation/table/typeKey/ChangesByAdminForAdminMode01": {
				group: "Runtime Editor",
				coverage: {
					only: [
						"sap/ui/integration/editor"
					]
				},
				sinon: false
			},

			"editor/objectListField/propertyTranslation/table/typeKey/ChangesByAdminForAdminMode02": {
				group: "Runtime Editor",
				coverage: {
					only: [
						"sap/ui/integration/editor"
					]
				},
				sinon: false
			},

			"editor/objectListField/propertyTranslation/table/typeKey/ChangesByAdminForContentMode01": {
				group: "Runtime Editor",
				coverage: {
					only: [
						"sap/ui/integration/editor"
					]
				},
				sinon: false
			},

			"editor/objectListField/propertyTranslation/table/typeKey/ChangesByAdminForContentMode02": {
				group: "Runtime Editor",
				coverage: {
					only: [
						"sap/ui/integration/editor"
					]
				},
				sinon: false
			},

			"editor/objectListField/propertyTranslation/table/typeKey/ChangesByAdminForAllMode01": {
				group: "Runtime Editor",
				coverage: {
					only: [
						"sap/ui/integration/editor"
					]
				},
				sinon: false
			},

			"editor/objectListField/propertyTranslation/table/typeKey/ChangesByAdminForAllMode02": {
				group: "Runtime Editor",
				coverage: {
					only: [
						"sap/ui/integration/editor"
					]
				},
				sinon: false
			},

			"editor/objectListField/propertyTranslation/table/typeKey/ChangesByContentForContentMode01": {
				group: "Runtime Editor",
				coverage: {
					only: [
						"sap/ui/integration/editor"
					]
				},
				sinon: false
			},

			"editor/objectListField/propertyTranslation/table/typeKey/ChangesByContentForContentMode02": {
				group: "Runtime Editor",
				coverage: {
					only: [
						"sap/ui/integration/editor"
					]
				},
				sinon: false
			},

			"editor/objectListField/propertyTranslation/table/typeKey/ChangesByContentForAllMode01": {
				group: "Runtime Editor",
				coverage: {
					only: [
						"sap/ui/integration/editor"
					]
				},
				sinon: false
			},

			"editor/objectListField/propertyTranslation/table/typeKey/ChangesByContentForAllMode02": {
				group: "Runtime Editor",
				coverage: {
					only: [
						"sap/ui/integration/editor"
					]
				},
				sinon: false
			},

			"editor/objectListField/propertyTranslation/table/typeKey/ChangesByAdminAndContentForContentMode01": {
				group: "Runtime Editor",
				coverage: {
					only: [
						"sap/ui/integration/editor"
					]
				},
				sinon: false
			},

			"editor/objectListField/propertyTranslation/table/typeKey/ChangesByAdminAndContentForContentMode02": {
				group: "Runtime Editor",
				coverage: {
					only: [
						"sap/ui/integration/editor"
					]
				},
				sinon: false
			},

			"editor/objectListField/propertyTranslation/table/typeKey/ChangesByAdminAndContentForAllMode01": {
				group: "Runtime Editor",
				coverage: {
					only: [
						"sap/ui/integration/editor"
					]
				},
				sinon: false
			},

			"editor/objectListField/propertyTranslation/table/typeKey/ChangesByAdminAndContentForAllMode02": {
				group: "Runtime Editor",
				coverage: {
					only: [
						"sap/ui/integration/editor"
					]
				},
				sinon: false
			},

			"editor/objectListField/propertyTranslation/table/typeProperty/Basic": {
				group: "Runtime Editor",
				coverage: {
					only: [
						"sap/ui/integration/editor"
					]
				},
				sinon: false
			},

			"editor/objectListField/propertyTranslation/table/typeProperty/NormalStringAsValue": {
				group: "Runtime Editor",
				coverage: {
					only: [
						"sap/ui/integration/editor"
					]
				},
				sinon: false
			},

			"editor/objectListField/propertyTranslation/table/typeProperty/I18nFormatAsValue": {
				group: "Runtime Editor",
				coverage: {
					only: [
						"sap/ui/integration/editor"
					]
				},
				sinon: false
			},

			"editor/objectListField/propertyTranslation/table/typeProperty/ChangesByAdminForAdminMode01": {
				group: "Runtime Editor",
				coverage: {
					only: [
						"sap/ui/integration/editor"
					]
				},
				sinon: false
			},

			"editor/objectListField/propertyTranslation/table/typeProperty/ChangesByAdminForAdminMode02": {
				group: "Runtime Editor",
				coverage: {
					only: [
						"sap/ui/integration/editor"
					]
				},
				sinon: false
			},

			"editor/objectListField/propertyTranslation/table/typeProperty/ChangesByAdminForContentMode01": {
				group: "Runtime Editor",
				coverage: {
					only: [
						"sap/ui/integration/editor"
					]
				},
				sinon: false
			},

			"editor/objectListField/propertyTranslation/table/typeProperty/ChangesByAdminForContentMode02": {
				group: "Runtime Editor",
				coverage: {
					only: [
						"sap/ui/integration/editor"
					]
				},
				sinon: false
			},

			"editor/objectListField/propertyTranslation/table/typeProperty/ChangesByAdminForAllMode01": {
				group: "Runtime Editor",
				coverage: {
					only: [
						"sap/ui/integration/editor"
					]
				},
				sinon: false
			},

			"editor/objectListField/propertyTranslation/table/typeProperty/ChangesByAdminForAllMode02": {
				group: "Runtime Editor",
				coverage: {
					only: [
						"sap/ui/integration/editor"
					]
				},
				sinon: false
			},

			"editor/objectListField/propertyTranslation/table/typeProperty/ChangesByAdminAndContentForContentMode01": {
				group: "Runtime Editor",
				coverage: {
					only: [
						"sap/ui/integration/editor"
					]
				},
				sinon: false
			},

			"editor/objectListField/propertyTranslation/table/typeProperty/ChangesByAdminAndContentForContentMode02": {
				group: "Runtime Editor",
				coverage: {
					only: [
						"sap/ui/integration/editor"
					]
				},
				sinon: false
			},

			"editor/objectListField/propertyTranslation/table/typeProperty/ChangesByAdminAndContentForAllMode01": {
				group: "Runtime Editor",
				coverage: {
					only: [
						"sap/ui/integration/editor"
					]
				},
				sinon: false
			},

			"editor/objectListField/propertyTranslation/table/typeProperty/ChangesByAdminAndContentForAllMode02": {
				group: "Runtime Editor",
				coverage: {
					only: [
						"sap/ui/integration/editor"
					]
				},
				sinon: false
			},

			"editor/objectListField/propertyTranslation/table/typeProperty/ChangesByContentForContentMode01": {
				group: "Runtime Editor",
				coverage: {
					only: [
						"sap/ui/integration/editor"
					]
				},
				sinon: false
			},

			"editor/objectListField/propertyTranslation/table/typeProperty/ChangesByContentForContentMode02": {
				group: "Runtime Editor",
				coverage: {
					only: [
						"sap/ui/integration/editor"
					]
				},
				sinon: false
			},

			"editor/objectListField/propertyTranslation/table/typeProperty/ChangesByContentForAllMode01": {
				group: "Runtime Editor",
				coverage: {
					only: [
						"sap/ui/integration/editor"
					]
				},
				sinon: false
			},

			"editor/objectListField/propertyTranslation/table/typeProperty/ChangesByContentForAllMode02": {
				group: "Runtime Editor",
				coverage: {
					only: [
						"sap/ui/integration/editor"
					]
				},
				sinon: false
			},

			"editor/objectListField/propertyTranslation/table/typeProperty/differentParameters/ChangesByAdminForAdminMode": {
				group: "Runtime Editor",
				coverage: {
					only: [
						"sap/ui/integration/editor"
					]
				},
				sinon: false
			},

			"editor/objectListField/propertyTranslation/table/typeProperty/differentParameters/ChangesByAdminForContentMode": {
				group: "Runtime Editor",
				coverage: {
					only: [
						"sap/ui/integration/editor"
					]
				},
				sinon: false
			},

			"editor/objectListField/propertyTranslation/table/typeProperty/differentParameters/ChangesByAdminForAllMode": {
				group: "Runtime Editor",
				coverage: {
					only: [
						"sap/ui/integration/editor"
					]
				},
				sinon: false
			},

			"editor/objectListField/propertyTranslation/table/typeProperty/differentParameters/ChangesByContentForContentMode": {
				group: "Runtime Editor",
				coverage: {
					only: [
						"sap/ui/integration/editor"
					]
				},
				sinon: false
			},

			"editor/objectListField/propertyTranslation/table/typeProperty/differentParameters/ChangesByContentForAllMode": {
				group: "Runtime Editor",
				coverage: {
					only: [
						"sap/ui/integration/editor"
					]
				},
				sinon: false
			},

			"editor/objectListField/propertyTranslation/table/typeProperty/differentParameters/ChangesByAdminAndContentForContentMode": {
				group: "Runtime Editor",
				coverage: {
					only: [
						"sap/ui/integration/editor"
					]
				},
				sinon: false
			},

			"editor/objectListField/propertyTranslation/table/typeProperty/differentParameters/ChangesByAdminAndContentForAllMode": {
				group: "Runtime Editor",
				coverage: {
					only: [
						"sap/ui/integration/editor"
					]
				},
				sinon: false
			},

			"editor/RequestValues": {
				group: "Runtime Editor",
				coverage: {
					only: [
						"sap/ui/integration/editor"
					]
				},
				sinon: false
			},

			"editor/RequestValuesEnhancement": {
				group: "Runtime Editor",
				coverage: {
					only: [
						"sap/ui/integration/editor"
					]
				},
				sinon: false
			},

			"editor/Translation": {
				group: "Runtime Editor",
				coverage: {
					only: [
						"sap/ui/integration/editor"
					]
				},
				sinon: false
			},

			"editor/Validation": {
				group: "Runtime Editor",
				coverage: {
					only: [
						"sap/ui/integration/editor"
					]
				},
				sinon: false
			},

			"editor/SectionSapCard1": {
				group: "Runtime Editor",
				coverage: {
					only: [
						"sap/ui/integration/editor"
					]
				},
				sinon: false
			},

			"editor/SectionSapCard1Enhancement": {
				group: "Runtime Editor",
				coverage: {
					only: [
						"sap/ui/integration/editor"
					]
				},
				sinon: false
			},

			"editor/SectionTemp": {
				group: "Runtime Editor",
				coverage: {
					only: [
						"sap/ui/integration/editor"
					]
				},
				sinon: false
			},

			"editor/SectionTempEnhancement": {
				group: "Runtime Editor",
				coverage: {
					only: [
						"sap/ui/integration/editor"
					]
				},
				sinon: false
			},

			"editor/ParameterSyntax": {
				group: "Runtime Editor",
				coverage: {
					only: [
						"sap/ui/integration/editor"
					]
				},
				sinon: false
			},

			"editor/multiLanguagesOfValue/InitialWithNoChange01": {
				group: "Runtime Editor",
				coverage: {
					only: [
						"sap/ui/integration/designtime/editor",
						"sap/ui/integration/editor"
					]
				},
				sinon: false
			},

			"editor/multiLanguagesOfValue/InitialWithNoChange02": {
				group: "Runtime Editor",
				coverage: {
					only: [
						"sap/ui/integration/designtime/editor",
						"sap/ui/integration/editor"
					]
				},
				sinon: false
			},

			"editor/multiLanguagesOfValue/InitialWithErrorCondition01": {
				group: "Runtime Editor",
				coverage: {
					only: [
						"sap/ui/integration/designtime/editor",
						"sap/ui/integration/editor"
					]
				},
				sinon: false
			},

			"editor/multiLanguagesOfValue/InitialWithErrorCondition02": {
				group: "Runtime Editor",
				coverage: {
					only: [
						"sap/ui/integration/designtime/editor",
						"sap/ui/integration/editor"
					]
				},
				sinon: false
			},

			"editor/multiLanguagesOfValue/ChangeByAdminForAdminMode": {
				group: "Runtime Editor",
				coverage: {
					only: [
						"sap/ui/integration/designtime/editor",
						"sap/ui/integration/editor"
					]
				},
				sinon: false
			},

			"editor/multiLanguagesOfValue/ChangeByAdminForContentMode": {
				group: "Runtime Editor",
				coverage: {
					only: [
						"sap/ui/integration/designtime/editor",
						"sap/ui/integration/editor"
					]
				},
				sinon: false
			},

			"editor/multiLanguagesOfValue/ChangeByAdminForAllMode": {
				group: "Runtime Editor",
				coverage: {
					only: [
						"sap/ui/integration/designtime/editor",
						"sap/ui/integration/editor"
					]
				},
				sinon: false
			},

			"editor/multiLanguagesOfValue/ChangeByAdminForTranslationMode01": {
				group: "Runtime Editor",
				coverage: {
					only: [
						"sap/ui/integration/designtime/editor",
						"sap/ui/integration/editor"
					]
				},
				sinon: false
			},

			"editor/multiLanguagesOfValue/ChangeByAdminForTranslationMode02": {
				group: "Runtime Editor",
				coverage: {
					only: [
						"sap/ui/integration/designtime/editor",
						"sap/ui/integration/editor"
					]
				},
				sinon: false
			},

			"editor/multiLanguagesOfValue/ChangeByContentForContentMode": {
				group: "Runtime Editor",
				coverage: {
					only: [
						"sap/ui/integration/designtime/editor",
						"sap/ui/integration/editor"
					]
				},
				sinon: false
			},

			"editor/multiLanguagesOfValue/ChangeByContentForTranslationMode01": {
				group: "Runtime Editor",
				coverage: {
					only: [
						"sap/ui/integration/designtime/editor",
						"sap/ui/integration/editor"
					]
				},
				sinon: false
			},

			"editor/multiLanguagesOfValue/ChangeByContentForTranslationMode02": {
				group: "Runtime Editor",
				coverage: {
					only: [
						"sap/ui/integration/designtime/editor",
						"sap/ui/integration/editor"
					]
				},
				sinon: false
			},

			"editor/multiLanguagesOfValue/ChangeByContentForAllMode": {
				group: "Runtime Editor",
				coverage: {
					only: [
						"sap/ui/integration/designtime/editor",
						"sap/ui/integration/editor"
					]
				},
				sinon: false
			},

			"editor/multiLanguagesOfValue/ChangeByTranslationForTranslationMode01": {
				group: "Runtime Editor",
				coverage: {
					only: [
						"sap/ui/integration/designtime/editor",
						"sap/ui/integration/editor"
					]
				},
				sinon: false
			},

			"editor/multiLanguagesOfValue/ChangeByTranslationForTranslationMode02": {
				group: "Runtime Editor",
				coverage: {
					only: [
						"sap/ui/integration/designtime/editor",
						"sap/ui/integration/editor"
					]
				},
				sinon: false
			},

			"editor/multiLanguagesOfValue/ChangeByTranslationForAllMode": {
				group: "Runtime Editor",
				coverage: {
					only: [
						"sap/ui/integration/designtime/editor",
						"sap/ui/integration/editor"
					]
				},
				sinon: false
			},

			"editor/multiLanguagesOfValue/ChangeByAdminAndContentForContentMode": {
				group: "Runtime Editor",
				coverage: {
					only: [
						"sap/ui/integration/designtime/editor",
						"sap/ui/integration/editor"
					]
				},
				sinon: false
			},

			"editor/multiLanguagesOfValue/ChangeByAdminAndContentForTranslationMode01": {
				group: "Runtime Editor",
				coverage: {
					only: [
						"sap/ui/integration/designtime/editor",
						"sap/ui/integration/editor"
					]
				},
				sinon: false
			},

			"editor/multiLanguagesOfValue/ChangeByAdminAndContentForTranslationMode02": {
				group: "Runtime Editor",
				coverage: {
					only: [
						"sap/ui/integration/designtime/editor",
						"sap/ui/integration/editor"
					]
				},
				sinon: false
			},

			"editor/multiLanguagesOfValue/ChangeByAdminAndContentForAllMode": {
				group: "Runtime Editor",
				coverage: {
					only: [
						"sap/ui/integration/designtime/editor",
						"sap/ui/integration/editor"
					]
				},
				sinon: false
			},

			"editor/multiLanguagesOfValue/ChangeByAdminAndTranslationForTranslationMode01": {
				group: "Runtime Editor",
				coverage: {
					only: [
						"sap/ui/integration/designtime/editor",
						"sap/ui/integration/editor"
					]
				},
				sinon: false
			},

			"editor/multiLanguagesOfValue/ChangeByAdminAndTranslationForTranslationMode02": {
				group: "Runtime Editor",
				coverage: {
					only: [
						"sap/ui/integration/designtime/editor",
						"sap/ui/integration/editor"
					]
				},
				sinon: false
			},

			"editor/multiLanguagesOfValue/ChangeByAdminAndTranslationForAllMode": {
				group: "Runtime Editor",
				coverage: {
					only: [
						"sap/ui/integration/designtime/editor",
						"sap/ui/integration/editor"
					]
				},
				sinon: false
			},

			"editor/multiLanguagesOfValue/ChangeByAdminAndContentAndTranslationForAllMode01": {
				group: "Runtime Editor",
				coverage: {
					only: [
						"sap/ui/integration/designtime/editor",
						"sap/ui/integration/editor"
					]
				},
				sinon: false
			},

			"editor/multiLanguagesOfValue/ChangeByAdminAndContentAndTranslationForAllMode02": {
				group: "Runtime Editor",
				coverage: {
					only: [
						"sap/ui/integration/designtime/editor",
						"sap/ui/integration/editor"
					]
				},
				sinon: false
			},

			"editor/multiLanguagesOfValue/ChangeByAdminAndContentAndTranslationForTranslationMode01": {
				group: "Runtime Editor",
				coverage: {
					only: [
						"sap/ui/integration/designtime/editor",
						"sap/ui/integration/editor"
					]
				},
				sinon: false
			},

			"editor/multiLanguagesOfValue/ChangeByAdminAndContentAndTranslationForTranslationMode02": {
				group: "Runtime Editor",
				coverage: {
					only: [
						"sap/ui/integration/designtime/editor",
						"sap/ui/integration/editor"
					]
				},
				sinon: false
			},

			"editor/multiLanguagesOfValue/ChangeByContentAndTranslationForTranslationMode01": {
				group: "Runtime Editor",
				coverage: {
					only: [
						"sap/ui/integration/designtime/editor",
						"sap/ui/integration/editor"
					]
				},
				sinon: false
			},

			"editor/multiLanguagesOfValue/ChangeByContentAndTranslationForTranslationMode02": {
				group: "Runtime Editor",
				coverage: {
					only: [
						"sap/ui/integration/designtime/editor",
						"sap/ui/integration/editor"
					]
				},
				sinon: false
			},

			"editor/multiLanguagesOfValue/ChangeByContentAndTranslationForAllMode": {
				group: "Runtime Editor",
				coverage: {
					only: [
						"sap/ui/integration/designtime/editor",
						"sap/ui/integration/editor"
					]
				},
				sinon: false
			},

			"editor/multiLanguagesOfValue/BCChangeByAdminForAdminMode": {
				group: "Runtime Editor",
				coverage: {
					only: [
						"sap/ui/integration/designtime/editor",
						"sap/ui/integration/editor"
					]
				},
				sinon: false
			},

			"editor/multiLanguagesOfValue/BCChangeByAdminForContentMode": {
				group: "Runtime Editor",
				coverage: {
					only: [
						"sap/ui/integration/designtime/editor",
						"sap/ui/integration/editor"
					]
				},
				sinon: false
			},

			"editor/multiLanguagesOfValue/BCChangeByAdminForAllMode": {
				group: "Runtime Editor",
				coverage: {
					only: [
						"sap/ui/integration/designtime/editor",
						"sap/ui/integration/editor"
					]
				},
				sinon: false
			},

			"editor/multiLanguagesOfValue/BCChangeByAdminForTranslationMode01": {
				group: "Runtime Editor",
				coverage: {
					only: [
						"sap/ui/integration/designtime/editor",
						"sap/ui/integration/editor"
					]
				},
				sinon: false
			},

			"editor/multiLanguagesOfValue/BCChangeByAdminForTranslationMode02": {
				group: "Runtime Editor",
				coverage: {
					only: [
						"sap/ui/integration/designtime/editor",
						"sap/ui/integration/editor"
					]
				},
				sinon: false
			},

			"editor/multiLanguagesOfValue/BCChangeByContentForContentAndAllModes": {
				group: "Runtime Editor",
				coverage: {
					only: [
						"sap/ui/integration/designtime/editor",
						"sap/ui/integration/editor"
					]
				},
				sinon: false
			},

			"editor/multiLanguagesOfValue/BCChangeByContentForTranslationMode": {
				group: "Runtime Editor",
				coverage: {
					only: [
						"sap/ui/integration/designtime/editor",
						"sap/ui/integration/editor"
					]
				},
				sinon: false
			},

			"editor/multiLanguagesOfValue/BCChangeByAdminAndContentForContentAndAllMode": {
				group: "Runtime Editor",
				coverage: {
					only: [
						"sap/ui/integration/designtime/editor",
						"sap/ui/integration/editor"
					]
				},
				sinon: false
			},

			"editor/multiLanguagesOfValue/BCChangeByAdminAndContentForTranslationMode01": {
				group: "Runtime Editor",
				coverage: {
					only: [
						"sap/ui/integration/designtime/editor",
						"sap/ui/integration/editor"
					]
				},
				sinon: false
			},

			"editor/multiLanguagesOfValue/BCChangeByAdminAndContentForTranslationMode02": {
				group: "Runtime Editor",
				coverage: {
					only: [
						"sap/ui/integration/designtime/editor",
						"sap/ui/integration/editor"
					]
				},
				sinon: false
			},

			"editor/multiLanguagesOfValue/BCChangeByAdminAndContentAndTranslationForTranslationMode01": {
				group: "Runtime Editor",
				coverage: {
					only: [
						"sap/ui/integration/designtime/editor",
						"sap/ui/integration/editor"
					]
				},
				sinon: false
			},

			"editor/multiLanguagesOfValue/BCChangeByAdminAndContentAndTranslationForTranslationMode02": {
				group: "Runtime Editor",
				coverage: {
					only: [
						"sap/ui/integration/designtime/editor",
						"sap/ui/integration/editor"
					]
				},
				sinon: false
			},

			"editor/multiLanguagesOfValue/BCChangeByAdminAndContentAndTranslationForAllMode": {
				group: "Runtime Editor",
				coverage: {
					only: [
						"sap/ui/integration/designtime/editor",
						"sap/ui/integration/editor"
					]
				},
				sinon: false
			},

			"editor/multiLanguagesOfValue/BCChangeByAdminAndTranslationForTranslationMode01": {
				group: "Runtime Editor",
				coverage: {
					only: [
						"sap/ui/integration/designtime/editor",
						"sap/ui/integration/editor"
					]
				},
				sinon: false
			},

			"editor/multiLanguagesOfValue/BCChangeByAdminAndTranslationForTranslationMode02": {
				group: "Runtime Editor",
				coverage: {
					only: [
						"sap/ui/integration/designtime/editor",
						"sap/ui/integration/editor"
					]
				},
				sinon: false
			},

			"editor/multiLanguagesOfValue/BCChangeByAdminAndTranslationForAllMode": {
				group: "Runtime Editor",
				coverage: {
					only: [
						"sap/ui/integration/designtime/editor",
						"sap/ui/integration/editor"
					]
				},
				sinon: false
			},

			"editor/multiLanguagesOfValue/BCChangeByContentAndTranslationForTranslationMode01": {
				group: "Runtime Editor",
				coverage: {
					only: [
						"sap/ui/integration/designtime/editor",
						"sap/ui/integration/editor"
					]
				},
				sinon: false
			},

			"editor/multiLanguagesOfValue/BCChangeByContentAndTranslationForTranslationMode02": {
				group: "Runtime Editor",
				coverage: {
					only: [
						"sap/ui/integration/designtime/editor",
						"sap/ui/integration/editor"
					]
				},
				sinon: false
			},

			"editor/multiLanguagesOfValue/BCChangeByContentAndTranslationForAllMode": {
				group: "Runtime Editor",
				coverage: {
					only: [
						"sap/ui/integration/designtime/editor",
						"sap/ui/integration/editor"
					]
				},
				sinon: false
			},

			"editor/multiLanguagesOfValue/ChangeTranslationsForAdminMode": {
				group: "Runtime Editor",
				coverage: {
					only: [
						"sap/ui/integration/designtime/editor",
						"sap/ui/integration/editor"
					]
				},
				sinon: false
			},

			"editor/multiLanguagesOfValue/ChangeTranslationsForContentMode01": {
				group: "Runtime Editor",
				coverage: {
					only: [
						"sap/ui/integration/designtime/editor",
						"sap/ui/integration/editor"
					]
				},
				sinon: false
			},

			"editor/multiLanguagesOfValue/ChangeTranslationsForContentMode02": {
				group: "Runtime Editor",
				coverage: {
					only: [
						"sap/ui/integration/designtime/editor",
						"sap/ui/integration/editor"
					]
				},
				sinon: false
			},

			"editor/multiLanguagesOfValue/ChangeTranslationsForAllMode01": {
				group: "Runtime Editor",
				coverage: {
					only: [
						"sap/ui/integration/designtime/editor",
						"sap/ui/integration/editor"
					]
				},
				sinon: false
			},

			"editor/multiLanguagesOfValue/ChangeTranslationsForAllMode02": {
				group: "Runtime Editor",
				coverage: {
					only: [
						"sap/ui/integration/designtime/editor",
						"sap/ui/integration/editor"
					]
				},
				sinon: false
			},

			"editor/multiLanguagesOfValue/ChangeTranslationsForAllMode03": {
				group: "Runtime Editor",
				coverage: {
					only: [
						"sap/ui/integration/designtime/editor",
						"sap/ui/integration/editor"
					]
				},
				sinon: false
			},

			"editor/multiLanguagesOfValue/ChangeTranslationsForAllMode04": {
				group: "Runtime Editor",
				coverage: {
					only: [
						"sap/ui/integration/designtime/editor",
						"sap/ui/integration/editor"
					]
				},
				sinon: false
			},

			"editor/i18nAsObject/Basic": {
				group: "Runtime Editor",
				coverage: {
					only: [
						"sap/ui/integration/editor"
					]
				},
				sinon: false
			},

			"editor/i18nAsObject/Negative": {
				group: "Runtime Editor",
				coverage: {
					only: [
						"sap/ui/integration/editor"
					]
				},
				sinon: false
			},

			"editor/i18nAsObject/MultiLanguages01": {
				group: "Runtime Editor",
				coverage: {
					only: [
						"sap/ui/integration/editor"
					]
				},
				sinon: false
			},

			"editor/i18nAsObject/MultiLanguages02": {
				group: "Runtime Editor",
				coverage: {
					only: [
						"sap/ui/integration/editor"
					]
				},
				sinon: false
			},

			"editor/underlineLanguages/AdminMode01": {
				group: "Runtime Editor",
				coverage: {
					only: [
						"sap/ui/integration/editor"
					]
				},
				sinon: false
			},

			"editor/underlineLanguages/AdminMode02": {
				group: "Runtime Editor",
				coverage: {
					only: [
						"sap/ui/integration/editor"
					]
				},
				sinon: false
			},

			"editor/underlineLanguages/ContentMode01": {
				group: "Runtime Editor",
				coverage: {
					only: [
						"sap/ui/integration/editor"
					]
				},
				sinon: false
			},

			"editor/underlineLanguages/ContentMode02": {
				group: "Runtime Editor",
				coverage: {
					only: [
						"sap/ui/integration/editor"
					]
				},
				sinon: false
			},

			"editor/underlineLanguages/ContentMode03": {
				group: "Runtime Editor",
				coverage: {
					only: [
						"sap/ui/integration/editor"
					]
				},
				sinon: false
			},

			"editor/underlineLanguages/ContentMode04": {
				group: "Runtime Editor",
				coverage: {
					only: [
						"sap/ui/integration/editor"
					]
				},
				sinon: false
			},

			"editor/underlineLanguages/TranslationMode01": {
				group: "Runtime Editor",
				coverage: {
					only: [
						"sap/ui/integration/editor"
					]
				},
				sinon: false
			},

			"editor/underlineLanguages/TranslationMode02": {
				group: "Runtime Editor",
				coverage: {
					only: [
						"sap/ui/integration/editor"
					]
				},
				sinon: false
			},

			"editor/underlineLanguages/TranslationMode03": {
				group: "Runtime Editor",
				coverage: {
					only: [
						"sap/ui/integration/editor"
					]
				},
				sinon: false
			},

			"editor/underlineLanguages/TranslationMode04": {
				group: "Runtime Editor",
				coverage: {
					only: [
						"sap/ui/integration/editor"
					]
				},
				sinon: false
			},

			"editor/underlineLanguages/TranslationMode05": {
				group: "Runtime Editor",
				coverage: {
					only: [
						"sap/ui/integration/editor"
					]
				},
				sinon: false
			},

			"editor/underlineLanguages/TranslationMode06": {
				group: "Runtime Editor",
				coverage: {
					only: [
						"sap/ui/integration/editor"
					]
				},
				sinon: false
			},

			"editor/underlineLanguages/TranslationMode07": {
				group: "Runtime Editor",
				coverage: {
					only: [
						"sap/ui/integration/editor"
					]
				},
				sinon: false
			},

			"editor/underlineLanguages/TranslationMode08": {
				group: "Runtime Editor",
				coverage: {
					only: [
						"sap/ui/integration/editor"
					]
				},
				sinon: false
			},

			"editor/underlineLanguages/AllMode01": {
				group: "Runtime Editor",
				coverage: {
					only: [
						"sap/ui/integration/editor"
					]
				},
				sinon: false
			},

			"editor/underlineLanguages/AllMode02": {
				group: "Runtime Editor",
				coverage: {
					only: [
						"sap/ui/integration/editor"
					]
				},
				sinon: false
			},

			"editor/underlineLanguages/AllMode03": {
				group: "Runtime Editor",
				coverage: {
					only: [
						"sap/ui/integration/editor"
					]
				},
				sinon: false
			},

			"editor/underlineLanguages/AllMode04": {
				group: "Runtime Editor",
				coverage: {
					only: [
						"sap/ui/integration/editor"
					]
				},
				sinon: false
			},

			"editor/underlineLanguages/AllMode05": {
				group: "Runtime Editor",
				coverage: {
					only: [
						"sap/ui/integration/editor"
					]
				},
				sinon: false
			},

			"editor/underlineLanguages/AllMode06": {
				group: "Runtime Editor",
				coverage: {
					only: [
						"sap/ui/integration/editor"
					]
				},
				sinon: false
			},

			"editor/underlineLanguages/AllMode07": {
				group: "Runtime Editor",
				coverage: {
					only: [
						"sap/ui/integration/editor"
					]
				},
				sinon: false
			},

			"editor/underlineLanguages/AllMode08": {
				group: "Runtime Editor",
				coverage: {
					only: [
						"sap/ui/integration/editor"
					]
				},
				sinon: false
			},

			"editor/unMatchLanguages/BCChanges/AdminMode": {
				group: "Runtime Editor",
				coverage: {
					only: [
						"sap/ui/integration/editor"
					]
				},
				sinon: false
			},

			"editor/unMatchLanguages/BCChanges/ContentMode01": {
				group: "Runtime Editor",
				coverage: {
					only: [
						"sap/ui/integration/editor"
					]
				},
				sinon: false
			},

			"editor/unMatchLanguages/BCChanges/ContentMode02": {
				group: "Runtime Editor",
				coverage: {
					only: [
						"sap/ui/integration/editor"
					]
				},
				sinon: false
			},

			"editor/unMatchLanguages/BCChanges/ContentMode03": {
				group: "Runtime Editor",
				coverage: {
					only: [
						"sap/ui/integration/editor"
					]
				},
				sinon: false
			},

			"editor/unMatchLanguages/BCChanges/TranslationMode01": {
				group: "Runtime Editor",
				coverage: {
					only: [
						"sap/ui/integration/editor"
					]
				},
				sinon: false
			},

			"editor/unMatchLanguages/BCChanges/TranslationMode02": {
				group: "Runtime Editor",
				coverage: {
					only: [
						"sap/ui/integration/editor"
					]
				},
				sinon: false
			},

			"editor/unMatchLanguages/BCChanges/AllMode01": {
				group: "Runtime Editor",
				coverage: {
					only: [
						"sap/ui/integration/editor"
					]
				},
				sinon: false
			},

			"editor/unMatchLanguages/BCChanges/AllMode02": {
				group: "Runtime Editor",
				coverage: {
					only: [
						"sap/ui/integration/editor"
					]
				},
				sinon: false
			},

			"editor/unMatchLanguages/BCChanges/AllMode03": {
				group: "Runtime Editor",
				coverage: {
					only: [
						"sap/ui/integration/editor"
					]
				},
				sinon: false
			},

			"editor/unMatchLanguages/BCChanges/AllMode04": {
				group: "Runtime Editor",
				coverage: {
					only: [
						"sap/ui/integration/editor"
					]
				},
				sinon: false
			},

			"editor/unMatchLanguages/BCChanges/AllMode05": {
				group: "Runtime Editor",
				coverage: {
					only: [
						"sap/ui/integration/editor"
					]
				},
				sinon: false
			},

			"editor/unMatchLanguages/BCChanges/AllMode06": {
				group: "Runtime Editor",
				coverage: {
					only: [
						"sap/ui/integration/editor"
					]
				},
				sinon: false
			},

			"editor/unMatchLanguages/StringField/AdminMode": {
				group: "Runtime Editor",
				coverage: {
					only: [
						"sap/ui/integration/editor"
					]
				},
				sinon: false
			},

			"editor/unMatchLanguages/StringField/ContentMode01": {
				group: "Runtime Editor",
				coverage: {
					only: [
						"sap/ui/integration/editor"
					]
				},
				sinon: false
			},

			"editor/unMatchLanguages/StringField/ContentMode02": {
				group: "Runtime Editor",
				coverage: {
					only: [
						"sap/ui/integration/editor"
					]
				},
				sinon: false
			},

			"editor/unMatchLanguages/StringField/AllMode01": {
				group: "Runtime Editor",
				coverage: {
					only: [
						"sap/ui/integration/editor"
					]
				},
				sinon: false
			},

			"editor/unMatchLanguages/StringField/AllMode02": {
				group: "Runtime Editor",
				coverage: {
					only: [
						"sap/ui/integration/editor"
					]
				},
				sinon: false
			},

			"editor/unMatchLanguages/StringField/TranslationMode01": {
				group: "Runtime Editor",
				coverage: {
					only: [
						"sap/ui/integration/editor"
					]
				},
				sinon: false
			},

			"editor/unMatchLanguages/StringField/TranslationMode02": {
				group: "Runtime Editor",
				coverage: {
					only: [
						"sap/ui/integration/editor"
					]
				},
				sinon: false
			},

			"editor/unMatchLanguages/ObjectField/AdminMode": {
				group: "Runtime Editor",
				coverage: {
					only: [
						"sap/ui/integration/editor"
					]
				},
				sinon: false
			},

			"editor/unMatchLanguages/ObjectField/ContentMode01": {
				group: "Runtime Editor",
				coverage: {
					only: [
						"sap/ui/integration/editor"
					]
				},
				sinon: false
			},

			"editor/unMatchLanguages/ObjectField/ContentMode02": {
				group: "Runtime Editor",
				coverage: {
					only: [
						"sap/ui/integration/editor"
					]
				},
				sinon: false
			},

			"editor/unMatchLanguages/ObjectField/AllMode01": {
				group: "Runtime Editor",
				coverage: {
					only: [
						"sap/ui/integration/editor"
					]
				},
				sinon: false
			},

			"editor/unMatchLanguages/ObjectField/AllMode02": {
				group: "Runtime Editor",
				coverage: {
					only: [
						"sap/ui/integration/editor"
					]
				},
				sinon: false
			},

			"editor/unMatchLanguages/ObjectListField/AdminMode": {
				group: "Runtime Editor",
				coverage: {
					only: [
						"sap/ui/integration/editor"
					]
				},
				sinon: false
			},

			"editor/unMatchLanguages/ObjectListField/ContentMode01": {
				group: "Runtime Editor",
				coverage: {
					only: [
						"sap/ui/integration/editor"
					]
				},
				sinon: false
			},

			"editor/unMatchLanguages/ObjectListField/ContentMode02": {
				group: "Runtime Editor",
				coverage: {
					only: [
						"sap/ui/integration/editor"
					]
				},
				sinon: false
			},

			"editor/unMatchLanguages/ObjectListField/AllMode01": {
				group: "Runtime Editor",
				coverage: {
					only: [
						"sap/ui/integration/editor"
					]
				},
				sinon: false
			},

			"editor/unMatchLanguages/ObjectListField/AllMode02": {
				group: "Runtime Editor",
				coverage: {
					only: [
						"sap/ui/integration/editor"
					]
				},
				sinon: false
			},

			"editor/performance/Basic01": {
				group: "Runtime Editor",
				coverage: {
					only: [
						"sap/ui/integration/editor"
					]
				},
				sinon: false
			},

			"editor/performance/Basic02": {
				group: "Runtime Editor",
				coverage: {
					only: [
						"sap/ui/integration/editor"
					]
				},
				sinon: false
			},

			"editor/performance/MultiFields": {
				group: "Runtime Editor",
				coverage: {
					only: [
						"sap/ui/integration/editor"
					]
				},
				sinon: false
			},

			"editor/performance/Interaction": {
				group: "Runtime Editor",
				coverage: {
					only: [
						"sap/ui/integration/editor"
					]
				},
				sinon: false
			},

			"designtime/editor/CardEditor": {
				group: "Runtime Editor for Card",
				coverage: {
					only: [
						"sap/ui/integration/designtime/editor",
						"sap/ui/integration/editor"
					]
				},
				sinon: false
			},

			"Generic Testsuite": {
				page: "test-resources/sap/ui/integration/qunit/testsuite.generic.qunit.html"
			}
		}
	};
});<|MERGE_RESOLUTION|>--- conflicted
+++ resolved
@@ -428,11 +428,9 @@
 					]
 				}
 			},
-<<<<<<< HEAD
-
-=======
+
 			"util/subtitleToSubTitle": {},
->>>>>>> 0d4cf0d8
+
 			"model/ContextModel": {
 				coverage: {
 					only: [
