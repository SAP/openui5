/*global QUnit, sinon */

sap.ui.define([
	"sap/ui/integration/util/DataProviderFactory",
	"sap/ui/integration/util/ServiceDataProvider",
	"sap/ui/integration/util/DataProvider",
	"sap/ui/integration/util/RequestDataProvider",
	"sap/ui/integration/widgets/Card",
	"sap/base/Log",
	"sap/ui/integration/Host",
	"sap/ui/integration/Extension",
	"sap/ui/integration/library",
	"sap/ui/core/Supportability",
	"qunit/testResources/nextCardReadyEvent"
], function (
	DataProviderFactory,
	ServiceDataProvider,
	DataProvider,
	RequestDataProvider,
	Card,
	Log,
	Host,
	Extension,
	integrationLibrary,
	Supportability,
	nextCardReadyEvent
) {
	"use strict";

	// Regression test
	function testSetConfiguration(DataProviderClass) {
		var oDataProvider = new DataProviderClass();

		QUnit.test("setConfiguration - regression test for " + oDataProvider.getMetadata().getName(), function (assert) {
			// Arrange
			const oConfiguration = {
				"key": "value"
			};

			// Act
			oDataProvider.setConfiguration(oConfiguration);

			// Assert
			assert.deepEqual(oDataProvider.getConfiguration(), oConfiguration, "Getters and setters should work as expected.");

			// Cleanup
			oDataProvider.destroy();
			oDataProvider = null;
		});
	}

	QUnit.module("DataProviderFactory", {
		beforeEach: function () {
			this.oCard = new Card();
			this.oDataProviderFactory = new DataProviderFactory({
				card: this.oCard
			});
			this.spy(DataProvider.prototype, "setConfiguration");
		},
		afterEach: function () {
			this.oDataProviderFactory.destroy();
			this.oDataProviderFactory = null;
			this.oCard.destroy();
		}
	});

	QUnit.test("create with null or undefined", function (assert) {
		assert.notOk(this.oDataProviderFactory.create(null), "Should have NOT created a DataProvider instance.");
		assert.notOk(this.oDataProviderFactory.create(), "Should have NOT created a DataProvider instance.");
		assert.notOk(DataProvider.prototype.setConfiguration.calledOnce, "Should have NOT called setConfiguration.");
	});

	QUnit.test("create with unknown configuration", function (assert) {
		// Arrange
		const oConfiguration = {
			destination: {
				url: "/some/relative/url"
			}
		};

		// Act
		const oDataProvider = this.oDataProviderFactory.create(oConfiguration);

		// Assert
		assert.notOk(oDataProvider, "Should have NOT created a DataProvider instance.");
		assert.notOk(DataProvider.prototype.setConfiguration.calledOnce, "Should have NOT called setConfiguration.");
	});

	QUnit.test("create with request configuration", function (assert) {
		// Arrange
		const oConfiguration = {
			request: {
				url: "/some/relative/url"
			}
		};

		// Act
		const oDataProvider = this.oDataProviderFactory.create(oConfiguration);

		// Assert
		assert.ok(oDataProvider, "Should have created a DataProvider instance.");
		assert.ok(oDataProvider.isA("sap.ui.integration.util.RequestDataProvider"), "Should have created a DataProvider instance of type RequestDataProvider.");
		assert.ok(DataProvider.prototype.setConfiguration.calledOnce, "Should have called setConfiguration.");
		assert.ok(DataProvider.prototype.setConfiguration.getCall(0).calledWith(oConfiguration), "Should have called setConfiguration with correct arguments.");
	});

	QUnit.test("create with service configuration", function (assert) {
		// Arrange
		const oConfiguration = {
			service: {
				name: "UserRecent"
			}
		};
		var oServiceManager = {};
		sinon.stub(ServiceDataProvider.prototype, "createServiceInstances");

		// Act
		const oDataProvider = this.oDataProviderFactory.create(oConfiguration, oServiceManager);

		// Assert
		assert.ok(oDataProvider, "Should have created a DataProvider instance.");
		assert.ok(oDataProvider.isA("sap.ui.integration.util.ServiceDataProvider"), "Should have created a DataProvider instance of type ServiceDataProvider.");
		assert.ok(DataProvider.prototype.setConfiguration.calledOnce, "Should have called setConfiguration.");
		assert.ok(DataProvider.prototype.setConfiguration.getCall(0).calledWith(oConfiguration), "Should have called setConfiguration with correct arguments.");
		assert.ok(ServiceDataProvider.prototype.createServiceInstances.calledOnce, "Should have called createServiceInstances.");
		assert.ok(ServiceDataProvider.prototype.createServiceInstances.getCall(0).calledWith(oServiceManager), "Should have called createServiceInstances with ServiceManager reference.");

		// Cleanup
		ServiceDataProvider.prototype.createServiceInstances.restore();
	});

	QUnit.test("create with static JSON configuration", function (assert) {
		// Arrange
		const oConfiguration = {
			json: {
				"key": "value"
			},
			updateInterval: 1
		};

		// Act
		const oDataProvider = this.oDataProviderFactory.create(oConfiguration);

		// Assert
		assert.ok(DataProvider.prototype.setConfiguration.calledOnce, "Should have called setConfiguration.");
		assert.ok(DataProvider.prototype.setConfiguration.getCall(0).calledWith(oConfiguration), "Should have called setConfiguration with correct arguments.");
		assert.ok(oDataProvider, "Should have created a DataProvider instance.");
		assert.ok(oDataProvider.isA("sap.ui.integration.util.DataProvider"), "Should have created a DataProvider instance.");
	});

	QUnit.test("destroy", function (assert) {
		// Arrange
		const oConfiguration = {
			json: {
				key: "value"
			}
		};

		const oDataProvider = this.oDataProviderFactory.create(oConfiguration),
			oDestroySpy = sinon.spy(oDataProvider, "destroy");

		// Act
		this.oDataProviderFactory.destroy();

		// Assert
		assert.ok(oDestroySpy.calledOnce, "Should destroy all created instances when destroying the factory.");
	});

	QUnit.test("Binding parts that depend on user input (form model), which are not suitable for configurationJson", function (assert) {
		// Arrange
		const oConfiguration = {
			request: {
				parameters: {
					reason: "{form>/reason/value}"
				}
			}
		};
		this.oCard.getModel("form").setProperty("/reason", {
			value: "{\"reason\": \"{form>/some/binding/syntax/input}\"}"
		});

		assert.throws(
			function () {
				this.oDataProviderFactory.create(oConfiguration).getResolvedConfiguration();
			}.bind(this),
			"Exception is thrown when configurationJson is bound to illegal input"
		);
	});

	QUnit.test("Configuration shouldn't be modified", function (assert) {
		// Arrange
		const oConfiguration = {
			request: {
				parameters: {
					reason: "{form>/reason/value}"
				}
			},
			mockData: {
				json: {}
			}
		};
		const oOriginalConfiguration = JSON.parse(JSON.stringify(oConfiguration));
		this.oCard.setPreviewMode(integrationLibrary.CardPreviewMode.MockData);

		// Act
		this.oDataProviderFactory.create(oConfiguration);

		// Assert
		assert.deepEqual(oConfiguration, oOriginalConfiguration, "Configuration given to #create method were modified");
	});

	QUnit.module("DataProvider", {
		beforeEach: function () {
			this.oDataProvider = new DataProvider();
		},
		afterEach: function () {
			this.oDataProvider.destroy();
			this.oDataProvider = null;
		}
	});

	testSetConfiguration(DataProvider);

	QUnit.test("updateInterval", function (assert) {
		var done = assert.async();

		// Arrange
		const oConfiguration = {
			json: {
				"key": "value"
			},
			updateInterval: 1
		};

		this.oDataProvider.setConfiguration(oConfiguration);
		var fnSpy = this.spy(this.oDataProvider, "onDataRequestComplete");

		// Act
		this.oDataProvider.triggerDataUpdate();

		setTimeout(function () {
			assert.ok(fnSpy.callCount > 1, "onDataRequestComplete is called more than once");
			done();
		}, 2000);
	});

	QUnit.test("Pending update with updateInterval with simultaneous refresh", function (assert) {
		var done = assert.async();

		// Arrange
		const oConfiguration = {
			updateInterval: 1
		};

		this.oDataProvider.setConfiguration(oConfiguration);
		var fnSpy = sinon.spy(this.oDataProvider, "triggerDataUpdate");

		// Act
		this.oDataProvider.triggerDataUpdate();
		this.oDataProvider.triggerDataUpdate();
		this.oDataProvider.triggerDataUpdate();

		setTimeout(function () {
			assert.strictEqual(fnSpy.callCount, 4, "triggerDataUpdate should be called just 1 more time");
			done();
		}, 2000);
	});

	QUnit.test("triggerDataUpdate - with JSON", function (assert) {

		// Arrange
		var done = assert.async();
		const oConfiguration = {
			json: {
				"key": "value"
			}
		};
		var fnErrorSpy = sinon.spy();
		this.oDataProvider.setConfiguration(oConfiguration);
		this.oDataProvider.attachError(fnErrorSpy);
		this.oDataProvider.attachDataChanged(function (oEvent) {

			// Assert
			var oData = oEvent.getParameter("data");
			assert.ok(fnErrorSpy.notCalled, "Should NOT call error event handler.");
			assert.deepEqual(oConfiguration.json, oData, "Should have correct data.");

			done();
		});

		// Act
		this.oDataProvider.triggerDataUpdate();
	});

	QUnit.test("triggerDataUpdate - missing JSON", function (assert) {

		// Arrange
		var done = assert.async();
		const oConfiguration = {};
		var fnDataChangedSpy = sinon.spy();
		this.oDataProvider.setConfiguration(oConfiguration);
		this.oDataProvider.attachError(function (oEvent) {

			// Assert
			var sMessage = oEvent.getParameter("message");
			assert.ok(sMessage, "Should have an error message.");
			assert.ok(fnDataChangedSpy.notCalled, "Should NOT call data changed event handler.");

			done();
		});
		this.oDataProvider.attachDataChanged(fnDataChangedSpy);

		// Act
		this.oDataProvider.triggerDataUpdate();
	});

	QUnit.test("Event: dataChanged", function (assert) {
		// Arrange
		assert.expect(1);
		const done = assert.async();
		let currentData = 0;
		this.stub(this.oDataProvider, "getData").callsFake(() => {
			return Promise.resolve(currentData++);
		});

		this.oDataProvider.attachDataChanged((e) => {
			assert.strictEqual(e.getParameter("data"), 2, "Should receive data from the last request only.");
			done();
		});

		// Act
		this.oDataProvider.setConfiguration({
			request: {
				url: "/data/provider/test/url",
				parameters: {
					key: 1
				}
			}
		});
		this.oDataProvider.triggerDataUpdate();

		this.oDataProvider.setConfiguration({
			request: {
				url: "/data/provider/test/url",
				key: 2
			}
		});
		this.oDataProvider.triggerDataUpdate();

		this.oDataProvider.setConfiguration({
			request: {
				url: "/data/provider/test/url",
				key: 3
			}
		});
		this.oDataProvider.triggerDataUpdate();
	});

	QUnit.module("RequestDataProvider", {
		beforeEach: function () {
			this.oRequestStub = sinon.stub(RequestDataProvider.prototype, "_request");
			this.oDataProvider = new RequestDataProvider();
		},
		afterEach: function () {
			this.oDataProvider.destroy();
			this.oDataProvider = null;
			this.oRequestStub.restore();
		}
	});

	testSetConfiguration(RequestDataProvider);

	QUnit.test("method _isValidRequest", function (assert) {
		assert.notOk(this.oDataProvider._isValidRequest({}), "Should have an invalid request.");
		assert.notOk(this.oDataProvider._isValidRequest({ url: 5 }), "Should have an invalid request.");
		assert.notOk(this.oDataProvider._isValidRequest(), "Should have an invalid request.");

		var oInvalidRequest = {
			url: "some/relative/url",
			options: {
				mode: "no-cors",
				method: "SOME INVALID METHOD"
			}
		};
		assert.notOk(this.oDataProvider._isValidRequest(oInvalidRequest), "Should have an invalid request.");

		var oValidRequest = {
			url: "some/relative/url",
			options: {
				mode: "no-cors",
				method: "GET"
			}
		};
		assert.ok(this.oDataProvider._isValidRequest(oValidRequest), "Should have a valid request.");
	});

	QUnit.test("triggerDataUpdate - request successful", function (assert) {

		// Arrange
		var done = assert.async();
		const oConfiguration = {
			request: {
				"url": "some/relative/url"
			}
		};
		var fnErrorSpy = sinon.spy();
		this.oDataProvider.setConfiguration(oConfiguration);
		this.oDataProvider.attachError(fnErrorSpy);
		this.oDataProvider.attachDataChanged(function (oEvent) {

			// Assert
			var oData = oEvent.getParameter("data");
			assert.ok(fnErrorSpy.notCalled, "Should NOT call error event handler.");
			assert.ok(oData.mockData, "Should have the new data.");

			done();
		});

		// Act
		this.oDataProvider.triggerDataUpdate();
		this.oRequestStub.callsFake(function () {
			return Promise.resolve([
				{
					mockData: [1, 2, 3]
				},
				null
			]);
		});
	});

	QUnit.test("triggerDataUpdate - missing request", function (assert) {

		// Arrange
		var done = assert.async();
		const oConfiguration = {};
		var fnDataChangedSpy = sinon.spy();
		this.oDataProvider.setConfiguration(oConfiguration);
		this.oDataProvider.attachError(function (oEvent) {

			// Assert
			var sMessage = oEvent.getParameter("message");
			assert.ok(sMessage, "Should have an error message.");
			assert.ok(fnDataChangedSpy.notCalled, "Should NOT call data changed event handler.");

			done();
		});
		this.oDataProvider.attachDataChanged(fnDataChangedSpy);

		// Act
		this.oDataProvider.triggerDataUpdate();
	});

	QUnit.test("triggerDataUpdate - invalid request", function (assert) {

		// Arrange
		var done = assert.async();
		const oConfiguration = {
			request: 5
		};
		var fnDataChangedSpy = sinon.spy();
		this.oDataProvider.setConfiguration(oConfiguration);
		this.oDataProvider.attachError(function (oEvent) {

			// Assert
			var sMessage = oEvent.getParameter("message");
			assert.ok(sMessage, "Should have an error message.");
			assert.ok(fnDataChangedSpy.notCalled, "Should NOT call data changed event handler.");

			done();
		});
		this.oDataProvider.attachDataChanged(fnDataChangedSpy);

		// Act
		this.oDataProvider.triggerDataUpdate();
	});

	QUnit.test("triggerDataUpdate - request fails", function (assert) {

		// Arrange
		var done = assert.async();
		const oConfiguration = {
			request: {
				"url": "some/relative/url"
			}
		};
		var fnDataChangedSpy = sinon.spy();
		this.oDataProvider.setConfiguration(oConfiguration);
		this.oDataProvider.attachError(function (oEvent) {

			// Assert
			var sMessage = oEvent.getParameter("message");
			assert.ok(sMessage, "Should have an error message.");
			assert.ok(fnDataChangedSpy.notCalled, "Should NOT call data changed event handler.");

			done();
		});
		this.oDataProvider.attachDataChanged(fnDataChangedSpy);

		// Act
		this.oDataProvider.triggerDataUpdate();

		this.oRequestStub.callsFake(function () {
			return Promise.reject([
				"Some error message.",
				null
			]);
		});
	});

	QUnit.module("RequestDataProvider - Configuration", {
		beforeEach: function () {
			this.oDataProviderFactory = new DataProviderFactory();
			this.oServer = sinon.createFakeServer({
				autoRespond: true,
				autoRespondAfter: 100
			});
		},
		afterEach: function () {
			this.oServer.restore();
		}
	});

	QUnit.test("Test 'method' setting", function (assert) {
		// Arrange
		var done = assert.async(),
			aMethods = ["GET", "POST", "HEAD", "PUT", "PATCH", "DELETE", "OPTIONS"],
			sExpectedMethod,
			iIndex = 0,
			fnTest;

		assert.expect(aMethods.length);

		this.oServer.respondWith(function (oXhr) {
			// Assert
			assert.strictEqual(oXhr.method, sExpectedMethod, "Request is done with method " + sExpectedMethod);

			oXhr.respond(200, { "Content-Type": "application/json" }, "{}");
		});

		fnTest = function () {
			sExpectedMethod = aMethods[iIndex];

			var oDataProvider = this.oDataProviderFactory.create({
				request: {
					url: "/data/provider/test/url",
					method: sExpectedMethod
				}
			});

			// Act
			oDataProvider.getData().then(function () {
				if (iIndex === aMethods.length - 1) {
					done();
					return;
				}

				iIndex++;
				fnTest();
			});
		}.bind(this);

		fnTest();
	});

	// @todo
	// QUnit.test("Test 'timeout' setting", function (assert) {
	// 	// Arrange
	// 	var done = assert.async();

	// 	this.oServer.respondWith(function (oXhr) {
	// 		oXhr.respond(200, {"Content-Type": "application/json"}, "{}");
	// 	});

	// 	var oDataProvider = this.oDataProviderFactory.create({
	// 		request: {
	// 			url: "/data/provider/test/url",
	// 			timeout: 200
	// 		}
	// 	});

	// 	// Act
	// 	oDataProvider.getData().then(function () {
	// 		assert.ok(true, "request is successful");

	// 		oDataProvider = this.oDataProviderFactory.create({
	// 			request: {
	// 				url: "/data/provider/test/url",
	// 				timeout: 50
	// 			}
	// 		});

	// 		// Act
	// 		oDataProvider.getData().then(function () {
	// 		}, function () {
	// 			assert.ok(true, "request is not successful");
	// 			done();
	// 		});
	// 	}.bind(this));
	// });

	QUnit.module("RequestDataProvider - Content encoding", {
		beforeEach: function () {
			this.oDataProvider = new RequestDataProvider();
			this.oServer = sinon.createFakeServer({
				autoRespond: true
			});
		},
		afterEach: function () {
			this.oServer.restore();
		}
	});

	QUnit.test("Content-Type: application/json", function (assert) {
		// Arrange
		var done = assert.async();
		this.oDataProvider.setConfiguration({
			request: {
				url: "/data/provider/test/url",
				method: "POST",
				headers: {
					"Content-Type": "application/json"
				},
				parameters: {
					someKey: "someValue",
					someKey2: "someValue2"
				}
			}
		});

		this.oServer.respondWith("POST", "/data/provider/test/url", function (oXhr) {
			// Assert
			try {
				JSON.parse(oXhr.requestBody);
				assert.ok(true, "Request body is correctly encoded as JSON");
			} catch (e) {
				assert.ok(false, "Request body is NOT correctly encoded as JSON");
			}

			done();
		});

		// Act
		this.oDataProvider.triggerDataUpdate();
	});

	QUnit.test("Content-Type: application/x-www-form-urlencoded (default)", function (assert) {
		// Arrange
		var done = assert.async();
		this.oDataProvider.setConfiguration({
			request: {
				url: "/data/provider/test/url",
				method: "POST",
				parameters: {
					someKey: "someValue",
					someKey2: "someValue2"
				}
			}
		});

		this.oServer.respondWith("POST", "/data/provider/test/url", function (oXhr) {
			// Assert
			assert.strictEqual(oXhr.requestBody.toString(), "someKey=someValue&someKey2=someValue2");

			done();
		});

		// Act
		this.oDataProvider.triggerDataUpdate();
	});

	QUnit.test("Retry after - with configuration", function (assert) {
		// Arrange
		var done = assert.async(),
			bFirstTry = true;

		assert.expect(2);

		this.oDataProvider.setConfiguration({
			request: {
				url: "/data/provider/test/url",
				retryAfter: 1
			}
		});

		this.oServer.respondWith("GET", "/data/provider/test/url", function (oXhr) {
			if (bFirstTry) {
				oXhr.respond(503, {}, "");

				// Assert - first try
				assert.ok(true, "Request is done once and fails.");
				bFirstTry = false;
				return;
			}

			// Assert - second try
			assert.ok(true, "Request is retried.");
			oXhr.respond(200, {}, "");
			done();
		});

		// Act
		this.oDataProvider.triggerDataUpdate();
	});

	QUnit.test("Retry after - with header", function (assert) {
		// Arrange
		var done = assert.async(),
			bFirstTry = true;

		assert.expect(2);

		this.oDataProvider.setConfiguration({
			request: {
				url: "/data/provider/test/url"
			}
		});

		this.oServer.respondWith("GET", "/data/provider/test/url", function (oXhr) {
			if (bFirstTry) {
				oXhr.respond(503, {"Retry-After": 1}, "");

				// Assert - first try
				assert.ok(true, "Request is done once and fails.");
				bFirstTry = false;
				return;
			}

			// Assert - second try
			assert.ok(true, "Request is retried.");
			oXhr.respond(200, {}, "");
			done();
		});

		// Act
		this.oDataProvider.triggerDataUpdate();
	});

	QUnit.test("Retry after - no time setting", function (assert) {
		// Arrange
		var done = assert.async(),
			oDataProvider = this.oDataProvider,
			oLogSpy = sinon.spy(Log, "warning"),
			iCounter = 0;

		assert.expect(2);

		oDataProvider.setConfiguration({
			request: {
				url: "/data/provider/test/url"
			}
		});

		this.oServer.respondWith("GET", "/data/provider/test/url", function (oXhr) {
			iCounter++;
			oXhr.respond(503, {}, "");
		});

		oDataProvider.attachError(function () {
			assert.strictEqual(iCounter, 1, "Request fails without retries.");
			assert.ok(oLogSpy.calledOnce, "A warning is logged.");

			oLogSpy.restore();

			done();
		});

		// Act
		oDataProvider.triggerDataUpdate();
	});

	QUnit.test("Retry after - wrong time setting", function (assert) {
		// Arrange
		var done = assert.async(),
			oDataProvider = this.oDataProvider,
			oLogSpy = sinon.spy(Log, "error"),
			iCounter = 0;

		assert.expect(2);

		oDataProvider.setConfiguration({
			request: {
				url: "/data/provider/test/url",
				retryAfter: "2050-01-01"
			}
		});

		this.oServer.respondWith("GET", "/data/provider/test/url", function (oXhr) {
			iCounter++;
			oXhr.respond(503, {}, "");
		});

		oDataProvider.attachError(function () {
			assert.strictEqual(iCounter, 1, "Request fails without retries.");
			assert.ok(oLogSpy.calledOnce, "An error is logged.");

			oLogSpy.restore();

			done();
		});

		// Act
		oDataProvider.triggerDataUpdate();
	});

	QUnit.module("RequestDataProvider - Resolve Relative Url", {
		beforeEach: function () {
			this.oCard = new Card({
				baseUrl: "test-resources/sap/ui/integration/qunit/manifests/"
			});
		},
		afterEach: function () {
			this.oCard.destroy();
		}
	});

	QUnit.test("Resolve relative url", async function (assert) {
		this.oCard.setManifest({
			"sap.app": {
				"type": "card",
				"id": "test.dataProvider.card1"
			},
			"sap.card": {
				"type": "List",
				"header": {
					"title": "List Card"
				},
				"content": {
					"data": {
						"request": {
							"url": "./relativeData.json"
						}
					},
					"item": {
						"title": {
							"value": "{Name}"
						}
					}
				}
			}
		});

		this.oCard.placeAt("qunit-fixture");

		await nextCardReadyEvent(this.oCard);

		assert.strictEqual(this.oCard.getCardContent().getInnerList().getItems().length, 8, "the data is resolved correctly");
	});

	QUnit.module("ServiceDataProvider", {
		beforeEach: function () {
			var that = this;
			this.oDataProvider = new ServiceDataProvider();
			this.oData = {
				data: {
					"key": "value"
				}
			};

			// Mocks a sap.ui.integration.util.ServiceManager.
			this.oServiceManagerMock = {
				_getServiceShouldFail: false,
				getService: function () {
					if (this._getServiceShouldFail) {
						return Promise.reject("Some error message.");
					} else {
						return Promise.resolve(that.oServiceInstanceMock);
					}
				}
			};

			// Mocks an instance of a service implementing sap.ui.integration.services.Data interface.
			this.oServiceInstanceMock = {
				_getDataShouldFail: false,
				update: function () {
					this._fnCbk(that.oData);
				},
				attachDataChanged: function (fnCbk) {
					this._fnCbk = fnCbk;
				},
				getData: function () {
					if (this._getDataShouldFail) {
						return Promise.reject("Some error message.");
					} else {
						return Promise.resolve(that.oData);
					}
				}
			};
		},
		afterEach: function () {
			this.oDataProvider.destroy();
			this.oDataProvider = null;
			this.oData = null;
			this.oServiceManagerMock = null;
			this.oServiceInstanceMock = null;
		}
	});

	testSetConfiguration(ServiceDataProvider);

	QUnit.test("triggerDataUpdate - data request successful", function (assert) {

		// Arrange
		var done = assert.async();
		const oConfiguration = {
			service: "UserRecent"
		};
		var fnErrorSpy = sinon.spy();

		this.oDataProvider.attachError(fnErrorSpy);
		this.oDataProvider.attachDataChanged(function (oEvent) {

			// Assert
			assert.ok(fnErrorSpy.notCalled, "Should NOT call the error handler.");
			assert.deepEqual(oEvent.getParameter("data"), this.oData, "Should have correct data.");

			done();
		}.bind(this));
		this.oDataProvider.setConfiguration(oConfiguration);
		this.oDataProvider.createServiceInstances(this.oServiceManagerMock);

		// Act
		this.oDataProvider.triggerDataUpdate();
	});

	QUnit.test("triggerDataUpdate - data request failed", function (assert) {

		// Arrange
		var done = assert.async();
		const oConfiguration = {
			service: "UserRecent"
		};
		var fnDataChangedSpy = sinon.spy();
		this.oServiceInstanceMock._getDataShouldFail = true;

		this.oDataProvider.attachDataChanged(fnDataChangedSpy);
		this.oDataProvider.attachError(function (oEvent) {

			// Assert
			assert.ok(fnDataChangedSpy.notCalled, "Should NOT call data changed handler.");
			assert.ok(oEvent.getParameter("message"), "Should have an error message.");

			done();
		});
		this.oDataProvider.setConfiguration(oConfiguration);
		this.oDataProvider.createServiceInstances(this.oServiceManagerMock);

		// Act
		this.oDataProvider.triggerDataUpdate();
	});

	QUnit.test("triggerDataUpdate - No service instance", function (assert) {

		// Arrange
		var done = assert.async();
		const oConfiguration = {
			service: "UserRecent"
		};
		var fnDataChangedSpy = sinon.spy();
		this.oServiceInstanceMock._getDataShouldFail = true;

		this.oDataProvider.attachDataChanged(fnDataChangedSpy);
		this.oDataProvider.attachError(function (oEvent) {

			// Assert
			assert.ok(fnDataChangedSpy.notCalled, "Should NOT call data changed handler.");
			assert.ok(oEvent.getParameter("message"), "Should have an error message.");

			done();
		});
		this.oDataProvider.setConfiguration(oConfiguration);

		// Act
		this.oDataProvider.triggerDataUpdate();
	});

	QUnit.test("No service instance", function (assert) {

		// Arrange
		var done = assert.async();
		const oConfiguration = {
			service: "UserRecent"
		};
		var fnDataChangedSpy = sinon.spy();
		this.oServiceManagerMock._getServiceShouldFail = true;

		this.oDataProvider.attachDataChanged(fnDataChangedSpy);
		this.oDataProvider.attachError(function (oEvent) {

			// Assert
			assert.ok(fnDataChangedSpy.notCalled, "Should NOT call data changed handler.");
			assert.ok(oEvent.getParameter("message"), "Should have an error message.");

			done();
		});
		this.oDataProvider.setConfiguration(oConfiguration);
		this.oDataProvider.createServiceInstances(this.oServiceManagerMock);

		// Act
		this.oDataProvider.triggerDataUpdate();
	});

	QUnit.test("Service triggers data changed", function (assert) {

		// Arrange
		var done = assert.async();
		const oConfiguration = {
			service: {
				name: "UserRecent"
			}
		};
		var fnErrorSpy = sinon.spy();
		var fnDataChangedSpy = sinon.spy();

		this.oDataProvider.attachError(fnErrorSpy);
		this.oDataProvider.attachDataChanged(fnDataChangedSpy);
		this.oDataProvider.setConfiguration(oConfiguration);
		this.oDataProvider.createServiceInstances(this.oServiceManagerMock);

		this.oDataProvider._oDataServicePromise.then(function () {

			// Act
			this.oServiceInstanceMock.update();
			this.oServiceInstanceMock.update();
			this.oServiceInstanceMock.update();

			// Assert
			assert.ok(fnErrorSpy.notCalled, "Should NOT call the error handler.");
			assert.equal(fnDataChangedSpy.callCount, 3, "Should call data changed handler three times.");

			done();
		}.bind(this));
	});

	QUnit.test("createServiceInstances after setConfiguration", function (assert) {

		// Arrange
		var done = assert.async();
		const oConfiguration = {
			service: {
				name: "UserRecent"
			}
		};
		var fnErrorSpy = sinon.spy();
		var fnDataChangedSpy = sinon.spy();

		this.oDataProvider.attachError(fnErrorSpy);
		this.oDataProvider.attachDataChanged(fnDataChangedSpy);
		this.oDataProvider.createServiceInstances(this.oServiceManagerMock);
		this.oDataProvider.setConfiguration(oConfiguration);

		// Act
		this.oDataProvider.triggerDataUpdate().then(function () {

			// Assert
			assert.ok(fnErrorSpy.calledOnce, "Should have an error message.");
			assert.ok(fnDataChangedSpy.notCalled, "Should NOT call data changed handler.");

			done();
		});
	});

	QUnit.module("Usage without a card or editor", {
		beforeEach: function () {
			this.oDataProviderFactory = new DataProviderFactory();

			this.oServer = sinon.createFakeServer({
				autoRespond: true
			});

			this.oServer.respondImmediately = true;
		},
		afterEach: function () {
			this.oDataProviderFactory.destroy();
			this.oServer.restore();
		}
	});

	QUnit.test("Sends a request", function (assert) {
		var done = assert.async(),
			oDataProvider = this.oDataProviderFactory.create({
				request: {
					url: "/test/url"
				}
			});

		this.oServer.respondWith("GET", "/test/url", function (oXhr) {
			assert.ok(true, "Request is sent");
			oXhr.respond(200, {}, "");
			done();
		});

		oDataProvider.triggerDataUpdate();
	});

<<<<<<< HEAD
=======
	/**
	 * @deprecated Since 1.113
	 */
	QUnit.test("Host can modify request headers", function (assert) {
		var done = assert.async(),
			oDataProvider = this.oDataProviderFactory.create({
				request: {
					url: "/test/url"
				}
			}),
			oHost = new Host(),
			oExpectedCard = new Card();

		assert.expect(3);

		oDataProvider.setHost(oHost);
		oDataProvider.setCard(oExpectedCard);

		oHost.modifyRequestHeaders = function (mHeaders, oConfiguration, oCard) {
			assert.strictEqual(oConfiguration.request["url"], "/test/url", "Configuration in modifyRequestHeaders is correct.");
			assert.strictEqual(oExpectedCard, oCard, "Expected card is sent to modifyRequestHeaders.");

			mHeaders["x-test"] = "test";

			return mHeaders;
		};

		this.oServer.respondWith("GET", "/test/url", function (oXhr) {
			assert.strictEqual(oXhr.requestHeaders["x-test"], "test", "Headers are modified");

			oXhr.respond(200, {}, "");
			done();
		});

		oDataProvider.triggerDataUpdate();
	});

	/**
	 * @deprecated Since 1.113
	 */
	QUnit.test("Host can modify request", function (assert) {
		var done = assert.async(),
			oDataProvider = this.oDataProviderFactory.create({
				request: {
					url: "/test/url"
				}
			}),
			oHost = new Host(),
			oExpectedCard = new Card();

		assert.expect(3);

		oDataProvider.setHost(oHost);
		oDataProvider.setCard(oExpectedCard);

		oHost.modifyRequest = function (mRequest, oConfiguration, oCard) {
			assert.strictEqual(oConfiguration.request["url"], "/test/url", "Configuration in modifyRequest are correct.");
			assert.strictEqual(oExpectedCard, oCard, "Expected card is sent to modifyRequest.");

			mRequest.url += "?test=test";

			return mRequest;
		};

		this.oServer.respondWith("GET", "/test/url?test=test", function (oXhr) {
			assert.ok(true, "Request url is modified");

			oXhr.respond(200, {}, "");
			done();
		});

		oDataProvider.triggerDataUpdate();
	});

>>>>>>> b94d49d8
	QUnit.test("Query param sap-statistics=true is passed to each request if enabled", function (assert) {
		var done = assert.async(),
			oDataProvider = this.oDataProviderFactory.create({
				request: {
					url: "/test/url"
				}
			}),
			oHost = new Host(),
			fnStubStatisticsEnabled = sinon.stub(Supportability, "isStatisticsEnabled").callsFake(function () {
				return true;
			});

		assert.expect(1);

		oDataProvider.setHost(oHost);

		this.oServer.respondWith("GET", "/test/url?sap-statistics=true", function (oXhr) {
			assert.ok(true, "Query parameter sap-statistics=true is included in request");

			oXhr.respond(200, {}, "");

			// restore statistics enabled value
			fnStubStatisticsEnabled.restore();
			done();
		});

		oDataProvider.triggerDataUpdate();
	});

	QUnit.test("Query param sap-statistics=true is not passed if not enabled", function (assert) {
		var done = assert.async(),
			oDataProvider = this.oDataProviderFactory.create({
				request: {
					url: "/test/url"
				}
			}),
			oHost = new Host();

		assert.expect(1);

		oDataProvider.setHost(oHost);

		this.oServer.respondWith("GET", "/test/url", function (oXhr) {
			assert.ok(true, "Query parameter sap-statistics=true is included in request");

			oXhr.respond(200, {}, "");

			done();
		});

		oDataProvider.triggerDataUpdate();
	});

	QUnit.module("Override fetch", {
		beforeEach: function () {
			this.oDataProviderFactory = new DataProviderFactory();

			this.oServer = sinon.createFakeServer({
				autoRespond: true
			});

			this.oServer.respondImmediately = true;
		},
		afterEach: function () {
			this.oDataProviderFactory.destroy();
			this.oServer.restore();
		}
	});

	QUnit.test("Extension can override fetch", function (assert) {
		var done = assert.async(),
			sExpectedResource = "/test/url",
			oExpectedRequestConfiguration = {
				url: sExpectedResource,
				headers: {
					"test": "test"
				}
			},
			oDataProvider = this.oDataProviderFactory.create({
				request: oExpectedRequestConfiguration
			}),
			oExtension = new Extension(),
			oCard = new Card();

		assert.expect(6);

		oDataProvider.setCard(oCard);
		oExtension._setCard(oCard);
		oCard.setAggregation("_extension", oExtension);

		oExtension.fetch = function (sResource, mOptions, oRequestConfiguration) {
			assert.strictEqual(sResource, sExpectedResource, "The resource is as expected.");
			assert.strictEqual(mOptions.method, "GET", "The request options method is as expected.");
			assert.strictEqual(mOptions.headers.get("test"), "test", "The request options headers are as expected.");
			assert.deepEqual(oRequestConfiguration, oExpectedRequestConfiguration, "The request configuration is a copy of the expected configuration.");

			sResource += "?test=test";
			mOptions.headers.set("test", "test2");

			return Extension.prototype.fetch.call(this, sResource, mOptions, oRequestConfiguration);
		};

		this.oServer.respondWith("GET", "/test/url?test=test", function (oXhr) {
			assert.ok(true, "Request url is modified");

			var oHeaders = new Headers(oXhr.requestHeaders);
			assert.strictEqual(oHeaders.get("test"), "test2", "Request headers are modified");

			oXhr.respond(200, {}, "");
			done();
		});

		oDataProvider.triggerDataUpdate();
	});

	QUnit.test("Host can override fetch", function (assert) {
		var done = assert.async(),
			sExpectedResource = "/test/url",
			oExpectedConfiguration = {
				url: sExpectedResource,
				headers: {
					"test": "test"
				}
			},
			oDataProvider = this.oDataProviderFactory.create({
				request: oExpectedConfiguration
			}),
			oHost = new Host(),
			oExpectedCard = new Card();

		assert.expect(7);

		oDataProvider.setHost(oHost);
		oDataProvider.setCard(oExpectedCard);

		oHost.fetch = function (sResource, mOptions, oRequestConfiguration, oCard) {
			assert.strictEqual(sResource, sExpectedResource, "The resource is as expected.");
			assert.strictEqual(mOptions.method, "GET", "The request options method is as expected.");
			assert.strictEqual(mOptions.headers.get("test"), "test", "The request options headers are as expected.");
			assert.deepEqual(oRequestConfiguration, oExpectedConfiguration, "The request configuration is a copy of the expected configuration.");
			assert.strictEqual(oCard, oExpectedCard, "The card is as expected.");

			sResource += "?test=test";
			mOptions.headers.set("test", "test2");

			return Host.prototype.fetch.call(this, sResource, mOptions, oRequestConfiguration, oCard);
		};

		this.oServer.respondWith("GET", "/test/url?test=test", function (oXhr) {
			assert.ok(true, "Request url is modified");

			var oHeaders = new Headers(oXhr.requestHeaders);
			assert.strictEqual(oHeaders.get("test"), "test2", "Request headers are modified");

			oXhr.respond(200, {}, "");
			done();
		});

		oDataProvider.triggerDataUpdate();
	});

	QUnit.test("Both extension and host can override fetch", function (assert) {
		var done = assert.async(),
			oDataProvider = this.oDataProviderFactory.create({
				request: {
					url: "/test/url",
					headers: {
						"test": "test"
					}
				}
			}),
			oHost = new Host(),
			oExtension = new Extension(),
			oCard = new Card(),
			fnHostSpy,
			fnExtensionSpy;

		assert.expect(10);

		oExtension._setCard(oCard);
		oCard.setAggregation("_extension", oExtension);
		oCard.setHost(oHost);
		oDataProvider.setCard(oCard);
		oDataProvider.setHost(oHost);

		oExtension.fetch = function (sResource, mOptions, oRequestConfiguration) {
			assert.strictEqual(mOptions.headers.get("test"), "test", "The initial request headers are as expected.");

			mOptions.headers.set("test-extension", "test-extension");

			return Extension.prototype.fetch.call(this, sResource, mOptions, oRequestConfiguration);
		};

		oHost.fetch = function (sResource, mOptions, oRequestConfiguration) {
			assert.strictEqual(mOptions.headers.get("test"), "test", "The initial request headers are as expected.");
			assert.strictEqual(mOptions.headers.get("test-extension"), "test-extension", "The request headers are modified by extension.");

			mOptions.headers.set("test-host", "test-host");

			return Host.prototype.fetch.call(this, sResource, mOptions, oRequestConfiguration, oCard);
		};

		fnHostSpy = this.spy(oHost, "fetch");
		fnExtensionSpy = this.spy(oExtension, "fetch");

		this.oServer.respondWith("GET", "/test/url", function (oXhr) {
			assert.ok(true, "Request is sent");

			var oHeaders = new Headers(oXhr.requestHeaders);
			assert.strictEqual(oHeaders.get("test"), "test", "The initial request headers are as expected.");
			assert.strictEqual(oHeaders.get("test-extension"), "test-extension", "The request headers are modified by extension.");
			assert.strictEqual(oHeaders.get("test-host"), "test-host", "The request headers are modified by host.");

			assert.ok(fnExtensionSpy.calledOnce, "Extension.fetch was called once.");
			assert.ok(fnHostSpy.calledOnce, "Host.fetch was called once.");
			assert.ok(fnExtensionSpy.calledBefore(fnHostSpy), "Extension.fetch was called before Host.fetch.");

			oXhr.respond(200, {}, "");
			done();
		});

		oDataProvider.triggerDataUpdate();
	});

	QUnit.module("No data requests", {
		beforeEach: function () {
			this.oServer = sinon.createFakeServer({
				autoRespond: true
			});
			this.oServer.respondImmediately = true;
		},

		afterEach: function () {
			this.oServer.restore();
		}
	});

	QUnit.test("Error is thrown when the response body is invalid JSON (empty string)", function (assert) {
		var done = assert.async(),

		oDataProviderFactory = new DataProviderFactory({});

		var oManifest = {
			"_version": "1.36.0",
			"sap.app": {
				"id": "test.card.data.request.card"
			},
			"sap.card": {
				"type": "List",
				"data": {
					"request": {
						"url": "/fakeService/Products",
						"method": "GET",
						"headers": {
							"Content-Type": "application/json"
						}
					},
					"path": "/results"
				},
				"header": {
					"title": "Products"
				},
				"content": {
					"item": {
						"title": "{Name}"
					}
				}
			}
		};

		var oDataConfig = oManifest["sap.card"]["data"];
		var oDataProvider = oDataProviderFactory.create(oDataConfig);

		this.oServer.respondWith("/fakeService/Products", function (oXhr) {
			oXhr.respond(200, {
				"content-type": "application/json"
			}, "");

		});
		oDataProvider.attachError(function () {
			assert.ok(true, "Should throw an error if the response is invalid JSON.");
			done();
		});
		oDataProvider.triggerDataUpdate();
	});
});<|MERGE_RESOLUTION|>--- conflicted
+++ resolved
@@ -1092,83 +1092,6 @@
 		oDataProvider.triggerDataUpdate();
 	});
 
-<<<<<<< HEAD
-=======
-	/**
-	 * @deprecated Since 1.113
-	 */
-	QUnit.test("Host can modify request headers", function (assert) {
-		var done = assert.async(),
-			oDataProvider = this.oDataProviderFactory.create({
-				request: {
-					url: "/test/url"
-				}
-			}),
-			oHost = new Host(),
-			oExpectedCard = new Card();
-
-		assert.expect(3);
-
-		oDataProvider.setHost(oHost);
-		oDataProvider.setCard(oExpectedCard);
-
-		oHost.modifyRequestHeaders = function (mHeaders, oConfiguration, oCard) {
-			assert.strictEqual(oConfiguration.request["url"], "/test/url", "Configuration in modifyRequestHeaders is correct.");
-			assert.strictEqual(oExpectedCard, oCard, "Expected card is sent to modifyRequestHeaders.");
-
-			mHeaders["x-test"] = "test";
-
-			return mHeaders;
-		};
-
-		this.oServer.respondWith("GET", "/test/url", function (oXhr) {
-			assert.strictEqual(oXhr.requestHeaders["x-test"], "test", "Headers are modified");
-
-			oXhr.respond(200, {}, "");
-			done();
-		});
-
-		oDataProvider.triggerDataUpdate();
-	});
-
-	/**
-	 * @deprecated Since 1.113
-	 */
-	QUnit.test("Host can modify request", function (assert) {
-		var done = assert.async(),
-			oDataProvider = this.oDataProviderFactory.create({
-				request: {
-					url: "/test/url"
-				}
-			}),
-			oHost = new Host(),
-			oExpectedCard = new Card();
-
-		assert.expect(3);
-
-		oDataProvider.setHost(oHost);
-		oDataProvider.setCard(oExpectedCard);
-
-		oHost.modifyRequest = function (mRequest, oConfiguration, oCard) {
-			assert.strictEqual(oConfiguration.request["url"], "/test/url", "Configuration in modifyRequest are correct.");
-			assert.strictEqual(oExpectedCard, oCard, "Expected card is sent to modifyRequest.");
-
-			mRequest.url += "?test=test";
-
-			return mRequest;
-		};
-
-		this.oServer.respondWith("GET", "/test/url?test=test", function (oXhr) {
-			assert.ok(true, "Request url is modified");
-
-			oXhr.respond(200, {}, "");
-			done();
-		});
-
-		oDataProvider.triggerDataUpdate();
-	});
-
->>>>>>> b94d49d8
 	QUnit.test("Query param sap-statistics=true is passed to each request if enabled", function (assert) {
 		var done = assert.async(),
 			oDataProvider = this.oDataProviderFactory.create({
