--- conflicted
+++ resolved
@@ -689,11 +689,7 @@
 		var oMessage = this.oCard.getCardContent().getAggregation("_blockingMessage");
 
 		// Assert
-<<<<<<< HEAD
-		assert.strictEqual(oMessage.getIllustrationType(), IllustratedMessageType.SimpleError, "The no data message type set by expression binding is correct");
-=======
-		assert.strictEqual(oMessage.getIllustrationType(), sap.m.IllustratedMessageType.UnableToLoad, "The no data message type set by expression binding is correct");
->>>>>>> 1d39f9bd
+		assert.strictEqual(oMessage.getIllustrationType(), IllustratedMessageType.UnableToLoad, "The no data message type set by expression binding is correct");
 		assert.strictEqual(oMessage.getDescription(), "Test", "The no data message description set by expression binding is correct");
 		assert.strictEqual(oMessage.getTitle(), "No Data", "The no data message title set by expression binding is correct");
 		assert.strictEqual(oMessage.getIllustrationSize(), "Auto", "The no data message size set by expression binding is correct");
