/* global QUnit */

sap.ui.define([
	"sap/ui/integration/designtime/baseEditor/propertyEditor/codeEditor/CodeEditor",
	"sap/ui/integration/designtime/baseEditor/BaseEditor",
	"sap/ui/qunit/QUnitUtils",
	"sap/ui/test/utils/nextUIUpdate",
	"sap/ui/thirdparty/sinon-4",
	"sap/base/util/deepEqual",
	"qunit/designtime/EditorQunitUtils"
], function(
	CodeEditor,
	BaseEditor,
	QUnitUtils,
	nextUIUpdate,
	sinon,
	deepEqual,
	EditorQunitUtils
) {
	"use strict";

	var sandbox = sinon.createSandbox();

	function setCodeEditorValue (oCodeEditor, sInput) {
		oCodeEditor.setValue(sInput);
<<<<<<< HEAD
		nextUIUpdate.runSync()/*context not obviously suitable for an async function*/;
		oCodeEditor.getInternalEditorInstance().getSession().setUseWorker(true);
=======
		Core.applyChanges();
		oCodeEditor.getAceEditor().getSession().setUseWorker(true);
>>>>>>> ff875615
	}

	QUnit.module("Code Editor: Given an editor config", {
		before: function () {
			this.oPropertyConfig = {
				tags: ["content"],
				label: "Test Code",
				type: "code",
				path: "content"
			};
			this.oValue = [{
				name: "John Foo",
				age: 47
			}, {
				name: "Jane Bar",
				age: 22
			}];
		},
		beforeEach: function () {
			// needed to properly wait for the value help dialog to be initialized / opened
			sandbox.spy(CodeEditor.prototype, "_openCodeEditor");

			var mConfig = {
				context: "/",
				properties: {
					sampleJson: this.oPropertyConfig
				},
				propertyEditors: {
					"code": "sap/ui/integration/designtime/baseEditor/propertyEditor/codeEditor/CodeEditor"
				}
			};
			var mJson = {
				content: 3.14
			};

			this.oBaseEditor = new BaseEditor({
				config: mConfig,
				json: mJson
			});
			this.oBaseEditor.placeAt("qunit-fixture");

			return this.oBaseEditor.getPropertyEditorsByName("sampleJson").then(async function (aPropertyEditor) {
				this.oCodeEditor = aPropertyEditor[0].getAggregation("propertyEditor");
				this.oCodeEditor.setValue(this.oValue);
				await nextUIUpdate();
				this.oCodeEditorElement = this.oCodeEditor.getContent();
			}.bind(this));
		},
		afterEach: function () {
			this.oBaseEditor.destroy();
			sandbox.restore();
		}
	}, function () {
		QUnit.test("When a CodeEditor is created", function (assert) {
			assert.ok(this.oCodeEditor.getDomRef() instanceof HTMLElement, "Then the inline editor is rendered correctly (1/3)");
			assert.ok(this.oCodeEditor.getDomRef() && this.oCodeEditor.getDomRef().offsetHeight > 0, "Then the inline editor is rendered correctly (2/3)");
			assert.ok(this.oCodeEditor.getDomRef() && this.oCodeEditor.getDomRef().offsetWidth > 0, "Then the inline editor is rendered correctly (3/3)");
		});

		QUnit.test("When the CodeEditor Dialog is opened", function (assert) {
			var fnDone = assert.async();

			this.oCodeEditorElement.attachValueHelpRequest(function () {
				this.oCodeEditor._openCodeEditor.returnValues[0].then(function (oDialog) {
					assert.ok(oDialog && oDialog.getDomRef() instanceof HTMLElement, "Then the editor is rendered correctly (1/3)");
					assert.ok(oDialog && oDialog.getDomRef() && oDialog.getDomRef().offsetHeight > 0, "Then the editor is rendered correctly (2/3)");
					assert.ok(oDialog && oDialog.getDomRef() && oDialog.getDomRef().offsetWidth > 0, "Then the editor is rendered correctly (3/3)");
					fnDone();
				});
			}.bind(this));

			QUnitUtils.triggerEvent("click", this.oCodeEditorElement.$("vhi"));
		});

		QUnit.test("When the CodeEditor Dialog is re-opened", function (assert) {
			var fnDone = assert.async();

			this.oCodeEditorElement.attachValueHelpRequest(function () {
				this.oCodeEditor._openCodeEditor.returnValues[0].then(function (oDialog) {
					if (this.bOpenedBefore) {
						assert.ok(deepEqual(JSON.parse(this.oCodeEditorElement.getValue()), this.oValue), "Then the changes are discarded");
						delete this.bOpenedBefore;
						fnDone();
					} else {
						this.bOpenedBefore = true;

						setCodeEditorValue(oDialog.getContent()[0], "");

						QUnitUtils.triggerEvent("tap", oDialog.getEndButton().getDomRef());
						QUnitUtils.triggerEvent("click", this.oCodeEditorElement.$("vhi"));
					}
				}.bind(this));
			}.bind(this));

			QUnitUtils.triggerEvent("click", this.oCodeEditorElement.$("vhi"));
		});

		QUnit.test("When a value is set", function (assert) {
			var fnDone = assert.async();
			assert.ok(deepEqual(JSON.parse(this.oCodeEditorElement.getValue()), this.oValue), "Then the inline editor has the correct value");

			this.oCodeEditorElement.attachValueHelpRequest(function () {
				this.oCodeEditor._openCodeEditor.returnValues[0].then(function (oDialog) {
					assert.ok(deepEqual(JSON.parse(oDialog.getContent()[0].getValue()), this.oValue), "Then the editor dialog has the correct value");
					fnDone();
				}.bind(this));
			}.bind(this));

			QUnitUtils.triggerEvent("click", this.oCodeEditorElement.$("vhi"));
		});

		QUnit.test("When a value is changed in the editor", function (assert) {
			var fnDone = assert.async();
			var oNextValue = [{
				name: "Jane Bar",
				age: 23
			}];

			this.oCodeEditor.setValue(oNextValue);
			assert.ok(deepEqual(JSON.parse(this.oCodeEditorElement.getValue()), oNextValue), "Then the inline editor value is updated");

			this.oCodeEditorElement.attachValueHelpRequest(function () {
				this.oCodeEditor._openCodeEditor.returnValues[0].then(function (oDialog) {
					assert.strictEqual(
						oDialog.getContent()[0].getValue(),
						JSON.stringify(oNextValue, 0, "\t"),
						"Then the editor dialog value is updated"
					);
					fnDone();
				});
			}.bind(this));

			QUnitUtils.triggerEvent("click", this.oCodeEditorElement.$("vhi"));
		});

		QUnit.test("When a value is incorrectly changed in the inline editor", function (assert) {
			var fnDone = assert.async();

			EditorQunitUtils.setInputValue(this.oCodeEditorElement, "[{\"name\": John}]");

			assert.strictEqual(this.oCodeEditorElement.getValueState(), "Error", "Then the error is displayed");
			assert.deepEqual(this.oCodeEditor.getValue(), this.oValue, "Then the editor value is not updated");

			// Edit the error in the dialog
			this.oCodeEditorElement.attachValueHelpRequest(function () {
				this.oCodeEditor._openCodeEditor.returnValues[0].then(function (oDialog) {
					var oCodeEditor = oDialog.getContent()[0];
					oCodeEditor.getAceEditor().getSession().on("changeAnnotation", function () {
						assert.ok(oCodeEditor.getValue().length > 0, "Then an error is displayed in the editor dialog");
						oCodeEditor.getAceEditor().getSession().removeAllListeners("changeAnnotation");
						fnDone();
					});
					oCodeEditor.getAceEditor().getSession().setUseWorker(true);
				});
			}.bind(this));

			QUnitUtils.triggerEvent("click", this.oCodeEditorElement.$("vhi"));
		});

		QUnit.test("When a value is correctly changed in the inline editor", async function (assert) {
			var fnDone = assert.async();

			this.oCodeEditor.attachValueChange(function (oEvent) {
				assert.deepEqual(
					oEvent.getParameter("value"),
					[{
						name: "John Foo",
						age: 48
					}],
					"Then it is updated correctly"
				);
				assert.strictEqual(this.oCodeEditorElement.getValueState(), "None", "No error is displayed");
				fnDone();
			}.bind(this));
			EditorQunitUtils.setInputValue(this.oCodeEditorElement, JSON.stringify([{
				name: "John Foo",
				age: 48
			}]));
			await nextUIUpdate();
		});

		QUnit.test("When a value is incorrectly changed in the editor dialog", function (assert) {
			var fnDone = assert.async();

			this.oCodeEditorElement.attachValueHelpRequest(function () {
				this.oCodeEditor._openCodeEditor.returnValues[0].then(function (oDialog) {
					var oCodeEditor = oDialog.getContent()[0];
					setCodeEditorValue(oCodeEditor, "{\"msg\": Hello World}");
					EditorQunitUtils.wait().then(function () {
						assert.strictEqual(oDialog.getBeginButton().getEnabled(), false, "Then the changes cannot be saved");
						fnDone();
					});
				});
			}.bind(this));

			QUnitUtils.triggerEvent("click", this.oCodeEditorElement.$("vhi"));
		});

		QUnit.test("When a value is correctly changed in the editor dialog", function (assert) {
			var fnDone = assert.async();

			this.oCodeEditorElement.attachValueHelpRequest(function () {
				this.oCodeEditor._openCodeEditor.returnValues[0].then(function (oDialog) {
					setCodeEditorValue(oDialog.getContent()[0], JSON.stringify({
						msg: "Hello World"
					}));
					EditorQunitUtils.wait().then(function () {
						QUnitUtils.triggerEvent("tap", oDialog.getBeginButton().getDomRef());
					});
				});
			}.bind(this));

			this.oCodeEditor.attachValueChange(function (oEvent) {
				assert.deepEqual(oEvent.getParameter("value"), {msg: "Hello World"}, "Then it is updated correctly");
				fnDone();
			});

			QUnitUtils.triggerEvent("click", this.oCodeEditorElement.$("vhi"));
		});

		QUnit.test("When the 'Beautify' button is pressed", function (assert) {
			var fnDone = assert.async();

			this.oCodeEditorElement.attachValueHelpRequest(function () {
				this.oCodeEditor._openCodeEditor.returnValues[0].then(function (oDialog) {
					var oCodeEditor = oDialog.getContent()[0];
					setCodeEditorValue(oCodeEditor, "{\"msg\":\n\n\t\"Hello World\"}");
					QUnitUtils.triggerEvent("tap", oDialog.getCustomHeader().getContentLeft()[0].getDomRef());

					EditorQunitUtils.wait().then(function () {
						assert.strictEqual(
							oCodeEditor.getValue(),
							JSON.stringify({
								msg: "Hello World"
							}, 0, "\t"),
							"Then the code is properly beautified"
						);
						fnDone();
					});
				});
			}.bind(this));

			QUnitUtils.triggerEvent("click", this.oCodeEditorElement.$("vhi"));
		});
	});

	QUnit.done(function () {
		document.getElementById("qunit-fixture").style.display = "none";
	});
});<|MERGE_RESOLUTION|>--- conflicted
+++ resolved
@@ -23,13 +23,8 @@
 
 	function setCodeEditorValue (oCodeEditor, sInput) {
 		oCodeEditor.setValue(sInput);
-<<<<<<< HEAD
 		nextUIUpdate.runSync()/*context not obviously suitable for an async function*/;
-		oCodeEditor.getInternalEditorInstance().getSession().setUseWorker(true);
-=======
-		Core.applyChanges();
 		oCodeEditor.getAceEditor().getSession().setUseWorker(true);
->>>>>>> ff875615
 	}
 
 	QUnit.module("Code Editor: Given an editor config", {
