--- conflicted
+++ resolved
@@ -1120,130 +1120,6 @@
 		assert.equal(aGroups[2].getItems()[12].getVisualMode(), "Full", "RatingIndicator's visualMode is correctly set.");
 	});
 
-<<<<<<< HEAD
-	QUnit.test("Image and Overlay", async function (assert) {
-		// Act
-		this.oCard.setManifest(oManifest_ObjectCardImageOverlay);
-
-		await nextCardReadyEvent(this.oCard);
-		await nextUIUpdate();
-
-		var oObjectContent = this.oCard.getAggregation("_content");
-		var oContent = oObjectContent.getAggregation("_content");
-		var aGroups = oContent.getItems()[0].getContent();
-
-		// Image
-		assert.ok(aGroups[0].getItems()[0].isA("sap.ui.core.Control"), "Image with overlay is rendered.");
-		assert.equal(aGroups[0].getItems()[0].getAggregation("image").getSrc(), "test-resources/sap/ui/integration/qunit/testResources/images/grass.jpg", "Image's source is correctly set.");
-		assert.equal(aGroups[0].getItems()[0].getAggregation("image").getAlt(), "Picture of grass", "Image's alt text is correctly set.");
-		assert.equal(aGroups[0].getItems()[0].getTooltip(), "Green grass", "Image's tooltip is correctly set.");
-		assert.equal(aGroups[0].getItems()[0].getSupertitle(), "Sun, May 28", "Image's supertitle is correctly set.");
-		assert.equal(aGroups[0].getItems()[0].getTitle(), "Hello, John", "Image's title is correctly set.");
-		assert.equal(aGroups[0].getItems()[0].getSubTitle(), "Today will be a good day!", "Image's subtitle is correctly set.");
-		assert.equal(aGroups[0].getItems()[0].getVerticalPosition(), "Center", "Image's verticalPosition is correctly set.");
-		assert.equal(aGroups[0].getItems()[0].getHorizontalPosition(), "End", "Image's horizontalPosition is correctly set.");
-		assert.equal(aGroups[0].getItems()[0].getTextColor(), "#fff", "Image's textColor is correctly set.");
-		assert.equal(aGroups[0].getItems()[0].getBackground(), "rgb(34, 38, 43, 0.4)", "Image's background is correctly set.");
-		assert.equal(aGroups[0].getItems()[0].getAggregation("image").getHeight(), "200px", "Image's height is correctly set.");
-		assert.equal(aGroups[0].getItems()[0].getAggregation("image").getBackgroundSize(), "cover", "Image's imageFit is correctly set.");
-		assert.equal(aGroups[0].getItems()[0].getAggregation("image").getBackgroundPosition(), "center", "Image's imagePosition is correctly set.");
-	});
-
-	QUnit.test("Image and Overlay - Animation", async function (assert) {
-		// Act
-		this.oCard.setManifest(oManifest_ObjectCardImageOverlay);
-
-		await nextCardReadyEvent(this.oCard);
-		await nextUIUpdate();
-
-		var oObjectContent = this.oCard.getAggregation("_content");
-		var oContent = oObjectContent.getAggregation("_content");
-		var aGroups = oContent.getItems()[0].getContent();
-
-		var done = assert.async();
-		assert.equal(aGroups[0].getItems()[0].getAnimation(), "FadeIn", "Image overlay animation is correctly set.");
-
-		var oImage = aGroups[0].getItems()[0].getImage();
-
-		oImage.attachLoad(function(){
-			assert.ok(this.getParent().getDomRef().classList.contains("sapUiIntImgWithOverlayLoaded"), "Image is loaded and animation is active.");
-			done();
-		});
-	});
-
-	QUnit.test("Image and Overlay - Animation turned off", async function (assert) {
-		// Act
-		ControlBehavior.setAnimationMode(AnimationMode.none);
-
-		this.oCard.setManifest(oManifest_ObjectCardImageOverlay);
-
-		await nextCardReadyEvent(this.oCard);
-		await nextUIUpdate();
-
-		var oObjectContent = this.oCard.getAggregation("_content");
-		var oContent = oObjectContent.getAggregation("_content");
-		var aGroups = oContent.getItems()[0].getContent();
-
-		var done = assert.async();
-		assert.equal(aGroups[0].getItems()[1].getAnimation(), "FadeIn", "Image overlay animation is correctly set.");
-
-		var oImage = aGroups[0].getItems()[1].getImage();
-
-		oImage.attachLoad(function(){
-			assert.notOk(this.getParent().getDomRef().classList.contains("sapUiIntImgWithOverlayLoaded"), "There is no animation.");
-			done();
-		});
-
-		// Restore default animation mode
-		ControlBehavior.setAnimationMode(AnimationMode.full);
-	});
-
-	QUnit.test("Image and Overlay - No Animation", async function (assert) {
-		// Act
-		this.oCard.setManifest(oManifest_ObjectCardImageOverlay);
-
-		await nextCardReadyEvent(this.oCard);
-		await nextUIUpdate();
-
-		var oObjectContent = this.oCard.getAggregation("_content");
-		var oContent = oObjectContent.getAggregation("_content");
-		var aGroups = oContent.getItems()[0].getContent();
-
-		var done = assert.async();
-		assert.equal(aGroups[0].getItems()[2].getAnimation(), "None", "Image overlay animation is correctly set.");
-
-		var oImage = aGroups[0].getItems()[2].getImage();
-
-		oImage.attachLoad(function(){
-			assert.notOk(this.getParent().getDomRef().classList.contains("sapUiIntImgWithOverlayLoaded"), "There is no animation.");
-			done();
-		});
-	});
-
-	QUnit.test("Image and Overlay - No Animation (default)", async function (assert) {
-		// Act
-		this.oCard.setManifest(oManifest_ObjectCardImageOverlay);
-
-		await nextCardReadyEvent(this.oCard);
-		await nextUIUpdate();
-
-		var oObjectContent = this.oCard.getAggregation("_content");
-		var oContent = oObjectContent.getAggregation("_content");
-		var aGroups = oContent.getItems()[0].getContent();
-
-		var done = assert.async();
-		assert.equal(aGroups[0].getItems()[3].getAnimation(), "None", "Image overlay animation is correctly set.");
-
-		var oImage = aGroups[0].getItems()[3].getImage();
-
-		oImage.attachLoad(function(){
-			assert.notOk(this.getParent().getDomRef().classList.contains("sapUiIntImgWithOverlayLoaded"), "There is no animation.");
-			done();
-		});
-	});
-
-=======
->>>>>>> 80a1d71b
 	QUnit.test("Spacing between groups are correctly calculated", async function (assert) {
 		// Act
 		this.oCard.setManifest(oManifest_ObjectCard);
@@ -3196,7 +3072,7 @@
 
 	QUnit.test("Image and Overlay - Animation turned off", async function (assert) {
 		// Act
-		Configuration.setAnimationMode(AnimationMode.none);
+		ControlBehavior.setAnimationMode(AnimationMode.none);
 
 		await nextCardReadyEvent(this.oCard);
 		await nextUIUpdate();
@@ -3216,7 +3092,7 @@
 		});
 
 		// Restore default animation mode
-		Configuration.setAnimationMode(AnimationMode.full);
+		ControlBehavior.setAnimationMode(AnimationMode.full);
 	});
 
 	QUnit.test("Image and Overlay - No Animation", async function (assert) {
