--- conflicted
+++ resolved
@@ -1,26 +1,17 @@
 /* global QUnit*/
 
 sap.ui.define([
-<<<<<<< HEAD
 	"sap/m/AvatarColor",
 	"sap/m/AvatarSize",
-=======
 	"sap/ui/core/Lib",
-	"sap/m/library",
->>>>>>> 67b0fff2
 	"sap/ui/integration/widgets/Card",
 	"sap/ui/qunit/QUnitUtils",
 	"sap/ui/test/utils/nextUIUpdate",
 	"qunit/testResources/nextCardReadyEvent"
-<<<<<<< HEAD
 ], function(
 	AvatarColor,
 	AvatarSize,
-=======
-], function (
 	Library,
-	mLibrary,
->>>>>>> 67b0fff2
 	Card,
 	QUnitUtils,
 	nextUIUpdate,
@@ -30,14 +21,9 @@
 
 	var DOM_RENDER_LOCATION = "qunit-fixture";
 
-<<<<<<< HEAD
-=======
-	var AvatarSize = mLibrary.AvatarSize;
-	var AvatarColor = mLibrary.AvatarColor;
 	const oRb = Library.getResourceBundleFor("sap.ui.integration");
 
 
->>>>>>> 67b0fff2
 	var oManifest_TableCard = {
 		"sap.app": {
 			"id": "test.cards.table.card1"
