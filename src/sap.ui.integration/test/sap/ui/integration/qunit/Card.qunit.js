/* global QUnit, sinon */

sap.ui.define([
	"sap/ui/core/Lib",
	"sap/ui/integration/widgets/Card",
	"sap/ui/integration/Host",
	"sap/ui/integration/cards/BaseContent",
	"sap/ui/integration/cards/Header",
	"sap/ui/integration/cards/filters/SelectFilter",
	"sap/ui/integration/util/DataProvider",
	"sap/ui/integration/util/Manifest",
	"sap/ui/integration/library",
	"sap/ui/core/Manifest",
	"sap/base/Log",
	"sap/ui/core/ComponentContainer",
	"sap/ui/base/Event",
	"sap/ui/core/UIComponent",
	"sap/m/BadgeCustomData",
	"sap/m/MessageStrip",
	"sap/ui/integration/util/DataProviderFactory",
	"sap/base/util/deepExtend",
	"sap/base/util/LoaderExtensions",
	"sap/m/HBox",
	"sap/ui/model/json/JSONModel",
	"sap/m/IllustratedMessageType",
	"sap/m/IllustratedMessageSize",
	"sap/ui/qunit/utils/nextUIUpdate",
	"qunit/testResources/nextCardReadyEvent",
	"qunit/testResources/nextCardDataReadyEvent",
	"qunit/testResources/nextCardContentReadyEvent",
	"qunit/testResources/nextCardManifestAppliedEvent",
	"qunit/testResources/nextCardManifestReadyEvent"
],
	function(
		Library,
		Card,
		Host,
		BaseContent,
		Header,
		Filter,
		DataProvider,
		CardManifest,
		library,
		CoreManifest,
		Log,
		ComponentContainer,
		Event,
		UIComponent,
		BadgeCustomData,
		MessageStrip,
		DataProviderFactory,
		deepExtend,
		LoaderExtensions,
		HBox,
		JSONModel,
		IllustratedMessageType,
		IllustratedMessageSize,
		nextUIUpdate,
		nextCardReadyEvent,
		nextCardDataReadyEvent,
		nextCardContentReadyEvent,
		nextCardManifestAppliedEvent,
		nextCardManifestReadyEvent
	) {
		"use strict";

		const DOM_RENDER_LOCATION = "qunit-fixture";

		const CardDataMode = library.CardDataMode;
		const CardBlockingMessageType = library.CardBlockingMessageType;
		const CardMessageType = library.CardMessageType;

		var oManifest_ListCard = {
			"sap.app": {
				"id": "my.card.qunit.test.ListCard"
			},
			"sap.card": {
				"type": "List",
				"header": {
					"title": "L3 Request list content Card",
					"subTitle": "Card subtitle",
					"icon": {
						"src": "sap-icon://accept"
					},
					"status": {
						"text": "100 of 200"
					},
					"dataTimestamp": "2021-03-18T12:00:00Z"
				},
				"content": {
					"data": {
						"json": [
							{
								"Name": "Notebook Basic 15",
								"Description": "Notebook Basic 15 with 2,80 GHz quad core, 15\" LCD, 4 GB DDR3 RAM, 500 GB Hard Disc, Windows 8 Pro",
								"Id": "HT-1000",
								"SubCategoryId": "Notebooks",
								"state": "Information",
								"info": "27.45 EUR",
								"infoState": "Success"
							},
							{
								"Name": "Notebook Basic 17",
								"Description": "Notebook Basic 17 with 2,80 GHz quad core, 17\" LCD, 4 GB DDR3 RAM, 500 GB Hard Disc, Windows 8 Pro",
								"Id": "HT-1001",
								"SubCategoryId": "Notebooks",
								"state": "Success",
								"info": "27.45 EUR",
								"infoState": "Success"
							},
							{
								"Name": "Notebook Basic 18",
								"Description": "Notebook Basic 18 with 2,80 GHz quad core, 18\" LCD, 8 GB DDR3 RAM, 1000 GB Hard Disc, Windows 8 Pro",
								"Id": "HT-1002",
								"SubCategoryId": "Notebooks",
								"state": "Warning",
								"info": "9.45 EUR",
								"infoState": "Error"
							},
							{
								"Name": "Notebook Basic 19",
								"Description": "Notebook Basic 19 with 2,80 GHz quad core, 19\" LCD, 8 GB DDR3 RAM, 1000 GB Hard Disc, Windows 8 Pro",
								"Id": "HT-1003",
								"SubCategoryId": "Notebooks",
								"state": "Error",
								"info": "9.45 EUR",
								"infoState": "Error"
							},
							{
								"Name": "ITelO Vault",
								"Description": "Digital Organizer with State-of-the-Art Storage Encryption",
								"Id": "HT-1007",
								"SubCategoryId": "PDAs & Organizers",
								"state": "Success",
								"info": "29.45 EUR",
								"infoState": "Success"
							},
							{
								"Name": "Notebook Professional 15",
								"Description": "Notebook Professional 15 with 2,80 GHz quad core, 15\" Multitouch LCD, 8 GB DDR3 RAM, 500 GB SSD - DVD-Writer (DVD-R/+R/-RW/-RAM),Windows 8 Pro",
								"Id": "HT-1010",
								"SubCategoryId": "Notebooks",
								"state": "Success",
								"info": "29.45 EUR",
								"infoState": "Success"
							},
							{
								"Name": "Notebook Professional 26",
								"Description": "Notebook Professional 15 with 2,80 GHz quad core, 15\" Multitouch LCD, 8 GB DDR3 RAM, 500 GB SSD - DVD-Writer (DVD-R/+R/-RW/-RAM),Windows 8 Pro",
								"Id": "HT-1022",
								"SubCategoryId": "Notebooks",
								"state": "Success",
								"info": "29.45 EUR",
								"infoState": "Success"
							},
							{
								"Name": "Notebook Professional 27",
								"Description": "Notebook Professional 15 with 2,80 GHz quad core, 15\" Multitouch LCD, 8 GB DDR3 RAM, 500 GB SSD - DVD-Writer (DVD-R/+R/-RW/-RAM),Windows 8 Pro",
								"Id": "HT-1024",
								"SubCategoryId": "Notebooks",
								"state": "Success",
								"info": "29.45 EUR",
								"infoState": "Success"
							}
						]
					},
					"item": {
						"title": {
							"label": "Title",
							"value": "{Name}"
						},
						"description": {
							"label": "Description",
							"value": "{Description}"
						},
						"highlight": "{state}",
						"info": {
							"value": "{info}",
							"state": "{infoState}"
						}
					}
				}
			}
		};

		var oManifest_ListCard_NoHeader = {
			"sap.app": {
				"id": "my.card.qunit.test.ListCard"
			},
			"sap.card": {
				"type": "List",
				"content": {
					"data": {
						"json": [
							{
								"Name": "Notebook Basic 15",
								"Description": "Notebook Basic 15 with 2,80 GHz quad core, 15\" LCD, 4 GB DDR3 RAM, 500 GB Hard Disc, Windows 8 Pro",
								"Id": "HT-1000",
								"SubCategoryId": "Notebooks",
								"state": "Information",
								"info": "27.45 EUR",
								"infoState": "Success"
							},
							{
								"Name": "Notebook Basic 17",
								"Description": "Notebook Basic 17 with 2,80 GHz quad core, 17\" LCD, 4 GB DDR3 RAM, 500 GB Hard Disc, Windows 8 Pro",
								"Id": "HT-1001",
								"SubCategoryId": "Notebooks",
								"state": "Success",
								"info": "27.45 EUR",
								"infoState": "Success"

							},
							{
								"Name": "Notebook Basic 18",
								"Description": "Notebook Basic 18 with 2,80 GHz quad core, 18\" LCD, 8 GB DDR3 RAM, 1000 GB Hard Disc, Windows 8 Pro",
								"Id": "HT-1002",
								"SubCategoryId": "Notebooks",
								"state": "Warning",
								"info": "9.45 EUR",
								"infoState": "Error"
							},
							{
								"Name": "Notebook Basic 19",
								"Description": "Notebook Basic 19 with 2,80 GHz quad core, 19\" LCD, 8 GB DDR3 RAM, 1000 GB Hard Disc, Windows 8 Pro",
								"Id": "HT-1003",
								"SubCategoryId": "Notebooks",
								"state": "Error",
								"info": "9.45 EUR",
								"infoState": "Error"
							},
							{
								"Name": "ITelO Vault",
								"Description": "Digital Organizer with State-of-the-Art Storage Encryption",
								"Id": "HT-1007",
								"SubCategoryId": "PDAs & Organizers",
								"state": "Success",
								"info": "29.45 EUR",
								"infoState": "Success"
							},
							{
								"Name": "Notebook Professional 15",
								"Description": "Notebook Professional 15 with 2,80 GHz quad core, 15\" Multitouch LCD, 8 GB DDR3 RAM, 500 GB SSD - DVD-Writer (DVD-R/+R/-RW/-RAM),Windows 8 Pro",
								"Id": "HT-1010",
								"SubCategoryId": "Notebooks",
								"state": "Success",
								"info": "29.45 EUR",
								"infoState": "Success"
							},
							{
								"Name": "Notebook Professional 26",
								"Description": "Notebook Professional 15 with 2,80 GHz quad core, 15\" Multitouch LCD, 8 GB DDR3 RAM, 500 GB SSD - DVD-Writer (DVD-R/+R/-RW/-RAM),Windows 8 Pro",
								"Id": "HT-1022",
								"SubCategoryId": "Notebooks",
								"state": "Success",
								"info": "29.45 EUR",
								"infoState": "Success"
							},
							{
								"Name": "Notebook Professional 27",
								"Description": "Notebook Professional 15 with 2,80 GHz quad core, 15\" Multitouch LCD, 8 GB DDR3 RAM, 500 GB SSD - DVD-Writer (DVD-R/+R/-RW/-RAM),Windows 8 Pro",
								"Id": "HT-1024",
								"SubCategoryId": "Notebooks",
								"state": "Success",
								"info": "29.45 EUR",
								"infoState": "Success"
							}
						]
					},
					"item": {
						"title": {
							"label": "Title",
							"value": "{Name}"
						},
						"description": {
							"label": "Description",
							"value": "{Description}"
						},
						"highlight": "{state}",
						"info": {
							"value": "{info}",
							"state": "{infoState}"
						}
					}
				}
			}
		};

		var oManifest_TableCard = {
			"sap.app": {
				"id": "my.card.qunit.test.TableCard"
			},
			"sap.card": {
				"type": "Table",
				"header": {
					"title": "Sales Orders for Key Accounts"
				},
				"content": {
					"data": {
						"json": [
							{
								"salesOrder": "5000010050",
								"customer": "Robert Brown Entertainment",
								"status": "Delivered",
								"statusState": "Success",
								"orderUrl": "http://www.sap.com",
								"percent": 30,
								"percentValue": "30%",
								"progressState": "Error",
								"iconSrc": "sap-icon://help"
							},
							{
								"salesOrder": "5000010051",
								"customer": "Entertainment Argentinia",
								"status": "Canceled",
								"statusState": "Error",
								"orderUrl": "http://www.sap.com",
								"percent": 70,
								"percentValue": "70 of 100",
								"progressState": "Success",
								"iconSrc": "sap-icon://help"
							},
							{
								"salesOrder": "5000010052",
								"customer": "Brazil Technologies",
								"status": "In Progress",
								"statusState": "Warning",
								"orderUrl": "http://www.sap.com",
								"percent": 55,
								"percentValue": "55GB of 100",
								"progressState": "Warning",
								"iconSrc": "sap-icon://help"
							},
							{
								"salesOrder": "5000010053",
								"customer": "Quimica Madrilenos",
								"status": "Delivered",
								"statusState": "Success",
								"orderUrl": "http://www.sap.com",
								"percent": 10,
								"percentValue": "10GB",
								"progressState": "Error",
								"iconSrc": "sap-icon://help"
							},
							{
								"salesOrder": "5000010054",
								"customer": "Development Para O Governo",
								"status": "Delivered",
								"statusState": "Success",
								"orderUrl": "http://www.sap.com",
								"percent": 100,
								"percentValue": "100%",
								"progressState": "Success",
								"iconSrc": "sap-icon://help"
							}
						]
					},
					"row": {
						"columns": [
							{
								"title": "Sales Order",
								"value": "{salesOrder}",
								"identifier": true
							},
							{
								"title": "Customer",
								"value": "{customer}"
							},
							{
								"title": "Status",
								"value": "{status}",
								"state": "{statusState}",
								"hAlign": "End"
							},
							{
								"title": "Order ID",
								"value": "{orderUrl}",
								"url": "{orderUrl}"
							},
							{
								"title": "Progress",
								"progressIndicator": {
									"percent": "{percent}",
									"text": "{percentValue}",
									"state": "{progressState}"
								}
							},
							{
								"title": "Avatar",
								"icon": {
									"src": "{iconSrc}"
								}
							},
							{
								"title": "Sales Order",
								"value": "{salesOrder}",
								"identifier": {
									"url": "{orderUrl}"
								}
							}
						]
					}
				}
			}
		};

		var oManifest_ComponentCardAllInOne = {
			"_version": "1.12.0",
			"sap.app": {
				"id": "sap.f.cardsdemo.cardcontent.componentContent.allInOne",
				"type": "card",
				"applicationVersion": {
					"version": "1.0.0"
				}
			},
			"sap.card": {
				"type": "Component"
			}
		};

		var oManifest_CustomModels = {
			"sap.app": {
				"id": "test.card.card15"
			},
			"sap.card": {
				"type": "List",
				"data": {
					"name": "cities"
				},
				"content": {
					"data": {
						"path": "cities>/items"
					},
					"item": {
						"title": "{cities>name}"
					}
				}
			}
		};

		var oManifest_List_Simple = {
			"sap.app": {
				"id": "my.card.qunit.test.ListCardSimple"
			},
			"sap.card": {
				"type": "List",
				"header": {
					"title": "L3 Request list content Card",
					"subTitle": "Card subtitle"
				},
				"content": {
					"data": {
						"json": [
							{
								"Name": "Notebook Basic 15"
							},
							{
								"Name": "Notebook Basic 17"
							},
							{
								"Name": "Notebook Basic 18"
							},
							{
								"Name": "Notebook Basic 19"
							}
						]
					},
					"item": {
						"title": {
							"label": "Title",
							"value": "{Name}"
						}
					}
				}
			}
		};

		var oManifest_No_Data_Object = {
			"sap.app": {
				"id": "test.card.NoData"
			},
			"sap.card": {
				"type": "Object",
				"data": {
					"json": {
						"firstName": "Donna",
						"lastName": "Moore",
						"manager": {
						},
						"company": {
							"name": "Robert Brown Entertainment"
						}
					}
				},
				"header": {},
				"content": {
					"hasData": "{/manager}",
					"groups": [
						{
							"title": "Contact Details",
							"items": [
								{
									"label": "First Name",
									"value": "{firstName}"
								}
							]
						}
					]
				}
			}
		};

		async function testContentInitialization(oManifest, assert) {
			// Arrange
			var oCard = new Card("somecard", {
				manifest: oManifest,
				width: "400px",
				height: "600px"
			});

			// Act
			oCard.placeAt(DOM_RENDER_LOCATION);
			await nextUIUpdate();

			// Assert
			assert.notOk(oCard.getAggregation("_header"), "Card header should be empty.");
			assert.notOk(oCard.getAggregation("_content"), "Card content should be empty.");
			assert.ok(oCard.getDomRef(), "Card should be rendered.");
			assert.equal(oCard.getDomRef().clientWidth, 398, "Card should have width set to 398px.");
			assert.equal(oCard.getDomRef().clientHeight, 598, "Card should have height set to 598px.");

			await nextCardReadyEvent(oCard);
			await nextUIUpdate();

			// Assert
			assert.ok(oCard.getAggregation("_header").getDomRef(), "Card header should be rendered.");
			assert.ok(oCard.getAggregation("_content").getDomRef(), "Card content should be rendered.");

			// Cleanup
			oCard.destroy();
		}

		function testComponentContentCreation(oCardManifest, oExpectedComponentManifest, assert) {
			// Arrange
			var done = assert.async(),
				oStub = sinon.stub(ComponentContainer.prototype, "applySettings"),
				oCard = new Card(),
				oStubEvent = new Event("componentCreated", this, {
					component: new UIComponent()
				});

			assert.expect(1);
			oStub.callsFake(function (mSettings) {
				assert.deepEqual(
					mSettings.manifest,
					oExpectedComponentManifest,
					"A ComponentContainer is created with expected settings"
				);

				mSettings.componentCreated(oStubEvent);

				oStub.restore();
				oCard.destroy();
				done();
			});

			// Act
			oCard.setManifest(oCardManifest);
			oCard.placeAt(DOM_RENDER_LOCATION);
		}

		QUnit.module("Init");

		QUnit.test("Initialization - ListContent", async function (assert) {
			await testContentInitialization(oManifest_ListCard, assert);
		});

		QUnit.test("Initialization - TableContent", async function (assert) {
			await testContentInitialization(oManifest_TableCard, assert);
		});

		QUnit.test("Empty header", async function (assert) {
			var done = assert.async();

			var oCard = new Card("somecard", {
				manifest: oManifest_ListCard_NoHeader,
				width: "400px",
				height: "600px"
			});

			// Act
			oCard.placeAt(DOM_RENDER_LOCATION);
			await nextCardReadyEvent(oCard);
			await nextUIUpdate();

			// Assert
			setTimeout(function () {
				assert.notOk(oCard.getAggregation("_header"), "Card header should not be created.");

				// Cleanup
				oCard.destroy();
				done();
			}, 300);
		});

		QUnit.test("Rendered classes", async function (assert) {
			// Arrange
			var oCard = new Card();

			// Act
			oCard.placeAt(DOM_RENDER_LOCATION);
			await nextUIUpdate();

			// Assert
			assert.ok(oCard.$().hasClass("sapUiIntCard"), "Class is added to the root div");

			// Clean up
			oCard.destroy();
		});

		QUnit.test("Attribute data-sap-ui-card-id when sap.app/id is undefined", async function (assert) {
			// Arrange
			var oCard = new Card();

			// Act
			oCard.placeAt(DOM_RENDER_LOCATION);
			await nextUIUpdate();

			// Assert
			assert.notOk(oCard.getDomRef().dataset["sapUiCardId"], "Attribute is not there when sap.app/id is not there");

			// Clean up
			oCard.destroy();
		});

		QUnit.test("Attribute data-sap-ui-card-id when sap.app/id is defined", async function (assert) {
			// Arrange
			var oCard = new Card({
				manifest: oManifest_ListCard
			});

			// Act
			oCard.placeAt(DOM_RENDER_LOCATION);
			await nextCardReadyEvent(oCard);

			// Assert
			assert.strictEqual(oCard.getDomRef().dataset["sapUiCardId"], "my.card.qunit.test.ListCard", "Attribute is correct when sap.app/id is there");

			// Clean up
			oCard.destroy();
		});

		QUnit.test("Attribute data-help-id with sap.app/id", async function (assert) {
			// Arrange
			const oCard = new Card({
				manifest: oManifest_ListCard
			});

			// Act
			oCard.placeAt(DOM_RENDER_LOCATION);
			await nextCardReadyEvent(oCard);

			// Assert
			assert.strictEqual(oCard.getDomRef().dataset["helpId"], "my.card.qunit.test.ListCard", "Attribute data-help-id is correct");

			// Clean up
			oCard.destroy();
		});

		QUnit.test("Attribute data-help-id with sap.app/id", async function (assert) {
			// Arrange
			const oCard = new Card({
				manifest: oManifest_ListCard
			});

			oCard.data("help-id", "test-host-help-id", true);

			// Act
			oCard.placeAt(DOM_RENDER_LOCATION);
			await nextCardReadyEvent(oCard);

			// Assert
			assert.strictEqual(oCard.getDomRef().dataset["helpId"], "test-host-help-id", "Attribute data-help-id is correct");

			// Clean up
			oCard.destroy();
		});

		QUnit.test("Attribute data-help-id with sap.card/configuration/helpId", async function (assert) {
			// Arrange
			const oCard = new Card({
				manifest: {
					"sap.app": {
						"id": "my.card.qunit.test.helpId"
					},
					"sap.card": {
						"type": "List",
						"configuration": {
							"helpId": "test-config-help-id"
						},
						"header": {
							"title": "Test"
						},
						"content": {
							"item": {
								"title": "item1"
							}
						}
					}
				}
			});

			// Act
			oCard.placeAt(DOM_RENDER_LOCATION);
			await nextCardReadyEvent(oCard);

			// Assert
			assert.strictEqual(oCard.getDomRef().dataset["helpId"], "test-config-help-id", "Attribute data-help-id is correct");

			// Clean up
			oCard.destroy();
		});

		QUnit.test("Card with manifest as object, without baseUrl", async function (assert) {
			// Arrange
			var oCard = new Card({
					manifest: {
						"sap.app": {
							"id": "my.card.qunit.test.NoBaseUrl",
							"i18n": "./i18n/i18n.properties"
						},
						"sap.card": {
							"type": "List",
							"header": {
								"title": "Test No Base URL"
							},
							"content": {
								"item": {
									"title": "item1"
								}
							}
						}
					}
				}),
				fnManifestLoadI18NSpy = sinon.spy(CardManifest.prototype, "loadI18n"),
				fnErrorSpy = sinon.spy(Log, "error");

			// Act
			oCard.placeAt(DOM_RENDER_LOCATION);
			await nextCardReadyEvent(oCard);

			// Assert
			assert.ok(fnManifestLoadI18NSpy.called, "Load of translation files is called.");
			assert.ok(fnErrorSpy.notCalled, "There is no error logged for missing base url.");

			// Clean up
			oCard.destroy();
			fnErrorSpy.restore();
		});

		QUnit.test("Register module path for card with manifest as object, without baseUrl", async function (assert) {
			// Arrange
			var oCard = new Card({
					manifest: oManifest_ListCard
				}),
				fnRegisterSpy = sinon.spy(LoaderExtensions, "registerResourcePath");

			// Act
			oCard.placeAt(DOM_RENDER_LOCATION);
			await nextCardReadyEvent(oCard);

			// Assert
			assert.ok(fnRegisterSpy.called, "LoaderExtensions.registerResourcePath is called.");
			assert.ok(fnRegisterSpy.calledWith("my/card/qunit/test/ListCard", "/"), "LoaderExtensions.registerResourcePath is called with correct params.");

			// Clean up
			oCard.destroy();
			fnRegisterSpy.restore();
		});

		QUnit.test("Register module path for card with manifest as object, with baseUrl", async function (assert) {
			// Arrange
			var sBaseUrl = "test-resources/sap/ui/integration/qunit/testResources/cardWithTranslations",
				oCard = new Card({
					manifest: oManifest_ListCard,
					baseUrl: sBaseUrl
				}),
				fnRegisterSpy = sinon.spy(LoaderExtensions, "registerResourcePath");

			// Act
			oCard.placeAt(DOM_RENDER_LOCATION);
			await nextCardReadyEvent(oCard);

			// Assert
			assert.ok(fnRegisterSpy.called, "LoaderExtensions.registerResourcePath is called.");
			assert.ok(fnRegisterSpy.calledWith("my/card/qunit/test/ListCard", sBaseUrl), "LoaderExtensions.registerResourcePath is called with correct params.");

			// Clean up
			oCard.destroy();
			fnRegisterSpy.restore();
		});

		QUnit.test("Register module path for card with manifest given by URL", async function (assert) {
			// Arrange
			var oCard = new Card({
					manifest: "test-resources/sap/ui/integration/qunit/testResources/cardWithTranslations/manifest.json"
				}),
				fnRegisterSpy = sinon.spy(LoaderExtensions, "registerResourcePath");

			// Act
			oCard.placeAt(DOM_RENDER_LOCATION);
			await nextCardReadyEvent(oCard);

			// Assert
			assert.ok(fnRegisterSpy.called, "LoaderExtensions.registerResourcePath is called.");
			assert.ok(fnRegisterSpy.calledWith("my/test/card", "test-resources/sap/ui/integration/qunit/testResources/cardWithTranslations"), "LoaderExtensions.registerResourcePath is called with correct params.");

			// Clean up
			oCard.destroy();
			fnRegisterSpy.restore();
		});

		QUnit.test("Default model is not propagated", async function (assert) {
			// Arrange
			var oContainer = new HBox({
					items: [
						new Card({
							manifest: oManifest_ListCard
						})
					]
				}),
				oModel = new JSONModel({"test": "propagated value"}),
				oCard;

			oContainer.setModel(oModel);

			oCard = oContainer.getItems()[0];

			// Act
			oContainer.placeAt(DOM_RENDER_LOCATION);
			await nextUIUpdate();

			// Assert
			assert.strictEqual(oCard.getModel().getProperty("/test"), undefined, "Default model is not propagated to the card.");

			// Clean up
			oContainer.destroy();
			oModel.destroy();
		});

		QUnit.test("Severe errors are logged", async function (assert) {
			// Arrange
			var oCard = new Card();

			// Act
			oCard.setManifest({});
			oCard.startManifestProcessing();

			await nextCardReadyEvent(oCard);

			var aErrors = oCard.getSevereErrors();

			// Assert
			assert.ok(aErrors.length, "Error that the section 'sap.card' is missing is logged.");

			// Clean up
			oCard.destroy();
		});

		QUnit.test("Base url in combination with manifest path", async function (assert) {
			// Arrange
			var oCard = new Card({
					manifest: "test-resources/sap/ui/integration/qunit/manifests/manifest.json",
					baseUrl: "http://someurltest/"
				});

			// Act
			oCard.placeAt(DOM_RENDER_LOCATION);
			await nextCardReadyEvent(oCard);

			// Assert
			assert.strictEqual(oCard.getRuntimeUrl("/"), "http://someurltest/", "The given baseUrl is used for card base url.");

			// Clean up
			oCard.destroy();
		});

		QUnit.module("Clone");

		QUnit.test("Cloned card has its own models", async function (assert) {
			var oCard = new Card("somecard", {
					manifest: oManifest_ListCard_NoHeader
				}),
				oClonedCard = oCard.clone();

			// Act
			oCard.placeAt(DOM_RENDER_LOCATION);
			await nextUIUpdate();

			oClonedCard.placeAt(DOM_RENDER_LOCATION);
			await nextUIUpdate();
			await nextCardReadyEvent(oCard);
			await nextUIUpdate();

			var aModels = ["parameters", "filters", "paginator", "form", "context"];

			assert.ok(oCard.getModel(), "Default model exists in original card.");
			assert.ok(oClonedCard.getModel(), "Default model exists in cloned card.");
			assert.notStrictEqual(oCard.getModel(), oClonedCard.getModel(), "Default model is unique per card.");

			aModels.forEach(function (sModelName) {
				assert.ok(oCard.getModel(sModelName), "Model '" + sModelName + "' exists in original card.");
				assert.ok(oClonedCard.getModel(sModelName), "Model '" + sModelName + "' exists in cloned card.");
				assert.notStrictEqual(oCard.getModel(sModelName), oClonedCard.getModel(sModelName), "Model '" + sModelName + "' is unique per card.");
			});

			oCard.destroy();
			oClonedCard.destroy();
		});

		QUnit.module("Methods", {
			beforeEach: function () {
				this.oCard = new Card({
					width: "400px",
					height: "600px"
				});
			},
			afterEach: function () {
				this.oCard.destroy();
				this.oCard = null;
			}
		});

		QUnit.test("setManifest - correct and incorrect", async function (assert) {
			var oManifest_WrongType = deepExtend({}, oManifest_ListCard);

			oManifest_WrongType["sap.card"].type = "Wrong";

			this.oCard.setManifest(oManifest_ListCard);
			this.oCard.placeAt(DOM_RENDER_LOCATION);
			await nextCardReadyEvent(this.oCard);

			this.oCard.setManifest(oManifest_WrongType);
			await nextCardReadyEvent(this.oCard);

			this.oCard.setManifest(oManifest_ListCard);
			await nextCardReadyEvent(this.oCard);
			// Assert
			assert.ok(true, "Exception is not thrown");
		});

		QUnit.test("setManifest - to undefined and then set again", async function (assert) {
			this.oCard.setManifest(oManifest_ListCard);
			this.oCard.placeAt(DOM_RENDER_LOCATION);
			await nextCardReadyEvent(this.oCard);

			// Act - set manifest to undefined
			this.oCard.setManifest(undefined);
			await nextUIUpdate();

			// Act - set correct manifest
			this.oCard.setManifest(oManifest_ListCard);
			await nextUIUpdate();
			await nextCardReadyEvent(this.oCard);

			assert.ok(true, "Manifest can be set correctly second time after it was set to undefined.");
		});

		QUnit.test("createManifest called twice", function (assert) {
			var done = assert.async(),
				oStub = sinon.stub(this.oCard, "_setCardContent").callsFake(function () {
					assert.ok("_setCardContent is called only once and error is not thrown.");

					oStub.restore();

					done();
				});

			this.oCard.createManifest(oManifest_ListCard, "");

			this.oCard._destroyManifest();
			this.oCard.createManifest(oManifest_ListCard, "");
		});

		QUnit.test("Manifest works if it has very deep structure", async function (assert) {
			// Arrange
			var oManifest = {
					"sap.app": {
						"id": "test.card.deepStructure"
					},
					"sap.card": {
						"type": "List",
						"data": {

						}
					}
				},
				iDepth,
				oCurrentLevel = oManifest["sap.card"].data;

			for (iDepth = 0; iDepth < 200; iDepth++) {
				oCurrentLevel.depthTest = {
					level: iDepth
				};

				oCurrentLevel = oCurrentLevel.depthTest;
			}

			// Act
			this.oCard.setManifest(oManifest);
			this.oCard.placeAt(DOM_RENDER_LOCATION);

			await nextCardManifestReadyEvent(this.oCard);

			// Assert
			assert.ok(true, "Manifest is set, there is no error.");
		});

		QUnit.test("getManifestRawJson", async function (assert) {
			// Arrange
			var oManifest = oManifest_ListCard;

			// Act
			this.oCard.setManifest(oManifest);
			this.oCard.setManifestChanges([
				{ content: { header: { title: "Changed title" } } }
			]);
			this.oCard.placeAt(DOM_RENDER_LOCATION);

			await nextCardManifestReadyEvent(this.oCard);

			// Assert
			assert.deepEqual(this.oCard.getManifestRawJson(), oManifest, "Method getManifestRawJson returns the original raw json.");
		});

		QUnit.test("getDataProviderFactory", async function (assert) {
			// Act
			this.oCard.setManifest("test-resources/sap/ui/integration/qunit/manifests/manifest.json");
			this.oCard.placeAt(DOM_RENDER_LOCATION);

			await nextCardManifestAppliedEvent(this.oCard);

			var oDataProviderFactory = this.oCard.getDataProviderFactory();

			// Assert
			assert.ok(oDataProviderFactory, "Method getDataProviderFactory returns the factory.");
			assert.ok(oDataProviderFactory instanceof DataProviderFactory, "The result is of type sap.ui.integration.util.DataProviderFactory.");
		});

		QUnit.test("getRuntimeUrl when baseUrl is not set", async function (assert) {
			// Arrange
			var oManifest = {
					"sap.app": {
						"id": "sample.card"
					}
				},
				mSamples = new Map([
					["", "/"],
					["some.json", "/some.json"],

					["./", "/./"],
					["./images/Avatar.png", "/./images/Avatar.png"],

					["/", "/"],
					["/some.json", "/some.json"],

					["//some.json", "//some.json"],

					["../some.json", "/../some.json"],

					["http://sap.com", "http://sap.com"],
					["https://sap.com", "https://sap.com"]
				]);


			// Act
			this.oCard.setManifest(oManifest);
			this.oCard.placeAt(DOM_RENDER_LOCATION);

			await nextCardManifestReadyEvent(this.oCard);

			// Assert
			mSamples.forEach((sExpectedResult, sUrl) => {
				var sResult = this.oCard.getRuntimeUrl(sUrl);

				assert.strictEqual(sResult, sExpectedResult, "Result is correct for '" + sUrl + "'.");
			});
		});

		QUnit.test("getRuntimeUrl when baseUrl is set", async function (assert) {
			// Arrange
			var sBaseUrl = "https://sdk.openui5.org",
				oManifest = {
					"sap.app": {
						"id": "sample.card"
					}
				},
				mSamples = new Map([
					["", sBaseUrl + "/"],
					["some.json", sBaseUrl + "/some.json"],

					["./", sBaseUrl + "/./"],
					["./images/Avatar.png", sBaseUrl + "/./images/Avatar.png"],

					["/", sBaseUrl + "/"],
					["/some.json", sBaseUrl + "/some.json"],

					["../some.json", sBaseUrl + "/../some.json"],

					["//some.json", "//some.json"],

					["http://sap.com", "http://sap.com"],
					["https://sap.com", "https://sap.com"]
				]);

			// Act
			this.oCard.setManifest(oManifest);
			this.oCard.setBaseUrl(sBaseUrl);
			this.oCard.placeAt(DOM_RENDER_LOCATION);

			await nextCardManifestReadyEvent(this.oCard);

			// Assert
			mSamples.forEach((sExpectedResult, sUrl) => {
				var sResult = this.oCard.getRuntimeUrl(sUrl);

				assert.strictEqual(sResult, sExpectedResult, "Result is correct for '" + sUrl + "'.");
			});
		});

		QUnit.module("showMessage", {
			beforeEach: async function () {
				this.oCard = new Card({
					width: "400px",
					height: "600px"
				});
				this.oCard.placeAt(DOM_RENDER_LOCATION);
				await nextUIUpdate();
			},
			afterEach: function () {
				this.oCard.destroy();
				this.oCard = null;
			}
		});

		QUnit.test("showMessage called on a card without manifest", function (assert) {
			// Arrange
			var oLogSpy = this.spy(Log, "error");

			// Act
			this.oCard.showMessage();

			// Assert
			assert.ok(oLogSpy.calledWith("'showMessage' cannot be used before the card instance is ready. Consider using the event 'manifestApplied' event."), "Error should be logged in the console");
		});

		QUnit.test("showMessage delegates the call to BaseContent once created", async function (assert) {
			var done = assert.async();
			this.stub(BaseContent.prototype, "showMessage")
				.callsFake(function () {
					// Assert
					assert.ok(true, "showMessage of the content should be called");
					done();
				});

			this.oCard.setManifest("test-resources/sap/ui/integration/qunit/manifests/manifest.json");

			await nextCardManifestAppliedEvent(this.oCard);

			// Act
			this.oCard.showMessage();
		});

		QUnit.test("showMessage creates and adds the message to the DOM", async function (assert) {
			var done = assert.async();

			this.oCard.setManifest("test-resources/sap/ui/integration/qunit/manifests/manifest.json");

			await nextCardManifestAppliedEvent(this.oCard);

			var oContent = this.oCard.getCardContent();
			var oDelegate = {
				onAfterRendering: function () {
					var oMessageContainer = oContent.getAggregation("_messageContainer");

					// Assert
					assert.ok(oMessageContainer.isA("sap.m.VBox"), "Message container should be created and added aggregated");
					assert.ok(oMessageContainer.getItems()[0].isA("sap.m.MessageStrip"), "_messageContainer has 1 message");
					assert.ok(oMessageContainer.getDomRef(), "Message container is added to the DOM");

					oContent.removeEventDelegate(oDelegate);
					done();
				}
			};

			oContent.addEventDelegate(oDelegate);

			// Act
			this.oCard.showMessage();
		});

		QUnit.test("Message is destroyed when the message is closed", async function (assert) {
			var done = assert.async();

			this.oCard.setManifest("test-resources/sap/ui/integration/qunit/manifests/manifest.json");

			await nextCardManifestAppliedEvent(this.oCard);

			var oContent = this.oCard.getCardContent();
			var oDelegate = {
				onAfterRendering: function () {
					var oMessageContainer = oContent.getAggregation("_messageContainer");
					var oMessage = oMessageContainer.getItems()[0];
					var oMessageDestroySpy = this.spy(oMessage, "destroy");

					// Act
					oMessage.fireClose();

					// Assert
					assert.ok(oMessageDestroySpy.called, "Message container should be destroyed");

					oContent.removeEventDelegate(oDelegate);
					done();
				}
			};

			oContent.addEventDelegate(oDelegate, this);

			// Act
			this.oCard.showMessage();
		});

		QUnit.test("Multiple calls to showMessage - previous messages are destroyed", async function (assert) {
			var done = assert.async();
			var oMessageStripDestroySpy = this.spy(MessageStrip.prototype, "destroy");

			this.oCard.setManifest("test-resources/sap/ui/integration/qunit/manifests/manifest.json");

			await nextCardManifestAppliedEvent(this.oCard);

			var oContent = this.oCard.getCardContent();
			var oDelegate = {
				onAfterRendering: function () {
					var oMessageContainer = oContent.getAggregation("_messageContainer");
					var oMessage = oMessageContainer.getItems()[0];

					// Assert
					assert.strictEqual(oMessageStripDestroySpy.callCount, 2, "The previous messages should be destroyed");
					assert.strictEqual(oMessageContainer.getItems().length, 1, "There is only 1 message");
					assert.strictEqual(oMessage.getType(), "Success", "The last given message type is used");
					assert.strictEqual(oMessage.getText(), "Last message", "The last given message is used");

					oContent.removeEventDelegate(oDelegate);
					done();
				}
			};

			oContent.addEventDelegate(oDelegate);

			// Act
			this.oCard.showMessage();
			this.oCard.showMessage();
			this.oCard.showMessage("Last message", CardMessageType.Success);
		});

		QUnit.test("showMessage text containing expression binding with card formatters", async function (assert) {
			var done = assert.async();

			this.oCard.setManifest("test-resources/sap/ui/integration/qunit/manifests/manifest.json");

			await nextCardManifestAppliedEvent(this.oCard);

			var oContent = this.oCard.getCardContent();
			var oDelegate = {
				onAfterRendering: function () {
					var oMessageContainer = oContent.getAggregation("_messageContainer");
					var oMessage = oMessageContainer.getItems()[0];

					// Assert
					assert.strictEqual(oMessage.getText(), "My inserted text", "Card formatters should be available inside showMessage");

					oContent.removeEventDelegate(oDelegate);
					done();
				}
			};

			oContent.addEventDelegate(oDelegate);

			// Act
			this.oCard.showMessage("{= format.text('My {0} text', ['inserted'])}", CardMessageType.Error);
		});

		QUnit.test("Any messages are removed after calling hideMessage", async function (assert) {
			var done = assert.async();

			this.oCard.setManifest("test-resources/sap/ui/integration/qunit/manifests/manifest.json");

			await nextCardManifestAppliedEvent(this.oCard);

			this.oCard.attachEventOnce("stateChanged", () => {
				this.oCard.attachEventOnce("stateChanged", () => {
					var oContent = this.oCard.getCardContent(),
						oMessageContainer = oContent.getAggregation("_messageContainer"),
						aMessages = oMessageContainer.getItems();

						assert.strictEqual(aMessages.length, 0, "There are no messages after hideMessage().");
						done();
					});
				this.oCard.hideMessage();
			});

			// Act
			this.oCard.showMessage();
		});

		QUnit.module("Footer", {
			beforeEach: function () {
				this.oCard = new Card("somecard", {
					width: "400px",
					height: "600px"
				});

				this.oCard.placeAt(DOM_RENDER_LOCATION);
			},
			afterEach: function () {
				this.oCard.destroy();
				this.oCard = null;
			}
		});

		QUnit.test("hidden footer", async function (assert) {
			this.oCard.setManifest({
				"sap.app": {
					"id": "test.card.hiddenHeader"
				},
				"sap.card": {
					"type": "List",
					"header": {
						"title": "Card title"
					},
					"footer": {
						"visible": false
					}
				}
			});

			await nextCardReadyEvent(this.oCard);
			await nextUIUpdate();

			// Assert
			assert.notOk(this.oCard.getCardFooter().getVisible(), "Card Footer is hidden.");
		});

		QUnit.test("hidden footer with binding", async function (assert) {
			this.oCard.setManifest({
				"sap.app": {
					"id": "test.card.hiddenHeader"
				},
				"sap.card": {
					"type": "List",
					"data": {
						"json": {
							"footerVisible": false
						}
					},
					"header": {
						"title": "Card title"
					},
					"footer": {
						"visible": "{/footerVisible}"
					}
				}
			});

			await nextCardReadyEvent(this.oCard);
			await nextUIUpdate();

			// Assert
			assert.notOk(this.oCard.getCardFooter().getVisible(), "Card Footer is hidden.");
		});

		QUnit.module("Card Accessibility", {
			beforeEach: function () {
				this.oRb = Library.getResourceBundleFor("sap.f");
				this.oCard = new Card("somecard", {
					width: "400px",
					height: "600px",
					dataMode: CardDataMode.Active
				});
				this.oNumericHeaderCard = new Card("numericCard", {
					width: "400px",
					height: "600px",
					dataMode: CardDataMode.Active
				});

				this.oCard.placeAt(DOM_RENDER_LOCATION);
				this.oNumericHeaderCard.placeAt(DOM_RENDER_LOCATION);
			},
			afterEach: function () {
				this.oCard.destroy();
				this.oCard = null;
				this.oNumericHeaderCard.destroy();
				this.oNumericHeaderCard = null;
				this.oRb = null;
			}
		});

		QUnit.test("Generic", async function (assert) {
			this.oCard.setManifest(oManifest_ListCard);

			await nextCardReadyEvent(this.oCard);
			await nextUIUpdate();

			// Assert
			var oCardDomRef = this.oCard.getDomRef(),
				oHeader = this.oCard.getAggregation("_header"),
				oHeaderDomRef = oHeader.getDomRef(),
				oHeaderFocusDomRef = oHeader.getDomRef("focusable"),
				oHeaderTitleDomRef = oHeaderDomRef.querySelector(".sapFCardTitle"),
				oContentDomRef = document.getElementsByClassName("sapFCardContent")[0],
				sAriaLabelledByIds = this.oCard._ariaText.getId() + " " + oHeader._getTitle().getId() + " " + oHeader._getSubtitle().getId() + " " + oHeader.getId() + "-status" + " " + oHeader.getId() + "-dataTimestamp" + " " + oHeader.getId() + "-ariaAvatarText";

			// Assert Card Container
			assert.strictEqual(oCardDomRef.getAttribute("role"), "region", "Card container should have a role - region");
			assert.strictEqual(oCardDomRef.getAttribute("aria-labelledby"), this.oCard._getAriaLabelledIds(), "Card container should have aria-lebelledby - pointing to the static text '[Type of Card] Card' id and title id");
			assert.notOk(oCardDomRef.hasAttribute("tabindex"), "Card container should NOT have 'tabindex'");

			// Assert Card Header
			assert.notOk(oHeaderDomRef.getAttribute("role"), "Card header should not have a role");
			assert.notOk(oHeaderDomRef.getAttribute("aria-roledescription"), "Card header should not have aria-roledescription");

			// Assert Card Header's focusable element
			assert.strictEqual(oHeaderFocusDomRef.getAttribute("aria-roledescription"), this.oRb.getText("ARIA_ROLEDESCRIPTION_CARD_HEADER"), "Card header focusable element should have aria-roledescription - Card Header");
			assert.strictEqual(oHeaderFocusDomRef.getAttribute("role"), "group", "Card header focusable element should have a role - group");
			assert.strictEqual(oHeaderFocusDomRef.getAttribute("aria-labelledby"), sAriaLabelledByIds, "Card header's focusable element should have aria-lebelledby - pointing to an element describing the card type, title, subtitle, status text, dataTimestamp and avatar ids if there is one");
			assert.strictEqual(oHeaderFocusDomRef.getAttribute("tabindex"), "0", "Card header's focusable element should have tabindex=0");

			// Assert Card Header Title
			assert.strictEqual(oHeaderTitleDomRef.getAttribute("role"), "heading", "Card header Title should have a role - heading");
			assert.strictEqual(oHeaderTitleDomRef.getAttribute("aria-level"), "3", "Card header Title should have a aria-level - 3");

			// Assert Card Content
			assert.strictEqual(oContentDomRef.getAttribute("role"), "group", "Card content should have a role - group");
			assert.strictEqual(oContentDomRef.getAttribute("aria-labelledby"), this.oCard.getId() + "-ariaContentText", "Card container should have aria-labelledby with the correct id");
			assert.strictEqual(this.oCard.getDomRef("ariaContentText").innerText, this.oRb.getText("ARIA_LABEL_CARD_CONTENT"), "ARIA content hidden text should have the correct value");
		});

		QUnit.test("Generic Interactive", async function (assert) {
			var oManifest_AvatarHeader = {
				"sap.app": {
					"id": "test.card.card8"
				},
				"sap.card": {
					"type": "List",
					"header": {
						"actions": [
							{
								"type": "Navigation",
								"url": "https://www.sap.com"
							}
						],
						"title": "L3 Request list content Card",
						"subTitle": "Card subtitle",
						"icon": {
							"initials": "AJ",
							"shape": "Circle",
							"alt": "Some alternative text", // Will be ignored as its not present in the Avatar control atm.
							"color": "#FF0000" // Will be ignored as its not present in the Avatar control atm.
						},
						"status": {
							"text": "100 of 200"
						}
					}
				}
			};
			this.oCard.setManifest(oManifest_AvatarHeader);

			await nextCardReadyEvent(this.oCard);
			await nextUIUpdate();

			// Assert
			var oHeader = this.oCard.getAggregation("_header"),
				oHeaderFocusDomRef = oHeader.getDomRef("focusable"),
				sAriaLabelledByIds = this.oCard._ariaText.getId() + " " + oHeader._getTitle().getId() + " " + oHeader._getSubtitle().getId() + " " + oHeader.getId() + "-status" + " " + oHeader.getId() + "-ariaAvatarText";

			// Assert Card Header
			assert.strictEqual(oHeaderFocusDomRef.getAttribute("role"), "button", "Card header focusable element should have a role - button");
			assert.strictEqual(oHeaderFocusDomRef.getAttribute("aria-roledescription"), this.oRb.getText("ARIA_ROLEDESCRIPTION_INTERACTIVE_CARD_HEADER"), "Card header focusable element should have aria-roledescription - Card Header");
			assert.strictEqual(oHeaderFocusDomRef.getAttribute("aria-labelledby"), sAriaLabelledByIds, "Card header's focusable element should have aria-lebelledby - pointing to an element describing the card type, title, subtitle, status text and avatar ids if there is one");
			assert.strictEqual(oHeaderFocusDomRef.getAttribute("tabindex"), "0", "Card header's focusable element should have tabindex=0");
			assert.strictEqual(oHeaderFocusDomRef.getAttribute("role"), "button", "Card header's focusable element should have role=button");
		});

		QUnit.test("Generic when card has dataMode is set to 'Inactive'", async function (assert) {
			this.oCard.setDataMode(CardDataMode.Inactive);
			this.oCard.setManifest(oManifest_ListCard);

			await nextUIUpdate();

			const oCardDomRef = this.oCard.getDomRef();

			// Assert
			assert.strictEqual(oCardDomRef.getAttribute("tabindex"), "0", "Card container should have 'tabindex'");

			// Act
			this.oCard.focus();

			// Assert
			assert.strictEqual(document.activeElement, oCardDomRef);

			// Act
			this.oCard.setDataMode(CardDataMode.Active);
			await nextCardReadyEvent(this.oCard);
			await nextUIUpdate();

			// Assert
			assert.notOk(oCardDomRef.hasAttribute("tabindex"), "Card container should NOT have 'tabindex'");
			assert.strictEqual(document.activeElement, this.oCard.getCardHeader().getFocusDomRef(), "Active element has been changed correctly after data mode change");
		});

		QUnit.test("Numeric Header", async function (assert) {
			var oManifest_NumericHeader = {
				"sap.app": {
					"id": "test.card.card9"
				},
				"sap.card": {
					"type": "List",
					"header": {
						"type": "Numeric",
						"data": {
							"json": {
								"n": "56",
								"u": "%",
								"trend": "Up",
								"valueColor": "Good"
							}
						},
						"title": "Project Cloud Transformation Project Cloud Transformation Project Cloud Transformation Project Cloud Transformation Project Cloud Transformation Project Cloud Transformation Project Cloud Transformation ",
						"subTitle": "Forecasted goal achievement depending on business logic and other important information Forecasted goal achievement depending on business logic and other important information",
						"unitOfMeasurement": "EUR",
						"mainIndicator": {
							"number": "{n}",
							"unit": "{u}",
							"trend": "{trend}",
							"state": "{valueColor}"
						},
						"dataTimestamp": "2021-03-18T12:00:00Z",
						"details": "Details, additional information, will directly truncate after there is no more space.Details, additional information, will directly truncate after there is no more space.",
						"sideIndicators": [
							{
								"title": "Long Target Long Target Long Target Long Target Long Target Long Target Long Target Long Target Long Target Long Target Long Target Long Target Long Target Long Target Long Target",
								"number": "3252.234",
								"unit": "K"
							},
							{
								"title": "Long Deviation Long Deviation",
								"number": "22.43",
								"unit": "%"
							}
						]
					}
				}
			};

			this.oNumericHeaderCard.setManifest(oManifest_NumericHeader);

			await nextCardReadyEvent(this.oNumericHeaderCard);
			await nextUIUpdate();

			var oHeader = this.oNumericHeaderCard.getAggregation("_header");
			oHeader.setStatusText("3 of 5");

			await nextUIUpdate();

			var oHeaderFocusDomRef = oHeader.getDomRef("focusable"),
				sAriaLabelledByIds = this.oNumericHeaderCard._ariaText.getId() + " " +
									oHeader._getTitle().getId() + " " +
									oHeader._getSubtitle().getId() + " " +
									oHeader.getId() + "-status" + " " +
									oHeader.getId() + "-dataTimestamp" + " " +
									oHeader._getUnitOfMeasurement().getId() + " " +
									oHeader.getAggregation("_numericIndicators").getAggregation("_mainIndicator").getId() + " " +
									oHeader._getSideIndicatorIds() + " " +
									oHeader._getDetails().getId();

			assert.strictEqual(oHeaderFocusDomRef.getAttribute("role"), "group", "Card header focusable element should have a role - group");
			assert.strictEqual(oHeaderFocusDomRef.getAttribute("aria-roledescription"), this.oRb.getText("ARIA_ROLEDESCRIPTION_CARD_HEADER"), "Card header focusable element should have aria-roledescription - Card Header");
			assert.strictEqual(oHeaderFocusDomRef.getAttribute("aria-labelledby"), sAriaLabelledByIds, "Card header's focusable element should have aria-lebelledby - pointing to an element describing the card type, title, subtitle, status text, dataTimestamp and avatar ids if there is one");
			assert.strictEqual(oHeaderFocusDomRef.getAttribute("tabindex"), "0", "Card header should have tabindex=0");
		});

		QUnit.module("Error handling", {
			beforeEach: function () {
				this.oCard = new Card({
					baseUrl: "test-resources/sap/ui/integration/qunit/testResources"
				});
				this.oRb = Library.getResourceBundleFor("sap.ui.integration");
				this.oCard.placeAt(DOM_RENDER_LOCATION);
			},
			afterEach: function () {
				this.oCard.destroy();
				this.oCard = null;
				this.oRb = null;
			}
		});

		QUnit.test("Handler call", async function (assert) {
			// Arrange
			var oLogSpy = sinon.spy(Log, "error"),
				mErrorInfo = {
					title: "Log this error in the console."
				};

			this.oCard.setManifest(oManifest_ListCard);
			this.oCard.setDataMode(CardDataMode.Active);
			await nextUIUpdate();

			// Act
			this.oCard._handleError(mErrorInfo);
			await nextUIUpdate();

			// Assert
			assert.ok(oLogSpy.calledWith(mErrorInfo.title), "Provided message should be logged to the console.");

			// Clean up
			oLogSpy.restore();
		});

		QUnit.test("In a card with no content, the error is rendered in the header", async function (assert) {
			this.oCard.setManifest({
				"sap.app": {
					"id": "test.card.card16",
					"type": "card"
				},
				"sap.card": {
					"type": "Object",
					"header": {
						"title": "Header Title",
						"data": {
							"request": {
								"url": "fake-url"
							}
						}
					}
				}
			});

			await nextCardReadyEvent(this.oCard);
			await nextUIUpdate();

			var oHeaderDomRef = this.oCard.getCardHeader().getDomRef();

			// Assert
			assert.ok(oHeaderDomRef.querySelector(".sapUiIntBlockingMsg"), "error element is rendered in the header");
		});

		QUnit.test("Height of the Card should not change when error message is shown", async function (assert) {
			this.oCard.setManifest(oManifest_List_Simple);

			await nextCardReadyEvent(this.oCard);
			await nextUIUpdate();

			var initialContentWrapperHeight = this.oCard.getDomRef("contentSection").offsetHeight;
			var initialContentHeight = this.oCard.getCardContent().getDomRef().offsetHeight;
			var EPS = 2;

			// Act
			this.oCard._handleError({
				title: "No new products",
				description: "Please review later",
				size: "Auto"
			});
			await nextUIUpdate();

			var oErrorMessage = this.oCard.getCardContent().getAggregation("_blockingMessage");
			var currentContentWrapperHeight = this.oCard.getDomRef("contentSection").offsetHeight;
			var currentContentHeight = this.oCard.getCardContent().getDomRef().offsetHeight;

			// Assert
			assert.strictEqual(initialContentHeight + "px", oErrorMessage.getHeight(), "Height of the card error message is set correctly");
			assert.ok(initialContentWrapperHeight - currentContentWrapperHeight <= EPS, "Height of the card content wrapper is not changed");
			assert.ok(initialContentHeight - currentContentHeight <= EPS, "Height of the card content is not changed (Card error message is with the same height as the card before the error)");
		});


		QUnit.test("Card configuration error", async function (assert) {
			// Arrange
			var oLogSpy = this.spy(Log, "error");
			this.oCard.setManifest({
				"sap.app": {
					"id": "test.card.bindingSyntax"
				},
				"sap.card": {
					"type": "ListD",
					"header": {},
					"content": {
						"item": { }
					}
				}
			});

			await nextCardReadyEvent(this.oCard);
			await nextUIUpdate();

			var isMessageCorrect = oLogSpy.firstCall.args[1] ? oLogSpy.firstCall.args[1].message.includes("LISTD") : false;
			assert.ok(isMessageCorrect, "Error message with correct details should be logged");

			// Clean up
			oLogSpy.restore();
		});


		QUnit.module("No Data", {
			beforeEach: function () {
				this.oCard = new Card();
				this.oRb = Library.getResourceBundleFor("sap.ui.integration");
				this.oCard.placeAt(DOM_RENDER_LOCATION);
			},
			afterEach: function () {
				this.oCard.destroy();
				this.oCard = null;
				this.oRb = null;
			}
		});

		QUnit.test("IllustratedMessage should be set by developer", async function (assert) {
			// Act
			this.oCard.setManifest({
				"sap.app": {
					"id": "test.card.NoData"
				},
				"sap.card": {
					"type": "List",
					"configuration": {
						"messages": {
							"noData": {
								"type": "NoEntries",
								"title": "No new products",
								"description": "Please review later",
								"size": "Auto"
							}
						}
					},
					"header": {},
					"content": {
						"item": {
							"title": ""
						}
					},
					"data": {
						"json": []
					}
				}
			});

			await nextCardReadyEvent(this.oCard);
			await nextUIUpdate();

			var oMessage = this.oCard.getCardContent().getAggregation("_blockingMessage");

			// Assert
			assert.strictEqual(oMessage.getIllustrationType(), IllustratedMessageType.NoEntries, "The message type set by developer is correct");
			assert.strictEqual(oMessage.getIllustrationSize(), IllustratedMessageSize.Auto, "The message size set by developer is correct");
			assert.strictEqual(oMessage.getTitle(), "No new products", "The message title set by developer is correct");
			assert.strictEqual(oMessage.getDescription(), "Please review later", "The message description set by developer is correct");
		});

		QUnit.test("Default IllustratedMessage in no data scenario - List Card", async function (assert) {
			// Act
			this.oCard.setManifest({
				"sap.app": {
					"id": "test.card.NoData"
				},
				"sap.card": {
					"type": "List",
					"header": {},
					"content": {
						"item": {
							"title": ""
						}
					},
					"data": {
						"json": []
					}
				}
			});

			await nextCardReadyEvent(this.oCard);
			await nextUIUpdate();

			var oMessage = this.oCard.getCardContent().getAggregation("_blockingMessage");

			// Assert
			assert.strictEqual(oMessage.getIllustrationType(), IllustratedMessageType.NoEntries, "Default message type is used for list");
			assert.strictEqual(oMessage.getTitle(), this.oRb.getText("CARD_NO_ITEMS_ERROR_LISTS"), "Correct message is displayed");
		});

		QUnit.test("Default IllustratedMessage in no data scenario - Table Card", async function (assert) {
			// Act
			this.oCard.setManifest({
				"sap.app": {
					"id": "test.card.NoData"
				},
				"sap.card": {
					"type": "Table",
					"header": {},
					"content": {
						"row": {
							"columns": [
								{
									"title": "Customer",
									"value": "{customerName}"
								}
							]
						}
					},
					"data": {
						"json": []
					}
				}
			});

			await nextCardReadyEvent(this.oCard);
			await nextUIUpdate();

			var oMessage = this.oCard.getCardContent().getAggregation("_blockingMessage");

			// Assert
			assert.strictEqual(oMessage.getIllustrationType(), IllustratedMessageType.NoEntries, "Illustrated message type should be no data for Table Card");
			assert.strictEqual(oMessage.getTitle(), this.oRb.getText("CARD_NO_ITEMS_ERROR_LISTS"), "Correct message is displayed");
		});

		QUnit.test("Default IllustratedMessage in no data scenario - Object Card", async function (assert) {
			// Act
			this.oCard.setManifest(oManifest_No_Data_Object);

			await nextCardReadyEvent(this.oCard);
			await nextUIUpdate();

			var oMessage = this.oCard.getCardContent().getAggregation("_blockingMessage");

			// Assert
			assert.strictEqual(oMessage.getIllustrationType(), IllustratedMessageType.NoData, "Illustrated message type should be no data for Object Card");
			assert.strictEqual(oMessage.getTitle(), this.oRb.getText("CARD_NO_ITEMS_ERROR_CHART"), "Correct message is displayed");
		});

		QUnit.module("Component Card");

		QUnit.test("Card and component manifests are in the same file", function (assert) {
			testComponentContentCreation(
				oManifest_ComponentCardAllInOne,
				oManifest_ComponentCardAllInOne,
				assert
			);
		});

		QUnit.test("Controller must have access to the card during onInit", async function (assert) {
			// Arrange
			var oCard = new Card();

			oCard.setManifest("test-resources/sap/ui/integration/qunit/manifests/component/cardAccess/manifest.json");
			oCard.placeAt(DOM_RENDER_LOCATION);

			await nextCardReadyEvent(oCard);
			await nextUIUpdate();

			var oContent = oCard.getCardContent();

			// Assert
			assert.strictEqual(oContent.$().find(".sapMText").text(), "Berlin", "Controller has access to card parameters during onInit.");

			// Clean up
			oCard.destroy();
		});

		QUnit.module("Refreshing", {
			beforeEach: function () {
				this.oCard = new Card();
				this.oManifest = {
					"sap.app": {
						"id": "test.card.refreshing.card1"
					},
					"sap.card": {
						"type": "List",
						"content": {
							"data": {
								"json": [
									{ "Name": "Product 1" },
									{ "Name": "Product 2" },
									{ "Name": "Product 3" }
								]
							},
							"item": {
								"title": "{Name}"
							}
						}
					}
				};
			},
			afterEach: function () {
				this.oCard.destroy();
				this.oCard = null;
				this.oManifest = null;
			}
		});

		QUnit.test("Refreshing card state", async function (assert) {
			this.oCard.placeAt(DOM_RENDER_LOCATION);
			this.oCard.setManifest(this.oManifest);

			await nextCardReadyEvent(this.oCard);
			await nextUIUpdate();

			// Act
			this.oCard.refresh();

			await nextCardReadyEvent(this.oCard);

			// Assert
			assert.ok(true, "Should have fired _ready event after refresh.");
		});

		QUnit.module("Refreshing data", {
			beforeEach: function () {
				this.oCard = new Card();
			},
			afterEach: function () {
				this.oCard.destroy();
				this.oCard = null;
			}
		});

		QUnit.test("Inner level data", async function (assert) {
			this.oCard.placeAt(DOM_RENDER_LOCATION);
			this.oCard.setManifest({
				"sap.app": {
					"id": "test.card.refreshing.card1"
				},
				"sap.card": {
					"configuration": {
						"filters": {
							"f1": {
								"data": {
									"json": [
										{ "Name": "Product 1" }
									]
								}
							},
							"f2": {
								"data": {
									"json": [
										{ "Name": "Product 1" }
									]
								}
							}
						}
					},
					"type": "List",
					"header": {
						"title": "L3 Request list content Card",
						"data": {
							"json": [
								{ "Name": "Product 1" }
							]
						}
					},
					"content": {
						"data": {
							"json": [
								{ "Name": "Product 1" },
								{ "Name": "Product 2" },
								{ "Name": "Product 3" }
							]
						},
						"item": {
							"title": "{Name}"
						}
					}
				}
			});

			await nextCardReadyEvent(this.oCard);
			await nextUIUpdate();

			var oContentSpy = sinon.spy(BaseContent.prototype, "refreshData"),
			oHeaderSpy = sinon.spy(Header.prototype, "refreshData"),
			oFilterSpy = sinon.spy(Filter.prototype, "refreshData"),
			oDataProviderSpy = sinon.spy(DataProvider.prototype, "triggerDataUpdate");

			await nextUIUpdate();
			this.oCard.refreshData();
			assert.ok(oContentSpy.called, "content refreshData method is called");
			assert.ok(oHeaderSpy.called, "header refreshData method is called");
			assert.strictEqual(oFilterSpy.callCount, 2, "filter refreshData method is called twice");
			assert.strictEqual(oDataProviderSpy.callCount, 4, "dataprovider triggerDataUpdate method is called 4 times");

			oContentSpy.restore();
			oHeaderSpy.restore();
			oFilterSpy.restore();
			oDataProviderSpy.restore();
		});

		QUnit.test("Root(card) level data", async function (assert) {
			this.oCard.placeAt(DOM_RENDER_LOCATION);
			this.oCard.setManifest({
				"sap.app": {
					"id": "test.card.refreshing.card1"
				},
				"sap.card": {
					"data": {
						"json": [
							{ "Name": "Product 1" }
						]
					},
					"configuration": {
						"filters": {
							"f1": {

							},
							"f2": {

							}
						}
					},
					"type": "List",
					"header": {
						"title": "L3 Request list content Card"
					},
					"content": {
						"item": {
							"title": "{Name}"
						}
					}
				}
			});

			await nextCardReadyEvent(this.oCard);
			await nextUIUpdate();

			var oContentSpy = sinon.spy(BaseContent.prototype, "refreshData"),
				oHeaderSpy = sinon.spy(Header.prototype, "refreshData"),
				oFilterSpy = sinon.spy(Filter.prototype, "refreshData"),
				oDataProviderSpy = sinon.spy(DataProvider.prototype, "triggerDataUpdate");

			await nextUIUpdate();

			this.oCard.refreshData();
			assert.ok(oContentSpy.called, "content refreshData method is called");
			assert.ok(oHeaderSpy.called, "header refreshData method is called");
			assert.strictEqual(oFilterSpy.callCount, 2, "filter refreshData method is called twice");
			assert.strictEqual(oDataProviderSpy.callCount, 1, "dataprovider triggerDataUpdate method is called once");

			oContentSpy.restore();
			oHeaderSpy.restore();
			oFilterSpy.restore();
			oDataProviderSpy.restore();
		});

		QUnit.test("No data", async function (assert) {
			this.oCard.placeAt(DOM_RENDER_LOCATION);
			this.oCard.setManifest({
				"sap.app": {
					"id": "test.card.refreshing.card1"
				},
				"sap.card": {
					"configuration": {
						"filters": {
							"f1": {

							},
							"f2": {

							}
						}
					},
					"type": "List",
					"header": {
						"title": "L3 Request list content Card"
					},
					"content": {
						"item": {
							"title": "{Name}"
						}
					}
				}
			});

			await nextCardReadyEvent(this.oCard);
			await nextUIUpdate();

			var oContentSpy = sinon.spy(BaseContent.prototype, "refreshData"),
				oHeaderSpy = sinon.spy(Header.prototype, "refreshData"),
				oFilterSpy = sinon.spy(Filter.prototype, "refreshData"),
				oDataProviderSpy = sinon.spy(DataProvider.prototype, "triggerDataUpdate");

			await nextUIUpdate();
			this.oCard.refreshData();

			assert.ok(oContentSpy.called, "content refreshData method is called");
			assert.ok(oHeaderSpy.called, "header refreshData method is called");
			assert.strictEqual(oFilterSpy.callCount, 2, "filter refreshData method is called twice");
			assert.ok(oDataProviderSpy.notCalled, "dataprovider triggerDataUpdate method is not called");

			oContentSpy.restore();
			oHeaderSpy.restore();
			oFilterSpy.restore();
			oDataProviderSpy.restore();
		});

		QUnit.test("Not ready", function (assert) {
			var bTypeError = false;

			try {
				this.oCard.placeAt(DOM_RENDER_LOCATION);
				this.oCard.setManifest({
					"sap.app": {
						"id": "test.card.refreshing.card1"
					},
					"sap.card": {
						"configuration": {
							"filters": {
								"f1": {

								},
								"f2": {

								}
							}
						},
						"type": "List",
						"header": {
							"title": "L3 Request list content Card"
						},
						"content": {
							"item": {
								"title": "{Name}"
							}
						}
					}
				});
				this.oCard.refreshData();
			} catch (error) {
				bTypeError = true;
			}

			assert.ok(!bTypeError, "There is no error"); // BCP 2280081647
		});

		QUnit.module("Refreshing data - invalid response", {
			beforeEach: function () {
				this.oServer = sinon.fakeServer.create();
				this.oServer.autoRespond = true;
				this.oServer.xhr.useFilters = true;
				this.oServer.xhr.addFilter(function (method, url) {
					return !url.startsWith("/GetSales");
				});

				this.bError = true;

				// Endpoints
				this.oServer.respondWith("/GetSalesSuccess", function (xhr) {

					var iResult = 500;
					var mResponseJSON = "";

					if (!this.bError) {
						iResult = 200;
						mResponseJSON = {items: [{title: "Title 1"}]};
					}

					this.bError = !this.bError;

					xhr.respond(iResult, {"Content-Type": "application/json"}, JSON.stringify(mResponseJSON));
				}.bind(this));

				this.oCard = new Card();
			},
			afterEach: function () {
				this.oCard.destroy();
				this.oCard = null;

				this.oServer.reset();
				this.oServer = null;
			}
		});

		QUnit.test("Initially invalid response, valid second response", async function (assert) {
			// Arrange
			this.oCard.placeAt(DOM_RENDER_LOCATION);
			this.oCard.setManifest({
				"sap.app": {
					"id": "test.card.refreshing.card1"
				},
				"sap.card": {
					"type": "List",
					"header": {
						"title": "Sales Report"
					},
					"content": {
						"data": {
							"request": {
								"url": "/GetSalesSuccess"
							},
							"path": "/items"
						},
						"item": {
							"title": "{title}"
						},
						"maxItems": "5"
					}
				}
			});

			await nextCardReadyEvent(this.oCard);
			await nextUIUpdate();

			var oError = this.oCard.getCardContent().getAggregation("_blockingMessage");
			assert.ok(oError.isA("sap.ui.integration.controls.BlockingMessage"), "Error is displayed.");

			this.oCard.refreshData();

			await nextCardContentReadyEvent(this.oCard);
			await nextUIUpdate();

			var oContent = this.oCard.getCardContent();
			assert.ok(oContent.isA("sap.ui.integration.cards.BaseContent"), "Content is displayed correctly.");
		});

		QUnit.module("Event stateChanged", {
			beforeEach: function () {
				this.oCard = new Card();
			},
			afterEach: function () {
				this.oCard.destroy();
				this.oCard = null;
			}
		});

		QUnit.test("Event stateChanged is fired on refreshData", function (assert) {
			var done = assert.async(),
				oHost = new Host();

			assert.expect(4);

			this.oCard.setHost(oHost);

			this.oCard.attachEventOnce("stateChanged", () => {
				assert.ok(true, "stateChanged is called on card ready");

				this.oCard.attachEventOnce("stateChanged", function () {
					assert.ok(true, "stateChanged is called after data refresh");
				});
			});

			oHost.attachEventOnce("cardStateChanged", () => {
				assert.ok(true, "cardStateChanged for host is called on card ready");

				oHost.attachEventOnce("cardStateChanged", function () {
					assert.ok(true, "cardStateChanged for host is called after data refresh");

					// Clean up
					oHost.destroy();
					done();
				});

				// Act
				this.oCard.refreshData();
			});

			// Act
			this.oCard.setBaseUrl("/test-resources/sap/ui/integration/qunit/testResources/");
			this.oCard.setManifest({
				"sap.app": {
					"id": "test.card.stateChanged"
				},
				"sap.card": {
					"type": "List",
					"content": {
						"data": {
							"request": {
								"url": "items.json"
							}
						},
						"item": {
							"title": "{Name}"
						}
					}
				}
			});
			this.oCard.placeAt(DOM_RENDER_LOCATION);
		});

		QUnit.test("Event stateChanged is fired only once", async function (assert) {
			var done = assert.async(),
				iStateChangedCounter = 0;

			// Act
			this.oCard.setBaseUrl("/test-resources/sap/ui/integration/qunit/testResources/");
			this.oCard.setManifest({
				"sap.app": {
					"id": "test.card.stateChanged2"
				},
				"sap.card": {
					"type": "Object",
					"header": {
						"title": "Test state changed"
					}
				}
			});
			this.oCard.placeAt(DOM_RENDER_LOCATION);

			await nextCardReadyEvent(this.oCard);

			this.oCard.attachStateChanged(function () {
				iStateChangedCounter++;
			});

			this.oCard.scheduleFireStateChanged();
			this.oCard.scheduleFireStateChanged();

			setTimeout(function () {
				assert.strictEqual(iStateChangedCounter, 1, "Event stateChanged is fired only once.");
				done();
			}, 100);
		});

		QUnit.module("Data mode", {
			beforeEach: function () {
				this.oCard = new Card();
				this.oManifest = {
					"sap.app": {
						"id": "test.card.dataMode.card1"
					},
					"sap.card": {
						"type": "List",
						"content": {
							"data": {
								"json": [
									{ "Name": "Product 1" },
									{ "Name": "Product 2" },
									{ "Name": "Product 3" }
								]
							},
							"item": {
								"title": "{Name}"
							}
						}
					}
				};
			},
			afterEach: function () {
				this.oCard.destroy();
				this.oCard = null;
				this.oManifest = null;
			}
		});

		QUnit.test("Set data mode", async function (assert) {
			var oApplyManifestSpy = sinon.spy(Card.prototype, "_applyManifestSettings");

			this.oCard.setManifest(this.oManifest);
			this.oCard.placeAt(DOM_RENDER_LOCATION);

			await nextCardReadyEvent(this.oCard);

			// Assert
			assert.ok(oApplyManifestSpy.calledOnce, "Card with default 'Auto' state should try to apply the manifest settings.");

			// Act
			oApplyManifestSpy.reset();
			this.oCard.setDataMode(CardDataMode.Inactive);

			// Assert
			assert.ok(oApplyManifestSpy.notCalled, "Card with 'Inactive' state should NOT try to apply the manifest settings.");

			// Act
			oApplyManifestSpy.reset();
			this.oCard.setDataMode(CardDataMode.Active);

			await nextCardReadyEvent(this.oCard);
			await nextUIUpdate();

			// Assert
			assert.ok(oApplyManifestSpy.calledOnce, "Should call refresh when turning to 'Active' mode.");

			// Cleanup
			oApplyManifestSpy.restore();
		});

		QUnit.module("Card manifest - URL", {
			beforeEach: function () {
				this.oCard = new Card({
					width: "400px",
					height: "600px"
				});
			},
			afterEach: function () {
				this.oCard.destroy();
				this.oCard = null;
			}
		});

		QUnit.test("Card manifest set through url", async function (assert) {
			this.oCard.setManifest("test-resources/sap/ui/integration/qunit/manifests/manifest.json");
			this.oCard.placeAt(DOM_RENDER_LOCATION);

			await nextCardReadyEvent(this.oCard);
			await nextUIUpdate();

			// Assert
			assert.ok(true, "Should have fired _ready event.");
		});

		QUnit.module("Header counter", {
			beforeEach: function () {
				this.oCard = new Card({
					width: "400px",
					height: "600px"
				});
			},
			afterEach: function () {
				this.oCard.destroy();
				this.oCard = null;
			}
		});

		QUnit.test("Formatting with self translation", async function (assert) {
			this.oCard.setManifest("test-resources/sap/ui/integration/qunit/testResources/cardWithTranslationsOwnCounter/manifest.json");
			this.oCard.placeAt(DOM_RENDER_LOCATION);

			await nextCardReadyEvent(this.oCard);
			await nextUIUpdate();

			var oHeader = this.oCard.getCardHeader();

			// Assert
			assert.equal(oHeader.getStatusText(), "2 of 115", "Should have correctly formatted and translated counter.");
		});

		QUnit.test("Formatting with custom translation", async function (assert) {
			this.oCard.setManifest("test-resources/sap/ui/integration/qunit/testResources/cardWithTranslationsCustomCounter/manifest.json");
			this.oCard.placeAt(DOM_RENDER_LOCATION);

			await nextCardReadyEvent(this.oCard);
			await nextUIUpdate();

			var oHeader = this.oCard.getCardHeader();

			// Assert
			assert.equal(oHeader.getStatusText(), "2 of custom 115", "Should have correctly formatted and translated counter.");
		});

		QUnit.test("Formatting with self translation and no custom translation", async function (assert) {
			this.oCard.setManifest("test-resources/sap/ui/integration/qunit/testResources/cardWithTranslationsOwnCounter/manifest.json");
			this.oCard.placeAt(DOM_RENDER_LOCATION);

			await nextCardReadyEvent(this.oCard);
			await nextUIUpdate();

			var oHeader = this.oCard.getCardHeader();

			// Assert
			assert.equal(oHeader.getStatusText(), "2 of 115", "Should have correctly formatted and translated counter.");
		});

		QUnit.module("Events", {
			beforeEach: function () {
				this.oCard = new Card();
			},
			afterEach: function () {
				this.oCard.destroy();
				this.oCard = null;
			}
		});

		QUnit.test("'manifestReady' event is fired.", function (assert) {

			// Arrange
			var done = assert.async();
			this.oCard.attachManifestReady(function () {
				// Assert
				assert.ok(true, "Should have fired 'manifestReady' event.");
				done();
			});

			// Act
			this.oCard.setManifest("test-resources/sap/ui/integration/qunit/manifests/manifest.json");
			this.oCard.placeAt(DOM_RENDER_LOCATION);
		});

		QUnit.test("getManifestEntry after 'manifestReady' event is fired.", async function (assert) {
			// Act
			this.oCard.setManifest(oManifest_ListCard);
			this.oCard.placeAt(DOM_RENDER_LOCATION);

			await nextCardManifestReadyEvent(this.oCard);

			// Assert
			assert.deepEqual(this.oCard.getManifestEntry("/"), oManifest_ListCard, "getManifestEntry returns correct result for '/'");
			assert.deepEqual(this.oCard.getManifestEntry("/sap.card"), oManifest_ListCard["sap.card"], "getManifestEntry returns correct result for '/sap.card'");
			assert.strictEqual(this.oCard.getManifestEntry("/sap.card/header/title"), oManifest_ListCard["sap.card"]["header"]["title"], "getManifestEntry returns correct result for '/sap.card/header/title'");
		});

		QUnit.test("'manifestApplied' event is fired.", async function (assert) {
			// Act
			this.oCard.setManifest("test-resources/sap/ui/integration/qunit/manifests/manifest.json");
			this.oCard.placeAt(DOM_RENDER_LOCATION);

			await nextCardManifestAppliedEvent(this.oCard);

			// Assert
			assert.ok(true, "Event 'manifestApplied' is fired.");
		});

		QUnit.module("Property 'manifestChanges'", {
			beforeEach: function () {
				this.oCard = new Card();
			},
			afterEach: function () {
				this.oCard.destroy();
				this.oCard = null;
			}
		});

		QUnit.test("Change title with manifestChanges", async function (assert) {
			// Act
			this.oCard.setManifest("test-resources/sap/ui/integration/qunit/manifests/manifest.json");
			this.oCard.setManifestChanges([
				{ content: { header: { title: "My new title 1" } } },
				{ content: { header: { title: "My new title 2" } } }
			]);
			this.oCard.placeAt(DOM_RENDER_LOCATION);

			await nextCardReadyEvent(this.oCard);
			await nextUIUpdate();

			// Assert
			assert.strictEqual(this.oCard.getAggregation("_header").getTitle(), "My new title 2", "The title is changed");
		});

		QUnit.test("Change title with manifestChanges with path syntax", async function (assert) {
			this.oCard.setManifest("test-resources/sap/ui/integration/qunit/manifests/manifest.json");
			this.oCard.setManifestChanges([
				{ "/sap.card/header/title": "My new title 1" },
				{ "/sap.card/header/title": "My new title 2" }

			]);
			this.oCard.placeAt(DOM_RENDER_LOCATION);

			await nextCardReadyEvent(this.oCard);
			await nextUIUpdate();

			// Assert
			assert.strictEqual(this.oCard.getAggregation("_header").getTitle(), "My new title 2", "The title is changed");
		});

		QUnit.test("Change title with manifestChanges with mixed syntax, last path syntax", async function (assert) {
			this.oCard.setManifest("test-resources/sap/ui/integration/qunit/manifests/manifest.json");
			this.oCard.setManifestChanges([
				{ "/sap.card/header/title": "My new title 1" },
				{ content: { header: { title: "My new title 2" } } },
				{ content: { header: { title: "My new title 3" } } },
				{ "/sap.card/header/title": "My new title 4" }
			]);
			this.oCard.placeAt(DOM_RENDER_LOCATION);

			await nextCardReadyEvent(this.oCard);
			await nextUIUpdate();

			// Assert
			assert.strictEqual(this.oCard.getAggregation("_header").getTitle(), "My new title 4", "The title is changed");
		});

		QUnit.test("Change title with manifestChanges with mixed syntax, last content syntax", async function (assert) {
			this.oCard.setManifest("test-resources/sap/ui/integration/qunit/manifests/manifest.json");
			this.oCard.setManifestChanges([
				{ "/sap.card/header/title": "My new title 1" },
				{ content: { header: { title: "My new title 2" } } },
				{ "/sap.card/header/title": "My new title 3" },
				{ content: { header: { title: "My new title 4" } } }
			]);
			this.oCard.placeAt(DOM_RENDER_LOCATION);

			await nextCardReadyEvent(this.oCard);
			await nextUIUpdate();

			// Assert
			assert.strictEqual(this.oCard.getAggregation("_header").getTitle(), "My new title 4", "The title is changed");
		});

		QUnit.test("Check getManifestWithMergedChanges", async function (assert) {
			// Act
			this.oCard.setManifest("test-resources/sap/ui/integration/qunit/manifests/manifest.json");
			this.oCard.setManifestChanges([
				{ content: { header: { title: "Test title" } } }
			]);
			this.oCard.placeAt(DOM_RENDER_LOCATION);

			await nextCardReadyEvent(this.oCard);
			await nextUIUpdate();

			// Assert
			var oMergedManifest = this.oCard.getManifestWithMergedChanges();
			assert.strictEqual(oMergedManifest["sap.card"]["header"]["title"], "Test title", "The manifest contains the given changes.");
		});

		QUnit.test("Check getManifestWithMergedChanges with path syntax", async function (assert) {
			this.oCard.setManifest("test-resources/sap/ui/integration/qunit/manifests/manifest.json");
			this.oCard.setManifestChanges([
				{ "/sap.card/header/title": "Test title" }
			]);
			this.oCard.placeAt(DOM_RENDER_LOCATION);

			await nextCardReadyEvent(this.oCard);
			await nextUIUpdate();

			// Assert
			var oMergedManifest = this.oCard.getManifestWithMergedChanges();
			assert.strictEqual(oMergedManifest["sap.card"]["header"]["title"], "Test title", "The manifest contains the given changes.");
		});

		QUnit.module("Style classes", {
			beforeEach: async function () {
				this.oCard = new Card({
					width: "400px",
					height: "600px"
				});

				this.oCard.placeAt(DOM_RENDER_LOCATION);
				await nextUIUpdate();
			},
			afterEach: function () {
				this.oCard.destroy();
				this.oCard = null;
			}
		});

		QUnit.test("'sapUiIntCardAnalytical' is added only when the type is 'Analytical'", async function (assert) {
			// Arrange
			var oAnalyticalManifest = {
					"sap.app": {
						"id": "someId"
					},
					"sap.card": {
						"type": "Analytical"
					}
				},
				oTableManifest = {
					"sap.app": {
						"id": "someId"
					},
					"sap.card": {
						"type": "Table"
					}
				};

			this.oCard.setManifest(oAnalyticalManifest);

			await nextCardReadyEvent(this.oCard);
			await nextUIUpdate();

			// Assert
			assert.ok(this.oCard.$().hasClass("sapUiIntCardAnalytical"), "'sapUiIntCardAnalytical' class should be set.");

			// Act
			this.oCard.setManifest(oTableManifest);

			await nextCardReadyEvent(this.oCard);
			await nextUIUpdate();

			// Assert
			assert.notOk(this.oCard.$().hasClass("sapUiIntCardAnalytical"), "'sapUiIntCardAnalytical' class should NOT be set.");
		});

		QUnit.module("Badge", {
			beforeEach: function () {
				this.oCard = new Card({
					customData: [
						new BadgeCustomData({
							value: "New"
						})
					],
					width: "400px",
					height: "600px"
				});
			},
			afterEach: function () {
				this.oCard.destroy();
				this.oCard = null;
			}
		});

		QUnit.test("Rendering", async function (assert) {
			this.oCard.setManifest("test-resources/sap/ui/integration/qunit/manifests/manifest.json");
			this.oCard.placeAt(DOM_RENDER_LOCATION);

			await nextCardReadyEvent(this.oCard);
			await nextUIUpdate();

			var $badgeIndicator = this.oCard.$().find(".sapFCardBadgePlaceholder .sapMObjStatusText");

			// Assert

			assert.strictEqual($badgeIndicator.text(), "New", "Badge is correctly rendered");
		});

		QUnit.module("Translations", {
			beforeEach: function () {
				this.oCard = new Card();
			},
			afterEach: function () {
				this.oCard.destroy();
				this.oCard = null;
			}
		});

		QUnit.test("I18n module is initialized with integration library resource bundle", function (assert) {
			var oModel;

			// Arrange
			this.oCard.setManifest("test-resources/sap/ui/integration/qunit/manifests/manifest.json");
			this.oCard.placeAt(DOM_RENDER_LOCATION);

			// Assert
			oModel = this.oCard.getModel("i18n");
			assert.strictEqual(oModel.getResourceBundle(), Library.getResourceBundleFor("sap.ui.integration"), "The i18n model of the card is correctly initialized.");
		});

		QUnit.test("Integration library resource bundle is not enhanced", async function (assert) {
			this.oCard.setManifest("test-resources/sap/ui/integration/qunit/testResources/cardWithTranslations/manifest.json");
			this.oCard.placeAt(DOM_RENDER_LOCATION);

			await nextCardReadyEvent(this.oCard);
			await nextUIUpdate();

			// Assert
			var oResourceBundle = Library.getResourceBundleFor("sap.ui.integration");
			assert.ok(oResourceBundle.aCustomBundles.length === 0, "The resource bundle for integration library is not enhanced.");
		});

		QUnit.test("I18n module is isolated", function (assert) {
			var oContainer = new HBox(),
				oModel;

			// Arrange
			oContainer.setModel(new JSONModel(), "i18n");
			oContainer.addItem(this.oCard);

			this.oCard.setManifest("test-resources/sap/ui/integration/qunit/manifests/manifest.json");
			oContainer.placeAt(DOM_RENDER_LOCATION);

			// Assert
			oModel = this.oCard.getModel("i18n");

			assert.ok(oModel.isA("sap.ui.model.resource.ResourceModel"), "The i18n model of the card is ResourceModel.");

			// Clean up
			oContainer.destroy();
		});

		QUnit.test("Card translations work", async function (assert) {
			this.oCard.setManifest("test-resources/sap/ui/integration/qunit/testResources/cardWithTranslations/manifest.json");
			this.oCard.placeAt(DOM_RENDER_LOCATION);

			await nextCardReadyEvent(this.oCard);
			await nextUIUpdate();

			// Assert
			assert.strictEqual(this.oCard.getCardHeader().getTitle(), "Card Translation Bundle", "The translation for title is correct.");
		});

		QUnit.test("Use getTranslatedText", async function (assert) {
			this.oCard.setManifest("test-resources/sap/ui/integration/qunit/testResources/cardWithTranslationsCustomCounter/manifest.json");
			this.oCard.placeAt(DOM_RENDER_LOCATION);

			await nextCardReadyEvent(this.oCard);
			await nextUIUpdate();

			// Assert
			assert.strictEqual(this.oCard.getTranslatedText("SUBTITLE"), "Some subtitle", "The translation for SUBTITLE is correct.");
			assert.strictEqual(this.oCard.getTranslatedText("COUNT_X_OF_Y", [3, 5]), "3 of custom 5", "The translation for COUNT_X_OF_Y is correct.");
		});

		QUnit.test("Refresh reloads translations correctly", async function (assert) {
			this.oCard.setManifest("test-resources/sap/ui/integration/qunit/testResources/cardWithTranslationsOwnCounter/manifest.json");
			this.oCard.placeAt(DOM_RENDER_LOCATION);

			await nextCardReadyEvent(this.oCard);
			await nextUIUpdate();

			this.oCard.refresh();

			await nextCardReadyEvent(this.oCard);
			await nextUIUpdate();

			// Assert
			assert.strictEqual(this.oCard.getTranslatedText("SUBTITLE"), "Some subtitle", "The translation for SUBTITLE is correct.");
			assert.strictEqual(this.oCard.getTranslatedText("CARD.COUNT_X_OF_Y", [3, 5]), "3 of 5", "The translation for COUNT_X_OF_Y is correct.");
		});

		QUnit.module("Size", {
			beforeEach: function () {
				this.oCard = new Card();
			},
			afterEach: function () {
				this.oCard.destroy();
				this.oCard = null;
			}
		});

		QUnit.test("Content height is not bigger than container height", async function (assert) {
			this.oCard.setWidth("400px");
			this.oCard.setHeight("200px");

			// Act
			this.oCard.setManifest(oManifest_ListCard);
			this.oCard.placeAt(DOM_RENDER_LOCATION);

			await nextCardReadyEvent(this.oCard);
			await nextUIUpdate();

			var oContent = this.oCard.getCardContent(),
				iHeight = oContent.getDomRef().getBoundingClientRect().height;

			// Assert
			assert.ok(iHeight < 200, "The height of the content is not larger than the height of the container.");
		});

		QUnit.test("List Content height doesn't decrease after data is changed", async function (assert) {
			// Arrange
			var oServer = sinon.createFakeServer({
					autoRespond: true,
					respondImmediately: true
				}),
				bFirstCall = true,
				fFirstHeight;

			oServer.respondWith("GET", /fakeService\/getProducts/, function (oXhr) {
				if (bFirstCall) {
					bFirstCall = false;
					oXhr.respond(200, { "Content-Type": "application/json"}, JSON.stringify([{}, {}, {}, {}, {}, {}]));
				} else {
					oXhr.respond(200, { "Content-Type": "application/json"}, JSON.stringify([{}, {}, {}]));
				}
			});


			this.oCard.setManifest({
				"sap.app": {
					"id": "my.card.qunit.test.ListCard"
				},
				"sap.card": {
					"type": "List",
					"data": {
						"request": {
							"url": "fakeService/getProducts"
						}
					},
					"header": {
						"title": "Header"
					},
					"content": {

						"item": {
							"title": "Item",
							"description": "Description"
						}
					}
				}
			});
			this.oCard.placeAt(DOM_RENDER_LOCATION);

			await nextCardReadyEvent(this.oCard);
			await nextUIUpdate();

			fFirstHeight = this.oCard.getCardContent().getDomRef().getBoundingClientRect().height;

			// Assert
			assert.ok(fFirstHeight > 0, "The height of the content should be bigger than 0.");

			// Act
			this.oCard.refreshData();

			await nextCardDataReadyEvent(this.oCard);
			await nextUIUpdate();

			var iHeight = this.oCard.getCardContent().getDomRef().getBoundingClientRect().height;

			// Assert
			assert.ok(iHeight >= fFirstHeight, "The height of the content has shrunk. It is: " + iHeight + ", was: " + fFirstHeight);

			// Clean up
			oServer.restore();
		});

		QUnit.test("Content height doesn't decrease after data is changed", async function (assert) {
			// Arrange
			var oServer = sinon.createFakeServer({
					autoRespond: true,
					respondImmediately: true
				}),
				bFirstCall = true,
				fFirstHeight;

			oServer.respondWith("GET", /fakeService\/getProducts/, function (oXhr) {
				if (bFirstCall) {
					bFirstCall = false;
					oXhr.respond(200, { "Content-Type": "application/json"}, JSON.stringify([{}, {}, {}, {}, {}, {}]));
				} else {
					oXhr.respond(200, { "Content-Type": "application/json"}, JSON.stringify([{}, {}, {}]));
				}
			});

			// Act
			this.oCard.setManifest({
				"sap.app": {
					"id": "my.card.qunit.test.ListCard"
				},
				"sap.card": {
					"type": "List",
					"data": {
						"request": {
							"url": "fakeService/getProducts"
						}
					},
					"header": {
						"title": "Header"
					},
					"content": {
						"minItems": 1,
						"maxItems": 6,
						"item": {
							"title": "Item",
							"description": "Description"
						}
					}
				}
			});
			this.oCard.placeAt(DOM_RENDER_LOCATION);

			await nextCardReadyEvent(this.oCard);
			await nextUIUpdate();

			fFirstHeight = this.oCard.getCardContent().getDomRef().getBoundingClientRect().height;

			// Assert
			assert.ok(fFirstHeight > 0, "The height of the content should be bigger than 0.");

			// Act
			this.oCard.refreshData();

			await nextCardDataReadyEvent(this.oCard);
			await nextUIUpdate();

			var iHeight = this.oCard.getCardContent().getDomRef().getBoundingClientRect().height;

			// Assert
			assert.strictEqual(iHeight, fFirstHeight, "The height of the content did not decrease.");

			// Clean up
			oServer.restore();
		});

		QUnit.module("Card without rendering", {
			beforeEach: function () {
				this.oCard = new Card();
			},
			afterEach: function () {
				this.oCard.destroy();
				this.oCard = null;
			}
		});

		QUnit.test("Full manifest processing is done by calling the method 'startManifestProcessing'", async function (assert) {
			// Act
			this.oCard.setManifest(oManifest_ListCard);
			this.oCard.startManifestProcessing();

			await nextCardReadyEvent(this.oCard);
			await nextUIUpdate();

			var aItems = this.oCard.getCardContent().getInnerList().getItems();

			// Assert
			assert.ok(true, "Card processing was done even without rendering.");
			assert.strictEqual(aItems.length, 8, "The content has 8 items in its aggregation.");
		});

		QUnit.module("Destroy", {
			beforeEach: function () {
				this.oCard = new Card({
					width: "400px",
					height: "600px"
				});
				this.oCard.placeAt(DOM_RENDER_LOCATION);
			},
			afterEach: function () {
				this.oCard.destroy();
				this.oCard = null;
			}
		});

		QUnit.test("Destroy card while manifest is loading", async function (assert) {
			// Arrange
			var done = assert.async();

			this.oCard.setManifest("test-resources/sap/ui/integration/qunit/testResources/listCard.manifest.json");
			this.oCard.setDataMode(CardDataMode.Active);
			await nextUIUpdate();

			assert.ok(this.oCard._oCardManifest, "There is Manifest instance");
			var oSpy = sinon.spy(this.oCard._oCardManifest, "loadDependenciesAndIncludes");

			// Act
			this.oCard.destroy();

			setTimeout(function () {
				// Assert
				assert.ok(oSpy.notCalled, "Method is not called if the card is destroyed");

				oSpy.restore();
				done();
			}, 500);
		});

		QUnit.module("Custom Models", {
			beforeEach: function () {
				this.oCard = new Card({
					baseUrl: "test-resources/sap/ui/integration/qunit/testResources"
				});
			},
			afterEach: function () {
				this.oCard.destroy();
				this.oCard = null;
			}
		});

		QUnit.test("List items can be set through custom model", async function (assert) {
			// Act
			this.oCard.setManifest(oManifest_CustomModels);
			this.oCard.startManifestProcessing();

			await nextCardReadyEvent(this.oCard);
			await nextUIUpdate();

			var aItems;

			this.oCard.getModel("cities").setData({
				items: [
					{name: "City 1"},
					{name: "City 2"}
				]
			});

			await nextUIUpdate();

			aItems = this.oCard.getCardContent().getInnerList().getItems();

			// Assert
			assert.strictEqual(aItems.length, 2, "There are two items rendered from the custom model.");
		});

		QUnit.test("Registering custom models on multiple calls to setManifest", async function (assert) {
			// Arrange
			var fnErrorLogSpy = sinon.spy(Log, "error");

			// Act
			this.oCard.setManifest(oManifest_CustomModels);
			this.oCard.startManifestProcessing();

			await nextCardReadyEvent(this.oCard);

			var fnModelDestroySpy = sinon.spy(this.oCard.getModel("cities"), "destroy");

			// Act
			this.oCard.setManifest(oManifest_CustomModels);
			this.oCard.startManifestProcessing();

			await nextCardReadyEvent(this.oCard);

			// Assert - after second setManifest
			assert.ok(fnModelDestroySpy.calledOnce, "Destroy was called for the custom model on second setManifest.");
			assert.strictEqual(this.oCard._aCustomModels.length, 1, "Custom model is registered only once.");
			assert.notOk(fnErrorLogSpy.called, "There is no error logged for duplicate custom model names.");

			this.oCard.destroy();
			await nextUIUpdate();

			assert.ok(true, "Card can be successfully destroyed after multiple calls to setManifest.");

			// Clean up
			fnModelDestroySpy.restore();
			fnErrorLogSpy.restore();
		});

		QUnit.module("Creation of children cards", {
			beforeEach: function () {
				this.oCard = new Card();
			},
			afterEach: function () {
				this.oCard.destroy();
				this.oCard = null;
			}
		});

		QUnit.test("Property referenceId is forwarded to children cards", async function (assert) {
			// Arrange
			var sReferenceId = "test-id",
				oChildCard;

			// Act
			this.oCard.setReferenceId(sReferenceId);
			this.oCard.setManifest({
				"sap.app": {
					"id": "test.card.childCard.card1"
				},
				"sap.card": {
					"type": "Object",
					"header": {
						"title": "Test Card"
					}
				}
			});
			this.oCard.startManifestProcessing();

			await nextCardReadyEvent(this.oCard);
			await nextUIUpdate();

			oChildCard = this.oCard._createChildCard({
				manifest: {
					"sap.app": {
						"id": "test.card.childCard.card2"
					},
					"sap.card": {
						"type": "Object",
						"header": {
							"title": "Test Card 2"
						}
					}
				}
			});

			// Assert
			assert.strictEqual(oChildCard.getReferenceId(), sReferenceId, "The created child card has the same reference id as the parent card.");
		});

		QUnit.module("Design property", {
			beforeEach: function () {
				this.oCard = new Card();
			},
			afterEach: function () {
				this.oCard.destroy();
				this.oCard = null;
			}
		});

		QUnit.test("Design property in list card", async function (assert) {
			this.oCard.placeAt(DOM_RENDER_LOCATION);
			this.oCard.setDesign("Transparent");
			this.oCard.setManifest(oManifest_ListCard);

			await nextCardReadyEvent(this.oCard);

			// Assert
			assert.strictEqual(this.oCard.getCardContent()._getList().getBackgroundDesign(), "Transparent", "The design property is set correctly.");
		});

		QUnit.test("Design property in table card", async function (assert) {
			this.oCard.placeAt(DOM_RENDER_LOCATION);
			this.oCard.setDesign("Transparent");
			this.oCard.setManifest(oManifest_TableCard);

			await nextCardReadyEvent(this.oCard);

			// Assert
			assert.strictEqual(this.oCard.getCardContent()._getTable().getBackgroundDesign(), "Transparent", "The design property is set correctly.");
		});

		QUnit.module("Card manifest initialization", {
			beforeEach: function () {
				this.oCard = new Card();
				this.oCard.placeAt(DOM_RENDER_LOCATION);
			},
			afterEach: function () {
				this.oCard.destroy();
				this.oCard = null;
			}
		});

		QUnit.test("setManifest with and without translated texts", async function (assert) {
			var oLoadI18nSpy = this.spy(CoreManifest.prototype, "_loadI18n");

			this.oCard.setManifest("test-resources/sap/ui/integration/qunit/manifests/manifest.json");

			await nextCardReadyEvent(this.oCard);
			await nextUIUpdate();

			// Assert
			assert.ok(oLoadI18nSpy.notCalled, "translation file is not fetched");

			this.oCard.setManifest("test-resources/sap/ui/integration/qunit/testResources/cardWithTranslations/manifest.json");

			await nextCardReadyEvent(this.oCard);
			await nextUIUpdate();

			// Assert
			assert.ok(oLoadI18nSpy.called, "translation file is fetched");
		});

		QUnit.test("Dependencies that are listed in the manifest are loaded", async function (assert) {
			// Arrange
			var oLoadDepsSpy = this.stub(CardManifest.prototype, "loadDependenciesAndIncludes").resolves();

			// Act
			this.oCard.setManifest({
				"sap.app": {
					"id": "test.card.loadDependenciesAndIncludes"
				},
				"sap.ui5": {
					"dependencies": {
						"libs": {
							"card.test.shared.lib": {}
						}
					}
				},
				"sap.card": {
					"type": "Object",
					"header": {
						"title": "Title"
					},
					"content": {
						"groups": [{
							"items": [
								{
									"id": "item1"
								}
							]
						}]
					}
				}
			});

			await nextCardReadyEvent(this.oCard);

			// Assert
			assert.ok(oLoadDepsSpy.calledOnce, "Manifest#loadDependenciesAndIncludes should be called");
			assert.ok(this.oCard.getCardContent(), "The card content should be created");
		});

		QUnit.module("Card grouping items count", {
			beforeEach: function () {
				this.oCard = new Card();
				this.oCard.placeAt(DOM_RENDER_LOCATION);
			},
			afterEach: function () {
				this.oCard.destroy();
				this.oCard = null;
			}
		});

		QUnit.test("Cards content items count", async function (assert) {
			this.oCard.setManifest({
				"sap.card": {
					"type": "List",
					"header": {
						"type": "Numeric",
						"status": {
							"text": {
								"format": {
									"translationKey": "i18n>CARD.COUNT_X_OF_Y",
									"parts": [
										"parameters>/visibleItems",
										"20"
									]
								}
							}
						},
						"title": "Top 5 Products Sales",
						"subTitle": "By Average Price",
						"unitOfMeasurement": "EUR",
						"mainIndicator": {
							"number": "{number}",
							"unit": "{unit}",
							"trend": "{trend}",
							"state": "{state}"
						},
						"details": "{details}"
					},
					"content": {
						"data": {
							"json": [{
									"Name": "Comfort Easy",
									"Description": "32 GB Digital Assistant with high-resolution color screen",
									"Sales": "150",
									"State": "Warning"
								},
								{
									"Name": "ITelO Vault",
									"Description": "Digital Organizer with State-of-the-Art Storage Encryption",
									"Sales": "540",
									"State": "Success"
								},
								{
									"Name": "Notebook Professional 15",
									"Description": "Notebook Professional 15 with 2,80 GHz quad core, 15\" Multitouch LCD, 8 GB DDR3 RAM, 500 GB SSD - DVD-Writer (DVD-R/+R/-RW/-RAM),Windows 8 Pro",
									"Sales": "350",
									"State": "Success"
								},
								{
									"Name": "Ergo Screen E-I",
									"Description": "Optimum Hi-Resolution max. 1920 x 1080 @ 85Hz, Dot Pitch: 0.27mm",
									"Sales": "100",
									"State": "Error"
								},
								{
									"Name": "Laser Professional Eco",
									"Description": "Print 2400 dpi image quality color documents at speeds of up to 32 ppm (color) or 36 ppm (monochrome), letter/A4. Powerful 500 MHz processor, 512MB of memory",
									"Sales": "200",
									"State": "Warning"
								}
							]
						},
						"item": {
							"title": "{Name}",
							"description": "{Description}",
							"info": {
								"value": "{Sales} K",
								"state": "{State}"
							}
						},
						"group": {
							"title": "{= ${Sales} > 150 ? 'Over 150' : 'Under 150'}",
							"order": {
								"path": "Sales",
								"dir": "ASC"
							}
						}
					}
				}
			});

			await nextCardReadyEvent(this.oCard);

			// Assert
			assert.strictEqual(this.oCard.getCardHeader().getStatusText(), "5 of 20", "The group headers are not counted as visible list items");
		});

		QUnit.module("Card preview modes", {
			beforeEach: function () {
				this.oCard = new Card();
				this.oCard.placeAt(DOM_RENDER_LOCATION);
			},
			afterEach: function () {
				this.oCard.destroy();
				this.oCard = null;
			}
		});

		QUnit.test("Card in 'Abstract' preview mode", async function (assert) {
			this.oCard.setPreviewMode(library.CardPreviewMode.Abstract);
			this.oCard.setManifest({
				"sap.app": {
					"id": "test.card.previewMode"
				},
				"sap.card": {
					"type": "Object",
					"header": {
						"title": "Title"
					},
					"content": {
						"groups": [{
							"items": [
								{
									"id": "item1"
								}
							]
						}]
					}
				}
			});

			await nextCardReadyEvent(this.oCard);
			await nextUIUpdate();

			var oContent = this.oCard.getCardContent();
			var oLoadingPlaceholder = oContent.getAggregation("_loadingPlaceholder");

			// Assert
			assert.ok(oContent.isA("sap.ui.integration.cards.ObjectContent"), "ObjectContent is created as card content");
			assert.ok(oContent.getAggregation("_loadingPlaceholder").getDomRef(), "Loading placeholder is displayed in the content");
			assert.notOk(oLoadingPlaceholder.getDomRef().getAttribute("title"), "No tooltip is rendered");
			assert.ok(this.oCard.getDomRef().classList.contains("sapFCardPreview"), "'sapFCardPreview' CSS class should be added");
		});

		QUnit.test("Fallback to Abstract preview when mock data configuration is missing", async function (assert) {
			// Arrange
			var done = assert.async();

			this.oCard.setPreviewMode(library.CardPreviewMode.MockData);
			this.oCard.setManifest({
				"sap.app": {
					"type": "card",
					"id": "test.dataProvider.card2"
				},
				"sap.card": {
					"type": "List",
					"header": {
						"title": "List Card"
					},
					"content": {
						"data": {
							"request": {
								"url": "./relativeData.json"
							}
						},
						"item": {
							"title": {
								"value": "{Name}"
							}
						}
					}
				}
			});

			await nextCardReadyEvent(this.oCard);

			this.oCard.addEventDelegate({
				onAfterRendering: () => {
					// Assert
					assert.strictEqual(this.oCard.getPreviewMode(), library.CardPreviewMode.Abstract, "Fallback to Abstract preview.");
					assert.ok(this.oCard.getDomRef().classList.contains("sapFCardPreview"), library.CardPreviewMode.Abstract, "Abstract preview class is there.");

					done();
				}
			});
		});

		QUnit.test("Don't fallback to Abstract preview when data configuration is with 'path' only", async function (assert) {
			var done = assert.async();

			this.oCard.setPreviewMode(library.CardPreviewMode.MockData);
			this.oCard.setManifest({
				"sap.app": {
					"type": "card",
					"id": "test.dataProvider.card2"
				},
				"sap.card": {
					"type": "List",
					"header": {
						"title": "List Card"
					},
					"content": {
						"data": {
							"path": "/"
						},
						"item": {
							"title": {
								"value": "{Name}"
							}
						}
					}
				}
			});

			await nextCardReadyEvent(this.oCard);

			this.oCard.addEventDelegate({
				onAfterRendering: () => {
					// Assert
					assert.strictEqual(this.oCard.getPreviewMode(), library.CardPreviewMode.MockData, "Didn't fallback to Abstract preview.");
					assert.notOk(this.oCard.getDomRef().classList.contains("sapFCardPreview"), library.CardPreviewMode.Abstract, "Abstract preview class is not there.");

					done();
				}
			});
		});

		QUnit.module("Blocking Message", {
			beforeEach: function () {
				this.oCard = new Card();
				this.oCard.placeAt(DOM_RENDER_LOCATION);
			},
			afterEach: function () {
				this.oCard.destroy();
				this.oCard = null;
			}
		});

		QUnit.test("getBlockingMessage() when the card is not ready", function (assert) {
			assert.strictEqual(this.oCard.getBlockingMessage(), null, "'null' should be returned when the card is not ready");
		});

		QUnit.test("getBlockingMessage() on 'stateChanged' event", function (assert) {
			var done = assert.async();

			this.oCard.attachStateChanged(function () {
				assert.ok(this.oCard.getBlockingMessage(), "Blocking message should be returned");
				assert.strictEqual(this.oCard.getBlockingMessage().type, CardBlockingMessageType.NoData, "Correct blocking message should be returned");

				done();
			}, this);

			this.oCard.setManifest({
				"sap.app": {
					"id": "test.card.NoData"
				},
				"sap.card": {
					"type": "List",
					"header": {},
					"content": {
						"item": {
							"title": ""
						}
					},
					"data": {
						"json": []
					}
				}
			});
		});

		QUnit.test("getBlockingMessage() when there is data", function (assert) {
			var done = assert.async();

			this.oCard.attachStateChanged(function () {
				assert.strictEqual(this.oCard.getBlockingMessage(), null, "'null' should be returned");

				done();
			}, this);

			this.oCard.setManifest(oManifest_ListCard);
		});

		QUnit.test("getBlockingMessage() on content that doesn't support 'No Data'", function (assert) {
			var done = assert.async();

			this.oCard.attachStateChanged(function () {
				assert.strictEqual(this.oCard.getBlockingMessage(), null, "'null' should be returned");

				done();
			}, this);

			this.oCard.setManifest({
				"sap.app": {
					"id": "test.card.NoData"
				},
				"sap.card": {
					"type": "Calendar",
					"data": {
						"json": {
							"item": []
						}
					},
					"header": {
						"title": "My calendar"
					},
					"content": {}
				}
			});
		});

		QUnit.test("getBlockingMessage() after showBlockingMessage()", function (assert) {
			var done = assert.async();
			var stateChangedCount = 0;

			this.oCard.attachStateChanged(function () {
				stateChangedCount++;

				if (stateChangedCount === 1) {
					assert.strictEqual(this.oCard.getBlockingMessage(), null, "'null' should be returned");

					// Act
					this.oCard.showBlockingMessage({
						type: CardBlockingMessageType.NoData
					});
				} else if (stateChangedCount === 2) {
					assert.ok(this.oCard.getBlockingMessage(), "Blocking message should be returned");
					done();
				}
			}, this);

			this.oCard.setManifest(oManifest_ListCard);
		});

		QUnit.test("getBlockingMessage() when content couldn't be created", function (assert) {
			var done = assert.async();

			this.oCard.attachStateChanged(function () {
				var oBlockingMessage = this.oCard.getBlockingMessage();

				assert.ok(oBlockingMessage, "Blocking message should be returned");
				assert.strictEqual(oBlockingMessage.type, CardBlockingMessageType.Error, "Correct blocking message type should be set.");

				done();
			}, this);

			this.oCard.setManifest({
				"sap.app": {
					"id": "test.invalid.content"
				},
				"sap.card": {
					"type": "invalidListType",
					"header": {
						"title": "Invalid card"
					},
					"content": {}
				}
			});
		});
<<<<<<< HEAD
=======

		QUnit.module("Card#request", {
			beforeEach: async function () {
				this.oCard = new Card({
					manifest: {
						"sap.app": {
							"id": "test.card.request"
						},
						"sap.card": {
							"type": "List",
							"header": {},
							"content": {
								"data": {
									"json": []
								},
								"item": {
									"title": "{Name}"
								}
							}
						}
					}
				});
				this.oCard.placeAt(DOM_RENDER_LOCATION);
				await nextCardReadyEvent(this.oCard);
			},
			afterEach: function () {
				this.oCard.destroy();
				this.oCard = null;
			}
		});

		QUnit.test("Request data with FormData", async function (assert) {
			// Arrange
			const oServer = sinon.fakeServer.create({
				autoRespond: true
			});

			oServer.respondWith("/uploadFormData", function (xhr) {
				const body = xhr.requestBody;

				if (body instanceof FormData && body.get("key") === "value") {
					xhr.respond(200, {"Content-Type": "text/plain"}, "Success");
					return;
				}

				xhr.respond(400, {"Content-Type": "text/plain"}, "Error");
			});

			const oFormData = new FormData();
			oFormData.append("key", "value");

			// Act
			const res = await this.oCard.request({
				"url": "/uploadFormData",
				"method": "POST",
				"parameters": oFormData
			});

			// Assert
			assert.strictEqual(res, "Success", "FormData should be uploaded successfully");

			// Clean up
			oServer.restore();
		});

>>>>>>> b94d49d8
	}
);
<|MERGE_RESOLUTION|>--- conflicted
+++ resolved
@@ -3607,8 +3607,6 @@
 				}
 			});
 		});
-<<<<<<< HEAD
-=======
 
 		QUnit.module("Card#request", {
 			beforeEach: async function () {
@@ -3673,7 +3671,5 @@
 			// Clean up
 			oServer.restore();
 		});
-
->>>>>>> b94d49d8
 	}
 );
