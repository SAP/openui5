--- conflicted
+++ resolved
@@ -14,19 +14,10 @@
     "url": "https://github.com/SAP/openui5.git"
   },
   "dependencies": {
-<<<<<<< HEAD
-    "@openui5/sap.ui.core": "2.0.0-SNAPSHOT",
     "@openui5/sap.f": "2.0.0-SNAPSHOT",
     "@openui5/sap.m": "2.0.0-SNAPSHOT",
-    "@openui5/sap.ui.unified": "2.0.0-SNAPSHOT",
+    "@openui5/sap.ui.core": "2.0.0-SNAPSHOT",
     "@openui5/sap.ui.layout": "2.0.0-SNAPSHOT",
-    "@openui5/sap.ui.table": "2.0.0-SNAPSHOT"
-=======
-    "@openui5/sap.f": "1.138.0-SNAPSHOT",
-    "@openui5/sap.m": "1.138.0-SNAPSHOT",
-    "@openui5/sap.ui.core": "1.138.0-SNAPSHOT",
-    "@openui5/sap.ui.layout": "1.138.0-SNAPSHOT",
-    "@openui5/sap.ui.unified": "1.138.0-SNAPSHOT"
->>>>>>> 58472a3d
+    "@openui5/sap.ui.unified": "2.0.0-SNAPSHOT"
   }
 }