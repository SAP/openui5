--- conflicted
+++ resolved
@@ -49,7 +49,6 @@
 					type: "sap.ui.integration.CardMenuAction[]"
 				},
 
-<<<<<<< HEAD
 				/**
 				 * A function that resolves the given destination name to a URL.
 				 *
@@ -112,117 +111,20 @@
 
 						/**
 						 * The parameters related to the triggered action.
-						 */
-=======
-					/**
-					 * Fired when an action is triggered.
-					 *
-					 * When an action is triggered in the card it can be handled on several places by "action" event handlers. In consecutive order those places are: <code>Extension</code>, <code>Card</code>, <code>Host</code>.
-					 * Each of them can prevent the next one to handle the action by calling <code>oEvent.preventDefault()</code>.
-					 *
-					 * @experimental since 1.75
-					 * Disclaimer: this event is in a beta state - incompatible API changes may be done before its official public release. Use at your own discretion.
-					 */
-					action: {
-
-						allowPreventDefault: true,
-
+						 *
+						 * <b>Disclaimer:</b> Since 1.129 the special parameter <code>data</code> for action <code>Submit</code> is deprecated and must not be used. Use event parameter <code>formData</code> instead.
+						 */
 						parameters: {
-							/**
-							 * The card the action is fired from.
-							 */
-							card: { type: "sap.ui.core.Control" },
-
-							/**
-							 * The action configuration.
-							 */
-							actionConfig: { type: 'object' },
-
-							/**
-							 * The action source.
-							 */
-							actionSource: {
-								type: "sap.ui.core.Control"
-							},
-
-							/**
-							 * The parameters related to the triggered action.
-							 *
-							 * <b>Disclaimer:</b> Since 1.129 the special parameter <code>data</code> for action <code>Submit</code> is deprecated and must not be used. Use event parameter <code>formData</code> instead.
-							 */
-							parameters: {
-								type: "object"
-							},
-
-							/**
-							 * All form data that is filled inside the card. This parameter is available only with action types <code>Submit</code> and <code>Custom</code>.
-							 *
-							 * The format will be the same as in the <code>form</code> model available in the card manifest. For more information look at the documentation for each individual form type.
-							 * @since 1.129
-							 */
-							formData: {
-								type: "object"
-							},
-
-							/**
-							 * The type of the action.
-							 */
-							type: {
-								type: "sap.ui.integration.CardActionType"
-							}
-						}
-					},
-
-					/**
-					 * Fired when some card configuration settings are changed as a result of user interaction.
-					 * For example - filter value is changed.
-					 * @experimental since 1.96
-					 */
-					cardConfigurationChange: {
-						parameters: {
-							/**
-							 * The card the changes are fired from.
-							 */
-							card: { type: "sap.ui.core.Control" },
-							/**
-							 * Changed configuration settings.
-							 *
-							 * Example:
-							 * <pre>
-							 *  {
-							 *     "/sap.card/configuration/filters/shipper/value": "key3",
-							 *     "/sap.card/configuration/filters/item/value": "key2"
-							 *  }
-							 * </pre>
-							 */
-							changes: {
-								type: "object"
-							}
-						}
-					},
-
-					/**
-					 * Fired when the state of a card is changed.
-					 * For example - the card is ready, new page is selected inside the card, a filter is changed or data is refreshed.
-					 * @experimental since 1.107
-					 */
-					cardStateChanged: {
-						parameters: {
-							/**
-							 * The card the changes are fired from.
-							 */
-							card: { type: "sap.ui.core.Control" }
-						}
-					},
-
-					/**
-					 * Fired when the card is initially ready for the first time.
-					 * Will not be fired for consecutive refreshes or data changes.
-					 * @experimental since 1.116
-					 */
-					cardInitialized: {
->>>>>>> 7321f307
-						parameters: {
+							type: "object"
+						},
+
+						/**
+						 * All form data that is filled inside the card. This parameter is available only with action types <code>Submit</code> and <code>Custom</code>.
+						 *
+						 * The format will be the same as in the <code>form</code> model available in the card manifest. For more information look at the documentation for each individual form type.
+						 * @since 1.129
+						 */
+						formData: {
 							type: "object"
 						},
 
