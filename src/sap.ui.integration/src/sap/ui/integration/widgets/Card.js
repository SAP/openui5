/*!
 * ${copyright}
 */
sap.ui.define([
	"./CardRenderer",
	"../cards/Footer",
	"../controls/ActionsToolbar",
	"../controls/BlockingMessage",
	"../delegate/Paginator",
	"sap/ui/base/Interface",
	"sap/ui/core/Element",
	"sap/ui/core/Lib",
	"sap/ui/thirdparty/jquery",
	"sap/ui/integration/util/Manifest",
	"sap/ui/integration/util/ServiceManager",
	"sap/base/Log",
	"sap/base/util/merge",
	"sap/base/util/deepEqual",
	"sap/base/util/each",
	"sap/ui/integration/util/DataProviderFactory",
	"sap/ui/model/json/JSONModel",
	"sap/ui/integration/model/ObservableModel",
	"sap/ui/model/resource/ResourceModel",
	"sap/ui/integration/model/ContextModel",
	"sap/f/CardBase",
	"sap/f/library",
	"sap/ui/integration/library",
	"sap/ui/integration/util/Destinations",
	"sap/ui/integration/util/LoadingProvider",
	"sap/ui/integration/util/HeaderFactory",
	"sap/ui/integration/util/ContentFactory",
	"sap/ui/integration/util/BindingResolver",
	"sap/ui/integration/util/ErrorHandler",
	"sap/ui/integration/formatters/IconFormatter",
	"sap/ui/integration/cards/filters/FilterBarFactory",
	"sap/ui/integration/cards/actions/CardActions",
	"sap/ui/integration/util/CardObserver",
	"sap/m/IllustratedMessageType",
	"sap/ui/integration/util/ParameterMap",
	"sap/ui/integration/util/Measurement",
	"sap/ui/integration/util/DisplayVariants"
], function(
	CardRenderer,
	Footer,
	ActionsToolbar,
	BlockingMessage,
	Paginator,
	Interface,
	Element,
	Library,
	jQuery,
	CardManifest,
	ServiceManager,
	Log,
	merge,
	deepEqual,
	each,
	DataProviderFactory,
	JSONModel,
	ObservableModel,
	ResourceModel,
	ContextModel,
	CardBase,
	fLibrary,
	library,
	Destinations,
	LoadingProvider,
	HeaderFactory,
	ContentFactory,
	BindingResolver,
	ErrorHandler,
	IconFormatter,
	FilterBarFactory,
	CardActions,
	CardObserver,
	IllustratedMessageType,
	ParameterMap,
	Measurement,
	DisplayVariants
) {
	"use strict";

	const MANIFEST_PATHS = {
		TYPE: "/sap.card/type",
		ACTIONS: "/sap.card/actions",
		DATA: "/sap.card/data",
		HEADER: "/sap.card/header",
		HEADER_POSITION: "/sap.card/headerPosition",
		CONTENT: "/sap.card/content",
		FOOTER: "/sap.card/footer",
		PAGINATOR: "/sap.card/footer/paginator",
		SERVICES: "/sap.ui5/services",
		APP_TYPE: "/sap.app/type",
		PARAMS: "/sap.card/configuration/parameters",
		DESTINATIONS: "/sap.card/configuration/destinations",
		CSRF_TOKENS: "/sap.card/configuration/csrfTokens",
		FILTERS: "/sap.card/configuration/filters",
		NO_DATA_MESSAGES: "/sap.card/configuration/messages/noData",
		MODEL_SIZE_LIMIT: "/sap.card/configuration/modelSizeLimit"
	};

	const RESERVED_PARAMETER_NAMES = ["visibleItems", "allItems"];

	const HeaderPosition = fLibrary.cards.HeaderPosition;

	const SemanticRole = fLibrary.cards.SemanticRole;

	const ActionArea = library.CardActionArea;

	const CardArea = library.CardArea;

	const CardDataMode = library.CardDataMode;

	const CardDesign = library.CardDesign;

	const CardDisplayVariant = library.CardDisplayVariant;

	const CardPreviewMode = library.CardPreviewMode;

<<<<<<< HEAD
	var CARD_DESTROYED_ERROR = "Card is destroyed!";
=======
	const CardOverflow = library.CardOverflow;

	const CardBlockingMessageType = library.CardBlockingMessageType;
>>>>>>> 5f5eb9a9

	const CARD_DESTROYED_ERROR = "Card is destroyed!";

	const MODULE_PREFIX = "module:";

	const DEFAULT_MODEL_SIZE_LIMIT = 1000;

	/**
	 * Constructor for a new <code>Card</code>.
	 *
	 * @param {string} [sId] ID for the new control. ID generated automatically if no ID is provided.
	 * @param {object} [mSettings] Initial settings for the new control.
	 *
	 * @class
	 * A control that represents a container with a header and content.
	 *
	 * <h3>Overview</h3>
	 * Cards are small user interface elements which provide the most important information from an
	 * app, related to a specific role or task. The information is represented in a compact manner, allowing for actions to be executed.
	 * Cards can be described as small representations of an app which can be integrated in different systems.
	 *
	 * The integration card is defined in a declarative way, using a manifest.json to be:
	 * <ul>
	 * <li>Easily integrated into apps</li>
	 * <li>Easily reused across apps</li>
	 * <li>Understandable by other technologies</li>
	 * <li>Self-contained (has a built-in functionality and doesn't need external configuration)</li>
	 * <li>Dynamic parameter handling</li>
	 * <li>Clear separation of the roles of the card and app developers</li>
	 * </ul>
	 *
	 * The role of the card developer is to describe the card in a manifest.json file and define:
	 * <ul>
	 * <li>Header</li>
	 * <li>Content</li>
	 * <li>Data source</li>
	 * <li>Possible actions</li>
	 * </ul>
	 *
	 * The role of the app developer is to integrate the card into the app and define:
	 * <ul>
	 * <li>The dimensions of the card inside a layout of choice, using the <code>width</code> and <code>height</code> properties</li>
	 * <li>The behavior for the actions described in the manifest.json file, using the action event</li>
	 * </ul>
	 *
	* <strong>You can learn more about integration cards in the {@link demo:sap/ui/integration/demokit/cardExplorer/index.html Card Explorer}</strong>
	 *
	 * <i>When to use</i>
	 * <ul>
	 * <li>When you want to reuse the card across apps.</li>
	 * <li>When you need easy integration and configuration.</li>
	 * </ul>
	 *
	 * <i>When not to use</i>
	 * <ul>
	 * <li>When you need more header and content flexibility.</li>
	 * <li>When you have to achieve simple card visualization. For such cases, use: {@link sap.f.Card sap.f.Card}.</li>
	 * <li>When you have to use an application model. For such cases, use: {@link sap.f.Card sap.f.Card}.</li>
	 * <li>When you need complex behavior. For such cases, use: {@link sap.f.Card sap.f.Card}.</li>
	 * </ul>
	 *
	 * @extends sap.f.CardBase
	 *
	 * @author SAP SE
	 * @version ${version}
	 * @public
	 * @constructor
	 * @see {@link topic:5b46b03f024542ba802d99d67bc1a3f4 Cards}
	 * @since 1.62
	 * @alias sap.ui.integration.widgets.Card
	 */
	var Card = CardBase.extend("sap.ui.integration.widgets.Card", /** @lends sap.ui.integration.widgets.Card.prototype */ {
		metadata: {
			library: "sap.ui.integration",
			properties: {
				/**
				 * Optional property which can be used by the host to reference the card.
				 * It will be forwarded to any children cards.
				 * Does not affect the card behavior.
				 */
				referenceId : {
					type: "string",
					defaultValue: ""
				},

				/**
				 * The URL of the manifest or an object.
				 */
				manifest: {
					type: "any",
					defaultValue: ""
				},

				/**
				 * Overrides the default values of the parameters, which are defined in the manifest.
				 * The value is an object containing parameters in format <code>{parameterKey: parameterValue}</code>.
				 *
				 * @experimental Since 1.65. This property might be changed in future.
				 */
				parameters: {
					type: "object",
					defaultValue: null
				},

				/**
				 * Defines the state of the <code>Card</code>. When set to <code>Inactive</code>, the <code>Card</code> doesn't make requests.
				 * @experimental Since 1.65
				 * @since 1.65
				 */
				dataMode: {
					type: "sap.ui.integration.CardDataMode",
					group: "Behavior",
					defaultValue: CardDataMode.Auto
				},

				/**
				 * Defines the base URL of the card manifest. It should be used when manifest property is an object instead of a URL.
				 * If both manifest URL and base URL are defined - the base URL will be used for loading dependencies.
				 * If both manifest URL and base URL are not defined - relative resources might not be loaded correctly.
				 * @experimental Since 1.70
				 * @since 1.70
				 */
				baseUrl: {
					type: "sap.ui.core.URI",
					defaultValue: null
				},

				/**
				 * Defines a list of configuration settings, which will be merged into the original manifest.
				 *
				 * This can be a list of flexibility changes generated during designtime.
				 *
				 * Each item in the array represents a separate level of changes. For example, the first item might be created by an administrator, the second by a page administrator and the third by the end user.
				 *
				 * The order of the items is the order in which the changes will be merged on top of each other. So the last item will overwrite the previous items where the paths match.
				 *
				 * Example:
				 * <pre>
				 * [
				 * 	{
				 * 		// Administrator
				 * 		"/sap.card/header/title": "My Configured Title in Default Language",
				 * 		"/sap.card/content/maxItems": 10,
				 * 		"texts": {
				 * 			"en-US": {
				 * 				"/sap.card/header/title": "My Configured Title in US-English"
				 * 			}
				 * 		}
				 * 	},
				 * 	{
				 * 		// Page administrator
				 * 		"/sap.card/content/maxItems": 5
				 * 	},
				 * 	{
				 * 		// End user
				 *      "/sap.card/header/title": "Title by End User",
				 * 		"/sap.card/content/maxItems": 8
				 * 	}
				 * ]
				 * </pre>
				 *
				 * @experimental Since 1.76 This API might be removed when a permanent solution for flexibility changes is implemented.
				 * @since 1.76
				 */
				manifestChanges: {
					type: "object[]",
					defaultValue: []
				},

				/**
				 * Defines the design of the <code>Card</code>.
				 * @experimental Since 1.109
				 * @since 1.109
				 */
				design: {
					type: "sap.ui.integration.CardDesign",
					group: "Appearance",
					defaultValue: CardDesign.Solid
				},

				/**
				 * Defines the display variant for card rendering and behavior.
				 * @experimental Since 1.118. For usage only by Work Zone.
				 * @since 1.118
				 */
				displayVariant: {
					type: "sap.ui.integration.CardDisplayVariant",
					group: "Appearance",
					defaultValue: CardDisplayVariant.Standard
				},

				/**
				 * Preview mode of the <code>Card</code>.
				 * Helpful in scenarios when the end user is choosing or configuring a card.
				 * <ul>
				 * <li>When set to "MockData", the card data is loaded, using a data request, as configured in the "data/mockData" in the manifest. If such configuration is missing, then the Abstract mode will be used instead.</li>
				 * <li>When set to "Abstract", the card shows abstract placeholder without loading data.</li>
				 * <li>When set to "Off", the card displays real data.</li>
				 * </ul>
				 * @experimental Since 1.112
				 * @since 1.112
				 */
				previewMode: {
					type: "sap.ui.integration.CardPreviewMode",
					group: "Behavior",
					defaultValue: CardPreviewMode.Off
				},

				/**
				 * If the card should change depending on its size.
				 * This property is temporary. Should be used to enable the feature for cards where it is needed.
				 * @experimental Since 1.127
				 * @since 1.127
				 */
				useProgressiveDisclosure: {
					type: "boolean",
					group: "Behavior",
					defaultValue: false
				},

				/**
				 * Allows to control the overflow behaviour of the card.
				 *
				 * <b>Note</b>: If the "Default" option is used, the card must be allowed to grow in height as much as it needs to avoid overflowing. Use a layout which allows this.
				 *
				 * @experimental Since 1.133
				 * @since 1.133
				 */
				overflow: {
					type: "sap.ui.integration.CardOverflow",
					group: "Behavior",
					defaultValue: CardOverflow.Default
				},

				/**
				 * @since 1.128
				 */
				showCloseButton: {
					type: "boolean",
					group: "Behavior",
					defaultValue: false,
					visibility: "hidden"
				},

				/**
				 * Defines if the card is interactive.
				 */
				interactive: {
					type: "boolean",
					defaultValue: false,
					visibility: "hidden"
				}
			},
			aggregations: {

				/**
				 * Actions definitions from which actions in the header menu of the card are created.
				 * <b>Note</b>: This aggregation is destroyed when the property <code>manifest</code> changes.
				 * @experimental Since 1.85. Disclaimer: this aggregation is in a beta state - incompatible API changes may be done before its official public release. Use at your own discretion.
				 * @since 1.85
				 */
				actionDefinitions: {
					type: "sap.ui.integration.ActionDefinition",
					multiple: true,
					forwarding: {
						getter: "_getActionsToolbar",
						aggregation: "actionDefinitions"
					}
				},

				/**
				 * Defines the header of the card.
				 */
				_header: {
					type: "sap.f.cards.IHeader",
					multiple: false,
					visibility: "hidden"
				},

				/**
				 * Defines the filters section of the card.
				 */
				_filterBar: {
					type: "sap.ui.integration.cards.filters.FilterBar",
					multiple: false,
					visibility: "hidden"
				},

				/**
				 * Defines the content of the card.
				 */
				_content: {
					type: "sap.ui.core.Control",
					multiple: false,
					visibility: "hidden"
				},

				/**
				 * Defines the footer of the card.
				 */
				_footer: {
					type: "sap.ui.core.Control",
					multiple: false,
					visibility: "hidden"
				},

				/**
				 * Defines the Extension of the card.
				 */
				_extension: {
					type: "sap.ui.integration.Extension",
					multiple: false,
					visibility: "hidden"
				},

				/**
				 * Defines the internally used LoadingProvider.
				 */
				_loadingProvider: {
					type: "sap.ui.core.Element",
					multiple: false,
					visibility: "hidden"
				}
			},
			events: {

				/**
				 * Fired when an action is triggered on the card.
				 *
				 * When an action is triggered in the card it can be handled on several places by "action" event handlers. In consecutive order those places are: <code>Extension</code>, <code>Card</code>, <code>Host</code>.
				 * Each of them can prevent the next one to handle the action by calling <code>oEvent.preventDefault()</code>.
				 *
				 * @experimental since 1.64
				 * Disclaimer: this event is in a beta state - incompatible API changes may be done before its official public release. Use at your own discretion.
				 */
				action: {
					allowPreventDefault: true,
					parameters: {
						/**
						 * The action source.
						 */
						actionSource: {
							type: "sap.ui.core.Control"
						},

						/**
						 * The parameters related to the triggered action.
						 *
						 * <b>Disclaimer:</b> Since 1.129 the special parameter <code>data</code> for action <code>Submit</code> is deprecated and must not be used. Use event parameter <code>formData</code> instead.
						 * @since 1.76
						 */
						parameters: {
							type: "object"
						},

						/**
						 * All form data that is filled inside the card. This parameter is available only with action types <code>Submit</code> and <code>Custom</code>.
						 *
						 * The format will be the same as in the <code>form</code> model available in the card manifest. For more information look at the documentation for each individual form type.
						 * @since 1.129
						 */
						formData: {
							type: "object"
						},

						/**
						 * The type of the action.
						 */
						type: {
							type: "sap.ui.integration.CardActionType"
						}
					}
				},

				/**
				 * Fired when some configuration settings are changed as a result of user interaction.
				 * For example - filter value is changed.
				 * @experimental since 1.96
				 */
				configurationChange: {
					parameters: {
						/**
						 * Changed configuration settings.
						 *
						 * Example:
						 * <pre>
						 *  {
						 *     "/sap.card/configuration/filters/shipper/value": "key3",
						 *     "/sap.card/configuration/filters/item/value": "key2",
						 *  }
						 * </pre>
						 */
						changes: {
							type: "object"
						}
					}
				},

				/**
				 * Fired when the manifest is loaded.
				 * @experimental since 1.72
				 */
				manifestReady: {},

				/**
				 * Fired when card utilities (like <code>DataProviderFactory</code>) and the card elements (like header) are created and initialized.
				 *
				 * Note: The card's content may not be available yet because it may depend on other resources to load.
				 *
				 * @ui5-restricted
				 */
				manifestApplied: {},

				/**
				 * Fired when the state of the card is changed.
				 * For example - the card is ready, new page is selected, a filter is changed or data is refreshed.
				 * @experimental since 1.107
				 */
				stateChanged: {}
			},
			associations: {

				/**
				 * The host.
				 */
				host: {},

				/**
				 * The opener card.
				 * @private
				 * @ui5-private
				 */
				openerReference: { visibility: "hidden" },

				/**
				 * The opener card.
				 * @private
				 * @ui5-private
				 */
				dialogHeader: { visibility: "hidden" }
			}
		},
		renderer: CardRenderer
	});

	/**
	 * Initialization hook.
	 * @private
	 */
	Card.prototype.init = function () {
		CardBase.prototype.init.call(this);

		this.setAggregation("_loadingProvider", new LoadingProvider());

		this._oIntegrationRb = Library.getResourceBundleFor("sap.ui.integration");
		this._iModelSizeLimit = DEFAULT_MODEL_SIZE_LIMIT;
		this._oDisplayVariants = new DisplayVariants(this);
		this._initModels();
		this._oContentFactory = new ContentFactory(this);
		this._oCardObserver = new CardObserver(this);
		this._aSevereErrors = [];
		this._sPerformanceId = "UI5 Integration Cards " + this.getId() + " ";
		this._aActiveLoadingProviders = [];
		this._fnOnDataReady = function () {
			this._bDataReady = true;
		}.bind(this);

		this._fireStateChangedBound = this._fireStateChanged.bind(this);
		this._sizeFormatterBound = this._oDisplayVariants.sizeFormatter.bind(this._oDisplayVariants);

		/**
		 * Facade of the {@link sap.ui.integration.widgets.Card} control.
		 * @interface
		 * @name sap.ui.integration.widgets.CardFacade
		 * @experimental since 1.79
		 * @public
		 * @author SAP SE
		 * @version ${version}
		 * @borrows sap.ui.integration.widgets.Card#getId as getId
		 * @borrows sap.ui.integration.widgets.Card#getDomRef as getDomRef
		 * @borrows sap.ui.integration.widgets.Card#setVisible as setVisible
		 * @borrows sap.ui.integration.widgets.Card#getParameters as getParameters
		 * @borrows sap.ui.integration.widgets.Card#getCombinedParameters as getCombinedParameters
		 * @borrows sap.ui.integration.widgets.Card#getManifestEntry as getManifestEntry
		 * @borrows sap.ui.integration.widgets.Card#resolveDestination as resolveDestination
		 * @borrows sap.ui.integration.widgets.Card#request as request
		 * @borrows sap.ui.integration.widgets.Card#refresh as refresh
		 * @borrows sap.ui.integration.widgets.Card#refreshData as refreshData
		 * @borrows sap.ui.integration.widgets.Card#showMessage as showMessage
		 * @borrows sap.ui.integration.widgets.Card#hideMessage as hideMessage
		 * @borrows sap.ui.integration.widgets.Card#getBaseUrl as getBaseUrl
		 * @borrows sap.ui.integration.widgets.Card#getRuntimeUrl as getRuntimeUrl
		 * @borrows sap.ui.integration.widgets.Card#getTranslatedText as getTranslatedText
		 * @borrows sap.ui.integration.widgets.Card#getModel as getModel
		 * @borrows sap.ui.integration.widgets.Card#triggerAction as triggerAction
		 * @borrows sap.ui.integration.widgets.Card#addActionDefinition as addActionDefinition
		 * @borrows sap.ui.integration.widgets.Card#removeActionDefinition as removeActionDefinition
		 * @borrows sap.ui.integration.widgets.Card#insertActionDefinition as insertActionDefinition
		 * @borrows sap.ui.integration.widgets.Card#getActionDefinition as getActionDefinition
		 * @borrows sap.ui.integration.widgets.Card#indexOfActionDefinition as indexOfActionDefinition
		 * @borrows sap.ui.integration.widgets.Card#destroyActionDefinition as destroyActionDefinition
		 * @borrows sap.ui.integration.widgets.Card#showLoadingPlaceholders as showLoadingPlaceholders
		 * @borrows sap.ui.integration.widgets.Card#hideLoadingPlaceholders as hideLoadingPlaceholders
		 * @borrows sap.ui.integration.widgets.Card#showCard as showCard
		 * @borrows sap.ui.integration.widgets.Card#hide as hide
		 * @borrows sap.ui.integration.widgets.Card#getOpener as getOpener
		 * @borrows sap.ui.integration.widgets.Card#validateControls as validateControls
		 * @borrows sap.ui.integration.widgets.Card#showBlockingMessage as showBlockingMessage
		 * @borrows sap.ui.integration.widgets.Card#hideBlockingMessage as hideBlockingMessage
		 * @borrows sap.ui.integration.widgets.Card#getBlockingMessage as getBlockingMessage
		 */
		this._oLimitedInterface = new Interface(this, [
			"getId",
			"getDomRef",
			"setVisible",
			"getParameters",
			"getCombinedParameters",
			"getManifestEntry",
			"resolveDestination",
			"request",
			"refresh",
			"refreshData",
			"showMessage",
			"getBaseUrl",
			"getRuntimeUrl",
			"getTranslatedText",
			"getModel",
			"triggerAction",
			"addActionDefinition",
			"removeActionDefinition",
			"insertActionDefinition",
			"getActionDefinition",
			"indexOfActionDefinition",
			"destroyActionDefinition",
			"showLoadingPlaceholders",
			"hideLoadingPlaceholders",
			"showCard",
			"hide",
			"getOpener",
			"validateControls",
			"showBlockingMessage",
			"hideBlockingMessage",
			"getBlockingMessage"
		]);
	};

	/**
	 * Initializes the internally used models.
	 */
	Card.prototype._initModels = function () {
		this._INTERNAL_MODELS = {
			"default": {
				init: () => this.setModel(new JSONModel()),
				reset: () => this.getModel().setData({})
			},
			parameters: {
				init: () => this.setModel(new JSONModel(ParameterMap.getParamsForModel()), "parameters")
			},
			filters: {
				init: () => this.setModel(new JSONModel(), "filters"),
				reset: () => this.getModel("filters").setData({})
			},
			paginator: {
				init: () => this.setModel(new JSONModel({
					skip: 0,
					pageIndex: 0
				}),  "paginator"),
				reset: () => this.getModel("paginator").setData({
					skip: 0,
					pageIndex: 0
				})
			},
			form: {
				init: () => this.setModel(new JSONModel(), "form")
			},
			messages: {
				init: () => this.setModel(new JSONModel({
					hasErrors: false,
					hasWarnings: false,
					records: []
				}), "messages")
			},
			context: {
				init: () => this.setModel(new ContextModel(), "context")
			},
			i18n: {
				init: () => this.setModel(new ResourceModel({
					bundle: this._oIntegrationRb
				}), "i18n")
			},
			size: {
				init: () => this.setModel(this._oDisplayVariants.getInitialSizeModel(), "size")
			},
			widgetInfo: {
				init: () => this.setModel(new JSONModel(), "widgetInfo")
			}
		};

		for (const modelName in this._INTERNAL_MODELS) {
			this._INTERNAL_MODELS[modelName].init();
		}
	};

	/**
	 * @inheritdoc
	 */
	Card.prototype.clone = function () {
		var oClone = CardBase.prototype.clone.apply(this, arguments);

		// Cloning will copy the models rather then clone them.
		// Therefore we should re-initialize them, so that the used models are not shared between
		// several cards which are cloned from a single template.
		oClone._initModels();

		return oClone;
	};

	/**
	 * Inits the ready state of the card by waiting for the required events.
	 *
	 * @private
	 */
	Card.prototype._initReadyState = function () {
		this._aReadyPromises = [];
		const aReadyPromises = this._aReadyPromises;
		this._awaitEvent("_dataReady");
		this._awaitEvent("_dataPassedToContent");
		this._awaitEvent("_headerReady");
		this._awaitEvent("_filterBarReady");
		this._awaitEvent("_contentReady");
		this._awaitEvent("_paginatorReady");

		Promise.all(this._aReadyPromises).then(function () {
			if ( aReadyPromises === this._aReadyPromises ) {
				this._onReady();
			}
		}.bind(this));

		this.attachEventOnce("_dataReady", this._fnOnDataReady);
	};

	/**
	 * Clears the ready state of the card.
	 *
	 * @private
	 */
	Card.prototype._clearReadyState = function () {
		this._bReady = false;
		this._bDataReady = false;
		this._aReadyPromises = [];
		this.detachEvent("_dataReady", this._fnOnDataReady);
	};

	/**
	 * Called on before rendering of the control.
	 * @private
	 */
	Card.prototype.onBeforeRendering = function () {
		const oCardContent = this.getCardContent();
		if (oCardContent && oCardContent.isA("sap.ui.integration.cards.BaseContent")) {
			oCardContent.setDesign(this.getDesign());
			oCardContent.setOverflowWithShowMore(this.getOverflow() === CardOverflow.ShowMore);
		}

		const oFooter = this.getCardFooter();
		if (oFooter) {
			oFooter.setDetectVisibility(this.getOverflow() === CardOverflow.ShowMore);
		}

		if (this._getActualDataMode() !== CardDataMode.Active) {
			return;
		}
		this.startManifestProcessing();
	};

	/**
	 * Called after rendering of the control.
	 * @private
	 */
	Card.prototype.onAfterRendering = function () {
		if (this._isManifestReady) {
			if (!Measurement.hasEnded(this._sPerformanceId + "firstRenderingWithStaticData")) {
				Measurement.end(this._sPerformanceId + "firstRenderingWithStaticData");
			}

			if (this._bDataReady && !Measurement.hasEnded(this._sPerformanceId + "firstRenderingWithDynamicData")) {
				Measurement.end(this._sPerformanceId + "firstRenderingWithDynamicData");
			}
		}

		var oCardDomRef = this.getDomRef();

		if (this._getActualDataMode() === CardDataMode.Auto) {
			this._oCardObserver.observe(oCardDomRef);
		} else {
			this._oCardObserver.unobserve(oCardDomRef);
		}
	};

	/**
	 * Starts the card's manifest processing. It will load the manifest and apply the settings written in it.
	 * This method can be called if the card needs to be used without rendering.
	 * When card is rendered it starts automatically.
	 * @private
	 * @ui5-restricted
	 */
	Card.prototype.startManifestProcessing = function () {
		if (this._bApplyManifest || this._bApplyParameters) {
			this._clearReadyState();
			this._initReadyState();
		}

		var vManifest = this.getManifest();
		if (vManifest && this._bApplyManifest) {
			this._cleanupOldManifest();
			this.createManifest(vManifest, this.getBaseUrl());
		}

		if (!this._bApplyManifest && this._bApplyParameters) {
			this._oCardManifest.processParameters(this._getContextAndRuntimeParams());

			this.processDestinations(this._oCardManifest.getJson()).then((oResult) => {
				this._oCardManifest.setJson(oResult);

				this._applyManifestSettings();
			});
		}

		this._bApplyManifest = false;
		this._bApplyParameters = false;
		this._refreshActionsMenu();
	};

	Card.prototype.setManifest = function (vValue) {
		if (!deepEqual(this.getProperty("manifest"), vValue)) {
			this.destroyActionDefinitions();
		}

		if (!vValue) {
			// Destroy the manifest when null/undefined/empty string is passed
			this._destroyManifest();
		}

		this._bApplyManifest = true;
		this.setProperty("manifest", vValue);
		return this;
	};

	Card.prototype.setManifestChanges = function (aValue) {
		this.setProperty("manifestChanges", aValue);
		this._bApplyManifest = true;
		return this;
	};

	/*
	 * @override
	 */
	Card.prototype.setParameters = function (vValue) {
		this.setProperty("parameters", vValue);
		this._bApplyParameters = true;
		return this;
	};

	/**
	 * Sets a single parameter in the parameters property
	 */
	Card.prototype.setParameter = function (sKey, vValue) {
		var mParameters = this.getParameters() || {};
		mParameters[sKey] = vValue;
		this.setParameters(mParameters);

		return this;
	};

	Card.prototype.setHost = function (vHost) {
		this.setAssociation("host", vHost);

		var oHostInstance = this.getHostInstance();

		if (vHost && !oHostInstance) {
			Log.error(
				"Host with id '" + vHost + "' is not available during card initialization. It must be available for host specific features to work.",
				"Make sure that the host already exists, before assigning it to the card.",
				"sap.ui.integration.widgets.Card"
			);
			return this;
		}

		this.getModel("context").setHost(oHostInstance);

		if (this._oDestinations) {
			this._oDestinations.setHost(oHostInstance);
		}

		if (this._oDataProviderFactory) {
			this._oDataProviderFactory.setHost(oHostInstance);
		}

		if (oHostInstance && oHostInstance.bUseExperimentalCaching) {
			this.addStyleClass("sapFCardExperimentalCaching");
		} else {
			this.removeStyleClass("sapFCardExperimentalCaching");
		}

		return this;
	};

	/**
	 * Instantiates a card manifest and applies it.
	 *
	 * @private
	 * @param {object|string} vManifest The manifest URL or the manifest JSON.
	 * @param {string} sBaseUrl The base URL of the manifest.
	 */
	Card.prototype.createManifest = function (vManifest, sBaseUrl) {
		var mOptions = {};

		this._isManifestReady = false;

		if (typeof vManifest === "string") {
			mOptions.manifestUrl = vManifest;
			vManifest = null;
		}

		if (this._oCardManifest) {
			this._oCardManifest.destroy();
		}

		Measurement.start(this._sPerformanceId + "initManifest", "Load and initialize manifest.");
		Measurement.start(this._sPerformanceId + "firstRenderingWithStaticData", "First rendering with static data (includes initManifest).");
		Measurement.start(this._sPerformanceId + "firstRenderingWithDynamicData","First rendering with dynamic card level data (includes firstRenderingWithStaticData).");

		this._oCardManifest = new CardManifest("sap.card", vManifest, sBaseUrl, this.getManifestChanges());

		this._oCardManifest
			.load(mOptions)
			.then(function () {
				if (this.isDestroyed()) {
					throw new Error(CARD_DESTROYED_ERROR);
				}

				if (!this._oCardManifest.get("/sap.app/id")) {
					this._logSevereError("Card sap.app/id entry in the manifest is mandatory");
				}

				return this._oCardManifest.loadDependenciesAndIncludes();
			}.bind(this))
			.then(function () {
				if (this.isDestroyed()) {
					throw new Error(CARD_DESTROYED_ERROR);
				}

				Measurement.end(this._sPerformanceId + "initManifest");
				this._isManifestReady = true;
				this.fireManifestReady();

				return this._loadExtension();
			}.bind(this))
			.then(this._applyManifest.bind(this))
			.catch(function (e) {
				if (e.message === CARD_DESTROYED_ERROR) {
					return;
				}

				this._logSevereError(e.message);

				// even if manifest processing or extension loading fails
				// we want to show the maximum from the card which we can - like header, footer and etc.
				this._applyManifest();
			}.bind(this));
	};

	/**
	 * Loads extension if there is such specified in the manifest.
	 * @returns {Promise|null} Null if there is no need to load extension, else a promise.
	 */
	Card.prototype._loadExtension = function () {
		var sExtensionPath = this._oCardManifest.get("/sap.card/extension"),
			sFullExtensionPath;

		if (!sExtensionPath) {
			return null;
		}

		if (sExtensionPath.startsWith(MODULE_PREFIX)) {
			sFullExtensionPath = sExtensionPath.replace(MODULE_PREFIX, "");
		} else {
			sFullExtensionPath = this._oCardManifest.get("/sap.app/id").replace(/\./g, "/") + "/" + sExtensionPath;
		}

		return new Promise(function (resolve, reject) {
			sap.ui.require([sFullExtensionPath], function (ExtensionSubclass) {
				var oExtension = new ExtensionSubclass();
				oExtension._setCard(this, this._oLimitedInterface);
				this.setAggregation("_extension", oExtension); // the framework validates that the subclass extends "sap.ui.integration.Extension"

				resolve();
			}.bind(this), function (vErr) {
				this._logSevereError("Failed to load " + sFullExtensionPath + ". Check if the path is correct. Reason: " + vErr);
				reject(vErr);
			}.bind(this));
		}.bind(this));
	};

	/**
	 * Logs an error which does not allow the card to be rendered.
	 * Use <code>getSevereErrors()</code> method to retrieve a list of such errors.
	 * @param {string} sMessage The error message.
	 */
	Card.prototype._logSevereError = function (sMessage) {
		Log.error(sMessage);
		this._aSevereErrors.push(sMessage);
	};

	/**
	 * Retrieves a list of severe errors that appeared during card initialization.
	 * @private
	 * @ui5-restricted sap.ui.integration
	 * @returns {array} A list of severe errors if there are any. Empty array otherwise.
	 */
	Card.prototype.getSevereErrors = function () {
		return this._aSevereErrors;
	};

	/**
	 * Causes all of the controls within the Card
	 * that support validation to validate their data.
	 * @public
	 * @experimental
	 * @returns {boolean} if all of the controls validated successfully; otherwise, false
	 */
	Card.prototype.validateControls = function () {
		this._validateContentControls(true);
		return !this.getModel("messages").getProperty("/hasErrors");
	};

	/*
	* @private
	* @ui5-restricted sap.ui.integration
	*/
	Card.prototype.getModelSizeLimit = function () {
		return this._iModelSizeLimit;
	};

	Card.prototype._validateContentControls = function (bShowValueState, bSkipFiringStateChangedEvent) {
		var oCardContent = this.getCardContent();
		if (oCardContent && oCardContent.isA("sap.ui.integration.cards.BaseContent")) {
			oCardContent.validateControls(bShowValueState, bSkipFiringStateChangedEvent);
		}
	};

	/**
	 * Prepares the manifest and applies all settings.
	 */
	Card.prototype._applyManifest = function () {
		var oCardManifest = this._oCardManifest;

		if (!oCardManifest.get("/sap.card")) {
			this._logSevereError("There must be a 'sap.card' section in the manifest.");
		}

		if (oCardManifest && oCardManifest.getResourceBundle()) {
			this._enhanceI18nModel(oCardManifest.getResourceBundle());
		}

		this.getModel("context").resetHostProperties();

		if (this._hasContextParams()) {
			this._resolveContextParams().then(function (oContextParameters) {
				this._oContextParameters = oContextParameters;
				this._applyManifestWithParams();
			}.bind(this));
			return;
		}

		this._applyManifestWithParams();
	};

	/**
	 * Applies all settings with the given parameters.
	 * @private
	 */
	Card.prototype._applyManifestWithParams = function () {
		var oCardManifest = this._oCardManifest,
			oParameters = this._getContextAndRuntimeParams();

		oCardManifest.processParameters(oParameters);

		this._prepareToApplyManifestSettings().then(function () {
			this._applyManifestSettings();
		}.bind(this));
	};

	/**
	 * Enhances or creates the i18n model for the card.
	 *
	 * @param {module:sap/base/i18n/ResourceBundle} oResourceBundle The resource bundle which will be used to create the model or will enhance it.
	 * @private
	 */
	Card.prototype._enhanceI18nModel = function (oResourceBundle) {
		var oResourceModel = this.getModel("i18n"),
			oNewResourceModel;

		// the library resource bundle must not be enhanced
		// so the card resource bundle should be first
		oNewResourceModel = new ResourceModel({
			bundle: oResourceBundle,
			enhanceWith: [
				this._oIntegrationRb
			]
		});

		this.setModel(oNewResourceModel, "i18n");
		oResourceModel.destroy();
	};

	/**
	 * Checks if there are context params in the card.
	 * @private
	 * @return {boolean} True if the are context params in the card.
	 */
	Card.prototype._hasContextParams = function () {
		var oManifestParams = this._oCardManifest.get(MANIFEST_PATHS.PARAMS),
			sKey,
			vValue;

		for (sKey in oManifestParams) {
			vValue = oManifestParams[sKey].value;
			if (typeof vValue === "string" && vValue.indexOf("{context>") !== -1) {
				return true;
			}
		}

		return false;
	};

	/**
	 * Resolves any context params in the card.
	 * Calls the host for each of them and waits for the response.
	 * @private
	 * @return {Promise} A promise which resolves when all params are resolved.
	 */
	Card.prototype._resolveContextParams = function () {
		var oContextModel = this.getModel("context"),
			oManifestParams = this._oCardManifest.get(MANIFEST_PATHS.PARAMS),
			oContextParams = {},
			sKey,
			vValue;

		for (sKey in oManifestParams) {
			vValue = oManifestParams[sKey].value;
			if (typeof vValue === "string" && vValue.indexOf("{context>") !== -1) {
				oContextParams[sKey] = vValue;
			}
		}

		// trigger getProperty for the model
		BindingResolver.resolveValue(oContextParams, this, "/");

		return oContextModel.waitForPendingProperties().then(function () {
			// properties are ready, no resolve again
			return BindingResolver.resolveValue(oContextParams, this, "/");
		}.bind(this));
	};

	/**
	 * Merge runtime params on top of context params and returns the result.
	 * @private
	 * @return {Object} The merged params.
	 */
	Card.prototype._getContextAndRuntimeParams = function () {
		var oContextParameters = this._oContextParameters || {},
			oRuntimeParameters = this.getParameters() || {};

		return merge(oContextParameters, oRuntimeParameters);
	};

	/**
	 * Await for an event which controls the overall "ready" state of the card.
	 *
	 * @private
	 * @param {string} sEvent The name of the event
	 */
	Card.prototype._awaitEvent = function (sEvent) {
		this._aReadyPromises.push(new Promise(function (resolve) {
			this.attachEventOnce(sEvent, function () {
				resolve();
			});
		}.bind(this)));
	};

	/**
	 * @public
	 * @experimental Since 1.65. The API might change.
	 * @returns {boolean} If the card is ready or not.
	 */
	Card.prototype.isReady = function () {
		return this._bReady;
	};

	/**
	 * Refreshes the card by re-applying the manifest settings and triggering all data requests.
	 *
	 * @public
	 * @experimental Since 1.65. The API might change.
	 */
	Card.prototype.refresh = function () {
		if (this._getActualDataMode() === CardDataMode.Active) {
			this._bApplyManifest = true;
			this.invalidate();
		}
	};

	/**
	 * Sets the value of a filter in the card.
	 *
	 * @private
	 * @ui5-restricted
	 * @param {string} sFilterKey the key of the filter as defined in the manifest
	 * @param {*} vValue value to set
	 */
	Card.prototype.setFilterValue = function (sFilterKey, vValue) {
		var mFiltersConfig = this._oCardManifest.get(MANIFEST_PATHS.FILTERS);
		if (!mFiltersConfig.hasOwnProperty(sFilterKey)) {
			Log.error("Filter with key '" + sFilterKey + "' does not exist in the manifest section 'filters'.", "sap.ui.integration.widgets.Card");
			return;
		}

		var oFilterBar = this.getAggregation("_filterBar");
		if (!oFilterBar) {
			return;
		}

		var oFilter = oFilterBar._getFilters().find(function (oFilter) {
			return oFilter.getKey() === sFilterKey;
		});

		oFilter.setValueFromOutside(vValue);
	};

	/**
	 * Sets the values of form fields in the Object card.
	 * Each value in the aFormValues array must have a
	 * key and the respective value for ObjectGroupItems as defined in the card's manifest:
	 * <code>[
	 *     {
	 *         "id": "textAreaItemId",
	 *         "value": "New value"
	 *     },
	 *     {
	 *         "id": "textAreaItemId",
	 *         "value": "New value"
	 *     },
	 *     {
	 *         "id": "comboBoxItemId",
	 *         "selectedKey": "key"
	 *     }
	 * ]</code>
	 *
	 * @private
	 * @ui5-restricted
	 * @param {object[]} aFormValues Array key and value
	 */
	Card.prototype.setFormValues = function (aFormValues) {
		var oContent  = this.getCardContent();
		if (oContent && !oContent.isA("sap.ui.integration.cards.ObjectContent")) {
			Log.error("Setting form element values is available only on an Object card" , "sap.ui.integration.widgets.Card");
			return;
		}

		aFormValues.forEach(function (oFieldData) {
			oContent.setFormFieldValue(oFieldData);
		});
	};

	/**
	 * Refreshes the card data by triggering all data requests.
	 *
	 * @public
	 * @since 1.95
	 */
	Card.prototype.refreshData = function () {
		if (!this.isReady()) {
			return;
		}

		this.refreshAllData();
		this.resetPaginator();
	};

	/**
	 * @private
	 * @ui5-restricted sap.ui.integration
	 */
	Card.prototype.refreshAllData = function () {
		var oHeader = this.getCardHeader(),
			oContent = this.getCardContent(),
			oFilterBar = this.getAggregation("_filterBar");

		if (this._oDataProvider) {
			this._oDataProvider.triggerDataUpdate();
		}

		if (oHeader) {
			oHeader.refreshData();
		}

		if (oContent && oContent.isA("sap.ui.integration.cards.BaseContent")) {
			oContent.refreshData();
		} else {
			this._applyContentManifestSettings();
		}

		if (oFilterBar) {
			oFilterBar.refreshData();
		}
	};

	/**
	 * Refreshes the card actions menu.
	 *
	 * @private
	 */
	Card.prototype._refreshActionsMenu = function () {
		var oCardHeader = this.getCardHeader(),
			oHost = this.getHostInstance(),
			aActions = [];

		this.getAggregation("_extension");

		if (!oCardHeader) {
			return;
		}

		if (oHost) {
			aActions = aActions.concat(oHost.getActions() || []);
		}

		if (deepEqual(aActions, this._getActionsToolbar()._aActions)) {
			return;
		}

		this._getActionsToolbar().initializeContent(this);
	};

	Card.prototype.exit = function () {
		CardBase.prototype.exit.call(this);

		this._destroyManifest();
		this._oCardObserver.destroy();
		this._oCardObserver = null;
		this._oDisplayVariants = null;
		this._oContentFactory = null;
		this._oIntegrationRb = null;
		this._aActiveLoadingProviders = null;
		this._oMessage = null;
		clearTimeout(this._iFireStateChangedCallId);

		if (this._oActionsToolbar) {
			this._oActionsToolbar.destroy();
			this._oActionsToolbar = null;
		}

		if (this._oActions) {
			this._oActions.destroy();
			this._oActions = null;
		}
	};

	/**
	 * Destroys everything configured by the manifest.
	 */
	Card.prototype._destroyManifest = function () {
		if (this._oCardManifest) {
			this._oCardManifest.destroy();
			this._oCardManifest = null;
		}
		if (this._oServiceManager) {
			this._oServiceManager.destroy();
			this._oServiceManager = null;
		}

		if (this._oDestinations) {
			this._oDestinations.destroy();
			this._oDestinations = null;
		}

		if (this._oIconFormatter) {
			this._oIconFormatter.destroy();
			this._oIconFormatter = null;
		}

		if (this._oActionsToolbar) {
			this._oActionsToolbar.destroy();
			this._oActionsToolbar = null;
		}

		this.destroyAggregation("_header");
		this.destroyAggregation("_content");
		this.destroyAggregation("_filterBar");
		this.destroyAggregation("_footer");

		this._cleanupOldManifest();
	};

	/**
	 * Cleans up internal models and other before new manifest processing.
	 */
	Card.prototype._cleanupOldManifest = function() {
		if (this._fnOnModelChange) {
			this.getModel().detachEvent("change", this._fnOnModelChange, this);
			delete this._fnOnModelChange;
		}

		for (const modelName in this._INTERNAL_MODELS) {
			if (this._INTERNAL_MODELS[modelName].reset) {
				this._INTERNAL_MODELS[modelName].reset();
			}
		}

		this._oContextParameters = null;

		this._deregisterCustomModels();

		this.destroyAggregation("_extension");

		// destroying the factory would also destroy the data provider
		if (this._oDataProviderFactory) {
			this._oDataProviderFactory.destroy();
			this._oDataProviderFactory = null;
			this._oDataProvider = null;
		}

		if (this._oPaginator) {
			this._oPaginator.destroy();
			this._oPaginator = null;
		}

		this._setLoadingProviderState(false);
	};

	/**
	 * Overwrites getter for card manifest.
	 *
	 * @public
	 * @returns {string|Object} Cloned of the parameters.
	 */
	Card.prototype.getManifest = function () {
		var vValue = this.getProperty("manifest");
		if (vValue && typeof vValue === "object") {
			return jQuery.extend(true, {}, vValue);
		}
		return vValue;
	};

	// @override
	Card.prototype.getParameters = function () {
		var vValue = this.getProperty("parameters");
		if (vValue && typeof vValue === "object") {
			return jQuery.extend(true, {}, vValue);
		}
		return vValue;
	};

	/**
	 * Gets values of manifest parameters combined with the parameters from <code>parameters</code> property.
	 *
	 * <b>Notes</b>
	 *
	 * - Use this method when the manifest is ready. Check <code>manifestReady</code> event.
	 *
	 * - Use when developing a Component card.
	 *
	 * @public
	 * @experimental Since 1.77
	 * @returns {map} Object containing parameters in format <code>{parameterKey: parameterValue}</code>.
	 */
	Card.prototype.getCombinedParameters = function () {
		if (!this._isManifestReady) {
			Log.error("The manifest is not ready. Consider using the 'manifestReady' event.", "sap.ui.integration.widgets.Card");
			return null;
		}

		var oParams = this._oCardManifest.getProcessedParameters(this._getContextAndRuntimeParams()),
			oResultParams = {},
			sKey;

		for (sKey in oParams) {
			oResultParams[sKey] = oParams[sKey].value;
		}

		return oResultParams;
	};

	/**
	 * Returns a value from the Manifest based on the specified path.
	 *
	 * <b>Note</b> Use this method when the manifest is ready. Check <code>manifestReady</code> event.
	 *
	 * @public
	 * @experimental Since 1.77
	 * @param {string} sPath The path to return a value for.
	 * @returns {any} The value at the specified path.
	 */
	Card.prototype.getManifestEntry = function (sPath) {
		if (!this._isManifestReady) {
			Log.error("The manifest is not ready. Consider using the 'manifestReady' event.", "sap.ui.integration.widgets.Card");
			return null;
		}

		return this._oCardManifest.get(sPath);
	};

	/**
	 * Returns a clone of the initial manifest without any processing and without any changes applied to it.
	 * @ui5-restricted
	 * @returns {Object} A clone of the initial raw manifest json.
	 */
	Card.prototype.getManifestRawJson = function () {
		if (!this._oCardManifest || !this._oCardManifest) {
			Log.error("The manifest is not ready. Consider using the 'manifestReady' event.", "sap.ui.integration.widgets.Card");
			return {};
		}

		return this._oCardManifest.getInitialJson();
	};

	/**
	 * Returns a clone of the original manifest with all changes from the manifestChanges property applied on top.
	 *
	 * Use during designtime.
	 *
	 * @ui5-restricted
	 * @returns {Object} A clone of the manifest with applied changes.
	 */
	Card.prototype.getManifestWithMergedChanges = function () {
		if (!this._oCardManifest || !this._oCardManifest._oManifest) {
			Log.error("The manifest is not ready. Consider using the 'manifestReady' event.", "sap.ui.integration.widgets.Card");
			return {};
		}

		return jQuery.extend(true, {}, this._oCardManifest._oManifest.getRawJson());
	};

	/**
	 * @private
	 * @ui5-restricted sap.ui.integration
	 */
	Card.prototype.extendStaticConfiguration = function (oConfig) {
		if (this._oMessage) {
			oConfig.messageStrip = BindingResolver.resolveValue(this._oMessage, this);
		}
	};

	/**
	 * Resolves the destination and returns its URL.
	 * @public
	 * @param {string} sKey The destination's key used in the configuration.
	 * @returns {Promise<string>} A promise which resolves with the URL of the destination.
	 */
	Card.prototype.resolveDestination = function (sKey) {
		return this._oDestinations.getUrl(sKey);
	};

	/**
	 * Resolves the destinations and returns a Promise with the resolved configuration.
	 * @private
	 * @ui5-restricted
	 * @param {object} oConfig The configuration.
	 * @returns {Promise} A promise which resolves with the resolved configuration.
	 */
	Card.prototype.processDestinations = function (oConfig) {
		return this._oDestinations.process(oConfig);
	};

	/**
	 * Displays a message strip above the content with the given text.
	 * There can be only 1 message displayed. If there is a previous message, it is removed.
	 * Can be used only after the <code>manifestApplied</code> event is fired.
	 *
	 * @public
	 * @experimental As of version 1.81
	 * @param {string} sMessage The message.
	 * @param {sap.ui.integration.CardMessageType} sType Type of the message.
	 * @param {boolean} bAutoClose Close the message automatically. Default is <code>false</code> for most message types.
	 * 	It is <code>true</code> for message type <code>Toast</code>.
	 * 	<b>Note</b> This property has no effect for message type <code>Loading</code>.
	 */
	Card.prototype.showMessage = function (sMessage, sType, bAutoClose) {
		var oContent = this.getCardContent();

		if (oContent && oContent.isA("sap.ui.integration.cards.BaseContent")) {
			oContent.showMessage(sMessage, sType, bAutoClose);
			this._oMessage = {
				text: sMessage,
				type: sType,
				autoClose: bAutoClose
			};
			this.scheduleFireStateChanged();
		} else {
			Log.error("'showMessage' cannot be used before the card instance is ready. Consider using the event 'manifestApplied' event.", "sap.ui.integration.widgets.Card");
		}
	};

	/**
	 * Hides the message previously shown by showMessage.
	 *
	 * @public
	 * @experimental As of version 1.117
	 */
	Card.prototype.hideMessage = function () {
		var oContent = this.getCardContent();

		if (oContent && oContent.isA("sap.ui.integration.cards.BaseContent")) {
			oContent.hideMessage();
			this._oMessage = null;
			this.scheduleFireStateChanged();
		} else {
			Log.error("'showMessage' cannot be used before the card instance is ready. Consider using the event 'manifestApplied' event.", "sap.ui.integration.widgets.Card");
		}
	};

	/**
	 * Settings for blocking message that ocurred in a {@link sap.ui.integration.widgets.Card}
	 *
	 * @typedef {object} sap.ui.integration.BlockingMessageSettings
	 * @property {sap.ui.integration.CardBlockingMessageType} type Blocking message type
	 * @property {sap.m.IllustratedMessageType} illustrationType Illustration type
	 * @property {sap.m.IllustratedMessageSize} [illustrationSize=sap.m.IllustratedMessageSize.Auto] Illustration size
	 * @property {string} title Title
	 * @property {string} [description] Description
	 * @property {string} [imageSrc] Path to a custom image to be shown on the place of the regular illustration. Relative to the card base URL.
	 * @property {Response} [httpResponse] Response object in case of a network error
	 * @property {array} [additionalContent] A list of buttons placed below the description as additional content. Experimental since 1.121
	 * @public
	 * @experimental As of version 1.114
	 */

	/**
	 * Show blocking message in the card's content area.
	 * Should be used after the <code>manifestApplied</code> event or after the <code>cardReady</code> lifecycle hook in Component cards and Extensions.
	 *
	 * @public
	 * @experimental As of version 1.114
	 * @param {sap.ui.integration.BlockingMessageSettings} oSettings Blocking message settings
	 */
	Card.prototype.showBlockingMessage = function (oSettings) {
		var oContent = this.getCardContent();

		if (oContent) {
			oContent.showBlockingMessage(oSettings);
			this.scheduleFireStateChanged();
		}
	};

	/**
	 * Get information about the blocking message in the card.
	 *
	 * @public
	 * @experimental As of version 1.114
	 * @returns {sap.ui.integration.BlockingMessageSettings|null} Information about the message or <code>null</code>, if such isn't shown.
	 */
	Card.prototype.getBlockingMessage = function () {
		var oContent = this.getCardContent();

		if (oContent && oContent.isA("sap.ui.integration.cards.BaseContent")) {
			return oContent.getBlockingMessage();
		} else if (oContent && oContent.isA("sap.ui.integration.controls.BlockingMessage")) { // case where error ocurred during content creation
			return {
				type: oContent.getType(),
				illustrationType: oContent.getIllustrationType(),
				illustrationSize: oContent.getIllustrationSize(),
				title: oContent.getTitle(),
				description: oContent.getDescription(),
				imageSrc: oContent.getImageSrc()
			};
		}

		return null;
	};

	/**
	 * Hide the blocking message that is shown in the card by <code>showBlockingMessage</code> call.
	 *
	 * @public
	 * @experimental As of version 1.114
	 */
	Card.prototype.hideBlockingMessage = function () {
		var oContent = this.getCardContent();

		if (oContent) {
			oContent.hideBlockingMessage();
		}
	};

	/**
	 * Gets translated text from the i18n properties files configured for this card.
	 *
	 * For more details see {@link module:sap/base/i18n/ResourceBundle#getText}.
	 *
	 * @experimental Since 1.83. The API might change.
	 * @public
	 * @param {string} sKey Key to retrieve the text for
	 * @param {string[]} [aArgs] List of parameter values which should replace the placeholders "{<i>n</i>}"
	 *     (<i>n</i> is the index) in the found locale-specific string value. Note that the replacement is done
	 *     whenever <code>aArgs</code> is given, no matter whether the text contains placeholders or not
	 *     and no matter whether <code>aArgs</code> contains a value for <i>n</i> or not.
	 * @param {boolean} [bIgnoreKeyFallback=false] If set, <code>undefined</code> is returned instead of the key string, when the key is not found in any bundle or fallback bundle.
	 * @returns {string} The value belonging to the key, if found; otherwise the key itself or <code>undefined</code> depending on <code>bIgnoreKeyFallback</code>.
	 */
	Card.prototype.getTranslatedText = function (sKey, aArgs, bIgnoreKeyFallback) {
		var oModel = this.getModel("i18n"),
			oBundle;

		if (!oModel) {
			Log.warning("There are no translations available. Either the i18n configuration is missing or the method is called too early.");
			return null;
		}

		oBundle = oModel.getResourceBundle();

		return oBundle.getText(sKey, aArgs, bIgnoreKeyFallback);
	};

	/**
	 * Returns the <code>DataProviderFactory</code> instance configured for the card.
	 * @ui5-restricted
	 * @returns {sap.ui.integration.util.DataProviderFactory} The data provider factory.
	 */
	Card.prototype.getDataProviderFactory = function () {
		if (!this._oDataProviderFactory) {
			Log.error("The DataProviderFactory instance is not ready yet. Consider using the event 'manifestApplied'.", "sap.ui.integration.widgets.Card");
			return null;
		}

		return this._oDataProviderFactory;
	};

	/**
	 * Resolves the given URL relatively to the manifest base path.
	 * Absolute paths are not changed.
	 *
	 * @example
	 * oCard.getRuntimeUrl("images/Avatar.png") === "{cardBaseUrl}/images/Avatar.png"
	 * oCard.getRuntimeUrl("http://www.someurl.com/Avatar.png") === "http://www.someurl.com/Avatar.png"
	 * oCard.getRuntimeUrl("https://www.someurl.com/Avatar.png") === "https://www.someurl.com/Avatar.png"
	 *
	 * @ui5-restricted
	 * @param {string} sUrl The URL to resolve.
	 * @returns {string} The resolved URL.
	 */
	Card.prototype.getRuntimeUrl = function (sUrl) {

		var sAppId = this._oCardManifest ? this._oCardManifest.get("/sap.app/id") : null,
			sAppName,
			sSanitizedUrl = sUrl && sUrl.trim().replace(/^\//, "");

		if (sAppId === null) {
			Log.error("The manifest is not ready so the URL can not be resolved. Consider using the 'manifestReady' event.", "sap.ui.integration.widgets.Card");
			return null;
		}

		if (!sAppId ||
			sUrl.startsWith("http://") ||
			sUrl.startsWith("https://") ||
			sUrl.startsWith("//")) {
			return sUrl;
		}

		sAppName = sAppId.replace(/\./g, "/");

		// do not use sap.ui.require.toUrl(sAppName + "/" + sSanitizedUrl)
		// because it doesn't work when the sSanitizedUrl starts with ".."
		return sap.ui.require.toUrl(sAppName) + "/" + sSanitizedUrl;
	};

	/**
	 * Returns the matching value from the query.
	 *
	 * size('standard') => true
	 *
	 * size({small:2, standard:5, large: 10}) => 5
	 *
	 * @private
	 * @ui5-restricted UPA
	 * @param {string|object} vQuery The query.
	 * @returns {*} The result.
	 */
	Card.prototype.sizeQuery = function (vQuery) {
		return this._oDisplayVariants.sizeFormatter(vQuery);
	};

	/**
	 * Initializes internal classes needed for the card, based on the ready manifest.
	 *
	 * @private
	 */
	Card.prototype._prepareToApplyManifestSettings = function () {
		var sAppType = this._oCardManifest.get(MANIFEST_PATHS.APP_TYPE),
			oExtension = this.getAggregation("_extension");

		if (sAppType && sAppType !== "card") {
			Log.error("sap.app/type entry in manifest is not 'card'");
		}

		if (this._oDataProviderFactory) {
			this._oDataProviderFactory.destroy();
		}

		this._oDestinations = new Destinations({
			host: this.getHostInstance(),
			card: this,
			manifestConfig: this._oCardManifest.get(MANIFEST_PATHS.DESTINATIONS)
		});
		this._oIconFormatter = new IconFormatter({
			card: this
		});

		return this.processDestinations(this._oCardManifest.getJson()).then(function (oResult) {
			this._oCardManifest.setJson(oResult);

			this._oDataProviderFactory = new DataProviderFactory({
				host: this.getHostInstance(),
				extension: oExtension,
				csrfTokensConfig: this._oCardManifest.get(MANIFEST_PATHS.CSRF_TOKENS),
				card: this
			});

			this._registerCustomModels();

			if (oExtension) {
				oExtension.onCardReady();
			}
		}.bind(this));
	};

	/**
	 * Apply all manifest settings after the manifest is fully ready.
	 * This includes service registration, header and content creation, data requests.
	 *
	 * @private
	 */
	Card.prototype._applyManifestSettings = function () {
		this._setParametersModelData();

		this._checkMockPreviewMode();

		this._applyModelSizeLimit();

		this._applyServiceManifestSettings();
		this._applyFilterBarManifestSettings();
		this._applyDataManifestSettings();
		this._applyActionManifestSettings();
		this._applyHeaderManifestSettings();
		this._applyPaginatorManifestSettings();
		this._applyFooterManifestSettings();
		this._applyContentManifestSettings();

		this.fireManifestApplied();
	};

	/**
	 * Sets parameters data to the 'parameters' model.
	 * Excluding reserved parameter names.
	 *
	 * @private
	 */

	Card.prototype._setParametersModelData = function () {
		var oPredefinedParameters = ParameterMap.getParamsForModel(),
			oCustomParameters = {},
			oCombinedParameters = this.getCombinedParameters(),
			sKey;

		for (sKey in oCombinedParameters) {
			if (RESERVED_PARAMETER_NAMES.indexOf(sKey) >= 0) {
				Log.warning("The parameter name '" + sKey + "' is reserved for cards. Can not be used for creating custom parameter.");
			} else {
				oCustomParameters[sKey] = {value: oCombinedParameters[sKey]};
			}
		}
		this.getModel("parameters").setData(merge(oPredefinedParameters, oCustomParameters));
	};

	Card.prototype._applyDataManifestSettings = function () {
		var oDataSettings = this._oCardManifest.get(MANIFEST_PATHS.DATA),
			oModel;

		if (!oDataSettings) {
			this.fireEvent("_dataReady");
			this.fireEvent("_dataPassedToContent");
			return;
		}

		this.bindObject(BindingResolver.resolveValue(oDataSettings.path || "/", this));

		if (this._oDataProvider) {
			this._oDataProvider.destroy();
		}

		this._oDataProvider = this._oDataProviderFactory.create(oDataSettings, this._oServiceManager);

		if (oDataSettings.name) {
			oModel = this.getModel(oDataSettings.name);
		} else if (this._oDataProvider) {
			oModel = new ObservableModel();
			oModel.setSizeLimit(this.getModelSizeLimit());
			this.setModel(oModel);
		}

		if (!oModel) {
			this.fireEvent("_dataReady");
			this.fireEvent("_dataPassedToContent");
			return;
		}

		this._fnOnModelChange = function () {
			var oCardContent = this.getCardContent();

			if (oCardContent && oCardContent.isA("sap.ui.integration.cards.BaseContent")) {
				oCardContent.onCardDataChanged();
			}

			if (this.getCardFooter()) {
				this.getCardFooter().onDataChanged();
			}

			this.fireEvent("_dataPassedToContent");
			this.onDataRequestComplete();
		};

		oModel.attachEvent("change", this._fnOnModelChange, this);

		if (this._oDataProvider) {
			this._oDataProvider.attachDataRequested(function () {
				this._setLoadingProviderState(true);
			}.bind(this));

			this._oDataProvider.attachDataChanged(function (oEvent) {
				this.fireEvent("_dataReady");
				this._setModelData(oEvent.getParameter("data"), oModel);
			}.bind(this));

			this._oDataProvider.attachError(function (oEvent) {
				this.fireEvent("_dataReady");
				this.fireEvent("_dataPassedToContent");
				this._handleError({
					requestErrorParams: oEvent.getParameters(),
					requestSettings: this._oDataProvider.getResolvedConfiguration()
				});
				this.onDataRequestComplete();
			}.bind(this));

			this._oDataProvider.triggerDataUpdate();
		} else {
			this.fireEvent("_dataReady");
			this.fireEvent("_dataPassedToContent");
		}
	};

	Card.prototype._setModelData = function (vData, oModel) {
		if (this._oPaginator?.isLoadingMore()) {
			this._oPaginator.setModelData(vData, oModel);
		} else {
			oModel.setData(vData);
		}
	};

	Card.prototype._applyActionManifestSettings = function () {
		var oActionsSettings = this._oCardManifest.get(MANIFEST_PATHS.ACTIONS);

		if (!oActionsSettings) {
			return;
		}

		var oActions = new CardActions({
			card: this
		});

		oActions.attach({
			area: ActionArea.Card,
			enabledPropertyName: "interactive",
			actions: oActionsSettings,
			control: this
		});

		this._oActions = oActions;
	};

	/**
	 * Register all required services in the ServiceManager based on the card manifest.
	 *
	 * @private
	 */
	Card.prototype._applyServiceManifestSettings = function () {
		var oServiceFactoryReferences = this._oCardManifest.get(MANIFEST_PATHS.SERVICES);
		if (!oServiceFactoryReferences) {
			return;
		}

		if (!this._oServiceManager) {
			this._oServiceManager = new ServiceManager(oServiceFactoryReferences, this);
		}
	};

	/**
	 *
	 * @private
	 */
	Card.prototype._applyModelSizeLimit = function () {
		var iModelSizeLimit = this._oCardManifest.get(MANIFEST_PATHS.MODEL_SIZE_LIMIT);
		this._iModelSizeLimit = iModelSizeLimit !== undefined ? iModelSizeLimit : DEFAULT_MODEL_SIZE_LIMIT;
	};

	/**
	 * Implements sap.f.ICard interface.
	 *
	 * @ui5-restricted
	 * @private
	 * @returns {sap.f.cards.IHeader} The header of the card
	 */
	Card.prototype.getCardHeader = function () {
		let oHeader = this.getAggregation("_header");

		if (!oHeader && this.getAssociation("dialogHeader")) {
			oHeader = Element.getElementById(this.getAssociation("dialogHeader"));
		}

		return oHeader;
	};

	/**
	 * @private
     * @returns {sap.f.cards.IHeader} The header of the card.
	 */
	Card.prototype._getHeaderAggregation = function () {
		return this.getAggregation("_header");
	};

	/**
	 * Implements sap.f.ICard interface.
	 *
	 * @ui5-restricted
	 * @private
	 * @returns {sap.f.cards.HeaderPosition} The position of the header of the card.
	 */
	Card.prototype.getCardHeaderPosition = function () {
		if (!this._oCardManifest) {
			return "Top";
		}
		return this._oCardManifest.get(MANIFEST_PATHS.HEADER_POSITION) || HeaderPosition.Top;
	};

	/**
	 * Implements sap.f.ICard interface.
	 *
	 * @ui5-restricted
	 * @private
	 * @returns {sap.ui.core.Control} The content of the card
	 */
	Card.prototype.getCardContent = function () {
		return this.getAggregation("_content");
	};

	/**
	 * @ui5-restricted
	 * @private
	 * @returns {sap.ui.integration.cards.Footer} The footer of the card
	 */
	Card.prototype.getCardFooter = function () {
		return this.getAggregation("_footer");
	};

	/**
	 * If there is actions toolbar - return it.
	 * If there isn't - create it.
	 * @private
	 * @returns {sap.ui.integration.controls.ActionsToolbar} The toolbar for the header
	 */
	Card.prototype._getActionsToolbar = function () {
		if (!this._oActionsToolbar) {
			this._oActionsToolbar = new ActionsToolbar();
			this._oActionsToolbar.setCard(this);
			this._oActionsToolbar.setEnabled(false);
		}

		return this._oActionsToolbar;
	};

	/**
	 * Lazily load and create a specific type of card header based on sap.card/header part of the manifest
	 *
	 * @private
	 */
	Card.prototype._applyHeaderManifestSettings = function () {
		var oPrevHeader = this.getCardHeader();

		if (oPrevHeader) {
			oPrevHeader.setToolbar(null); // ensure that actionsToolbar won't be destroyed
			oPrevHeader.destroy();
		}

		var oHeader = this.createHeader();

		if (!oHeader) {
			this.fireEvent("_headerReady");
			return;
		}

		oHeader.attachEvent("_error", function (oEvent) {
			this._handleError(oEvent.getParameter("errorInfo"));
		}.bind(this));

		this.setAggregation("_header", oHeader);

		if (oHeader.isReady()) {
			this.fireEvent("_headerReady");
		} else {
			oHeader.attachEvent("_ready", function () {
				this.fireEvent("_headerReady");
			}.bind(this));
		}
	};

	Card.prototype._applyFilterBarManifestSettings = function () {
		var oFilterBar = this.createFilterBar();

		this.destroyAggregation("_filterBar");

		if (!oFilterBar) {
			this.fireEvent("_filterBarReady");
			return;
		}

		oFilterBar.attachEventOnce("_filterBarDataReady", function () {
			this.fireEvent("_filterBarReady");
		}.bind(this));

		this.setAggregation("_filterBar", oFilterBar);
	};

	Card.prototype._applyFooterManifestSettings = function () {
		this.destroyAggregation("_footer");

		if (this._shouldIgnoreFooter()) {
			return;
		}
		var oFooter = this.createFooter();

		if (oFooter) {
			this.setAggregation("_footer", oFooter);
		}

		this.fireEvent("_footerReady");
	};

	/**
	 * Gets the instance of the <code>host</code> association.
	 *
	 * @public
	 * @experimental Since 1.77
	 * @returns {sap.ui.integration.Host} The host object associated with this card.
	 */
	Card.prototype.getHostInstance = function () {
		var sHost = this.getHost();
		if (!sHost) {
			return null;
		}

		return Element.getElementById(sHost);
	};

	/**
	 * Creates specific type of card content based on sap.card/content part of the manifest
	 *
	 * @private
	 */
	Card.prototype._applyContentManifestSettings = function () {
		var sCardType = this._oCardManifest.get(MANIFEST_PATHS.TYPE),
			oContentManifest = this.getContentManifest(),
			sAriaText = sCardType + " " + this._oRb.getText("ARIA_ROLEDESCRIPTION_CARD"),
			oContent;

		this.destroyAggregation("_content");
		this._ariaText.setText(sAriaText);

		if (this._shouldIgnoreContent()) {
			this.fireEvent("_contentReady");
			return;
		}

		try {
			oContent = this.createContent({
				cardType: sCardType,
				contentManifest: oContentManifest,
				serviceManager: this._oServiceManager,
				dataProviderFactory: this._oDataProviderFactory,
				iconFormatter: this._oIconFormatter,
				noDataConfiguration: this._oCardManifest.get(MANIFEST_PATHS.NO_DATA_MESSAGES),
				paginator: this._oPaginator,
				overflowWithShowMore: this.getOverflow() === CardOverflow.ShowMore
			});
		} catch (e) {
			this._handleError({
				illustrationType: IllustratedMessageType.ErrorScreen,
				title: this.getTranslatedText("CARD_ERROR_CONFIGURATION_TITLE"),
				description: this.getTranslatedText("CARD_ERROR_CONFIGURATION_DESCRIPTION"),
				details: e.message,
				originalError: e
			});
			return;
		}

		this._setCardContent(oContent);
	};

	Card.prototype._applyPaginatorManifestSettings = function () {
		const oManifestPaginator = this._oCardManifest.get(MANIFEST_PATHS.PAGINATOR);

		if (!oManifestPaginator) {
			this.fireEvent("_paginatorReady");
			return;
		}

		this._oPaginator = Paginator.create({
			card: this,
			configuration: oManifestPaginator,
			paginatorModel: this.getModel("paginator"),
			active: !!this.getAssociation("openerReference")
		});

		if (this._oPaginator.getActive()) {
			this._oPaginator.attachEventOnce("_ready", () => {
				this.fireEvent("_paginatorReady");
			});
		} else {
			this.fireEvent("_paginatorReady");
		}
	};

	/**
	 * @private
	 * @ui5-restricted sap.ui.integration
	 * @returns {boolean} If the card is rendered as a tile variant
	 */
	Card.prototype.isTileDisplayVariant = function () {
		const aTileVariants = [
			CardDisplayVariant.TileStandard,
			CardDisplayVariant.TileStandardWide,
			CardDisplayVariant.TileFlat,
			CardDisplayVariant.TileFlatWide
		];
		return aTileVariants.indexOf(this.getDisplayVariant()) > -1;
	};

	/**
	 * @private
	 * @ui5-restricted sap.ui.integration
	 * @returns {boolean} If the card is rendered as a compactheader variant
	 */
	Card.prototype.isCompactHeader = function () {
		return this.getDisplayVariant() === CardDisplayVariant.CompactHeader;
	};

	/**
	 * @private
	 * @ui5-restricted sap.ui.integration
	 * @returns {boolean} If the card is rendered as a smallheader variant
	 */
	Card.prototype.isSmallHeader = function () {
		return this.getDisplayVariant() === CardDisplayVariant.SmallHeader;
	};

	/**
	 * @private
	 * @ui5-restricted sap.ui.integration
	 * @returns {boolean} If the card is rendered as a tile variant
	 */
	Card.prototype.isHeaderDisplayVariant = function () {
		const aHeaderVariants = [
			CardDisplayVariant.SmallHeader,
			CardDisplayVariant.StandardHeader,
			CardDisplayVariant.CompactHeader
		];
		return aHeaderVariants.indexOf(this.getDisplayVariant()) > -1;
	};

	/**
	 * Checks if this is a Component Card. Manifest must be loaded for that check.
	 * @private
	 * @ui5-restricted sap.ui.integration
	 * @returns {boolean} True if this is a Component Card.
	 */
	Card.prototype._isComponentCard = function () {
		const sCardType = this._oCardManifest.get(MANIFEST_PATHS.TYPE);

		return sCardType?.toLowerCase() === "component";
	};

	/**
	 * Checks if the content section should be ignored.
	 * @private
	 * @returns {boolean} True if the content section should be ignored.
	 */
	Card.prototype._shouldIgnoreContent = function () {
		if (this._isComponentCard()) {
			return false;
		}

		const bIsTile = this.isTileDisplayVariant();
		const bIsHeader = this.isHeaderDisplayVariant();
		const bHasNoContent = !this._oCardManifest.get(MANIFEST_PATHS.CONTENT);

		return bIsTile || bHasNoContent || bIsHeader;
	};

	/**
	 * Checks if the content section should be ignored.
	 * @private
	 * @returns {boolean} True if the content section should be ignored.
	 */
	Card.prototype._shouldIgnoreFooter = function () {
		const bIsTile = this.isTileDisplayVariant();
		const bIsHeader = this.isHeaderDisplayVariant();
		return bIsTile || bIsHeader;
	};

	Card.prototype.createHeader = function () {
		var oManifestHeader = this._oCardManifest.get(MANIFEST_PATHS.HEADER),
			oHeaderFactory = new HeaderFactory(this);

		return oHeaderFactory.create(oManifestHeader, this._getActionsToolbar() /** move the toolbar to the next header */);
	};

	Card.prototype.createFilterBar = function () {
		var mFiltersConfig = this._oCardManifest.get(MANIFEST_PATHS.FILTERS),
			oFactory = new FilterBarFactory(this);

		return oFactory.create(mFiltersConfig, this.getModel("filters"), (oEvent) => {
			this._fireConfigurationChange({
				[`/sap.card/configuration/filters/${oEvent.getParameter("key")}/value`]: oEvent.getParameter("value")
			});
			this.resetPaginator();
		});
	};

	Card.prototype.createFooter = function () {
		var oManifestFooter = this._oCardManifest.get(MANIFEST_PATHS.FOOTER);

		return Footer.create({
			card: this,
			configuration: oManifestFooter,
			showCloseButton: this.getProperty("showCloseButton"),
			detectVisibility: this.getOverflow() === CardOverflow.ShowMore,
			paginator: this._oPaginator
		});
	};

	Card.prototype.getContentManifest = function () {
		var sCardType = this._oCardManifest.get(MANIFEST_PATHS.TYPE),
			bIsComponent = this._isComponentCard(),
			oContentManifest = this._oCardManifest.get(MANIFEST_PATHS.CONTENT),
			bHasContent = !!oContentManifest;

		if (bHasContent && !sCardType) {
			this._logSevereError("Card type property is mandatory!");
			return null;
		}

		if (!bHasContent && !bIsComponent) {
			return null;
		}

		if (bIsComponent) {
			oContentManifest = merge(oContentManifest, {
				componentManifest: this._oCardManifest.getJson()
			});
		}

		return oContentManifest;
	};

	Card.prototype.createContent = function (mContentConfig) {
		mContentConfig.cardManifest = this._oCardManifest;

		return this._oContentFactory.create(mContentConfig);
	};


	/**
	 * Sets a card content.
	 *
	 * @private
	 * @param {sap.ui.integration.cards.BaseContent} oContent The card content instance to be configured.
	 */
	Card.prototype._setCardContent = function (oContent) {
		oContent.attachEvent("_error", function (oEvent) {
			this._handleError(oEvent.getParameter("errorInfo"));
		}.bind(this));

		this.setAggregation("_content", oContent);

		if (oContent.isReady()) {
			this.fireEvent("_contentReady");
		} else {
			oContent.attachReady(function () {
				this.fireEvent("_contentReady");
			}.bind(this));
		}
	};

	/**
	 * Handler for error states.
	 * If the content is not provided in the manifest, or the card is not of type Component, the error message will be displayed in the header.
	 * If a message is not provided, a default message will be displayed.
	 *
	 * @private
	 */
	Card.prototype._handleError = function (mErrorInfo) {
		const oExtensionMessage = this._extensionErrorOverride(mErrorInfo);
		if (oExtensionMessage) {
			this.showBlockingMessage(oExtensionMessage);
			return;
		}

		const sLogMessage = mErrorInfo.requestErrorParams ? mErrorInfo.requestErrorParams.message : mErrorInfo.title,
			oContent = this.getCardContent();

		let mMessageSettings;

		Log.error(sLogMessage, mErrorInfo.originalError, "sap.ui.integration.widgets.Card");
		this.fireEvent("_error", { message: sLogMessage });

		if (mErrorInfo.requestErrorParams) {
			mMessageSettings = ErrorHandler.configureDataRequestErrorInfo(mErrorInfo, this);
		} else {
			mMessageSettings = ErrorHandler.configureErrorInfo(mErrorInfo, this);
		}

		if (!this._shouldIgnoreContent()) {
			if (oContent && oContent.isA("sap.ui.integration.cards.BaseContent")) {
				this.showBlockingMessage(mMessageSettings);
			} else { // case where error ocurred during content creation
				this.destroyAggregation("_content");
				this.setAggregation("_content", BlockingMessage.create(mMessageSettings, this));
				this.fireEvent("_contentReady"); // content won't show up so mark it as ready
			}
		} else {
			this.getCardHeader().setAggregation("_error", BlockingMessage.create(mMessageSettings, this));
		}
	};

	Card.prototype._extensionErrorOverride = function (mErrorInfo) {
		const oExtension = this.getAggregation("_extension");

		if (!oExtension || !oExtension.overrideBlockingMessage) {
			return null;
		}

		const oResponse = mErrorInfo?.requestErrorParams?.response;
		return oExtension.overrideBlockingMessage(oResponse);
	};

	/**
	 * @ui5-restricted sap.ui.integration
	 * @private
	 * @returns {object} The content message if any.
	 */
	Card.prototype.getContentMessage = function () {
		return this.getCardContent()?.getBlockingMessageStaticConfiguration();
	};

	/**
	 * Sets a new value for the <code>dataMode</code> property.
	 *
	 * @experimental Since 1.65. API might change.
	 * @param {sap.ui.integration.CardDataMode} sMode The mode to set to the Card.
	 * @returns {this} Pointer to the control instance to allow method chaining.
	 * @public
	 * @since 1.65
	 */
	Card.prototype.setDataMode = function (sMode) {

		if (this._oDataProviderFactory && sMode === CardDataMode.Inactive) {

			this._oDataProviderFactory.destroy();
			this._oDataProviderFactory = null;
		}

		this.setProperty("dataMode", sMode);

		if (this.getProperty("dataMode") === CardDataMode.Active) {
			this.refresh();
		}

		return this;
	};

	/**
	 * Loads the module designtime/Card.designtime or the module given in
	 * "sap.card": {
	 *    "designtime": "designtime/Own.designtime"
	 * }
	 * This file should contain the designtime configuration for the card.
	 *
	 * Returns a promise that resolves with an object
	 * {
	 *    designtime: the designtime modules response
	 *    manifest: the complete manifest json
	 * }
	 * The promise is rejected if the module cannot be loaded with an object:
	 * {
	 *     error: "Card.designtime not found"
	 * }
	 *
	 * @public
	 * @experimental Since 1.73
	 * @returns {Promise<object>} Promise resolves after the designtime configuration is loaded.
	 */
	Card.prototype.loadDesigntime = function () {
		if (this._oDesigntime) {
			return Promise.resolve(this._oDesigntime);
		}

		if (!this._oCardManifest) {
			return new Promise(function (resolve, reject) {
				this.attachManifestReady(function () {
					this.loadDesigntime().then(resolve, reject);
				}.bind(this));
			}.bind(this));
		}

		var sAppId = this._oCardManifest.get("/sap.app/id");
		if (!sAppId) {
			return Promise.reject("App id not maintained");
		}

		return new Promise(function (resolve, reject) {
			//build the module path to load as part of the widgets module path
			//handle keyword designtime removal
			var sDesigntimePath = this._oCardManifest.get("/sap.card/configuration/editor");
			if (sDesigntimePath === undefined) {
				sDesigntimePath = this._oCardManifest.get("/sap.card/designtime");
			}
			var	sFullDesigntimePath = this._oCardManifest.get("/sap.app/id").replace(/\./g, "/") + "/" + sDesigntimePath;
			if (sFullDesigntimePath) {
				sap.ui.require([sFullDesigntimePath], function (oDesigntime) {
					//successfully loaded
					oDesigntime = new oDesigntime();
					oDesigntime._readyPromise(this._oLimitedInterface, this).then(function () {
						this._oDesigntime = oDesigntime;
						resolve(oDesigntime);
					}.bind(this));
				}.bind(this), function () {
					//error
					reject({
						error: sFullDesigntimePath + " not found"
					});
				});
			} else {
				reject();
			}
		}.bind(this));
	};

	/**
	 * Displays the loading placeholders on the whole card, or a particular area of the card.
	 * <b>Note:</b> Only areas that contain binding will receive a loading placeholder.
	 *
	 * @public
	 * @param {sap.ui.integration.CardArea} [eCardArea] Area of the card to show the loading placeholders on. Possible options are 'Header', 'Content', 'Filters'. Leave empty to show loading placeholders on all areas of the card.
	 */
	Card.prototype.showLoadingPlaceholders = function (eCardArea) {
		var oArea;

		switch (eCardArea) {
			case CardArea.Header:
				oArea = this.getCardHeader();
				if (oArea) {
					oArea.showLoadingPlaceholders();
				}
				break;

			case CardArea.Filters:
				oArea = this.getAggregation("_filterBar");
				if (oArea) {
					oArea.showLoadingPlaceholders();
				}
				break;

			case CardArea.Content:
				oArea = this.getCardContent();
				if (oArea && oArea.isA("sap.ui.integration.cards.BaseContent")) {
					oArea.showLoadingPlaceholders();
				}
				break;
			default:
				this.showLoadingPlaceholders(CardArea.Header);
				this.showLoadingPlaceholders(CardArea.Filters);
				this.showLoadingPlaceholders(CardArea.Content);
				this._setLoadingProviderState(true);
		}

		return this;
	};

	/**
	 * Hides the loading placeholders on the whole card, or a particular section of the card.
	 * @public
	 * @param {sap.ui.integration.CardArea} [eCardArea] Area of the card to show the loading placeholders on. Possible options are 'Header', 'Content', 'Filters'. Leave empty to hide loading placeholders on all areas of the card.
	 */
	Card.prototype.hideLoadingPlaceholders = function (eCardArea) {
		var oArea;

		switch (eCardArea) {
			case CardArea.Header:
				oArea = this.getCardHeader();
				if (oArea) {
					oArea.hideLoadingPlaceholders();
				}
				break;

			case CardArea.Filters:
				oArea = this.getAggregation("_filterBar");
				if (oArea) {
					oArea.hideLoadingPlaceholders();
				}
				break;

			case CardArea.Content:
				oArea = this.getCardContent();
				if (oArea && oArea.isA("sap.ui.integration.cards.BaseContent")) {
					oArea.hideLoadingPlaceholders();
				}
				break;

			default:
				this.hideLoadingPlaceholders(CardArea.Header);
				this.hideLoadingPlaceholders(CardArea.Filters);
				this.hideLoadingPlaceholders(CardArea.Content);
				this._setLoadingProviderState(false);
		}

		return this;
	};

	/**
	 * Decides if the card needs a loading placeholder
	 *
	 * @returns {boolean} Should card have a loading placeholder
	 */
	Card.prototype.isLoading = function () {
		return this.getAggregation("_loadingProvider").getLoading();
	};

	/**
	 * Returns the DOM Element that should get the focus.
	 *
	 * @return {Element} Returns the DOM Element that should get the focus
	 * @protected
	 */
	Card.prototype.getFocusDomRef = function () {
		if (this.isInteractive() && this.getSemanticRole() === SemanticRole.ListItem) {
			return this.getDomRef();
		}

		var oHeader = this.getCardHeader();

		if (oHeader && oHeader.getFocusDomRef()) {
			return oHeader.getFocusDomRef();
		}

		return this.getDomRef();
	};

	Card.prototype.onDataRequestComplete = function () {
		var oContent = this.getCardContent();

		this.hideLoadingPlaceholders(CardArea.Header);
		this.hideLoadingPlaceholders(CardArea.Filters);

		if (oContent && oContent.isA("sap.ui.integration.cards.BaseContent") && oContent.isReady()) {
			this.hideLoadingPlaceholders(CardArea.Content);
		}

		this._setLoadingProviderState(false);
	};

	/**
	 * Performs an HTTP request using the given configuration.
	 *
	 * @public
	 * @experimental since 1.79
	 * @param {object} oConfiguration The configuration of the request.
	 * @param {string} oConfiguration.url The URL of the resource.
	 * @param {string} [oConfiguration.mode="cors"] The mode of the request. Possible values are "cors", "no-cors", "same-origin".
	 * @param {string} [oConfiguration.method="GET"] The HTTP method. Possible values are "GET", "POST", "PUT", "PATCH", "DELETE", "OPTIONS", and "HEAD".
	 * @param {object|FormData} [oConfiguration.parameters] The request parameters. If the HTTP method is "POST", "PUT", "PATCH", or "DELETE" the parameters will be put into the body of the request.
	 *
	 *                                                      <b>Note:</b> If parameters are of type "FormData", the "FormData" will not be resolved for bindings, destinations and others. It will be sent as it is.
	 * @param {string} [oConfiguration.dataType="json"] Deprecated. Use the correct Accept headers and correct Content-Type header in the response.
	 * @param {object} [oConfiguration.headers] The HTTP headers of the request.
	 * @param {boolean} [oConfiguration.withCredentials=false] Indicates whether cross-site requests should be made using credentials.
	 * @returns {Promise<any>} Resolves when the request is successful, rejects otherwise.
	 */
	Card.prototype.request = function (oConfiguration) {
		return this.processDestinations(oConfiguration).then((oResult) => {
			return new Promise((resolve, reject) => {
				this._oDataProviderFactory
				.create({ request: oResult },
					undefined,
					undefined,
					undefined,
					true)
				.setAllowCustomDataType(true)
				.attachDataChanged((e) => { resolve(e.getParameter("data")); })
				.attachError((e) => { reject([e.getParameter("message"), e.getParameter("response"), e.getParameter("responseText"), e.getParameter("settings")]); })
				.triggerDataUpdate();
			});
		});
	};

	/**
	 * Triggers an action inside the card.
	 *
	 * Use this method if you need to trigger an action programmatically from inside an <code>Extension</code> or from a Component card.
	 *
	 * For other use cases use the manifest to define the actions. See {@link https://ui5.sap.com/test-resources/sap/ui/integration/demokit/cardExplorer/webapp/index.html#/learn/features/cardActions}
	 *
	 * <h3>Example</h3>
	 * <pre>
	 * oCard.triggerAction({
	 *     type: "Navigation",
	 *     parameters: {
	 *         url: "...",
	 *         target: "_blank"
	 *     }
	 * });
	 * </pre>
	 *
	 * @public
	 * @experimental since 1.84
	 * @param {object} oAction The settings of the action.
	 * @param {sap.ui.integration.CardActionType} oAction.type The type of the action.
	 * @param {object} [oAction.parameters] Additional parameters which will be used by the action handler to perform the action.
	 */
	Card.prototype.triggerAction = function (oAction) {
		CardActions.fireAction({
			card: this,
			host: this.getHostInstance(),
			action: oAction,
			parameters: oAction.parameters,
			source: this
		});
	};

	Card.prototype.setPreviewMode = function (sPreviewMode) {
		var sOldMode = this.getPreviewMode();
		this.setProperty("previewMode", sPreviewMode);

		if (sOldMode !== this.getPreviewMode()) {
			this._bApplyManifest = true;
		}

		return this;
	};

	/**
	 * @private
	 * @ui5-restricted
	 * @returns {object} Local binding functions for this card
	 */
	Card.prototype.getBindingNamespaces = function () {
		var mNamespaces = {},
			oExtension = this.getAggregation("_extension");

		if (oExtension) {
			mNamespaces.extension = {
				formatters: oExtension.getFormatters()
			};
		}

		mNamespaces.size = this._sizeFormatterBound;

		return mNamespaces;
	};

	/**
	 * Creates an individual model for each named data section in the manifest.
	 * @private
	 */
	Card.prototype._registerCustomModels = function () {
		var aDataSections = this._oCardManifest.findDataSections();

		if (!this._aCustomModels) {
			this._aCustomModels = [];
		}

		// remove any old models before registering the new ones
		this._deregisterCustomModels();

		aDataSections.forEach(function (oDataSettings) {
			var sModelName = oDataSettings && oDataSettings.name;

			if (!sModelName) {
				return;
			}

			if (this._INTERNAL_MODELS[sModelName]) {
				Log.error("The model name (data section name) '" + sModelName + "' is reserved for cards. Can not be used for creating a custom model.");
				return;
			}

			if (this._aCustomModels.indexOf(sModelName) > -1) {
				Log.error("The model name (data section name) '" + sModelName + "' is already used.");
				return;
			}

			var oModel = new ObservableModel();
			oModel.setSizeLimit(this.getModelSizeLimit());
			this.setModel(oModel, sModelName);
			this._aCustomModels.push(sModelName);
		}.bind(this));
	};

	/**
	 * Remove all models registered with _registerCustomModels
	 * @private
	 */
	Card.prototype._deregisterCustomModels = function () {
		if (!this._aCustomModels) {
			return;
		}

		this._aCustomModels.forEach(function (sModelName) {
			this.getModel(sModelName).destroy();
			this.setModel(null, sModelName);
		}.bind(this));

		this._aCustomModels = [];
	};

	Card.prototype._fireConfigurationChange = function (mChanges) {
		var oHostInstance = this.getHostInstance();

		if (!this.isReady()) {
			return;
		}

		this.fireConfigurationChange({
			changes: mChanges
		});

		if (oHostInstance) {
			oHostInstance.fireCardConfigurationChange({
				card: this,
				changes: mChanges
			});
		}
	};

	/**
	 * Schedules to fire the stateChanged event. If called multiple times in the same tick, only one stateChanged will be fired.
	 * @private
	 * @ui5-restricted sap.ui.integration
	 */
	Card.prototype.scheduleFireStateChanged = function () {
		if (this._iFireStateChangedCallId) {
			clearTimeout(this._iFireStateChangedCallId);
		}

		this._iFireStateChangedCallId = setTimeout(this._fireStateChangedBound, 0);
	};

	/**
	 * Fires the stateChanged event of the card and of the host if any.
	 * @private
	 */
	Card.prototype._fireStateChanged = function () {
		var oHostInstance = this.getHostInstance();

		if (!this.isReady()) {
			return;
		}

		this.fireStateChanged();

		if (oHostInstance) {
			oHostInstance.fireCardStateChanged({
				card: this
			});
		}
	};

	/**
	 * Fires the initial ready event of the card and of the host if any.
	 * This ready event is fired only once and will not be fired consecutively, even if the card is fully refreshed.
	 * @private
	 */
	Card.prototype._fireInitialized = function () {
		if (this._bInitializedFired) {
			return;
		}

		var oHostInstance = this.getHostInstance();

		this.fireEvent("_initialized");
		this._bInitializedFired = true;

		if (oHostInstance) {
			oHostInstance.fireCardInitialized({
				card: this
			});
		}
	};

	Card.prototype._fireDataChange = function () {
		this.fireEvent("_dataChange");
		this.scheduleFireStateChanged();
	};

	Card.prototype._fireContentDataChange = function () {
		this._fireDataChange();
	};

	Card.prototype._onReady = function () {
		this._bReady = true;
		this._setActionButtonsEnabled(true);
		this._validateContentControls(false, true);
		this.fireEvent("_ready");
		this._fireInitialized();
		this.scheduleFireStateChanged();
	};

	/**
	 * @private
	 */
	Card.prototype._setLoadingProviderState = function (bLoading) {
		var oLoadingProvider = this.getAggregation("_loadingProvider");

		if (this._isDataProviderJson()) {
			return;
		}

		oLoadingProvider.setLoading(bLoading);

		if (bLoading) {
			this.addActiveLoadingProvider(oLoadingProvider);
		} else {
			this.removeActiveLoadingProvider(oLoadingProvider);
		}
	};

	/**
	 * @private
	 */
	Card.prototype.addActiveLoadingProvider = function (oLoadingProvider) {
		if (!this.isReady()) {
			return;
		}

		if (!this.hasActiveLoadingProvider()) {
			this._setActionButtonsEnabled(false);
		}

		if (this._aActiveLoadingProviders.indexOf(oLoadingProvider) === -1) {
			this._aActiveLoadingProviders.push(oLoadingProvider);
		}
	};

	/**
	 * @private
	 */
	Card.prototype.removeActiveLoadingProvider = function (oLoadingProvider) {
		if (!this.isReady()) {
			return;
		}

		var aActiveLoadingProviders = this._aActiveLoadingProviders,
			iIndexOf = aActiveLoadingProviders.indexOf(oLoadingProvider);

		aActiveLoadingProviders.splice(iIndexOf, 1);

		if (!this.hasActiveLoadingProvider()) {
			this._setActionButtonsEnabled(true);
		}
	};

	Card.prototype._setActionButtonsEnabled = function (bValue) {
		var oFooter = this.getAggregation("_footer");
		if (oFooter) {
			oFooter.setEnabled(bValue);
		}

		if (this._oActionsToolbar) {
			this._oActionsToolbar.setEnabled(bValue);
		}
	};

	/**
	 * @private
	 */
	Card.prototype.hasActiveLoadingProvider = function () {
		return this._aActiveLoadingProviders.length > 0;
	};

	/**
	 * @private
	 */
	Card.prototype.isSkeleton = function () {
		return false;
	};

	/**
	 * @private
	 */
	Card.prototype.getContentPageSize = function (oContentConfig) {
		var vMaxItems,
			iMaxItems;

		if (this._oPaginator?.getActive()) {
			return this._oPaginator.getPageSize();
		}

		vMaxItems = BindingResolver.resolveValue(oContentConfig.maxItems, this);

		iMaxItems = parseInt(vMaxItems);
		if (!isNaN(iMaxItems) && iMaxItems) {
			return iMaxItems;
		}

		if (this._oPaginator) {
			return this._oPaginator.getPageSize();
		}

		return null;
	};

	/**
	 * @private
	 */
	Card.prototype.getContentMinItems = function (oContentConfig) {
	   var vMinItems = BindingResolver.resolveValue(oContentConfig.minItems, this),
		   iMinItems;

	   if (vMinItems == null) {
		   return this.getContentPageSize(oContentConfig);
	   }

	   iMinItems = parseInt(vMinItems);
	   if (isNaN(iMinItems)) {
		   Log.error("Value for minItems must be integer.");
		   return null;
	   }

	   return iMinItems;
   };

	Card.prototype.hasPaginator = function () {
		return !!this._oCardManifest.get(MANIFEST_PATHS.PAGINATOR);
	};

	/**
	 * @private
	 * @ui5-restricted sap.ui.integration
	 */
	Card.prototype.resetPaginator = function () {
		if (this._oPaginator) {
			this._oPaginator.reset();
		}
	};

	/**
	 * Shows a child card. By default opens in a dialog.
	 * @private
	 * @ui5-restricted
	 * @param {Object} oParameters The settings for showing the card.
	 * @param {String|Object} oParameters.manifest Url to a manifest or the manifest itself.
	 * @param {String} oParameters.baseUrl If manifest is an object - specify the base url to the card.
	 * @param {Object} oParameters.parameters Parameters to be passed to the new card.
	 * @param {Object} oParameters.data Data to be passed to the new card.
	 * @returns {Promise} Promise which resolves with the created card.
	 */
	Card.prototype.showCard = function (oParameters) {
		var oChildCard = this._createChildCard(oParameters);

		oParameters._cardId = oChildCard.getId();

		this.triggerAction({
			type: "ShowCard",
			parameters: oParameters
		});

		return Promise.resolve(oChildCard);
	};

	/**
	 * Hides the card.
	 * @private
	 * @ui5-restricted
	 */
	Card.prototype.hide = function () {
		this.triggerAction({
			type: "HideCard"
		});
	};

	/**
	 * Gets the card which has opened this one if any.
	 * @private
	 * @ui5-restricted
	 * @returns {sap.ui.integration.widgets.Card} The card which opened the current one.
	 */
	Card.prototype.getOpener = function () {
		var oOpener = Element.getElementById(this.getAssociation("openerReference"));

		if (!oOpener) {
			return null;
		}

		return oOpener._oLimitedInterface;
	};

	/**
	 * Creates the child card.
	 *
	 * @private
	 * @ui5-restricted
	 * @param {Object} oParameters The parameters for the card.
	 * @returns {sap.ui.integration.widgets.Card} The result card.
	 */
	Card.prototype._createChildCard = function (oParameters) {
		var vManifest = oParameters.manifest,
			sBaseUrl = oParameters.baseUrl,
			oData = oParameters.data,
			oChildCard = this._createCard({
				host: this.getHostInstance(),
				parameters: oParameters.parameters,
				referenceId: this.getReferenceId(),
				dataMode: oParameters.dataMode
			});

		oChildCard.setAssociation("openerReference", this);
		oChildCard.setProperty("showCloseButton", !!oParameters.showCloseButton);

		if (oData) {
			each(oData, function (sModelName, oModelData) {
				var oModel = new JSONModel(oModelData);
				oModel.setSizeLimit(this.getModelSizeLimit());
				oChildCard.setModel(oModel, sModelName);
			}.bind(this));
		}

		if (typeof vManifest === "string") {
			oChildCard.setManifest(this.getRuntimeUrl(vManifest));
			if (sBaseUrl) {
				oChildCard.setBaseUrl(sBaseUrl);
			}
		} else {
			oChildCard.setManifest(vManifest);
			oChildCard.setBaseUrl(sBaseUrl || this.getRuntimeUrl("/"));
		}

		return oChildCard;
	};

	/**
	 * Creates a card with the given settings.
	 *
	 * @private
	 * @param {Object} oSettings The settings for the card.
	 * @returns {sap.ui.integration.widgets.Card} The result card.
	 */
	Card.prototype._createCard = function (oSettings) {
		return new Card(oSettings);
	};

	/**
	 * Checks if the card data provider is of JSON type.
	 * @private
	 * @returns {boolean} True if data provider is JSON.
	 */
	Card.prototype._isDataProviderJson = function () {
		return !!this._oDataProvider?.getConfiguration()?.json;
	};

	/**
	 * Checks if mock data is configured when preview mode is set to MockData.
	 * @private
	 */
	Card.prototype._checkMockPreviewMode = function () {
		if (this.getPreviewMode() !== CardPreviewMode.MockData) {
			return;
		}

		var aDataSections = this._oCardManifest.findDataSections(),
			bHasMissingMockData;

		bHasMissingMockData = aDataSections.some(function (oDataSettings) {
			if (!DataProviderFactory.isProvidingConfiguration(oDataSettings)) {
				// data section with only a "path" property
				return false;
			}

			return !(oDataSettings.mockData && DataProviderFactory.isProvidingConfiguration(oDataSettings.mockData));
		});

		if (bHasMissingMockData) {
			Log.info("'mockData' configuration is missing, but the card 'previewMode' is 'MockData'. Abstract mode will be used instead.", this);
			this.setProperty("previewMode", CardPreviewMode.Abstract);
		}
	};

	Card.prototype._getActualDataMode = function () {
		var sDataMode = this.getDataMode();

		if (sDataMode === CardDataMode.Auto && this._oCardObserver.isIntersected()) {
			return CardDataMode.Active;
		}

		return sDataMode;
	};

	/**
	 * Sets the display variant and informs the size model.
	 * @param {sap.ui.integration.DisplayVariant} sValue The new display variant.
	 * @param {boolean} bSuppressInvalidate Whether to suppress invalidation.
	 * @return {sap.ui.integration.widgets.Card} Pointer to the control instance to allow method chaining.
	 */
	Card.prototype.setDisplayVariant = function (sValue, bSuppressInvalidate) {
		this.setProperty("displayVariant", sValue, bSuppressInvalidate);
		this._oDisplayVariants.updateSizeModel();
		return this;
	};


	/**
	 * @override
	 */
	Card.prototype.isInteractive = function () {
		const bIsInteractive = CardBase.prototype.isInteractive.apply(this, arguments);

		return bIsInteractive && this.getProperty("interactive");
	};

	/**
	 * @private
	 * @ui5-restricted sap.ui.integration
	 * @returns {boolean} Whether data is ready.
	 */
	Card.prototype.isDataReady = function () {
		return !!this._bDataReady;
	};

	return Card;
});<|MERGE_RESOLUTION|>--- conflicted
+++ resolved
@@ -117,13 +117,7 @@
 
 	const CardPreviewMode = library.CardPreviewMode;
 
-<<<<<<< HEAD
-	var CARD_DESTROYED_ERROR = "Card is destroyed!";
-=======
 	const CardOverflow = library.CardOverflow;
-
-	const CardBlockingMessageType = library.CardBlockingMessageType;
->>>>>>> 5f5eb9a9
 
 	const CARD_DESTROYED_ERROR = "Card is destroyed!";
 
