--- conflicted
+++ resolved
@@ -411,56 +411,6 @@
               - sap/ui/integration/customElements/CustomElementEditor.js
       bundleOptions:
         optimize: true
-<<<<<<< HEAD
-    - bundleDefinition:
-        name: sap-ui-integration-shell-toolkit.js
-        sections:
-          - mode: raw
-            filters:
-              - sap/ui/integration/sap-ui-integration-config.js
-              - ui5loader-autoconfig.js
-            declareRawModules: false
-            resolve: true
-            sort: true
-          - mode: preload
-            name: sap-ui-integration
-            filters:
-              - sap/ui/core/Core.js
-              - sap/ui/core/CustomData.js
-              - sap/ui/core/UIComponent.js
-              - sap/ui/core/mvc/XMLView.js
-              - sap/ui/integration/
-              - sap/f/cards/
-              - sap/ui/core/date/Gregorian.js
-              - sap/m/IconTabBar.js
-              - sap/m/GenericTile.js
-              - sap/m/TileContent.js
-              - sap/m/ImageContent.js
-              - "!sap/ui/integration/sap-ui-integration-config.js"
-              - "!sap/ui/integration/customElements/CustomElementCardEditor.js"
-              - "!sap/ui/integration/customElements/CustomElementEditor.js"
-              - "!sap/ui/core/plugin/"
-              - "!sap/ui/core/support/"
-              - "!sap/ui/core/tmpl/"
-              - "!sap/ui/core/util/serializer/"
-              - "!sap/ui/integration/*-preload.js"
-              - "!sap/ui/integration/designtime/"
-              - "!sap/ui/integration/editor/"
-              - sap/ui/core/support/Hotkeys.js
-              - "!sap/ui/integration/thirdparty/"
-              - "!sap/ui/integration/designtime/thirdparty/"
-            resolve: true
-            renderer: true
-          - mode: require
-            filters:
-              - sap/ui/integration/library-bootstrap.js
-      bundleOptions:
-        optimize: true
-        decorateBootstrapModule: true
-        addTryCatchRestartWrapper: true
-=======
-        usePredefineCalls: true
->>>>>>> d5e62530
   jsdoc:
     excludes:
       - "sap/ui/integration/thirdparty/**"
