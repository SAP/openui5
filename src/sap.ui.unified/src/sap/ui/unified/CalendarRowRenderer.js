--- conflicted
+++ resolved
@@ -499,9 +499,14 @@
 	var sIcon = oAppointment.getIcon();
 	var sId = oAppointment.getId();
 	var bReducedHeight = oRow._getAppointmentReducedHeight(oAppointmentInfo);
+	var bAppointmentSelected = oAppointment.getSelected();
 	var mAccProps = {
 		role: "listitem",
 		labelledby: {value: InvisibleText.getStaticId("sap.ui.unified", "APPOINTMENT") + " " + sId + "-Descr", append: true},
+		describedby: {value: bAppointmentSelected
+							? InvisibleText.getStaticId("sap.ui.unified", "APPOINTMENT_SELECTED")
+							: InvisibleText.getStaticId("sap.ui.unified", "APPOINTMENT_UNSELECTED"),
+							append: true},
 		selected: null
 	};
 	var iRowCount = oRow._getAppointmentRowCount(oAppointmentInfo, bReducedHeight);
@@ -523,11 +528,9 @@
 	oRm.openStart("div", oAppointment);
 	oRm.class("sapUiCalendarApp");
 	oRm.class("sapUiCalendarAppHeight" + iRowCount);
-	if (oAppointment.getSelected()) {
+
+	if (bAppointmentSelected) {
 		oRm.class("sapUiCalendarAppSel");
-		mAccProps["labelledby"].value = InvisibleText.getStaticId("sap.ui.unified", "APPOINTMENT_SELECTED") + " " + mAccProps["labelledby"].value;
-	} else {
-		mAccProps["labelledby"].value = InvisibleText.getStaticId("sap.ui.unified", "APPOINTMENT_UNSELECTED") + " " + mAccProps["labelledby"].value;
 	}
 
 	if (oAppointment.getTentative()) {
@@ -634,7 +637,6 @@
 			oRm.close("span");
 		}
 		oRm.close("div");
-<<<<<<< HEAD
 		if (oArrowValues.appTimeUnitsDifRowEnd > 0) {
 			oRm.icon("sap-icon://arrow-right", ["sapUiCalendarAppArrowIconRight"], { title: null, role: "img" });
 		}
@@ -724,109 +726,6 @@
 	oRm.openEnd(); // div element
 
 	if (bShowIntervalHeaders) {
-=======
-	};
-
-	CalendarRowRenderer.renderAppointment = function(oRm, oRow, oAppointmentInfo, aTypes, bRelativePos){
-
-		var oAppointment = oAppointmentInfo.appointment;
-		var sTooltip = oAppointment.getTooltip_AsString();
-		var sType = oAppointment.getType();
-		var sColor = oAppointment.getColor();
-		var sTitle = oAppointment.getTitle();
-		var sText = oAppointment.getText();
-		var sDescription = oAppointment.getDescription();
-		var sIcon = oAppointment.getIcon();
-		var sId = oAppointment.getId();
-		var bReducedHeight = oRow._getAppointmentReducedHeight(oAppointmentInfo);
-		var bAppointmentSelected = oAppointment.getSelected();
-		var mAccProps = {
-			role: "listitem",
-			labelledby: {value: InvisibleText.getStaticId("sap.ui.unified", "APPOINTMENT") + " " + sId + "-Descr", append: true},
-			describedby: {value: bAppointmentSelected
-								? InvisibleText.getStaticId("sap.ui.unified", "APPOINTMENT_SELECTED")
-								: InvisibleText.getStaticId("sap.ui.unified", "APPOINTMENT_UNSELECTED"),
-								append: true},
-			selected: null
-		};
-		var iRowCount = oRow._getAppointmentRowCount(oAppointmentInfo, bReducedHeight);
-		var aAriaLabels = oRow.getAriaLabelledBy();
-
-		var oArrowValues = oRow._calculateAppoitnmentVisualCue(oAppointment);
-		if (aAriaLabels.length > 0) {
-			mAccProps["labelledby"].value = mAccProps["labelledby"].value + " " + aAriaLabels.join(" ");
-		}
-
-		if (sTitle && !oAppointment.getCustomContent().length) {
-			mAccProps["labelledby"].value = mAccProps["labelledby"].value + " " + sId + "-Title";
-		}
-
-		if (sText && !oAppointment.getCustomContent().length) {
-			mAccProps["labelledby"].value = mAccProps["labelledby"].value + " " + sId + "-Text";
-		}
-
-		oRm.openStart("div", oAppointment);
-		oRm.class("sapUiCalendarApp");
-		oRm.class("sapUiCalendarAppHeight" + iRowCount);
-
-		if (bAppointmentSelected) {
-			oRm.class("sapUiCalendarAppSel");
-		}
-
-		if (oAppointment.getTentative()) {
-			oRm.class("sapUiCalendarAppTent");
-			mAccProps["labelledby"].value = mAccProps["labelledby"].value + " " + InvisibleText.getStaticId("sap.ui.unified", "APPOINTMENT_TENTATIVE");
-		}
-
-		if (iRowCount === 1) {
-			oRm.class("sapUiCalendarAppTitleOnly");
-		}
-
-		if (sIcon) {
-			oRm.class("sapUiCalendarAppWithIcon");
-		}
-
-		if (!bRelativePos) {
-			// write position
-			if (oRow._bRTL) {
-				oRm.style("right", oAppointmentInfo.begin + "%");
-				oRm.style("left", oAppointmentInfo.end + "%");
-			} else {
-				oRm.style("left", oAppointmentInfo.begin + "%");
-				oRm.style("right", oAppointmentInfo.end + "%");
-			}
-		}
-
-		oRm.attr("data-sap-level", oAppointmentInfo.level);
-
-		// This makes the appointment focusable
-		if (oRow._sFocusedAppointmentId == sId) {
-			oRm.attr("tabindex", "0");
-		} else {
-			oRm.attr("tabindex", "-1");
-		}
-
-		if (sTooltip) {
-			oRm.attr("title", sTooltip);
-		}
-
-		if (!sColor && sType && sType != CalendarDayType.None) {
-			oRm.class("sapUiCalendarApp" + sType);
-		}
-
-		if (sColor) {
-			if (oRow._bRTL) {
-				oRm.style("border-right-color", sColor);
-			} else {
-				oRm.style("border-left-color", sColor);
-			}
-		}
-
-		oRm.accessibilityState(oAppointment, mAccProps);
-		oRm.openEnd(); //div element
-
-		// extra content DIV to make some styling possible
->>>>>>> 95646c6e
 		oRm.openStart("div");
 		oRm.class("sapUiCalendarRowAppsIntHead");
 		oRm.openEnd();
