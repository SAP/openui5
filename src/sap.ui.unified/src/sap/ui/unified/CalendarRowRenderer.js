/*!
 * ${copyright}
 */

sap.ui.define([
	"sap/ui/core/Element",
	"sap/ui/core/Lib",
	'sap/ui/core/date/UniversalDate',
	'sap/ui/unified/CalendarAppointment',
	'sap/ui/unified/CalendarLegendRenderer',
	'sap/ui/unified/library',
	'sap/ui/core/InvisibleText',
	'sap/ui/core/date/UI5Date',
	'sap/ui/unified/calendar/RecurrenceUtils',
	'sap/base/Log',
	// side effect: required by RenderManager#icon
	'sap/ui/core/IconPool'
], function(
	Element,
	Library,
	UniversalDate,
	CalendarAppointment,
	CalendarLegendRenderer,
	library,
	InvisibleText,
	UI5Date,
	RecurrenceUtils,
	Log
) {
	"use strict";


// shortcut for sap.ui.unified.CalendarDayType
var CalendarDayType = library.CalendarDayType;

// shortcut for sap.ui.unified.CalendarIntervalType
var CalendarIntervalType = library.CalendarIntervalType;

// shortcut for sap.ui.unified.CalendarAppointmentVisualization
var CalendarAppointmentVisualization = library.CalendarAppointmentVisualization;

// shortcut for sap.ui.unified.CalendarAppointmentHeight
var CalendarAppointmentHeight = library.CalendarAppointmentHeight;
/**
 * CalendarRow renderer.
 * @namespace
 */
var CalendarRowRenderer = {
	apiVersion: 2
};

/**
 * Renders the HTML for the given control, using the provided {@link sap.ui.core.RenderManager}.
 *
 * @param {sap.ui.core.RenderManager} oRm the RenderManager that can be used for writing to the render output buffer
 * @param {sap.ui.unified.CalendarRow} oRow an object representation of the control that should be rendered
 */
CalendarRowRenderer.render = function(oRm, oRow){
	var sTooltip = oRow.getTooltip_AsString();
	var sVisualisation = oRow.getAppointmentsVisualization();

	var aTypes = this.getLegendItems(oRow);

	oRm.openStart("div", oRow);
	oRm.class("sapUiCalendarRow");

	if (sVisualisation != CalendarAppointmentVisualization.Standard) {
		oRm.class("sapUiCalendarRowVis" + sVisualisation);
	}

	if (sTooltip) {
		oRm.attr("title", sTooltip);
	}

	var sWidth = oRow.getWidth();
	if (sWidth) {
		oRm.style("width", sWidth);
	}

	var sHeight = oRow.getHeight();
	if (sHeight) {
		oRm.style("height", sHeight);
	}

	//		var rb = sap.ui.getCore().getLibraryResourceBundle("sap.ui.unified");
	oRm.openEnd(); // div element

	this.renderAppointmentsRow(oRm, oRow, aTypes);

	oRm.close("div");
};

CalendarRowRenderer.renderAppointmentsRow = function(oRm, oRow, aTypes){

	var sId = oRow.getId();
	oRm.openStart("div", sId + "-Apps");
	oRm.class("sapUiCalendarRowApps");
	oRm.attr("role", "list");
	oRm.openEnd();

	this.renderBeforeAppointments(oRm, oRow);
	this.renderAppointments(oRm, oRow, aTypes);
	this.renderAfterAppointments(oRm, oRow);

	oRm.close("div");

};

/**
 * This hook method is reserved for derived classes to render more handles.
 *
 * @param {sap.ui.core.RenderManager} oRm The RenderManager that can be used for writing to the render output buffer.
 * @param {sap.ui.unified.CalendarRow} oRow An object representation of the control that should be rendered.
 */
CalendarRowRenderer.renderBeforeAppointments = function(oRm, oRow) {
};

/**
 * This hook method is reserved for derived classes to render more handles.
 *
 * @param {sap.ui.core.RenderManager} oRm The RenderManager that can be used for writing to the render output buffer.
 * @param {sap.ui.unified.CalendarRow} oRow An object representation of the control that should be rendered.
 */
CalendarRowRenderer.renderAfterAppointments = function(oRm, oRow) {
};

/**
 * This hook method is reserved for derived classes to render resize handles in the appointment.
 *
 * @param {sap.ui.core.RenderManager} oRm The RenderManager that can be used for writing to the render output buffer.
 * @param {sap.ui.unified.CalendarRow} oRow An object representation of the control that should be rendered.
 * @param {sap.ui.unified.CalendarAppointment} oAppointment An object representation of the control that should be rendered.
 */
CalendarRowRenderer.renderResizeHandle = function (oRm, oRow, oAppointment) {
};

CalendarRowRenderer.renderAppointments = function(oRm, oRow, aTypes){

	var aAppointments = oRow._getVisibleAppointments();
	var aIntervalHeaders = oRow._getVisibleIntervalHeaders();
	var oStartDate = oRow._getStartDate();
	var aNonWorkingItems = [];
	var iStartOffset = 0;
	var iNonWorkingMax = 0;
	var aNonWorkingSubItems = [];
	var iSubStartOffset = 0;
	var iNonWorkingSubMax = 0;
	var iIntervals = oRow.getIntervals();
	var sIntervalType = oRow.getIntervalType();
	var iWidth = 100 / iIntervals;
	var i = 0;
	var oIntervalNextStartDate = new UniversalDate(oStartDate);
	var bFirstOfType = false;
	var bLastOfType = false;

	switch (sIntervalType) {
		case CalendarIntervalType.Hour:
			aNonWorkingItems = oRow.getNonWorkingHours() || [];
			iStartOffset = oStartDate.getUTCHours();
			iNonWorkingMax = 24;
			break;

		case CalendarIntervalType.Day:
		case CalendarIntervalType.Week:
		case CalendarIntervalType.OneMonth:
		case "OneMonth":
			aNonWorkingItems = oRow._getNonWorkingDays();
			iStartOffset = oStartDate.getUTCDay();
			iNonWorkingMax = 7;
			aNonWorkingSubItems = oRow.getNonWorkingHours() || [];
			iSubStartOffset = oStartDate.getUTCHours();
			iNonWorkingSubMax = 24;
			break;

		case CalendarIntervalType.Month:
			aNonWorkingSubItems = oRow._getNonWorkingDays();
			iSubStartOffset = oStartDate.getUTCDay();
			iNonWorkingSubMax = 7;
			break;

		default:
			break;
	}

	if (oRow._isOneMonthsRowOnSmallSizes()) {
		this.renderSingleDayInterval(oRm, oRow, aAppointments, aTypes, aIntervalHeaders, aNonWorkingItems, iStartOffset, iNonWorkingMax, aNonWorkingSubItems, iSubStartOffset, iNonWorkingSubMax, true, true);
	} else {
		for (i = 0; i < iIntervals; i++) {
			if (bLastOfType) {
				bFirstOfType = true;
			} else {
				bFirstOfType = false;
			}
			bLastOfType = false;

			switch (sIntervalType) {
				case CalendarIntervalType.Hour:
					oIntervalNextStartDate.setUTCHours(oIntervalNextStartDate.getUTCHours() + 1);
					if (oIntervalNextStartDate.getUTCHours() == 0) {
						bLastOfType = true;
					}
					break;

				case CalendarIntervalType.Day:
				case CalendarIntervalType.Week:
				case CalendarIntervalType.OneMonth:
				case "OneMonth":
					oIntervalNextStartDate.setUTCDate(oIntervalNextStartDate.getUTCDate() + 1);
					if (oIntervalNextStartDate.getUTCDate() == 1) {
						bLastOfType = true;
					}
					break;

				case CalendarIntervalType.Month:
					iSubStartOffset = oIntervalNextStartDate.getUTCDay();

					oIntervalNextStartDate.setUTCMonth(oIntervalNextStartDate.getUTCMonth() + 1);
					if (oIntervalNextStartDate.getUTCMonth() == 0) {
						bLastOfType = true;
					}
					break;

				default:
					break;
			}

			this.renderInterval(oRm, oRow, i, iWidth, aIntervalHeaders, aNonWorkingItems, iStartOffset, iNonWorkingMax, aNonWorkingSubItems, iSubStartOffset, iNonWorkingSubMax, bFirstOfType, bLastOfType);
		}

		this.renderIntervalHeaders(oRm, oRow, iWidth, aIntervalHeaders, iIntervals);

		if (!(oRow._getRelativeInfo && oRow._getRelativeInfo().bIsRelative)) {
			oRm.openStart("div", oRow.getId() + "-Now");
			oRm.class("sapUiCalendarRowNow");
			oRm.openEnd();
			oRm.close("div");
		}

		for (i = 0; i < aAppointments.length; i++) {
			var oAppointmentInfo = aAppointments[i];

			this.renderAppointment(oRm, oRow, oAppointmentInfo, aTypes);
		}

		// render dummy appointment for size calculation
		oRm.openStart("div", oRow.getId() + "-DummyApp");
		oRm.class("sapUiCalendarApp");
		oRm.class("sapUiCalendarAppTitleOnly");
		oRm.class("sapUiCalendarAppDummy");
		oRm.class("sapUiCalendarAppHeight1");
		oRm.openEnd();
		oRm.close("div");
	}
};

CalendarRowRenderer.writeCustomAttributes = function (oRm, oRow) {
};

CalendarRowRenderer.renderInterval = function(oRm, oRow, iInterval, iWidth,  aIntervalHeaders, aNonWorkingItems, iStartOffset, iNonWorkingMax, aNonWorkingSubItems, iSubStartOffset, iNonWorkingSubMax, bFirstOfType, bLastOfType){
	const oStartDateInterval = oRow.getStartDate();
	const oCellStartDate = UI5Date.getInstance(oStartDateInterval);
	oCellStartDate.setHours(iInterval + iStartOffset, 0, 0, 0);

	var sId = oRow.getId() + "-AppsInt" + iInterval;
	var i;
	var bShowIntervalHeaders = oRow.getShowIntervalHeaders() && (oRow.getShowEmptyIntervalHeaders() || aIntervalHeaders.length > 0);
	var iMonth = oRow.getStartDate().getMonth();
	var iDaysLength = UI5Date.getInstance(oRow.getStartDate().getFullYear(), iMonth + 1, 0).getDate();

	const aFilteredNonWorkingRange = oRow.getIntervalType() !== CalendarIntervalType.Hour ?
		[] :
		oRow.getNonWorkingPeriods().filter((oPeriod) => {
			if (!oPeriod.isRecurring()) {
				return oPeriod.hasNonWorkingAtDate(oStartDateInterval);
			}
			const hasOccurrenceOnDate = RecurrenceUtils.hasOccurrenceOnDate.bind(oPeriod);
			return hasOccurrenceOnDate(oStartDateInterval);
		});

	const aFilteredItemsForCurrentHours = aFilteredNonWorkingRange.filter((oPeriod) => {
		return oPeriod.hasNonWorkingAtHour(oCellStartDate);
	});

	oRm.openStart("div", sId);
	oRm.class("sapUiCalendarRowAppsInt");
	oRm.style("width", iWidth + "%");

	if (iInterval >= iDaysLength && (oRow.getIntervalType() === CalendarIntervalType.OneMonth || oRow.getIntervalType() === "OneMonth")){
		oRm.class("sapUiCalItemOtherMonth");
	}

	if (oRow._isNonWorkingInterval(iInterval, aNonWorkingItems, iStartOffset, iNonWorkingMax)) {
		oRm.class("sapUiCalendarRowAppsNoWork");
	}

	if (!bShowIntervalHeaders) {
		oRm.class("sapUiCalendarRowAppsIntNoHead");
	}

	if (bFirstOfType) {
		oRm.class("sapUiCalendarRowAppsIntFirst");
	}

	if (bLastOfType) {
		oRm.class("sapUiCalendarRowAppsIntLast");
	}

	this.writeCustomAttributes(oRm, oRow);
	oRm.openEnd(); // div element

	if (aFilteredItemsForCurrentHours.length) {
		RecurrenceUtils.getWorkingAndNonWorkingSegments(oCellStartDate, aFilteredItemsForCurrentHours).forEach((oHourParts) => {
			if (oHourParts.type === "working") {
				this.renderWorkingParts(oRm, oHourParts.duration);
			} else {
				this.renderNonWorkingParts(oRm, oHourParts.duration);
			}
		});
	}

	if (bShowIntervalHeaders) {
		oRm.openStart("div");
		oRm.class("sapUiCalendarRowAppsIntHead");
		oRm.openEnd();
		oRm.close("div");
	}

	if (oRow.getShowSubIntervals()) {
		var sIntervalType = oRow.getIntervalType();
		var iSubIntervals = 0;

		switch (sIntervalType) {
		case CalendarIntervalType.Hour:
			iSubIntervals = 4;
			break;

		case CalendarIntervalType.Day:
		case CalendarIntervalType.Week:
		case CalendarIntervalType.OneMonth:
		case "OneMonth":
			iSubIntervals = 24;
			break;

		case CalendarIntervalType.Month:
			var oStartDate = oRow._getStartDate();
			var oIntervalStartDate = new UniversalDate(oStartDate);
			oIntervalStartDate.setUTCMonth(oIntervalStartDate.getUTCMonth() + iInterval + 1, 0);
			iSubIntervals = oIntervalStartDate.getUTCDate();
			oIntervalStartDate.setUTCDate(1);
			iStartOffset = oIntervalStartDate.getUTCDay();
			break;

		default:
			break;
		}

		var iSubWidth = 100 / iSubIntervals;
		for (i = 0; i < iSubIntervals; i++) {
			oRm.openStart("div");
			oRm.class("sapUiCalendarRowAppsSubInt");
			oRm.style("width", iSubWidth + "%");

			if (oRow._isNonWorkingInterval(i, aNonWorkingSubItems, iSubStartOffset, iNonWorkingSubMax)) {
				oRm.class("sapUiCalendarRowAppsNoWork");
			}

			oRm.openEnd();
			oRm.close("div");
		}
	}

	oRm.close("div");

};

CalendarRowRenderer.renderIntervalHeaders = function(oRm, oRow, iWidth,  aIntervalHeaders, iIntervals){

	var bShowIntervalHeaders = oRow.getShowIntervalHeaders() && (oRow.getShowEmptyIntervalHeaders() || aIntervalHeaders.length > 0);

	if (bShowIntervalHeaders) {
		for (var i = 0; i < aIntervalHeaders.length; i++) {
			var oIH = aIntervalHeaders[i],
				iLeftPercent,
				iRightPercent;

			if (oRow._bRTL) {
				iRightPercent = iWidth * oIH.interval;
				iLeftPercent = iWidth * (iIntervals - oIH.last - 1);
			} else {
				iLeftPercent = iWidth * oIH.interval;
				iRightPercent = iWidth * (iIntervals - oIH.last - 1);
			}

			this.renderIntervalHeader(oRm, oRow, oIH, oRow._bRTL, iLeftPercent, iRightPercent);
		}
	}

};

CalendarRowRenderer.renderIntervalHeader = function(oRm, oRow, oIntervalHeader, bRtl, left, right) {
	var sId = oIntervalHeader.appointment.getId(),
		mAccProps = {
			role: "listitem",
			labelledby: { value: sId + "-Descr", append: true }
		},
		sStartEndAriaText;

	var oArrowValues = oRow._calculateAppoitnmentVisualCue(oIntervalHeader.appointment);

	oRm.openStart("div", oIntervalHeader.appointment);
	oRm.class("sapUiCalendarRowAppsIntHead");

	if (left !== undefined) {
		oRm.style("left", left + "%");
	}

	if (right !== undefined) {
		oRm.style("right", right + "%");
	}

	oRm.class("sapUiCalendarRowAppsIntHeadFirst");

	if (oIntervalHeader.appointment.getSelected()) {
		oRm.class("sapUiCalendarRowAppsIntHeadSel");
	}

	if (oIntervalHeader.appointment.getTentative()) {
		oRm.class("sapUiCalendarRowAppsIntHeadTent");
	}

	var sTooltip = oIntervalHeader.appointment.getTooltip_AsString();
	if (sTooltip) {
		oRm.attr("title", sTooltip);
	}

	var sType = oIntervalHeader.appointment.getType();
	var sColor = oIntervalHeader.appointment.getColor();
	if (!sColor && sType && sType != CalendarDayType.None) {
		oRm.class("sapUiCalendarRowAppsIntHead" + sType);
	}

	if (sColor) {
		if (bRtl) {
			oRm.style("border-right-color", sColor);
		} else {
			oRm.style("border-left-color", sColor);
		}
	}

	oRm.accessibilityState(oIntervalHeader.appointment, mAccProps);

	oRm.openEnd(); //div element
	oRm.openStart("div");

	oRm.class("sapUiCalendarIntervalHeaderCont");

	if (sColor) {
		oRm.style("background-color", oIntervalHeader.appointment._getCSSColorForBackground(sColor));
	}
	oRm.openEnd();

	if (oArrowValues.appTimeUnitsDifRowStart > 0) {
		oRm.icon("sap-icon://arrow-left", ["sapUiCalendarAppArrowIconLeft"], { title: null, role: "img" });
	}

	var sIcon = oIntervalHeader.appointment.getIcon();
	if (sIcon) {
		var aClasses = ["sapUiCalendarRowAppsIntHeadIcon"];
		var mAttributes = {};

		mAttributes["id"] = sId + "-Icon";
		mAttributes["title"] = null;
		mAttributes["alt"] = null;
		mAttributes["role"] = "presentation";
		oRm.icon(sIcon, aClasses, mAttributes);
	}

	var sTitle = oIntervalHeader.appointment.getTitle();
	if (sTitle && !oIntervalHeader.appointment.getCustomContent().length) {
		oRm.openStart("span", sId + "-Title");
		oRm.class("sapUiCalendarRowAppsIntHeadTitle");
		oRm.openEnd(); // span element
		oRm.text(sTitle);
		oRm.close("span");
	}

	var sText = oIntervalHeader.appointment.getText();
	if (sText && !oIntervalHeader.appointment.getCustomContent().length) {
		oRm.openStart("span", sId + "-Text");
		oRm.class("sapUiCalendarRowAppsIntHeadText");
		oRm.openEnd(); // span element
		oRm.text(sText);
		oRm.close("span");
	}

	if (oArrowValues.appTimeUnitsDifRowEnd > 0) {
		oRm.icon("sap-icon://arrow-right",["sapUiCalendarAppArrowIconRight"], { title: null, role: "img" });
	}

	// ARIA information about start and end
	sStartEndAriaText = oRow._oRb.getText("CALENDAR_START_TIME") + ": " + oRow._oFormatAria.format(oIntervalHeader.appointment.getStartDate())
			+ "; " + oRow._oRb.getText("CALENDAR_END_TIME") + ": " + oRow._oFormatAria.format(oIntervalHeader.appointment.getEndDate());

	if (sType && sType !== CalendarDayType.None) {

		sStartEndAriaText += "; " + this.getAriaTextForType(sType, this.getLegendItems(oRow));
	}

	oRm.openStart("span", sId + "-Descr");
	oRm.class("sapUiInvisibleText");
	oRm.openEnd();
	oRm.text(sStartEndAriaText);
	oRm.close("span");

	oRm.close("div");
	oRm.close("div");
};

CalendarRowRenderer.renderAppointment = function(oRm, oRow, oAppointmentInfo, aTypes, bRelativePos){

	var oAppointment = oAppointmentInfo.appointment;
	var sTooltip = oAppointment.getTooltip_AsString();
	var sType = oAppointment.getType();
	var sColor = oAppointment.getColor();
	var sTitle = oAppointment.getTitle();
	var sText = oAppointment.getText();
	var sDescription = oAppointment.getDescription();
	var sIcon = oAppointment.getIcon();
	var sId = oAppointment.getId();
	var bReducedHeight = oRow._getAppointmentReducedHeight(oAppointmentInfo);
	var bAppointmentSelected = oAppointment.getSelected();
	var mAccProps = {
		role: "listitem",
		labelledby: {
			value: `${InvisibleText.getStaticId("sap.m", "ACC_CTR_TYPE_LISTITEM")} ${InvisibleText.getStaticId("sap.ui.unified", "APPOINTMENT")} ${sId.concat("-Descr")}`,
			append: true
		},
		describedby: {value: bAppointmentSelected ? InvisibleText.getStaticId("sap.ui.unified", "APPOINTMENT_SELECTED") : "", append: true},
		selected: null
	};
	var iRowCount = oRow._getAppointmentRowCount(oAppointmentInfo, bReducedHeight);
	var aAriaLabels = oRow.getAriaLabelledBy();

	var oArrowValues = oRow._calculateAppoitnmentVisualCue(oAppointment);
	if (aAriaLabels.length > 0) {
		mAccProps["labelledby"].value = mAccProps["labelledby"].value + " " + aAriaLabels.join(" ");
	}

	if (sTitle && !oAppointment.getCustomContent().length) {
		mAccProps["labelledby"].value = mAccProps["labelledby"].value + " " + sId + "-Title";
	}

	if (sText && !oAppointment.getCustomContent().length) {
		mAccProps["labelledby"].value = mAccProps["labelledby"].value + " " + sId + "-Text";
	}

	oRm.openStart("div", oAppointment);
	oRm.class("sapUiCalendarApp");
	oRm.class("sapUiCalendarAppHeight" + iRowCount);

	if (bAppointmentSelected) {
		oRm.class("sapUiCalendarAppSel");
	}

	if (oAppointment.getTentative()) {
		oRm.class("sapUiCalendarAppTent");
		mAccProps["labelledby"].value = mAccProps["labelledby"].value + " " + InvisibleText.getStaticId("sap.ui.unified", "APPOINTMENT_TENTATIVE");
	}

<<<<<<< HEAD
	if (iRowCount === 1) {
		oRm.class("sapUiCalendarAppTitleOnly");
	}
=======
		var bAppointmentSelected = oIntervalHeader.appointment.getSelected();
		if (bAppointmentSelected) {
			oRm.class("sapUiCalendarRowAppsIntHeadSel");
		}
>>>>>>> f75010bb

	if (sIcon) {
		oRm.class("sapUiCalendarAppWithIcon");
	}

	if (!bRelativePos) {
		// write position
		if (oRow._bRTL) {
			oRm.style("right", oAppointmentInfo.begin + "%");
			oRm.style("left", oAppointmentInfo.end + "%");
		} else {
			oRm.style("left", oAppointmentInfo.begin + "%");
			oRm.style("right", oAppointmentInfo.end + "%");
		}
	}

	oRm.attr("data-sap-level", oAppointmentInfo.level);

	// This makes the appointment focusable
	if (oRow._sFocusedAppointmentId == sId) {
		oRm.attr("tabindex", "0");
	} else {
		oRm.attr("tabindex", "-1");
	}

	if (sTooltip) {
		oRm.attr("title", sTooltip);
	}

	if (!sColor && sType && sType != CalendarDayType.None) {
		oRm.class("sapUiCalendarApp" + sType);
	}

	if (sColor) {
		if (oRow._bRTL) {
			oRm.style("border-right-color", sColor);
		} else {
			oRm.style("border-left-color", sColor);
		}
	}

	oRm.accessibilityState(oAppointment, mAccProps);
	oRm.openEnd(); //div element

	// extra content DIV to make some styling possible
	oRm.openStart("div");
	oRm.class("sapUiCalendarAppCont");

	if (sColor && oRow.getAppointmentsVisualization() === CalendarAppointmentVisualization.Filled) {
		oRm.style("background-color", oAppointment._getCSSColorForBackground(sColor));
	}

<<<<<<< HEAD
	oRm.openEnd(); // div element
=======
		if (!bAppointmentSelected && sColor) {
			oRm.style("background-color", oIntervalHeader.appointment._getCSSColorForBackground(sColor));
		}
		oRm.openEnd();
>>>>>>> f75010bb

	if (oAppointment.getCustomContent().length) {
		oAppointment.getCustomContent().forEach(function (oContent) {
			oRm.renderControl(oContent);
		});
	} else {
		if (oArrowValues.appTimeUnitsDifRowStart > 0) {
			oRm.icon("sap-icon://arrow-left", ["sapUiCalendarAppArrowIconLeft"], { title: null, role: "img" });
		}
		if (sIcon) {
			var aClasses = ["sapUiCalendarAppIcon"];
			var mAttributes = {};
			mAttributes["id"] = sId + "-Icon";
			mAttributes["title"] = null;
			mAttributes["alt"] = null;
			mAttributes["role"] = "presentation";
			oRm.icon(sIcon, aClasses, mAttributes);
		}
		oRm.openStart("div");
		oRm.class("sapUiCalendarAppTitleWrapper");
		oRm.openEnd();
		if (sTitle) {
			oRm.openStart("span", sId + "-Title");
			oRm.class("sapUiCalendarAppTitle");
			oRm.openEnd(); // span element
			oRm.text(sTitle);
			oRm.close("span");
		}
		if (sText && oAppointmentInfo.size !== CalendarAppointmentHeight.HalfSize) {
			oRm.openStart("span", sId + "-Text");
			oRm.class("sapUiCalendarAppText");
			oRm.openEnd(); // span element
			oRm.text(sText);
			oRm.close("span");
		}
		if (sDescription && oAppointmentInfo.size !== CalendarAppointmentHeight.HalfSize && (oAppointmentInfo.size !== CalendarAppointmentHeight.Regular || !sText)) {
			oRm.openStart("span", sId + "-Info");
			oRm.class("sapUiCalendarAppDescription");
			oRm.openEnd();
			oRm.text(sDescription);
			oRm.close("span");
		}
		oRm.close("div");
		if (oArrowValues.appTimeUnitsDifRowEnd > 0) {
			oRm.icon("sap-icon://arrow-right", ["sapUiCalendarAppArrowIconRight"], { title: null, role: "img" });
		}
	}

	// ARIA information about start and end
	var sAriaText = oRow._oRb.getText("CALENDAR_START_TIME") + ": " + oRow._oFormatAria.format(oAppointment.getStartDate());
	sAriaText = sAriaText + "; " + oRow._oRb.getText("CALENDAR_END_TIME") + ": " + oRow._oFormatAria.format(oAppointment.getEndDate());
	if (oRow._getRelativeInfo && oRow._getRelativeInfo().bIsRelative) {
		var oRelativeInfo = oRow._getRelativeInfo();
		sAriaText = oRow._oRb.getText("CALENDAR_START_TIME") + ": " + oRelativeInfo.intervalLabelFormatter(oRelativeInfo._getIndexFromDate(oAppointment.getStartDate()));
		sAriaText = sAriaText + "; " + oRow._oRb.getText("CALENDAR_END_TIME") + ": " + oRelativeInfo.intervalLabelFormatter(oRelativeInfo._getIndexFromDate(oAppointment.getEndDate()));
	}
	if (sType && sType != CalendarDayType.None) {
		sAriaText = sAriaText + "; " + this.getAriaTextForType(sType, aTypes);
	}
	oRm.openStart("span", sId + "-Descr");
	oRm.class("sapUiInvisibleText");
	oRm.openEnd();
	oRm.text(sAriaText);
	oRm.close("span");

	//app content
	oRm.close("div");

	this.renderResizeHandle(oRm, oRow, oAppointment);
	oRm.close("div");
};

CalendarRowRenderer.renderSingleDayInterval = function(oRm, oRow, aAppointments, aTypes, aIntervalHeaders, aNonWorkingItems, iStartOffset, iNonWorkingMax, aNonWorkingSubItems, iSubStartOffset, iNonWorkingSubMax, bFirstOfType, bLastOfType) {
	var iInterval = 1,
		iWidth = 100,
		sId = oRow.getId() + "-AppsInt" + iInterval,
		i,
		bShowIntervalHeaders = oRow.getShowIntervalHeaders() && (oRow.getShowEmptyIntervalHeaders() || aIntervalHeaders.length > 0),
		oRowStartDate = UI5Date.getInstance(oRow.getStartDate()),
		iMonth = oRowStartDate.getMonth(),
		iDaysLength = UI5Date.getInstance(oRowStartDate.getFullYear(), iMonth + 1, 0).getDate(),
		sNoAppointments,
		oPC = oRow._getPlanningCalendar(),
		// gets a concatenated array with appointments + interval headers, which intersect the visible interval
		// then sorts the array using our custom comparer
		aSortedAppInfos,
		oAppointmentInfo,
		aSelectedDates = [];

	oRowStartDate.setHours(0, 0, 0, 0); // get the appointments and interval headers for the whole day
	aSortedAppInfos = aAppointments.concat(oRow.getIntervalHeaders().filter(function(oIntHeadApp) {
		var iAppStart = oIntHeadApp.getStartDate().getTime(),
			iAppEnd = oIntHeadApp.getEndDate().getTime(),
			iRowStart = oRowStartDate.getTime(),
			iRowEnd = iRowStart + 1000 * 60 * 60 * 24;
		return !(iAppStart >= iRowEnd || iAppEnd <= iRowStart);
	}).map(function(oIntHeadApp) {
		return {appointment: oIntHeadApp, isHeader: true};
	})).sort(CalendarAppointment._getComparer(oRowStartDate));

	if (oPC) {
		aSelectedDates = oPC._getSelectedDates();
	}

	oRm.openStart("div", sId);
	oRm.class("sapUiCalendarRowAppsInt");
	oRm.class("sapUiCalendarMonthRowAppsS");
	oRm.style("width", iWidth + "%");

	if (iInterval >= iDaysLength && (oRow.getIntervalType() === CalendarIntervalType.OneMonth || oRow.getIntervalType() === "OneMonth")){
		oRm.class("sapUiCalItemOtherMonth");
	}

	if (oRow._isNonWorkingInterval(iInterval, aNonWorkingItems, iStartOffset, iNonWorkingMax)) {
		oRm.class("sapUiCalendarRowAppsNoWork");
	}

	if (!bShowIntervalHeaders) {
		oRm.class("sapUiCalendarRowAppsIntNoHead");
	}

	if (bFirstOfType) {
		oRm.class("sapUiCalendarRowAppsIntFirst");
	}

	if (bLastOfType) {
		oRm.class("sapUiCalendarRowAppsIntLast");
	}

	oRm.openEnd(); // div element

	if (bShowIntervalHeaders) {
		oRm.openStart("div");
<<<<<<< HEAD
		oRm.class("sapUiCalendarRowAppsIntHead");
=======
		oRm.class("sapUiCalendarAppCont");

		if (!bAppointmentSelected && sColor && oRow.getAppointmentsVisualization() === CalendarAppointmentVisualization.Filled) {
			oRm.style("background-color", oAppointment._getCSSColorForBackground(sColor));
		}

		oRm.openEnd(); // div element

		if (oAppointment.getCustomContent().length) {
			oAppointment.getCustomContent().forEach(function (oContent) {
				oRm.renderControl(oContent);
			});
		} else {
			if (oArrowValues.appTimeUnitsDifRowStart > 0) {
				oRm.icon("sap-icon://arrow-left", ["sapUiCalendarAppArrowIconLeft"], { title: null, role: "img" });
			}
			if (sIcon) {
				var aClasses = ["sapUiCalendarAppIcon"];
				var mAttributes = {};
				mAttributes["id"] = sId + "-Icon";
				mAttributes["title"] = null;
				mAttributes["alt"] = null;
				mAttributes["role"] = "presentation";
				oRm.icon(sIcon, aClasses, mAttributes);
			}
			oRm.openStart("div");
			oRm.class("sapUiCalendarAppTitleWrapper");
			oRm.openEnd();
			if (sTitle) {
				oRm.openStart("span", sId + "-Title");
				oRm.class("sapUiCalendarAppTitle");
				oRm.openEnd(); // span element
				oRm.text(sTitle);
				oRm.close("span");
			}
			if (sText && oAppointmentInfo.size !== CalendarAppointmentHeight.HalfSize) {
				oRm.openStart("span", sId + "-Text");
				oRm.class("sapUiCalendarAppText");
				oRm.openEnd(); // span element
				oRm.text(sText);
				oRm.close("span");
			}
			if (sDescription && oAppointmentInfo.size !== CalendarAppointmentHeight.HalfSize && (oAppointmentInfo.size !== CalendarAppointmentHeight.Regular || !sText)) {
				oRm.openStart("span", sId + "-Info");
				oRm.class("sapUiCalendarAppDescription");
				oRm.openEnd();
				oRm.text(sDescription);
				oRm.close("span");
			}
			oRm.close("div");
			if (oArrowValues.appTimeUnitsDifRowEnd > 0) {
				oRm.icon("sap-icon://arrow-right", ["sapUiCalendarAppArrowIconRight"], { title: null, role: "img" });
			}
		}

		// ARIA information about start and end
		var sAriaText = oRow._oRb.getText("CALENDAR_START_TIME") + ": " + oRow._oFormatAria.format(oAppointment.getStartDate());
		sAriaText = sAriaText + "; " + oRow._oRb.getText("CALENDAR_END_TIME") + ": " + oRow._oFormatAria.format(oAppointment.getEndDate());
		if (oRow._getRelativeInfo && oRow._getRelativeInfo().bIsRelative) {
			var oRelativeInfo = oRow._getRelativeInfo();
			sAriaText = oRow._oRb.getText("CALENDAR_START_TIME") + ": " + oRelativeInfo.intervalLabelFormatter(oRelativeInfo._getIndexFromDate(oAppointment.getStartDate()));
			sAriaText = sAriaText + "; " + oRow._oRb.getText("CALENDAR_END_TIME") + ": " + oRelativeInfo.intervalLabelFormatter(oRelativeInfo._getIndexFromDate(oAppointment.getEndDate()));
		}
		if (sType && sType != CalendarDayType.None) {
			sAriaText = sAriaText + "; " + this.getAriaTextForType(sType, aTypes);
		}
		oRm.openStart("span", sId + "-Descr");
		oRm.class("sapUiInvisibleText");
>>>>>>> f75010bb
		oRm.openEnd();
		oRm.close("div");
	}

	if (aSelectedDates.length > 0) {
		var iStart = 0,
			iEnd = aSortedAppInfos.length;

		if (oPC.getRows()[0]._calculateVisibleAppointments) {
			var oStartAndEnd = oPC.getRows()[0]._calculateVisibleAppointments(aSelectedDates, aSortedAppInfos);
			iStart = oStartAndEnd.iStart;
			iEnd = oStartAndEnd.iEnd;
		}

		for (i = iStart; i < iEnd; i++) {
			oAppointmentInfo = aSortedAppInfos[i];

			oRm.openStart("div");
			oRm.class("sapUiCalendarAppContainer");
			oRm.openEnd();
			oRm.openStart("div");
			oRm.class("sapUiCalendarAppContainerLeft");
			oRm.openEnd();
			oRm.openStart("div");
			oRm.class("sapUiCalendarAppStart");
			oRm.openEnd();
			oRm.text(oAppointmentInfo.appointment._getDateRangeIntersectionText(oRowStartDate).start);
			oRm.close("div");
			oRm.openStart("div");
			oRm.class("sapUiCalendarAppEnd");
			oRm.openEnd();
			oRm.text(oAppointmentInfo.appointment._getDateRangeIntersectionText(oRowStartDate).end);
			oRm.close("div");
			oRm.close("div");
			oRm.openStart("div");
			oRm.class("sapUiCalendarAppContainerRight");
			oRm.openEnd();
			if (oAppointmentInfo.isHeader) {
				this.renderIntervalHeader(oRm, oRow, oAppointmentInfo);
			} else {
				this.renderAppointment(oRm, oRow, oAppointmentInfo, aTypes, true);
			}
			oRm.close("div");
			oRm.close("div");
		}
	}

	if (aAppointments.length === 0 || aSelectedDates.length === 0) {
		oRm.openStart("div");
		oRm.class("sapUiCalendarNoApps");
		oRm.openEnd();
		var oPCRow = Element.getElementById(oRow.getAssociation("row"));
		sNoAppointments = oPCRow.getNoAppointmentsText() ? oPCRow.getNoAppointmentsText() : Library.getResourceBundleFor("sap.m").getText("PLANNINGCALENDAR_ROW_NO_APPOINTMENTS");
		oRm.text(sNoAppointments);
		oRm.close("div");
	}

	if (!(oRow._getRelativeInfo && oRow._getRelativeInfo().bIsRelative)) {
		oRm.openStart("div", oRow.getId() + "-Now");
		oRm.class("sapUiCalendarRowNow");
		oRm.openEnd();
	}

	oRm.close("div");

	// render dummy appointment for size calculation
	oRm.openStart("div", oRow.getId() + "-DummyApp");
	oRm.class("sapUiCalendarApp");
	oRm.class("sapUiCalendarAppTitleOnly");
	oRm.class("sapUiCalendarAppDummy");
	oRm.style("margin", "0");
	oRm.style("height", "0px");
	oRm.openEnd();
	oRm.close("div");

	if (oRow.getShowSubIntervals()) {
		var sIntervalType = oRow.getIntervalType();
		var iSubIntervals = 0;

		switch (sIntervalType) {
			case CalendarIntervalType.Hour:
				iSubIntervals = 4;
				break;

			case CalendarIntervalType.Day:
			case CalendarIntervalType.Week:
			case CalendarIntervalType.OneMonth:
			case "OneMonth":
				iSubIntervals = 24;
				break;

			case CalendarIntervalType.Month:
				var oIntervalStartDate = new UniversalDate(oRowStartDate);
				oIntervalStartDate.setUTCMonth(oIntervalStartDate.getUTCMonth() + iInterval + 1, 0);
				iSubIntervals = oIntervalStartDate.getUTCDate();
				oIntervalStartDate.setUTCDate(1);
				iStartOffset = oIntervalStartDate.getUTCDay();
				break;

			default:
				break;
		}

		var iSubWidth = 100 / iSubIntervals;
		for (i = 0; i < iSubIntervals; i++) {
			oRm.openStart("div");
			oRm.class("sapUiCalendarRowAppsSubInt");
			oRm.style("width", iSubWidth + "%");

			if (oRow._isNonWorkingInterval(i, aNonWorkingSubItems, iSubStartOffset, iNonWorkingSubMax)) {
				oRm.class("sapUiCalendarRowAppsNoWork");
			}

			oRm.openEnd(); // div element
			oRm.close("div");
		}
	}

	oRm.close("div");
};

/**
 * Retrieves the legend items if such are associated with the given CalendarRow.
 * Could be overridden by subclasses.
 * @param {sap.ui.unified.CalendarRow} oCalRow the row to take the legend for
 * @returns {Array} a list of legend items is such is associated to the CalendarRow, or empty array.
 * @protected
 */
CalendarRowRenderer.getLegendItems = function (oCalRow) {
	var aResult = [],
		oLegend,
		sLegendId = oCalRow.getLegend();

	if (sLegendId) {
		oLegend = Element.getElementById(sLegendId);
		if (oLegend) {
			aResult = oLegend.getItems();
		} else {
			Log.error("CalendarLegend with id '" + sLegendId + "' does not exist!", oCalRow);
		}
	}
	return aResult;
};

CalendarRowRenderer.renderWorkingParts = function (oRm, iDuration){
	const iWidth = iDuration / 60 * 100;

	oRm.openStart("div");
	oRm.style("width", `${iWidth}%`);
	oRm.style("height", "inherit" );
	oRm.style("display","inline-block");
	oRm.openEnd();
	oRm.close("div");
};

CalendarRowRenderer.renderNonWorkingParts = function (oRm, iDuration){
	const iWidth = iDuration / 60 * 100;

	oRm.openStart("div");
	oRm.style("width", `${iWidth}%`);
	oRm.class("sapUiCalendarRowAppsNoWork");
	oRm.style("height", "inherit" );
	oRm.style("display","inline-block");
	oRm.openEnd();
	oRm.close("div");
};

/**
 * Retrieves text for given CalendarDayType based on given type and legend items.
 * @param {sap.ui.unified.CalendarDayType} sType the type to obtain information about
 * @param {sap.ui.unified.CalendarLegendItem[]} aLegendItems ot be used.
 * @returns {string} The matching legend item's text or the default text for this type.
 * @private
 */
CalendarRowRenderer.getAriaTextForType = function(sType, aLegendItems) {
	// as legend must not be rendered add text of type
	var sTypeLabelText,
		oStaticLabel,
		oItem, i;

	if (aLegendItems && aLegendItems.length) {
		for (var i = 0; i < aLegendItems.length; i++) {
			oItem = aLegendItems[i];
			if (oItem.getType() === sType) {
				sTypeLabelText = oItem.getText();
				break;
			}
		}
	}

	if (!sTypeLabelText) {
		//use static invisible labels - "Type 1", "Type 2"
		oStaticLabel = CalendarLegendRenderer.getTypeAriaText(sType);
		if (oStaticLabel) {
			sTypeLabelText = oStaticLabel.getText();
		}
	}
	return sTypeLabelText;
};
return CalendarRowRenderer;

});<|MERGE_RESOLUTION|>--- conflicted
+++ resolved
@@ -420,7 +420,8 @@
 
 	oRm.class("sapUiCalendarRowAppsIntHeadFirst");
 
-	if (oIntervalHeader.appointment.getSelected()) {
+	var bAppointmentSelected = oIntervalHeader.appointment.getSelected();
+	if (bAppointmentSelected) {
 		oRm.class("sapUiCalendarRowAppsIntHeadSel");
 	}
 
@@ -454,7 +455,7 @@
 
 	oRm.class("sapUiCalendarIntervalHeaderCont");
 
-	if (sColor) {
+	if (!bAppointmentSelected && sColor) {
 		oRm.style("background-color", oIntervalHeader.appointment._getCSSColorForBackground(sColor));
 	}
 	oRm.openEnd();
@@ -567,16 +568,9 @@
 		mAccProps["labelledby"].value = mAccProps["labelledby"].value + " " + InvisibleText.getStaticId("sap.ui.unified", "APPOINTMENT_TENTATIVE");
 	}
 
-<<<<<<< HEAD
 	if (iRowCount === 1) {
 		oRm.class("sapUiCalendarAppTitleOnly");
 	}
-=======
-		var bAppointmentSelected = oIntervalHeader.appointment.getSelected();
-		if (bAppointmentSelected) {
-			oRm.class("sapUiCalendarRowAppsIntHeadSel");
-		}
->>>>>>> f75010bb
 
 	if (sIcon) {
 		oRm.class("sapUiCalendarAppWithIcon");
@@ -625,18 +619,11 @@
 	oRm.openStart("div");
 	oRm.class("sapUiCalendarAppCont");
 
-	if (sColor && oRow.getAppointmentsVisualization() === CalendarAppointmentVisualization.Filled) {
+	if (!bAppointmentSelected && sColor && oRow.getAppointmentsVisualization() === CalendarAppointmentVisualization.Filled) {
 		oRm.style("background-color", oAppointment._getCSSColorForBackground(sColor));
 	}
 
-<<<<<<< HEAD
 	oRm.openEnd(); // div element
-=======
-		if (!bAppointmentSelected && sColor) {
-			oRm.style("background-color", oIntervalHeader.appointment._getCSSColorForBackground(sColor));
-		}
-		oRm.openEnd();
->>>>>>> f75010bb
 
 	if (oAppointment.getCustomContent().length) {
 		oAppointment.getCustomContent().forEach(function (oContent) {
@@ -770,78 +757,7 @@
 
 	if (bShowIntervalHeaders) {
 		oRm.openStart("div");
-<<<<<<< HEAD
 		oRm.class("sapUiCalendarRowAppsIntHead");
-=======
-		oRm.class("sapUiCalendarAppCont");
-
-		if (!bAppointmentSelected && sColor && oRow.getAppointmentsVisualization() === CalendarAppointmentVisualization.Filled) {
-			oRm.style("background-color", oAppointment._getCSSColorForBackground(sColor));
-		}
-
-		oRm.openEnd(); // div element
-
-		if (oAppointment.getCustomContent().length) {
-			oAppointment.getCustomContent().forEach(function (oContent) {
-				oRm.renderControl(oContent);
-			});
-		} else {
-			if (oArrowValues.appTimeUnitsDifRowStart > 0) {
-				oRm.icon("sap-icon://arrow-left", ["sapUiCalendarAppArrowIconLeft"], { title: null, role: "img" });
-			}
-			if (sIcon) {
-				var aClasses = ["sapUiCalendarAppIcon"];
-				var mAttributes = {};
-				mAttributes["id"] = sId + "-Icon";
-				mAttributes["title"] = null;
-				mAttributes["alt"] = null;
-				mAttributes["role"] = "presentation";
-				oRm.icon(sIcon, aClasses, mAttributes);
-			}
-			oRm.openStart("div");
-			oRm.class("sapUiCalendarAppTitleWrapper");
-			oRm.openEnd();
-			if (sTitle) {
-				oRm.openStart("span", sId + "-Title");
-				oRm.class("sapUiCalendarAppTitle");
-				oRm.openEnd(); // span element
-				oRm.text(sTitle);
-				oRm.close("span");
-			}
-			if (sText && oAppointmentInfo.size !== CalendarAppointmentHeight.HalfSize) {
-				oRm.openStart("span", sId + "-Text");
-				oRm.class("sapUiCalendarAppText");
-				oRm.openEnd(); // span element
-				oRm.text(sText);
-				oRm.close("span");
-			}
-			if (sDescription && oAppointmentInfo.size !== CalendarAppointmentHeight.HalfSize && (oAppointmentInfo.size !== CalendarAppointmentHeight.Regular || !sText)) {
-				oRm.openStart("span", sId + "-Info");
-				oRm.class("sapUiCalendarAppDescription");
-				oRm.openEnd();
-				oRm.text(sDescription);
-				oRm.close("span");
-			}
-			oRm.close("div");
-			if (oArrowValues.appTimeUnitsDifRowEnd > 0) {
-				oRm.icon("sap-icon://arrow-right", ["sapUiCalendarAppArrowIconRight"], { title: null, role: "img" });
-			}
-		}
-
-		// ARIA information about start and end
-		var sAriaText = oRow._oRb.getText("CALENDAR_START_TIME") + ": " + oRow._oFormatAria.format(oAppointment.getStartDate());
-		sAriaText = sAriaText + "; " + oRow._oRb.getText("CALENDAR_END_TIME") + ": " + oRow._oFormatAria.format(oAppointment.getEndDate());
-		if (oRow._getRelativeInfo && oRow._getRelativeInfo().bIsRelative) {
-			var oRelativeInfo = oRow._getRelativeInfo();
-			sAriaText = oRow._oRb.getText("CALENDAR_START_TIME") + ": " + oRelativeInfo.intervalLabelFormatter(oRelativeInfo._getIndexFromDate(oAppointment.getStartDate()));
-			sAriaText = sAriaText + "; " + oRow._oRb.getText("CALENDAR_END_TIME") + ": " + oRelativeInfo.intervalLabelFormatter(oRelativeInfo._getIndexFromDate(oAppointment.getEndDate()));
-		}
-		if (sType && sType != CalendarDayType.None) {
-			sAriaText = sAriaText + "; " + this.getAriaTextForType(sType, aTypes);
-		}
-		oRm.openStart("span", sId + "-Descr");
-		oRm.class("sapUiInvisibleText");
->>>>>>> f75010bb
 		oRm.openEnd();
 		oRm.close("div");
 	}
