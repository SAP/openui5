/*!
 * ${copyright}
 */

sap.ui.define([
	"sap/ui/core/Element",
	"sap/ui/core/Lib",
	'sap/ui/core/date/UniversalDate',
	'sap/ui/unified/CalendarAppointment',
	'sap/ui/unified/CalendarLegendRenderer',
	'sap/ui/unified/library',
	'sap/ui/core/InvisibleText',
	'sap/ui/core/date/UI5Date',
	'sap/ui/unified/calendar/RecurrenceUtils',
	'sap/base/Log',
	// side effect: required by RenderManager#icon
	'sap/ui/core/IconPool'
<<<<<<< HEAD
], function(
	Element,
	Library,
	UniversalDate,
	CalendarAppointment,
	CalendarLegendRenderer,
	library,
	InvisibleText,
	UI5Date,
	Log
) {
	"use strict";


// shortcut for sap.ui.unified.CalendarDayType
var CalendarDayType = library.CalendarDayType;

// shortcut for sap.ui.unified.CalendarIntervalType
var CalendarIntervalType = library.CalendarIntervalType;

// shortcut for sap.ui.unified.CalendarAppointmentVisualization
var CalendarAppointmentVisualization = library.CalendarAppointmentVisualization;

// shortcut for sap.ui.unified.CalendarAppointmentHeight
var CalendarAppointmentHeight = library.CalendarAppointmentHeight;
/**
 * CalendarRow renderer.
 * @namespace
 */
var CalendarRowRenderer = {
	apiVersion: 2
};

/**
 * Renders the HTML for the given control, using the provided {@link sap.ui.core.RenderManager}.
 *
 * @param {sap.ui.core.RenderManager} oRm the RenderManager that can be used for writing to the render output buffer
 * @param {sap.ui.unified.CalendarRow} oRow an object representation of the control that should be rendered
 */
CalendarRowRenderer.render = function(oRm, oRow){
	var sTooltip = oRow.getTooltip_AsString();
	var sVisualisation = oRow.getAppointmentsVisualization();
=======
],
	function(
		Element,
		Library,
		UniversalDate,
		CalendarAppointment,
		CalendarLegendRenderer,
		Device,
		library,
		InvisibleText,
		UI5Date,
		RecurrenceUtils,
		Log
	) {
		"use strict";


	// shortcut for sap.ui.unified.CalendarDayType
	var CalendarDayType = library.CalendarDayType;

	// shortcut for sap.ui.unified.CalendarIntervalType
	var CalendarIntervalType = library.CalendarIntervalType;

	// shortcut for sap.ui.unified.CalendarAppointmentVisualization
	var CalendarAppointmentVisualization = library.CalendarAppointmentVisualization;

	// shortcut for sap.ui.unified.CalendarAppointmentHeight
	var CalendarAppointmentHeight = library.CalendarAppointmentHeight;
	/**
	 * CalendarRow renderer.
	 * @namespace
	 */
	var CalendarRowRenderer = {
		apiVersion: 2
	};
>>>>>>> 37f299bf

	var aTypes = this.getLegendItems(oRow);

	oRm.openStart("div", oRow);
	oRm.class("sapUiCalendarRow");

	if (sVisualisation != CalendarAppointmentVisualization.Standard) {
		oRm.class("sapUiCalendarRowVis" + sVisualisation);
	}

	if (sTooltip) {
		oRm.attr("title", sTooltip);
	}

	var sWidth = oRow.getWidth();
	if (sWidth) {
		oRm.style("width", sWidth);
	}

	var sHeight = oRow.getHeight();
	if (sHeight) {
		oRm.style("height", sHeight);
	}

	//		var rb = sap.ui.getCore().getLibraryResourceBundle("sap.ui.unified");
	oRm.openEnd(); // div element

	this.renderAppointmentsRow(oRm, oRow, aTypes);

	oRm.close("div");
};

CalendarRowRenderer.renderAppointmentsRow = function(oRm, oRow, aTypes){

	var sId = oRow.getId();
	oRm.openStart("div", sId + "-Apps");
	oRm.class("sapUiCalendarRowApps");
	oRm.attr("role", "list");
	oRm.openEnd();

	this.renderBeforeAppointments(oRm, oRow);
	this.renderAppointments(oRm, oRow, aTypes);
	this.renderAfterAppointments(oRm, oRow);

	oRm.close("div");

};

/**
 * This hook method is reserved for derived classes to render more handles.
 *
 * @param {sap.ui.core.RenderManager} oRm The RenderManager that can be used for writing to the render output buffer.
 * @param {sap.ui.unified.CalendarRow} oRow An object representation of the control that should be rendered.
 */
CalendarRowRenderer.renderBeforeAppointments = function(oRm, oRow) {
};

/**
 * This hook method is reserved for derived classes to render more handles.
 *
 * @param {sap.ui.core.RenderManager} oRm The RenderManager that can be used for writing to the render output buffer.
 * @param {sap.ui.unified.CalendarRow} oRow An object representation of the control that should be rendered.
 */
CalendarRowRenderer.renderAfterAppointments = function(oRm, oRow) {
};

/**
 * This hook method is reserved for derived classes to render resize handles in the appointment.
 *
 * @param {sap.ui.core.RenderManager} oRm The RenderManager that can be used for writing to the render output buffer.
 * @param {sap.ui.unified.CalendarRow} oRow An object representation of the control that should be rendered.
 * @param {sap.ui.unified.CalendarAppointment} oAppointment An object representation of the control that should be rendered.
 */
CalendarRowRenderer.renderResizeHandle = function (oRm, oRow, oAppointment) {
};

CalendarRowRenderer.renderAppointments = function(oRm, oRow, aTypes){

	var aAppointments = oRow._getVisibleAppointments();
	var aIntervalHeaders = oRow._getVisibleIntervalHeaders();
	var oStartDate = oRow._getStartDate();
	var aNonWorkingItems = [];
	var iStartOffset = 0;
	var iNonWorkingMax = 0;
	var aNonWorkingSubItems = [];
	var iSubStartOffset = 0;
	var iNonWorkingSubMax = 0;
	var iIntervals = oRow.getIntervals();
	var sIntervalType = oRow.getIntervalType();
	var iWidth = 100 / iIntervals;
	var i = 0;
	var oIntervalNextStartDate = new UniversalDate(oStartDate);
	var bFirstOfType = false;
	var bLastOfType = false;

	switch (sIntervalType) {
		case CalendarIntervalType.Hour:
			aNonWorkingItems = oRow.getNonWorkingHours() || [];
			iStartOffset = oStartDate.getUTCHours();
			iNonWorkingMax = 24;
			break;

		case CalendarIntervalType.Day:
		case CalendarIntervalType.Week:
		case CalendarIntervalType.OneMonth:
		case "OneMonth":
			aNonWorkingItems = oRow._getNonWorkingDays();
			iStartOffset = oStartDate.getUTCDay();
			iNonWorkingMax = 7;
			aNonWorkingSubItems = oRow.getNonWorkingHours() || [];
			iSubStartOffset = oStartDate.getUTCHours();
			iNonWorkingSubMax = 24;
			break;

		case CalendarIntervalType.Month:
			aNonWorkingSubItems = oRow._getNonWorkingDays();
			iSubStartOffset = oStartDate.getUTCDay();
			iNonWorkingSubMax = 7;
			break;

		default:
			break;
	}

	if (oRow._isOneMonthsRowOnSmallSizes()) {
		this.renderSingleDayInterval(oRm, oRow, aAppointments, aTypes, aIntervalHeaders, aNonWorkingItems, iStartOffset, iNonWorkingMax, aNonWorkingSubItems, iSubStartOffset, iNonWorkingSubMax, true, true);
	} else {
		for (i = 0; i < iIntervals; i++) {
			if (bLastOfType) {
				bFirstOfType = true;
			} else {
				bFirstOfType = false;
			}
			bLastOfType = false;

			switch (sIntervalType) {
				case CalendarIntervalType.Hour:
					oIntervalNextStartDate.setUTCHours(oIntervalNextStartDate.getUTCHours() + 1);
					if (oIntervalNextStartDate.getUTCHours() == 0) {
						bLastOfType = true;
					}
					break;

				case CalendarIntervalType.Day:
				case CalendarIntervalType.Week:
				case CalendarIntervalType.OneMonth:
				case "OneMonth":
					oIntervalNextStartDate.setUTCDate(oIntervalNextStartDate.getUTCDate() + 1);
					if (oIntervalNextStartDate.getUTCDate() == 1) {
						bLastOfType = true;
					}
					break;

				case CalendarIntervalType.Month:
					iSubStartOffset = oIntervalNextStartDate.getUTCDay();

					oIntervalNextStartDate.setUTCMonth(oIntervalNextStartDate.getUTCMonth() + 1);
					if (oIntervalNextStartDate.getUTCMonth() == 0) {
						bLastOfType = true;
					}
					break;

				default:
					break;
			}

			this.renderInterval(oRm, oRow, i, iWidth, aIntervalHeaders, aNonWorkingItems, iStartOffset, iNonWorkingMax, aNonWorkingSubItems, iSubStartOffset, iNonWorkingSubMax, bFirstOfType, bLastOfType);
		}

		this.renderIntervalHeaders(oRm, oRow, iWidth, aIntervalHeaders, iIntervals);

		if (!(oRow._getRelativeInfo && oRow._getRelativeInfo().bIsRelative)) {
			oRm.openStart("div", oRow.getId() + "-Now");
			oRm.class("sapUiCalendarRowNow");
			oRm.openEnd();
			oRm.close("div");
		}

		for (i = 0; i < aAppointments.length; i++) {
			var oAppointmentInfo = aAppointments[i];

			this.renderAppointment(oRm, oRow, oAppointmentInfo, aTypes);
		}

		// render dummy appointment for size calculation
		oRm.openStart("div", oRow.getId() + "-DummyApp");
		oRm.class("sapUiCalendarApp");
		oRm.class("sapUiCalendarAppTitleOnly");
		oRm.class("sapUiCalendarAppDummy");
		oRm.class("sapUiCalendarAppHeight1");
		oRm.openEnd();
		oRm.close("div");
	}
};

CalendarRowRenderer.writeCustomAttributes = function (oRm, oRow) {
};

CalendarRowRenderer.renderInterval = function(oRm, oRow, iInterval, iWidth,  aIntervalHeaders, aNonWorkingItems, iStartOffset, iNonWorkingMax, aNonWorkingSubItems, iSubStartOffset, iNonWorkingSubMax, bFirstOfType, bLastOfType){

	var sId = oRow.getId() + "-AppsInt" + iInterval;
	var i;
	var bShowIntervalHeaders = oRow.getShowIntervalHeaders() && (oRow.getShowEmptyIntervalHeaders() || aIntervalHeaders.length > 0);
	var iMonth = oRow.getStartDate().getMonth();
	var iDaysLength = UI5Date.getInstance(oRow.getStartDate().getFullYear(), iMonth + 1, 0).getDate();

	oRm.openStart("div", sId);
	oRm.class("sapUiCalendarRowAppsInt");
	oRm.style("width", iWidth + "%");

	if (iInterval >= iDaysLength && (oRow.getIntervalType() === CalendarIntervalType.OneMonth || oRow.getIntervalType() === "OneMonth")){
		oRm.class("sapUiCalItemOtherMonth");
	}

	if (oRow._isNonWorkingInterval(iInterval, aNonWorkingItems, iStartOffset, iNonWorkingMax)) {
		oRm.class("sapUiCalendarRowAppsNoWork");
	}

	if (!bShowIntervalHeaders) {
		oRm.class("sapUiCalendarRowAppsIntNoHead");
	}

	if (bFirstOfType) {
		oRm.class("sapUiCalendarRowAppsIntFirst");
	}

	if (bLastOfType) {
		oRm.class("sapUiCalendarRowAppsIntLast");
	}

	this.writeCustomAttributes(oRm, oRow);
	oRm.openEnd(); // div element

	if (bShowIntervalHeaders) {
		oRm.openStart("div");
		oRm.class("sapUiCalendarRowAppsIntHead");
		oRm.openEnd();
		oRm.close("div");
	}

	if (oRow.getShowSubIntervals()) {
		var sIntervalType = oRow.getIntervalType();
		var iSubIntervals = 0;

		switch (sIntervalType) {
		case CalendarIntervalType.Hour:
			iSubIntervals = 4;
			break;

		case CalendarIntervalType.Day:
		case CalendarIntervalType.Week:
		case CalendarIntervalType.OneMonth:
		case "OneMonth":
			iSubIntervals = 24;
			break;

		case CalendarIntervalType.Month:
			var oStartDate = oRow._getStartDate();
			var oIntervalStartDate = new UniversalDate(oStartDate);
			oIntervalStartDate.setUTCMonth(oIntervalStartDate.getUTCMonth() + iInterval + 1, 0);
			iSubIntervals = oIntervalStartDate.getUTCDate();
			oIntervalStartDate.setUTCDate(1);
			iStartOffset = oIntervalStartDate.getUTCDay();
			break;

		default:
			break;
		}

		var iSubWidth = 100 / iSubIntervals;
		for (i = 0; i < iSubIntervals; i++) {
			oRm.openStart("div");
			oRm.class("sapUiCalendarRowAppsSubInt");
			oRm.style("width", iSubWidth + "%");

			if (oRow._isNonWorkingInterval(i, aNonWorkingSubItems, iSubStartOffset, iNonWorkingSubMax)) {
				oRm.class("sapUiCalendarRowAppsNoWork");
			}

			oRm.openEnd();
			oRm.close("div");
		}
	}

	oRm.close("div");

<<<<<<< HEAD
};
=======
	CalendarRowRenderer.renderInterval = function(oRm, oRow, iInterval, iWidth,  aIntervalHeaders, aNonWorkingItems, iStartOffset, iNonWorkingMax, aNonWorkingSubItems, iSubStartOffset, iNonWorkingSubMax, bFirstOfType, bLastOfType){
		const oStartDateInterval = oRow.getStartDate();
		const oEndDate = UI5Date.getInstance(oRow.getStartDate());
		oEndDate.setDate(oEndDate.getDate() + 1);
		const oCellStartDate = UI5Date.getInstance(oStartDateInterval);
		oCellStartDate.setHours(iInterval + iStartOffset);
>>>>>>> 37f299bf

CalendarRowRenderer.renderIntervalHeaders = function(oRm, oRow, iWidth,  aIntervalHeaders, iIntervals){

<<<<<<< HEAD
	var bShowIntervalHeaders = oRow.getShowIntervalHeaders() && (oRow.getShowEmptyIntervalHeaders() || aIntervalHeaders.length > 0);
=======
		const aFilteredNonWorkingRange = oRow.getIntervalType() !== CalendarIntervalType.Hour ?
			[] :
			oRow.getNonWorkingPeriods().filter((oPeriod) => {
				const hasOccurrenceOnDate = RecurrenceUtils.hasOccurrenceOnDate.bind(oPeriod);
				return hasOccurrenceOnDate(oStartDateInterval);
			});

		const aFilteredItemsForCurrentHours = aFilteredNonWorkingRange.filter((oPeriod) => {
			return oPeriod.hasNonWorkingAtHour(oCellStartDate);
		});

		oRm.openStart("div", sId);
		oRm.class("sapUiCalendarRowAppsInt");
		oRm.style("width", iWidth + "%");
>>>>>>> 37f299bf

	if (bShowIntervalHeaders) {
		for (var i = 0; i < aIntervalHeaders.length; i++) {
			var oIH = aIntervalHeaders[i],
				iLeftPercent,
				iRightPercent;

			if (oRow._bRTL) {
				iRightPercent = iWidth * oIH.interval;
				iLeftPercent = iWidth * (iIntervals - oIH.last - 1);
			} else {
				iLeftPercent = iWidth * oIH.interval;
				iRightPercent = iWidth * (iIntervals - oIH.last - 1);
			}

			this.renderIntervalHeader(oRm, oRow, oIH, oRow._bRTL, iLeftPercent, iRightPercent);
		}
	}

};

CalendarRowRenderer.renderIntervalHeader = function(oRm, oRow, oIntervalHeader, bRtl, left, right) {
	var sId = oIntervalHeader.appointment.getId(),
		mAccProps = {
			role: "listitem",
			labelledby: { value: sId + "-Descr", append: true }
		},
		sStartEndAriaText;

	var oArrowValues = oRow._calculateAppoitnmentVisualCue(oIntervalHeader.appointment);

<<<<<<< HEAD
	oRm.openStart("div", oIntervalHeader.appointment);
	oRm.class("sapUiCalendarRowAppsIntHead");
=======
		if (aFilteredItemsForCurrentHours.length) {
			RecurrenceUtils.getWorkingAndNonWorkingSegments(oCellStartDate, aFilteredItemsForCurrentHours).forEach((oHourParts) => {
				if (oHourParts.type === "working") {
					this.renderWorkingParts(oRm, oHourParts.duration);
				} else {
					this.renderNonWorkingParts(oRm, oHourParts.duration);
				}
			});
		}

		if (bShowIntervalHeaders) {
			oRm.openStart("div");
			oRm.class("sapUiCalendarRowAppsIntHead");
			oRm.openEnd();
			oRm.close("div");
		}
>>>>>>> 37f299bf

	if (left !== undefined) {
		oRm.style("left", left + "%");
	}

	if (right !== undefined) {
		oRm.style("right", right + "%");
	}

	oRm.class("sapUiCalendarRowAppsIntHeadFirst");

	if (oIntervalHeader.appointment.getSelected()) {
		oRm.class("sapUiCalendarRowAppsIntHeadSel");
	}

	if (oIntervalHeader.appointment.getTentative()) {
		oRm.class("sapUiCalendarRowAppsIntHeadTent");
	}

	var sTooltip = oIntervalHeader.appointment.getTooltip_AsString();
	if (sTooltip) {
		oRm.attr("title", sTooltip);
	}

	var sType = oIntervalHeader.appointment.getType();
	var sColor = oIntervalHeader.appointment.getColor();
	if (!sColor && sType && sType != CalendarDayType.None) {
		oRm.class("sapUiCalendarRowAppsIntHead" + sType);
	}

	if (sColor) {
		if (bRtl) {
			oRm.style("border-right-color", sColor);
		} else {
			oRm.style("border-left-color", sColor);
		}
	}

	oRm.accessibilityState(oIntervalHeader.appointment, mAccProps);

	oRm.openEnd(); //div element
	oRm.openStart("div");

	oRm.class("sapUiCalendarIntervalHeaderCont");

	if (sColor) {
		oRm.style("background-color", oIntervalHeader.appointment._getCSSColorForBackground(sColor));
	}
	oRm.openEnd();

	if (oArrowValues.appTimeUnitsDifRowStart > 0) {
		oRm.icon("sap-icon://arrow-left", ["sapUiCalendarAppArrowIconLeft"], { title: null, role: "img" });
	}

	var sIcon = oIntervalHeader.appointment.getIcon();
	if (sIcon) {
		var aClasses = ["sapUiCalendarRowAppsIntHeadIcon"];
		var mAttributes = {};

		mAttributes["id"] = sId + "-Icon";
		mAttributes["title"] = null;
		mAttributes["alt"] = null;
		mAttributes["role"] = "presentation";
		oRm.icon(sIcon, aClasses, mAttributes);
	}

	var sTitle = oIntervalHeader.appointment.getTitle();
	if (sTitle && !oIntervalHeader.appointment.getCustomContent().length) {
		oRm.openStart("span", sId + "-Title");
		oRm.class("sapUiCalendarRowAppsIntHeadTitle");
		oRm.openEnd(); // span element
		oRm.text(sTitle);
		oRm.close("span");
	}

	var sText = oIntervalHeader.appointment.getText();
	if (sText && !oIntervalHeader.appointment.getCustomContent().length) {
		oRm.openStart("span", sId + "-Text");
		oRm.class("sapUiCalendarRowAppsIntHeadText");
		oRm.openEnd(); // span element
		oRm.text(sText);
		oRm.close("span");
	}

	if (oArrowValues.appTimeUnitsDifRowEnd > 0) {
		oRm.icon("sap-icon://arrow-right",["sapUiCalendarAppArrowIconRight"], { title: null, role: "img" });
	}

	// ARIA information about start and end
	sStartEndAriaText = oRow._oRb.getText("CALENDAR_START_TIME") + ": " + oRow._oFormatAria.format(oIntervalHeader.appointment.getStartDate())
			+ "; " + oRow._oRb.getText("CALENDAR_END_TIME") + ": " + oRow._oFormatAria.format(oIntervalHeader.appointment.getEndDate());

	if (sType && sType !== CalendarDayType.None) {

		sStartEndAriaText += "; " + this.getAriaTextForType(sType, this.getLegendItems(oRow));
	}

	oRm.openStart("span", sId + "-Descr");
	oRm.class("sapUiInvisibleText");
	oRm.openEnd();
	oRm.text(sStartEndAriaText);
	oRm.close("span");

	oRm.close("div");
	oRm.close("div");
};

CalendarRowRenderer.renderAppointment = function(oRm, oRow, oAppointmentInfo, aTypes, bRelativePos){

	var oAppointment = oAppointmentInfo.appointment;
	var sTooltip = oAppointment.getTooltip_AsString();
	var sType = oAppointment.getType();
	var sColor = oAppointment.getColor();
	var sTitle = oAppointment.getTitle();
	var sText = oAppointment.getText();
	var sDescription = oAppointment.getDescription();
	var sIcon = oAppointment.getIcon();
	var sId = oAppointment.getId();
	var bReducedHeight = oRow._getAppointmentReducedHeight(oAppointmentInfo);
	var bAppointmentSelected = oAppointment.getSelected();
	var mAccProps = {
		role: "listitem",
		labelledby: {
			value: `${InvisibleText.getStaticId("sap.m", "ACC_CTR_TYPE_LISTITEM")} ${InvisibleText.getStaticId("sap.ui.unified", "APPOINTMENT")} ${sId.concat("-Descr")}`,
			append: true
		},
		describedby: {value: bAppointmentSelected ? InvisibleText.getStaticId("sap.ui.unified", "APPOINTMENT_SELECTED") : "", append: true},
		selected: null
	};
	var iRowCount = oRow._getAppointmentRowCount(oAppointmentInfo, bReducedHeight);
	var aAriaLabels = oRow.getAriaLabelledBy();

	var oArrowValues = oRow._calculateAppoitnmentVisualCue(oAppointment);
	if (aAriaLabels.length > 0) {
		mAccProps["labelledby"].value = mAccProps["labelledby"].value + " " + aAriaLabels.join(" ");
	}

	if (sTitle && !oAppointment.getCustomContent().length) {
		mAccProps["labelledby"].value = mAccProps["labelledby"].value + " " + sId + "-Title";
	}

	if (sText && !oAppointment.getCustomContent().length) {
		mAccProps["labelledby"].value = mAccProps["labelledby"].value + " " + sId + "-Text";
	}

	oRm.openStart("div", oAppointment);
	oRm.class("sapUiCalendarApp");
	oRm.class("sapUiCalendarAppHeight" + iRowCount);

	if (bAppointmentSelected) {
		oRm.class("sapUiCalendarAppSel");
	}

	if (oAppointment.getTentative()) {
		oRm.class("sapUiCalendarAppTent");
		mAccProps["labelledby"].value = mAccProps["labelledby"].value + " " + InvisibleText.getStaticId("sap.ui.unified", "APPOINTMENT_TENTATIVE");
	}

	if (iRowCount === 1) {
		oRm.class("sapUiCalendarAppTitleOnly");
	}

	if (sIcon) {
		oRm.class("sapUiCalendarAppWithIcon");
	}

	if (!bRelativePos) {
		// write position
		if (oRow._bRTL) {
			oRm.style("right", oAppointmentInfo.begin + "%");
			oRm.style("left", oAppointmentInfo.end + "%");
		} else {
			oRm.style("left", oAppointmentInfo.begin + "%");
			oRm.style("right", oAppointmentInfo.end + "%");
		}
	}

	oRm.attr("data-sap-level", oAppointmentInfo.level);

	// This makes the appointment focusable
	if (oRow._sFocusedAppointmentId == sId) {
		oRm.attr("tabindex", "0");
	} else {
		oRm.attr("tabindex", "-1");
	}

	if (sTooltip) {
		oRm.attr("title", sTooltip);
	}

	if (!sColor && sType && sType != CalendarDayType.None) {
		oRm.class("sapUiCalendarApp" + sType);
	}

	if (sColor) {
		if (oRow._bRTL) {
			oRm.style("border-right-color", sColor);
		} else {
			oRm.style("border-left-color", sColor);
		}
	}

	oRm.accessibilityState(oAppointment, mAccProps);
	oRm.openEnd(); //div element

	// extra content DIV to make some styling possible
	oRm.openStart("div");
	oRm.class("sapUiCalendarAppCont");

	if (sColor && oRow.getAppointmentsVisualization() === CalendarAppointmentVisualization.Filled) {
		oRm.style("background-color", oAppointment._getCSSColorForBackground(sColor));
	}

	oRm.openEnd(); // div element

	if (oAppointment.getCustomContent().length) {
		oAppointment.getCustomContent().forEach(function (oContent) {
			oRm.renderControl(oContent);
		});
	} else {
		if (oArrowValues.appTimeUnitsDifRowStart > 0) {
			oRm.icon("sap-icon://arrow-left", ["sapUiCalendarAppArrowIconLeft"], { title: null, role: "img" });
		}
		if (sIcon) {
			var aClasses = ["sapUiCalendarAppIcon"];
			var mAttributes = {};
			mAttributes["id"] = sId + "-Icon";
			mAttributes["title"] = null;
			mAttributes["alt"] = null;
			mAttributes["role"] = "presentation";
			oRm.icon(sIcon, aClasses, mAttributes);
		}
		oRm.openStart("div");
		oRm.class("sapUiCalendarAppTitleWrapper");
		oRm.openEnd();
		if (sTitle) {
			oRm.openStart("span", sId + "-Title");
			oRm.class("sapUiCalendarAppTitle");
			oRm.openEnd(); // span element
			oRm.text(sTitle);
			oRm.close("span");
		}
		if (sText && oAppointmentInfo.size !== CalendarAppointmentHeight.HalfSize) {
			oRm.openStart("span", sId + "-Text");
			oRm.class("sapUiCalendarAppText");
			oRm.openEnd(); // span element
			oRm.text(sText);
			oRm.close("span");
		}
		if (sDescription && oAppointmentInfo.size !== CalendarAppointmentHeight.HalfSize && (oAppointmentInfo.size !== CalendarAppointmentHeight.Regular || !sText)) {
			oRm.openStart("span", sId + "-Info");
			oRm.class("sapUiCalendarAppDescription");
			oRm.openEnd();
			oRm.text(sDescription);
			oRm.close("span");
		}
		oRm.close("div");
		if (oArrowValues.appTimeUnitsDifRowEnd > 0) {
			oRm.icon("sap-icon://arrow-right", ["sapUiCalendarAppArrowIconRight"], { title: null, role: "img" });
		}
	}

	// ARIA information about start and end
	var sAriaText = oRow._oRb.getText("CALENDAR_START_TIME") + ": " + oRow._oFormatAria.format(oAppointment.getStartDate());
	sAriaText = sAriaText + "; " + oRow._oRb.getText("CALENDAR_END_TIME") + ": " + oRow._oFormatAria.format(oAppointment.getEndDate());
	if (oRow._getRelativeInfo && oRow._getRelativeInfo().bIsRelative) {
		var oRelativeInfo = oRow._getRelativeInfo();
		sAriaText = oRow._oRb.getText("CALENDAR_START_TIME") + ": " + oRelativeInfo.intervalLabelFormatter(oRelativeInfo._getIndexFromDate(oAppointment.getStartDate()));
		sAriaText = sAriaText + "; " + oRow._oRb.getText("CALENDAR_END_TIME") + ": " + oRelativeInfo.intervalLabelFormatter(oRelativeInfo._getIndexFromDate(oAppointment.getEndDate()));
	}
	if (sType && sType != CalendarDayType.None) {
		sAriaText = sAriaText + "; " + this.getAriaTextForType(sType, aTypes);
	}
	oRm.openStart("span", sId + "-Descr");
	oRm.class("sapUiInvisibleText");
	oRm.openEnd();
	oRm.text(sAriaText);
	oRm.close("span");

	//app content
	oRm.close("div");

	this.renderResizeHandle(oRm, oRow, oAppointment);
	oRm.close("div");
};

CalendarRowRenderer.renderSingleDayInterval = function(oRm, oRow, aAppointments, aTypes, aIntervalHeaders, aNonWorkingItems, iStartOffset, iNonWorkingMax, aNonWorkingSubItems, iSubStartOffset, iNonWorkingSubMax, bFirstOfType, bLastOfType) {
	var iInterval = 1,
		iWidth = 100,
		sId = oRow.getId() + "-AppsInt" + iInterval,
		i,
		bShowIntervalHeaders = oRow.getShowIntervalHeaders() && (oRow.getShowEmptyIntervalHeaders() || aIntervalHeaders.length > 0),
		oRowStartDate = UI5Date.getInstance(oRow.getStartDate()),
		iMonth = oRowStartDate.getMonth(),
		iDaysLength = UI5Date.getInstance(oRowStartDate.getFullYear(), iMonth + 1, 0).getDate(),
		sNoAppointments,
		oPC = oRow._getPlanningCalendar(),
		// gets a concatenated array with appointments + interval headers, which intersect the visible interval
		// then sorts the array using our custom comparer
		aSortedAppInfos,
		oAppointmentInfo,
		aSelectedDates = [];

	oRowStartDate.setHours(0, 0, 0, 0); // get the appointments and interval headers for the whole day
	aSortedAppInfos = aAppointments.concat(oRow.getIntervalHeaders().filter(function(oIntHeadApp) {
		var iAppStart = oIntHeadApp.getStartDate().getTime(),
			iAppEnd = oIntHeadApp.getEndDate().getTime(),
			iRowStart = oRowStartDate.getTime(),
			iRowEnd = iRowStart + 1000 * 60 * 60 * 24;
		return !(iAppStart >= iRowEnd || iAppEnd <= iRowStart);
	}).map(function(oIntHeadApp) {
		return {appointment: oIntHeadApp, isHeader: true};
	})).sort(CalendarAppointment._getComparer(oRowStartDate));

	if (oPC) {
		aSelectedDates = oPC._getSelectedDates();
	}

	oRm.openStart("div", sId);
	oRm.class("sapUiCalendarRowAppsInt");
	oRm.class("sapUiCalendarMonthRowAppsS");
	oRm.style("width", iWidth + "%");

	if (iInterval >= iDaysLength && (oRow.getIntervalType() === CalendarIntervalType.OneMonth || oRow.getIntervalType() === "OneMonth")){
		oRm.class("sapUiCalItemOtherMonth");
	}

	if (oRow._isNonWorkingInterval(iInterval, aNonWorkingItems, iStartOffset, iNonWorkingMax)) {
		oRm.class("sapUiCalendarRowAppsNoWork");
	}

	if (!bShowIntervalHeaders) {
		oRm.class("sapUiCalendarRowAppsIntNoHead");
	}

	if (bFirstOfType) {
		oRm.class("sapUiCalendarRowAppsIntFirst");
	}

	if (bLastOfType) {
		oRm.class("sapUiCalendarRowAppsIntLast");
	}

	oRm.openEnd(); // div element

	if (bShowIntervalHeaders) {
		oRm.openStart("div");
		oRm.class("sapUiCalendarRowAppsIntHead");
		oRm.openEnd();
		oRm.close("div");
	}

	if (aSelectedDates.length > 0) {
		var iStart = 0,
			iEnd = aSortedAppInfos.length;

		if (oPC.getRows()[0]._calculateVisibleAppointments) {
			var oStartAndEnd = oPC.getRows()[0]._calculateVisibleAppointments(aSelectedDates, aSortedAppInfos);
			iStart = oStartAndEnd.iStart;
			iEnd = oStartAndEnd.iEnd;
		}

		for (i = iStart; i < iEnd; i++) {
			oAppointmentInfo = aSortedAppInfos[i];

			oRm.openStart("div");
			oRm.class("sapUiCalendarAppContainer");
			oRm.openEnd();
			oRm.openStart("div");
			oRm.class("sapUiCalendarAppContainerLeft");
			oRm.openEnd();
			oRm.openStart("div");
			oRm.class("sapUiCalendarAppStart");
			oRm.openEnd();
			oRm.text(oAppointmentInfo.appointment._getDateRangeIntersectionText(oRowStartDate).start);
			oRm.close("div");
			oRm.openStart("div");
			oRm.class("sapUiCalendarAppEnd");
			oRm.openEnd();
			oRm.text(oAppointmentInfo.appointment._getDateRangeIntersectionText(oRowStartDate).end);
			oRm.close("div");
			oRm.close("div");
			oRm.openStart("div");
			oRm.class("sapUiCalendarAppContainerRight");
			oRm.openEnd();
			if (oAppointmentInfo.isHeader) {
				this.renderIntervalHeader(oRm, oRow, oAppointmentInfo);
			} else {
				this.renderAppointment(oRm, oRow, oAppointmentInfo, aTypes, true);
			}
			oRm.close("div");
			oRm.close("div");
		}
	}

	if (aAppointments.length === 0 || aSelectedDates.length === 0) {
		oRm.openStart("div");
		oRm.class("sapUiCalendarNoApps");
		oRm.openEnd();
		var oPCRow = Element.getElementById(oRow.getAssociation("row"));
		sNoAppointments = oPCRow.getNoAppointmentsText() ? oPCRow.getNoAppointmentsText() : Library.getResourceBundleFor("sap.m").getText("PLANNINGCALENDAR_ROW_NO_APPOINTMENTS");
		oRm.text(sNoAppointments);
		oRm.close("div");
	}

	if (!(oRow._getRelativeInfo && oRow._getRelativeInfo().bIsRelative)) {
		oRm.openStart("div", oRow.getId() + "-Now");
		oRm.class("sapUiCalendarRowNow");
		oRm.openEnd();
	}

	oRm.close("div");

	// render dummy appointment for size calculation
	oRm.openStart("div", oRow.getId() + "-DummyApp");
	oRm.class("sapUiCalendarApp");
	oRm.class("sapUiCalendarAppTitleOnly");
	oRm.class("sapUiCalendarAppDummy");
	oRm.style("margin", "0");
	oRm.style("height", "0px");
	oRm.openEnd();
	oRm.close("div");

	if (oRow.getShowSubIntervals()) {
		var sIntervalType = oRow.getIntervalType();
		var iSubIntervals = 0;

		switch (sIntervalType) {
			case CalendarIntervalType.Hour:
				iSubIntervals = 4;
				break;

			case CalendarIntervalType.Day:
			case CalendarIntervalType.Week:
			case CalendarIntervalType.OneMonth:
			case "OneMonth":
				iSubIntervals = 24;
				break;

			case CalendarIntervalType.Month:
				var oIntervalStartDate = new UniversalDate(oRowStartDate);
				oIntervalStartDate.setUTCMonth(oIntervalStartDate.getUTCMonth() + iInterval + 1, 0);
				iSubIntervals = oIntervalStartDate.getUTCDate();
				oIntervalStartDate.setUTCDate(1);
				iStartOffset = oIntervalStartDate.getUTCDay();
				break;

			default:
				break;
		}

		var iSubWidth = 100 / iSubIntervals;
		for (i = 0; i < iSubIntervals; i++) {
			oRm.openStart("div");
			oRm.class("sapUiCalendarRowAppsSubInt");
			oRm.style("width", iSubWidth + "%");

			if (oRow._isNonWorkingInterval(i, aNonWorkingSubItems, iSubStartOffset, iNonWorkingSubMax)) {
				oRm.class("sapUiCalendarRowAppsNoWork");
			}

			oRm.openEnd(); // div element
			oRm.close("div");
		}
	}

<<<<<<< HEAD
	oRm.close("div");
};

/**
 * Retrieves the legend items if such are associated with the given CalendarRow.
 * Could be overridden by subclasses.
 * @param {sap.ui.unified.CalendarRow} oCalRow the row to take the legend for
 * @returns {Array} a list of legend items is such is associated to the CalendarRow, or empty array.
 * @protected
 */
CalendarRowRenderer.getLegendItems = function (oCalRow) {
	var aResult = [],
		oLegend,
		sLegendId = oCalRow.getLegend();

	if (sLegendId) {
		oLegend = Element.getElementById(sLegendId);
		if (oLegend) {
			aResult = oLegend.getItems();
		} else {
			Log.error("CalendarLegend with id '" + sLegendId + "' does not exist!", oCalRow);
		}
	}
	return aResult;
};

/**
 * Retrieves text for given CalendarDayType based on given type and legend items.
 * @param {sap.ui.unified.CalendarDayType} sType the type to obtain information about
 * @param {sap.ui.unified.CalendarLegendItem[]} aLegendItems ot be used.
 * @returns {string} The matching legend item's text or the default text for this type.
 * @private
 */
CalendarRowRenderer.getAriaTextForType = function(sType, aLegendItems) {
	// as legend must not be rendered add text of type
	var sTypeLabelText,
		oStaticLabel,
		oItem, i;

	if (aLegendItems && aLegendItems.length) {
		for (var i = 0; i < aLegendItems.length; i++) {
			oItem = aLegendItems[i];
			if (oItem.getType() === sType) {
				sTypeLabelText = oItem.getText();
				break;
=======
	CalendarRowRenderer.renderWorkingParts = function (oRm, iDuration){
		const iWidth = iDuration / 60 * 100;

		oRm.openStart("div");
		oRm.style("width", `${iWidth}%`);
		oRm.style("height", "inherit" );
		oRm.style("display","inline-block");
		oRm.openEnd();
		oRm.close("div");
	};

	CalendarRowRenderer.renderNonWorkingParts = function (oRm, iDuration){
		const iWidth = iDuration / 60 * 100;

		oRm.openStart("div");
		oRm.style("width", `${iWidth}%`);
		oRm.class("sapUiCalendarRowAppsNoWork");
		oRm.style("height", "inherit" );
		oRm.style("display","inline-block");
		oRm.openEnd();
		oRm.close("div");
	};

	/**
	 * Retrieves text for given CalendarDayType based on given type and legend items.
	 * @param {sap.ui.unified.CalendarDayType} sType the type to obtain information about
	 * @param {sap.ui.unified.CalendarLegendItem[]} aLegendItems ot be used.
	 * @returns {string} The matching legend item's text or the default text for this type.
	 * @private
	 */
	CalendarRowRenderer.getAriaTextForType = function(sType, aLegendItems) {
		// as legend must not be rendered add text of type
		var sTypeLabelText,
			oStaticLabel,
			oItem, i;

		if (aLegendItems && aLegendItems.length) {
			for (var i = 0; i < aLegendItems.length; i++) {
				oItem = aLegendItems[i];
				if (oItem.getType() === sType) {
					sTypeLabelText = oItem.getText();
					break;
				}
>>>>>>> 37f299bf
			}
		}
	}

	if (!sTypeLabelText) {
		//use static invisible labels - "Type 1", "Type 2"
		oStaticLabel = CalendarLegendRenderer.getTypeAriaText(sType);
		if (oStaticLabel) {
			sTypeLabelText = oStaticLabel.getText();
		}
	}
	return sTypeLabelText;
};
return CalendarRowRenderer;

});<|MERGE_RESOLUTION|>--- conflicted
+++ resolved
@@ -15,7 +15,6 @@
 	'sap/base/Log',
 	// side effect: required by RenderManager#icon
 	'sap/ui/core/IconPool'
-<<<<<<< HEAD
 ], function(
 	Element,
 	Library,
@@ -25,6 +24,7 @@
 	library,
 	InvisibleText,
 	UI5Date,
+	RecurrenceUtils,
 	Log
 ) {
 	"use strict";
@@ -58,43 +58,6 @@
 CalendarRowRenderer.render = function(oRm, oRow){
 	var sTooltip = oRow.getTooltip_AsString();
 	var sVisualisation = oRow.getAppointmentsVisualization();
-=======
-],
-	function(
-		Element,
-		Library,
-		UniversalDate,
-		CalendarAppointment,
-		CalendarLegendRenderer,
-		Device,
-		library,
-		InvisibleText,
-		UI5Date,
-		RecurrenceUtils,
-		Log
-	) {
-		"use strict";
-
-
-	// shortcut for sap.ui.unified.CalendarDayType
-	var CalendarDayType = library.CalendarDayType;
-
-	// shortcut for sap.ui.unified.CalendarIntervalType
-	var CalendarIntervalType = library.CalendarIntervalType;
-
-	// shortcut for sap.ui.unified.CalendarAppointmentVisualization
-	var CalendarAppointmentVisualization = library.CalendarAppointmentVisualization;
-
-	// shortcut for sap.ui.unified.CalendarAppointmentHeight
-	var CalendarAppointmentHeight = library.CalendarAppointmentHeight;
-	/**
-	 * CalendarRow renderer.
-	 * @namespace
-	 */
-	var CalendarRowRenderer = {
-		apiVersion: 2
-	};
->>>>>>> 37f299bf
 
 	var aTypes = this.getLegendItems(oRow);
 
@@ -294,6 +257,11 @@
 };
 
 CalendarRowRenderer.renderInterval = function(oRm, oRow, iInterval, iWidth,  aIntervalHeaders, aNonWorkingItems, iStartOffset, iNonWorkingMax, aNonWorkingSubItems, iSubStartOffset, iNonWorkingSubMax, bFirstOfType, bLastOfType){
+	const oStartDateInterval = oRow.getStartDate();
+	const oEndDate = UI5Date.getInstance(oRow.getStartDate());
+	oEndDate.setDate(oEndDate.getDate() + 1);
+	const oCellStartDate = UI5Date.getInstance(oStartDateInterval);
+	oCellStartDate.setHours(iInterval + iStartOffset);
 
 	var sId = oRow.getId() + "-AppsInt" + iInterval;
 	var i;
@@ -301,6 +269,17 @@
 	var iMonth = oRow.getStartDate().getMonth();
 	var iDaysLength = UI5Date.getInstance(oRow.getStartDate().getFullYear(), iMonth + 1, 0).getDate();
 
+	const aFilteredNonWorkingRange = oRow.getIntervalType() !== CalendarIntervalType.Hour ?
+		[] :
+		oRow.getNonWorkingPeriods().filter((oPeriod) => {
+			const hasOccurrenceOnDate = RecurrenceUtils.hasOccurrenceOnDate.bind(oPeriod);
+			return hasOccurrenceOnDate(oStartDateInterval);
+		});
+
+	const aFilteredItemsForCurrentHours = aFilteredNonWorkingRange.filter((oPeriod) => {
+		return oPeriod.hasNonWorkingAtHour(oCellStartDate);
+	});
+
 	oRm.openStart("div", sId);
 	oRm.class("sapUiCalendarRowAppsInt");
 	oRm.style("width", iWidth + "%");
@@ -327,6 +306,16 @@
 
 	this.writeCustomAttributes(oRm, oRow);
 	oRm.openEnd(); // div element
+
+	if (aFilteredItemsForCurrentHours.length) {
+		RecurrenceUtils.getWorkingAndNonWorkingSegments(oCellStartDate, aFilteredItemsForCurrentHours).forEach((oHourParts) => {
+			if (oHourParts.type === "working") {
+				this.renderWorkingParts(oRm, oHourParts.duration);
+			} else {
+				this.renderNonWorkingParts(oRm, oHourParts.duration);
+			}
+		});
+	}
 
 	if (bShowIntervalHeaders) {
 		oRm.openStart("div");
@@ -381,37 +370,11 @@
 
 	oRm.close("div");
 
-<<<<<<< HEAD
-};
-=======
-	CalendarRowRenderer.renderInterval = function(oRm, oRow, iInterval, iWidth,  aIntervalHeaders, aNonWorkingItems, iStartOffset, iNonWorkingMax, aNonWorkingSubItems, iSubStartOffset, iNonWorkingSubMax, bFirstOfType, bLastOfType){
-		const oStartDateInterval = oRow.getStartDate();
-		const oEndDate = UI5Date.getInstance(oRow.getStartDate());
-		oEndDate.setDate(oEndDate.getDate() + 1);
-		const oCellStartDate = UI5Date.getInstance(oStartDateInterval);
-		oCellStartDate.setHours(iInterval + iStartOffset);
->>>>>>> 37f299bf
+};
 
 CalendarRowRenderer.renderIntervalHeaders = function(oRm, oRow, iWidth,  aIntervalHeaders, iIntervals){
 
-<<<<<<< HEAD
 	var bShowIntervalHeaders = oRow.getShowIntervalHeaders() && (oRow.getShowEmptyIntervalHeaders() || aIntervalHeaders.length > 0);
-=======
-		const aFilteredNonWorkingRange = oRow.getIntervalType() !== CalendarIntervalType.Hour ?
-			[] :
-			oRow.getNonWorkingPeriods().filter((oPeriod) => {
-				const hasOccurrenceOnDate = RecurrenceUtils.hasOccurrenceOnDate.bind(oPeriod);
-				return hasOccurrenceOnDate(oStartDateInterval);
-			});
-
-		const aFilteredItemsForCurrentHours = aFilteredNonWorkingRange.filter((oPeriod) => {
-			return oPeriod.hasNonWorkingAtHour(oCellStartDate);
-		});
-
-		oRm.openStart("div", sId);
-		oRm.class("sapUiCalendarRowAppsInt");
-		oRm.style("width", iWidth + "%");
->>>>>>> 37f299bf
 
 	if (bShowIntervalHeaders) {
 		for (var i = 0; i < aIntervalHeaders.length; i++) {
@@ -443,27 +406,8 @@
 
 	var oArrowValues = oRow._calculateAppoitnmentVisualCue(oIntervalHeader.appointment);
 
-<<<<<<< HEAD
 	oRm.openStart("div", oIntervalHeader.appointment);
 	oRm.class("sapUiCalendarRowAppsIntHead");
-=======
-		if (aFilteredItemsForCurrentHours.length) {
-			RecurrenceUtils.getWorkingAndNonWorkingSegments(oCellStartDate, aFilteredItemsForCurrentHours).forEach((oHourParts) => {
-				if (oHourParts.type === "working") {
-					this.renderWorkingParts(oRm, oHourParts.duration);
-				} else {
-					this.renderNonWorkingParts(oRm, oHourParts.duration);
-				}
-			});
-		}
-
-		if (bShowIntervalHeaders) {
-			oRm.openStart("div");
-			oRm.class("sapUiCalendarRowAppsIntHead");
-			oRm.openEnd();
-			oRm.close("div");
-		}
->>>>>>> 37f299bf
 
 	if (left !== undefined) {
 		oRm.style("left", left + "%");
@@ -930,7 +874,6 @@
 		}
 	}
 
-<<<<<<< HEAD
 	oRm.close("div");
 };
 
@@ -955,6 +898,29 @@
 		}
 	}
 	return aResult;
+};
+
+CalendarRowRenderer.renderWorkingParts = function (oRm, iDuration){
+	const iWidth = iDuration / 60 * 100;
+
+	oRm.openStart("div");
+	oRm.style("width", `${iWidth}%`);
+	oRm.style("height", "inherit" );
+	oRm.style("display","inline-block");
+	oRm.openEnd();
+	oRm.close("div");
+};
+
+CalendarRowRenderer.renderNonWorkingParts = function (oRm, iDuration){
+	const iWidth = iDuration / 60 * 100;
+
+	oRm.openStart("div");
+	oRm.style("width", `${iWidth}%`);
+	oRm.class("sapUiCalendarRowAppsNoWork");
+	oRm.style("height", "inherit" );
+	oRm.style("display","inline-block");
+	oRm.openEnd();
+	oRm.close("div");
 };
 
 /**
@@ -976,51 +942,6 @@
 			if (oItem.getType() === sType) {
 				sTypeLabelText = oItem.getText();
 				break;
-=======
-	CalendarRowRenderer.renderWorkingParts = function (oRm, iDuration){
-		const iWidth = iDuration / 60 * 100;
-
-		oRm.openStart("div");
-		oRm.style("width", `${iWidth}%`);
-		oRm.style("height", "inherit" );
-		oRm.style("display","inline-block");
-		oRm.openEnd();
-		oRm.close("div");
-	};
-
-	CalendarRowRenderer.renderNonWorkingParts = function (oRm, iDuration){
-		const iWidth = iDuration / 60 * 100;
-
-		oRm.openStart("div");
-		oRm.style("width", `${iWidth}%`);
-		oRm.class("sapUiCalendarRowAppsNoWork");
-		oRm.style("height", "inherit" );
-		oRm.style("display","inline-block");
-		oRm.openEnd();
-		oRm.close("div");
-	};
-
-	/**
-	 * Retrieves text for given CalendarDayType based on given type and legend items.
-	 * @param {sap.ui.unified.CalendarDayType} sType the type to obtain information about
-	 * @param {sap.ui.unified.CalendarLegendItem[]} aLegendItems ot be used.
-	 * @returns {string} The matching legend item's text or the default text for this type.
-	 * @private
-	 */
-	CalendarRowRenderer.getAriaTextForType = function(sType, aLegendItems) {
-		// as legend must not be rendered add text of type
-		var sTypeLabelText,
-			oStaticLabel,
-			oItem, i;
-
-		if (aLegendItems && aLegendItems.length) {
-			for (var i = 0; i < aLegendItems.length; i++) {
-				oItem = aLegendItems[i];
-				if (oItem.getType() === sType) {
-					sTypeLabelText = oItem.getText();
-					break;
-				}
->>>>>>> 37f299bf
 			}
 		}
 	}
