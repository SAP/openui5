/*!
 * ${copyright}
 */

<<<<<<< HEAD
sap.ui.define(["sap/ui/core/Lib"], function(Library) {
"use strict";
=======
sap.ui.define(["sap/ui/core/Lib"],
	function(Library) {
	"use strict";


	/**
	 * Calendar renderer.
	 * @namespace
	 */
	var CalendarTimeIntervalRenderer = {
		apiVersion: 2
	};

	/**
	 * Renders the HTML for the given control, using the provided {@link sap.ui.core.RenderManager}.
	 *
	 * @param {sap.ui.core.RenderManager} oRm The RenderManager that can be used for writing to the render output buffer
	 * @param {sap.ui.unified.CalendarTimeInterval} oCal An object representation of the control that should be rendered
	 */
	CalendarTimeIntervalRenderer.render = function(oRm, oCal){

		var sId = oCal.getId();
		var sTooltip = oCal.getTooltip_AsString();

		oRm.openStart("div", oCal);
		oRm.class("sapUiCal");
		oRm.class("sapUiCalInt");
		oRm.class("sapUiCalTimeInt");

		if (oCal._getShowItemHeader()) {
			oRm.class("sapUiCalIntHead");
		}

		if (oCal.getPickerPopup()) {
			oRm.class("sapUiCalIntLarge");
		}

		var rb = Library.getResourceBundleFor("sap.ui.unified");
		var mAccProps = {labelledby: {value: "", append: false}}; // render on Month
		if (oCal._bPoupupMode) {
			mAccProps["role"] = "dialog";
		} else {
			mAccProps["role"] = "group";
			mAccProps["roledescription"] = rb.getText("CALENDAR_DIALOG");
		}

		oRm.accessibilityState(oCal, mAccProps);
>>>>>>> 05b15234


/**
 * Calendar renderer.
 * @namespace
 */
var CalendarTimeIntervalRenderer = {
	apiVersion: 2
};

/**
 * Renders the HTML for the given control, using the provided {@link sap.ui.core.RenderManager}.
 *
 * @param {sap.ui.core.RenderManager} oRm The RenderManager that can be used for writing to the render output buffer
 * @param {sap.ui.unified.CalendarTimeInterval} oCal An object representation of the control that should be rendered
 */
CalendarTimeIntervalRenderer.render = function(oRm, oCal){

	var sId = oCal.getId();
	var sTooltip = oCal.getTooltip_AsString();

	oRm.openStart("div", oCal);
	oRm.class("sapUiCal");
	oRm.class("sapUiCalInt");
	oRm.class("sapUiCalTimeInt");

	if (oCal._getShowItemHeader()) {
		oRm.class("sapUiCalIntHead");
	}

	if (oCal.getPickerPopup()) {
		oRm.class("sapUiCalIntLarge");
	}

	var rb = Library.getResourceBundleFor("sap.ui.unified");
	var mAccProps = {labelledby: {value: "", append: false}}; // render on Month
	if (oCal._bPoupupMode) {
		mAccProps["role"] = "dialog";
	}
	oRm.accessibilityState(oCal, mAccProps);

	if (sTooltip) {
		oRm.attr('title', sTooltip);
	}

	var sWidth = oCal.getWidth();
	if (sWidth && sWidth != '') {
		oRm.style("width", sWidth);
	}

	oRm.openEnd(); // div element

	var oHeader = oCal.getAggregation("header");
	oRm.renderControl(oHeader);

	oRm.openStart("div", sId + "-content");
	oRm.class("sapUiCalContent");
	oRm.openEnd();
	oRm.renderControl(oCal.getAggregation(oCal.getProperty("_currentPicker")));

	oRm.close("div");

	oRm.openStart("button", sId + "-cancel");
	oRm.class("sapUiCalCancel");
	oRm.attr("tabindex", "-1");
	oRm.openEnd();
	oRm.text(rb.getText("CALENDAR_CANCEL"));
	oRm.close("button");

	if (oCal.getPickerPopup()) {
		oRm.openStart("div", sId + "-contentOver");
		oRm.class("sapUiCalContentOver");
		if (!oCal._oPopup || !oCal._oPopup.isOpen()) {
			oRm.style("display", "none");
		}
		oRm.openEnd();
		oRm.close("div");
	}

	oRm.close("div");

};

return CalendarTimeIntervalRenderer;

});<|MERGE_RESOLUTION|>--- conflicted
+++ resolved
@@ -2,58 +2,8 @@
  * ${copyright}
  */
 
-<<<<<<< HEAD
 sap.ui.define(["sap/ui/core/Lib"], function(Library) {
 "use strict";
-=======
-sap.ui.define(["sap/ui/core/Lib"],
-	function(Library) {
-	"use strict";
-
-
-	/**
-	 * Calendar renderer.
-	 * @namespace
-	 */
-	var CalendarTimeIntervalRenderer = {
-		apiVersion: 2
-	};
-
-	/**
-	 * Renders the HTML for the given control, using the provided {@link sap.ui.core.RenderManager}.
-	 *
-	 * @param {sap.ui.core.RenderManager} oRm The RenderManager that can be used for writing to the render output buffer
-	 * @param {sap.ui.unified.CalendarTimeInterval} oCal An object representation of the control that should be rendered
-	 */
-	CalendarTimeIntervalRenderer.render = function(oRm, oCal){
-
-		var sId = oCal.getId();
-		var sTooltip = oCal.getTooltip_AsString();
-
-		oRm.openStart("div", oCal);
-		oRm.class("sapUiCal");
-		oRm.class("sapUiCalInt");
-		oRm.class("sapUiCalTimeInt");
-
-		if (oCal._getShowItemHeader()) {
-			oRm.class("sapUiCalIntHead");
-		}
-
-		if (oCal.getPickerPopup()) {
-			oRm.class("sapUiCalIntLarge");
-		}
-
-		var rb = Library.getResourceBundleFor("sap.ui.unified");
-		var mAccProps = {labelledby: {value: "", append: false}}; // render on Month
-		if (oCal._bPoupupMode) {
-			mAccProps["role"] = "dialog";
-		} else {
-			mAccProps["role"] = "group";
-			mAccProps["roledescription"] = rb.getText("CALENDAR_DIALOG");
-		}
-
-		oRm.accessibilityState(oCal, mAccProps);
->>>>>>> 05b15234
 
 
 /**
@@ -92,7 +42,11 @@
 	var mAccProps = {labelledby: {value: "", append: false}}; // render on Month
 	if (oCal._bPoupupMode) {
 		mAccProps["role"] = "dialog";
+	} else {
+		mAccProps["role"] = "group";
+		mAccProps["roledescription"] = rb.getText("CALENDAR_DIALOG");
 	}
+
 	oRm.accessibilityState(oCal, mAccProps);
 
 	if (sTooltip) {
