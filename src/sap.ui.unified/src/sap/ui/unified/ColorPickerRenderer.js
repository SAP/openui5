--- conflicted
+++ resolved
@@ -128,33 +128,10 @@
 		oRm.openEnd();
 		oRm.text("%");
 		oRm.close("div");
-<<<<<<< HEAD
 	} else {
 		//Val doesn't have to have '%' symbol so just render an empty div
 		this.renderEmptyDiv(oRm);
 	}
-=======
-
-		const bHSL = oControl.getMode() === "HSL";
-		if (bHSL) {
-			oRm.renderControl(oControl.getAggregation("_oLitField"));
-		} else {
-			oRm.renderControl(oControl.getAggregation("_oValField"));
-		}
-		oRm.openStart("div");
-		oRm.class("sapUiCPPercentSymbol");
-		if (!bHSL) {
-			oRm.style("visibility", "hidden");
-		}
-		oRm.openEnd();
-		oRm.text("%");
-		oRm.close("div");
-
-		oRm.renderControl(oControl.getAggregation("_oAlphaField2"));
-		oRm.close("div");
-		this.renderHSLVLabel(oRm, oControl);
-	};
->>>>>>> 7321f307
 
 	oRm.renderControl(oControl.getAggregation("_oAlphaField2"));
 	oRm.close("div");
@@ -195,7 +172,23 @@
 	oRm.openEnd();
 	oRm.text("%");
 	oRm.close("div");
-	oControl.getMode() === "HSL" ?  this.renderLFirst(oRm, oControl) : this.renderVFirst(oRm, oControl);
+
+	const bHSL = oControl.getMode() === "HSL";
+	if (bHSL) {
+		oRm.renderControl(oControl.getAggregation("_oLitField"));
+	} else {
+		oRm.renderControl(oControl.getAggregation("_oValField"));
+	}
+	oRm.openStart("div");
+	oRm.class("sapUiCPPercentSymbol");
+	if (!bHSL) {
+		oRm.style("visibility", "hidden");
+	}
+	oRm.openEnd();
+	oRm.text("%");
+	oRm.close("div");
+
+	oRm.renderControl(oControl.getAggregation("_oAlphaField2"));
 	oRm.close("div");
 	this.renderHSLVLabel(oRm, oControl);
 };
@@ -229,7 +222,6 @@
 	}
 };
 
-<<<<<<< HEAD
 /**
  * Renders the ColorPicker's swatches and hex field.
  *
@@ -283,33 +275,6 @@
 	oRm.close("div");
 	oRm.close("div");
 };
-=======
-	//Renders empty div because of display flex rendering reasons.
-	ColorPickerRenderer.renderEmptyDiv = function(oRm) {
-		oRm.openStart("div");
-		oRm.class("sapUiCPEmptyDiv");
-		oRm.openEnd();
-		oRm.close("div");
-	};
->>>>>>> 7321f307
-
-//Renders Lit first and sets visibility hidden to Val because of flex rendering reasons.
-ColorPickerRenderer.renderLFirst = function(oRm, oControl) {
-	oRm.renderControl(oControl.getAggregation("_oLitField"));
-	oRm.openStart("div");
-	oRm.class("sapUiCPPercentSymbol");
-	oRm.openEnd();
-	oRm.text("%");
-	oRm.close("div");
-	oRm.renderControl(oControl.getAggregation("_oValField"));
-};
-
-//Renders Val first and sets visibility hidden to Lit because of flex rendering reasons.
-ColorPickerRenderer.renderVFirst = function(oRm, oControl) {
-	oRm.renderControl(oControl.getAggregation("_oValField"));
-	this.renderEmptyDiv(oRm);
-	oRm.renderControl(oControl.getAggregation("_oLitField"));
-};
 
 //Renders empty div because of display flex rendering reasons.
 ColorPickerRenderer.renderEmptyDiv = function(oRm) {
