--- conflicted
+++ resolved
@@ -22,8 +22,7 @@
 	'sap/ui/core/LocaleData',
 	'sap/ui/core/format/DateFormat',
 	"sap/ui/core/date/UI5Date"
-<<<<<<< HEAD
-], function(Formatting, Localization, CalendarType, UniversalDate, CalendarDate, Locale, LocaleData, UI5Date) {
+], function(Formatting, Localization, CalendarType, UniversalDate, CalendarDate, Locale, LocaleData, DateFormat, UI5Date) {
 	"use strict";
 
 	// Static class
@@ -67,66 +66,6 @@
 				oMyDate = oDate.getJSDate();
 			} else {
 				oMyDate = oDate;
-=======
-],
-	function(Formatting, Localization, CalendarType, UniversalDate, CalendarDate, Locale, LocaleData, DateFormat, UI5Date) {
-		"use strict";
-
-		// Static class
-
-		/**
-		 * @alias sap.ui.unified.calendar.CalendarUtils
-		 * @namespace
-		 * @private
-		 */
-		var CalendarUtils = {};
-
-		/**
-		 * The maximum ECMAScript Date converted to milliseconds.
-		 * @type {int}
-		 * @private
-		 */
-		CalendarUtils.MAX_MILLISECONDS = 8640000000000000;
-
-		/**
-		 * 24 hours as milliseconds
-		 * @type {int}
-		 * @private
-		 */
-		CalendarUtils.HOURS24 = 1000 * 3600 * 24;
-
-		/**
-		 * Creates a Date in local timezone from UTC timezone
-		 * @param {Date} oDate in UTC timezone
-		 * @param {boolean} bTime if set the time part of the date will be used too, otherwise it will be initial
-		 * @return {Date} in local timezone
-		 * @private
-		 */
-		CalendarUtils._createLocalDate = function (oDate, bTime) {
-
-			var oLocaleDate;
-
-			if (oDate) {
-				var oMyDate;
-
-				if (oDate instanceof UniversalDate) {
-					oMyDate = oDate.getJSDate();
-				} else {
-					oMyDate = oDate;
-				}
-
-				oLocaleDate = UI5Date.getInstance(oMyDate.getUTCFullYear(), oMyDate.getUTCMonth(), oMyDate.getUTCDate());
-				if (oMyDate.getFullYear() < 1000) {
-					oLocaleDate.setFullYear(oMyDate.getFullYear());
-				}
-
-				if (bTime) {
-					oLocaleDate.setHours(oMyDate.getUTCHours());
-					oLocaleDate.setMinutes(oMyDate.getUTCMinutes());
-					oLocaleDate.setSeconds(oMyDate.getUTCSeconds());
-					oLocaleDate.setMilliseconds(oMyDate.getUTCMilliseconds());
-				}
->>>>>>> 721ebbb6
 			}
 
 			oLocaleDate = UI5Date.getInstance(oMyDate.getUTCFullYear(), oMyDate.getUTCMonth(), oMyDate.getUTCDate());
@@ -142,7 +81,6 @@
 			}
 		}
 
-<<<<<<< HEAD
 		return oLocaleDate;
 
 	};
@@ -165,110 +103,6 @@
 				oMyDate = oDate.getJSDate();
 			} else {
 				oMyDate = oDate;
-=======
-			return oUTCDate;
-
-		};
-
-		/**
-		 * Calculates the week number corresponding to a date object.
-		 *
-		 * @param {sap.ui.unified.calendar.CalendarDate} oDate Date of the week.
-		 * @param {string} sCalendarType The calendar type. If there is no calendar type provided, it will be taken from the Configuration.
-		 * @param {string} sLocale The locale of the calendar.
-		 * @param {string} sCalendarWeekNumbering The type of calendar week numbering.
-		 * @param {int} iFirstDayOfWeek The start week day number.
-		 *
-		 * @returns {int} Week number
-		 * @private
-		 */
-		CalendarUtils.calculateWeekNumber = function (oDate, sCalendarType, sLocale, sCalendarWeekNumbering, iFirstDayOfWeek) {
-			const oLocale = new Locale(sLocale);
-			const oLocaleData = LocaleData.getInstance(oLocale);
-			const iLocaleMinimalDaysInFirstWeek = oLocaleData.getMinimalDaysInFirstWeek();
-
-			const oDateFormat = DateFormat.getInstance({
-				pattern: "w",
-				calendarType: sCalendarType,
-				firstDayOfWeek: iFirstDayOfWeek,
-				minimalDaysInFirstWeek: iLocaleMinimalDaysInFirstWeek,
-				calendarWeekNumbering: sCalendarWeekNumbering
-			}, oLocale);
-
-			const iWeekNumber = oDateFormat.format(oDate.toLocalJSDate());
-
-			return Number(iWeekNumber);
-		};
-
-		/**
-		 * Returns the last week's date based on that week's start date.
-		 * @param {sap.ui.unified.calendar.CalendarDate} oWeekStartDate Week's start date
-		 * @returns {sap.ui.unified.calendar.CalendarDate} Last week's date
-		 * @private
-		 */
-		CalendarUtils._getLastWeekDate = function (oWeekStartDate) {
-			return new CalendarDate(oWeekStartDate).setDate(oWeekStartDate.getDate() + 6);
-		};
-
-		/**
-		 * Retrieves the first date of the same week in which is the given date.
-		 * This function works with date values in UTC to produce timezone agnostic results.
-		 * @param {Date} oDate the input date for which we search the first week date.
-		 * This date is considered as is (no UTC conversion, time cut etc).
-		 * @param {{firstDayOfWeek: int, minimalDaysInFirstWeek: int}} [oWeekConfig] calendar week calculation parameters,
-		 * defaults to oLocale but has precedence over oLocale if both are provided.
-		 * Both properties firstDayOfWeek and minimalDaysInFirstWeek must be provided, otherwise it will be ignored.
-		 * If provided US split week is ignored.
-		 * e.g. <code>{firstDayOfWeek: 1, minimalDaysInFirstWeek: 4}</code>
-		 *
-		 * <br>
-		 * The US weeks at the end of December and at the beginning of January(53th and 1st),
-		 * are not considered.
-		 * If a given date is in the beginning of January (e.g. Friday, 2 Jan 2015, week 1),
-		 * according to US rules, those are actually 2 weeks:
-		 * <ul>
-		 * <li>week 53(Sunday, 28 Dec 2014 - Wednesday, 31 Dec 2014) and</li>
-		 * <li>week 1(Thursday, 1 Jan 2015 - Saturday, 3 Jan 2015)</li>
-		 * </ul>
-		 *
-		 * The rules above are not considered. If one wants to get it like it, she/he can use UniversalDate.getFirstDateOfWeek
-		 *
-		 * The way this function works is the following:
-		 * If a given date is in the beginning of January (e.g. Friday, 2 Jan 2015, week 1), the function will return
-		 * week start date in the previous year(e.g. Sunday, 28 Dec 2014, week 53).
-		 *
-		 * @returns {Date} first date of the same week as the given <code>oDate</code> in UTC timezone.
-		 * @public
-		 */
-		CalendarUtils.getFirstDateOfWeek = function (oDate, oWeekConfig) {
-			var oUniversalDate = new UniversalDate(oDate.getTime()),
-				oFirstDateOfWeek,
-				oFirstUniversalDateOfWeek,
-				oLocaleData = LocaleData.getInstance(new Locale(Formatting.getLanguageTag())),
-				oLocale = new Locale(Localization.getLanguageTag()),
-				iCLDRFirstWeekDay = oLocaleData.getFirstDayOfWeek(),
-				oWeek;
-
-			if (!oWeekConfig || (oWeekConfig.firstDayOfWeek === -1 || oWeekConfig.firstDayOfWeek === undefined)) {
-				oWeekConfig = {
-					firstDayOfWeek: oLocaleData.getFirstDayOfWeek(),
-					minimalDaysInFirstWeek: oLocaleData.getMinimalDaysInFirstWeek()
-				};
-			}
-
-			oWeek = UniversalDate.getWeekByDate(oUniversalDate.getCalendarType(), oUniversalDate.getUTCFullYear(),
-				oUniversalDate.getUTCMonth(), oUniversalDate.getUTCDate(), oLocale, oWeekConfig);
-
-			oFirstDateOfWeek = UniversalDate.getFirstDateOfWeek(oUniversalDate.getCalendarType(), oWeek.year, oWeek.week, oLocale, oWeekConfig);
-			oFirstUniversalDateOfWeek = new UniversalDate(UniversalDate.UTC(oFirstDateOfWeek.year, oFirstDateOfWeek.month, oFirstDateOfWeek.day));
-
-			//In case the day of the computed weekFirstDate is not as in CLDR(e.g. en_US locales), make sure we align it
-
-			if (oWeekConfig && (oWeekConfig.firstDayOfWeek === -1 || oWeekConfig.firstDayOfWeek === undefined)) {
-				while (oFirstUniversalDateOfWeek.getUTCDay() !== iCLDRFirstWeekDay) {
-					oFirstUniversalDateOfWeek.setUTCDate(oFirstUniversalDateOfWeek.getUTCDate() - 1);
-				}
->>>>>>> 721ebbb6
 			}
 
 			oUTCDate = UI5Date.getInstance(Date.UTC(oMyDate.getFullYear(), oMyDate.getMonth(), oMyDate.getDate()));
@@ -311,64 +145,43 @@
 	};
 
 	/**
-	 * Calculates the week number for a date
-	 * @param {Date} oDate date to get week number
-	 * @param {int} iYear year for the week number. (In en-US the week number for the last Days in December depends on the year.)
-	 * @param {string} sLocale used locale
-	 * @param {sap.ui.core.LocaleData} oLocaleData locale date for used locale
-	 * @return {int} week number
-	 * @private
-	 */
-	CalendarUtils.calculateWeekNumber = function (oDate, iYear, sLocale, oLocaleData) {
-
-		var iWeekNum = 0;
-		var iWeekDay = 0;
-		var iFirstDayOfWeek = oLocaleData.getFirstDayOfWeek();
-
-		var bFirstDayStartsFirstWeek = oLocaleData.firstDayStartsFirstWeek();
-
-		// split week algorithm
-		if (bFirstDayStartsFirstWeek) {
-			/*
-			 * in US the week starts with Sunday
-			 * The first week of the year starts with January 1st. But Dec. 31 is still in the last year
-			 * So the week beginning in December and ending in January has 2 week numbers
-			 */
-			var oJanFirst = new UniversalDate(oDate.getTime());
-			oJanFirst.setUTCFullYear(iYear, 0, 1);
-			iWeekDay = oJanFirst.getUTCDay();
-
-			//get the date for the same weekday like jan 1.
-			var oCheckDate = new UniversalDate(oDate.getTime());
-			oCheckDate.setUTCDate(oCheckDate.getUTCDate() - oCheckDate.getUTCDay() + iWeekDay);
-
-			iWeekNum = Math.round((oCheckDate.getTime() - oJanFirst.getTime()) / 86400000 / 7) + 1;
-
-		} else {
-			// normally the first week of the year is the one where the first Thursday of the year is
-			// find Thursday of this week
-			// if the checked day is before the 1. day of the week use a day of the previous week to check
-			var oThursday = new UniversalDate(oDate.getTime());
-			oThursday.setUTCDate(oThursday.getUTCDate() - iFirstDayOfWeek);
-			iWeekDay = oThursday.getUTCDay();
-			oThursday.setUTCDate(oThursday.getUTCDate() - iWeekDay + 4);
-
-			var oFirstDayOfYear = new UniversalDate(oThursday.getTime());
-			oFirstDayOfYear.setUTCMonth(0, 1);
-			iWeekDay = oFirstDayOfYear.getUTCDay();
-			var iAddDays = 0;
-			if (iWeekDay > 4) {
-				iAddDays = 7; // first day of year is after Thursday, so first Thursday is in the next week
-			}
-			var oFirstThursday = new UniversalDate(oFirstDayOfYear.getTime());
-			oFirstThursday.setUTCDate(1 - iWeekDay + 4 + iAddDays);
-
-			iWeekNum = Math.round((oThursday.getTime() - oFirstThursday.getTime()) / 86400000 / 7) + 1;
-
-		}
-
-		return iWeekNum;
-
+	 * Calculates the week number corresponding to a date object.
+	 *
+	 * @param {sap.ui.unified.calendar.CalendarDate} oDate Date of the week.
+	 * @param {string} sCalendarType The calendar type. If there is no calendar type provided, it will be taken from the Configuration.
+	 * @param {string} sLocale The locale of the calendar.
+	 * @param {string} sCalendarWeekNumbering The type of calendar week numbering.
+	 * @param {int} iFirstDayOfWeek The start week day number.
+	 *
+	 * @returns {int} Week number
+	 * @private
+	 */
+	CalendarUtils.calculateWeekNumber = function (oDate, sCalendarType, sLocale, sCalendarWeekNumbering, iFirstDayOfWeek) {
+		const oLocale = new Locale(sLocale);
+		const oLocaleData = LocaleData.getInstance(oLocale);
+		const iLocaleMinimalDaysInFirstWeek = oLocaleData.getMinimalDaysInFirstWeek();
+
+		const oDateFormat = DateFormat.getInstance({
+			pattern: "w",
+			calendarType: sCalendarType,
+			firstDayOfWeek: iFirstDayOfWeek,
+			minimalDaysInFirstWeek: iLocaleMinimalDaysInFirstWeek,
+			calendarWeekNumbering: sCalendarWeekNumbering
+		}, oLocale);
+
+		const iWeekNumber = oDateFormat.format(oDate.toLocalJSDate());
+
+		return Number(iWeekNumber);
+	};
+
+	/**
+	 * Returns the last week's date based on that week's start date.
+	 * @param {sap.ui.unified.calendar.CalendarDate} oWeekStartDate Week's start date
+	 * @returns {sap.ui.unified.calendar.CalendarDate} Last week's date
+	 * @private
+	 */
+	CalendarUtils._getLastWeekDate = function (oWeekStartDate) {
+		return new CalendarDate(oWeekStartDate).setDate(oWeekStartDate.getDate() + 6);
 	};
 
 	/**
