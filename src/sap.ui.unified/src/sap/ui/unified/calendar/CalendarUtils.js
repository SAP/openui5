--- conflicted
+++ resolved
@@ -21,8 +21,7 @@
 	'sap/ui/core/Locale',
 	'sap/ui/core/LocaleData',
 	"sap/ui/core/date/UI5Date"
-<<<<<<< HEAD
-], function(Formatting, Localization, UniversalDate, CalendarDate, CalendarType, Locale, LocaleData, UI5Date) {
+], function(Formatting, Localization, CalendarType, UniversalDate, CalendarDate, Locale, LocaleData, UI5Date) {
 	"use strict";
 
 	// Static class
@@ -66,66 +65,6 @@
 				oMyDate = oDate.getJSDate();
 			} else {
 				oMyDate = oDate;
-=======
-],
-	function(Formatting, Localization, CalendarType, UniversalDate, CalendarDate, Locale, LocaleData, UI5Date) {
-		"use strict";
-
-		// Static class
-
-		/**
-		 * @alias sap.ui.unified.calendar.CalendarUtils
-		 * @namespace
-		 * @private
-		 */
-		var CalendarUtils = {};
-
-		/**
-		 * The maximum ECMAScript Date converted to milliseconds.
-		 * @type {int}
-		 * @private
-		 */
-		CalendarUtils.MAX_MILLISECONDS = 8640000000000000;
-
-		/**
-		 * 24 hours as milliseconds
-		 * @type {int}
-		 * @private
-		 */
-		CalendarUtils.HOURS24 = 1000 * 3600 * 24;
-
-		/**
-		 * Creates a Date in local timezone from UTC timezone
-		 * @param {Date} oDate in UTC timezone
-		 * @param {boolean} bTime if set the time part of the date will be used too, otherwise it will be initial
-		 * @return {Date} in local timezone
-		 * @private
-		 */
-		CalendarUtils._createLocalDate = function (oDate, bTime) {
-
-			var oLocaleDate;
-
-			if (oDate) {
-				var oMyDate;
-
-				if (oDate instanceof UniversalDate) {
-					oMyDate = oDate.getJSDate();
-				} else {
-					oMyDate = oDate;
-				}
-
-				oLocaleDate = UI5Date.getInstance(oMyDate.getUTCFullYear(), oMyDate.getUTCMonth(), oMyDate.getUTCDate());
-				if (oMyDate.getFullYear() < 1000) {
-					oLocaleDate.setFullYear(oMyDate.getFullYear());
-				}
-
-				if (bTime) {
-					oLocaleDate.setHours(oMyDate.getUTCHours());
-					oLocaleDate.setMinutes(oMyDate.getUTCMinutes());
-					oLocaleDate.setSeconds(oMyDate.getUTCSeconds());
-					oLocaleDate.setMilliseconds(oMyDate.getUTCMilliseconds());
-				}
->>>>>>> 46108a40
 			}
 
 			oLocaleDate = UI5Date.getInstance(oMyDate.getUTCFullYear(), oMyDate.getUTCMonth(), oMyDate.getUTCDate());
@@ -133,34 +72,11 @@
 				oLocaleDate.setFullYear(oMyDate.getFullYear());
 			}
 
-<<<<<<< HEAD
 			if (bTime) {
 				oLocaleDate.setHours(oMyDate.getUTCHours());
 				oLocaleDate.setMinutes(oMyDate.getUTCMinutes());
 				oLocaleDate.setSeconds(oMyDate.getUTCSeconds());
 				oLocaleDate.setMilliseconds(oMyDate.getUTCMilliseconds());
-=======
-			return oUTCDate;
-
-		};
-
-		/**
-		 * Creates a Date in UTC timezone from local timezone
-		 * @param {Date} oDate in local timezone
-		 * @param {module:sap/base/i18n/date/CalendarType} sCalendarType the type of the used calendar
-		 * @param {boolean} bTime if set the time part of the date will be used too, otherwise it will be initial
-		 * @return {sap.ui.core.date.UniversalDate} in UTC timezone
-		 * @private
-		 */
-		CalendarUtils._createUniversalUTCDate = function (oDate, sCalendarType, bTime) {
-
-			var oUTCDate;
-
-			if (sCalendarType) {
-				oUTCDate = UniversalDate.getInstance(this._createUTCDate(oDate, bTime), sCalendarType);
-			} else {
-				oUTCDate = new UniversalDate(this._createUTCDate(oDate, bTime).getTime()); // use getTime() because IE and FF can not parse dates < 0100.01.01
->>>>>>> 46108a40
 			}
 		}
 
@@ -208,7 +124,7 @@
 	/**
 	 * Creates a Date in UTC timezone from local timezone
 	 * @param {Date} oDate in local timezone
-	 * @param {sap.ui.core.CalendarType} sCalendarType the type of the used calendar
+	 * @param {module:sap/base/i18n/date/CalendarType} sCalendarType the type of the used calendar
 	 * @param {boolean} bTime if set the time part of the date will be used too, otherwise it will be initial
 	 * @return {sap.ui.core.date.UniversalDate} in UTC timezone
 	 * @private
@@ -346,7 +262,6 @@
 			while (oFirstUniversalDateOfWeek.getUTCDay() !== iCLDRFirstWeekDay) {
 				oFirstUniversalDateOfWeek.setUTCDate(oFirstUniversalDateOfWeek.getUTCDate() - 1);
 			}
-<<<<<<< HEAD
 		}
 
 		return new UniversalDate(UniversalDate.UTC(oFirstUniversalDateOfWeek.getUTCFullYear(), oFirstUniversalDateOfWeek.getUTCMonth(),
@@ -385,252 +300,6 @@
 		if (oLocaleData.getFirstDayOfWeek() === 0) {
 			if (i1stDay === 5 || i1stDay === 6) {
 				iNumberOfWeeksInYear = 53;
-=======
-		};
-
-		/**
-		 * Compares the given month and the one from the <code>startDate</code>.
-		 *
-		 * @param {Date|module:sap/ui/core/date/UI5Date} oDate1 date instance
-		 * @param {Date|module:sap/ui/core/date/UI5Date} oDate2 date instance
-		 * @return {boolean} true if the first date's month is chronologically after the second
-		 * @private
-		 */
-		CalendarUtils._isNextMonth = function(oDate1, oDate2) {
-			return (oDate1.getMonth() > oDate2.getMonth() && oDate1.getFullYear() === oDate2.getFullYear())
-				|| oDate1.getFullYear() > oDate2.getFullYear();
-		};
-
-		/**
-		 * Evaluates minutes between two dates.
-		 * @param {Date|module:sap/ui/core/date/UI5Date} oFirstDate date instance
-		 * @param {Date|module:sap/ui/core/date/UI5Date} oSecondDate date instance
-		 * @return {int} iMinutes
-		 * @private
-		 */
-		CalendarUtils._minutesBetween = function(oFirstDate, oSecondDate) {
-			var iMinutes = (oSecondDate.getTime() - oFirstDate.getTime()) / 1000;
-			iMinutes = iMinutes / 60;
-
-			return Math.abs(Math.round(iMinutes));
-		};
-
-		/**
-		 * Evaluates whether the given minutes are less than the current.
-		 * The function uses local js date for comparison.
-		 * @param {int} iMinutes The minutes to check
-		 * @return {boolean} true if the give minutes are less than the current
-		 * @private
-		 */
-		CalendarUtils._areCurrentMinutesLessThan = function (iMinutes) {
-			var iCurrentMinutes = UI5Date.getInstance().getMinutes();
-
-			return iMinutes >= iCurrentMinutes;
-		};
-
-		/**
-		 * Evaluates whether the given minutes are more than the current.
-		 * The function uses local js date for comparison.
-		 * @param {int} iMinutes The minutes to check
-		 * @return {boolean} true if the give minutes are more than the current
-		 * @private
-		 */
-		CalendarUtils._areCurrentMinutesMoreThan = function (iMinutes) {
-			var iCurrentMinutes = UI5Date.getInstance().getMinutes();
-
-			return iMinutes <= iCurrentMinutes;
-		};
-
-		/**
-		 * Evaluates months between two dates.
-		 * @param {Date|module:sap/ui/core/date/UI5Date} oFirstDate date instance
-		 * @param {Date|module:sap/ui/core/date/UI5Date} oSecondDate date instance
-		 * @param {boolean} bDontAbsResult if omitted or false, the result will be positive number of months between dates;
-		 * 					if true, the result will be positive or negative depending of the direction of the difference
-		 * @return {int} iMonths
-		 * @private
-		 */
-		CalendarUtils._monthsBetween = function(oFirstDate, oSecondDate, bDontAbsResult) {
-			var oUTCFirstDate = UI5Date.getInstance(Date.UTC(oFirstDate.getUTCFullYear(), oFirstDate.getUTCMonth(), oFirstDate.getUTCDate())),
-				oUTCSecondDate = UI5Date.getInstance(Date.UTC(oSecondDate.getUTCFullYear(), oSecondDate.getUTCMonth(), oSecondDate.getUTCDate())),
-				iMonths;
-
-			oUTCFirstDate.setUTCFullYear(oFirstDate.getUTCFullYear());
-			oUTCSecondDate.setUTCFullYear(oSecondDate.getUTCFullYear());
-
-			iMonths = (oUTCSecondDate.getUTCFullYear() * 12 + oUTCSecondDate.getUTCMonth())
-				- (oUTCFirstDate.getUTCFullYear() * 12 + oUTCFirstDate.getUTCMonth());
-
-			if (!bDontAbsResult) {
-				iMonths = Math.abs(iMonths);
-			}
-
-			return iMonths;
-		};
-
-		/**
-		 * Evaluates hours between two dates.
-		 * @param {Date|module:sap/ui/core/date/UI5Date} oFirstDate date instance
-		 * @param {Date|module:sap/ui/core/date/UI5Date} oSecondDate date instance
-		 * @return {int} iMinutes
-		 * @private
-		 */
-		CalendarUtils._hoursBetween = function(oFirstDate, oSecondDate) {
-			var oNewFirstDate = UI5Date.getInstance(Date.UTC(oFirstDate.getUTCFullYear(),
-				oFirstDate.getUTCMonth(), oFirstDate.getUTCDate(), oFirstDate.getUTCHours()));
-			var oNewSecondDate = UI5Date.getInstance(Date.UTC(oSecondDate.getUTCFullYear(),
-				oSecondDate.getUTCMonth(), oSecondDate.getUTCDate(), oSecondDate.getUTCHours()));
-
-			oNewFirstDate.setUTCFullYear(oFirstDate.getUTCFullYear());
-			oNewSecondDate.setUTCFullYear(oSecondDate.getUTCFullYear());
-
-			return Math.abs((oNewFirstDate.getTime() - oNewSecondDate.getTime()) / (1000 * 60 * 60));
-		};
-
-		/**
-		 * Evaluates whether a given date time part indicates midniht.
-		 *
-		 * @param {Date|module:sap/ui/core/date/UI5Date} oDate date instance
-		 * @returns {boolean} is midnight
-		 */
-		CalendarUtils._isMidnight = function(oDate) {
-			return oDate.getHours() === 0 && oDate.getMinutes() === 0 && oDate.getSeconds() === 0 && oDate.getMilliseconds() === 0;
-		};
-
-		 // Utilities for working with sap.ui.unified.calendar.CalendarDate
-
-		/**
-		 * Calculates how many days are in a given month.
-		 * @param {sap.ui.unified.calendar.CalendarDate} oCalendarDate The date which year will be checked
-		 * @returns {int} The number of days in the month for the given oCalendarDate
-		 * @throws Will throw an error if the arguments are null or are not of the correct type
-		 * @private
-		 */
-		CalendarUtils._daysInMonth = function (oCalendarDate) {
-			this._checkCalendarDate(oCalendarDate);
-
-			oCalendarDate = new CalendarDate(oCalendarDate);
-			oCalendarDate.setDate(1);
-			oCalendarDate.setMonth(oCalendarDate.getMonth() + 1);
-			oCalendarDate.setDate(0);
-			return oCalendarDate.getDate();
-		};
-
-		/**
-		 * Checks if the given date is the last date of the same month.
-		 * @param {sap.ui.unified.calendar.CalendarDate} oCalendarDate The date to be checked
-		 * @returns {boolean} True if the provided date is the last date in the same month, false otherwise
-		 * @throws Will throw an error if the arguments are null or are not of the correct type
-		 * @private
-		 */
-		CalendarUtils._isLastDateInMonth = function (oCalendarDate) {
-			return oCalendarDate.getDate() === CalendarUtils._daysInMonth(oCalendarDate);
-		};
-
-		/**
-		 * Retrieves the first date of the same week in which is the given date.
-		 * <br><br>
-		 * The US weeks at the end of December and at the beginning of January(53th and 0th), are not considered.
-		 * If a given date is in the beginning of January (e.g. Friday, 2 Jan 2015, week 0), the function will return
-		 * week start date in the previous year(e.g. Sunday, 28 Dec 2014, week 53).
-		 *
-		 * @param {sap.ui.unified.calendar.CalendarDate} oCalendarDate the input date for which we search the first week date.
-		 * @param {{firstDayOfWeek: int, minimalDaysInFirstWeek: int}} [oWeekConfig] calendar week calculation parameters,
-		 * defaults to oLocale but has precedence over oLocale if both are provided.
-		 * Both properties firstDayOfWeek and minimalDaysInFirstWeek must be provided, otherwise it will be ignored.
-		 * If provided US split week is ignored.
-		 * e.g. <code>{firstDayOfWeek: 1, minimalDaysInFirstWeek: 4}</code>
-		 * @returns {sap.ui.unified.calendar.CalendarDate} first date of the same week as the given <code>oDate</code> in local timezone.
-		 * @throws Will throw an error if the arguments are null or are not of the correct type.
-		 * @private
-		 */
-		CalendarUtils._getFirstDateOfWeek = function (oCalendarDate, oWeekConfig) {
-			var oLocaleData = LocaleData.getInstance(new Locale(Formatting.getLanguageTag()));
-			this._checkCalendarDate(oCalendarDate);
-
-			if (!oWeekConfig || (oWeekConfig.firstDayOfWeek === -1 || oWeekConfig.firstDayOfWeek === undefined)) {
-				oWeekConfig = {
-					firstDayOfWeek: oLocaleData.getFirstDayOfWeek(),
-					minimalDaysInFirstWeek: oLocaleData.getMinimalDaysInFirstWeek()
-				};
-			}
-
-			if (oCalendarDate.getDay() !== oWeekConfig.firstDayOfWeek) {
-				var oJSDate = CalendarUtils.getFirstDateOfWeek(oCalendarDate.toUTCJSDate(), oWeekConfig);
-				oJSDate.setFullYear(oJSDate.getUTCFullYear(), oJSDate.getUTCMonth(), oJSDate.getUTCDate());
-
-				return CalendarDate.fromLocalJSDate(oJSDate, oCalendarDate.getCalendarType());
-			}
-
-			return oCalendarDate;
-		};
-
-		/**
-		 * Gets the first day of a given month.
-		 *
-		 * @param {sap.ui.unified.calendar.CalendarDate} oCalendarDate The date whose first date will be returned
-		 * @returns {sap.ui.unified.calendar.CalendarDate} Date corresponding to the first date of the month
-		 * @throws Will throw an error if the arguments are null or are not of the correct type
-		 * @private
-		 */
-		CalendarUtils._getFirstDateOfMonth = function(oCalendarDate) {
-			this._checkCalendarDate(oCalendarDate);
-
-			var oCalendarDateFirstDay = new CalendarDate(oCalendarDate, oCalendarDate.getCalendarType());
-
-			oCalendarDateFirstDay.setDate(1);
-
-			return oCalendarDateFirstDay;
-		};
-
-		/**
-		 * @param {module:sap/base/i18n/date/CalendarType} sCalendarType The date type whose minimal date will be returned
-		 * @returns {sap.ui.unified.calendar.CalendarDate} The minimal date that this calendar supports
-		 * @private
-		 */
-		CalendarUtils._minDate = function (sCalendarType) {
-			var oCalDate = new CalendarDate(1, 0, 1, sCalendarType);
-			oCalDate.setYear(1);
-			oCalDate.setMonth(0);
-			oCalDate.setDate(1);
-			return oCalDate;
-		};
-
-		/**
-		 * Creates a date corresponding to the max date this calendar supports.
-		 * @param {module:sap/base/i18n/date/CalendarType} sCalendarType The date type whose maximal date will be returned
-		 * @returns {sap.ui.unified.calendar.CalendarDate} The maximum date that this calendar supports
-		 * @private
-		 */
-		CalendarUtils._maxDate = function (sCalendarType) {
-			var oCalDate = new CalendarDate(9999, 11, 1, sCalendarType);
-			oCalDate.setYear(9999);
-			oCalDate.setMonth(11);
-			oCalDate.setDate(this._daysInMonth(oCalDate));// 31st for Gregorian Calendar
-			return new CalendarDate(oCalDate);
-		};
-
-		/**
-		 * Check if given date matches given date range.
-		 * @param {sap.ui.unified.calendar.CalendarDate} oDate The date to check
-		 * @param {sap.ui.unified.calendar.CalendarDate} oStartDate The start of the date range
-		 * @param {sap.ui.unified.calendar.CalendarDate} oEndDate The end of the date range
-		 * @param {boolean} inclusive If true the given date interval is closed (includes the endpoints), otherwise the
-		 * given date interval is open(excludes the endpoints)
-		 * @returns {boolean} True if the given date is between the start and end date of the range(inclusive), false otherwise
-		 * @throws Will throw an error if the arguments are null or are not of the correct type
-		 * @private
-		 */
-		CalendarUtils._isBetween = function (oDate, oStartDate, oEndDate, inclusive) {
-			this._checkCalendarDate(oDate);
-			this._checkCalendarDate(oStartDate);
-			this._checkCalendarDate(oEndDate);
-
-			if (inclusive) {
-				return oDate.isSameOrAfter(oStartDate) && oDate.isSameOrBefore(oEndDate);
-			} else {
-				return oDate.isAfter(oStartDate) && oDate.isBefore(oEndDate);
->>>>>>> 46108a40
 			}
 		} else {
 			if (i1stDay === 3 || i1stDay === 4) {
@@ -925,7 +594,7 @@
 	};
 
 	/**
-	 * @param {sap.ui.core.CalendarType} sCalendarType The date type whose minimal date will be returned
+	 * @param {module:sap/base/i18n/date/CalendarType} sCalendarType The date type whose minimal date will be returned
 	 * @returns {sap.ui.unified.calendar.CalendarDate} The minimal date that this calendar supports
 	 * @private
 	 */
@@ -939,7 +608,7 @@
 
 	/**
 	 * Creates a date corresponding to the max date this calendar supports.
-	 * @param {sap.ui.core.CalendarType} sCalendarType The date type whose maximal date will be returned
+	 * @param {module:sap/base/i18n/date/CalendarType} sCalendarType The date type whose maximal date will be returned
 	 * @returns {sap.ui.unified.calendar.CalendarDate} The maximum date that this calendar supports
 	 * @private
 	 */
