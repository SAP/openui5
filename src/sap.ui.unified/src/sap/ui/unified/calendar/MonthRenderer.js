/*!
 * ${copyright}
 */

sap.ui.define([
	"sap/ui/core/Element",
	"sap/ui/core/Lib",
	'sap/ui/unified/calendar/CalendarUtils',
	'sap/ui/unified/calendar/CalendarDate',
	'sap/ui/unified/CalendarLegend',
	'sap/ui/unified/CalendarLegendRenderer',
	'sap/ui/core/library',
	'sap/ui/unified/library',
	"sap/base/Log",
	'sap/ui/core/InvisibleText',
	'sap/ui/core/date/UI5Date',
	"sap/ui/core/date/CalendarUtils",
	"sap/ui/core/Locale"
], function(
	Element,
	Library,
	CalendarUtils,
	CalendarDate,
	CalendarLegend,
	CalendarLegendRenderer,
	coreLibrary,
	library,
	Log,
	InvisibleText,
	UI5Date,
	CalendarDateUtils,
	Locale
) {
"use strict";


// shortcut for sap.ui.unified.CalendarDayType
var CalendarDayType = library.CalendarDayType;

// shortcut for sap.ui.core.CalendarType
var CalendarType = coreLibrary.CalendarType;


/**
 * Month renderer.
 * @namespace
 */
var MonthRenderer = {
	apiVersion: 2
};

/**
 * Renders the HTML for the given control, using the provided {@link sap.ui.core.RenderManager}.
 *
 * @param {sap.ui.core.RenderManager} oRm the RenderManager that can be used for writing to the render output buffer
 * @param {sap.ui.unified.calendar.Month} oMonth an object representation of the control that should be rendered
 */
MonthRenderer.render = function(oRm, oMonth){

	var oDate = this.getStartDate(oMonth),
		sTooltip = oMonth.getTooltip_AsString(),
		rb = Library.getResourceBundleFor("sap.ui.unified"),
		sId = oMonth.getId(),
		oAriaLabel = {value: "", append: !oMonth._bCalendar},
		sDescribedBy = "",
		sWidth = oMonth.getWidth();

	oRm.openStart("div", oMonth);
	this.getClass(oRm, oMonth).forEach(function (sClass) {
		oRm.class(sClass);
	});
	if (oMonth._getSecondaryCalendarType()) {
		oRm.class("sapUiCalMonthSecType");
	}

	this.addWrapperAdditionalStyles(oRm, oMonth);

	if (sTooltip) {
		oRm.attr("title", sTooltip);
	}

	if (oMonth._getShowHeader()) {
		oAriaLabel.value = sId + "-Head";
	}

	if (oMonth._bCalendar) {
		sDescribedBy = InvisibleText.getStaticId("sap.ui.unified", "CALENDAR_MONTH_PICKER_OPEN_HINT")
				+ " " + InvisibleText.getStaticId("sap.ui.unified", "CALENDAR_YEAR_PICKER_OPEN_HINT");
	}

	if (sWidth) {
		oRm.style("width", sWidth);
	}

	oRm.accessibilityState(oMonth, {
		role: "grid",
		roledescription: oMonth._bCalendar ? "" : rb.getText("CALENDAR_DIALOG"),
		multiselectable: !oMonth.getSingleSelection() || oMonth.getIntervalSelection(),
		labelledby: oAriaLabel,
		describedby: sDescribedBy
	});

	oRm.openEnd(); // div element

	if (oMonth.getIntervalSelection()) {
		oRm.openStart("span", sId + "-Start");
		oRm.style("display", "none");
		oRm.openEnd();
		oRm.text(rb.getText("CALENDAR_START_DATE"));
		oRm.close("span");

		oRm.openStart("span", sId + "-End");
		oRm.style("display", "none");
		oRm.openEnd();
		oRm.text(rb.getText("CALENDAR_END_DATE"));
		oRm.close("span");
	}

	this.renderMonth(oRm, oMonth, oDate);

	oRm.close("div");

};

MonthRenderer.addWrapperAdditionalStyles = function() {};

/**
 * @param {sap.ui.unified.calendar.Month} oMonth The month which start date will be returned
 * @returns {sap.ui.unified.calendar.CalendarDate|*} The start date of the month
 */
MonthRenderer.getStartDate = function(oMonth){

	return oMonth._getDate();

};

MonthRenderer.getClass = function(oRm, oMonth){

	var aClasses = ["sapUiCalMonthView"],
		sCalendarType = oMonth.getPrimaryCalendarType(),
		bShowWeekNumbers = oMonth.getShowWeekNumbers();

	if (sCalendarType === CalendarType.Islamic || !bShowWeekNumbers) {
		// on Islamic calendar week numbers are not used
		aClasses.push("sapUiCalNoWeekNum");
	}

	return aClasses;

};

/**
 * @param {sap.ui.core.RenderManager} oRm The RenderManager that can be used for writing to the render output buffer
 * @param {sap.ui.unified.calendar.Month} oMonth The month to be rendered
 * @param {sap.ui.unified.calendar.CalendarDate} oDate The date which month and year will be set to the header
 */
MonthRenderer.renderMonth = function(oRm, oMonth, oDate){
	// header line
	this.renderHeader(oRm, oMonth, oDate);
	// days
	this.renderDays(oRm, oMonth, oDate);
};

/**
 * @param {sap.ui.core.RenderManager} oRm The RenderManager that can be used for writing to the render output buffer
 * @param {sap.ui.unified.calendar.Month} oMonth The month to be rendered
 * @param {sap.ui.unified.calendar.CalendarDate} oDate The date which month and year will be set to the header
 */
MonthRenderer.renderHeader = function(oRm, oMonth, oDate){

	var oLocaleData = oMonth._getLocaleData();
	var iFirstDayOfWeek = oMonth._getFirstDayOfWeek();

	// header
	this.renderHeaderLine(oRm, oMonth, oLocaleData, oDate);

	oRm.openStart("div");
	oRm.accessibilityState(null, {role: "row"});
	oRm.style("overflow", "hidden");
	oRm.openEnd(); // div

	this.renderDayNames(oRm, oMonth, oLocaleData, iFirstDayOfWeek, 7, true, undefined);

	oRm.close("div");

};

/**
 * @param {sap.ui.core.RenderManager} oRm The RenderManager that can be used for writing to the render output buffer
 * @param {sap.ui.unified.calendar.Month} oMonth The month to e rendered
 * @param {sap.ui.core.LocaleData} oLocaleData The local date which month and year will be set to the header
 * @param {sap.ui.unified.calendar.CalendarDate} oDate The date which month and year will be set to the header
 */
MonthRenderer.renderHeaderLine = function(oRm, oMonth, oLocaleData, oDate){
	CalendarUtils._checkCalendarDate(oDate);

	if (oMonth._getShowHeader()) {
		var sId = oMonth.getId();
		var sCalendarType = oMonth.getPrimaryCalendarType();
		var aMonthNames = oLocaleData.getMonthsStandAlone("wide", sCalendarType);

		oRm.openStart("div", sId + "-Head");
		oRm.class("sapUiCalHeadText");
		oRm.openEnd(); // div
		oRm.text(aMonthNames[oDate.getMonth()]);
		oRm.close("div");
	}

};

MonthRenderer.renderDayNames = function(oRm, oMonth, oLocaleData, iStartDay, iDays, bDayNumberAsId, sWidth){

	var iFirstDayOfWeek = oMonth._getFirstDayOfWeek();
	var sId = oMonth.getId();
	var sDayId = "";
	var sCalendarType = oMonth.getPrimaryCalendarType();

	var aWeekDays = [];
	if (oMonth._bLongWeekDays || !oMonth._bNamesLengthChecked) {
		aWeekDays = oLocaleData.getDaysStandAlone("abbreviated", sCalendarType);
	} else {
		aWeekDays = oLocaleData.getDaysStandAlone("narrow", sCalendarType);
	}
	var aWeekDaysWide = oLocaleData.getDaysStandAlone("wide", sCalendarType);

	if (oMonth.getShowWeekNumbers() && sCalendarType !== CalendarType.Islamic) { // on Islamic primary calendar week numbers are not shown, do not add dummy cell
		this.renderDummyCell(oRm, "sapUiCalWH", true, "columnheader");
	}

	for ( var i = 0; i < iDays; i++) {
		if (bDayNumberAsId) {
			// month mode -> use the day number as ID
			sDayId = sId + "-WH" + ((i + iFirstDayOfWeek) % 7);
		} else {
			// just use counter as ID
			sDayId = sId + "-WH" + i;
		}
		oRm.openStart("div", sDayId);
		oRm.class("sapUiCalWH");
		if (i === 0) {
			oRm.class("sapUiCalFirstWDay");
		}
		if (sWidth) {
			oRm.style("width", sWidth);
		}
		oRm.accessibilityState(null, {
			role: "columnheader",
			label: aWeekDaysWide[(i + iStartDay) % 7]
		});
		oRm.openEnd(); // div element
		oRm.text(aWeekDays[(i + iStartDay) % 7]);
		oRm.close("div");
	}

};

/**
 *
 * @param {sap.ui.core.RenderManager} oRm The RenderManager that can be used for writing to the render output buffer
 * @param {sap.ui.unified.calendar.Month} oMonth The month to be rendered
 * @param {sap.ui.unified.calendar.CalendarDate} oDate The date which month and year will be set to the header
 */
MonthRenderer.renderDays = function(oRm, oMonth, oDate){
	var bWeekNum,
		aDays,
		iLength,
		oHelper,
		i,
		iTimestamp,
		bShowWeekNumbers;

	CalendarUtils._checkCalendarDate(oDate);

	if (!oDate) {
		oDate = oMonth._getFocusedDate();
	}

	iTimestamp = oDate.toUTCJSDate().getTime();
	if (!iTimestamp && iTimestamp !== 0) {
		// invalid date
		throw new Error("Date is invalid " + oMonth);
	}

	oHelper = this.getDayHelper(oMonth, oDate);

	aDays = oMonth._getVisibleDays(oDate, true);

	bShowWeekNumbers = oMonth.getShowWeekNumbers();

	bWeekNum = oMonth.getPrimaryCalendarType() !== CalendarType.Islamic && bShowWeekNumbers; // on Islamic calendar week numbers are not used

	iLength = aDays.length;
	for (i = 0; i < iLength; i++) {
		if (i % 7 === 0) {
			oRm.openStart("div");
			oRm.attr("role", "row");
			oRm.openEnd();

<<<<<<< HEAD
			if (bWeekNum) {
				this._renderWeekNumber(oRm, aDays[i], oHelper, oMonth);
			}
		}

		this.renderDay(oRm, oMonth, aDays[i], oHelper, true, bWeekNum, -1);
=======
		return bHasMatchingTypeAndColor || bHasSameColorWithoutType;
	};

	/**
	 * Generates helper object from passed date
	 * @param {sap.ui.unified.calendar.Month} oMonth the month instance
	 * @param {sap.ui.unified.calendar.CalendarDate} oDate date instance
	 * @returns {object} helper object
	 * @private
	 */
	MonthRenderer.getDayHelper = function(oMonth, oDate){
		var oLegend,
			sLegendId,
			oLocaleData = oMonth._getLocaleData(),
			oHelper = {
				sLocale: oMonth._getLocale(),
				oLocaleData: oLocaleData,
				iMonth: oDate.getMonth(),
				iYear: oDate.getYear(),
				iFirstDayOfWeek: oMonth._getFirstDayOfWeek(),
				iWeekendStart: oLocaleData.getWeekendStart(),
				iWeekendEnd: oLocaleData.getWeekendEnd(),
				aNonWorkingDays: oMonth._getNonWorkingDays(),
				sToday: oLocaleData.getRelativeDay(0),
				oToday: CalendarDate.fromLocalJSDate(UI5Date.getInstance(), oMonth.getPrimaryCalendarType()),
				sId: oMonth.getId(),
				oFormatLong: oMonth._getFormatLong(),
				sPrimaryCalendarType: oMonth.getPrimaryCalendarType(),
				sSecondaryCalendarType: oMonth._getSecondaryCalendarType(),
				oLegend: undefined
			};

		sLegendId = oMonth.getLegend();
		// getLegend may return string or array we should proceed only if the result is a string
		if (sLegendId && typeof sLegendId === "string") {
			oLegend = Element.getElementById(sLegendId);
			if (oLegend) {
				if (!(oLegend instanceof CalendarLegend)) {
					throw new Error(oLegend + " is not an sap.ui.unified.CalendarLegend. " + oMonth);
				}
				oHelper.oLegend = oLegend;
			} else {
				Log.warning("CalendarLegend " + sLegendId + " does not exist!", oMonth);
			}
		}

		return oHelper;
	};

	/**
	 *
	 * @param {sap.ui.core.RenderManager} oRm The RenderManager that can be used for writing to the render output buffer
	 * @param {sap.ui.unified.calendar.Month} oMonth The month to be rendered
	 * @param {sap.ui.unified.calendar.CalendarDate} oDay The date which month and year will be set to the header
	 * @param {Object} oHelper A helper instance
	 * @param {boolean} bOtherMonth Whether there is other month
	 * @param {boolean} bWeekNum Whether the week numbers must be rendered
	 * @param {int} iNumber The day numbers
	 * @param {string} sWidth The width to be set to the month
	 * @param {boolean} bDayName Whether the day names must be rendered
	 */
	MonthRenderer.renderDay = function(oRm, oMonth, oDay, oHelper, bOtherMonth, bWeekNum, iNumber, sWidth, bDayName){
		CalendarUtils._checkCalendarDate(oDay);
		var oSecondaryDay = new CalendarDate(oDay, oHelper.sSecondaryCalendarType),
			mAccProps = {
				role: oMonth._getAriaRole(),
				selected: false,
				label: "",
				describedby: oMonth._getDayDescription()
			},
			bBeforeFirstYear = oDay._bBeforeFirstYear,
			sAriaType = "",
			oLegend = oHelper.oLegend;

		var sYyyymmdd = oMonth._oFormatYyyymmdd.format(oDay.toUTCJSDate(), true);
		var iWeekDay = oDay.getDay();
		var iSelected = oMonth._checkDateSelected(oDay);
		var aDayTypes = oMonth._getDateTypes(oDay);
		var sSpecialDateTypeFilter = oHelper && oHelper.oLegend ? oHelper.oLegend._getSpecialDateTypeFilter() : '';
		var sSpecialDateColorFilter = oHelper?.oLegend ? oHelper.oLegend._getSpecialDateColorFilter().toLowerCase() : '';
		var bEnabled = oMonth._checkDateEnabled(oDay);
		var bShouldBeMarkedAsSpecialDate = oMonth._isSpecialDateMarkerEnabled(oDay);
		const sFirstSpecialDateType = aDayTypes.length > 0 && aDayTypes[0].type;
		const sSecondaryDateType = aDayTypes.length > 0 && aDayTypes[0].secondaryType;
		const bIsWeekend = oHelper.aNonWorkingDays && oHelper.aNonWorkingDays instanceof Array
			? oHelper.aNonWorkingDays.some((iNonWorkingDay) => oDay.getDay() === iNonWorkingDay)
			: CalendarUtils._isWeekend(oDay, oMonth._getLocaleData());
		const bNonWorkingWeekend =  sFirstSpecialDateType !== CalendarDayType.Working
			&& sSecondaryDateType !== CalendarDayType.Working
			&& bIsWeekend;
		const bNonWorking = sFirstSpecialDateType === CalendarDayType.NonWorking
			|| sSecondaryDateType === CalendarDayType.NonWorking || bNonWorkingWeekend;
		const bFilteredByTypeOrColor = !!(sSpecialDateTypeFilter || sSpecialDateColorFilter) && (sSpecialDateTypeFilter !== CalendarDayType.None || sSpecialDateColorFilter) ;
		const sNonWorkingDayText = oMonth._oUnifiedRB.getText("LEGEND_NON_WORKING_DAY");
		const aTooltipTexts = [];

		// Days before 0001.01.01 should be disabled.
		if (bBeforeFirstYear) {
			bEnabled = false;
		}
>>>>>>> fdee7465

		if (i % 7 === 6 || i === iLength - 1) {
			oRm.close("div");
		}
	}

	if (iLength === 28) {
		// there are only 4 full weeks (28 days), add one hidden 'day' div in order to open space for 5-th week
		this.renderDummyCell(oRm, "sapUiCalItem", false, "");
	}
};

/**
 * Generates empty 'day' div that adds space for one more week in the calendar, in case of 4 full weeks only (28 days)
 * @param {sap.ui.core.RenderManager} oRm The RenderManager that can be used for writing to the render output buffer
 * @param {string} sClassName css class that will be added to the dummy element styles
 * @param {boolean} bVisible if set to true the dummy element will be visible
 * @param {string} sRole aria role attribute
 * @private
 */
MonthRenderer.renderDummyCell = function(oRm, sClassName, bVisible, sRole) {
	oRm.openStart("div");
	oRm.class(sClassName);
	oRm.class("sapUiCalDummy");
	oRm.style("visibility", bVisible ? "visible" : "hidden");
	oRm.attr("role", sRole);
	oRm.attr("aria-label", Library.getResourceBundleFor("sap.ui.unified").getText("CALENDAR_WEEK"));
	oRm.openEnd();
	oRm.close('div');
};

MonthRenderer.isTypeAttributeRequired = function (bFilteredByTypeOrColor, sSpecialDateTypeFilter, sSpecialDateColorFilter, oDayType){
	const sColor = oDayType.color?.toLowerCase();

	if (bFilteredByTypeOrColor) {
		return sSpecialDateColorFilter === sColor && sSpecialDateTypeFilter === oDayType.type;
	}

	return sSpecialDateTypeFilter === "" || sSpecialDateTypeFilter === CalendarDayType.None || sSpecialDateTypeFilter === oDayType.type;
};

MonthRenderer.isColorAttributeRequired = function (sColor, bFilteredByTypeOrColor, sSpecialDateColorFilter, sSpecialDateTypeFilter, aDayTypes) {
	const bHasColorAndNotFiltered = sColor && !bFilteredByTypeOrColor;
	const bHasMatchingTypeAndColor = sColor === sSpecialDateColorFilter && sSpecialDateTypeFilter === aDayTypes[0].type;
	const bHasSameColorWithoutType = sColor === sSpecialDateColorFilter && (!sSpecialDateTypeFilter || sSpecialDateTypeFilter === CalendarDayType.None);

	if (bHasColorAndNotFiltered) {
		return true;
	}

	return bHasMatchingTypeAndColor || bHasSameColorWithoutType;
};

/**
 * Generates helper object from passed date
 * @param {sap.ui.unified.calendar.Month} oMonth the month instance
 * @param {sap.ui.unified.calendar.CalendarDate} oDate date instance
 * @returns {object} helper object
 * @private
 */
MonthRenderer.getDayHelper = function(oMonth, oDate){
	var oLegend,
		sLegendId,
		oLocaleData = oMonth._getLocaleData(),
		oHelper = {
			sLocale: oMonth._getLocale(),
			oLocaleData: oLocaleData,
			iMonth: oDate.getMonth(),
			iYear: oDate.getYear(),
			iFirstDayOfWeek: oMonth._getFirstDayOfWeek(),
			iWeekendStart: oLocaleData.getWeekendStart(),
			iWeekendEnd: oLocaleData.getWeekendEnd(),
			aNonWorkingDays: oMonth._getNonWorkingDays() || [],
			sToday: oLocaleData.getRelativeDay(0),
			oToday: CalendarDate.fromLocalJSDate(UI5Date.getInstance(), oMonth.getPrimaryCalendarType()),
			sId: oMonth.getId(),
			oFormatLong: oMonth._getFormatLong(),
			sPrimaryCalendarType: oMonth.getPrimaryCalendarType(),
			sSecondaryCalendarType: oMonth._getSecondaryCalendarType(),
			oLegend: undefined
		};

	sLegendId = oMonth.getLegend();
	// getLegend may return string or array we should proceed only if the result is a string
	if (sLegendId && typeof sLegendId === "string") {
		oLegend = Element.getElementById(sLegendId);
		if (oLegend) {
			if (!(oLegend instanceof CalendarLegend)) {
				throw new Error(oLegend + " is not an sap.ui.unified.CalendarLegend. " + oMonth);
			}
			oHelper.oLegend = oLegend;
		} else {
			Log.warning("CalendarLegend " + sLegendId + " does not exist!", oMonth);
		}
	}

	return oHelper;
};

/**
 *
 * @param {sap.ui.core.RenderManager} oRm The RenderManager that can be used for writing to the render output buffer
 * @param {sap.ui.unified.calendar.Month} oMonth The month to be rendered
 * @param {sap.ui.unified.calendar.CalendarDate} oDay The date which month and year will be set to the header
 * @param {Object} oHelper A helper instance
 * @param {boolean} bOtherMonth Whether there is other month
 * @param {boolean} bWeekNum Whether the week numbers must be rendered
 * @param {int} iNumber The day numbers
 * @param {string} sWidth The width to be set to the month
 * @param {boolean} bDayName Whether the day names must be rendered
 */
MonthRenderer.renderDay = function(oRm, oMonth, oDay, oHelper, bOtherMonth, bWeekNum, iNumber, sWidth, bDayName){
	CalendarUtils._checkCalendarDate(oDay);
	var oSecondaryDay = new CalendarDate(oDay, oHelper.sSecondaryCalendarType),
		mAccProps = {
			role: oMonth._getAriaRole(),
			selected: false,
			label: "",
			describedby: oMonth._getDayDescription()
		},
		bBeforeFirstYear = oDay._bBeforeFirstYear,
		sAriaType = "",
		oLegend = oHelper.oLegend;

	var sYyyymmdd = oMonth._oFormatYyyymmdd.format(oDay.toUTCJSDate(), true);
	var iWeekDay = oDay.getDay();
	var iSelected = oMonth._checkDateSelected(oDay);
	var aDayTypes = oMonth._getDateTypes(oDay);
	var sSpecialDateTypeFilter = oHelper && oHelper.oLegend ? oHelper.oLegend._getSpecialDateTypeFilter() : '';
	var sSpecialDateColorFilter = oHelper?.oLegend ? oHelper.oLegend._getSpecialDateColorFilter().toLowerCase() : '';
	var bEnabled = oMonth._checkDateEnabled(oDay);
	var bShouldBeMarkedAsSpecialDate = oMonth._isSpecialDateMarkerEnabled(oDay);
	const sFirstSpecialDateType = aDayTypes.length > 0 && aDayTypes[0].type;
	const sSecondaryDateType = aDayTypes.length > 0 && aDayTypes[0].secondaryType;
	const bIsWeekend = oHelper.aNonWorkingDays.length
		? oHelper.aNonWorkingDays.some((iNonWorkingDay) => oDay.getDay() === iNonWorkingDay)
		: CalendarUtils._isWeekend(oDay, oMonth._getLocaleData());
	const bNonWorkingWeekend =  sFirstSpecialDateType !== CalendarDayType.Working
		&& sSecondaryDateType !== CalendarDayType.Working
		&& bIsWeekend;
	const bNonWorking = sFirstSpecialDateType === CalendarDayType.NonWorking
		|| sSecondaryDateType === CalendarDayType.NonWorking || bNonWorkingWeekend;
	const bFilteredByTypeOrColor = !!(sSpecialDateTypeFilter || sSpecialDateColorFilter) && (sSpecialDateTypeFilter !== CalendarDayType.None || sSpecialDateColorFilter) ;
	const sNonWorkingDayText = oMonth._oUnifiedRB.getText("LEGEND_NON_WORKING_DAY");
	const aTooltipTexts = [];

	// Days before 0001.01.01 should be disabled.
	if (bBeforeFirstYear) {
		bEnabled = false;
	}

	oRm.openStart("div", oHelper.sId + "-" + sYyyymmdd);
	oRm.class("sapUiCalItem");
	oRm.class("sapUiCalWDay" + iWeekDay);
	if (sWidth) {
		oRm.style("width", sWidth);
	}
	if (iWeekDay === oHelper.iFirstDayOfWeek) {
		oRm.class("sapUiCalFirstWDay");
	}
	if (bOtherMonth && oHelper.iMonth !== oDay.getMonth()) {
		oRm.class("sapUiCalItemOtherMonth");
		mAccProps["disabled"] = true;
	}
	if (oDay.isSame(oHelper.oToday)) {
		oRm.class("sapUiCalItemNow");
		aTooltipTexts.push(oMonth._oUnifiedRB.getText("LEGEND_TODAY"));
	}

	if (iSelected > 0) {
		oRm.class("sapUiCalItemSel"); // day selected
		mAccProps["selected"] = true;
	} else {
		mAccProps["selected"] = false;
	}
	if (iSelected === 2) {
		oRm.class("sapUiCalItemSelStart"); // interval start
		mAccProps["describedby"] = mAccProps["describedby"] + " " + oHelper.sId + "-Start";
	} else if (iSelected === 3) {
		oRm.class("sapUiCalItemSelEnd"); // interval end
		mAccProps["describedby"] = mAccProps["describedby"] + " " + oHelper.sId + "-End";
	} else if (iSelected === 4) {
		oRm.class("sapUiCalItemSelBetween"); // interval between
	} else if (iSelected === 5) {
		oRm.class("sapUiCalItemSelStart"); // interval start
		oRm.class("sapUiCalItemSelEnd"); // interval end
		mAccProps["describedby"] = mAccProps["describedby"] + " " + oHelper.sId + "-Start";
		mAccProps["describedby"] = mAccProps["describedby"] + " " + oHelper.sId + "-End";
	}

	if (this.renderWeekNumbers && oMonth._oDate) {
		// TODO: We could replace the following lines with a sap.ui.unified.calendar.CalendarUtils.calculateWeekNumber usage
		// once the same method starts to respect the sap/ui/core/date/CalendarWeekNumbering types.
		const oWeekConfig = CalendarDateUtils.getWeekConfigurationValues(oMonth.getCalendarWeekNumbering(), new Locale(oMonth._getLocale()));
		oWeekConfig.firstDayOfWeek = oMonth._getFirstDayOfWeek();
		const oFirstDateOfWeek = CalendarDate.fromUTCDate(CalendarUtils.getFirstDateOfWeek(oDay.toLocalJSDate(), oWeekConfig), oMonth.getPrimaryCalendarType());
		mAccProps["describedby"] = mAccProps["describedby"] + " " + oMonth.getId() + "-week-" + oMonth._calculateWeekNumber(oFirstDateOfWeek) + "-text";
	}

	if (bNonWorking) {
		oRm.class("sapUiCalItemWeekEnd");
		aTooltipTexts.push(sNonWorkingDayText);
	}

	if (bShouldBeMarkedAsSpecialDate) {
		const that = this;
		aDayTypes.forEach(function(oDayType, iIndex) {
			if (oDayType.type !== CalendarDayType.None) {
				if (that.isTypeAttributeRequired(bFilteredByTypeOrColor, sSpecialDateTypeFilter, sSpecialDateColorFilter, oDayType)) {
					if (iIndex === 0) {
						oRm.class("sapUiCalItem" + oDayType.type);
					}
					sAriaType = oDayType.type;
					if (oDayType.tooltip) {
						aTooltipTexts.push(oDayType.tooltip);
					}
				}
			}
		});
	}

	if (aTooltipTexts.length) {
		const aTooltips = aTooltipTexts.filter((sText, iPos) => aTooltipTexts.indexOf(sText) === iPos );
		oRm.attr('title', aTooltips.join(" "));
	}

	//oMonth.getDate() is a public date object, so it is always considered local timezones.
	if (((oMonth.getParent() && oMonth.getParent().getMetadata().getName() === "sap.ui.unified.CalendarOneMonthInterval")
		|| (oMonth.getMetadata().getName() === "sap.ui.unified.calendar.OneMonthDatesRow"))
		&& oMonth.getStartDate() && oHelper.iMonth !== oDay.getMonth()) {
		oRm.class("sapUiCalItemOtherMonth");
	}

	if (!bEnabled) {
		oRm.class("sapUiCalItemDsbl"); // day disabled
		mAccProps["disabled"] = true;
	}

	oRm.attr("tabindex", "-1");
	oRm.attr("data-sap-day", sYyyymmdd);
	if (bDayName) {
		mAccProps["label"] = mAccProps["label"] + oHelper.aWeekDaysWide[iWeekDay] + " ";
	}
	mAccProps["label"] = mAccProps["label"] + oHelper.oFormatLong.format(oDay.toUTCJSDate(), true);

	if (sAriaType !== "") {
		CalendarLegendRenderer.addCalendarTypeAccInfo(mAccProps, sAriaType, oLegend);
	}

	if (oHelper.sSecondaryCalendarType) {
		mAccProps["label"] = mAccProps["label"] + " " + oMonth._oFormatSecondaryLong.format(oSecondaryDay.toUTCJSDate(), true);
	}

	oRm.accessibilityState(null, mAccProps);
	oRm.openEnd(); // div element

	if (aDayTypes[0] && bShouldBeMarkedAsSpecialDate){ //if there's a special date inside current month, render it
		oRm.openStart("div");
		oRm.class("sapUiCalSpecialDate");
		const sColor = aDayTypes[0].color?.toLowerCase();

		if (this.isColorAttributeRequired(sColor, bFilteredByTypeOrColor, sSpecialDateColorFilter, sSpecialDateTypeFilter, aDayTypes)) { // if there's a custom color and no special date filtering, render it
			oRm.style("background-color", sColor);
		}

		oRm.openEnd(); // div
		oRm.close("div");
	}

	oRm.openStart("span");
	oRm.class("sapUiCalItemText");
	if (aDayTypes[0] && aDayTypes[0].color) {
		oRm.class("sapUiCalItemTextCustomColor");
	}
	oRm.openEnd(); // span

	// Date text for days before 0001.01.01 should not be visible.
	if (!bBeforeFirstYear) {
		oRm.text(oDay.getDate());
	}
	oRm.close("span");

	if (bDayName) {
		oRm.openStart("span");
		oRm.class("sapUiCalDayName");
		oRm.openEnd(); // span
		oRm.text(oHelper.aWeekDays[iWeekDay]);
		oRm.close("span");
	}

	if (oHelper.sSecondaryCalendarType) {
		oRm.openStart("span");
		oRm.class("sapUiCalItemSecText");
		oRm.openEnd(); // span
		oRm.text(oSecondaryDay.getDate());
		oRm.close("span");
	}

	oRm.close("div");

};

MonthRenderer._renderWeekNumber = function(oRm, oDay, oHelper, oMonth) {
	var iWeekNumber = oMonth._calculateWeekNumber(oDay);
	var sId = oHelper.sId + "-WNum-" + iWeekNumber;

	// add week number - inside first day of the week to allow better position and make it easier for ItemNavigation
	oRm.openStart("div", sId);
	oRm.class("sapUiCalWeekNum");
	oRm.accessibilityState(null, { role: "rowheader", labelledby: InvisibleText.getStaticId("sap.ui.unified", "CALENDAR_WEEK") + " " +  sId});
	oRm.openEnd(); // span
	oRm.text(iWeekNumber);
	oRm.close("div");
};

return MonthRenderer;

});<|MERGE_RESOLUTION|>--- conflicted
+++ resolved
@@ -296,115 +296,12 @@
 			oRm.attr("role", "row");
 			oRm.openEnd();
 
-<<<<<<< HEAD
 			if (bWeekNum) {
 				this._renderWeekNumber(oRm, aDays[i], oHelper, oMonth);
 			}
 		}
 
 		this.renderDay(oRm, oMonth, aDays[i], oHelper, true, bWeekNum, -1);
-=======
-		return bHasMatchingTypeAndColor || bHasSameColorWithoutType;
-	};
-
-	/**
-	 * Generates helper object from passed date
-	 * @param {sap.ui.unified.calendar.Month} oMonth the month instance
-	 * @param {sap.ui.unified.calendar.CalendarDate} oDate date instance
-	 * @returns {object} helper object
-	 * @private
-	 */
-	MonthRenderer.getDayHelper = function(oMonth, oDate){
-		var oLegend,
-			sLegendId,
-			oLocaleData = oMonth._getLocaleData(),
-			oHelper = {
-				sLocale: oMonth._getLocale(),
-				oLocaleData: oLocaleData,
-				iMonth: oDate.getMonth(),
-				iYear: oDate.getYear(),
-				iFirstDayOfWeek: oMonth._getFirstDayOfWeek(),
-				iWeekendStart: oLocaleData.getWeekendStart(),
-				iWeekendEnd: oLocaleData.getWeekendEnd(),
-				aNonWorkingDays: oMonth._getNonWorkingDays(),
-				sToday: oLocaleData.getRelativeDay(0),
-				oToday: CalendarDate.fromLocalJSDate(UI5Date.getInstance(), oMonth.getPrimaryCalendarType()),
-				sId: oMonth.getId(),
-				oFormatLong: oMonth._getFormatLong(),
-				sPrimaryCalendarType: oMonth.getPrimaryCalendarType(),
-				sSecondaryCalendarType: oMonth._getSecondaryCalendarType(),
-				oLegend: undefined
-			};
-
-		sLegendId = oMonth.getLegend();
-		// getLegend may return string or array we should proceed only if the result is a string
-		if (sLegendId && typeof sLegendId === "string") {
-			oLegend = Element.getElementById(sLegendId);
-			if (oLegend) {
-				if (!(oLegend instanceof CalendarLegend)) {
-					throw new Error(oLegend + " is not an sap.ui.unified.CalendarLegend. " + oMonth);
-				}
-				oHelper.oLegend = oLegend;
-			} else {
-				Log.warning("CalendarLegend " + sLegendId + " does not exist!", oMonth);
-			}
-		}
-
-		return oHelper;
-	};
-
-	/**
-	 *
-	 * @param {sap.ui.core.RenderManager} oRm The RenderManager that can be used for writing to the render output buffer
-	 * @param {sap.ui.unified.calendar.Month} oMonth The month to be rendered
-	 * @param {sap.ui.unified.calendar.CalendarDate} oDay The date which month and year will be set to the header
-	 * @param {Object} oHelper A helper instance
-	 * @param {boolean} bOtherMonth Whether there is other month
-	 * @param {boolean} bWeekNum Whether the week numbers must be rendered
-	 * @param {int} iNumber The day numbers
-	 * @param {string} sWidth The width to be set to the month
-	 * @param {boolean} bDayName Whether the day names must be rendered
-	 */
-	MonthRenderer.renderDay = function(oRm, oMonth, oDay, oHelper, bOtherMonth, bWeekNum, iNumber, sWidth, bDayName){
-		CalendarUtils._checkCalendarDate(oDay);
-		var oSecondaryDay = new CalendarDate(oDay, oHelper.sSecondaryCalendarType),
-			mAccProps = {
-				role: oMonth._getAriaRole(),
-				selected: false,
-				label: "",
-				describedby: oMonth._getDayDescription()
-			},
-			bBeforeFirstYear = oDay._bBeforeFirstYear,
-			sAriaType = "",
-			oLegend = oHelper.oLegend;
-
-		var sYyyymmdd = oMonth._oFormatYyyymmdd.format(oDay.toUTCJSDate(), true);
-		var iWeekDay = oDay.getDay();
-		var iSelected = oMonth._checkDateSelected(oDay);
-		var aDayTypes = oMonth._getDateTypes(oDay);
-		var sSpecialDateTypeFilter = oHelper && oHelper.oLegend ? oHelper.oLegend._getSpecialDateTypeFilter() : '';
-		var sSpecialDateColorFilter = oHelper?.oLegend ? oHelper.oLegend._getSpecialDateColorFilter().toLowerCase() : '';
-		var bEnabled = oMonth._checkDateEnabled(oDay);
-		var bShouldBeMarkedAsSpecialDate = oMonth._isSpecialDateMarkerEnabled(oDay);
-		const sFirstSpecialDateType = aDayTypes.length > 0 && aDayTypes[0].type;
-		const sSecondaryDateType = aDayTypes.length > 0 && aDayTypes[0].secondaryType;
-		const bIsWeekend = oHelper.aNonWorkingDays && oHelper.aNonWorkingDays instanceof Array
-			? oHelper.aNonWorkingDays.some((iNonWorkingDay) => oDay.getDay() === iNonWorkingDay)
-			: CalendarUtils._isWeekend(oDay, oMonth._getLocaleData());
-		const bNonWorkingWeekend =  sFirstSpecialDateType !== CalendarDayType.Working
-			&& sSecondaryDateType !== CalendarDayType.Working
-			&& bIsWeekend;
-		const bNonWorking = sFirstSpecialDateType === CalendarDayType.NonWorking
-			|| sSecondaryDateType === CalendarDayType.NonWorking || bNonWorkingWeekend;
-		const bFilteredByTypeOrColor = !!(sSpecialDateTypeFilter || sSpecialDateColorFilter) && (sSpecialDateTypeFilter !== CalendarDayType.None || sSpecialDateColorFilter) ;
-		const sNonWorkingDayText = oMonth._oUnifiedRB.getText("LEGEND_NON_WORKING_DAY");
-		const aTooltipTexts = [];
-
-		// Days before 0001.01.01 should be disabled.
-		if (bBeforeFirstYear) {
-			bEnabled = false;
-		}
->>>>>>> fdee7465
 
 		if (i % 7 === 6 || i === iLength - 1) {
 			oRm.close("div");
@@ -477,7 +374,7 @@
 			iFirstDayOfWeek: oMonth._getFirstDayOfWeek(),
 			iWeekendStart: oLocaleData.getWeekendStart(),
 			iWeekendEnd: oLocaleData.getWeekendEnd(),
-			aNonWorkingDays: oMonth._getNonWorkingDays() || [],
+			aNonWorkingDays: oMonth._getNonWorkingDays(),
 			sToday: oLocaleData.getRelativeDay(0),
 			oToday: CalendarDate.fromLocalJSDate(UI5Date.getInstance(), oMonth.getPrimaryCalendarType()),
 			sId: oMonth.getId(),
@@ -539,7 +436,7 @@
 	var bShouldBeMarkedAsSpecialDate = oMonth._isSpecialDateMarkerEnabled(oDay);
 	const sFirstSpecialDateType = aDayTypes.length > 0 && aDayTypes[0].type;
 	const sSecondaryDateType = aDayTypes.length > 0 && aDayTypes[0].secondaryType;
-	const bIsWeekend = oHelper.aNonWorkingDays.length
+	const bIsWeekend = oHelper.aNonWorkingDays && oHelper.aNonWorkingDays instanceof Array
 		? oHelper.aNonWorkingDays.some((iNonWorkingDay) => oDay.getDay() === iNonWorkingDay)
 		: CalendarUtils._isWeekend(oDay, oMonth._getLocaleData());
 	const bNonWorkingWeekend =  sFirstSpecialDateType !== CalendarDayType.Working
