/*!
 * ${copyright}
 */

sap.ui.define([
	"sap/ui/core/Element",
	"sap/ui/core/Lib",
	'sap/ui/unified/calendar/CalendarUtils',
	'sap/ui/unified/calendar/CalendarDate',
	'sap/ui/unified/CalendarLegend',
	'sap/ui/unified/CalendarLegendRenderer',
	'sap/ui/core/library',
	'sap/ui/unified/library',
	"sap/base/Log",
	'sap/ui/core/InvisibleText',
	'sap/ui/core/date/UI5Date',
	"sap/ui/core/date/CalendarUtils",
	"sap/ui/core/Locale"
], function(
	Element,
	Library,
	CalendarUtils,
	CalendarDate,
	CalendarLegend,
	CalendarLegendRenderer,
	coreLibrary,
	library,
	Log,
	InvisibleText,
	UI5Date,
	CalendarDateUtils,
	Locale
) {
"use strict";


// shortcut for sap.ui.unified.CalendarDayType
var CalendarDayType = library.CalendarDayType;

// shortcut for sap.ui.core.CalendarType
var CalendarType = coreLibrary.CalendarType;


/**
 * Month renderer.
 * @namespace
 */
var MonthRenderer = {
	apiVersion: 2
};

/**
 * Renders the HTML for the given control, using the provided {@link sap.ui.core.RenderManager}.
 *
 * @param {sap.ui.core.RenderManager} oRm the RenderManager that can be used for writing to the render output buffer
 * @param {sap.ui.unified.calendar.Month} oMonth an object representation of the control that should be rendered
 */
MonthRenderer.render = function(oRm, oMonth){

	var oDate = this.getStartDate(oMonth),
		sTooltip = oMonth.getTooltip_AsString(),
		rb = Library.getResourceBundleFor("sap.ui.unified"),
		sId = oMonth.getId(),
		oAriaLabel = {value: "", append: !oMonth._bCalendar},
		sDescribedBy = "",
		sWidth = oMonth.getWidth();

	oRm.openStart("div", oMonth);
	this.getClass(oRm, oMonth).forEach(function (sClass) {
		oRm.class(sClass);
	});
	if (oMonth._getSecondaryCalendarType()) {
		oRm.class("sapUiCalMonthSecType");
	}

	this.addWrapperAdditionalStyles(oRm, oMonth);

	if (sTooltip) {
		oRm.attr("title", sTooltip);
	}

	if (oMonth._getShowHeader()) {
		oAriaLabel.value = sId + "-Head";
	}

	if (oMonth._bCalendar) {
		sDescribedBy = InvisibleText.getStaticId("sap.ui.unified", "CALENDAR_MONTH_PICKER_OPEN_HINT")
				+ " " + InvisibleText.getStaticId("sap.ui.unified", "CALENDAR_YEAR_PICKER_OPEN_HINT");
	}

	if (sWidth) {
		oRm.style("width", sWidth);
	}

	oRm.accessibilityState(oMonth, {
		role: "grid",
		roledescription: oMonth._bCalendar ? "" : rb.getText("CALENDAR_DIALOG"),
		multiselectable: !oMonth.getSingleSelection() || oMonth.getIntervalSelection(),
		labelledby: oAriaLabel,
		describedby: sDescribedBy
	});

	oRm.openEnd(); // div element

	if (oMonth.getIntervalSelection()) {
		oRm.openStart("span", sId + "-Start");
		oRm.style("display", "none");
		oRm.openEnd();
		oRm.text(rb.getText("CALENDAR_START_DATE"));
		oRm.close("span");

		oRm.openStart("span", sId + "-End");
		oRm.style("display", "none");
		oRm.openEnd();
		oRm.text(rb.getText("CALENDAR_END_DATE"));
		oRm.close("span");
	}

	this.renderMonth(oRm, oMonth, oDate);

	oRm.close("div");

};

MonthRenderer.addWrapperAdditionalStyles = function() {};

/**
 * @param {sap.ui.unified.calendar.Month} oMonth The month which start date will be returned
 * @returns {sap.ui.unified.calendar.CalendarDate|*} The start date of the month
 */
MonthRenderer.getStartDate = function(oMonth){

	return oMonth._getDate();

};

MonthRenderer.getClass = function(oRm, oMonth){

	var aClasses = ["sapUiCalMonthView"],
		sCalendarType = oMonth.getPrimaryCalendarType(),
		bShowWeekNumbers = oMonth.getShowWeekNumbers();

	if (sCalendarType === CalendarType.Islamic || !bShowWeekNumbers) {
		// on Islamic calendar week numbers are not used
		aClasses.push("sapUiCalNoWeekNum");
	}

	return aClasses;

};

/**
 * @param {sap.ui.core.RenderManager} oRm The RenderManager that can be used for writing to the render output buffer
 * @param {sap.ui.unified.calendar.Month} oMonth The month to be rendered
 * @param {sap.ui.unified.calendar.CalendarDate} oDate The date which month and year will be set to the header
 */
MonthRenderer.renderMonth = function(oRm, oMonth, oDate){
	// header line
	this.renderHeader(oRm, oMonth, oDate);
	// days
	this.renderDays(oRm, oMonth, oDate);
};

/**
 * @param {sap.ui.core.RenderManager} oRm The RenderManager that can be used for writing to the render output buffer
 * @param {sap.ui.unified.calendar.Month} oMonth The month to be rendered
 * @param {sap.ui.unified.calendar.CalendarDate} oDate The date which month and year will be set to the header
 */
MonthRenderer.renderHeader = function(oRm, oMonth, oDate){

	var oLocaleData = oMonth._getLocaleData();
	var iFirstDayOfWeek = oMonth._getFirstDayOfWeek();

	// header
	this.renderHeaderLine(oRm, oMonth, oLocaleData, oDate);

	oRm.openStart("div");
	oRm.accessibilityState(null, {role: "row"});
	oRm.style("overflow", "hidden");
	oRm.openEnd(); // div

	this.renderDayNames(oRm, oMonth, oLocaleData, iFirstDayOfWeek, 7, true, undefined);

	oRm.close("div");

};

/**
 * @param {sap.ui.core.RenderManager} oRm The RenderManager that can be used for writing to the render output buffer
 * @param {sap.ui.unified.calendar.Month} oMonth The month to e rendered
 * @param {sap.ui.core.LocaleData} oLocaleData The local date which month and year will be set to the header
 * @param {sap.ui.unified.calendar.CalendarDate} oDate The date which month and year will be set to the header
 */
MonthRenderer.renderHeaderLine = function(oRm, oMonth, oLocaleData, oDate){
	CalendarUtils._checkCalendarDate(oDate);

	if (oMonth._getShowHeader()) {
		var sId = oMonth.getId();
		var sCalendarType = oMonth.getPrimaryCalendarType();
		var aMonthNames = oLocaleData.getMonthsStandAlone("wide", sCalendarType);

		oRm.openStart("div", sId + "-Head");
		oRm.class("sapUiCalHeadText");
		oRm.openEnd(); // div
		oRm.text(aMonthNames[oDate.getMonth()]);
		oRm.close("div");
	}

};

MonthRenderer.renderDayNames = function(oRm, oMonth, oLocaleData, iStartDay, iDays, bDayNumberAsId, sWidth){

	var iFirstDayOfWeek = oMonth._getFirstDayOfWeek();
	var sId = oMonth.getId();
	var sDayId = "";
	var sCalendarType = oMonth.getPrimaryCalendarType();

	var aWeekDays = [];
	if (oMonth._bLongWeekDays || !oMonth._bNamesLengthChecked) {
		aWeekDays = oLocaleData.getDaysStandAlone("abbreviated", sCalendarType);
	} else {
		aWeekDays = oLocaleData.getDaysStandAlone("narrow", sCalendarType);
	}
	var aWeekDaysWide = oLocaleData.getDaysStandAlone("wide", sCalendarType);

	if (oMonth.getShowWeekNumbers() && sCalendarType !== CalendarType.Islamic) { // on Islamic primary calendar week numbers are not shown, do not add dummy cell
		this.renderDummyCell(oRm, "sapUiCalWH", true, "columnheader");
	}

	for ( var i = 0; i < iDays; i++) {
		if (bDayNumberAsId) {
			// month mode -> use the day number as ID
			sDayId = sId + "-WH" + ((i + iFirstDayOfWeek) % 7);
		} else {
			// just use counter as ID
			sDayId = sId + "-WH" + i;
		}
		oRm.openStart("div", sDayId);
		oRm.class("sapUiCalWH");
		if (i === 0) {
			oRm.class("sapUiCalFirstWDay");
		}
		if (sWidth) {
			oRm.style("width", sWidth);
		}
		oRm.accessibilityState(null, {
			role: "columnheader",
			label: aWeekDaysWide[(i + iStartDay) % 7]
		});
		oRm.openEnd(); // div element
		oRm.text(aWeekDays[(i + iStartDay) % 7]);
		oRm.close("div");
	}

};

/**
 *
 * @param {sap.ui.core.RenderManager} oRm The RenderManager that can be used for writing to the render output buffer
 * @param {sap.ui.unified.calendar.Month} oMonth The month to be rendered
 * @param {sap.ui.unified.calendar.CalendarDate} oDate The date which month and year will be set to the header
 */
MonthRenderer.renderDays = function(oRm, oMonth, oDate){
	var bWeekNum,
		aDays,
		iLength,
		oHelper,
		i,
		iTimestamp,
		bShowWeekNumbers;

	CalendarUtils._checkCalendarDate(oDate);

	if (!oDate) {
		oDate = oMonth._getFocusedDate();
	}

	iTimestamp = oDate.toUTCJSDate().getTime();
	if (!iTimestamp && iTimestamp !== 0) {
		// invalid date
		throw new Error("Date is invalid " + oMonth);
	}

	oHelper = this.getDayHelper(oMonth, oDate);

	aDays = oMonth._getVisibleDays(oDate, true);

	bShowWeekNumbers = oMonth.getShowWeekNumbers();

	bWeekNum = oMonth.getPrimaryCalendarType() !== CalendarType.Islamic && bShowWeekNumbers; // on Islamic calendar week numbers are not used

	iLength = aDays.length;
	for (i = 0; i < iLength; i++) {
		if (i % 7 === 0) {
			oRm.openStart("div");
			oRm.attr("role", "row");
			oRm.openEnd();

			if (bWeekNum) {
				this._renderWeekNumber(oRm, aDays[i], oHelper, oMonth);
			}
		}

		this.renderDay(oRm, oMonth, aDays[i], oHelper, true, bWeekNum, -1);

		if (i % 7 === 6 || i === iLength - 1) {
			oRm.close("div");
		}
	}

	if (iLength === 28) {
		// there are only 4 full weeks (28 days), add one hidden 'day' div in order to open space for 5-th week
		this.renderDummyCell(oRm, "sapUiCalItem", false, "");
	}
};

/**
 * Generates empty 'day' div that adds space for one more week in the calendar, in case of 4 full weeks only (28 days)
 * @param {sap.ui.core.RenderManager} oRm The RenderManager that can be used for writing to the render output buffer
 * @param {string} sClassName css class that will be added to the dummy element styles
 * @param {boolean} bVisible if set to true the dummy element will be visible
 * @param {string} sRole aria role attribute
 * @private
 */
MonthRenderer.renderDummyCell = function(oRm, sClassName, bVisible, sRole) {
	oRm.openStart("div");
	oRm.class(sClassName);
	oRm.class("sapUiCalDummy");
	oRm.style("visibility", bVisible ? "visible" : "hidden");
	oRm.attr("role", sRole);
	oRm.attr("aria-label", Library.getResourceBundleFor("sap.ui.unified").getText("CALENDAR_WEEK"));
	oRm.openEnd();
	oRm.close('div');
};

MonthRenderer.isTypeAttributeRequired = function (bFilteredByTypeOrColor, sSpecialDateTypeFilter, sSpecialDateColorFilter, oDayType){
	const sColor = oDayType.color?.toLowerCase();

	if (bFilteredByTypeOrColor) {
		return sSpecialDateColorFilter === sColor && sSpecialDateTypeFilter === oDayType.type;
	}

	return sSpecialDateTypeFilter === "" || sSpecialDateTypeFilter === CalendarDayType.None || sSpecialDateTypeFilter === oDayType.type;
};

MonthRenderer.isColorAttributeRequired = function (sColor, bFilteredByTypeOrColor, sSpecialDateColorFilter, sSpecialDateTypeFilter, aDayTypes) {
	const bHasColorAndNotFiltered = sColor && !bFilteredByTypeOrColor;
	const bHasMatchingTypeAndColor = sColor === sSpecialDateColorFilter && sSpecialDateTypeFilter === aDayTypes[0].type;
	const bHasSameColorWithoutType = sColor === sSpecialDateColorFilter && (!sSpecialDateTypeFilter || sSpecialDateTypeFilter === CalendarDayType.None);

	if (bHasColorAndNotFiltered) {
		return true;
	}

	return bHasMatchingTypeAndColor || bHasSameColorWithoutType;
};

/**
 * Generates helper object from passed date
 * @param {sap.ui.unified.calendar.Month} oMonth the month instance
 * @param {sap.ui.unified.calendar.CalendarDate} oDate date instance
 * @returns {object} helper object
 * @private
 */
MonthRenderer.getDayHelper = function(oMonth, oDate){
	var oLegend,
		sLegendId,
		oLocaleData = oMonth._getLocaleData(),
		oHelper = {
			sLocale: oMonth._getLocale(),
			oLocaleData: oLocaleData,
			iMonth: oDate.getMonth(),
			iYear: oDate.getYear(),
			iFirstDayOfWeek: oMonth._getFirstDayOfWeek(),
			iWeekendStart: oLocaleData.getWeekendStart(),
			iWeekendEnd: oLocaleData.getWeekendEnd(),
			aNonWorkingDays: oMonth._getNonWorkingDays(),
			sToday: oLocaleData.getRelativeDay(0),
			oToday: CalendarDate.fromLocalJSDate(UI5Date.getInstance(), oMonth.getPrimaryCalendarType()),
			sId: oMonth.getId(),
			oFormatLong: oMonth._getFormatLong(),
			sPrimaryCalendarType: oMonth.getPrimaryCalendarType(),
			sSecondaryCalendarType: oMonth._getSecondaryCalendarType(),
			oLegend: undefined
		};

	sLegendId = oMonth.getLegend();
	// getLegend may return string or array we should proceed only if the result is a string
	if (sLegendId && typeof sLegendId === "string") {
		oLegend = Element.getElementById(sLegendId);
		if (oLegend) {
			if (!(oLegend instanceof CalendarLegend)) {
				throw new Error(oLegend + " is not an sap.ui.unified.CalendarLegend. " + oMonth);
			}
			oHelper.oLegend = oLegend;
		} else {
<<<<<<< HEAD
			Log.warning("CalendarLegend " + sLegendId + " does not exist!", oMonth);
		}
	}

	return oHelper;
};

/**
 *
 * @param {sap.ui.core.RenderManager} oRm The RenderManager that can be used for writing to the render output buffer
 * @param {sap.ui.unified.calendar.Month} oMonth The month to be rendered
 * @param {sap.ui.unified.calendar.CalendarDate} oDay The date which month and year will be set to the header
 * @param {Object} oHelper A helper instance
 * @param {boolean} bOtherMonth Whether there is other month
 * @param {boolean} bWeekNum Whether the week numbers must be rendered
 * @param {int} iNumber The day numbers
 * @param {string} sWidth The width to be set to the month
 * @param {boolean} bDayName Whether the day names must be rendered
 */
MonthRenderer.renderDay = function(oRm, oMonth, oDay, oHelper, bOtherMonth, bWeekNum, iNumber, sWidth, bDayName){
	CalendarUtils._checkCalendarDate(oDay);
	var oSecondaryDay = new CalendarDate(oDay, oHelper.sSecondaryCalendarType),
		mAccProps = {
			role: oMonth._getAriaRole(),
			selected: false,
			label: "",
			describedby: oMonth._getDayDescription()
		},
		bBeforeFirstYear = oDay._bBeforeFirstYear,
		sAriaType = "",
		oLegend = oHelper.oLegend;

	var sYyyymmdd = oMonth._oFormatYyyymmdd.format(oDay.toUTCJSDate(), true);
	var iWeekDay = oDay.getDay();
	var iSelected = oMonth._checkDateSelected(oDay);
	var aDayTypes = oMonth._getDateTypes(oDay);
	var sSpecialDateTypeFilter = oHelper && oHelper.oLegend ? oHelper.oLegend._getSpecialDateTypeFilter() : '';
	var sSpecialDateColorFilter = oHelper?.oLegend ? oHelper.oLegend._getSpecialDateColorFilter().toLowerCase() : '';
	var bEnabled = oMonth._checkDateEnabled(oDay);
	var bShouldBeMarkedAsSpecialDate = oMonth._isSpecialDateMarkerEnabled(oDay);
	const sFirstSpecialDateType = aDayTypes.length > 0 && aDayTypes[0].type;
	const sSecondaryDateType = aDayTypes.length > 0 && aDayTypes[0].secondaryType;
	const bIsWeekend = oHelper.aNonWorkingDays && oHelper.aNonWorkingDays instanceof Array
		? oHelper.aNonWorkingDays.some((iNonWorkingDay) => oDay.getDay() === iNonWorkingDay)
		: CalendarUtils._isWeekend(oDay, oMonth._getLocaleData());
	const bNonWorkingWeekend =  sFirstSpecialDateType !== CalendarDayType.Working
		&& sSecondaryDateType !== CalendarDayType.Working
		&& bIsWeekend;
	const bNonWorking = sFirstSpecialDateType === CalendarDayType.NonWorking
		|| sSecondaryDateType === CalendarDayType.NonWorking || bNonWorkingWeekend;
	const bFilteredByTypeOrColor = !!(sSpecialDateTypeFilter || sSpecialDateColorFilter) && (sSpecialDateTypeFilter !== CalendarDayType.None || sSpecialDateColorFilter) ;
	const sNonWorkingDayText = oMonth._oUnifiedRB.getText("LEGEND_NON_WORKING_DAY");
	const aTooltipTexts = [];

	// Days before 0001.01.01 should be disabled.
	if (bBeforeFirstYear) {
		bEnabled = false;
	}

	oRm.openStart("div", oHelper.sId + "-" + sYyyymmdd);
	oRm.class("sapUiCalItem");
	oRm.class("sapUiCalWDay" + iWeekDay);
	if (sWidth) {
		oRm.style("width", sWidth);
	}
	if (iWeekDay === oHelper.iFirstDayOfWeek) {
		oRm.class("sapUiCalFirstWDay");
	}
	if (bOtherMonth && oHelper.iMonth !== oDay.getMonth()) {
		oRm.class("sapUiCalItemOtherMonth");
		mAccProps["disabled"] = true;
	}
	if (oDay.isSame(oHelper.oToday)) {
		oRm.class("sapUiCalItemNow");
		aTooltipTexts.push(oMonth._oUnifiedRB.getText("LEGEND_TODAY"));
	}

	if (iSelected > 0) {
		oRm.class("sapUiCalItemSel"); // day selected
		mAccProps["selected"] = true;
	} else {
		mAccProps["selected"] = false;
	}
	if (iSelected === 2) {
		oRm.class("sapUiCalItemSelStart"); // interval start
		mAccProps["describedby"] = mAccProps["describedby"] + " " + oHelper.sId + "-Start";
	} else if (iSelected === 3) {
		oRm.class("sapUiCalItemSelEnd"); // interval end
		mAccProps["describedby"] = mAccProps["describedby"] + " " + oHelper.sId + "-End";
	} else if (iSelected === 4) {
		oRm.class("sapUiCalItemSelBetween"); // interval between
	} else if (iSelected === 5) {
		oRm.class("sapUiCalItemSelStart"); // interval start
		oRm.class("sapUiCalItemSelEnd"); // interval end
		mAccProps["describedby"] = mAccProps["describedby"] + " " + oHelper.sId + "-Start";
		mAccProps["describedby"] = mAccProps["describedby"] + " " + oHelper.sId + "-End";
	}

	if (this.renderWeekNumbers && oMonth._oDate) {
		// TODO: We could replace the following lines with a sap.ui.unified.calendar.CalendarUtils.calculateWeekNumber usage
		// once the same method starts to respect the sap/ui/core/date/CalendarWeekNumbering types.
		const oWeekConfig = CalendarDateUtils.getWeekConfigurationValues(oMonth.getCalendarWeekNumbering(), new Locale(oMonth._getLocale()));
		oWeekConfig.firstDayOfWeek = oMonth._getFirstDayOfWeek();
		const oFirstDateOfWeek = CalendarDate.fromUTCDate(CalendarUtils.getFirstDateOfWeek(oDay.toLocalJSDate(), oWeekConfig), oMonth.getPrimaryCalendarType());
		mAccProps["describedby"] = mAccProps["describedby"] + " " + oMonth.getId() + "-week-" + oMonth._calculateWeekNumber(oFirstDateOfWeek) + "-text";
	}

	if (bNonWorking) {
		oRm.class("sapUiCalItemWeekEnd");
		aTooltipTexts.push(sNonWorkingDayText);
	}

	if (bShouldBeMarkedAsSpecialDate) {
		const that = this;
		aDayTypes.forEach(function(oDayType, iIndex) {
			if (oDayType.type !== CalendarDayType.None) {
				if (that.isTypeAttributeRequired(bFilteredByTypeOrColor, sSpecialDateTypeFilter, sSpecialDateColorFilter, oDayType)) {
					if (iIndex === 0) {
						oRm.class("sapUiCalItem" + oDayType.type);
					}
					sAriaType = oDayType.type;
					if (oDayType.tooltip) {
						aTooltipTexts.push(oDayType.tooltip);
=======
			mAccProps["selected"] = false;
		}
		if (iSelected === 2) {
			oRm.class("sapUiCalItemSelStart"); // interval start
			mAccProps["describedby"] = mAccProps["describedby"] + " " + oHelper.sId + "-Start";
		} else if (iSelected === 3) {
			oRm.class("sapUiCalItemSelEnd"); // interval end
			mAccProps["describedby"] = mAccProps["describedby"] + " " + oHelper.sId + "-End";
		} else if (iSelected === 4) {
			oRm.class("sapUiCalItemSelBetween"); // interval between
		} else if (iSelected === 5) {
			oRm.class("sapUiCalItemSelStart"); // interval start
			oRm.class("sapUiCalItemSelEnd"); // interval end
			mAccProps["describedby"] = mAccProps["describedby"] + " " + oHelper.sId + "-Start";
			mAccProps["describedby"] = mAccProps["describedby"] + " " + oHelper.sId + "-End";
		}

		if (this.renderWeekNumbers && oMonth.getShowWeekNumbers() && oMonth._oDate) {
			// TODO: We could replace the following lines with a sap.ui.unified.calendar.CalendarUtils.calculateWeekNumber usage
			// once the same method starts to respect the sap/ui/core/date/CalendarWeekNumbering types.
			const oWeekConfig = CalendarDateUtils.getWeekConfigurationValues(oMonth.getCalendarWeekNumbering(), new Locale(oMonth._getLocale()));
			oWeekConfig.firstDayOfWeek = oMonth._getFirstDayOfWeek();
			const oFirstDateOfWeek = CalendarDate.fromUTCDate(CalendarUtils.getFirstDateOfWeek(oDay.toLocalJSDate(), oWeekConfig), oMonth.getPrimaryCalendarType());
			mAccProps["describedby"] = mAccProps["describedby"] + " " + oMonth.getId() + "-week-" + oMonth._calculateWeekNumber(oFirstDateOfWeek) + "-text";
		}

		if (bNonWorking) {
			oRm.class("sapUiCalItemWeekEnd");
			aTooltipTexts.push(sNonWorkingDayText);
		}

		if (bShouldBeMarkedAsSpecialDate) {
			const that = this;
			aDayTypes.forEach(function(oDayType, iIndex) {
				if (oDayType.type !== CalendarDayType.None) {
					if (that.isTypeAttributeRequired(bFilteredByTypeOrColor, sSpecialDateTypeFilter, sSpecialDateColorFilter, oDayType)) {
						if (iIndex === 0) {
							oRm.class("sapUiCalItem" + oDayType.type);
						}
						sAriaType = oDayType.type;
						if (oDayType.tooltip) {
							aTooltipTexts.push(oDayType.tooltip);
						}
>>>>>>> 847869c5
					}
				}
			}
		});
	}

	if (aTooltipTexts.length) {
		const aTooltips = aTooltipTexts.filter((sText, iPos) => aTooltipTexts.indexOf(sText) === iPos );
		oRm.attr('title', aTooltips.join(" "));
	}

	//oMonth.getDate() is a public date object, so it is always considered local timezones.
	if (((oMonth.getParent() && oMonth.getParent().getMetadata().getName() === "sap.ui.unified.CalendarOneMonthInterval")
		|| (oMonth.getMetadata().getName() === "sap.ui.unified.calendar.OneMonthDatesRow"))
		&& oMonth.getStartDate() && oHelper.iMonth !== oDay.getMonth()) {
		oRm.class("sapUiCalItemOtherMonth");
	}

	if (!bEnabled) {
		oRm.class("sapUiCalItemDsbl"); // day disabled
		mAccProps["disabled"] = true;
	}

	oRm.attr("tabindex", "-1");
	oRm.attr("data-sap-day", sYyyymmdd);
	if (bDayName) {
		mAccProps["label"] = mAccProps["label"] + oHelper.aWeekDaysWide[iWeekDay] + " ";
	}
	mAccProps["label"] = mAccProps["label"] + oHelper.oFormatLong.format(oDay.toUTCJSDate(), true);

	if (sAriaType !== "") {
		CalendarLegendRenderer.addCalendarTypeAccInfo(mAccProps, sAriaType, oLegend);
	}

	if (oHelper.sSecondaryCalendarType) {
		mAccProps["label"] = mAccProps["label"] + " " + oMonth._oFormatSecondaryLong.format(oSecondaryDay.toUTCJSDate(), true);
	}

	oRm.accessibilityState(null, mAccProps);
	oRm.openEnd(); // div element

	if (aDayTypes[0] && bShouldBeMarkedAsSpecialDate){ //if there's a special date inside current month, render it
		oRm.openStart("div");
		oRm.class("sapUiCalSpecialDate");
		const sColor = aDayTypes[0].color?.toLowerCase();

		if (this.isColorAttributeRequired(sColor, bFilteredByTypeOrColor, sSpecialDateColorFilter, sSpecialDateTypeFilter, aDayTypes)) { // if there's a custom color and no special date filtering, render it
			oRm.style("background-color", sColor);
		}

		oRm.openEnd(); // div
		oRm.close("div");
	}

	oRm.openStart("span");
	oRm.class("sapUiCalItemText");
	if (aDayTypes[0] && aDayTypes[0].color) {
		oRm.class("sapUiCalItemTextCustomColor");
	}
	oRm.openEnd(); // span

	// Date text for days before 0001.01.01 should not be visible.
	if (!bBeforeFirstYear) {
		oRm.text(oDay.getDate());
	}
	oRm.close("span");

	if (bDayName) {
		oRm.openStart("span");
		oRm.class("sapUiCalDayName");
		oRm.openEnd(); // span
		oRm.text(oHelper.aWeekDays[iWeekDay]);
		oRm.close("span");
	}

	if (oHelper.sSecondaryCalendarType) {
		oRm.openStart("span");
		oRm.class("sapUiCalItemSecText");
		oRm.openEnd(); // span
		oRm.text(oSecondaryDay.getDate());
		oRm.close("span");
	}

	oRm.close("div");

};

MonthRenderer._renderWeekNumber = function(oRm, oDay, oHelper, oMonth) {
	var iWeekNumber = oMonth._calculateWeekNumber(oDay);
	var sId = oHelper.sId + "-WNum-" + iWeekNumber;

	// add week number - inside first day of the week to allow better position and make it easier for ItemNavigation
	oRm.openStart("div", sId);
	oRm.class("sapUiCalWeekNum");
	oRm.accessibilityState(null, { role: "rowheader", labelledby: InvisibleText.getStaticId("sap.ui.unified", "CALENDAR_WEEK") + " " +  sId});
	oRm.openEnd(); // span
	oRm.text(iWeekNumber);
	oRm.close("div");
};

return MonthRenderer;

});<|MERGE_RESOLUTION|>--- conflicted
+++ resolved
@@ -394,7 +394,6 @@
 			}
 			oHelper.oLegend = oLegend;
 		} else {
-<<<<<<< HEAD
 			Log.warning("CalendarLegend " + sLegendId + " does not exist!", oMonth);
 		}
 	}
@@ -493,7 +492,7 @@
 		mAccProps["describedby"] = mAccProps["describedby"] + " " + oHelper.sId + "-End";
 	}
 
-	if (this.renderWeekNumbers && oMonth._oDate) {
+	if (this.renderWeekNumbers && oMonth.getShowWeekNumbers() && oMonth._oDate) {
 		// TODO: We could replace the following lines with a sap.ui.unified.calendar.CalendarUtils.calculateWeekNumber usage
 		// once the same method starts to respect the sap/ui/core/date/CalendarWeekNumbering types.
 		const oWeekConfig = CalendarDateUtils.getWeekConfigurationValues(oMonth.getCalendarWeekNumbering(), new Locale(oMonth._getLocale()));
@@ -518,51 +517,6 @@
 					sAriaType = oDayType.type;
 					if (oDayType.tooltip) {
 						aTooltipTexts.push(oDayType.tooltip);
-=======
-			mAccProps["selected"] = false;
-		}
-		if (iSelected === 2) {
-			oRm.class("sapUiCalItemSelStart"); // interval start
-			mAccProps["describedby"] = mAccProps["describedby"] + " " + oHelper.sId + "-Start";
-		} else if (iSelected === 3) {
-			oRm.class("sapUiCalItemSelEnd"); // interval end
-			mAccProps["describedby"] = mAccProps["describedby"] + " " + oHelper.sId + "-End";
-		} else if (iSelected === 4) {
-			oRm.class("sapUiCalItemSelBetween"); // interval between
-		} else if (iSelected === 5) {
-			oRm.class("sapUiCalItemSelStart"); // interval start
-			oRm.class("sapUiCalItemSelEnd"); // interval end
-			mAccProps["describedby"] = mAccProps["describedby"] + " " + oHelper.sId + "-Start";
-			mAccProps["describedby"] = mAccProps["describedby"] + " " + oHelper.sId + "-End";
-		}
-
-		if (this.renderWeekNumbers && oMonth.getShowWeekNumbers() && oMonth._oDate) {
-			// TODO: We could replace the following lines with a sap.ui.unified.calendar.CalendarUtils.calculateWeekNumber usage
-			// once the same method starts to respect the sap/ui/core/date/CalendarWeekNumbering types.
-			const oWeekConfig = CalendarDateUtils.getWeekConfigurationValues(oMonth.getCalendarWeekNumbering(), new Locale(oMonth._getLocale()));
-			oWeekConfig.firstDayOfWeek = oMonth._getFirstDayOfWeek();
-			const oFirstDateOfWeek = CalendarDate.fromUTCDate(CalendarUtils.getFirstDateOfWeek(oDay.toLocalJSDate(), oWeekConfig), oMonth.getPrimaryCalendarType());
-			mAccProps["describedby"] = mAccProps["describedby"] + " " + oMonth.getId() + "-week-" + oMonth._calculateWeekNumber(oFirstDateOfWeek) + "-text";
-		}
-
-		if (bNonWorking) {
-			oRm.class("sapUiCalItemWeekEnd");
-			aTooltipTexts.push(sNonWorkingDayText);
-		}
-
-		if (bShouldBeMarkedAsSpecialDate) {
-			const that = this;
-			aDayTypes.forEach(function(oDayType, iIndex) {
-				if (oDayType.type !== CalendarDayType.None) {
-					if (that.isTypeAttributeRequired(bFilteredByTypeOrColor, sSpecialDateTypeFilter, sSpecialDateColorFilter, oDayType)) {
-						if (iIndex === 0) {
-							oRm.class("sapUiCalItem" + oDayType.type);
-						}
-						sAriaType = oDayType.type;
-						if (oDayType.tooltip) {
-							aTooltipTexts.push(oDayType.tooltip);
-						}
->>>>>>> 847869c5
 					}
 				}
 			}
