/*!
 * ${copyright}
 */

sap.ui.define([
	"sap/base/i18n/date/CalendarType",
	"sap/ui/core/Element",
	"sap/ui/core/Lib",
	'sap/ui/unified/calendar/CalendarUtils',
	'sap/ui/unified/calendar/CalendarDate',
	'sap/ui/unified/CalendarLegend',
	'sap/ui/unified/CalendarLegendRenderer',
	'sap/ui/unified/library',
	"sap/base/Log",
	'sap/ui/core/InvisibleText',
	'sap/ui/core/date/UI5Date',
	"sap/ui/core/date/CalendarUtils",
	"sap/ui/core/Locale"
], function(
	CalendarType,
	Element,
	Library,
	CalendarUtils,
	CalendarDate,
	CalendarLegend,
	CalendarLegendRenderer,
	library,
	Log,
	InvisibleText,
	UI5Date,
	CalendarDateUtils,
	Locale
) {
"use strict";


// shortcut for sap.ui.unified.CalendarDayType
var CalendarDayType = library.CalendarDayType;



/**
 * Month renderer.
 * @namespace
 */
var MonthRenderer = {
	apiVersion: 2
};

/**
 * Renders the HTML for the given control, using the provided {@link sap.ui.core.RenderManager}.
 *
 * @param {sap.ui.core.RenderManager} oRm the RenderManager that can be used for writing to the render output buffer
 * @param {sap.ui.unified.calendar.Month} oMonth an object representation of the control that should be rendered
 */
MonthRenderer.render = function(oRm, oMonth){

	var oDate = this.getStartDate(oMonth),
		sTooltip = oMonth.getTooltip_AsString(),
		rb = Library.getResourceBundleFor("sap.ui.unified"),
		sId = oMonth.getId(),
		oAriaLabel = {value: "", append: !oMonth._bCalendar},
		sDescribedBy = "",
		sWidth = oMonth.getWidth();

	oRm.openStart("div", oMonth);
	this.getClass(oRm, oMonth).forEach(function (sClass) {
		oRm.class(sClass);
	});
	if (oMonth._getSecondaryCalendarType()) {
		oRm.class("sapUiCalMonthSecType");
	}

	this.addWrapperAdditionalStyles(oRm, oMonth);

	if (sTooltip) {
		oRm.attr("title", sTooltip);
	}

	if (oMonth._getShowHeader()) {
		oAriaLabel.value = sId + "-Head";
	}

	if (oMonth._bCalendar) {
		sDescribedBy = InvisibleText.getStaticId("sap.ui.unified", "CALENDAR_MONTH_PICKER_OPEN_HINT")
				+ " " + InvisibleText.getStaticId("sap.ui.unified", "CALENDAR_YEAR_PICKER_OPEN_HINT");
	}

	if (sWidth) {
		oRm.style("width", sWidth);
	}

	oRm.accessibilityState(oMonth, {
		role: "grid",
		roledescription: oMonth._bCalendar ? "" : rb.getText("CALENDAR_DIALOG"),
		multiselectable: !oMonth.getSingleSelection() || oMonth.getIntervalSelection(),
		labelledby: oAriaLabel,
		describedby: sDescribedBy
	});

	oRm.openEnd(); // div element

	this.renderMonth(oRm, oMonth, oDate);

	oRm.close("div");

};

MonthRenderer.addWrapperAdditionalStyles = function() {};

/**
 * @param {sap.ui.unified.calendar.Month} oMonth The month which start date will be returned
 * @returns {sap.ui.unified.calendar.CalendarDate|*} The start date of the month
 */
MonthRenderer.getStartDate = function(oMonth){

	return oMonth._getDate();

};

MonthRenderer.getClass = function(oRm, oMonth){

	var aClasses = ["sapUiCalMonthView"],
		sCalendarType = oMonth.getPrimaryCalendarType(),
		bShowWeekNumbers = oMonth.getShowWeekNumbers();

	if (sCalendarType === CalendarType.Islamic || !bShowWeekNumbers) {
		// on Islamic calendar week numbers are not used
		aClasses.push("sapUiCalNoWeekNum");
	}

	return aClasses;

};

/**
 * @param {sap.ui.core.RenderManager} oRm The RenderManager that can be used for writing to the render output buffer
 * @param {sap.ui.unified.calendar.Month} oMonth The month to be rendered
 * @param {sap.ui.unified.calendar.CalendarDate} oDate The date which month and year will be set to the header
 */
MonthRenderer.renderMonth = function(oRm, oMonth, oDate){
	// header line
	this.renderHeader(oRm, oMonth, oDate);
	// days
	this.renderDays(oRm, oMonth, oDate);
};

/**
 * @param {sap.ui.core.RenderManager} oRm The RenderManager that can be used for writing to the render output buffer
 * @param {sap.ui.unified.calendar.Month} oMonth The month to be rendered
 * @param {sap.ui.unified.calendar.CalendarDate} oDate The date which month and year will be set to the header
 */
MonthRenderer.renderHeader = function(oRm, oMonth, oDate){

	var oLocaleData = oMonth._getLocaleData();
	var iFirstDayOfWeek = oMonth._getFirstDayOfWeek();

	// header
	this.renderHeaderLine(oRm, oMonth, oLocaleData, oDate);

	oRm.openStart("div");
	oRm.accessibilityState(null, {role: "row"});
	oRm.style("overflow", "hidden");
	oRm.openEnd(); // div

	this.renderDayNames(oRm, oMonth, oLocaleData, iFirstDayOfWeek, 7, true, undefined);

	oRm.close("div");

};

/**
 * @param {sap.ui.core.RenderManager} oRm The RenderManager that can be used for writing to the render output buffer
 * @param {sap.ui.unified.calendar.Month} oMonth The month to e rendered
 * @param {sap.ui.core.LocaleData} oLocaleData The local date which month and year will be set to the header
 * @param {sap.ui.unified.calendar.CalendarDate} oDate The date which month and year will be set to the header
 */
MonthRenderer.renderHeaderLine = function(oRm, oMonth, oLocaleData, oDate){
	CalendarUtils._checkCalendarDate(oDate);

	if (oMonth._getShowHeader()) {
		var sId = oMonth.getId();
		var sCalendarType = oMonth.getPrimaryCalendarType();
		var aMonthNames = oLocaleData.getMonthsStandAlone("wide", sCalendarType);

		oRm.openStart("div", sId + "-Head");
		oRm.class("sapUiCalHeadText");
		oRm.openEnd(); // div
		oRm.text(aMonthNames[oDate.getMonth()]);
		oRm.close("div");
	}

};

MonthRenderer.renderDayNames = function(oRm, oMonth, oLocaleData, iStartDay, iDays, bDayNumberAsId, sWidth){

	var iFirstDayOfWeek = oMonth._getFirstDayOfWeek();
	var sId = oMonth.getId();
	var sDayId = "";
	var sCalendarType = oMonth.getPrimaryCalendarType();

	var aWeekDays = [];
	if (oMonth._bLongWeekDays || !oMonth._bNamesLengthChecked) {
		aWeekDays = oLocaleData.getDaysStandAlone("abbreviated", sCalendarType);
	} else {
		aWeekDays = oLocaleData.getDaysStandAlone("narrow", sCalendarType);
	}
	var aWeekDaysWide = oLocaleData.getDaysStandAlone("wide", sCalendarType);

	if (oMonth.getShowWeekNumbers() && sCalendarType !== CalendarType.Islamic) { // on Islamic primary calendar week numbers are not shown, do not add dummy cell
		this.renderDummyCell(oRm, "sapUiCalWH", true, "columnheader");
	}

	for ( var i = 0; i < iDays; i++) {
		if (bDayNumberAsId) {
			// month mode -> use the day number as ID
			sDayId = sId + "-WH" + ((i + iFirstDayOfWeek) % 7);
		} else {
			// just use counter as ID
			sDayId = sId + "-WH" + i;
		}
		oRm.openStart("div", sDayId);
		oRm.class("sapUiCalWH");
		if (i === 0) {
			oRm.class("sapUiCalFirstWDay");
		}
		if (sWidth) {
			oRm.style("width", sWidth);
		}
		oRm.accessibilityState(null, {
			role: "columnheader"
		});
		oRm.openEnd(); // div element

		oRm.openStart("span");
		oRm.attr("aria-hidden", "true");
		oRm.openEnd();
		oRm.text(aWeekDays[(i + iStartDay) % 7]);
		oRm.close("span");

		oRm.openStart("span");
		oRm.class("sapUiPseudoInvisibleText");
		oRm.openEnd();
		oRm.text(aWeekDaysWide[(i + iStartDay) % 7]);
		oRm.close("span");

		oRm.close("div");
	}

};

<<<<<<< HEAD
/**
 *
 * @param {sap.ui.core.RenderManager} oRm The RenderManager that can be used for writing to the render output buffer
 * @param {sap.ui.unified.calendar.Month} oMonth The month to be rendered
 * @param {sap.ui.unified.calendar.CalendarDate} oDate The date which month and year will be set to the header
 */
MonthRenderer.renderDays = function(oRm, oMonth, oDate){
	var bWeekNum,
		aDays,
		iLength,
		oHelper,
		i,
		iTimestamp,
		bShowWeekNumbers;
=======
		return oHelper;
	};

	/**
	 *
	 * @param {sap.ui.core.RenderManager} oRm The RenderManager that can be used for writing to the render output buffer
	 * @param {sap.ui.unified.calendar.Month} oMonth The month to be rendered
	 * @param {sap.ui.unified.calendar.CalendarDate} oDay The date which month and year will be set to the header
	 * @param {Object} oHelper A helper instance
	 * @param {boolean} bOtherMonth Whether there is other month
	 * @param {boolean} bWeekNum Whether the week numbers must be rendered
	 * @param {int} iNumber The day numbers
	 * @param {string} sWidth The width to be set to the month
	 * @param {boolean} bDayName Whether the day names must be rendered
	 */
	MonthRenderer.renderDay = function(oRm, oMonth, oDay, oHelper, bOtherMonth, bWeekNum, iNumber, sWidth, bDayName){
		CalendarUtils._checkCalendarDate(oDay);
		var oSecondaryDay = new CalendarDate(oDay, oHelper.sSecondaryCalendarType),
			bSelectable = oMonth._getAriaRole() === "gridcell" && oMonth._getSelectableAccessibilitySemantics(),
			mAccProps = {
				role: oMonth._getAriaRole(),
				selected: bSelectable ? false : null,
				label: "",
				describedby: bSelectable ? oMonth._getDayDescription() : null
			},
			bBeforeFirstYear = oDay._bBeforeFirstYear,
			sAriaType = "",
			oLegend = oHelper.oLegend;

		var sYyyymmdd = oMonth._oFormatYyyymmdd.format(oDay.toUTCJSDate(), true);
		var iWeekDay = oDay.getDay();
		var iSelected = oMonth._checkDateSelected(oDay);
		var aDayTypes = oMonth._getDateTypes(oDay);
		var sSpecialDateTypeFilter = oHelper && oHelper.oLegend ? oHelper.oLegend._getSpecialDateTypeFilter() : '';
		var sSpecialDateColorFilter = oHelper?.oLegend ? oHelper.oLegend._getSpecialDateColorFilter().toLowerCase() : '';
		var bEnabled = oMonth._checkDateEnabled(oDay);
		var bShouldBeMarkedAsSpecialDate = oMonth._isSpecialDateMarkerEnabled(oDay);
		const sFirstSpecialDateType = aDayTypes.length > 0 && aDayTypes[0].type;
		const sSecondaryDateType = aDayTypes.length > 0 && aDayTypes[0].secondaryType;
		const bIsWeekend = oHelper.aNonWorkingDays && oHelper.aNonWorkingDays instanceof Array
			? oHelper.aNonWorkingDays.some((iNonWorkingDay) => oDay.getDay() === iNonWorkingDay)
			: CalendarUtils._isWeekend(oDay, oMonth._getLocaleData());
		const bNonWorkingWeekend =  sFirstSpecialDateType !== CalendarDayType.Working
			&& sSecondaryDateType !== CalendarDayType.Working
			&& bIsWeekend;
		const bNonWorking = sFirstSpecialDateType === CalendarDayType.NonWorking
			|| sSecondaryDateType === CalendarDayType.NonWorking || bNonWorkingWeekend;
		const bFilteredByTypeOrColor = !!(sSpecialDateTypeFilter || sSpecialDateColorFilter) && (sSpecialDateTypeFilter !== CalendarDayType.None || sSpecialDateColorFilter) ;
		const sNonWorkingDayText = oMonth._oUnifiedRB.getText("LEGEND_NON_WORKING_DAY");
		const sStartDateText = InvisibleText.getStaticId("sap.ui.unified", "CALENDAR_START_DATE");
		const sEndDateText = InvisibleText.getStaticId("sap.ui.unified", "CALENDAR_END_DATE");
		const aTooltipTexts = [];

		// Days before 0001.01.01 should be disabled.
		if (bBeforeFirstYear) {
			bEnabled = false;
		}
>>>>>>> b7850a2f

	CalendarUtils._checkCalendarDate(oDate);

<<<<<<< HEAD
	if (!oDate) {
		oDate = oMonth._getFocusedDate();
	}
=======
		if (iSelected > 0) {
			oRm.class("sapUiCalItemSel"); // day selected
			if (bSelectable) {
				mAccProps["selected"] = true;
			}
		} else if (bSelectable) {
			mAccProps["selected"] = false;
		}

		if (iSelected === 2) {
			oRm.class("sapUiCalItemSelStart"); // interval start
			mAccProps["describedby"] = `${mAccProps["describedby"]} ${sStartDateText}`.trim();
		} else if (iSelected === 3) {
			oRm.class("sapUiCalItemSelEnd"); // interval end
			mAccProps["describedby"] = `${mAccProps["describedby"]} ${sEndDateText}`.trim();
		} else if (iSelected === 4) {
			oRm.class("sapUiCalItemSelBetween"); // interval between
		} else if (iSelected === 5) {
			oRm.class("sapUiCalItemSelStart"); // interval start
			oRm.class("sapUiCalItemSelEnd"); // interval end
			mAccProps["describedby"] = `${mAccProps["describedby"]} ${sStartDateText}`.trim();
			mAccProps["describedby"] = `${mAccProps["describedby"]} ${sEndDateText}`.trim();
		}
>>>>>>> b7850a2f

	iTimestamp = oDate.toUTCJSDate().getTime();
	if (!iTimestamp && iTimestamp !== 0) {
		// invalid date
		throw new Error("Date is invalid " + oMonth);
	}

	oHelper = this.getDayHelper(oMonth, oDate);

	aDays = oMonth._getVisibleDays(oDate, true);

	bShowWeekNumbers = oMonth.getShowWeekNumbers();

	bWeekNum = oMonth.getPrimaryCalendarType() !== CalendarType.Islamic && bShowWeekNumbers; // on Islamic calendar week numbers are not used

	iLength = aDays.length;
	for (i = 0; i < iLength; i++) {
		if (i % 7 === 0) {
			oRm.openStart("div");
			oRm.attr("role", "row");
			oRm.openEnd();

			if (bWeekNum) {
				this._renderWeekNumber(oRm, aDays[i], oHelper, oMonth);
			}
		}

		this.renderDay(oRm, oMonth, aDays[i], oHelper, true, bWeekNum, -1);

		if (i % 7 === 6 || i === iLength - 1) {
			oRm.close("div");
		}
	}

	if (iLength === 28) {
		// there are only 4 full weeks (28 days), add one hidden 'day' div in order to open space for 5-th week
		this.renderDummyCell(oRm, "sapUiCalItem", false, "");
	}
};

/**
 * Generates empty 'day' div that adds space for one more week in the calendar, in case of 4 full weeks only (28 days)
 * @param {sap.ui.core.RenderManager} oRm The RenderManager that can be used for writing to the render output buffer
 * @param {string} sClassName css class that will be added to the dummy element styles
 * @param {boolean} bVisible if set to true the dummy element will be visible
 * @param {string} sRole aria role attribute
 * @private
 */
MonthRenderer.renderDummyCell = function(oRm, sClassName, bVisible, sRole) {
	oRm.openStart("div");
	oRm.class(sClassName);
	oRm.class("sapUiCalDummy");
	oRm.style("visibility", bVisible ? "visible" : "hidden");
	oRm.attr("role", sRole);
	oRm.openEnd();

	oRm.openStart("span");
	oRm.class("sapUiPseudoInvisibleText");
	oRm.openEnd();
	oRm.text(Library.getResourceBundleFor("sap.ui.unified").getText("CALENDAR_WEEK"));
	oRm.close("span");

	oRm.close('div');
};

MonthRenderer.isTypeAttributeRequired = function (bFilteredByTypeOrColor, sSpecialDateTypeFilter, sSpecialDateColorFilter, oDayType){
	const sColor = oDayType.color?.toLowerCase();

	if (bFilteredByTypeOrColor) {
		return sSpecialDateColorFilter === sColor && sSpecialDateTypeFilter === oDayType.type;
	}

	return sSpecialDateTypeFilter === "" || sSpecialDateTypeFilter === CalendarDayType.None || sSpecialDateTypeFilter === oDayType.type;
};

MonthRenderer.isColorAttributeRequired = function (sColor, bFilteredByTypeOrColor, sSpecialDateColorFilter, sSpecialDateTypeFilter, aDayTypes) {
	const bHasColorAndNotFiltered = sColor && !bFilteredByTypeOrColor;
	const bHasMatchingTypeAndColor = sColor === sSpecialDateColorFilter && sSpecialDateTypeFilter === aDayTypes[0].type;
	const bHasSameColorWithoutType = sColor === sSpecialDateColorFilter && (!sSpecialDateTypeFilter || sSpecialDateTypeFilter === CalendarDayType.None);

	if (bHasColorAndNotFiltered) {
		return true;
	}

	return bHasMatchingTypeAndColor || bHasSameColorWithoutType;
};

/**
 * Generates helper object from passed date
 * @param {sap.ui.unified.calendar.Month} oMonth the month instance
 * @param {sap.ui.unified.calendar.CalendarDate} oDate date instance
 * @returns {object} helper object
 * @private
 */
MonthRenderer.getDayHelper = function(oMonth, oDate){
	var oLegend,
		sLegendId,
		oLocaleData = oMonth._getLocaleData(),
		oHelper = {
			sLocale: oMonth._getLocale(),
			oLocaleData: oLocaleData,
			iMonth: oDate.getMonth(),
			iYear: oDate.getYear(),
			iFirstDayOfWeek: oMonth._getFirstDayOfWeek(),
			iWeekendStart: oLocaleData.getWeekendStart(),
			iWeekendEnd: oLocaleData.getWeekendEnd(),
			aNonWorkingDays: oMonth._getNonWorkingDays(),
			sToday: oLocaleData.getRelativeDay(0),
			oToday: CalendarDate.fromLocalJSDate(UI5Date.getInstance(), oMonth.getPrimaryCalendarType()),
			sId: oMonth.getId(),
			oFormatLong: oMonth._getFormatLong(),
			sPrimaryCalendarType: oMonth.getPrimaryCalendarType(),
			sSecondaryCalendarType: oMonth._getSecondaryCalendarType(),
			oLegend: undefined
		};

	sLegendId = oMonth.getLegend();
	// getLegend may return string or array we should proceed only if the result is a string
	if (sLegendId && typeof sLegendId === "string") {
		oLegend = Element.getElementById(sLegendId);
		if (oLegend) {
			if (!(oLegend instanceof CalendarLegend)) {
				throw new Error(oLegend + " is not an sap.ui.unified.CalendarLegend. " + oMonth);
			}
			oHelper.oLegend = oLegend;
		} else {
			Log.warning("CalendarLegend " + sLegendId + " does not exist!", oMonth);
		}
	}

	return oHelper;
};

/**
 *
 * @param {sap.ui.core.RenderManager} oRm The RenderManager that can be used for writing to the render output buffer
 * @param {sap.ui.unified.calendar.Month} oMonth The month to be rendered
 * @param {sap.ui.unified.calendar.CalendarDate} oDay The date which month and year will be set to the header
 * @param {Object} oHelper A helper instance
 * @param {boolean} bOtherMonth Whether there is other month
 * @param {boolean} bWeekNum Whether the week numbers must be rendered
 * @param {int} iNumber The day numbers
 * @param {string} sWidth The width to be set to the month
 * @param {boolean} bDayName Whether the day names must be rendered
 */
MonthRenderer.renderDay = function(oRm, oMonth, oDay, oHelper, bOtherMonth, bWeekNum, iNumber, sWidth, bDayName){
	CalendarUtils._checkCalendarDate(oDay);
	var oSecondaryDay = new CalendarDate(oDay, oHelper.sSecondaryCalendarType),
		mAccProps = {
			role: oMonth._getAriaRole(),
			selected: false,
			label: "",
			describedby: oMonth._getDayDescription()
		},
		bBeforeFirstYear = oDay._bBeforeFirstYear,
		sAriaType = "",
		oLegend = oHelper.oLegend;

	var sYyyymmdd = oMonth._oFormatYyyymmdd.format(oDay.toUTCJSDate(), true);
	var iWeekDay = oDay.getDay();
	var iSelected = oMonth._checkDateSelected(oDay);
	var aDayTypes = oMonth._getDateTypes(oDay);
	var sSpecialDateTypeFilter = oHelper && oHelper.oLegend ? oHelper.oLegend._getSpecialDateTypeFilter() : '';
	var sSpecialDateColorFilter = oHelper?.oLegend ? oHelper.oLegend._getSpecialDateColorFilter().toLowerCase() : '';
	var bEnabled = oMonth._checkDateEnabled(oDay);
	var bShouldBeMarkedAsSpecialDate = oMonth._isSpecialDateMarkerEnabled(oDay);
	const sFirstSpecialDateType = aDayTypes.length > 0 && aDayTypes[0].type;
	const sSecondaryDateType = aDayTypes.length > 0 && aDayTypes[0].secondaryType;
	const bIsWeekend = oHelper.aNonWorkingDays && oHelper.aNonWorkingDays instanceof Array
		? oHelper.aNonWorkingDays.some((iNonWorkingDay) => oDay.getDay() === iNonWorkingDay)
		: CalendarUtils._isWeekend(oDay, oMonth._getLocaleData());
	const bNonWorkingWeekend =  sFirstSpecialDateType !== CalendarDayType.Working
		&& sSecondaryDateType !== CalendarDayType.Working
		&& bIsWeekend;
	const bNonWorking = sFirstSpecialDateType === CalendarDayType.NonWorking
		|| sSecondaryDateType === CalendarDayType.NonWorking || bNonWorkingWeekend;
	const bFilteredByTypeOrColor = !!(sSpecialDateTypeFilter || sSpecialDateColorFilter) && (sSpecialDateTypeFilter !== CalendarDayType.None || sSpecialDateColorFilter) ;
	const sNonWorkingDayText = oMonth._oUnifiedRB.getText("LEGEND_NON_WORKING_DAY");
	const sStartDateText = InvisibleText.getStaticId("sap.ui.unified", "CALENDAR_START_DATE");
	const sEndDateText = InvisibleText.getStaticId("sap.ui.unified", "CALENDAR_END_DATE");
	const aTooltipTexts = [];

	// Days before 0001.01.01 should be disabled.
	if (bBeforeFirstYear) {
		bEnabled = false;
	}

	oRm.openStart("div", oHelper.sId + "-" + sYyyymmdd);
	oRm.class("sapUiCalItem");
	oRm.class("sapUiCalWDay" + iWeekDay);
	if (sWidth) {
		oRm.style("width", sWidth);
	}
	if (iWeekDay === oHelper.iFirstDayOfWeek) {
		oRm.class("sapUiCalFirstWDay");
	}
	if (bOtherMonth && oHelper.iMonth !== oDay.getMonth()) {
		oRm.class("sapUiCalItemOtherMonth");
		mAccProps["disabled"] = true;
	}
	if (oDay.isSame(oHelper.oToday)) {
		oRm.class("sapUiCalItemNow");
		aTooltipTexts.push(oMonth._oUnifiedRB.getText("LEGEND_TODAY"));
	}

	if (iSelected > 0) {
		oRm.class("sapUiCalItemSel"); // day selected
		mAccProps["selected"] = true;
	} else {
		mAccProps["selected"] = false;
	}
	if (iSelected === 2) {
		oRm.class("sapUiCalItemSelStart"); // interval start
		mAccProps["describedby"] = `${mAccProps["describedby"]} ${sStartDateText}`.trim();
	} else if (iSelected === 3) {
		oRm.class("sapUiCalItemSelEnd"); // interval end
		mAccProps["describedby"] = `${mAccProps["describedby"]} ${sEndDateText}`.trim();
	} else if (iSelected === 4) {
		oRm.class("sapUiCalItemSelBetween"); // interval between
	} else if (iSelected === 5) {
		oRm.class("sapUiCalItemSelStart"); // interval start
		oRm.class("sapUiCalItemSelEnd"); // interval end
		mAccProps["describedby"] = `${mAccProps["describedby"]} ${sStartDateText}`.trim();
		mAccProps["describedby"] = `${mAccProps["describedby"]} ${sEndDateText}`.trim();
	}

	if (this.renderWeekNumbers && oMonth.getShowWeekNumbers() && oMonth._oDate) {
		// TODO: We could replace the following lines with a sap.ui.unified.calendar.CalendarUtils.calculateWeekNumber usage
		// once the same method starts to respect the sap/base/i18n/date/CalendarWeekNumbering types.
		const oWeekConfig = CalendarDateUtils.getWeekConfigurationValues(oMonth.getCalendarWeekNumbering(), new Locale(oMonth._getLocale()));
		oWeekConfig.firstDayOfWeek = oMonth._getFirstDayOfWeek();
		const oFirstDateOfWeek = CalendarDate.fromUTCDate(CalendarUtils.getFirstDateOfWeek(oDay.toLocalJSDate(), oWeekConfig), oMonth.getPrimaryCalendarType());
		mAccProps["describedby"] = mAccProps["describedby"] + " " + oMonth.getId() + "-week-" + oMonth._calculateWeekNumber(oFirstDateOfWeek) + "-text";
	}

	if (bNonWorking) {
		oRm.class("sapUiCalItemWeekEnd");
		aTooltipTexts.push(sNonWorkingDayText);
	}

	if (bShouldBeMarkedAsSpecialDate) {
		const that = this;
		aDayTypes.forEach(function(oDayType, iIndex) {
			if (oDayType.type !== CalendarDayType.None) {
				if (that.isTypeAttributeRequired(bFilteredByTypeOrColor, sSpecialDateTypeFilter, sSpecialDateColorFilter, oDayType)) {
					if (iIndex === 0) {
						oRm.class("sapUiCalItem" + oDayType.type);
					}
					sAriaType = oDayType.type;
					if (oDayType.tooltip) {
						aTooltipTexts.push(oDayType.tooltip);
					}
				}
			}
		});
	}

	if (aTooltipTexts.length) {
		const aTooltips = aTooltipTexts.filter((sText, iPos) => aTooltipTexts.indexOf(sText) === iPos );
		oRm.attr('title', aTooltips.join(" "));
	}

	//oMonth.getDate() is a public date object, so it is always considered local timezones.
	if (((oMonth.getParent() && oMonth.getParent().getMetadata().getName() === "sap.ui.unified.CalendarOneMonthInterval")
		|| (oMonth.getMetadata().getName() === "sap.ui.unified.calendar.OneMonthDatesRow"))
		&& oMonth.getStartDate() && oHelper.iMonth !== oDay.getMonth()) {
		oRm.class("sapUiCalItemOtherMonth");
	}

	if (!bEnabled) {
		oRm.class("sapUiCalItemDsbl"); // day disabled
		mAccProps["disabled"] = true;
	}

	oRm.attr("tabindex", "-1");
	oRm.attr("data-sap-day", sYyyymmdd);
	if (bDayName) {
		mAccProps["label"] = mAccProps["label"] + oHelper.aWeekDaysWide[iWeekDay] + " ";
	}
	mAccProps["label"] = mAccProps["label"] + oHelper.oFormatLong.format(oDay.toUTCJSDate(), true);

	if (sAriaType !== "") {
		CalendarLegendRenderer.addCalendarTypeAccInfo(mAccProps, sAriaType, oLegend);
	}

	if (oHelper.sSecondaryCalendarType) {
		mAccProps["label"] = mAccProps["label"] + " " + oMonth._oFormatSecondaryLong.format(oSecondaryDay.toUTCJSDate(), true);
	}

	if (aDayTypes[0] && aDayTypes[0].customData?.length && bShouldBeMarkedAsSpecialDate) {
		//render customData
		aDayTypes[0].customData.forEach((customData) => {
			if (customData.getWriteToDom()) {
				oRm.attr(`data-${customData.getKey()}`, customData.getValue());
			}
		});
	}

	oRm.accessibilityState(null, mAccProps);
	oRm.openEnd(); // div element

	if (aDayTypes[0] && bShouldBeMarkedAsSpecialDate){ //if there's a special date inside current month, render it
		oRm.openStart("div");
		oRm.class("sapUiCalSpecialDate");
		const sColor = aDayTypes[0].color?.toLowerCase();

		if (this.isColorAttributeRequired(sColor, bFilteredByTypeOrColor, sSpecialDateColorFilter, sSpecialDateTypeFilter, aDayTypes)) { // if there's a custom color and no special date filtering, render it
			oRm.style("background-color", sColor);
		}

		oRm.openEnd(); // div
		oRm.close("div");
	}

	oRm.openStart("span");
	oRm.class("sapUiCalItemText");
	if (aDayTypes[0] && aDayTypes[0].color) {
		oRm.class("sapUiCalItemTextCustomColor");
	}
	oRm.openEnd(); // span

	// Date text for days before 0001.01.01 should not be visible.
	if (!bBeforeFirstYear) {
		oRm.text(oDay.getDate());
	}
	oRm.close("span");

	if (bDayName) {
		oRm.openStart("span");
		oRm.class("sapUiCalDayName");
		oRm.openEnd(); // span
		oRm.text(oHelper.aWeekDays[iWeekDay]);
		oRm.close("span");
	}

	if (oHelper.sSecondaryCalendarType) {
		oRm.openStart("span");
		oRm.class("sapUiCalItemSecText");
		oRm.openEnd(); // span
		oRm.text(oSecondaryDay.getDate());
		oRm.close("span");
	}

	oRm.close("div");

};

MonthRenderer._renderWeekNumber = function(oRm, oDay, oHelper, oMonth) {
	var iWeekNumber = oMonth._calculateWeekNumber(oDay);
	var sId = oHelper.sId + "-WNum-" + iWeekNumber;

	// add week number - inside first day of the week to allow better position and make it easier for ItemNavigation
	oRm.openStart("div", sId);
	oRm.class("sapUiCalWeekNum");
	oRm.accessibilityState(null, { role: "rowheader", labelledby: InvisibleText.getStaticId("sap.ui.unified", "CALENDAR_WEEK") + " " +  sId});
	oRm.openEnd(); // span
	oRm.text(iWeekNumber);
	oRm.close("div");
};

return MonthRenderer;

});<|MERGE_RESOLUTION|>--- conflicted
+++ resolved
@@ -249,7 +249,6 @@
 
 };
 
-<<<<<<< HEAD
 /**
  *
  * @param {sap.ui.core.RenderManager} oRm The RenderManager that can be used for writing to the render output buffer
@@ -264,97 +263,12 @@
 		i,
 		iTimestamp,
 		bShowWeekNumbers;
-=======
-		return oHelper;
-	};
-
-	/**
-	 *
-	 * @param {sap.ui.core.RenderManager} oRm The RenderManager that can be used for writing to the render output buffer
-	 * @param {sap.ui.unified.calendar.Month} oMonth The month to be rendered
-	 * @param {sap.ui.unified.calendar.CalendarDate} oDay The date which month and year will be set to the header
-	 * @param {Object} oHelper A helper instance
-	 * @param {boolean} bOtherMonth Whether there is other month
-	 * @param {boolean} bWeekNum Whether the week numbers must be rendered
-	 * @param {int} iNumber The day numbers
-	 * @param {string} sWidth The width to be set to the month
-	 * @param {boolean} bDayName Whether the day names must be rendered
-	 */
-	MonthRenderer.renderDay = function(oRm, oMonth, oDay, oHelper, bOtherMonth, bWeekNum, iNumber, sWidth, bDayName){
-		CalendarUtils._checkCalendarDate(oDay);
-		var oSecondaryDay = new CalendarDate(oDay, oHelper.sSecondaryCalendarType),
-			bSelectable = oMonth._getAriaRole() === "gridcell" && oMonth._getSelectableAccessibilitySemantics(),
-			mAccProps = {
-				role: oMonth._getAriaRole(),
-				selected: bSelectable ? false : null,
-				label: "",
-				describedby: bSelectable ? oMonth._getDayDescription() : null
-			},
-			bBeforeFirstYear = oDay._bBeforeFirstYear,
-			sAriaType = "",
-			oLegend = oHelper.oLegend;
-
-		var sYyyymmdd = oMonth._oFormatYyyymmdd.format(oDay.toUTCJSDate(), true);
-		var iWeekDay = oDay.getDay();
-		var iSelected = oMonth._checkDateSelected(oDay);
-		var aDayTypes = oMonth._getDateTypes(oDay);
-		var sSpecialDateTypeFilter = oHelper && oHelper.oLegend ? oHelper.oLegend._getSpecialDateTypeFilter() : '';
-		var sSpecialDateColorFilter = oHelper?.oLegend ? oHelper.oLegend._getSpecialDateColorFilter().toLowerCase() : '';
-		var bEnabled = oMonth._checkDateEnabled(oDay);
-		var bShouldBeMarkedAsSpecialDate = oMonth._isSpecialDateMarkerEnabled(oDay);
-		const sFirstSpecialDateType = aDayTypes.length > 0 && aDayTypes[0].type;
-		const sSecondaryDateType = aDayTypes.length > 0 && aDayTypes[0].secondaryType;
-		const bIsWeekend = oHelper.aNonWorkingDays && oHelper.aNonWorkingDays instanceof Array
-			? oHelper.aNonWorkingDays.some((iNonWorkingDay) => oDay.getDay() === iNonWorkingDay)
-			: CalendarUtils._isWeekend(oDay, oMonth._getLocaleData());
-		const bNonWorkingWeekend =  sFirstSpecialDateType !== CalendarDayType.Working
-			&& sSecondaryDateType !== CalendarDayType.Working
-			&& bIsWeekend;
-		const bNonWorking = sFirstSpecialDateType === CalendarDayType.NonWorking
-			|| sSecondaryDateType === CalendarDayType.NonWorking || bNonWorkingWeekend;
-		const bFilteredByTypeOrColor = !!(sSpecialDateTypeFilter || sSpecialDateColorFilter) && (sSpecialDateTypeFilter !== CalendarDayType.None || sSpecialDateColorFilter) ;
-		const sNonWorkingDayText = oMonth._oUnifiedRB.getText("LEGEND_NON_WORKING_DAY");
-		const sStartDateText = InvisibleText.getStaticId("sap.ui.unified", "CALENDAR_START_DATE");
-		const sEndDateText = InvisibleText.getStaticId("sap.ui.unified", "CALENDAR_END_DATE");
-		const aTooltipTexts = [];
-
-		// Days before 0001.01.01 should be disabled.
-		if (bBeforeFirstYear) {
-			bEnabled = false;
-		}
->>>>>>> b7850a2f
 
 	CalendarUtils._checkCalendarDate(oDate);
 
-<<<<<<< HEAD
 	if (!oDate) {
 		oDate = oMonth._getFocusedDate();
 	}
-=======
-		if (iSelected > 0) {
-			oRm.class("sapUiCalItemSel"); // day selected
-			if (bSelectable) {
-				mAccProps["selected"] = true;
-			}
-		} else if (bSelectable) {
-			mAccProps["selected"] = false;
-		}
-
-		if (iSelected === 2) {
-			oRm.class("sapUiCalItemSelStart"); // interval start
-			mAccProps["describedby"] = `${mAccProps["describedby"]} ${sStartDateText}`.trim();
-		} else if (iSelected === 3) {
-			oRm.class("sapUiCalItemSelEnd"); // interval end
-			mAccProps["describedby"] = `${mAccProps["describedby"]} ${sEndDateText}`.trim();
-		} else if (iSelected === 4) {
-			oRm.class("sapUiCalItemSelBetween"); // interval between
-		} else if (iSelected === 5) {
-			oRm.class("sapUiCalItemSelStart"); // interval start
-			oRm.class("sapUiCalItemSelEnd"); // interval end
-			mAccProps["describedby"] = `${mAccProps["describedby"]} ${sStartDateText}`.trim();
-			mAccProps["describedby"] = `${mAccProps["describedby"]} ${sEndDateText}`.trim();
-		}
->>>>>>> b7850a2f
 
 	iTimestamp = oDate.toUTCJSDate().getTime();
 	if (!iTimestamp && iTimestamp !== 0) {
@@ -503,11 +417,12 @@
 MonthRenderer.renderDay = function(oRm, oMonth, oDay, oHelper, bOtherMonth, bWeekNum, iNumber, sWidth, bDayName){
 	CalendarUtils._checkCalendarDate(oDay);
 	var oSecondaryDay = new CalendarDate(oDay, oHelper.sSecondaryCalendarType),
+		bSelectable = oMonth._getAriaRole() === "gridcell" && oMonth._getSelectableAccessibilitySemantics(),
 		mAccProps = {
 			role: oMonth._getAriaRole(),
-			selected: false,
+			selected: bSelectable ? false : null,
 			label: "",
-			describedby: oMonth._getDayDescription()
+			describedby: bSelectable ? oMonth._getDayDescription() : null
 		},
 		bBeforeFirstYear = oDay._bBeforeFirstYear,
 		sAriaType = "",
@@ -562,10 +477,13 @@
 
 	if (iSelected > 0) {
 		oRm.class("sapUiCalItemSel"); // day selected
-		mAccProps["selected"] = true;
-	} else {
+		if (bSelectable) {
+			mAccProps["selected"] = true;
+		}
+	} else if (bSelectable) {
 		mAccProps["selected"] = false;
 	}
+
 	if (iSelected === 2) {
 		oRm.class("sapUiCalItemSelStart"); // interval start
 		mAccProps["describedby"] = `${mAccProps["describedby"]} ${sStartDateText}`.trim();
