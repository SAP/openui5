/*!
 * ${copyright}
 */

sap.ui.define([
	"sap/ui/core/Element",
	"sap/ui/core/Lib",
	'sap/ui/unified/calendar/CalendarUtils',
	'sap/ui/unified/calendar/CalendarDate',
	'sap/ui/unified/CalendarLegend',
	'sap/ui/unified/CalendarLegendRenderer',
	'sap/ui/core/library',
	'sap/ui/unified/library',
	"sap/base/Log",
	'sap/ui/core/InvisibleText',
	'sap/ui/core/date/UI5Date',
	"sap/ui/core/date/CalendarUtils",
	"sap/ui/core/Locale"
], function(
	Element,
	Library,
	CalendarUtils,
	CalendarDate,
	CalendarLegend,
	CalendarLegendRenderer,
	coreLibrary,
	library,
	Log,
	InvisibleText,
	UI5Date,
	CalendarDateUtils,
	Locale
) {
"use strict";


// shortcut for sap.ui.unified.CalendarDayType
var CalendarDayType = library.CalendarDayType;

// shortcut for sap.ui.core.CalendarType
var CalendarType = coreLibrary.CalendarType;


/**
 * Month renderer.
 * @namespace
 */
var MonthRenderer = {
	apiVersion: 2
};

/**
 * Renders the HTML for the given control, using the provided {@link sap.ui.core.RenderManager}.
 *
 * @param {sap.ui.core.RenderManager} oRm the RenderManager that can be used for writing to the render output buffer
 * @param {sap.ui.unified.calendar.Month} oMonth an object representation of the control that should be rendered
 */
MonthRenderer.render = function(oRm, oMonth){

	var oDate = this.getStartDate(oMonth),
		sTooltip = oMonth.getTooltip_AsString(),
		rb = Library.getResourceBundleFor("sap.ui.unified"),
		sId = oMonth.getId(),
		oAriaLabel = {value: "", append: !oMonth._bCalendar},
		sDescribedBy = "",
		sWidth = oMonth.getWidth();

	oRm.openStart("div", oMonth);
	this.getClass(oRm, oMonth).forEach(function (sClass) {
		oRm.class(sClass);
	});
	if (oMonth._getSecondaryCalendarType()) {
		oRm.class("sapUiCalMonthSecType");
	}

	this.addWrapperAdditionalStyles(oRm, oMonth);

	if (sTooltip) {
		oRm.attr("title", sTooltip);
	}

	if (oMonth._getShowHeader()) {
		oAriaLabel.value = sId + "-Head";
	}

	if (oMonth._bCalendar) {
		sDescribedBy = InvisibleText.getStaticId("sap.ui.unified", "CALENDAR_MONTH_PICKER_OPEN_HINT")
				+ " " + InvisibleText.getStaticId("sap.ui.unified", "CALENDAR_YEAR_PICKER_OPEN_HINT");
	}

	if (sWidth) {
		oRm.style("width", sWidth);
	}

	oRm.accessibilityState(oMonth, {
		role: "grid",
		roledescription: oMonth._bCalendar ? "" : rb.getText("CALENDAR_DIALOG"),
		multiselectable: !oMonth.getSingleSelection() || oMonth.getIntervalSelection(),
		labelledby: oAriaLabel,
		describedby: sDescribedBy
	});

	oRm.openEnd(); // div element

	if (oMonth.getIntervalSelection()) {
		oRm.openStart("span", sId + "-Start");
		oRm.style("display", "none");
		oRm.openEnd();
		oRm.text(rb.getText("CALENDAR_START_DATE"));
		oRm.close("span");

		oRm.openStart("span", sId + "-End");
		oRm.style("display", "none");
		oRm.openEnd();
		oRm.text(rb.getText("CALENDAR_END_DATE"));
		oRm.close("span");
	}

	this.renderMonth(oRm, oMonth, oDate);

	oRm.close("div");

};

MonthRenderer.addWrapperAdditionalStyles = function() {};

<<<<<<< HEAD
/**
 * @param {sap.ui.unified.calendar.Month} oMonth The month which start date will be returned
 * @returns {sap.ui.unified.calendar.CalendarDate|*} The start date of the month
 */
MonthRenderer.getStartDate = function(oMonth){

	return oMonth._getDate();
=======
		oRm.openEnd(); // div element

		this.renderMonth(oRm, oMonth, oDate);
>>>>>>> d129cc6a

};

MonthRenderer.getClass = function(oRm, oMonth){

	var aClasses = ["sapUiCalMonthView"],
		sCalendarType = oMonth.getPrimaryCalendarType(),
		bShowWeekNumbers = oMonth.getShowWeekNumbers();

	if (sCalendarType === CalendarType.Islamic || !bShowWeekNumbers) {
		// on Islamic calendar week numbers are not used
		aClasses.push("sapUiCalNoWeekNum");
	}

	return aClasses;

};

/**
 * @param {sap.ui.core.RenderManager} oRm The RenderManager that can be used for writing to the render output buffer
 * @param {sap.ui.unified.calendar.Month} oMonth The month to be rendered
 * @param {sap.ui.unified.calendar.CalendarDate} oDate The date which month and year will be set to the header
 */
MonthRenderer.renderMonth = function(oRm, oMonth, oDate){
	// header line
	this.renderHeader(oRm, oMonth, oDate);
	// days
	this.renderDays(oRm, oMonth, oDate);
};

/**
 * @param {sap.ui.core.RenderManager} oRm The RenderManager that can be used for writing to the render output buffer
 * @param {sap.ui.unified.calendar.Month} oMonth The month to be rendered
 * @param {sap.ui.unified.calendar.CalendarDate} oDate The date which month and year will be set to the header
 */
MonthRenderer.renderHeader = function(oRm, oMonth, oDate){

	var oLocaleData = oMonth._getLocaleData();
	var iFirstDayOfWeek = oMonth._getFirstDayOfWeek();

	// header
	this.renderHeaderLine(oRm, oMonth, oLocaleData, oDate);

	oRm.openStart("div");
	oRm.accessibilityState(null, {role: "row"});
	oRm.style("overflow", "hidden");
	oRm.openEnd(); // div

	this.renderDayNames(oRm, oMonth, oLocaleData, iFirstDayOfWeek, 7, true, undefined);

	oRm.close("div");

};

/**
 * @param {sap.ui.core.RenderManager} oRm The RenderManager that can be used for writing to the render output buffer
 * @param {sap.ui.unified.calendar.Month} oMonth The month to e rendered
 * @param {sap.ui.core.LocaleData} oLocaleData The local date which month and year will be set to the header
 * @param {sap.ui.unified.calendar.CalendarDate} oDate The date which month and year will be set to the header
 */
MonthRenderer.renderHeaderLine = function(oRm, oMonth, oLocaleData, oDate){
	CalendarUtils._checkCalendarDate(oDate);

	if (oMonth._getShowHeader()) {
		var sId = oMonth.getId();
		var sCalendarType = oMonth.getPrimaryCalendarType();
		var aMonthNames = oLocaleData.getMonthsStandAlone("wide", sCalendarType);

		oRm.openStart("div", sId + "-Head");
		oRm.class("sapUiCalHeadText");
		oRm.openEnd(); // div
		oRm.text(aMonthNames[oDate.getMonth()]);
		oRm.close("div");
	}

};

MonthRenderer.renderDayNames = function(oRm, oMonth, oLocaleData, iStartDay, iDays, bDayNumberAsId, sWidth){

	var iFirstDayOfWeek = oMonth._getFirstDayOfWeek();
	var sId = oMonth.getId();
	var sDayId = "";
	var sCalendarType = oMonth.getPrimaryCalendarType();

	var aWeekDays = [];
	if (oMonth._bLongWeekDays || !oMonth._bNamesLengthChecked) {
		aWeekDays = oLocaleData.getDaysStandAlone("abbreviated", sCalendarType);
	} else {
		aWeekDays = oLocaleData.getDaysStandAlone("narrow", sCalendarType);
	}
	var aWeekDaysWide = oLocaleData.getDaysStandAlone("wide", sCalendarType);

	if (oMonth.getShowWeekNumbers() && sCalendarType !== CalendarType.Islamic) { // on Islamic primary calendar week numbers are not shown, do not add dummy cell
		this.renderDummyCell(oRm, "sapUiCalWH", true, "columnheader");
	}

<<<<<<< HEAD
	for ( var i = 0; i < iDays; i++) {
		if (bDayNumberAsId) {
			// month mode -> use the day number as ID
			sDayId = sId + "-WH" + ((i + iFirstDayOfWeek) % 7);
		} else {
			// just use counter as ID
			sDayId = sId + "-WH" + i;
=======
		for ( var i = 0; i < iDays; i++) {
			if (bDayNumberAsId) {
				// month mode -> use the day number as ID
				sDayId = sId + "-WH" + ((i + iFirstDayOfWeek) % 7);
			} else {
				// just use counter as ID
				sDayId = sId + "-WH" + i;
			}
			oRm.openStart("div", sDayId);
			oRm.class("sapUiCalWH");
			if (i === 0) {
				oRm.class("sapUiCalFirstWDay");
			}
			if (sWidth) {
				oRm.style("width", sWidth);
			}
			oRm.accessibilityState(null, {
				role: "columnheader"
			});
			oRm.openEnd(); // div element

			oRm.openStart("span");
			oRm.attr("aria-hidden", "true");
			oRm.openEnd();
			oRm.text(aWeekDays[(i + iStartDay) % 7]);
			oRm.close("span");

			oRm.openStart("span");
			oRm.class("sapUiPseudoInvisibleText");
			oRm.openEnd();
			oRm.text(aWeekDaysWide[(i + iStartDay) % 7]);
			oRm.close("span");

			oRm.close("div");
>>>>>>> d129cc6a
		}
		oRm.openStart("div", sDayId);
		oRm.class("sapUiCalWH");
		if (i === 0) {
			oRm.class("sapUiCalFirstWDay");
		}
		if (sWidth) {
			oRm.style("width", sWidth);
		}
		oRm.accessibilityState(null, {
			role: "columnheader",
			label: aWeekDaysWide[(i + iStartDay) % 7]
		});
		oRm.openEnd(); // div element
		oRm.text(aWeekDays[(i + iStartDay) % 7]);
		oRm.close("div");
	}

};

/**
 *
 * @param {sap.ui.core.RenderManager} oRm The RenderManager that can be used for writing to the render output buffer
 * @param {sap.ui.unified.calendar.Month} oMonth The month to be rendered
 * @param {sap.ui.unified.calendar.CalendarDate} oDate The date which month and year will be set to the header
 */
MonthRenderer.renderDays = function(oRm, oMonth, oDate){
	var bWeekNum,
		aDays,
		iLength,
		oHelper,
		i,
		iTimestamp,
		bShowWeekNumbers;

	CalendarUtils._checkCalendarDate(oDate);

	if (!oDate) {
		oDate = oMonth._getFocusedDate();
	}

	iTimestamp = oDate.toUTCJSDate().getTime();
	if (!iTimestamp && iTimestamp !== 0) {
		// invalid date
		throw new Error("Date is invalid " + oMonth);
	}

	oHelper = this.getDayHelper(oMonth, oDate);

	aDays = oMonth._getVisibleDays(oDate, true);

<<<<<<< HEAD
	bShowWeekNumbers = oMonth.getShowWeekNumbers();
=======
		if (iLength === 28) {
			// there are only 4 full weeks (28 days), add one hidden 'day' div in order to open space for 5-th week
			this.renderDummyCell(oRm, "sapUiCalItem", false, "");
		}
	};

	/**
	 * Generates empty 'day' div that adds space for one more week in the calendar, in case of 4 full weeks only (28 days)
	 * @param {sap.ui.core.RenderManager} oRm The RenderManager that can be used for writing to the render output buffer
	 * @param {string} sClassName css class that will be added to the dummy element styles
	 * @param {boolean} bVisible if set to true the dummy element will be visible
	 * @param {string} sRole aria role attribute
	 * @private
	 */
	MonthRenderer.renderDummyCell = function(oRm, sClassName, bVisible, sRole) {
		oRm.openStart("div");
		oRm.class(sClassName);
		oRm.class("sapUiCalDummy");
		oRm.style("visibility", bVisible ? "visible" : "hidden");
		oRm.attr("role", sRole);
		oRm.openEnd();

		oRm.openStart("span");
		oRm.class("sapUiPseudoInvisibleText");
		oRm.openEnd();
		oRm.text(Library.getResourceBundleFor("sap.ui.unified").getText("CALENDAR_WEEK"));
		oRm.close("span");

		oRm.close('div');
	};
>>>>>>> d129cc6a

	bWeekNum = oMonth.getPrimaryCalendarType() !== CalendarType.Islamic && bShowWeekNumbers; // on Islamic calendar week numbers are not used

	iLength = aDays.length;
	for (i = 0; i < iLength; i++) {
		if (i % 7 === 0) {
			oRm.openStart("div");
			oRm.attr("role", "row");
			oRm.openEnd();

			if (bWeekNum) {
				this._renderWeekNumber(oRm, aDays[i], oHelper, oMonth);
			}
		}

<<<<<<< HEAD
		this.renderDay(oRm, oMonth, aDays[i], oHelper, true, bWeekNum, -1);
=======
		return oHelper;
	};

	/**
	 *
	 * @param {sap.ui.core.RenderManager} oRm The RenderManager that can be used for writing to the render output buffer
	 * @param {sap.ui.unified.calendar.Month} oMonth The month to be rendered
	 * @param {sap.ui.unified.calendar.CalendarDate} oDay The date which month and year will be set to the header
	 * @param {Object} oHelper A helper instance
	 * @param {boolean} bOtherMonth Whether there is other month
	 * @param {boolean} bWeekNum Whether the week numbers must be rendered
	 * @param {int} iNumber The day numbers
	 * @param {string} sWidth The width to be set to the month
	 * @param {boolean} bDayName Whether the day names must be rendered
	 */
	MonthRenderer.renderDay = function(oRm, oMonth, oDay, oHelper, bOtherMonth, bWeekNum, iNumber, sWidth, bDayName){
		CalendarUtils._checkCalendarDate(oDay);
		var oSecondaryDay = new CalendarDate(oDay, oHelper.sSecondaryCalendarType),
			mAccProps = {
				role: oMonth._getAriaRole(),
				selected: false,
				label: "",
				describedby: oMonth._getDayDescription()
			},
			bBeforeFirstYear = oDay._bBeforeFirstYear,
			sAriaType = "",
			oLegend = oHelper.oLegend;

		var sYyyymmdd = oMonth._oFormatYyyymmdd.format(oDay.toUTCJSDate(), true);
		var iWeekDay = oDay.getDay();
		var iSelected = oMonth._checkDateSelected(oDay);
		var aDayTypes = oMonth._getDateTypes(oDay);
		var sSpecialDateTypeFilter = oHelper && oHelper.oLegend ? oHelper.oLegend._getSpecialDateTypeFilter() : '';
		var sSpecialDateColorFilter = oHelper?.oLegend ? oHelper.oLegend._getSpecialDateColorFilter().toLowerCase() : '';
		var bEnabled = oMonth._checkDateEnabled(oDay);
		var bShouldBeMarkedAsSpecialDate = oMonth._isSpecialDateMarkerEnabled(oDay);
		const sFirstSpecialDateType = aDayTypes.length > 0 && aDayTypes[0].type;
		const sSecondaryDateType = aDayTypes.length > 0 && aDayTypes[0].secondaryType;
		const bIsWeekend = oHelper.aNonWorkingDays && oHelper.aNonWorkingDays instanceof Array
			? oHelper.aNonWorkingDays.some((iNonWorkingDay) => oDay.getDay() === iNonWorkingDay)
			: CalendarUtils._isWeekend(oDay, oMonth._getLocaleData());
		const bNonWorkingWeekend =  sFirstSpecialDateType !== CalendarDayType.Working
			&& sSecondaryDateType !== CalendarDayType.Working
			&& bIsWeekend;
		const bNonWorking = sFirstSpecialDateType === CalendarDayType.NonWorking
			|| sSecondaryDateType === CalendarDayType.NonWorking || bNonWorkingWeekend;
		const bFilteredByTypeOrColor = !!(sSpecialDateTypeFilter || sSpecialDateColorFilter) && (sSpecialDateTypeFilter !== CalendarDayType.None || sSpecialDateColorFilter) ;
		const sNonWorkingDayText = oMonth._oUnifiedRB.getText("LEGEND_NON_WORKING_DAY");
		const sStartDateText = InvisibleText.getStaticId("sap.ui.unified", "CALENDAR_START_DATE");
		const sEndDateText = InvisibleText.getStaticId("sap.ui.unified", "CALENDAR_END_DATE");
		const aTooltipTexts = [];

		// Days before 0001.01.01 should be disabled.
		if (bBeforeFirstYear) {
			bEnabled = false;
		}
>>>>>>> d129cc6a

		if (i % 7 === 6 || i === iLength - 1) {
			oRm.close("div");
		}
	}

	if (iLength === 28) {
		// there are only 4 full weeks (28 days), add one hidden 'day' div in order to open space for 5-th week
		this.renderDummyCell(oRm, "sapUiCalItem", false, "");
	}
};

/**
 * Generates empty 'day' div that adds space for one more week in the calendar, in case of 4 full weeks only (28 days)
 * @param {sap.ui.core.RenderManager} oRm The RenderManager that can be used for writing to the render output buffer
 * @param {string} sClassName css class that will be added to the dummy element styles
 * @param {boolean} bVisible if set to true the dummy element will be visible
 * @param {string} sRole aria role attribute
 * @private
 */
MonthRenderer.renderDummyCell = function(oRm, sClassName, bVisible, sRole) {
	oRm.openStart("div");
	oRm.class(sClassName);
	oRm.class("sapUiCalDummy");
	oRm.style("visibility", bVisible ? "visible" : "hidden");
	oRm.attr("role", sRole);
	oRm.attr("aria-label", Library.getResourceBundleFor("sap.ui.unified").getText("CALENDAR_WEEK"));
	oRm.openEnd();
	oRm.close('div');
};

MonthRenderer.isTypeAttributeRequired = function (bFilteredByTypeOrColor, sSpecialDateTypeFilter, sSpecialDateColorFilter, oDayType){
	const sColor = oDayType.color?.toLowerCase();

	if (bFilteredByTypeOrColor) {
		return sSpecialDateColorFilter === sColor && sSpecialDateTypeFilter === oDayType.type;
	}

	return sSpecialDateTypeFilter === "" || sSpecialDateTypeFilter === CalendarDayType.None || sSpecialDateTypeFilter === oDayType.type;
};

MonthRenderer.isColorAttributeRequired = function (sColor, bFilteredByTypeOrColor, sSpecialDateColorFilter, sSpecialDateTypeFilter, aDayTypes) {
	const bHasColorAndNotFiltered = sColor && !bFilteredByTypeOrColor;
	const bHasMatchingTypeAndColor = sColor === sSpecialDateColorFilter && sSpecialDateTypeFilter === aDayTypes[0].type;
	const bHasSameColorWithoutType = sColor === sSpecialDateColorFilter && (!sSpecialDateTypeFilter || sSpecialDateTypeFilter === CalendarDayType.None);

	if (bHasColorAndNotFiltered) {
		return true;
	}

	return bHasMatchingTypeAndColor || bHasSameColorWithoutType;
};

/**
 * Generates helper object from passed date
 * @param {sap.ui.unified.calendar.Month} oMonth the month instance
 * @param {sap.ui.unified.calendar.CalendarDate} oDate date instance
 * @returns {object} helper object
 * @private
 */
MonthRenderer.getDayHelper = function(oMonth, oDate){
	var oLegend,
		sLegendId,
		oLocaleData = oMonth._getLocaleData(),
		oHelper = {
			sLocale: oMonth._getLocale(),
			oLocaleData: oLocaleData,
			iMonth: oDate.getMonth(),
			iYear: oDate.getYear(),
			iFirstDayOfWeek: oMonth._getFirstDayOfWeek(),
			iWeekendStart: oLocaleData.getWeekendStart(),
			iWeekendEnd: oLocaleData.getWeekendEnd(),
			aNonWorkingDays: oMonth._getNonWorkingDays(),
			sToday: oLocaleData.getRelativeDay(0),
			oToday: CalendarDate.fromLocalJSDate(UI5Date.getInstance(), oMonth.getPrimaryCalendarType()),
			sId: oMonth.getId(),
			oFormatLong: oMonth._getFormatLong(),
			sPrimaryCalendarType: oMonth.getPrimaryCalendarType(),
			sSecondaryCalendarType: oMonth._getSecondaryCalendarType(),
			oLegend: undefined
		};

	sLegendId = oMonth.getLegend();
	// getLegend may return string or array we should proceed only if the result is a string
	if (sLegendId && typeof sLegendId === "string") {
		oLegend = Element.getElementById(sLegendId);
		if (oLegend) {
			if (!(oLegend instanceof CalendarLegend)) {
				throw new Error(oLegend + " is not an sap.ui.unified.CalendarLegend. " + oMonth);
			}
			oHelper.oLegend = oLegend;
		} else {
<<<<<<< HEAD
			Log.warning("CalendarLegend " + sLegendId + " does not exist!", oMonth);
		}
	}

	return oHelper;
};

/**
 *
 * @param {sap.ui.core.RenderManager} oRm The RenderManager that can be used for writing to the render output buffer
 * @param {sap.ui.unified.calendar.Month} oMonth The month to be rendered
 * @param {sap.ui.unified.calendar.CalendarDate} oDay The date which month and year will be set to the header
 * @param {Object} oHelper A helper instance
 * @param {boolean} bOtherMonth Whether there is other month
 * @param {boolean} bWeekNum Whether the week numbers must be rendered
 * @param {int} iNumber The day numbers
 * @param {string} sWidth The width to be set to the month
 * @param {boolean} bDayName Whether the day names must be rendered
 */
MonthRenderer.renderDay = function(oRm, oMonth, oDay, oHelper, bOtherMonth, bWeekNum, iNumber, sWidth, bDayName){
	CalendarUtils._checkCalendarDate(oDay);
	var oSecondaryDay = new CalendarDate(oDay, oHelper.sSecondaryCalendarType),
		mAccProps = {
			role: oMonth._getAriaRole(),
			selected: false,
			label: "",
			describedby: oMonth._getDayDescription()
		},
		bBeforeFirstYear = oDay._bBeforeFirstYear,
		sAriaType = "",
		oLegend = oHelper.oLegend;

	var sYyyymmdd = oMonth._oFormatYyyymmdd.format(oDay.toUTCJSDate(), true);
	var iWeekDay = oDay.getDay();
	var iSelected = oMonth._checkDateSelected(oDay);
	var aDayTypes = oMonth._getDateTypes(oDay);
	var sSpecialDateTypeFilter = oHelper && oHelper.oLegend ? oHelper.oLegend._getSpecialDateTypeFilter() : '';
	var sSpecialDateColorFilter = oHelper?.oLegend ? oHelper.oLegend._getSpecialDateColorFilter().toLowerCase() : '';
	var bEnabled = oMonth._checkDateEnabled(oDay);
	var bShouldBeMarkedAsSpecialDate = oMonth._isSpecialDateMarkerEnabled(oDay);
	const sFirstSpecialDateType = aDayTypes.length > 0 && aDayTypes[0].type;
	const sSecondaryDateType = aDayTypes.length > 0 && aDayTypes[0].secondaryType;
	const bIsWeekend = oHelper.aNonWorkingDays && oHelper.aNonWorkingDays instanceof Array
		? oHelper.aNonWorkingDays.some((iNonWorkingDay) => oDay.getDay() === iNonWorkingDay)
		: CalendarUtils._isWeekend(oDay, oMonth._getLocaleData());
	const bNonWorkingWeekend =  sFirstSpecialDateType !== CalendarDayType.Working
		&& sSecondaryDateType !== CalendarDayType.Working
		&& bIsWeekend;
	const bNonWorking = sFirstSpecialDateType === CalendarDayType.NonWorking
		|| sSecondaryDateType === CalendarDayType.NonWorking || bNonWorkingWeekend;
	const bFilteredByTypeOrColor = !!(sSpecialDateTypeFilter || sSpecialDateColorFilter) && (sSpecialDateTypeFilter !== CalendarDayType.None || sSpecialDateColorFilter) ;
	const sNonWorkingDayText = oMonth._oUnifiedRB.getText("LEGEND_NON_WORKING_DAY");
	const aTooltipTexts = [];

	// Days before 0001.01.01 should be disabled.
	if (bBeforeFirstYear) {
		bEnabled = false;
	}

	oRm.openStart("div", oHelper.sId + "-" + sYyyymmdd);
	oRm.class("sapUiCalItem");
	oRm.class("sapUiCalWDay" + iWeekDay);
	if (sWidth) {
		oRm.style("width", sWidth);
	}
	if (iWeekDay === oHelper.iFirstDayOfWeek) {
		oRm.class("sapUiCalFirstWDay");
	}
	if (bOtherMonth && oHelper.iMonth !== oDay.getMonth()) {
		oRm.class("sapUiCalItemOtherMonth");
		mAccProps["disabled"] = true;
	}
	if (oDay.isSame(oHelper.oToday)) {
		oRm.class("sapUiCalItemNow");
		aTooltipTexts.push(oMonth._oUnifiedRB.getText("LEGEND_TODAY"));
	}

	if (iSelected > 0) {
		oRm.class("sapUiCalItemSel"); // day selected
		mAccProps["selected"] = true;
	} else {
		mAccProps["selected"] = false;
	}
	if (iSelected === 2) {
		oRm.class("sapUiCalItemSelStart"); // interval start
		mAccProps["describedby"] = mAccProps["describedby"] + " " + oHelper.sId + "-Start";
	} else if (iSelected === 3) {
		oRm.class("sapUiCalItemSelEnd"); // interval end
		mAccProps["describedby"] = mAccProps["describedby"] + " " + oHelper.sId + "-End";
	} else if (iSelected === 4) {
		oRm.class("sapUiCalItemSelBetween"); // interval between
	} else if (iSelected === 5) {
		oRm.class("sapUiCalItemSelStart"); // interval start
		oRm.class("sapUiCalItemSelEnd"); // interval end
		mAccProps["describedby"] = mAccProps["describedby"] + " " + oHelper.sId + "-Start";
		mAccProps["describedby"] = mAccProps["describedby"] + " " + oHelper.sId + "-End";
	}

	if (this.renderWeekNumbers && oMonth.getShowWeekNumbers() && oMonth._oDate) {
		// TODO: We could replace the following lines with a sap.ui.unified.calendar.CalendarUtils.calculateWeekNumber usage
		// once the same method starts to respect the sap/ui/core/date/CalendarWeekNumbering types.
		const oWeekConfig = CalendarDateUtils.getWeekConfigurationValues(oMonth.getCalendarWeekNumbering(), new Locale(oMonth._getLocale()));
		oWeekConfig.firstDayOfWeek = oMonth._getFirstDayOfWeek();
		const oFirstDateOfWeek = CalendarDate.fromUTCDate(CalendarUtils.getFirstDateOfWeek(oDay.toLocalJSDate(), oWeekConfig), oMonth.getPrimaryCalendarType());
		mAccProps["describedby"] = mAccProps["describedby"] + " " + oMonth.getId() + "-week-" + oMonth._calculateWeekNumber(oFirstDateOfWeek) + "-text";
	}

	if (bNonWorking) {
		oRm.class("sapUiCalItemWeekEnd");
		aTooltipTexts.push(sNonWorkingDayText);
	}

	if (bShouldBeMarkedAsSpecialDate) {
		const that = this;
		aDayTypes.forEach(function(oDayType, iIndex) {
			if (oDayType.type !== CalendarDayType.None) {
				if (that.isTypeAttributeRequired(bFilteredByTypeOrColor, sSpecialDateTypeFilter, sSpecialDateColorFilter, oDayType)) {
					if (iIndex === 0) {
						oRm.class("sapUiCalItem" + oDayType.type);
					}
					sAriaType = oDayType.type;
					if (oDayType.tooltip) {
						aTooltipTexts.push(oDayType.tooltip);
=======
			mAccProps["selected"] = false;
		}
		if (iSelected === 2) {
			oRm.class("sapUiCalItemSelStart"); // interval start
			mAccProps["describedby"] = `${mAccProps["describedby"]} ${sStartDateText}`.trim();
		} else if (iSelected === 3) {
			oRm.class("sapUiCalItemSelEnd"); // interval end
			mAccProps["describedby"] = `${mAccProps["describedby"]} ${sEndDateText}`.trim();
		} else if (iSelected === 4) {
			oRm.class("sapUiCalItemSelBetween"); // interval between
		} else if (iSelected === 5) {
			oRm.class("sapUiCalItemSelStart"); // interval start
			oRm.class("sapUiCalItemSelEnd"); // interval end
			mAccProps["describedby"] = `${mAccProps["describedby"]} ${sStartDateText}`.trim();
			mAccProps["describedby"] = `${mAccProps["describedby"]} ${sEndDateText}`.trim();
		}

		if (this.renderWeekNumbers && oMonth.getShowWeekNumbers() && oMonth._oDate) {
			// TODO: We could replace the following lines with a sap.ui.unified.calendar.CalendarUtils.calculateWeekNumber usage
			// once the same method starts to respect the sap/ui/core/date/CalendarWeekNumbering types.
			const oWeekConfig = CalendarDateUtils.getWeekConfigurationValues(oMonth.getCalendarWeekNumbering(), new Locale(oMonth._getLocale()));
			oWeekConfig.firstDayOfWeek = oMonth._getFirstDayOfWeek();
			const oFirstDateOfWeek = CalendarDate.fromUTCDate(CalendarUtils.getFirstDateOfWeek(oDay.toLocalJSDate(), oWeekConfig), oMonth.getPrimaryCalendarType());
			mAccProps["describedby"] = mAccProps["describedby"] + " " + oMonth.getId() + "-week-" + oMonth._calculateWeekNumber(oFirstDateOfWeek) + "-text";
		}

		if (bNonWorking) {
			oRm.class("sapUiCalItemWeekEnd");
			aTooltipTexts.push(sNonWorkingDayText);
		}

		if (bShouldBeMarkedAsSpecialDate) {
			const that = this;
			aDayTypes.forEach(function(oDayType, iIndex) {
				if (oDayType.type !== CalendarDayType.None) {
					if (that.isTypeAttributeRequired(bFilteredByTypeOrColor, sSpecialDateTypeFilter, sSpecialDateColorFilter, oDayType)) {
						if (iIndex === 0) {
							oRm.class("sapUiCalItem" + oDayType.type);
						}
						sAriaType = oDayType.type;
						if (oDayType.tooltip) {
							aTooltipTexts.push(oDayType.tooltip);
						}
>>>>>>> d129cc6a
					}
				}
			}
		});
	}

	if (aTooltipTexts.length) {
		const aTooltips = aTooltipTexts.filter((sText, iPos) => aTooltipTexts.indexOf(sText) === iPos );
		oRm.attr('title', aTooltips.join(" "));
	}

	//oMonth.getDate() is a public date object, so it is always considered local timezones.
	if (((oMonth.getParent() && oMonth.getParent().getMetadata().getName() === "sap.ui.unified.CalendarOneMonthInterval")
		|| (oMonth.getMetadata().getName() === "sap.ui.unified.calendar.OneMonthDatesRow"))
		&& oMonth.getStartDate() && oHelper.iMonth !== oDay.getMonth()) {
		oRm.class("sapUiCalItemOtherMonth");
	}

	if (!bEnabled) {
		oRm.class("sapUiCalItemDsbl"); // day disabled
		mAccProps["disabled"] = true;
	}

	oRm.attr("tabindex", "-1");
	oRm.attr("data-sap-day", sYyyymmdd);
	if (bDayName) {
		mAccProps["label"] = mAccProps["label"] + oHelper.aWeekDaysWide[iWeekDay] + " ";
	}
	mAccProps["label"] = mAccProps["label"] + oHelper.oFormatLong.format(oDay.toUTCJSDate(), true);

	if (sAriaType !== "") {
		CalendarLegendRenderer.addCalendarTypeAccInfo(mAccProps, sAriaType, oLegend);
	}

	if (oHelper.sSecondaryCalendarType) {
		mAccProps["label"] = mAccProps["label"] + " " + oMonth._oFormatSecondaryLong.format(oSecondaryDay.toUTCJSDate(), true);
	}

	oRm.accessibilityState(null, mAccProps);
	oRm.openEnd(); // div element

	if (aDayTypes[0] && bShouldBeMarkedAsSpecialDate){ //if there's a special date inside current month, render it
		oRm.openStart("div");
		oRm.class("sapUiCalSpecialDate");
		const sColor = aDayTypes[0].color?.toLowerCase();

		if (this.isColorAttributeRequired(sColor, bFilteredByTypeOrColor, sSpecialDateColorFilter, sSpecialDateTypeFilter, aDayTypes)) { // if there's a custom color and no special date filtering, render it
			oRm.style("background-color", sColor);
		}

		oRm.openEnd(); // div
		oRm.close("div");
	}

	oRm.openStart("span");
	oRm.class("sapUiCalItemText");
	if (aDayTypes[0] && aDayTypes[0].color) {
		oRm.class("sapUiCalItemTextCustomColor");
	}
	oRm.openEnd(); // span

	// Date text for days before 0001.01.01 should not be visible.
	if (!bBeforeFirstYear) {
		oRm.text(oDay.getDate());
	}
	oRm.close("span");

	if (bDayName) {
		oRm.openStart("span");
		oRm.class("sapUiCalDayName");
		oRm.openEnd(); // span
		oRm.text(oHelper.aWeekDays[iWeekDay]);
		oRm.close("span");
	}

	if (oHelper.sSecondaryCalendarType) {
		oRm.openStart("span");
		oRm.class("sapUiCalItemSecText");
		oRm.openEnd(); // span
		oRm.text(oSecondaryDay.getDate());
		oRm.close("span");
	}

	oRm.close("div");

};

MonthRenderer._renderWeekNumber = function(oRm, oDay, oHelper, oMonth) {
	var iWeekNumber = oMonth._calculateWeekNumber(oDay);
	var sId = oHelper.sId + "-WNum-" + iWeekNumber;

	// add week number - inside first day of the week to allow better position and make it easier for ItemNavigation
	oRm.openStart("div", sId);
	oRm.class("sapUiCalWeekNum");
	oRm.accessibilityState(null, { role: "rowheader", labelledby: InvisibleText.getStaticId("sap.ui.unified", "CALENDAR_WEEK") + " " +  sId});
	oRm.openEnd(); // span
	oRm.text(iWeekNumber);
	oRm.close("div");
};

return MonthRenderer;

});<|MERGE_RESOLUTION|>--- conflicted
+++ resolved
@@ -102,20 +102,6 @@
 
 	oRm.openEnd(); // div element
 
-	if (oMonth.getIntervalSelection()) {
-		oRm.openStart("span", sId + "-Start");
-		oRm.style("display", "none");
-		oRm.openEnd();
-		oRm.text(rb.getText("CALENDAR_START_DATE"));
-		oRm.close("span");
-
-		oRm.openStart("span", sId + "-End");
-		oRm.style("display", "none");
-		oRm.openEnd();
-		oRm.text(rb.getText("CALENDAR_END_DATE"));
-		oRm.close("span");
-	}
-
 	this.renderMonth(oRm, oMonth, oDate);
 
 	oRm.close("div");
@@ -124,7 +110,6 @@
 
 MonthRenderer.addWrapperAdditionalStyles = function() {};
 
-<<<<<<< HEAD
 /**
  * @param {sap.ui.unified.calendar.Month} oMonth The month which start date will be returned
  * @returns {sap.ui.unified.calendar.CalendarDate|*} The start date of the month
@@ -132,11 +117,6 @@
 MonthRenderer.getStartDate = function(oMonth){
 
 	return oMonth._getDate();
-=======
-		oRm.openEnd(); // div element
-
-		this.renderMonth(oRm, oMonth, oDate);
->>>>>>> d129cc6a
 
 };
 
@@ -233,7 +213,6 @@
 		this.renderDummyCell(oRm, "sapUiCalWH", true, "columnheader");
 	}
 
-<<<<<<< HEAD
 	for ( var i = 0; i < iDays; i++) {
 		if (bDayNumberAsId) {
 			// month mode -> use the day number as ID
@@ -241,42 +220,6 @@
 		} else {
 			// just use counter as ID
 			sDayId = sId + "-WH" + i;
-=======
-		for ( var i = 0; i < iDays; i++) {
-			if (bDayNumberAsId) {
-				// month mode -> use the day number as ID
-				sDayId = sId + "-WH" + ((i + iFirstDayOfWeek) % 7);
-			} else {
-				// just use counter as ID
-				sDayId = sId + "-WH" + i;
-			}
-			oRm.openStart("div", sDayId);
-			oRm.class("sapUiCalWH");
-			if (i === 0) {
-				oRm.class("sapUiCalFirstWDay");
-			}
-			if (sWidth) {
-				oRm.style("width", sWidth);
-			}
-			oRm.accessibilityState(null, {
-				role: "columnheader"
-			});
-			oRm.openEnd(); // div element
-
-			oRm.openStart("span");
-			oRm.attr("aria-hidden", "true");
-			oRm.openEnd();
-			oRm.text(aWeekDays[(i + iStartDay) % 7]);
-			oRm.close("span");
-
-			oRm.openStart("span");
-			oRm.class("sapUiPseudoInvisibleText");
-			oRm.openEnd();
-			oRm.text(aWeekDaysWide[(i + iStartDay) % 7]);
-			oRm.close("span");
-
-			oRm.close("div");
->>>>>>> d129cc6a
 		}
 		oRm.openStart("div", sDayId);
 		oRm.class("sapUiCalWH");
@@ -287,11 +230,22 @@
 			oRm.style("width", sWidth);
 		}
 		oRm.accessibilityState(null, {
-			role: "columnheader",
-			label: aWeekDaysWide[(i + iStartDay) % 7]
+			role: "columnheader"
 		});
 		oRm.openEnd(); // div element
+
+		oRm.openStart("span");
+		oRm.attr("aria-hidden", "true");
+		oRm.openEnd();
 		oRm.text(aWeekDays[(i + iStartDay) % 7]);
+		oRm.close("span");
+
+		oRm.openStart("span");
+		oRm.class("sapUiPseudoInvisibleText");
+		oRm.openEnd();
+		oRm.text(aWeekDaysWide[(i + iStartDay) % 7]);
+		oRm.close("span");
+
 		oRm.close("div");
 	}
 
@@ -328,40 +282,7 @@
 
 	aDays = oMonth._getVisibleDays(oDate, true);
 
-<<<<<<< HEAD
 	bShowWeekNumbers = oMonth.getShowWeekNumbers();
-=======
-		if (iLength === 28) {
-			// there are only 4 full weeks (28 days), add one hidden 'day' div in order to open space for 5-th week
-			this.renderDummyCell(oRm, "sapUiCalItem", false, "");
-		}
-	};
-
-	/**
-	 * Generates empty 'day' div that adds space for one more week in the calendar, in case of 4 full weeks only (28 days)
-	 * @param {sap.ui.core.RenderManager} oRm The RenderManager that can be used for writing to the render output buffer
-	 * @param {string} sClassName css class that will be added to the dummy element styles
-	 * @param {boolean} bVisible if set to true the dummy element will be visible
-	 * @param {string} sRole aria role attribute
-	 * @private
-	 */
-	MonthRenderer.renderDummyCell = function(oRm, sClassName, bVisible, sRole) {
-		oRm.openStart("div");
-		oRm.class(sClassName);
-		oRm.class("sapUiCalDummy");
-		oRm.style("visibility", bVisible ? "visible" : "hidden");
-		oRm.attr("role", sRole);
-		oRm.openEnd();
-
-		oRm.openStart("span");
-		oRm.class("sapUiPseudoInvisibleText");
-		oRm.openEnd();
-		oRm.text(Library.getResourceBundleFor("sap.ui.unified").getText("CALENDAR_WEEK"));
-		oRm.close("span");
-
-		oRm.close('div');
-	};
->>>>>>> d129cc6a
 
 	bWeekNum = oMonth.getPrimaryCalendarType() !== CalendarType.Islamic && bShowWeekNumbers; // on Islamic calendar week numbers are not used
 
@@ -377,66 +298,7 @@
 			}
 		}
 
-<<<<<<< HEAD
 		this.renderDay(oRm, oMonth, aDays[i], oHelper, true, bWeekNum, -1);
-=======
-		return oHelper;
-	};
-
-	/**
-	 *
-	 * @param {sap.ui.core.RenderManager} oRm The RenderManager that can be used for writing to the render output buffer
-	 * @param {sap.ui.unified.calendar.Month} oMonth The month to be rendered
-	 * @param {sap.ui.unified.calendar.CalendarDate} oDay The date which month and year will be set to the header
-	 * @param {Object} oHelper A helper instance
-	 * @param {boolean} bOtherMonth Whether there is other month
-	 * @param {boolean} bWeekNum Whether the week numbers must be rendered
-	 * @param {int} iNumber The day numbers
-	 * @param {string} sWidth The width to be set to the month
-	 * @param {boolean} bDayName Whether the day names must be rendered
-	 */
-	MonthRenderer.renderDay = function(oRm, oMonth, oDay, oHelper, bOtherMonth, bWeekNum, iNumber, sWidth, bDayName){
-		CalendarUtils._checkCalendarDate(oDay);
-		var oSecondaryDay = new CalendarDate(oDay, oHelper.sSecondaryCalendarType),
-			mAccProps = {
-				role: oMonth._getAriaRole(),
-				selected: false,
-				label: "",
-				describedby: oMonth._getDayDescription()
-			},
-			bBeforeFirstYear = oDay._bBeforeFirstYear,
-			sAriaType = "",
-			oLegend = oHelper.oLegend;
-
-		var sYyyymmdd = oMonth._oFormatYyyymmdd.format(oDay.toUTCJSDate(), true);
-		var iWeekDay = oDay.getDay();
-		var iSelected = oMonth._checkDateSelected(oDay);
-		var aDayTypes = oMonth._getDateTypes(oDay);
-		var sSpecialDateTypeFilter = oHelper && oHelper.oLegend ? oHelper.oLegend._getSpecialDateTypeFilter() : '';
-		var sSpecialDateColorFilter = oHelper?.oLegend ? oHelper.oLegend._getSpecialDateColorFilter().toLowerCase() : '';
-		var bEnabled = oMonth._checkDateEnabled(oDay);
-		var bShouldBeMarkedAsSpecialDate = oMonth._isSpecialDateMarkerEnabled(oDay);
-		const sFirstSpecialDateType = aDayTypes.length > 0 && aDayTypes[0].type;
-		const sSecondaryDateType = aDayTypes.length > 0 && aDayTypes[0].secondaryType;
-		const bIsWeekend = oHelper.aNonWorkingDays && oHelper.aNonWorkingDays instanceof Array
-			? oHelper.aNonWorkingDays.some((iNonWorkingDay) => oDay.getDay() === iNonWorkingDay)
-			: CalendarUtils._isWeekend(oDay, oMonth._getLocaleData());
-		const bNonWorkingWeekend =  sFirstSpecialDateType !== CalendarDayType.Working
-			&& sSecondaryDateType !== CalendarDayType.Working
-			&& bIsWeekend;
-		const bNonWorking = sFirstSpecialDateType === CalendarDayType.NonWorking
-			|| sSecondaryDateType === CalendarDayType.NonWorking || bNonWorkingWeekend;
-		const bFilteredByTypeOrColor = !!(sSpecialDateTypeFilter || sSpecialDateColorFilter) && (sSpecialDateTypeFilter !== CalendarDayType.None || sSpecialDateColorFilter) ;
-		const sNonWorkingDayText = oMonth._oUnifiedRB.getText("LEGEND_NON_WORKING_DAY");
-		const sStartDateText = InvisibleText.getStaticId("sap.ui.unified", "CALENDAR_START_DATE");
-		const sEndDateText = InvisibleText.getStaticId("sap.ui.unified", "CALENDAR_END_DATE");
-		const aTooltipTexts = [];
-
-		// Days before 0001.01.01 should be disabled.
-		if (bBeforeFirstYear) {
-			bEnabled = false;
-		}
->>>>>>> d129cc6a
 
 		if (i % 7 === 6 || i === iLength - 1) {
 			oRm.close("div");
@@ -463,8 +325,14 @@
 	oRm.class("sapUiCalDummy");
 	oRm.style("visibility", bVisible ? "visible" : "hidden");
 	oRm.attr("role", sRole);
-	oRm.attr("aria-label", Library.getResourceBundleFor("sap.ui.unified").getText("CALENDAR_WEEK"));
 	oRm.openEnd();
+
+	oRm.openStart("span");
+	oRm.class("sapUiPseudoInvisibleText");
+	oRm.openEnd();
+	oRm.text(Library.getResourceBundleFor("sap.ui.unified").getText("CALENDAR_WEEK"));
+	oRm.close("span");
+
 	oRm.close('div');
 };
 
@@ -529,7 +397,6 @@
 			}
 			oHelper.oLegend = oLegend;
 		} else {
-<<<<<<< HEAD
 			Log.warning("CalendarLegend " + sLegendId + " does not exist!", oMonth);
 		}
 	}
@@ -582,6 +449,8 @@
 		|| sSecondaryDateType === CalendarDayType.NonWorking || bNonWorkingWeekend;
 	const bFilteredByTypeOrColor = !!(sSpecialDateTypeFilter || sSpecialDateColorFilter) && (sSpecialDateTypeFilter !== CalendarDayType.None || sSpecialDateColorFilter) ;
 	const sNonWorkingDayText = oMonth._oUnifiedRB.getText("LEGEND_NON_WORKING_DAY");
+	const sStartDateText = InvisibleText.getStaticId("sap.ui.unified", "CALENDAR_START_DATE");
+	const sEndDateText = InvisibleText.getStaticId("sap.ui.unified", "CALENDAR_END_DATE");
 	const aTooltipTexts = [];
 
 	// Days before 0001.01.01 should be disabled.
@@ -615,17 +484,17 @@
 	}
 	if (iSelected === 2) {
 		oRm.class("sapUiCalItemSelStart"); // interval start
-		mAccProps["describedby"] = mAccProps["describedby"] + " " + oHelper.sId + "-Start";
+		mAccProps["describedby"] = `${mAccProps["describedby"]} ${sStartDateText}`.trim();
 	} else if (iSelected === 3) {
 		oRm.class("sapUiCalItemSelEnd"); // interval end
-		mAccProps["describedby"] = mAccProps["describedby"] + " " + oHelper.sId + "-End";
+		mAccProps["describedby"] = `${mAccProps["describedby"]} ${sEndDateText}`.trim();
 	} else if (iSelected === 4) {
 		oRm.class("sapUiCalItemSelBetween"); // interval between
 	} else if (iSelected === 5) {
 		oRm.class("sapUiCalItemSelStart"); // interval start
 		oRm.class("sapUiCalItemSelEnd"); // interval end
-		mAccProps["describedby"] = mAccProps["describedby"] + " " + oHelper.sId + "-Start";
-		mAccProps["describedby"] = mAccProps["describedby"] + " " + oHelper.sId + "-End";
+		mAccProps["describedby"] = `${mAccProps["describedby"]} ${sStartDateText}`.trim();
+		mAccProps["describedby"] = `${mAccProps["describedby"]} ${sEndDateText}`.trim();
 	}
 
 	if (this.renderWeekNumbers && oMonth.getShowWeekNumbers() && oMonth._oDate) {
@@ -653,51 +522,6 @@
 					sAriaType = oDayType.type;
 					if (oDayType.tooltip) {
 						aTooltipTexts.push(oDayType.tooltip);
-=======
-			mAccProps["selected"] = false;
-		}
-		if (iSelected === 2) {
-			oRm.class("sapUiCalItemSelStart"); // interval start
-			mAccProps["describedby"] = `${mAccProps["describedby"]} ${sStartDateText}`.trim();
-		} else if (iSelected === 3) {
-			oRm.class("sapUiCalItemSelEnd"); // interval end
-			mAccProps["describedby"] = `${mAccProps["describedby"]} ${sEndDateText}`.trim();
-		} else if (iSelected === 4) {
-			oRm.class("sapUiCalItemSelBetween"); // interval between
-		} else if (iSelected === 5) {
-			oRm.class("sapUiCalItemSelStart"); // interval start
-			oRm.class("sapUiCalItemSelEnd"); // interval end
-			mAccProps["describedby"] = `${mAccProps["describedby"]} ${sStartDateText}`.trim();
-			mAccProps["describedby"] = `${mAccProps["describedby"]} ${sEndDateText}`.trim();
-		}
-
-		if (this.renderWeekNumbers && oMonth.getShowWeekNumbers() && oMonth._oDate) {
-			// TODO: We could replace the following lines with a sap.ui.unified.calendar.CalendarUtils.calculateWeekNumber usage
-			// once the same method starts to respect the sap/ui/core/date/CalendarWeekNumbering types.
-			const oWeekConfig = CalendarDateUtils.getWeekConfigurationValues(oMonth.getCalendarWeekNumbering(), new Locale(oMonth._getLocale()));
-			oWeekConfig.firstDayOfWeek = oMonth._getFirstDayOfWeek();
-			const oFirstDateOfWeek = CalendarDate.fromUTCDate(CalendarUtils.getFirstDateOfWeek(oDay.toLocalJSDate(), oWeekConfig), oMonth.getPrimaryCalendarType());
-			mAccProps["describedby"] = mAccProps["describedby"] + " " + oMonth.getId() + "-week-" + oMonth._calculateWeekNumber(oFirstDateOfWeek) + "-text";
-		}
-
-		if (bNonWorking) {
-			oRm.class("sapUiCalItemWeekEnd");
-			aTooltipTexts.push(sNonWorkingDayText);
-		}
-
-		if (bShouldBeMarkedAsSpecialDate) {
-			const that = this;
-			aDayTypes.forEach(function(oDayType, iIndex) {
-				if (oDayType.type !== CalendarDayType.None) {
-					if (that.isTypeAttributeRequired(bFilteredByTypeOrColor, sSpecialDateTypeFilter, sSpecialDateColorFilter, oDayType)) {
-						if (iIndex === 0) {
-							oRm.class("sapUiCalItem" + oDayType.type);
-						}
-						sAriaType = oDayType.type;
-						if (oDayType.tooltip) {
-							aTooltipTexts.push(oDayType.tooltip);
-						}
->>>>>>> d129cc6a
 					}
 				}
 			}
