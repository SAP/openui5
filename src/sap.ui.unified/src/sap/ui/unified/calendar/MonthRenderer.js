/*!
 * ${copyright}
 */

sap.ui.define([
	"sap/ui/core/Element",
	"sap/ui/core/Lib",
	'sap/ui/unified/calendar/CalendarUtils',
	'sap/ui/unified/calendar/CalendarDate',
	'sap/ui/unified/CalendarLegend',
	'sap/ui/unified/CalendarLegendRenderer',
	'sap/ui/core/library',
	'sap/ui/unified/library',
	"sap/base/Log",
	'sap/ui/core/InvisibleText',
	'sap/ui/core/date/UI5Date',
	"sap/ui/core/date/CalendarUtils",
	"sap/ui/core/Locale"
], function(
	Element,
	Library,
	CalendarUtils,
	CalendarDate,
	CalendarLegend,
	CalendarLegendRenderer,
	coreLibrary,
	library,
	Log,
	InvisibleText,
	UI5Date,
	CalendarDateUtils,
	Locale
) {
"use strict";


// shortcut for sap.ui.unified.CalendarDayType
var CalendarDayType = library.CalendarDayType;

// shortcut for sap.ui.core.CalendarType
var CalendarType = coreLibrary.CalendarType;


/**
 * Month renderer.
 * @namespace
 */
var MonthRenderer = {
	apiVersion: 2
};

/**
 * Renders the HTML for the given control, using the provided {@link sap.ui.core.RenderManager}.
 *
 * @param {sap.ui.core.RenderManager} oRm the RenderManager that can be used for writing to the render output buffer
 * @param {sap.ui.unified.calendar.Month} oMonth an object representation of the control that should be rendered
 */
MonthRenderer.render = function(oRm, oMonth){

	var oDate = this.getStartDate(oMonth),
		sTooltip = oMonth.getTooltip_AsString(),
		rb = Library.getResourceBundleFor("sap.ui.unified"),
		sId = oMonth.getId(),
		oAriaLabel = {value: "", append: !oMonth._bCalendar},
		sDescribedBy = "",
		sWidth = oMonth.getWidth();

	oRm.openStart("div", oMonth);
	this.getClass(oRm, oMonth).forEach(function (sClass) {
		oRm.class(sClass);
	});
	if (oMonth._getSecondaryCalendarType()) {
		oRm.class("sapUiCalMonthSecType");
	}

	this.addWrapperAdditionalStyles(oRm, oMonth);

	if (sTooltip) {
		oRm.attr("title", sTooltip);
	}

	if (oMonth._getShowHeader()) {
		oAriaLabel.value = sId + "-Head";
	}

	if (oMonth._bCalendar) {
		sDescribedBy = InvisibleText.getStaticId("sap.ui.unified", "CALENDAR_MONTH_PICKER_OPEN_HINT")
				+ " " + InvisibleText.getStaticId("sap.ui.unified", "CALENDAR_YEAR_PICKER_OPEN_HINT");
	}

	if (sWidth) {
		oRm.style("width", sWidth);
	}

	oRm.accessibilityState(oMonth, {
		role: "grid",
		roledescription: oMonth._bCalendar ? "" : rb.getText("CALENDAR_DIALOG"),
		multiselectable: !oMonth.getSingleSelection() || oMonth.getIntervalSelection(),
		labelledby: oAriaLabel,
		describedby: sDescribedBy
	});

	oRm.openEnd(); // div element

	if (oMonth.getIntervalSelection()) {
		oRm.openStart("span", sId + "-Start");
		oRm.style("display", "none");
		oRm.openEnd();
		oRm.text(rb.getText("CALENDAR_START_DATE"));
		oRm.close("span");

		oRm.openStart("span", sId + "-End");
		oRm.style("display", "none");
		oRm.openEnd();
		oRm.text(rb.getText("CALENDAR_END_DATE"));
		oRm.close("span");
	}

	this.renderMonth(oRm, oMonth, oDate);

	oRm.close("div");

};

MonthRenderer.addWrapperAdditionalStyles = function() {};

/**
 * @param {sap.ui.unified.calendar.Month} oMonth The month which start date will be returned
 * @returns {sap.ui.unified.calendar.CalendarDate|*} The start date of the month
 */
MonthRenderer.getStartDate = function(oMonth){

	return oMonth._getDate();

};

MonthRenderer.getClass = function(oRm, oMonth){

	var aClasses = ["sapUiCalMonthView"],
		sCalendarType = oMonth.getPrimaryCalendarType(),
		bShowWeekNumbers = oMonth.getShowWeekNumbers();

	if (sCalendarType === CalendarType.Islamic || !bShowWeekNumbers) {
		// on Islamic calendar week numbers are not used
		aClasses.push("sapUiCalNoWeekNum");
	}

	return aClasses;

};

/**
 * @param {sap.ui.core.RenderManager} oRm The RenderManager that can be used for writing to the render output buffer
 * @param {sap.ui.unified.calendar.Month} oMonth The month to be rendered
 * @param {sap.ui.unified.calendar.CalendarDate} oDate The date which month and year will be set to the header
 */
MonthRenderer.renderMonth = function(oRm, oMonth, oDate){
	// header line
	this.renderHeader(oRm, oMonth, oDate);
	// days
	this.renderDays(oRm, oMonth, oDate);
};

/**
 * @param {sap.ui.core.RenderManager} oRm The RenderManager that can be used for writing to the render output buffer
 * @param {sap.ui.unified.calendar.Month} oMonth The month to be rendered
 * @param {sap.ui.unified.calendar.CalendarDate} oDate The date which month and year will be set to the header
 */
MonthRenderer.renderHeader = function(oRm, oMonth, oDate){

	var oLocaleData = oMonth._getLocaleData();
	var iFirstDayOfWeek = oMonth._getFirstDayOfWeek();

	// header
	this.renderHeaderLine(oRm, oMonth, oLocaleData, oDate);

	oRm.openStart("div");
	oRm.accessibilityState(null, {role: "row"});
	oRm.style("overflow", "hidden");
	oRm.openEnd(); // div

	this.renderDayNames(oRm, oMonth, oLocaleData, iFirstDayOfWeek, 7, true, undefined);

	oRm.close("div");

};

/**
 * @param {sap.ui.core.RenderManager} oRm The RenderManager that can be used for writing to the render output buffer
 * @param {sap.ui.unified.calendar.Month} oMonth The month to e rendered
 * @param {sap.ui.core.LocaleData} oLocaleData The local date which month and year will be set to the header
 * @param {sap.ui.unified.calendar.CalendarDate} oDate The date which month and year will be set to the header
 */
MonthRenderer.renderHeaderLine = function(oRm, oMonth, oLocaleData, oDate){
	CalendarUtils._checkCalendarDate(oDate);

	if (oMonth._getShowHeader()) {
		var sId = oMonth.getId();
		var sCalendarType = oMonth.getPrimaryCalendarType();
		var aMonthNames = oLocaleData.getMonthsStandAlone("wide", sCalendarType);

		oRm.openStart("div", sId + "-Head");
		oRm.class("sapUiCalHeadText");
		oRm.openEnd(); // div
		oRm.text(aMonthNames[oDate.getMonth()]);
		oRm.close("div");
	}

};

MonthRenderer.renderDayNames = function(oRm, oMonth, oLocaleData, iStartDay, iDays, bDayNumberAsId, sWidth){

	var iFirstDayOfWeek = oMonth._getFirstDayOfWeek();
	var sId = oMonth.getId();
	var sDayId = "";
	var sCalendarType = oMonth.getPrimaryCalendarType();

	var aWeekDays = [];
	if (oMonth._bLongWeekDays || !oMonth._bNamesLengthChecked) {
		aWeekDays = oLocaleData.getDaysStandAlone("abbreviated", sCalendarType);
	} else {
		aWeekDays = oLocaleData.getDaysStandAlone("narrow", sCalendarType);
	}
	var aWeekDaysWide = oLocaleData.getDaysStandAlone("wide", sCalendarType);

	if (oMonth.getShowWeekNumbers() && sCalendarType !== CalendarType.Islamic) { // on Islamic primary calendar week numbers are not shown, do not add dummy cell
		this.renderDummyCell(oRm, "sapUiCalWH", true, "columnheader");
	}

	for ( var i = 0; i < iDays; i++) {
		if (bDayNumberAsId) {
			// month mode -> use the day number as ID
			sDayId = sId + "-WH" + ((i + iFirstDayOfWeek) % 7);
		} else {
			// just use counter as ID
			sDayId = sId + "-WH" + i;
		}
		oRm.openStart("div", sDayId);
		oRm.class("sapUiCalWH");
		if (i === 0) {
			oRm.class("sapUiCalFirstWDay");
		}
		if (sWidth) {
			oRm.style("width", sWidth);
		}
		oRm.accessibilityState(null, {
			role: "columnheader",
			label: aWeekDaysWide[(i + iStartDay) % 7]
		});
		oRm.openEnd(); // div element
		oRm.text(aWeekDays[(i + iStartDay) % 7]);
		oRm.close("div");
	}

};

/**
 *
 * @param {sap.ui.core.RenderManager} oRm The RenderManager that can be used for writing to the render output buffer
 * @param {sap.ui.unified.calendar.Month} oMonth The month to be rendered
 * @param {sap.ui.unified.calendar.CalendarDate} oDate The date which month and year will be set to the header
 */
MonthRenderer.renderDays = function(oRm, oMonth, oDate){
	var bWeekNum,
		aDays,
		iLength,
		oHelper,
		i,
		iTimestamp,
		bShowWeekNumbers;

	CalendarUtils._checkCalendarDate(oDate);

	if (!oDate) {
		oDate = oMonth._getFocusedDate();
	}

	iTimestamp = oDate.toUTCJSDate().getTime();
	if (!iTimestamp && iTimestamp !== 0) {
		// invalid date
		throw new Error("Date is invalid " + oMonth);
	}

	oHelper = this.getDayHelper(oMonth, oDate);

	aDays = oMonth._getVisibleDays(oDate, true);

	bShowWeekNumbers = oMonth.getShowWeekNumbers();

	bWeekNum = oMonth.getPrimaryCalendarType() !== CalendarType.Islamic && bShowWeekNumbers; // on Islamic calendar week numbers are not used

	iLength = aDays.length;
	for (i = 0; i < iLength; i++) {
		if (i % 7 === 0) {
			oRm.openStart("div");
			oRm.attr("role", "row");
			oRm.openEnd();

<<<<<<< HEAD
			if (bWeekNum) {
				this._renderWeekNumber(oRm, aDays[i], oHelper, oMonth);
			}
		}

		this.renderDay(oRm, oMonth, aDays[i], oHelper, true, bWeekNum, -1);
=======
		if (iLength === 28) {
			// there are only 4 full weeks (28 days), add one hidden 'day' div in order to open space for 5-th week
			this.renderDummyCell(oRm, "sapUiCalItem", false, "");
		}
	};

	/**
	 * Generates empty 'day' div that adds space for one more week in the calendar, in case of 4 full weeks only (28 days)
	 * @param {sap.ui.core.RenderManager} oRm The RenderManager that can be used for writing to the render output buffer
	 * @param {string} sClassName css class that will be added to the dummy element styles
	 * @param {boolean} bVisible if set to true the dummy element will be visible
	 * @param {string} sRole aria role attribute
	 * @private
	 */
	MonthRenderer.renderDummyCell = function(oRm, sClassName, bVisible, sRole) {
		oRm.openStart("div");
		oRm.class(sClassName);
		oRm.class("sapUiCalDummy");
		oRm.style("visibility", bVisible ? "visible" : "hidden");
		oRm.attr("role", sRole);
		oRm.attr("aria-label", Library.getResourceBundleFor("sap.ui.unified").getText("CALENDAR_WEEK"));
		oRm.openEnd();
		oRm.close('div');
	};

	MonthRenderer.isTypeAttributeRequired = function (bFilteredByTypeOrColor, sSpecialDateTypeFilter, sSpecialDateColorFilter, oDayType){
		const sColor = oDayType.color?.toLowerCase();

		if (bFilteredByTypeOrColor) {
			return sSpecialDateColorFilter === sColor && sSpecialDateTypeFilter === oDayType.type;
		}

		return sSpecialDateTypeFilter === "" || sSpecialDateTypeFilter === CalendarDayType.None || sSpecialDateTypeFilter === oDayType.type;
	};

	MonthRenderer.isColorAttributeRequired = function (sColor, bFilteredByTypeOrColor, sSpecialDateColorFilter, sSpecialDateTypeFilter, aDayTypes) {
		const bHasColorAndNotFiltered = sColor && !bFilteredByTypeOrColor;
		const bHasMatchingTypeAndColor = sColor === sSpecialDateColorFilter && sSpecialDateTypeFilter === aDayTypes[0].type;
		const bHasSameColorWithoutType = sColor === sSpecialDateColorFilter && (!sSpecialDateTypeFilter || sSpecialDateTypeFilter === CalendarDayType.None);

		if (bHasColorAndNotFiltered) {
			return true;
		}

		return bHasMatchingTypeAndColor || bHasSameColorWithoutType;
	};

	/**
	 * Generates helper object from passed date
	 * @param {sap.ui.unified.calendar.Month} oMonth the month instance
	 * @param {sap.ui.unified.calendar.CalendarDate} oDate date instance
	 * @returns {object} helper object
	 * @private
	 */
	MonthRenderer.getDayHelper = function(oMonth, oDate){
		var oLegend,
			sLegendId,
			oLocaleData = oMonth._getLocaleData(),
			oHelper = {
				sLocale: oMonth._getLocale(),
				oLocaleData: oLocaleData,
				iMonth: oDate.getMonth(),
				iYear: oDate.getYear(),
				iFirstDayOfWeek: oMonth._getFirstDayOfWeek(),
				iWeekendStart: oLocaleData.getWeekendStart(),
				iWeekendEnd: oLocaleData.getWeekendEnd(),
				aNonWorkingDays: oMonth._getNonWorkingDays() || [],
				sToday: oLocaleData.getRelativeDay(0),
				oToday: CalendarDate.fromLocalJSDate(UI5Date.getInstance(), oMonth.getPrimaryCalendarType()),
				sId: oMonth.getId(),
				oFormatLong: oMonth._getFormatLong(),
				sPrimaryCalendarType: oMonth.getPrimaryCalendarType(),
				sSecondaryCalendarType: oMonth._getSecondaryCalendarType(),
				oLegend: undefined
			};

		sLegendId = oMonth.getLegend();
		// getLegend may return string or array we should proceed only if the result is a string
		if (sLegendId && typeof sLegendId === "string") {
			oLegend = Element.getElementById(sLegendId);
			if (oLegend) {
				if (!(oLegend instanceof CalendarLegend)) {
					throw new Error(oLegend + " is not an sap.ui.unified.CalendarLegend. " + oMonth);
				}
				oHelper.oLegend = oLegend;
			} else {
				Log.warning("CalendarLegend " + sLegendId + " does not exist!", oMonth);
			}
		}

		return oHelper;
	};

	/**
	 *
	 * @param {sap.ui.core.RenderManager} oRm The RenderManager that can be used for writing to the render output buffer
	 * @param {sap.ui.unified.calendar.Month} oMonth The month to be rendered
	 * @param {sap.ui.unified.calendar.CalendarDate} oDay The date which month and year will be set to the header
	 * @param {Object} oHelper A helper instance
	 * @param {boolean} bOtherMonth Whether there is other month
	 * @param {boolean} bWeekNum Whether the week numbers must be rendered
	 * @param {int} iNumber The day numbers
	 * @param {string} sWidth The width to be set to the month
	 * @param {boolean} bDayName Whether the day names must be rendered
	 */
	MonthRenderer.renderDay = function(oRm, oMonth, oDay, oHelper, bOtherMonth, bWeekNum, iNumber, sWidth, bDayName){
		CalendarUtils._checkCalendarDate(oDay);
		var oSecondaryDay = new CalendarDate(oDay, oHelper.sSecondaryCalendarType),
			mAccProps = {
				role: oMonth._getAriaRole(),
				selected: false,
				label: "",
				describedby: oMonth._getDayDescription()
			},
			bBeforeFirstYear = oDay._bBeforeFirstYear,
			sAriaType = "",
			oLegend = oHelper.oLegend;

		var sYyyymmdd = oMonth._oFormatYyyymmdd.format(oDay.toUTCJSDate(), true);
		var iWeekDay = oDay.getDay();
		var iSelected = oMonth._checkDateSelected(oDay);
		var aDayTypes = oMonth._getDateTypes(oDay);
		var sSpecialDateTypeFilter = oHelper && oHelper.oLegend ? oHelper.oLegend._getSpecialDateTypeFilter() : '';
		var sSpecialDateColorFilter = oHelper?.oLegend ? oHelper.oLegend._getSpecialDateColorFilter().toLowerCase() : '';
		var bEnabled = oMonth._checkDateEnabled(oDay);
		var bShouldBeMarkedAsSpecialDate = oMonth._isSpecialDateMarkerEnabled(oDay);
		const sFirstSpecialDateType = aDayTypes.length > 0 && aDayTypes[0].type;
		const sSecondaryDateType = aDayTypes.length > 0 && aDayTypes[0].secondaryType;
		const bIsWeekend = oHelper.aNonWorkingDays.length
			? oHelper.aNonWorkingDays.some((iNonWorkingDay) => oDay.getDay() === iNonWorkingDay)
			: CalendarUtils._isWeekend(oDay, oMonth._getLocaleData());
		const bNonWorkingWeekend =  sFirstSpecialDateType !== CalendarDayType.Working
			&& sSecondaryDateType !== CalendarDayType.Working
			&& bIsWeekend;
		const bNonWorking = sFirstSpecialDateType === CalendarDayType.NonWorking
			|| sSecondaryDateType === CalendarDayType.NonWorking || bNonWorkingWeekend;
		const bFilteredByTypeOrColor = !!(sSpecialDateTypeFilter || sSpecialDateColorFilter) && (sSpecialDateTypeFilter !== CalendarDayType.None || sSpecialDateColorFilter) ;
		const sNonWorkingDayText = oMonth._oUnifiedRB.getText("LEGEND_NON_WORKING_DAY");
		const aTooltipTexts = [];

		// Days before 0001.01.01 should be disabled.
		if (bBeforeFirstYear) {
			bEnabled = false;
		}
>>>>>>> 5192e3bd

		if (i % 7 === 6 || i === iLength - 1) {
			oRm.close("div");
		}
	}

	if (iLength === 28) {
		// there are only 4 full weeks (28 days), add one hidden 'day' div in order to open space for 5-th week
		this.renderDummyCell(oRm, "sapUiCalItem", false, "");
	}
};

/**
 * Generates empty 'day' div that adds space for one more week in the calendar, in case of 4 full weeks only (28 days)
 * @param {sap.ui.core.RenderManager} oRm The RenderManager that can be used for writing to the render output buffer
 * @param {string} sClassName css class that will be added to the dummy element styles
 * @param {boolean} bVisible if set to true the dummy element will be visible
 * @param {string} sRole aria role attribute
 * @private
 */
MonthRenderer.renderDummyCell = function(oRm, sClassName, bVisible, sRole) {
	oRm.openStart("div");
	oRm.class(sClassName);
	oRm.class("sapUiCalDummy");
	oRm.style("visibility", bVisible ? "visible" : "hidden");
	oRm.attr("role", sRole);
	oRm.attr("aria-label", Library.getResourceBundleFor("sap.ui.unified").getText("CALENDAR_WEEK"));
	oRm.openEnd();
	oRm.close('div');
};

/**
 * Generates helper object from passed date
 * @param {sap.ui.unified.calendar.Month} oMonth the month instance
 * @param {sap.ui.unified.calendar.CalendarDate} oDate date instance
 * @returns {object} helper object
 * @private
 */
MonthRenderer.getDayHelper = function(oMonth, oDate){
	var oLegend,
		sLegendId,
		oLocaleData = oMonth._getLocaleData(),
		oHelper = {
			sLocale: oMonth._getLocale(),
			oLocaleData: oLocaleData,
			iMonth: oDate.getMonth(),
			iYear: oDate.getYear(),
			iFirstDayOfWeek: oMonth._getFirstDayOfWeek(),
			iWeekendStart: oLocaleData.getWeekendStart(),
			iWeekendEnd: oLocaleData.getWeekendEnd(),
			aNonWorkingDays: oMonth._getNonWorkingDays() || [],
			sToday: oLocaleData.getRelativeDay(0),
			oToday: CalendarDate.fromLocalJSDate(UI5Date.getInstance(), oMonth.getPrimaryCalendarType()),
			sId: oMonth.getId(),
			oFormatLong: oMonth._getFormatLong(),
			sPrimaryCalendarType: oMonth.getPrimaryCalendarType(),
			sSecondaryCalendarType: oMonth._getSecondaryCalendarType(),
			oLegend: undefined
		};

	sLegendId = oMonth.getLegend();
	// getLegend may return string or array we should proceed only if the result is a string
	if (sLegendId && typeof sLegendId === "string") {
		oLegend = Element.getElementById(sLegendId);
		if (oLegend) {
			if (!(oLegend instanceof CalendarLegend)) {
				throw new Error(oLegend + " is not an sap.ui.unified.CalendarLegend. " + oMonth);
			}
			oHelper.oLegend = oLegend;
		} else {
<<<<<<< HEAD
			Log.warning("CalendarLegend " + sLegendId + " does not exist!", oMonth);
		}
	}

	return oHelper;
};

/**
 *
 * @param {sap.ui.core.RenderManager} oRm The RenderManager that can be used for writing to the render output buffer
 * @param {sap.ui.unified.calendar.Month} oMonth The month to be rendered
 * @param {sap.ui.unified.calendar.CalendarDate} oDay The date which month and year will be set to the header
 * @param {Object} oHelper A helper instance
 * @param {boolean} bOtherMonth Whether there is other month
 * @param {boolean} bWeekNum Whether the week numbers must be rendered
 * @param {int} iNumber The day numbers
 * @param {string} sWidth The width to be set to the month
 * @param {boolean} bDayName Whether the day names must be rendered
 */
MonthRenderer.renderDay = function(oRm, oMonth, oDay, oHelper, bOtherMonth, bWeekNum, iNumber, sWidth, bDayName){
	CalendarUtils._checkCalendarDate(oDay);
	var oSecondaryDay = new CalendarDate(oDay, oHelper.sSecondaryCalendarType),
		mAccProps = {
			role: oMonth._getAriaRole(),
			selected: false,
			label: "",
			describedby: oMonth._getDayDescription()
		},
		bBeforeFirstYear = oDay._bBeforeFirstYear,
		sAriaType = "",
		oLegend = oHelper.oLegend;

	var sYyyymmdd = oMonth._oFormatYyyymmdd.format(oDay.toUTCJSDate(), true);
	var iWeekDay = oDay.getDay();
	var iSelected = oMonth._checkDateSelected(oDay);
	var aDayTypes = oMonth._getDateTypes(oDay);
	var sSpecialDateTypeFilter = oHelper && oHelper.oLegend ? oHelper.oLegend._getSpecialDateTypeFilter() : '';
	var bEnabled = oMonth._checkDateEnabled(oDay);
	var bShouldBeMarkedAsSpecialDate = oMonth._isSpecialDateMarkerEnabled(oDay);
	const sFirstSpecialDateType = aDayTypes.length > 0 && aDayTypes[0].type;
	const sSecondaryDateType = aDayTypes.length > 0 && aDayTypes[0].secondaryType;
	const bIsWeekend = oHelper.aNonWorkingDays.length
		? oHelper.aNonWorkingDays.some((iNonWorkingDay) => oDay.getDay() === iNonWorkingDay)
		: CalendarUtils._isWeekend(oDay, oMonth._getLocaleData());
	const bNonWorkingWeekend =  sFirstSpecialDateType !== CalendarDayType.Working
		&& sSecondaryDateType !== CalendarDayType.Working
		&& bIsWeekend;
	const bNonWorking = sFirstSpecialDateType === CalendarDayType.NonWorking
		|| sSecondaryDateType === CalendarDayType.NonWorking || bNonWorkingWeekend;

	const sNonWorkingDayText = oMonth._oUnifiedRB.getText("LEGEND_NON_WORKING_DAY");
	const aTooltipTexts = [];

	// Days before 0001.01.01 should be disabled.
	if (bBeforeFirstYear) {
		bEnabled = false;
	}

	oRm.openStart("div", oHelper.sId + "-" + sYyyymmdd);
	oRm.class("sapUiCalItem");
	oRm.class("sapUiCalWDay" + iWeekDay);
	if (sWidth) {
		oRm.style("width", sWidth);
	}
	if (iWeekDay === oHelper.iFirstDayOfWeek) {
		oRm.class("sapUiCalFirstWDay");
	}
	if (bOtherMonth && oHelper.iMonth !== oDay.getMonth()) {
		oRm.class("sapUiCalItemOtherMonth");
		mAccProps["disabled"] = true;
	}
	if (oDay.isSame(oHelper.oToday)) {
		oRm.class("sapUiCalItemNow");
		aTooltipTexts.push(oMonth._oUnifiedRB.getText("LEGEND_TODAY"));
	}

	if (iSelected > 0) {
		oRm.class("sapUiCalItemSel"); // day selected
		mAccProps["selected"] = true;
	} else {
		mAccProps["selected"] = false;
	}
	if (iSelected === 2) {
		oRm.class("sapUiCalItemSelStart"); // interval start
		mAccProps["describedby"] = mAccProps["describedby"] + " " + oHelper.sId + "-Start";
	} else if (iSelected === 3) {
		oRm.class("sapUiCalItemSelEnd"); // interval end
		mAccProps["describedby"] = mAccProps["describedby"] + " " + oHelper.sId + "-End";
	} else if (iSelected === 4) {
		oRm.class("sapUiCalItemSelBetween"); // interval between
	} else if (iSelected === 5) {
		oRm.class("sapUiCalItemSelStart"); // interval start
		oRm.class("sapUiCalItemSelEnd"); // interval end
		mAccProps["describedby"] = mAccProps["describedby"] + " " + oHelper.sId + "-Start";
		mAccProps["describedby"] = mAccProps["describedby"] + " " + oHelper.sId + "-End";
	}

	if (this.renderWeekNumbers && oMonth._oDate) {
		// TODO: We could replace the following lines with a sap.ui.unified.calendar.CalendarUtils.calculateWeekNumber usage
		// once the same method starts to respect the sap/ui/core/date/CalendarWeekNumbering types.
		const oWeekConfig = CalendarDateUtils.getWeekConfigurationValues(oMonth.getCalendarWeekNumbering(), new Locale(oMonth._getLocale()));
		oWeekConfig.firstDayOfWeek = oMonth._getFirstDayOfWeek();
		const oFirstDateOfWeek = CalendarDate.fromUTCDate(CalendarUtils.getFirstDateOfWeek(oDay.toLocalJSDate(), oWeekConfig), oMonth.getPrimaryCalendarType());
		mAccProps["describedby"] = mAccProps["describedby"] + " " + oMonth.getId() + "-week-" + oMonth._calculateWeekNumber(oFirstDateOfWeek) + "-text";
	}

	if (bNonWorking) {
		oRm.class("sapUiCalItemWeekEnd");
		aTooltipTexts.push(sNonWorkingDayText);
	}

	if (bShouldBeMarkedAsSpecialDate) {
		aDayTypes.forEach(function(oDayType, iIndex) {
			if (oDayType.type !== CalendarDayType.None) {
				if (sSpecialDateTypeFilter === "" || sSpecialDateTypeFilter === CalendarDayType.None || sSpecialDateTypeFilter === oDayType.type) {
					if (iIndex === 0) {
						oRm.class("sapUiCalItem" + oDayType.type);
					}
					sAriaType = oDayType.type;
					if (oDayType.tooltip) {
						aTooltipTexts.push(oDayType.tooltip);
					}
				}
			}
		});
	}

	if (aTooltipTexts.length) {
		const aTooltips = aTooltipTexts.filter((sText, iPos) => aTooltipTexts.indexOf(sText) === iPos );
		oRm.attr('title', aTooltips.join(" "));
	}

	//oMonth.getDate() is a public date object, so it is always considered local timezones.
	if (((oMonth.getParent() && oMonth.getParent().getMetadata().getName() === "sap.ui.unified.CalendarOneMonthInterval")
		|| (oMonth.getMetadata().getName() === "sap.ui.unified.calendar.OneMonthDatesRow"))
		&& oMonth.getStartDate() && oHelper.iMonth !== oDay.getMonth()) {
		oRm.class("sapUiCalItemOtherMonth");
	}

	if (!bEnabled) {
		oRm.class("sapUiCalItemDsbl"); // day disabled
		mAccProps["disabled"] = true;
	}

	oRm.attr("tabindex", "-1");
	oRm.attr("data-sap-day", sYyyymmdd);
	if (bDayName) {
		mAccProps["label"] = mAccProps["label"] + oHelper.aWeekDaysWide[iWeekDay] + " ";
	}
	mAccProps["label"] = mAccProps["label"] + oHelper.oFormatLong.format(oDay.toUTCJSDate(), true);

	if (sAriaType !== "") {
		CalendarLegendRenderer.addCalendarTypeAccInfo(mAccProps, sAriaType, oLegend);
	}

	if (oHelper.sSecondaryCalendarType) {
		mAccProps["label"] = mAccProps["label"] + " " + oMonth._oFormatSecondaryLong.format(oSecondaryDay.toUTCJSDate(), true);
	}

	oRm.accessibilityState(null, mAccProps);
	oRm.openEnd(); // div element

	if (aDayTypes[0] && bShouldBeMarkedAsSpecialDate){ //if there's a special date inside current month, render it
		oRm.openStart("div");
		oRm.class("sapUiCalSpecialDate");
		if (aDayTypes[0].color && (sSpecialDateTypeFilter === "" || sSpecialDateTypeFilter === CalendarDayType.None)) { // if there's a custom color and no special date filtering, render it
=======
			mAccProps["selected"] = false;
		}
		if (iSelected === 2) {
			oRm.class("sapUiCalItemSelStart"); // interval start
			mAccProps["describedby"] = mAccProps["describedby"] + " " + oHelper.sId + "-Start";
		} else if (iSelected === 3) {
			oRm.class("sapUiCalItemSelEnd"); // interval end
			mAccProps["describedby"] = mAccProps["describedby"] + " " + oHelper.sId + "-End";
		} else if (iSelected === 4) {
			oRm.class("sapUiCalItemSelBetween"); // interval between
		} else if (iSelected === 5) {
			oRm.class("sapUiCalItemSelStart"); // interval start
			oRm.class("sapUiCalItemSelEnd"); // interval end
			mAccProps["describedby"] = mAccProps["describedby"] + " " + oHelper.sId + "-Start";
			mAccProps["describedby"] = mAccProps["describedby"] + " " + oHelper.sId + "-End";
		}

		if (this.renderWeekNumbers && oMonth._oDate) {
			// TODO: We could replace the following lines with a sap.ui.unified.calendar.CalendarUtils.calculateWeekNumber usage
			// once the same method starts to respect the sap/ui/core/date/CalendarWeekNumbering types.
			const oWeekConfig = CalendarDateUtils.getWeekConfigurationValues(oMonth.getCalendarWeekNumbering(), new Locale(oMonth._getLocale()));
			oWeekConfig.firstDayOfWeek = oMonth._getFirstDayOfWeek();
			const oFirstDateOfWeek = CalendarDate.fromUTCDate(CalendarUtils.getFirstDateOfWeek(oDay.toLocalJSDate(), oWeekConfig), oMonth.getPrimaryCalendarType());
			mAccProps["describedby"] = mAccProps["describedby"] + " " + oMonth.getId() + "-week-" + oMonth._calculateWeekNumber(oFirstDateOfWeek) + "-text";
		}

		if (bNonWorking) {
			oRm.class("sapUiCalItemWeekEnd");
			aTooltipTexts.push(sNonWorkingDayText);
		}

		if (bShouldBeMarkedAsSpecialDate) {
			const that = this;
			aDayTypes.forEach(function(oDayType, iIndex) {
				if (oDayType.type !== CalendarDayType.None) {
					if (that.isTypeAttributeRequired(bFilteredByTypeOrColor, sSpecialDateTypeFilter, sSpecialDateColorFilter, oDayType)) {
						if (iIndex === 0) {
							oRm.class("sapUiCalItem" + oDayType.type);
						}
						sAriaType = oDayType.type;
						if (oDayType.tooltip) {
							aTooltipTexts.push(oDayType.tooltip);
						}
					}
				}
			});
		}

		if (aTooltipTexts.length) {
			const aTooltips = aTooltipTexts.filter((sText, iPos) => aTooltipTexts.indexOf(sText) === iPos );
			oRm.attr('title', aTooltips.join(" "));
		}

		//oMonth.getDate() is a public date object, so it is always considered local timezones.
		if (((oMonth.getParent() && oMonth.getParent().getMetadata().getName() === "sap.ui.unified.CalendarOneMonthInterval")
			|| (oMonth.getMetadata().getName() === "sap.ui.unified.calendar.OneMonthDatesRow"))
			&& oMonth.getStartDate() && oHelper.iMonth !== oDay.getMonth()) {
			oRm.class("sapUiCalItemOtherMonth");
		}

		if (!bEnabled) {
			oRm.class("sapUiCalItemDsbl"); // day disabled
			mAccProps["disabled"] = true;
		}

		oRm.attr("tabindex", "-1");
		oRm.attr("data-sap-day", sYyyymmdd);
		if (bDayName) {
			mAccProps["label"] = mAccProps["label"] + oHelper.aWeekDaysWide[iWeekDay] + " ";
		}
		mAccProps["label"] = mAccProps["label"] + oHelper.oFormatLong.format(oDay.toUTCJSDate(), true);

		if (sAriaType !== "") {
			CalendarLegendRenderer.addCalendarTypeAccInfo(mAccProps, sAriaType, oLegend);
		}

		if (oHelper.sSecondaryCalendarType) {
			mAccProps["label"] = mAccProps["label"] + " " + oMonth._oFormatSecondaryLong.format(oSecondaryDay.toUTCJSDate(), true);
		}

		oRm.accessibilityState(null, mAccProps);
		oRm.openEnd(); // div element

		if (aDayTypes[0] && bShouldBeMarkedAsSpecialDate){ //if there's a special date inside current month, render it
			oRm.openStart("div");
			oRm.class("sapUiCalSpecialDate");
			const sColor = aDayTypes[0].color?.toLowerCase();

			if (this.isColorAttributeRequired(sColor, bFilteredByTypeOrColor, sSpecialDateColorFilter, sSpecialDateTypeFilter, aDayTypes)) { // if there's a custom color and no special date filtering, render it
				oRm.style("background-color", sColor);
			}

			oRm.openEnd(); // div
			oRm.close("div");
		}
>>>>>>> 5192e3bd

			oRm.style("background-color", aDayTypes[0].color);
		}
		oRm.openEnd(); // div
		oRm.close("div");
	}

	oRm.openStart("span");
	oRm.class("sapUiCalItemText");
	if (aDayTypes[0] && aDayTypes[0].color) {
		oRm.class("sapUiCalItemTextCustomColor");
	}
	oRm.openEnd(); // span

	// Date text for days before 0001.01.01 should not be visible.
	if (!bBeforeFirstYear) {
		oRm.text(oDay.getDate());
	}
	oRm.close("span");

	if (bDayName) {
		oRm.openStart("span");
		oRm.class("sapUiCalDayName");
		oRm.openEnd(); // span
		oRm.text(oHelper.aWeekDays[iWeekDay]);
		oRm.close("span");
	}

	if (oHelper.sSecondaryCalendarType) {
		oRm.openStart("span");
		oRm.class("sapUiCalItemSecText");
		oRm.openEnd(); // span
		oRm.text(oSecondaryDay.getDate());
		oRm.close("span");
	}

	oRm.close("div");

};

MonthRenderer._renderWeekNumber = function(oRm, oDay, oHelper, oMonth) {
	var iWeekNumber = oMonth._calculateWeekNumber(oDay);
	var sId = oHelper.sId + "-WNum-" + iWeekNumber;

	// add week number - inside first day of the week to allow better position and make it easier for ItemNavigation
	oRm.openStart("div", sId);
	oRm.class("sapUiCalWeekNum");
	oRm.accessibilityState(null, { role: "rowheader", labelledby: InvisibleText.getStaticId("sap.ui.unified", "CALENDAR_WEEK") + " " +  sId});
	oRm.openEnd(); // span
	oRm.text(iWeekNumber);
	oRm.close("div");
};

return MonthRenderer;

});<|MERGE_RESOLUTION|>--- conflicted
+++ resolved
@@ -296,159 +296,12 @@
 			oRm.attr("role", "row");
 			oRm.openEnd();
 
-<<<<<<< HEAD
 			if (bWeekNum) {
 				this._renderWeekNumber(oRm, aDays[i], oHelper, oMonth);
 			}
 		}
 
 		this.renderDay(oRm, oMonth, aDays[i], oHelper, true, bWeekNum, -1);
-=======
-		if (iLength === 28) {
-			// there are only 4 full weeks (28 days), add one hidden 'day' div in order to open space for 5-th week
-			this.renderDummyCell(oRm, "sapUiCalItem", false, "");
-		}
-	};
-
-	/**
-	 * Generates empty 'day' div that adds space for one more week in the calendar, in case of 4 full weeks only (28 days)
-	 * @param {sap.ui.core.RenderManager} oRm The RenderManager that can be used for writing to the render output buffer
-	 * @param {string} sClassName css class that will be added to the dummy element styles
-	 * @param {boolean} bVisible if set to true the dummy element will be visible
-	 * @param {string} sRole aria role attribute
-	 * @private
-	 */
-	MonthRenderer.renderDummyCell = function(oRm, sClassName, bVisible, sRole) {
-		oRm.openStart("div");
-		oRm.class(sClassName);
-		oRm.class("sapUiCalDummy");
-		oRm.style("visibility", bVisible ? "visible" : "hidden");
-		oRm.attr("role", sRole);
-		oRm.attr("aria-label", Library.getResourceBundleFor("sap.ui.unified").getText("CALENDAR_WEEK"));
-		oRm.openEnd();
-		oRm.close('div');
-	};
-
-	MonthRenderer.isTypeAttributeRequired = function (bFilteredByTypeOrColor, sSpecialDateTypeFilter, sSpecialDateColorFilter, oDayType){
-		const sColor = oDayType.color?.toLowerCase();
-
-		if (bFilteredByTypeOrColor) {
-			return sSpecialDateColorFilter === sColor && sSpecialDateTypeFilter === oDayType.type;
-		}
-
-		return sSpecialDateTypeFilter === "" || sSpecialDateTypeFilter === CalendarDayType.None || sSpecialDateTypeFilter === oDayType.type;
-	};
-
-	MonthRenderer.isColorAttributeRequired = function (sColor, bFilteredByTypeOrColor, sSpecialDateColorFilter, sSpecialDateTypeFilter, aDayTypes) {
-		const bHasColorAndNotFiltered = sColor && !bFilteredByTypeOrColor;
-		const bHasMatchingTypeAndColor = sColor === sSpecialDateColorFilter && sSpecialDateTypeFilter === aDayTypes[0].type;
-		const bHasSameColorWithoutType = sColor === sSpecialDateColorFilter && (!sSpecialDateTypeFilter || sSpecialDateTypeFilter === CalendarDayType.None);
-
-		if (bHasColorAndNotFiltered) {
-			return true;
-		}
-
-		return bHasMatchingTypeAndColor || bHasSameColorWithoutType;
-	};
-
-	/**
-	 * Generates helper object from passed date
-	 * @param {sap.ui.unified.calendar.Month} oMonth the month instance
-	 * @param {sap.ui.unified.calendar.CalendarDate} oDate date instance
-	 * @returns {object} helper object
-	 * @private
-	 */
-	MonthRenderer.getDayHelper = function(oMonth, oDate){
-		var oLegend,
-			sLegendId,
-			oLocaleData = oMonth._getLocaleData(),
-			oHelper = {
-				sLocale: oMonth._getLocale(),
-				oLocaleData: oLocaleData,
-				iMonth: oDate.getMonth(),
-				iYear: oDate.getYear(),
-				iFirstDayOfWeek: oMonth._getFirstDayOfWeek(),
-				iWeekendStart: oLocaleData.getWeekendStart(),
-				iWeekendEnd: oLocaleData.getWeekendEnd(),
-				aNonWorkingDays: oMonth._getNonWorkingDays() || [],
-				sToday: oLocaleData.getRelativeDay(0),
-				oToday: CalendarDate.fromLocalJSDate(UI5Date.getInstance(), oMonth.getPrimaryCalendarType()),
-				sId: oMonth.getId(),
-				oFormatLong: oMonth._getFormatLong(),
-				sPrimaryCalendarType: oMonth.getPrimaryCalendarType(),
-				sSecondaryCalendarType: oMonth._getSecondaryCalendarType(),
-				oLegend: undefined
-			};
-
-		sLegendId = oMonth.getLegend();
-		// getLegend may return string or array we should proceed only if the result is a string
-		if (sLegendId && typeof sLegendId === "string") {
-			oLegend = Element.getElementById(sLegendId);
-			if (oLegend) {
-				if (!(oLegend instanceof CalendarLegend)) {
-					throw new Error(oLegend + " is not an sap.ui.unified.CalendarLegend. " + oMonth);
-				}
-				oHelper.oLegend = oLegend;
-			} else {
-				Log.warning("CalendarLegend " + sLegendId + " does not exist!", oMonth);
-			}
-		}
-
-		return oHelper;
-	};
-
-	/**
-	 *
-	 * @param {sap.ui.core.RenderManager} oRm The RenderManager that can be used for writing to the render output buffer
-	 * @param {sap.ui.unified.calendar.Month} oMonth The month to be rendered
-	 * @param {sap.ui.unified.calendar.CalendarDate} oDay The date which month and year will be set to the header
-	 * @param {Object} oHelper A helper instance
-	 * @param {boolean} bOtherMonth Whether there is other month
-	 * @param {boolean} bWeekNum Whether the week numbers must be rendered
-	 * @param {int} iNumber The day numbers
-	 * @param {string} sWidth The width to be set to the month
-	 * @param {boolean} bDayName Whether the day names must be rendered
-	 */
-	MonthRenderer.renderDay = function(oRm, oMonth, oDay, oHelper, bOtherMonth, bWeekNum, iNumber, sWidth, bDayName){
-		CalendarUtils._checkCalendarDate(oDay);
-		var oSecondaryDay = new CalendarDate(oDay, oHelper.sSecondaryCalendarType),
-			mAccProps = {
-				role: oMonth._getAriaRole(),
-				selected: false,
-				label: "",
-				describedby: oMonth._getDayDescription()
-			},
-			bBeforeFirstYear = oDay._bBeforeFirstYear,
-			sAriaType = "",
-			oLegend = oHelper.oLegend;
-
-		var sYyyymmdd = oMonth._oFormatYyyymmdd.format(oDay.toUTCJSDate(), true);
-		var iWeekDay = oDay.getDay();
-		var iSelected = oMonth._checkDateSelected(oDay);
-		var aDayTypes = oMonth._getDateTypes(oDay);
-		var sSpecialDateTypeFilter = oHelper && oHelper.oLegend ? oHelper.oLegend._getSpecialDateTypeFilter() : '';
-		var sSpecialDateColorFilter = oHelper?.oLegend ? oHelper.oLegend._getSpecialDateColorFilter().toLowerCase() : '';
-		var bEnabled = oMonth._checkDateEnabled(oDay);
-		var bShouldBeMarkedAsSpecialDate = oMonth._isSpecialDateMarkerEnabled(oDay);
-		const sFirstSpecialDateType = aDayTypes.length > 0 && aDayTypes[0].type;
-		const sSecondaryDateType = aDayTypes.length > 0 && aDayTypes[0].secondaryType;
-		const bIsWeekend = oHelper.aNonWorkingDays.length
-			? oHelper.aNonWorkingDays.some((iNonWorkingDay) => oDay.getDay() === iNonWorkingDay)
-			: CalendarUtils._isWeekend(oDay, oMonth._getLocaleData());
-		const bNonWorkingWeekend =  sFirstSpecialDateType !== CalendarDayType.Working
-			&& sSecondaryDateType !== CalendarDayType.Working
-			&& bIsWeekend;
-		const bNonWorking = sFirstSpecialDateType === CalendarDayType.NonWorking
-			|| sSecondaryDateType === CalendarDayType.NonWorking || bNonWorkingWeekend;
-		const bFilteredByTypeOrColor = !!(sSpecialDateTypeFilter || sSpecialDateColorFilter) && (sSpecialDateTypeFilter !== CalendarDayType.None || sSpecialDateColorFilter) ;
-		const sNonWorkingDayText = oMonth._oUnifiedRB.getText("LEGEND_NON_WORKING_DAY");
-		const aTooltipTexts = [];
-
-		// Days before 0001.01.01 should be disabled.
-		if (bBeforeFirstYear) {
-			bEnabled = false;
-		}
->>>>>>> 5192e3bd
 
 		if (i % 7 === 6 || i === iLength - 1) {
 			oRm.close("div");
@@ -478,6 +331,28 @@
 	oRm.attr("aria-label", Library.getResourceBundleFor("sap.ui.unified").getText("CALENDAR_WEEK"));
 	oRm.openEnd();
 	oRm.close('div');
+};
+
+MonthRenderer.isTypeAttributeRequired = function (bFilteredByTypeOrColor, sSpecialDateTypeFilter, sSpecialDateColorFilter, oDayType){
+	const sColor = oDayType.color?.toLowerCase();
+
+	if (bFilteredByTypeOrColor) {
+		return sSpecialDateColorFilter === sColor && sSpecialDateTypeFilter === oDayType.type;
+	}
+
+	return sSpecialDateTypeFilter === "" || sSpecialDateTypeFilter === CalendarDayType.None || sSpecialDateTypeFilter === oDayType.type;
+};
+
+MonthRenderer.isColorAttributeRequired = function (sColor, bFilteredByTypeOrColor, sSpecialDateColorFilter, sSpecialDateTypeFilter, aDayTypes) {
+	const bHasColorAndNotFiltered = sColor && !bFilteredByTypeOrColor;
+	const bHasMatchingTypeAndColor = sColor === sSpecialDateColorFilter && sSpecialDateTypeFilter === aDayTypes[0].type;
+	const bHasSameColorWithoutType = sColor === sSpecialDateColorFilter && (!sSpecialDateTypeFilter || sSpecialDateTypeFilter === CalendarDayType.None);
+
+	if (bHasColorAndNotFiltered) {
+		return true;
+	}
+
+	return bHasMatchingTypeAndColor || bHasSameColorWithoutType;
 };
 
 /**
@@ -519,7 +394,6 @@
 			}
 			oHelper.oLegend = oLegend;
 		} else {
-<<<<<<< HEAD
 			Log.warning("CalendarLegend " + sLegendId + " does not exist!", oMonth);
 		}
 	}
@@ -557,6 +431,7 @@
 	var iSelected = oMonth._checkDateSelected(oDay);
 	var aDayTypes = oMonth._getDateTypes(oDay);
 	var sSpecialDateTypeFilter = oHelper && oHelper.oLegend ? oHelper.oLegend._getSpecialDateTypeFilter() : '';
+	var sSpecialDateColorFilter = oHelper?.oLegend ? oHelper.oLegend._getSpecialDateColorFilter().toLowerCase() : '';
 	var bEnabled = oMonth._checkDateEnabled(oDay);
 	var bShouldBeMarkedAsSpecialDate = oMonth._isSpecialDateMarkerEnabled(oDay);
 	const sFirstSpecialDateType = aDayTypes.length > 0 && aDayTypes[0].type;
@@ -569,7 +444,7 @@
 		&& bIsWeekend;
 	const bNonWorking = sFirstSpecialDateType === CalendarDayType.NonWorking
 		|| sSecondaryDateType === CalendarDayType.NonWorking || bNonWorkingWeekend;
-
+	const bFilteredByTypeOrColor = !!(sSpecialDateTypeFilter || sSpecialDateColorFilter) && (sSpecialDateTypeFilter !== CalendarDayType.None || sSpecialDateColorFilter) ;
 	const sNonWorkingDayText = oMonth._oUnifiedRB.getText("LEGEND_NON_WORKING_DAY");
 	const aTooltipTexts = [];
 
@@ -632,9 +507,10 @@
 	}
 
 	if (bShouldBeMarkedAsSpecialDate) {
+		const that = this;
 		aDayTypes.forEach(function(oDayType, iIndex) {
 			if (oDayType.type !== CalendarDayType.None) {
-				if (sSpecialDateTypeFilter === "" || sSpecialDateTypeFilter === CalendarDayType.None || sSpecialDateTypeFilter === oDayType.type) {
+				if (that.isTypeAttributeRequired(bFilteredByTypeOrColor, sSpecialDateTypeFilter, sSpecialDateColorFilter, oDayType)) {
 					if (iIndex === 0) {
 						oRm.class("sapUiCalItem" + oDayType.type);
 					}
@@ -685,107 +561,12 @@
 	if (aDayTypes[0] && bShouldBeMarkedAsSpecialDate){ //if there's a special date inside current month, render it
 		oRm.openStart("div");
 		oRm.class("sapUiCalSpecialDate");
-		if (aDayTypes[0].color && (sSpecialDateTypeFilter === "" || sSpecialDateTypeFilter === CalendarDayType.None)) { // if there's a custom color and no special date filtering, render it
-=======
-			mAccProps["selected"] = false;
+		const sColor = aDayTypes[0].color?.toLowerCase();
+
+		if (this.isColorAttributeRequired(sColor, bFilteredByTypeOrColor, sSpecialDateColorFilter, sSpecialDateTypeFilter, aDayTypes)) { // if there's a custom color and no special date filtering, render it
+			oRm.style("background-color", sColor);
 		}
-		if (iSelected === 2) {
-			oRm.class("sapUiCalItemSelStart"); // interval start
-			mAccProps["describedby"] = mAccProps["describedby"] + " " + oHelper.sId + "-Start";
-		} else if (iSelected === 3) {
-			oRm.class("sapUiCalItemSelEnd"); // interval end
-			mAccProps["describedby"] = mAccProps["describedby"] + " " + oHelper.sId + "-End";
-		} else if (iSelected === 4) {
-			oRm.class("sapUiCalItemSelBetween"); // interval between
-		} else if (iSelected === 5) {
-			oRm.class("sapUiCalItemSelStart"); // interval start
-			oRm.class("sapUiCalItemSelEnd"); // interval end
-			mAccProps["describedby"] = mAccProps["describedby"] + " " + oHelper.sId + "-Start";
-			mAccProps["describedby"] = mAccProps["describedby"] + " " + oHelper.sId + "-End";
-		}
-
-		if (this.renderWeekNumbers && oMonth._oDate) {
-			// TODO: We could replace the following lines with a sap.ui.unified.calendar.CalendarUtils.calculateWeekNumber usage
-			// once the same method starts to respect the sap/ui/core/date/CalendarWeekNumbering types.
-			const oWeekConfig = CalendarDateUtils.getWeekConfigurationValues(oMonth.getCalendarWeekNumbering(), new Locale(oMonth._getLocale()));
-			oWeekConfig.firstDayOfWeek = oMonth._getFirstDayOfWeek();
-			const oFirstDateOfWeek = CalendarDate.fromUTCDate(CalendarUtils.getFirstDateOfWeek(oDay.toLocalJSDate(), oWeekConfig), oMonth.getPrimaryCalendarType());
-			mAccProps["describedby"] = mAccProps["describedby"] + " " + oMonth.getId() + "-week-" + oMonth._calculateWeekNumber(oFirstDateOfWeek) + "-text";
-		}
-
-		if (bNonWorking) {
-			oRm.class("sapUiCalItemWeekEnd");
-			aTooltipTexts.push(sNonWorkingDayText);
-		}
-
-		if (bShouldBeMarkedAsSpecialDate) {
-			const that = this;
-			aDayTypes.forEach(function(oDayType, iIndex) {
-				if (oDayType.type !== CalendarDayType.None) {
-					if (that.isTypeAttributeRequired(bFilteredByTypeOrColor, sSpecialDateTypeFilter, sSpecialDateColorFilter, oDayType)) {
-						if (iIndex === 0) {
-							oRm.class("sapUiCalItem" + oDayType.type);
-						}
-						sAriaType = oDayType.type;
-						if (oDayType.tooltip) {
-							aTooltipTexts.push(oDayType.tooltip);
-						}
-					}
-				}
-			});
-		}
-
-		if (aTooltipTexts.length) {
-			const aTooltips = aTooltipTexts.filter((sText, iPos) => aTooltipTexts.indexOf(sText) === iPos );
-			oRm.attr('title', aTooltips.join(" "));
-		}
-
-		//oMonth.getDate() is a public date object, so it is always considered local timezones.
-		if (((oMonth.getParent() && oMonth.getParent().getMetadata().getName() === "sap.ui.unified.CalendarOneMonthInterval")
-			|| (oMonth.getMetadata().getName() === "sap.ui.unified.calendar.OneMonthDatesRow"))
-			&& oMonth.getStartDate() && oHelper.iMonth !== oDay.getMonth()) {
-			oRm.class("sapUiCalItemOtherMonth");
-		}
-
-		if (!bEnabled) {
-			oRm.class("sapUiCalItemDsbl"); // day disabled
-			mAccProps["disabled"] = true;
-		}
-
-		oRm.attr("tabindex", "-1");
-		oRm.attr("data-sap-day", sYyyymmdd);
-		if (bDayName) {
-			mAccProps["label"] = mAccProps["label"] + oHelper.aWeekDaysWide[iWeekDay] + " ";
-		}
-		mAccProps["label"] = mAccProps["label"] + oHelper.oFormatLong.format(oDay.toUTCJSDate(), true);
-
-		if (sAriaType !== "") {
-			CalendarLegendRenderer.addCalendarTypeAccInfo(mAccProps, sAriaType, oLegend);
-		}
-
-		if (oHelper.sSecondaryCalendarType) {
-			mAccProps["label"] = mAccProps["label"] + " " + oMonth._oFormatSecondaryLong.format(oSecondaryDay.toUTCJSDate(), true);
-		}
-
-		oRm.accessibilityState(null, mAccProps);
-		oRm.openEnd(); // div element
-
-		if (aDayTypes[0] && bShouldBeMarkedAsSpecialDate){ //if there's a special date inside current month, render it
-			oRm.openStart("div");
-			oRm.class("sapUiCalSpecialDate");
-			const sColor = aDayTypes[0].color?.toLowerCase();
-
-			if (this.isColorAttributeRequired(sColor, bFilteredByTypeOrColor, sSpecialDateColorFilter, sSpecialDateTypeFilter, aDayTypes)) { // if there's a custom color and no special date filtering, render it
-				oRm.style("background-color", sColor);
-			}
-
-			oRm.openEnd(); // div
-			oRm.close("div");
-		}
->>>>>>> 5192e3bd
-
-			oRm.style("background-color", aDayTypes[0].color);
-		}
+
 		oRm.openEnd(); // div
 		oRm.close("div");
 	}
