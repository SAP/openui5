--- conflicted
+++ resolved
@@ -107,51 +107,22 @@
 		oRm.openStart("div", sId + "-m" + (iCurrentMonth));
 		oRm.class("sapUiCalItem");
 
-		bApplySelection = oMP._fnShouldApplySelection(oCurrentDate);
-		bApplySelectionBetween = oMP._fnShouldApplySelectionBetween(oCurrentDate);
+		bApplySelection = oMP._isMonthSelected(oCurrentDate);
+		bApplySelectionBetween = oMP._isMonthInsideSelectionRange(oCurrentDate);
 
-<<<<<<< HEAD
 		if (bApplySelection) {
 			oRm.class("sapUiCalItemSel");
 			mAccProps["selected"] = true;
 		}
-=======
-			mAccProps = {
-					role: "gridcell"
-				};
-			if (!oMP._bLongMonth && oMP._bNamesLengthChecked) {
-				mAccProps["label"] = aMonthNamesWide[iCurrentMonth];
-			}
 
-			if (iColumns > 0 && i % iColumns === 0) {
-				// begin of row
-				oRm.openStart("div");
-				oRm.accessibilityState(null, {role: "row"});
-				oRm.openEnd();
-			}
-
-			oRm.openStart("div", sId + "-m" + (iCurrentMonth));
-			oRm.class("sapUiCalItem");
-
-			bApplySelection = oMP._isMonthSelected(oCurrentDate);
-			bApplySelectionBetween = oMP._isMonthInsideSelectionRange(oCurrentDate);
->>>>>>> cee9eafc
-
-		if (bApplySelectionBetween) {
+		if (bApplySelectionBetween && !bApplySelection) {
 			oRm.class("sapUiCalItemSelBetween");
 			mAccProps["selected"] = true;
 		}
 
-<<<<<<< HEAD
 		if (!bApplySelection && !bApplySelectionBetween) {
 			mAccProps["selected"] = false;
 		}
-=======
-			if (bApplySelectionBetween && !bApplySelection) {
-				oRm.class("sapUiCalItemSelBetween");
-				mAccProps["selected"] = true;
-			}
->>>>>>> cee9eafc
 
 		if (iCurrentMonth < oMP._iMinMonth || iCurrentMonth > oMP._iMaxMonth) {
 			oRm.class("sapUiCalItemDsbl"); // month disabled
