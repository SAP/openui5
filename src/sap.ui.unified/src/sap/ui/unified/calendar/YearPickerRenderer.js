/*!
 * ${copyright}
 */

sap.ui.define([
	"sap/ui/core/Lib",
	'sap/ui/unified/calendar/CalendarDate',
	'sap/ui/unified/calendar/CalendarUtils',
	'sap/ui/core/date/UniversalDate',
	'sap/ui/core/format/DateFormat',
	'sap/ui/core/InvisibleText'
], function(Library, CalendarDate, CalendarUtils, UniversalDate, DateFormat, InvisibleText) {
"use strict";

/*
 * Inside the YearPickerRenderer CalendarDate objects are used. But in the API JS dates are used.
 * So conversion must be done on API functions.
 */

/**
 * YearPicker renderer.
 * @namespace
 */
var YearPickerRenderer = {
	apiVersion: 2
};

/**
 * Renders the HTML for the given control, using the provided {@link sap.ui.core.RenderManager}.
 *
 * @param {sap.ui.core.RenderManager} oRm the RenderManager that can be used for writing to the render output buffer
 * @param {sap.ui.unified.calendar.YearPicker} oYP an object representation of the control that should be rendered
 */
YearPickerRenderer.render = function(oRm, oYP){
	var sTooltip = oYP.getTooltip_AsString();

	oRm.openStart("div", oYP);
	oRm.class("sapUiCalYearPicker");

	if (oYP._getSecondaryCalendarType()) {
		oRm.class("sapUiCalMonthSecType");
	}

	if (sTooltip) {
		oRm.attr('title', sTooltip);
	}

	oRm.accessibilityState(oYP, this.getAccessibilityState(oYP));

	oRm.openEnd(); // div element

	this.renderCells(oRm, oYP);

	oRm.close("div");

};

YearPickerRenderer.getAccessibilityState = function(oYP) {
	return {
		role: "grid",
		readonly: "true",
		multiselectable: oYP.getIntervalSelection(),
		roledescription: Library.getResourceBundleFor("sap.ui.unified").getText("YEAR_PICKER"),
		describedby: oYP._bCalendar ? InvisibleText.getStaticId("sap.ui.unified", "CALENDAR_YEAR_RANGE_PICKER_OPEN_HINT") : ""
	};
};

YearPickerRenderer.renderCells = function(oRm, oYP) {

	var oDate = oYP.getProperty("_middleDate") ? oYP.getProperty("_middleDate") : oYP._getDate(),
		oFirstDate = new CalendarDate(oDate, oYP.getPrimaryCalendarType()),
		oMinYear = CalendarUtils._minDate(oYP.getProperty("primaryCalendarType")).getYear(),
		oMaxYear = CalendarUtils._maxDate(oYP.getProperty("primaryCalendarType")).getYear(),
		iYears = oYP.getYears(),
		sId = oYP.getId(),
		iColumns = oYP.getColumns(),
		sSecondaryType = oYP._getSecondaryCalendarType(),
		sWidth = "",
		bEnabled = false,
		oLocaleData = oYP._getLocaleData(),
		sYear,
		bApplySelection,
		bApplySelectionBetween,
		mAccProps, sYyyymmdd, i;

	oFirstDate.setYear(oFirstDate.getYear() - Math.floor(iYears / 2));

	if (oFirstDate.getYear() < oMinYear) {
		oFirstDate.setYear(oMinYear);
	} else if (oFirstDate.getYear() + iYears > oMaxYear) {
		oFirstDate.setYear(oMaxYear - iYears + 1);
	}

	if (iColumns > 0) {
		sWidth = ( 100 / iColumns ) + "%";
	} else {
		sWidth = ( 100 / iYears ) + "%";
	}

	for (i = 0; i < iYears; i++) {
		sYyyymmdd = oYP._oFormatYyyymmdd.format(oFirstDate.toUTCJSDate(), true);
		mAccProps = {
			role: "gridcell"
		};
		bEnabled = oYP._checkDateEnabled(oFirstDate);

		if (iColumns > 0 && i % iColumns == 0) {
			// begin of row
			oRm.openStart("div");
			oRm.accessibilityState(null, {role: "row"});
			oRm.openEnd(); // div element
		}

		oRm.openStart("div", sId + "-y" + sYyyymmdd);
		oRm.class("sapUiCalItem");

<<<<<<< HEAD
		bApplySelection = oYP._fnShouldApplySelection(oFirstDate);
		bApplySelectionBetween = oYP._fnShouldApplySelectionBetween(oFirstDate);
=======
			bApplySelection = oYP._isYearSelected(oFirstDate);
			bApplySelectionBetween = oYP._isYearInsideSelectionRange(oFirstDate);
>>>>>>> cee9eafc

		if (bApplySelection) {
			oRm.class("sapUiCalItemSel");
			mAccProps["selected"] = true;
		}

<<<<<<< HEAD
		if (bApplySelectionBetween) {
			oRm.class("sapUiCalItemSelBetween");
			mAccProps["selected"] = true;
		}
=======
			if (bApplySelectionBetween && !bApplySelection) {
				oRm.class("sapUiCalItemSelBetween");
				mAccProps["selected"] = true;
			}
>>>>>>> cee9eafc

		if (!bApplySelection && !bApplySelectionBetween) {
			mAccProps["selected"] = false;
		}

		if (!bEnabled) {
			oRm.class("sapUiCalItemDsbl"); // year disabled
			mAccProps["disabled"] = true;
		}

		// to render era in Japanese, UniversalDate is used, since CalendarDate.toUTCJSDate() will convert the date in Gregorian
		sYear = oYP._oYearFormat.format(UniversalDate.getInstance(oFirstDate.toUTCJSDate(), oFirstDate.getCalendarType()), true);
		mAccProps["label"] = sYear;
		if (sSecondaryType) {
			var oSecondaryYears = oYP._getDisplayedSecondaryDates(oFirstDate),
				oSecondaryYearFormat = DateFormat.getDateInstance({format: "y", calendarType: oYP.getSecondaryCalendarType()}),
				sSecondaryYearInfo, sPattern;
			if (oSecondaryYears.start.getYear() === oSecondaryYears.end.getYear()) {
				sSecondaryYearInfo = oSecondaryYearFormat.format(oSecondaryYears.start.toUTCJSDate(), true);
			} else {
				sPattern = oLocaleData.getIntervalPattern();
				sSecondaryYearInfo = sPattern.replace(/\{0\}/, oSecondaryYearFormat.format(oSecondaryYears.start.toUTCJSDate()),true)
					.replace(/\{1\}/, oSecondaryYearFormat.format(oSecondaryYears.end.toUTCJSDate(), true));
			}
			mAccProps["label"] = mAccProps["label"] + " " + sSecondaryYearInfo;
		}

		oRm.attr("tabindex", "-1");
		oRm.attr("data-sap-year-start", sYyyymmdd);
		oRm.style("width", sWidth);
		oRm.accessibilityState(null, mAccProps);
		oRm.openEnd(); // div element
		oRm.text(sYear);

		if (sSecondaryType) {
			oRm.openStart("div", sId + "-y" + sYyyymmdd + "-secondary");
			oRm.class("sapUiCalItemSecText");
			oRm.openEnd();
			oRm.text(sSecondaryYearInfo);
			oRm.close("div");
		}

		oRm.close("div");

		oFirstDate.setYear(oFirstDate.getYear() + 1);

		if (iColumns > 0 && ((i + 1) % iColumns == 0)) {
			// end of row
			oRm.close("div");
		}
	}
};

return YearPickerRenderer;

});<|MERGE_RESOLUTION|>--- conflicted
+++ resolved
@@ -114,30 +114,18 @@
 		oRm.openStart("div", sId + "-y" + sYyyymmdd);
 		oRm.class("sapUiCalItem");
 
-<<<<<<< HEAD
-		bApplySelection = oYP._fnShouldApplySelection(oFirstDate);
-		bApplySelectionBetween = oYP._fnShouldApplySelectionBetween(oFirstDate);
-=======
-			bApplySelection = oYP._isYearSelected(oFirstDate);
-			bApplySelectionBetween = oYP._isYearInsideSelectionRange(oFirstDate);
->>>>>>> cee9eafc
+		bApplySelection = oYP._isYearSelected(oFirstDate);
+		bApplySelectionBetween = oYP._isYearInsideSelectionRange(oFirstDate);
 
 		if (bApplySelection) {
 			oRm.class("sapUiCalItemSel");
 			mAccProps["selected"] = true;
 		}
 
-<<<<<<< HEAD
-		if (bApplySelectionBetween) {
+		if (bApplySelectionBetween && !bApplySelection) {
 			oRm.class("sapUiCalItemSelBetween");
 			mAccProps["selected"] = true;
 		}
-=======
-			if (bApplySelectionBetween && !bApplySelection) {
-				oRm.class("sapUiCalItemSelBetween");
-				mAccProps["selected"] = true;
-			}
->>>>>>> cee9eafc
 
 		if (!bApplySelection && !bApplySelectionBetween) {
 			mAccProps["selected"] = false;
