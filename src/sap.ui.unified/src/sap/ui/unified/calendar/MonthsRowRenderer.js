/*!
 * ${copyright}
 */

sap.ui.define(["sap/ui/core/Element", 'sap/ui/unified/calendar/CalendarUtils', 'sap/ui/unified/calendar/CalendarDate', 'sap/ui/unified/CalendarLegendRenderer', 'sap/ui/unified/library', "sap/base/Log", "sap/ui/core/date/UI5Date", "sap/ui/base/Object"], function(Element, CalendarUtils, CalendarDate, CalendarLegendRenderer, library, Log, UI5Date, BaseObject) {
	"use strict";


// shortcut for sap.ui.unified.CalendarDayType
var CalendarDayType = library.CalendarDayType;


/**
 * Month renderer.
 * @namespace
 */
var MonthsRowRenderer = {
	apiVersion: 2
};

/**
 * Renders the HTML for the given control, using the provided {@link sap.ui.core.RenderManager}.
 *
 * @param {sap.ui.core.RenderManager} oRm The RenderManager that can be used for writing to the render output buffer
 * @param {sap.ui.unified.calendar.MonthsRow} oMonthsRow An object representation of the control that should be rendered
 */
MonthsRowRenderer.render = function(oRm, oMonthsRow){

	var oDate = oMonthsRow._getStartDate();
	var sTooltip = oMonthsRow.getTooltip_AsString();
	var sId = oMonthsRow.getId();

	oRm.openStart("div", oMonthsRow);
	oRm.class("sapUiCalMonthsRow");
	oRm.class("sapUiCalRow");

	if (sTooltip) {
		oRm.attr("title", sTooltip);
	}

	oRm.accessibilityState(oMonthsRow, {
		role: "grid",
		readonly: "true",
		multiselectable: !oMonthsRow.getSingleSelection() || oMonthsRow.getIntervalSelection()
	});

	oRm.openEnd(); // div element

	if (oMonthsRow.getIntervalSelection()) {
		oRm.openStart("span", sId + "-Start");
		oRm.style("display", "none");
		oRm.openEnd();
		oRm.text(oMonthsRow._rb.getText("CALENDAR_START_MONTH"));
		oRm.close("span");
		oRm.openStart("span", sId + "-End");
		oRm.style("display", "none");
		oRm.openEnd();
		oRm.text(oMonthsRow._rb.getText("CALENDAR_END_MONTH"));
		oRm.close("span");
	}

	this.renderRow(oRm, oMonthsRow, oDate);

	oRm.close("div");

};

/**
 * @param {sap.ui.core.RenderManager} oRm The RenderManager that can be used for writing to the render output buffer
 * @param {sap.ui.unified.calendar.MonthsRow} oMonthsRow An object representation of the control that should be rendered
 * @param {sap.ui.unified.calendar.CalendarDate} oDate The first date of the month
 */
MonthsRowRenderer.renderRow = function(oRm, oMonthsRow, oDate){

	var sId = oMonthsRow.getId();

	// header line
	this.renderHeader(oRm, oMonthsRow, oDate);

	// months
	oRm.openStart("div", sId + "-months"); // extra DIV around the months to allow rerendering only it's content
	oRm.class("sapUiCalItems");
	oRm.attr("role", "row");
	oRm.openEnd();
	this.renderMonths(oRm, oMonthsRow, oDate);
	oRm.close("div");
};

/**
 * @param {sap.ui.core.RenderManager} oRm The RenderManager that can be used for writing to the render output buffer
 * @param {sap.ui.unified.calendar.MonthsRow} oMonthsRow An object representation of the control that should be rendered
 * @param {sap.ui.unified.calendar.CalendarDate} oDate The first date of the month
 */
MonthsRowRenderer.renderHeader = function(oRm, oMonthsRow, oDate){
	CalendarUtils._checkCalendarDate(oDate);

	// header
	if (oMonthsRow._getShowHeader()) {
		var oLocaleData = oMonthsRow._getLocaleData();
		var sId = oMonthsRow.getId();

		oRm.openStart("div", sId + "-Head");
		oRm.openEnd();
		this.renderHeaderLine(oRm, oMonthsRow, oLocaleData, oDate);
		oRm.close("div");
	}

};

/**
 * @param {sap.ui.core.RenderManager} oRm The RenderManager that can be used for writing to the render output buffer
 * @param {sap.ui.unified.calendar.MonthsRow} oMonthsRow An object representation of the control that should be rendered
 * @param {sap.ui.core.LocaleData} oLocaleData
 * @param {sap.ui.unified.calendar.CalendarDate} oDate The first date of the month
 */
MonthsRowRenderer.renderHeaderLine = function(oRm, oMonthsRow, oLocaleData, oDate){
	CalendarUtils._checkCalendarDate(oDate);

	var sId = oMonthsRow.getId();
	var iMonths = oMonthsRow.getMonths();
	var oMonthDate = new CalendarDate(oDate);
	var sWidth = "";
	var iYear = 0;
	var aYearMonths = [];
	var i = 0;

	for (i = 0; i < iMonths; i++) {
		iYear = oMonthDate.getYear();
		if (aYearMonths.length > 0 && aYearMonths[aYearMonths.length - 1].iYear == iYear) {
			aYearMonths[aYearMonths.length - 1].iMonths++;
		} else  {
			aYearMonths.push({iYear: iYear, iMonths: 1});
		}
		oMonthDate.setMonth(oMonthDate.getMonth() + 1);
	}

	for (i = 0; i < aYearMonths.length; i++) {
		var oYearMonths = aYearMonths[i];
		sWidth = ( 100 / iMonths * oYearMonths.iMonths) + "%";
		oRm.openStart("div", sId + "-Head" + i);
		oRm.class("sapUiCalHeadText");
		oRm.style("width", sWidth);
		oRm.openEnd();
		oRm.text(oYearMonths.iYear);
		oRm.close("div");
	}

};

/**
 * @param {sap.ui.core.RenderManager} oRm The RenderManager that can be used for writing to the render output buffer
 * @param {sap.ui.unified.calendar.MonthsRow} oMonthsRow An object representation of the control that should be rendered
 * @param {sap.ui.unified.calendar.CalendarDate} oDate The first date of the month
 */
MonthsRowRenderer.renderMonths = function(oRm, oMonthsRow, oDate){

	var oHelper = this.getHelper(oMonthsRow, oDate);
	var iMonths = oMonthsRow.getMonths();
	var sWidth = ( 100 / iMonths ) + "%";
	var oMonthDate = new CalendarDate(oDate);
	oMonthDate.setDate(1);

	for (var i = 0; i < iMonths; i++) {
		this.renderMonth(oRm, oMonthsRow, oMonthDate, oHelper, sWidth);
		oMonthDate.setMonth(oMonthDate.getMonth() + 1);
	}

};

/**
 * @param {sap.ui.unified.calendar.MonthsRow} oMonthsRow An object representation of the control that should be rendered
 * @param {sap.ui.unified.calendar.CalendarDate} oDate The first date of the month
 * @returns {Object} A helper object, containing months props
 */
MonthsRowRenderer.getHelper = function(oMonthsRow, oDate){
	CalendarUtils._checkCalendarDate(oDate);

	var oHelper = {};
	var sPrimaryCalendarType = oMonthsRow.getProperty("primaryCalendarType");

	oHelper.sLocale = oMonthsRow._getLocale();
	oHelper.oLocaleData = oMonthsRow._getLocaleData();
	oHelper.oToday = CalendarDate.fromLocalJSDate(UI5Date.getInstance(), sPrimaryCalendarType);
	oHelper.sCurrentMonth = oMonthsRow._rb.getText("CALENDAR_CURRENT_MONTH");
	oHelper.sId = oMonthsRow.getId();
	oHelper.oFormatLong = oMonthsRow._getFormatLong();
	if (oMonthsRow._bLongMonth || !oMonthsRow._bNamesLengthChecked) {
		oHelper.aMonthNames = oHelper.oLocaleData.getMonthsStandAlone("wide", sPrimaryCalendarType);
	} else {
		oHelper.aMonthNames = oHelper.oLocaleData.getMonthsStandAlone("abbreviated", sPrimaryCalendarType);
		oHelper.aMonthNamesWide = oHelper.oLocaleData.getMonthsStandAlone("wide", sPrimaryCalendarType);
	}

	var sLegendId = oMonthsRow.getLegend();
	if (sLegendId) {
		var oLegend = Element.getElementById(sLegendId);
		if (oLegend) {
			if (!(BaseObject.isObjectA(oLegend, "sap.ui.unified.CalendarLegend"))) {
				throw new Error(oLegend + " is not an sap.ui.unified.CalendarLegend. " + oMonthsRow);
			}
			oHelper.oLegend = oLegend;
		} else {
			Log.warning("CalendarLegend " + sLegendId + " does not exist!", oMonthsRow);
		}
	}

	oHelper.convertTextInfoToSecondaryType = function (oDate) {
		var sSecondaryCalendarType = oMonthsRow._getSecondaryCalendarType(),
			// always use wide month names for the screen reader
			aMonthNamesSecondary = oHelper.oLocaleData.getMonthsStandAlone("abbreviated", sSecondaryCalendarType),
			oSecondaryYearFormat = oMonthsRow._oFormatYearInSecType,
			oSecondaryDates = oMonthsRow._getDisplayedSecondaryDates(oDate.getMonth(), oDate.getYear()),
			sSecondaryMonthInfo,
			sSecondaryYearInfo,
			sPattern;

		if (oSecondaryDates.start.getMonth() === oSecondaryDates.end.getMonth()) {
			sSecondaryMonthInfo = aMonthNamesSecondary[oSecondaryDates.start.getMonth()];
		} else {
			sPattern = oMonthsRow._getLocaleData().getIntervalPattern();
			sSecondaryMonthInfo = sPattern.replace(/\{0\}/, aMonthNamesSecondary[oSecondaryDates.start.getMonth()]).replace(/\{1\}/, aMonthNamesSecondary[oSecondaryDates.end.getMonth()]);
		}

		if (oSecondaryDates.start.getYear() === oSecondaryDates.end.getYear()){
			sSecondaryYearInfo = oSecondaryYearFormat.format(oSecondaryDates.start.toUTCJSDate(), true);
		} else {
			sSecondaryYearInfo = sPattern.replace(/\{0\}/, oSecondaryYearFormat.format(oSecondaryDates.start.toUTCJSDate(), true))
			.replace(/\{1\}/, oSecondaryYearFormat.format(oSecondaryDates.end.toUTCJSDate(), true));
		}

		return {sMonthInfo: sSecondaryMonthInfo, sYearInfo: sSecondaryYearInfo};
	};

<<<<<<< HEAD
	return oHelper;

};
=======
	/**
	 * @param {sap.ui.core.RenderManager} oRm The RenderManager that can be used for writing to the render output buffer
	 * @param {sap.ui.unified.calendar.MonthsRow} oMonthsRow An object representation of the control that should be rendered
	 * @param {sap.ui.unified.calendar.CalendarDate} oDate The first date of the month
	 * @param {Object} oHelper A helper object, containing months props
	 * @param {string} sWidth The width of the month
	 */
	MonthsRowRenderer.renderMonth = function(oRm, oMonthsRow, oDate, oHelper, sWidth){
		CalendarUtils._checkCalendarDate(oDate);
		var sRole = oMonthsRow._getAriaRole();
		var bSelectable = (sRole === "gridcell") && oMonthsRow.getProperty("selectableAccessibilitySemantics");

		var bHasSecondaryCalendarType = !!oMonthsRow._getSecondaryCalendarType(),
			oSecondaryTypeInfo;

		if (bHasSecondaryCalendarType) {
			oSecondaryTypeInfo = oHelper.convertTextInfoToSecondaryType(oDate);
		}

		var mAccProps = {
			role: oMonthsRow._getAriaRole(),
			selected: bSelectable ? false : null,
			label: "",
			describedby: bSelectable ? oMonthsRow._getMonthDescription() : null
		};

		var sYyyymm = oMonthsRow._oFormatYyyymm.format(oDate.toUTCJSDate(), true);
		var iSelected = oMonthsRow._checkDateSelected(oDate);
		var oType = oMonthsRow._getDateType(oDate);
		var bEnabled = oMonthsRow._checkMonthEnabled(oDate);

		oRm.openStart("div", oHelper.sId + "-" + sYyyymm);
		oRm.class("sapUiCalItem");
		if (sWidth) {
			oRm.style("width", sWidth);
		}

		if (CalendarUtils._isSameMonthAndYear(oDate, oHelper.oToday)) {
			oRm.class("sapUiCalItemNow");
			mAccProps["label"] = oHelper.sCurrentMonth + " ";
		}

		if (iSelected > 0) {
			oRm.class("sapUiCalItemSel"); // day selected

			if (bSelectable) {
				mAccProps["selected"] = true;
			}
		}
		if (iSelected == 2) {
			oRm.class("sapUiCalItemSelStart"); // interval start
			mAccProps["describedby"] = mAccProps["describedby"] + " " + oHelper.sId + "-Start";
		} else if (iSelected == 3) {
			oRm.class("sapUiCalItemSelEnd"); // interval end
			mAccProps["describedby"] = mAccProps["describedby"] + " " + oHelper.sId + "-End";
		} else if (iSelected == 4) {
			oRm.class("sapUiCalItemSelBetween"); // interval between
		} else if (iSelected == 5) {
			oRm.class("sapUiCalItemSelStart"); // interval start
			oRm.class("sapUiCalItemSelEnd"); // interval end
			mAccProps["describedby"] = mAccProps["describedby"] + " " + oHelper.sId + "-Start";
			mAccProps["describedby"] = mAccProps["describedby"] + " " + oHelper.sId + "-End";
		}
>>>>>>> b7850a2f

/**
 * @param {sap.ui.core.RenderManager} oRm The RenderManager that can be used for writing to the render output buffer
 * @param {sap.ui.unified.calendar.MonthsRow} oMonthsRow An object representation of the control that should be rendered
 * @param {sap.ui.unified.calendar.CalendarDate} oDate The first date of the month
 * @param {Object} oHelper A helper object, containing months props
 * @param {string} sWidth The width of the month
 */
MonthsRowRenderer.renderMonth = function(oRm, oMonthsRow, oDate, oHelper, sWidth){
	CalendarUtils._checkCalendarDate(oDate);

	var bHasSecondaryCalendarType = !!oMonthsRow._getSecondaryCalendarType(),
		oSecondaryTypeInfo;

	if (bHasSecondaryCalendarType) {
		oSecondaryTypeInfo = oHelper.convertTextInfoToSecondaryType(oDate);
	}

	var mAccProps = {
		role: oMonthsRow._getAriaRole(),
		selected: false,
		label: "",
		describedby: oMonthsRow._getMonthDescription()
	};

	var sYyyymm = oMonthsRow._oFormatYyyymm.format(oDate.toUTCJSDate(), true);
	var iSelected = oMonthsRow._checkDateSelected(oDate);
	var oType = oMonthsRow._getDateType(oDate);
	var bEnabled = oMonthsRow._checkMonthEnabled(oDate);

	oRm.openStart("div", oHelper.sId + "-" + sYyyymm);
	oRm.class("sapUiCalItem");
	if (sWidth) {
		oRm.style("width", sWidth);
	}

	if (CalendarUtils._isSameMonthAndYear(oDate, oHelper.oToday)) {
		oRm.class("sapUiCalItemNow");
		mAccProps["label"] = oHelper.sCurrentMonth + " ";
	}

	if (iSelected > 0) {
		oRm.class("sapUiCalItemSel"); // day selected
		mAccProps["selected"] = true;
	}
	if (iSelected == 2) {
		oRm.class("sapUiCalItemSelStart"); // interval start
		mAccProps["describedby"] = mAccProps["describedby"] + " " + oHelper.sId + "-Start";
	} else if (iSelected == 3) {
		oRm.class("sapUiCalItemSelEnd"); // interval end
		mAccProps["describedby"] = mAccProps["describedby"] + " " + oHelper.sId + "-End";
	} else if (iSelected == 4) {
		oRm.class("sapUiCalItemSelBetween"); // interval between
	} else if (iSelected == 5) {
		oRm.class("sapUiCalItemSelStart"); // interval start
		oRm.class("sapUiCalItemSelEnd"); // interval end
		mAccProps["describedby"] = mAccProps["describedby"] + " " + oHelper.sId + "-Start";
		mAccProps["describedby"] = mAccProps["describedby"] + " " + oHelper.sId + "-End";
	}

	if (oType && oType.type != CalendarDayType.None) {
		oRm.class("sapUiCalItem" + oType.type);
		if (oType.tooltip) {
			oRm.attr('title', oType.tooltip);
		}
	}

	if (!bEnabled) {
		oRm.class("sapUiCalItemDsbl"); // month disabled
		mAccProps["disabled"] = true;
	}

	oRm.attr("tabindex", "-1");
	oRm.attr("data-sap-month", sYyyymm);
	mAccProps["label"] = mAccProps["label"] + oHelper.oFormatLong.format(oDate.toUTCJSDate(), true);
	if (bHasSecondaryCalendarType) {
		mAccProps["label"] = mAccProps["label"] + ", " + oSecondaryTypeInfo.sMonthInfo + " " + oSecondaryTypeInfo.sYearInfo;
	}

	if (oType && oType.type != CalendarDayType.None) {
		CalendarLegendRenderer.addCalendarTypeAccInfo(mAccProps, oType.type, oHelper.oLegend);
	}

	oRm.accessibilityState(null, mAccProps);
	if (bHasSecondaryCalendarType) {
		oRm.class("sapUiCalItemWithSecondaryType");
	}

	oRm.openEnd();
	oRm.openStart("span");
	oRm.class("sapUiCalItemText");
	oRm.openEnd();
	oRm.text(oHelper.aMonthNames[oDate.getMonth()]);
	oRm.close("span");
	if (bHasSecondaryCalendarType) {
		oRm.openStart("span");
		oRm.class("sapUiCalItemAddText");
		oRm.openEnd();
		oRm.text(oSecondaryTypeInfo.sMonthInfo);
		oRm.close("span");
	}
	oRm.close("div");
};

return MonthsRowRenderer;

});<|MERGE_RESOLUTION|>--- conflicted
+++ resolved
@@ -231,75 +231,9 @@
 		return {sMonthInfo: sSecondaryMonthInfo, sYearInfo: sSecondaryYearInfo};
 	};
 
-<<<<<<< HEAD
 	return oHelper;
 
 };
-=======
-	/**
-	 * @param {sap.ui.core.RenderManager} oRm The RenderManager that can be used for writing to the render output buffer
-	 * @param {sap.ui.unified.calendar.MonthsRow} oMonthsRow An object representation of the control that should be rendered
-	 * @param {sap.ui.unified.calendar.CalendarDate} oDate The first date of the month
-	 * @param {Object} oHelper A helper object, containing months props
-	 * @param {string} sWidth The width of the month
-	 */
-	MonthsRowRenderer.renderMonth = function(oRm, oMonthsRow, oDate, oHelper, sWidth){
-		CalendarUtils._checkCalendarDate(oDate);
-		var sRole = oMonthsRow._getAriaRole();
-		var bSelectable = (sRole === "gridcell") && oMonthsRow.getProperty("selectableAccessibilitySemantics");
-
-		var bHasSecondaryCalendarType = !!oMonthsRow._getSecondaryCalendarType(),
-			oSecondaryTypeInfo;
-
-		if (bHasSecondaryCalendarType) {
-			oSecondaryTypeInfo = oHelper.convertTextInfoToSecondaryType(oDate);
-		}
-
-		var mAccProps = {
-			role: oMonthsRow._getAriaRole(),
-			selected: bSelectable ? false : null,
-			label: "",
-			describedby: bSelectable ? oMonthsRow._getMonthDescription() : null
-		};
-
-		var sYyyymm = oMonthsRow._oFormatYyyymm.format(oDate.toUTCJSDate(), true);
-		var iSelected = oMonthsRow._checkDateSelected(oDate);
-		var oType = oMonthsRow._getDateType(oDate);
-		var bEnabled = oMonthsRow._checkMonthEnabled(oDate);
-
-		oRm.openStart("div", oHelper.sId + "-" + sYyyymm);
-		oRm.class("sapUiCalItem");
-		if (sWidth) {
-			oRm.style("width", sWidth);
-		}
-
-		if (CalendarUtils._isSameMonthAndYear(oDate, oHelper.oToday)) {
-			oRm.class("sapUiCalItemNow");
-			mAccProps["label"] = oHelper.sCurrentMonth + " ";
-		}
-
-		if (iSelected > 0) {
-			oRm.class("sapUiCalItemSel"); // day selected
-
-			if (bSelectable) {
-				mAccProps["selected"] = true;
-			}
-		}
-		if (iSelected == 2) {
-			oRm.class("sapUiCalItemSelStart"); // interval start
-			mAccProps["describedby"] = mAccProps["describedby"] + " " + oHelper.sId + "-Start";
-		} else if (iSelected == 3) {
-			oRm.class("sapUiCalItemSelEnd"); // interval end
-			mAccProps["describedby"] = mAccProps["describedby"] + " " + oHelper.sId + "-End";
-		} else if (iSelected == 4) {
-			oRm.class("sapUiCalItemSelBetween"); // interval between
-		} else if (iSelected == 5) {
-			oRm.class("sapUiCalItemSelStart"); // interval start
-			oRm.class("sapUiCalItemSelEnd"); // interval end
-			mAccProps["describedby"] = mAccProps["describedby"] + " " + oHelper.sId + "-Start";
-			mAccProps["describedby"] = mAccProps["describedby"] + " " + oHelper.sId + "-End";
-		}
->>>>>>> b7850a2f
 
 /**
  * @param {sap.ui.core.RenderManager} oRm The RenderManager that can be used for writing to the render output buffer
@@ -310,6 +244,8 @@
  */
 MonthsRowRenderer.renderMonth = function(oRm, oMonthsRow, oDate, oHelper, sWidth){
 	CalendarUtils._checkCalendarDate(oDate);
+	var sRole = oMonthsRow._getAriaRole();
+	var bSelectable = (sRole === "gridcell") && oMonthsRow.getProperty("selectableAccessibilitySemantics");
 
 	var bHasSecondaryCalendarType = !!oMonthsRow._getSecondaryCalendarType(),
 		oSecondaryTypeInfo;
@@ -320,9 +256,9 @@
 
 	var mAccProps = {
 		role: oMonthsRow._getAriaRole(),
-		selected: false,
+		selected: bSelectable ? false : null,
 		label: "",
-		describedby: oMonthsRow._getMonthDescription()
+		describedby: bSelectable ? oMonthsRow._getMonthDescription() : null
 	};
 
 	var sYyyymm = oMonthsRow._oFormatYyyymm.format(oDate.toUTCJSDate(), true);
@@ -343,7 +279,10 @@
 
 	if (iSelected > 0) {
 		oRm.class("sapUiCalItemSel"); // day selected
-		mAccProps["selected"] = true;
+
+		if (bSelectable) {
+			mAccProps["selected"] = true;
+		}
 	}
 	if (iSelected == 2) {
 		oRm.class("sapUiCalItemSelStart"); // interval start
