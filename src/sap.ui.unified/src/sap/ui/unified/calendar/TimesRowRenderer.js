/*!
 * ${copyright}
 */

sap.ui.define([
	"sap/ui/core/Element",
	'sap/ui/unified/calendar/CalendarUtils',
	'sap/ui/core/date/UniversalDate',
	'sap/ui/unified/CalendarLegendRenderer',
	"sap/ui/core/date/UI5Date",
	'sap/ui/unified/library',
	"sap/base/Log",
	"sap/ui/base/Object"
], function(
	Element,
	CalendarUtils,
	UniversalDate,
	CalendarLegendRenderer,
	UI5Date,
	library,
	Log,
	BaseObject
) {
	"use strict";


// shortcut for sap.ui.unified.CalendarDayType
var CalendarDayType = library.CalendarDayType;


/**
 * Month renderer.
 * @namespace
 */
var TimesRowRenderer = {
	apiVersion: 2
};

/**
 * Renders the HTML for the given control, using the provided {@link sap.ui.core.RenderManager}.
 *
 * @param {sap.ui.core.RenderManager} oRm The RenderManager that can be used for writing to the render output buffer
 * @param {sap.ui.unified.calendar.TimesRow} oTimesRow An object representation of the control that should be rendered
 */
TimesRowRenderer.render = function(oRm, oTimesRow){

	var oDate = oTimesRow._getStartDate();
	var sTooltip = oTimesRow.getTooltip_AsString();
	var sId = oTimesRow.getId();

	oRm.openStart("div", oTimesRow);
	oRm.class("sapUiCalTimesRow");
	oRm.class("sapUiCalRow");

	if (sTooltip) {
		oRm.attr("title", sTooltip);
	}

	oRm.accessibilityState(oTimesRow, {
		role: "grid",
		readonly: "true",
		multiselectable: !oTimesRow.getSingleSelection() || oTimesRow.getIntervalSelection(),
		labelledby: oTimesRow._getShowHeader() ? {value: sId + "-Head", append: true} : undefined
	});

	if (oTimesRow.getIntervalSelection()) {
		oRm.openStart("span", sId + "-Start");
		oRm.style("display", "none");
		oRm.openEnd();
		oRm.text(oTimesRow._rb.getText("CALENDAR_START_TIME"));
		oRm.close("span");
		oRm.openStart("span", sId + "-End");
		oRm.style("display", "none");
		oRm.openEnd();
		oRm.text(oTimesRow._rb.getText("CALENDAR_END_TIME"));
		oRm.close("span");
	}

	this.renderRow(oRm, oTimesRow, oDate);

	oRm.close("div");
};

<<<<<<< HEAD
TimesRowRenderer.renderRow = function(oRm, oTimesRow, oDate){
=======
		oRm.accessibilityState(oTimesRow, {
			role: "grid",
			readonly: "true",
			multiselectable: !oTimesRow.getSingleSelection() || oTimesRow.getIntervalSelection(),
			labelledby: oTimesRow._getShowHeader() ? {value: sId + "-Head", append: true} : undefined
		});

		oRm.openEnd();

		if (oTimesRow.getIntervalSelection()) {
			oRm.openStart("span", sId + "-Start");
			oRm.style("display", "none");
			oRm.openEnd();
			oRm.text(oTimesRow._rb.getText("CALENDAR_START_TIME"));
			oRm.close("span");
			oRm.openStart("span", sId + "-End");
			oRm.style("display", "none");
			oRm.openEnd();
			oRm.text(oTimesRow._rb.getText("CALENDAR_END_TIME"));
			oRm.close("span");
		}
>>>>>>> 8e4afafe

	var sId = oTimesRow.getId();

	// header line
	this.renderHeader(oRm, oTimesRow, oDate);

	// time items
	oRm.openStart("div", sId + "-times"); // extra DIV around the times to allow rerendering only it's content
	oRm.class("sapUiCalItems");
	oRm.attr("role", "row");
	oRm.openEnd();
	this.renderTimes(oRm, oTimesRow, oDate);
	oRm.close("div");
};

TimesRowRenderer.renderHeader = function(oRm, oTimesRow, oDate){

	// header
	if (oTimesRow._getShowHeader()) {
		var oLocaleData = oTimesRow._getLocaleData();
		var sId = oTimesRow.getId();

		oRm.openStart("div", sId + "-Head");
		oRm.openEnd();
		this.renderHeaderLine(oRm, oTimesRow, oLocaleData, oDate);
		oRm.close("div");
	}

};

TimesRowRenderer.renderHeaderLine = function(oRm, oTimesRow, oLocaleData, oDate){

	var oFormatDate = oTimesRow._getFormatDate();
	var sId = oTimesRow.getId();
	var iItems = oTimesRow.getItems();
	var oItemDate = oTimesRow._getIntervalStart(oDate);
	var iMinutes = oTimesRow.getIntervalMinutes();
	var sWidth = "";
	var sDay = 0;
	var aDayIntervals = [];
	var i = 0;

	for (i = 0; i < iItems; i++) {
		sDay = oFormatDate.format(oItemDate, true);
		if (aDayIntervals.length > 0 && aDayIntervals[aDayIntervals.length - 1].sDay == sDay) {
			aDayIntervals[aDayIntervals.length - 1].iItems++;
		} else  {
			aDayIntervals.push({sDay: sDay, iItems: 1});
		}
		oItemDate.setUTCMinutes(oItemDate.getUTCMinutes() + iMinutes);
	}

	for (i = 0; i < aDayIntervals.length; i++) {
		var oDayInterval = aDayIntervals[i];
		sWidth = ( 100 / iItems * oDayInterval.iItems) + "%";
		oRm.openStart("div", sId + "-Head" + i);
		oRm.class("sapUiCalHeadText");
		oRm.style("width", sWidth);
		oRm.openEnd();
		oRm.text(oDayInterval.sDay);
		oRm.close("div");
	}

};

TimesRowRenderer.renderTimes = function(oRm, oTimesRow, oDate){

	var oHelper = this.getHelper(oTimesRow, oDate);
	var iItems = oTimesRow.getItems();
	var sWidth = ( 100 / iItems ) + "%";
	var oItemDate = oTimesRow._getIntervalStart(oDate);
	var sOldAmPm = "";
	var sAmPm = "";

	for (var i = 0; i < iItems; i++) {
		if (oHelper.oFormatTimeAmPm) {
			sAmPm = oHelper.oFormatTimeAmPm.format(oItemDate, true);
			if (sOldAmPm == sAmPm) {
				sAmPm = "";
			} else {
				sOldAmPm = sAmPm;
			}
		}
		this.renderTime(oRm, oTimesRow, oItemDate, oHelper, sWidth, sAmPm);
		oItemDate.setUTCMinutes(oItemDate.getUTCMinutes() + oHelper.iMinutes);
	}

};

TimesRowRenderer.getHelper = function(oTimesRow, oDate){

	var oHelper = {};

	oHelper.sLocale = oTimesRow._getLocale();
	oHelper.oLocaleData = oTimesRow._getLocaleData();
	oHelper.oNow = CalendarUtils._createUniversalUTCDate(UI5Date.getInstance(), undefined, true);
	oHelper.sCurrentTime = oTimesRow._rb.getText("CALENDAR_CURRENT_TIME");
	oHelper.sId = oTimesRow.getId();
	oHelper.oFormatLong = oTimesRow._getFormatLong();
	oHelper.oFormatTime = oTimesRow._getFormatTime();
	oHelper.oFormatTimeAmPm = oTimesRow._oFormatTimeAmPm;
	oHelper.iMinutes = oTimesRow.getIntervalMinutes();

	var sLegendId = oTimesRow.getLegend();
	if (sLegendId) {
		var oLegend = Element.getElementById(sLegendId);
		if (oLegend) {
			if (!(BaseObject.isObjectA(oLegend, "sap.ui.unified.CalendarLegend"))) {
				throw new Error(oLegend + " is not an sap.ui.unified.CalendarLegend. " + oTimesRow);
			}
			oHelper.oLegend = oLegend;
		} else {
			Log.warning("CalendarLegend " + sLegendId + " does not exist!", oTimesRow);
		}
	}

	return oHelper;

};

TimesRowRenderer.renderTime = function(oRm, oTimesRow, oDate, oHelper, sWidth, sAmPm){
	var sRole = oTimesRow._getAriaRole();
	var mAccProps = {
			role: sRole,
			// aria-selected isn't valid for role="button"
			selected: sRole !== "gridcell" ? null : false,
			label: "",
			describedby: oTimesRow._getTimeDescription()
		};

	var sYyyyMMddHHmm = oTimesRow._oFormatYyyyMMddHHmm.format(oDate.getJSDate(), true);
	var iSelected = oTimesRow._checkDateSelected(oDate);
	var oType = oTimesRow._getDateType(oDate);
	var bEnabled = oTimesRow._checkTimeEnabled(oDate);

	oRm.openStart("div", oHelper.sId + "-" + sYyyyMMddHHmm);
	oRm.class("sapUiCalItem");
	if (sWidth) {
		oRm.style("width", sWidth);
	}

	var oNextInterval = new UniversalDate(oDate.getTime());
	oNextInterval.setUTCMinutes(oNextInterval.getUTCMinutes() + oHelper.iMinutes);

	if (oDate.getTime() <= oHelper.oNow.getTime() && oNextInterval.getTime() > oHelper.oNow.getTime()) {
		oRm.class("sapUiCalItemNow");
		mAccProps["label"] = oHelper.sCurrentTime + " ";
	}

	if (iSelected > 0) {
		oRm.class("sapUiCalItemSel"); // time selected

		if (sRole === "gridcell") {
			// aria-selected isn't valid for role="button"
			mAccProps["selected"] = true;
		}
	}
	if (iSelected == 2) {
		oRm.class("sapUiCalItemSelStart"); // interval start
		mAccProps["describedby"] = mAccProps["describedby"] + " " + oHelper.sId + "-Start";
	} else if (iSelected == 3) {
		oRm.class("sapUiCalItemSelEnd"); // interval end
		mAccProps["describedby"] = mAccProps["describedby"] + " " + oHelper.sId + "-End";
	} else if (iSelected == 4) {
		oRm.class("sapUiCalItemSelBetween"); // interval between
	} else if (iSelected == 5) {
		oRm.class("sapUiCalItemSelStart"); // interval start
		oRm.class("sapUiCalItemSelEnd"); // interval end
		mAccProps["describedby"] = mAccProps["describedby"] + " " + oHelper.sId + "-Start";
		mAccProps["describedby"] = mAccProps["describedby"] + " " + oHelper.sId + "-End";
	}

	if (oType && oType.type != CalendarDayType.None) {
		oRm.class("sapUiCalItem" + oType.type);
		if (oType.tooltip) {
			oRm.attr('title', oType.tooltip);
		}
	}

	if (!bEnabled) {
		oRm.class("sapUiCalItemDsbl"); // time disabled
		mAccProps["disabled"] = true;
	}

	oRm.attr("tabindex", "-1");
	oRm.attr("data-sap-time", sYyyyMMddHHmm);
	mAccProps["label"] = mAccProps["label"] + oHelper.oFormatLong.format(oDate, true);

	if (oType && oType.type != CalendarDayType.None) {
		CalendarLegendRenderer.addCalendarTypeAccInfo(mAccProps, oType.type, oHelper.oLegend);
	}

	oRm.accessibilityState(null, mAccProps);
	oRm.openEnd();

	if (oType && oType.type != CalendarDayType.None){ //if there's a special date, render it
		oRm.openStart("div");
		oRm.class("sapUiCalSpecialDate");
		if (oType.color) { // if there's a custom color, render it
			oRm.style("background-color", oType.color);
		}
		oRm.openEnd(); // div
		oRm.close("div");
	}

	oRm.openStart("span");
	oRm.class("sapUiCalItemText");
	oRm.openEnd();
	oRm.text(oHelper.oFormatTime.format(oDate, true));
	if (sAmPm) {
		oRm.openStart("span");
		oRm.class("sapUiCalItemTextAmPm");
		oRm.openEnd();
		oRm.text(sAmPm);
		oRm.close("span");
	}
	oRm.close("span");
	oRm.close("div");

};

return TimesRowRenderer;

});<|MERGE_RESOLUTION|>--- conflicted
+++ resolved
@@ -63,6 +63,8 @@
 		labelledby: oTimesRow._getShowHeader() ? {value: sId + "-Head", append: true} : undefined
 	});
 
+	oRm.openEnd();
+
 	if (oTimesRow.getIntervalSelection()) {
 		oRm.openStart("span", sId + "-Start");
 		oRm.style("display", "none");
@@ -81,31 +83,7 @@
 	oRm.close("div");
 };
 
-<<<<<<< HEAD
 TimesRowRenderer.renderRow = function(oRm, oTimesRow, oDate){
-=======
-		oRm.accessibilityState(oTimesRow, {
-			role: "grid",
-			readonly: "true",
-			multiselectable: !oTimesRow.getSingleSelection() || oTimesRow.getIntervalSelection(),
-			labelledby: oTimesRow._getShowHeader() ? {value: sId + "-Head", append: true} : undefined
-		});
-
-		oRm.openEnd();
-
-		if (oTimesRow.getIntervalSelection()) {
-			oRm.openStart("span", sId + "-Start");
-			oRm.style("display", "none");
-			oRm.openEnd();
-			oRm.text(oTimesRow._rb.getText("CALENDAR_START_TIME"));
-			oRm.close("span");
-			oRm.openStart("span", sId + "-End");
-			oRm.style("display", "none");
-			oRm.openEnd();
-			oRm.text(oTimesRow._rb.getText("CALENDAR_END_TIME"));
-			oRm.close("span");
-		}
->>>>>>> 8e4afafe
 
 	var sId = oTimesRow.getId();
 
