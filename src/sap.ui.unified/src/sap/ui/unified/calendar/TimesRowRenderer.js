--- conflicted
+++ resolved
@@ -9,7 +9,6 @@
 	'sap/ui/unified/CalendarLegendRenderer',
 	"sap/ui/core/date/UI5Date",
 	'sap/ui/unified/library',
-<<<<<<< HEAD
 	"sap/base/Log",
 	"sap/ui/base/Object"
 ], function(
@@ -48,7 +47,6 @@
 	var oDate = oTimesRow._getStartDate();
 	var sTooltip = oTimesRow.getTooltip_AsString();
 	var sId = oTimesRow.getId();
-	var oAriaLabel = {value: sId + "-Descr", append: true};
 
 	oRm.openStart("div", oTimesRow);
 	oRm.class("sapUiCalTimesRow");
@@ -56,25 +54,14 @@
 
 	if (sTooltip) {
 		oRm.attr("title", sTooltip);
-	}
-
-	if (oTimesRow._getShowHeader()) {
-		oAriaLabel.value = oAriaLabel.value + " " + sId + "-Head";
 	}
 
 	oRm.accessibilityState(oTimesRow, {
 		role: "grid",
 		readonly: "true",
 		multiselectable: !oTimesRow.getSingleSelection() || oTimesRow.getIntervalSelection(),
-		labelledby: oAriaLabel
+		labelledby: oTimesRow._getShowHeader() ? {value: sId + "-Head", append: true} : undefined
 	});
-
-	oRm.openEnd(); // div element
-	oRm.openStart("span", sId + "-Descr");
-	oRm.style("display", "none");
-	oRm.openEnd();
-	oRm.text(oTimesRow._rb.getText("CALENDAR_DIALOG"));
-	oRm.close("span");
 
 	if (oTimesRow.getIntervalSelection()) {
 		oRm.openStart("span", sId + "-Start");
@@ -90,75 +77,6 @@
 	}
 
 	this.renderRow(oRm, oTimesRow, oDate);
-=======
-	"sap/base/Log"
-],
-	function(
-		Element,
-		CalendarUtils,
-		UniversalDate,
-		CalendarLegendRenderer,
-		UI5Date,
-		library,
-		Log
-	) {
-		"use strict";
-
-
-	// shortcut for sap.ui.unified.CalendarDayType
-	var CalendarDayType = library.CalendarDayType;
-
-
-	/**
-	 * Month renderer.
-	 * @namespace
-	 */
-	var TimesRowRenderer = {
-		apiVersion: 2
-	};
-
-	/**
-	 * Renders the HTML for the given control, using the provided {@link sap.ui.core.RenderManager}.
-	 *
-	 * @param {sap.ui.core.RenderManager} oRm The RenderManager that can be used for writing to the render output buffer
-	 * @param {sap.ui.unified.calendar.TimesRow} oTimesRow An object representation of the control that should be rendered
-	 */
-	TimesRowRenderer.render = function(oRm, oTimesRow){
-
-		var oDate = oTimesRow._getStartDate();
-		var sTooltip = oTimesRow.getTooltip_AsString();
-		var sId = oTimesRow.getId();
-
-		oRm.openStart("div", oTimesRow);
-		oRm.class("sapUiCalTimesRow");
-		oRm.class("sapUiCalRow");
-
-		if (sTooltip) {
-			oRm.attr("title", sTooltip);
-		}
-
-		oRm.accessibilityState(oTimesRow, {
-			role: "grid",
-			readonly: "true",
-			multiselectable: !oTimesRow.getSingleSelection() || oTimesRow.getIntervalSelection(),
-			labelledby: oTimesRow._getShowHeader() ? {value: sId + "-Head", append: true} : undefined
-		});
-
-		if (oTimesRow.getIntervalSelection()) {
-			oRm.openStart("span", sId + "-Start");
-			oRm.style("display", "none");
-			oRm.openEnd();
-			oRm.text(oTimesRow._rb.getText("CALENDAR_START_TIME"));
-			oRm.close("span");
-			oRm.openStart("span", sId + "-End");
-			oRm.style("display", "none");
-			oRm.openEnd();
-			oRm.text(oTimesRow._rb.getText("CALENDAR_END_TIME"));
-			oRm.close("span");
-		}
-
-		this.renderRow(oRm, oTimesRow, oDate);
->>>>>>> 05b15234
 
 	oRm.close("div");
 };
