/*!
 * ${copyright}
 */

sap.ui.define([
	"sap/ui/core/Element",
	'sap/ui/unified/calendar/CalendarUtils',
	'sap/ui/core/date/UniversalDate',
	'sap/ui/unified/CalendarLegendRenderer',
	"sap/ui/core/date/UI5Date",
	'sap/ui/unified/library',
	"sap/base/Log",
	"sap/ui/base/Object"
], function(
	Element,
	CalendarUtils,
	UniversalDate,
	CalendarLegendRenderer,
	UI5Date,
	library,
	Log,
	BaseObject
) {
	"use strict";


// shortcut for sap.ui.unified.CalendarDayType
var CalendarDayType = library.CalendarDayType;


/**
 * Month renderer.
 * @namespace
 */
var TimesRowRenderer = {
	apiVersion: 2
};

/**
 * Renders the HTML for the given control, using the provided {@link sap.ui.core.RenderManager}.
 *
 * @param {sap.ui.core.RenderManager} oRm The RenderManager that can be used for writing to the render output buffer
 * @param {sap.ui.unified.calendar.TimesRow} oTimesRow An object representation of the control that should be rendered
 */
TimesRowRenderer.render = function(oRm, oTimesRow){

	var oDate = oTimesRow._getStartDate();
	var sTooltip = oTimesRow.getTooltip_AsString();
	var sId = oTimesRow.getId();

	oRm.openStart("div", oTimesRow);
	oRm.class("sapUiCalTimesRow");
	oRm.class("sapUiCalRow");

	if (sTooltip) {
		oRm.attr("title", sTooltip);
	}

	oRm.accessibilityState(oTimesRow, {
		role: "grid",
		readonly: "true",
		multiselectable: !oTimesRow.getSingleSelection() || oTimesRow.getIntervalSelection(),
		labelledby: oTimesRow._getShowHeader() ? {value: sId + "-Head", append: true} : undefined
	});

	oRm.openEnd();

	if (oTimesRow.getIntervalSelection()) {
		oRm.openStart("span", sId + "-Start");
		oRm.style("display", "none");
		oRm.openEnd();
		oRm.text(oTimesRow._rb.getText("CALENDAR_START_TIME"));
		oRm.close("span");
		oRm.openStart("span", sId + "-End");
		oRm.style("display", "none");
		oRm.openEnd();
		oRm.text(oTimesRow._rb.getText("CALENDAR_END_TIME"));
		oRm.close("span");
	}

	this.renderRow(oRm, oTimesRow, oDate);

	oRm.close("div");
};

TimesRowRenderer.renderRow = function(oRm, oTimesRow, oDate){

	var sId = oTimesRow.getId();

	// header line
	this.renderHeader(oRm, oTimesRow, oDate);

	// time items
	oRm.openStart("div", sId + "-times"); // extra DIV around the times to allow rerendering only it's content
	oRm.class("sapUiCalItems");
	oRm.attr("role", "row");
	oRm.openEnd();
	this.renderTimes(oRm, oTimesRow, oDate);
	oRm.close("div");
};

TimesRowRenderer.renderHeader = function(oRm, oTimesRow, oDate){

	// header
	if (oTimesRow._getShowHeader()) {
		var oLocaleData = oTimesRow._getLocaleData();
		var sId = oTimesRow.getId();

		oRm.openStart("div", sId + "-Head");
		oRm.openEnd();
		this.renderHeaderLine(oRm, oTimesRow, oLocaleData, oDate);
		oRm.close("div");
	}

};

TimesRowRenderer.renderHeaderLine = function(oRm, oTimesRow, oLocaleData, oDate){

	var oFormatDate = oTimesRow._getFormatDate();
	var sId = oTimesRow.getId();
	var iItems = oTimesRow.getItems();
	var oItemDate = oTimesRow._getIntervalStart(oDate);
	var iMinutes = oTimesRow.getIntervalMinutes();
	var sWidth = "";
	var sDay = 0;
	var aDayIntervals = [];
	var i = 0;

	for (i = 0; i < iItems; i++) {
		sDay = oFormatDate.format(oItemDate, true);
		if (aDayIntervals.length > 0 && aDayIntervals[aDayIntervals.length - 1].sDay == sDay) {
			aDayIntervals[aDayIntervals.length - 1].iItems++;
		} else  {
			aDayIntervals.push({sDay: sDay, iItems: 1});
		}
		oItemDate.setUTCMinutes(oItemDate.getUTCMinutes() + iMinutes);
	}

	for (i = 0; i < aDayIntervals.length; i++) {
		var oDayInterval = aDayIntervals[i];
		sWidth = ( 100 / iItems * oDayInterval.iItems) + "%";
		oRm.openStart("div", sId + "-Head" + i);
		oRm.class("sapUiCalHeadText");
		oRm.style("width", sWidth);
		oRm.openEnd();
		oRm.text(oDayInterval.sDay);
		oRm.close("div");
	}

};

<<<<<<< HEAD
TimesRowRenderer.renderTimes = function(oRm, oTimesRow, oDate){
=======
		return oHelper;

	};

	TimesRowRenderer.renderTime = function(oRm, oTimesRow, oDate, oHelper, sWidth, sAmPm){
		var sRole = oTimesRow._getAriaRole();
		var bSelectable = (sRole === "gridcell") && oTimesRow.getProperty("selectableAccessibilitySemantics");
		var mAccProps = {
				role: sRole,
				// aria-selected isn't valid for role="button"
				selected: bSelectable ? false : null,
				label: "",
				describedby: bSelectable ? oTimesRow._getTimeDescription() : null
			};

		var sYyyyMMddHHmm = oTimesRow._oFormatYyyyMMddHHmm.format(oDate.getJSDate(), true);
		var iSelected = oTimesRow._checkDateSelected(oDate);
		var oType = oTimesRow._getDateType(oDate);
		var bEnabled = oTimesRow._checkTimeEnabled(oDate);

		oRm.openStart("div", oHelper.sId + "-" + sYyyyMMddHHmm);
		oRm.class("sapUiCalItem");
		if (sWidth) {
			oRm.style("width", sWidth);
		}
>>>>>>> b7850a2f

	var oHelper = this.getHelper(oTimesRow, oDate);
	var iItems = oTimesRow.getItems();
	var sWidth = ( 100 / iItems ) + "%";
	var oItemDate = oTimesRow._getIntervalStart(oDate);
	var sOldAmPm = "";
	var sAmPm = "";

	for (var i = 0; i < iItems; i++) {
		if (oHelper.oFormatTimeAmPm) {
			sAmPm = oHelper.oFormatTimeAmPm.format(oItemDate, true);
			if (sOldAmPm == sAmPm) {
				sAmPm = "";
			} else {
				sOldAmPm = sAmPm;
			}
		}
<<<<<<< HEAD
		this.renderTime(oRm, oTimesRow, oItemDate, oHelper, sWidth, sAmPm);
		oItemDate.setUTCMinutes(oItemDate.getUTCMinutes() + oHelper.iMinutes);
	}

};

TimesRowRenderer.getHelper = function(oTimesRow, oDate){

	var oHelper = {};

	oHelper.sLocale = oTimesRow._getLocale();
	oHelper.oLocaleData = oTimesRow._getLocaleData();
	oHelper.oNow = CalendarUtils._createUniversalUTCDate(UI5Date.getInstance(), undefined, true);
	oHelper.sCurrentTime = oTimesRow._rb.getText("CALENDAR_CURRENT_TIME");
	oHelper.sId = oTimesRow.getId();
	oHelper.oFormatLong = oTimesRow._getFormatLong();
	oHelper.oFormatTime = oTimesRow._getFormatTime();
	oHelper.oFormatTimeAmPm = oTimesRow._oFormatTimeAmPm;
	oHelper.iMinutes = oTimesRow.getIntervalMinutes();

	var sLegendId = oTimesRow.getLegend();
	if (sLegendId) {
		var oLegend = Element.getElementById(sLegendId);
		if (oLegend) {
			if (!(BaseObject.isObjectA(oLegend, "sap.ui.unified.CalendarLegend"))) {
				throw new Error(oLegend + " is not an sap.ui.unified.CalendarLegend. " + oTimesRow);
=======

		if (iSelected > 0) {
			oRm.class("sapUiCalItemSel"); // time selected

			if (bSelectable) {
				// aria-selected isn't valid for role="button"
				mAccProps["selected"] = true;
>>>>>>> b7850a2f
			}
			oHelper.oLegend = oLegend;
		} else {
			Log.warning("CalendarLegend " + sLegendId + " does not exist!", oTimesRow);
		}
	}

	return oHelper;

};

TimesRowRenderer.renderTime = function(oRm, oTimesRow, oDate, oHelper, sWidth, sAmPm){
	var sRole = oTimesRow._getAriaRole();
	var mAccProps = {
			role: sRole,
			// aria-selected isn't valid for role="button"
			selected: sRole !== "gridcell" ? null : false,
			label: "",
			describedby: oTimesRow._getTimeDescription()
		};

	var sYyyyMMddHHmm = oTimesRow._oFormatYyyyMMddHHmm.format(oDate.getJSDate(), true);
	var iSelected = oTimesRow._checkDateSelected(oDate);
	var oType = oTimesRow._getDateType(oDate);
	var bEnabled = oTimesRow._checkTimeEnabled(oDate);

	oRm.openStart("div", oHelper.sId + "-" + sYyyyMMddHHmm);
	oRm.class("sapUiCalItem");
	if (sWidth) {
		oRm.style("width", sWidth);
	}

	var oNextInterval = new UniversalDate(oDate.getTime());
	oNextInterval.setUTCMinutes(oNextInterval.getUTCMinutes() + oHelper.iMinutes);

	if (oDate.getTime() <= oHelper.oNow.getTime() && oNextInterval.getTime() > oHelper.oNow.getTime()) {
		oRm.class("sapUiCalItemNow");
		mAccProps["label"] = oHelper.sCurrentTime + " ";
	}

	if (iSelected > 0) {
		oRm.class("sapUiCalItemSel"); // time selected

		if (sRole === "gridcell") {
			// aria-selected isn't valid for role="button"
			mAccProps["selected"] = true;
		}
	}
	if (iSelected == 2) {
		oRm.class("sapUiCalItemSelStart"); // interval start
		mAccProps["describedby"] = mAccProps["describedby"] + " " + oHelper.sId + "-Start";
	} else if (iSelected == 3) {
		oRm.class("sapUiCalItemSelEnd"); // interval end
		mAccProps["describedby"] = mAccProps["describedby"] + " " + oHelper.sId + "-End";
	} else if (iSelected == 4) {
		oRm.class("sapUiCalItemSelBetween"); // interval between
	} else if (iSelected == 5) {
		oRm.class("sapUiCalItemSelStart"); // interval start
		oRm.class("sapUiCalItemSelEnd"); // interval end
		mAccProps["describedby"] = mAccProps["describedby"] + " " + oHelper.sId + "-Start";
		mAccProps["describedby"] = mAccProps["describedby"] + " " + oHelper.sId + "-End";
	}

	if (oType && oType.type != CalendarDayType.None) {
		oRm.class("sapUiCalItem" + oType.type);
		if (oType.tooltip) {
			oRm.attr('title', oType.tooltip);
		}
	}

	if (!bEnabled) {
		oRm.class("sapUiCalItemDsbl"); // time disabled
		mAccProps["disabled"] = true;
	}

	oRm.attr("tabindex", "-1");
	oRm.attr("data-sap-time", sYyyyMMddHHmm);
	mAccProps["label"] = mAccProps["label"] + oHelper.oFormatLong.format(oDate, true);

	if (oType && oType.type != CalendarDayType.None) {
		CalendarLegendRenderer.addCalendarTypeAccInfo(mAccProps, oType.type, oHelper.oLegend);
	}

	oRm.accessibilityState(null, mAccProps);
	oRm.openEnd();

	if (oType && oType.type != CalendarDayType.None){ //if there's a special date, render it
		oRm.openStart("div");
		oRm.class("sapUiCalSpecialDate");
		if (oType.color) { // if there's a custom color, render it
			oRm.style("background-color", oType.color);
		}
		oRm.openEnd(); // div
		oRm.close("div");
	}

	oRm.openStart("span");
	oRm.class("sapUiCalItemText");
	oRm.openEnd();
	oRm.text(oHelper.oFormatTime.format(oDate, true));
	if (sAmPm) {
		oRm.openStart("span");
		oRm.class("sapUiCalItemTextAmPm");
		oRm.openEnd();
		oRm.text(sAmPm);
		oRm.close("span");
	}
	oRm.close("span");
	oRm.close("div");

};

return TimesRowRenderer;

});<|MERGE_RESOLUTION|>--- conflicted
+++ resolved
@@ -149,35 +149,7 @@
 
 };
 
-<<<<<<< HEAD
 TimesRowRenderer.renderTimes = function(oRm, oTimesRow, oDate){
-=======
-		return oHelper;
-
-	};
-
-	TimesRowRenderer.renderTime = function(oRm, oTimesRow, oDate, oHelper, sWidth, sAmPm){
-		var sRole = oTimesRow._getAriaRole();
-		var bSelectable = (sRole === "gridcell") && oTimesRow.getProperty("selectableAccessibilitySemantics");
-		var mAccProps = {
-				role: sRole,
-				// aria-selected isn't valid for role="button"
-				selected: bSelectable ? false : null,
-				label: "",
-				describedby: bSelectable ? oTimesRow._getTimeDescription() : null
-			};
-
-		var sYyyyMMddHHmm = oTimesRow._oFormatYyyyMMddHHmm.format(oDate.getJSDate(), true);
-		var iSelected = oTimesRow._checkDateSelected(oDate);
-		var oType = oTimesRow._getDateType(oDate);
-		var bEnabled = oTimesRow._checkTimeEnabled(oDate);
-
-		oRm.openStart("div", oHelper.sId + "-" + sYyyyMMddHHmm);
-		oRm.class("sapUiCalItem");
-		if (sWidth) {
-			oRm.style("width", sWidth);
-		}
->>>>>>> b7850a2f
 
 	var oHelper = this.getHelper(oTimesRow, oDate);
 	var iItems = oTimesRow.getItems();
@@ -195,7 +167,6 @@
 				sOldAmPm = sAmPm;
 			}
 		}
-<<<<<<< HEAD
 		this.renderTime(oRm, oTimesRow, oItemDate, oHelper, sWidth, sAmPm);
 		oItemDate.setUTCMinutes(oItemDate.getUTCMinutes() + oHelper.iMinutes);
 	}
@@ -222,15 +193,6 @@
 		if (oLegend) {
 			if (!(BaseObject.isObjectA(oLegend, "sap.ui.unified.CalendarLegend"))) {
 				throw new Error(oLegend + " is not an sap.ui.unified.CalendarLegend. " + oTimesRow);
-=======
-
-		if (iSelected > 0) {
-			oRm.class("sapUiCalItemSel"); // time selected
-
-			if (bSelectable) {
-				// aria-selected isn't valid for role="button"
-				mAccProps["selected"] = true;
->>>>>>> b7850a2f
 			}
 			oHelper.oLegend = oLegend;
 		} else {
@@ -244,12 +206,13 @@
 
 TimesRowRenderer.renderTime = function(oRm, oTimesRow, oDate, oHelper, sWidth, sAmPm){
 	var sRole = oTimesRow._getAriaRole();
+	var bSelectable = (sRole === "gridcell") && oTimesRow.getProperty("selectableAccessibilitySemantics");
 	var mAccProps = {
 			role: sRole,
 			// aria-selected isn't valid for role="button"
-			selected: sRole !== "gridcell" ? null : false,
+			selected: bSelectable ? false : null,
 			label: "",
-			describedby: oTimesRow._getTimeDescription()
+			describedby: bSelectable ? oTimesRow._getTimeDescription() : null
 		};
 
 	var sYyyyMMddHHmm = oTimesRow._oFormatYyyyMMddHHmm.format(oDate.getJSDate(), true);
@@ -274,7 +237,7 @@
 	if (iSelected > 0) {
 		oRm.class("sapUiCalItemSel"); // time selected
 
-		if (sRole === "gridcell") {
+		if (bSelectable) {
 			// aria-selected isn't valid for role="button"
 			mAccProps["selected"] = true;
 		}
