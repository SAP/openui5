/*!
 * ${copyright}
 */

// Provides default renderer for control sap.ui.unified.Menu
sap.ui.define(["sap/ui/core/ControlBehavior"], function(ControlBehavior) {
"use strict";



/**
 * Menu renderer.
 * @author SAP - TD Core UI&AM UI Infra
 *
 * @version ${version}
 * @namespace
 */
var MenuRenderer = {
	apiVersion: 2
};

/**
 * Renders the HTML for the given control, using the provided
 * {@link sap.ui.core.RenderManager}.
 *
 * @param {sap.ui.core.RenderManager}
 *            oRm The RenderManager that can be used for writing to the render-output-buffer.
 * @param {sap.ui.unified.Menu}
 *            oMenu An object representation of the control that should be rendered
 */
MenuRenderer.render = function(oRm, oMenu) {
	var bAccessible = ControlBehavior.isAccessibilityEnabled(),
		oRootMenu = oMenu.getRootMenu();

	if (oMenu.oHoveredItem && oMenu.indexOfItem(oMenu.oHoveredItem) < 0) {
		//Hover item not valid anymore
		oMenu.oHoveredItem = null;
	}

	oRm.openStart("div", oMenu);
	oRm.attr("tabindex", -1);
	oRm.attr("hideFocus", true);

	if (oMenu.getTooltip_AsString()) {
		oRm.attr("title", oMenu.getTooltip_AsString());
	}

	// ARIA
	if (bAccessible) {
		oRm.accessibilityState(oMenu, {
			disabled: null
		});
	}

	oRm.class("sapUiMnu");

	//do not remove - the class is only to distinguish between menu and submenu
	if (oMenu.isSubMenu()) {
		oRm.class("sapUiSubmenu");
	}

	if (oRootMenu.bUseTopStyle) {
		oRm.class("sapUiMnuTop");
	}

	oRm.openEnd();
	MenuRenderer.renderItems(oRm, oMenu);
	oRm.close("div");
};

MenuRenderer.renderItems = function(oRm, oMenu) {
	var aItems = oMenu.getItems(),
		bAccessible = ControlBehavior.isAccessibilityEnabled(),
		bHasIcons = false,
		bHasSubMenus = false,
		iNumberOfVisibleItems = 0,
		index = 0,
		i,
		oItem;

	oRm.openStart("ul");
	oRm.attr("role", "menu");
	oRm.class("sapUiMnuLst");

	for (i = 0; i < aItems.length; i++) {
		if (aItems[i].getIcon && aItems[i].getIcon()) {
			bHasIcons = true;
		}
		if (aItems[i].getSubmenu()) {
			bHasSubMenus = true;
		}
	}

	if (!bHasIcons) {
		oRm.class("sapUiMnuNoIco");
	}
	if (!bHasSubMenus) {
		oRm.class("sapUiMnuNoSbMnu");
	}

<<<<<<< HEAD
	oRm.openEnd();
=======
		oRm.openEnd();
		MenuRenderer.renderItems(oRm, oMenu);
		oRm.close("div");
	};

	MenuRenderer.renderItems = function(oRm, oMenu) {
		var aItems = oMenu._getItems(),
			bAccessible = ControlBehavior.isAccessibilityEnabled(),
			bHasIcons = false,
			bHasSubMenus = false,
			iNumberOfVisibleItems = 0,
			index = 0,
			i,
			oItem,
			sCurrentGroup = null,
			sItemGroup = null,
			bGroupOpened = false,
			oSubmenu;

		oRm.openStart("ul");
		oRm.attr("role", "menu");
		oRm.class("sapUiMnuLst");

		for (i = 0; i < aItems.length; i++) {
			oSubmenu = aItems[i].getSubmenu();
			if (aItems[i].getIcon && aItems[i].getIcon()) {
				bHasIcons = true;
			}
			if (oSubmenu && oSubmenu._getItems().length) {
				bHasSubMenus = true;
			}
		}
>>>>>>> 95646c6e

	iNumberOfVisibleItems = 0;
	for (i = 0; i < aItems.length; i++) {
		if (aItems[i].getVisible() && aItems[i].render) {
			iNumberOfVisibleItems++;
		}
	}

	// Menu items
	for (i = 0; i < aItems.length; i++) {
		oItem = aItems[i];
		if (oItem.getVisible() && oItem.render) {
			index++;

			if (oItem.getStartsSection()) {
				oRm.openStart("li");
				if (bAccessible) {
					oRm.attr("role", "separator");
				}
				oRm.class("sapUiMnuDiv");
				oRm.openEnd();

				oRm.openStart("div");
				oRm.class("sapUiMnuDivL");
				oRm.openEnd();
				oRm.close("div");

<<<<<<< HEAD
				oRm.voidStart("hr").voidEnd();

				oRm.openStart("div");
				oRm.class("sapUiMnuDivR");
				oRm.openEnd();
				oRm.close("div");
=======
		for (i = 0; i < aItems.length; i++) {
			if (aItems[i].getVisible() && aItems[i].render) {
				iNumberOfVisibleItems++;
			}
		}

		// Menu items
		for (i = 0; i < aItems.length; i++) {
			oItem = aItems[i];
			if (oItem.getVisible() && oItem.render) {
				index++;
				sItemGroup = oItem.getAssociation("_group");

				if (bGroupOpened && sCurrentGroup !== sItemGroup) {
					// group closing tag
					oRm.close("div");
					bGroupOpened = false;
				}
				if (sItemGroup && !bGroupOpened) {
					oRm.openStart("div");
					oRm.attr("role", "group");
					oRm.openEnd();
					bGroupOpened = true;
				}

				if ((sCurrentGroup !== sItemGroup || oItem.getStartsSection()) && index !== 1) {
					MenuRenderer.renderSeparator(oRm, bAccessible);
				}
				sCurrentGroup = sItemGroup;
>>>>>>> 95646c6e

				oRm.close("li");
			}

			oItem.render(oRm, oItem, oMenu, {bAccessible: bAccessible, iItemNo: index, iTotalItems: iNumberOfVisibleItems});
		}
	}

<<<<<<< HEAD
	oRm.close("ul");
};

return MenuRenderer;
=======
		if (bGroupOpened) {
			oRm.close("div");
		}

		oRm.close("ul");
	};

	MenuRenderer.renderSeparator = function(oRm, bAccessible) {
		oRm.openStart("li");
		if (bAccessible) {
			oRm.attr("role", "separator");
		}
		oRm.class("sapUiMnuDiv");
		oRm.openEnd();

		oRm.openStart("div");
		oRm.class("sapUiMnuDivL");
		oRm.openEnd();
		oRm.close("div");

		oRm.voidStart("hr").voidEnd();

		oRm.openStart("div");
		oRm.class("sapUiMnuDivR");
		oRm.openEnd();
		oRm.close("div");

		oRm.close("li");
	};

	return MenuRenderer;
>>>>>>> 95646c6e

});<|MERGE_RESOLUTION|>--- conflicted
+++ resolved
@@ -69,24 +69,29 @@
 };
 
 MenuRenderer.renderItems = function(oRm, oMenu) {
-	var aItems = oMenu.getItems(),
+	var aItems = oMenu._getItems(),
 		bAccessible = ControlBehavior.isAccessibilityEnabled(),
 		bHasIcons = false,
 		bHasSubMenus = false,
 		iNumberOfVisibleItems = 0,
 		index = 0,
 		i,
-		oItem;
+		oItem,
+		sCurrentGroup = null,
+		sItemGroup = null,
+		bGroupOpened = false,
+		oSubmenu;
 
 	oRm.openStart("ul");
 	oRm.attr("role", "menu");
 	oRm.class("sapUiMnuLst");
 
 	for (i = 0; i < aItems.length; i++) {
+		oSubmenu = aItems[i].getSubmenu();
 		if (aItems[i].getIcon && aItems[i].getIcon()) {
 			bHasIcons = true;
 		}
-		if (aItems[i].getSubmenu()) {
+		if (oSubmenu && oSubmenu._getItems().length) {
 			bHasSubMenus = true;
 		}
 	}
@@ -98,44 +103,8 @@
 		oRm.class("sapUiMnuNoSbMnu");
 	}
 
-<<<<<<< HEAD
 	oRm.openEnd();
-=======
-		oRm.openEnd();
-		MenuRenderer.renderItems(oRm, oMenu);
-		oRm.close("div");
-	};
 
-	MenuRenderer.renderItems = function(oRm, oMenu) {
-		var aItems = oMenu._getItems(),
-			bAccessible = ControlBehavior.isAccessibilityEnabled(),
-			bHasIcons = false,
-			bHasSubMenus = false,
-			iNumberOfVisibleItems = 0,
-			index = 0,
-			i,
-			oItem,
-			sCurrentGroup = null,
-			sItemGroup = null,
-			bGroupOpened = false,
-			oSubmenu;
-
-		oRm.openStart("ul");
-		oRm.attr("role", "menu");
-		oRm.class("sapUiMnuLst");
-
-		for (i = 0; i < aItems.length; i++) {
-			oSubmenu = aItems[i].getSubmenu();
-			if (aItems[i].getIcon && aItems[i].getIcon()) {
-				bHasIcons = true;
-			}
-			if (oSubmenu && oSubmenu._getItems().length) {
-				bHasSubMenus = true;
-			}
-		}
->>>>>>> 95646c6e
-
-	iNumberOfVisibleItems = 0;
 	for (i = 0; i < aItems.length; i++) {
 		if (aItems[i].getVisible() && aItems[i].render) {
 			iNumberOfVisibleItems++;
@@ -147,103 +116,59 @@
 		oItem = aItems[i];
 		if (oItem.getVisible() && oItem.render) {
 			index++;
+			sItemGroup = oItem.getAssociation("_group");
 
-			if (oItem.getStartsSection()) {
-				oRm.openStart("li");
-				if (bAccessible) {
-					oRm.attr("role", "separator");
-				}
-				oRm.class("sapUiMnuDiv");
+			if (bGroupOpened && sCurrentGroup !== sItemGroup) {
+				// group closing tag
+				oRm.close("div");
+				bGroupOpened = false;
+			}
+			if (sItemGroup && !bGroupOpened) {
+				oRm.openStart("div");
+				oRm.attr("role", "group");
 				oRm.openEnd();
+				bGroupOpened = true;
+			}
 
-				oRm.openStart("div");
-				oRm.class("sapUiMnuDivL");
-				oRm.openEnd();
-				oRm.close("div");
-
-<<<<<<< HEAD
-				oRm.voidStart("hr").voidEnd();
-
-				oRm.openStart("div");
-				oRm.class("sapUiMnuDivR");
-				oRm.openEnd();
-				oRm.close("div");
-=======
-		for (i = 0; i < aItems.length; i++) {
-			if (aItems[i].getVisible() && aItems[i].render) {
-				iNumberOfVisibleItems++;
+			if ((sCurrentGroup !== sItemGroup || oItem.getStartsSection()) && index !== 1) {
+				MenuRenderer.renderSeparator(oRm, bAccessible);
 			}
-		}
-
-		// Menu items
-		for (i = 0; i < aItems.length; i++) {
-			oItem = aItems[i];
-			if (oItem.getVisible() && oItem.render) {
-				index++;
-				sItemGroup = oItem.getAssociation("_group");
-
-				if (bGroupOpened && sCurrentGroup !== sItemGroup) {
-					// group closing tag
-					oRm.close("div");
-					bGroupOpened = false;
-				}
-				if (sItemGroup && !bGroupOpened) {
-					oRm.openStart("div");
-					oRm.attr("role", "group");
-					oRm.openEnd();
-					bGroupOpened = true;
-				}
-
-				if ((sCurrentGroup !== sItemGroup || oItem.getStartsSection()) && index !== 1) {
-					MenuRenderer.renderSeparator(oRm, bAccessible);
-				}
-				sCurrentGroup = sItemGroup;
->>>>>>> 95646c6e
-
-				oRm.close("li");
-			}
+			sCurrentGroup = sItemGroup;
 
 			oItem.render(oRm, oItem, oMenu, {bAccessible: bAccessible, iItemNo: index, iTotalItems: iNumberOfVisibleItems});
 		}
 	}
 
-<<<<<<< HEAD
+	if (bGroupOpened) {
+		oRm.close("div");
+	}
+
 	oRm.close("ul");
 };
 
+MenuRenderer.renderSeparator = function(oRm, bAccessible) {
+	oRm.openStart("li");
+	if (bAccessible) {
+		oRm.attr("role", "separator");
+	}
+	oRm.class("sapUiMnuDiv");
+	oRm.openEnd();
+
+	oRm.openStart("div");
+	oRm.class("sapUiMnuDivL");
+	oRm.openEnd();
+	oRm.close("div");
+
+	oRm.voidStart("hr").voidEnd();
+
+	oRm.openStart("div");
+	oRm.class("sapUiMnuDivR");
+	oRm.openEnd();
+	oRm.close("div");
+
+	oRm.close("li");
+};
+
 return MenuRenderer;
-=======
-		if (bGroupOpened) {
-			oRm.close("div");
-		}
-
-		oRm.close("ul");
-	};
-
-	MenuRenderer.renderSeparator = function(oRm, bAccessible) {
-		oRm.openStart("li");
-		if (bAccessible) {
-			oRm.attr("role", "separator");
-		}
-		oRm.class("sapUiMnuDiv");
-		oRm.openEnd();
-
-		oRm.openStart("div");
-		oRm.class("sapUiMnuDivL");
-		oRm.openEnd();
-		oRm.close("div");
-
-		oRm.voidStart("hr").voidEnd();
-
-		oRm.openStart("div");
-		oRm.class("sapUiMnuDivR");
-		oRm.openEnd();
-		oRm.close("div");
-
-		oRm.close("li");
-	};
-
-	return MenuRenderer;
->>>>>>> 95646c6e
 
 });