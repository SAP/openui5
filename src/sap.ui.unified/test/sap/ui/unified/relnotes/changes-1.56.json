--- conflicted
+++ resolved
@@ -115,8 +115,6 @@
         "type": "FIX",
         "text": " sap.tnt, sap.ui.uinified.designtime: UUID added to the messagebundle files",
         "references": []
-<<<<<<< HEAD
-=======
       },
       {
         "id": "a67e65ac5ebe57c76cb58c45e8a224e27ed489ce",
@@ -129,7 +127,6 @@
         "type": "FIX",
         "text": " sap.ui.unified.MenuItem|ShellHeadUserItem: insert font face",
         "references": []
->>>>>>> a19e7a5d
       }
     ]
   }
