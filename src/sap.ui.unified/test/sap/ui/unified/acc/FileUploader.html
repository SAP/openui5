<!DOCTYPE html>
<html>
	<head>
		<meta charset="utf-8">
		<title>FileUploader - sap.ui.unified</title>
		<script src="../shared-config.js"></script>
		<script id="sap-ui-bootstrap"
<<<<<<< HEAD
				src="../../../../../resources/sap-ui-core.js"
				data-sap-ui-libs="sap.m, sap.ui.unified"
				data-sap-ui-on-init="module:local/FileUploader"
				data-sap-ui-resource-roots='{
=======
				data-sap-ui-async="true"
				data-sap-ui-compatVersion="edge"
				data-sap-ui-libs="sap.m, sap.ui.unified, sap.ui.layout"
				data-sap-ui-onInit="module:local/FileUploader"
				data-sap-ui-resourceroots='{
>>>>>>> 46108a40
					"local": "./",
					"qunit.internal.acc": "../../../../../test-resources/sap/ui/core/qunit/internal/acc"
				}'
		>
		</script>
	</head>
	<body id="body" class="sapUiBody"></body>
</html><|MERGE_RESOLUTION|>--- conflicted
+++ resolved
@@ -5,18 +5,10 @@
 		<title>FileUploader - sap.ui.unified</title>
 		<script src="../shared-config.js"></script>
 		<script id="sap-ui-bootstrap"
-<<<<<<< HEAD
 				src="../../../../../resources/sap-ui-core.js"
-				data-sap-ui-libs="sap.m, sap.ui.unified"
+				data-sap-ui-libs="sap.m, sap.ui.unified, sap.ui.layout"
 				data-sap-ui-on-init="module:local/FileUploader"
 				data-sap-ui-resource-roots='{
-=======
-				data-sap-ui-async="true"
-				data-sap-ui-compatVersion="edge"
-				data-sap-ui-libs="sap.m, sap.ui.unified, sap.ui.layout"
-				data-sap-ui-onInit="module:local/FileUploader"
-				data-sap-ui-resourceroots='{
->>>>>>> 46108a40
 					"local": "./",
 					"qunit.internal.acc": "../../../../../test-resources/sap/ui/core/qunit/internal/acc"
 				}'
