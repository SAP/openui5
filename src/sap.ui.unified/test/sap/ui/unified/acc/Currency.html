--- conflicted
+++ resolved
@@ -3,23 +3,12 @@
 <head>
 	<meta charset="utf-8">
 	<title>Currency - sap.ui.unified</title>
-<<<<<<< HEAD
-	<script src="shared-config.js"></script>
+	<script src="../shared-config.js"></script>
 	<script id="sap-ui-bootstrap"
 			src="../../../../../resources/sap-ui-core.js"
-			data-sap-ui-libs="sap.m, sap.ui.unified, sap.ui.layout"
+			data-sap-ui-libs="sap.m, sap.ui.unified"
 			data-sap-ui-on-init="module:local/Currency"
 			data-sap-ui-resource-roots='{
-=======
-	<script src="../shared-config.js"></script>
-	<script src="../../../../../resources/sap-ui-core.js"
-			id="sap-ui-bootstrap"
-			data-sap-ui-async="true"
-			data-sap-ui-compatVersion="edge"
-			data-sap-ui-libs="sap.m, sap.ui.unified"
-			data-sap-ui-onInit="module:local/Currency"
-			data-sap-ui-resourceroots='{
->>>>>>> 46108a40
 				"local": "./",
 				"qunit.internal.acc": "../../../../../test-resources/sap/ui/core/qunit/internal/acc"
 			}'
