--- conflicted
+++ resolved
@@ -8,613 +8,15 @@
 
 		<script src="shared-config.js"></script>
 		<script id="sap-ui-bootstrap"
-<<<<<<< HEAD
-=======
-				data-sap-ui-async="true"
-				data-sap-ui-compat-version="edge"
+				src="../../../../resources/sap-ui-core.js"
 				data-sap-ui-libs="sap.m, sap.ui.unified, sap.ui.layout"
->>>>>>> 74b2fef2
-				src="../../../../resources/sap-ui-core.js"
-				data-sap-ui-libs="sap.ui.commons, sap.ui.unified, sap.ui.layout"
 				data-sap-ui-on-init="module:local/Calendar"
 				data-sap-ui-resource-roots='{
 					"local": "./"
 				}'
 		>
 		</script>
-<<<<<<< HEAD
 		
-=======
-		<script>
-		sap.ui.getCore().attachInit(() => {
-			jQuery.sap.require("sap.ui.model.type.Date");
-			var UI5Date = sap.ui.require("sap/ui/core/date/UI5Date");
-
-			// load Button, Label and Text synchronously to avoid async/sync conflicts when the form loads them async
-			// UI5 2.0 transformation will convert this to dependencies
-			jQuery.sap.require("sap.m.Button");
-			jQuery.sap.require("sap.m.Label");
-			jQuery.sap.require("sap.m.Text");
-
-			var oCalendars = new sap.ui.model.json.JSONModel(sap.ui.core.CalendarType);
-
-			var oFormatYyyymmdd = sap.ui.core.format.DateFormat.getInstance({pattern: "yyyyMMdd", calendarType: sap.ui.core.CalendarType.Gregorian});
-
-			var aSpecialDays = [["20160101",undefined,"Neujahr",1],
-				["20160106",undefined,"Heilige Drei Könige",1],
-				["20160208",undefined,"Rosenmontag",2],
-				["20160209",undefined,"Fastnacht",2],
-				["20160210",undefined,"Aschermittwoch",2],
-				["20160214",undefined,"Valentinstag",2],
-				["20160325",undefined,"Karfreitag",1],
-				["20160327",undefined,"Ostersonntag",1],
-				["20160328",undefined,"Ostermontag",1],
-				["20160501",undefined,"Maifeiertag",1],
-				["20160505",undefined,"Christi Himmelfahrt",1],
-				["20160508",undefined,"Muttertag",2],
-				["20160515",undefined,"Pfingstsonntag",1],
-				["20160516",undefined,"Pfingstmontag",1],
-				["20160526",undefined,"Fronleichnam",1],
-				["20160815",undefined,"Mariä Himmelfahrt",2],
-				["20161002",undefined,"Erntedankfest",2],
-				["20161003",undefined,"Tag der Deutschen Einheit",1],
-				["20161031",undefined,"Reformationstag",2],
-				["20161101",undefined,"Allerheiligen",1],
-				["20161113",undefined,"Volkstrauertag",2],
-				["20161116",undefined,"Buß- und Bettag",2],
-				["20161120",undefined,"Totensonntag",2],
-				["20161127",undefined,"1. Advent",2],
-				["20161204",undefined,"2. Advent",2],
-				["20161206",undefined,"Nikolaus",2],
-				["20161211",undefined,"3. Advent",2],
-				["20161218",undefined,"4. Advent",2],
-				["20161224",undefined,"Heiligabend",2],
-				["20161225","20141226","Weihnachten",1],
-				["20161231",undefined,"Silvester",2],
-				["20170101",undefined,"Neujahr",1],
-				["20170106",undefined,"Heilige Drei Könige",1],
-				["20170804","20140810","Urlaub",3],
-				["20160701",undefined,"Type01",1],
-				["20160702",undefined,"Type02",2],
-				["20160703",undefined,"Type03",3],
-				["20160704",undefined,"Type04",4],
-				["20160705",undefined,"Type05",5],
-				["20160706",undefined,"Type06",6],
-				["20160707",undefined,"Type07",7],
-				["20160708",undefined,"Type08",8],
-				["20160709",undefined,"Type09",9],
-				["20160710",undefined,"Type10",10],
-				["20200322",undefined,"Type09",9],
-				["20200323",undefined,"Type09",9]];
-
-			var oCal = new sap.ui.unified.Calendar("Cal1",{
-				legend: "Legend1",
-				showCurrentDateButton: true,
-				select: function(oEvent){
-					var oInput = sap.ui.getCore().byId("Input1");
-					var oCalendar = oEvent.getSource();
-					var aSelectedDates = oCalendar.getSelectedDates();
-					var oDate;
-					if (aSelectedDates.length > 0 ) {
-						oDate = aSelectedDates[0].getStartDate();
-						oInput.setValue(oFormatYyyymmdd.format(oDate));
-					} else {
-						oInput.setValue("");
-					}
-				},
-				cancel: function(oEvent){
-					alert("Cancel");
-				},
-				startDateChange: function(oEvent){
-					var oInput = sap.ui.getCore().byId("Input2");
-					var oCalendar = oEvent.getSource();
-					var oDate = oCalendar.getStartDate();
-					oInput.setValue(oFormatYyyymmdd.format(oDate));
-				}
-			}).placeAt("sample1");
-
-			var oForm = new sap.ui.layout.form.Form("F1", {
-				editable: true,
-				layout: new sap.ui.layout.form.ResponsiveGridLayout("L1", {
-					breakpointM: 350,
-					labelSpanL: 6,
-					labelSpanM: 6,
-					backgroundDesign: sap.ui.layout.BackgroundDesign.Transparent
-				}),
-				width: "100%"
-			}).placeAt("event1");
-
-			var oFormContainer = new sap.ui.layout.form.FormContainer("F1C1");
-			oForm.addFormContainer(oFormContainer);
-
-			var oFormElement = new sap.ui.layout.form.FormElement("F1E1", {
-				fields: [ new sap.m.Button({
-					text: "focus today",
-					press: function(oEvent){
-						sap.ui.getCore().byId("Cal1").focusDate(UI5Date.getInstance());
-						var oInput = sap.ui.getCore().byId("Input2");
-						var oCalendar = sap.ui.getCore().byId("Cal1");
-						var oDate = oCalendar.getStartDate();
-						oInput.setValue(oFormatYyyymmdd.format(oDate));
-					}
-				}),
-					new sap.m.ToggleButton({
-						text: "special days",
-						press: function(oEvent){
-							var bPressed = oEvent.getParameter("pressed");
-							if (bPressed) {
-								for (var i = 0; i < aSpecialDays.length; i++) {
-									var aSpecialDay = aSpecialDays[i];
-									var sType = "";
-									if (aSpecialDay[3] < 10) {
-										sType = "Type0" + aSpecialDay[3];
-									} else {
-										sType = "Type" + aSpecialDay[3];
-									}
-									sap.ui.getCore().byId("Cal1").addSpecialDate(new sap.ui.unified.DateTypeRange({
-										startDate: oFormatYyyymmdd.parse(aSpecialDay[0]),
-										endDate: oFormatYyyymmdd.parse(aSpecialDay[1]),
-										type: sType,
-										tooltip: aSpecialDay[2]
-									}));
-								}
-							} else {
-								sap.ui.getCore().byId("Cal1").destroySpecialDates();
-							}
-						}
-					}),
-					new sap.m.ToggleButton({
-						text: "disable days",
-						press: function(oEvent){
-							var bPressed = oEvent.getParameter("pressed");
-							var oCal = sap.ui.getCore().byId("Cal1");
-							if (bPressed) {
-								var oDate = oCal.getStartDate();
-								if (oDate) {
-									oDate = UI5Date.getInstance(oDate.getTime());
-								} else {
-									oDate = UI5Date.getInstance();
-								}
-								oDate.setDate(2);
-								oCal.addDisabledDate(new sap.ui.unified.DateRange({
-									startDate: oDate
-								}));
-								const oStartDate = UI5Date.getInstance(oDate);
-								oStartDate.setDate(10);
-								const oEndDate = UI5Date.getInstance(oDate);
-								oEndDate.setDate(20);
-								oCal.addDisabledDate(new sap.ui.unified.DateRange({
-									startDate: oStartDate,
-									endDate: oEndDate
-								}));
-							} else {
-								oCal.destroyDisabledDates();
-							}
-						}
-					})
-				]
-			});
-			oFormContainer.addFormElement(oFormElement);
-
-			oFormElement = new sap.ui.layout.form.FormElement("F1E2", {
-				label: "selected date",
-				fields: [ new sap.m.Input("Input1",{
-					width: "9em",
-					placeholder: "yyyyMMdd",
-					change: function(oEvent){
-						var oInput = oEvent.getSource();
-						var sValue = oEvent.getParameter('value');
-						var oCalendar = sap.ui.getCore().byId("Cal1");
-						if (sValue.length == 8 && !isNaN(sValue)) {
-							var oDate = oFormatYyyymmdd.parse(sValue);
-							var aSelectedDates = oCalendar.getSelectedDates();
-							var oDateRange;
-							if (aSelectedDates.length == 0 ) {
-								oDateRange = new sap.ui.unified.DateRange({startDate: oDate});
-								oCalendar.addSelectedDate(oDateRange);
-							} else {
-								oDateRange = aSelectedDates[0];
-								oDateRange.setStartDate(oDate);
-							}
-						} else if (!sValue) {
-							oCalendar.destroySelectedDates();
-						}
-					}
-				})
-				]
-			});
-			oFormContainer.addFormElement(oFormElement);
-
-			oFormElement = new sap.ui.layout.form.FormElement("F1E3", {
-				label: "start date",
-				fields: [ new sap.m.Input("Input2",{
-					editable: false,
-					width: "9em",
-					placeholder: "yyyyMMdd",
-					value: oFormatYyyymmdd.format(oCal.getStartDate())
-				})
-				]
-			});
-			oFormContainer.addFormElement(oFormElement);
-
-			oFormElement = new sap.ui.layout.form.FormElement("F1E4", {
-				label: "primary calendar type",
-				fields: [ new sap.m.ComboBox("CB1",{
-					models: oCalendars,
-					width: "9em",
-					items: {
-						path: "/",
-						template: new sap.ui.core.ListItem({text:"{}", key:"{}"})
-					},
-					selectionChange: function(oEvent){
-						var oCB = oEvent.getSource();
-						var oItem = oEvent.getParameter('selectedItem');
-						var oCal = sap.ui.getCore().byId("Cal1");
-						var sKey = "";
-						if (oItem) {
-							sKey = oItem.getKey();
-						}
-						oCal.setPrimaryCalendarType(sKey);
-					}
-				})
-				]
-			});
-			oFormContainer.addFormElement(oFormElement);
-
-			oFormElement = new sap.ui.layout.form.FormElement("F1E5", {
-				label: "secondary calendar type",
-				fields: [ new sap.m.ComboBox("CB2",{
-					models: oCalendars,
-					width: "9em",
-					items: {
-						path: "/",
-						template: new sap.ui.core.ListItem({text:"{}", key:"{}"})
-					},
-					selectionChange: function(oEvent){
-						var oCB = oEvent.getSource();
-						var oItem = oEvent.getParameter('selectedItem');
-						var oCal = sap.ui.getCore().byId("Cal1");
-						var sKey = "";
-						if (oItem) {
-							sKey = oItem.getKey();
-						}
-						oCal.setSecondaryCalendarType(sKey);
-					}
-				})
-				]
-			});
-			oFormContainer.addFormElement(oFormElement);
-
-			oFormElement = new sap.ui.layout.form.FormElement("F1E6", {
-				label: "width",
-				fields: [ new sap.m.Input("Input3",{
-					width: "9em",
-					change: function(oEvent){
-						var oInput = oEvent.getSource();
-						var sValue = oEvent.getParameter('value');
-						var oCalendar = sap.ui.getCore().byId("Cal1");
-						oCalendar.setWidth(sValue);
-					}
-				})
-				]
-			});
-			oFormContainer.addFormElement(oFormElement);
-
-			oFormElement = new sap.ui.layout.form.FormElement("F1E7", {
-				label: "min. date",
-				fields: [ new sap.m.Input("Input-min",{
-					width: "9em",
-					placeholder: "yyyyMMdd",
-					change: function(oEvent){
-						var oInput = oEvent.getSource();
-						var sValue = oEvent.getParameter('value');
-						var oCalendar = sap.ui.getCore().byId("Cal1");
-						var oDate;
-						if (sValue.length == 8 && !isNaN(sValue)) {
-							oDate = oFormatYyyymmdd.parse(sValue);
-						}
-						oCalendar.setMinDate(oDate);
-					}
-				})
-				]
-			});
-			oFormContainer.addFormElement(oFormElement);
-
-			oFormElement = new sap.ui.layout.form.FormElement("F1E8", {
-				label: "max. date",
-				fields: [ new sap.m.Input("Input-max",{
-					width: "9em",
-					placeholder: "yyyyMMdd",
-					change: function(oEvent){
-						var oInput = oEvent.getSource();
-						var sValue = oEvent.getParameter('value');
-						var oCalendar = sap.ui.getCore().byId("Cal1");
-						var oDate;
-						if (sValue.length == 8 && !isNaN(sValue)) {
-							oDate = oFormatYyyymmdd.parse(sValue);
-						}
-						oCalendar.setMaxDate(oDate);
-					}
-				})
-				]
-			});
-			oFormContainer.addFormElement(oFormElement);
-
-			// single interval selection
-			oCal = new sap.ui.unified.Calendar("Cal2",{
-				intervalSelection: true,
-				ariaLabelledBy: ["H-C2"],
-				select: function(oEvent){
-					var oInput1 = sap.ui.getCore().byId("Input2-start");
-					var oInput2 = sap.ui.getCore().byId("Input2-end");
-					var oCalendar = oEvent.getSource();
-					var aSelectedDates = oCalendar.getSelectedDates();
-					var oDate;
-					if (aSelectedDates.length > 0 ) {
-						oDate = aSelectedDates[0].getStartDate();
-						if (oDate) {
-							oInput1.setValue(oFormatYyyymmdd.format(oDate));
-						} else {
-							oInput1.setValue("");
-						}
-						oDate = aSelectedDates[0].getEndDate();
-						if (oDate) {
-							oInput2.setValue(oFormatYyyymmdd.format(oDate));
-						} else {
-							oInput2.setValue("");
-						}
-					} else {
-						oInput1.setValue("");
-						oInput2.setValue("");
-					}
-				}
-			}).placeAt("sample2");
-
-			new sap.m.Label({text: "selected date from", labelFor: "Input2-start"}).placeAt("event2");
-			new sap.m.Input("Input2-start",{
-				editable: false
-			}).placeAt("event2");
-			new sap.m.Label({text: "to", labelFor: "Input2-end"}).placeAt("event2");
-			new sap.m.Input("Input2-end",{
-				editable: false
-			}).placeAt("event2");
-
-			oCal = new sap.ui.unified.Calendar("Cal3",{
-				intervalSelection: false,
-				singleSelection: false,
-				firstDayOfWeek: 2,
-				nonWorkingDays: [3, 5],
-				select: function(oEvent){
-					var oLB = sap.ui.getCore().byId("LB");
-					var oCalendar = oEvent.getSource();
-					var aSelectedDates = oCalendar.getSelectedDates();
-					var oDate;
-					if (aSelectedDates.length > 0) {
-						var aItems = oLB.getItems();
-						var oItem;
-						for (var i = 0; i < aSelectedDates.length; i++){
-							oDate = aSelectedDates[i].getStartDate();
-							if (aItems[i]) {
-								oItem = aItems[i];
-							} else {
-								oItem = new sap.ui.core.Item();
-								oLB.addItem(oItem);
-							}
-							if (oDate) {
-								oItem.setText(oFormatYyyymmdd.format(oDate));
-							} else {
-								oItem.setText("");
-							}
-						}
-						if (aItems.length > aSelectedDates.length) {
-							for (var i = aSelectedDates.length; i < aItems.length; i++){
-								oLB.removeItem(i);
-								aItems[i].destroy();
-							}
-						}
-					} else {
-						oLB.destroyItems();
-					}
-				}
-			}).placeAt("sample3");
-
-			new sap.m.Label({text: "selected dates", labelFor: "LB"}).placeAt("event3");
-			var oListBox = new sap.m.Select("LB",{
-				editable: false,
-				width: "8em"
-			}).placeAt("event3");
-
-			var oBtn = new sap.m.ToggleButton("button5",{
-				text : "Toggle week numbers",
-				press: function (oEvent) {
-					var oCalendar = sap.ui.getCore().byId("Cal3");
-					oCalendar.setShowWeekNumbers(!oCalendar.getShowWeekNumbers());
-				}
-			}).placeAt("event3");
-
-			oCal = new sap.ui.unified.Calendar("Cal4",{
-				months: 2,
-				select: function(oEvent){
-					var oInput = sap.ui.getCore().byId("Input4");
-					var oCalendar = oEvent.getSource();
-					var aSelectedDates = oCalendar.getSelectedDates();
-					var oDate;
-					if (aSelectedDates.length > 0 ) {
-						oDate = aSelectedDates[0].getStartDate();
-						oInput.setValue(oFormatYyyymmdd.format(oDate));
-					} else {
-						oInput.setValue("");
-					}
-				},
-				cancel: function(oEvent){
-					alert("Cancel");
-				}
-			}).placeAt("sample4");
-
-			oForm = new sap.ui.layout.form.Form("F4", {
-				layout: new sap.ui.layout.form.ResponsiveGridLayout("L4", {
-					breakpointM: 350,
-					labelSpanL: 6,
-					labelSpanM: 6,
-					backgroundDesign: sap.ui.layout.BackgroundDesign.Transparent
-				}),
-				width: "100%"
-			}).placeAt("event4");
-
-			oFormContainer = new sap.ui.layout.form.FormContainer("F4C1");
-			oForm.addFormContainer(oFormContainer);
-
-			oFormElement = new sap.ui.layout.form.FormElement("F4E1", {
-				label: new sap.m.Label({text: "selected date"}),
-				fields: [ new sap.m.Input("Input4",{
-					placeholder: "yyyyMMdd",
-					change: function(oEvent){
-						var oInput = oEvent.getSource();
-						var sValue = oEvent.getParameter('value');
-						var oCalendar = sap.ui.getCore().byId("Cal4");
-						if (sValue.length == 8 && !isNaN(sValue)) {
-							var oDate = oFormatYyyymmdd.parse(sValue);
-							var aSelectedDates = oCalendar.getSelectedDates();
-							var oDateRange;
-							if (aSelectedDates.length == 0 ) {
-								oDateRange = new sap.ui.unified.DateRange({startDate: oDate});
-								oCalendar.addSelectedDate(oDateRange);
-							} else {
-								oDateRange = aSelectedDates[0];
-								oDateRange.setStartDate(oDate);
-							}
-						} else if (!sValue) {
-							oCalendar.destroySelectedDates();
-						}
-					}
-				}),
-					new sap.m.Button({
-						text: "focus today",
-						press: function(oEvent){
-							sap.ui.getCore().byId("Cal4").focusDate(UI5Date.getInstance());
-						}
-					})
-				]
-			});
-			oFormContainer.addFormElement(oFormElement);
-
-			oFormElement = new sap.ui.layout.form.FormElement("F4E2", {
-				label: new sap.m.Label({text: "displayed months"}),
-				fields: [ new sap.m.Input("Input4-2",{
-					value: "2",
-					width: "4em",
-					placeholder: "integer",
-					change: function(oEvent){
-						var oInput = oEvent.getSource();
-						var sValue = oEvent.getParameter('value');
-						var oCalendar = sap.ui.getCore().byId("Cal4");
-						var iMonths = parseInt(sValue);
-						if (iMonths > 0) {
-							oCalendar.setMonths(iMonths);
-							oInput.setValueState(sap.ui.core.ValueState.None);
-						} else {
-							oInput.setValueState(sap.ui.core.ValueState.Error);
-						}
-					}
-				})
-				]
-			});
-			oFormContainer.addFormElement(oFormElement);
-
-			oFormElement = new sap.ui.layout.form.FormElement("F4E3", {
-				label: new sap.m.Label({text: "width"}),
-				fields: [ new sap.m.Input("Input4-3",{
-					width: "9em",
-					change: function(oEvent){
-						var oInput = oEvent.getSource();
-						var sValue = oEvent.getParameter('value');
-						var oCalendar = sap.ui.getCore().byId("Cal4");
-						oCalendar.setWidth(sValue);
-					}
-				})
-				]
-			});
-			oFormContainer.addFormElement(oFormElement);
-
-			oFormElement = new sap.ui.layout.form.FormElement("F4E4", {
-				label: new sap.m.Label({text: "Single/multiple selection"}),
-				fields: [
-					new sap.m.RadioButtonGroup({
-						buttons : [
-							new sap.m.RadioButton({
-							text : "Single Selection"
-						}), new sap.m.RadioButton({
-							text : "Multiple Selection"
-						})
-						],
-						select: function (oEvent) {
-							var bSingleSelection = this.getSelectedIndex() === 0 ? true : false;
-							sap.ui.getCore().byId("Cal4").setSingleSelection(bSingleSelection);
-						}
-					})
-				]
-			});
-			oFormContainer.addFormElement(oFormElement);
-
-			var oLegend = new sap.ui.unified.CalendarLegend("Legend1", {
-				items: [
-					new sap.ui.unified.CalendarLegendItem("T1", {type: sap.ui.unified.CalendarDayType.Type01, text: "Typ 1"}),
-					new sap.ui.unified.CalendarLegendItem("T2", {type: sap.ui.unified.CalendarDayType.Type02, text: "Typ 2"}),
-					new sap.ui.unified.CalendarLegendItem("T3", {type: sap.ui.unified.CalendarDayType.Type03, text: "Typ 3"}),
-					new sap.ui.unified.CalendarLegendItem("T4", {type: sap.ui.unified.CalendarDayType.Type04, text: "Typ 4"}),
-					new sap.ui.unified.CalendarLegendItem("T5", {type: sap.ui.unified.CalendarDayType.Type05, text: "Typ 5"}),
-					new sap.ui.unified.CalendarLegendItem("T6", {type: sap.ui.unified.CalendarDayType.Type06, text: "Typ 6"}),
-					new sap.ui.unified.CalendarLegendItem("T7", {type: sap.ui.unified.CalendarDayType.Type07, text: "Typ 7"}),
-					new sap.ui.unified.CalendarLegendItem("T8", {type: sap.ui.unified.CalendarDayType.Type08, text: "Typ 8"}),
-					new sap.ui.unified.CalendarLegendItem("T9", {type: sap.ui.unified.CalendarDayType.Type09, text: "Typ 9"}),
-					new sap.ui.unified.CalendarLegendItem("T10", {type: sap.ui.unified.CalendarDayType.Type10, text: "Typ 10"})
-				]
-			});
-
-			addRemoveSelectedDateSample();
-
-			function addRemoveSelectedDateSample(){
-				var oDateRange = new sap.ui.unified.DateRange({startDate: UI5Date.getInstance(2017, 4, 10)});
-				var oCalRemove = new sap.ui.unified.Calendar({
-					selectedDates: [oDateRange]
-				});
-
-				jQuery.sap.require("sap.m.Button");
-
-				var oButton2 = new sap.m.Button({
-					text: "2) Remove Date",
-					enabled: false,
-					press: function (oEvent) {
-						oEvent.getSource().setEnabled(false);
-						oCalRemove.removeSelectedDate(oDateRange);
-						oButton1.invalidate();// to let UIArea think Calendar is rendered with Button
-					}
-				}).placeAt('removeSelectedDate');
-
-				new sap.m.Button({
-					text: "3) Close",
-					press: function (oEvent) {
-						oPopup.close();
-					}
-				}).placeAt('removeSelectedDate');
-
-				var oButton1 = new sap.m.Button({
-					text: "1) Open",
-					press: function (oEvent) {
-						var eDock = sap.ui.core.Popup.Dock;
-						oPopup.open(0, eDock.BeginTop, eDock.BeginBottom, oButton1, null, "fit", true);
-						oButton2.setEnabled(true);
-					}
-				}).placeAt('removeSelectedDate');
-				oCalRemove.setParent(oButton1);
-
-				jQuery.sap.require("sap.ui.core.Popup");
-				var oPopup = new sap.ui.core.Popup();
-				oPopup.setContent(oCalRemove);
-			}
-		});
-		</script>
->>>>>>> 74b2fef2
 
 	</head>
 	<body class="sapUiBody">
