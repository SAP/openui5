<!DOCTYPE html>
<html>
	<head>
		<meta charset="utf-8">
		<title>Header - sap.ui.unified.calendar</title>
		<link rel="shortcut icon" type="image/x-icon" href="../images/controls/sap.ui.unified.calendar.Header.gif">

		<script src="../shared-config.js"></script>
		<script id="sap-ui-bootstrap"
<<<<<<< HEAD
=======
				data-sap-ui-async="true"
				data-sap-ui-compat-version="edge"
				data-sap-ui-libs="sap.m, sap.ui.unified"
>>>>>>> 74b2fef2
				src="../../../../../resources/sap-ui-core.js"
				data-sap-ui-libs="sap.ui.commons, sap.ui.unified"
				data-sap-ui-on-init="module:local/Header"
				data-sap-ui-resource-roots='{
					"local": "./"
				}'
		>
		</script>
<<<<<<< HEAD
		
=======
		<script>
		sap.ui.getCore().attachInit(() => {
			var oHeader = new sap.ui.unified.calendar.Header("H1",{
				textButton0: "Day",
				textButton1: "Month",
				textButton2: "Year",
				pressPrevious: function(oEvent){
						alert("Previous");
					},
				pressNext: function(oEvent){
					alert("Previous");
				},
				pressButton0: function(oEvent){
					alert("Button 0");
				},
				pressButton1: function(oEvent){
					alert("Button 1");
				},
				pressButton2: function(oEvent){
					alert("Button2");
				}
			}).placeAt("sample1");

			new sap.m.Label({text: "Text 1", labelFor: "Input1"}).placeAt("event1");
			new sap.m.Input("Input1",{
				change: function(oEvent){
					var oInput = oEvent.getSource();
					var sValue = oEvent.getParameter('value');
					var oHeader = sap.ui.getCore().byId("H1");
					oHeader.setTextButton1(sValue);
				}
			}).placeAt("event1");

			new sap.m.Label({text: "additional text 1", labelFor: "Input2"}).placeAt("event1");
			new sap.m.Input("Input2",{
				change: function(oEvent){
					var oInput = oEvent.getSource();
					var sValue = oEvent.getParameter('value');
					var oHeader = sap.ui.getCore().byId("H1");
					oHeader.setAdditionalTextButton1(sValue);
				}
			}).placeAt("event1");

			new sap.m.Label({text: "Text 2", labelFor: "Input3"}).placeAt("event1");
			new sap.m.Input("Input3",{
				change: function(oEvent){
					var oInput = oEvent.getSource();
					var sValue = oEvent.getParameter('value');
					var oHeader = sap.ui.getCore().byId("H1");
					oHeader.setTextButton2(sValue);
				}
			}).placeAt("event1");

			new sap.m.Label({text: "additional text 2", labelFor: "Input4"}).placeAt("event1");
			new sap.m.Input("Input4",{
				change: function(oEvent){
					var oInput = oEvent.getSource();
					var sValue = oEvent.getParameter('value');
					var oHeader = sap.ui.getCore().byId("H1");
					oHeader.setAdditionalTextButton2(sValue);
				}
			}).placeAt("event1");

			new sap.m.ToggleButton({
				text: "Pevious",
				pressed: true,
				press: function(oEvent){
					var oHeader = sap.ui.getCore().byId("H1");
					var bPressed = oEvent.getParameter("pressed");
					oHeader.setEnabledPrevious(bPressed);
				}
			}).placeAt("event1");

			new sap.m.ToggleButton({
				text: "Next",
				pressed: true,
				press: function(oEvent){
					var oHeader = sap.ui.getCore().byId("H1");
					var bPressed = oEvent.getParameter("pressed");
					oHeader.setEnabledNext(bPressed);
				}
			}).placeAt("event1");

			new sap.m.ToggleButton({
				text: "Button 0",
				pressed: false,
				press: function(oEvent){
					var oHeader = sap.ui.getCore().byId("H1");
					var bPressed = oEvent.getParameter("pressed");
					oHeader.setVisibleButton0(bPressed);
				}
			}).placeAt("event1");

			new sap.m.ToggleButton({
				text: "Button 1",
				pressed: true,
				press: function(oEvent){
					var oHeader = sap.ui.getCore().byId("H1");
					var bPressed = oEvent.getParameter("pressed");
					oHeader.setVisibleButton1(bPressed);
				}
			}).placeAt("event1");

			new sap.m.ToggleButton({
				text: "Button 2",
				pressed: true,
				press: function(oEvent){
					var oHeader = sap.ui.getCore().byId("H1");
					var bPressed = oEvent.getParameter("pressed");
					oHeader.setVisibleButton2(bPressed);
				}
			}).placeAt("event1");
		});
		</script>
>>>>>>> 74b2fef2

	</head>
	<body class="sapUiBody">

		<h1>Test Page for <code>sap.ui.unified.calendar.Header</code></h1>
		<br>
		<div>
		<div id="sample1"></div>
		<br>
		<div id="event1"></div>
		</div>

	</body>
</html><|MERGE_RESOLUTION|>--- conflicted
+++ resolved
@@ -7,138 +7,15 @@
 
 		<script src="../shared-config.js"></script>
 		<script id="sap-ui-bootstrap"
-<<<<<<< HEAD
-=======
-				data-sap-ui-async="true"
-				data-sap-ui-compat-version="edge"
+				src="../../../../../resources/sap-ui-core.js"
 				data-sap-ui-libs="sap.m, sap.ui.unified"
->>>>>>> 74b2fef2
-				src="../../../../../resources/sap-ui-core.js"
-				data-sap-ui-libs="sap.ui.commons, sap.ui.unified"
 				data-sap-ui-on-init="module:local/Header"
 				data-sap-ui-resource-roots='{
 					"local": "./"
 				}'
 		>
 		</script>
-<<<<<<< HEAD
 		
-=======
-		<script>
-		sap.ui.getCore().attachInit(() => {
-			var oHeader = new sap.ui.unified.calendar.Header("H1",{
-				textButton0: "Day",
-				textButton1: "Month",
-				textButton2: "Year",
-				pressPrevious: function(oEvent){
-						alert("Previous");
-					},
-				pressNext: function(oEvent){
-					alert("Previous");
-				},
-				pressButton0: function(oEvent){
-					alert("Button 0");
-				},
-				pressButton1: function(oEvent){
-					alert("Button 1");
-				},
-				pressButton2: function(oEvent){
-					alert("Button2");
-				}
-			}).placeAt("sample1");
-
-			new sap.m.Label({text: "Text 1", labelFor: "Input1"}).placeAt("event1");
-			new sap.m.Input("Input1",{
-				change: function(oEvent){
-					var oInput = oEvent.getSource();
-					var sValue = oEvent.getParameter('value');
-					var oHeader = sap.ui.getCore().byId("H1");
-					oHeader.setTextButton1(sValue);
-				}
-			}).placeAt("event1");
-
-			new sap.m.Label({text: "additional text 1", labelFor: "Input2"}).placeAt("event1");
-			new sap.m.Input("Input2",{
-				change: function(oEvent){
-					var oInput = oEvent.getSource();
-					var sValue = oEvent.getParameter('value');
-					var oHeader = sap.ui.getCore().byId("H1");
-					oHeader.setAdditionalTextButton1(sValue);
-				}
-			}).placeAt("event1");
-
-			new sap.m.Label({text: "Text 2", labelFor: "Input3"}).placeAt("event1");
-			new sap.m.Input("Input3",{
-				change: function(oEvent){
-					var oInput = oEvent.getSource();
-					var sValue = oEvent.getParameter('value');
-					var oHeader = sap.ui.getCore().byId("H1");
-					oHeader.setTextButton2(sValue);
-				}
-			}).placeAt("event1");
-
-			new sap.m.Label({text: "additional text 2", labelFor: "Input4"}).placeAt("event1");
-			new sap.m.Input("Input4",{
-				change: function(oEvent){
-					var oInput = oEvent.getSource();
-					var sValue = oEvent.getParameter('value');
-					var oHeader = sap.ui.getCore().byId("H1");
-					oHeader.setAdditionalTextButton2(sValue);
-				}
-			}).placeAt("event1");
-
-			new sap.m.ToggleButton({
-				text: "Pevious",
-				pressed: true,
-				press: function(oEvent){
-					var oHeader = sap.ui.getCore().byId("H1");
-					var bPressed = oEvent.getParameter("pressed");
-					oHeader.setEnabledPrevious(bPressed);
-				}
-			}).placeAt("event1");
-
-			new sap.m.ToggleButton({
-				text: "Next",
-				pressed: true,
-				press: function(oEvent){
-					var oHeader = sap.ui.getCore().byId("H1");
-					var bPressed = oEvent.getParameter("pressed");
-					oHeader.setEnabledNext(bPressed);
-				}
-			}).placeAt("event1");
-
-			new sap.m.ToggleButton({
-				text: "Button 0",
-				pressed: false,
-				press: function(oEvent){
-					var oHeader = sap.ui.getCore().byId("H1");
-					var bPressed = oEvent.getParameter("pressed");
-					oHeader.setVisibleButton0(bPressed);
-				}
-			}).placeAt("event1");
-
-			new sap.m.ToggleButton({
-				text: "Button 1",
-				pressed: true,
-				press: function(oEvent){
-					var oHeader = sap.ui.getCore().byId("H1");
-					var bPressed = oEvent.getParameter("pressed");
-					oHeader.setVisibleButton1(bPressed);
-				}
-			}).placeAt("event1");
-
-			new sap.m.ToggleButton({
-				text: "Button 2",
-				pressed: true,
-				press: function(oEvent){
-					var oHeader = sap.ui.getCore().byId("H1");
-					var bPressed = oEvent.getParameter("pressed");
-					oHeader.setVisibleButton2(bPressed);
-				}
-			}).placeAt("event1");
-		});
-		</script>
->>>>>>> 74b2fef2
 
 	</head>
 	<body class="sapUiBody">
