<!DOCTYPE html>
<html>
	<head>
		<meta charset="utf-8">
		<meta name="viewport" content="width=device-width, initial-scale=1.0, maximum-scale=1.0, user-scalable=no">
		<title>TimesRow - sap.ui.unified.calendar</title>
		<link rel="shortcut icon" type="image/x-icon" href="../images/controls/sap.ui.unified.calendar.Month.gif">

		<script src="../shared-config.js"></script>
		<script id="sap-ui-bootstrap"
<<<<<<< HEAD
=======
				data-sap-ui-async="true"
				data-sap-ui-compat-version="edge"
				data-sap-ui-libs="sap.m, sap.ui.unified"
>>>>>>> 74b2fef2
				src="../../../../../resources/sap-ui-core.js"
				data-sap-ui-libs="sap.ui.commons, sap.ui.unified"
				data-sap-ui-on-init="module:local/TimesRow"
				data-sap-ui-resource-roots='{
					"local": "./"
				}'
		>
		</script>
<<<<<<< HEAD
		
=======
		<script>
		sap.ui.getCore().attachInit(() => {
			jQuery.sap.require("sap.ui.model.type.Date");
			var UI5Date = sap.ui.require("sap/ui/core/date/UI5Date");

			var oFormatYyyyMMddHHmmss = sap.ui.core.format.DateFormat.getInstance({pattern: "yyyyMMddHHmmss", calendarType: sap.ui.core.CalendarType.Gregorian});

			var aSpecialDays = [["20150101",undefined,"Neujahr",1],
								["20150106",undefined,"Heilige Drei Könige",1],
								["20150214",undefined,"Valentinstag",2],
								["20150216",undefined,"Rosenmontag",2],
								["20150217",undefined,"Fastnacht",2],
								["20150218",undefined,"Aschermittwoch",2],
								["20150403",undefined,"Karfreitag",1],
								["20150405",undefined,"Ostersonntag",1],
								["20150406",undefined,"Ostermontag",1],
								["20150501",undefined,"Maifeiertag",1],
								["20150510",undefined,"Muttertag",2],
								["20150514",undefined,"Christi Himmelfahrt",1],
								["20150524",undefined,"Pfingstsonntag",1],
								["20150525",undefined,"Pfingstmontag",1],
								["20150604",undefined,"Fronleichnam",1],
								["20150815",undefined,"Mariä Himmelfahrt",2],
								["20151003",undefined,"Tag der Deutschen Einheit",1],
								["20151004",undefined,"Erntedankfest",2],
								["20151031",undefined,"Reformationstag",2],
								["20151101",undefined,"Allerheiligen",1],
								["20151115",undefined,"Volkstrauertag",2],
								["20151118",undefined,"Buß- und Bettag",2],
								["20151122",undefined,"Totensonntag",2],
								["20151129",undefined,"1. Advent",2],
								["20151206",undefined,"Nikolaus",2],
								["20151206",undefined,"2. Advent",2],
								["20151213",undefined,"3. Advent",2],
								["20151220",undefined,"4. Advent",2],
								["20151224",undefined,"Heiligabend",2],
								["20151225","20141226","Weihnachten",1],
								["20151231",undefined,"Silvester",2],
								["20160101",undefined,"Neujahr",1],
								["20160106",undefined,"Heilige Drei Könige",1],
								["20150804","20140810","Urlaub",3]];

			new sap.ui.unified.calendar.TimesRow("TR1",{
				focus: function(oEvent){
					var oInput = sap.ui.getCore().byId("Input2");
					var oTimesRow = oEvent.getSource();
					var oDate = oEvent.getParameter("date");
					if (oDate) {
						oInput.setValue(oFormatYyyyMMddHHmmss.format(oDate));
					} else {
						oInput.setValue("");
					}
					if (!oEvent.getParameter("notVisible")) {
						oInput.setValueState(sap.ui.core.ValueState.None);
					} else {
						oInput.setValueState(sap.ui.core.ValueState.Error);
					}
				},
				select: function(oEvent){
					var oInput = sap.ui.getCore().byId("Input3");
					var oTimesRow = oEvent.getSource();
					var aSelectedDates = oTimesRow.getSelectedDates();
					var oDate;
					if (aSelectedDates.length > 0 ) {
						oDate = aSelectedDates[0].getStartDate();
						oInput.setValue(oFormatYyyyMMddHHmmss.format(oDate));
					} else {
						oInput.setValue("");
					}
				}
			}).placeAt("sample1");

			new sap.m.Label({text: "start date", labelFor: "Input1"}).placeAt("event1");
			new sap.m.Input("Input1",{
				placeholder: "yyyymmddHHmmss",
				change: function(oEvent){
					var oInput = oEvent.getSource();
					var sValue = oEvent.getParameter('value');
					var oDatesRow = sap.ui.getCore().byId("TR1");
					var oDate = oFormatYyyyMMddHHmmss.parse(sValue);
					if (oDate) {
						oDatesRow.setStartDate(oDate);
						oInput.setValueState(sap.ui.core.ValueState.None);
					} else {
						oInput.setValueState(sap.ui.core.ValueState.Error);
					}
				}
			}).placeAt("event1");

			new sap.m.Label({text: "focused date", labelFor: "Input2"}).placeAt("event1");
			new sap.m.Input("Input2",{
				placeholder: "yyyymmddHHmmss",
				change: function(oEvent){
					var oInput = oEvent.getSource();
					var sValue = oEvent.getParameter('value');
					var oTimesRow = sap.ui.getCore().byId("TR1");
					var oDate = oFormatYyyyMMddHHmmss.parse(sValue);
					if (oDate) {
						oTimesRow.setDate(oDate);
						oInput.setValueState(sap.ui.core.ValueState.None);
					} else {
						oInput.setValueState(sap.ui.core.ValueState.Error);
					}
				}
			}).placeAt("event1");

			new sap.m.Label({text: "selected date", labelFor: "Input3"}).placeAt("event1");
			new sap.m.Input("Input3",{
				placeholder: "yyyymmddHHmmss",
				change: function(oEvent){
					var oInput = oEvent.getSource();
					var sValue = oEvent.getParameter('value');
					var oTimesRow = sap.ui.getCore().byId("TR1");
					var oDate = oFormatYyyyMMddHHmmss.parse(sValue);
					if (oDate) {
						var aSelectedDates = oTimesRow.getSelectedDates();
						var oDateRange;
						if (aSelectedDates.length == 0 ) {
							oDateRange = new sap.ui.unified.DateRange({startDate: oDate});
							oTimesRow.addSelectedDate(oDateRange);
						} else {
							oDateRange = aSelectedDates[0];
							oDateRange.setStartDate(oDate);
						}
					} else if (!sValue) {
						oTimesRow.destroySelectedDates();
					}
				}
			}).placeAt("event1");

			new sap.m.ToggleButton({
				text: "special days",
				press: function(oEvent){
					var bPressed = oEvent.getParameter("pressed");
					var oTimesRow = sap.ui.getCore().byId("TR1");
					if (bPressed) {
						var sType = "";
						for (let i = 0; i < aSpecialDays.length; i++) {
							var aSpecialDay = aSpecialDays[i];
							sType = "";
							if (aSpecialDay[3] < 10) {
								sType = "Type0" + aSpecialDay[3];
							} else {
								sType = "Type" + aSpecialDay[3];
							}
							oTimesRow.addSpecialDate(new sap.ui.unified.DateTypeRange({
								startDate: oFormatYyyyMMddHHmmss.parse(aSpecialDay[0]),
								endDate: oFormatYyyyMMddHHmmss.parse(aSpecialDay[1]),
								type: sType,
								tooltip: aSpecialDay[2]
							}));
						}

						var oDate;
						for (let i = 1; i <= 10; i++) {
							oDate = UI5Date.getInstance();
							oDate.setHours(oDate.getHours() + i);
							sType = "";
							if (i < 10) {
								sType = "Type0" + i;
							} else {
								sType = "Type" + i;
							}
							oTimesRow.addSpecialDate(new sap.ui.unified.DateTypeRange({
								startDate: oDate,
								type: sType,
								tooltip: sType
							}));
						}

						oDate = UI5Date.getInstance();
						oDate.setDate(oDate.getDate() + 1);
						var oDate2 = UI5Date.getInstance();
						oDate2.setDate(oDate2.getDate() + 1);
						oDate2.setHours(oDate2.getHours() + 3);
						sType = "Type01";
						oTimesRow.addSpecialDate(new sap.ui.unified.DateTypeRange({
							startDate: oDate,
							endDate: oDate2,
							type: sType,
							tooltip: "Test"
						}));
					} else {
						oTimesRow.destroySpecialDates();
					}
				}
			}).placeAt("event1");

			// single interval selection
			var oStartDate = UI5Date.getInstance();
			oStartDate.setHours(oStartDate.getHours() - 1);
			new sap.ui.unified.calendar.TimesRow("TR2",{
				intervalSelection: true,
				items: 6,
				intervalMinutes: 30,
				startDate: oStartDate,
				select: function(oEvent){
					var oInput1 = sap.ui.getCore().byId("Input2-start");
					var oInput2 = sap.ui.getCore().byId("Input2-end");
					var oTimesRow = oEvent.getSource();
					var aSelectedDates = oTimesRow.getSelectedDates();
					var oDate;
					if (aSelectedDates.length > 0 ) {
						oDate = aSelectedDates[0].getStartDate();
						if (oDate) {
							oInput1.setValue(oFormatYyyyMMddHHmmss.format(oDate));
						} else {
							oInput1.setValue("");
						}
						oDate = aSelectedDates[0].getEndDate();
						if (oDate) {
							oInput2.setValue(oFormatYyyyMMddHHmmss.format(oDate));
						} else {
							oInput2.setValue("");
						}
					} else {
						oInput1.setValue("");
						oInput2.setValue("");
					}
				}
			}).placeAt("sample2");

			new sap.m.Label({text: "selected date from", labelFor: "Input2-start"}).placeAt("event2");
			new sap.m.Input("Input2-start",{
				editable: false
			}).placeAt("event2");
			new sap.m.Label({text: "to", labelFor: "Input2-end"}).placeAt("event2");
			new sap.m.Input("Input2-end",{
				editable: false
			}).placeAt("event2");

			new sap.ui.unified.calendar.TimesRow("TR3",{
				intervalSelection: false,
				singleSelection: false,
				showHeader: true,
				items: 18,
				intervalMinutes: 120,
				select: function(oEvent){
					var oLB = sap.ui.getCore().byId("Select");
					var oTimesRow = oEvent.getSource();
					var aSelectedDates = oTimesRow.getSelectedDates();
					var oDate;
					if (aSelectedDates.length > 0) {
						var aItems = oLB.getItems();
						var oItem;
						for (var i = 0; i < aSelectedDates.length; i++){
							oDate = aSelectedDates[i].getStartDate();
							if (aItems[i]) {
								oItem = aItems[i];
							} else {
								oItem = new sap.ui.core.Item();
								oLB.addItem(oItem);
							}
							if (oDate) {
								oItem.setText(oFormatYyyyMMddHHmmss.format(oDate));
							} else {
								oItem.setText("");
							}
						}
						if (aItems.length > aSelectedDates.length) {
							for (var i = aSelectedDates.length; i < aItems.length; i++){
								oLB.removeItem(i);
								aItems[i].destroy();
							}
						}
					} else {
						oLB.destroyItems();
					}
				}
			}).placeAt("sample3");

			new sap.m.Label({text: "selected dates", labelFor: "Select"}).placeAt("event3");
			new sap.m.Select("Select",{
				editable: false,
				width: "10em"
			}).placeAt("event3");
		});
		</script>
>>>>>>> 74b2fef2

	</head>
	<body class="sapUiBody">

		<h1>Test Page for <code>sap.ui.unified.calendar.TimesRow</code></h1>
		<div>Single day Selection</div>
		<br>
		<div>
		<div id="sample1"></div>
		<div id="event1" style="display:inline-block; vertical-align: top;"></div>
		</div>
		<br>
		<div>Single interval Selection</div>
		<br>
		<div>
		<div id="sample2" class="sapUiSizeCompact"></div>
		<div id="event2" style="display:inline-block; vertical-align: top;"></div>
		</div>
		<br>
		<div>multiple day Selection</div>
		<br>
		<div>
		<div id="sample3"></div>
		<div id="event3" style="display:inline-block; vertical-align: top;"></div>
		</div>

	</body>
</html><|MERGE_RESOLUTION|>--- conflicted
+++ resolved
@@ -8,302 +8,15 @@
 
 		<script src="../shared-config.js"></script>
 		<script id="sap-ui-bootstrap"
-<<<<<<< HEAD
-=======
-				data-sap-ui-async="true"
-				data-sap-ui-compat-version="edge"
+				src="../../../../../resources/sap-ui-core.js"
 				data-sap-ui-libs="sap.m, sap.ui.unified"
->>>>>>> 74b2fef2
-				src="../../../../../resources/sap-ui-core.js"
-				data-sap-ui-libs="sap.ui.commons, sap.ui.unified"
 				data-sap-ui-on-init="module:local/TimesRow"
 				data-sap-ui-resource-roots='{
 					"local": "./"
 				}'
 		>
 		</script>
-<<<<<<< HEAD
 		
-=======
-		<script>
-		sap.ui.getCore().attachInit(() => {
-			jQuery.sap.require("sap.ui.model.type.Date");
-			var UI5Date = sap.ui.require("sap/ui/core/date/UI5Date");
-
-			var oFormatYyyyMMddHHmmss = sap.ui.core.format.DateFormat.getInstance({pattern: "yyyyMMddHHmmss", calendarType: sap.ui.core.CalendarType.Gregorian});
-
-			var aSpecialDays = [["20150101",undefined,"Neujahr",1],
-								["20150106",undefined,"Heilige Drei Könige",1],
-								["20150214",undefined,"Valentinstag",2],
-								["20150216",undefined,"Rosenmontag",2],
-								["20150217",undefined,"Fastnacht",2],
-								["20150218",undefined,"Aschermittwoch",2],
-								["20150403",undefined,"Karfreitag",1],
-								["20150405",undefined,"Ostersonntag",1],
-								["20150406",undefined,"Ostermontag",1],
-								["20150501",undefined,"Maifeiertag",1],
-								["20150510",undefined,"Muttertag",2],
-								["20150514",undefined,"Christi Himmelfahrt",1],
-								["20150524",undefined,"Pfingstsonntag",1],
-								["20150525",undefined,"Pfingstmontag",1],
-								["20150604",undefined,"Fronleichnam",1],
-								["20150815",undefined,"Mariä Himmelfahrt",2],
-								["20151003",undefined,"Tag der Deutschen Einheit",1],
-								["20151004",undefined,"Erntedankfest",2],
-								["20151031",undefined,"Reformationstag",2],
-								["20151101",undefined,"Allerheiligen",1],
-								["20151115",undefined,"Volkstrauertag",2],
-								["20151118",undefined,"Buß- und Bettag",2],
-								["20151122",undefined,"Totensonntag",2],
-								["20151129",undefined,"1. Advent",2],
-								["20151206",undefined,"Nikolaus",2],
-								["20151206",undefined,"2. Advent",2],
-								["20151213",undefined,"3. Advent",2],
-								["20151220",undefined,"4. Advent",2],
-								["20151224",undefined,"Heiligabend",2],
-								["20151225","20141226","Weihnachten",1],
-								["20151231",undefined,"Silvester",2],
-								["20160101",undefined,"Neujahr",1],
-								["20160106",undefined,"Heilige Drei Könige",1],
-								["20150804","20140810","Urlaub",3]];
-
-			new sap.ui.unified.calendar.TimesRow("TR1",{
-				focus: function(oEvent){
-					var oInput = sap.ui.getCore().byId("Input2");
-					var oTimesRow = oEvent.getSource();
-					var oDate = oEvent.getParameter("date");
-					if (oDate) {
-						oInput.setValue(oFormatYyyyMMddHHmmss.format(oDate));
-					} else {
-						oInput.setValue("");
-					}
-					if (!oEvent.getParameter("notVisible")) {
-						oInput.setValueState(sap.ui.core.ValueState.None);
-					} else {
-						oInput.setValueState(sap.ui.core.ValueState.Error);
-					}
-				},
-				select: function(oEvent){
-					var oInput = sap.ui.getCore().byId("Input3");
-					var oTimesRow = oEvent.getSource();
-					var aSelectedDates = oTimesRow.getSelectedDates();
-					var oDate;
-					if (aSelectedDates.length > 0 ) {
-						oDate = aSelectedDates[0].getStartDate();
-						oInput.setValue(oFormatYyyyMMddHHmmss.format(oDate));
-					} else {
-						oInput.setValue("");
-					}
-				}
-			}).placeAt("sample1");
-
-			new sap.m.Label({text: "start date", labelFor: "Input1"}).placeAt("event1");
-			new sap.m.Input("Input1",{
-				placeholder: "yyyymmddHHmmss",
-				change: function(oEvent){
-					var oInput = oEvent.getSource();
-					var sValue = oEvent.getParameter('value');
-					var oDatesRow = sap.ui.getCore().byId("TR1");
-					var oDate = oFormatYyyyMMddHHmmss.parse(sValue);
-					if (oDate) {
-						oDatesRow.setStartDate(oDate);
-						oInput.setValueState(sap.ui.core.ValueState.None);
-					} else {
-						oInput.setValueState(sap.ui.core.ValueState.Error);
-					}
-				}
-			}).placeAt("event1");
-
-			new sap.m.Label({text: "focused date", labelFor: "Input2"}).placeAt("event1");
-			new sap.m.Input("Input2",{
-				placeholder: "yyyymmddHHmmss",
-				change: function(oEvent){
-					var oInput = oEvent.getSource();
-					var sValue = oEvent.getParameter('value');
-					var oTimesRow = sap.ui.getCore().byId("TR1");
-					var oDate = oFormatYyyyMMddHHmmss.parse(sValue);
-					if (oDate) {
-						oTimesRow.setDate(oDate);
-						oInput.setValueState(sap.ui.core.ValueState.None);
-					} else {
-						oInput.setValueState(sap.ui.core.ValueState.Error);
-					}
-				}
-			}).placeAt("event1");
-
-			new sap.m.Label({text: "selected date", labelFor: "Input3"}).placeAt("event1");
-			new sap.m.Input("Input3",{
-				placeholder: "yyyymmddHHmmss",
-				change: function(oEvent){
-					var oInput = oEvent.getSource();
-					var sValue = oEvent.getParameter('value');
-					var oTimesRow = sap.ui.getCore().byId("TR1");
-					var oDate = oFormatYyyyMMddHHmmss.parse(sValue);
-					if (oDate) {
-						var aSelectedDates = oTimesRow.getSelectedDates();
-						var oDateRange;
-						if (aSelectedDates.length == 0 ) {
-							oDateRange = new sap.ui.unified.DateRange({startDate: oDate});
-							oTimesRow.addSelectedDate(oDateRange);
-						} else {
-							oDateRange = aSelectedDates[0];
-							oDateRange.setStartDate(oDate);
-						}
-					} else if (!sValue) {
-						oTimesRow.destroySelectedDates();
-					}
-				}
-			}).placeAt("event1");
-
-			new sap.m.ToggleButton({
-				text: "special days",
-				press: function(oEvent){
-					var bPressed = oEvent.getParameter("pressed");
-					var oTimesRow = sap.ui.getCore().byId("TR1");
-					if (bPressed) {
-						var sType = "";
-						for (let i = 0; i < aSpecialDays.length; i++) {
-							var aSpecialDay = aSpecialDays[i];
-							sType = "";
-							if (aSpecialDay[3] < 10) {
-								sType = "Type0" + aSpecialDay[3];
-							} else {
-								sType = "Type" + aSpecialDay[3];
-							}
-							oTimesRow.addSpecialDate(new sap.ui.unified.DateTypeRange({
-								startDate: oFormatYyyyMMddHHmmss.parse(aSpecialDay[0]),
-								endDate: oFormatYyyyMMddHHmmss.parse(aSpecialDay[1]),
-								type: sType,
-								tooltip: aSpecialDay[2]
-							}));
-						}
-
-						var oDate;
-						for (let i = 1; i <= 10; i++) {
-							oDate = UI5Date.getInstance();
-							oDate.setHours(oDate.getHours() + i);
-							sType = "";
-							if (i < 10) {
-								sType = "Type0" + i;
-							} else {
-								sType = "Type" + i;
-							}
-							oTimesRow.addSpecialDate(new sap.ui.unified.DateTypeRange({
-								startDate: oDate,
-								type: sType,
-								tooltip: sType
-							}));
-						}
-
-						oDate = UI5Date.getInstance();
-						oDate.setDate(oDate.getDate() + 1);
-						var oDate2 = UI5Date.getInstance();
-						oDate2.setDate(oDate2.getDate() + 1);
-						oDate2.setHours(oDate2.getHours() + 3);
-						sType = "Type01";
-						oTimesRow.addSpecialDate(new sap.ui.unified.DateTypeRange({
-							startDate: oDate,
-							endDate: oDate2,
-							type: sType,
-							tooltip: "Test"
-						}));
-					} else {
-						oTimesRow.destroySpecialDates();
-					}
-				}
-			}).placeAt("event1");
-
-			// single interval selection
-			var oStartDate = UI5Date.getInstance();
-			oStartDate.setHours(oStartDate.getHours() - 1);
-			new sap.ui.unified.calendar.TimesRow("TR2",{
-				intervalSelection: true,
-				items: 6,
-				intervalMinutes: 30,
-				startDate: oStartDate,
-				select: function(oEvent){
-					var oInput1 = sap.ui.getCore().byId("Input2-start");
-					var oInput2 = sap.ui.getCore().byId("Input2-end");
-					var oTimesRow = oEvent.getSource();
-					var aSelectedDates = oTimesRow.getSelectedDates();
-					var oDate;
-					if (aSelectedDates.length > 0 ) {
-						oDate = aSelectedDates[0].getStartDate();
-						if (oDate) {
-							oInput1.setValue(oFormatYyyyMMddHHmmss.format(oDate));
-						} else {
-							oInput1.setValue("");
-						}
-						oDate = aSelectedDates[0].getEndDate();
-						if (oDate) {
-							oInput2.setValue(oFormatYyyyMMddHHmmss.format(oDate));
-						} else {
-							oInput2.setValue("");
-						}
-					} else {
-						oInput1.setValue("");
-						oInput2.setValue("");
-					}
-				}
-			}).placeAt("sample2");
-
-			new sap.m.Label({text: "selected date from", labelFor: "Input2-start"}).placeAt("event2");
-			new sap.m.Input("Input2-start",{
-				editable: false
-			}).placeAt("event2");
-			new sap.m.Label({text: "to", labelFor: "Input2-end"}).placeAt("event2");
-			new sap.m.Input("Input2-end",{
-				editable: false
-			}).placeAt("event2");
-
-			new sap.ui.unified.calendar.TimesRow("TR3",{
-				intervalSelection: false,
-				singleSelection: false,
-				showHeader: true,
-				items: 18,
-				intervalMinutes: 120,
-				select: function(oEvent){
-					var oLB = sap.ui.getCore().byId("Select");
-					var oTimesRow = oEvent.getSource();
-					var aSelectedDates = oTimesRow.getSelectedDates();
-					var oDate;
-					if (aSelectedDates.length > 0) {
-						var aItems = oLB.getItems();
-						var oItem;
-						for (var i = 0; i < aSelectedDates.length; i++){
-							oDate = aSelectedDates[i].getStartDate();
-							if (aItems[i]) {
-								oItem = aItems[i];
-							} else {
-								oItem = new sap.ui.core.Item();
-								oLB.addItem(oItem);
-							}
-							if (oDate) {
-								oItem.setText(oFormatYyyyMMddHHmmss.format(oDate));
-							} else {
-								oItem.setText("");
-							}
-						}
-						if (aItems.length > aSelectedDates.length) {
-							for (var i = aSelectedDates.length; i < aItems.length; i++){
-								oLB.removeItem(i);
-								aItems[i].destroy();
-							}
-						}
-					} else {
-						oLB.destroyItems();
-					}
-				}
-			}).placeAt("sample3");
-
-			new sap.m.Label({text: "selected dates", labelFor: "Select"}).placeAt("event3");
-			new sap.m.Select("Select",{
-				editable: false,
-				width: "10em"
-			}).placeAt("event3");
-		});
-		</script>
->>>>>>> 74b2fef2
 
 	</head>
 	<body class="sapUiBody">
