--- conflicted
+++ resolved
@@ -290,9 +290,7 @@
 					only: ["sap/ui/unified/calendar/YearPicker"]
 				}
 			},
-<<<<<<< HEAD
-
-=======
+
 			"YearRangePicker": {
 				group: "Calendar",
 				qunit: {
@@ -302,7 +300,7 @@
 					only: ["sap/ui/unified/calendar/YearRangePicker"]
 				}
 			},
->>>>>>> ef1ab2ff
+
 			"IndexPicker": {
 				group: "Calendar",
 				qunit: {
