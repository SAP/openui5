/*global QUnit, sinon*/

sap.ui.define([
	"sap/base/i18n/Formatting",
	"sap/base/i18n/Localization",
	"sap/ui/core/Element",
	"sap/ui/qunit/QUnitUtils",
	"sap/ui/test/utils/nextUIUpdate",
	"sap/ui/unified/Calendar",
	"sap/ui/unified/DateRange",
	"sap/ui/unified/DateTypeRange",
	"sap/ui/unified/CalendarLegend",
	"sap/ui/unified/CalendarLegendRenderer",
	"sap/ui/unified/CalendarLegendItem",
	"sap/base/i18n/date/CalendarType",
	"sap/ui/core/Locale",
	"sap/ui/core/LocaleData",
	"sap/ui/core/HTML",
	'sap/ui/events/KeyCodes',
	"sap/ui/unified/calendar/CalendarDate",
	"sap/ui/core/InvisibleText",
	"sap/ui/core/format/DateFormat",
	"sap/ui/unified/library",
	"sap/ui/unified/calendar/Month",
	"sap/ui/unified/calendar/MonthRenderer",
	"sap/ui/thirdparty/jquery",
	"sap/ui/core/date/UI5Date",
	"sap/ui/core/CustomData",
	// load all required calendars in advance
	"sap/ui/core/date/Buddhist",
	"sap/ui/core/date/Gregorian",
	"sap/ui/core/date/Islamic",
	"sap/ui/core/date/Japanese"
], function(
	Formatting,
	Localization,
	Element,
	qutils,
	nextUIUpdate,
	Calendar,
	DateRange,
	DateTypeRange,
	CalendarLegend,
	CalendarLegendRenderer,
	CalendarLegendItem,
	CalendarType,
	Locale,
	LocaleData,
	HTML,
	KeyCodes,
	CalendarDate,
	InvisibleText,
	DateFormat,
	unifiedLibrary,
	Month,
	MonthRenderer,
	jQuery,
<<<<<<< HEAD
	UI5Date
=======
	oCore,
	UI5Date,
	CustomData
>>>>>>> c3deea78
) {

	"use strict";
	// set language to en-US, since we have specific language strings tested
	Localization.setLanguage("en_US");

	var CalendarDayType = unifiedLibrary.CalendarDayType;
	var bSelectFired = false;
	var oSelectedDate;
	var iStartDateChangeFired = 0;
	var oLocaleUS = new Locale("en-US");
	var oLocaleDataUS = LocaleData.getInstance(oLocaleUS);

	var handleStartDateChange = function(oEvent) {
		iStartDateChangeFired++;
	};

	var getExpectedSecondaryMonthARIAInfo = function (oCalendar, sPrimaryType, sSecondaryType) {
		var oDisplayedSecondaryMonths = oCalendar._getDisplayedSecondaryMonths(sPrimaryType, sSecondaryType),
			aSecondaryWideMonths = oLocaleDataUS.getMonthsStandAlone("wide", sSecondaryType),
			sIntervalPattern = oLocaleDataUS.getIntervalPattern();

		return sIntervalPattern.replace(/\{0\}/, aSecondaryWideMonths[oDisplayedSecondaryMonths.start]).replace(/\{1\}/, aSecondaryWideMonths[oDisplayedSecondaryMonths.end]);
	};

	var oLegend = new CalendarLegend("Legend1", {
		items: [
				new CalendarLegendItem("T1", {type: CalendarDayType.Type01, text: "My Type 1"}),
				new CalendarLegendItem("T2", {type: CalendarDayType.Type02, text: "My Type 2"}),
				new CalendarLegendItem("T3", {type: CalendarDayType.Type03, text: "My Type 3"}),
				new CalendarLegendItem("T5", {type: CalendarDayType.Type05, text: "My Type 5"}),
				new CalendarLegendItem("T6", {type: CalendarDayType.Type06, text: "My Type 6"}),
				new CalendarLegendItem("T7", {type: CalendarDayType.Type07, text: "My Type 7"}),
				new CalendarLegendItem("T8", {type: CalendarDayType.Type08, text: "My Type 8"}),
				new CalendarLegendItem("T9", {type: CalendarDayType.Type09, text: "My Type 9"}),
				new CalendarLegendItem("T10", {type: CalendarDayType.Type10, text: "My Type 10"})
			]
	});

	var oFormatYyyymmdd = DateFormat.getInstance({pattern: "yyyyMMdd"});

	QUnit.module("Rendering", {
		beforeEach: function () {
			this.oCal1 = new Calendar("Cal1",{
				select: function(oEvent){
					bSelectFired = true;
					var oCalendar = oEvent.oSource;
					var aSelectedDates = oCalendar.getSelectedDates();
					if (aSelectedDates.length > 0 ) {
						oSelectedDate = aSelectedDates[0].getStartDate();
					}
				},
				startDateChange: handleStartDateChange
			}).placeAt("qunit-fixture");
			this.oCal2 = new Calendar("Cal2",{
				intervalSelection: true,
				width: "400px",
				selectedDates: [new DateRange({startDate: UI5Date.getInstance("2011", "0", "10"), endDate: UI5Date.getInstance("2011", "0", "13")})],
				specialDates: [new DateTypeRange({startDate: UI5Date.getInstance("2011", "0", "1"), type: CalendarDayType.Type01, tooltip: "Text", customData: [new CustomData({key:"key1", value: "value1", writeToDom: true}), new CustomData({key:"key2", value: "value2", writeToDom: false})]}),
					new DateTypeRange({startDate: UI5Date.getInstance("2011", "0", "2"), endDate: UI5Date.getInstance("2011", "0", "4"), type: CalendarDayType.Type02, tooltip: "Text"}),
					new DateTypeRange({startDate: UI5Date.getInstance("2011", "0", "5"), type: CalendarDayType.Type04}),
					new DateTypeRange({startDate: UI5Date.getInstance("2011", "0", "6"),
						endDate: UI5Date.getInstance("2011", "0", "10"), type: CalendarDayType.NonWorking}),
					new DateTypeRange({startDate: UI5Date.getInstance("2011", "0", "6"),
						endDate: UI5Date.getInstance("2011", "0", "6"), type: CalendarDayType.Type01}),
					new DateTypeRange({startDate: UI5Date.getInstance("2011", "0", "21"), type:
						CalendarDayType.NonWorking}),
					new DateTypeRange({startDate: UI5Date.getInstance("2011", "0", "26"), type:
						CalendarDayType.Type04, secondaryType: CalendarDayType.NonWorking})
				],
				legend: oLegend,
				startDateChange: handleStartDateChange
			}).placeAt("qunit-fixture");
			this.oCal2.setLocale("de-DE");
			this.oCal3 = new Calendar("Cal3",{
				months: 2,
				firstDayOfWeek: 2,
				nonWorkingDays: [3, 5],
				minDate: UI5Date.getInstance("2000", "0", "7"),
				maxDate: UI5Date.getInstance("2015", "1", "25"),
				selectedDates: [new DateRange({startDate: UI5Date.getInstance("2015", "0", "5")})],
				disabledDates: [new DateRange({startDate: UI5Date.getInstance("2015", "0", "10")}),
					new DateRange({startDate: UI5Date.getInstance("2015", "1", "10"), endDate: UI5Date.getInstance("2015", "1", "20")})],
				specialDates: [new DateTypeRange({startDate: UI5Date.getInstance("2015", "0", "26"), type:
					CalendarDayType.Type04, secondaryType: CalendarDayType.NonWorking})],
				startDateChange: handleStartDateChange
			}).placeAt("qunit-fixture");
			this.oCal3.setLocale("de-DE");
			nextUIUpdate.runSync()/*fake timer is used in module*/;
		},
		afterEach: function () {
			this.oCal1.destroy();
			this.oCal2.destroy();
			this.oCal3.destroy();
		}
	});

	QUnit.test("width", function(assert) {
		var sStyle = jQuery("#Cal1").attr("style");
		assert.ok((!sStyle || sStyle.search("width") < 0), "Calendar1: no width set");

		sStyle = jQuery("#Cal2").attr("style");
		assert.ok((sStyle && sStyle.search("width:") >= 0  && sStyle.search("400px") >= 0), "Calendar2: width set");
	});

	QUnit.test("Week day orders", function(assert) {
		var oMonthDomRef = Element.getElementById("Cal1").getAggregation("month")[0].getDomRef(),
			aWeekHeaderTextElemnts = oMonthDomRef.querySelectorAll("[aria-hidden='true']");

		assert.equal(aWeekHeaderTextElemnts.length, 7, "7 weekheaders rendered");
		assert.equal(aWeekHeaderTextElemnts[0].textContent, "Sun", "Sunday is the first weekday for en-US");

		oMonthDomRef = Element.getElementById("Cal2").getAggregation("month")[0].getDomRef();
		aWeekHeaderTextElemnts = oMonthDomRef.querySelectorAll("[aria-hidden='true']");
		assert.equal(aWeekHeaderTextElemnts[0].textContent, "Mo", "Monday is the first weekday for de-DE");

		oMonthDomRef = Element.getElementById("Cal3").getAggregation("month")[0].getDomRef();
		aWeekHeaderTextElemnts = oMonthDomRef.querySelectorAll("[aria-hidden='true']");
		assert.equal(aWeekHeaderTextElemnts[0].textContent, "Di", "Thuesday is the first weekday for custom setting");

		assert.equal(iStartDateChangeFired, 0, "Initially no startdateChange event fired");
		assert.equal(oFormatYyyymmdd.format(this.oCal2.getStartDate()), "20110101", "Cal2: Start date");
	});

	QUnit.test("Week day orders - different calendar week numbering", function(assert) {
		//Assert
		this.oCal1.setCalendarWeekNumbering("ISO_8601");
		nextUIUpdate.runSync()/*fake timer is used in module*/;

		var oMonthDomRef = Element.getElementById("Cal1").getAggregation("month")[0].getDomRef(),
			aWeekHeaderTextElements = oMonthDomRef.querySelectorAll("[aria-hidden='true']");

		assert.equal(aWeekHeaderTextElements.length, 7, "7 weekheaders rendered");
		assert.equal(aWeekHeaderTextElements[0].textContent, "Mon", "Sunday is the first weekday for ISO_8601");

		this.oCal2.setCalendarWeekNumbering("MiddleEastern");
		this.oCal2.setLocale("en-US");
		nextUIUpdate.runSync()/*fake timer is used in module*/;
		oMonthDomRef = Element.getElementById("Cal2").getAggregation("month")[0].getDomRef();
		aWeekHeaderTextElements = oMonthDomRef.querySelectorAll("[aria-hidden='true']");
		assert.equal(aWeekHeaderTextElements[0].textContent, "Sat", "Saturday is the first weekday for MiddleEastern");

		this.oCal3.setCalendarWeekNumbering("WesternTraditional");
		this.oCal3.setLocale("en-US");
		this.oCal3.setFirstDayOfWeek(-1);
		nextUIUpdate.runSync()/*fake timer is used in module*/;
		oMonthDomRef = Element.getElementById("Cal3").getAggregation("month")[0].getDomRef();
		aWeekHeaderTextElements = oMonthDomRef.querySelectorAll("[aria-hidden='true']");
		assert.equal(aWeekHeaderTextElements[0].textContent, "Sun", "Sunday is the first weekday for WesternTraditional");

		assert.equal(iStartDateChangeFired, 0, "Initially no startdateChange event fired");
		assert.equal(oFormatYyyymmdd.format(this.oCal2.getStartDate()), "20110101", "Cal2: Start date");
	});

	QUnit.test("rendered month", function(assert) {
		var oToday = UI5Date.getInstance(),
			aMonths = jQuery("#Cal1-content").children(".sapUiCalMonthView"),
			$FocusedDay = jQuery(aMonths[0]).find("[tabindex='0']"),
			$Today = jQuery(aMonths[0]).find(".sapUiCalItemNow"),
			aSelectedDays,
			bOK = false,
			aDays;

		assert.equal(jQuery("#Cal1--Head-B1").text(), oLocaleDataUS.getMonthsStandAlone("wide")[oToday.getMonth()], "curent month shown");
		assert.equal(jQuery("#Cal1--Head-B2").text(), oToday.getFullYear(), "curent year shown");

		assert.equal(aMonths.length, 1, "1 month rendered");
		assert.equal($FocusedDay.attr("data-sap-day"), oFormatYyyymmdd.format(oToday), "curent date has tabindex 0");

		assert.equal($Today.attr("data-sap-day"), oFormatYyyymmdd.format(oToday), "current date is marked as today");
		assert.ok(!$Today.hasClass(".sapUiCalItemOtherMonth"), "current date is not in other month");
		assert.ok(!$Today.hasClass("sapUiCalItemSel"), "current date not marked as selected");
		assert.equal($Today.attr("aria-selected"), "false", "current date aria-selected = false");


		aMonths = jQuery("#Cal2-content").children(".sapUiCalMonthView");
		assert.equal(jQuery("#Cal2--Head-B1").text(), "Januar", "January shown");
		assert.equal(jQuery("#Cal2--Head-B2").text(), "2011", "year 2011 shown");
		$FocusedDay = jQuery(aMonths[0]).find("[tabindex='0']");
		assert.equal($FocusedDay.attr("data-sap-day"), "20110110", "day 10 has tabindex 0");

		aSelectedDays = jQuery(aMonths[0]).find(".sapUiCalItemSel");
		assert.equal(aSelectedDays.length, 4, "4 days selected");
		assert.equal(jQuery(aSelectedDays[0]).attr("data-sap-day"), "20110110", "first day selected: 10");
		assert.ok(jQuery(aSelectedDays[0]).hasClass("sapUiCalItemSelStart"), "first selected day marked as selction start");
		assert.equal(jQuery(aSelectedDays[0]).attr("aria-selected"), "true", "first selected day aria-selected = true");
		assert.equal(jQuery(aSelectedDays[3]).attr("data-sap-day"), "20110113", "last day selected: 13");
		assert.ok(jQuery(aSelectedDays[3]).hasClass("sapUiCalItemSelEnd"), "last selected day marked as selction end");
		assert.equal(jQuery(aSelectedDays[3]).attr("aria-selected"), "true", "last selected day aria-selected  = true");

		aDays = jQuery(aMonths[0]).find(".sapUiCalItem");
		assert.equal(jQuery(aDays[0]).attr("data-sap-day"), "20101227", "first displayed day");
		assert.equal(jQuery(aDays[0]).attr("id"), "Cal2--Month0-20101227", "first displayed day has right ID");
		assert.ok(jQuery(aDays[0]).hasClass("sapUiCalItemOtherMonth"), "first displayed day is in other month");
		assert.equal(jQuery(aDays[aDays.length - 1]).attr("data-sap-day"), "20110206", "last displayed day");
		assert.ok(jQuery(aDays[aDays.length - 1]).hasClass("sapUiCalItemOtherMonth"), "last displayed day is in other month");

		if (!jQuery(aDays[0]).hasClass("sapUiCalItemWeekEnd") &&
			!jQuery(aDays[1]).hasClass("sapUiCalItemWeekEnd") &&
			!jQuery(aDays[2]).hasClass("sapUiCalItemWeekEnd") &&
			!jQuery(aDays[3]).hasClass("sapUiCalItemWeekEnd") &&
			!jQuery(aDays[4]).hasClass("sapUiCalItemWeekEnd") &&
			jQuery(aDays[5]).hasClass("sapUiCalItemWeekEnd") &&
			jQuery(aDays[6]).hasClass("sapUiCalItemWeekEnd")){
			bOK = true;
		}
		assert.ok(bOK, "Only Saturday and Sunday are Weekend");

		assert.equal(jQuery("#Cal3--Head-B1").text(), "Januar", "January shown");
		assert.equal(jQuery("#Cal3--Head-B2").text(), "2015", "year 2015 shown");

		aMonths = jQuery("#Cal3-content").children(".sapUiCalMonthView");
		assert.equal(aMonths.length, 2, "2 months rendered");

		$FocusedDay = jQuery(aMonths[0]).find("[tabindex='0']");
		assert.equal($FocusedDay.attr("data-sap-day"), "20150105", "first Month: day 2015-01-05 has tabindex 0");

		aDays = jQuery(aMonths[0]).find(".sapUiCalItem");
		bOK = false;

		if (!jQuery(aDays[0]).hasClass("sapUiCalItemWeekEnd") &&
			jQuery(aDays[1]).hasClass("sapUiCalItemWeekEnd") &&
			!jQuery(aDays[2]).hasClass("sapUiCalItemWeekEnd") &&
			jQuery(aDays[3]).hasClass("sapUiCalItemWeekEnd") &&
			!jQuery(aDays[4]).hasClass("sapUiCalItemWeekEnd") &&
			!jQuery(aDays[5]).hasClass("sapUiCalItemWeekEnd") &&
			!jQuery(aDays[6]).hasClass("sapUiCalItemWeekEnd")){
			bOK = true;
		}
		assert.ok(bOK, "Custom weekend used");
	});

	QUnit.test("disabled date", function(assert) {
		assert.ok(jQuery("#Cal3--Month0-20150110").hasClass("sapUiCalItemDsbl"), "Calendar3: 20150110 is disabled");
		assert.ok(jQuery("#Cal3--Month0-20150110").attr("aria-disabled"), "Calendar3: 20150110 has aria-disabled");
		assert.ok(jQuery("#Cal3--Month1-20150211").hasClass("sapUiCalItemDsbl"), "Calendar3: 20150211 is disabled");
		assert.ok(jQuery("#Cal3--Month1-20150211").attr("aria-disabled"), "Calendar3: 20150211 has aria-disabled");
		assert.ok(jQuery("#Cal3--Month1-20150212").hasClass("sapUiCalItemDsbl"), "Calendar3: 20150212 is disabled");
		assert.ok(jQuery("#Cal3--Month1-20150212").attr("aria-disabled"), "Calendar3: 20150212 has aria-disabled");
		assert.ok(jQuery("#Cal3--Month1-20150219").hasClass("sapUiCalItemDsbl"), "Calendar3: 20150219 is disabled");
		assert.ok(jQuery("#Cal3--Month1-20150219").attr("aria-disabled"), "Calendar3: 20150219 has aria-disabled");
		assert.ok(!jQuery("#Cal3--Month1-20150220").hasClass("sapUiCalItemDsbl"), "Calendar3: 20150220 is not disabled");
		assert.ok(!jQuery("#Cal3--Month1-20150220").attr("aria-disabled"), "Calendar3: 20150220 has no aria-disabled");
		assert.ok(jQuery("#Cal3--Month1-20150226").hasClass("sapUiCalItemDsbl"), "Calendar3: 20150226 is disabled");
		assert.ok(jQuery("#Cal3--Month1-20150226").attr("aria-disabled"), "Calendar3: 20150226 has aria-disabled");
	});

	QUnit.test("focusDate method", function(assert) {
		var bFound = false,
			i = 0,
			aMonths, aDays,
			oFocusSpy = this.spy(HTMLElement.prototype, "focus");

		iStartDateChangeFired = 0;
		this.oCal2.focusDate(UI5Date.getInstance(2012, 11, 12));
		nextUIUpdate.runSync()/*fake timer is used in module*/;

		aMonths = jQuery("#Cal2-content").children(".sapUiCalMonthView");
		aDays = jQuery(aMonths[0]).find(".sapUiCalItem");

		assert.equal(jQuery("#Cal2--Head-B1").text(), "Dezember", "December shown");
		assert.equal(jQuery("#Cal2--Head-B2").text(), "2012", "year 2012 shown");

		for (i = 0; i < aDays.length; i++){
			if (jQuery(aDays[i]).attr("tabindex") == "0"){
				bFound = true;
				break;
			}
		}

		assert.ok((bFound && jQuery(aDays[i]).attr("data-sap-day") == "20121212"), "20121212 focused");
		assert.equal(oFocusSpy.callCount, 1, "an item was focused");
		assert.ok(oFocusSpy.calledOn(jQuery(aDays[i])[0]), "the correct item was focused");
		assert.equal(iStartDateChangeFired, 0, "no startdateChange event fired");

		// BCP 1780270593
		try {
			this.oCal2.focusDate(null);
			assert.ok(true, "focusDate() is called successfully with 'null'");
		} catch (e) {
			assert.ok(false, "focusDate() throws error when called with 'null'!");
		}

		this.oCal2.focusDate(UI5Date.getInstance(2011, 0, 10));
		nextUIUpdate.runSync()/*fake timer is used in module*/;

		// Act - move the focus out of Cal2 (to Cal1) and set focus date to the same date on Cal2
		this.oCal1.focus();
		this.oCal2.focusDate(UI5Date.getInstance(2011, 0, 10));
		nextUIUpdate.runSync()/*fake timer is used in module*/;

		// Assert
		assert.strictEqual(jQuery(document.activeElement).attr("id"), "Cal2--Month0-20110110",
					"Focus should NOT remain on Cal1 but on Cal2 focused date");
	});

	QUnit.test("week number with calendarWeekNumbering calculation", function(assert) {
		Localization.setLanguage("de-DE");
		// ISO_8601
		this.oCal1.focusDate(UI5Date.getInstance(2011, 0, 10));
		this.oCal1.setCalendarWeekNumbering("ISO_8601");
		nextUIUpdate.runSync()/*fake timer is used in module*/;
		var aMonths = jQuery("#Cal1-content").children(".sapUiCalMonthView"),
			aWeekNumbers = jQuery(aMonths[0]).find(".sapUiCalWeekNum");

		assert.equal(jQuery(aWeekNumbers[0]).text(), "52", "week number 2011 first week for ISO_8601");
		assert.equal(jQuery(aWeekNumbers[1]).text(), "1", "week number 2011 second week for ISO_8601");
		this.oCal1.focusDate(UI5Date.getInstance(2014, 0, 10));
		nextUIUpdate.runSync()/*fake timer is used in module*/;

		aWeekNumbers = jQuery(aMonths[0]).find(".sapUiCalWeekNum");
		assert.equal(jQuery(aWeekNumbers[0]).text(), "1", "week number 2014 first week for ISO_8601");
		assert.equal(jQuery(aWeekNumbers[1]).text(), "2", "week number 2014 second week for ISO_8601");
		this.oCal1.focusDate(UI5Date.getInstance());
		this.oCal1.setCalendarWeekNumbering("Default");
		nextUIUpdate.runSync()/*fake timer is used in module*/;

		// Prepare
		nextUIUpdate.runSync()/*fake timer is used in module*/;
		this.oCal12 = new Calendar("Cal12",{
			calendarWeekNumbering: "MiddleEastern",
			width: "400px"
		}).placeAt("qunit-fixture");
		nextUIUpdate.runSync()/*fake timer is used in module*/;

		// Act
		this.oCal12.focusDate(UI5Date.getInstance(2011, 0, 10));
		nextUIUpdate.runSync()/*fake timer is used in module*/;
		aMonths = jQuery("#Cal12-content").children(".sapUiCalMonthView");
		aWeekNumbers = jQuery(aMonths[0]).find(".sapUiCalWeekNum");

		// Assert
		assert.equal(jQuery(aWeekNumbers[0]).text(), "1", "week number 2011 first week for MiddleEastern");
		assert.equal(jQuery(aWeekNumbers[1]).text(), "2", "week number 2011 second week for MiddleEastern");

		// Act
		this.oCal12.focusDate(UI5Date.getInstance(2014, 0, 10));
		nextUIUpdate.runSync()/*fake timer is used in module*/;
		aMonths = jQuery("#Cal12-content").children(".sapUiCalMonthView");
		aWeekNumbers = jQuery(aMonths[0]).find(".sapUiCalWeekNum");

		// Assert
		assert.equal(jQuery(aWeekNumbers[0]).text(), "1", "week number 2014 first week for MiddleEastern");
		assert.equal(jQuery(aWeekNumbers[1]).text(), "2", "week number 2014 second week for MiddleEastern");

		// Prepare
		nextUIUpdate.runSync()/*fake timer is used in module*/;

		this.oCal122 = new Calendar("Cal122",{
			calendarWeekNumbering: "WesternTraditional",
			width: "400px"
		}).placeAt("qunit-fixture");
		nextUIUpdate.runSync()/*fake timer is used in module*/;


		// Act
		this.oCal122.focusDate(UI5Date.getInstance(2011, 0, 10));
		nextUIUpdate.runSync()/*fake timer is used in module*/;

		aMonths = jQuery("#Cal122-content").children(".sapUiCalMonthView");
		aWeekNumbers = jQuery(aMonths[0]).find(".sapUiCalWeekNum");

		// Assert
		assert.equal(jQuery(aWeekNumbers[0]).text(), "1", "week number 2011 first week for WesternTraditional");
		assert.equal(jQuery(aWeekNumbers[1]).text(), "2", "week number 2011 second week for WesternTraditional");

		// Act
		this.oCal122.focusDate(UI5Date.getInstance(2014, 0, 10));
		nextUIUpdate.runSync()/*fake timer is used in module*/;
		aMonths = jQuery("#Cal122-content").children(".sapUiCalMonthView");
		aWeekNumbers = jQuery(aMonths[0]).find(".sapUiCalWeekNum");

		// Assert
		assert.equal(jQuery(aWeekNumbers[0]).text(), "1", "week number 2014 first week for WesternTraditional");
		assert.equal(jQuery(aWeekNumbers[1]).text(), "2", "week number 2014 second week for WesternTraditional");

		Localization.setLanguage("en-US");
		nextUIUpdate.runSync()/*fake timer is used in module*/;
		this.oCal2.focusDate(UI5Date.getInstance(2011, 0, 10));

		// Clean
		this.oCal122.destroy();
		this.oCal12.destroy();
	});

	QUnit.test("week number calculation", function(assert) {
		// en-US
		this.oCal1.focusDate(UI5Date.getInstance(2011, 0, 10));

		nextUIUpdate.runSync()/*fake timer is used in module*/;
		var aMonths = jQuery("#Cal1-content").children(".sapUiCalMonthView"),
			aWeekNumbers = jQuery(aMonths[0]).find(".sapUiCalWeekNum");

		assert.equal(jQuery(aWeekNumbers[0]).text(), "1", "week number 2011 first week for en-US");
		assert.equal(jQuery(aWeekNumbers[1]).text(), "2", "week number 2011 second week for en-US");
		this.oCal1.focusDate(UI5Date.getInstance(2014, 0, 10));
		nextUIUpdate.runSync()/*fake timer is used in module*/;

		aWeekNumbers = jQuery(aMonths[0]).find(".sapUiCalWeekNum");
		assert.equal(jQuery(aWeekNumbers[0]).text(), "1", "week number 2014 first week for en-US");
		assert.equal(jQuery(aWeekNumbers[1]).text(), "2", "week number 2014 second week for en-US");
		this.oCal1.focusDate(UI5Date.getInstance());
		nextUIUpdate.runSync()/*fake timer is used in module*/;

		// de-DE
		// Prepare
		Localization.setLanguage("de-DE");
		nextUIUpdate.runSync()/*fake timer is used in module*/;
		this.oCal12 = new Calendar("Cal12",{
			width: "400px"
		}).placeAt("qunit-fixture");
		nextUIUpdate.runSync()/*fake timer is used in module*/;

		// Act
		this.oCal12.focusDate(UI5Date.getInstance(2011, 0, 10));
		nextUIUpdate.runSync()/*fake timer is used in module*/;
		aMonths = jQuery("#Cal12-content").children(".sapUiCalMonthView");
		aWeekNumbers = jQuery(aMonths[0]).find(".sapUiCalWeekNum");

		// Assert
		assert.equal(jQuery(aWeekNumbers[0]).text(), "52", "week number 2011 first week for de-DE");
		assert.equal(jQuery(aWeekNumbers[1]).text(), "1", "week number 2011 second week for de-DE");

		// Act
		this.oCal12.focusDate(UI5Date.getInstance(2014, 0, 10));
		nextUIUpdate.runSync()/*fake timer is used in module*/;
		aMonths = jQuery("#Cal12-content").children(".sapUiCalMonthView");
		aWeekNumbers = jQuery(aMonths[0]).find(".sapUiCalWeekNum");

		// Assert
		assert.equal(jQuery(aWeekNumbers[0]).text(), "1", "week number 2014 first week for de-DE");
		assert.equal(jQuery(aWeekNumbers[1]).text(), "2", "week number 2014 second week for de-DE");

		// Act
		Localization.setLanguage("en-US");
		nextUIUpdate.runSync()/*fake timer is used in module*/;
		this.oCal2.focusDate(UI5Date.getInstance(2011, 0, 10));

		// Clean
		this.oCal12.destroy();
	});

	QUnit.test("special days", function(assert) {
		var sDescribingDomTextId;
		assert.ok(jQuery("#Cal2--Month0-20110101").hasClass("sapUiCalItemType01"), "20110101 is special day of Type01");
		assert.equal(jQuery("#Cal2--Month0-20110101").attr("title"), "Non-Working Day Text", "20110101 has special days tooltip");
		assert.equal(jQuery("#Cal2--Month0-20110101").attr("aria-label"), "1. Januar 2011; My Type 1", "20110101 aria label");
		assert.equal(jQuery("#Cal2--Month0-20110101").attr("data-key1"), "value1", "20110101 has correct custom data attribute");
		assert.ok(!jQuery("#Cal2--Month0-20110101").attr("data-key2"), "20110101 does not contain custom attribute because it's property 'writeToDom' is false");


		assert.ok(jQuery("#Cal2--Month0-20110102").hasClass("sapUiCalItemType02"), "20110102 is special day of Type02");
		assert.equal(jQuery("#Cal2--Month0-20110102").attr("title"), "Non-Working Day Text", "20110102 has special days tooltip");
		assert.equal(jQuery("#Cal2--Month0-20110102").attr("aria-label"), "2. Januar 2011; My Type 2", "20110102 aria label");

		assert.ok(jQuery("#Cal2--Month0-20110103").hasClass("sapUiCalItemType02"), "20110103 is special day of Type02");
		assert.equal(jQuery("#Cal2--Month0-20110103").attr("title"), "Text", "20110103 has special days tooltip");
		assert.equal(jQuery("#Cal2--Month0-20110103").attr("aria-label"), "3. Januar 2011; My Type 2", "20110103 aria label");


		assert.ok(jQuery("#Cal2--Month0-20110104").hasClass("sapUiCalItemType02"), "20110104 is special day of Type02");
		assert.equal(jQuery("#Cal2--Month0-20110104").attr("title"), "Text", "20110104 has special days tooltip");
		assert.equal(jQuery("#Cal2--Month0-20110104").attr("aria-label"), "4. Januar 2011; My Type 2", "20110104 aria label");

		sDescribingDomTextId = CalendarLegendRenderer.typeARIATexts["Type04"].getId();
		assert.ok(jQuery("#Cal2--Month0-20110105").attr("aria-describedby").indexOf(sDescribingDomTextId) > -1, "special day is described by a static label");

		assert.equal(jQuery("#Cal2--Month0-20110106").attr("aria-label"), "6. Januar 2011; My Type 1", "20110106 aria label");
		assert.ok(jQuery("#Cal2--Month0-20110106").hasClass("sapUiCalItemWeekEnd"),
				"20110106 is date of type 'NonWorking' as part of a date range");
		assert.notOk(jQuery("#Cal2--Month0-20110106").hasClass("sapUiCalItemType01") && jQuery("#Cal2--Month0-20110106").hasClass("sapUiCalItemWeekEnd"),
		"20110106 is date of type 'Type0' and type 'NonWorking'");
		assert.ok(jQuery("#Cal2--Month0-20110108").hasClass("sapUiCalItemWeekEnd"),
				"20110108 is date of type 'NonWorking' as part of a date range");
		assert.ok(jQuery("#Cal2--Month0-20110110").hasClass("sapUiCalItemWeekEnd"),
				"20110110 is date of type 'NonWorking' as part of a date range");
		assert.ok(!jQuery("#Cal2--Month0-20110111").hasClass("sapUiCalItemWeekEnd"),
				"20110111 is a regular working date");
		assert.ok(jQuery("#Cal2--Month0-20110121").hasClass("sapUiCalItemWeekEnd"),
				"20110121 is date of type 'NonWorking' as part of a single date");
		assert.ok(jQuery("#Cal2--Month0-20110126").hasClass("sapUiCalItemWeekEnd"),
				"20110126 is date of type 'NonWorking' as part of a single date with property secondaryDate");
		assert.ok(jQuery("#Cal2--Month0-20110126").hasClass("sapUiCalItemType04"),
				"20110126 is date of type Type04 as part of a single date with property secondaryDate");


		assert.equal(jQuery("#Cal3--Month0-20150126").attr("aria-label"), "26. Januar 2015", "20150126 is a date of type 'NonWorking' and is added without legend");

		// act
		this.oCal2.setLegend(null);
		nextUIUpdate.runSync()/*fake timer is used in module*/;

		// assert
		assert.equal(jQuery("#Cal2--Month0-20110129").attr("aria-label"), "29. Januar 2011", "20110129 is a day from the weekend and this is the reason why 'NonWorking' is added");
		assert.equal(jQuery("#Cal2--Month0-20110123").attr("aria-label"), "23. Januar 2011", "20110123 is a day from the weekend and this is the reason why 'NonWorking' is added");

		//act
		this.oCal2.setLegend(oLegend);
		nextUIUpdate.runSync()/*fake timer is used in module*/;
		this.oCal2.addSpecialDate(new DateTypeRange({
			type: CalendarDayType.NonWorking,
			startDate: UI5Date.getInstance(2011, 0, 22)
		}));

		//assert
		assert.ok(jQuery("#Cal2--Month0-20110122").hasClass("sapUiCalItemWeekEnd"), "20110122 is a date of type 'NonWorking'");

	});

	QUnit.test("YearPicker primaryCalendarType", function(assert) {

		var oCalItems, aMonths, aYears, $Date;

		assert.equal(this.oCal2.getPrimaryCalendarType(), undefined, "Calendar2: PrimaryCalendarType default");
		this.oCal2.focusDate(UI5Date.getInstance(2011, 0, 1)); // to be sure where focus is
		this.oCal2.setPrimaryCalendarType(CalendarType.Islamic);
		nextUIUpdate.runSync()/*fake timer is used in module*/;

		aMonths = jQuery("#Cal2-content").children(".sapUiCalMonthView");
		oCalItems = jQuery(aMonths[0]).find(".sapUiCalItem");

		assert.equal(oCalItems.length, 42, "Calendar2: number of displayed days");
		assert.equal(jQuery(oCalItems[0]).attr("data-sap-day"), "20101206", "Calendar2: first displayed day");
		assert.equal(jQuery(oCalItems[oCalItems.length - 1]).attr("data-sap-day"), "20110116", "Calendar2: last displayed day");
		assert.equal(jQuery("#Cal2--Head-B1").text(), "Muharram", "Muharram shown");
		assert.equal(jQuery("#Cal2--Head-B2").text(), "1432 AH", "year 1432 shown");
		qutils.triggerEvent("click", "Cal2--Head-B1");
		nextUIUpdate.runSync()/*fake timer is used in module*/;

		oCalItems = jQuery("#Cal2--MP").find(".sapUiCalItem");
		assert.equal(jQuery(oCalItems[0]).text(), "Muharram", "Calendar2: first displayed month");

		qutils.triggerEvent("click", "Cal2--Head-B2");
		nextUIUpdate.runSync()/*fake timer is used in module*/;
		aYears = jQuery("#Cal2--YP").find(".sapUiCalItem");
		assert.equal(jQuery(aYears[0]).text(), "1422 AH", "Calendar2: first displayed year");

		$Date = jQuery("#Cal2--YP-y20101208");
		$Date.trigger("focus");
		qutils.triggerKeydown($Date.get(0), KeyCodes.ENTER, false, false, false);

		this.oCal2.setPrimaryCalendarType(Formatting.getCalendarType());
		nextUIUpdate.runSync()/*fake timer is used in module*/;
	});

	QUnit.test("YearRangePicker correct text is displayed for the year ranges based on the calendar type", function(assert) {
		// Prepare
		var oCal = new Calendar({
				primaryCalendarType: CalendarType.Japanese,
				selectedDates: [new DateRange({startDate: UI5Date.getInstance("3015", "0", "1")})]
			}).placeAt("qunit-fixture"),
			oHeaderButton2,
			$yearRanges;

		nextUIUpdate.runSync()/*fake timer is used in module*/;
		oHeaderButton2 = document.querySelector("#__calendar0--Head-B2");

		// Act
		qutils.triggerEvent("click", oHeaderButton2.id);
		nextUIUpdate.runSync()/*fake timer is used in module*/;
		// Assert
		assert.strictEqual(oHeaderButton2.innerText, "987 Reiwa - 1006 Reiwa", "Header button two has correct text displayed");

		// Act
		qutils.triggerEvent("click", oHeaderButton2.id);
		nextUIUpdate.runSync()/*fake timer is used in module*/;
		$yearRanges = jQuery("#__calendar0--YRP").find(".sapUiCalItem");

		// Assert
		assert.strictEqual($yearRanges.length, 4, "Correct number of year ranges are displayed");
		// \u2009 is a thin space (both introduced with CLDR version 43), \u2013 is a dash
		assert.strictEqual($yearRanges[0].innerText, "947 Reiwa\u2009\u2013\u2009966 Reiwa", "Correct first year range is displayed");
		assert.strictEqual(document.activeElement.innerText, "987 Reiwa\u2009\u2013\u20091006 Reiwa", "Correct year range is displayed and focused");

		// Clean
		oCal.destroy();
	});

	QUnit.test("secondaryCalendarType", function(assert) {
		this.oCal2.setSecondaryCalendarType(CalendarType.Islamic);
		nextUIUpdate.runSync()/*fake timer is used in module*/;

		var aMonths = jQuery("#Cal2-content").children(".sapUiCalMonthView"),
			aDays = jQuery(aMonths[0]).find(".sapUiCalItem");

		assert.equal(jQuery(aDays[0]).attr("data-sap-day"), "20101227", "Calendar2: first displayed day");
		assert.equal(jQuery(jQuery(aDays[0]).children(".sapUiCalItemText")[0]).text(), "27", "Calendar2: first displayed day - text");
		assert.equal(jQuery(jQuery(aDays[0]).children(".sapUiCalItemSecText")[0]).text(), "20", "Calendar2: first displayed day - secondary text");
		assert.equal(jQuery(jQuery("#Cal2--Head-B1").children(".sapUiCalHeadBText")[0]).text(), "Januar", "Januar shown");
		// \u2009 is a thin space (both introduced with CLDR version 43), \u2013 is a dash
		assert.equal(jQuery(jQuery("#Cal2--Head-B1").children(".sapUiCalHeadBAddText")[0]).text(), "Muh.\u2009\u2013\u2009Saf.", "Muh. - Saf. shown");
		assert.equal(jQuery(jQuery("#Cal2--Head-B2").children(".sapUiCalHeadBText")[0]).text(), "2011", "year 2011 shown");
		assert.equal(jQuery(jQuery("#Cal2--Head-B2").children(".sapUiCalHeadBAddText")[0]).text(), "1432 AH", "year 1432 shown");

		this.oCal2.setSecondaryCalendarType(Formatting.getCalendarType());
		nextUIUpdate.runSync()/*fake timer is used in module*/;

		aDays = jQuery(aMonths[0]).find(".sapUiCalItem");
		assert.ok(!jQuery(aDays[0]).children(".sapUiCalItemSecText")[0], "Calendar2: first displayed day - no secondary text");
		assert.equal(jQuery("#Cal2--Head-B1").text(), "Januar", "Januar shown");
		assert.equal(jQuery("#Cal2--Head-B2").text(), "2011", "year 2011 shown");
	});

	QUnit.test("check if Month names are too long to fit", function(assert) {
		var oCalM = new Calendar("CalM", {}),
			month = oCalM.getAggregation("month"),
			aMonthHeadersShort = [{clientWidth:123, scrollWidth:123}], //array with values that will fit inside "month boxes"
			aMonthHeadersLong = [{clientWidth:156, scrollWidth:145}], //array with values that will not fit inside "month boxes"
			monthSpy = this.spy(month[0], "_isMonthNameLong");

		//arrange
		oCalM.placeAt("qunit-fixture");
		nextUIUpdate.runSync()/*fake timer is used in module*/;

		//act
		assert.equal(monthSpy.callCount, 1, "The function was called once");
		assert.equal(month[0]._isMonthNameLong(aMonthHeadersShort), false, "Month names are fitting inside the boxes, no need of using short one");
		assert.equal(month[0]._isMonthNameLong(aMonthHeadersLong), true, "Month names are not fitting inside the boxes, we shoud use short one");

		// clean up
		oCalM.destroy();
	});

	QUnit.test("Remove selectedDate", function(assert) {
		//Arrange
		var oSelectedDateRange = new DateRange({startDate: UI5Date.getInstance()}),
			oCal = new Calendar("calSelectedDates", {
				selectedDates: oSelectedDateRange
			}).placeAt("qunit-fixture");

		//Act
		nextUIUpdate.runSync()/*fake timer is used in module*/;

		//Assert
		var aSelectedDates = oCal.getDomRef().querySelectorAll(".sapUiCalMonthView .sapUiCalItemSel");
		assert.equal(aSelectedDates.length, 1, "Initially there should be one selected date");

		//Act
		oCal.removeSelectedDate(oSelectedDateRange);
		nextUIUpdate.runSync()/*fake timer is used in module*/;
		aSelectedDates = oCal.getDomRef().querySelectorAll(".sapUiCalMonthView .sapUiCalItemSel");

		//Assert
		assert.equal(aSelectedDates.length, 0, "The selected date is removed.");

		// clean up
		oCal.destroy();
	});

	QUnit.test("_adjustYearRangeDisplay is called in setPrimaryCalendarType", function(assert) {
		// Prepare
		var oCal = new Calendar({
				primaryCalendarType: "Islamic"
			}),
			oAdjustYearRangeDisplaySpy = this.spy(oCal, "_adjustYearRangeDisplay");

		oCal.placeAt("qunit-fixture");
		nextUIUpdate.runSync()/*fake timer is used in module*/;

		// Act
		// Assert
		assert.ok(oAdjustYearRangeDisplaySpy.calledTwice, "_adjustYearRangeDisplay is called once");

		// Clean
		oCal.destroy();
	});

	QUnit.test("YearRangePicker has three columns and 9 year ranges when the calendar type is Gregorian", function (assert) {
		// Prepare
		var oCal = new Calendar({
				primaryCalendarType: CalendarType.Gregorian
			}).placeAt("qunit-fixture"),
			oYearRangePicker = oCal.getAggregation("yearRangePicker");

		nextUIUpdate.runSync()/*fake timer is used in module*/;

		// Act
		// Assert
		assert.ok(oYearRangePicker.getColumns(), 3, "YearRangePicker has three columns");
		assert.ok(oYearRangePicker.getYears(), 9, "YearRangePicker has display nine year ranges");

		// Clean
		oCal.destroy();
	});

	QUnit.test("YearRangePicker has two columns and 8 year ranges when the calendar type is Islamic", function (assert) {
		// Prepare
		var oCal = new Calendar({
				primaryCalendarType: CalendarType.Islamic
			}).placeAt("qunit-fixture"),
			oYearRangePicker;

		// Act
		nextUIUpdate.runSync()/*fake timer is used in module*/;

		oYearRangePicker = oCal.getAggregation("yearRangePicker");

		// Assert
		assert.ok(oYearRangePicker.getColumns(), 2, "YearRangePicker has two columns");
		assert.ok(oYearRangePicker.getYears(), 8, "YearRangePicker has display eight year ranges");

		// Clean
		oCal.destroy();
	});

	QUnit.test("YearRangePicker has one column and four year ranges when the calendar type is Japanese", function (assert) {
		// Prepare
		var oCal = new Calendar({
				primaryCalendarType: CalendarType.Japanese
			}).placeAt("qunit-fixture"),
			oYearRangePicker = oCal.getAggregation("yearRangePicker");

		nextUIUpdate.runSync()/*fake timer is used in module*/;
		// Act
		// Assert
		assert.ok(oYearRangePicker.getColumns(), 1, "YearRangePicker has one column");
		assert.ok(oYearRangePicker.getYears(), 4, "YearRangePicker has display four year ranges");

		// Clean
		oCal.destroy();
	});

	QUnit.test("Calendar type affects YearRangePicker rendering", function (assert) {
		// Prepare
		var oCal = new Calendar({
				primaryCalendarType: CalendarType.Gregorian
			}).placeAt("qunit-fixture"),
			oYearRangePicker = oCal.getAggregation("yearRangePicker"),
			oAdjustYearRangeDisplaySpy = this.spy(oCal, "_adjustYearRangeDisplay");

		nextUIUpdate.runSync()/*fake timer is used in module*/;

		// Act
		oCal.setPrimaryCalendarType(CalendarType.Buddhist);

		// Assert
		assert.ok(oAdjustYearRangeDisplaySpy.called, "_adjustYearRangeDisplay is called once");
		assert.ok(oYearRangePicker.getColumns(), 2, "YearRangePicker has two columns");
		assert.ok(oYearRangePicker.getYears(), 8, "YearRangePicker has display eight year ranges");

		// Clean
		oCal.destroy();
		oAdjustYearRangeDisplaySpy.restore();
	});

	QUnit.test("CalendarWeekNumbering is correctly passed to the Month control", function (assert) {
		// Arrange
		const oCalendarSetMonthWeekNumberSpy = this.spy(Calendar.prototype, "_setMonthCalendarWeekNumbering");
		const oMonthSetCalendarWeekNumberingSpy = this.spy(Month.prototype, "setCalendarWeekNumbering");

		// Act
		const oCalendar = new Calendar();

		//	Assert
		assert.equal(oCalendarSetMonthWeekNumberSpy.callCount, 1, "The _setMonthCalendarWeekNumbering method is called initially");
		assert.equal(oMonthSetCalendarWeekNumberingSpy.callCount, 0, "The setCalendarWeekNumbering method of the Month control is not called initially with the default value");

		// Act
		oCalendar.setCalendarWeekNumbering("ISO_8601");

		// Assert
		assert.equal(oCalendarSetMonthWeekNumberSpy.callCount, 2, "The _setMonthCalendarWeekNumbering method is called twice");
		assert.equal(oMonthSetCalendarWeekNumberingSpy.callCount, 1, "The setCalendarWeekNumbering method of the Month control is called once with the new value");

		// Clean
		oCalendar.destroy();
		oCalendarSetMonthWeekNumberSpy.restore();
		oMonthSetCalendarWeekNumberingSpy.restore();
	});

	QUnit.test("Month Button appearance (hidden/visible)", function (assert) {
		// Prepare
		var oCal = new Calendar({
				primaryCalendarType: CalendarType.Gregorian
			}).placeAt("qunit-fixture"),
			oHeader = oCal.getAggregation("header");

		nextUIUpdate.runSync()/*fake timer is used in module*/;

		// check initial Month Button visibility
		assert.equal(oHeader.getVisibleButton1(), true, "At the beginning, Month Button is visible");

		// open MonthPicker and check Button visibility
		oCal._showMonthPicker(true);
		nextUIUpdate.runSync()/*fake timer is used in module*/;
		assert.equal(oHeader.getVisibleButton1(), false, "After opening of the Month Picker, Month Button is hidden");

		// close MonthPicker and check Button visibility
		oCal._selectMonth();
		nextUIUpdate.runSync()/*fake timer is used in module*/;
		assert.equal(oHeader.getVisibleButton1(), true, "After closing of the Month Picker, Month Button is visible");

		oCal.destroy();
	});

	QUnit.test("Month Button appearance on two months in two columns", function (assert) {
		// arrange
		var oCal3 = new Calendar("Cal_3",{ months: 2 }).placeAt("qunit-fixture"),
			oMP = oCal3.getAggregation("monthPicker");
			nextUIUpdate.runSync()/*fake timer is used in module*/;

		// act: click on first header month button and set month
		qutils.triggerEvent("click", "Cal_3--Head-B1");
		oMP.setMonth(7);
		nextUIUpdate.runSync()/*fake timer is used in module*/;

		// assert
		assert.notOk(oCal3.getAggregation("header").getVisibleButton1(), "First header button must be hidden");
		assert.ok(oCal3.getAggregation("header")._getVisibleButton3(), "Third header button must be visible");

		// act: select month and close popover
		oCal3._selectMonth(oMP.getMonth());
		nextUIUpdate.runSync()/*fake timer is used in module*/;

		// assert
		assert.ok(oCal3.getAggregation("header").getVisibleButton1(), "First header button must be visible");
		assert.ok(oCal3.getAggregation("header")._getVisibleButton3(), "Third header button must be visible");

		// act: click on second header month button and set month
		qutils.triggerEvent("click", "Cal_3--Head-B3");
		oMP.setMonth(7);
		nextUIUpdate.runSync()/*fake timer is used in module*/;

		// assert
		assert.ok(oCal3.getAggregation("header").getVisibleButton1(), "First header button must be visible");
		assert.notOk(oCal3.getAggregation("header")._getVisibleButton3(), "Third header button must be hidden");

		// cleanup
		oCal3.destroy();
		oCal3 = null;
		oMP.destroy();
		oMP = null;
	});

	QUnit.module("initialize");

	QUnit.test("SecondMonthHeader is invisible", function(assert) {
		var oCal = new Calendar();

		// Act
		// Assert
		assert.notOk(oCal.getAggregation("secondMonthHeader").getVisible(), "secondMonthHeader aggregation is not visible");
	});

	QUnit.test("YearRangePicker aggregation is instantiated correctly", function (assert) {
		// Prepare
		var oCal = new Calendar({
				primaryCalendarType: CalendarType.Islamic
			}),
			oYearRangePicker = oCal.getAggregation("yearRangePicker");

		// Act
		// Assert
		assert.strictEqual(oYearRangePicker.getPrimaryCalendarType(), oCal.getPrimaryCalendarType(),
			"YearRangePicker instance has the same primary calendar type as the calendar instance");

		// Clean
		oCal.destroy();
	});

	QUnit.test("getSelectedDates returns the right values", function (assert) {
		// Prepare
		var oCal = new Calendar({
				primaryCalendarType: CalendarType.Gregorian
			}),
			oMonthPicker = oCal.getAggregation("monthPicker"),
			aSelectedDays;

		// Act
		oCal.addSelectedDate(new DateRange(UI5Date.getInstance(2019,1,1), UI5Date.getInstance(2021,1,1)));
		aSelectedDays  = oMonthPicker.getSelectedDates();

		// Assert
		assert.deepEqual(aSelectedDays, oCal.getSelectedDates(),
			"MonthPicker has selected dates control origin set");
		// Clean
		oCal.destroy();
	});

	QUnit.test("there should be no focus on initialisation", function(assert) {
		// Prepare
		var oCal = new Calendar().placeAt("qunit-fixture"),
			oMonthFocusDelegateSpy = this.spy(oCal, "_addMonthFocusDelegate");

		nextUIUpdate.runSync()/*fake timer is used in module*/;

		// Act
		oCal.onThemeChanged();
		nextUIUpdate.runSync()/*fake timer is used in module*/;

		// Assert
		assert.strictEqual(oMonthFocusDelegateSpy.callCount, 0, "the delegate for adding a focus to the month is not used");

		// Clean
		oMonthFocusDelegateSpy.restore();
		oCal.destroy();
	});

	QUnit.module("Interaction", {
		beforeEach: function () {
			this.oCal1 = new Calendar("Cal1",{
				select: function(oEvent){
					bSelectFired = true;
					var oCalendar = oEvent.oSource;
					var aSelectedDates = oCalendar.getSelectedDates();
					if (aSelectedDates.length > 0 ) {
						oSelectedDate = aSelectedDates[0].getStartDate();
					}
				},
				startDateChange: handleStartDateChange
			}).placeAt("qunit-fixture");
			this.oCal2 = new Calendar("Cal2",{
				intervalSelection: true,
				width: "400px",
				selectedDates: [new DateRange({startDate: UI5Date.getInstance("2011", "0", "10"), endDate: UI5Date.getInstance("2011", "0", "13")})],
				specialDates: [new DateTypeRange({startDate: UI5Date.getInstance("2011", "0", "1"), type: CalendarDayType.Type01, tooltip: "Text"}),
					new DateTypeRange({startDate: UI5Date.getInstance("2011", "0", "2"), endDate: UI5Date.getInstance("2011", "0", "4"), type: CalendarDayType.Type02, tooltip: "Text"}),
					new DateTypeRange({startDate: UI5Date.getInstance("2011", "0", "5"), type: CalendarDayType.Type04}),
					new DateTypeRange({startDate: UI5Date.getInstance("2011", "0", "6"),
						endDate: UI5Date.getInstance("2011", "0", "10"), type: CalendarDayType.NonWorking}),
					new DateTypeRange({startDate: UI5Date.getInstance("2011", "0", "6"),
						endDate: UI5Date.getInstance("2011", "0", "6"), type: CalendarDayType.Type01}),
					new DateTypeRange({startDate: UI5Date.getInstance("2011", "0", "21"), type:
						CalendarDayType.NonWorking}),
					new DateTypeRange({startDate: UI5Date.getInstance("2011", "0", "26"), type:
						CalendarDayType.Type04, secondaryType: CalendarDayType.NonWorking})
				],
				legend: oLegend,
				startDateChange: handleStartDateChange
			}).placeAt("qunit-fixture");
			this.oCal2.setLocale("de-DE");
			this.oCal3 = new Calendar("Cal3",{
				months: 2,
				firstDayOfWeek: 2,
				nonWorkingDays: [3, 5],
				minDate: UI5Date.getInstance("2005", "0", "7"),
				maxDate: UI5Date.getInstance("2015", "1", "25"),
				selectedDates: [new DateRange({startDate: UI5Date.getInstance("2015", "0", "5")})],
				disabledDates: [new DateRange({startDate: UI5Date.getInstance("2015", "0", "10")}),
					new DateRange({startDate: UI5Date.getInstance("2015", "1", "10"), endDate: UI5Date.getInstance("2015", "1", "20")})],
				specialDates: [new DateTypeRange({startDate: UI5Date.getInstance("2015", "0", "26"), type:
					CalendarDayType.Type04, secondaryType: CalendarDayType.NonWorking})],
				startDateChange: handleStartDateChange
			}).placeAt("qunit-fixture");
			this.oCal3.setLocale("de-DE");
			this.oCal4 = new Calendar("Cal4",{
				months: 2,
				minDate: UI5Date.getInstance("2016", "10", "1"),
				startDateChange: handleStartDateChange,
				singleSelection: false
			}).placeAt("qunit-fixture");
			nextUIUpdate.runSync()/*fake timer is used in module*/;
		},
		afterEach: function () {
			this.oCal1.destroy();
			this.oCal2.destroy();
			this.oCal3.destroy();
			this.oCal4.destroy();
		}
	});

	QUnit.test("month switch", function(assert) {
		iStartDateChangeFired = 0;
		qutils.triggerEvent("click", "Cal2--Head-prev");
		nextUIUpdate.runSync()/*fake timer is used in module*/;
		assert.equal(jQuery("#Cal2--Head-B1").text(), "Dezember", "December shown");
		assert.equal(jQuery("#Cal2--Head-B2").text(), "2010", "year 2010 shown");

		var aMonths = jQuery("#Cal2-content").children(".sapUiCalMonthView"),
			aDays = jQuery(aMonths[0]).find(".sapUiCalItem");

		assert.equal(jQuery(aDays[0]).attr("data-sap-day"), "20101129", "first displayed day");
		assert.ok(jQuery(aDays[0]).hasClass("sapUiCalItemOtherMonth"), "first displayed day is in other month");
		assert.equal(jQuery(aDays[aDays.length - 1]).attr("data-sap-day"), "20110109", "last displayed day");
		assert.ok(jQuery(aDays[aDays.length - 1]).hasClass("sapUiCalItemOtherMonth"), "last displayed day is in other month");
		assert.equal(iStartDateChangeFired, 1, "startdateChange event fired");
		assert.equal(oFormatYyyymmdd.format(this.oCal2.getStartDate()), "20101201", "Start date");

		iStartDateChangeFired = 0;
		qutils.triggerEvent("click", "Cal2--Head-next");
		nextUIUpdate.runSync()/*fake timer is used in module*/;
		assert.equal(jQuery("#Cal2--Head-B1").text(), "Januar", "january shown again");
		assert.equal(jQuery("#Cal2--Head-B2").text(), "2011", "year 2011 shown again");

		aMonths = jQuery("#Cal2-content").children(".sapUiCalMonthView");
		aDays = jQuery(aMonths[0]).find(".sapUiCalItem");
		assert.equal(jQuery(aDays[0]).attr("data-sap-day"), "20101227", "first displayed day");
		assert.ok(jQuery(aDays[0]).hasClass("sapUiCalItemOtherMonth"), "first displayed day is in other month");
		assert.equal(jQuery(aDays[aDays.length - 1]).attr("data-sap-day"), "20110206", "last displayed day");
		assert.ok(jQuery(aDays[aDays.length - 1]).hasClass("sapUiCalItemOtherMonth"), "last displayed day is in other month");
		assert.equal(iStartDateChangeFired, 1, "startdateChange event fired");
		assert.equal(oFormatYyyymmdd.format(this.oCal2.getStartDate()), "20110101", "Start date");

		iStartDateChangeFired = 0;
		qutils.triggerEvent("click", "Cal2--Head-B1");
		nextUIUpdate.runSync()/*fake timer is used in module*/;
		assert.ok(jQuery(jQuery("#Cal2--MP").get(0)).is(":visible"), "Month picker rendered");
		var $July = jQuery("#Cal2--MP-m6"); // use keybord to select month to prevent event processing from ItemNavigation
		$July.trigger("focus");
		qutils.triggerKeydown($July.get(0), KeyCodes.ENTER, false, false, false);
		nextUIUpdate.runSync()/*fake timer is used in module*/;
		assert.ok(!jQuery(jQuery("#Cal2--MP").get(0)).is(":visible"), "Month picker removed after selecting month");
		assert.equal(jQuery("#Cal2--Head-B1").text(), "Juli", "July shown");

		aMonths = jQuery("#Cal2-content").children(".sapUiCalMonthView");
		aDays = jQuery(aMonths[0]).find(".sapUiCalItem");
		assert.equal(jQuery(aDays[0]).attr("data-sap-day"), "20110627", "first displayed day");
		assert.ok(jQuery(aDays[0]).hasClass("sapUiCalItemOtherMonth"), "first displayed day is in other month");
		assert.equal(jQuery(aDays[aDays.length - 1]).attr("data-sap-day"), "20110807", "last displayed day");
		assert.ok(jQuery(aDays[aDays.length - 1]).hasClass("sapUiCalItemOtherMonth"), "last displayed day is in other month");
		assert.equal(iStartDateChangeFired, 1, "startdateChange event fired");
		assert.equal(oFormatYyyymmdd.format(this.oCal2.getStartDate()), "20110701", "Start date");

		// go back to january
		qutils.triggerEvent("click", "Cal20--Head-B1");
		nextUIUpdate.runSync()/*fake timer is used in module*/;
		var $January = jQuery("#Cal2--MP-m0"); // use keybord to select month to prevent event processing from ItemNavigation
		$January.trigger("focus");
		qutils.triggerKeydown($January.get(0), KeyCodes.ENTER, false, false, false);
		nextUIUpdate.runSync()/*fake timer is used in module*/;

		qutils.triggerEvent("click", "Cal3--Head-prev");
		nextUIUpdate.runSync()/*fake timer is used in module*/;
		assert.equal(jQuery("#Cal3--Head-B1").text(), "Dezember", "Dezember shown");
		assert.equal(jQuery("#Cal3--Head-B2").text(), "2014", "year 2014 shown");
		assert.equal(jQuery("#Cal3--Head-B3").text(), "Januar", "Januar shown");
		assert.equal(jQuery("#Cal3--Head-B4").text(), "2015", "year 2015 shown");

		aMonths = jQuery("#Cal3-content").children(".sapUiCalMonthView");
		aDays = jQuery(aMonths[0]).find(".sapUiCalItem");
		assert.equal(jQuery(aDays[0]).attr("data-sap-day"), "20141125", "first displayed day");

		aDays = jQuery(aMonths[1]).find(".sapUiCalItem");
		assert.equal(jQuery(aDays[aDays.length - 1]).attr("data-sap-day"), "20150202", "last displayed day");
		qutils.triggerEvent("click", "Cal3--Head-next");
		nextUIUpdate.runSync()/*fake timer is used in module*/;
		assert.equal(jQuery("#Cal3--Head-B1").text(), "Januar", "january shown again");
		assert.equal(jQuery("#Cal3--Head-B2").text(), "2015", "year 2015 shown again");
		assert.equal(jQuery("#Cal3--Head-B3").text(), "Februar", "februar shown again");
		assert.equal(jQuery("#Cal3--Head-B4").text(), "2015", "year 2015 shown again");

		aMonths = jQuery("#Cal3-content").children(".sapUiCalMonthView");
		aDays = jQuery(aMonths[0]).find(".sapUiCalItem");
		assert.equal(jQuery(aDays[0]).attr("data-sap-day"), "20141230", "first displayed day");
		aDays = jQuery(aMonths[1]).find(".sapUiCalItem");
		assert.equal(jQuery(aDays[aDays.length - 1]).attr("data-sap-day"), "20150302", "last displayed day");

		// creat event and spy on it on space press
		var oEvent = jQuery.Event("sapspace");
		var oSpy = this.spy();
		oEvent.preventDefault = oSpy;



		//Move to March to test <,> navigation through month with different days (e.g. March-April)
		//Prepare
		var oCal5 = new Calendar("Cal5");
		oCal5.setLocale("en-US");
		oCal5.placeAt("qunit-fixture");
		nextUIUpdate.runSync()/*fake timer is used in module*/;
		oCal5.displayDate(UI5Date.getInstance(2017, 3, 1));

		//Act
		qutils.triggerEvent("click", "Cal5--Head-prev");
		nextUIUpdate.runSync()/*fake timer is used in module*/;

		//Assert
		assert.equal(jQuery("#Cal5--Head-B1").text(), "March", "March is shown");
		assert.equal(jQuery("#Cal5--Head-B2").text(), "2017", "year 2017 shown");

		//Act
		qutils.triggerEvent("click", "Cal5--Head-next");
		nextUIUpdate.runSync()/*fake timer is used in module*/;

		//Assert
		assert.equal(oCal5.getStartDate().toString(), UI5Date.getInstance(2017, 3, 1).toString(), "1st of April 2017 should be shown");
		assert.equal(jQuery("#Cal5--Head-B1").text(), "April", "April is shown");
		assert.equal(jQuery("#Cal5--Head-B2").text(), "2017", "year 2017 shown");

		//Cleanup
		oCal5.destroy();
	});

	QUnit.test("year switch", function(assert) {
		iStartDateChangeFired = 0;
		qutils.triggerEvent("click", "Cal2--Head-B2");
		nextUIUpdate.runSync()/*fake timer is used in module*/;
		assert.ok(jQuery("#Cal2--YP").get(0), "Year picker rendered");
		assert.ok(jQuery(jQuery("#Cal2--YP").get(0)).is(":visible"), "Year picker visible");
		var aYears = jQuery("#Cal2--YP").find(".sapUiCalItem");
		assert.equal(aYears.length, 20, "20 years rendered");
		assert.equal(jQuery(aYears[0]).text(), "2001", "first rendered year");
		assert.equal(jQuery(aYears[aYears.length - 1]).text(), "2020", "last rendered year");

		qutils.triggerEvent("click", "Cal2--Head-prev");
		nextUIUpdate.runSync()/*fake timer is used in module*/;
		aYears = jQuery("#Cal2--YP").find(".sapUiCalItem");
		assert.equal(jQuery(aYears[0]).text(), "1981", "first rendered year after prev clicked");
		assert.equal(jQuery(aYears[aYears.length - 1]).text(), "2000", "last rendered year after prev clicked");

		var $NewYear = jQuery("#Cal2--YP-y19990101"); // use keybord to select month to prevent event processing from ItemNavigation
		$NewYear.trigger("focus");
		qutils.triggerKeydown($NewYear.get(0), KeyCodes.ENTER, false, false, false);
		nextUIUpdate.runSync()/*fake timer is used in module*/;
		assert.ok(!jQuery(jQuery("#Cal2--YP").get(0)).is(":visible"), "Year picker not visible after selecting year");
		assert.equal(jQuery("#Cal2--Head-B1").text(), "Januar", "January still shown");
		assert.equal(jQuery("#Cal2--Head-B2").text(), "1999", "year 1999 shown");

		var aMonths = jQuery("#Cal2-content").children(".sapUiCalMonthView"),
			aDays = jQuery(aMonths[0]).find(".sapUiCalItem");

		assert.equal(jQuery(aDays[0]).attr("data-sap-day"), "19981228", "first displayed day");
		assert.ok(jQuery(aDays[0]).hasClass("sapUiCalItemOtherMonth"), "first displayed day is in other month");
		assert.equal(jQuery(aDays[aDays.length - 1]).attr("data-sap-day"), "19990207", "last displayed day");
		assert.ok(jQuery(aDays[aDays.length - 1]).hasClass("sapUiCalItemOtherMonth"), "last displayed day is in other month");
		assert.equal(iStartDateChangeFired, 1, "startdateChange event fired");
		assert.equal(oFormatYyyymmdd.format(this.oCal2.getStartDate()), "19990101", "Start date");

		qutils.triggerEvent("click", "Cal2--Head-B2");
		nextUIUpdate.runSync()/*fake timer is used in module*/;
		assert.ok(jQuery("#Cal2--YP").get(0), "Year picker rendered");
		assert.ok(jQuery(jQuery("#Cal2--YP").get(0)).is(":visible"), "Year picker visible");
		var aYears = jQuery("#Cal2--YP").find(".sapUiCalItem");
		assert.equal(jQuery(aYears[0]).text(), "1989", "first rendered year");
		assert.equal(jQuery(aYears[aYears.length - 1]).text(), "2008", "last rendered year");

		qutils.triggerEvent("click", "Cal2--Head-next");
		nextUIUpdate.runSync()/*fake timer is used in module*/;
		aYears = jQuery("#Cal2--YP").find(".sapUiCalItem");
		assert.equal(jQuery(aYears[0]).text(), "2009", "first rendered year after prev clicked");
		assert.equal(jQuery(aYears[aYears.length - 1]).text(), "2028", "last rendered year after prev clicked");

		$NewYear = jQuery("#Cal2--YP-y20110101"); // use keybord to select month to prevent event processing from ItemNavigation
		$NewYear.trigger("focus");
		nextUIUpdate.runSync()/*fake timer is used in module*/;
		qutils.triggerKeydown($NewYear.get(0), KeyCodes.ENTER, false, false, false);
		nextUIUpdate.runSync()/*fake timer is used in module*/;
		assert.ok(!jQuery(jQuery("#Cal2--YP").get(0)).is(":visible"), "Year picker not visible after selecting year");
		assert.equal(jQuery("#Cal2--Head-B1").text(), "Januar", "January still shown");
		assert.equal(jQuery("#Cal2--Head-B2").text(), "2011", "year 2011 shown again");
	});

	QUnit.test("Min/Max", function(assert) {
		this.oCal1.focusDate(UI5Date.getInstance(9999, 10, 10));
		nextUIUpdate.runSync()/*fake timer is used in module*/;
		assert.ok(!jQuery("#Cal1--Head-prev").hasClass("sapUiCalDsbl"), "Previous Button enabled");
		assert.ok(!jQuery("#Cal1--Head-next").hasClass("sapUiCalDsbl"), "Next Button disabled");
		qutils.triggerEvent("click", "Cal1--Head-next");
		nextUIUpdate.runSync()/*fake timer is used in module*/;
		assert.ok(!jQuery("#Cal1--Head-prev").hasClass("sapUiCalDsbl"), "Previous Button enabled on max month");
		assert.ok(jQuery("#Cal1--Head-next").hasClass("sapUiCalDsbl"), "Next Button disabled on max month");
		qutils.triggerEvent("click", "Cal1--Head-B2");
		nextUIUpdate.runSync()/*fake timer is used in module*/;
		var aYears = jQuery("#Cal1--YP").find(".sapUiCalItem");
		assert.equal(jQuery(aYears[aYears.length - 1]).text(), "9999", "Max Year is last rendered year");

		var $Date = jQuery("#Cal1--YP-y99990101");
		$Date.trigger("focus");
		qutils.triggerKeydown($Date.get(0), KeyCodes.ENTER, false, false, false);
		nextUIUpdate.runSync()/*fake timer is used in module*/;

		var oDate = UI5Date.getInstance(1,1,1);
		oDate.setFullYear(1);
		this.oCal1.focusDate(oDate);
		nextUIUpdate.runSync()/*fake timer is used in module*/;
		assert.ok(!jQuery("#Cal1--Head-prev").hasClass("sapUiCalDsbl"), "Previous Button disabled");
		assert.ok(!jQuery("#Cal1--Head-next").hasClass("sapUiCalDsbl"), "Next Button enabled");
		qutils.triggerEvent("click", "Cal1--Head-prev");
		nextUIUpdate.runSync()/*fake timer is used in module*/;
		assert.ok(jQuery("#Cal1--Head-prev").hasClass("sapUiCalDsbl"), "Previous Button disabled on min month");
		assert.ok(!jQuery("#Cal1--Head-next").hasClass("sapUiCalDsbl"), "Next Button enabled on min month");
		qutils.triggerEvent("click", "Cal1--Head-B2");
		nextUIUpdate.runSync()/*fake timer is used in module*/;
		aYears = jQuery("#Cal1--YP").find(".sapUiCalItem");
		assert.equal(jQuery(aYears[0]).text(), "0001", "Min Year is first rendered year");

		$Date = jQuery("#Cal1--YP-y00010101");
		$Date.trigger("focus");
		qutils.triggerKeydown($Date.get(0), KeyCodes.ENTER, false, false, false);
		nextUIUpdate.runSync()/*fake timer is used in module*/;

		this.oCal1.focusDate(UI5Date.getInstance());

		assert.ok(!jQuery("#Cal3--Head-prev").hasClass("sapUiCalDsbl"), "Calendar3: Previous Button enabled");
		assert.ok(jQuery("#Cal3--Head-next").hasClass("sapUiCalDsbl"), "Calendar3: Next Button disabled");
		qutils.triggerEvent("click", "Cal3--Head-B1");
		nextUIUpdate.runSync()/*fake timer is used in module*/;
		assert.ok(!jQuery("#Cal3--Head-prev").hasClass("sapUiCalDsbl"), "Calendar3: Previous Button for MonthPicker enabled");
		assert.ok(jQuery("#Cal3--Head-next").hasClass("sapUiCalDsbl"), "Calendar3: Next Button for MonthPicker disabled");
		assert.ok(!jQuery("#Cal3--MP-m0").hasClass("sapUiCalItemDsbl"), "Calendar3: January enabled");
		assert.ok(!jQuery("#Cal3--MP-m1").hasClass("sapUiCalItemDsbl"), "Calendar3: February enabled");
		assert.ok(jQuery("#Cal3--MP-m2").hasClass("sapUiCalItemDsbl"), "Calendar3: March disabled");
		assert.ok(jQuery("#Cal3--MP-m3").hasClass("sapUiCalItemDsbl"), "Calendar3: April disabled");
		assert.ok(jQuery("#Cal3--MP-m4").hasClass("sapUiCalItemDsbl"), "Calendar3: May disabled");
		assert.ok(jQuery("#Cal3--MP-m5").hasClass("sapUiCalItemDsbl"), "Calendar3: June disabled");
		assert.ok(jQuery("#Cal3--MP-m6").hasClass("sapUiCalItemDsbl"), "Calendar3: July disabled");
		assert.ok(jQuery("#Cal3--MP-m7").hasClass("sapUiCalItemDsbl"), "Calendar3: August disabled");
		assert.ok(jQuery("#Cal3--MP-m8").hasClass("sapUiCalItemDsbl"), "Calendar3: September disabled");
		assert.ok(jQuery("#Cal3--MP-m9").hasClass("sapUiCalItemDsbl"), "Calendar3: October disabled");
		assert.ok(jQuery("#Cal3--MP-m10").hasClass("sapUiCalItemDsbl"), "Calendar3: November disabled");
		assert.ok(jQuery("#Cal3--MP-m11").hasClass("sapUiCalItemDsbl"), "Calendar3: December disabled");
		qutils.triggerEvent("click", "Cal3--Head-prev");
		nextUIUpdate.runSync()/*fake timer is used in module*/;
		assert.ok(!jQuery("#Cal3--Head-prev").hasClass("sapUiCalDsbl"), "Calendar3: Previous Button for MonthPicker enabled");
		assert.ok(!jQuery("#Cal3--Head-next").hasClass("sapUiCalDsbl"), "Calendar3: Next Button for MonthPicker enabled");
		assert.ok(!jQuery("#Cal3--MP-m0").hasClass("sapUiCalItemDsbl"), "Calendar3: January enabled");
		assert.ok(!jQuery("#Cal3--MP-m1").hasClass("sapUiCalItemDsbl"), "Calendar3: February enabled");
		assert.ok(!jQuery("#Cal3--MP-m2").hasClass("sapUiCalItemDsbl"), "Calendar3: March enabled");
		assert.ok(!jQuery("#Cal3--MP-m3").hasClass("sapUiCalItemDsbl"), "Calendar3: April enabled");
		assert.ok(!jQuery("#Cal3--MP-m4").hasClass("sapUiCalItemDsbl"), "Calendar3: May enabled");
		assert.ok(!jQuery("#Cal3--MP-m5").hasClass("sapUiCalItemDsbl"), "Calendar3: June enabled");
		assert.ok(!jQuery("#Cal3--MP-m6").hasClass("sapUiCalItemDsbl"), "Calendar3: July enabled");
		assert.ok(!jQuery("#Cal3--MP-m7").hasClass("sapUiCalItemDsbl"), "Calendar3: August enabled");
		assert.ok(!jQuery("#Cal3--MP-m8").hasClass("sapUiCalItemDsbl"), "Calendar3: September enabled");
		assert.ok(!jQuery("#Cal3--MP-m9").hasClass("sapUiCalItemDsbl"), "Calendar3: October enabled");
		assert.ok(!jQuery("#Cal3--MP-m10").hasClass("sapUiCalItemDsbl"), "Calendar3: November enabled");
		assert.ok(!jQuery("#Cal3--MP-m11").hasClass("sapUiCalItemDsbl"), "Calendar3: December enabled");
		qutils.triggerEvent("click", "Cal3--Head-B2");
		nextUIUpdate.runSync()/*fake timer is used in module*/;
		assert.ok(jQuery("#Cal3--Head-prev").hasClass("sapUiCalDsbl"), "Calendar3: Previous Button for YearPicker disabled");
		assert.ok(jQuery("#Cal3--Head-next").hasClass("sapUiCalDsbl"), "Calendar3: Next Button for YearPicker disabled");
		var aYears = jQuery("#Cal3--YP").find(".sapUiCalItem");
		assert.equal(jQuery(aYears[0]).text(), "2004", "Calendar3: first displayed year");
		assert.ok(jQuery(aYears[0]).hasClass("sapUiCalItemDsbl"), "Calendar3: 2004 is disabled");
		assert.ok(jQuery(aYears[0]).attr("aria-disabled"), "Calendar3: 2004 has aria-disabled");
		assert.equal(jQuery(aYears[4]).text(), "2008", "Calendar3: 4. displayed year");
		assert.ok(!jQuery(aYears[4]).hasClass("sapUiCalItemDsbl"), "Calendar3: 2008 is enabled");
		assert.ok(!jQuery(aYears[4]).attr("aria-disabled"), "Calendar3: 2000 has no aria-disabled");

		$Date = jQuery("#Cal3--YP-y20140101");
		$Date.trigger("focus");
		qutils.triggerKeydown($Date.get(0), KeyCodes.ENTER, false, false, false);
		nextUIUpdate.runSync()/*fake timer is used in module*/;

		this.oCal3.focusDate(UI5Date.getInstance(2005, 0, 10));
		nextUIUpdate.runSync()/*fake timer is used in module*/;
		assert.ok(jQuery("#Cal3--Head-prev").hasClass("sapUiCalDsbl"), "Calendar3: Previous Button disabled");
		assert.ok(!jQuery("#Cal3--Head-next").hasClass("sapUiCalDsbl"), "Calendar3: Next Button enabled");

		this.oCal3.focusDate(UI5Date.getInstance(2015, 0, 5));
	});


	QUnit.test("YearRangePicker correct max range is displayed when next header arrow button is pressed", function(assert) {
		// Prepare
		var oCal = new Calendar({
				primaryCalendarType: CalendarType.Gregorian,
				selectedDates: [new DateRange({startDate: UI5Date.getInstance("9900", "0", "1")})]
			}).placeAt("qunit-fixture"),
			$NextArrowButton,
			$yearRanges;

		nextUIUpdate.runSync()/*fake timer is used in module*/;

		// Act
		oCal._showYearPicker();
		nextUIUpdate.runSync()/*fake timer is used in module*/;
		oCal._showYearRangePicker();
		nextUIUpdate.runSync()/*fake timer is used in module*/;
		$NextArrowButton = jQuery("#" + oCal.getId() + "--Head-next");
		qutils.triggerEvent("click", $NextArrowButton.attr("id"));
		nextUIUpdate.runSync()/*fake timer is used in module*/;
		$yearRanges = jQuery("#" + oCal.getId() + "--YRP").find(".sapUiCalItem");

		// Assert
		assert.ok($NextArrowButton.hasClass("sapUiCalDsbl"), "Header next button is disabled");
		// \u2009 is a thin space (both introduced with CLDR version 43), \u2013 is a dash
		assert.strictEqual($yearRanges[$yearRanges.length - 1].innerText, "9980\u2009\u2013\u20099999", "Correct year range is displayed and focused");

		// Clean
		oCal.destroy();
	});

	QUnit.test("YearRangePicker correct min range is displayed when previous header arrow button is pressed", function(assert) {
		// Prepare
		var oStartDate = new CalendarDate(1, 0, 1),
			oCal = new Calendar({
				primaryCalendarType: CalendarType.Gregorian,
				selectedDates: [new DateRange({startDate: oStartDate.toLocalJSDate()})]
			}).placeAt("qunit-fixture"),
			$prevArrowButton,
			$yearRanges;

		nextUIUpdate.runSync()/*fake timer is used in module*/;

		// Act
		oCal._showYearPicker();
		nextUIUpdate.runSync()/*fake timer is used in module*/;
		oCal._showYearRangePicker();
		nextUIUpdate.runSync()/*fake timer is used in module*/;
		$prevArrowButton = jQuery("#" + oCal.getId() + "--Head-prev");
		qutils.triggerEvent("click", $prevArrowButton.attr("id"));
		nextUIUpdate.runSync()/*fake timer is used in module*/;
		$yearRanges = jQuery("#" + oCal.getId() + "--YRP").find(".sapUiCalItem");

		// Assert
		assert.ok($prevArrowButton.hasClass("sapUiCalDsbl"), "Header previous button is disabled");
		// \u2009 is a thin space (both introduced with CLDR version 43), \u2013 is a dash
		assert.strictEqual($yearRanges[0].innerText, "0001\u2009\u2013\u20090020", "Correct year range is displayed and focused");

		// Clean
		oCal.destroy();
	});

	QUnit.test("select event", function(assert) {
		var aMonths = jQuery("#Cal1-content").children(".sapUiCalMonthView"),
			$Today = jQuery(aMonths[0]).find(".sapUiCalItemNow"),
			oToday = UI5Date.getInstance();

		bSelectFired = false;
		oSelectedDate = undefined;
		$Today.trigger("focus");
		qutils.triggerKeydown($Today[0], KeyCodes.ENTER, false, false, false);
		nextUIUpdate.runSync()/*fake timer is used in module*/;
		assert.ok(bSelectFired, "Select event fired");
		assert.equal(oSelectedDate.getDate(), oToday.getDate(), "Today was selected");
		assert.ok($Today.hasClass("sapUiCalItemSel"), "Today marked as selected");
		assert.equal($Today.attr("aria-selected"), "true", "Today aria-selected = true");

		bSelectFired = false;
		oSelectedDate = undefined;
		var $Date = jQuery("#Cal3--Month0-20150110");
		$Date.trigger("focus");
		qutils.triggerKeydown($Date[0], KeyCodes.ENTER, false, false, false);
		nextUIUpdate.runSync()/*fake timer is used in module*/;
		assert.ok(!bSelectFired, "No Select event fired on disabled date");
		assert.ok(!$Date.hasClass("sapUiCalItemSel"), "Disabled date not marked as selected");
		assert.equal($Date.attr("aria-selected"), "false", "Disabled date aria-selected = false");
	});

	QUnit.test("Multiple selection", function(assert) {

		// ensure that tested date range is displayed in calendar
		this.oCal4.displayDate(this.oCal4.getMinDate());
		nextUIUpdate.runSync()/*fake timer is used in module*/;

		var $selectedDate = jQuery("#Cal4--Month0-20161130"),
			$otherSelectedDate,
			$otherSelectedDateFromTheOtherMonth;

		$selectedDate.trigger("focus");
		qutils.triggerKeydown($selectedDate, KeyCodes.ENTER);
		nextUIUpdate.runSync()/*fake timer is used in module*/;
		assert.ok($selectedDate.hasClass("sapUiCalItemSel"),
				"30th of November is selected in the calendar of November");

		$otherSelectedDate = jQuery("#Cal4--Month0-20161129");
		$otherSelectedDateFromTheOtherMonth = jQuery("#Cal4--Month1-20161129");
		$otherSelectedDate.trigger("focus");
		qutils.triggerKeydown($otherSelectedDate, KeyCodes.ENTER);
		nextUIUpdate.runSync()/*fake timer is used in module*/;
		assert.ok($otherSelectedDate.hasClass("sapUiCalItemSel"),
				"29th of November is selected in the calendar of November");

		$otherSelectedDate.trigger("focus");
		qutils.triggerKeydown($otherSelectedDate, KeyCodes.ENTER);
		nextUIUpdate.runSync()/*fake timer is used in module*/;
		assert.ok(!$otherSelectedDateFromTheOtherMonth.hasClass("sapUiCalItemSel"),
				"Both selected 29th of November are deselected successfully");

	});

	QUnit.test("Selection continues when switching between the Day and Month picker", function(assert){
		// Prepare
		const oStartDate = UI5Date.getInstance(2024, 0, 15);
		const oExpectedEndDate = UI5Date.getInstance(2024, 3, 6).getTime();
		const oSelectedDates = [
			new DateRange({ startDate: oStartDate })
		];
		const oCalendar = new Calendar({
			intervalSelection: true,
			selectedDates: oSelectedDates,
			calendarWeekNumbering: "WesternTraditional"
		}).placeAt("qunit-fixture");

		oCalendar.placeAt("qunit-fixture");
		nextUIUpdate.runSync()/*fake timer is used in module*/;

		// Open the Calendar to the Month Picker
		const oHeader = oCalendar.getAggregation("header");
		const oMonthButton = oHeader.getDomRef("B1");
		oMonthButton.click();
		nextUIUpdate.runSync()/*fake timer is used in module*/;

		// Assert: Ensure the current picker is the Month Picker
		const oMonthPicker = oCalendar._getMonthPicker();
		assert.ok(oMonthPicker.getDomRef(), "Month Picker is open");

		// Act: Select the fourth month (April) in the Month Picker
		const aMonths = oMonthPicker.getDomRef().querySelectorAll(".sapUiCalItem");
		assert.ok(aMonths[3], "Grid item exists in the Month Picker");

		qutils.triggerMouseEvent(aMonths[3], "mousedown");
		qutils.triggerMouseEvent(aMonths[3], "mouseup");
		nextUIUpdate.runSync()/*fake timer is used in module*/;

		// Assert: Ensure the current picker is now the Day Picker
		const oDayPicker = oCalendar.getAggregation("month")[0];
		assert.ok(oDayPicker.getDomRef(), "Day Picker is open");

		// Act: Select the 6th day in the Day Picker
		const aDays = oDayPicker.getDomRef().querySelectorAll(".sapUiCalItem");
		const oSelectionEndDate = aDays[6];
		assert.ok(oSelectionEndDate, "Grid item exists in the Day Picker");

		qutils.triggerMouseEvent(oSelectionEndDate, "mousedown");
		qutils.triggerMouseEvent(oSelectionEndDate, "mouseup");
		nextUIUpdate.runSync()/*fake timer is used in module*/;

		// Assert: Ensure the selected date range is from January 15th to April 6th
		const aSelectedDates = oCalendar.getSelectedDates();
		assert.strictEqual(aSelectedDates.length, 1, "There is a selected date range");

		const oSelectedRange = aSelectedDates[0];
		assert.ok(oSelectedRange.getEndDate(), "End date is set");

		const oStartDateResult = oSelectedRange.getStartDate();
		const oEndDateResult = oSelectedRange.getEndDate();

		assert.strictEqual(oStartDateResult.getTime(), oStartDate.getTime(), "Start date is January 15th, 2024");
		assert.strictEqual(oEndDateResult.getTime(), oExpectedEndDate, "End date is April 6th, 2024");

		oCalendar.destroy();
	});

	QUnit.test("Selection continues when switching between the Day and Year picker", function(assert){
		// Prepare
		const oStartDate = UI5Date.getInstance(2024, 2, 15);
		const oExpectedEndDate = UI5Date.getInstance(2026, 2, 7).getTime();
		const oSelectedDates = [
			new DateRange({ startDate: oStartDate })
		];
		const oCalendar = new Calendar({
			intervalSelection: true,
			selectedDates: oSelectedDates,
			calendarWeekNumbering: "WesternTraditional"
		}).placeAt("qunit-fixture");

		oCalendar.placeAt("qunit-fixture");
		nextUIUpdate.runSync()/*fake timer is used in module*/;

		// Open the Calendar to the Year Picker
		const oHeader = oCalendar.getAggregation("header");
		const oYearButton = oHeader.getDomRef("B2");
		oYearButton.click();
		nextUIUpdate.runSync()/*fake timer is used in module*/;

		// Assert: Ensure the current picker is the Year Picker
		const oYearPicker = oCalendar._getYearPicker();
		assert.ok(oYearPicker.getDomRef(), "Year Picker is open");

		// Act: Select the 12th year (2026) in the Month Picker
		const aYears = oYearPicker.getDomRef().querySelectorAll(".sapUiCalItem");
		assert.ok(aYears[12], "Grid item exists in the Year Picker");

		qutils.triggerMouseEvent(aYears[12], "mousedown");
		qutils.triggerMouseEvent(aYears[12], "mouseup");
		nextUIUpdate.runSync()/*fake timer is used in module*/;

		// Assert: Ensure the current picker is now the Day Picker
		const oDayPicker = oCalendar.getAggregation("month")[0];
		assert.ok(oDayPicker.getDomRef(), "Day Picker is open");

		// Act: Select the 6th day in the Day Picker
		const aDays = oDayPicker.getDomRef().querySelectorAll(".sapUiCalItem");
		const oSelectionEndDate = aDays[6];
		assert.ok(oSelectionEndDate, "Grid item exists in the Day Picker");

		qutils.triggerMouseEvent(oSelectionEndDate, "mousedown");
		qutils.triggerMouseEvent(oSelectionEndDate, "mouseup");
		nextUIUpdate.runSync()/*fake timer is used in module*/;

		// Assert: Ensure the selected date range is from March 15th 2024 to March 7th 2026
		const aSelectedDates = oCalendar.getSelectedDates();
		assert.strictEqual(aSelectedDates.length, 1, "There is a selected date range");

		const oSelectedRange = aSelectedDates[0];
		assert.ok(oSelectedRange.getEndDate(), "End date is set");

		const oStartDateResult = oSelectedRange.getStartDate();
		const oEndDateResult = oSelectedRange.getEndDate();

		assert.strictEqual(oStartDateResult.getTime(), oStartDate.getTime(), "Start date is January 15th, 2024");
		assert.strictEqual(oEndDateResult.getTime(), oExpectedEndDate, "End date is March 7th, 2026");

		oCalendar.destroy();
	});

	QUnit.test("All selected dates are visible in Month, Year & YearRange (multiple selection)", function(assert) {
		const oSelectedDates = [
			new DateRange({ startDate: UI5Date.getInstance(2025, 1, 14) }),
			new DateRange({ startDate: UI5Date.getInstance(2025, 3, 3) }),
			new DateRange({ startDate: UI5Date.getInstance(2024, 6, 10) }),
			new DateRange({ startDate: UI5Date.getInstance(1993, 11, 24) })
		];
		const oStartDate = oSelectedDates[0].getStartDate();
		const oCal = new Calendar({
			selectedDates: oSelectedDates,
			initialFocusedDate: oStartDate,
			singleSelection: false
		}).placeAt("qunit-fixture");

		nextUIUpdate.runSync()/*fake timer is used in module*/;

		// Check MonthPicker
		oCal._showMonthPicker();
		nextUIUpdate.runSync()/*fake timer is used in module*/;

		const aSelectedMonths = oCal.getAggregation("monthPicker").getDomRef().querySelectorAll(".sapUiCalItemSel");
		assert.strictEqual(aSelectedMonths.length, 2, "Two months are selected in the month picker");
		assert.strictEqual(aSelectedMonths[0].innerText, "February", "February is selected in the month picker");

		// Check YearPicker
		oCal._showYearPicker();
		nextUIUpdate.runSync()/*fake timer is used in module*/;

		const aSelectedYears = oCal.getAggregation("yearPicker").getDomRef().querySelectorAll(".sapUiCalItemSel");
		assert.strictEqual(aSelectedYears.length, 2, "Two years are selected in the year picker");
		assert.strictEqual(aSelectedYears[0].innerText, "2024", "2024 is selected in the year picker");

		// Check YearRangePicker
		oCal._showYearRangePicker();
		nextUIUpdate.runSync()/*fake timer is used in module*/;

		const aSelectedYearRanges = oCal.getAggregation("yearRangePicker").getDomRef().querySelectorAll(".sapUiCalItemSel");
		assert.strictEqual(aSelectedYearRanges.length, 2, "Two year ranges are selected in the year range picker");
		assert.strictEqual(aSelectedYearRanges[0].innerText, "1975\u2009\u2013\u20091994", "1975 - 1994 is selected in the year range picker");

		// Clean up
		oCal.destroy();
	});

	QUnit.test("Only the first selected date is visible in Month, Year & YearRange (single selection)", function(assert) {
		const oSelectedDates = [
			new DateRange({ startDate: UI5Date.getInstance(2024, 3, 14) }),
			new DateRange({ startDate: UI5Date.getInstance(2024, 1, 3) }),
			new DateRange({ startDate: UI5Date.getInstance(2023, 6, 10) }),
			new DateRange({ startDate: UI5Date.getInstance(1993, 11, 24) })
		];
		const oStartDate = oSelectedDates[0].getStartDate();
		const oCal = new Calendar({
			selectedDates: oSelectedDates,
			initialFocusedDate: oStartDate
		}).placeAt("qunit-fixture");

		nextUIUpdate.runSync()/*fake timer is used in module*/;

		// Check MonthPicker
		oCal._showMonthPicker();
		nextUIUpdate.runSync()/*fake timer is used in module*/;

		const aSelectedMonths = oCal.getAggregation("monthPicker").getDomRef().querySelectorAll(".sapUiCalItemSel");
		assert.strictEqual(aSelectedMonths.length, 1, "Month is selected in the month picker");
		assert.strictEqual(aSelectedMonths[0].innerText, "April", "April is selected in the month picker");

		// Check YearPicker
		oCal._showYearPicker();
		nextUIUpdate.runSync()/*fake timer is used in module*/;

		const aSelectedYears = oCal.getAggregation("yearPicker").getDomRef().querySelectorAll(".sapUiCalItemSel");
		assert.strictEqual(aSelectedYears.length, 1, "One year selected in the year picker");
		assert.strictEqual(aSelectedYears[0].innerText, "2024", "2024 is selected in the year picker");

		// Check YearRangePicker
		oCal._showYearRangePicker();
		nextUIUpdate.runSync()/*fake timer is used in module*/;

		const aSelectedYearRanges = oCal.getAggregation("yearRangePicker").getDomRef().querySelectorAll(".sapUiCalItemSel");
		assert.strictEqual(aSelectedYearRanges.length, 1, "One year range is selected in the year range picker");
		assert.strictEqual(aSelectedYearRanges[0].innerText, "2014\u2009\u2013\u20092033", "2014 - 2033 is selected in the year range picker");

		// Clean up
		oCal.destroy();
	});

	QUnit.test("Selected date ranges are visible in MonthPicker", function(assert) {
		// Arrange
		const oSelectedDates = [
			new DateRange({
				startDate: UI5Date.getInstance(2024, 1, 14),
				endDate: UI5Date.getInstance(2024, 5, 1)
			})
		];
		const oStartDate = oSelectedDates[0].getStartDate();
		const oCal = new Calendar({
			selectedDates: oSelectedDates,
			initialFocusedDate: oStartDate,
			intervalSelection: true
		}).placeAt("qunit-fixture");

		// Act
		nextUIUpdate.runSync()/*fake timer is used in module*/;
		oCal._showMonthPicker();
		nextUIUpdate.runSync()/*fake timer is used in module*/;

		// Assert
		const aSelectedMonths = oCal.getAggregation("monthPicker").getDomRef().querySelectorAll(".sapUiCalItemSel");
		assert.strictEqual(aSelectedMonths.length, 2, "Two months are selected in the month picker");
		assert.strictEqual(aSelectedMonths[1].innerText, "June", "June is selected in the month picker");

		const aSelectedMonthsBetween = oCal.getAggregation("monthPicker").getDomRef().querySelectorAll(".sapUiCalItemSelBetween");
		assert.strictEqual(aSelectedMonthsBetween.length, 3, "Three months are 'selected between' in the month picker");
		assert.strictEqual(aSelectedMonthsBetween[0].innerText, "March", "March is 'selected between in the month picker");

		// Clean up
		oCal.destroy();
	});

	QUnit.test("Selected date ranges are visible in YearPicker", function(assert) {
		// Arrange
		const oSelectedDates = [
			new DateRange({
				startDate: UI5Date.getInstance(2020, 1, 14),
				endDate: UI5Date.getInstance(2024, 5, 1)
			})
		];
		const oStartDate = oSelectedDates[0].getStartDate();
		const oCal = new Calendar({
			selectedDates: oSelectedDates,
			initialFocusedDate: oStartDate,
			intervalSelection: true
		}).placeAt("qunit-fixture");

		// Act
		nextUIUpdate.runSync()/*fake timer is used in module*/;

		// Assert
		oCal._showYearPicker();
		nextUIUpdate.runSync()/*fake timer is used in module*/;

		const aSelectedYears = oCal.getAggregation("yearPicker").getDomRef().querySelectorAll(".sapUiCalItemSel");
		assert.strictEqual(aSelectedYears.length, 2, "Two years are selected in the year picker");
		assert.strictEqual(aSelectedYears[0].innerText, "2020", "2020 is selected in the year picker");

		const aSelectedYearsBetween = oCal.getAggregation("yearPicker").getDomRef().querySelectorAll(".sapUiCalItemSelBetween");
		assert.strictEqual(aSelectedYearsBetween.length, 3, "Three years are 'selected between' in the year picker");
		assert.strictEqual(aSelectedYearsBetween[2].innerText, "2023", "2023 is 'selected between in the year picker");

		// Clean up
		oCal.destroy();
	});

	QUnit.test("Selected date ranges are visible in YearRangePicker", function(assert) {
		// Arrange
		const oSelectedDates = [
			new DateRange({
				startDate: UI5Date.getInstance(1975, 1, 14),
				endDate: UI5Date.getInstance(2024, 5, 1)
			})
		];
		const oStartDate = oSelectedDates[0].getStartDate();
		const oCal = new Calendar({
			selectedDates: oSelectedDates,
			initialFocusedDate: oStartDate,
			intervalSelection: true
		}).placeAt("qunit-fixture");

		// Act
		nextUIUpdate.runSync()/*fake timer is used in module*/;
		oCal._showYearPicker();
		nextUIUpdate.runSync()/*fake timer is used in module*/;
		oCal._showYearRangePicker();
		nextUIUpdate.runSync()/*fake timer is used in module*/;

		// Assert
		const aSelectedYearRanges = oCal.getAggregation("yearRangePicker").getDomRef().querySelectorAll(".sapUiCalItemSel");
		assert.strictEqual(aSelectedYearRanges.length, 2, "Two years are selected in the year picker");
		assert.strictEqual(aSelectedYearRanges[0].innerText, "1965\u2009\u2013\u20091984", "1965 - 1984 is selected in the year picker");

		const aSelectedYearRangesBetween = oCal.getAggregation("yearRangePicker").getDomRef().querySelectorAll(".sapUiCalItemSelBetween");
		assert.strictEqual(aSelectedYearRangesBetween.length, 1, "One year is 'selected between' in the year picker");
		assert.strictEqual(aSelectedYearRangesBetween[0].innerText, "1985\u2009\u2013\u20092004", "1985 - 2004 is 'selected between in the year picker");

		// Clean up
		oCal.destroy();
	});

	QUnit.test("YearRangePicker min/max dates are set correctly", function (assert) {
		// Prepare
		var oCal = new Calendar({
				primaryCalendarType: CalendarType.Gregorian
			}).placeAt("qunit-fixture");

		nextUIUpdate.runSync()/*fake timer is used in module*/;

		// Act
		oCal.setMinDate(UI5Date.getInstance(2000, 10, 10));

		// Assert
		assert.deepEqual(oCal.getAggregation("yearPicker")._oMinDate, oCal.getAggregation("yearRangePicker")._oMinDate,
			"YearRangePicker instance has correct minDate set");

		// Act
		oCal.setMaxDate(UI5Date.getInstance(2020, 10, 10));

		// Assert
		assert.deepEqual(oCal.getAggregation("yearPicker")._oMaxDate, oCal.getAggregation("yearRangePicker")._oMaxDate,
					"YearRangePicker instance has correct maxDate set");

		// Clean
		oCal.destroy();
	});

	QUnit.test("Header buttons visibility and text is correctly managed when displaying YearPicker and YearRangePicker instances", function (assert) {
		// Prepare
		var oCal = new Calendar({
				primaryCalendarType: CalendarType.Gregorian
			}).placeAt("qunit-fixture"),
			oHeader = oCal.getAggregation("header"),
			oUpdateHeadersYearPrimaryTextSpy = this.spy(oCal, "_updateHeadersYearPrimaryText"),
			oShowYearPickerSpy = this.spy(oCal, "_showYearPicker");

		nextUIUpdate.runSync()/*fake timer is used in module*/;

		// Act
		oCal._showYearPicker();
		nextUIUpdate.runSync()/*fake timer is used in module*/;

		// Assert
		assert.ok(oUpdateHeadersYearPrimaryTextSpy.calledAfter(oShowYearPickerSpy), "button2 text is updated");
		assert.notOk(oHeader.getVisibleButton1(), "Button one (for opening MonthPicker) is invisible");

		// Act
		oCal._showYearRangePicker();
		nextUIUpdate.runSync()/*fake timer is used in module*/;

		// Assert
		assert.notOk(oHeader.getVisibleButton2(), "Button two (for opening MonthPicker) is invisible");

		// Clean
		oCal.destroy();
		oUpdateHeadersYearPrimaryTextSpy.restore();
		oShowYearPickerSpy.restore();
	});

	QUnit.test("Header buttons visibility and text is correctly managed when selecting a year range", function (assert) {
		// Prepare
		var oCal = new Calendar({
				primaryCalendarType: CalendarType.Gregorian,
				selectedDates: [new DateRange({startDate: UI5Date.getInstance("2015", "0", "1")})]
			}).placeAt("qunit-fixture"),
			oHeader = oCal.getAggregation("header"),
			oUpdateHeadersYearPrimaryTextSpy = this.spy(oCal, "_updateHeadersYearPrimaryText"),
			oSelectYearRangeSpy = this.spy(oCal, "_selectYearRange");

		nextUIUpdate.runSync()/*fake timer is used in module*/;

		// Act
		oCal._showYearPicker();
		nextUIUpdate.runSync()/*fake timer is used in module*/;
		oCal._showYearRangePicker();
		nextUIUpdate.runSync()/*fake timer is used in module*/;

		// Assert
		assert.notOk(oHeader.getVisibleButton2(), "Button two (for opening MonthPicker) is invisible");

		// Act
		oCal._selectYearRange();
		nextUIUpdate.runSync()/*fake timer is used in module*/;

		// Assert
		assert.ok(oUpdateHeadersYearPrimaryTextSpy.calledAfter(oSelectYearRangeSpy), "Header button2 is correctly updated");
		assert.ok(oHeader.getVisibleButton2(), "Button two (for opening MonthPicker) is visible");

		// Clean
		oCal.destroy();
		oUpdateHeadersYearPrimaryTextSpy.restore();
		oSelectYearRangeSpy.restore();
	});

	QUnit.test("The right year range is selected in the YearRangePicker when calendar type min date is selected", function (assert) {
		// Prepare
		var oStartDate = new CalendarDate(1, 0, 1),
			oCal = new Calendar({
				primaryCalendarType: CalendarType.Gregorian,
				selectedDates: [new DateRange({startDate: oStartDate.toLocalJSDate()})]
			}).placeAt("qunit-fixture"),
			oTogglePrevNexYearPicker = this.spy(oCal, "_togglePrevNexYearPicker"),
			oEvent = {
				getSource: function() {
					return {
						sParentAggregationName: ""
					};
				}
			};

		nextUIUpdate.runSync()/*fake timer is used in module*/;

		// Act
		oCal._handleButton2(oEvent);
		nextUIUpdate.runSync()/*fake timer is used in module*/;
		oCal._handleButton2(oEvent);
		nextUIUpdate.runSync()/*fake timer is used in module*/;

		// Assert
		assert.strictEqual(oCal.getAggregation("yearRangePicker")._oItemNavigation.getFocusedIndex(), 0,
			"Correct element is selected in the YearRangePicker");
		assert.ok(oTogglePrevNexYearPicker.called, "_togglePrevNexYearPicker was called");
		assert.notOk(oCal.getAggregation("header").getEnabledPrevious(), "Header previous button is disabled");

		// Clean
		oCal.destroy();
		oTogglePrevNexYearPicker.restore();
	});

	QUnit.test("The right year range is selected in the YearRangePicker when calendar type max date is selected", function (assert) {
		// Prepare
		var oStartDate = new CalendarDate(9999, 0, 1),
			oCal = new Calendar({
				primaryCalendarType: CalendarType.Gregorian,
				selectedDates: [new DateRange({startDate: oStartDate.toLocalJSDate()})]
			}).placeAt("qunit-fixture"),
			oTogglePrevNexYearPicker = this.spy(oCal, "_togglePrevNexYearPicker"),
			oItemNavigation,
			oEvent = {
				getSource: function() {
					return {
						sParentAggregationName: ""
					};
				}
			};

		nextUIUpdate.runSync()/*fake timer is used in module*/;

		// Act
		oCal._handleButton2(oEvent);
		nextUIUpdate.runSync()/*fake timer is used in module*/;
		oCal._handleButton2(oEvent);
		nextUIUpdate.runSync()/*fake timer is used in module*/;
		oItemNavigation = oCal.getAggregation("yearRangePicker")._oItemNavigation;

		// Assert
		assert.strictEqual(oItemNavigation.getFocusedIndex(),
			oItemNavigation.getItemDomRefs().length - 1,
			"Correct element is selected in the YearRangePicker");
		assert.ok(oTogglePrevNexYearPicker.called, "_togglePrevNexYearPicker was called");
		assert.notOk(oCal.getAggregation("header").getEnabledNext(), "Header next button is disabled");

		// Clean
		oCal.destroy();
		oTogglePrevNexYearPicker.restore();
	});

	QUnit.test("Header next button handler works correct for YearRangePicker", function (assert) {
		// Prepare
		var oCal = new Calendar({
				primaryCalendarType: CalendarType.Gregorian,
				selectedDates: [new DateRange({startDate:UI5Date.getInstance(2000, 0, 1)})]
			}).placeAt("qunit-fixture"),
			oYearRangePicker = oCal.getAggregation("yearRangePicker"),
			oNextPageSpy = this.spy(oYearRangePicker, "nextPage"),
			oTogglePrevNexYearPicker = this.spy(oCal, "_togglePrevNexYearPicker");

		nextUIUpdate.runSync()/*fake timer is used in module*/;

		// Act
		oCal._showYearPicker();
		nextUIUpdate.runSync()/*fake timer is used in module*/;
		oCal._showYearRangePicker();
		nextUIUpdate.runSync()/*fake timer is used in module*/;
		oCal._handleNext();
		nextUIUpdate.runSync()/*fake timer is used in module*/;

		// Assert
		assert.ok(oNextPageSpy.calledOnce, "YearRangePicker nextPage is called");
		assert.ok(oTogglePrevNexYearPicker.called, "Calendar _togglePrevNexYearPicker is called");
		assert.deepEqual(oYearRangePicker.getFirstRenderedDate(), UI5Date.getInstance(2070, 0, 1), "Year picker page is updated correctly");

		// Clean
		oCal.destroy();
		oNextPageSpy.restore();
		oTogglePrevNexYearPicker.restore();
	});

	QUnit.test("Header previous button handler works correct for YearRangePicker", function (assert) {
		// Prepare
		var oCal = new Calendar({
				primaryCalendarType: CalendarType.Gregorian,
				selectedDates: [new DateRange({startDate:UI5Date.getInstance(2000, 0, 1)})]
			}).placeAt("qunit-fixture"),
			oYearRangePicker = oCal.getAggregation("yearRangePicker"),
			oPreviousPageSpy = this.spy(oYearRangePicker, "previousPage"),
			oTogglePrevNexYearPicker = this.spy(oCal, "_togglePrevNexYearPicker");

		nextUIUpdate.runSync()/*fake timer is used in module*/;

		// Act
		oCal._showYearPicker();
		nextUIUpdate.runSync()/*fake timer is used in module*/;
		oCal._showYearRangePicker();
		nextUIUpdate.runSync()/*fake timer is used in module*/;
		oCal._handlePrevious();
		nextUIUpdate.runSync()/*fake timer is used in module*/;

		// Assert
		assert.ok(oPreviousPageSpy.calledOnce, "YearRangePicker previousPage is called");
		assert.ok(oTogglePrevNexYearPicker.called, "Calendar _togglePrevNexYearPicker is called");
		assert.deepEqual(oYearRangePicker.getFirstRenderedDate(), UI5Date.getInstance(1750, 0, 1), "Year picker page is updated correctly");

		// Clean
		oCal.destroy();
		oPreviousPageSpy.restore();
		oTogglePrevNexYearPicker.restore();
	});

	QUnit.test("Set proper year when year is selected from the first month in multiple month calendar", function (assert) {
		// Prepare
		var oCal = new Calendar({
				months: 2
			}),
			oCalId = oCal.getId(),
			oFirstYearButton,
			oSecondYearButton;

		// initial setup
		oCal.placeAt("qunit-fixture");
		nextUIUpdate.runSync()/*fake timer is used in module*/;
		oFirstYearButton = jQuery("#" + oCalId + "--Head-B2");
		oSecondYearButton = jQuery("#" + oCalId + "--Head-B4");

		// set calendar to November-December 2019 and select year 2020 using first calendar's year button
		oCal.focusDate(UI5Date.getInstance(2019,10,15));
		setYearWithButton(oCal, "2024", oFirstYearButton);

		// assert
		assert.equal(oFirstYearButton.html(), "2024", "First month is November, first YearPicker is used, first calendar's year is set properly");
		assert.equal(oSecondYearButton.html(), "2024", "Second month is December, first YearPicker is used, first calendar's year is set properly");

		// set calendar to December 2019-January 2020 and select year 2024 using first calendar's year button
		oCal.focusDate(UI5Date.getInstance(2019,11,15));
		setYearWithButton(oCal, "2024", oFirstYearButton);

		// assert
		assert.equal(oFirstYearButton.html(), "2024", "First month is December, first YearPicker is used, first calendar's year is set properly");
		assert.equal(oSecondYearButton.html(), "2025", "Second month is January, first YearPicker is used, first calendar's year is set properly");

		// cleanup
		oCal.destroy();

	});

	QUnit.test("Set proper year when year is selected from the second month in multiple month calendar", function (assert) {
		// Prepare
		var oCal = new Calendar({
				months: 2
			}),
			oCalId = oCal.getId(),
			oFirstYearButton,
			oSecondYearButton;

		// initial setup
		oCal.placeAt("qunit-fixture");
		nextUIUpdate.runSync()/*fake timer is used in module*/;
		oFirstYearButton = jQuery("#" + oCalId + "--Head-B2");
		oSecondYearButton = jQuery("#" + oCalId + "--Head-B4");

		// set calendar to November-December 2019 and select year 2020 using second calendar's year button
		oCal.focusDate(UI5Date.getInstance(2019,10,15));
		setYearWithButton(oCal, "2024", oSecondYearButton);

		// assert
		assert.equal(oFirstYearButton.html(), "2024", "First month is November, first YearPicker is used, first calendar's year is set properly");
		assert.equal(oSecondYearButton.html(), "2024", "Second month is December, first YearPicker is used, first calendar's year is set properly");

		// set calendar to December 2019-January 2020 and select year 2024 using second calendar's year button
		oCal.focusDate(UI5Date.getInstance(2019,11,15));
		setYearWithButton(oCal, "2024", oSecondYearButton);

		// assert
		assert.equal(oFirstYearButton.html(), "2023", "First month is December, first YearPicker is used, first calendar's year is set properly");
		assert.equal(oSecondYearButton.html(), "2024", "Second month is January, first YearPicker is used, first calendar's year is set properly");

		// cleanup
		oCal.destroy();

	});

	QUnit.test("Select and deselect a week by clicking on the week number, and the intervalSelection value is true", (assert) => {
		// Prepare
		const oCal = new Calendar({months: 4, intervalSelection: true});

		// initial setup
		oCal.placeAt("qunit-fixture");
		oCal.focusDate(UI5Date.getInstance(2021, 4, 1));
		nextUIUpdate.runSync()/*fake timer is used in module*/;

		const aMonth = oCal.getAggregation("month");
		const aWeekNumbers = aMonth[0].getDomRef().querySelectorAll(".sapUiCalWeekNum");
		const oMockedEvent = {
			target: aWeekNumbers[1],
			button: 0,
			clientX: 60,
			clientY: 256
		};

		// Act
		aMonth[0].onmousedown(oMockedEvent);
		aMonth[0].onmouseup(oMockedEvent);
		nextUIUpdate.runSync()/*fake timer is used in module*/;
		let oDateCell = aWeekNumbers[1].nextElementSibling;

		// assert
		for (let i = 0; i < 7; i++) {
			assert.ok(oDateCell.classList.contains("sapUiCalItemSel"), `${oDateCell.dataset.sapDay} is the correctly selected date`);
			oDateCell = oDateCell.nextElementSibling;
		}

		// Act
		aMonth[0].onmousedown(oMockedEvent);
		aMonth[0].onmouseup(oMockedEvent);
		nextUIUpdate.runSync()/*fake timer is used in module*/;
		oDateCell = aWeekNumbers[1].nextElementSibling;

		for (let i = 0; i < 7; i++) {
			assert.notOk(oDateCell.classList.contains("sapUiCalItemSel"), `${oDateCell.dataset.sapDay} is the correctly unselected date`);
			oDateCell = oDateCell.nextElementSibling;
		}

		// cleanup
		oCal.destroy();
		nextUIUpdate.runSync()/*fake timer is used in module*/;
	});

	QUnit.test("Selecting a week that continues into the next month", (assert) => {
		// Prepare
		const oFocusDate = UI5Date.getInstance(2021, 4, 1);
		const iStartMont = oFocusDate.getMonth();
		const oCal = new Calendar({months: 4, singleSelection: false});

		// initial setup
		oCal.placeAt("qunit-fixture");
		oCal.focusDate(oFocusDate);
		nextUIUpdate.runSync()/*fake timer is used in module*/;

		const aMonth = oCal.getAggregation("month");
		const aSecondMonthWeekNumbers = aMonth[1].getDomRef().querySelectorAll(".sapUiCalWeekNum");
		const oLastWeekNumber = aSecondMonthWeekNumbers[aSecondMonthWeekNumbers.length - 1];

		// assert
		assert.ok(oLastWeekNumber.parentElement.lastChild.classList.contains("sapUiCalItemOtherMonth"), "The selected week should continue into the next month");
		for (let i = 0; i < aMonth.length; i++) {
			assert.strictEqual(aMonth[i].getDate().getMonth(), iStartMont + i, "The displayed months should be consecutive in relation to the focused date.");
		}

		// Act
		const oMockedEvent = {
			target: oLastWeekNumber
		};
		aMonth[1].onmousedown(oMockedEvent);
		nextUIUpdate.runSync()/*fake timer is used in module*/;

		// assert
		for (let i = 0; i < aMonth.length; i++) {
			assert.strictEqual(aMonth[i].getDate().getMonth(), iStartMont + i, "Selecting a week that continues into the next month should not trigger navigation");
		}

		// cleanup
		oCal.destroy();
		nextUIUpdate.runSync()/*fake timer is used in module*/;
	});


	QUnit.test("Do not rerender on calendarWeekSelection in multi months scenario", function (assert) {
		// Prepare
		var oCal = new Calendar({
				months: 2,
				intervalSelection: true
			}),
			oMockedEvent = {
				getParameter: function(sParam) {
					if (sParam === "weekDays") {
						return new DateRange({
							startDate: UI5Date.getInstance(2024, 2, 25),
							endDate: UI5Date.getInstance(2024, 2, 31)
						});
					} else if (sParam === "weekNumber"){
						return 13;
					}
				},
				getSource: function() {
					return {
						getDate: function () {
							return UI5Date.getInstance(2024, 2, 1);
						}
					};
				}
			},
			oRenderMonthSpy = this.spy(oCal, "_renderMonth");

		oCal.focusDate(UI5Date.getInstance(2024, 1, 24));
		// initial setup
		oCal.placeAt("qunit-fixture");
		nextUIUpdate.runSync()/*fake timer is used in module*/;

		oCal._handleWeekNumberSelect(oMockedEvent);
		nextUIUpdate.runSync()/*fake timer is used in module*/;

		// assert
		assert.strictEqual(oRenderMonthSpy.callCount, 0, "Rerendering is not triggered");

		// cleanup
		oCal.destroy();

	});

	/** helper function that simulates selection of an year */
	function setYearWithButton(oCal, sYear, oButton) {
		var oYearPickerButton,
			oCalId = oCal.getId();

		// simulate year button press
		qutils.triggerEvent("click", oButton.attr("id"));
		nextUIUpdate.runSync()/*fake timer is used in module*/;

		// select given year
		oYearPickerButton = jQuery("#" + oCalId + "--YP-y" + sYear + "0101");
		oYearPickerButton.trigger("focus");
		nextUIUpdate.runSync()/*fake timer is used in module*/;
		qutils.triggerKeydown(oYearPickerButton.get(0), KeyCodes.ENTER);
		nextUIUpdate.runSync()/*fake timer is used in module*/;
	}

	QUnit.test("showCurrentDateButton", function (assert) {
		var oFakeNow = UI5Date.getInstance(2021, 11, 31),
			clock = sinon.useFakeTimers(oFakeNow.getTime()),
			oFocusDateSpy;

		// Prepare - day view
		this.oCal1.displayDate(UI5Date.getInstance(2020, 0, 1));
		this.oCal1.setShowCurrentDateButton(true);
		nextUIUpdate.runSync()/*fake timer is used in module*/;

		oFocusDateSpy = this.spy(this.oCal1, "focusDate");

		// Act
		qutils.triggerEvent("click", this.oCal1.getId() + "--Head-today");
		nextUIUpdate.runSync()/*fake timer is used in module*/;

		// Assert
		assert.ok(oFocusDateSpy.calledOnce, "Today is focused when used in day view");

		// Prepare - month view
		this.oCal1.displayDate(UI5Date.getInstance(2020, 0, 1));
		qutils.triggerEvent("click", "Cal1--Head-B1");
		nextUIUpdate.runSync()/*fake timer is used in module*/;

		// Act
		qutils.triggerEvent("click", this.oCal1.getId() + "--Head-today");
		nextUIUpdate.runSync()/*fake timer is used in module*/;

		// Assert
		assert.strictEqual(this.oCal1.getProperty("_currentPicker"), "month", "Navigation from month to day view performed");
		assert.ok(oFocusDateSpy.calledTwice, "Today is focused when used in month view");

		// Prepare - year view
		this.oCal1.displayDate(UI5Date.getInstance(2020, 0, 1));
		qutils.triggerEvent("click", "Cal1--Head-B2");
		nextUIUpdate.runSync()/*fake timer is used in module*/;

		// Act
		qutils.triggerEvent("click", this.oCal1.getId() + "--Head-today");
		nextUIUpdate.runSync()/*fake timer is used in module*/;

		// Assert
		assert.strictEqual(this.oCal1.getProperty("_currentPicker"), "month", "Navigation from year to day view performed");
		assert.ok(oFocusDateSpy.calledThrice, "Today is focused when used in year view");

		// Prepare - year range view
		this.oCal1.displayDate(UI5Date.getInstance(2020, 0, 1));
		qutils.triggerEvent("click", "Cal1--Head-B2");
		nextUIUpdate.runSync()/*fake timer is used in module*/;
		qutils.triggerEvent("click", "Cal1--Head-B2");
		nextUIUpdate.runSync()/*fake timer is used in module*/;

		// Act
		qutils.triggerEvent("click", this.oCal1.getId() + "--Head-today");
		nextUIUpdate.runSync()/*fake timer is used in module*/;

		// Assert
		assert.strictEqual(this.oCal1.getProperty("_currentPicker"), "month", "Navigation from year range to day view performed");
		assert.strictEqual(oFocusDateSpy.callCount, 4, "Today is focused when used in year range view");

		// Prepare
		this.oCal1.setMaxDate(UI5Date.getInstance(2020, 11, 31));

		// Act
		qutils.triggerEvent("click", this.oCal1.getId() + "--Head-today");
		nextUIUpdate.runSync()/*fake timer is used in module*/;

		// Assert
		assert.strictEqual(jQuery(document.activeElement).attr("id"), "Cal1--Month0-20201231", "Focused date is correct");

		// Prepare
		this.oCal1.setMaxDate(null);
		this.oCal1.setMinDate(UI5Date.getInstance(2022, 11, 31));

		// Act
		qutils.triggerEvent("click", this.oCal1.getId() + "--Head-today");
		nextUIUpdate.runSync()/*fake timer is used in module*/;

		// Assert
		assert.strictEqual(jQuery(document.activeElement).attr("id"), "Cal1--Month0-20221231", "Focused date is correct");

		// Clean up
		clock.restore();
	});

	QUnit.module("Misc");


	QUnit.test("Check if the CSS toggle is called", function(assert) {
		//arrange
		var oCalendar = new Calendar({
			months: 1
		}).placeAt("qunit-fixture");

		var oSpyHandleColumnsCss = this.spy(oCalendar, "_toggleTwoMonthsInColumnsCSS");

		//act.
		oCalendar.setMonths(3);

		//assert
		assert.ok(oSpyHandleColumnsCss.calledOnce, "Proper CSS styles are applied to header");

		//clean
		oCalendar.destroy();
	});

	QUnit.test("dates are correctly styled as special or not", function(assert) {
		//arrange
		var oCal = new Calendar({
			specialDates: [
				new DateTypeRange({
					startDate: UI5Date.getInstance(1969, 11, 2),
					type: "Type04"
				})
			]
		}).placeAt("qunit-fixture");

		//act
		oCal.focusDate(UI5Date.getInstance(1969, 11, 1));
		nextUIUpdate.runSync()/*fake timer is used in module*/;

		//assert
		assert.equal(oCal.$().find(".sapUiCalItemType04").length, 1, "There should be only one special date displayed");

		//clean
		oCal.destroy();
	});

	QUnit.test("setShowWeekNumbers should forward the property value to the connected months", function(assert) {
		var oCalendar = new Calendar({
			months: 1
		}), oMonth = oCalendar.getAggregation("month")[0];

		oCalendar.placeAt("qunit-fixture");
		nextUIUpdate.runSync()/*fake timer is used in module*/;

		assert.ok(oMonth.getShowWeekNumbers(), "Week numbers should be shown by default");

		oCalendar.setShowWeekNumbers(false);
		nextUIUpdate.runSync()/*fake timer is used in module*/;

		assert.notOk(oMonth.getShowWeekNumbers(), "Week numbers should not be shown");

		oCalendar.destroy();
	});

	QUnit.test("setShowWeekNumbers should forward the property value to the connected months", function(assert) {
		var oCalendar = new Calendar({
			months: 2
		}), aMonths = oCalendar.getAggregation("month");

		oCalendar.placeAt("qunit-fixture");
		nextUIUpdate.runSync()/*fake timer is used in module*/;

		aMonths.forEach(function(oMonth) {
			assert.ok(oMonth.getShowWeekNumbers(), "Week numbers should be shown by default");
		});

		oCalendar.setShowWeekNumbers(false);
		nextUIUpdate.runSync()/*fake timer is used in module*/;

		aMonths.forEach(function(oMonth) {
			assert.notOk(oMonth.getShowWeekNumbers(), "Week numbers should not be shown by default");
		});

		oCalendar.destroy();
	});

	QUnit.module("Focus", {
		beforeEach: function () {
			this.oCal = new Calendar().placeAt("qunit-fixture");
		},
		afterEach: function () {
			this.oCal.destroy();
			this.oCal = null;
		}
	});

	QUnit.test("Adding special date should not move the focus to the calendar control", function (oAssert) {
		// Arrange
		var fnDone = oAssert.async(), // Async test
			oSpecialDate = new DateTypeRange({
				type: CalendarDayType.Type01,
				startDate: UI5Date.getInstance(2017, 1, 20)
			}),
			oHTMLButton = new HTML("persist_focus_target", {
				content: "<button>Btn</button>"
			}).placeAt("qunit-fixture");

		nextUIUpdate.runSync()/*fake timer is used in module*/;

		// Act - focus the control and add a special date to the month
		oHTMLButton.focus();
		this.oCal.addSpecialDate(oSpecialDate);

		// Assert
		setTimeout(function () {
			var $Focus = jQuery(document.activeElement);

			if ($Focus.length === 0) {
				oAssert.ok(false, "The focus should be on the browser tab on which this " +
					"QUnit is executed. If not the test will fail!");
				fnDone(); // Complete async test
				return;
			}

			oAssert.strictEqual($Focus.attr("id"), oHTMLButton.getId(),
				"Focus should remain on the button");

			// Cleanup
			oHTMLButton.destroy();

			fnDone();
		}, 0);

	});

	// BCP: 1780156715
	QUnit.test("Adding selected date should not move the focus to the calendar control", function (oAssert) {
		// Arrange
		var fnDone = oAssert.async(), // Async test
				oSelectedDate = new DateRange({
					startDate: UI5Date.getInstance(2017, 1, 20)
				}),
				oHTMLButton = new HTML("persist_focus_target", {
					content: "<button>Btn</button>"
				}).placeAt("qunit-fixture");

		nextUIUpdate.runSync()/*fake timer is used in module*/;

		// Act - focus the control and add a selected date to the month
		oHTMLButton.focus();
		this.oCal.addSelectedDate(oSelectedDate);

		// Assert
		setTimeout(function () {
			var $Focus = jQuery(document.activeElement);

			if ($Focus.length === 0) {
				oAssert.ok(false, "The focus should be on the browser tab on which this " +
						"QUnit is executed. If not the test will fail!");
				fnDone(); // Complete async test
				return;
			}

			oAssert.strictEqual($Focus.attr("id"), oHTMLButton.getId(),
					"Focus should remain on the button");

			// Cleanup
			oHTMLButton.destroy();

			fnDone();
		}, 0);

	});

	QUnit.test("initialFocusedDate", function(assert) {
		// Arrange
		var oFocusDateSpy = this.spy(this.oCal, "focusDate");
		this.oCal.placeAt("qunit-fixture");
		nextUIUpdate.runSync()/*fake timer is used in module*/;

		// Act
		this.oCal.setInitialFocusedDate(UI5Date.getInstance(2022, 5, 10));
		nextUIUpdate.runSync()/*fake timer is used in module*/;

		// Assert
		assert.ok(oFocusDateSpy.notCalled, "Calendar is not navigated");
	});

	QUnit.module("Other");

	QUnit.test("interval selection feedback", function(assert) {
		//arrange
		var oCal = new Calendar({
				intervalSelection: true,
				months: 2
			}),
			$HoveredDate,
			$HoveredDateNextMonth,
			oSelectedDate = new DateRange({ startDate: UI5Date.getInstance(2017, 6, 19) }),
			aMonths;

		oCal.displayDate(UI5Date.getInstance(2017, 6, 19)); //2017, July 19
		oCal.placeAt("qunit-fixture");
		nextUIUpdate.runSync()/*fake timer is used in module*/;

		aMonths = oCal.getAggregation("month");

		//act - hover a date, with nothing selected yet
		$HoveredDate = jQuery("#" + aMonths[0].getId() + "-20170725");
		aMonths[0].onmouseover({ target: $HoveredDate }); //2017, July 25

		//assert
		assert.equal(jQuery("#" + aMonths[0].getId() + ' .sapUiCalItemSelBetween').length, 0, 'no selection feedback yet');

		//act - hover the same end date
		oCal.addSelectedDate(oSelectedDate);
		aMonths[0].onmouseover({ target: $HoveredDate }); //2017, July 25

		//assert
		assert.equal(jQuery("#" + aMonths[0].getId() + ' .sapUiCalItemSelBetween').length, 5, 'selection feedback is applied');

		//act - hover a date in another month
		$HoveredDateNextMonth = jQuery("#" + aMonths[1].getId() + "-20170806");
		aMonths[1].onmouseover({ target: $HoveredDateNextMonth }); //2017, August 6

		//assert
		assert.equal(jQuery("#" + aMonths[0].getId() + ' .sapUiCalItemSelBetween').length, 17, 'selection feedback is applied on hovered dates from the first month');
		assert.equal(jQuery("#" + aMonths[1].getId() + ' .sapUiCalItemSelBetween').length, 7, 'selection feedback is applied on hovered dates from the second month');

		//clean
		oCal.destroy();
	});

	QUnit.test("interval selection when start date is in different month", function(assert) {
		//arrange
		var oCal = new Calendar({
				intervalSelection: true,
				months: 1
			}),
			oMonth;

		oCal.displayDate(UI5Date.getInstance(2022, 10, 1)); //2017, July 19
		oCal.placeAt("qunit-fixture");
		nextUIUpdate.runSync()/*fake timer is used in module*/;
		oMonth = oCal.getAggregation("month")[0];

		// simulate focusing of a date in current month (focusedDate = 2022-11-24)
		oMonth.setProperty("_focusedDate", new CalendarDate(2022, 10, 24));

		// act
		// add empty date range (BCP: 2280197094)
		oCal.addSelectedDate(new DateRange());

		//assert - check if _checkDateSelected throws an error when date range is empty
		assert.equal(oMonth._checkDateSelected(new CalendarDate(2022, 10, 26)), 0, "_checkDateSelected doesn't throw error when the selected dates range is empty");

		// act
		// select a date that is outside the current month (startDate of the interval selection = 2022-12-01)
		oCal.getSelectedDates()[0].setStartDate(UI5Date.getInstance(2022, 11, 1));

		//assert - check if a date between focusedDate and startDate is eligible for marking as "between" date (for example 2022-11-26)
		assert.equal(oMonth._checkDateSelected(new CalendarDate(2022, 10, 26)), 0, "date between focusedDate and startDate is not marked as any kind of selected");

		//clean
		oCal.destroy();
	});

	QUnit.test("getFocusDomRef", function (assert) {
		//arrange
		var $selectedDate,
			oCal6 = new Calendar("Cal6");
		oCal6.placeAt("qunit-fixture");
		nextUIUpdate.runSync()/*fake timer is used in module*/;

		//act
		oCal6.displayDate(UI5Date.getInstance(2017, 6, 8));
		nextUIUpdate.runSync()/*fake timer is used in module*/;
		$selectedDate = jQuery("#Cal6--Month0-20170725");
		$selectedDate.trigger("focus");
		qutils.triggerKeydown($selectedDate, KeyCodes.ENTER);
		nextUIUpdate.runSync()/*fake timer is used in module*/;

		//assert
		assert.equal(oCal6.getFocusDomRef().id, "Cal6--Month0-20170725",
				"getFocusDomRef returns the correct selected date when only one month");

		//arrange
		var oCal7 = new Calendar("Cal7", {
			months: 2
		});
		oCal7.placeAt("qunit-fixture");
		nextUIUpdate.runSync()/*fake timer is used in module*/;

		//act
		oCal7.displayDate(UI5Date.getInstance(2017, 6, 8));
		nextUIUpdate.runSync()/*fake timer is used in module*/;
		$selectedDate = jQuery("#Cal7--Month1-20170825");
		$selectedDate.trigger("focus");
		qutils.triggerKeydown($selectedDate, KeyCodes.ENTER);
		nextUIUpdate.runSync()/*fake timer is used in module*/;

		//assert
		assert.equal(oCal7.getFocusDomRef().id, "Cal7--Month1-20170825",
				"getFocusDomRef returns the correct selected date when multiple months");

		//cleanup
		oCal6.destroy();
		oCal7.destroy();
	});

	// BCP: 1780409322
	QUnit.test("month change update aria-label of the button", function (assert) {
		// prepare
		var oCalendar = new Calendar(),
			oCurrentDate = UI5Date.getInstance(2017, 5, 2),
			oNewFocusedDate = UI5Date.getInstance(2017, 6, 3),
			sExpectedAriaLabel;

		oCalendar.displayDate(oCurrentDate);
		oCalendar.placeAt("qunit-fixture");
		nextUIUpdate.runSync()/*fake timer is used in module*/;

		sExpectedAriaLabel = oCalendar.$("-Head-B1").text();
		assert.equal(oCalendar.$("-Head-B1").attr("aria-label"), sExpectedAriaLabel, "aria-label should be equal to the text of the button");

		// act
		oCalendar.focusDate(oNewFocusedDate);
		nextUIUpdate.runSync()/*fake timer is used in module*/;

		// assert
		sExpectedAriaLabel = oCalendar.$("-Head-B1").text();
		assert.equal(oCalendar.$("-Head-B1").attr("aria-label"), sExpectedAriaLabel, "aria-label should be equal to the text of the button");

		// cleanup
		oCalendar.destroy();
	});

	// BCP: 1870534995
	QUnit.test("Secondary month info should be added in button's aria-label", function (assert) {
		// prepare
		var oCalendar = new Calendar({
				primaryCalendarType: "Islamic",
				secondaryCalendarType: "Gregorian"
			}),
			oCurrentDate = UI5Date.getInstance(2017, 5, 2),
			oNewFocusedDate = UI5Date.getInstance(2018, 6, 3),
			sExpectedSecondaryInfo,
			sExpectedAriaLabel;

		oCalendar.displayDate(oCurrentDate);
		oCalendar.placeAt("qunit-fixture");
		nextUIUpdate.runSync()/*fake timer is used in module*/;

		sExpectedSecondaryInfo = getExpectedSecondaryMonthARIAInfo(oCalendar, "Islamic", "Gregorian");
		sExpectedAriaLabel = oCalendar.$("-Head-B1-Text").text() + ", " +  sExpectedSecondaryInfo;
		assert.equal(oCalendar.$("-Head-B1").attr("aria-label"), sExpectedAriaLabel,
			"aria-label should contain info for both primary and secondary month");

		// act
		oCalendar.displayDate(oNewFocusedDate);
		nextUIUpdate.runSync()/*fake timer is used in module*/;

		// assert
		sExpectedSecondaryInfo = getExpectedSecondaryMonthARIAInfo(oCalendar, "Islamic", "Gregorian");
		sExpectedAriaLabel = oCalendar.$("-Head-B1-Text").text() + ", " + sExpectedSecondaryInfo;
		assert.equal(oCalendar.$("-Head-B1").attr("aria-label"), sExpectedAriaLabel,
			"aria-label should contain info for the updated primary and secondary month");

		// cleanup
		oCalendar.destroy();
	});

	QUnit.test("_initializeSecondMonthHeader creates a header", function (assert) {
		// arrange & act
		var oCalendar = new Calendar(),
			oSecondHeader = oCalendar.getAggregation("secondMonthHeader");

		// assert
		assert.ok(oSecondHeader, "second month header is added as an association");
		assert.ok(oSecondHeader.hasStyleClass("sapUiCalHeadSecondMonth"), "second month header has custom CSS class sapUiCalHeadSecondMonth");
		assert.ok(oSecondHeader.hasListeners("pressPrevious"), "second month header has listener for pressPrevious event");
		assert.ok(oSecondHeader.hasListeners("pressNext"), "second month header has listener for pressNext event");
		assert.ok(oSecondHeader.hasListeners("pressButton1"), "second month header has listener for pressButton1 event");
		assert.ok(oSecondHeader.hasListeners("pressButton2"), "second month header has listener for pressButton2 event");

		// cleanup
		oCalendar.destroy();
	});

	QUnit.test("onThemeChanged calls _updateHeadersButtons, _setPrimaryHeaderMonthButtonText and _toggleTwoMonthsInColumnsCSS methods", function (assert) {
		// arrange
		var oCalendar = new Calendar(),
			oUpdateHeadersButtonsSpy = this.spy(oCalendar, "_updateHeadersButtons"),
			oSetPrimaryHeaderMonthButtonTextSpy = this.spy(oCalendar, "_setPrimaryHeaderMonthButtonText"),
			oToggleTwoMonthsInTwoColumnsCSSSpy = this.spy(oCalendar, "_toggleTwoMonthsInColumnsCSS");
		oCalendar.placeAt("qunit-fixture");
		nextUIUpdate.runSync()/*fake timer is used in module*/;

		// act
		oCalendar.onThemeChanged();

		// assert
		assert.equal(oUpdateHeadersButtonsSpy.callCount, 2, "_updateHeadersButtons should be called once onThemeChanged");
		assert.equal(oSetPrimaryHeaderMonthButtonTextSpy.callCount, 1, "_setPrimaryHeaderMonthButtonText should be called once onThemeChanged");
		assert.equal(oToggleTwoMonthsInTwoColumnsCSSSpy.callCount, 1, "_toggleTwoMonthsInColumnsCSS should be called once onThemeChanged");

		// cleanup
		oCalendar.destroy();
	});

	QUnit.test("_setHeaderText sets the correct month name to the third button", function (assert) {
		// arrange
		var oCalendar = new Calendar({ months: 2 }),
			oHeader = oCalendar.getAggregation("header"),
			oSetTextButton3Spy = this.spy(oHeader, "_setTextButton3"),
			oSetAriaLabelButton3Spy = this.spy(oHeader, "_setAriaLabelButton3");

		// act
		oCalendar._setHeaderText(new CalendarDate(2017, 2, 14, oCalendar.getPrimaryCalendarType()));

		// assert
		assert.equal(oSetTextButton3Spy.getCall(0).args[0], "April", "_setTextButton3 is called with April");
		assert.equal(oSetAriaLabelButton3Spy.getCall(0).args[0], "April", "_setAriaLabelButton3 is called with April");

		// cleanup
		oCalendar.destroy();
	});

	QUnit.test("_setHeaderText sets the correct month name to the first button in secondMonthHeader aggregation", function (assert) {
		// arrange
		var oCalendar = new Calendar({ months: 2 }),
				oHeader = oCalendar.getAggregation("secondMonthHeader"),
				oSetTextButton1Spy = this.spy(oHeader, "setTextButton1"),
				oSetAriaLabelButton1Spy = this.spy(oHeader, "setAriaLabelButton1");

		// act
		oCalendar._setHeaderText(CalendarDate.fromLocalJSDate(UI5Date.getInstance(2017, 2, 14), oCalendar.getPrimaryCalendarType()));

		// assert
		assert.equal(oSetTextButton1Spy.getCall(0).args[0], "April", "setTextButton1 is called with April");
		assert.equal(oSetAriaLabelButton1Spy.getCall(0).args[0], "April", "setAriaLabelButton1 is called with April");

		// cleanup
		oCalendar.destroy();
		oSetTextButton1Spy.restore();
		oSetAriaLabelButton1Spy.restore();
	});

	QUnit.test("_setColumns sets properly the inner iColumns property", function (assert) {
		// arrange
		var oCalendar = new Calendar();

		// act
		oCalendar._setColumns(4);

		// assert
		assert.equal(oCalendar._iColumns, 4, "Columns are properly set to 4");

		// cleanup
		oCalendar.destroy();
	});

	QUnit.test("_getColumns gets properly the inner iColumns property", function (assert) {
		// arrange
		var oCalendar = new Calendar();

		// act && assert
		assert.equal(oCalendar._getColumns(), oCalendar._iColumns, "getColumns returns the value of iColumns");

		// cleanup
		oCalendar.destroy();
	});

	QUnit.test("_isTwoMonthsInTwoColumns returns true if calendar is with two months in two columns", function (assert) {
		// arrange
		var oCalendar = new Calendar({ months: 2 }),
			oGetColumnsStub = this.stub(oCalendar, "_getColumns").returns(2);

		// act & assert
		assert.ok(oCalendar._isTwoMonthsInTwoColumns(), "should return true");

		// cleanup
		oCalendar.destroy();
		oGetColumnsStub.restore();
	});

	QUnit.test("_isTwoMonthsInTwoColumns returns false if calendar is with two months in one column", function (assert) {
		// arrange
		var oCalendar = new Calendar({ months: 2 }),
			oGetColumnsStub = this.stub(oCalendar, "_getColumns").returns(1);

		// act & assert
		assert.equal(oCalendar._isTwoMonthsInTwoColumns(), false, "should return false");

		// cleanup
		oCalendar.destroy();
		oGetColumnsStub.restore();
	});

	QUnit.test("_isTwoMonthsInTwoColumns returns false if calendar is with not two months in two columns", function (assert) {
		// arrange
		var oCalendar = new Calendar({ months: 1 }),
			oGetColumnsStub = this.stub(oCalendar, "_getColumns").returns(2);

		// act & assert
		assert.equal(oCalendar._isTwoMonthsInTwoColumns(), false, "should return false");

		// cleanup
		oCalendar.destroy();
		oGetColumnsStub.restore();
	});

	QUnit.test("_isTwoMonthsInOneColumn returns true if calendar is with two months in one column", function (assert) {
		// arrange
		var oCalendar = new Calendar({ months: 2 }),
			oGetColumnsStub = this.stub(oCalendar, "_getColumns").returns(1);

		// act & assert
		assert.ok(oCalendar._isTwoMonthsInOneColumn(), "should return true");

		// cleanup
		oCalendar.destroy();
		oGetColumnsStub.restore();
	});

	QUnit.test("_isTwoMonthsInOneColumn returns false if calendar is with two months in more than one column", function (assert) {
		// arrange
		var oCalendar = new Calendar({ months: 2 }),
			oGetColumnsStub = this.stub(oCalendar, "_getColumns").returns(3);

		// act & assert
		assert.equal(oCalendar._isTwoMonthsInOneColumn(), false, "should return false");

		// cleanup
		oCalendar.destroy();
		oGetColumnsStub.restore();
	});

	QUnit.test("_isTwoMonthsInOneColumn returns false if calendar is with not two months in one column", function (assert) {
		// arrange
		var oCalendar = new Calendar({ months: 1 }),
			oGetColumnsStub = this.stub(oCalendar, "_getColumns").returns(1);

		// act & assert
		assert.equal(oCalendar._isTwoMonthsInOneColumn(), false, "should return false");

		// cleanup
		oCalendar.destroy();
		oGetColumnsStub.restore();
	});

	QUnit.test("_toggleTwoMonthsInColumnsCSS should call addStyleClass if calendar is with two months in one column", function (assert) {
		// arrange
		var oCalendar = new Calendar(),
			oAddStyleClassSpy = this.spy(oCalendar, "addStyleClass"),
			oRemoveStyleClassSpy = this.spy(oCalendar, "removeStyleClass"),
			oIsTwoMonthsInTwoColumnsStub = this.stub(oCalendar, "_isTwoMonthsInTwoColumns").returns(false),
			oIsTwoMonthsInOneColumnStub = this.stub(oCalendar, "_isTwoMonthsInOneColumn").returns(true);

		// act
		oCalendar._toggleTwoMonthsInColumnsCSS();

		// assert
		assert.equal(oAddStyleClassSpy.getCall(0).args[0], "sapUiCalTwoMonthsInOneColumn", "addStyleClass is called with sapUiCalTwoMonthsInOneColumn param");
		assert.equal(oRemoveStyleClassSpy.callCount, 2, "removeStyleClass is called twice");

		// cleanup
		oCalendar.destroy();
		oAddStyleClassSpy.restore();
		oRemoveStyleClassSpy.restore();
		oIsTwoMonthsInTwoColumnsStub.restore();
		oIsTwoMonthsInOneColumnStub.restore();
	});

	QUnit.test("_toggleTwoMonthsInColumnsCSS should call addStyleClass if calendar is with two months in two columns", function (assert) {
		// arrange
		var oCalendar = new Calendar(),
			oAddStyleClassSpy = this.spy(oCalendar, "addStyleClass"),
			oRemoveStyleClassSpy = this.spy(oCalendar, "removeStyleClass"),
			oIsTwoMonthsInTwoColumnsStub = this.stub(oCalendar, "_isTwoMonthsInTwoColumns").returns(true);

		// act
		oCalendar._toggleTwoMonthsInColumnsCSS();

		// assert
		assert.equal(oAddStyleClassSpy.callCount, 1, "addStyleClass is called once");
		assert.equal(oAddStyleClassSpy.getCall(0).args[0], "sapUiCalTwoMonthsTwoColumns", "addStyleClass is called with sapUiCalTwoMonthsTwoColumns param");
		assert.equal(oRemoveStyleClassSpy.callCount, 2, "removeStyleClass is called twice");

		// cleanup
		oCalendar.destroy();
		oAddStyleClassSpy.restore();
		oRemoveStyleClassSpy.restore();
		oIsTwoMonthsInTwoColumnsStub.restore();
	});

	QUnit.test("_toggleTwoMonthsInColumnsCSS should call removeStyleClass if calendar is not with two months in one or two columns", function (assert) {
		// arrange
		var oCalendar = new Calendar(),
			oAddStyleClassSpy = this.spy(oCalendar, "addStyleClass"),
			oRemoveStyleClassSpy = this.spy(oCalendar, "removeStyleClass"),
			oIsTwoMonthsInTwoColumnsStub = this.stub(oCalendar, "_isTwoMonthsInTwoColumns").returns(false),
			oIsTwoMonthsInOneColumnStub = this.stub(oCalendar, "_isTwoMonthsInOneColumn").returns(false);

		// act
		oCalendar._toggleTwoMonthsInColumnsCSS();

		// assert
		assert.equal(oAddStyleClassSpy.callCount, 0, "addStyleClass is not called");
		assert.equal(oRemoveStyleClassSpy.getCall(0).args[0], "sapUiCalTwoMonthsTwoColumnsJaZh", "removeStyleClass is called with sapUiCalTwoMonthsTwoColumnsJaZh param");
		assert.equal(oRemoveStyleClassSpy.getCall(1).args[0], "sapUiCalTwoMonthsTwoColumns", "removeStyleClass is called with sapUiCalTwoMonthsTwoColumns param");
		assert.equal(oRemoveStyleClassSpy.getCall(2).args[0], "sapUiCalTwoMonthsInOneColumn", "removeStyleClass is called with sapUiCalTwoMonthsInOneColumn param");
		assert.equal(oRemoveStyleClassSpy.callCount, 3, "removeStyleClass is called three times");

		// cleanup
		oCalendar.destroy();
		oAddStyleClassSpy.restore();
		oRemoveStyleClassSpy.restore();
		oIsTwoMonthsInTwoColumnsStub.restore();
		oIsTwoMonthsInOneColumnStub.restore();
	});

	QUnit.test("_setPrimaryHeaderMonthButtonText should sets the button1 text of the header to _sFirstName value if calendar is in two columns with two months", function (assert) {
		// arrange
		var sExpectedText = "Text of the button",
			oCalendar = new Calendar({ months: 2 }),
			oHeader = oCalendar.getAggregation("header"),
			oSetTextButton1Spy = this.spy(oHeader, "setTextButton1"),
			oGetColumnsStub = this.stub(oCalendar, "_getColumns").returns(2);
		oCalendar._sFirstMonthName = sExpectedText;

		// act
		oCalendar._setPrimaryHeaderMonthButtonText();

		// assert
		assert.equal(oSetTextButton1Spy.getCall(0).args[0], sExpectedText, "setTextButton1 should be called with: " + sExpectedText);

		// cleanup
		oCalendar.destroy();
		oSetTextButton1Spy.restore();
		oGetColumnsStub.restore();
	});

	QUnit.test("_setPrimaryHeaderMonthButtonText should sets the button1 text of the header to _sFirstName value if calendar is in one columns with two months", function (assert) {
		// arrange
		var sExpectedText = "Text of the button",
			oCalendar = new Calendar({ months: 2 }),
			oHeader = oCalendar.getAggregation("header"),
			oSetTextButton1Spy = this.spy(oHeader, "setTextButton1"),
			oGetColumnsStub = this.stub(oCalendar, "_getColumns").returns(1);
		oCalendar._sFirstMonthName = sExpectedText;

		// act
		oCalendar._setPrimaryHeaderMonthButtonText();

		// assert
		assert.equal(oSetTextButton1Spy.getCall(0).args[0], sExpectedText, "setTextButton1 should be called with: " + sExpectedText);

		// cleanup
		oCalendar.destroy();
		oSetTextButton1Spy.restore();
		oGetColumnsStub.restore();
	});

	QUnit.test("_setPrimaryHeaderMonthButtonText should not call setTextButton1 if months are different than two", function (assert) {
		// arrange
		var oCalendar = new Calendar({ months: 1 }),
			oHeader = oCalendar.getAggregation("header"),
			oSetTextButton1Spy = this.spy(oHeader, "setTextButton1"),
			oGetColumnsStub = this.stub(oCalendar, "_getColumns").returns(2);

		// act
		oCalendar._setPrimaryHeaderMonthButtonText();

		// assert
		assert.equal(oSetTextButton1Spy.callCount, 0, "setTextButton1 should not be called");

		// cleanup
		oCalendar.destroy();
		oSetTextButton1Spy.restore();
		oGetColumnsStub.restore();
	});

	QUnit.test("_updateHeadersButtons should hide 3 and 4 button of the header and show the secondMOnthHeader if months are 2 and columns is 1", function (assert) {
		// arrange
		var oCalendar = new Calendar({ months: 2 }),
			oHeader = oCalendar.getAggregation("header"),
			oSecondMonthHeader = oCalendar.getAggregation("secondMonthHeader"),
			oSetVisibleSpy = this.spy(oSecondMonthHeader, "setVisible"),
			oSetVisibleButton3Spy = this.spy(oHeader, "_setVisibleButton3"),
			oSetVisibleButton4Spy = this.spy(oHeader, "_setVisibleButton4"),
			oGetColumnsStub = this.stub(oCalendar, "_getColumns").returns(1);

		// act
		oCalendar._updateHeadersButtons();

		// assert
		assert.equal(oSetVisibleSpy.getCall(0).args[0], true, "secondMonthHeader should visible");
		assert.equal(oSetVisibleButton3Spy.getCall(0).args[0], false, "third button of header should not be visible");
		assert.equal(oSetVisibleButton4Spy.getCall(0).args[0], false, "fourth button of header should not be visible");

		// cleanup
		oCalendar.destroy();
		oSetVisibleSpy.restore();
		oSetVisibleButton3Spy.restore();
		oSetVisibleButton4Spy.restore();
		oGetColumnsStub.restore();
	});

	QUnit.test("_updateHeadersButtons should show 3 and 4 button of the header and hide the secondMOnthHeader if months are 2 and columns are 2", function (assert) {
		// arrange
		var oCalendar = new Calendar({ months: 2 }),
				oHeader = oCalendar.getAggregation("header"),
				oSecondMonthHeader = oCalendar.getAggregation("secondMonthHeader"),
				oSetVisibleSpy = this.spy(oSecondMonthHeader, "setVisible"),
				oSetVisibleButton3Spy = this.spy(oHeader, "_setVisibleButton3"),
				oSetVisibleButton4Spy = this.spy(oHeader, "_setVisibleButton4"),
				oGetColumnsStub = this.stub(oCalendar, "_getColumns").returns(2);

		// act
		oCalendar._updateHeadersButtons();

		// assert
		assert.equal(oSetVisibleSpy.getCall(0).args[0], false, "secondMonthHeader should not visible");
		assert.equal(oSetVisibleButton3Spy.getCall(0).args[0], true, "third button of header should be visible");
		assert.equal(oSetVisibleButton4Spy.getCall(0).args[0], true, "fourth button of header should be visible");

		// cleanup
		oCalendar.destroy();
		oSetVisibleSpy.restore();
		oSetVisibleButton3Spy.restore();
		oSetVisibleButton4Spy.restore();
		oGetColumnsStub.restore();
	});

	QUnit.test("_updateHeadersButtons should hide 3 and 4 button of the header and hide the secondMOnthHeader if months different than two", function (assert) {
		// arrange
		var oCalendar = new Calendar({ months: 3 }),
				oHeader = oCalendar.getAggregation("header"),
				oSecondMonthHeader = oCalendar.getAggregation("secondMonthHeader"),
				oSetVisibleSpy = this.spy(oSecondMonthHeader, "setVisible"),
				oSetVisibleButton3Spy = this.spy(oHeader, "_setVisibleButton3"),
				oSetVisibleButton4Spy = this.spy(oHeader, "_setVisibleButton4"),
				oGetColumnsStub = this.stub(oCalendar, "_getColumns").returns(3);

		// act
		oCalendar._updateHeadersButtons();

		// assert
		assert.equal(oSetVisibleSpy.getCall(0).args[0], false, "secondMonthHeader should not be visible");
		assert.equal(oSetVisibleButton3Spy.getCall(0).args[0], false, "third button of header should not be visible");
		assert.equal(oSetVisibleButton4Spy.getCall(0).args[0], false, "fourth button of header should not be visible");

		// cleanup
		oCalendar.destroy();
		oSetVisibleSpy.restore();
		oSetVisibleButton3Spy.restore();
		oSetVisibleButton4Spy.restore();
		oGetColumnsStub.restore();
	});

	QUnit.test("_updateHeadersYearPrimaryText should call header and secondMonthHeader methods with proper value", function (assert) {
		// arrange
		var sYear = "2018",
			oHeader = {
				setTextButton2: this.spy(),
				setAriaLabelButton2: this.spy(),
				_setTextButton4: this.spy(),
				_setAriaLabelButton4: this.spy()
			},
			oSecondMonthHeader = {
				setTextButton2: this.spy(),
				setAriaLabelButton2: this.spy()
			},
			oCalendar = new Calendar(),
			oGetAggregationStub = this.stub(oCalendar, "getAggregation");

		oGetAggregationStub.withArgs("header").returns(oHeader);
		oGetAggregationStub.withArgs("secondMonthHeader").returns(oSecondMonthHeader);

		// act
		oCalendar._updateHeadersYearPrimaryText(sYear);

		// assert
		assert.equal(oHeader.setTextButton2.getCall(0).args[0], sYear, "setTextButton2 should be called with " + sYear);
		assert.equal(oHeader._setTextButton4.getCall(0).args[0], sYear, "_setTextButton4 should be called with " + sYear);
		assert.equal(oSecondMonthHeader.setTextButton2.getCall(0).args[0], sYear, "setTextButton2 should be called with " + sYear);

		// cleanup
		oCalendar.destroy();
		oGetAggregationStub.restore();
	});

	QUnit.test("_updateHeadersYearAdditionalText should call header and secondMonthHeader methods with proper value", function (assert) {
		// arrange
		var sExpectedValue = "2018",
				oHeader = {
					setAdditionalTextButton2: this.spy(),
					_setAdditionalTextButton4: this.spy(),
					getAriaLabelButton2: this.spy(),
					setAriaLabelButton2: this.spy()
				},
				oSecondMonthHeader = {
					setAdditionalTextButton2: this.spy()
				},
				oCalendar = new Calendar(),
				oGetAggregationStub = this.stub(oCalendar, "getAggregation");
		oGetAggregationStub.withArgs("header").returns(oHeader);
		oGetAggregationStub.withArgs("secondMonthHeader").returns(oSecondMonthHeader);

		// act
		oCalendar._updateHeadersYearAdditionalText(sExpectedValue);

		// assert
		assert.equal(oHeader.setAdditionalTextButton2.getCall(0).args[0], sExpectedValue, "setAdditionalTextButton2 should be called with " + sExpectedValue);
		assert.equal(oHeader._setAdditionalTextButton4.getCall(0).args[0], sExpectedValue, "_setAdditionalTextButton4 should be called with " + sExpectedValue);
		assert.equal(oSecondMonthHeader.setAdditionalTextButton2.getCall(0).args[0], sExpectedValue, "setAdditionalTextButton2 should be called with " + sExpectedValue);

		// cleanup
		oCalendar.destroy();
		oGetAggregationStub.restore();
	});

	QUnit.test("weekNumberSelect event", function (assert) {
		// Prepare
		var oCal3 = new Calendar("Cal3",{
				months: 2,
				firstDayOfWeek: 2,
				nonWorkingDays: [3, 5],
				minDate: UI5Date.getInstance("2000", "0", "7"),
				maxDate: UI5Date.getInstance("2015", "1", "25"),
				selectedDates: [new DateRange({startDate: UI5Date.getInstance("2015", "0", "5")})],
				disabledDates: [new DateRange({startDate: UI5Date.getInstance("2015", "0", "10")}),
					new DateRange({startDate: UI5Date.getInstance("2015", "1", "10"), endDate: UI5Date.getInstance("2015", "1", "20")})],
				specialDates: [new DateTypeRange({startDate: UI5Date.getInstance("2015", "0", "26"), type:
					CalendarDayType.Type04, secondaryType: CalendarDayType.NonWorking})],
				startDateChange: handleStartDateChange
			}).placeAt("qunit-fixture"),
			oEventSpy = this.spy(oCal3, "fireWeekNumberSelect"),
			oFakeEvent = {
				weekNumber: 1,
				weekDays: new DateRange({
					startDate: UI5Date.getInstance(2015, 0, 5)
				})
			};
		// Act
		// Get one of the internal months and just fire it's weekNumberSelect directly
		nextUIUpdate.runSync()/*fake timer is used in module*/;
		oCal3.getAggregation("month")[0].fireWeekNumberSelect(oFakeEvent);

		// Assert
		assert.ok(oEventSpy.called, "Detected internal Months firing weekNumberSelect, so Calendar did the same");

		// Clean
		oCal3.destroy();
	});

	QUnit.test("weekNumberSelect event handling", function(assert) {
		// prepare
		var oCal = new Calendar(),
			oDate = UI5Date.getInstance(2015, 0, 5),
			oCalendarDate = CalendarDate.fromLocalJSDate(oDate, oCal.getPrimaryCalendarType()),
			oFakeEvent = {
				getParameter: function(sParam) {
					return sParam === "weekDays" ?
						new DateRange({
							startDate: oDate
						}) : 1;
				},
				getSource: function() {
					return {
						getDate: function() {
							return false;
						}
					};
				}
			},
			oFocusDateSpy = this.spy(oCal, "_focusDate");
		oCal.placeAt("qunit-fixture");
		nextUIUpdate.runSync()/*fake timer is used in module*/;

		// act
		oCal._handleWeekNumberSelect(oFakeEvent);

		// assert
		assert.ok(oFocusDateSpy.calledWith(oCalendarDate), "Calendar.prototype._focusDate is called");

		oCal.destroy();
	});

	QUnit.test("onkeydown handler when F4 is pressed", function(assert) {
		// Prepare
		var oSpyEventPreventDefault = this.spy(),
			oEvent = { keyCode: KeyCodes.F4, preventDefault: oSpyEventPreventDefault },
			oCalendar = new Calendar(),
			oSpyShowMonthPicker = this.stub(oCalendar, "_showMonthPicker");

		oCalendar.placeAt("qunit-fixture");
		nextUIUpdate.runSync()/*fake timer is used in module*/;

		// Act
		oCalendar.onkeydown(oEvent);

		// Assert
		assert.equal(oSpyShowMonthPicker.callCount, 1, "month picker is about to show");
		assert.equal(oSpyEventPreventDefault.callCount, 1, "the event is prevented from default browser action");

		// Cleanup
		oCalendar.destroy();
	});

	QUnit.test("onkeydown handler when Shift+F4 is pressed", function(assert) {
		// Prepare
		var oSpyEventPreventDefault = this.spy(),
			oEvent = { keyCode: KeyCodes.F4, preventDefault: oSpyEventPreventDefault, shiftKey: true },
			oCalendar = new Calendar(),
			oSpyShowYearPicker = this.stub(oCalendar, "_showYearPicker");

		// Act
		oCalendar.onkeydown(oEvent);

		// Assert
		assert.equal(oSpyShowYearPicker.callCount, 1, "year picker is about to to show");
		assert.equal(oSpyEventPreventDefault.callCount, 1, "the event is prevented from default browser action");

		// Cleanup
		oCalendar.destroy();
	});

	QUnit.test("onkeydown handler when F4 is pressed, but there is a picker popup", function(assert) {
		// Prepare
		var oSpyEventPreventDefault = this.spy(),
			oEvent = { keyCode: KeyCodes.F4, preventDefault: oSpyEventPreventDefault, shiftKey: true },
			oCalendar = new Calendar(),
			oYRFirstDateStub = this.stub(oCalendar._getYearPicker(), "getFirstRenderedDate").callsFake(function () { return UI5Date.getInstance(); });

		this.stub(oCalendar, "_getSucessorsPickerPopup").returns(true);

		// Act
		oCalendar.onkeydown(oEvent);

		// Assert
		assert.equal(oSpyEventPreventDefault.callCount, 1, "browser's event handler is prevented");

		// Cleanup
		oCalendar.destroy();
		oYRFirstDateStub.restore();
	});

	QUnit.test("onsapescape fires cancel event in all views (days, months and years)", function (assert) {
		// Prepare
		var oCalendar = new Calendar(),
			oSpyFireCancel = this.spy(oCalendar, "fireCancel");

		// Act in Day view
		oCalendar._iMode = 0;
		oCalendar.onsapescape();

		// Assert in Day view
		assert.equal(oSpyFireCancel.callCount, 1, "fireCancel should be called once in Day view");

		oSpyFireCancel.resetHistory();

		// Act in Month view
		oCalendar._iMode = 1;
		oCalendar.onsapescape();

		// Assert in Month view
		assert.equal(oSpyFireCancel.callCount, 1, "fireCancel should be called once in Month view");

		oSpyFireCancel.resetHistory();

		// Act in year view
		oCalendar._iMode = 2;
		oCalendar.onsapescape();

		// Assert in Year view
		assert.equal(oSpyFireCancel.callCount, 1, "fireCancel should be called once in Year view");

		// Cleanup
		oSpyFireCancel.restore();
		oCalendar.destroy();
	});

	QUnit.test("calendar reacts on monthpicker's pagechange, the same way as with the arrow buttons", function(assert) {
		// arrange
		var oCalendar = new Calendar(),
			oMonthPicker = oCalendar.getAggregation("monthPicker"),
			oSpyHandleNext = this.spy(oCalendar, "_handleNext"),
			oSpyHandlePrev = this.spy(oCalendar, "_handlePrevious");

		// act
		oMonthPicker.firePageChange({ offset: 1 });

		// assert
		assert.equal(oSpyHandleNext.callCount, 1, "_handleNext is called");

		// act
		oMonthPicker.firePageChange({ offset: -1 });

		// assert
		assert.equal(oSpyHandlePrev.callCount, 1, "_handlePrevious is called");

		// clean
		oCalendar.destroy();
	});

	QUnit.test("F4 opens month picker", function(assert) {
		// prepare
		var oCalendar = new Calendar().placeAt("qunit-fixture"),
			oFakeEvent = {
				target: {
					id: oCalendar.getId() + "-inner",
					which: KeyCodes.PAGE_UP
				},
				which: 115,
				defaultPrevented: false,
				preventDefault: function() {
					this.defaultPrevented = true;
				}
			}, oSpy = this.spy(oCalendar, "_showMonthPicker");

		nextUIUpdate.runSync()/*fake timer is used in module*/;

		// act
		oCalendar.onkeydown(oFakeEvent);
		nextUIUpdate.runSync()/*fake timer is used in module*/;

		// assert
		assert.ok(oSpy.calledOnce, "the month picker is opened");

		// clean
		oCalendar.destroy();
		oSpy.restore();
	});

	QUnit.test("Shift+F4 opens year picker", function(assert) {
		// prepare
		var oCalendar = new Calendar().placeAt("qunit-fixture"),
			oFakeEvent = {
				target: {
					id: oCalendar.getId() + "-inner",
					which: KeyCodes.PAGE_UP
				},
				shiftKey: true,
				which: 115,
				defaultPrevented: false,
				preventDefault: function() {
					this.defaultPrevented = true;
				}
			}, oSpy = this.spy(oCalendar, "_showYearPicker"),
			oYRFirstDateStub = this.stub(oCalendar._getYearPicker(), "getFirstRenderedDate").callsFake(function () { return UI5Date.getInstance(); });

		// act
		oCalendar.onkeydown(oFakeEvent);

		// assert
		assert.ok(oSpy.calledOnce, "the year picker is opened");

		// clean
		oCalendar.destroy();
		oSpy.restore();
		oYRFirstDateStub.restore();
	});

	QUnit.test("Shift+F4 twice opens year range picker", function(assert) {
		// prepare
		var oCalendar = new Calendar().placeAt("qunit-fixture"),
			oFakeEvent = {
				target: {
					id: oCalendar.getId() + "-inner",
					which: KeyCodes.PAGE_UP
				},
				shiftKey: true,
				which: 115,
				defaultPrevented: false,
				preventDefault: function() {
					this.defaultPrevented = true;
				}
			}, oSpy = this.spy(oCalendar, "_showYearRangePicker"),
			oYRFirstDateStub = this.stub(oCalendar._getYearPicker(), "getFirstRenderedDate").callsFake(function () { return UI5Date.getInstance(); });

		// act
		oCalendar.onkeydown(oFakeEvent);
		oCalendar.onkeydown(oFakeEvent);

		// assert
		assert.ok(oSpy.calledOnce, "the year range picker is opened");

		// clean
		oCalendar.destroy();
		oSpy.restore();
		oYRFirstDateStub.restore();
	});

	QUnit.test("F4 doesnt open month picker, when year picker is already opened", function(assert) {
		// prepare
		var oCalendar = new Calendar().placeAt("qunit-fixture"),
			oFakeEvent = {
				which: 115,
				defaultPrevented: false,
				preventDefault: function() {
					this.defaultPrevented = true;
				}
			}, oShowMonthPickerSpy;

		nextUIUpdate.runSync()/*fake timer is used in module*/;
		oCalendar._showYearPicker();

		// act
		oShowMonthPickerSpy = this.spy(oCalendar, "_showMonthPicker");
		oCalendar.onkeydown(oFakeEvent);

		// assert
		assert.ok(oShowMonthPickerSpy.notCalled, "the month picker is not opened");

		// clean
		oCalendar.destroy();
		oShowMonthPickerSpy.restore();
	});

	QUnit.test("displayDate shows the given date always in the first rendered month", function(assert) {
		// prepare
		var oCalendar = new Calendar("cal", {months: 2}).placeAt("qunit-fixture"),
			aMonths, aDays;

		oCalendar.displayDate(UI5Date.getInstance(2021, 4, 1));
		nextUIUpdate.runSync()/*fake timer is used in module*/;

		// act
		oCalendar.displayDate(UI5Date.getInstance(2021, 5, 30));
		nextUIUpdate.runSync()/*fake timer is used in module*/;

		// assert
		aMonths = jQuery("#cal-content").children(".sapUiCalMonthView");
		aDays = jQuery(aMonths[0]).find(".sapUiCalItem");
		assert.strictEqual(jQuery(aDays[0]).attr("data-sap-day"), "20210530", "The first rendered date is correct");

		// clean
		oCalendar.destroy();
	});

	QUnit.test("Dummy cell above week numbers is rendered only when necessary", function(assert) {
		// prepare
		var oCalM = new Calendar("CalM", {
				showWeekNumbers: false,
				primaryCalendarType: CalendarType.Gregorian
			}),
			dummyCellSpy = this.spy(MonthRenderer, "renderDummyCell");

		//arrange
		oCalM.placeAt("qunit-fixture");
		nextUIUpdate.runSync()/*fake timer is used in module*/;
		//act
		assert.equal(dummyCellSpy.callCount, 0, "The function wasn't called when calendar type is Gregorian and showWeekNumber=false");
		//arrange
		oCalM.setShowWeekNumbers(true);
		nextUIUpdate.runSync()/*fake timer is used in module*/;
		//act
		assert.equal(dummyCellSpy.callCount, 1, "The function was called when calendar type is Gregorian and showWeekNumber=true");
		//arrange
		oCalM.setPrimaryCalendarType(CalendarType.Islamic);
		nextUIUpdate.runSync()/*fake timer is used in module*/;
		//act
		assert.equal(dummyCellSpy.callCount, 1, "The function wasn't called when calendar type is Islamic and showWeekNumber=true");
		//arrange
		oCalM.setShowWeekNumbers(false);
		nextUIUpdate.runSync()/*fake timer is used in module*/;
		//act
		assert.equal(dummyCellSpy.callCount, 1, "The function wasn't called when calendar type is Islamic and showWeekNumber=false");
		// clean up
		oCalM.destroy();
	});

	QUnit.test("Islamic calendar year stays consistent", function(assert) {
		// prepare
		var oConfigStub = sinon.stub(Formatting, 'getCalendarType').returns("Islamic"),
			oInitialDate = UI5Date.getInstance(2023, 7, 10),
			oFocusedCalendarDate = CalendarDate.fromLocalJSDate(oInitialDate, CalendarType.Islamic),
			oCal = new Calendar("CalTypeTest", {
				months: 2,
				initialFocusedDate: oInitialDate,
				primaryCalendarType: CalendarType.Islamic
			}),
			oFocusDateSpy = this.spy(oCal, "_focusDate"),
			oUi5DateOriginalGetInstance = UI5Date.getInstance,
			oCurrentDateStub = sinon.stub(UI5Date, 'getInstance'),
			sDateString;

		oCurrentDateStub.callsFake(function () {
		if (arguments.length > 0) {
				return oUi5DateOriginalGetInstance.apply(UI5Date, arguments);
			} else {
				return oInitialDate;
			}
		});

		this.stub(oCal, "_closePickers").returns(oCal);

		oCal._getMonthPicker()._iYear = oFocusedCalendarDate.getYear();
		oCal._bActionTriggeredFromSecondHeader = true;
		// act
		oCal._selectMonth();
		sDateString = oFocusDateSpy.getCall(0).args[0].toString();
		assert.strictEqual(sDateString, 'Islamic: 1444/12/23');

		// clean up
		oConfigStub.restore();
		oCurrentDateStub.restore();
	});

	//================================================================================
	// Month Button Label
	//================================================================================

	QUnit.module("Month Button Label");

	QUnit.test("When there is one month, the label of the button must contain only one month name", function (assert) {
		// arrange
		var iAugust = 7,
			oCal1 = new Calendar("Cal_1").placeAt("qunit-fixture");

		nextUIUpdate.runSync()/*fake timer is used in module*/;

		// act: click on month select button
		qutils.triggerEvent("click", "Cal_1--Head-B1");
		nextUIUpdate.runSync()/*fake timer is used in module*/;

		// act: select a month
		oCal1.getAggregation("monthPicker").setMonth(iAugust);
		oCal1._selectMonth(iAugust);

		// assert
		assert.equal(oCal1.getAggregation("header").getTextButton1(), "August", "One month calendar, August selected, 'August' shown as label");

		// cleanup
		oCal1.destroy();
	});

	QUnit.test("When there are 2 months, the label of first month button must contain only one month name", function(assert) {
		// arrange
		var iFebruary = 1,
			o1June2021 = UI5Date.getInstance(2021, 5, 1),
			oCal2 = new Calendar("Cal_2", {
				months: 2
			}).placeAt("qunit-fixture");

		oCal2.addSelectedDate(new DateRange({
			startDate: o1June2021
		}));
		nextUIUpdate.runSync()/*fake timer is used in module*/;

		// act: click on month select button
		qutils.triggerEvent("click", "Cal_2--Head-B1");
		nextUIUpdate.runSync()/*fake timer is used in module*/;

		// act: select a month (February)
		oCal2.getAggregation("monthPicker").setMonth(iFebruary);
		oCal2._selectMonth();

		// assert
		assert.equal(oCal2.getAggregation("header").getTextButton1(), "February",
			"Two months calendar, February selected, 'February' shown as label");

		// cleanup
		oCal2.destroy();
	});

	QUnit.test("When months are > 2, the label of first month button must contain 'start_month - end_month' names", function (assert) {
		// arrange
		var oCal,
			oMP,
			oLocaleData,
			sPattern,
			aMonthNames,
			iMonthCount,
			iStartMonth,
			sStartMonth,
			sText;

		// setup
		iMonthCount = 4;
		iStartMonth = 11; // December
		oCal = new Calendar("Cal",{ months: iMonthCount }).placeAt("qunit-fixture");
		oMP = oCal.getAggregation("monthPicker");
		oLocaleData = oCal._getLocaleData();
		sPattern = oLocaleData.getIntervalPattern();
		aMonthNames = oLocaleData.getMonthsStandAlone("wide", oCal.getPrimaryCalendarType());
		aMonthNames = aMonthNames.concat(aMonthNames); // just in case that some of the last monht is selected for start month
		sStartMonth = aMonthNames[iStartMonth];
		nextUIUpdate.runSync()/*fake timer is used in module*/;
		sText = sPattern.replace(/\{0\}/, aMonthNames[iStartMonth]).replace(/\{1\}/, aMonthNames[iStartMonth + iMonthCount - 1]);

		// act: click on month select button
		qutils.triggerEvent("click", "Cal--Head-B1");
		nextUIUpdate.runSync()/*fake timer is used in module*/;

		// act: select a month (August)
		oMP.setMonth(7);
		oCal._selectMonth(oMP.getMonth());
		nextUIUpdate.runSync()/*fake timer is used in module*/;

		// act: click on month select button
		qutils.triggerEvent("click", "Cal--Head-B1");
		nextUIUpdate.runSync()/*fake timer is used in module*/;

		// act: select a month (December)
		oMP.setMonth(iStartMonth);
		oCal._selectMonth(oMP.getMonth());
		nextUIUpdate.runSync()/*fake timer is used in module*/;

		// assert setup
		assert.equal(jQuery("#Cal--Head-B1").text(), sText, iMonthCount + " months calendar, " + sStartMonth + " selected, '" + sText + "' shown as label");

		// cleanup
		oMP.destroy();
		oCal.destroy();
		oMP = null;
		oCal = null;
		oLocaleData = null;
	});

	QUnit.module("Accessibility");

	QUnit.test("Calendar root element has roledescription attribute", function(assert) {
		// prepare
		var oCal = new Calendar();

		oCal.placeAt("qunit-fixture");
		nextUIUpdate.runSync()/*fake timer is used in module*/;

		// act
		// assert
		assert.equal(oCal.getDomRef().getAttribute("aria-roledescription"), "Calendar", "aria-roledescription corretly set");

		// clean
		oCal.destroy();
	});

	QUnit.test("Month instance DOM ref has keybord shortcut hints in aria-labelledby attribute'", function(assert) {
		// prepare
		var oCal = new Calendar(),
			oMonth = oCal.getAggregation("month")[0],
			aMonthDesc;

		oCal.placeAt("qunit-fixture");
		nextUIUpdate.runSync()/*fake timer is used in module*/;

		// act
		aMonthDesc = oMonth.getDomRef().getAttribute("aria-describedby").trim().split(" ");

		// assert
		assert.equal(
			aMonthDesc[0],
			InvisibleText.getStaticId("sap.ui.unified", "CALENDAR_MONTH_PICKER_OPEN_HINT"),
			"month picker hint corretly set"
		);
		assert.equal(
			aMonthDesc[1],
			InvisibleText.getStaticId("sap.ui.unified", "CALENDAR_YEAR_PICKER_OPEN_HINT"),
			"year picker hint corretly set"
		);

		// clean
		oCal.destroy();
	});

	QUnit.test("MonthPicker instance DOM ref has keybord shortcut hints in aria-labelledby attribute'", function(assert) {
		// prepare
		var oCal = new Calendar(),
			oMonthPicker = oCal._getMonthPicker(),
			aMonthPickerDesc;

		oCal.placeAt("qunit-fixture");
		nextUIUpdate.runSync()/*fake timer is used in module*/;

		// act
		oCal._showMonthPicker();
		nextUIUpdate.runSync()/*fake timer is used in module*/;
		aMonthPickerDesc = oMonthPicker.getDomRef().getAttribute("aria-describedby").trim().split(" ");

		// assert
		assert.equal(
			aMonthPickerDesc[0],
			InvisibleText.getStaticId("sap.ui.unified", "CALENDAR_YEAR_PICKER_OPEN_HINT"),
			"year picker hint corretly set"
		);

		assert.equal(aMonthPickerDesc.length, 1, "Only year picker hint is added");

		// clean
		oCal.destroy();
	});

	QUnit.test("Year picker instance DOM ref has keybord shortcut hints in aria-labelledby attribute'", function(assert) {
		// prepare
		var oCal = new Calendar(),
			oYearPicker = oCal._getYearPicker(),
			oYearDesc;

		oCal.placeAt("qunit-fixture");
		nextUIUpdate.runSync()/*fake timer is used in module*/;

		// act
		oCal._showYearPicker();
		nextUIUpdate.runSync()/*fake timer is used in module*/;
		oYearDesc = oYearPicker.getDomRef().getAttribute("aria-describedby").trim().split(" ");

		// assert
		assert.equal(
			oYearDesc[0],
			InvisibleText.getStaticId("sap.ui.unified", "CALENDAR_YEAR_RANGE_PICKER_OPEN_HINT"),
			"year range picker hint corretly set"
		);

		assert.equal(oYearDesc.length, 1, "Only year range picker hint is added");

		// clean
		oCal.destroy();
	});

	QUnit.test("Calendar special dates tooltips", function(assert) {
		// prepare
		var oDate = UI5Date.getInstance("2017", "3", "9");
		var oCalendar = new Calendar({
			selectedDates: [
				new DateTypeRange({startDate: oDate})
			],
			specialDates: [
				new DateTypeRange({startDate: oDate, type: "Type10", tooltip: "Holiday 1"})
			]
		});

		oCalendar.placeAt("qunit-fixture");
		nextUIUpdate.runSync()/*fake timer is used in module*/;

		var oDay = oCalendar.getDomRef().querySelector("[data-sap-day='20170409'");

		// assert
		assert.strictEqual(oDay.getAttribute("title"), "Non-Working Day Holiday 1", "Proper tooltip is set");

		// clean
		oCalendar.destroy();
	});
});<|MERGE_RESOLUTION|>--- conflicted
+++ resolved
@@ -55,13 +55,8 @@
 	Month,
 	MonthRenderer,
 	jQuery,
-<<<<<<< HEAD
-	UI5Date
-=======
-	oCore,
 	UI5Date,
 	CustomData
->>>>>>> c3deea78
 ) {
 
 	"use strict";
