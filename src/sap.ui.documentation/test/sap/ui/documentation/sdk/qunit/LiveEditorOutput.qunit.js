/*global QUnit*/
sap.ui.define(["sap/ui/thirdparty/URI"],
	function (URI) {
		"use strict";

		var sFrameURL = sap.ui.require.toUrl("sap/ui/documentation/sdk/util/liveEditorOutput.html"),
<<<<<<< HEAD
			sXmlSrc = '<mvc:View\n' +
				'        controllerName="HelloWorld.App"\n' +
				'        xmlns:mvc="sap.ui.core.mvc"\n' +
				'        data-sap-ui-theme="sap_fiori_3"\n' +
				'        xmlns="sap.m">\n' +
				'    <Page id="myPage" title="My App"/>\n' +
				'    <Button\n' +
				'            id="helloButton"\n' +
				'            visible="false"\n' +
				'            type="Emphasized"\n' +
				'            icon="sap-icon://sap-ui5"\n' +
				'            text="Say Hello"\n' +
				'            press="onShowHello"\n' +
				'            class="sapUiSmallMargin"/>\n' +
				'</mvc:View>',
=======

		sXmlSrc = '<mvc:View\n' +
			'        controllerName="HelloWorld.App"\n' +
			'        xmlns:mvc="sap.ui.core.mvc"\n' +
			'        xmlns="sap.m">\n' +
			'    <Page id="myPage" title="My App"/>\n' +
			'    <Button\n' +
			'            id="helloButton"\n' +
			'            visible="false"\n' +
			'            type="Emphasized"\n' +
			'            icon="sap-icon://sap-ui5"\n' +
			'            text="Say Hello"\n' +
			'            press="onShowHello"\n' +
			'            class="sapUiSmallMargin"/>\n' +
			'</mvc:View>',

>>>>>>> 92d15964
			sControllerSrc = 'sap.ui.define([\n' +
				'            "sap/ui/core/mvc/Controller",\n' +
				'            "sap/m/MessageToast"\n' +
				'        ], function (Controller, MessageToast) {\n' +
				'            "use strict";\n' +
				'            return Controller.extend("HelloWorld.App", {\n' +
				'                onInit : function () {\n' +
				'                    this.getView().byId("helloButton").setVisible(true);\n' +
				'                }\n' +
				'            });\n' +
				'        });',
			// uses latest api to create the view asynchronously
			sIndexJs_v1 = `sap.ui.require(["sap/ui/core/mvc/XMLView"], function(XMLView) {
				XMLView.create({
					id: "myView1",
					viewName: "HelloWorld.App"
				}).then(function(myView) {
					myView.placeAt("content");
				});
			});`,
			// throws error in a seaprate task to test error handling
			sIndexJs_v4 = `sap.ui.require([], function() {
				setTimeout(function() {
					throw new Error("TestErrorMessage");
				}, 200);
			});`,
			// throws error in a micro task to test error handling
			sIndexJs_v5 = `sap.ui.require([], function() {
				Promise.resolve().then(function() {
					throw new Error("TestErrorMessage");
				});
			});`;

		/**
		 * Waits for a UI5 object with the given id to be created in the frame window
		 * @param {Window} oFrameWindow
		 * @param {string} sId
		 * @returns {Promise<any>}
		 */
		function waitForUI5Object(oFrameWindow, sId) {
			var iChecksCount = 0;
			return new Promise(function(resolve, reject) {

				function _checkObjectCreated() {
					if (oFrameWindow && oFrameWindow.sap && oFrameWindow.sap.ui && oFrameWindow.sap.ui.require) {
						oFrameWindow.sap.ui.require(["sap/ui/core/Element" ], function(Element) {
							var oObject = Element.getElementById(sId);
							if (oObject) {
								resolve(oObject);
								return;
							}
							if (iChecksCount++ > 300) {
								reject();
							}
							setTimeout(_checkObjectCreated, 10);
						});
					} else {
						if (iChecksCount++ > 300) {
							reject();
						}
						setTimeout(_checkObjectCreated, 10);
					}
				}
				_checkObjectCreated();
			});
		}


		function checkViewContentCreated(assert, oView) {
			assert.ok(oView.byId("myPage"), "the page is created");
			assert.ok(oView.byId("helloButton"), "the button is created");
		}


		/**
		 * Waits for condition
		 * @param {function} fnCondition
		 * @returns {Promise<any>}
		 */
		function waitForCondition(fnCondition) {
			var iChecksCount = 0;
			return new Promise(function(resolve, reject) {

				function _checkCondition() {
					var bResult = fnCondition();
					if (bResult) {
						resolve(bResult);
						return;
					}
					if (iChecksCount++ > 300) {
						reject();
					}
					setTimeout(_checkCondition, 10);
				}

				_checkCondition();
			});
		}

		QUnit.module("Samples", {

			beforeEach: function () {
				this.iframe = document.createElement('iframe');
				document.body.appendChild(this.iframe);
			},
			afterEach: function () {
				this.iframe.parentElement.removeChild(this.iframe);
				this.iframe = null;
			}
		});

		QUnit.test("loads view content when view created with XMLView.create", function(assert) {

			var done = assert.async(),
				oFrame = this.iframe,

			oData = {
				src: {
					'HelloWorld/index.js': sIndexJs_v1,
					'HelloWorld/App.view.xml': sXmlSrc,
					'HelloWorld/App.controller.js': sControllerSrc
				},
				moduleNameToRequire: "HelloWorld/index"
			};

			assert.expect(3);

			oFrame.onload = function() {
				if (oFrame.contentWindow) {
					oFrame.contentWindow.postMessage(oData, "*");

					waitForUI5Object(oFrame.contentWindow, "myView1").then(function(oView) {
						assert.ok(oView, "the view is created");

						oView.loaded().then(function() {
							checkViewContentCreated(assert, oView);
							done();
						});
					});
				}
			};

			oFrame.src = sFrameURL;
		});

		QUnit.test("displays uncaught errors in output window", function(assert) {

			var done = assert.async(),
				oFrame = this.iframe,
				oData = {
					src: {
						'HelloWorld/index.js': sIndexJs_v4
					},
					moduleNameToRequire: "HelloWorld/index"
				};

			assert.expect(1);

			oFrame.onload = function() {
				if (oFrame.contentWindow) {
					oFrame.contentWindow.postMessage(oData, "*");
				}
				function isErrorMessageVisible() {
					return oFrame.contentWindow.document.body.innerText.toLowerCase().indexOf("error") >= 0;
				}
				waitForCondition(isErrorMessageVisible).then(function(bResult) {
					assert.ok(bResult, "error message is displayed in DOM");
					done();
				});
			};

			oFrame.src = sFrameURL;
		});

		QUnit.test("displays unhandled rejection in output window", function(assert) {

			var done = assert.async(),
				oFrame = this.iframe,
				oData = {
					src: {
						'HelloWorld/index.js': sIndexJs_v5
					},
					moduleNameToRequire: "HelloWorld/index"
				};

			assert.expect(1);

			oFrame.onload = function() {
				if (oFrame.contentWindow) {
					oFrame.contentWindow.postMessage(oData, "*");
				}
				function isErrorMessageVisible() {
					return oFrame.contentWindow.document.body.innerText.toLowerCase().indexOf("error") >= 0;
				}
				waitForCondition(isErrorMessageVisible).then(function(bResult) {
					assert.ok(bResult, "error message is displayed in DOM");
					done();
				});
			};

			oFrame.src = sFrameURL;
		});
	});<|MERGE_RESOLUTION|>--- conflicted
+++ resolved
@@ -4,11 +4,9 @@
 		"use strict";
 
 		var sFrameURL = sap.ui.require.toUrl("sap/ui/documentation/sdk/util/liveEditorOutput.html"),
-<<<<<<< HEAD
 			sXmlSrc = '<mvc:View\n' +
 				'        controllerName="HelloWorld.App"\n' +
 				'        xmlns:mvc="sap.ui.core.mvc"\n' +
-				'        data-sap-ui-theme="sap_fiori_3"\n' +
 				'        xmlns="sap.m">\n' +
 				'    <Page id="myPage" title="My App"/>\n' +
 				'    <Button\n' +
@@ -20,24 +18,6 @@
 				'            press="onShowHello"\n' +
 				'            class="sapUiSmallMargin"/>\n' +
 				'</mvc:View>',
-=======
-
-		sXmlSrc = '<mvc:View\n' +
-			'        controllerName="HelloWorld.App"\n' +
-			'        xmlns:mvc="sap.ui.core.mvc"\n' +
-			'        xmlns="sap.m">\n' +
-			'    <Page id="myPage" title="My App"/>\n' +
-			'    <Button\n' +
-			'            id="helloButton"\n' +
-			'            visible="false"\n' +
-			'            type="Emphasized"\n' +
-			'            icon="sap-icon://sap-ui5"\n' +
-			'            text="Say Hello"\n' +
-			'            press="onShowHello"\n' +
-			'            class="sapUiSmallMargin"/>\n' +
-			'</mvc:View>',
-
->>>>>>> 92d15964
 			sControllerSrc = 'sap.ui.define([\n' +
 				'            "sap/ui/core/mvc/Controller",\n' +
 				'            "sap/m/MessageToast"\n' +
