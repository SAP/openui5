<!DOCTYPE html>
<html>
	<head>
		<title>Opa tests for Demokit 2.0</title>
		<meta charset="utf-8">
<<<<<<< HEAD
		<base href="../../../../../">
		<link rel="stylesheet" href="sap/ui/documentation/sdk/integration/opaTestsWithComponent.qunit.css">
=======
		<base href="../../../../../../">
		<style type="text/css">
			.sapUiOpaComponent {
				position: relative;
			}
		</style>
>>>>>>> 37b2a02c
		<!-- The namespace sap.ui.demo.cart.test.arrangement.Arrangement is used to run the IFrame or the component without changes to the test code -->
		<script id="sap-ui-bootstrap"
				src="resources/sap-ui-core.js"
				data-sap-ui-animation-mode="minimal"
				data-sap-ui-language="en"
				data-sap-ui-libs="sap.m"
				data-sap-ui-on-init="module:local/opaTestsWithComponent.qunit"
				data-sap-ui-resource-roots='{
					"sap.ui.demo.mock": "test-resources/sap/ui/documentation/sdk/",
					"sap.ui.documentation.sdk.test": "test-resources/sap/ui/documentation/sdk/integration",
					"sap.ui.documentation.sdk.test.arrangement.Arrangement": "test-resources/sap/ui/documentation/sdk/integration/arrangement/component/Arrangement",
					"local": "sap/ui/documentation/sdk/integration/"
				}'
		>
		</script>
		<script src="resources/sap/ui/thirdparty/qunit-2.js"></script>
		<script src="./documentation-config.js">
			// documentation-test-config.js can be used for local testing configuration
			// E.g. changing application URL. See arrangement/iframe/Arrangement.js
		</script>
		
	</head>
	<body>
		<div id="qunit"></div>
		<div id="qunit-fixture"></div>
	</body>
</html><|MERGE_RESOLUTION|>--- conflicted
+++ resolved
@@ -3,17 +3,8 @@
 	<head>
 		<title>Opa tests for Demokit 2.0</title>
 		<meta charset="utf-8">
-<<<<<<< HEAD
-		<base href="../../../../../">
-		<link rel="stylesheet" href="sap/ui/documentation/sdk/integration/opaTestsWithComponent.qunit.css">
-=======
 		<base href="../../../../../../">
-		<style type="text/css">
-			.sapUiOpaComponent {
-				position: relative;
-			}
-		</style>
->>>>>>> 37b2a02c
+		<link rel="stylesheet" href="test-resources/sap/ui/documentation/sdk/integration/opaTestsWithComponent.qunit.css">
 		<!-- The namespace sap.ui.demo.cart.test.arrangement.Arrangement is used to run the IFrame or the component without changes to the test code -->
 		<script id="sap-ui-bootstrap"
 				src="resources/sap-ui-core.js"
@@ -25,7 +16,7 @@
 					"sap.ui.demo.mock": "test-resources/sap/ui/documentation/sdk/",
 					"sap.ui.documentation.sdk.test": "test-resources/sap/ui/documentation/sdk/integration",
 					"sap.ui.documentation.sdk.test.arrangement.Arrangement": "test-resources/sap/ui/documentation/sdk/integration/arrangement/component/Arrangement",
-					"local": "sap/ui/documentation/sdk/integration/"
+					"local": "test-resources/sap/ui/documentation/sdk/integration/"
 				}'
 		>
 		</script>
