--- conflicted
+++ resolved
@@ -6,7 +6,6 @@
 sap.ui.define([], function () {
 	"use strict";
 
-<<<<<<< HEAD
 	var aResources = [
 		// #1 Category: Featured
 		{
@@ -17,23 +16,8 @@
 		{
 			"id": "accessibilityGuide",
 			"text": "Accessibility Guide",
-			"href": "test-resources/sap/m/demokit/accessibilityGuide/webapp/index.html",
-			"hideOnPhone": true
+			"href": "test-resources/sap/m/demokit/accessibilityGuide/webapp/index.html"
 		},
-=======
-		var aResources = [
-			// #1 Category: Featured
-			{
-				"id": "iconExplorer",
-				"text": "Icon Explorer",
-				"href": "test-resources/sap/m/demokit/iconExplorer/webapp/index.html"
-			},
-			{
-				"id": "accessibilityGuide",
-				"text": "Accessibility Guide",
-				"href": "test-resources/sap/m/demokit/accessibilityGuide/webapp/index.html"
-			},
->>>>>>> 786e03df
 
 		// #2 Category: Development Tools
 		{
