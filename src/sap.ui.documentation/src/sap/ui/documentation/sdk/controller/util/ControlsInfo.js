/*!
 * ${copyright}
 */

// Provides information about 'explored' samples.
sap.ui.define(["sap/ui/thirdparty/jquery", 'sap/ui/documentation/library', "sap/base/Log", "sap/ui/documentation/sdk/util/Resources"], function(jQuery, library, Log, ResourcesUtil) {
	"use strict";

	var oPromise;

	var ControlsInfo = {

		loadData: function() {
			if (!oPromise) {

				oPromise = new Promise(function(resolve, reject) {
					library._loadAllLibInfo(
						"", "_getDocuIndex",
						function (aLibs, oDocIndicies) {
							var oData = ControlsInfo._getIndices(aLibs, oDocIndicies, function () {
								// We pass the resolve method to be called when we have all the component data loaded
								resolve(oData);
							});
						});
				});
			}
			return oPromise;
		},

		_getIndices: function (aLibs, oDocIndicies, fnComponentLoadCallback) {
			var aInternalCategoryAllowList = [
				"_PRIVATE_"
			];

			var aCategoryAllowList = [
				"Action",
				"Application",
				"Container",
				"Display",
				"Chart",
				"Mini Chart",
				"Layout",
				"List",
				"Floorplans & Patterns",
				"Popup",
				"Tile",
				"User Input",
				"Showcase",
				"Testing",
				"Theming",
				"Tutorial",
				"Routing",
				"Data Binding",
				"Data Visualization",
				"Map",
				"Utility",
				"Web Components",
				"Metadata-Driven Controls (sap.ui.mdc)",
				"Personalization"
			];
			var afilterProps = ["namespace", "since", "category"]; // content density are set manually
			var oFilterSets = {
				namespace: {},
				since: {},
				category: {},
				formFactors: { // content density are set manually
					"Independent": true,
					"Condensed": true,
					"Compact": true,
					"Cozy": true
				}
			};
			var mFormFactorsMap = {
				"-": "Independent",
				"S": "Condensed",
				"SM": "Condensed, Compact",
				"SL": "Condensed, Cozy",
				"SML": "Condensed, Compact, Cozy",
				"M": "Compact",
				"ML": "Compact, Cozy",
				"L": "Cozy"
			};

			// init data structures
			var data = {};
			data = {};
			data.entityCount = 0;
			data.entities = [];
			data.filter = {};
			data.samples = {};

			// iterate docu indices
			jQuery.each(oDocIndicies, function (i, oDoc) {

				// check data
				if (!oDoc.explored) {
					return;
				} else if (!oDoc.explored.samplesRef) {
					Log.error("explored: cannot register lib '" + oDoc.library + "'. missing 'explored.samplesRef'");
					return;
				} else if (Array.isArray(oDoc.explored.samplesRef) && oDoc.explored.samplesRef.length !== oDoc.explored.samplesRef.filter(function (oItem) {
						return oItem.namespace && oItem.ref;
					}).length) {
					Log.error("explored: cannot register lib '" + oDoc.library + "'. missing 'explored.samplesRef.namespace' or 'explored.samplesRef.ref' in one or more of the configured namespaces");
					return;
				} else if (!Array.isArray(oDoc.explored.samplesRef) && !oDoc.explored.samplesRef.namespace) {
					Log.error("explored: cannot register lib '" + oDoc.library + "'. missing 'explored.samplesRef.namespace'");
					return;
				} else if (!Array.isArray(oDoc.explored.samplesRef) && !oDoc.explored.samplesRef.ref) {
					Log.error("explored: cannot register lib '" + oDoc.library + "'. missing 'explored.samplesRef.ref'");
					return;
				} else if (!oDoc.explored.entities) {
					Log.error("explored: cannot register lib '" + oDoc.library + "'. missing 'explored.entities'");
					return;
				} else {
					Log.info("explored: now reading lib '" + oDoc.library + "'");
				}

				// register sample resources
				if (Array.isArray(oDoc.explored.samplesRef)) {
					// register an array of namespaces
					oDoc.explored.samplesRef.forEach(function (oItem) {
						(function() {
							var paths = {};
							paths[oItem.namespace.replace(/\./g, "/")] = "" + ResourcesUtil.getResourceOriginPath(oItem.ref || ".");
							sap.ui.loader.config({paths: paths});
						}());
					});
				} else {
					// register a single namespace
					(function() {
						var paths = {};
						paths[oDoc.explored.samplesRef.namespace.replace(/\./g, "/")] = "" + ResourcesUtil.getResourceOriginPath(oDoc.explored.samplesRef.ref || ".");
						sap.ui.loader.config({paths: paths});
					}());
				}

				// build sample map
				jQuery.each(oDoc.explored.samples, function (i, oSample) {
					if (!oSample.id) {
						Log.error("explored: cannot register sample '?'. missing 'id'");
					} else if (!oSample.name) {
						Log.error("explored: cannot register sample '" + oSample.id + "'. missing 'name'");
					} else {
						data.samples[oSample.id] = oSample;
						oSample.library = oDoc.library;
					}
				});

				// iterate entities
				jQuery.each(oDoc.explored.entities, function (j, oEnt) {

					// check id property
					if (!oEnt.id) {
						Log.error("explored: cannot register entity '?'. missing 'id'");
						return;
					}

					// apply default properties
					if (oDoc.explored.entitiesDefaults) {
						jQuery.each(oDoc.explored.entitiesDefaults, function (key, value) {
							if (!oEnt.hasOwnProperty(key)) {
								oEnt[key] = value;
							}
						});
					}

					// apply namespace property
					var iIndex = oEnt.id.lastIndexOf(".");
					var sNamespace = (iIndex !== -1) ? oEnt.id.substring(0, iIndex) : oEnt.id;
					oEnt.namespace = sNamespace;

					// check name property
					if (!oEnt.name) {
						Log.error("explored: cannot register entity '" + oEnt.id + "'. missing 'name'");
						return;
					}

					// check category allowlist
					if (aCategoryAllowList.indexOf(oEnt.category) === -1 && aInternalCategoryAllowList.indexOf(oEnt.category) === -1) {
						Log.error("explored: cannot register entity '" + oEnt.id + "'. category '" + oEnt.category + "' is not allowed");
						return;
					}

					// convert content density
					if (!oEnt.formFactors) {
						Log.error("explored: cannot register entity '" + oEnt.id + "'. missing 'formFactors'");
						return;
					}
					if (!mFormFactorsMap[oEnt.formFactors]) {
						Log.error("explored: cannot register entity '" + oEnt.id + "'. formFactors '" + oEnt.formFactors + "' is not allowed");
						return;
					}
					oEnt.formFactors = mFormFactorsMap[oEnt.formFactors];

					// check filter properties
					var bAbortEntity = false;
					jQuery.each(afilterProps, function (i, sProp) {
						if (!oEnt[sProp]) {
							Log.error("explored: cannot register entity '" + oEnt.id + "'. missing '" + sProp + "'");
							bAbortEntity = true;
							return false;
						}
					});
					if (bAbortEntity) {
						return;
					}

					// add filter properties to sets
					jQuery.each(afilterProps, function (i, sProp) {
						oFilterSets[sProp][oEnt[sProp]] = true;
					});

					oEnt.library = oDoc.library;

<<<<<<< HEAD
					// add entity
					if (aCategoryAllowList.indexOf(oEnt.category) > -1) {
						data.entities.push(oEnt);
					}
				});
			});

			// iterate entities one more time and add the sample data
			// (this must be done in a separate loop in order to map samples across libraries/docIndizes)
			jQuery.each(data.entities, function (sNamespace, oEnt) {
				var i = 0,
					oStep,
					fnPrependZero;

				// define search tags
				oEnt.searchTags = oEnt.name + " " + oEnt.name.replace(/\s/g, "") + " " + oEnt.category;

				// add sample name and descriptions to search tags
				if (oEnt.samples) {
					oEnt.samples.forEach(function (sSample) {
						var oSample = data.samples[sSample];
						if (oSample) {
							oEnt.searchTags += " " + oSample.name;
							oEnt.searchTags += " " + oSample.description;
=======
						// add entity (exclude hidden entities)
						if (aCategoryAllowList.indexOf(oEnt.category) > -1 && !oEnt.hidden) {
							data.entities.push(oEnt);
>>>>>>> e4eac0e7
						}
					});
				}

				// check samples property
				if (oEnt.samples && !(oEnt.samples instanceof Array)) {
					oEnt.samples = [];
					Log.error("explored: cannot register samples for entity '" + oEnt.id + "'. 'samples' is not an array");
					return;
				}
				if (!oEnt.samples) {
					oEnt.samples = [];
				}

				// add samples to entity
				if (oEnt.samplesAsSteps) {
					// step-based entities: generate a sample based on the name of the step and the position in the array
					if (!(oEnt.samplesAsSteps instanceof Array)) {
						Log.error("explored: cannot register samples for entity '" + oEnt.id + "'. 'samplesAsSteps' is not an array");
						return;
					}

					// helper function to add a leading 0 for all samples (folders will start with 01)
					fnPrependZero = function (iNumber) {
						if (iNumber.toString().length === 1) {
							return "0" + iNumber;
						}
						return iNumber;
					};

					for (; i < oEnt.samplesAsSteps.length; i++) {
						oStep = {
							"id": oEnt.id + "." + fnPrependZero(i + 1),
							"name": oEnt.name + " - Step " + (i + 1) + " - " + oEnt.samplesAsSteps[i]
						};

						// dynamically add a prev / next pointer to be able to cross-navigate between the samples of the same type
						if (i > 0) {
							oStep.previousSampleId = oEnt.id + "." + fnPrependZero(i);
						}
						if (i < oEnt.samplesAsSteps.length - 1) {
							oStep.nextSampleId = oEnt.id + "." + fnPrependZero(i + 2);
						}

						oStep.entityId = oEnt.id;

						// add generated sample to this entity and to the samples array
						oEnt.samples.push(oStep);
						//Added library property, used to load sample resources
						oStep.library = oEnt.library;
						data.samples[oStep.id] = oStep;
						oEnt.searchTags += " " + oStep.name;
					}
				} else {
					// other entities: lookup samples and build search tags
					var aSamples = [],
						oPreviousSample;

					jQuery.each(oEnt.samples, function (j, sId) {
						var oSample = data.samples[sId];

						if (!oSample) {
							Log.warning("explored: cannot register sample '" + sId + "' for '" + oEnt.id + "'. not found in the available docu indizes");
						} else {

							oSample.entityId = oEnt.id;

							// Record specifics based on sample contexts
							if (!oSample.contexts) {
								oSample.contexts = {};
							}

							if (!oSample.contexts[oSample.entityId]) {
								oSample.contexts[oSample.entityId] = {};
							}

							// dynamically add a prev / next pointer to be able to cross-navigate between the samples of the same type
							oSample.contexts[oSample.entityId].previousSampleId = (oPreviousSample ? oPreviousSample.id : undefined);

							if (oPreviousSample) {
								oPreviousSample.contexts[oSample.entityId].nextSampleId = oSample.id;
							}
							oPreviousSample = oSample;

							// add the sample to the local store
							aSamples.push(oSample);
							oEnt.searchTags += " " + oSample.name;
						}
					});
					oEnt.samples = aSamples;
				}

				// set count
				oEnt.sampleCount = oEnt.samples.length;
			});

			// set count
			data.entityCount = data.entities.length;

			// convert filter sets to arrays
			jQuery.each(oFilterSets, function (setKey, setValue) {
				data.filter[setKey] = [];
				jQuery.each(setValue, function (key, value) {
					data.filter[setKey].push({id: key});
				});
			});
			// Call LibraryInfo API method for collecting all component info from the .library files
			// Note: _getLibraryInfo collects info with a delayed call so we need a callback to know
			// when the last library info is collected

			var oLibInfo = library._getLibraryInfoSingleton();
			var oLibComponents = {};
			var aPromises = [];

			// Create promises for all libraries needed
			for (var i = 0; i < aLibs.length; i++) {
				/* eslint-disable no-loop-func */
				aPromises.push(new Promise(function (fnResolve) {
					var oLibraryComponentInfo = function (oComponent) {
						oLibComponents[oComponent.library] = oComponent.componentInfo;
						fnResolve();
					};
					oLibInfo._getLibraryInfo(aLibs[i], oLibraryComponentInfo);
				}));
				/* eslint-enable no-loop-func */
			}

			// Execute promises
			Promise.all(aPromises).then(function () {
				// Callback so the loading of the library component data can be handled
				fnComponentLoadCallback && fnComponentLoadCallback();
			});

			data.libComponentInfos = oLibComponents;

			data.groups = this.getGroups(data.entities);
			return data;
		},

		findGroup: function (groups, name) {

			var group;

			for (var i = 0; i < groups.length; i++) {

				group = groups[i];

				if (group.name == name) {
					return group;
				}
			}
		},

		getGroups : function (entities) {
			var groups = [],
				entity,
				group,
				samples,
				sample,
				i,
				j;

			for (i = 0; i < entities.length; i++) {
				entity = entities[i];
				entity.key = '#/entity/' + entity.id;

				samples = entity.samples;
				for (j = 0; j < samples.length; j++) {
					sample = samples[j];
					sample.key = '#/sample/' + sample.id + "/preview";
				}

				group = this.findGroup(groups, entity.category);
				if (!group) {
					group = {
						name: entity.category,
						key: '#/group/' + entity.category,
						controls: [entity]
					};

					groups.push(group);
				} else {
					group.controls.push(entity);
				}
			}

			return groups;
		}
	};

	return ControlsInfo;

});<|MERGE_RESOLUTION|>--- conflicted
+++ resolved
@@ -213,9 +213,8 @@
 
 					oEnt.library = oDoc.library;
 
-<<<<<<< HEAD
-					// add entity
-					if (aCategoryAllowList.indexOf(oEnt.category) > -1) {
+					// add entity (exclude hidden entities)
+					if (aCategoryAllowList.indexOf(oEnt.category) > -1 && !oEnt.hidden) {
 						data.entities.push(oEnt);
 					}
 				});
@@ -238,11 +237,6 @@
 						if (oSample) {
 							oEnt.searchTags += " " + oSample.name;
 							oEnt.searchTags += " " + oSample.description;
-=======
-						// add entity (exclude hidden entities)
-						if (aCategoryAllowList.indexOf(oEnt.category) > -1 && !oEnt.hidden) {
-							data.entities.push(oEnt);
->>>>>>> e4eac0e7
 						}
 					});
 				}
