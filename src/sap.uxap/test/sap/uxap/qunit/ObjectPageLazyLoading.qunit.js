--- conflicted
+++ resolved
@@ -280,8 +280,6 @@
 			oObjectPageLayout.destroy();
 		}, oLazyLoading.LAZY_LOADING_EXTRA_SUBSECTION);
 	});
-<<<<<<< HEAD
-=======
 
 	QUnit.test("lazyLoading called when content size is updated", async function (assert) {
 		// Setup
@@ -305,6 +303,4 @@
 		assert.ok(oSpy.callCount, 1, "lazy loading is called after content update");
 		fnDone();
 	});
-
->>>>>>> 659fe2e3
 });