<!DOCTYPE HTML>
<html>
<head><meta charset="utf-8">
	<title>sap.uxap.ObjectPage</title>
	<script src="shared-config.js"></script>
	<script id="sap-ui-bootstrap"
			src="../../../resources/sap-ui-core.js"
			data-sap-ui-async="true"
			data-sap-ui-compat-version="edge"
			data-sap-ui-libs="sap.m,sap.uxap,sap.ui.layout,sap.ui.table"
			data-sap-ui-on-init="module:local/ObjectPageWithTable"
			data-sap-ui-resource-roots='{
				"local": "./"
			}'
	>
	</script>


	<link rel="stylesheet" href="./ObjectPageWithTable.css">


	<!-- simple empty div -->
	<script id="view1" type="text/xml">
		<core:View
				xmlns="sap.uxap"
				xmlns:core="sap.ui.core"
				xmlns:layout="sap.ui.layout"
				xmlns:m="sap.m"
				xmlns:f="sap.ui.layout.form"
				height="100%">
			<ObjectPageLayout id="ObjectPageLayout" showTitleInHeaderContent="false" showFooter="true" useIconTabBar="true" showHeaderContent="true" alwaysShowContentHeader="false">
				<headerTitle>
					<ObjectPageHeader id="headerForTest"
									  objectTitle="Long title that wraps and goes over more lines"
									  showTitleSelector="true"
									  titleSelectorPress="handleTitleSelectorPress"
									  showMarkers="true"
									  markFavorite="true"
									  markLocked="true"
									  markFlagged="true"
									  markLockedPress="handleMarkLockedPress"
									  objectSubtitle="Long subtitle that wraps and goes over more lines"
									  objectImageShape="Circle"
									  objectImageURI="./images/imageID_275314.png">
						<actions>
							<ObjectPageHeaderActionButton text="Toggle Footer" hideIcon="true" hideText="false" type="Emphasized" id="btnToggleFooter"/>
							<ObjectPageHeaderActionButton text="Toggle UseIconTabBar" hideIcon="true" hideText="false" type="Emphasized" id="btnToggleUseIconTabBar"/>
							<ObjectPageHeaderActionButton icon="sap-icon://action" text="action" importance="Low"/>
						</actions>
						<breadcrumbs>
							<m:Breadcrumbs>
								<m:Link text="Page 1 a very long link" press="handleLink1Press"/>
								<m:Link text="Page 2 long link" press="handleLink2Press"/>
							</m:Breadcrumbs>
					   </breadcrumbs>
					</ObjectPageHeader>
				</headerTitle>
				<headerContent>
					<m:Text width="200px"
							text="Hi, I'm Denise. I am passionate about what I do and I'll go the extra mile to make the customer win."/>
				</headerContent>
				<sections>
					<ObjectPageSection id="section1" title="table with 100% height">
						<subSections>
							<ObjectPageSubSection id="section1_SS1" title="" class="sapUxAPObjectPageSubSectionFitContainer">
								<blocks>
								</blocks>
							</ObjectPageSubSection>
						</subSections>
					</ObjectPageSection>
					<ObjectPageSection title="2 subsections">
						<subSections>
							<ObjectPageSubSection title="Connect">
								<blocks>
									<f:SimpleForm labelSpanL="4" labelSpanM="4"
													labelSpanS="4" emptySpanL="0" emptySpanM="0" emptySpanS="0"
													maxContainerCols="2" layout="ResponsiveLayout">
										<core:Title text="Main Payment Method"/>
										<m:Label text="Bank Transfer"/>
										<layout:VerticalLayout>
											<m:Text text="Sparkasse Heimfeld, Germany"/>
											<m:Text text="Account 458784545"/>
										</layout:VerticalLayout>
									</f:SimpleForm>
									<f:SimpleForm labelSpanL="4" labelSpanM="4"
													  labelSpanS="4" emptySpanL="0" emptySpanM="0" emptySpanS="0"
													  maxContainerCols="2" layout="ResponsiveLayout">
										<core:Title text="Payment method for Expenses"/>
										<m:Label text="Extra Travel Expenses"/>
										<m:Text text="Cash 100 USD"/>
									</f:SimpleForm>
								</blocks>
							</ObjectPageSubSection>
							<ObjectPageSubSection id="paymentSubSection" title="Payment information">
								<blocks>
									<f:SimpleForm labelSpanL="4" labelSpanM="4"
													labelSpanS="4" emptySpanL="0" emptySpanM="0" emptySpanS="0"
													maxContainerCols="2" layout="ResponsiveGridLayout"
													width="100%">
										<core:Title text="Termination information"/>
										<m:Label text="Ok to return"/>
										<m:Text text="No"/>
										<m:Label text="Regret Termination"/>
										<m:Text text="Yes"/>
									</f:SimpleForm>
								</blocks>
								<moreBlocks>
									<f:SimpleForm labelSpanL="4" labelSpanM="4"
													labelSpanS="4" emptySpanL="0" emptySpanM="0" emptySpanS="0"
													maxContainerCols="2"
										layout="ResponsiveGridLayout"
										width="100%">
										<m:Label text="Start Date"/>
										<m:Text text="Jan 01, 2001"/>
										<m:Label text="End Date"/>
										<m:Text text="Jun 30, 2014"/>
										<m:Label text="Last Date Worked"/>
										<m:Text text="Jun 01, 2014"/>
										<m:Label text="Payroll End Date"/>
										<m:Text text="Jun 01, 2014"/>
									</f:SimpleForm>
								</moreBlocks>
							</ObjectPageSubSection>
						</subSections>
					</ObjectPageSection>
					<ObjectPageSection title="1 form">
						<subSections>
							<ObjectPageSubSection title="Connect" class="sapUxAPObjectPageSubSectionFitContainer">
								<blocks>
									<core:HTML content="&lt;div style=&quot;border: 1px solid;height:1000px&quot;&gt;&lt;ul&gt;&lt;li&gt;this is simple block with content that requires scroll (51 lines) AND fitContainer ENABLED &lt;/li&gt;&lt;li&gt;=> content that does not fit the container is cut to prevent overlap with any succeeding section content&lt;/li&gt;&lt;li&gt;1&lt;/li&gt;&lt;li&gt;2&lt;/li&gt;&lt;li&gt;3&lt;/li&gt;&lt;li&gt;4&lt;/li&gt;&lt;li&gt;5&lt;/li&gt;&lt;li&gt;6&lt;/li&gt;&lt;li&gt;7&lt;/li&gt;&lt;li&gt;8&lt;/li&gt;&lt;li&gt;9&lt;/li&gt;&lt;li&gt;10&lt;/li&gt;&lt;li&gt;1&lt;/li&gt;&lt;li&gt;2&lt;/li&gt;&lt;li&gt;3&lt;/li&gt;&lt;li&gt;4&lt;/li&gt;&lt;li&gt;5&lt;/li&gt;&lt;li&gt;6&lt;/li&gt;&lt;li&gt;7&lt;/li&gt;&lt;li&gt;8&lt;/li&gt;&lt;li&gt;9&lt;/li&gt;&lt;li&gt;10&lt;/li&gt;&lt;li&gt;1&lt;/li&gt;&lt;li&gt;2&lt;/li&gt;&lt;li&gt;3&lt;/li&gt;&lt;li&gt;4&lt;/li&gt;&lt;li&gt;5&lt;/li&gt;&lt;li&gt;6&lt;/li&gt;&lt;li&gt;7&lt;/li&gt;&lt;li&gt;8&lt;/li&gt;&lt;li&gt;9&lt;/li&gt;&lt;li&gt;10&lt;/li&gt;&lt;li&gt;1&lt;/li&gt;&lt;li&gt;2&lt;/li&gt;&lt;li&gt;3&lt;/li&gt;&lt;li&gt;4&lt;/li&gt;&lt;li&gt;5&lt;/li&gt;&lt;li&gt;6&lt;/li&gt;&lt;li&gt;7&lt;/li&gt;&lt;li&gt;8&lt;/li&gt;&lt;li&gt;9&lt;/li&gt;&lt;li&gt;10&lt;/li&gt;&lt;li&gt;1&lt;/li&gt;&lt;li&gt;2&lt;/li&gt;&lt;li&gt;3&lt;/li&gt;&lt;li&gt;4&lt;/li&gt;&lt;li&gt;5&lt;/li&gt;&lt;li&gt;6&lt;/li&gt;&lt;li&gt;7&lt;/li&gt;&lt;li&gt;8&lt;/li&gt;&lt;li&gt;9&lt;/li&gt;&lt;li&gt;10&lt;/li&gt;&lt;/ul&gt;&lt;/div&gt;"/>
								</blocks>

							</ObjectPageSubSection>
						</subSections>
					</ObjectPageSection>
				</sections>
				<footer>
					<m:OverflowToolbar>
						<m:ToolbarSpacer />
						<m:Button type="Accept" text="Accept"/>
						<m:Button type="Reject" text="Reject"/>
					</m:OverflowToolbar>
				</footer>
			</ObjectPageLayout>
		</core:View>
	</script>
</head>
<body id="body" class="sapUiBody">
<<<<<<< HEAD

=======
<script>
	sap.ui.define([
			"jquery.sap.global",
			"sap/m/App",
			"sap/m/Page"
		],
		function (jQuery, App, Page) {
			"use strict";

			var oApp = new App(),
				myView = sap.ui.xmlview({viewContent:jQuery('#view1').html()}),
				btnToggleFooter = myView.byId("btnToggleFooter"),
				btnToggleUseIconTabBar = myView.byId("btnToggleUseIconTabBar"),
				oObjectPage = myView.byId("ObjectPageLayout"),
				aData = [],
				o,
				oModel;

			for (var i = 1; i < 20; i++) {
				o = {};
				for (var b = 1; b < 6; b++) {
					o["text" + b] = "test" + i;
				}
				aData.push(o);
			}
			oModel = new sap.ui.model.json.JSONModel();
			oModel.setProperty("/rows", aData);

			var oTable1 = new sap.ui.table.Table("testUITable",{
				rows:"{model>/rows}",
				visibleRowCountMode: "Auto",
				minAutoRowCount: 2
			});
			oTable1.setModel(oModel,"model");

			oTable1.addColumn(new sap.ui.table.Column({
				label: "col01",
				autoResizable: true,
				template: new sap.m.Text({
					text:"{model>text1}"
				})
			}));

			oTable1.addColumn(new sap.ui.table.Column({
				label: "col02",
				autoResizable: true,
				template: new sap.m.Text({
					text:"{model>text2}"
				})
			}));
			oTable1.addColumn(new sap.ui.table.Column({
				label: "col03",
				autoResizable: true,
				template: new sap.m.Text({
					text:"{model>text3}"
				})
			}));

			myView.byId("section1_SS1").addBlock(oTable1);


			btnToggleFooter.setEnabled(oObjectPage.getUseIconTabBar());
			btnToggleFooter.attachPress(function() {
				oObjectPage.setShowFooter(!oObjectPage.getShowFooter());
			});


			btnToggleUseIconTabBar.attachPress(function() {
				oObjectPage.setUseIconTabBar(!oObjectPage.getUseIconTabBar());
			});

			oApp.addPage(new Page({
				title: "ObjectPage",
				content: [myView]
			})).placeAt("content");
	});

</script>
>>>>>>> 580b967f
<div id="content"></div>
</body>
</html><|MERGE_RESOLUTION|>--- conflicted
+++ resolved
@@ -146,88 +146,7 @@
 	</script>
 </head>
 <body id="body" class="sapUiBody">
-<<<<<<< HEAD
 
-=======
-<script>
-	sap.ui.define([
-			"jquery.sap.global",
-			"sap/m/App",
-			"sap/m/Page"
-		],
-		function (jQuery, App, Page) {
-			"use strict";
-
-			var oApp = new App(),
-				myView = sap.ui.xmlview({viewContent:jQuery('#view1').html()}),
-				btnToggleFooter = myView.byId("btnToggleFooter"),
-				btnToggleUseIconTabBar = myView.byId("btnToggleUseIconTabBar"),
-				oObjectPage = myView.byId("ObjectPageLayout"),
-				aData = [],
-				o,
-				oModel;
-
-			for (var i = 1; i < 20; i++) {
-				o = {};
-				for (var b = 1; b < 6; b++) {
-					o["text" + b] = "test" + i;
-				}
-				aData.push(o);
-			}
-			oModel = new sap.ui.model.json.JSONModel();
-			oModel.setProperty("/rows", aData);
-
-			var oTable1 = new sap.ui.table.Table("testUITable",{
-				rows:"{model>/rows}",
-				visibleRowCountMode: "Auto",
-				minAutoRowCount: 2
-			});
-			oTable1.setModel(oModel,"model");
-
-			oTable1.addColumn(new sap.ui.table.Column({
-				label: "col01",
-				autoResizable: true,
-				template: new sap.m.Text({
-					text:"{model>text1}"
-				})
-			}));
-
-			oTable1.addColumn(new sap.ui.table.Column({
-				label: "col02",
-				autoResizable: true,
-				template: new sap.m.Text({
-					text:"{model>text2}"
-				})
-			}));
-			oTable1.addColumn(new sap.ui.table.Column({
-				label: "col03",
-				autoResizable: true,
-				template: new sap.m.Text({
-					text:"{model>text3}"
-				})
-			}));
-
-			myView.byId("section1_SS1").addBlock(oTable1);
-
-
-			btnToggleFooter.setEnabled(oObjectPage.getUseIconTabBar());
-			btnToggleFooter.attachPress(function() {
-				oObjectPage.setShowFooter(!oObjectPage.getShowFooter());
-			});
-
-
-			btnToggleUseIconTabBar.attachPress(function() {
-				oObjectPage.setUseIconTabBar(!oObjectPage.getUseIconTabBar());
-			});
-
-			oApp.addPage(new Page({
-				title: "ObjectPage",
-				content: [myView]
-			})).placeAt("content");
-	});
-
-</script>
->>>>>>> 580b967f
 <div id="content"></div>
 </body>
 </html>