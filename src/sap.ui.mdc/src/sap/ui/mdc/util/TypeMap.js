/*!
 * ${copyright}
 */

sap.ui.define([
	'sap/ui/mdc/enums/BaseType',
	'sap/ui/model/SimpleType',
	'sap/ui/mdc/util/DateUtil',
	'sap/ui/mdc/util/loadModules',
	'sap/base/util/merge',
	'sap/base/future'
], (
	BaseType,
	SimpleType,
<<<<<<< HEAD
	DateUtil,
	merge
=======
	ObjectPath,
	DateUtil,
	loadModules,
	merge,
	future
>>>>>>> ac234909
) => {
	"use strict";

	const sDatePattern = "yyyy-MM-dd";
	const sTimePattern = "HH:mm:ss";

	const _cache = new WeakMap(); // We do not want to share Maps with derived TypeMaps

	/**
	 * Configuration class for type handling in delegates.
	 * Allows mapping of model types to {@link sap.ui.mdc.enums.BaseType} and enables model-specific type configuration.
	 *
	 * @namespace
	 * @author SAP SE
	 * @public
	 * @since 1.114.0
	 * @alias module:sap/ui/mdc/util/TypeMap
	 */
	const TypeMap = {};

	/*
	 * Gets values of the internal map, treating string values as references to other keys (aliases)
	 */
	TypeMap._get = function(sType) {
		const vEntry = this._getMap().get(sType);
		if (typeof vEntry === "string") {
			return this._get(vEntry);
		} else if (vEntry) {
			return [sType, vEntry];
		}
	};

	/*
	 * Updates the internal map's values, if not suppressed by TypeMap.freeze()
	 */
	TypeMap._set = function(sKey, vValue) {
		const oMap = this._getMap();
		if (oMap._bFrozen) {
			throw "TypeMap: You must not modify a frozen TypeMap";
		}
		oMap.set(sKey, vValue);
	};

	/*
	 * As derived typemaps want to act as singletons with separate data-sets, we provide a context based cache for each map's internal data.
	 * Please also see <code>module:sap/ui/mdc/util/TypeMap.import</code>
	 */
	TypeMap._getMap = function() {
		let oMap = _cache.get(this);
		if (!oMap) {
			oMap = new Map();
			_cache.set(this, oMap);
		}
		return oMap;
	};

	/**
	 * Sets a {@link sap.ui.mdc.enums.BaseType BaseType} and an optional model- or scenario-specific configuration method for a given {@link sap.ui.model.SimpleType} <code>ObjectPath</code> <code>string</code>.
	 *
	 * As default, <code>string</code> is returned.
	 *
	 * @final
	 * @param {string} sType <code>Objectpath</code> <code>string</code> for {@link sap.ui.model.SimpleType}
	 * @param {sap.ui.mdc.enums.BaseType|function} vBaseType {@link sap.ui.mdc.enums.BaseType BaseType} fitting the given <code>sType</code> parameter or method returning a {@link sap.ui.mdc.enums.BaseType BaseType} based on type configuration
	 * @param {function} [fnOptions] Optional customizing method for format options and constraints. See {@link module:sap/ui/mdc/DefaultTypeMap DefaultTypeMap} for examples.
	 * @public
	 */
	TypeMap.set = function(sType, vBaseType, fnOptions) {
		this._set(sType, [vBaseType, fnOptions]);
	};

	/**
	 * Allows alternative identifiers for types, such as a Boolean for {@link sap.ui.model.type.Boolean}.
	 *
	 * @final
	 * @param {string} sType <code>Objectpath</code> <code>string</code> for {@link sap.ui.model.SimpleType}
	 * @param {string} sAlias Alternative identifier for the <code>sType</code> parameter
	 * @public
	 */
	TypeMap.setAlias = function(sType, sAlias) {
		this._set(sType, sAlias);
	};

	/**
	 * Returns the <code>sap.ui.mdc.enums.BaseType</code> or a method to resolve the <code>BaseType</code> dynamically for the given type
	 *
	 * @param {string} sType <code>Objectpath</code> <code>string</code> for {@link sap.ui.model.SimpleType}
	 * @returns {sap.ui.mdc.enums.BaseType|function} BaseType configured for the {@link sap.ui.model.SimpleType} or function to resolve BaseType based on configuration
	 * @private
	 */
	TypeMap._getBaseType = function(sType) {
		const aResult = this._get(sType);
		return aResult && aResult[1][0];
	};

	/**
	 * Returns the optional customizing method configured for a {@link sap.ui.model.SimpleType}
	 *
	 * @param {string} sType <code>Objectpath</code> <code>string</code> for {@link sap.ui.model.SimpleType}
	 * @returns {function} Method for model-specific type configuration. See <code>sap.ui.mdc.DefaultTypeMap</code> for examples.
	 * @private
	 */
	TypeMap._getOptions = function(sType) {
		const aResult = this._get(sType);
		return aResult && aResult[1][1];
	};

	/**
	 * Returns the ObjectPath string for a given type alias.
	 *
	 * @param {string} sAlias Identifier for a configured type alias
	 * @returns {string} <code>Objectpath</code> <code>string</code> for {@link sap.ui.model.SimpleType}
	 * @private
	 */
	TypeMap._getClass = function(sAlias) {
		const aResult = this._get(sAlias);
		return aResult && aResult[0];
	};

	/**
	 * Exports the current data of the <code>TypeMap</code>.
	 *
	 * @final
	 * @returns {Array} <code>Array</code> created from this <code>TypeMap</code>'s internal <code>Map</code>
	 * @public
	 */
	TypeMap.export = function() {
		return Array.from(this._getMap());
	};

	/**
	 * Imports the data of a <code>TypeMap</code> into another <code>TypeMap</code>.
	 *
	 * @final
	 * @param {module:sap/ui/mdc/util/TypeMap} oTypeMap <code>TypeMap</code> that gets imported
	 * @public
	 */
	TypeMap.import = function(oTypeMap) {
		oTypeMap.export().forEach((aEntry) => {
			this._getMap().set(aEntry[0], aEntry[1]);
		});
	};

	/**
	 * Prevents further modification of the data of a <code>TypeMap</code>.
	 *
	 * @final
	 * @public
	 */
	TypeMap.freeze = function() {
		this._getMap()._bFrozen = true;
	};



	// <!-- TypeUtil functionality -->

	/**
	 * To determine which internal controls to render, either the {@link sap.ui.mdc.Field Field}, the {@link sap.ui.mdc.MultiValueField MultiValueField},
	 * or the {@link sap.ui.mdc.FilterField FilterField} control needs information about whether the type represents a <code>date</code>, a <code>number</code>, or another {@link sap.ui.mdc.enums.BaseType BaseType}.
	 *
	 * As default, <code>string</code> is returned.
	 *
	 * @final
	 * @param {string} sType Given type string or {@link sap.ui.model.SimpleType}
	 * @param {object} oFormatOptions Used format options
	 * @param {object} oConstraints Used constraints
	 * @returns {sap.ui.mdc.enums.BaseType} Corresponding {@link sap.ui.mdc.enums.BaseType BaseType}, for example, <code>Date</code>, <code>DateTime</code> or <code>Time</code>
	 * @public
	 */
	TypeMap.getBaseType = function(sType, oFormatOptions, oConstraints) {
		const vBaseType = this._getBaseType(sType);
		return vBaseType && (typeof vBaseType === "function" ? vBaseType(oFormatOptions, oConstraints) : vBaseType) || BaseType.String;
	};

	/**
	 * Convenience method to retrieve the <code>BaseType</code> for a given {@link sap.ui.model.SimpleType SimpleType}.
	 * @final
	 * @param {sap.ui.model.SimpleType} oType Given type string or {@link sap.ui.model.SimpleType}
	 * @returns {sap.ui.mdc.enums.BaseType} Corresponding {@link sap.ui.mdc.enums.BaseType BaseType}, for example, <code>Date</code>, <code>DateTime</code> or <code>Time</code>
	 * @public
	 */
	TypeMap.getBaseTypeForType = function(oType) {
		return this.getBaseType(oType.getMetadata && oType.getMetadata().getName(), oType.getFormatOptions(), oType.getConstraints());
	};

	/**
	 * Gets the data type class name for a given name or alias.
	 * @final
	 * @param {string} sType Given model-specific type
	 * @returns {string} Data type name
	 * @public
	 */
	TypeMap.getDataTypeClassName = function(sType) {
		return this._getClass(sType) || sType;
	};

	/**
	 * Gets a data type class based on a given name.
	 *
	 * <b>Note:</b> All modules of the required data types must be loaded before. To do this, {@link #retrieveDataTypeClasses} can be used.
	 * @final
	 * @param {string} sDataType Class path as <code>string</code> where each name is separated by '.'
	 * @returns {function(new: sap.ui.model.SimpleType)} Corresponding data type class
	 * @public
	 */
	TypeMap.getDataTypeClass = function(sDataType) {
		const sTypeName = this.getDataTypeClassName(sDataType);
		let TypeClass;

		if (sTypeName) {
			TypeClass = sap.ui.require(sTypeName.replace(/\./g, "/"));
<<<<<<< HEAD
=======

			/**
			 * @deprecated As of version 1.120 with no replacement.
			 */
			if (!TypeClass) {
				TypeClass = ObjectPath.get(sTypeName);
				if (TypeClass) {
					future.errorThrows("DataType '" + sDataType + "' module not loaded.", {
						suffix: "Load data type module before it is used, e.g. using TypeMap.retrieveDataTypeClasses."
					});
				}
			}
>>>>>>> ac234909
		}

		if (!TypeClass) {
			throw new Error("DataType '" + sDataType + "' cannot be determined");
		}
		return TypeClass;
	};

	/**
	 * Loads modules for all requested data types.
	 *
	 * @final
	 * @param {string[]} aDataTypes Array of class path as <code>string</code> where each name is separated by '.'
	 * @returns {Promise<sap.ui.model.SimpleType[]>} Array of corresponding data type classes
	 * @since 1.133.0
	 * @public
	 */
	TypeMap.retrieveDataTypeClasses = function(aDataTypes) {
		const aTypeNames = [];

		aDataTypes.forEach((sDataType) => {
			const sTypeName = this.getDataTypeClassName(sDataType);
			aTypeNames.push(sTypeName.replace(/\./g, "/"));
		});

		return new Promise((resolve, reject) => { // map SyncPromise to real Promise
			loadModules(aTypeNames).then((aClasses) => {
				resolve(aClasses);
			}).catch((oError) => {
				reject(oError);
			});
		});
	};

	/**
	 * Gets a data type instance based on a given <code>ObjectPath</code>, <code>FormatOptions</code>, and <code>Constraints</code>.
	 *
	 * <b>Note:</b> All modules of the required data types must be loaded before. To do this, {@link #retrieveDataTypeClasses} can be used.
	 * @final
	 * @param {string} sDataType Class path as <code>string</code> where each name is separated by '.'
	 * @param {object} [oFormatOptions] Format options for the data type
	 * @param {object} [oConstraints] Constraints for the data type
	 * @param {object} [oOptions] Additional options for overrides
	 * @returns {sap.ui.model.SimpleType} Instance of the resolved data type
	 * @public
	 */
	TypeMap.getDataTypeInstance = function(sDataType, oFormatOptions, oConstraints, oOptions) {
		const TypeClass = this.getDataTypeClass(sDataType);
		const fnOptions = this._getOptions(TypeClass.getMetadata().getName());
		const aOverrides = fnOptions && fnOptions(merge({}, oFormatOptions), merge({}, oConstraints), oOptions);
		oFormatOptions = aOverrides && aOverrides[0] || oFormatOptions;
		oConstraints = aOverrides && aOverrides[1] || oConstraints;
		return new TypeClass(oFormatOptions, oConstraints);
	};

	/**
	 * Gets a type mapping configuration <code>object</code> for a given type <code>string</code> or {@link sap.ui.model.SimpleType SimpleType}.
	 * @final
	 * @param {string|sap.ui.model.SimpleType} vType Given data type as <code>string</code> or type
	 * @param {object} [oFormatOptions] Format options for the given data type
	 * @param {object} [oConstraints] Constraints for the given data type
	 * @returns {sap.ui.mdc.TypeConfig} Type config <code>object</code>
	 * @public
	 */
	TypeMap.getTypeConfig = function(vType, oFormatOptions, oConstraints) {
		const oType = this._normalizeType.call(this, vType, oFormatOptions, oConstraints);
		return {
			className: oType.getMetadata().getName(),
			typeInstance: oType,
			baseType: this.getBaseTypeForType(oType)
		};
	};

	/**
	 * Converts a value into a <code>string</code> using a designated type.
	 *
	 * The value is not checked for validity. The used values must be compatible with the used basic type.
	 *
	 * <b>Note:</b> Number types are not converted, the number conversion is done by the SAPUI5 flexibility handling.
	 * @final
	 * @param {object} vValue Typed value
	 * @param {string|sap.ui.model.SimpleType} vType Data type considered for conversion
	 * @param {object} [oFormatOptions] Format options for the data type
	 * @param {object} [oConstraints] Constraints for the data type
	 * @returns {string} Converted value
	 * @public
	 */
	TypeMap.externalizeValue = function(vValue, vType, oFormatOptions, oConstraints) {
		const oTypeInstance = this._normalizeType.call(this, vType, oFormatOptions, oConstraints);
		const sBaseType = this.getBaseTypeForType(oTypeInstance);
		switch (sBaseType) {
			case BaseType.DateTime:
				return DateUtil.typeToISO(vValue, oTypeInstance, sBaseType);

			case BaseType.Date:
				return DateUtil.typeToString(vValue, oTypeInstance, sDatePattern);

			case BaseType.Time:
				return DateUtil.typeToString(vValue, oTypeInstance, sTimePattern);

			case BaseType.Boolean:
				return vValue;

			case BaseType.Numeric:
				if (typeof vValue !== "string" && (oTypeInstance.getMetadata().getName() === "sap.ui.model.odata.type.Int64" || oTypeInstance.getMetadata().getName() === "sap.ui.model.odata.type.Decimal")) {
					// INT64 and Decimal parsed always to string, if for some reason a number comes in -> convert to string, but don't use type at this might have locale dependent formatting
					return vValue.toString();
				}
				return vValue;

			default:
				// just use type to convert
				return oTypeInstance.formatValue(vValue, "string");
		}
	};

	/**
	 * Converts a <code>string</code> into a type-based value.
	 *
	 * The value is not checked for validity. The used values must be compatible with the used basic type.
	 *
	 * <b>Note:</b> Number types are not converted. The number conversion is done by the SAPUI5 flexibility handling.
	 * @final
	 * @param {string} vValue Externalized value
	 * @param {string|sap.ui.model.SimpleType} vType Data type considered for conversion
	 * @param {object} [oFormatOptions] Format options for the data type
	 * @param {object} [oConstraints] Constraints for the data type
	 * @returns {object} Converted value
	 * @public
	 */
	TypeMap.internalizeValue = function(vValue, vType, oFormatOptions, oConstraints) {
		const oTypeInstance = this._normalizeType.call(this, vType, oFormatOptions, oConstraints);
		const sBaseType = this.getBaseTypeForType(oTypeInstance);
		switch (sBaseType) {
			case BaseType.DateTime:
				// eslint-disable-next-line new-cap
				return DateUtil.ISOToType(vValue, oTypeInstance, sBaseType);

			case BaseType.Date:
				if (vValue.indexOf("T") >= 0) { // old variant with DateTime for DateValues
					vValue = vValue.substr(0, vValue.indexOf("T")); // just take the date part
				}
				return DateUtil.stringToType(vValue, oTypeInstance, sDatePattern);

			case BaseType.Time:
				return DateUtil.stringToType(vValue, oTypeInstance, sTimePattern);

			case BaseType.Boolean:
				return vValue;

			case BaseType.Numeric:
				if (typeof vValue !== "string" && (oTypeInstance.getMetadata().getName() === "sap.ui.model.odata.type.Int64" || oTypeInstance.getMetadata().getName() === "sap.ui.model.odata.type.Decimal")) {
					// INT64 and Decimal parsed always to string, if for some reason a number comes in -> convert to string, but don't use type at this might have locale dependent formatting
					return vValue.toString();
				}
				return vValue;

			default:
				// just use type to convert
				return oTypeInstance.parseValue(vValue, "string");
		}
	};

	TypeMap._normalizeType = function(vType, oFormatOptions, oConstraints) {
		if (vType instanceof SimpleType) { // simpletype
			return vType;
		}
		return this.getDataTypeInstance(vType, oFormatOptions, oConstraints); // string
	};

	/**
	 * If the {@link sap.ui.mdc.Field Field} control is used, the used data type comes from the binding.
	 * Some data types (like <code>Currency</code> or <code>Unit</code>) might need some initialization.
	 * To initialize the internal ("cloned") type later on, the result of this function
	 * is provided to <code>initializeInternalType</code>.
	 *
	 * @param {sap.ui.model.SimpleType} oType Type from binding
	 * @param {any} vValue Given value
	 * @returns {null|object} Information needed to initialize internal type
	 * @private
	 * @ui5-restricted sap.ui.mdc.field.FieldBase
	 * @since 1.115.0
	 */
	TypeMap.initializeTypeFromValue = function(oType, vValue) {

		return {}; // to mark initialization as finished as not needed for normal types

	};

	/**
	 * This function initializes the internal ("cloned") type.
	 *
	 * @param {sap.ui.model.SimpleType} oType Original type (e.g. from Binding)
	 * @param {object} oTypeInitialization Information needed to initialize internal type (created in <code>initializeTypeFromValue</code>)
	 * @private
	 * @ui5-restricted sap.ui.mdc.field.FieldBase
	 * @since 1.115.0
	 */
	TypeMap.initializeInternalType = function(oType, oTypeInitialization) {

	};

	return TypeMap;
});<|MERGE_RESOLUTION|>--- conflicted
+++ resolved
@@ -7,21 +7,13 @@
 	'sap/ui/model/SimpleType',
 	'sap/ui/mdc/util/DateUtil',
 	'sap/ui/mdc/util/loadModules',
-	'sap/base/util/merge',
-	'sap/base/future'
+	'sap/base/util/merge'
 ], (
 	BaseType,
 	SimpleType,
-<<<<<<< HEAD
-	DateUtil,
-	merge
-=======
-	ObjectPath,
 	DateUtil,
 	loadModules,
-	merge,
-	future
->>>>>>> ac234909
+	merge
 ) => {
 	"use strict";
 
@@ -234,21 +226,6 @@
 
 		if (sTypeName) {
 			TypeClass = sap.ui.require(sTypeName.replace(/\./g, "/"));
-<<<<<<< HEAD
-=======
-
-			/**
-			 * @deprecated As of version 1.120 with no replacement.
-			 */
-			if (!TypeClass) {
-				TypeClass = ObjectPath.get(sTypeName);
-				if (TypeClass) {
-					future.errorThrows("DataType '" + sDataType + "' module not loaded.", {
-						suffix: "Load data type module before it is used, e.g. using TypeMap.retrieveDataTypeClasses."
-					});
-				}
-			}
->>>>>>> ac234909
 		}
 
 		if (!TypeClass) {
