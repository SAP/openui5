--- conflicted
+++ resolved
@@ -309,13 +309,7 @@
 
 		// implementation for this flag is within PropertyHelperMixin#_checkValidationExceptions
 		if (PropertyHelperUtil.bValidationException) {
-<<<<<<< HEAD
-			throw new Error(`Invalid property definition: ${sMessage} ${sAdditionalInfo ? `\n${sAdditionalInfo}` : ""}.`);
-=======
-			future.errorThrows(sError, {
-				suffix: `Migrate this control's propertyInfo to avoid breaking changes in the future.`
-			});
->>>>>>> 8f9d51fd
+			throw new Error(sError);
 		} else {
 			throwInvalidPropertyError(sMessage, oProperty);
 		}
