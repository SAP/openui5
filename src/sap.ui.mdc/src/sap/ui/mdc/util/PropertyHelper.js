/*!
 * ${copyright}
 */

sap.ui.define([
	"sap/ui/base/Object",
	"sap/ui/base/DataType",
	"sap/base/util/merge",
	"sap/base/util/isPlainObject",
<<<<<<< HEAD
	"sap/base/Log",
	"sap/ui/core/Lib",
	"sap/base/util/deepEqual"
=======
	"sap/base/util/deepEqual",
	"sap/ui/mdc/util/PropertyHelperUtil"
>>>>>>> b95fdec1
], (
	BaseObject,
	DataType,
	merge,
	isPlainObject,
<<<<<<< HEAD
	Log,
	Lib,
	deepEqual
=======
	deepEqual,
	PropertyHelperUtil
>>>>>>> b95fdec1
) => {
	"use strict";

	/**
	 * @typedef {object} sap.ui.mdc.util.PropertyInfoBase
	 *
	 * @property {string} key
	 *   Unique, stable key for the property. It must only contain characters allowed for IDs, see {@link sap.ui.core.ID}. Does not have to be an
	 *   existing attribute in the data model or the technical name of an attribute in the data model.
	 * @property {string} label
	 *   Translatable text that labels the property
	 * @property {string} [tooltip]
	 *   Translatable text that can optionally be offered as tooltip, for example, in a personalization dialog
	 * @property {boolean} [visible=true]
	 *   Whether the property is or can be visible to a user
	 * @property {string} [group]
	 *   Key of the group in which the property is located. Used to visually group properties in personalization dialogs.
	 * @property {string} [groupLabel]
	 *   Translatable text of the group.
	 *
	 * @public
	 */

	/**
	 * @typedef {sap.ui.mdc.util.PropertyInfoBase} sap.ui.mdc.util.PropertyInfo
	 *
	 * An object literal that describes attributes of a data property.
	 *
	 * @property {string} dataType
	 *   The name of the data type
	 * @property {object} [formatOptions]
	 *   Defines the formatting options for the data type
	 * @property {object} [constraints]
	 *   Defines the constraints for the data type
	 * @property {string} [path]
	 *   The technical path for a data source property
	 * @property {int} [maxConditions]
	 *   Defines the maximum number of filter conditions for the property. Possible values that can be used:
	 *   <ul>
	 *     <li>1 is a single-filter expression field</li>
	 *     <li>-1 is a multi-filter expression field</li>
	 *   </ul>
	 *   This information is, for example, used in the <code>addItem</code> method of the <code>FilterBar</code> control to forward this information to
	 *   the created <code>FilterField</code> instance.
	 * @property {boolean} [caseSensitive=true]
	 *   Whether filtering by this property is case-sensitive
	 *
	 * @public
	 */

	/**
	 * @typedef {sap.ui.mdc.util.PropertyInfoBase} sap.ui.mdc.util.ComplexPropertyInfo
	 *
	 * An object literal that describes attributes of a complex data property. A complex property references other properties in the
	 * <code>propertyInfos</code> attribute.
	 *
	 * @property {string[]} propertyInfos
	 *   A list of related properties (by key). These related properties must not themselves be complex.
	 *
	 * @public
	 */

	/*
	 * Key-value map to define the characteristics of a property attribute, where the key is the name of the attribute.
	 *
	 * Metadata information:
	 * - type
	 * 	   Can be any type that is also allowed for a control property, plus "PropertyReference" for references to simple properties.
	 *     Complex types can be specified with an object that describes sub-attributes.
	 *     Examples: "string", "string[]", "sap.ui.mdc.MyEnum", "any", "PropertyReference",
	 *               {
	 *                   subAttribute: {
	 *                       type: "string"
	 *                   },
	 *                   ...
	 *               }
	 * - mandatory (optional, default=false, only for top-level attribute)
	 *     Whether this attribute must be provided.
	 * - default (optional, type: object)
	 *     Specifies the default value
	 *     - value
	 *         This can either be a value, or a reference to another attribute in the form "attribute:x", with x being the fully qualified name of
	 *         the other attribute. The default value of this attribute is then the value of the other attribute. This works only one level deep, so
	 *         it's not possible to reference an attribute that also references an attribute for the default value.
	 *         Examples: "attribute:name", "attribute:attributeName.subAttributeName"
	 *     - ignoreIfNull (optional, default=false)
	 *     	   Prevents setting the default value for this attribute if set to <code>true</code>.
	 * 	       The attribute value will be <code>null</code> if the attribute is of type "object".
	 * - inComplexProperty (optional, type: object}
	 *     Settings that take effect if the property is complex.
	 *     - allowed (optional, default=false)
	 *         Whether it is allowed to provide this attribute.
	 *     - valueIfNotAllowed (optional)
	 *         An attribute that is not allowed will get this value.
	 *     - propagateAllowance (optional, default=true)
	 *         Whether the value of "allowed" is propagated to sub-attributes.
	 */
	const mAttributeMetadata = { // TODO: reserve reference attributes, e.g. unit -> unitProperty
		// Common
		key: { // Unique key
			type: "string",
			mandatory: true,
			inComplexProperty: {
				allowed: true
			}
		},
		label: { // Translatable text describing the property.
			type: "string",
			mandatory: true,
			inComplexProperty: {
				allowed: true
			}
		},
		tooltip: { // Translatable text describing additional information in the property to be displayed in a tooltip.
			type: "string",
			inComplexProperty: {
				allowed: true
			}
		},
		visible: { // Whether the property is visible in the "Items" personalization.
			type: "boolean",
			"default": {
				value: true
			},
			inComplexProperty: {
				allowed: true
			}
		},
		path: { // The technical path for a data source property.
			type: "string"
		},
		dataType: {
			type: "string", // The name of a subclass of sap.ui.model.SimpleType, e.g. "sap.ui.model.type.String".
			mandatory: true
		},
		formatOptions: {
			type: "object"
		},
		constraints: {
			type: "object"
		},
		// TODO: Used in odata.v4.util.DelegateUtil.getParametersInfo, which is used by FE. DelegateUtil is private, though.
		maxConditions: {
			type: "int",
			"default": {
				value: -1
			}
		},
		caseSensitive: {
			type: "boolean",
			"default": {
				value: true
			}
		},
		group: { // Key of the group the property is inside. Used to visually group properties in personalization dialogs.
			type: "string",
			inComplexProperty: {
				allowed: true
			}
		},
		groupLabel: { // Translatable text of the group.
			type: "string",
			inComplexProperty: {
				allowed: true
			}
		},

		// Enabled by:
		// sap.ui.mdc.table.PropertyHelper
		// sap.ui.mdc.chart.PropertyHelper
		// sap.ui.mdc.p13n.PropertyHelper
		filterable: { // Whether it is possible to filter by this property.
			type: "boolean",
			"default": {
				value: true
			},
			inComplexProperty: {
				valueIfNotAllowed: false
			}
		},
		sortable: { // Whether it is possible to sort by this property.
			type: "boolean",
			"default": {
				value: true
			},
			inComplexProperty: {
				valueIfNotAllowed: false
			}
		},

		// Enabled by:
		// sap.ui.mdc.table.PropertyHelper
		propertyInfos: { // List of names of simple properties. If this attribute is set, the property is a "complex property".
			type: "PropertyReference[]",
			inComplexProperty: {
				allowed: true
			}
		}
	};

	const mLegacyAlias = {
		key: "name"
	};

	/**
	 * The methods listed in this map are added to every <code>PropertyInfo</code> object.
	 */
	const mPropertyMethods = {
		/**
		 * Checks whether the property is complex.
		 *
		 * @this sap.ui.mdc.util.PropertyInfo
		 * @param {sap.ui.mdc.util.PropertyHelper} oPropertyHelper The property helper instance
		 * @returns {boolean | null} Whether the property is complex
		 */
		isComplex: function(oPropertyHelper) {
			return PropertyHelper.isPropertyComplex(this);
		},
		/**
		 * Gets all relevant simple properties. Returns itself if it is a simple property, and the referenced simple properties if it is complex.
		 *
		 * @this sap.ui.mdc.util.PropertyInfo
		 * @param {sap.ui.mdc.util.PropertyHelper} oPropertyHelper The property helper instance
		 * @returns {sap.ui.mdc.util.PropertyInfo[]} The referenced simple properties if it is complex, otherwise itself
		 */
		getSimpleProperties: function(oPropertyHelper) {
			if (!_private.get(oPropertyHelper)) {
				// PropertyHelper was destroyed
				return [];
			}

			if (this.isComplex()) {
				return this.propertyInfos.map((sPropertyKey) => oPropertyHelper.getProperty(sPropertyKey));
			} else {
				return [this];
			}
		},
		/**
		 * Gets all sortable properties referenced by the property, including the property itself if it is not complex.
		 *
		 * @this sap.ui.mdc.util.PropertyInfo
		 * @param {sap.ui.mdc.util.PropertyHelper} oPropertyHelper The property helper instance
		 * @returns {sap.ui.mdc.util.PropertyInfo[]} The sortable properties
		 */
		getSortableProperties: function(oPropertyHelper) {
			return this.getSimpleProperties().filter((oProperty) => {
				return oProperty.sortable;
			});
		},
		/**
		 * Gets all filterable properties referenced by the property, including the property itself if it is not complex.
		 *
		 * @this sap.ui.mdc.util.PropertyInfo
		 * @param {sap.ui.mdc.util.PropertyHelper} oPropertyHelper The property helper instance
		 * @returns {sap.ui.mdc.util.PropertyInfo[]} The filterable properties
		 */
		getFilterableProperties: function(oPropertyHelper) {
			return this.getSimpleProperties().filter((oProperty) => {
				return oProperty.filterable;
			});
		}
	};

	const aCommonAttributes = ["key",
		"label",
		"tooltip",
		"visible",
		"path",
		"dataType",
		"formatOptions",
		"constraints",
		"maxConditions",
		"group",
		"groupLabel",
		"caseSensitive"
	];
	const _private = new WeakMap();


	/**
	 *
	 * @param {string} sMessage Additional message that should be shown in the error
	 * @param {Object | Array} vProperty Property or array of objects with property keys as keys
	 * @returns {string} Error message that should be thrown
	 */
	function getErrorMessage(sMessage, vProperty) {
		let sError = "";


		if (!vProperty) {
			sError = `Invalid property definition: ${sMessage}`;
		} else if (Array.isArray(vProperty)) {
			const sPropertyKeys = vProperty.map((oProp) => `'${Object.keys(oProp)[0]}'`).join(",");
			sError = `Invalid property definition for properties with keys ${sPropertyKeys}: ${sMessage}`;
		} else {
			const sPropertyKey = vProperty.key ?? vProperty.name;
			sError = `Invalid property definition for property with key '${sPropertyKey}': ${sMessage}`;
		}
		return sError;
	}

	function reportInvalidProperty(sMessage, oProperty) {
		throwInvalidPropertyError(sMessage, oProperty);
	}

	function throwInvalidPropertyError(sMessage, oProperty) {
		const sError = getErrorMessage(sMessage, oProperty);
		throw new Error(sError);
	}

	function enrichProperties(oPropertyHelper, aProperties) {
		aProperties.map((oProperty) => {
			Object.keys(mPropertyMethods).forEach((sMethod) => {
				Object.defineProperty(oProperty, sMethod, {
					value: function() {
						return mPropertyMethods[sMethod].call(this, oPropertyHelper);
					},
					writable: true
				});
			});
		});
	}

	function deepFreeze(oObject) {
		const aKeys = Object.getOwnPropertyNames(oObject);

		Object.freeze(oObject);

		for (let i = 0; i < aKeys.length; i++) {
			const vValue = oObject[aKeys[i]];

			if (typeof vValue === "function") {
				Object.freeze(vValue);
			} else if (isPlainObject(vValue) && !Object.isFrozen(vValue)) {
				deepFreeze(vValue);
			} else if (Array.isArray(vValue)) {
				deepFreeze(vValue);
			}
		}
	}

	function deepFind(oObject, sPath) {
		if (!sPath) {
			return oObject;
		}

		return sPath.split(".").reduce((oCurrent, sSection) => {
			return oCurrent && oCurrent[sSection] ? oCurrent[sSection] : null;
		}, oObject);
	}

	function getAttributeDataType(vAttributeType) {
		let sType;

		if (typeof vAttributeType === "object") {
			sType = "object";
		} else {
			sType = vAttributeType.replace("PropertyReference", "string");
		}

		return DataType.getType(sType);
	}

	function getTypeDefault(vAttributeType) {
		const oDataType = getAttributeDataType(vAttributeType);

		if (oDataType.isArrayType()) {
			return oDataType.getBaseType().getDefaultValue();
		} else {
			return oDataType.getDefaultValue();
		}
	}

	function prepareProperties(oPropertyHelper, aProperties, mProperties) {
		aProperties.forEach((oProperty) => {
			oPropertyHelper.prepareProperty(oProperty, mProperties);
		});

		deepFreeze(aProperties);
	}

	function preparePropertyDeep(oPropertyHelper, oProperty, mProperties, sPath, oPropertySection, mAttributeSection) {
		const bTopLevel = sPath == null;
		let aDependenciesForDefaults = [];
		const bIsComplex = PropertyHelper.isPropertyComplex(oProperty);

		if (bTopLevel) {
			mAttributeSection = _private.get(oPropertyHelper).mAttributeMetadata;
			oPropertySection = oProperty;
		}

		if (!oPropertySection) {
			return [];
		}

		for (const sAttribute in mAttributeSection) {
			const mAttribute = mAttributeSection[sAttribute];
			const sAttributePath = bTopLevel ? sAttribute : sPath + "." + sAttribute;
			const vValue = oPropertySection[sAttribute];

			if (bIsComplex && !mAttribute.inComplexProperty.allowed) {
				if ("valueIfNotAllowed" in mAttribute.inComplexProperty) {
					oPropertySection[sAttribute] = mAttribute.inComplexProperty.valueIfNotAllowed;
				}
				continue;
			}

			if (vValue != null && typeof mAttribute.type === "string" && mAttribute.type.startsWith("PropertyReference") ||
				sAttributePath === "propertyInfos") {
				continue;
			}

			if (vValue == null) {
				setAttributeDefault(oPropertySection, mAttribute, sPath, sAttribute, aDependenciesForDefaults, vValue);
			}

			if (typeof mAttribute.type === "object") {
				aDependenciesForDefaults = aDependenciesForDefaults.concat(preparePropertyDeep(
					oPropertyHelper, oProperty, mProperties, sAttributePath, oPropertySection[sAttribute], mAttribute.type
				));
			}
		}

		return aDependenciesForDefaults;
	}

	function setAttributeDefault(oPropertySection, mAttributeSection, sSection, sAttribute, aDependenciesForDefaults, vValue) {
		const mDefault = mAttributeSection.default;

		if (mDefault.ignoreIfNull && vValue === null) {
			return;
		}

		if (typeof mDefault.value === "string" && mDefault.value.startsWith("attribute:")) {
			// Attributes that reference another attribute for the default value need to be processed in a second step.
			// This is only supported 1 level deep.
			aDependenciesForDefaults.push({
				source: mDefault.value.substring(mDefault.value.indexOf(":") + 1),
				targetPath: sSection,
				targetAttribute: sAttribute,
				targetType: mAttributeSection.type
			});
		} else if (Array.isArray(mDefault.value)) {
			oPropertySection[sAttribute] = merge([], mDefault.value);
		} else if (typeof mDefault.value === "object" && mDefault.value !== null) {
			oPropertySection[sAttribute] = merge({}, mDefault.value);
		} else {
			oPropertySection[sAttribute] = mDefault.value;
		}
	}

	function createPropertyMap(aProperties) {
		return Object.freeze(aProperties.reduce((mMap, oProperty) => {
			mMap[oProperty.key] = oProperty;
			return mMap;
		}, {}));
	}

	function finalizeAttributeMetadata(mAttributeSection, mParentAttributeSection) {
		for (const sAttribute in mAttributeSection) {
			const mAttribute = mAttributeSection[sAttribute];
			const bTopLevel = !mParentAttributeSection;

			mAttribute.mandatory = mAttribute.mandatory === true && bTopLevel;
			mAttribute.default = {...mAttribute.default};
			mAttribute.default.value = mAttribute.default.value ?? getTypeDefault(mAttribute.type);
			mAttribute.inComplexProperty = {...mAttribute.inComplexProperty};

			if (mAttribute.inComplexProperty.allowed === true) {
				mAttribute.inComplexProperty.allowed = bTopLevel || mParentAttributeSection.inComplexProperty.allowed === true;
			} else if (!("allowed" in mAttribute.inComplexProperty)) {
				// Propagate from parent attribute.
				const bPropagatedAllowance = mParentAttributeSection?.inComplexProperty.allowed === true
					&& mParentAttributeSection?.inComplexProperty.propagateAllowance !== false;
				mAttribute.inComplexProperty.allowed = bPropagatedAllowance;
			}

			if (typeof mAttribute.type === "object") {
				finalizeAttributeMetadata(mAttribute.type, mAttribute);
			}

			delete mAttribute.inComplexProperty.propagateAllowance;
		}
	}

	/**
	 * Validates the properties, applies defaults, and enriches them with additional information and functions.
	 *
	 * @param {sap.ui.mdc.util.PropertyHelper} oPropertyHelper
	 *     The instance of the <code>PropertyHelper</code> to initialize or re-initialize.
	 * @param {sap.ui.mdc.util.PropertyInfo[]} aProperties
	 *     The properties to process in this helper.
	 * @throws {Error} If the properties are invalid.
	 */
	function processProperties(oPropertyHelper, aProperties) {
		if (!Array.isArray(aProperties)) {
			throwInvalidPropertyError("Property infos must be an array.");
		}

		const mPrivate = _private.get(oPropertyHelper);
		const aClonedProperties = merge([], aProperties);

		oPropertyHelper.validateProperties(aClonedProperties, mPrivate.aPreviousRawProperties);

		const aClonedPropertiesWithAliases = addAttributeAliases(aClonedProperties);
		const mNextPropertyMap = createPropertyMap(aClonedPropertiesWithAliases);
		enrichProperties(oPropertyHelper, aClonedPropertiesWithAliases);
		prepareProperties(oPropertyHelper, aClonedPropertiesWithAliases, mNextPropertyMap);

		oPropertyHelper._validatePropertyConsistency(aClonedPropertiesWithAliases, mPrivate.aProperties);

		mPrivate.aProperties = aClonedPropertiesWithAliases;
		mPrivate.mProperties = mNextPropertyMap;
		mPrivate.aPreviousRawProperties = merge([], aProperties);
	}

	function addAttributeAliases(aProperties) {
		const aAliasAttributeEntries = Object.entries(mLegacyAlias);

		return aProperties.map((oProperty) => {
			const oModifiedProperty = {...oProperty};
			aAliasAttributeEntries.forEach(([sKey, sLegacyAlias]) => {
				if (sKey in oProperty && sLegacyAlias in oProperty && oProperty[sKey] !== oProperty[sLegacyAlias]) {
					throwInvalidPropertyError(`The values of legacy-attribute '${sLegacyAlias}' and it's replacement '${sKey}' must be identical.`, oProperty);
				}
				if (!(sKey in oProperty) && sLegacyAlias in oProperty) {
					oModifiedProperty[sKey] = oProperty[sLegacyAlias];
				}
				if (!(sLegacyAlias in oProperty) && sKey in oProperty) {
					oModifiedProperty[sLegacyAlias] = oProperty[sKey];
				}
			});
			return oModifiedProperty;
		});
	}

	function getPropertyKey (oProperty) {
		return oProperty.key || (mLegacyAlias['key'] && oProperty[mLegacyAlias['key']]);
	}

	/**
	 * Constructor for a new helper for the given properties.
	 *
	 * @param {sap.ui.mdc.util.PropertyInfo[]} aProperties
	 *     The properties to process in this helper
	 * @param {sap.ui.base.ManagedObject} [oParent]
	 *     A reference to an instance that will act as the parent of this helper
	 * @param {object} [mAdditionalAttributes]
	 *     Additional attributes that the <code>PropertyInfo</code> may contain. It is a key-value map, where the key is the name of the
	 *     attribute, and the value is the attribute metadata definition. To add a standard property, the value must be <code>true</code>. Metadata
	 *     of standard attributes cannot be overridden.
	 *     The following common standard attributes are always included. They do not need to be added explicitly and cannot be excluded.
	 *     name, label, visible, path, dataType, formatOptions, constraints, maxConditions, group, groupLabel, caseSensitive
	 *
	 * @class
	 * Property helpers in this SAPUI5 library provide a consistent and standardized structure of properties and their attributes.
	 * Validates the given properties, sets defaults, and provides utilities to work with these properties.
	 * The utilities can only be used for properties that are known to the helper. Known properties are all those that are passed to the constructor.
	 *
	 * @extends sap.ui.base.Object
	 *
	 * @author SAP SE
	 * @version ${version}
	 *
	 * @private
	 * @since 1.83
	 * @alias sap.ui.mdc.util.PropertyHelper
	 */
	const PropertyHelper = BaseObject.extend("sap.ui.mdc.util.PropertyHelper", {
		constructor: function(aProperties, oParent, mAdditionalAttributes) {
			BaseObject.call(this);

			if (oParent && !BaseObject.isObjectA(oParent, "sap.ui.base.ManagedObject")) {
				throw new Error("The type of the parent is invalid.");
			}

			Object.keys(mAdditionalAttributes || {}).forEach((sAdditionalAttribute) => {
				if (sAdditionalAttribute in mAttributeMetadata && mAdditionalAttributes[sAdditionalAttribute] !== true) {
					throw new Error("The attribute '" + sAdditionalAttribute + "' is reserved and cannot be overridden by additional attributes.");
				}
			});

			const mPrivate = {};
			const aAdditionalAttributes = Object.keys(mAdditionalAttributes || {});

			mPrivate.mAttributeMetadata = aCommonAttributes.concat(aAdditionalAttributes).reduce((mMetadata, sAttribute) => {
				mMetadata[sAttribute] = sAttribute in mAttributeMetadata ? mAttributeMetadata[sAttribute] : mAdditionalAttributes[sAttribute];
				return mMetadata;
			}, {});
			finalizeAttributeMetadata(mPrivate.mAttributeMetadata);

			mPrivate.aMandatoryAttributes = Object.keys(mPrivate.mAttributeMetadata).filter((sAttribute) => {
				return mPrivate.mAttributeMetadata[sAttribute].mandatory;
			});

			mPrivate.oParent = oParent || null;
			_private.set(this, mPrivate);

			this.setProperties(aProperties);
		}
	});

	/**
	 * Validates an array of properties.
	 *
	 * <b>Note for classes that override this method:</b>
	 * The only method that may be called from here is {@link #validateProperty}. The properties are not yet stored in the helper, and therefore
	 * any method that tries to access them might not work as expected.
	 *
	 * @param {sap.ui.mdc.util.PropertyInfo[]} aProperties The properties to validate
	 * @param {sap.ui.mdc.util.PropertyInfo[]} [aPreviousProperties] The previous set of properties to validate against
	 * @throws {Error} If the properties are invalid
	 * @protected
	 */
	PropertyHelper.prototype.validateProperties = function(aProperties, aPreviousProperties) {
		const oUniquePropertiesSet = new Set();

		for (let i = 0; i < aProperties.length; i++) {
			this.validateProperty(aProperties[i], aProperties, aPreviousProperties);
			oUniquePropertiesSet.add(getPropertyKey(aProperties[i]));
		}

		if (oUniquePropertiesSet.size !== aProperties.length) {
			throwInvalidPropertyError("Properties do not have unique keys.");
		}
	};

	/**
	 * Compares two property arrays for consistency regarding lost properties as well as attribute value manipulation between given values and/or defaults
	 *
	 * <b>Note:</b>
	 * - Properties once known to the PropertyHelper instance can no longer be removed
	 * - Attribute values can no longer be modified from previous ones or default values using setProperties
	 *
	 * @param {sap.ui.mdc.util.PropertyInfo[]} aProperties The properties to validate
	 * @param {sap.ui.mdc.util.PropertyInfo[]} [aPreviousProperties] The previous set of properties to validate against

	 * @throws {Error} If inconsistencies between property configurations are found
	 * @private
	 */
	PropertyHelper.prototype._validatePropertyConsistency = function(aProperties, aPreviousProperties) {
		if (aPreviousProperties?.length) {
			const mPrivate = _private.get(this);
			const { mAttributeMetadata } = mPrivate;
			const aAllInconsistencies = [];
			for (const oPreviousProperty of aPreviousProperties) {
				const sPreviousPropertyKey = getPropertyKey(oPreviousProperty);
				const oNewProperty = aProperties.find((oProperty) => getPropertyKey(oProperty) === sPreviousPropertyKey);
				if (!oNewProperty) { // Property is missing in new set
					aAllInconsistencies.push({[sPreviousPropertyKey]: "PROPERTY_MISSING"});
				} else {
					const aInconsistencies = Object.entries(mAttributeMetadata).reduce((aAcc, [sAttribute, oAttrMetadata]) => {
						if (!deepEqual(oPreviousProperty[sAttribute], oNewProperty[sAttribute])) {
							return [...aAcc, {[sAttribute]: [oPreviousProperty[sAttribute], oNewProperty[sAttribute]]}];
						}
						return aAcc;
					}, []);
					if (aInconsistencies.length) {
						aAllInconsistencies.push({[sPreviousPropertyKey]: aInconsistencies});
					}
				}
			}

			if (aAllInconsistencies.length) {
				reportInvalidProperty(`Detected property info modifications after update:`, aAllInconsistencies);
			}
		}
	};

	/**
	 * Validates a property. The entire array of properties needs to be provided for validation of a complex property.
	 *
	 * <b>Note for classes that override this method:</b>
	 * No other method of the helper must be called from here. The properties are not yet stored in the helper, and therefore
	 * any method that tries to access them might not work as expected.
	 *
	 * @param {sap.ui.mdc.util.PropertyInfo} oProperty The property to validate
	 * @param {sap.ui.mdc.util.PropertyInfo[]} aProperties The entire array properties
	 * @param {sap.ui.mdc.util.PropertyInfo[]} [aPreviousProperties] The previous set of properties to validate against
	 * @throws {Error} If the property is invalid
	 * @protected
	 */
	PropertyHelper.prototype.validateProperty = function(oProperty, aProperties, aPreviousProperties) {
		if (!isPlainObject(oProperty)) {
			throwInvalidPropertyError("Property info must be a plain object.");
		}

		validatePropertyDeep(this, oProperty, aProperties);

		if (PropertyHelper.isPropertyComplex(oProperty)) {
			if (!oProperty.propertyInfos || oProperty.propertyInfos.length === 0) {
				throwInvalidPropertyError("Complex property does not reference existing properties.", oProperty);
			}
		}

		const mPrivate = _private.get(this);

		mPrivate.aMandatoryAttributes.forEach((sMandatoryAttribute) => {
			const mAttributeMetadata = mPrivate.mAttributeMetadata[sMandatoryAttribute];
			const bAllowedinComplexProperty = mAttributeMetadata.inComplexProperty.allowed;
			const sAlias = mLegacyAlias[sMandatoryAttribute];
			const bContainsAlias = sAlias && sAlias in oProperty;
			const bAttrIsNull = bContainsAlias ? oProperty[sAlias] == null : oProperty[sMandatoryAttribute] == null;

			if (bAttrIsNull && PropertyHelper.isPropertyComplex(oProperty) && !bAllowedinComplexProperty) {
				// Don't throw an error if a complex property does not contain a mandatory attribute that is not allowed in complex properties.
				return;
			}

			if (!(sMandatoryAttribute in oProperty || bContainsAlias)) {
				reportInvalidProperty("Property does not contain mandatory attribute '" + sMandatoryAttribute + "'.", oProperty);
			} else if (bAttrIsNull) {
				throwInvalidPropertyError("Property does not contain mandatory attribute '" + sMandatoryAttribute + "'.", oProperty);
			}
		});
	};

	function validatePropertyDeep(oPropertyHelper, oProperty, aProperties, sPath, oPropertySection, mAttributeSection) {
		const bTopLevel = sPath == null;

		if (bTopLevel) {
			mAttributeSection = _private.get(oPropertyHelper).mAttributeMetadata;
			oPropertySection = oProperty;
		}

		for (const sAttribute in oPropertySection) {
			let mAttribute = mAttributeSection[sAttribute];
			const sAttributePath = bTopLevel ? sAttribute : sPath + "." + sAttribute;
			const vValue = oPropertySection[sAttribute];

			// Consider legacy alias
			if (!mAttribute) {
				mAttribute = mAttributeSection[Object.entries(mLegacyAlias).find((aEntry) => aEntry[1] === sAttribute)?.[0]];
			}

			if (!mAttribute) {
				reportInvalidProperty("Property contains invalid attribute '" + sAttributePath + "'.", oProperty);
			} else if (PropertyHelper.isPropertyComplex(oProperty) && !mAttribute.inComplexProperty.allowed) {
				reportInvalidProperty("Complex property contains invalid attribute '" + sAttributePath + "'.", oProperty);
			} else if (typeof mAttribute.type === "object" && vValue && typeof vValue === "object") {
				validatePropertyDeep(
					oPropertyHelper, oProperty, aProperties, sAttributePath, vValue, mAttribute.type
				);
			} else if (vValue != null && !getAttributeDataType(mAttribute.type).isValid(vValue)) {
				// Optional attributes may have null or undefined as value.
				throwInvalidPropertyError("The value of '" + sAttributePath + "' is invalid.", oProperty);
			} else if (vValue && typeof mAttribute.type === "string" && mAttribute.type.startsWith("PropertyReference")) {
				validatePropertyReferences(
					oPropertyHelper, oProperty, aProperties, sAttributePath, vValue, mAttribute
				);
			}
		}
	}

	function validatePropertyReferences(oPropertyHelper, oProperty, aProperties, sPath, oPropertySection, mAttributeSection) {
		const aPropertyNames = mAttributeSection.type.endsWith("[]") ? oPropertySection : [oPropertySection];
		const oUniquePropertiesSet = new Set(aPropertyNames);

		if (aPropertyNames.indexOf(getPropertyKey(oProperty)) > -1) {
			throwInvalidPropertyError("Property references itself in the '" + sPath + "' attribute.", oProperty);
		}

		if (oUniquePropertiesSet.size !== aPropertyNames.length) {
			throwInvalidPropertyError("Property contains duplicate names in the '" + sPath + "' attribute.", oProperty);
		}

		for (let i = 0; i < aProperties.length; i++) {
			if (oUniquePropertiesSet.has(getPropertyKey(aProperties[i]))) {
				if (PropertyHelper.isPropertyComplex(aProperties[i])) {
					throwInvalidPropertyError("Property references complex properties in the '" + sPath + "' attribute.", oProperty);
				}
				oUniquePropertiesSet.delete(getPropertyKey(aProperties[i]));
			}
		}

		if (oUniquePropertiesSet.size > 0) {
			throwInvalidPropertyError("Property references non-existing properties in the '" + sPath + "' attribute.", oProperty);
		}
	}

	/**
	 * Applies defaults and resolves property references.
	 *
	 * @param {sap.ui.mdc.util.PropertyInfo} oProperty The property to prepare
	 * @param {Object<string, sap.ui.mdc.util.PropertyInfo>} mProperties property map
	 *
	 * @protected
	 */
	PropertyHelper.prototype.prepareProperty = function(oProperty, mProperties) {
		const aDependenciesForDefaults = preparePropertyDeep(this, oProperty, mProperties);

		aDependenciesForDefaults.forEach((mDependency) => {
			const oPropertySection = deepFind(oProperty, mDependency.targetPath);

			if (oPropertySection) {
				let vValue = deepFind(oProperty, mDependency.source);

				if (vValue == null) {
					vValue = getTypeDefault(mDependency.targetType);
				}

				oPropertySection[mDependency.targetAttribute] = vValue;
			}
		});
	};

	/**
	 * If available, it gets the instance that acts as the parent of this helper. This may not reflect the UI5 object relationship tree.
	 *
	 * @returns {sap.ui.base.ManagedObject | null} The parent if one was passed to the constructor, <code>null</code> otherwise.
	 * @public
	 */
	PropertyHelper.prototype.getParent = function() {
		const oPrivate = _private.get(this);
		return oPrivate ? oPrivate.oParent : null;
	};

	/**
	 * Sets all properties known to this helper.
	 *
	 * Note:<br>
	 * Repeated calls allow incremental updates for properties.
	 * You may add new properties and/or attributes, but you must not remove properties or modify their attributes, once configured.
	 *
	 * @param {sap.ui.mdc.util.PropertyInfo[]} aProperties The properties to process
	 * @public
	 */
	PropertyHelper.prototype.setProperties = function(aProperties) {
		processProperties(this, aProperties);
	};

	/**
	 * Gets all properties known to this helper.
	 *
	 * @returns {sap.ui.mdc.util.PropertyInfo[]} All properties
	 * @public
	 */
	PropertyHelper.prototype.getProperties = function() {
		const oPrivate = _private.get(this);
		return oPrivate ? oPrivate.aProperties : [];
	};

	/**
	 * Gets the properties as a key-value map, where the key is the <code>name</code> attribute of a property.
	 *
	 * @returns {sap.ui.mdc.util.PropertyInfo} A map of all properties
	 * @public
	 */
	PropertyHelper.prototype.getPropertyMap = function() {
		const oPrivate = _private.get(this);
		return oPrivate ? oPrivate.mProperties : {};
	};

	/**
	 * Gets a property by its name.
	 *
	 * @param {string} sName Name of a property
	 * @returns {sap.ui.mdc.util.PropertyInfo | null} The property, or <code>null</code> if it is unknown
	 * @public
	 */
	PropertyHelper.prototype.getProperty = function(sName) {
		return this.getPropertyMap()[sName] || null;
	};

	/**
	 * Checks whether the property helper knows a property.
	 *
	 * @param {string} sName Name of a property
	 * @returns {boolean} Whether the property is known
	 * @public
	 */
	PropertyHelper.prototype.hasProperty = function(sName) {
		return sName in this.getPropertyMap();
	};

	/**
	 * Checks whether a property is a complex property. Works with any <code>PropertyInfo</code>, even if unknown to the property helper.
	 *
	 * @param {sap.ui.mdc.util.PropertyInfo} oProperty A <code>PropertyInfo</code> object
	 * @returns {boolean} Whether the property is complex
	 * @protected
	 * @static
	 */
	PropertyHelper.isPropertyComplex = function(oProperty) {
		return oProperty != null && typeof oProperty === "object" ? "propertyInfos" in oProperty : false;
	};

	/**
	 * @override
	 * @inheritDoc
	 */
	PropertyHelper.prototype.destroy = function() {
		BaseObject.prototype.destroy.apply(this, arguments);
		_private.delete(this);
	};

	/**
	 * Gets the attribute metadata of this instance.
	 *
	 * @returns {object} Attribute metadata of this instance.
	 * @private
	 */
	PropertyHelper.prototype._getAttributeMetadata = function() {
		const mPrivate = _private.get(this);
		return mPrivate ? merge({}, mPrivate.mAttributeMetadata) : null;
	};

	/**
	 * Gets a list of properties that are redundant and should be filtered out in the {@link sap.ui.mdc.p13n.SelectionController} for personalization.
	 *
	 * @protected
	 * @returns {object[]} A list of properties
	 */
	PropertyHelper.prototype.getRedundantProperties = function() {
		return [];
	};

	Object.defineProperties(PropertyHelper, {
		reportInvalidProperty: {value: reportInvalidProperty},
		throwInvalidPropertyError: {value: throwInvalidPropertyError}
	});

	return PropertyHelper;
});<|MERGE_RESOLUTION|>--- conflicted
+++ resolved
@@ -7,27 +7,13 @@
 	"sap/ui/base/DataType",
 	"sap/base/util/merge",
 	"sap/base/util/isPlainObject",
-<<<<<<< HEAD
-	"sap/base/Log",
-	"sap/ui/core/Lib",
 	"sap/base/util/deepEqual"
-=======
-	"sap/base/util/deepEqual",
-	"sap/ui/mdc/util/PropertyHelperUtil"
->>>>>>> b95fdec1
 ], (
 	BaseObject,
 	DataType,
 	merge,
 	isPlainObject,
-<<<<<<< HEAD
-	Log,
-	Lib,
 	deepEqual
-=======
-	deepEqual,
-	PropertyHelperUtil
->>>>>>> b95fdec1
 ) => {
 	"use strict";
 
