/*!
 * ${copyright}
 */
sap.ui.define([
	'sap/ui/mdc/enums/BaseType',
	'sap/ui/mdc/enums/FieldDisplay',
	'sap/ui/mdc/condition/FilterOperatorUtil',
	'sap/ui/mdc/field/FieldBaseDelegate',
<<<<<<< HEAD
	'sap/ui/model/type/String'
	], (
	BaseType,
	FieldDisplay,
	FilterOperatorUtil,
	FieldBaseDelegate,
	StringType
) => {
	"use strict";

	/**
	 * Helper functions for {@link sap.ui.mdc.field.ConditionType ConditionType} and {@link sap.ui.mdc.field.ConditionsType ConditionsType}.
	 *
	 * @namespace
	 * @author SAP SE
	 * @version ${version}
	 * @since 1.121.0
	 * @alias sap.ui.mdc.field.ConditionTypeUtils
	 *
	 * @private
	 */
	return function() {

		this._sDefaultBaseType = BaseType.String;

		this._getValueType = function() {

			let oType = this.oFormatOptions.valueType;
			if (!oType) {
				if (this._sDefaultBaseType === BaseType.String) {
					// no type provided -> use string type as default
					oType = this._getDefaultType();
				} else {
					throw new Error("Type missing"); // DynamicDateRangeConditionsType
=======
	'sap/ui/model/type/String',
	'sap/ui/core/Element'
],
	(
		BaseType,
		FieldDisplay,
		FilterOperatorUtil,
		FieldBaseDelegate,
		StringType,
		Element
	) => {
		"use strict";

		/**
		 * Helper functions for {@link sap.ui.mdc.field.ConditionType ConditionType} and {@link sap.ui.mdc.field.ConditionsType ConditionsType}.
		 *
		 * @namespace
		 * @author SAP SE
		 * @version ${version}
		 * @since 1.121.0
		 * @alias sap.ui.mdc.field.ConditionTypeUtils
		 *
		 * @private
		 */
		return function() {

			this._sDefaultBaseType = BaseType.String;

			this._getValueType = function() {

				let oType = this.oFormatOptions.valueType;
				if (!oType) {
					if (this._sDefaultBaseType === BaseType.String) {
						// no type provided -> use string type as default
						oType = this._getDefaultType();
					} else {
						throw new Error("Type missing"); // DynamicDateRangeConditionsType
					}
>>>>>>> c80897c3
				}
			}

			return oType;

		};

		this._getAdditionalValueType = function() {

			let oType = this.oFormatOptions.additionalValueType;
			if (!oType) {
				// no type provided -> use string type as default
				oType = this._getDefaultType();
			}

			return oType;

		};

		this._getOriginalType = function() {

			return this.oFormatOptions.originalDateType;

		};

		this._getAdditionalType = function() {

			return this.oFormatOptions.additionalType;

		};

		this._getDefaultType = function() {

			if (!this._oDefaultType) {
				this._oDefaultType = new StringType();
			}

			return this._oDefaultType;

		};

		this._getBaseType = function(oType) {

			const sType = oType.getMetadata().getName();
			const oFormatOptions = oType.getFormatOptions();
			const oConstraints = oType.getConstraints();

			return this._getBaseTypeForValueType({ name: sType, formatOptions: oFormatOptions, constraints: oConstraints });

		};

		this._getBaseTypeForValueType = function(oValueType) {

			const oDelegate = this._getDelegate();
			const oField = this.oFormatOptions.control;
			let sBaseType = oDelegate.getTypeMap(oField).getBaseType(oValueType.name, oValueType.formatOptions, oValueType.constraints);

			if (sBaseType === BaseType.Unit) {
				sBaseType = BaseType.Numeric;
			}

			return sBaseType;

		};

		this._getMaxConditions = function() {

			let iMaxConditions = 1;

			if (this.oFormatOptions.hasOwnProperty("maxConditions")) {
				iMaxConditions = this.oFormatOptions.maxConditions;
			}

			return iMaxConditions;

		};

		this._getMultipleLines = function() {


			if (this.oFormatOptions.hasOwnProperty("multipleLines")) {
				return this.oFormatOptions.multipleLines;
			}

			return false;

		};

		this._getDisplay = function() {

			let sDisplay = this.oFormatOptions.display;
			if (!sDisplay) {
				sDisplay = FieldDisplay.Value;
			}

			return sDisplay;

		};

		this._getKeepValue = function() {


			if (this.oFormatOptions.hasOwnProperty("keepValue")) {
				return this.oFormatOptions.keepValue;
			}

			return null;

		};

		this._getNoFormatting = function() {

			let bNoFormatting = false;

			if (this.oFormatOptions.hasOwnProperty("noFormatting")) {
				bNoFormatting = this.oFormatOptions.noFormatting;
			}

			return bNoFormatting;

		};

		this._isUnit = function(oType) {

			if (this._isCompositeType(oType)) {
				const oFormatOptions = oType.getFormatOptions();
				const bShowMeasure = !oFormatOptions || !oFormatOptions.hasOwnProperty("showMeasure") || oFormatOptions.showMeasure;
				const bShowNumber = !oFormatOptions || !oFormatOptions.hasOwnProperty("showNumber") || oFormatOptions.showNumber;
				const bShowTimezone = !oFormatOptions || !oFormatOptions.hasOwnProperty("showTimezone") || oFormatOptions.showTimezone; // handle timezone as unit
				const bShowDate = !oFormatOptions || !oFormatOptions.hasOwnProperty("showDate") || oFormatOptions.showDate;
				const bShowTime = !oFormatOptions || !oFormatOptions.hasOwnProperty("showTime") || oFormatOptions.showTime;
				if ((bShowMeasure && !bShowNumber) || (bShowTimezone && !bShowDate && !bShowTime)) {
					return true;
				}
			}

			return false;

		};

		this._isCompositeType = function(oType) {

			return oType && oType.isA("sap.ui.model.CompositeType");

		};

		this._getCompositeTypes = function() {

			return this.oFormatOptions.compositeTypes;

		};

		this._getAdditionalCompositeTypes = function() {

			return this.oFormatOptions.ASdditionalCompositeTypes;

		};

		this._getOperators = function() {

			let aOperators = this.oFormatOptions.operators;
			if (!aOperators || aOperators.length === 0) {
				aOperators = FilterOperatorUtil.getOperatorsForType(this._getBaseType(this._getValueType()));
			}

			return aOperators;

		};

		this._getDefaultOperator = function(aOperators, oType) {

			const sDefaultOperatorName = this.oFormatOptions.defaultOperatorName;
			let oOperator;
			if (sDefaultOperatorName) {
				oOperator = FilterOperatorUtil.getOperator(sDefaultOperatorName);
			} else {
				oOperator = FilterOperatorUtil.getDefaultOperator(this._getBaseType(oType));
			}

			if (oOperator && aOperators.indexOf(oOperator.name) < 0) {
				// default operator not valid -> cannot use -> use first include-operator
				for (let i = 0; i < aOperators.length; i++) {
					oOperator = FilterOperatorUtil.getOperator(aOperators[i]);
					if (oOperator.exclude || !oOperator.hasRequiredValues()) {
						oOperator = undefined;
					} else {
						break;
					}
				}
			}

			return oOperator;

		};

		this._getHideOperator = function() {


			if (this.oFormatOptions.hasOwnProperty("hideOperator")) {
				return this.oFormatOptions.hideOperator;
			} else {
				const aOperators = this._getOperators();
				if (aOperators.length === 1) {
					const oOperator = FilterOperatorUtil.getOperator(aOperators[0]);
					return !oOperator || oOperator.isSingleValue();
				} else {
					return false;
				}
			}

		};

		this._fnReturnPromise = function(oPromise) {

			if (oPromise instanceof Promise && this.oFormatOptions.asyncParsing) {
				this.oFormatOptions.asyncParsing(oPromise);
			}

			return oPromise;

		};

		this._getDelegate = function() {

			let oDelegate = this.oFormatOptions.delegate;

			if (!oDelegate) {
				oDelegate = FieldBaseDelegate;
			}

			return oDelegate;

			this._getValueHelp = function() {

				const sID = this.oFormatOptions.valueHelpID;
				if (sID) {
					const oValueHelp = Element.getElementById(sID);
					if (oValueHelp && oValueHelp.isValidationSupported()) {
						return oValueHelp;
					}
				}

				return null;

			};

		};

	};

});<|MERGE_RESOLUTION|>--- conflicted
+++ resolved
@@ -6,14 +6,15 @@
 	'sap/ui/mdc/enums/FieldDisplay',
 	'sap/ui/mdc/condition/FilterOperatorUtil',
 	'sap/ui/mdc/field/FieldBaseDelegate',
-<<<<<<< HEAD
-	'sap/ui/model/type/String'
-	], (
+	'sap/ui/model/type/String',
+	'sap/ui/core/Element'
+], (
 	BaseType,
 	FieldDisplay,
 	FilterOperatorUtil,
 	FieldBaseDelegate,
-	StringType
+	StringType,
+	Element
 ) => {
 	"use strict";
 
@@ -41,46 +42,6 @@
 					oType = this._getDefaultType();
 				} else {
 					throw new Error("Type missing"); // DynamicDateRangeConditionsType
-=======
-	'sap/ui/model/type/String',
-	'sap/ui/core/Element'
-],
-	(
-		BaseType,
-		FieldDisplay,
-		FilterOperatorUtil,
-		FieldBaseDelegate,
-		StringType,
-		Element
-	) => {
-		"use strict";
-
-		/**
-		 * Helper functions for {@link sap.ui.mdc.field.ConditionType ConditionType} and {@link sap.ui.mdc.field.ConditionsType ConditionsType}.
-		 *
-		 * @namespace
-		 * @author SAP SE
-		 * @version ${version}
-		 * @since 1.121.0
-		 * @alias sap.ui.mdc.field.ConditionTypeUtils
-		 *
-		 * @private
-		 */
-		return function() {
-
-			this._sDefaultBaseType = BaseType.String;
-
-			this._getValueType = function() {
-
-				let oType = this.oFormatOptions.valueType;
-				if (!oType) {
-					if (this._sDefaultBaseType === BaseType.String) {
-						// no type provided -> use string type as default
-						oType = this._getDefaultType();
-					} else {
-						throw new Error("Type missing"); // DynamicDateRangeConditionsType
-					}
->>>>>>> c80897c3
 				}
 			}
 
@@ -313,19 +274,19 @@
 
 			return oDelegate;
 
-			this._getValueHelp = function() {
-
-				const sID = this.oFormatOptions.valueHelpID;
-				if (sID) {
-					const oValueHelp = Element.getElementById(sID);
-					if (oValueHelp && oValueHelp.isValidationSupported()) {
-						return oValueHelp;
-					}
-				}
-
-				return null;
-
-			};
+		};
+
+		this._getValueHelp = function() {
+
+			const sID = this.oFormatOptions.valueHelpID;
+			if (sID) {
+				const oValueHelp = Element.getElementById(sID);
+				if (oValueHelp && oValueHelp.isValidationSupported()) {
+					return oValueHelp;
+				}
+			}
+
+			return null;
 
 		};
 
