--- conflicted
+++ resolved
@@ -306,15 +306,8 @@
 			}
 			const [aProperties, PropertyHelper, bValidationDisabled] = aResult;
 
-<<<<<<< HEAD
-			if (bExceptionFound) {
+			if (bValidationDisabled) {
 				throw new Error(`PropertyInfo validation is disabled for control ${this.getId()}.`);
-=======
-			if (bValidationDisabled) {
-				future.errorThrows(`PropertyInfo validation is disabled for control ${this.getId()}.`, {
-					suffix: `Migrate this control's propertyInfo to avoid breaking changes in the future.`
-				});
->>>>>>> c860d782
 			}
 
 			this._oPropertyHelper = new PropertyHelper(aProperties, this, undefined/*additional attributes*/);
