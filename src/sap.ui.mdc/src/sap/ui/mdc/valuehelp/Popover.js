/*!
 * ${copyright}
 */

sap.ui.define([
	'sap/ui/mdc/valuehelp/base/Container',
	'sap/ui/mdc/enums/OperatorName',
	'sap/ui/mdc/enums/ValueHelpSelectionType',
	'sap/ui/mdc/util/loadModules',
	'sap/ui/thirdparty/jquery',
	'sap/ui/core/library',
	'sap/ui/Device',
	'sap/ui/mdc/enums/RequestShowContainerReason'
], (
	Container,
	OperatorName,
	ValueHelpSelectionType,
	loadModules,
	jQuery,
	coreLibrary,
	Device,
	RequestShowContainerReason
) => {
	"use strict";

	let Toolbar, ToolbarSpacer, FormatException;

	// shortcut for sap.ui.core.ValueState
	const { ValueState, TitleLevel } = coreLibrary;

	/**
	 * Constructor for a new <code>Popover</code> container.
	 *
	 * @param {string} [sId] ID for the new control, generated automatically if no ID is given
	 * @param {object} [mSettings] Initial settings for the new control
	 * @class Container for the {@link sap.ui.mdc.ValueHelp ValueHelp} element showing a popover.
	 * @extends sap.ui.mdc.valuehelp.base.Container
	 * @version ${version}
	 * @constructor
	 *
	 * @public
	 * @since 1.95.0
	 * @alias sap.ui.mdc.valuehelp.Popover
	 */
	const Popover = Container.extend("sap.ui.mdc.valuehelp.Popover", /** @lends sap.ui.mdc.valuehelp.Popover.prototype */ {
		metadata: {
			library: "sap.ui.mdc",
			interfaces: [
				"sap.ui.mdc.valuehelp.base.ITypeaheadContainer", "sap.ui.mdc.valuehelp.base.IDialogContainer", "sap.ui.core.PopupInterface"
			],
			properties: {
				/**
				 * Controls the possibility to open this popover container by clicking on a connected control, even if no content enforces it.
				 *
				 * <b>Note:</b> By default, a type-ahead is only shown to provide suggestions when users enter input in a connected control.
				 * This property enables scenarios where popovers need to be shown earlier (for example, recommendations or recently entered values).
				 * See also {@link module:sap/ui/mdc/ValueHelpDelegate.showTypeahead showTypeahead}
				 * @since 1.110.0
				 * @deprecated As of version 1.121.0, replaced by {@link module:sap/ui/mdc/ValueHelpDelegate.shouldOpenOnClick shouldOpenOnClick}
				 */
				opensOnClick: {
					type: "boolean",
					defaultValue: false
				},
				/**
				 * Controls the possibility to open this popover container by focussing on a connected control.
				 *
				 * <b>Note:</b> By default, a type-ahead is only shown to provide suggestions when users enter input in a connected control.
				 * This property enables scenarios where popovers need to be shown earlier (for example, recommendations or recently entered values).
				 * See also {@link module:sap/ui/mdc/ValueHelpDelegate.showTypeahead showTypeahead}
				 * @since 1.112.0
				 * @deprecated As of version 1.121.0, replaced by {@link module:sap/ui/mdc/ValueHelpDelegate.shouldOpenOnFocus shouldOpenOnFocus}
				 */
				opensOnFocus: {
					type: "boolean",
					defaultValue: false
				}
			},
			defaultAggregation: "content"
		}
	});

	Popover.prototype.invalidate = function(oOrigin) {

		if (oOrigin) {
			const oPopover = this.getAggregation("_container");
			const oContent = this._oCurrentContent;
			if (oPopover && oContent && oOrigin === oContent && !this.isDestroyStarted()) {
				// Content invalidated -> invalidate Popover to rerender content
				oPopover.invalidate(oOrigin);
			} else { // standard logic
				Container.prototype.invalidate.apply(this, arguments);
			}
		}

	};

	Popover.prototype.getUIAreaForContent = function() {
		// if List or Table needs to be rerendered because of a change the corresponding UIArea is the static-UIArea used in the Popover.
		const oPopover = this.getAggregation("_container");
		if (oPopover) {
			return oPopover.getUIArea();
		}

		return Container.prototype.getUIAreaForContent.apply(this, arguments);

	};

	Popover.prototype._getContent = function() {
		const oContent = this.getContent();
		return oContent && oContent[0];
	};

	Popover.prototype.getContainerControl = function() {
		const oPopover = this.getAggregation("_container");

		if (!oPopover) {
			if (!this._oGetContainerControlPromise) {
				if (Device.system.phone) {
					this._oGetContainerControlPromise = _getContainerControlPhone.call(this);
				} else {
					this._oGetContainerControlPromise =  _getContainerControlDesktop.call(this);
				}
			}
			return this._oGetContainerControlPromise;
		}

		let oValueHelpHeader;
		let oInput;
		if (Device.system.phone) {
			[oValueHelpHeader] = oPopover.getContent();
			[oInput] = oPopover.getSubHeader().getContent();
			const oFormatOptions = _getConditionFormatOptions.call(this);
			this._oInputConditionType.setFormatOptions(oFormatOptions); // as config might be changed
			_updateValueHelpHeaderPhone.call(this, this.getControl(), oValueHelpHeader, undefined, undefined, oInput);
		} else {
			oValueHelpHeader = oPopover.getCustomHeader();
			_updateValueHelpHeader.call(this, this.getControl(), oValueHelpHeader);
		}

		return oPopover;
	};

	function _updateValueHelpHeader(oControl, oValueStateHeader, sValueState, sValueStateText) {
		sValueState = sValueState || oControl && oControl.getValueState && oControl.getValueState();
		sValueStateText = sValueStateText || oControl && oControl.getValueStateText && oControl.getValueStateText();

		if (sValueState && sValueState !== ValueState.None) {
			oValueStateHeader.setText(sValueStateText);
			oValueStateHeader.setValueState(sValueState);
			oValueStateHeader.setVisible(true);
		} else {
			oValueStateHeader.setText();
			oValueStateHeader.setValueState(ValueState.None);
			oValueStateHeader.setVisible(false);
		}
	}

	function _updateValueHelpHeaderPhone(oControl, oValueStateHeader, sValueState, sValueStateText, oInput) {
		_updateValueHelpHeader.call(this, oControl, oValueStateHeader, sValueState, sValueStateText);

		if (oValueStateHeader.getVisible()) {
			oInput.setValueState(oValueStateHeader.getValueState());
			oInput.setValueStateText(oValueStateHeader.getText());
		} else {
			oInput.setValueState(ValueState.None);
			oInput.setValueStateText();
		}

		if (oControl && oControl.getPlaceholder) {
			oInput.setPlaceholder(oControl.getPlaceholder());
		}
		const aConditions = this.getModel("$valueHelp").getObject("/conditions");
		if (this.isSingleSelect()) {
			if (aConditions.length === 1) {
				const sValue = this._oInputConditionType.formatValue(aConditions[0], "string");
				Promise.all([sValue]).then(([sValue]) => { // as formatValue could return a Promise or a condition
					oInput.setValue(sValue);
				}).catch((oException) => {
					if (!(oException instanceof FormatException)) { // TODO: handle FormatException?
						throw oException;
					}
				});
			}
		} else if (this._toggleShowConditions) {
			this._toggleShowConditions(aConditions.length > 0);
		}
	}

	function _getContainerControlDesktop() {
		return loadModules([
			"sap/m/Popover",
			"sap/m/library",
			"sap/m/Toolbar",
			"sap/m/ToolbarSpacer",
			"sap/m/ValueStateHeader",
			"sap/ui/core/InvisibleText",
			"sap/ui/core/Lib"
		]).then((aLoaded) => {

			if (this.isDestroyStarted()) {
				return null;
			}

			let MPopover, MLibrary, ValueStateHeader, InvisibleText, Library;
			[MPopover, MLibrary, Toolbar, ToolbarSpacer, ValueStateHeader, InvisibleText, Library] = aLoaded;

			const oValueStateHeader = new ValueStateHeader(this.getId() + "-pop-ValueState");
			_updateValueHelpHeader.call(this, this.getControl(), oValueStateHeader);

			const oPopover = new MPopover(this.getId() + "-pop", {
				contentHeight: "auto",
				placement: MLibrary.PlacementType.VerticalPreferredBottom,
				showHeader: false,
				showArrow: false,
				title: this.getTitle(),
				titleAlignment: MLibrary.TitleAlignment.Center,
				afterOpen: this.handleOpened.bind(this),
				beforeClose: this.handleClose.bind(this),
				afterClose: this.handleClosed.bind(this),
				customHeader: oValueStateHeader
			}).addStyleClass("sapMdcValueHelpPopover").addStyleClass("sapMComboBoxBasePicker").addStyleClass("sapMComboBoxBasePicker-CTX"); // to have a ComboBox popup
			oPopover._getAnimationDuration = () => 0; // tho prevent delay as no animation happens in current version.

			this._oInvisibleText = new InvisibleText({ text: Library.getResourceBundleFor("sap.ui.mdc").getText("valuehelp.POPOVER_AVALIABLE_VALUES") }).toStatic();
			oPopover.addAriaLabelledBy(this._oInvisibleText);

			if (oValueStateHeader) {
				oValueStateHeader.setPopup(oPopover);
			}

			oPopover.isPopupAdaptationAllowed = function() {
				return false;
			};

			oPopover.addStyleClass(this.isSingleSelect() ? "sapMdcValueHelpSingleSelect" : "sapMdcValueHelpMultiSelect");

			oPopover.addDelegate({ onsapshow: this.handleRequestSwitchToDialog.bind(this) });

			oPopover._getAllContent = function() {
				const oParent = this.getParent();
				const aContent = [];
				if (oParent) {
					if (this._oCurrentContent) {
						aContent.push(this._oCurrentContent);
					}
				}
				return aContent;
			}.bind(this);

			const oContent = this._getContent();
			const oContainerConfig = this.getContainerConfig(oContent);

			if (oContainerConfig) {
				oPopover.setShowArrow(!!oContainerConfig.showArrow);
				oPopover.setShowHeader(!!oContainerConfig.showHeader);
				oPopover.setResizable(!!oContainerConfig.resizable);

				if (oContainerConfig.getContentWidth) {
					oPopover.setContentWidth(oContainerConfig.getContentWidth());
				}
			}

			this.setAggregation("_container", oPopover, true);
			return oPopover;
		});
	}

	function _getContainerControlPhone() {
		return loadModules([
			"sap/m/Dialog",
			"sap/m/Input",
			"sap/m/Button",
			"sap/m/ToggleButton",
			"sap/m/Bar",
			"sap/m/ScrollContainer",
			"sap/m/Title",
			"sap/m/Toolbar",
			"sap/m/ToolbarSpacer",
			"sap/m/ValueStateHeader",
			"sap/m/List",
			"sap/m/StandardListItem",
			"sap/m/library",
			"sap/ui/core/IconPool",
			"sap/ui/core/InvisibleText",
			"sap/ui/core/Lib",
			"sap/ui/model/BindingMode",
			"sap/ui/model/FormatException",
			"sap/ui/model/ParseException",
			"sap/ui/mdc/field/ConditionType"
		]).then((aLoaded) => {

			if (this.isDestroyStarted()) {
				return null;
			}

			let Dialog, Input, Button, ToggleButton, Bar, ScrollContainer, Title, ValueStateHeader, List, StandardListItem, MLibrary, IconPool, InvisibleText, Library, BindingMode, ParseException, ConditionType;
			[Dialog, Input, Button, ToggleButton, Bar, ScrollContainer, Title, Toolbar, ToolbarSpacer, ValueStateHeader, List, StandardListItem, MLibrary, IconPool, InvisibleText, Library, BindingMode, FormatException, ParseException, ConditionType] = aLoaded;

			const {TitleAlignment, ListMode, ListType} = MLibrary;
			const oResourceBundleM = Library.getResourceBundleFor("sap.m");
			const bSingleSelect = this.isSingleSelect();
			const oValueStateHeader = new ValueStateHeader(this.getId() + "-pop-ValueState");

			const oFormatOptions = _getConditionFormatOptions.call(this);
			this._oInputConditionType = new ConditionType(oFormatOptions);
			this._oInputConditionType._bVHInput = true; // just help for debugging

			const oInput = new Input(this.getId() + "-pop-input", {
				value: { path: "/filterValue", model: "$valueHelp", mode: BindingMode.OneWay }, // to get initial typed value
				width: "100%",
				showValueStateMessage: false,
				showValueHelp: this.hasDialog(),
				liveChange: (oEvent) => {
					const sValue = oEvent.getParameter("value");
					const oValueHelp = this.getValueHelp();
					if (oValueHelp) {
						oValueHelp.setFilterValue(sValue);
						// TODO: remove conditions while filtering? (in single-value case)
					}
					if (!bSingleSelect) { // if on conditions list, switch back to typeahead list
						this._toggleShowConditions(false);
					}
				},
				submit: async (oEvent) => {
					const sValue = oEvent.getParameter("value");
					if (sValue) { // TODO: support empty key?
						const oFormatOptions = _getConditionFormatOptions.call(this);
						this._oInputConditionType.setFormatOptions(oFormatOptions); // as config might be changed

						try {
							const oCondition = await this._oInputConditionType.parseValue(sValue, "string");
							// TODO: validate condition (if not found in ValueHelp)?
							_updateValueHelpHeaderPhone.call(this, this.getControl(), oValueStateHeader, undefined, undefined, oInput);
							this.fireSelect({type: bSingleSelect ? ValueHelpSelectionType.Set : ValueHelpSelectionType.Add, conditions: [oCondition]});
							this.fireConfirm({close: true});
						} catch (oException) {
							if ((oException instanceof ParseException)) {
								_updateValueHelpHeaderPhone.call(this, this.getControl(), oValueStateHeader, ValueState.Error, oException.message, oInput);
							} else {
								throw oException;
							}
						}
				} else {
						if (bSingleSelect) { // clear value
							this.fireSelect({type: ValueHelpSelectionType.Set, conditions: []});
						}
						this.fireConfirm({close: true});
					}
				},
				valueHelpRequest: (oEvent) => {
					this.handleRequestSwitchToDialog();
				}
			});

			const oSubHeaderTollbar = new Toolbar(this.getId() + "-pop-subheader", {
				content: [oInput]
			});

			const oScrollContainer = new ScrollContainer(this.getId() + "-pop--SC", {
				height: "100%",
				width: "100%",
				vertical: true
			});

			oScrollContainer._oWrapper = this;
			oScrollContainer.getContent = function() {
				const aContent = [];

				if (this._oWrapper._bShowConditions) {
					const [oTokenizerList] = this.getDependents();
					aContent.push(oTokenizerList);
				} else if (this._oWrapper._oCurrentContent) {
					aContent.push(this._oWrapper._oCurrentContent);
				}

				return aContent;
			};

			let oShowConditionsButton;
			const oCloseButton = new Button(this.getId() + "-pop-closeButton", {
				text: oResourceBundleM.getText("SUGGESTIONSPOPOVER_CLOSE_BUTTON"),
				press: (oEvent) => {
					oInput.fireSubmit({value: oInput.getValue()}); // to select first matching item
					// switch to typeahead
					if (!bSingleSelect) { // if on conditions list, switch back to typeahead list
						this._toggleShowConditions(false);
					}
				}
			});

			if (!bSingleSelect) { // for multiValue add button to switch to conditions
				const oTokenList = new List(this.getId() + "-pop-tokenList", {
					width: "auto",
					mode: ListMode.Delete,
					"delete": (oEvent) => {
						const oListItem = oEvent.getParameter("listItem");
						const aConditions = this.getModel("$valueHelp").getObject("/conditions");
						const {sPath} = oListItem.getBindingContext("$valueHelp");
						const iIndex = parseInt(sPath.slice(sPath.lastIndexOf("/") + 1));
						const aRemovedConditions = [aConditions[iIndex]];

						this.fireSelect({ type: ValueHelpSelectionType.Remove, conditions: aRemovedConditions });
					}
				});
				oScrollContainer.addDependent(oTokenList);

				this._toggleShowConditions = (bShowConditions) => {
					if (this._bShowConditions !== bShowConditions) {
						this._bShowConditions = bShowConditions;
						if (this._bShowConditions) {
							const oFormatOptions = _getConditionFormatOptions.call(this);
							this._oTokenConditionType = this._oTokenConditionType || new ConditionType(oFormatOptions);
							this._oTokenConditionType._bVHTokenizer = true; // just help for debugging
							this._oTokenConditionType.setFormatOptions(oFormatOptions); // as config might be changed

							const oListItem = new StandardListItem(this.getId() + "-Token", {
								title: { path: '$valueHelp>', type: this._oTokenConditionType },
								selected: true,
								wrapping: true,
								type: ListType.Active,
								wrapCharLimit: 10000
							});

							oTokenList.bindAggregation("items", { path: '/conditions', model: "$valueHelp", templateShareable: false, template: oListItem });
						} else {
							oTokenList.unbindAggregation("items");
						}
						oShowConditionsButton.setPressed(bShowConditions);

						oScrollContainer.invalidate();
					}
				};

				oShowConditionsButton = new ToggleButton(this.getId() + "-pop-subheader-toggle", {
					icon: IconPool.getIconURI("multiselect-all"),
					tooltip: oResourceBundleM.getText("SHOW_SELECTED_BUTTON"),
					press: (oEvent) => {
						this._toggleShowConditions(oEvent.getParameter("pressed"));
					}
				});
				oSubHeaderTollbar.addContent(oShowConditionsButton);
			}

			const oCustomHeaderBar = new Bar(this.getId() + "-pop-header", {
				titleAlignment: TitleAlignment.Auto,
				contentMiddle: new Title(this.getId() + "-pop-header-title", {
					text: this.getTitle(),
					level: TitleLevel.H1
				}),
				contentRight: new Button(this.getId() + "-pop-cancelButton", {
					icon: IconPool.getIconURI("decline"),
					press: (oEvent) => {
						this.fireCancel();
						// switch to typeahead
						if (!bSingleSelect) { // if on conditions list, switch back to typeahead list
							this._toggleShowConditions(false);
						}
					}
				})
			});

			const oDialog = new Dialog(this.getId() + "-pop", {
				beginButton: oCloseButton,
				stretch: true,
				titleAlignment: TitleAlignment.Auto,
				customHeader: oCustomHeaderBar,
				subHeader: oSubHeaderTollbar,
				content: [oValueStateHeader, oScrollContainer],
				horizontalScrolling: false,
				initialFocus: oInput,
				afterOpen: this.handleOpened.bind(this),
				beforeClose: this.handleClose.bind(this),
				afterClose: this.handleClosed.bind(this)
			});

			this._oInvisibleText = new InvisibleText({ text: Library.getResourceBundleFor("sap.ui.mdc").getText("valuehelp.POPOVER_AVALIABLE_VALUES") }).toStatic();
			oDialog.addAriaLabelledBy(this._oInvisibleText);

			if (oValueStateHeader) {
				_updateValueHelpHeaderPhone.call(this, this.getControl(), oValueStateHeader, undefined, undefined, oInput);
				oValueStateHeader.setPopup(oDialog);
			}

			oDialog.addStyleClass(bSingleSelect ? "sapMdcValueHelpSingleSelect" : "sapMdcValueHelpMultiSelect");
			oDialog.addDelegate({ onsapshow: this.handleRequestSwitchToDialog.bind(this) });

			this.setAggregation("_container", oDialog, true);
			return oDialog;
		});
	}

	function _getConditionFormatOptions() {

		const oValueHelpModel = this.getModel("$valueHelp");
		const oConfig = oValueHelpModel ? oValueHelpModel.getProperty("/_config") : {};
		const oParent = this.getParent();
		const oControl = this.getControl();
		return { // TODO: is more needed?
			maxConditions: -1, // as for tokens there should not be a limit on type side
			valueType: oConfig.dataType,
			additionalValueType: oConfig.additionalDataType,
			operators: oConfig.operators,
			display: oConfig.display,
			hideOperator: oConfig.operators && oConfig.operators.length === 1,
			valueHelpID: oParent && oParent.getId(), // needed to get description for Token (if not provided)
			control: oControl,
			delegate: oControl && oControl.getControlDelegate && oControl.getControlDelegate(),
			delegateName: oControl && oControl.getDelegate && oControl.getDelegate() && oControl.getDelegate().name,
			payload: oControl && oControl.getPayload && oControl.getPayload(),
			convertWhitespaces: true
		};

	}

	Popover.prototype.getScrollDelegate = function(iMaxConditions) {

		if (Device.system.phone) {
			const oDialog = this.getAggregation("_container");
			return oDialog && oDialog.getContent()[1].getScrollDelegate();
		} else {
			return Container.prototype.getScrollDelegate.apply(this, arguments);
		}

	};

	Popover.prototype.providesScrolling = function() {
		return true;
	};

	Popover.prototype.observeChanges = function(oChanges) {
		if (oChanges.name === "content") {
			const oContent = oChanges.child;
			if (oChanges.mutation === "remove") {
				oContent.detachNavigated(this.handleNavigated, this);
			}
		}
		Container.prototype.observeChanges.apply(this, arguments);
	};

	Popover.prototype.placeContent = function(oPopover) {

		const oContent = this._getContent();
		const oContentPromise = oContent && oContent.getContent();
		const oContainerConfig = this.getContainerConfig(oContent);
		const oFooterContentPromise = oContainerConfig && oContainerConfig.getFooter && oContainerConfig.getFooter();

		return Promise.all([oContentPromise, oFooterContentPromise]).then((aContents) => {
			this._oCurrentContent = aContents[0];
			const oFooterContent = aContents[1];

			if (oFooterContent && oPopover.getFooter() != oFooterContent && oFooterContent.isA && oFooterContent.isA("sap.m.Toolbar")) {
				if (Device.system.phone && oPopover.getBeginButton) {
					const oButton = oPopover.getBeginButton();
					oFooterContent.addContent(oButton);
				}
				oPopover.setFooter(oFooterContent);
				return oPopover;
			}

			if (oFooterContent) {
				if (!oPopover.getFooter()) {
					const aToolbarContent = [new ToolbarSpacer(this.getId() + "-Spacer")].concat(oFooterContent);
					const oToolbar = new Toolbar(this.getId() + "-TB", {
						content: aToolbarContent
					}).setModel(this._oManagedObjectModel, "$help"); // TODO: ManagedObjectModel never created!!!
					oPopover.setFooter(oToolbar);
				} else {
					// TODO: update Toolbar?
				}
			} else if (oPopover.getFooter()) {
				oPopover.setFooter();
			}
			return oPopover;
		});
	};

	Popover.prototype.openContainer = function(oPopover, bTypeahead) {
		if (oPopover.isOpen()) {
			return;
		}

		Container.prototype.openContainer.apply(this, arguments);

		const oContent = this._getContent();
		const oOpenPromise = this._retrievePromise("open");
		Promise.resolve(oContent && oContent.onBeforeShow(true)).then(async () => { // onBeforeShow should guarantee filtering is done, when we observe the table in showTypeahead
			const oValueHelp = this.getValueHelp();
			const bShowTypeahead = bTypeahead ? await oValueHelp._requestShowContainer(this, RequestShowContainerReason.Filter) : true;
			return bShowTypeahead && !oOpenPromise.isCanceled() ? true : Promise.reject(); // Only continue the opening process, if delegate confirms "showTypeahead" and open promise is not canceled (might happen due to focus loss in target control).
		}).then(() => {
			if (Device.system.phone) {
				oPopover.open();
			} else {
				this._openContainerByTarget(oPopover);
			}
		}).catch((oError) => {
			const oCurrentOpenPromise = this._retrievePromise("open");

			const bCancelOpen = oOpenPromise === oCurrentOpenPromise; // only cancel if open promise is still the same (may change if valuehelp is opened again in another context)
			if (bCancelOpen) {
				this._cancelPromise(oOpenPromise);
				if (oError && oError instanceof Error) { // Re-throw actual errors
					throw oError;
				}
			}

		});
	};

	Popover.prototype._openContainerByTarget = function(oPopover) {
		const oControl = this.getControl();
		const oTarget = oControl && oControl.getFocusElementForValueHelp ? oControl.getFocusElementForValueHelp(this.isTypeahead()) : oControl;
		if (oTarget && oTarget.getDomRef()) {
			oPopover.setContentMinWidth(jQuery(oTarget.getDomRef()).outerWidth() + "px");
			if (!this.isFocusInHelp()) {
				oPopover.setInitialFocus(oTarget);
			}
			oPopover.openBy(oTarget);
		}
	};

	Popover.prototype.closeContainer = function(bDoNotRestoreFocus) {

		Container.prototype.closeContainer.apply(this, arguments);
		const oPopover = this.getAggregation("_container");
		if (oPopover) {
			if (bDoNotRestoreFocus) {
				if (Device.system.phone) {
					oPopover.oPopup._oPreviousFocus = null; // TODO - find real solution
				} else {
					oPopover._oPreviousFocus = null; // TODO - find real solution
				}
			}
			oPopover.close();
		}

	};

	Popover.prototype.handleOpened = function(oEvent) {

		this._resolvePromise("open");

		const oContent = this._getContent();

		if (oContent) {
			oContent.onContainerOpen();
			oContent.onShow(true).then((oShowResult) => {
				this.fireOpened({ itemId: oShowResult?.itemId, items: oShowResult?.items });
			});
		} else {
			this.fireOpened({ itemId: undefined, items: undefined });
		}

	};

	Popover.prototype.handleConfirmed = function(oEvent) {
		const bSingleSelect = this.isSingleSelect();
		const bClose = oEvent.getParameter("close");
		if (!Device.system.phone || bSingleSelect || bClose) {
			if (!bClose) {
				this._disableFollowOfTemporarily();
			}
			this.fireConfirm({ close: bClose || bSingleSelect });
		}
	};

	// Workaround to prevent the popup from closing unexpectedly should formatting lead to field size adjustments
	Popover.prototype._disableFollowOfTemporarily = function () {
		if (Device.system.phone) { // in phone mode dialog is used
			return;
		}

		if (this._followOfTimer) {
			clearTimeout(this._followOfTimer);
		}
		const oPopover = this.getAggregation("_container");
		oPopover.setFollowOf(false);
		this._followOfTimer = setTimeout(() => {
			oPopover.setFollowOf(true);
		}, 300);
	};

	Popover.prototype.handleCanceled = function(oEvent) {
		if (!Device.system.phone) { // on phone don't cancel if filterValue cleared
			Container.prototype.handleCanceled.apply(this, arguments);
		}
	};

	Popover.prototype.handleClosed = function(oEvent) {

		const oContent = this._getContent();

		if (oContent) {
			oContent.onHide();
			oContent.onContainerClose();
		}

		const oPopover = this.getAggregation("_container");
		if (oPopover) {
			if (Device.system.phone) {
				oPopover.oPopup._oPreviousFocus = null; // TODO - find real solution
			} else {
				oPopover._oPreviousFocus = null; // TODO - find real solution
			}
		}

		Container.prototype.handleClosed.apply(this, arguments);
	};

	Popover.prototype.removeVisualFocus = function() {
		const oContent = this._getContent();
		oContent?.removeVisualFocus();
	};

	Popover.prototype.setVisualFocus = function() {
		const oContent = this._getContent();
		oContent?.setVisualFocus();
	};

	Popover.prototype.navigateInContent = function(iStep) {
		const oContent = this._getContent();
		this.bindContentToContainer(oContent); // adds navigation listener
		if (oContent) {
			oContent.navigate(iStep);
		}
	};


	Popover.prototype.getItemForValue = function(oConfig) {
		const oContent = this._getContent();
		if (oContent) {
			return oContent.getItemForValue(oConfig);
		}
	};

	Popover.prototype.isValidationSupported = function(oConfig) {
		const oContent = this._getContent();
		if (oContent) {
			return oContent.isValidationSupported();
		}
	};

	Popover.prototype.getUseAsValueHelp = function() {

		const oContent = this._getContent();
		return oContent && oContent.getUseAsValueHelp && oContent.getUseAsValueHelp();

	};

	Popover.prototype.getValueHelpIcon = function() {

		// ask content for icon
		const oContent = this._getContent();
		return oContent && oContent.getValueHelpIcon();

	};

	Popover.prototype.getAriaAttributes = function(iMaxConditions) {

		const oContent = this._getContent();
		const oContentAttributes = oContent && oContent.getAriaAttributes(iMaxConditions);

		if (oContentAttributes) {
			return {
				contentId: oContentAttributes.contentId,
				ariaHasPopup: oContentAttributes.ariaHasPopup,
				role: this.isDialog() ? "combobox" : null, // Popover is a ComboBox, but only if used as valuehelp, only typeahead has no role (see sap.m.Input)
				roleDescription: oContentAttributes.roleDescription, // for multiselect-mTable it needs to be set
				valueHelpEnabled: oContentAttributes.valueHelpEnabled,
				autocomplete: oContentAttributes.autocomplete
			};
		}

		return Container.prototype.getAriaAttributes.apply(this, arguments);

	};

<<<<<<< HEAD
=======
	/**
	 * Determines if the value help should be opened when the user used the arrow keys.
	 *
	 * @returns {boolean} If <code>true</code>, the value help should open when user used the arrow keys in the connected field control
	 */
	Popover.prototype.shouldOpenOnNavigate = function() {

		const oContent = this._getContent();
		this.bindContentToContainer(oContent); // Content might need config data to determine it's behaviour
		return !!oContent && oContent.shouldOpenOnNavigate();
		// TODO: do we need to unbind here? Re-binding on every navigation would reset selected condition on content what is not wanted
		// How to know when navigation ends?

	};

>>>>>>> ce0b9aa4
	Popover.prototype.isNavigationEnabled = function(iStep) {

		if (this.isOpen() || this.getUseAsValueHelp()) { //Typeahead already open or it is used for typing and as value help (ComboBox case)
			const oContent = this._getContent();
			return !!oContent && oContent.isNavigationEnabled(iStep);
		}

		return false;

	};

	Popover.prototype.isFocusInHelp = function() {

		const oContent = this._getContent();
		return !!oContent && oContent.isFocusInHelp();

	};

	Popover.prototype.isMultiSelect = function() {

		const oContent = this._getContent();
		return !!oContent && oContent.isMultiSelect();

	};

<<<<<<< HEAD
=======
	/**
	 * Determines if the content of the container supports typeahead.
	 *
	 * <b>Note:</b> This function is used by the container and content and must not be used from outside
	 *
	 * @returns {boolean} Flag if searching is supported
	 *
	 * @private
	 * @ui5-restricted sap.ui.mdc.ValueHelp, sap.ui.mdc.valueHelp.base.Content
	 */
	Popover.prototype.isTypeaheadSupported = function() {

		if (Device.system.phone && (this.isSingleSelect() || this.isDialog())) {
			// on phones ComboBox like use casse has no typeahead. MultiInput use case has typeahead.
			return false;
		}

		const oContent = this._getContent();
		return oContent && oContent.isSearchSupported();

	};

>>>>>>> ce0b9aa4
	Popover.prototype.setHighlightId = function(sHighlightId) {
		return this._getContent()?.setHighlightId?.(sHighlightId);
	};

	Popover.prototype.exit = function() {

		this._oGetContainerControlPromise = undefined;

		if (this._oCurrentContent) {
			if (!this._oCurrentContent.isDestroyed()) {
				this._oCurrentContent.destroy();
			}
			this._oCurrentContent = null;
		}

		if (this._oInvisibleText) {
			this._oInvisibleText.destroy();
			delete this._oInvisibleText;
		}

		if (this._oInputConditionType) {
			this._oInputConditionType.destroy();
			this._oInputConditionType = undefined;
		}
		if (this._oTokenConditionType) {
			this._oTokenConditionType.destroy();
			this._oTokenConditionType = undefined;
		}

		if (this._followOfTimer) {
			clearTimeout(this._followOfTimer);
			this._followOfTimer = null;
		}

		Container.prototype.exit.apply(this, arguments);
	};

	return Popover;
});<|MERGE_RESOLUTION|>--- conflicted
+++ resolved
@@ -48,34 +48,7 @@
 			interfaces: [
 				"sap.ui.mdc.valuehelp.base.ITypeaheadContainer", "sap.ui.mdc.valuehelp.base.IDialogContainer", "sap.ui.core.PopupInterface"
 			],
-			properties: {
-				/**
-				 * Controls the possibility to open this popover container by clicking on a connected control, even if no content enforces it.
-				 *
-				 * <b>Note:</b> By default, a type-ahead is only shown to provide suggestions when users enter input in a connected control.
-				 * This property enables scenarios where popovers need to be shown earlier (for example, recommendations or recently entered values).
-				 * See also {@link module:sap/ui/mdc/ValueHelpDelegate.showTypeahead showTypeahead}
-				 * @since 1.110.0
-				 * @deprecated As of version 1.121.0, replaced by {@link module:sap/ui/mdc/ValueHelpDelegate.shouldOpenOnClick shouldOpenOnClick}
-				 */
-				opensOnClick: {
-					type: "boolean",
-					defaultValue: false
-				},
-				/**
-				 * Controls the possibility to open this popover container by focussing on a connected control.
-				 *
-				 * <b>Note:</b> By default, a type-ahead is only shown to provide suggestions when users enter input in a connected control.
-				 * This property enables scenarios where popovers need to be shown earlier (for example, recommendations or recently entered values).
-				 * See also {@link module:sap/ui/mdc/ValueHelpDelegate.showTypeahead showTypeahead}
-				 * @since 1.112.0
-				 * @deprecated As of version 1.121.0, replaced by {@link module:sap/ui/mdc/ValueHelpDelegate.shouldOpenOnFocus shouldOpenOnFocus}
-				 */
-				opensOnFocus: {
-					type: "boolean",
-					defaultValue: false
-				}
-			},
+			properties: {},
 			defaultAggregation: "content"
 		}
 	});
@@ -776,8 +749,6 @@
 
 	};
 
-<<<<<<< HEAD
-=======
 	/**
 	 * Determines if the value help should be opened when the user used the arrow keys.
 	 *
@@ -793,7 +764,6 @@
 
 	};
 
->>>>>>> ce0b9aa4
 	Popover.prototype.isNavigationEnabled = function(iStep) {
 
 		if (this.isOpen() || this.getUseAsValueHelp()) { //Typeahead already open or it is used for typing and as value help (ComboBox case)
@@ -819,8 +789,6 @@
 
 	};
 
-<<<<<<< HEAD
-=======
 	/**
 	 * Determines if the content of the container supports typeahead.
 	 *
@@ -843,7 +811,6 @@
 
 	};
 
->>>>>>> ce0b9aa4
 	Popover.prototype.setHighlightId = function(sHighlightId) {
 		return this._getContent()?.setHighlightId?.(sHighlightId);
 	};
@@ -882,4 +849,5 @@
 	};
 
 	return Popover;
+
 });