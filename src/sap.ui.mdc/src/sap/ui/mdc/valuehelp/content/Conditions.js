--- conflicted
+++ resolved
@@ -58,26 +58,6 @@
 				aggregations: {},
 				associations: {
 					/**
-<<<<<<< HEAD
-=======
-					 * Optional <code>FieldHelp</code>.
-					 *
-					 * This is an association that allows the usage of one <code>FieldHelp</code> instance for the value fields for the <code>Conditions</code>.
-					 *
-					 * <b>Note:</b> The value fields on the conditions UI cannot be accessed from outside.
-					 The fields are single-value input, and the display is always set to <code>FieldDisplay.Value</code>. Only a <code>ValueHelp</code> with a <code>TypeAhead</code> and a single-selection <code>MTable</code> can be used.
-					 *
-					 * <b>Note:</b> For <code>Boolean</code>, <code>Date</code>, or <code>Time</code> types, no <code>FieldHelp</code> should be added, but a default <code>FieldHelp</code> used instead.
-					 *
-					 * @deprecated as of 1.114.0, replaced by {@link #setValueHelp valueHelp} association
-					 */
-					fieldHelp: {
-						type: "sap.ui.mdc.ValueHelp",
-						multiple: false
-					},
-
-					/**
->>>>>>> aae261be
 					 * Optional <code>ValueHelp</code>.
 					 *
 					 * This is an association that allows the usage of one <code>ValueHelp</code> instance for the value fields for the <code>Conditions</code>.
