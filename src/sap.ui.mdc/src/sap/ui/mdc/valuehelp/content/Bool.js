/*!
 * ${copyright}
 */

sap.ui.define([
	"sap/ui/mdc/valuehelp/content/FixedList", "sap/ui/mdc/util/loadModules", "sap/ui/model/ParseException"
], (
	FixedList,
	loadModules,
	ParseException
) => {
	"use strict";

	/**
	 * Constructor for a new <code>Bool</code> content.
	 *
	 * @param {string} [sId] ID for the new element, generated automatically if no ID is given
	 * @param {object} [mSettings] Initial settings for the new element
	 * @class Content for the {@link sap.ui.mdc.valuehelp.base.Container Container} element to provide a value help for boolean fields.
	 * @extends sap.ui.mdc.valuehelp.content.FixedList
	 * @version ${version}
	 * @constructor
	 * @private
	 * @ui5-restricted sap.ui.mdc
	 * @since 1.95.0
	 * @alias sap.ui.mdc.valuehelp.content.Bool
	 */
	const Bool = FixedList.extend("sap.ui.mdc.valuehelp.content.Bool", /** @lends sap.ui.mdc.valuehelp.content.Bool.prototype */ {
		metadata: {
			library: "sap.ui.mdc",
			interfaces: [
				"sap.ui.mdc.valuehelp.base.ITypeaheadContent"
			]
		}
	});

	Bool.prototype.init = function() {

		FixedList.prototype.init.apply(this, arguments);

		this.setUseFirstMatch(true); // as only 2 items
		this.setUseAsValueHelp(true); // should be used as value help
		this.setFilterList(false); // as only 2 items
		this.setCaseSensitive(false); // as only 2 items

		this._oObserver.observe(this, {
			properties: ["config"]
		});

	};

	Bool.prototype.exit = function() {

		if (this._oModel) {
			this._oModel.destroy();
			this._oModel = undefined;
		}

		FixedList.prototype.exit.apply(this, arguments);
	};

	Bool.prototype.getContent = function() {
		return this._retrievePromise("boolContent", () => {
			return loadModules([
				"sap/ui/mdc/valuehelp/content/FixedListItem", "sap/ui/model/json/JSONModel"
			]).then(function(aModules) {

				if (this.isDestroyStarted()) {
					return null;
				}

				const FixedListItem = aModules[0];
				const JSONModel = aModules[1];
				this._oModel = new JSONModel({
					"type": "",
					"items": [{
						"key": true,
						"text": "true"
					}, {
						"key": false,
						"text": "false"
					}]
				});
				_updateModel.call(this, this.getConfig());

				const oItem = new FixedListItem(this.getId() + "-Item", {
					key: { path: "$Bool>key" },
					text: { path: "$Bool>text" }
				});

				this.bindAggregation("items", { path: "$Bool>/items", template: oItem });
				this.setModel(this._oModel, "$Bool");

				return FixedList.prototype.getContent.apply(this, arguments);
			}.bind(this));
		});

	};

	Bool.prototype.getItemForValue = function(oConfig) {

		return Promise.resolve().then(() => {
			// don't need to create items for this, just use the type to check
			const oGlobalConfig = this.getConfig();
			const oType = oConfig.dataType || (oGlobalConfig && oGlobalConfig.dataType);

			if (oType) {
				if (oConfig.checkKey) {
					if (oConfig.parsedValue === true || oConfig.parsedValue === false) {
						return { key: oConfig.parsedValue, description: oType.formatValue(oConfig.parsedValue, "string") };
					} else {
						// as in bool case the description is comming from the type, search for description (first match) if parsing fails
						oConfig.checkDescription = true;
					}
				}
				if (oConfig.checkDescription && oConfig.value) {
					const sTrue = oType.formatValue(true, "string");
					if (sTrue.toLowerCase().startsWith(oConfig.value.toLowerCase())) {
						return { key: true, description: sTrue };
					}
					const sFalse = oType.formatValue(false, "string");
					if (sFalse.toLowerCase().startsWith(oConfig.value.toLowerCase())) {
						return { key: false, description: sFalse };
					}
				}
				const sError = this._oResourceBundle.getText("valuehelp.VALUE_NOT_EXIST", [oConfig.value]);
				const Exception = oConfig.exception || ParseException;
				throw new Exception(sError);
			} else {
				throw new Error("Type missing");
			}
		});

	};

<<<<<<< HEAD
=======
	/**
	 * Determines if the value help should be opened when the user clicks into the connected control.
	 *
	 * @returns {boolean} If <code>true</code>, the value help should open when user clicks into the connected field control
	 */
	Bool.prototype.shouldOpenOnClick = function() {

		return false;

	};

>>>>>>> ce0b9aa4
	Bool.prototype.isNavigationEnabled = function(iStep) {

		return true; // always enable, even if items are created lately on opening or navigation

	};

	Bool.prototype.observeChanges = function(oChanges) {

		if (oChanges.type === "property" && oChanges.name === "config") {
			_updateModel.call(this, oChanges.current);
		}

		FixedList.prototype.observeChanges.apply(this, arguments);
	};

	function _updateModel(oConfig) {
		if (this._oModel && oConfig) {
			// use texts of used type
			const oType = oConfig.dataType;
			const oData = this._oModel.getData();
			if (oType && oData["type"] !== oType.getMetadata().getName()) {
				oData["type"] = oType.getMetadata().getName();
				const aItems = oData["items"];

				for (const oItem of aItems) {
					oItem["text"] = oType.formatValue(oItem["key"], "string");
				}

				this._oModel.checkUpdate(true);
			}
		}
	}

	/**
	 * Adds some item to the aggregation <code>items</code>.
	 *
	 * <b>Note:</b> Do not add items to the <code>Bool</code> content. The items will be filled by itself
	 *
	 * @param {sap.ui.mdc.valuehelp.content.FixedListItem} oItem The item to add; if empty, nothing is inserted
	 * @returns {this} Reference to <code>this</code> to allow method chaining
	 * @private
	 * @ui5-restricted sap.fe
	 * @deprecated Not supported, the items are automatically set.
	 * @ui5-not-supported
	 * @name sap.ui.mdc.valuehelp.content.Bool#addItem
	 * @function
	 */

	/**
	 * Inserts a item to the aggregation <code>items</code>.
	 *
	 * <b>Note:</b> Do not add items to the <code>Bool</code> content. The items will be filled by itself
	 *
	 * @param {sap.ui.mdc.valuehelp.content.FixedListItem} oItem The item to add; if empty, nothing is inserted
	 * @param {int} iIndex The 0-based index the item should be inserted at; for a negative value of iIndex, the item is inserted at position 0; for a value greater than the current size of the aggregation, the item is inserted at the last position
	 * @returns {this} Reference to <code>this</code> to allow method chaining
	 * @private
	 * @ui5-restricted sap.fe
	 * @deprecated Not supported, the items are automatically set.
	 * @ui5-not-supported
	 * @name sap.ui.mdc.valuehelp.content.Bool#insertItem
	 * @function
	 */

	/**
	 * Destroys all the items in the aggregation <code>items</code>.
	 *
	 * <b>Note:</b> Do not change items to the <code>Bool</code> content. The items will be filled by itself
	 *
	 * @returns {this} Reference to <code>this</code> to allow method chaining
	 * @private
	 * @ui5-restricted sap.fe
	 * @deprecated Not supported, the items are automatically set.
	 * @ui5-not-supported
	 * @name sap.ui.mdc.valuehelp.content.Bool#destroyItems
	 * @function
	 */

	/**
	 * Removes all the controls from the aggregation <code>items</code>.
	 *
	 * <b>Note:</b> Do not change items to the <code>Bool</code> content. The items will be filled by itself
	 *
	 * @returns {sap.ui.mdc.valuehelp.content.FixedListItem[]} An array of the removed elements (might be empty)
	 * @private
	 * @ui5-restricted sap.fe
	 * @deprecated Not supported, the items are automatically set.
	 * @ui5-not-supported
	 * @name sap.ui.mdc.valuehelp.content.Bool#removeAllItems
	 * @function
	 */

	/**
	 * Removes a item from the aggregation <code>items</code>.
	 *
	 * <b>Note:</b> Do not change items to the <code>Bool</code> content. The items will be filled by itself
	 *
	 * @param {int|string|sap.ui.mdc.valuehelp.content.FixedListItem} vItem The item to remove or its index or ID
	 * @returns {sap.ui.mdc.valuehelp.content.FixedListItem|null} The removed item or <code>null</code>
	 * @private
	 * @ui5-restricted sap.fe
	 * @deprecated Not supported, the items are automatically set.
	 * @ui5-not-supported
	 * @name sap.ui.mdc.valuehelp.content.Bool#removeItem
	 * @function
	 */

	/**
	 * Sets a new value for property <code>useFirstMatch</code>.
	 *
	 * <b>Note:</b> Do not set this property for the <code>Bool</code> content. It will be set by itself
	 *
	 * @param {boolean} [bUseFirstMatch=true] New value for property <code>useFirstMatch</code>
	 * @returns {this} Reference to <code>this</code> to allow method chaining
	 * @private
	 * @ui5-restricted sap.fe
	 * @deprecated Not supported, the property is automatically set.
	 * @ui5-not-supported
	 * @name sap.ui.mdc.valuehelp.content.Bool#setUseFirstMatch
	 * @function
	 */

	/**
	 * Sets a new value for property <code>useAsValueHelp</code>.
	 *
	 * <b>Note:</b> Do not set this property for the <code>Bool</code> content. It will be set by itself
	 *
	 * @param {boolean} [bUseAsValueHelp=true] New value for property <code>useAsValueHelp</code>
	 * @returns {this} Reference to <code>this</code> to allow method chaining
	 * @private
	 * @ui5-restricted sap.fe
	 * @deprecated Not supported, the property is automatically set.
	 * @ui5-not-supported
	 * @name sap.ui.mdc.valuehelp.content.Bool#setUseAsValueHelp
	 * @function
	 */

	/**
	 * Sets a new value for property <code>filterList</code>.
	 *
	 * <b>Note:</b> Do not set this property for the <code>Bool</code> content. It will be set by itself
	 *
	 * @param {boolean} [bFilterList=false] New value for property <code>filterList</code>
	 * @returns {this} Reference to <code>this</code> to allow method chaining
	 * @private
	 * @ui5-restricted sap.fe
	 * @deprecated Not supported, the property is automatically set.
	 * @ui5-not-supported
	 * @name sap.ui.mdc.valuehelp.content.Bool#setFilterList
	 * @function
	 */

	/**
	 * Sets a new value for property <code>caseSensitive</code>.
	 *
	 * <b>Note:</b> Do not set this property for the <code>Bool</code> content. It will be set by itself
	 *
	 * @param {boolean} [bCaseSensitive=false] New value for property <code>caseSensitive</code>
	 * @returns {this} Reference to <code>this</code> to allow method chaining
	 * @private
	 * @ui5-restricted sap.fe
	 * @deprecated Not supported, the property is automatically set.
	 * @ui5-not-supported
	 * @name sap.ui.mdc.valuehelp.content.Bool#setCaseSensitive
	 * @function
	 */

	return Bool;
});<|MERGE_RESOLUTION|>--- conflicted
+++ resolved
@@ -133,8 +133,6 @@
 
 	};
 
-<<<<<<< HEAD
-=======
 	/**
 	 * Determines if the value help should be opened when the user clicks into the connected control.
 	 *
@@ -146,7 +144,6 @@
 
 	};
 
->>>>>>> ce0b9aa4
 	Bool.prototype.isNavigationEnabled = function(iStep) {
 
 		return true; // always enable, even if items are created lately on opening or navigation
