--- conflicted
+++ resolved
@@ -503,21 +503,9 @@
 			return Promise.resolve(oDelegate && oDelegate.getFilterConditions(this.getValueHelpInstance(), this)).then((oConditions) => {
 				this._oInitialFilterConditions = oConditions;
 
-<<<<<<< HEAD
-				const oFilterBar = this.getActiveFilterBar();
 				if (oFilterBar) {
 					// apply initial conditions to filterbar if existing
 					const sSearchPath = "$search";
-=======
-				if (oFilterBar) { // apply initial conditions to filterbar if existing
-					let sSearchPath = "$search";
-					/**
-					 *  @deprecated since 1.120.2
-					 */
-					if (!this.isPropertyInitial("filterFields")) {
-						sSearchPath = this.getFilterFields();
-					}
->>>>>>> 6193a6cb
 
 					const oNewConditions = merge({}, this._oInitialFilterConditions);
 					const pHandleConditions = Promise.resolve(!oNewConditions[sSearchPath] && StateUtil.retrieveExternalState(oFilterBar).then((oState) => {
