/*!
 * ${copyright}
 */

// ---------------------------------------------------------------------------------------
// Helper class used to execute model specific logic in ValueHelp
// ---------------------------------------------------------------------------------------

sap.ui.define([
	"sap/ui/mdc/BaseDelegate",
	"sap/ui/model/FilterType",
	"sap/ui/mdc/enums/BaseType",
	"sap/ui/mdc/enums/ConditionValidated",
	"sap/ui/model/Filter",
	"sap/ui/model/FilterOperator",
	"sap/ui/model/FilterProcessor",
	"sap/ui/mdc/condition/FilterConverter",
	"sap/ui/mdc/condition/FilterOperatorUtil",
	"sap/ui/mdc/enums/FieldDisplay",
	'sap/ui/mdc/enums/RequestShowContainerReason',
	"sap/ui/mdc/util/loadModules"
], (
	BaseDelegate,
	FilterType,
	BaseType,
	ConditionValidated,
	Filter,
	FilterOperator,
	FilterProcessor,
	FilterConverter,
	FilterOperatorUtil,
	FieldDisplay,
	RequestShowContainerReason,
	loadModules
) => {
	"use strict";

	const _applyFilters = function (aItems, oFilter, oValueHelp, oContent) {
		const aConditions = oContent.getConditions();
		const aContexts = FilterProcessor.apply(aItems, oFilter, (oBindingContext, sPath) => oBindingContext && oBindingContext.getProperty(sPath));

		if (oContent.isSingleSelect() && aConditions.length > 0) {
			// in single selection mode use already selected condition as match (reopen after navigate or typeahead should just show the last item again)
			return aContexts[0];
		} else {
			return aContexts.find((oContext) => !this.findConditionsForContext(oValueHelp, oContent, oContext, aConditions).length);
		}
	};

	/**
	 * Delegate for {@link sap.ui.mdc.ValueHelp}.
	 *
	 * @namespace
	 * @author SAP SE
	 * @public
	 * @since 1.95.0
	 * @extends module:sap/ui/mdc/BaseDelegate
	 * @alias module:sap/ui/mdc/ValueHelpDelegate
	 */
	const ValueHelpDelegate = Object.assign({}, BaseDelegate);

	/**
	 * Requests additional content for the value help.
	 *
	 * This method is called during the opening phase of a <code>ValueHelp</code>, if a new content is displayed for a <code>CollectiveSearch</code> dialog or if one of the following methods is called: {@link sap.ui.mdc.ValueHelp#getItemForValue getItemForValue}, {@link sap.ui.mdc.ValueHelp#requestShowTypeahead requestShowTypeahead}, {@link sap.ui.mdc.ValueHelp#requestShowValueHelp requestShowValueHelp}
	 *
	 * So depending on the value help {@link sap.ui.mdc.valuehelp.base.Content Content} used, all content controls and data need to be assigned.
	 * Once they are assigned and the data is set, the returned <code>Promise</code> needs to be resolved.
	 * Only then does the value help continue opening or reading data.<br/>By default, this method returns a <code>Promise</code> that resolves into <code>undefined</code>.
	 *
	 * @param {sap.ui.mdc.ValueHelp} oValueHelp The <code>ValueHelp</code> control instance
	 * @param {sap.ui.mdc.valuehelp.base.Container} oContainer Container instance
	 * @param {string} sContentId ID of the content shown after this call to retrieve content
	 * @returns {Promise} <code>Promise</code> that is resolved if all content is available
	 * @public
	 */
	ValueHelpDelegate.retrieveContent = function (oValueHelp, oContainer, sContentId) {
		return Promise.resolve();
	};

	/**
	 * Checks if a <code>ListBinding</code> supports <code>$search</code>.<br/>By default, this method returns <code>false</code>.
	 *
	 * @param {sap.ui.mdc.ValueHelp} oValueHelp The <code>ValueHelp</code> control instance
	 * @param {sap.ui.mdc.valuehelp.base.Content} oContent Content element
	 * @param {sap.ui.model.ListBinding} oListBinding <code>ListBinding</code>
	 * @returns {boolean} <code>true</code> if <code>$search</code> is supported
	 * @public
	 */
	ValueHelpDelegate.isSearchSupported = function (oValueHelp, oContent, oListBinding) {
		return false;
	};

	/**
<<<<<<< HEAD
=======
	 * Controls if a type-ahead is opened or closed.<br/>By default, this method returns <code>false</code> if a given content is a {@link sap.ui.mdc.valuehelp.base.FilterableListContent FilterableListContent} but no (truthy) <code>filterValue</code> is applied. Otherwise, if the given content is either a {@link sap.ui.mdc.valuehelp.base.ListContent ListContent} with available contexts or any other type of {@link sap.ui.mdc.valuehelp.base.Content Content}, <code>true</code> is returned.
	 *
	 * @param {sap.ui.mdc.ValueHelp} oValueHelp The <code>ValueHelp</code> control instance
	 * @param {sap.ui.mdc.valuehelp.base.Content} oContent <code>ValueHelp</code> Content requesting conditions configuration
	 * @returns {Promise<boolean>|boolean} Boolean or <code>Promise</code> that resolves into a <code>boolean</code> indicating the desired behavior
	 * @since 1.110.0
	 * @public
	 */
	ValueHelpDelegate.showTypeahead = function (oValueHelp, oContent) {
		if (Device.system.phone) {
			// on phone also open typeahead if no filter is set or no result is found
			return true;
		}

		if (!oContent || (oContent.isA("sap.ui.mdc.valuehelp.base.FilterableListContent") && !oContent.getFilterValue())) { // Do not show non-existing content or suggestions without filterValue
			return false;
		} else if (oContent.isA("sap.ui.mdc.valuehelp.base.ListContent")) { // All List-like contents should have some data to show
			const oListBinding = oContent.getListBinding();
			const iLength = oListBinding && oListBinding.getCurrentContexts().length;
			return iLength > 0;
		}
		return true; // All other content should be shown by default
	};

	/**
>>>>>>> ce0b9aa4
	 * Adjustable filtering for list-based contents.<br/>By default, this method updates a given {@link sap.ui.base.ManagedObject.AggregationBindingInfo AggregationBindingInfo} with the return value from the delegate's own {@link module:sap/ui/mdc/ValueHelpDelegate.getFilters getFilters}.
	 *
	 *
	 * @param {sap.ui.mdc.ValueHelp} oValueHelp The <code>ValueHelp</code> control instance
	 * @param {sap.ui.mdc.valuehelp.base.FilterableListContent} oContent <code>ValueHelp</code> content requesting conditions configuration
	 * @param {sap.ui.base.ManagedObject.AggregationBindingInfo} oBindingInfo The binding info object to that is used to bind the list to the model
	 * @since 1.110.0
	 * @public
	 */
	ValueHelpDelegate.updateBindingInfo = function (oValueHelp, oContent, oBindingInfo) {
		oBindingInfo.parameters = {};
		oBindingInfo.filters = this.getFilters(oValueHelp, oContent);
	};

	/**
	 * Returns filters that are used when updating the binding of the <code>ValueHelp</code>.<br/>By default, this method returns a set of {@link sap.ui.model.Filter Filters} originating from an available {@link sap.ui.mdc.FilterBar FilterBar}, the delegate's own {@link module:sap/ui/mdc/ValueHelpDelegate.getFilterConditions getFilterConditions}, and/or the {@link sap.ui.mdc.valuehelp.base.FilterableListContent#getFilterFields filterFields} configuration of the given {@link sap.ui.mdc.valuehelp.base.FilterableListContent FilterableListContent}.
	 *
	 * @param {sap.ui.mdc.ValueHelp} oValueHelp The <code>ValueHelp</code> control instance
	 * @param {sap.ui.mdc.valuehelp.base.FilterableListContent} oContent <code>ValueHelp</code> content requesting conditions configuration
	 * @returns {sap.ui.model.Filter[]} Array of filters
	 * @since 1.121
	 * @protected
	 */
	ValueHelpDelegate.getFilters = function (oValueHelp, oContent) {
		const oFilterBar = oContent.getActiveFilterBar();
		const oConditions = oFilterBar ? oFilterBar.getConditions() : oContent._oInitialFilterConditions || {};
		const oConditionTypes = oConditions && this.getTypesForConditions(oValueHelp, oContent, oConditions);
		const oFilter = oConditions && FilterConverter.createFilters(oConditions, oConditionTypes, undefined, oContent.getCaseSensitive());
		return oFilter ? [oFilter] : [];
	};

	/**
	 * Executes a filter in a <code>ListBinding</code> and resumes it, if suspended.<br/>By default, this method applies <code>filters</code> found in the given {@link sap.ui.base.ManagedObject.AggregationBindingInfo AggregationBindingInfo} to the given {@link sap.ui.model.ListBinding ListBinding}. A suspended <code>ListBinding</code> is also resumed afterwards.
	 *
	 * @param {sap.ui.mdc.ValueHelp} oValueHelp The <code>ValueHelp</code> control instance
	 * @param {sap.ui.model.ListBinding} oListBinding List binding
	 * @param {sap.ui.base.ManagedObject.AggregationBindingInfo} oBindingInfo The binding info object that is be used to bind the list to the model
	 * @param {sap.ui.mdc.valuehelp.base.FilterableListContent} oContent <code>ValueHelp</code> content requesting the binding update
	 * @since 1.110.0
	 * @public
	 */
	ValueHelpDelegate.updateBinding = function (oValueHelp, oListBinding, oBindingInfo, oContent) {
		oListBinding.filter(oBindingInfo.filters, FilterType.Application);
		if (oListBinding.isSuspended()) {
			oListBinding.resume();
		}
	};

	/**
	 * Executes a filter in a <code>ListBinding</code>.<br/>By default, this method returns a <code>Promise</code> that resolves into the given <code>ListBinding</code>.
	 *
	 * @param {sap.ui.mdc.ValueHelp} oValueHelp The <code>ValueHelp</code> control instance
	 * @param {sap.ui.model.ListBinding} oListBinding List binding
	 * @param {int} iRequestedItems Number of requested items
	 * @returns {Promise<sap.ui.model.ListBinding>} <code>Promise</code> that is resolved if search is executed
	 * @public
	 */
	ValueHelpDelegate.executeFilter = function (oValueHelp, oListBinding, iRequestedItems) {
		return Promise.resolve(oListBinding);
	};

	/**
	 * Checks if the <code>ListBinding</code> is waiting for an update.
	 * As long as the context has not been set for <code>ListBinding</code>, the <code>ValueHelp</code> needs to wait.<br/>By default, this method returns <code>false</code> if no {@link sap.ui.model.ListBinding ListBinding} is available or the given <code>ListBinding</code> is suspended. Otherwise, it returns a <code>Promise</code> that resolves into a <code>boolean</code> value indicating that at least one context is available after retrieval.
	 *
	 * @param {sap.ui.mdc.ValueHelp} oValueHelp The <code>ValueHelp</code> control instance
	 * @param {sap.ui.model.ListBinding} oListBinding <code>ListBinding</code> to check
	 * @param {int} iRequestedItems Number of requested items
	 * @returns {boolean|Promise<boolean>} <code>Promise</code> that is resolved once <code>ListBinding</code> has been updated
	 * @public
	 */
	ValueHelpDelegate.checkListBindingPending = function (oValueHelp, oListBinding, iRequestedItems) {
		if (!oListBinding || oListBinding.isSuspended()) {
			return false;
		}
		return Promise.resolve(oListBinding.getContexts(0, iRequestedItems)).then((aContexts) => {
			return aContexts.length === 0;
		});
	};

	//  InOut =====

	/**
	 * Callback invoked every time a {@link sap.ui.mdc.ValueHelp ValueHelp} fires a <code>select</code> event or the value of the corresponding field changes.
	 * This callback can be used to update external fields.<br/>By default, this method is empty.
	 *
	 * @param {sap.ui.mdc.ValueHelp} oValueHelp The <code>ValueHelp</code> control instance
	 * @param {sap.ui.mdc.enums.ValueHelpPropagationReason} sReason Reason why the method was invoked
	 * @param {object} oConfig Current configuration provided by the calling control
	 * @public
	 * @since 1.101.0
	 */
	ValueHelpDelegate.onConditionPropagation = function (oValueHelp, sReason, oConfig) {

	};

	/**
	 * Finds all conditions that are represented by the given context for 'Select from list' scenarios.<br/>By default, this method only takes {@link sap.ui.mdc.condition.ConditionObject Condition} keys into consideration. This can be extended with payload-dependent filters.
	 *
	 * <b>Note:</b> This method replaces the former <code>isFilterableListItemSelected</code>.
	 *
	 * @param {sap.ui.mdc.ValueHelp} oValueHelp The <code>ValueHelp</code> control instance
	 * @param {sap.ui.mdc.valuehelp.base.FilterableListContent} oContent <code>ValueHelp</code> content instance
	 * @param {sap.ui.model.Context} oContext Entry of a given list
	 * @param {sap.ui.mdc.condition.ConditionObject[]} aConditions current conditions
	 * @returns {sap.ui.mdc.condition.ConditionObject[]} Conditions represented by the given context
	 * @public
	 * @since 1.118.0
	 */
	ValueHelpDelegate.findConditionsForContext = function (oValueHelp, oContent, oContext, aConditions) {
		const oValues = oContent.getItemFromContext(oContext);
		const oContextCondition = oValues && oContent.createCondition(oValues.key, oValues.description, oValues.payload);
		return aConditions.filter((oCondition) => {
			return this.compareConditions(oValueHelp, oContextCondition, oCondition);
		});
	};

	/**
	 * Allows control to customize selection behavior in valuelist scenarios
	 *
	 * @param {sap.ui.mdc.ValueHelp} oValueHelp The <code>ValueHelp</code> control instance
	 * @param {sap.ui.mdc.condition.ConditionObject} oConditionA Condition to compare
	 * @param {sap.ui.mdc.condition.ConditionObject} oConditionB Condition to compare
	 * @returns {boolean} <code>true</code> if conditions are considered equal
	 *
	 * @protected
	 * @since 1.124.2
	 */
	ValueHelpDelegate.compareConditions = function (oValueHelp, oConditionA, oConditionB) {
		if (oConditionA.operator === oConditionB.operator) {
			if (oConditionA.validated === ConditionValidated.Validated && oConditionA.validated === oConditionB.validated) {
				return oConditionA.values[0] === oConditionB.values[0];
			}
			return FilterOperatorUtil.getOperator(oConditionA.operator)?.compareConditions(oConditionA, oConditionB);
		}
		return false;
	};

	/**
	 * Provides the possibility to customize selection events in 'Select from list' scenarios.
	 * This enables an application to reuse conditions in collective search scenarios, instead of always creating new ones.<br/>By default, this method returns given changes without modification.
	 *
	 * @param {sap.ui.mdc.ValueHelp} oValueHelp The <code>ValueHelp</code> control instance
	 * @param {sap.ui.mdc.valuehelp.base.FilterableListContent} oContent <code>ValueHelp</code> content instance
	 * @param {object} oChange Selection event configuration
	 * @param {sap.ui.mdc.enums.ValueHelpSelectionType} oChange.type Type of the selection change (add, remove)
	 * @param {sap.ui.mdc.condition.ConditionObject[]} oChange.conditions Array of changed conditions
	 * @returns {object} oResult Selection event configuration object
	 * @returns {sap.ui.mdc.enums.ValueHelpSelectionType} oResult.type Type of the selection change (add, remove)
	 * @returns {sap.ui.mdc.condition.ConditionObject[]} oResult.conditions Array of changed conditions
	 * @public
	 * @since 1.101.0
	 */
	ValueHelpDelegate.modifySelectionBehaviour = function (oValueHelp, oContent, oChange) {
		return oChange;
	};

	/**
	 * Provides the possibility to convey custom data in conditions.
	 * This enables an application to enhance conditions with data relevant for combined key or out parameter scenarios.<br/>By default, this method returns <code>undefined</code>.
	 *
	 * @param {sap.ui.mdc.ValueHelp} oValueHelp The <code>ValueHelp</code> control instance
	 * @param {sap.ui.mdc.valuehelp.base.FilterableListContent} oContent <code>ValueHelp</code> content instance
	 * @param {any[]} aValues Key and description pair for the condition that is created
	 * @param {sap.ui.model.Context} [oContext] Optional additional context
	 * @returns {undefined|object} Optionally returns a serializable object to be stored in the condition payload field
	 * @public
	 * @since 1.101.0
	 */
	ValueHelpDelegate.createConditionPayload = function (oValueHelp, oContent, aValues, oContext) {
		return undefined;
	};

	/**
	 * Provides type information for list content filtering.<br/>By default, this method returns an object of types per binding path, extracted from a binding template of the given {@link sap.ui.mdc.valuehelp.base.FilterableListContent FilterableListContent}.
	 *
	 * @param {sap.ui.mdc.ValueHelp} oValueHelp The <code>ValueHelp</code> control instance
	 * @param {sap.ui.mdc.valuehelp.base.FilterableListContent} oContent <code>ValueHelp</code> content instance
	 * @param {object} oConditions Set of conditions to create filters for
	 * @returns {sap.ui.mdc.util.FilterTypeConfig} Returns a type map for property paths
	 * @public
	 * @since 1.101.0
	 */
	ValueHelpDelegate.getTypesForConditions = function (oValueHelp, oContent, oConditions) { // TODO: MDC.Table add UI.Table support
		const oConditionTypes = {};
		const oListBindingInfo = oContent && oContent.getListBindingInfo();

		if (oListBindingInfo && oListBindingInfo.template) {
			const oTypeMap = this.getTypeMap();
			oListBindingInfo.template.mAggregations.cells.forEach((oCell) => {
				Object.values(oCell.mBindingInfos).forEach((oBindingInfo) => {
					oBindingInfo.parts.forEach((oPartInfo) => {
						oConditionTypes[oPartInfo.path] = { type: oPartInfo.type || null, baseType: oPartInfo.type ? oTypeMap.getBaseTypeForType(oPartInfo.type) : BaseType.String };
					});
				});
			}, {});
		}

		return oConditionTypes;
	};

	/**
	 * Provides an object of conditions per binding path.<br/>By default, this method returns an empty <code>object</code>.
	 *
	 * This method provides the initial set of conditions applied every time value help content is shown for the first time after opening its container.
	 * It is also relevant for <code>getItemForValue</code> scenarios that allow you to find a specific value help item (indicated by the availability of the <code>oConfig</code> argument).
	 *
	 * @param {sap.ui.mdc.ValueHelp} oValueHelp The <code>ValueHelp</code> control instance
	 * @param {sap.ui.mdc.valuehelp.base.FilterableListContent} oContent <code>ValueHelp</code> content instance
	 * @param {sap.ui.mdc.valuehelp.base.ItemForValueConfiguration} [oConfig] Configuration
	 * @returns {Promise<sap.ui.mdc.util.FilterConditionMap>|sap.ui.mdc.util.FilterConditionMap} Returns a map-like object containing conditions suitable for <code>Filter</code> creation
	 * @public
	 * @since 1.106.0
	 */
	ValueHelpDelegate.getFilterConditions = function (oValueHelp, oContent, oConfig) {
		if (this.getInitialFilterConditions) {
			return this.getInitialFilterConditions(oValueHelp, oContent, (oConfig && oConfig.control) || (oContent && oContent.getControl()));
		}
		return {};
	};

	/**
	 * Returns the content that is used for the autocomplete feature and for user input, if the entered text
	 * leads to more than one filter result.
	 *
	 * By default, this method searches and returns an entry from a set of relevant contexts of the given {@link sap.ui.mdc.valuehelp.base.ListContent ListContent}.
	 *
	 * To determine which columns are relevant for the search, the currently active displayMode {@link sap.ui.mdc.enums.FieldDisplay Display} of the connected control will be used.
	 * While a <code>Value</code> configuration will lead to a 'key'-only search, <code>DescriptionValue</code> leads to searching the description first and the key afterwards. Other modes work the same way.
	 *
	 * For each relevant column all items are searched for an exact match first and again with a startsWith filter afterwards, if necessary.
	 *
	 * If the <code>caseSensitive</code> property is disabled, whichever entry comes first, wins, whether the user's input is in lowercase or uppercase letters.
	 *
	 *
	 *
	 * {@link sap.ui.mdc.valuehelp.base.ListContent ListContent}
	 *
	 * @param {sap.ui.mdc.ValueHelp} oValueHelp The <code>ValueHelp</code> control instance
	 * @param {sap.ui.mdc.valuehelp.base.ListContent} oContent <code>ValueHelp</code> content instance
	 * @param {sap.ui.mdc.valuehelp.base.ItemForValueConfiguration} oConfig Configuration
	 * @returns {sap.ui.model.Context} Promise resolving in the <code>Context</code> that's relevant'
	 * @public
	 * @since 1.120.0
	 */
	ValueHelpDelegate.getFirstMatch = function (oValueHelp, oContent, oConfig) {

		let oResult;
		const aRelevantContexts = oContent.getListBinding(oConfig)?.getCurrentContexts();
		const sInputValue = oConfig.value;

		if (sInputValue && aRelevantContexts?.length) {
			const bCaseSensitive = oConfig.hasOwnProperty("caseSensitive") ? oConfig.caseSensitive : oContent.getCaseSensitive();
			const sKeyPath = oContent.getKeyPath();
			const sDescriptionPath = oConfig.checkDescription && oContent.getDescriptionPath();

			let aSearchFields;
			switch (oValueHelp.getDisplay()) {
				case FieldDisplay.Description:
					aSearchFields = [sDescriptionPath];
					break;
				case FieldDisplay.DescriptionValue:
					aSearchFields = [sDescriptionPath, sKeyPath];
					break;
				case FieldDisplay.ValueDescription:
					aSearchFields = [sKeyPath, sDescriptionPath];
					break;
				default:
					aSearchFields = [sKeyPath];
					break;
			}
			aSearchFields = aSearchFields.filter((oEntry) => !!oEntry);

			for (const sPath of aSearchFields) {
				const aFilters = [
					new Filter({ path: sPath, operator: FilterOperator.EQ, value1: sInputValue, caseSensitive: bCaseSensitive }),
					new Filter({ path: sPath, operator: FilterOperator.StartsWith, value1: sInputValue, caseSensitive: bCaseSensitive })
				];
				for (const oFilter of aFilters) {
					oResult = _applyFilters.call(this, aRelevantContexts, oFilter, oValueHelp, oContent);
					if (oResult) {
						return oResult;
					}
				}
			}
		}

		return oResult;
	};

	/**
	 * Determines is the filtering used for type-ahead is case sensitive.
	 * <br/>By default the value of the {@link sap.ui.mdc.valuehelp.base.ListContent#getCaseSensitive CaseSensitive} property of the content instance is returned.
	 * If <code>$search</code> or other methods are used this might depend on the backend logic.
	 *
	 * @param {sap.ui.mdc.ValueHelp} oValueHelp The <code>ValueHelp</code> control instance
	 * @param {sap.ui.mdc.valuehelp.base.ListContent} oContent <code>ValueHelp</code> content instance
	 * @returns {boolean} If <code>true</code> the filtering is case sensitive
	 * @public
	 * @since 1.121.0
	 */
	ValueHelpDelegate.isFilteringCaseSensitive = function (oValueHelp, oContent) {
		return oContent.getCaseSensitive();
	};

	/**
	 * Determines if a value help container is to be opened on user interaction, navigation, or configuration changes.
	 * <b>Note:</b> This method can be called repeatedly with various {@link {sap.ui.mdc.enums.RequestShowContainerReason reasons} depending on the given {@link sap.ui.mdc.valuehelp.base.Container container}.
	 *
	 * @param {sap.ui.mdc.ValueHelp} oValueHelp The <code>ValueHelp</code> control instance
	 * @param {sap.ui.mdc.valuehelp.base.Container} oContainer Container instance
	 * @param {sap.ui.mdc.enums.RequestShowContainerReason} sRequestShowContainerReason Reason for the request
	 * @returns {Promise<boolean>} <code>true</code>, if the value help is to be triggered
	 * @private
	 * @ui5-restricted sap.ui.mdc, sap.fe
	 * @since 1.136
	 */
	ValueHelpDelegate.requestShowContainer = async function (oValueHelp, oContainer, sRequestShowContainerReason) {
<<<<<<< HEAD
		const [RequestShowContainerDefault] = await loadModules("sap/ui/mdc/valuehelp/RequestShowContainerDefault");
		return (await RequestShowContainerDefault[sRequestShowContainerReason]?.call(this, oValueHelp, oContainer)) || false;
=======
		if (sRequestShowContainerReason === RequestShowContainerReason.Tap) {
			return !!await this.shouldOpenOnClick?.(oValueHelp, oContainer);
		}

		if (sRequestShowContainerReason === RequestShowContainerReason.Typing) {
			await oValueHelp.retrieveDelegateContent(oContainer);
			return !!await oContainer.isTypeaheadSupported();
		}

		if (sRequestShowContainerReason === RequestShowContainerReason.Filter) {
			const [oContent] = oContainer?.getContent() || [];
			return !!await this.showTypeahead?.(oValueHelp, oContent);
		}

		if (sRequestShowContainerReason === RequestShowContainerReason.Focus) {
			return !!await this.shouldOpenOnFocus?.(oValueHelp, oContainer);
		}

		if (sRequestShowContainerReason === RequestShowContainerReason.Navigate) {
			await oValueHelp.retrieveDelegateContent(oContainer); // preload potentially necessary content
			return !!await oContainer.shouldOpenOnNavigate();
		}

		if (sRequestShowContainerReason === RequestShowContainerReason.ValueHelpRequest) {
			return oContainer.isDialog();
		}

		return false;
	};

	/**
	 * Determines if the value help is opened when the user focuses on the connected control.
	 * <br/>By default, the value of the {@link sap.ui.mdc.valuehelp.Popover#getOpensOnFocus opensOnFocus} property is returned.
	 *
	 * Currently this is only supported for the type-ahead container.
	 *
	 * @param {sap.ui.mdc.ValueHelp} oValueHelp The <code>ValueHelp</code> control instance
	 * @param {sap.ui.mdc.valuehelp.base.Container} oContainer Container instance
	 * @returns {Promise<boolean>} If <code>true</code>, the value help is opened when user focuses on the connected field control
	 * @public
	 * @since 1.121.0
	 */
	ValueHelpDelegate.shouldOpenOnFocus = function (oValueHelp, oContainer) {
		let bShouldOpenOnFocus = false;

		/**
		 *  @deprecated since 1.121.0
		 */
		if (oContainer.isA("sap.ui.mdc.valuehelp.Popover")) {
			bShouldOpenOnFocus = oContainer.getOpensOnFocus();
		}

		return Promise.resolve(bShouldOpenOnFocus);
	};

	/**
	 * Determines if the value help is opened when the user clicks into the connected control.
	 * <br/>By default, the value of the {@link sap.ui.mdc.valuehelp.Popover#getOpensOnClick opensOnClick} property is returned, if set, or the content configuration is checked.
	 *
	 * Currently this is only supported for the type-ahead container.
	 *
	 * @param {sap.ui.mdc.ValueHelp} oValueHelp The <code>ValueHelp</code> control instance
	 * @param {sap.ui.mdc.valuehelp.base.Container} oContainer Container instance
	 * @returns {Promise<boolean>} If <code>true</code>, the value help is opened when user clicks into the connected field control
	 * @public
	 * @since 1.121.0
	 */
	ValueHelpDelegate.shouldOpenOnClick = function (oValueHelp, oContainer) {
		let bShouldOpenOnClick = false;

		if (oContainer.isA("sap.ui.mdc.valuehelp.Popover")) {
			if (Device.system.phone && (!oContainer.isSingleSelect() || !oContainer.isDialog())) {
				// on phones open:
				// - always for multi-select fields
				// - for singleSelect only if typeahead is not used as ValueHelp (ComboBox don't opens on click)
				bShouldOpenOnClick = true;
			} else {
				let bUseContent = true;

				/**
				 *  @deprecated since 1.121.0
				 */
				if (!oContainer.isPropertyInitial("opensOnClick")) {
					bUseContent = false;
					bShouldOpenOnClick = oContainer.getOpensOnClick();
				}

				if (bUseContent) {
					const oContent = oContainer._getContent();
					bShouldOpenOnClick = !!oContent && oContent.shouldOpenOnClick(); //If opensOnClick-property is not explicitly set, the content's preference is used instead.
				}
			}
		}

		return Promise.resolve(bShouldOpenOnClick);
>>>>>>> ce0b9aa4
	};

	/**
	 * Provides a hook to run time-critical tasks once a control connects to a value help.
	 *
	 * This method allows for working around any delays that might occur during user interaction treatment of the connecting <code>control</code>.
	 * For example, <code>setTimeout</code> or <code>debouncing</code> are used in {@link sap.ui.mdc.field.FieldBase FieldBase} to prevent triggering value help requests too early/often.
	 *
	 * @param {sap.ui.mdc.ValueHelp} oValueHelp The <code>ValueHelp</code> control instance
	 * @param {sap.ui.core.Control} oControl Control to which the <code>ValueHelp</code> element is connected
	 * @param {sap.ui.mdc.valuehelp.base.ConnectConfig} [oConfig] Connect configuration object
	 * @protected
	 * @since 1.136
	 */
	ValueHelpDelegate.onControlConnect = function (oValueHelp, oControl, oConfig) {
		// noop
	};

	return ValueHelpDelegate;
});<|MERGE_RESOLUTION|>--- conflicted
+++ resolved
@@ -16,6 +16,7 @@
 	"sap/ui/model/FilterProcessor",
 	"sap/ui/mdc/condition/FilterConverter",
 	"sap/ui/mdc/condition/FilterOperatorUtil",
+	"sap/ui/Device",
 	"sap/ui/mdc/enums/FieldDisplay",
 	'sap/ui/mdc/enums/RequestShowContainerReason',
 	"sap/ui/mdc/util/loadModules"
@@ -29,6 +30,7 @@
 	FilterProcessor,
 	FilterConverter,
 	FilterOperatorUtil,
+	Device,
 	FieldDisplay,
 	RequestShowContainerReason,
 	loadModules
@@ -92,8 +94,6 @@
 	};
 
 	/**
-<<<<<<< HEAD
-=======
 	 * Controls if a type-ahead is opened or closed.<br/>By default, this method returns <code>false</code> if a given content is a {@link sap.ui.mdc.valuehelp.base.FilterableListContent FilterableListContent} but no (truthy) <code>filterValue</code> is applied. Otherwise, if the given content is either a {@link sap.ui.mdc.valuehelp.base.ListContent ListContent} with available contexts or any other type of {@link sap.ui.mdc.valuehelp.base.Content Content}, <code>true</code> is returned.
 	 *
 	 * @param {sap.ui.mdc.ValueHelp} oValueHelp The <code>ValueHelp</code> control instance
@@ -119,7 +119,6 @@
 	};
 
 	/**
->>>>>>> ce0b9aa4
 	 * Adjustable filtering for list-based contents.<br/>By default, this method updates a given {@link sap.ui.base.ManagedObject.AggregationBindingInfo AggregationBindingInfo} with the return value from the delegate's own {@link module:sap/ui/mdc/ValueHelpDelegate.getFilters getFilters}.
 	 *
 	 *
@@ -438,31 +437,27 @@
 	 * @since 1.136
 	 */
 	ValueHelpDelegate.requestShowContainer = async function (oValueHelp, oContainer, sRequestShowContainerReason) {
-<<<<<<< HEAD
-		const [RequestShowContainerDefault] = await loadModules("sap/ui/mdc/valuehelp/RequestShowContainerDefault");
-		return (await RequestShowContainerDefault[sRequestShowContainerReason]?.call(this, oValueHelp, oContainer)) || false;
-=======
 		if (sRequestShowContainerReason === RequestShowContainerReason.Tap) {
-			return !!await this.shouldOpenOnClick?.(oValueHelp, oContainer);
+			return !!(await this.shouldOpenOnClick?.(oValueHelp, oContainer));
 		}
 
 		if (sRequestShowContainerReason === RequestShowContainerReason.Typing) {
 			await oValueHelp.retrieveDelegateContent(oContainer);
-			return !!await oContainer.isTypeaheadSupported();
+			return !!(await oContainer.isTypeaheadSupported());
 		}
 
 		if (sRequestShowContainerReason === RequestShowContainerReason.Filter) {
 			const [oContent] = oContainer?.getContent() || [];
-			return !!await this.showTypeahead?.(oValueHelp, oContent);
+			return !!(await this.showTypeahead?.(oValueHelp, oContent));
 		}
 
 		if (sRequestShowContainerReason === RequestShowContainerReason.Focus) {
-			return !!await this.shouldOpenOnFocus?.(oValueHelp, oContainer);
+			return !!(await this.shouldOpenOnFocus?.(oValueHelp, oContainer));
 		}
 
 		if (sRequestShowContainerReason === RequestShowContainerReason.Navigate) {
 			await oValueHelp.retrieveDelegateContent(oContainer); // preload potentially necessary content
-			return !!await oContainer.shouldOpenOnNavigate();
+			return !!(await oContainer.shouldOpenOnNavigate());
 		}
 
 		if (sRequestShowContainerReason === RequestShowContainerReason.ValueHelpRequest) {
@@ -485,14 +480,7 @@
 	 * @since 1.121.0
 	 */
 	ValueHelpDelegate.shouldOpenOnFocus = function (oValueHelp, oContainer) {
-		let bShouldOpenOnFocus = false;
-
-		/**
-		 *  @deprecated since 1.121.0
-		 */
-		if (oContainer.isA("sap.ui.mdc.valuehelp.Popover")) {
-			bShouldOpenOnFocus = oContainer.getOpensOnFocus();
-		}
+		const bShouldOpenOnFocus = false;
 
 		return Promise.resolve(bShouldOpenOnFocus);
 	};
@@ -519,15 +507,7 @@
 				// - for singleSelect only if typeahead is not used as ValueHelp (ComboBox don't opens on click)
 				bShouldOpenOnClick = true;
 			} else {
-				let bUseContent = true;
-
-				/**
-				 *  @deprecated since 1.121.0
-				 */
-				if (!oContainer.isPropertyInitial("opensOnClick")) {
-					bUseContent = false;
-					bShouldOpenOnClick = oContainer.getOpensOnClick();
-				}
+				const bUseContent = true;
 
 				if (bUseContent) {
 					const oContent = oContainer._getContent();
@@ -537,7 +517,6 @@
 		}
 
 		return Promise.resolve(bShouldOpenOnClick);
->>>>>>> ce0b9aa4
 	};
 
 	/**
