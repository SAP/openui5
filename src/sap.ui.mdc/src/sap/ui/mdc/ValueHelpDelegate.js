--- conflicted
+++ resolved
@@ -437,39 +437,8 @@
 	 * @since 1.136
 	 */
 	ValueHelpDelegate.requestShowContainer = async function (oValueHelp, oContainer, sRequestShowContainerReason) {
-<<<<<<< HEAD
-		if (sRequestShowContainerReason === RequestShowContainerReason.Tap) {
-			return !!(await this.shouldOpenOnClick?.(oValueHelp, oContainer));
-		}
-
-		if (sRequestShowContainerReason === RequestShowContainerReason.Typing) {
-			await oValueHelp.retrieveDelegateContent(oContainer);
-			return !!(await oContainer.isTypeaheadSupported());
-		}
-
-		if (sRequestShowContainerReason === RequestShowContainerReason.Filter) {
-			const [oContent] = oContainer?.getContent() || [];
-			return !!(await this.showTypeahead?.(oValueHelp, oContent));
-		}
-
-		if (sRequestShowContainerReason === RequestShowContainerReason.Focus) {
-			return !!(await this.shouldOpenOnFocus?.(oValueHelp, oContainer));
-		}
-
-		if (sRequestShowContainerReason === RequestShowContainerReason.Navigate) {
-			await oValueHelp.retrieveDelegateContent(oContainer); // preload potentially necessary content
-			return !!(await oContainer.shouldOpenOnNavigate());
-		}
-
-		if (sRequestShowContainerReason === RequestShowContainerReason.ValueHelpRequest) {
-			return oContainer.isDialog();
-		}
-
-		return false;
-=======
 		const [RequestShowContainerDefault] = await loadModules("sap/ui/mdc/valuehelp/RequestShowContainerDefault");
-		return await RequestShowContainerDefault[sRequestShowContainerReason]?.call(this, oValueHelp, oContainer) || false;
->>>>>>> 5511cd34
+		return (await RequestShowContainerDefault[sRequestShowContainerReason]?.call(this, oValueHelp, oContainer)) || false;
 	};
 
 	/**
