/*!
 * ${copyright}
 */

// ---------------------------------------------------------------------------------------
// Helper class used to execute model specific logic in ValueHelp
// ---------------------------------------------------------------------------------------

sap.ui.define([
	"sap/ui/mdc/BaseDelegate",
	"sap/ui/model/FilterType",
	"sap/ui/mdc/enums/BaseType",
	"sap/ui/mdc/enums/ConditionValidated",
	"sap/ui/model/Filter",
	"sap/ui/model/FilterOperator",
	"sap/ui/model/FilterProcessor",
	"sap/ui/mdc/condition/FilterConverter",
	"sap/ui/mdc/condition/FilterOperatorUtil",
	"sap/ui/mdc/enums/FieldDisplay",
	'sap/ui/mdc/enums/RequestShowContainerReason',
	"sap/ui/mdc/util/loadModules"
], (
	BaseDelegate,
	FilterType,
	BaseType,
	ConditionValidated,
	Filter,
	FilterOperator,
	FilterProcessor,
	FilterConverter,
	FilterOperatorUtil,
	FieldDisplay,
	RequestShowContainerReason,
	loadModules
) => {
	"use strict";

	const _applyFilters = function (aItems, oFilter, oValueHelp, oContent) {
		const aConditions = oContent.getConditions();
		const aContexts = FilterProcessor.apply(aItems, oFilter, (oBindingContext, sPath) => oBindingContext && oBindingContext.getProperty(sPath));

		if (oContent.isSingleSelect() && aConditions.length > 0) {
			// in single selection mode use already selected condition as match (reopen after navigate or typeahead should just show the last item again)
			return aContexts[0];
		} else {
			return aContexts.find((oContext) => !this.findConditionsForContext(oValueHelp, oContent, oContext, aConditions).length);
		}
	};

	/**
	 * Delegate for {@link sap.ui.mdc.ValueHelp}.
	 *
	 * @namespace
	 * @author SAP SE
	 * @public
	 * @since 1.95.0
	 * @extends module:sap/ui/mdc/BaseDelegate
	 * @alias module:sap/ui/mdc/ValueHelpDelegate
	 */
	const ValueHelpDelegate = Object.assign({}, BaseDelegate);

	/**
	 * Requests additional content for the value help.
	 *
	 * This method is called during the opening phase of a <code>ValueHelp</code>, if a new content is displayed for a <code>CollectiveSearch</code> dialog or if one of the following methods is called: {@link sap.ui.mdc.ValueHelp#getItemForValue getItemForValue}, {@link sap.ui.mdc.ValueHelp#requestShowTypeahead requestShowTypeahead}, {@link sap.ui.mdc.ValueHelp#requestShowValueHelp requestShowValueHelp}
	 *
	 * So depending on the value help {@link sap.ui.mdc.valuehelp.base.Content Content} used, all content controls and data need to be assigned.
	 * Once they are assigned and the data is set, the returned <code>Promise</code> needs to be resolved.
	 * Only then does the value help continue opening or reading data.<br/>By default, this method returns a <code>Promise</code> that resolves into <code>undefined</code>.
	 *
	 * @param {sap.ui.mdc.ValueHelp} oValueHelp The <code>ValueHelp</code> control instance
	 * @param {sap.ui.mdc.valuehelp.base.Container} oContainer Container instance
	 * @param {string} sContentId ID of the content shown after this call to retrieve content
	 * @returns {Promise} <code>Promise</code> that is resolved if all content is available
	 * @public
	 */
	ValueHelpDelegate.retrieveContent = function (oValueHelp, oContainer, sContentId) {
		return Promise.resolve();
	};

	/**
	 * Checks if a <code>ListBinding</code> supports <code>$search</code>.<br/>By default, this method returns <code>false</code>.
	 *
	 * @param {sap.ui.mdc.ValueHelp} oValueHelp The <code>ValueHelp</code> control instance
	 * @param {sap.ui.mdc.valuehelp.base.Content} oContent Content element
	 * @param {sap.ui.model.ListBinding} oListBinding <code>ListBinding</code>
	 * @returns {boolean} <code>true</code> if <code>$search</code> is supported
	 * @public
	 */
	ValueHelpDelegate.isSearchSupported = function (oValueHelp, oContent, oListBinding) {
		return false;
	};

	/**
<<<<<<< HEAD
=======
	 * Controls if a type-ahead is opened or closed.<br/>By default, this method returns <code>false</code> if a given content is a {@link sap.ui.mdc.valuehelp.base.FilterableListContent FilterableListContent} but no (truthy) <code>filterValue</code> is applied. Otherwise, if the given content is either a {@link sap.ui.mdc.valuehelp.base.ListContent ListContent} with available contexts or any other type of {@link sap.ui.mdc.valuehelp.base.Content Content}, <code>true</code> is returned.
	 *
	 * @param {sap.ui.mdc.ValueHelp} oValueHelp The <code>ValueHelp</code> control instance
	 * @param {sap.ui.mdc.valuehelp.base.Content} oContent <code>ValueHelp</code> Content requesting conditions configuration
	 * @returns {Promise<boolean>|boolean} Boolean or <code>Promise</code> that resolves into a <code>boolean</code> indicating the desired behavior
	 * @since 1.110.0
	 * @public
	 * @deprecated As of version 1.136, replaced by {@link module:sap/ui/mdc/ValueHelpDelegate.requestShowContainer}.
	 */
	ValueHelpDelegate.showTypeahead = function (oValueHelp, oContent) {
		if (Device.system.phone) {
			// on phone also open typeahead if no filter is set or no result is found
			return true;
		}

		if (!oContent || (oContent.isA("sap.ui.mdc.valuehelp.base.FilterableListContent") && !oContent.getFilterValue())) { // Do not show non-existing content or suggestions without filterValue
			return false;
		} else if (oContent.isA("sap.ui.mdc.valuehelp.base.ListContent")) { // All List-like contents should have some data to show
			const oListBinding = oContent.getListBinding();
			const iLength = oListBinding && oListBinding.getCurrentContexts().length;
			return iLength > 0;
		}
		return true; // All other content should be shown by default
	};

	/**
>>>>>>> f37fbe80
	 * Adjustable filtering for list-based contents.<br/>By default, this method updates a given {@link sap.ui.base.ManagedObject.AggregationBindingInfo AggregationBindingInfo} with the return value from the delegate's own {@link module:sap/ui/mdc/ValueHelpDelegate.getFilters getFilters}.
	 *
	 *
	 * @param {sap.ui.mdc.ValueHelp} oValueHelp The <code>ValueHelp</code> control instance
	 * @param {sap.ui.mdc.valuehelp.base.FilterableListContent} oContent <code>ValueHelp</code> content requesting conditions configuration
	 * @param {sap.ui.base.ManagedObject.AggregationBindingInfo} oBindingInfo The binding info object to that is used to bind the list to the model
	 * @since 1.110.0
	 * @public
	 */
	ValueHelpDelegate.updateBindingInfo = function (oValueHelp, oContent, oBindingInfo) {
		oBindingInfo.parameters = {};
		oBindingInfo.filters = this.getFilters(oValueHelp, oContent);
	};

	/**
	 * Returns filters that are used when updating the binding of the <code>ValueHelp</code>.<br/>By default, this method returns a set of {@link sap.ui.model.Filter Filters} originating from an available {@link sap.ui.mdc.FilterBar FilterBar}, the delegate's own {@link module:sap/ui/mdc/ValueHelpDelegate.getFilterConditions getFilterConditions}, and/or the {@link sap.ui.mdc.valuehelp.base.FilterableListContent#getFilterFields filterFields} configuration of the given {@link sap.ui.mdc.valuehelp.base.FilterableListContent FilterableListContent}.
	 *
	 * @param {sap.ui.mdc.ValueHelp} oValueHelp The <code>ValueHelp</code> control instance
	 * @param {sap.ui.mdc.valuehelp.base.FilterableListContent} oContent <code>ValueHelp</code> content requesting conditions configuration
	 * @returns {sap.ui.model.Filter[]} Array of filters
	 * @since 1.121
	 * @protected
	 */
	ValueHelpDelegate.getFilters = function (oValueHelp, oContent) {
		const oFilterBar = oContent.getActiveFilterBar();
		const oConditions = oFilterBar ? oFilterBar.getConditions() : oContent._oInitialFilterConditions || {};
		const oConditionTypes = oConditions && this.getTypesForConditions(oValueHelp, oContent, oConditions);
		const oFilter = oConditions && FilterConverter.createFilters(oConditions, oConditionTypes, undefined, oContent.getCaseSensitive());
		return oFilter ? [oFilter] : [];
	};

	/**
	 * Executes a filter in a <code>ListBinding</code> and resumes it, if suspended.<br/>By default, this method applies <code>filters</code> found in the given {@link sap.ui.base.ManagedObject.AggregationBindingInfo AggregationBindingInfo} to the given {@link sap.ui.model.ListBinding ListBinding}. A suspended <code>ListBinding</code> is also resumed afterwards.
	 *
	 * @param {sap.ui.mdc.ValueHelp} oValueHelp The <code>ValueHelp</code> control instance
	 * @param {sap.ui.model.ListBinding} oListBinding List binding
	 * @param {sap.ui.base.ManagedObject.AggregationBindingInfo} oBindingInfo The binding info object that is be used to bind the list to the model
	 * @param {sap.ui.mdc.valuehelp.base.FilterableListContent} oContent <code>ValueHelp</code> content requesting the binding update
	 * @since 1.110.0
	 * @public
	 */
	ValueHelpDelegate.updateBinding = function (oValueHelp, oListBinding, oBindingInfo, oContent) {
		oListBinding.filter(oBindingInfo.filters, FilterType.Application);
		if (oListBinding.isSuspended()) {
			oListBinding.resume();
		}
	};

	/**
	 * Executes a filter in a <code>ListBinding</code>.<br/>By default, this method returns a <code>Promise</code> that resolves into the given <code>ListBinding</code>.
	 *
	 * @param {sap.ui.mdc.ValueHelp} oValueHelp The <code>ValueHelp</code> control instance
	 * @param {sap.ui.model.ListBinding} oListBinding List binding
	 * @param {int} iRequestedItems Number of requested items
	 * @returns {Promise<sap.ui.model.ListBinding>} <code>Promise</code> that is resolved if search is executed
	 * @public
	 */
	ValueHelpDelegate.executeFilter = function (oValueHelp, oListBinding, iRequestedItems) {
		return Promise.resolve(oListBinding);
	};

	/**
	 * Checks if the <code>ListBinding</code> is waiting for an update.
	 * As long as the context has not been set for <code>ListBinding</code>, the <code>ValueHelp</code> needs to wait.<br/>By default, this method returns <code>false</code> if no {@link sap.ui.model.ListBinding ListBinding} is available or the given <code>ListBinding</code> is suspended. Otherwise, it returns a <code>Promise</code> that resolves into a <code>boolean</code> value indicating that at least one context is available after retrieval.
	 *
	 * @param {sap.ui.mdc.ValueHelp} oValueHelp The <code>ValueHelp</code> control instance
	 * @param {sap.ui.model.ListBinding} oListBinding <code>ListBinding</code> to check
	 * @param {int} iRequestedItems Number of requested items
	 * @returns {boolean|Promise<boolean>} <code>Promise</code> that is resolved once <code>ListBinding</code> has been updated
	 * @public
	 */
	ValueHelpDelegate.checkListBindingPending = function (oValueHelp, oListBinding, iRequestedItems) {
		if (!oListBinding || oListBinding.isSuspended()) {
			return false;
		}
		return Promise.resolve(oListBinding.getContexts(0, iRequestedItems)).then((aContexts) => {
			return aContexts.length === 0;
		});
	};

	//  InOut =====

	/**
	 * Callback invoked every time a {@link sap.ui.mdc.ValueHelp ValueHelp} fires a <code>select</code> event or the value of the corresponding field changes.
	 * This callback can be used to update external fields.<br/>By default, this method is empty.
	 *
	 * @param {sap.ui.mdc.ValueHelp} oValueHelp The <code>ValueHelp</code> control instance
	 * @param {sap.ui.mdc.enums.ValueHelpPropagationReason} sReason Reason why the method was invoked
	 * @param {object} oConfig Current configuration provided by the calling control
	 * @public
	 * @since 1.101.0
	 */
	ValueHelpDelegate.onConditionPropagation = function (oValueHelp, sReason, oConfig) {

	};

	/**
	 * Finds all conditions that are represented by the given context for 'Select from list' scenarios.<br/>By default, this method only takes {@link sap.ui.mdc.condition.ConditionObject Condition} keys into consideration. This can be extended with payload-dependent filters.
	 *
	 * <b>Note:</b> This method replaces the former <code>isFilterableListItemSelected</code>.
	 *
	 * @param {sap.ui.mdc.ValueHelp} oValueHelp The <code>ValueHelp</code> control instance
	 * @param {sap.ui.mdc.valuehelp.base.FilterableListContent} oContent <code>ValueHelp</code> content instance
	 * @param {sap.ui.model.Context} oContext Entry of a given list
	 * @param {sap.ui.mdc.condition.ConditionObject[]} aConditions current conditions
	 * @returns {sap.ui.mdc.condition.ConditionObject[]} Conditions represented by the given context
	 * @public
	 * @since 1.118.0
	 */
	ValueHelpDelegate.findConditionsForContext = function (oValueHelp, oContent, oContext, aConditions) {
		const oValues = oContent.getItemFromContext(oContext);
		const oContextCondition = oValues && oContent.createCondition(oValues.key, oValues.description, oValues.payload);
		return aConditions.filter((oCondition) => {
			return this.compareConditions(oValueHelp, oContextCondition, oCondition);
		});
	};

	/**
	 * Allows control to customize selection behavior in valuelist scenarios
	 *
	 * @param {sap.ui.mdc.ValueHelp} oValueHelp The <code>ValueHelp</code> control instance
	 * @param {sap.ui.mdc.condition.ConditionObject} oConditionA Condition to compare
	 * @param {sap.ui.mdc.condition.ConditionObject} oConditionB Condition to compare
	 * @returns {boolean} <code>true</code> if conditions are considered equal
	 *
	 * @protected
	 * @since 1.124.2
	 */
	ValueHelpDelegate.compareConditions = function (oValueHelp, oConditionA, oConditionB) {
		if (oConditionA.operator === oConditionB.operator) {
			if (oConditionA.validated === ConditionValidated.Validated && oConditionA.validated === oConditionB.validated) {
				return oConditionA.values[0] === oConditionB.values[0];
			}
			return FilterOperatorUtil.getOperator(oConditionA.operator)?.compareConditions(oConditionA, oConditionB);
		}
		return false;
	};

	/**
	 * Provides the possibility to customize selection events in 'Select from list' scenarios.
	 * This enables an application to reuse conditions in collective search scenarios, instead of always creating new ones.<br/>By default, this method returns given changes without modification.
	 *
	 * @param {sap.ui.mdc.ValueHelp} oValueHelp The <code>ValueHelp</code> control instance
	 * @param {sap.ui.mdc.valuehelp.base.FilterableListContent} oContent <code>ValueHelp</code> content instance
	 * @param {object} oChange Selection event configuration
	 * @param {sap.ui.mdc.enums.ValueHelpSelectionType} oChange.type Type of the selection change (add, remove)
	 * @param {sap.ui.mdc.condition.ConditionObject[]} oChange.conditions Array of changed conditions
	 * @returns {object} oResult Selection event configuration object
	 * @returns {sap.ui.mdc.enums.ValueHelpSelectionType} oResult.type Type of the selection change (add, remove)
	 * @returns {sap.ui.mdc.condition.ConditionObject[]} oResult.conditions Array of changed conditions
	 * @public
	 * @since 1.101.0
	 */
	ValueHelpDelegate.modifySelectionBehaviour = function (oValueHelp, oContent, oChange) {
		return oChange;
	};

	/**
	 * Provides the possibility to convey custom data in conditions.
	 * This enables an application to enhance conditions with data relevant for combined key or out parameter scenarios.<br/>By default, this method returns <code>undefined</code>.
	 *
	 * @param {sap.ui.mdc.ValueHelp} oValueHelp The <code>ValueHelp</code> control instance
	 * @param {sap.ui.mdc.valuehelp.base.FilterableListContent} oContent <code>ValueHelp</code> content instance
	 * @param {any[]} aValues Key and description pair for the condition that is created
	 * @param {sap.ui.model.Context} [oContext] Optional additional context
	 * @returns {undefined|object} Optionally returns a serializable object to be stored in the condition payload field
	 * @public
	 * @since 1.101.0
	 */
	ValueHelpDelegate.createConditionPayload = function (oValueHelp, oContent, aValues, oContext) {
		return undefined;
	};

	/**
	 * Provides type information for list content filtering.<br/>By default, this method returns an object of types per binding path, extracted from a binding template of the given {@link sap.ui.mdc.valuehelp.base.FilterableListContent FilterableListContent}.
	 *
	 * @param {sap.ui.mdc.ValueHelp} oValueHelp The <code>ValueHelp</code> control instance
	 * @param {sap.ui.mdc.valuehelp.base.FilterableListContent} oContent <code>ValueHelp</code> content instance
	 * @param {object} oConditions Set of conditions to create filters for
	 * @returns {sap.ui.mdc.util.FilterTypeConfig} Returns a type map for property paths
	 * @public
	 * @since 1.101.0
	 */
	ValueHelpDelegate.getTypesForConditions = function (oValueHelp, oContent, oConditions) { // TODO: MDC.Table add UI.Table support
		const oConditionTypes = {};
		const oListBindingInfo = oContent && oContent.getListBindingInfo();

		if (oListBindingInfo && oListBindingInfo.template) {
			const oTypeMap = this.getTypeMap();
			oListBindingInfo.template.mAggregations.cells.forEach((oCell) => {
				Object.values(oCell.mBindingInfos).forEach((oBindingInfo) => {
					oBindingInfo.parts.forEach((oPartInfo) => {
						oConditionTypes[oPartInfo.path] = { type: oPartInfo.type || null, baseType: oPartInfo.type ? oTypeMap.getBaseTypeForType(oPartInfo.type) : BaseType.String };
					});
				});
			}, {});
		}

		return oConditionTypes;
	};

	/**
	 * Provides an object of conditions per binding path.<br/>By default, this method returns an empty <code>object</code>.
	 *
	 * This method provides the initial set of conditions applied every time value help content is shown for the first time after opening its container.
	 * It is also relevant for <code>getItemForValue</code> scenarios that allow you to find a specific value help item (indicated by the availability of the <code>oConfig</code> argument).
	 *
	 * @param {sap.ui.mdc.ValueHelp} oValueHelp The <code>ValueHelp</code> control instance
	 * @param {sap.ui.mdc.valuehelp.base.FilterableListContent} oContent <code>ValueHelp</code> content instance
	 * @param {sap.ui.mdc.valuehelp.base.ItemForValueConfiguration} [oConfig] Configuration
	 * @returns {Promise<sap.ui.mdc.util.FilterConditionMap>|sap.ui.mdc.util.FilterConditionMap} Returns a map-like object containing conditions suitable for <code>Filter</code> creation
	 * @public
	 * @since 1.106.0
	 */
	ValueHelpDelegate.getFilterConditions = function (oValueHelp, oContent, oConfig) {
		if (this.getInitialFilterConditions) {
			return this.getInitialFilterConditions(oValueHelp, oContent, (oConfig && oConfig.control) || (oContent && oContent.getControl()));
		}
		return {};
	};

	/**
	 * Returns the content that is used for the autocomplete feature and for user input, if the entered text
	 * leads to more than one filter result.
	 *
	 * By default, this method searches and returns an entry from a set of relevant contexts of the given {@link sap.ui.mdc.valuehelp.base.ListContent ListContent}.
	 *
	 * To determine which columns are relevant for the search, the currently active displayMode {@link sap.ui.mdc.enums.FieldDisplay Display} of the connected control will be used.
	 * While a <code>Value</code> configuration will lead to a 'key'-only search, <code>DescriptionValue</code> leads to searching the description first and the key afterwards. Other modes work the same way.
	 *
	 * For each relevant column all items are searched for an exact match first and again with a startsWith filter afterwards, if necessary.
	 *
	 * If the <code>caseSensitive</code> property is disabled, whichever entry comes first, wins, whether the user's input is in lowercase or uppercase letters.
	 *
	 *
	 *
	 * {@link sap.ui.mdc.valuehelp.base.ListContent ListContent}
	 *
	 * @param {sap.ui.mdc.ValueHelp} oValueHelp The <code>ValueHelp</code> control instance
	 * @param {sap.ui.mdc.valuehelp.base.ListContent} oContent <code>ValueHelp</code> content instance
	 * @param {sap.ui.mdc.valuehelp.base.ItemForValueConfiguration} oConfig Configuration
	 * @returns {sap.ui.model.Context} Promise resolving in the <code>Context</code> that's relevant'
	 * @public
	 * @since 1.120.0
	 */
	ValueHelpDelegate.getFirstMatch = function (oValueHelp, oContent, oConfig) {

		let oResult;
		const aRelevantContexts = oContent.getListBinding(oConfig)?.getCurrentContexts();
		const sInputValue = oConfig.value;

		if (sInputValue && aRelevantContexts?.length) {
			const bCaseSensitive = oConfig.hasOwnProperty("caseSensitive") ? oConfig.caseSensitive : oContent.getCaseSensitive();
			const sKeyPath = oContent.getKeyPath();
			const sDescriptionPath = oConfig.checkDescription && oContent.getDescriptionPath();

			let aSearchFields;
			switch (oValueHelp.getDisplay()) {
				case FieldDisplay.Description:
					aSearchFields = [sDescriptionPath];
					break;
				case FieldDisplay.DescriptionValue:
					aSearchFields = [sDescriptionPath, sKeyPath];
					break;
				case FieldDisplay.ValueDescription:
					aSearchFields = [sKeyPath, sDescriptionPath];
					break;
				default:
					aSearchFields = [sKeyPath];
					break;
			}
			aSearchFields = aSearchFields.filter((oEntry) => !!oEntry);

			for (const sPath of aSearchFields) {
				const aFilters = [
					new Filter({ path: sPath, operator: FilterOperator.EQ, value1: sInputValue, caseSensitive: bCaseSensitive }),
					new Filter({ path: sPath, operator: FilterOperator.StartsWith, value1: sInputValue, caseSensitive: bCaseSensitive })
				];
				for (const oFilter of aFilters) {
					oResult = _applyFilters.call(this, aRelevantContexts, oFilter, oValueHelp, oContent);
					if (oResult) {
						return oResult;
					}
				}
			}
		}

		return oResult;
	};

	/**
	 * Determines is the filtering used for type-ahead is case sensitive.
	 * <br/>By default the value of the {@link sap.ui.mdc.valuehelp.base.ListContent#getCaseSensitive CaseSensitive} property of the content instance is returned.
	 * If <code>$search</code> or other methods are used this might depend on the backend logic.
	 *
	 * @param {sap.ui.mdc.ValueHelp} oValueHelp The <code>ValueHelp</code> control instance
	 * @param {sap.ui.mdc.valuehelp.base.ListContent} oContent <code>ValueHelp</code> content instance
	 * @returns {boolean} If <code>true</code> the filtering is case sensitive
	 * @public
	 * @since 1.121.0
	 */
	ValueHelpDelegate.isFilteringCaseSensitive = function (oValueHelp, oContent) {
		return oContent.getCaseSensitive();
	};

	/**
	 * Determines if a value help container is to be opened on user interaction, navigation, or configuration changes.
	 * <b>Note:</b> This method can be called repeatedly with various {@link {sap.ui.mdc.enums.RequestShowContainerReason reasons} depending on the given {@link sap.ui.mdc.valuehelp.base.Container container}.
	 *
	 * @param {sap.ui.mdc.ValueHelp} oValueHelp The <code>ValueHelp</code> control instance
	 * @param {sap.ui.mdc.valuehelp.base.Container} oContainer Container instance
	 * @param {sap.ui.mdc.enums.RequestShowContainerReason} sRequestShowContainerReason Reason for the request
	 * @returns {Promise<boolean>} <code>true</code>, if the value help is to be triggered
	 * @protected
	 * @since 1.136
	 */
	ValueHelpDelegate.requestShowContainer = async function (oValueHelp, oContainer, sRequestShowContainerReason) {
		const [RequestShowContainerDefault] = await loadModules("sap/ui/mdc/valuehelp/RequestShowContainerDefault");
<<<<<<< HEAD
		return (await RequestShowContainerDefault[sRequestShowContainerReason]?.call(this, oValueHelp, oContainer)) || false;
=======
		return await RequestShowContainerDefault[sRequestShowContainerReason]?.call(this, oValueHelp, oContainer) || false;
	};

	/**
	 * Determines if the value help is opened when the user focuses on the connected control.
	 * <br/>By default, the value of the {@link sap.ui.mdc.valuehelp.Popover#getOpensOnFocus opensOnFocus} property is returned.
	 *
	 * Currently this is only supported for the type-ahead container.
	 *
	 * @param {sap.ui.mdc.ValueHelp} oValueHelp The <code>ValueHelp</code> control instance
	 * @param {sap.ui.mdc.valuehelp.base.Container} oContainer Container instance
	 * @returns {Promise<boolean>} If <code>true</code>, the value help is opened when user focuses on the connected field control
	 * @public
	 * @since 1.121.0
	 * @deprecated As of version 1.136, replaced by {@link module:sap/ui/mdc/ValueHelpDelegate.requestShowContainer}.
	 */
	ValueHelpDelegate.shouldOpenOnFocus = function (oValueHelp, oContainer) {
		let bShouldOpenOnFocus = false;

		/**
		 *  @deprecated since 1.121.0
		 */
		if (oContainer.isA("sap.ui.mdc.valuehelp.Popover")) {
			bShouldOpenOnFocus = oContainer.getOpensOnFocus();
		}

		return Promise.resolve(bShouldOpenOnFocus);
	};

	/**
	 * Determines if the value help is opened when the user clicks into the connected control.
	 * <br/>By default, the value of the {@link sap.ui.mdc.valuehelp.Popover#getOpensOnClick opensOnClick} property is returned, if set, or the content configuration is checked.
	 *
	 * Currently this is only supported for the type-ahead container.
	 *
	 * @param {sap.ui.mdc.ValueHelp} oValueHelp The <code>ValueHelp</code> control instance
	 * @param {sap.ui.mdc.valuehelp.base.Container} oContainer Container instance
	 * @returns {Promise<boolean>} If <code>true</code>, the value help is opened when user clicks into the connected field control
	 * @public
	 * @since 1.121.0
	 * @deprecated As of version 1.136, replaced by {@link module:sap/ui/mdc/ValueHelpDelegate.requestShowContainer}.
	 */
	ValueHelpDelegate.shouldOpenOnClick = function (oValueHelp, oContainer) {
		let bShouldOpenOnClick = false;

		if (oContainer.isA("sap.ui.mdc.valuehelp.Popover")) {
			if (Device.system.phone && (!oContainer.isSingleSelect() || !oContainer.isDialog())) {
				// on phones open:
				// - always for multi-select fields
				// - for singleSelect only if typeahead is not used as ValueHelp (ComboBox don't opens on click)
				bShouldOpenOnClick = true;
			} else {
				let bUseContent = true;

				/**
				 *  @deprecated since 1.121.0
				 */
				if (!oContainer.isPropertyInitial("opensOnClick")) {
					bUseContent = false;
					bShouldOpenOnClick = oContainer.getOpensOnClick();
				}

				if (bUseContent) {
					const oContent = oContainer._getContent();
					bShouldOpenOnClick = !!oContent && oContent.shouldOpenOnClick(); //If opensOnClick-property is not explicitly set, the content's preference is used instead.
				}
			}
		}

		return Promise.resolve(bShouldOpenOnClick);
>>>>>>> f37fbe80
	};

	/**
	 * Provides a hook to run time-critical tasks once a control connects to a value help.
	 *
	 * This method allows for working around any delays that might occur during user interaction treatment of the connecting <code>control</code>.
	 * For example, <code>setTimeout</code> or <code>debouncing</code> are used in {@link sap.ui.mdc.field.FieldBase FieldBase} to prevent triggering value help requests too early/often.
	 *
	 * @param {sap.ui.mdc.ValueHelp} oValueHelp The <code>ValueHelp</code> control instance
	 * @param {sap.ui.core.Control} oControl Control to which the <code>ValueHelp</code> element is connected
	 * @param {sap.ui.mdc.valuehelp.base.ConnectConfig} [oConfig] Connect configuration object
	 * @protected
	 * @since 1.136
	 */
	ValueHelpDelegate.onControlConnect = function (oValueHelp, oControl, oConfig) {
		// noop
	};

	return ValueHelpDelegate;
});<|MERGE_RESOLUTION|>--- conflicted
+++ resolved
@@ -92,35 +92,6 @@
 	};
 
 	/**
-<<<<<<< HEAD
-=======
-	 * Controls if a type-ahead is opened or closed.<br/>By default, this method returns <code>false</code> if a given content is a {@link sap.ui.mdc.valuehelp.base.FilterableListContent FilterableListContent} but no (truthy) <code>filterValue</code> is applied. Otherwise, if the given content is either a {@link sap.ui.mdc.valuehelp.base.ListContent ListContent} with available contexts or any other type of {@link sap.ui.mdc.valuehelp.base.Content Content}, <code>true</code> is returned.
-	 *
-	 * @param {sap.ui.mdc.ValueHelp} oValueHelp The <code>ValueHelp</code> control instance
-	 * @param {sap.ui.mdc.valuehelp.base.Content} oContent <code>ValueHelp</code> Content requesting conditions configuration
-	 * @returns {Promise<boolean>|boolean} Boolean or <code>Promise</code> that resolves into a <code>boolean</code> indicating the desired behavior
-	 * @since 1.110.0
-	 * @public
-	 * @deprecated As of version 1.136, replaced by {@link module:sap/ui/mdc/ValueHelpDelegate.requestShowContainer}.
-	 */
-	ValueHelpDelegate.showTypeahead = function (oValueHelp, oContent) {
-		if (Device.system.phone) {
-			// on phone also open typeahead if no filter is set or no result is found
-			return true;
-		}
-
-		if (!oContent || (oContent.isA("sap.ui.mdc.valuehelp.base.FilterableListContent") && !oContent.getFilterValue())) { // Do not show non-existing content or suggestions without filterValue
-			return false;
-		} else if (oContent.isA("sap.ui.mdc.valuehelp.base.ListContent")) { // All List-like contents should have some data to show
-			const oListBinding = oContent.getListBinding();
-			const iLength = oListBinding && oListBinding.getCurrentContexts().length;
-			return iLength > 0;
-		}
-		return true; // All other content should be shown by default
-	};
-
-	/**
->>>>>>> f37fbe80
 	 * Adjustable filtering for list-based contents.<br/>By default, this method updates a given {@link sap.ui.base.ManagedObject.AggregationBindingInfo AggregationBindingInfo} with the return value from the delegate's own {@link module:sap/ui/mdc/ValueHelpDelegate.getFilters getFilters}.
 	 *
 	 *
@@ -439,80 +410,7 @@
 	 */
 	ValueHelpDelegate.requestShowContainer = async function (oValueHelp, oContainer, sRequestShowContainerReason) {
 		const [RequestShowContainerDefault] = await loadModules("sap/ui/mdc/valuehelp/RequestShowContainerDefault");
-<<<<<<< HEAD
 		return (await RequestShowContainerDefault[sRequestShowContainerReason]?.call(this, oValueHelp, oContainer)) || false;
-=======
-		return await RequestShowContainerDefault[sRequestShowContainerReason]?.call(this, oValueHelp, oContainer) || false;
-	};
-
-	/**
-	 * Determines if the value help is opened when the user focuses on the connected control.
-	 * <br/>By default, the value of the {@link sap.ui.mdc.valuehelp.Popover#getOpensOnFocus opensOnFocus} property is returned.
-	 *
-	 * Currently this is only supported for the type-ahead container.
-	 *
-	 * @param {sap.ui.mdc.ValueHelp} oValueHelp The <code>ValueHelp</code> control instance
-	 * @param {sap.ui.mdc.valuehelp.base.Container} oContainer Container instance
-	 * @returns {Promise<boolean>} If <code>true</code>, the value help is opened when user focuses on the connected field control
-	 * @public
-	 * @since 1.121.0
-	 * @deprecated As of version 1.136, replaced by {@link module:sap/ui/mdc/ValueHelpDelegate.requestShowContainer}.
-	 */
-	ValueHelpDelegate.shouldOpenOnFocus = function (oValueHelp, oContainer) {
-		let bShouldOpenOnFocus = false;
-
-		/**
-		 *  @deprecated since 1.121.0
-		 */
-		if (oContainer.isA("sap.ui.mdc.valuehelp.Popover")) {
-			bShouldOpenOnFocus = oContainer.getOpensOnFocus();
-		}
-
-		return Promise.resolve(bShouldOpenOnFocus);
-	};
-
-	/**
-	 * Determines if the value help is opened when the user clicks into the connected control.
-	 * <br/>By default, the value of the {@link sap.ui.mdc.valuehelp.Popover#getOpensOnClick opensOnClick} property is returned, if set, or the content configuration is checked.
-	 *
-	 * Currently this is only supported for the type-ahead container.
-	 *
-	 * @param {sap.ui.mdc.ValueHelp} oValueHelp The <code>ValueHelp</code> control instance
-	 * @param {sap.ui.mdc.valuehelp.base.Container} oContainer Container instance
-	 * @returns {Promise<boolean>} If <code>true</code>, the value help is opened when user clicks into the connected field control
-	 * @public
-	 * @since 1.121.0
-	 * @deprecated As of version 1.136, replaced by {@link module:sap/ui/mdc/ValueHelpDelegate.requestShowContainer}.
-	 */
-	ValueHelpDelegate.shouldOpenOnClick = function (oValueHelp, oContainer) {
-		let bShouldOpenOnClick = false;
-
-		if (oContainer.isA("sap.ui.mdc.valuehelp.Popover")) {
-			if (Device.system.phone && (!oContainer.isSingleSelect() || !oContainer.isDialog())) {
-				// on phones open:
-				// - always for multi-select fields
-				// - for singleSelect only if typeahead is not used as ValueHelp (ComboBox don't opens on click)
-				bShouldOpenOnClick = true;
-			} else {
-				let bUseContent = true;
-
-				/**
-				 *  @deprecated since 1.121.0
-				 */
-				if (!oContainer.isPropertyInitial("opensOnClick")) {
-					bUseContent = false;
-					bShouldOpenOnClick = oContainer.getOpensOnClick();
-				}
-
-				if (bUseContent) {
-					const oContent = oContainer._getContent();
-					bShouldOpenOnClick = !!oContent && oContent.shouldOpenOnClick(); //If opensOnClick-property is not explicitly set, the content's preference is used instead.
-				}
-			}
-		}
-
-		return Promise.resolve(bShouldOpenOnClick);
->>>>>>> f37fbe80
 	};
 
 	/**
