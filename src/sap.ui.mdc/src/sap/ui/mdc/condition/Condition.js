/*!
 * ${copyright}
 */
sap.ui.define([
		'sap/ui/mdc/enums/ConditionValidated', 'sap/ui/mdc/enums/OperatorName'
	], (
	ConditionValidated,
	OperatorName
) => {
	"use strict";

	const fnSerializeCondition = function(oCondition) {
		return JSON.stringify(Object.assign({}, oCondition, { isEmpty: undefined }), (sKey, vValue) => {
			return vValue === undefined ? '[undefined]' : vValue;
		});
	};

	/**
	 * Modules to handle conditions used in {@link sap.ui.mdc.FilterField FilterField},
	 * {@link sap.ui.mdc.FilterBar FilterBar}, or {@link sap.ui.mdc.condition.ConditionModel ConditionModel}.
	 * @namespace
	 * @name sap.ui.mdc.condition
	 * @since 1.61.0
	 * @public
	 */

	/**
	 * Utilities to create conditions to be used in {@link sap.ui.mdc.FilterField FilterField},
	 * {@link sap.ui.mdc.FilterBar FilterBar}, or {@link sap.ui.mdc.condition.ConditionModel ConditionModel}.
	 *
	 * @namespace
	 * @author SAP SE
	 * @version ${version}
	 * @since 1.61.0
	 * @alias sap.ui.mdc.condition.Condition
	 *
	 * @public
	 */
	const Condition = {

		/**
<<<<<<< HEAD
		 * Condition object type defining the structure of a condition.
		 *
		 * @static
		 * @constant
		 * @typedef {object} sap.ui.mdc.condition.ConditionObject
		 * @property {string} operator Operator of the condition. The standard operators can are mentioned in {@link sap.ui.mdc.enums.OperatorName OperatorName}.
		 * @property {any[]} values Array of values of the condition. Depending on the <code>operator</code>, this contains one or more entries. The entries are sored in internal format regarding the used data type.
		 * @property {object} [inParameters] In parameters of the condition. For each field path, a value is stored. (It is obsolete and only filled for conditions stored on old user-variants.)
		 * @property {object} [outParameters] Out parameters of the condition. For each field path, a value is stored. (It is obsolete and only filled for conditions stored on old user-variants.)
		 * @property {boolean} [isEmpty] If set, the condition is empty (used as initially empty condition in {@link sap.ui.mdc.valuehelp.content.Conditions Conditions})
		 * @property {sap.ui.mdc.enums.ConditionValidated} validated If set to <code>ConditionValidated.Validated</code>, the condition is validated (by the value help) and not shown in the {@link sap.ui.mdc.valuehelp.content.Conditions Conditions} content
		 * @property {object} [payload] Payload of the condition. Set by application. Data needs to be stringified. (as stored and loaded in variants)
=======
		 * Modules to handle conditions used in {@link sap.ui.mdc.FilterField FilterField} or
		 * {@link sap.ui.mdc.FilterBar FilterBar}.
		 * @namespace
		 * @name sap.ui.mdc.condition
		 * @since 1.61.0
>>>>>>> 93d0d13e
		 * @public
		 */

		/**
<<<<<<< HEAD
		 * Creates a condition instance for a condition representing a item chosen from the value help.
=======
		 * Utilities to create conditions to be used in {@link sap.ui.mdc.FilterField FilterField} or
		 * {@link sap.ui.mdc.FilterBar FilterBar}.
>>>>>>> 93d0d13e
		 *
		 * This is a "equal to" (EQ) condition with key and description. It is used for entries selected in the field help
		 * and for everything entered in the {@link sap.ui.mdc.Field Field} control.
		 *
		 * @param {string} sKey Operator for the condition
		 * @param {string} sDescription Description of the operator
		 * @param {object} [oInParameters] In parameters of the condition. (Do not use it for new conditions, use payload instead.)
		 * @param {object} [oOutParameters] Out parameters of the condition. (Do not use it for new conditions, use payload instead.)
		 * @param {object} [oPayload] Payload of the condition
		 * @returns {sap.ui.mdc.condition.ConditionObject} The new condition object with the EQ operator along with <code>sKey</code> and <code>sDescription</code> as <code>aValues</code>
		 * @public
		 *
		 */
<<<<<<< HEAD
		createItemCondition: function(sKey, sDescription, oInParameters, oOutParameters, oPayload) {
			let sValidated = ConditionValidated.NotValidated;
			const aValues = [sKey, sDescription];
			if (sDescription === null || sDescription === undefined) {
				aValues.pop();
			} else {
				sValidated = ConditionValidated.Validated; // if there is a description set it is validated (even if empty string)
			}
			return this.createCondition(OperatorName.EQ, aValues, oInParameters, oOutParameters, sValidated, oPayload);
		},

		/**
		 * Creates a condition object.
		 *
		 * @param {string} sOperator Operator for the condition. The standard operators can are mentioned in {@link sap.ui.mdc.enums.OperatorName OperatorName}.
		 * @param {any[]} aValues Array of values for the condition
		 * @param {object} [oInParameters] In parameters of the condition. (Do not use it for new conditions, use payload instead.)
		 * @param {object} [oOutParameters] Out parameters of the condition. (Do not use it for new conditions, use payload instead.)
		 * @param {sap.ui.mdc.enums.ConditionValidated} sValidated If set to <code>ConditionValidated.Validated</code>, the condition is validated (by the field help) and not shown in the {@link sap.ui.mdc.valuehelp.content.Conditions Conditions} content
		 * @param {object} [oPayload] Payload of the condition
		 * @returns {sap.ui.mdc.condition.ConditionObject} The new condition object with the given operator and values
		 * @public
		 *
		 */
		createCondition: function(sOperator, aValues, oInParameters, oOutParameters, sValidated, oPayload) {
			const oCondition = { operator: sOperator, values: aValues, isEmpty: null, validated: sValidated }; // use null as undefined is not recognized by filter
			if (oInParameters) {
				oCondition.inParameters = oInParameters;
			}
			if (oOutParameters) {
				oCondition.outParameters = oOutParameters;
			}
			if (oPayload) {
				oCondition.payload = oPayload;
			}
			return oCondition;
		},
=======
		const Condition = {

			/**
			 * Condition object type defining the structure of a condition.
			 *
			 * @static
			 * @constant
			 * @typedef {object} sap.ui.mdc.condition.ConditionObject
			 * @property {string} operator Operator of the condition. The standard operators can are mentioned in {@link sap.ui.mdc.enums.OperatorName OperatorName}.
			 * @property {any[]} values Array of values of the condition. Depending on the <code>operator</code>, this contains one or more entries. The entries are stored in an internal format regarding the used data type.
			 * @property {object} [inParameters] In parameters of the condition. For each field path, a value is stored. (It is obsolete and only filled for conditions stored on old user-variants.)
			 * @property {object} [outParameters] Out parameters of the condition. For each field path, a value is stored. (It is obsolete and only filled for conditions stored on old user-variants.)
			 * @property {boolean} [isEmpty] If set, the condition is empty (used as initially empty condition in {@link sap.ui.mdc.valuehelp.content.Conditions Conditions})
			 * @property {sap.ui.mdc.enums.ConditionValidated} validated If set to <code>ConditionValidated.Validated</code>, the condition is validated (by the value help) and not shown in the {@link sap.ui.mdc.valuehelp.content.Conditions Conditions} content
			 * @property {object} [payload] Payload of the condition. Set by application. Data needs to be stringified. (as stored and loaded in variants)
			 * @public
			 */

			/**
			 * Creates a condition instance for a condition representing a item chosen from the value help.
			 *
			 * This is a "equal to" (EQ) condition with key and description. It is used for entries selected in the field help
			 * and for everything entered in the {@link sap.ui.mdc.Field Field} control.
			 *
			 * @param {any} vKey Key value for the condition
			 * @param {string} sDescription Description of the operator
			 * @param {object} [oInParameters] In parameters of the condition. (Do not use it for new conditions, use payload instead.)
			 * @param {object} [oOutParameters] Out parameters of the condition. (Do not use it for new conditions, use payload instead.)
			 * @param {object} [oPayload] Payload of the condition
			 * @returns {sap.ui.mdc.condition.ConditionObject} The new condition object with the EQ operator along with <code>sKey</code> and <code>sDescription</code> as <code>aValues</code>
			 * @public
			 *
			 */
			createItemCondition: function(vKey, sDescription, oInParameters, oOutParameters, oPayload) {
				let sValidated = ConditionValidated.NotValidated;
				const aValues = [vKey, sDescription];
				if (sDescription === null || sDescription === undefined) {
					aValues.pop();
				} else {
					sValidated = ConditionValidated.Validated; // if there is a description set it is validated (even if empty string)
				}
				return this.createCondition(OperatorName.EQ, aValues, oInParameters, oOutParameters, sValidated, oPayload);
			},

			/**
			 * Creates a condition object.
			 *
			 * @param {string} sOperator Operator for the condition. The standard operators can are mentioned in {@link sap.ui.mdc.enums.OperatorName OperatorName}.
			 * @param {any[]} aValues Array of values for the condition
			 * @param {object} [oInParameters] In parameters of the condition. (Do not use it for new conditions, use payload instead.)
			 * @param {object} [oOutParameters] Out parameters of the condition. (Do not use it for new conditions, use payload instead.)
			 * @param {sap.ui.mdc.enums.ConditionValidated} sValidated If set to <code>ConditionValidated.Validated</code>, the condition is validated (by the value help) and not shown in the {@link sap.ui.mdc.valuehelp.content.Conditions Conditions} content
			 * @param {object} [oPayload] Payload of the condition
			 * @returns {sap.ui.mdc.condition.ConditionObject} The new condition object with the given operator and values
			 * @public
			 *
			 */
			createCondition: function(sOperator, aValues, oInParameters, oOutParameters, sValidated, oPayload) {
				const oCondition = { operator: sOperator, values: aValues, isEmpty: null, validated: sValidated }; // use null as undefined is not recognized by filter
				if (oInParameters) {
					oCondition.inParameters = oInParameters;
				}
				if (oOutParameters) {
					oCondition.outParameters = oOutParameters;
				}
				if (oPayload) {
					oCondition.payload = oPayload;
				}
				return oCondition;
			},
>>>>>>> 93d0d13e

		/**
		 * Compares two conditions in detail
		 *
		 * Opposed to <code>FilterOperatorUtil.compareConditions</code> this comparison checks the whole condition object for equality except the {@link sap.ui.mdc.valuehelp.content.Conditions Conditions} specific <code>isEmpty</code> flag.
		 *
		 * @param {undefined|sap.ui.mdc.condition.ConditionObject} oCondition1 Condition to check
		 * @param {undefined|sap.ui.mdc.condition.ConditionObject} oCondition2 Condition to check
		 * @returns {boolean} <code>true</code> if conditions are equal
		 * @private
		 * @ui5-restricted sap.ui.mdc
		 */
		compareConditions: function(oCondition1, oCondition2) {
			const sCheckValue1 = fnSerializeCondition(oCondition1);
			const sCheckValue2 = fnSerializeCondition(oCondition2);
			return sCheckValue1 === sCheckValue2;

		},

		_removeEmptyConditions: function(aConditions) {
			for (let i = aConditions.length - 1; i > -1; i--) {
				if (aConditions[i].isEmpty) {
					aConditions.splice(parseInt(i), 1);
				}
			}
			return aConditions;
		},

		_removeInitialFlags: function(aConditions) {
			for (let i = aConditions.length - 1; i > -1; i--) {
				if (aConditions[i].isInitial) {
					delete aConditions[i].isInitial;
				}
			}
			return aConditions;
		}

	};

	return Condition;
});<|MERGE_RESOLUTION|>--- conflicted
+++ resolved
@@ -16,8 +16,8 @@
 	};
 
 	/**
-	 * Modules to handle conditions used in {@link sap.ui.mdc.FilterField FilterField},
-	 * {@link sap.ui.mdc.FilterBar FilterBar}, or {@link sap.ui.mdc.condition.ConditionModel ConditionModel}.
+	 * Modules to handle conditions used in {@link sap.ui.mdc.FilterField FilterField} or
+	 * {@link sap.ui.mdc.FilterBar FilterBar}.
 	 * @namespace
 	 * @name sap.ui.mdc.condition
 	 * @since 1.61.0
@@ -25,8 +25,8 @@
 	 */
 
 	/**
-	 * Utilities to create conditions to be used in {@link sap.ui.mdc.FilterField FilterField},
-	 * {@link sap.ui.mdc.FilterBar FilterBar}, or {@link sap.ui.mdc.condition.ConditionModel ConditionModel}.
+	 * Utilities to create conditions to be used in {@link sap.ui.mdc.FilterField FilterField} or
+	 * {@link sap.ui.mdc.FilterBar FilterBar}.
 	 *
 	 * @namespace
 	 * @author SAP SE
@@ -39,41 +39,28 @@
 	const Condition = {
 
 		/**
-<<<<<<< HEAD
 		 * Condition object type defining the structure of a condition.
 		 *
 		 * @static
 		 * @constant
 		 * @typedef {object} sap.ui.mdc.condition.ConditionObject
 		 * @property {string} operator Operator of the condition. The standard operators can are mentioned in {@link sap.ui.mdc.enums.OperatorName OperatorName}.
-		 * @property {any[]} values Array of values of the condition. Depending on the <code>operator</code>, this contains one or more entries. The entries are sored in internal format regarding the used data type.
+		 * @property {any[]} values Array of values of the condition. Depending on the <code>operator</code>, this contains one or more entries. The entries are stored in an internal format regarding the used data type.
 		 * @property {object} [inParameters] In parameters of the condition. For each field path, a value is stored. (It is obsolete and only filled for conditions stored on old user-variants.)
 		 * @property {object} [outParameters] Out parameters of the condition. For each field path, a value is stored. (It is obsolete and only filled for conditions stored on old user-variants.)
 		 * @property {boolean} [isEmpty] If set, the condition is empty (used as initially empty condition in {@link sap.ui.mdc.valuehelp.content.Conditions Conditions})
 		 * @property {sap.ui.mdc.enums.ConditionValidated} validated If set to <code>ConditionValidated.Validated</code>, the condition is validated (by the value help) and not shown in the {@link sap.ui.mdc.valuehelp.content.Conditions Conditions} content
 		 * @property {object} [payload] Payload of the condition. Set by application. Data needs to be stringified. (as stored and loaded in variants)
-=======
-		 * Modules to handle conditions used in {@link sap.ui.mdc.FilterField FilterField} or
-		 * {@link sap.ui.mdc.FilterBar FilterBar}.
-		 * @namespace
-		 * @name sap.ui.mdc.condition
-		 * @since 1.61.0
->>>>>>> 93d0d13e
 		 * @public
 		 */
 
 		/**
-<<<<<<< HEAD
 		 * Creates a condition instance for a condition representing a item chosen from the value help.
-=======
-		 * Utilities to create conditions to be used in {@link sap.ui.mdc.FilterField FilterField} or
-		 * {@link sap.ui.mdc.FilterBar FilterBar}.
->>>>>>> 93d0d13e
 		 *
 		 * This is a "equal to" (EQ) condition with key and description. It is used for entries selected in the field help
 		 * and for everything entered in the {@link sap.ui.mdc.Field Field} control.
 		 *
-		 * @param {string} sKey Operator for the condition
+		 * @param {any} vKey Key value for the condition
 		 * @param {string} sDescription Description of the operator
 		 * @param {object} [oInParameters] In parameters of the condition. (Do not use it for new conditions, use payload instead.)
 		 * @param {object} [oOutParameters] Out parameters of the condition. (Do not use it for new conditions, use payload instead.)
@@ -82,10 +69,9 @@
 		 * @public
 		 *
 		 */
-<<<<<<< HEAD
-		createItemCondition: function(sKey, sDescription, oInParameters, oOutParameters, oPayload) {
+		createItemCondition: function(vKey, sDescription, oInParameters, oOutParameters, oPayload) {
 			let sValidated = ConditionValidated.NotValidated;
-			const aValues = [sKey, sDescription];
+			const aValues = [vKey, sDescription];
 			if (sDescription === null || sDescription === undefined) {
 				aValues.pop();
 			} else {
@@ -101,7 +87,7 @@
 		 * @param {any[]} aValues Array of values for the condition
 		 * @param {object} [oInParameters] In parameters of the condition. (Do not use it for new conditions, use payload instead.)
 		 * @param {object} [oOutParameters] Out parameters of the condition. (Do not use it for new conditions, use payload instead.)
-		 * @param {sap.ui.mdc.enums.ConditionValidated} sValidated If set to <code>ConditionValidated.Validated</code>, the condition is validated (by the field help) and not shown in the {@link sap.ui.mdc.valuehelp.content.Conditions Conditions} content
+		 * @param {sap.ui.mdc.enums.ConditionValidated} sValidated If set to <code>ConditionValidated.Validated</code>, the condition is validated (by the value help) and not shown in the {@link sap.ui.mdc.valuehelp.content.Conditions Conditions} content
 		 * @param {object} [oPayload] Payload of the condition
 		 * @returns {sap.ui.mdc.condition.ConditionObject} The new condition object with the given operator and values
 		 * @public
@@ -120,78 +106,6 @@
 			}
 			return oCondition;
 		},
-=======
-		const Condition = {
-
-			/**
-			 * Condition object type defining the structure of a condition.
-			 *
-			 * @static
-			 * @constant
-			 * @typedef {object} sap.ui.mdc.condition.ConditionObject
-			 * @property {string} operator Operator of the condition. The standard operators can are mentioned in {@link sap.ui.mdc.enums.OperatorName OperatorName}.
-			 * @property {any[]} values Array of values of the condition. Depending on the <code>operator</code>, this contains one or more entries. The entries are stored in an internal format regarding the used data type.
-			 * @property {object} [inParameters] In parameters of the condition. For each field path, a value is stored. (It is obsolete and only filled for conditions stored on old user-variants.)
-			 * @property {object} [outParameters] Out parameters of the condition. For each field path, a value is stored. (It is obsolete and only filled for conditions stored on old user-variants.)
-			 * @property {boolean} [isEmpty] If set, the condition is empty (used as initially empty condition in {@link sap.ui.mdc.valuehelp.content.Conditions Conditions})
-			 * @property {sap.ui.mdc.enums.ConditionValidated} validated If set to <code>ConditionValidated.Validated</code>, the condition is validated (by the value help) and not shown in the {@link sap.ui.mdc.valuehelp.content.Conditions Conditions} content
-			 * @property {object} [payload] Payload of the condition. Set by application. Data needs to be stringified. (as stored and loaded in variants)
-			 * @public
-			 */
-
-			/**
-			 * Creates a condition instance for a condition representing a item chosen from the value help.
-			 *
-			 * This is a "equal to" (EQ) condition with key and description. It is used for entries selected in the field help
-			 * and for everything entered in the {@link sap.ui.mdc.Field Field} control.
-			 *
-			 * @param {any} vKey Key value for the condition
-			 * @param {string} sDescription Description of the operator
-			 * @param {object} [oInParameters] In parameters of the condition. (Do not use it for new conditions, use payload instead.)
-			 * @param {object} [oOutParameters] Out parameters of the condition. (Do not use it for new conditions, use payload instead.)
-			 * @param {object} [oPayload] Payload of the condition
-			 * @returns {sap.ui.mdc.condition.ConditionObject} The new condition object with the EQ operator along with <code>sKey</code> and <code>sDescription</code> as <code>aValues</code>
-			 * @public
-			 *
-			 */
-			createItemCondition: function(vKey, sDescription, oInParameters, oOutParameters, oPayload) {
-				let sValidated = ConditionValidated.NotValidated;
-				const aValues = [vKey, sDescription];
-				if (sDescription === null || sDescription === undefined) {
-					aValues.pop();
-				} else {
-					sValidated = ConditionValidated.Validated; // if there is a description set it is validated (even if empty string)
-				}
-				return this.createCondition(OperatorName.EQ, aValues, oInParameters, oOutParameters, sValidated, oPayload);
-			},
-
-			/**
-			 * Creates a condition object.
-			 *
-			 * @param {string} sOperator Operator for the condition. The standard operators can are mentioned in {@link sap.ui.mdc.enums.OperatorName OperatorName}.
-			 * @param {any[]} aValues Array of values for the condition
-			 * @param {object} [oInParameters] In parameters of the condition. (Do not use it for new conditions, use payload instead.)
-			 * @param {object} [oOutParameters] Out parameters of the condition. (Do not use it for new conditions, use payload instead.)
-			 * @param {sap.ui.mdc.enums.ConditionValidated} sValidated If set to <code>ConditionValidated.Validated</code>, the condition is validated (by the value help) and not shown in the {@link sap.ui.mdc.valuehelp.content.Conditions Conditions} content
-			 * @param {object} [oPayload] Payload of the condition
-			 * @returns {sap.ui.mdc.condition.ConditionObject} The new condition object with the given operator and values
-			 * @public
-			 *
-			 */
-			createCondition: function(sOperator, aValues, oInParameters, oOutParameters, sValidated, oPayload) {
-				const oCondition = { operator: sOperator, values: aValues, isEmpty: null, validated: sValidated }; // use null as undefined is not recognized by filter
-				if (oInParameters) {
-					oCondition.inParameters = oInParameters;
-				}
-				if (oOutParameters) {
-					oCondition.outParameters = oOutParameters;
-				}
-				if (oPayload) {
-					oCondition.payload = oPayload;
-				}
-				return oCondition;
-			},
->>>>>>> 93d0d13e
 
 		/**
 		 * Compares two conditions in detail
