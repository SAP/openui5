--- conflicted
+++ resolved
@@ -1951,8 +1951,7 @@
 					iValueTypesLength = iValueTypesLength - 1;
 				}
 
-<<<<<<< HEAD
-				if (oOperator.valueTypes[0] === "static") {
+				if (oOperator.valueTypes[0] === OperatorValueType.Static) {
 					oCondition.values = []; // static operators have no values
 				} else {
 					while (oCondition.values.length != iValueTypesLength) {
@@ -1961,18 +1960,6 @@
 						}
 						if (oCondition.values.length > iValueTypesLength) {
 							oCondition.values = oCondition.values.slice(0, oCondition.values.length - 1);
-=======
-					if (oOperator.valueTypes[0] === OperatorValueType.Static) {
-						oCondition.values = []; // static operators have no values
-					} else {
-						while (oCondition.values.length != iValueTypesLength) {
-							if (oCondition.values.length < iValueTypesLength) {
-								oCondition.values.push(null);
-							}
-							if (oCondition.values.length > iValueTypesLength) {
-								oCondition.values = oCondition.values.slice(0, oCondition.values.length - 1);
-							}
->>>>>>> ff875615
 						}
 					}
 				}
