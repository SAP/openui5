--- conflicted
+++ resolved
@@ -535,7 +535,6 @@
 							isNullable = false;
 						}
 					}
-<<<<<<< HEAD
 					if (isNullable) {
 						return new Filter({
 							filters: [new Filter({ path: sFieldPath, operator: ModelOperator.EQ, value1: "" }), new Filter({ path: sFieldPath, operator: ModelOperator.EQ, value1: null })],
@@ -576,492 +575,6 @@
 						});
 					} else {
 						return new Filter({ path: sFieldPath, operator: this.filterOperator, value1: "" });
-=======
-				}),
-				/*
-				 * "Yesterday" operator
-				 */
-				yesterday: new RangeOperator({
-					name: OperatorName.YESTERDAY,
-					longText: oMessageBundleM.getText("DYNAMIC_DATE_YESTERDAY_TITLE", undefined, true),
-					tokenText: oMessageBundleM.getText("DYNAMIC_DATE_YESTERDAY_FORMAT", undefined, true),
-					valueTypes: [OperatorValueType.Static],
-					calcRange: function() {
-						return UniversalDateUtils.ranges.yesterday();
-					},
-					formatRange: function(aRange, oDataType) {
-						return oDataType.formatValue(aRange[0], "string");
-					}
-				}),
-				/*
-				 * "Today" operator
-				 */
-				today: new RangeOperator({
-					name: OperatorName.TODAY,
-					longText: oMessageBundleM.getText("DYNAMIC_DATE_TODAY_TITLE", undefined, true),
-					tokenText: oMessageBundleM.getText("DYNAMIC_DATE_TODAY_FORMAT", undefined, true),
-					valueTypes: [OperatorValueType.Static],
-					calcRange: function() {
-						return UniversalDateUtils.ranges.today();
-					},
-					formatRange: function(aRange, oDataType) {
-						return oDataType.formatValue(aRange[0], "string");
-					}
-				}),
-				/*
-				 * "Tomorrow" operator
-				 */
-				tomorrow: new RangeOperator({
-					name: OperatorName.TOMORROW,
-					longText: oMessageBundleM.getText("DYNAMIC_DATE_TOMORROW_TITLE", undefined, true),
-					tokenText: oMessageBundleM.getText("DYNAMIC_DATE_TOMORROW_FORMAT", undefined, true),
-					valueTypes: [OperatorValueType.Static],
-					calcRange: function() {
-						return UniversalDateUtils.ranges.tomorrow();
-					},
-					formatRange: function(aRange, oDataType) {
-						return oDataType.formatValue(aRange[0], "string");
-					}
-				}),
-				/*
-				 * "Last X Days" operator
-				 */
-				lastDays: new RangeOperator({
-					name: OperatorName.LASTDAYS,
-					tokenText: oMessageBundleM.getText("DYNAMIC_DATE_LASTDAYS_FORMAT", undefined, true),
-					valueTypes: [{ name: "sap.ui.model.type.Integer", formatOptions: { emptyString: null }, constraints: { minimum: 0 } }],
-					paramTypes: ["(\\d+)"],
-					additionalInfo: "",
-					calcRange: function(iDuration) {
-						return UniversalDateUtils.ranges.lastDays(iDuration);
-					}
-				}),
-				/*
-				 * "First Date In This Week" operator
-				 */
-				firstDayWeek: new RangeOperator({
-					name: OperatorName.FIRSTDAYWEEK,
-					longText: oMessageBundleM.getText("DYNAMIC_DATE_FIRSTDAYWEEK_TITLE", undefined, true),
-					tokenText: oMessageBundleM.getText("DYNAMIC_DATE_FIRSTDAYWEEK_FORMAT", undefined, true),
-					valueTypes: [OperatorValueType.Static],
-					calcRange: function() {
-						return UniversalDateUtils.ranges.firstDayOfWeek();
-					},
-					formatRange: function(aRange, oDataType) {
-						return oDataType.formatValue(aRange[0], "string");
-					}
-				}),
-				/*
-				 * "Last Date In This Week" operator
-				 */
-				lastDayWeek: new RangeOperator({
-					name: OperatorName.LASTDAYWEEK,
-					longText: oMessageBundleM.getText("DYNAMIC_DATE_LASTDAYWEEK_TITLE", undefined, true),
-					tokenText: oMessageBundleM.getText("DYNAMIC_DATE_LASTDAYWEEK_FORMAT", undefined, true),
-					valueTypes: [OperatorValueType.Static],
-					calcRange: function() {
-						return UniversalDateUtils.ranges.lastDayOfWeek();
-					},
-					formatRange: function(aRange, oDataType) {
-						return oDataType.formatValue(aRange[0], "string");
-					}
-				}),
-				/*
-				 * "First Date In This Month" operator
-				 */
-				firstDayMonth: new RangeOperator({
-					name: OperatorName.FIRSTDAYMONTH,
-					longText: oMessageBundleM.getText("DYNAMIC_DATE_FIRSTDAYMONTH_TITLE", undefined, true),
-					tokenText: oMessageBundleM.getText("DYNAMIC_DATE_FIRSTDAYMONTH_FORMAT", undefined, true),
-					valueTypes: [OperatorValueType.Static],
-					calcRange: function() {
-						return UniversalDateUtils.ranges.firstDayOfMonth();
-					},
-					formatRange: function(aRange, oDataType) {
-						return oDataType.formatValue(aRange[0], "string");
-					}
-				}),
-				/*
-				 * "Last Date In This Month" operator
-				 */
-				lastDayMonth: new RangeOperator({
-					name: OperatorName.LASTDAYMONTH,
-					longText: oMessageBundleM.getText("DYNAMIC_DATE_LASTDAYMONTH_TITLE", undefined, true),
-					tokenText: oMessageBundleM.getText("DYNAMIC_DATE_LASTDAYMONTH_FORMAT", undefined, true),
-					valueTypes: [OperatorValueType.Static],
-					calcRange: function() {
-						return UniversalDateUtils.ranges.lastDayOfMonth();
-					},
-					formatRange: function(aRange, oDataType) {
-						return oDataType.formatValue(aRange[0], "string");
-					}
-				}),
-				/*
-				 * "First Date In This Quarter" operator
-				 */
-				firstDayQuarter: new RangeOperator({
-					name: OperatorName.FIRSTDAYQUARTER,
-					longText: oMessageBundleM.getText("DYNAMIC_DATE_FIRSTDAYQUARTER_TITLE", undefined, true),
-					tokenText: oMessageBundleM.getText("DYNAMIC_DATE_FIRSTDAYQUARTER_FORMAT", undefined, true),
-					valueTypes: [OperatorValueType.Static],
-					calcRange: function() {
-						return UniversalDateUtils.ranges.firstDayOfQuarter();
-					},
-					formatRange: function(aRange, oDataType) {
-						return oDataType.formatValue(aRange[0], "string");
-					}
-				}),
-				/*
-				 * "Last Date In This Quarter" operator
-				 */
-				lastDayQuarter: new RangeOperator({
-					name: OperatorName.LASTDAYQUARTER,
-					longText: oMessageBundleM.getText("DYNAMIC_DATE_LASTDAYQUARTER_TITLE", undefined, true),
-					tokenText: oMessageBundleM.getText("DYNAMIC_DATE_LASTDAYQUARTER_FORMAT", undefined, true),
-					valueTypes: [OperatorValueType.Static],
-					calcRange: function() {
-						return UniversalDateUtils.ranges.lastDayOfQuarter();
-					},
-					formatRange: function(aRange, oDataType) {
-						return oDataType.formatValue(aRange[0], "string");
-					}
-				}),
-				/*
-				 * "First Date In This Year" operator
-				 */
-				firstDayYear: new RangeOperator({
-					name: OperatorName.FIRSTDAYYEAR,
-					longText: oMessageBundleM.getText("DYNAMIC_DATE_FIRSTDAYYEAR_TITLE", undefined, true),
-					tokenText: oMessageBundleM.getText("DYNAMIC_DATE_FIRSTDAYYEAR_FORMAT", undefined, true),
-					valueTypes: [OperatorValueType.Static],
-					calcRange: function() {
-						return UniversalDateUtils.ranges.firstDayOfYear();
-					},
-					formatRange: function(aRange, oDataType) {
-						return oDataType.formatValue(aRange[0], "string");
-					}
-				}),
-				/*
-				 * "Last Date In This Year" operator
-				 */
-				lastDayYear: new RangeOperator({
-					name: OperatorName.LASTDAYYEAR,
-					longText: oMessageBundleM.getText("DYNAMIC_DATE_LASTDAYYEAR_TITLE", undefined, true),
-					tokenText: oMessageBundleM.getText("DYNAMIC_DATE_LASTDAYYEAR_FORMAT", undefined, true),
-					valueTypes: [OperatorValueType.Static],
-					calcRange: function() {
-						return UniversalDateUtils.ranges.lastDayOfYear();
-					},
-					formatRange: function(aRange, oDataType) {
-						return oDataType.formatValue(aRange[0], "string");
-					}
-				}),
-				/*
-				 * "Today -X/ +Y days" operator
-				 */
-				todayFromTo: new RangeOperator({
-					name: OperatorName.TODAYFROMTO,
-					tokenText: _getText(OperatorName.TODAYFROMTO, false), // sap.m texts don't include "+" and "-", so own text needed
-					longText: oMessageBundleM.getText("DYNAMIC_DATE_TODAYFROMTO_TITLE", undefined, true), // to have the same longText like in sap m (if changed there)
-					valueTypes: [
-						{ name: "sap.ui.model.type.Integer", formatOptions: { emptyString: null } }, { name: "sap.ui.model.type.Integer", formatOptions: { emptyString: null } }
-					],
-					paramTypes: ["([-+]?\\d+)", "([-+]?\\d+)"],
-					//label:["x", "y"],
-					additionalInfo: "",
-					calcRange: function(xDays, yDays) {
-						let oStart = xDays >= 0 ? UniversalDateUtils.ranges.lastDays(xDays)[0] : UniversalDateUtils.ranges.nextDays(-xDays)[1];
-						let oEnd = yDays >= 0 ? UniversalDateUtils.ranges.nextDays(yDays)[1] : UniversalDateUtils.ranges.lastDays(-yDays)[0];
-
-						if (oStart.oDate.getTime() > oEnd.oDate.getTime()) {
-							oEnd = [oStart, oStart = oEnd][0];
-						}
-
-						return [UniversalDateUtils.resetStartTime(oStart), UniversalDateUtils.resetEndTime(oEnd)];
-					}
-				}),
-				/*
-				 * "Next X Days" operator
-				 */
-				nextDays: new RangeOperator({
-					name: OperatorName.NEXTDAYS,
-					tokenText: oMessageBundleM.getText("DYNAMIC_DATE_NEXTDAYS_FORMAT", undefined, true),
-					valueTypes: [{ name: "sap.ui.model.type.Integer", formatOptions: { emptyString: null }, constraints: { minimum: 0 } }],
-					paramTypes: ["(\\d+)"],
-					additionalInfo: "",
-					calcRange: function(iDuration) {
-						return UniversalDateUtils.ranges.nextDays(iDuration);
-					}
-				}),
-				/*
-				 * "Last Week" operator
-				 */
-				lastWeek: new RangeOperator({
-					name: OperatorName.LASTWEEK,
-					longText: oMessageBundleM.getText("DYNAMIC_DATE_LASTWEEK_TITLE", undefined, true),
-					tokenText: oMessageBundleM.getText("DYNAMIC_DATE_LASTWEEK_FORMAT", undefined, true),
-					valueTypes: [OperatorValueType.Static],
-					calcRange: function() {
-						return UniversalDateUtils.ranges.lastWeek();
-					}
-				}),
-				/*
-				 * "This Week" operator
-				 */
-				thisWeek: new RangeOperator({
-					name: OperatorName.THISWEEK,
-					longText: oMessageBundleM.getText("DYNAMIC_DATE_THISWEEK_TITLE", undefined, true),
-					tokenText: oMessageBundleM.getText("DYNAMIC_DATE_THISWEEK_FORMAT", undefined, true),
-					valueTypes: [OperatorValueType.Static],
-					calcRange: function() {
-						return UniversalDateUtils.ranges.currentWeek();
-					}
-				}),
-				/*
-				 * "Next Week" operator
-				 */
-				nextWeek: new RangeOperator({
-					name: OperatorName.NEXTWEEK,
-					longText: oMessageBundleM.getText("DYNAMIC_DATE_NEXTWEEK_TITLE", undefined, true),
-					tokenText: oMessageBundleM.getText("DYNAMIC_DATE_NEXTWEEK_FORMAT", undefined, true),
-					valueTypes: [OperatorValueType.Static],
-					calcRange: function() {
-						return UniversalDateUtils.ranges.nextWeek();
-					}
-				}),
-				/*
-				 * "Last X Weeks" operator
-				 */
-				lastWeeks: new RangeOperator({
-					name: OperatorName.LASTWEEKS,
-					tokenText: oMessageBundleM.getText("DYNAMIC_DATE_LASTWEEKS_FORMAT", undefined, true),
-					valueTypes: [{ name: "sap.ui.model.type.Integer", formatOptions: { emptyString: null }, constraints: { minimum: 0 } }],
-					paramTypes: ["(\\d+)"],
-					additionalInfo: "",
-					calcRange: function(iDuration) {
-						return UniversalDateUtils.ranges.lastWeeks(iDuration);
-					}
-				}),
-				/*
-				 * "Next X Weeks" operator
-				 */
-				nextWeeks: new RangeOperator({
-					name: OperatorName.NEXTWEEKS,
-					tokenText: oMessageBundleM.getText("DYNAMIC_DATE_NEXTWEEKS_FORMAT", undefined, true),
-					valueTypes: [{ name: "sap.ui.model.type.Integer", formatOptions: { emptyString: null }, constraints: { minimum: 0 } }],
-					paramTypes: ["(\\d+)"],
-					additionalInfo: "",
-					calcRange: function(iDuration) {
-						return UniversalDateUtils.ranges.nextWeeks(iDuration);
-					}
-				}),
-				/*
-				 * "Last Month" operator
-				 */
-				lastMonth: new RangeOperator({
-					name: OperatorName.LASTMONTH,
-					longText: oMessageBundleM.getText("DYNAMIC_DATE_LASTMONTH_TITLE", undefined, true),
-					tokenText: oMessageBundleM.getText("DYNAMIC_DATE_LASTMONTH_FORMAT", undefined, true),
-					valueTypes: [OperatorValueType.Static],
-					calcRange: function() {
-						return UniversalDateUtils.ranges.lastMonth();
-					}
-				}),
-				/*
-				 * "This Month" operator
-				 */
-				thisMonth: new RangeOperator({
-					name: OperatorName.THISMONTH,
-					longText: oMessageBundleM.getText("DYNAMIC_DATE_THISMONTH_TITLE", undefined, true),
-					tokenText: oMessageBundleM.getText("DYNAMIC_DATE_THISMONTH_FORMAT", undefined, true),
-					valueTypes: [OperatorValueType.Static],
-					calcRange: function() {
-						return UniversalDateUtils.ranges.currentMonth();
-					}
-				}),
-				/*
-				 * "Next Month" operator
-				 */
-				nextMonth: new RangeOperator({
-					name: OperatorName.NEXTMONTH,
-					longText: oMessageBundleM.getText("DYNAMIC_DATE_NEXTMONTH_TITLE", undefined, true),
-					tokenText: oMessageBundleM.getText("DYNAMIC_DATE_NEXTMONTH_FORMAT", undefined, true),
-					valueTypes: [OperatorValueType.Static],
-					calcRange: function() {
-						return UniversalDateUtils.ranges.nextMonth();
-					}
-				}),
-				/*
-				 * "Last X Months" operator
-				 */
-				lastMonths: new RangeOperator({
-					name: OperatorName.LASTMONTHS,
-					tokenText: oMessageBundleM.getText("DYNAMIC_DATE_LASTMONTHS_FORMAT", undefined, true),
-					valueTypes: [{ name: "sap.ui.model.type.Integer", formatOptions: { emptyString: null }, constraints: { minimum: 0 } }],
-					paramTypes: ["(\\d+)"],
-					additionalInfo: "",
-					calcRange: function(iDuration) {
-						return UniversalDateUtils.ranges.lastMonths(iDuration);
-					}
-				}),
-				/*
-				 * "Next X Months" operator
-				 */
-				nextMonths: new RangeOperator({
-					name: OperatorName.NEXTMONTHS,
-					tokenText: oMessageBundleM.getText("DYNAMIC_DATE_NEXTMONTHS_FORMAT", undefined, true),
-					valueTypes: [{ name: "sap.ui.model.type.Integer", formatOptions: { emptyString: null }, constraints: { minimum: 0 } }],
-					paramTypes: ["(\\d+)"],
-					additionalInfo: "",
-					calcRange: function(iDuration) {
-						return UniversalDateUtils.ranges.nextMonths(iDuration);
-					}
-				}),
-				/*
-				 * "Last Quarter" operator
-				 */
-				lastQuarter: new RangeOperator({
-					name: OperatorName.LASTQUARTER,
-					longText: oMessageBundleM.getText("DYNAMIC_DATE_LASTQUARTER_TITLE", undefined, true),
-					tokenText: oMessageBundleM.getText("DYNAMIC_DATE_LASTQUARTER_FORMAT", undefined, true),
-					valueTypes: [OperatorValueType.Static],
-					calcRange: function() {
-						return UniversalDateUtils.ranges.lastQuarter();
-					}
-				}),
-				/*
-				 * "This Quarter" operator
-				 */
-				thisQuarter: new RangeOperator({
-					name: OperatorName.THISQUARTER,
-					longText: oMessageBundleM.getText("DYNAMIC_DATE_THISQUARTER_TITLE", undefined, true),
-					tokenText: oMessageBundleM.getText("DYNAMIC_DATE_THISQUARTER_FORMAT", undefined, true),
-					valueTypes: [OperatorValueType.Static],
-					calcRange: function() {
-						return UniversalDateUtils.ranges.currentQuarter();
-					}
-				}),
-				/*
-				 * "Next Quarter" operator
-				 */
-				nextQuarter: new RangeOperator({
-					name: OperatorName.NEXTQUARTER,
-					longText: oMessageBundleM.getText("DYNAMIC_DATE_NEXTQUARTER_TITLE", undefined, true),
-					tokenText: oMessageBundleM.getText("DYNAMIC_DATE_NEXTQUARTER_FORMAT", undefined, true),
-					valueTypes: [OperatorValueType.Static],
-					calcRange: function() {
-						return UniversalDateUtils.ranges.nextQuarter();
-					}
-				}),
-				/*
-				 * "Last X Quarters" operator
-				 */
-				lastQuarters: new RangeOperator({
-					name: OperatorName.LASTQUARTERS,
-					tokenText: oMessageBundleM.getText("DYNAMIC_DATE_LASTQUARTERS_FORMAT", undefined, true),
-					valueTypes: [{ name: "sap.ui.model.type.Integer", formatOptions: { emptyString: null }, constraints: { minimum: 0 } }],
-					paramTypes: ["(\\d+)"],
-					additionalInfo: "",
-					calcRange: function(iDuration) {
-						return UniversalDateUtils.ranges.lastQuarters(iDuration);
-					}
-				}),
-				/*
-				 * "Next X Quarters" operator
-				 */
-				nextQuarters: new RangeOperator({
-					name: OperatorName.NEXTQUARTERS,
-					tokenText: oMessageBundleM.getText("DYNAMIC_DATE_NEXTQUARTERS_FORMAT", undefined, true),
-					valueTypes: [{ name: "sap.ui.model.type.Integer", formatOptions: { emptyString: null }, constraints: { minimum: 0 } }],
-					paramTypes: ["(\\d+)"],
-					additionalInfo: "",
-					calcRange: function(iDuration) {
-						return UniversalDateUtils.ranges.nextQuarters(iDuration);
-					}
-				}),
-				/*
-				 * "First Quarter" operator
-				 */
-				quarter1: new RangeOperator({
-					name: OperatorName.QUARTER1,
-					longText: oMessageBundleM.getText("DYNAMIC_DATE_QUARTER1_TITLE", undefined, true),
-					tokenText: oMessageBundleM.getText("DYNAMIC_DATE_QUARTER1_FORMAT", undefined, true),
-					valueTypes: [OperatorValueType.Static],
-					calcRange: function() {
-						return UniversalDateUtils.ranges.quarter(1);
-					}
-				}),
-				/*
-				 * "Second Quarter" operator
-				 */
-				quarter2: new RangeOperator({
-					name: OperatorName.QUARTER2,
-					longText: oMessageBundleM.getText("DYNAMIC_DATE_QUARTER2_TITLE", undefined, true),
-					tokenText: oMessageBundleM.getText("DYNAMIC_DATE_QUARTER2_FORMAT", undefined, true),
-					valueTypes: [OperatorValueType.Static],
-					calcRange: function() {
-						return UniversalDateUtils.ranges.quarter(2);
-					}
-				}),
-				/*
-				 * "Third Quarter" operator
-				 */
-				quarter3: new RangeOperator({
-					name: OperatorName.QUARTER3,
-					longText: oMessageBundleM.getText("DYNAMIC_DATE_QUARTER3_TITLE", undefined, true),
-					tokenText: oMessageBundleM.getText("DYNAMIC_DATE_QUARTER3_FORMAT", undefined, true),
-					valueTypes: [OperatorValueType.Static],
-					calcRange: function() {
-						return UniversalDateUtils.ranges.quarter(3);
-					}
-				}),
-				/*
-				 * "Fourth Quarter" operator
-				 */
-				quarter4: new RangeOperator({
-					name: OperatorName.QUARTER4,
-					longText: oMessageBundleM.getText("DYNAMIC_DATE_QUARTER4_TITLE", undefined, true),
-					tokenText: oMessageBundleM.getText("DYNAMIC_DATE_QUARTER4_FORMAT", undefined, true),
-					valueTypes: [OperatorValueType.Static],
-					calcRange: function() {
-						return UniversalDateUtils.ranges.quarter(4);
-					}
-				}),
-				/*
-				 * "Last Year" operator
-				 */
-				lastYear: new RangeOperator({
-					name: OperatorName.LASTYEAR,
-					longText: oMessageBundleM.getText("DYNAMIC_DATE_LASTYEAR_TITLE", undefined, true),
-					tokenText: oMessageBundleM.getText("DYNAMIC_DATE_LASTYEAR_FORMAT", undefined, true),
-					valueTypes: [OperatorValueType.Static],
-					calcRange: function() {
-						return UniversalDateUtils.ranges.lastYear();
-					}
-				}),
-				/*
-				 * "This Year" operator
-				 */
-				thisYear: new RangeOperator({
-					name: OperatorName.THISYEAR,
-					longText: oMessageBundleM.getText("DYNAMIC_DATE_THISYEAR_TITLE", undefined, true),
-					tokenText: oMessageBundleM.getText("DYNAMIC_DATE_THISYEAR_FORMAT", undefined, true),
-					valueTypes: [OperatorValueType.Static],
-					calcRange: function() {
-						return UniversalDateUtils.ranges.currentYear();
-					}
-				}),
-				/*
-				 * "Next Year" operator
-				 */
-				nextYear: new RangeOperator({
-					name: OperatorName.NEXTYEAR,
-					longText: oMessageBundleM.getText("DYNAMIC_DATE_NEXTYEAR_TITLE", undefined, true),
-					tokenText: oMessageBundleM.getText("DYNAMIC_DATE_NEXTYEAR_FORMAT", undefined, true),
-					valueTypes: [OperatorValueType.Static],
-					calcRange: function() {
-						return UniversalDateUtils.ranges.nextYear();
->>>>>>> 6dbba69e
 					}
 				}
 			}),
@@ -1070,7 +583,8 @@
 			 */
 			yesterday: new RangeOperator({
 				name: OperatorName.YESTERDAY,
-				longText: _getText(OperatorName.YESTERDAY, true),
+				longText: oMessageBundleM.getText("DYNAMIC_DATE_YESTERDAY_TITLE", undefined, true),
+				tokenText: oMessageBundleM.getText("DYNAMIC_DATE_YESTERDAY_FORMAT", undefined, true),
 				valueTypes: [OperatorValueType.Static],
 				calcRange: function() {
 					return UniversalDateUtils.ranges.yesterday();
@@ -1084,7 +598,8 @@
 			 */
 			today: new RangeOperator({
 				name: OperatorName.TODAY,
-				longText: _getText(OperatorName.TODAY, true),
+				longText: oMessageBundleM.getText("DYNAMIC_DATE_TODAY_TITLE", undefined, true),
+				tokenText: oMessageBundleM.getText("DYNAMIC_DATE_TODAY_FORMAT", undefined, true),
 				valueTypes: [OperatorValueType.Static],
 				calcRange: function() {
 					return UniversalDateUtils.ranges.today();
@@ -1098,7 +613,8 @@
 			 */
 			tomorrow: new RangeOperator({
 				name: OperatorName.TOMORROW,
-				longText: _getText(OperatorName.TOMORROW, true),
+				longText: oMessageBundleM.getText("DYNAMIC_DATE_TOMORROW_TITLE", undefined, true),
+				tokenText: oMessageBundleM.getText("DYNAMIC_DATE_TOMORROW_FORMAT", undefined, true),
 				valueTypes: [OperatorValueType.Static],
 				calcRange: function() {
 					return UniversalDateUtils.ranges.tomorrow();
@@ -1125,7 +641,8 @@
 			 */
 			firstDayWeek: new RangeOperator({
 				name: OperatorName.FIRSTDAYWEEK,
-				longText: _getText(OperatorName.FIRSTDAYWEEK, true),
+				longText: oMessageBundleM.getText("DYNAMIC_DATE_FIRSTDAYWEEK_TITLE", undefined, true),
+				tokenText: oMessageBundleM.getText("DYNAMIC_DATE_FIRSTDAYWEEK_FORMAT", undefined, true),
 				valueTypes: [OperatorValueType.Static],
 				calcRange: function() {
 					return UniversalDateUtils.ranges.firstDayOfWeek();
@@ -1139,7 +656,8 @@
 			 */
 			lastDayWeek: new RangeOperator({
 				name: OperatorName.LASTDAYWEEK,
-				longText: _getText(OperatorName.LASTDAYWEEK, true),
+				longText: oMessageBundleM.getText("DYNAMIC_DATE_LASTDAYWEEK_TITLE", undefined, true),
+				tokenText: oMessageBundleM.getText("DYNAMIC_DATE_LASTDAYWEEK_FORMAT", undefined, true),
 				valueTypes: [OperatorValueType.Static],
 				calcRange: function() {
 					return UniversalDateUtils.ranges.lastDayOfWeek();
@@ -1153,7 +671,8 @@
 			 */
 			firstDayMonth: new RangeOperator({
 				name: OperatorName.FIRSTDAYMONTH,
-				longText: _getText(OperatorName.FIRSTDAYMONTH, true),
+				longText: oMessageBundleM.getText("DYNAMIC_DATE_FIRSTDAYMONTH_TITLE", undefined, true),
+				tokenText: oMessageBundleM.getText("DYNAMIC_DATE_FIRSTDAYMONTH_FORMAT", undefined, true),
 				valueTypes: [OperatorValueType.Static],
 				calcRange: function() {
 					return UniversalDateUtils.ranges.firstDayOfMonth();
@@ -1167,7 +686,8 @@
 			 */
 			lastDayMonth: new RangeOperator({
 				name: OperatorName.LASTDAYMONTH,
-				longText: _getText(OperatorName.LASTDAYMONTH, true),
+				longText: oMessageBundleM.getText("DYNAMIC_DATE_LASTDAYMONTH_TITLE", undefined, true),
+				tokenText: oMessageBundleM.getText("DYNAMIC_DATE_LASTDAYMONTH_FORMAT", undefined, true),
 				valueTypes: [OperatorValueType.Static],
 				calcRange: function() {
 					return UniversalDateUtils.ranges.lastDayOfMonth();
@@ -1181,7 +701,8 @@
 			 */
 			firstDayQuarter: new RangeOperator({
 				name: OperatorName.FIRSTDAYQUARTER,
-				longText: _getText(OperatorName.FIRSTDAYQUARTER, true),
+				longText: oMessageBundleM.getText("DYNAMIC_DATE_FIRSTDAYQUARTER_TITLE", undefined, true),
+				tokenText: oMessageBundleM.getText("DYNAMIC_DATE_FIRSTDAYQUARTER_FORMAT", undefined, true),
 				valueTypes: [OperatorValueType.Static],
 				calcRange: function() {
 					return UniversalDateUtils.ranges.firstDayOfQuarter();
@@ -1195,7 +716,8 @@
 			 */
 			lastDayQuarter: new RangeOperator({
 				name: OperatorName.LASTDAYQUARTER,
-				longText: _getText(OperatorName.LASTDAYQUARTER, true),
+				longText: oMessageBundleM.getText("DYNAMIC_DATE_LASTDAYQUARTER_TITLE", undefined, true),
+				tokenText: oMessageBundleM.getText("DYNAMIC_DATE_LASTDAYQUARTER_FORMAT", undefined, true),
 				valueTypes: [OperatorValueType.Static],
 				calcRange: function() {
 					return UniversalDateUtils.ranges.lastDayOfQuarter();
@@ -1209,7 +731,8 @@
 			 */
 			firstDayYear: new RangeOperator({
 				name: OperatorName.FIRSTDAYYEAR,
-				longText: _getText(OperatorName.FIRSTDAYYEAR, true),
+				longText: oMessageBundleM.getText("DYNAMIC_DATE_FIRSTDAYYEAR_TITLE", undefined, true),
+				tokenText: oMessageBundleM.getText("DYNAMIC_DATE_FIRSTDAYYEAR_FORMAT", undefined, true),
 				valueTypes: [OperatorValueType.Static],
 				calcRange: function() {
 					return UniversalDateUtils.ranges.firstDayOfYear();
@@ -1223,7 +746,8 @@
 			 */
 			lastDayYear: new RangeOperator({
 				name: OperatorName.LASTDAYYEAR,
-				longText: _getText(OperatorName.LASTDAYYEAR, true),
+				longText: oMessageBundleM.getText("DYNAMIC_DATE_LASTDAYYEAR_TITLE", undefined, true),
+				tokenText: oMessageBundleM.getText("DYNAMIC_DATE_LASTDAYYEAR_FORMAT", undefined, true),
 				valueTypes: [OperatorValueType.Static],
 				calcRange: function() {
 					return UniversalDateUtils.ranges.lastDayOfYear();
@@ -1237,7 +761,8 @@
 			 */
 			todayFromTo: new RangeOperator({
 				name: OperatorName.TODAYFROMTO,
-				tokenText: _getText(OperatorName.TODAYFROMTO, false),
+				tokenText: _getText(OperatorName.TODAYFROMTO, false), // sap.m texts don't include "+" and "-", so own text needed
+				longText: oMessageBundleM.getText("DYNAMIC_DATE_TODAYFROMTO_TITLE", undefined, true), // to have the same longText like in sap m (if changed there)
 				valueTypes: [
 					{ name: "sap.ui.model.type.Integer", formatOptions: { emptyString: null } }, { name: "sap.ui.model.type.Integer", formatOptions: { emptyString: null } }
 				],
@@ -1273,7 +798,8 @@
 			 */
 			lastWeek: new RangeOperator({
 				name: OperatorName.LASTWEEK,
-				longText: _getText(OperatorName.LASTWEEK, true),
+				longText: oMessageBundleM.getText("DYNAMIC_DATE_LASTWEEK_TITLE", undefined, true),
+				tokenText: oMessageBundleM.getText("DYNAMIC_DATE_LASTWEEK_FORMAT", undefined, true),
 				valueTypes: [OperatorValueType.Static],
 				calcRange: function() {
 					return UniversalDateUtils.ranges.lastWeek();
@@ -1284,7 +810,8 @@
 			 */
 			thisWeek: new RangeOperator({
 				name: OperatorName.THISWEEK,
-				longText: _getText(OperatorName.THISWEEK, true),
+				longText: oMessageBundleM.getText("DYNAMIC_DATE_THISWEEK_TITLE", undefined, true),
+				tokenText: oMessageBundleM.getText("DYNAMIC_DATE_THISWEEK_FORMAT", undefined, true),
 				valueTypes: [OperatorValueType.Static],
 				calcRange: function() {
 					return UniversalDateUtils.ranges.currentWeek();
@@ -1295,7 +822,8 @@
 			 */
 			nextWeek: new RangeOperator({
 				name: OperatorName.NEXTWEEK,
-				longText: _getText(OperatorName.NEXTWEEK, true),
+				longText: oMessageBundleM.getText("DYNAMIC_DATE_NEXTWEEK_TITLE", undefined, true),
+				tokenText: oMessageBundleM.getText("DYNAMIC_DATE_NEXTWEEK_FORMAT", undefined, true),
 				valueTypes: [OperatorValueType.Static],
 				calcRange: function() {
 					return UniversalDateUtils.ranges.nextWeek();
@@ -1332,7 +860,8 @@
 			 */
 			lastMonth: new RangeOperator({
 				name: OperatorName.LASTMONTH,
-				longText: _getText(OperatorName.LASTMONTH, true),
+				longText: oMessageBundleM.getText("DYNAMIC_DATE_LASTMONTH_TITLE", undefined, true),
+				tokenText: oMessageBundleM.getText("DYNAMIC_DATE_LASTMONTH_FORMAT", undefined, true),
 				valueTypes: [OperatorValueType.Static],
 				calcRange: function() {
 					return UniversalDateUtils.ranges.lastMonth();
@@ -1343,7 +872,8 @@
 			 */
 			thisMonth: new RangeOperator({
 				name: OperatorName.THISMONTH,
-				longText: _getText(OperatorName.THISMONTH, true),
+				longText: oMessageBundleM.getText("DYNAMIC_DATE_THISMONTH_TITLE", undefined, true),
+				tokenText: oMessageBundleM.getText("DYNAMIC_DATE_THISMONTH_FORMAT", undefined, true),
 				valueTypes: [OperatorValueType.Static],
 				calcRange: function() {
 					return UniversalDateUtils.ranges.currentMonth();
@@ -1354,7 +884,8 @@
 			 */
 			nextMonth: new RangeOperator({
 				name: OperatorName.NEXTMONTH,
-				longText: _getText(OperatorName.NEXTMONTH, true),
+				longText: oMessageBundleM.getText("DYNAMIC_DATE_NEXTMONTH_TITLE", undefined, true),
+				tokenText: oMessageBundleM.getText("DYNAMIC_DATE_NEXTMONTH_FORMAT", undefined, true),
 				valueTypes: [OperatorValueType.Static],
 				calcRange: function() {
 					return UniversalDateUtils.ranges.nextMonth();
@@ -1391,7 +922,8 @@
 			 */
 			lastQuarter: new RangeOperator({
 				name: OperatorName.LASTQUARTER,
-				longText: _getText(OperatorName.LASTQUARTER, true),
+				longText: oMessageBundleM.getText("DYNAMIC_DATE_LASTQUARTER_TITLE", undefined, true),
+				tokenText: oMessageBundleM.getText("DYNAMIC_DATE_LASTQUARTER_FORMAT", undefined, true),
 				valueTypes: [OperatorValueType.Static],
 				calcRange: function() {
 					return UniversalDateUtils.ranges.lastQuarter();
@@ -1402,7 +934,8 @@
 			 */
 			thisQuarter: new RangeOperator({
 				name: OperatorName.THISQUARTER,
-				longText: _getText(OperatorName.THISQUARTER, true),
+				longText: oMessageBundleM.getText("DYNAMIC_DATE_THISQUARTER_TITLE", undefined, true),
+				tokenText: oMessageBundleM.getText("DYNAMIC_DATE_THISQUARTER_FORMAT", undefined, true),
 				valueTypes: [OperatorValueType.Static],
 				calcRange: function() {
 					return UniversalDateUtils.ranges.currentQuarter();
@@ -1413,7 +946,8 @@
 			 */
 			nextQuarter: new RangeOperator({
 				name: OperatorName.NEXTQUARTER,
-				longText: _getText(OperatorName.NEXTQUARTER, true),
+				longText: oMessageBundleM.getText("DYNAMIC_DATE_NEXTQUARTER_TITLE", undefined, true),
+				tokenText: oMessageBundleM.getText("DYNAMIC_DATE_NEXTQUARTER_FORMAT", undefined, true),
 				valueTypes: [OperatorValueType.Static],
 				calcRange: function() {
 					return UniversalDateUtils.ranges.nextQuarter();
@@ -1450,7 +984,8 @@
 			 */
 			quarter1: new RangeOperator({
 				name: OperatorName.QUARTER1,
-				longText: _getText(OperatorName.QUARTER1, true),
+				longText: oMessageBundleM.getText("DYNAMIC_DATE_QUARTER1_TITLE", undefined, true),
+				tokenText: oMessageBundleM.getText("DYNAMIC_DATE_QUARTER1_FORMAT", undefined, true),
 				valueTypes: [OperatorValueType.Static],
 				calcRange: function() {
 					return UniversalDateUtils.ranges.quarter(1);
@@ -1461,7 +996,8 @@
 			 */
 			quarter2: new RangeOperator({
 				name: OperatorName.QUARTER2,
-				longText: _getText(OperatorName.QUARTER2, true),
+				longText: oMessageBundleM.getText("DYNAMIC_DATE_QUARTER2_TITLE", undefined, true),
+				tokenText: oMessageBundleM.getText("DYNAMIC_DATE_QUARTER2_FORMAT", undefined, true),
 				valueTypes: [OperatorValueType.Static],
 				calcRange: function() {
 					return UniversalDateUtils.ranges.quarter(2);
@@ -1472,7 +1008,8 @@
 			 */
 			quarter3: new RangeOperator({
 				name: OperatorName.QUARTER3,
-				longText: _getText(OperatorName.QUARTER3, true),
+				longText: oMessageBundleM.getText("DYNAMIC_DATE_QUARTER3_TITLE", undefined, true),
+				tokenText: oMessageBundleM.getText("DYNAMIC_DATE_QUARTER3_FORMAT", undefined, true),
 				valueTypes: [OperatorValueType.Static],
 				calcRange: function() {
 					return UniversalDateUtils.ranges.quarter(3);
@@ -1483,7 +1020,8 @@
 			 */
 			quarter4: new RangeOperator({
 				name: OperatorName.QUARTER4,
-				longText: _getText(OperatorName.QUARTER4, true),
+				longText: oMessageBundleM.getText("DYNAMIC_DATE_QUARTER4_TITLE", undefined, true),
+				tokenText: oMessageBundleM.getText("DYNAMIC_DATE_QUARTER4_FORMAT", undefined, true),
 				valueTypes: [OperatorValueType.Static],
 				calcRange: function() {
 					return UniversalDateUtils.ranges.quarter(4);
@@ -1494,7 +1032,8 @@
 			 */
 			lastYear: new RangeOperator({
 				name: OperatorName.LASTYEAR,
-				longText: _getText(OperatorName.LASTYEAR, true),
+				longText: oMessageBundleM.getText("DYNAMIC_DATE_LASTYEAR_TITLE", undefined, true),
+				tokenText: oMessageBundleM.getText("DYNAMIC_DATE_LASTYEAR_FORMAT", undefined, true),
 				valueTypes: [OperatorValueType.Static],
 				calcRange: function() {
 					return UniversalDateUtils.ranges.lastYear();
@@ -1505,7 +1044,8 @@
 			 */
 			thisYear: new RangeOperator({
 				name: OperatorName.THISYEAR,
-				longText: _getText(OperatorName.THISYEAR, true),
+				longText: oMessageBundleM.getText("DYNAMIC_DATE_THISYEAR_TITLE", undefined, true),
+				tokenText: oMessageBundleM.getText("DYNAMIC_DATE_THISYEAR_FORMAT", undefined, true),
 				valueTypes: [OperatorValueType.Static],
 				calcRange: function() {
 					return UniversalDateUtils.ranges.currentYear();
@@ -1516,7 +1056,8 @@
 			 */
 			nextYear: new RangeOperator({
 				name: OperatorName.NEXTYEAR,
-				longText: _getText(OperatorName.NEXTYEAR, true),
+				longText: oMessageBundleM.getText("DYNAMIC_DATE_NEXTYEAR_TITLE", undefined, true),
+				tokenText: oMessageBundleM.getText("DYNAMIC_DATE_NEXTYEAR_FORMAT", undefined, true),
 				valueTypes: [OperatorValueType.Static],
 				calcRange: function() {
 					return UniversalDateUtils.ranges.nextYear();
@@ -1553,10 +1094,10 @@
 			 */
 			specificMonth: new RangeOperator({
 				name: OperatorName.SPECIFICMONTH,
-				longText: _getText(OperatorName.SPECIFICMONTH, true),
-				tokenText: _getText(OperatorName.SPECIFICMONTH, false),
+				longText: oMessageBundleM.getText("DYNAMIC_DATE_SPECIFICMONTH_TITLE", undefined, true),
+				tokenText: oMessageBundleM.getText("DYNAMIC_DATE_SPECIFICMONTH_FORMAT", undefined, true),
 				valueTypes: [{ name: "sap.ui.model.type.Integer", constraints: { minimum: 0, maximum: 11 } }],
-				paramTypes: ["(.+)"],
+				paramTypes: [_getMonthRegExp.call(this)],
 				additionalInfo: "",
 				label: [oMessageBundle.getText("operators.SPECIFICMONTH_MONTH.label")],
 				defaultValues: function() {
@@ -1572,7 +1113,7 @@
 					return UniversalDateUtils.getRange(0, "MONTH", oDate);
 				},
 				format: function(oCondition, oType, sDisplayFormat, bHideOperator, aCompositeTypes, oAdditionalType, aAdditionalCompositeTypes) {
-					const iValue = oCondition.values[0];
+					const [iValue] = oCondition.values;
 					const sTokenText = this.tokenFormat;
 					const sReplace = _getMonths.apply(this)[iValue];
 
@@ -1588,46 +1129,6 @@
 					if (aValues) {
 						return [_getIndexOfMonth.call(this, aValues[0])];
 					}
-<<<<<<< HEAD
-=======
-				}),
-				/*
-				 * "Month" operator
-				 */
-				specificMonth: new RangeOperator({
-					name: OperatorName.SPECIFICMONTH,
-					longText: oMessageBundleM.getText("DYNAMIC_DATE_SPECIFICMONTH_TITLE", undefined, true),
-					tokenText: oMessageBundleM.getText("DYNAMIC_DATE_SPECIFICMONTH_FORMAT", undefined, true),
-					valueTypes: [{ name: "sap.ui.model.type.Integer", constraints: { minimum: 0, maximum: 11 } }],
-					paramTypes: [_getMonthRegExp.call(this)],
-					additionalInfo: "",
-					label: [oMessageBundle.getText("operators.SPECIFICMONTH_MONTH.label")],
-					defaultValues: function() {
-						const oDate = new UniversalDate();
-						return [
-							oDate.getMonth()
-						];
-					},
-					calcRange: function(iDuration) {
-						let oDate = new UniversalDate();
-						oDate.setMonth(iDuration);
-						oDate = UniversalDateUtils.getMonthStartDate(oDate);
-						return UniversalDateUtils.getRange(0, "MONTH", oDate);
-					},
-					format: function(oCondition, oType, sDisplayFormat, bHideOperator, aCompositeTypes, oAdditionalType, aAdditionalCompositeTypes) {
-						const [iValue] = oCondition.values;
-						const sTokenText = this.tokenFormat;
-						const sReplace = _getMonths.apply(this)[iValue];
-
-						if (bHideOperator) {
-							return sReplace;
-						} else {
-							return sReplace == null ? null : sTokenText.replace(new RegExp("\\$" + 0 + "|" + 0 + "\\$" + "|" + "\\{" + 0 + "\\}", "g"), sReplace);
-						}
-					},
-					getValues: function(sText, sDisplayFormat, bDefaultOperator, bHideOperator) {
-						const aValues = Operator.prototype.getValues.apply(this, arguments);
->>>>>>> 6dbba69e
 
 					return null;
 				},
@@ -1655,10 +1156,10 @@
 			 */
 			specificMonthInYear: new RangeOperator({
 				name: OperatorName.SPECIFICMONTHINYEAR,
-				longText: _getText(OperatorName.SPECIFICMONTHINYEAR, true),
-				tokenText: _getText(OperatorName.SPECIFICMONTHINYEAR, false),
+				longText: oMessageBundleM.getText("DYNAMIC_DATE_SPECIFICMONTHINYEAR_TITLE", undefined, true),
+				tokenText: oMessageBundleM.getText("DYNAMIC_DATE_SPECIFICMONTHINYEAR_FORMAT", undefined, true),
 				valueTypes: [{ name: "sap.ui.model.type.Integer", constraints: { minimum: 0, maximum: 11 } }, { name: "sap.ui.model.type.Integer", constraints: { minimum: 1, maximum: 9999 } }],
-				paramTypes: ["(.+)", "(.+)"],
+				paramTypes: [_getMonthRegExp.call(this), "(.+)"],
 				additionalInfo: "",
 				label: [oMessageBundle.getText("operators.SPECIFICMONTHINYEAR_MONTH.label"), oMessageBundle.getText("operators.SPECIFICMONTHINYEAR_YEAR.label")],
 				defaultValues: function() {
@@ -1675,8 +1176,7 @@
 					return UniversalDateUtils.getRange(0, "MONTH", oDate);
 				},
 				format: function(oCondition, oType, sDisplayFormat, bHideOperator, aCompositeTypes, oAdditionalType, aAdditionalCompositeTypes) {
-					const iValue = oCondition.values[0];
-					const iYear = oCondition.values[1];
+					const [iValue, iYear] = oCondition.values;
 					let sTokenText = this.tokenFormat;
 					const sReplace = _getMonths.apply(this)[iValue];
 
@@ -1721,50 +1221,6 @@
 							Log.warning("Operator.createControl", "not able to create the control for the operator " + this.name);
 						}
 					}
-<<<<<<< HEAD
-=======
-				}),
-				/*
-				 * "Month In Year" operator
-				 */
-				specificMonthInYear: new RangeOperator({
-					name: OperatorName.SPECIFICMONTHINYEAR,
-					longText: oMessageBundleM.getText("DYNAMIC_DATE_SPECIFICMONTHINYEAR_TITLE", undefined, true),
-					tokenText: oMessageBundleM.getText("DYNAMIC_DATE_SPECIFICMONTHINYEAR_FORMAT", undefined, true),
-					valueTypes: [{ name: "sap.ui.model.type.Integer", constraints: { minimum: 0, maximum: 11 } }, { name: "sap.ui.model.type.Integer", constraints: { minimum: 1, maximum: 9999 } }],
-					paramTypes: [_getMonthRegExp.call(this), "(.+)"],
-					additionalInfo: "",
-					label: [oMessageBundle.getText("operators.SPECIFICMONTHINYEAR_MONTH.label"), oMessageBundle.getText("operators.SPECIFICMONTHINYEAR_YEAR.label")],
-					defaultValues: function() {
-						const oDate = new UniversalDate();
-						return [
-							oDate.getMonth(), oDate.getFullYear()
-						];
-					},
-					calcRange: function(iMonth, iYear) {
-						let oDate = new UniversalDate();
-						oDate.setMonth(iMonth);
-						oDate.setYear(iYear);
-						oDate = UniversalDateUtils.getMonthStartDate(oDate);
-						return UniversalDateUtils.getRange(0, "MONTH", oDate);
-					},
-					format: function(oCondition, oType, sDisplayFormat, bHideOperator, aCompositeTypes, oAdditionalType, aAdditionalCompositeTypes) {
-						const [iValue, iYear] = oCondition.values;
-						let sTokenText = this.tokenFormat;
-						const sReplace = _getMonths.apply(this)[iValue];
-
-						if (bHideOperator) {
-							return sReplace + "," + iYear;
-						} else {
-							const replaceRegExp0 = new RegExp("\\$" + 0 + "|" + 0 + "\\$" + "|" + "\\{" + 0 + "\\}", "g");
-							const replaceRegExp1 = new RegExp("\\$" + 1 + "|" + 1 + "\\$" + "|" + "\\{" + 1 + "\\}", "g");
-							sTokenText = sReplace == null ? null : sTokenText.replace(replaceRegExp0, sReplace);
-							return sTokenText.replace(replaceRegExp1, iYear);
-						}
-					},
-					getValues: function(sText, sDisplayFormat, bDefaultOperator, bHideOperator) {
-						const aValues = Operator.prototype.getValues.apply(this, arguments);
->>>>>>> 6dbba69e
 
 					if (iIndex == 1) {
 						oField = new Field(sId, {
@@ -1781,7 +1237,8 @@
 			 */
 			yearToDate: new RangeOperator({
 				name: OperatorName.YEARTODATE,
-				longText: _getText(OperatorName.YEARTODATE, true),
+				longText: oMessageBundleM.getText("DYNAMIC_DATE_YEARTODATE_TITLE", undefined, true),
+				tokenText: oMessageBundleM.getText("DYNAMIC_DATE_YEARTODATE_FORMAT", undefined, true),
 				valueTypes: [OperatorValueType.Static],
 				calcRange: function() {
 					return UniversalDateUtils.ranges.yearToDate();
@@ -1792,7 +1249,8 @@
 			 */
 			dateToYear: new RangeOperator({
 				name: OperatorName.DATETOYEAR,
-				longText: _getText(OperatorName.DATETOYEAR, true),
+				longText: oMessageBundleM.getText("DYNAMIC_DATE_DATETOYEAR_TITLE", undefined, true),
+				tokenText: oMessageBundleM.getText("DYNAMIC_DATE_DATETOYEAR_FORMAT", undefined, true),
 				valueTypes: [OperatorValueType.Static],
 				calcRange: function() {
 					return UniversalDateUtils.ranges.dateToYear();
@@ -2076,7 +1534,6 @@
 
 			FilterOperatorUtil._mOperators[oOperator.name] = oOperator; // TODO: use semantic name?
 
-<<<<<<< HEAD
 		},
 
 		/**
@@ -2091,297 +1548,6 @@
 			if (!Array.isArray(aOperators)) {
 				aOperators = [aOperators];
 			}
-=======
-						return oField;
-					}
-				}),
-				/*
-				 * "Year To Date" operator
-				 */
-				yearToDate: new RangeOperator({
-					name: OperatorName.YEARTODATE,
-					longText: oMessageBundleM.getText("DYNAMIC_DATE_YEARTODATE_TITLE", undefined, true),
-					tokenText: oMessageBundleM.getText("DYNAMIC_DATE_YEARTODATE_FORMAT", undefined, true),
-					valueTypes: [OperatorValueType.Static],
-					calcRange: function() {
-						return UniversalDateUtils.ranges.yearToDate();
-					}
-				}),
-				/*
-				 * "Date To Year" operator
-				 */
-				dateToYear: new RangeOperator({
-					name: OperatorName.DATETOYEAR,
-					longText: oMessageBundleM.getText("DYNAMIC_DATE_DATETOYEAR_TITLE", undefined, true),
-					tokenText: oMessageBundleM.getText("DYNAMIC_DATE_DATETOYEAR_FORMAT", undefined, true),
-					valueTypes: [OperatorValueType.Static],
-					calcRange: function() {
-						return UniversalDateUtils.ranges.dateToYear();
-					}
-				}),
-				/*
-				 * "Last X Minutes" operator
-				 */
-				lastMinutes: new RangeOperator({
-					name: OperatorName.LASTMINUTES,
-					tokenText: oMessageBundleM.getText("DYNAMIC_DATE_LASTMINUTES_FORMAT", undefined, true),
-					valueTypes: [{ name: "sap.ui.model.type.Integer", formatOptions: { emptyString: null }, constraints: { minimum: 0 } }],
-					paramTypes: ["(\\d+)"],
-					additionalInfo: "",
-					calcRange: function(iDuration) {
-						return UniversalDateUtils.ranges.lastMinutes(iDuration);
-					}
-				}),
-				/*
-				 * "Next X Minutes" operator
-				 */
-				nextMinutes: new RangeOperator({
-					name: OperatorName.NEXTMINUTES,
-					tokenText: oMessageBundleM.getText("DYNAMIC_DATE_NEXTMINUTES_FORMAT", undefined, true),
-					valueTypes: [{ name: "sap.ui.model.type.Integer", formatOptions: { emptyString: null }, constraints: { minimum: 0 } }],
-					paramTypes: ["(\\d+)"],
-					additionalInfo: "",
-					calcRange: function(iDuration) {
-						return UniversalDateUtils.ranges.nextMinutes(iDuration);
-					}
-				}),
-				/*
-				 * "Last X Hours" operator
-				 */
-				lastHours: new RangeOperator({
-					name: OperatorName.LASTHOURS,
-					tokenText: oMessageBundleM.getText("DYNAMIC_DATE_LASTHOURS_FORMAT", undefined, true),
-					valueTypes: [{ name: "sap.ui.model.type.Integer", formatOptions: { emptyString: null }, constraints: { minimum: 0 } }],
-					paramTypes: ["(\\d+)"],
-					additionalInfo: "",
-					calcRange: function(iDuration) {
-						return UniversalDateUtils.ranges.lastHours(iDuration);
-					}
-				}),
-				/*
-				 * "Next X Hours" operator
-				 */
-				nextHours: new RangeOperator({
-					name: OperatorName.NEXTHOURS,
-					tokenText: oMessageBundleM.getText("DYNAMIC_DATE_NEXTHOURS_FORMAT", undefined, true),
-					valueTypes: [{ name: "sap.ui.model.type.Integer", formatOptions: { emptyString: null }, constraints: { minimum: 0 } }],
-					paramTypes: ["(\\d+)"],
-					additionalInfo: "",
-					calcRange: function(iDuration) {
-						return UniversalDateUtils.ranges.nextHours(iDuration);
-					}
-				}),
-				/*
-				 * "Last X Minutes" operator including current minute
-				 */
-				lastMinutesIncluded: new RangeOperator({
-					name: OperatorName.LASTMINUTESINCLUDED,
-					tokenText: oMessageBundleM.getText("DYNAMIC_DATE_LASTMINUTESINCLUDED_FORMAT", undefined, true),
-					valueTypes: [{ name: "sap.ui.model.type.Integer", formatOptions: { emptyString: null }, constraints: { minimum: 0 } }],
-					paramTypes: ["(\\d+)"],
-					additionalInfo: "",
-					calcRange: function(iDuration) {
-						const oResultValues = UniversalDateUtils.ranges.lastMinutes(iDuration - 1);
-						oResultValues[0].setSeconds(0);
-						return oResultValues;
-					}
-				}),
-				/*
-				 * "Next X Minutes" operator including current minute
-				 */
-				nextMinutesIncluded: new RangeOperator({
-					name: OperatorName.NEXTMINUTESINCLUDED,
-					tokenText: oMessageBundleM.getText("DYNAMIC_DATE_NEXTMINUTESINCLUDED_FORMAT", undefined, true),
-					valueTypes: [{ name: "sap.ui.model.type.Integer", formatOptions: { emptyString: null }, constraints: { minimum: 0 } }],
-					paramTypes: ["(\\d+)"],
-					additionalInfo: "",
-					calcRange: function(iDuration) {
-						const oResultValues = UniversalDateUtils.ranges.nextMinutes(iDuration - 1);
-						oResultValues[1].setSeconds(59);
-						return oResultValues;
-					}
-				}),
-				/*
-				 * "Last X Hours" operator including current hour
-				 */
-				lastHoursIncluded: new RangeOperator({
-					name: OperatorName.LASTHOURSINCLUDED,
-					tokenText: oMessageBundleM.getText("DYNAMIC_DATE_LASTHOURSINCLUDED_FORMAT", undefined, true),
-					valueTypes: [{ name: "sap.ui.model.type.Integer", formatOptions: { emptyString: null }, constraints: { minimum: 0 } }],
-					paramTypes: ["(\\d+)"],
-					additionalInfo: "",
-					calcRange: function(iDuration) {
-						const oResultValues = UniversalDateUtils.ranges.lastHours(iDuration - 1);
-						oResultValues[0].setMinutes(0, 0);
-						return oResultValues;
-					}
-				}),
-				/*
-				 * "Next X Hours" operator including current hour
-				 */
-				nextHoursIncluded: new RangeOperator({
-					name: OperatorName.NEXTHOURSINCLUDED,
-					tokenText: oMessageBundleM.getText("DYNAMIC_DATE_NEXTHOURSINCLUDED_FORMAT", undefined, true),
-					valueTypes: [{ name: "sap.ui.model.type.Integer", formatOptions: { emptyString: null }, constraints: { minimum: 0 } }],
-					paramTypes: ["(\\d+)"],
-					additionalInfo: "",
-					calcRange: function(iDuration) {
-						const oResultValues = UniversalDateUtils.ranges.nextHours(iDuration - 1);
-						oResultValues[1].setMinutes(59, 59);
-						return oResultValues;
-					}
-				}),
-				/*
-				 * "Last X Days" operator including current day
-				 */
-				lastDaysIncluded: new RangeOperator({
-					name: OperatorName.LASTDAYSINCLUDED,
-					tokenText: oMessageBundleM.getText("DYNAMIC_DATE_LASTDAYSINCLUDED_FORMAT", undefined, true),
-					valueTypes: [{ name: "sap.ui.model.type.Integer", formatOptions: { emptyString: null }, constraints: { minimum: 0 } }],
-					paramTypes: ["(\\d+)"],
-					additionalInfo: "",
-					calcRange: function(iDuration) {
-						const oResultValues = UniversalDateUtils.ranges.lastDays(iDuration - 1);
-						oResultValues[1] = UniversalDate.getInstance(UI5Date.getInstance());
-						return oResultValues;
-					}
-				}),
-				/*
-				 * "Next X Days" operator including current day
-				 */
-				nextDaysIncluded: new RangeOperator({
-					name: OperatorName.NEXTDAYSINCLUDED,
-					tokenText: oMessageBundleM.getText("DYNAMIC_DATE_NEXTDAYSINCLUDED_FORMAT", undefined, true),
-					valueTypes: [{ name: "sap.ui.model.type.Integer", formatOptions: { emptyString: null }, constraints: { minimum: 0 } }],
-					paramTypes: ["(\\d+)"],
-					additionalInfo: "",
-					calcRange: function(iDuration) {
-						const oResultValues = UniversalDateUtils.ranges.nextDays(iDuration - 1);
-						oResultValues[0] = UniversalDate.getInstance(UI5Date.getInstance());
-						return oResultValues;
-					}
-				}),
-				/*
-				 * "Last X Weeks" operator including current week
-				 */
-				lastWeeksIncluded: new RangeOperator({
-					name: OperatorName.LASTWEEKSINCLUDED,
-					tokenText: oMessageBundleM.getText("DYNAMIC_DATE_LASTWEEKSINCLUDED_FORMAT", undefined, true),
-					valueTypes: [{ name: "sap.ui.model.type.Integer", formatOptions: { emptyString: null }, constraints: { minimum: 0 } }],
-					paramTypes: ["(\\d+)"],
-					additionalInfo: "",
-					calcRange: function(iDuration) {
-						const oResultValues = UniversalDateUtils.ranges.lastWeeks(iDuration - 1);
-						oResultValues[1] = UniversalDate.getInstance(UI5Date.getInstance());
-						return oResultValues;
-					}
-				}),
-				/*
-				 * "Next X Weeks" operator including current week
-				 */
-				nextWeeksIncluded: new RangeOperator({
-					name: OperatorName.NEXTWEEKSINCLUDED,
-					tokenText: oMessageBundleM.getText("DYNAMIC_DATE_NEXTWEEKSINCLUDED_FORMAT", undefined, true),
-					valueTypes: [{ name: "sap.ui.model.type.Integer", formatOptions: { emptyString: null }, constraints: { minimum: 0 } }],
-					paramTypes: ["(\\d+)"],
-					additionalInfo: "",
-					calcRange: function(iDuration) {
-						const oResultValues = UniversalDateUtils.ranges.nextWeeks(iDuration  - 1);
-						oResultValues[0] = UniversalDate.getInstance(UI5Date.getInstance());
-						return oResultValues;
-					}
-				}),
-				/*
-				 * "Last X Months" operator including current month
-				 */
-				lastMonthsIncluded: new RangeOperator({
-					name: OperatorName.LASTMONTHSINCLUDED,
-					tokenText: oMessageBundleM.getText("DYNAMIC_DATE_LASTMONTHSINCLUDED_FORMAT", undefined, true),
-					valueTypes: [{ name: "sap.ui.model.type.Integer", formatOptions: { emptyString: null }, constraints: { minimum: 0 } }],
-					paramTypes: ["(\\d+)"],
-					additionalInfo: "",
-					calcRange: function(iDuration) {
-						const oResultValues = UniversalDateUtils.ranges.lastMonths(iDuration - 1);
-						oResultValues[1] = UniversalDate.getInstance(UI5Date.getInstance());
-						return oResultValues;
-					}
-				}),
-				/*
-				 * "Next X Months" operator including current month
-				 */
-				nextMonthsIncluded: new RangeOperator({
-					name: OperatorName.NEXTMONTHSINCLUDED,
-					tokenText: oMessageBundleM.getText("DYNAMIC_DATE_NEXTMONTHSINCLUDED_FORMAT", undefined, true),
-					valueTypes: [{ name: "sap.ui.model.type.Integer", formatOptions: { emptyString: null }, constraints: { minimum: 0 } }],
-					paramTypes: ["(\\d+)"],
-					additionalInfo: "",
-					calcRange: function(iDuration) {
-						const oResultValues = UniversalDateUtils.ranges.nextMonths(iDuration - 1);
-						oResultValues[0] = UniversalDate.getInstance(UI5Date.getInstance());
-						return oResultValues;
-					}
-				}),
-				/*
-				 * "Last X Quarters" operator including current quarter
-				 */
-				lastQuartersIncluded: new RangeOperator({
-					name: OperatorName.LASTQUARTERSINCLUDED,
-					tokenText: oMessageBundleM.getText("DYNAMIC_DATE_LASTQUARTERSINCLUDED_FORMAT", undefined, true),
-					valueTypes: [{ name: "sap.ui.model.type.Integer", formatOptions: { emptyString: null }, constraints: { minimum: 0 } }],
-					paramTypes: ["(\\d+)"],
-					additionalInfo: "",
-					calcRange: function(iDuration) {
-						const oResultValues = UniversalDateUtils.ranges.lastQuarters(iDuration - 1);
-						oResultValues[1] = UniversalDate.getInstance(UI5Date.getInstance());
-						return oResultValues;
-					}
-				}),
-				/*
-				 * "Next X Quarters" operator including current quarter
-				 */
-				nextQuartersIncluded: new RangeOperator({
-					name: OperatorName.NEXTQUARTERSINCLUDED,
-					tokenText: oMessageBundleM.getText("DYNAMIC_DATE_NEXTQUARTERSINCLUDED_FORMAT", undefined, true),
-					valueTypes: [{ name: "sap.ui.model.type.Integer", formatOptions: { emptyString: null }, constraints: { minimum: 0 } }],
-					paramTypes: ["(\\d+)"],
-					additionalInfo: "",
-					calcRange: function(iDuration) {
-						const oResultValues = UniversalDateUtils.ranges.nextQuarters(iDuration - 1);
-						oResultValues[0] = UniversalDate.getInstance(UI5Date.getInstance());
-						return oResultValues;
-					}
-				}),
-				/*
-				 * "Last X Years" operator including current year
-				 */
-				lastYearsIncluded: new RangeOperator({
-					name: OperatorName.LASTYEARSINCLUDED,
-					tokenText: oMessageBundleM.getText("DYNAMIC_DATE_LASTYEARSINCLUDED_FORMAT", undefined, true),
-					valueTypes: [{ name: "sap.ui.model.type.Integer", formatOptions: { emptyString: null }, constraints: { minimum: 0 } }],
-					paramTypes: ["(\\d+)"],
-					additionalInfo: "",
-					calcRange: function(iDuration) {
-						const oResultValues = UniversalDateUtils.ranges.lastYears(iDuration - 1);
-						oResultValues[1] = UniversalDate.getInstance(UI5Date.getInstance());
-						return oResultValues;
-					}
-				}),
-				/*
-				 * "Next X Years" operator including current year
-				 */
-				nextYearsIncluded: new RangeOperator({
-					name: OperatorName.NEXTYEARSINCLUDED,
-					tokenText: oMessageBundleM.getText("DYNAMIC_DATE_NEXTYEARSINCLUDED_FORMAT", undefined, true),
-					valueTypes: [{ name: "sap.ui.model.type.Integer", formatOptions: { emptyString: null }, constraints: { minimum: 0 } }],
-					paramTypes: ["(\\d+)"],
-					additionalInfo: "",
-					calcRange: function(iDuration) {
-						const oResultValues = UniversalDateUtils.ranges.nextYears(iDuration - 1);
-						oResultValues[0] = UniversalDate.getInstance(UI5Date.getInstance());
-						return oResultValues;
-					}
-				})
->>>>>>> 6dbba69e
 
 			aOperators.forEach((oOperator) => {
 				FilterOperatorUtil.addOperator(oOperator);
@@ -3247,13 +2413,13 @@
 		return iIndex;
 	}
 
-		function _getMonthRegExp() {
-			if (!this._sMonthRegExp) {
-				const aMonths = _getMonths.apply(this);
-				this._sMonthRegExp = "(" + aMonths.join("|") + "|[1-9]|1[0-2])";
-			}
-			return this._sMonthRegExp;
+	function _getMonthRegExp() {
+		if (!this._sMonthRegExp) {
+			const aMonths = _getMonths.apply(this);
+			this._sMonthRegExp = "(" + aMonths.join("|") + "|[1-9]|1[0-2])";
 		}
+		return this._sMonthRegExp;
+	}
 
 	let bCreatingMonthValueHelp = false;
 
