/*!
 * ${copyright}
 */
sap.ui.define([
		"sap/ui/core/Lib",
		'sap/ui/model/FilterOperator',
		'sap/ui/model/Filter',
		'sap/ui/model/ValidateException',
		'sap/base/Log',
		'sap/ui/mdc/enums/FieldDisplay',
		'sap/ui/mdc/enums/OperatorName',
		'./Operator',
		'./RangeOperator',
		'sap/ui/mdc/enums/BaseType',
		'sap/ui/mdc/enums/ConditionValidated',
		'sap/ui/mdc/enums/OperatorValueType',
		'sap/ui/mdc/util/loadModules',
		'sap/ui/core/date/UniversalDate',
		'sap/ui/core/date/UniversalDateUtils',
		'sap/ui/core/date/UI5Date',
		'sap/ui/core/format/DateFormat',
		'sap/ui/core/StaticArea',
		'sap/ui/model/json/JSONModel',
		'sap/ui/model/type/Integer',
		'sap/base/i18n/Localization'
	], (
	Library,
	ModelOperator,
	Filter,
	ValidateException,
	Log,
	FieldDisplay,
	OperatorName,
	Operator,
	RangeOperator,
	BaseType,
	ConditionValidated,
	OperatorValueType,
	loadModules,
	UniversalDate,
	UniversalDateUtils,
	UI5Date,
	DateFormat,
	StaticArea,
	JSONModel,
	// the Integer type must be  available for some of the RangeOperators
	Integer,
	Localization
) => {
	"use strict";

	// translation utils
	let oMessageBundle = Library.getResourceBundleFor("sap.ui.mdc");
	let oMessageBundleM = Library.getResourceBundleFor("sap.m");
	Localization.attachChange(() => {
		oMessageBundle = Library.getResourceBundleFor("sap.ui.mdc");
		oMessageBundleM = Library.getResourceBundleFor("sap.m");
	});

	/**
	 * Utilities to handle {@link sap.ui.mdc.condition.Operator Operators} and {@link sap.ui.mdc.condition.ConditionObject conditions}.
	 *
	 * @namespace
	 * @author SAP SE
	 * @version ${version}
	 * @since 1.73.0
	 * @alias sap.ui.mdc.condition.FilterOperatorUtil
	 *
	 * @public
	 */
	const FilterOperatorUtil = {

		_mOperators: {
			/*
			 * "Equal to" operator
			 */
			equal: new Operator({
				name: OperatorName.EQ,
				alias: { Date: "DATE", DateTime: "DATETIME" },
				filterOperator: ModelOperator.EQ,
				// tokenParse: "^=([^=].*)$",
				tokenTest: "^=(.+)?$", // To check if operator used, it needs to start with "="
				tokenParse: "^=?(.+)?$", // if "=" not entered the complete text should be parsed
				tokenFormat: "{1} ({0})", // all placeholder should use the {x} format - the text could be store in the resourcebundle file.
				longText: _getText(OperatorName.EQ, true),
				valueTypes: [OperatorValueType.Self, null],
				displayFormats: {
					DescriptionValue: "{1} ({0})",
					ValueDescription: "{0} ({1})",
					Description: "{1}",
					Value: "{0}"
				},
				format: function(oCondition, oType, sDisplayFormat, bHideOperator, aCompositeTypes, oAdditionalType, aAdditionalCompositeTypes) {
					sDisplayFormat = sDisplayFormat || FieldDisplay.DescriptionValue;
					let iCount = this.valueTypes.length;
					const aValues = oCondition.values;
					const sTokenPrefix = (oCondition && oCondition.validated === ConditionValidated.Validated) || aValues.length === 2 || bHideOperator ? "" : "=";
					let sTokenText = sTokenPrefix + this.displayFormats[sDisplayFormat];

					if (!aValues[1]) {
						sTokenText = sTokenPrefix + this.displayFormats["Value"];
						iCount = 1;
					}

					for (let i = 0; i < iCount; i++) {
						let sReplace, vValue = aValues[i];

						if (vValue === null || vValue === undefined) { // support boolean
							vValue = "";
						}

						if (i === 0) {
							sReplace = this._formatValue(vValue, oType, aCompositeTypes);
						} else { // canot have more that 2 entries
							sReplace = this._formatValue(vValue, oAdditionalType, aAdditionalCompositeTypes);
						}

						if (sReplace === null) {
							sTokenText = null; // some types (like Unit) return null if no value is given, in this case stop formating and return null
							break;
						}
						if (typeof sReplace === "string") {
							sReplace = sReplace.replace(/\$/g, '$$$'); // as "$$" has a special handling in replace, it will be transformed into "$"
						}
						sTokenText = sTokenText.replace(new RegExp("\\$" + i + "|" + i + "\\$" + "|" + "\\{" + i + "\\}", "g"), sReplace);
					}

					return sTokenText;
				},
				parse: function(sText, oType, sDisplayFormat, bDefaultOperator, aCompositeTypes, oAdditionalType, aAdditionalCompositeTypes, bHideOperator) {
					sDisplayFormat = sDisplayFormat || FieldDisplay.DescriptionValue;
					let aResult = Operator.prototype.parse.apply(this, [sText,
						oType,
						sDisplayFormat,
						bDefaultOperator,
						aCompositeTypes,
						oAdditionalType,
						aAdditionalCompositeTypes,
						bHideOperator
					]);

					if (bDefaultOperator && (!aResult || aResult[0] === null || aResult[0] === undefined) && sDisplayFormat !== FieldDisplay.Value) {
						// in default case and no key determined (simple-EQ case)-> use text as key (parse again to use type)
						sDisplayFormat = FieldDisplay.Value;
						aResult = Operator.prototype.parse.apply(this, [sText,
							oType,
							sDisplayFormat,
							bDefaultOperator,
							aCompositeTypes,
							oAdditionalType,
							aAdditionalCompositeTypes,
							bHideOperator
						]);
					}
					if (aResult && (aResult[1] === null || aResult[1] === undefined) && sDisplayFormat === FieldDisplay.Value) {
						aResult = [aResult[0]]; // only key
					}

					return aResult;
				},
				getValues: function(sText, sDisplayFormat, bDefaultOperator, bHideOperator) {
					const regExp = bHideOperator ? this.hiddenOperatorRegExp : this.tokenParseRegExp; // if operator symbol is not used -> use complete text
					const aMatch = sText.match(regExp);
					let aValues;
					if (aMatch && aMatch.length > 1 && aMatch[1] !== undefined) { // only if a text was found
						const sValue = aMatch[1];
						const sTokenText = this.displayFormats[sDisplayFormat];
						const iKeyIndex = sTokenText.indexOf("{0}");
						const iDescriptionIndex = sTokenText.indexOf("{1}");
						let sKey;
						let sDescription;

						if (iKeyIndex >= 0 && iDescriptionIndex >= 0) {
							// split string
							// nested brackets are hard to parse as while typing they might be incomplete. So we assume that the key don't contains brackets, only the description.
							const bKeyFirst = iKeyIndex < iDescriptionIndex;
							let sStart = bKeyFirst ? sTokenText.substring(iKeyIndex + 3, iDescriptionIndex) : sTokenText.substring(iDescriptionIndex + 3, iKeyIndex);
							const sEnd = bKeyFirst ? sTokenText.slice(iDescriptionIndex + 3) : sTokenText.slice(iKeyIndex + 3);
							let iStart = bKeyFirst ? sValue.indexOf(sStart) : sValue.lastIndexOf(sStart); // we assume key will not contain a bracket

							if (iStart === -1) { // maybe space missing
								sStart = "(";
								iStart = bKeyFirst ? sValue.indexOf(sStart) : sValue.lastIndexOf(sStart);
							}

							if (iStart > 0 && (sValue.lastIndexOf(sEnd) === sValue.length - sEnd.length || sValue.lastIndexOf(sEnd) < iStart)) { // if closing bracket missing just take everything starting from opening bracket
								let iEnd = sValue.length;
								if (sValue.slice(iEnd - sEnd.length) === sEnd) {
									iEnd = iEnd - sEnd.length;
								}
								const sValue1 = sValue.substring(0, iStart);
								const sValue2 = sValue.substring(iStart + sStart.length, iEnd);
								if (bKeyFirst) {
									sKey = sValue1;
									sDescription = sValue2;
								} else {
									sKey = sValue2;
									sDescription = sValue1;
								}
							} else if (bKeyFirst) {
								sKey = sValue;
							} else {
								sDescription = sValue;
							}
						} else if (iKeyIndex >= 0) {
							// use as key
							sKey = sValue;
						} else {
							// use as description
							sDescription = sValue;
						}

						aValues = [sKey];
						if (iDescriptionIndex >= 0) {
							aValues.push(sDescription);
						}
					}
					return aValues;
				},
				isEmpty: function(oCondition, oType) {
					let isEmpty = false;
					const v = oCondition.values[0];
					if ((v === null || v === undefined || v === "") && !oCondition.values[1]) { // empty has to use the oType information
						// if key is empty but description set, condition is not empty (empty key possible)
						isEmpty = true;
					}
					return isEmpty;
				},
				getCheckValue: function(oCondition) {
					return { value: oCondition.values[0] }; // compare only key
				},
				checkValidated: function(oCondition) {
					if (oCondition.values.length === 2 && oCondition.values[0] !== undefined && oCondition.values[1] !== null && oCondition.values[1] !== undefined) {
						// key known (even empty key) and description known
						oCondition.validated = ConditionValidated.Validated;
					} else {
						oCondition.validated = ConditionValidated.NotValidated;
					}
				},
				validateInput: true,
				getTextForCopy: function(oCondition, oType, sDisplay, bHideOperator, aCompositeTypes, oAdditionalType, aAdditionalCompositeTypes) {
					if (oCondition.validated !== ConditionValidated.Validated) {
						// for not validated condition just return the output as description and let it be parsed on paste
						return Operator.prototype.getTextForCopy.apply(this, arguments);
					} else {
						const [vKey, vDescription] = oCondition.values;
						const sKey = this._formatValue(vKey, oType, aCompositeTypes);
						const sDescription = vDescription === undefined ? "" : this._formatValue(vDescription, oAdditionalType, aAdditionalCompositeTypes);

						return sKey + "\t" + sDescription;
					}
<<<<<<< HEAD
				}
			}),
			/*
			 * "Between" operator
			 */
			between: new Operator({
				name: OperatorName.BT,
				alias: { Date: "DATERANGE", DateTime: "DATETIMERANGE" },
				filterOperator: ModelOperator.BT,
				tokenTest: "^([^!].*)\\.\\.\\.(.+)$", // TODO: does this work?? At least also matches crap like ".....". I guess validation of value types needs to get rid of those.
				tokenParse: "^(.*)\\.\\.\\.(.*)$|^(.+)$",
				tokenFormat: "{0}...{1}",
				longText: _getText(OperatorName.BT, true),
				valueTypes: [OperatorValueType.Self, OperatorValueType.Self],
				validate: function(aValues, oType) {
					// in Between 2 different Values must be defined
					if (aValues.length === 2) { // if aValues has wrong length this is checked in default logic
						if (_valueIsEmpty(aValues[0]) && _valueIsEmpty(aValues[1])) {
							return; // let empty condition be valid
						} else if ((_valueIsEmpty(aValues[0]) || _valueIsEmpty(aValues[1]))) {
							throw new ValidateException(oMessageBundle.getText("operator.between.validate.missingValue")); //"Between must have two values"
						} else if (aValues[0] === aValues[1]) {
							throw new ValidateException(oMessageBundle.getText("operator.between.validate.sameValues")); //"Between must have two different values"
						}
					}
					// the comparison of values only works for some types of values. e.g. int, float, some Date types, but not for Int64.
					// we should try to bring such a compare function into the TypeUtils class
					// if (TypeUtils.compare(aValues[0], aValues[1], oType) === 1 ) {
					// if (aValues[0] > aValues[1]) {
					// 	throw new ValidateException(oMessageBundle.getText("operator.between.validate.compare")); //"Between should have a to value which is > the from value"
					// }

					Operator.prototype.validate.apply(this, [aValues, oType]);
				}
			}),
			/*
			 * "Not Between" operator
			 */
			notBetween: new Operator({
				name: OperatorName.NOTBT,
				filterOperator: ModelOperator.NB,
				tokenTest: ["^!\\((.+)\\.\\.\\.(.+)\\)$", "^!(.+)\\.\\.\\.(.+)$"].join("|"),
				tokenParse: ["^!\\((.*)\\.\\.\\.(.*)\\)$", "^!(.*)\\.\\.\\.(.*)$", "^(.+)$"].join("|"),
				tokenFormat: "!({0}...{1})",
				longText: _getText(OperatorName.NOTBT, true),
				valueTypes: [OperatorValueType.Self, OperatorValueType.Self],
				exclude: true,
				validate: function(aValues, oType) {
					FilterOperatorUtil._mOperators.between.validate(aValues, oType);
				}
			}),
			/*
			 * "Less Than" operator
			 */
			lessThan: new Operator({
				name: OperatorName.LT,
				filterOperator: ModelOperator.LT,
				// tokenParse: "^<([^=].*)$",
				tokenTest: "^<([^=].*)?$", // To check if operator used, it needs to start with "<"
				tokenParse: "^<?(.+)?$", // if "<" not entered the complete text should be parsed
				tokenFormat: "<{0}",
				longText: _getText(OperatorName.LT, true),
				longTextForTypes: _getLongTextForTypes(OperatorName.LT, [BaseType.Date]),
				valueTypes: [OperatorValueType.Self]
			}),
			/*
			 * "Not Less Than" operator
			 */
			notLessThan: new Operator({
				name: OperatorName.NOTLT,
				filterOperator: ModelOperator.GE,
				// tokenParse: "^!<([^=].*)$",
				tokenTest: ["^!\\(<([^=].*)?\\)$", "^!<([^=].*)?$"].join("|"),
				tokenParse: ["^!\\(<?(.+)?\\)$", "^(!<)?(.+)?$"].join("|"),
				tokenFormat: "!(<{0})",
				longText: _getText(OperatorName.NOTLT, true),
				longTextForTypes: _getLongTextForTypes(OperatorName.NOTLT, [BaseType.Date]),
				valueTypes: [OperatorValueType.Self],
				exclude: true
			}),
			/*
			 * "Greater Than" operator
			 */
			greaterThan: new Operator({
				name: OperatorName.GT,
				filterOperator: ModelOperator.GT,
				// tokenParse: "^>([^=].*)$",
				tokenTest: "^>([^=].*)?$", // To check if operator used, it needs to start with ">"
				tokenParse: "^>?(.+)?$", // if ">" not entered the complete text should be parsed
				tokenFormat: ">{0}",
				longText: _getText(OperatorName.GT, true),
				longTextForTypes: _getLongTextForTypes(OperatorName.GT, [BaseType.Date]),
				valueTypes: [OperatorValueType.Self]
			}),
			/*
			 * "Not Greater Than" operator
			 */
			notGreaterThan: new Operator({
				name: OperatorName.NOTGT,
				filterOperator: ModelOperator.LE,
				// tokenParse: "^!>([^=].*)$",
				tokenTest: ["^!\\(>([^=].*)?\\)$","^!>([^=].*)?$"].join("|"),
				tokenParse: ["^!\\(>(.+)?\\)$", "^(!>)?(.+)?$"].join("|") ,
				tokenFormat: "!(>{0})",
				longText: _getText(OperatorName.NOTGT, true),
				longTextForTypes: _getLongTextForTypes(OperatorName.NOTGT, [BaseType.Date]),
				valueTypes: [OperatorValueType.Self],
				exclude: true
			}),
			/*
			 * "Less Than Or Equal To" operator
			 */
			lessEqual: new Operator({
				name: OperatorName.LE,
				alias: { Date: "TO", DateTime: "TODATETIME" },
				filterOperator: ModelOperator.LE,
				// tokenParse: "^<=(.+)$",
				tokenTest: "^<=(.+)?$",
				tokenParse: "^(<=)?(.+)?$",
				tokenFormat: "<={0}",
				longText: _getText(OperatorName.LE, true),
				longTextForTypes: _getLongTextForTypes(OperatorName.LE, [BaseType.Date]),
				valueTypes: [OperatorValueType.Self]
			}),
			/*
			 * "Not Less Than Or Equal To" operator
			 */
			notLessEqual: new Operator({
				name: OperatorName.NOTLE,
				filterOperator: ModelOperator.GT,
				// tokenParse: "^!<=(.+)$",
				tokenTest: ["^!\\(<=(.+)?\\)$", "^!<=(.+)?$"].join("|"),
				tokenParse: ["^!\\(<=(.+)?\\)$", "^(!<=)?(.+)?$"].join("|"),
				tokenFormat: "!(<={0})",
				longText: _getText(OperatorName.NOTLE, true),
				longTextForTypes: _getLongTextForTypes(OperatorName.NOTLE, [BaseType.Date]),
				valueTypes: [OperatorValueType.Self],
				exclude: true
			}),
			/*
			 * "Greater Than Or Equal To" operator
			 */
			greaterEqual: new Operator({
				name: OperatorName.GE,
				alias: { Date: "FROM", DateTime: "FROMDATETIME" },
				filterOperator: ModelOperator.GE,
				// tokenParse: "^>=(.+)$",
				tokenTest: "^>=(.+)?$",
				tokenParse: "^(>=)?(.+)?$",
				tokenFormat: ">={0}",
				longText: _getText(OperatorName.GE, true),
				longTextForTypes: _getLongTextForTypes(OperatorName.GE, [BaseType.Date]),
				valueTypes: [OperatorValueType.Self]
			}),
			/*
			 * "Not Greater Than Or Equal To" operator
			 */
			notGreaterEqual: new Operator({
				name: OperatorName.NOTGE,
				filterOperator: ModelOperator.LT,
				// tokenParse: "^!>=(.+)$",
				tokenTest: ["^!\\(>=(.+)?\\)$", "^!>=(.+)?$"].join("|"),
				tokenParse: ["^!\\(>=(.+)?\\)$", "^(!>=)?(.+)?$"].join("|"),
				tokenFormat: "!(>={0})",
				longText: _getText(OperatorName.NOTGE, true),
				longTextForTypes: _getLongTextForTypes(OperatorName.NOTGE, [BaseType.Date]),
				valueTypes: [OperatorValueType.Self],
				exclude: true
			}),
			/*
			 * "Starts With" operator
			 */
			startsWith: new Operator({
				name: OperatorName.StartsWith,
				filterOperator: ModelOperator.StartsWith,
				// tokenParse: "^([^!\\*]+.*)\\*$",
				tokenTest: "^([^!\\*]+.*)\\*$",
				tokenParse: "^(.+)\\*$|^(.*[^\\*])$",
				tokenFormat: "{0}*",
				longText: _getText(OperatorName.StartsWith, true),
				valueTypes: [OperatorValueType.SelfNoParse]
			}),
			/*
			 * "Does Not Start With" operator
			 */
			notStartsWith: new Operator({
				name: OperatorName.NotStartsWith,
				filterOperator: ModelOperator.NotStartsWith,
				// tokenParse: "^!([^\\*].*)\\*$",
				tokenTest: ["^!\\(([^\\*].*)\\*\\)$", "^!([^\\*].*)\\*$"].join("|"),
				tokenParse: ["^!\\((.+)\\*\\)$", "^!?(.+)\\*$", "^(.*[^\\*])$"].join("|"),
				tokenFormat: "!({0}*)",
				longText: _getText(OperatorName.NotStartsWith, true),
				valueTypes: [OperatorValueType.SelfNoParse],
				exclude: true
			}),
			/*
			 * "Ends With" operator
			 */
			endsWith: new Operator({
				name: OperatorName.EndsWith,
				filterOperator: ModelOperator.EndsWith,
				// tokenParse: "^\\*(.*[^\\*])$",
				tokenTest: "^\\*(.*[^\\*])$",
				tokenParse: "^\\*?(.+)?$",
				tokenFormat: "*{0}",
				longText: _getText(OperatorName.EndsWith, true),
				valueTypes: [OperatorValueType.SelfNoParse]
			}),
			/*
			 * "Does Not End With" operator
			 */
			notEndsWith: new Operator({
				name: OperatorName.NotEndsWith,
				filterOperator: ModelOperator.NotEndsWith,
				// tokenParse: "^!\\*(.*[^\\*])$",
				tokenTest: ["^!\\(\\*(.*[^\\*])\\)$", "^!\\*(.*[^\\*])$"].join("|"),
				tokenParse: ["^!\\(\\*(.+)?\\)$", "^(!\\*)?(.+)?$"].join("|"),
				tokenFormat: "!(*{0})",
				longText: _getText(OperatorName.NotEndsWith, true),
				valueTypes: [OperatorValueType.SelfNoParse],
				exclude: true
			}),
			/*
			 * "Contains" operator
			 */
			contains: new Operator({
				name: OperatorName.Contains,
				filterOperator: ModelOperator.Contains,
				// tokenParse: "^\\*(.*)\\*$",
				tokenTest: "^\\*(.*)\\*$",
				tokenParse: "^\\*(.+)?\\*$|^([^\\*]?.*[^\\*]?)$",
				tokenFormat: "*{0}*",
				longText: _getText(OperatorName.Contains, true),
				valueTypes: [OperatorValueType.SelfNoParse]
			}),
			/*
			 * "Does Not Contain" operator
			 */
			notContains: new Operator({
				name: OperatorName.NotContains,
				filterOperator: ModelOperator.NotContains,
				// tokenParse: "^!\\*(.*)\\*$",
				tokenTest: ["^!\\(\\*(.*)\\*\\)$", "^!\\*(.*)\\*$"].join("|"),
				tokenParse: ["^!\\(\\*(.+)?\\*\\)$", "^!\\*(.+)?\\*$", "^!?(.+)$"].join("|"),
				tokenFormat: "!(*{0}*)",
				longText: _getText(OperatorName.NotContains, true),
				valueTypes: [OperatorValueType.SelfNoParse],
				exclude: true
			}),
			/*
			 * "Not Equal To" operator
			 */
			notEqual: new Operator({
				name: OperatorName.NE,
				filterOperator: ModelOperator.NE,
				// tokenParse: "^!=(.+)$",
				tokenTest: ["^!\\(=(.+)?\\)$", "^!=(.+)?$"].join("|"),
				tokenParse: ["^!\\(=(.+)?\\)$", "^(!=)?(.+)?$"].join("|"),
				tokenFormat: "!(={0})",
				longText: _getText(OperatorName.NE, true),
				valueTypes: [OperatorValueType.Self],
				exclude: true
			}),
			/*
			 * "Empty" operator
			 */
			empty: new Operator({
				name: OperatorName.Empty,
				filterOperator: ModelOperator.EQ,
				tokenParse: "^<#tokenText#>$",
				tokenFormat: "<#tokenText#>",
				longText: _getText(OperatorName.Empty, true),
				tokenText: _getText(OperatorName.Empty, false),
				valueTypes: [],
				getModelFilter: function(oCondition, sFieldPath, oType, bCaseSensitive, sBaseType) {
					let isNullable = false;
					if (oType) {
						const vResult = oType.parseValue("", "string");
						try {
							oType.validateValue(vResult);
							isNullable = vResult === null;
						} catch (oError) {
							isNullable = false;
=======
				}),
				/*
				 * "Less Than" operator
				 */
				lessThan: new Operator({
					name: OperatorName.LT,
					filterOperator: ModelOperator.LT,
					// tokenParse: "^<([^=].*)$",
					tokenTest: "^<([^=].*)?$", // To check if operator used, it needs to start with "<"
					tokenParse: "^<?(.+)?$", // if "<" not entered the complete text should be parsed
					tokenFormat: "<{0}",
					longText: _getText(OperatorName.LT, true),
					longTextForTypes: _getLongTextForTypes(OperatorName.LT, [BaseType.Date]),
					valueTypes: [OperatorValueType.Self]
				}),
				/*
				 * "Not Less Than" operator
				 */
				notLessThan: new Operator({
					name: OperatorName.NOTLT,
					filterOperator: ModelOperator.GE,
					// tokenParse: "^!<([^=].*)$",
					tokenTest: ["^!\\(<([^=].*)?\\)$", "^!<([^=].*)?$"].join("|"),
					tokenParse: ["^!\\(<?(.+)?\\)$", "^(!<)?(.+)?$"].join("|"),
					tokenFormat: "!(<{0})",
					longText: _getText(OperatorName.NOTLT, true),
					longTextForTypes: _getLongTextForTypes(OperatorName.NOTLT, [BaseType.Date]),
					valueTypes: [OperatorValueType.Self],
					exclude: true
				}),
				/*
				 * "Greater Than" operator
				 */
				greaterThan: new Operator({
					name: OperatorName.GT,
					filterOperator: ModelOperator.GT,
					// tokenParse: "^>([^=].*)$",
					tokenTest: "^>([^=].*)?$", // To check if operator used, it needs to start with ">"
					tokenParse: "^>?(.+)?$", // if ">" not entered the complete text should be parsed
					tokenFormat: ">{0}",
					longText: _getText(OperatorName.GT, true),
					longTextForTypes: _getLongTextForTypes(OperatorName.GT, [BaseType.Date]),
					valueTypes: [OperatorValueType.Self]
				}),
				/*
				 * "Not Greater Than" operator
				 */
				notGreaterThan: new Operator({
					name: OperatorName.NOTGT,
					filterOperator: ModelOperator.LE,
					// tokenParse: "^!>([^=].*)$",
					tokenTest: ["^!\\(>([^=].*)?\\)$","^!>([^=].*)?$"].join("|"),
					tokenParse: ["^!\\(>(.+)?\\)$", "^(!>)?(.+)?$"].join("|") ,
					tokenFormat: "!(>{0})",
					longText: _getText(OperatorName.NOTGT, true),
					longTextForTypes: _getLongTextForTypes(OperatorName.NOTGT, [BaseType.Date]),
					valueTypes: [OperatorValueType.Self],
					exclude: true
				}),
				/*
				 * "Less Than Or Equal To" operator
				 */
				lessEqual: new Operator({
					name: OperatorName.LE,
					alias: { Date: "TO", DateTime: "TODATETIME" },
					filterOperator: ModelOperator.LE,
					// tokenParse: "^<=(.+)$",
					tokenTest: "^<=(.+)?$",
					tokenParse: "^(<=)?(.+)?$",
					tokenFormat: "<={0}",
					longText: _getText(OperatorName.LE, true),
					longTextForTypes: _getLongTextForTypes(OperatorName.LE, [BaseType.Date]),
					valueTypes: [OperatorValueType.Self]
				}),
				/*
				 * "Not Less Than Or Equal To" operator
				 */
				notLessEqual: new Operator({
					name: OperatorName.NOTLE,
					filterOperator: ModelOperator.GT,
					// tokenParse: "^!<=(.+)$",
					tokenTest: ["^!\\(<=(.+)?\\)$", "^!<=(.+)?$"].join("|"),
					tokenParse: ["^!\\(<=(.+)?\\)$", "^(!<=)?(.+)?$"].join("|"),
					tokenFormat: "!(<={0})",
					longText: _getText(OperatorName.NOTLE, true),
					longTextForTypes: _getLongTextForTypes(OperatorName.NOTLE, [BaseType.Date]),
					valueTypes: [OperatorValueType.Self],
					exclude: true
				}),
				/*
				 * "Greater Than Or Equal To" operator
				 */
				greaterEqual: new Operator({
					name: OperatorName.GE,
					alias: { Date: "FROM", DateTime: "FROMDATETIME" },
					filterOperator: ModelOperator.GE,
					// tokenParse: "^>=(.+)$",
					tokenTest: "^>=(.+)?$",
					tokenParse: "^(>=)?(.+)?$",
					tokenFormat: ">={0}",
					longText: _getText(OperatorName.GE, true),
					longTextForTypes: _getLongTextForTypes(OperatorName.GE, [BaseType.Date]),
					valueTypes: [OperatorValueType.Self]
				}),
				/*
				 * "Not Greater Than Or Equal To" operator
				 */
				notGreaterEqual: new Operator({
					name: OperatorName.NOTGE,
					filterOperator: ModelOperator.LT,
					// tokenParse: "^!>=(.+)$",
					tokenTest: ["^!\\(>=(.+)?\\)$", "^!>=(.+)?$"].join("|"),
					tokenParse: ["^!\\(>=(.+)?\\)$", "^(!>=)?(.+)?$"].join("|"),
					tokenFormat: "!(>={0})",
					longText: _getText(OperatorName.NOTGE, true),
					longTextForTypes: _getLongTextForTypes(OperatorName.NOTGE, [BaseType.Date]),
					valueTypes: [OperatorValueType.Self],
					exclude: true
				}),
				/*
				 * "Starts With" operator
				 */
				startsWith: new Operator({
					name: OperatorName.StartsWith,
					filterOperator: ModelOperator.StartsWith,
					// tokenParse: "^([^!\\*]+.*)\\*$",
					tokenTest: "^([^!\\*]+.*)\\*$",
					tokenParse: "^(.+)\\*$|^(.*[^\\*])$",
					tokenFormat: "{0}*",
					longText: _getText(OperatorName.StartsWith, true),
					valueTypes: [OperatorValueType.SelfNoParse]
				}),
				/*
				 * "Does Not Start With" operator
				 */
				notStartsWith: new Operator({
					name: OperatorName.NotStartsWith,
					filterOperator: ModelOperator.NotStartsWith,
					// tokenParse: "^!([^\\*].*)\\*$",
					tokenTest: ["^!\\(([^\\*].*)\\*\\)$", "^!([^\\*].*)\\*$"].join("|"),
					tokenParse: ["^!\\((.+)\\*\\)$", "^!?(.+)\\*$", "^(.*[^\\*])$"].join("|"),
					tokenFormat: "!({0}*)",
					longText: _getText(OperatorName.NotStartsWith, true),
					valueTypes: [OperatorValueType.SelfNoParse],
					exclude: true
				}),
				/*
				 * "Ends With" operator
				 */
				endsWith: new Operator({
					name: OperatorName.EndsWith,
					filterOperator: ModelOperator.EndsWith,
					// tokenParse: "^\\*(.*[^\\*])$",
					tokenTest: "^\\*(.*[^\\*])$",
					tokenParse: "^\\*?(.+)?$",
					tokenFormat: "*{0}",
					longText: _getText(OperatorName.EndsWith, true),
					valueTypes: [OperatorValueType.SelfNoParse]
				}),
				/*
				 * "Does Not End With" operator
				 */
				notEndsWith: new Operator({
					name: OperatorName.NotEndsWith,
					filterOperator: ModelOperator.NotEndsWith,
					// tokenParse: "^!\\*(.*[^\\*])$",
					tokenTest: ["^!\\(\\*(.*[^\\*])\\)$", "^!\\*(.*[^\\*])$"].join("|"),
					tokenParse: ["^!\\(\\*(.+)?\\)$", "^(!\\*)?(.+)?$"].join("|"),
					tokenFormat: "!(*{0})",
					longText: _getText(OperatorName.NotEndsWith, true),
					valueTypes: [OperatorValueType.SelfNoParse],
					exclude: true
				}),
				/*
				 * "Contains" operator
				 */
				contains: new Operator({
					name: OperatorName.Contains,
					filterOperator: ModelOperator.Contains,
					// tokenParse: "^\\*(.*)\\*$",
					tokenTest: "^\\*(.*)\\*$",
					tokenParse: "^\\*(.+)?\\*$|^([^\\*]?.*[^\\*]?)$",
					tokenFormat: "*{0}*",
					longText: _getText(OperatorName.Contains, true),
					valueTypes: [OperatorValueType.SelfNoParse]
				}),
				/*
				 * "Does Not Contain" operator
				 */
				notContains: new Operator({
					name: OperatorName.NotContains,
					filterOperator: ModelOperator.NotContains,
					// tokenParse: "^!\\*(.*)\\*$",
					tokenTest: ["^!\\(\\*(.*)\\*\\)$", "^!\\*(.*)\\*$"].join("|"),
					tokenParse: ["^!\\(\\*(.+)?\\*\\)$", "^!\\*(.+)?\\*$", "^!?(.+)$"].join("|"),
					tokenFormat: "!(*{0}*)",
					longText: _getText(OperatorName.NotContains, true),
					valueTypes: [OperatorValueType.SelfNoParse],
					exclude: true
				}),
				/*
				 * "Not Equal To" operator
				 */
				notEqual: new Operator({
					name: OperatorName.NE,
					filterOperator: ModelOperator.NE,
					// tokenParse: "^!=(.+)$",
					tokenTest: ["^!\\(=(.+)?\\)$", "^!=(.+)?$"].join("|"),
					tokenParse: ["^!\\(=(.+)?\\)$", "^(!=)?(.+)?$"].join("|"),
					tokenFormat: "!(={0})",
					longText: _getText(OperatorName.NE, true),
					valueTypes: [OperatorValueType.Self],
					exclude: true
				}),
				/*
				 * "Empty" operator
				 */
				empty: new Operator({
					name: OperatorName.Empty,
					filterOperator: ModelOperator.EQ,
					tokenParse: "^<#tokenText#>$",
					tokenFormat: "<#tokenText#>",
					longText: _getText(OperatorName.Empty, true),
					tokenText: _getText(OperatorName.Empty, false),
					valueTypes: [],
					getModelFilter: function(oCondition, sFieldPath, oType, bCaseSensitive, sBaseType) {
						if (sBaseType === BaseType.String) { // depending on backend and/or Type configuration filter is "" or null
							let isNullable = false;
							if (oType) {
								const vResult = oType.parseValue("", "string");
								try {
									oType.validateValue(vResult);
									isNullable = vResult === null;
								} catch (oError) {
									isNullable = false;
								}
							}
							if (isNullable) {
								return new Filter({
									filters: [new Filter({ path: sFieldPath, operator: ModelOperator.EQ, value1: "" }), new Filter({ path: sFieldPath, operator: ModelOperator.EQ, value1: null })],
									and: false
								});
							} else {
								return new Filter({ path: sFieldPath, operator: this.filterOperator, value1: "" });
							}
						} else { // per default filter for null
							return new Filter({ path: sFieldPath, operator: this.filterOperator, value1: null });
						}
					}
				}),
				/*
				 * "Not Empty" operator
				 */
				notEmpty: new Operator({
					name: OperatorName.NotEmpty,
					filterOperator: ModelOperator.NE,
					tokenParse: ["^!\\(<#tokenText#>\\)$", "^!<#tokenText#>$"].join("|"),
					tokenFormat: "!(<#tokenText#>)",
					longText: _getText(OperatorName.NotEmpty, true),
					tokenText: _getText(OperatorName.NotEmpty, false),
					valueTypes: [],
					exclude: true,
					getModelFilter: function(oCondition, sFieldPath, oType, bCaseSensitive, sBaseType) {
						if (sBaseType === BaseType.String) { // depending on backend and/or Type configuration filter is "" or null
							let isNullable = false;
							if (oType) {
								const vResult = oType.parseValue("", "string");
								try {
									oType.validateValue(vResult);
									isNullable = vResult === null;
								} catch (oError) {
									isNullable = false;
								}
							}
							if (isNullable) {
								return new Filter({
									filters: [new Filter({ path: sFieldPath, operator: ModelOperator.NE, value1: "" }), new Filter({ path: sFieldPath, operator: ModelOperator.NE, value1: null })],
									and: true
								});
							} else {
								return new Filter({ path: sFieldPath, operator: this.filterOperator, value1: "" });
							}
						} else { // per default filter for not-null
							return new Filter({ path: sFieldPath, operator: this.filterOperator, value1: null });
>>>>>>> a532956a
						}
					}
					if (isNullable) {
						return new Filter({
							filters: [new Filter({ path: sFieldPath, operator: ModelOperator.EQ, value1: "" }), new Filter({ path: sFieldPath, operator: ModelOperator.EQ, value1: null })],
							and: false
						});
					} else {
						return new Filter({ path: sFieldPath, operator: this.filterOperator, value1: "" });
					}
				}
			}),
			/*
			 * "Not Empty" operator
			 */
			notEmpty: new Operator({
				name: OperatorName.NotEmpty,
				filterOperator: ModelOperator.NE,
				tokenParse: ["^!\\(<#tokenText#>\\)$", "^!<#tokenText#>$"].join("|"),
				tokenFormat: "!(<#tokenText#>)",
				longText: _getText(OperatorName.NotEmpty, true),
				tokenText: _getText(OperatorName.NotEmpty, false),
				valueTypes: [],
				exclude: true,
				getModelFilter: function(oCondition, sFieldPath, oType, bCaseSensitive, sBaseType) {
					let isNullable = false;
					if (oType) {
						const vResult = oType.parseValue("", "string");
						try {
							oType.validateValue(vResult);
							isNullable = vResult === null;
						} catch (oError) {
							isNullable = false;
						}
					}
					if (isNullable) {
						return new Filter({
							filters: [new Filter({ path: sFieldPath, operator: ModelOperator.NE, value1: "" }), new Filter({ path: sFieldPath, operator: ModelOperator.NE, value1: null })],
							and: true
						});
					} else {
						return new Filter({ path: sFieldPath, operator: this.filterOperator, value1: "" });
					}
				}
			}),
			/*
			 * "Yesterday" operator
			 */
			yesterday: new RangeOperator({
				name: OperatorName.YESTERDAY,
				longText: oMessageBundleM.getText("DYNAMIC_DATE_YESTERDAY_TITLE", undefined, true),
				tokenText: oMessageBundleM.getText("DYNAMIC_DATE_YESTERDAY_FORMAT", undefined, true),
				valueTypes: [OperatorValueType.Static],
				calcRange: function() {
					return UniversalDateUtils.ranges.yesterday();
				},
				formatRange: function(aRange, oDataType) {
					return oDataType.formatValue(aRange[0], "string");
				}
			}),
			/*
			 * "Today" operator
			 */
			today: new RangeOperator({
				name: OperatorName.TODAY,
				longText: oMessageBundleM.getText("DYNAMIC_DATE_TODAY_TITLE", undefined, true),
				tokenText: oMessageBundleM.getText("DYNAMIC_DATE_TODAY_FORMAT", undefined, true),
				valueTypes: [OperatorValueType.Static],
				calcRange: function() {
					return UniversalDateUtils.ranges.today();
				},
				formatRange: function(aRange, oDataType) {
					return oDataType.formatValue(aRange[0], "string");
				}
			}),
			/*
			 * "Tomorrow" operator
			 */
			tomorrow: new RangeOperator({
				name: OperatorName.TOMORROW,
				longText: oMessageBundleM.getText("DYNAMIC_DATE_TOMORROW_TITLE", undefined, true),
				tokenText: oMessageBundleM.getText("DYNAMIC_DATE_TOMORROW_FORMAT", undefined, true),
				valueTypes: [OperatorValueType.Static],
				calcRange: function() {
					return UniversalDateUtils.ranges.tomorrow();
				},
				formatRange: function(aRange, oDataType) {
					return oDataType.formatValue(aRange[0], "string");
				}
			}),
			/*
			 * "Last X Days" operator
			 */
			lastDays: new RangeOperator({
				name: OperatorName.LASTDAYS,
				tokenText: oMessageBundleM.getText("DYNAMIC_DATE_LASTDAYS_FORMAT", undefined, true),
				valueTypes: [{ name: "sap.ui.model.type.Integer", formatOptions: { emptyString: null }, constraints: { minimum: 0 } }],
				paramTypes: ["(\\d+)"],
				additionalInfo: "",
				calcRange: function(iDuration) {
					return UniversalDateUtils.ranges.lastDays(iDuration);
				}
			}),
			/*
			 * "First Date In This Week" operator
			 */
			firstDayWeek: new RangeOperator({
				name: OperatorName.FIRSTDAYWEEK,
				longText: oMessageBundleM.getText("DYNAMIC_DATE_FIRSTDAYWEEK_TITLE", undefined, true),
				tokenText: oMessageBundleM.getText("DYNAMIC_DATE_FIRSTDAYWEEK_FORMAT", undefined, true),
				valueTypes: [OperatorValueType.Static],
				calcRange: function() {
					return UniversalDateUtils.ranges.firstDayOfWeek();
				},
				formatRange: function(aRange, oDataType) {
					return oDataType.formatValue(aRange[0], "string");
				}
			}),
			/*
			 * "Last Date In This Week" operator
			 */
			lastDayWeek: new RangeOperator({
				name: OperatorName.LASTDAYWEEK,
				longText: oMessageBundleM.getText("DYNAMIC_DATE_LASTDAYWEEK_TITLE", undefined, true),
				tokenText: oMessageBundleM.getText("DYNAMIC_DATE_LASTDAYWEEK_FORMAT", undefined, true),
				valueTypes: [OperatorValueType.Static],
				calcRange: function() {
					return UniversalDateUtils.ranges.lastDayOfWeek();
				},
				formatRange: function(aRange, oDataType) {
					return oDataType.formatValue(aRange[0], "string");
				}
			}),
			/*
			 * "First Date In This Month" operator
			 */
			firstDayMonth: new RangeOperator({
				name: OperatorName.FIRSTDAYMONTH,
				longText: oMessageBundleM.getText("DYNAMIC_DATE_FIRSTDAYMONTH_TITLE", undefined, true),
				tokenText: oMessageBundleM.getText("DYNAMIC_DATE_FIRSTDAYMONTH_FORMAT", undefined, true),
				valueTypes: [OperatorValueType.Static],
				calcRange: function() {
					return UniversalDateUtils.ranges.firstDayOfMonth();
				},
				formatRange: function(aRange, oDataType) {
					return oDataType.formatValue(aRange[0], "string");
				}
			}),
			/*
			 * "Last Date In This Month" operator
			 */
			lastDayMonth: new RangeOperator({
				name: OperatorName.LASTDAYMONTH,
				longText: oMessageBundleM.getText("DYNAMIC_DATE_LASTDAYMONTH_TITLE", undefined, true),
				tokenText: oMessageBundleM.getText("DYNAMIC_DATE_LASTDAYMONTH_FORMAT", undefined, true),
				valueTypes: [OperatorValueType.Static],
				calcRange: function() {
					return UniversalDateUtils.ranges.lastDayOfMonth();
				},
				formatRange: function(aRange, oDataType) {
					return oDataType.formatValue(aRange[0], "string");
				}
			}),
			/*
			 * "First Date In This Quarter" operator
			 */
			firstDayQuarter: new RangeOperator({
				name: OperatorName.FIRSTDAYQUARTER,
				longText: oMessageBundleM.getText("DYNAMIC_DATE_FIRSTDAYQUARTER_TITLE", undefined, true),
				tokenText: oMessageBundleM.getText("DYNAMIC_DATE_FIRSTDAYQUARTER_FORMAT", undefined, true),
				valueTypes: [OperatorValueType.Static],
				calcRange: function() {
					return UniversalDateUtils.ranges.firstDayOfQuarter();
				},
				formatRange: function(aRange, oDataType) {
					return oDataType.formatValue(aRange[0], "string");
				}
			}),
			/*
			 * "Last Date In This Quarter" operator
			 */
			lastDayQuarter: new RangeOperator({
				name: OperatorName.LASTDAYQUARTER,
				longText: oMessageBundleM.getText("DYNAMIC_DATE_LASTDAYQUARTER_TITLE", undefined, true),
				tokenText: oMessageBundleM.getText("DYNAMIC_DATE_LASTDAYQUARTER_FORMAT", undefined, true),
				valueTypes: [OperatorValueType.Static],
				calcRange: function() {
					return UniversalDateUtils.ranges.lastDayOfQuarter();
				},
				formatRange: function(aRange, oDataType) {
					return oDataType.formatValue(aRange[0], "string");
				}
			}),
			/*
			 * "First Date In This Year" operator
			 */
			firstDayYear: new RangeOperator({
				name: OperatorName.FIRSTDAYYEAR,
				longText: oMessageBundleM.getText("DYNAMIC_DATE_FIRSTDAYYEAR_TITLE", undefined, true),
				tokenText: oMessageBundleM.getText("DYNAMIC_DATE_FIRSTDAYYEAR_FORMAT", undefined, true),
				valueTypes: [OperatorValueType.Static],
				calcRange: function() {
					return UniversalDateUtils.ranges.firstDayOfYear();
				},
				formatRange: function(aRange, oDataType) {
					return oDataType.formatValue(aRange[0], "string");
				}
			}),
			/*
			 * "Last Date In This Year" operator
			 */
			lastDayYear: new RangeOperator({
				name: OperatorName.LASTDAYYEAR,
				longText: oMessageBundleM.getText("DYNAMIC_DATE_LASTDAYYEAR_TITLE", undefined, true),
				tokenText: oMessageBundleM.getText("DYNAMIC_DATE_LASTDAYYEAR_FORMAT", undefined, true),
				valueTypes: [OperatorValueType.Static],
				calcRange: function() {
					return UniversalDateUtils.ranges.lastDayOfYear();
				},
				formatRange: function(aRange, oDataType) {
					return oDataType.formatValue(aRange[0], "string");
				}
			}),
			/*
			 * "Today -X/ +Y days" operator
			 */
			todayFromTo: new RangeOperator({
				name: OperatorName.TODAYFROMTO,
				longText: oMessageBundleM.getText("DYNAMIC_DATE_TODAYFROMTO_TITLE", undefined, true),
				tokenText: oMessageBundleM.getText("DYNAMIC_DATE_TODAYFROMTO_FORMAT", undefined, true),
				valueTypes: [
					{ name: "sap.ui.model.type.Integer", formatOptions: { emptyString: null } }, { name: "sap.ui.model.type.Integer", formatOptions: { emptyString: null } }
				],
				paramTypes: ["([-+]?\\d+)", "([-+]?\\d+)"],
				//label:["x", "y"],
				additionalInfo: "",
				format: function(oCondition, oType, sDisplay, bHideOperator, aCompositeTypes, oAdditionalType, aAdditionalCompositeTypes, sCustomFormat) {
					// format numbers into strings with leading "+" and "-"
					let sTokenText = sCustomFormat || this.tokenFormat;
					const iFrom = (oCondition.values[0] || 0) * -1;
					const iTo = oCondition.values[1] || 0;
					let sFrom = iFrom < 0 ? "" : "+";
					sFrom = sFrom + this._formatValue(iFrom, this._createLocalType(this.valueTypes[0], oType));
					let sTo = iTo < 0 ? "" : "+";
					sTo = sTo + this._formatValue(iTo, this._createLocalType(this.valueTypes[1], oType));

					if (iFrom <= iTo) {
						sTokenText = sTokenText.replace(new RegExp("\\$" + 0 + "|" + 0 + "\\$" + "|" + "\\{" + 0 + "\\}", "g"), sFrom);
						sTokenText = sTokenText.replace(new RegExp("\\$" + 1 + "|" + 1 + "\\$" + "|" + "\\{" + 1 + "\\}", "g"), sTo);
					} else {
						sTokenText = sTokenText.replace(new RegExp("\\$" + 0 + "|" + 0 + "\\$" + "|" + "\\{" + 0 + "\\}", "g"), sTo);
						sTokenText = sTokenText.replace(new RegExp("\\$" + 1 + "|" + 1 + "\\$" + "|" + "\\{" + 1 + "\\}", "g"), sFrom);
					}

					return sTokenText;
				},
				parse: function(sText, oType, sDisplayFormat, bDefaultOperator, aCompositeTypes, oAdditionalType, aAdditionalCompositeTypes, bHideOperator) {
					const aValues = this.getValues(sText, sDisplayFormat, bDefaultOperator, bHideOperator);
					let iFrom = this._parseValue(aValues[0], this._createLocalType(this.valueTypes[0], oType));
					let iTo = this._parseValue(aValues[1], this._createLocalType(this.valueTypes[1], oType));

					if (iFrom > iTo) {
						const iTemp = iFrom;
						iFrom = iTo;
						iTo = iTemp;
					}
					iFrom = iFrom * -1;
					return [iFrom, iTo];
				},
				calcRange: function(xDays, yDays) {
					let oStart = xDays >= 0 ? UniversalDateUtils.ranges.lastDays(xDays)[0] : UniversalDateUtils.ranges.nextDays(-xDays)[1];
					let oEnd = yDays >= 0 ? UniversalDateUtils.ranges.nextDays(yDays)[1] : UniversalDateUtils.ranges.lastDays(-yDays)[0];

					if (oStart.oDate.getTime() > oEnd.oDate.getTime()) {
						oEnd = [oStart, oStart = oEnd][0];
					}

					return [UniversalDateUtils.resetStartTime(oStart), UniversalDateUtils.resetEndTime(oEnd)];
				}
			}),
			/*
			 * "Next X Days" operator
			 */
			nextDays: new RangeOperator({
				name: OperatorName.NEXTDAYS,
				tokenText: oMessageBundleM.getText("DYNAMIC_DATE_NEXTDAYS_FORMAT", undefined, true),
				valueTypes: [{ name: "sap.ui.model.type.Integer", formatOptions: { emptyString: null }, constraints: { minimum: 0 } }],
				paramTypes: ["(\\d+)"],
				additionalInfo: "",
				calcRange: function(iDuration) {
					return UniversalDateUtils.ranges.nextDays(iDuration);
				}
			}),
			/*
			 * "Last Week" operator
			 */
			lastWeek: new RangeOperator({
				name: OperatorName.LASTWEEK,
				longText: oMessageBundleM.getText("DYNAMIC_DATE_LASTWEEK_TITLE", undefined, true),
				tokenText: oMessageBundleM.getText("DYNAMIC_DATE_LASTWEEK_FORMAT", undefined, true),
				valueTypes: [OperatorValueType.Static],
				calcRange: function() {
					return UniversalDateUtils.ranges.lastWeek();
				}
			}),
			/*
			 * "This Week" operator
			 */
			thisWeek: new RangeOperator({
				name: OperatorName.THISWEEK,
				longText: oMessageBundleM.getText("DYNAMIC_DATE_THISWEEK_TITLE", undefined, true),
				tokenText: oMessageBundleM.getText("DYNAMIC_DATE_THISWEEK_FORMAT", undefined, true),
				valueTypes: [OperatorValueType.Static],
				calcRange: function() {
					return UniversalDateUtils.ranges.currentWeek();
				}
			}),
			/*
			 * "Next Week" operator
			 */
			nextWeek: new RangeOperator({
				name: OperatorName.NEXTWEEK,
				longText: oMessageBundleM.getText("DYNAMIC_DATE_NEXTWEEK_TITLE", undefined, true),
				tokenText: oMessageBundleM.getText("DYNAMIC_DATE_NEXTWEEK_FORMAT", undefined, true),
				valueTypes: [OperatorValueType.Static],
				calcRange: function() {
					return UniversalDateUtils.ranges.nextWeek();
				}
			}),
			/*
			 * "Last X Weeks" operator
			 */
			lastWeeks: new RangeOperator({
				name: OperatorName.LASTWEEKS,
				tokenText: oMessageBundleM.getText("DYNAMIC_DATE_LASTWEEKS_FORMAT", undefined, true),
				valueTypes: [{ name: "sap.ui.model.type.Integer", formatOptions: { emptyString: null }, constraints: { minimum: 0 } }],
				paramTypes: ["(\\d+)"],
				additionalInfo: "",
				calcRange: function(iDuration) {
					return UniversalDateUtils.ranges.lastWeeks(iDuration);
				}
			}),
			/*
			 * "Next X Weeks" operator
			 */
			nextWeeks: new RangeOperator({
				name: OperatorName.NEXTWEEKS,
				tokenText: oMessageBundleM.getText("DYNAMIC_DATE_NEXTWEEKS_FORMAT", undefined, true),
				valueTypes: [{ name: "sap.ui.model.type.Integer", formatOptions: { emptyString: null }, constraints: { minimum: 0 } }],
				paramTypes: ["(\\d+)"],
				additionalInfo: "",
				calcRange: function(iDuration) {
					return UniversalDateUtils.ranges.nextWeeks(iDuration);
				}
			}),
			/*
			 * "Last Month" operator
			 */
			lastMonth: new RangeOperator({
				name: OperatorName.LASTMONTH,
				longText: oMessageBundleM.getText("DYNAMIC_DATE_LASTMONTH_TITLE", undefined, true),
				tokenText: oMessageBundleM.getText("DYNAMIC_DATE_LASTMONTH_FORMAT", undefined, true),
				valueTypes: [OperatorValueType.Static],
				calcRange: function() {
					return UniversalDateUtils.ranges.lastMonth();
				}
			}),
			/*
			 * "This Month" operator
			 */
			thisMonth: new RangeOperator({
				name: OperatorName.THISMONTH,
				longText: oMessageBundleM.getText("DYNAMIC_DATE_THISMONTH_TITLE", undefined, true),
				tokenText: oMessageBundleM.getText("DYNAMIC_DATE_THISMONTH_FORMAT", undefined, true),
				valueTypes: [OperatorValueType.Static],
				calcRange: function() {
					return UniversalDateUtils.ranges.currentMonth();
				}
			}),
			/*
			 * "Next Month" operator
			 */
			nextMonth: new RangeOperator({
				name: OperatorName.NEXTMONTH,
				longText: oMessageBundleM.getText("DYNAMIC_DATE_NEXTMONTH_TITLE", undefined, true),
				tokenText: oMessageBundleM.getText("DYNAMIC_DATE_NEXTMONTH_FORMAT", undefined, true),
				valueTypes: [OperatorValueType.Static],
				calcRange: function() {
					return UniversalDateUtils.ranges.nextMonth();
				}
			}),
			/*
			 * "Last X Months" operator
			 */
			lastMonths: new RangeOperator({
				name: OperatorName.LASTMONTHS,
				tokenText: oMessageBundleM.getText("DYNAMIC_DATE_LASTMONTHS_FORMAT", undefined, true),
				valueTypes: [{ name: "sap.ui.model.type.Integer", formatOptions: { emptyString: null }, constraints: { minimum: 0 } }],
				paramTypes: ["(\\d+)"],
				additionalInfo: "",
				calcRange: function(iDuration) {
					return UniversalDateUtils.ranges.lastMonths(iDuration);
				}
			}),
			/*
			 * "Next X Months" operator
			 */
			nextMonths: new RangeOperator({
				name: OperatorName.NEXTMONTHS,
				tokenText: oMessageBundleM.getText("DYNAMIC_DATE_NEXTMONTHS_FORMAT", undefined, true),
				valueTypes: [{ name: "sap.ui.model.type.Integer", formatOptions: { emptyString: null }, constraints: { minimum: 0 } }],
				paramTypes: ["(\\d+)"],
				additionalInfo: "",
				calcRange: function(iDuration) {
					return UniversalDateUtils.ranges.nextMonths(iDuration);
				}
			}),
			/*
			 * "Last Quarter" operator
			 */
			lastQuarter: new RangeOperator({
				name: OperatorName.LASTQUARTER,
				longText: oMessageBundleM.getText("DYNAMIC_DATE_LASTQUARTER_TITLE", undefined, true),
				tokenText: oMessageBundleM.getText("DYNAMIC_DATE_LASTQUARTER_FORMAT", undefined, true),
				valueTypes: [OperatorValueType.Static],
				calcRange: function() {
					return UniversalDateUtils.ranges.lastQuarter();
				}
			}),
			/*
			 * "This Quarter" operator
			 */
			thisQuarter: new RangeOperator({
				name: OperatorName.THISQUARTER,
				longText: oMessageBundleM.getText("DYNAMIC_DATE_THISQUARTER_TITLE", undefined, true),
				tokenText: oMessageBundleM.getText("DYNAMIC_DATE_THISQUARTER_FORMAT", undefined, true),
				valueTypes: [OperatorValueType.Static],
				calcRange: function() {
					return UniversalDateUtils.ranges.currentQuarter();
				}
			}),
			/*
			 * "Next Quarter" operator
			 */
			nextQuarter: new RangeOperator({
				name: OperatorName.NEXTQUARTER,
				longText: oMessageBundleM.getText("DYNAMIC_DATE_NEXTQUARTER_TITLE", undefined, true),
				tokenText: oMessageBundleM.getText("DYNAMIC_DATE_NEXTQUARTER_FORMAT", undefined, true),
				valueTypes: [OperatorValueType.Static],
				calcRange: function() {
					return UniversalDateUtils.ranges.nextQuarter();
				}
			}),
			/*
			 * "Last X Quarters" operator
			 */
			lastQuarters: new RangeOperator({
				name: OperatorName.LASTQUARTERS,
				tokenText: oMessageBundleM.getText("DYNAMIC_DATE_LASTQUARTERS_FORMAT", undefined, true),
				valueTypes: [{ name: "sap.ui.model.type.Integer", formatOptions: { emptyString: null }, constraints: { minimum: 0 } }],
				paramTypes: ["(\\d+)"],
				additionalInfo: "",
				calcRange: function(iDuration) {
					return UniversalDateUtils.ranges.lastQuarters(iDuration);
				}
			}),
			/*
			 * "Next X Quarters" operator
			 */
			nextQuarters: new RangeOperator({
				name: OperatorName.NEXTQUARTERS,
				tokenText: oMessageBundleM.getText("DYNAMIC_DATE_NEXTQUARTERS_FORMAT", undefined, true),
				valueTypes: [{ name: "sap.ui.model.type.Integer", formatOptions: { emptyString: null }, constraints: { minimum: 0 } }],
				paramTypes: ["(\\d+)"],
				additionalInfo: "",
				calcRange: function(iDuration) {
					return UniversalDateUtils.ranges.nextQuarters(iDuration);
				}
			}),
			/*
			 * "First Quarter" operator
			 */
			quarter1: new RangeOperator({
				name: OperatorName.QUARTER1,
				longText: oMessageBundleM.getText("DYNAMIC_DATE_QUARTER1_TITLE", undefined, true),
				tokenText: oMessageBundleM.getText("DYNAMIC_DATE_QUARTER1_FORMAT", undefined, true),
				valueTypes: [OperatorValueType.Static],
				calcRange: function() {
					return UniversalDateUtils.ranges.quarter(1);
				}
			}),
			/*
			 * "Second Quarter" operator
			 */
			quarter2: new RangeOperator({
				name: OperatorName.QUARTER2,
				longText: oMessageBundleM.getText("DYNAMIC_DATE_QUARTER2_TITLE", undefined, true),
				tokenText: oMessageBundleM.getText("DYNAMIC_DATE_QUARTER2_FORMAT", undefined, true),
				valueTypes: [OperatorValueType.Static],
				calcRange: function() {
					return UniversalDateUtils.ranges.quarter(2);
				}
			}),
			/*
			 * "Third Quarter" operator
			 */
			quarter3: new RangeOperator({
				name: OperatorName.QUARTER3,
				longText: oMessageBundleM.getText("DYNAMIC_DATE_QUARTER3_TITLE", undefined, true),
				tokenText: oMessageBundleM.getText("DYNAMIC_DATE_QUARTER3_FORMAT", undefined, true),
				valueTypes: [OperatorValueType.Static],
				calcRange: function() {
					return UniversalDateUtils.ranges.quarter(3);
				}
			}),
			/*
			 * "Fourth Quarter" operator
			 */
			quarter4: new RangeOperator({
				name: OperatorName.QUARTER4,
				longText: oMessageBundleM.getText("DYNAMIC_DATE_QUARTER4_TITLE", undefined, true),
				tokenText: oMessageBundleM.getText("DYNAMIC_DATE_QUARTER4_FORMAT", undefined, true),
				valueTypes: [OperatorValueType.Static],
				calcRange: function() {
					return UniversalDateUtils.ranges.quarter(4);
				}
			}),
			/*
			 * "Last Year" operator
			 */
			lastYear: new RangeOperator({
				name: OperatorName.LASTYEAR,
				longText: oMessageBundleM.getText("DYNAMIC_DATE_LASTYEAR_TITLE", undefined, true),
				tokenText: oMessageBundleM.getText("DYNAMIC_DATE_LASTYEAR_FORMAT", undefined, true),
				valueTypes: [OperatorValueType.Static],
				calcRange: function() {
					return UniversalDateUtils.ranges.lastYear();
				}
			}),
			/*
			 * "This Year" operator
			 */
			thisYear: new RangeOperator({
				name: OperatorName.THISYEAR,
				longText: oMessageBundleM.getText("DYNAMIC_DATE_THISYEAR_TITLE", undefined, true),
				tokenText: oMessageBundleM.getText("DYNAMIC_DATE_THISYEAR_FORMAT", undefined, true),
				valueTypes: [OperatorValueType.Static],
				calcRange: function() {
					return UniversalDateUtils.ranges.currentYear();
				}
			}),
			/*
			 * "Next Year" operator
			 */
			nextYear: new RangeOperator({
				name: OperatorName.NEXTYEAR,
				longText: oMessageBundleM.getText("DYNAMIC_DATE_NEXTYEAR_TITLE", undefined, true),
				tokenText: oMessageBundleM.getText("DYNAMIC_DATE_NEXTYEAR_FORMAT", undefined, true),
				valueTypes: [OperatorValueType.Static],
				calcRange: function() {
					return UniversalDateUtils.ranges.nextYear();
				}
			}),
			/*
			 * "Last X Years" operator
			 */
			lastYears: new RangeOperator({
				name: OperatorName.LASTYEARS,
				tokenText: oMessageBundleM.getText("DYNAMIC_DATE_LASTYEARS_FORMAT", undefined, true),
				valueTypes: [{ name: "sap.ui.model.type.Integer", formatOptions: { emptyString: null }, constraints: { minimum: 0 } }],
				paramTypes: ["(\\d+)"],
				additionalInfo: "",
				calcRange: function(iDuration) {
					return UniversalDateUtils.ranges.lastYears(iDuration);
				}
			}),
			/*
			 * "Next X Years" operator
			 */
			nextYears: new RangeOperator({
				name: OperatorName.NEXTYEARS,
				tokenText: oMessageBundleM.getText("DYNAMIC_DATE_NEXTYEARS_FORMAT", undefined, true),
				valueTypes: [{ name: "sap.ui.model.type.Integer", formatOptions: { emptyString: null }, constraints: { minimum: 0 } }],
				paramTypes: ["(\\d+)"],
				additionalInfo: "",
				calcRange: function(iDuration) {
					return UniversalDateUtils.ranges.nextYears(iDuration);
				}
			}),
			/*
			 * "Month" operator
			 */
			specificMonth: new RangeOperator({
				name: OperatorName.SPECIFICMONTH,
				longText: oMessageBundleM.getText("DYNAMIC_DATE_SPECIFICMONTH_TITLE", undefined, true),
				tokenText: oMessageBundleM.getText("DYNAMIC_DATE_SPECIFICMONTH_FORMAT", undefined, true),
				valueTypes: [{ name: "sap.ui.model.type.Integer", constraints: { minimum: 0, maximum: 11 } }],
				paramTypes: [_getMonthRegExp.call(this)],
				additionalInfo: "",
				label: [oMessageBundle.getText("operators.SPECIFICMONTH_MONTH.label")],
				defaultValues: function() {
					const oDate = new UniversalDate();
					return [
						oDate.getMonth()
					];
				},
				calcRange: function(iDuration) {
					let oDate = new UniversalDate();
					oDate.setMonth(iDuration);
					oDate = UniversalDateUtils.getMonthStartDate(oDate);
					return UniversalDateUtils.getRange(0, "MONTH", oDate);
				},
				format: function(oCondition, oType, sDisplayFormat, bHideOperator, aCompositeTypes, oAdditionalType, aAdditionalCompositeTypes) {
					const [iValue] = oCondition.values;
					const sTokenText = this.tokenFormat;
					const sReplace = _getMonths.apply(this)[iValue];

					if (bHideOperator) {
						return sReplace;
					} else {
						return sReplace == null ? null : sTokenText.replace(new RegExp("\\$" + 0 + "|" + 0 + "\\$" + "|" + "\\{" + 0 + "\\}", "g"), sReplace);
					}
				},
				getValues: function(sText, sDisplayFormat, bDefaultOperator, bHideOperator) {
					const aValues = Operator.prototype.getValues.apply(this, arguments);

					if (aValues) {
						return [_getIndexOfMonth.call(this, aValues[0])];
					}

					return null;
				},
				createControl: function(oType, sPath, iIndex, sId) {
					const Field = sap.ui.require("sap/ui/mdc/Field");
					const sValueHelp = _getMonthValueHelp.call(this);
					if (Field && sValueHelp) {

						const oField = new Field(sId, {
							value: { path: sPath, type: oType, mode: 'TwoWay', targetType: 'raw' },
							display: 'Description',
							width: "100%",
							valueHelp: sValueHelp
						});

						return oField;
					} else {
						Log.warning("Operator.createControl", "not able to create the control for the operator " + this.name);
						return null;
					}
				}
			}),
			/*
			 * "Month In Year" operator
			 */
			specificMonthInYear: new RangeOperator({
				name: OperatorName.SPECIFICMONTHINYEAR,
				longText: oMessageBundleM.getText("DYNAMIC_DATE_SPECIFICMONTHINYEAR_TITLE", undefined, true),
				tokenText: oMessageBundleM.getText("DYNAMIC_DATE_SPECIFICMONTHINYEAR_FORMAT", undefined, true),
				valueTypes: [{ name: "sap.ui.model.type.Integer", constraints: { minimum: 0, maximum: 11 } }, { name: "sap.ui.model.type.Integer", constraints: { minimum: 1, maximum: 9999 } }],
				paramTypes: [_getMonthRegExp.call(this), "(.+)"],
				additionalInfo: "",
				label: [oMessageBundle.getText("operators.SPECIFICMONTHINYEAR_MONTH.label"), oMessageBundle.getText("operators.SPECIFICMONTHINYEAR_YEAR.label")],
				defaultValues: function() {
					const oDate = new UniversalDate();
					return [
						oDate.getMonth(), oDate.getFullYear()
					];
				},
				calcRange: function(iMonth, iYear) {
					let oDate = new UniversalDate();
					oDate.setMonth(iMonth);
					oDate.setYear(iYear);
					oDate = UniversalDateUtils.getMonthStartDate(oDate);
					return UniversalDateUtils.getRange(0, "MONTH", oDate);
				},
				format: function(oCondition, oType, sDisplayFormat, bHideOperator, aCompositeTypes, oAdditionalType, aAdditionalCompositeTypes) {
					const [iValue, iYear] = oCondition.values;
					let sTokenText = this.tokenFormat;
					const sReplace = _getMonths.apply(this)[iValue];

					if (bHideOperator) {
						return sReplace + "," + iYear;
					} else {
						const replaceRegExp0 = new RegExp("\\$" + 0 + "|" + 0 + "\\$" + "|" + "\\{" + 0 + "\\}", "g");
						const replaceRegExp1 = new RegExp("\\$" + 1 + "|" + 1 + "\\$" + "|" + "\\{" + 1 + "\\}", "g");
						sTokenText = sReplace == null ? null : sTokenText.replace(replaceRegExp0, sReplace);
						return sTokenText.replace(replaceRegExp1, iYear);
					}
				},
				getValues: function(sText, sDisplayFormat, bDefaultOperator, bHideOperator) {
					const aValues = Operator.prototype.getValues.apply(this, arguments);

					if (aValues) {
						return [_getIndexOfMonth.call(this, aValues[0]), aValues[1]];
					}

					return null;
				},
				createControl: function(oType, sPath, iIndex, sId) {
					let oField;
					const Field = sap.ui.require("sap/ui/mdc/Field");
					if (!Field) {
						Log.warning("Operator.createControl", "not able to create the control for the operator " + this.name);
						return null;
					}

					if (iIndex == 0) {
						const sValueHelp = _getMonthValueHelp.call(this);

						if (sValueHelp) {

							oField = new Field(sId, {
								value: { path: sPath, type: oType, mode: 'TwoWay', targetType: 'raw' },
								display: 'Description',
								width: "100%",
								valueHelp: sValueHelp
							});
						} else {
							Log.warning("Operator.createControl", "not able to create the control for the operator " + this.name);
						}
					}

					if (iIndex == 1) {
						oField = new Field(sId, {
							value: { path: "$this>", type: oType, mode: 'TwoWay', targetType: 'raw' },
							width: "100%"
						});
					}

					return oField;
				}
			}),
			/*
			 * "Year To Date" operator
			 */
			yearToDate: new RangeOperator({
				name: OperatorName.YEARTODATE,
				longText: oMessageBundleM.getText("DYNAMIC_DATE_YEARTODATE_TITLE", undefined, true),
				tokenText: oMessageBundleM.getText("DYNAMIC_DATE_YEARTODATE_FORMAT", undefined, true),
				valueTypes: [OperatorValueType.Static],
				calcRange: function() {
					return UniversalDateUtils.ranges.yearToDate();
				}
			}),
			/*
			 * "Date To Year" operator
			 */
			dateToYear: new RangeOperator({
				name: OperatorName.DATETOYEAR,
				longText: oMessageBundleM.getText("DYNAMIC_DATE_DATETOYEAR_TITLE", undefined, true),
				tokenText: oMessageBundleM.getText("DYNAMIC_DATE_DATETOYEAR_FORMAT", undefined, true),
				valueTypes: [OperatorValueType.Static],
				calcRange: function() {
					return UniversalDateUtils.ranges.dateToYear();
				}
			}),
			/*
			 * "Last X Minutes" operator
			 */
			lastMinutes: new RangeOperator({
				name: OperatorName.LASTMINUTES,
				tokenText: oMessageBundleM.getText("DYNAMIC_DATE_LASTMINUTES_FORMAT", undefined, true),
				valueTypes: [{ name: "sap.ui.model.type.Integer", formatOptions: { emptyString: null }, constraints: { minimum: 0 } }],
				paramTypes: ["(\\d+)"],
				additionalInfo: "",
				calcRange: function(iDuration) {
					return UniversalDateUtils.ranges.lastMinutes(iDuration);
				}
			}),
			/*
			 * "Next X Minutes" operator
			 */
			nextMinutes: new RangeOperator({
				name: OperatorName.NEXTMINUTES,
				tokenText: oMessageBundleM.getText("DYNAMIC_DATE_NEXTMINUTES_FORMAT", undefined, true),
				valueTypes: [{ name: "sap.ui.model.type.Integer", formatOptions: { emptyString: null }, constraints: { minimum: 0 } }],
				paramTypes: ["(\\d+)"],
				additionalInfo: "",
				calcRange: function(iDuration) {
					return UniversalDateUtils.ranges.nextMinutes(iDuration);
				}
			}),
			/*
			 * "Last X Hours" operator
			 */
			lastHours: new RangeOperator({
				name: OperatorName.LASTHOURS,
				tokenText: oMessageBundleM.getText("DYNAMIC_DATE_LASTHOURS_FORMAT", undefined, true),
				valueTypes: [{ name: "sap.ui.model.type.Integer", formatOptions: { emptyString: null }, constraints: { minimum: 0 } }],
				paramTypes: ["(\\d+)"],
				additionalInfo: "",
				calcRange: function(iDuration) {
					return UniversalDateUtils.ranges.lastHours(iDuration);
				}
			}),
			/*
			 * "Next X Hours" operator
			 */
			nextHours: new RangeOperator({
				name: OperatorName.NEXTHOURS,
				tokenText: oMessageBundleM.getText("DYNAMIC_DATE_NEXTHOURS_FORMAT", undefined, true),
				valueTypes: [{ name: "sap.ui.model.type.Integer", formatOptions: { emptyString: null }, constraints: { minimum: 0 } }],
				paramTypes: ["(\\d+)"],
				additionalInfo: "",
				calcRange: function(iDuration) {
					return UniversalDateUtils.ranges.nextHours(iDuration);
				}
			}),
			/*
			 * "Last X Minutes" operator including current minute
			 */
			lastMinutesIncluded: new RangeOperator({
				name: OperatorName.LASTMINUTESINCLUDED,
				tokenText: oMessageBundleM.getText("DYNAMIC_DATE_LASTMINUTESINCLUDED_FORMAT", undefined, true),
				valueTypes: [{ name: "sap.ui.model.type.Integer", formatOptions: { emptyString: null }, constraints: { minimum: 0 } }],
				paramTypes: ["(\\d+)"],
				additionalInfo: "",
				calcRange: function(iDuration) {
					const oResultValues = UniversalDateUtils.ranges.lastMinutes(iDuration - 1);
					oResultValues[0].setSeconds(0);
					return oResultValues;
				}
			}),
			/*
			 * "Next X Minutes" operator including current minute
			 */
			nextMinutesIncluded: new RangeOperator({
				name: OperatorName.NEXTMINUTESINCLUDED,
				tokenText: oMessageBundleM.getText("DYNAMIC_DATE_NEXTMINUTESINCLUDED_FORMAT", undefined, true),
				valueTypes: [{ name: "sap.ui.model.type.Integer", formatOptions: { emptyString: null }, constraints: { minimum: 0 } }],
				paramTypes: ["(\\d+)"],
				additionalInfo: "",
				calcRange: function(iDuration) {
					const oResultValues = UniversalDateUtils.ranges.nextMinutes(iDuration - 1);
					oResultValues[1].setSeconds(59);
					return oResultValues;
				}
			}),
			/*
			 * "Last X Hours" operator including current hour
			 */
			lastHoursIncluded: new RangeOperator({
				name: OperatorName.LASTHOURSINCLUDED,
				tokenText: oMessageBundleM.getText("DYNAMIC_DATE_LASTHOURSINCLUDED_FORMAT", undefined, true),
				valueTypes: [{ name: "sap.ui.model.type.Integer", formatOptions: { emptyString: null }, constraints: { minimum: 0 } }],
				paramTypes: ["(\\d+)"],
				additionalInfo: "",
				calcRange: function(iDuration) {
					const oResultValues = UniversalDateUtils.ranges.lastHours(iDuration - 1);
					oResultValues[0].setMinutes(0, 0);
					return oResultValues;
				}
			}),
			/*
			 * "Next X Hours" operator including current hour
			 */
			nextHoursIncluded: new RangeOperator({
				name: OperatorName.NEXTHOURSINCLUDED,
				tokenText: oMessageBundleM.getText("DYNAMIC_DATE_NEXTHOURSINCLUDED_FORMAT", undefined, true),
				valueTypes: [{ name: "sap.ui.model.type.Integer", formatOptions: { emptyString: null }, constraints: { minimum: 0 } }],
				paramTypes: ["(\\d+)"],
				additionalInfo: "",
				calcRange: function(iDuration) {
					const oResultValues = UniversalDateUtils.ranges.nextHours(iDuration - 1);
					oResultValues[1].setMinutes(59, 59);
					return oResultValues;
				}
			}),
			/*
			 * "Last X Days" operator including current day
			 */
			lastDaysIncluded: new RangeOperator({
				name: OperatorName.LASTDAYSINCLUDED,
				tokenText: oMessageBundleM.getText("DYNAMIC_DATE_LASTDAYSINCLUDED_FORMAT", undefined, true),
				valueTypes: [{ name: "sap.ui.model.type.Integer", formatOptions: { emptyString: null }, constraints: { minimum: 0 } }],
				paramTypes: ["(\\d+)"],
				additionalInfo: "",
				calcRange: function(iDuration) {
					const oResultValues = UniversalDateUtils.ranges.lastDays(iDuration - 1);
					oResultValues[1] = UniversalDate.getInstance(UI5Date.getInstance());
					return oResultValues;
				}
			}),
			/*
			 * "Next X Days" operator including current day
			 */
			nextDaysIncluded: new RangeOperator({
				name: OperatorName.NEXTDAYSINCLUDED,
				tokenText: oMessageBundleM.getText("DYNAMIC_DATE_NEXTDAYSINCLUDED_FORMAT", undefined, true),
				valueTypes: [{ name: "sap.ui.model.type.Integer", formatOptions: { emptyString: null }, constraints: { minimum: 0 } }],
				paramTypes: ["(\\d+)"],
				additionalInfo: "",
				calcRange: function(iDuration) {
					const oResultValues = UniversalDateUtils.ranges.nextDays(iDuration - 1);
					oResultValues[0] = UniversalDate.getInstance(UI5Date.getInstance());
					return oResultValues;
				}
			}),
			/*
			 * "Last X Weeks" operator including current week
			 */
			lastWeeksIncluded: new RangeOperator({
				name: OperatorName.LASTWEEKSINCLUDED,
				tokenText: oMessageBundleM.getText("DYNAMIC_DATE_LASTWEEKSINCLUDED_FORMAT", undefined, true),
				valueTypes: [{ name: "sap.ui.model.type.Integer", formatOptions: { emptyString: null }, constraints: { minimum: 0 } }],
				paramTypes: ["(\\d+)"],
				additionalInfo: "",
				calcRange: function(iDuration) {
					const oResultValues = UniversalDateUtils.ranges.lastWeeks(iDuration - 1);
					oResultValues[1] = UniversalDate.getInstance(UI5Date.getInstance());
					return oResultValues;
				}
			}),
			/*
			 * "Next X Weeks" operator including current week
			 */
			nextWeeksIncluded: new RangeOperator({
				name: OperatorName.NEXTWEEKSINCLUDED,
				tokenText: oMessageBundleM.getText("DYNAMIC_DATE_NEXTWEEKSINCLUDED_FORMAT", undefined, true),
				valueTypes: [{ name: "sap.ui.model.type.Integer", formatOptions: { emptyString: null }, constraints: { minimum: 0 } }],
				paramTypes: ["(\\d+)"],
				additionalInfo: "",
				calcRange: function(iDuration) {
					const oResultValues = UniversalDateUtils.ranges.nextWeeks(iDuration  - 1);
					oResultValues[0] = UniversalDate.getInstance(UI5Date.getInstance());
					return oResultValues;
				}
			}),
			/*
			 * "Last X Months" operator including current month
			 */
			lastMonthsIncluded: new RangeOperator({
				name: OperatorName.LASTMONTHSINCLUDED,
				tokenText: oMessageBundleM.getText("DYNAMIC_DATE_LASTMONTHSINCLUDED_FORMAT", undefined, true),
				valueTypes: [{ name: "sap.ui.model.type.Integer", formatOptions: { emptyString: null }, constraints: { minimum: 0 } }],
				paramTypes: ["(\\d+)"],
				additionalInfo: "",
				calcRange: function(iDuration) {
					const oResultValues = UniversalDateUtils.ranges.lastMonths(iDuration - 1);
					oResultValues[1] = UniversalDate.getInstance(UI5Date.getInstance());
					return oResultValues;
				}
			}),
			/*
			 * "Next X Months" operator including current month
			 */
			nextMonthsIncluded: new RangeOperator({
				name: OperatorName.NEXTMONTHSINCLUDED,
				tokenText: oMessageBundleM.getText("DYNAMIC_DATE_NEXTMONTHSINCLUDED_FORMAT", undefined, true),
				valueTypes: [{ name: "sap.ui.model.type.Integer", formatOptions: { emptyString: null }, constraints: { minimum: 0 } }],
				paramTypes: ["(\\d+)"],
				additionalInfo: "",
				calcRange: function(iDuration) {
					const oResultValues = UniversalDateUtils.ranges.nextMonths(iDuration - 1);
					oResultValues[0] = UniversalDate.getInstance(UI5Date.getInstance());
					return oResultValues;
				}
			}),
			/*
			 * "Last X Quarters" operator including current quarter
			 */
			lastQuartersIncluded: new RangeOperator({
				name: OperatorName.LASTQUARTERSINCLUDED,
				tokenText: oMessageBundleM.getText("DYNAMIC_DATE_LASTQUARTERSINCLUDED_FORMAT", undefined, true),
				valueTypes: [{ name: "sap.ui.model.type.Integer", formatOptions: { emptyString: null }, constraints: { minimum: 0 } }],
				paramTypes: ["(\\d+)"],
				additionalInfo: "",
				calcRange: function(iDuration) {
					const oResultValues = UniversalDateUtils.ranges.lastQuarters(iDuration - 1);
					oResultValues[1] = UniversalDate.getInstance(UI5Date.getInstance());
					return oResultValues;
				}
			}),
			/*
			 * "Next X Quarters" operator including current quarter
			 */
			nextQuartersIncluded: new RangeOperator({
				name: OperatorName.NEXTQUARTERSINCLUDED,
				tokenText: oMessageBundleM.getText("DYNAMIC_DATE_NEXTQUARTERSINCLUDED_FORMAT", undefined, true),
				valueTypes: [{ name: "sap.ui.model.type.Integer", formatOptions: { emptyString: null }, constraints: { minimum: 0 } }],
				paramTypes: ["(\\d+)"],
				additionalInfo: "",
				calcRange: function(iDuration) {
					const oResultValues = UniversalDateUtils.ranges.nextQuarters(iDuration - 1);
					oResultValues[0] = UniversalDate.getInstance(UI5Date.getInstance());
					return oResultValues;
				}
			}),
			/*
			 * "Last X Years" operator including current year
			 */
			lastYearsIncluded: new RangeOperator({
				name: OperatorName.LASTYEARSINCLUDED,
				tokenText: oMessageBundleM.getText("DYNAMIC_DATE_LASTYEARSINCLUDED_FORMAT", undefined, true),
				valueTypes: [{ name: "sap.ui.model.type.Integer", formatOptions: { emptyString: null }, constraints: { minimum: 0 } }],
				paramTypes: ["(\\d+)"],
				additionalInfo: "",
				calcRange: function(iDuration) {
					const oResultValues = UniversalDateUtils.ranges.lastYears(iDuration - 1);
					oResultValues[1] = UniversalDate.getInstance(UI5Date.getInstance());
					return oResultValues;
				}
			}),
			/*
			 * "Next X Years" operator including current year
			 */
			nextYearsIncluded: new RangeOperator({
				name: OperatorName.NEXTYEARSINCLUDED,
				tokenText: oMessageBundleM.getText("DYNAMIC_DATE_NEXTYEARSINCLUDED_FORMAT", undefined, true),
				valueTypes: [{ name: "sap.ui.model.type.Integer", formatOptions: { emptyString: null }, constraints: { minimum: 0 } }],
				paramTypes: ["(\\d+)"],
				additionalInfo: "",
				calcRange: function(iDuration) {
					const oResultValues = UniversalDateUtils.ranges.nextYears(iDuration - 1);
					oResultValues[0] = UniversalDate.getInstance(UI5Date.getInstance());
					return oResultValues;
				}
			})

		},

		_mDefaultOpsForType: {}, // defines default operators for types

		/**
		 * Adds an operator to the list of known operators.
		 *
		 * @param {sap.ui.mdc.condition.Operator} oOperator Operator
		 *
		 * @public
		 */
		addOperator: function(oOperator) {

			FilterOperatorUtil._mOperators[oOperator.name] = oOperator; // TODO: use semantic name?

		},

		/**
		 * Adds an array of operators to the list of known operators.
		 *
		 * @param {sap.ui.mdc.condition.Operator[]} aOperators Array of operators
		 *
		 * @since: 1.88.0
		 * @public
		 */
		addOperators: function(aOperators) {
			if (!Array.isArray(aOperators)) {
				aOperators = [aOperators];
			}

			aOperators.forEach((oOperator) => {
				FilterOperatorUtil.addOperator(oOperator);
			});
		},

		/**
		 * Removes all given operators from the list of known operators.
		 *
		 * <b>Note</b>: <code>aOperators</code> can be the name of an {@link sap.ui.mdc.condition.Operator Operator}, the instance itself, or multiple operators inside an array.
		 *
		 * @param {sap.ui.mdc.condition.Operator[]|sap.ui.mdc.condition.Operator|string[]} aOperators Array of operators
		 *
		 * @since: 1.88.0
		 * @public
		 */
		removeOperators: function(aOperators) {
			if (!Array.isArray(aOperators)) {
				aOperators = [aOperators];
			}

			aOperators.forEach((oOperator) => {
				FilterOperatorUtil.removeOperator(oOperator);
			});
		},

		/**
		 * Removes an operator from the list of known operators.
		 *
		 * @param {sap.ui.mdc.condition.Operator|string} vOperator The operator instance or operator name
		 *
		 * @since: 1.88.0
		 * @public
		 */
		removeOperator: function(vOperator) {
			if (typeof vOperator === "string") {
				delete FilterOperatorUtil._mOperators[vOperator];
			} else {
				delete FilterOperatorUtil._mOperators[vOperator.name];
			}

			// check if the removed Operator is still used and remove it
			// ["String", "Date", ....].forEach(function(sType) {
			// 	FilterOperatorUtil.removeOperatorForType(sType, oOperator);
			// });
		},

		/**
		 * Adds operators to the list of valid operators for a type.
		 *
		 * <b>Note</b>: <code>aOperators</code> can be the name of an {@link sap.ui.mdc.condition.Operator Operator}, the instance itself, or multiple operators inside an array.
		 *
		 * <b>Note</b>: <code>vDefaultOperator</code> must exist as a valid operator for the type.
		 *
		 * @param {sap.ui.mdc.enums.BaseType} sType Basic type
		 * @param {sap.ui.mdc.condition.Operator[]|sap.ui.mdc.condition.Operator|string[]} aOperators Operators
		 * @param {sap.ui.mdc.condition.Operator|string} vDefaultOperator The default operator instance or default operator name
		 *
		 * @public
		 */
		setOperatorsForType: function(sType, aOperators, vDefaultOperator) {
			if (!Array.isArray(aOperators)) {
				aOperators = [aOperators];
			}

			if (!FilterOperatorUtil._mDefaultOpsForType[sType]) {
				FilterOperatorUtil._mDefaultOpsForType[sType] = {};
			}
			FilterOperatorUtil._mDefaultOpsForType[sType].operators = [];

			aOperators.forEach((oOperator) => {
				FilterOperatorUtil.addOperatorForType(sType, oOperator);
			});

			if (vDefaultOperator) {
				FilterOperatorUtil.setDefaultOperatorForType(sType, vDefaultOperator);
			}

		},

		/**
		 * Sets the default operator for the list of operators for a type.
		 *
		 * @param {sap.ui.mdc.enums.BaseType} sType Basic type
		 * @param {sap.ui.mdc.condition.Operator|string} vDefaultOperator The default operator instance or default operator name
		 *
		 * <b>Note</b>: <code>vDefaultOperator</code> must exist as a valid operator for the type.
		 *
		 * @since: 1.88.0
		 * @public
		 */
		setDefaultOperatorForType: function(sType, vDefaultOperator) {
			if (!FilterOperatorUtil._mDefaultOpsForType[sType]) {
				FilterOperatorUtil._mDefaultOpsForType[sType] = {};
			}

			if (typeof vDefaultOperator === "string") {
				vDefaultOperator = FilterOperatorUtil.getOperator(vDefaultOperator);
			}

			FilterOperatorUtil._mDefaultOpsForType[sType].defaultOperator = vDefaultOperator;

		},

		/**
		 * Adds an operator to the list of valid operators for a type.
		 *
		 * @param {sap.ui.mdc.enums.BaseType} sType Basic type
		 * @param {sap.ui.mdc.condition.Operator|string} vOperator The operator instance or operator name
		 *
		 * @since: 1.88.0
		 * @public
		 */
		addOperatorForType: function(sType, vOperator) {
			FilterOperatorUtil.insertOperatorForType(sType, vOperator);
		},

		/**
		 * Inserts an operator into the list of valid operators for a type.
		 *
		 * @param {sap.ui.mdc.enums.BaseType} sType Basic type
		 * @param {sap.ui.mdc.condition.Operator|string} vOperator The operator instance or operator name
		 * @param {int} idx Index of the operator in the list of operators for this type
		 *
		 * @since: 1.88.0
		 * @public
		 */
		insertOperatorForType: function(sType, vOperator, idx) {
			if (!FilterOperatorUtil._mDefaultOpsForType[sType]) {
				FilterOperatorUtil._mDefaultOpsForType[sType] = { operators: [] };
			}

			idx = idx === undefined ? FilterOperatorUtil._mDefaultOpsForType[sType].operators.length : idx;
			if (typeof vOperator === "string") {
				vOperator = FilterOperatorUtil.getOperator(vOperator);
			}
			FilterOperatorUtil._mDefaultOpsForType[sType].operators.splice(idx, 0, vOperator);
		},

		/**
		 * Removes an operator from the list of valid operators for a type.
		 *
		 * @param {sap.ui.mdc.enums.BaseType} sType Basic type
		 * @param {sap.ui.mdc.condition.Operator|string} vOperator The operator instance or operator name
		 *
		 * @since: 1.88.0
		 * @public
		 */
		removeOperatorForType: function(sType, vOperator) {
			let sName;
			if (typeof vOperator === "string") {
				sName = vOperator;
			} else {
				sName = vOperator.name;
			}
			for (let i = 0; i < FilterOperatorUtil._mDefaultOpsForType[sType].operators.length; i++) {
				if (FilterOperatorUtil._mDefaultOpsForType[sType].operators[i].name === sName) {
					FilterOperatorUtil._mDefaultOpsForType[sType].operators.splice(i, 1);
					return;
				}
			}
		},

		/**
		 * Returns all available default operators for the given type.
		 *
		 * @param {sap.ui.mdc.enums.BaseType} sType Basic type
		 * @returns {string[]} an array with the supported filter operator names
		 *
		 * @public
		 */
		getOperatorsForType: function(sType) {

			const aOperators = [];

			for (let i = 0; i < FilterOperatorUtil._mDefaultOpsForType[sType].operators.length; i++) {
				aOperators.push(FilterOperatorUtil._mDefaultOpsForType[sType].operators[i].name);

			}

			return aOperators;

		},

		/**
		 * Returns the default operator for the given basic type.
		 *
		 * @param {sap.ui.mdc.enums.BaseType} sType Basic type
		 * @returns {sap.ui.mdc.condition.Operator} the default operator for the given type
		 *
		 * @public
		 */
		getDefaultOperator: function(sType) {

			return FilterOperatorUtil._mDefaultOpsForType[sType].defaultOperator || FilterOperatorUtil._mOperators.equal;

		},

		/**
		 * Returns the possible operators for the given value from the given array of operators.
		 *
		 * <b>Note</b> The value must be valid for the current type as this function only checks the operator against values.
		 * No type check is performed.
		 *
		 * @param {string[]} aOperators List of all supported operator names
		 * @param {string} [sValue] Value entered (including operator)
		 * @returns {sap.ui.mdc.condition.Operator[]} the operator objects suitable for the given input string, depending on the given type
		 *
		 * @private
		 * @ui5-restricted sap.ui.mdc
		 */
		getMatchingOperators: function(aOperators, sValue) {

			const aMyOperators = [];

			for (let i = 0; i < aOperators.length; i++) {
				const oOperator = this.getOperator(aOperators[i]);
				if (oOperator) {
					aMyOperators.push(oOperator);
				}
			}

			return _getMatchingOperators.call(this, aMyOperators, sValue);

		},

		/**
		 * Returns the operator object for the given operator name.
		 * @param {sap.ui.mdc.enums.OperatorName|string} sOperator Name of the operator
		 * @returns {sap.ui.mdc.condition.Operator|undefined} the operator object, or <code>undefined<code> if the operator with the requested name does not exist
		 *
		 * @public
		 */
		getOperator: function(sOperator) {

			for (const sName in FilterOperatorUtil._mOperators) {
				const oOperator = FilterOperatorUtil._mOperators[sName];
				if (oOperator.name === sOperator) {
					return oOperator;
				}
			}

			return undefined;

		},

		/**
		 * Returns the "equal to" (EQ) operator object.
		 *
		 * If an array of operators is given, and an EQ-like operator exists there, this is returned.
		 * Otherwise the EQ operator is returned.
		 *
		 * This is required for {@link sap.ui.mdc.Field Field}.
		 * @param {string[]} [aOperators] Array with the supported filter operators
		 * @returns {sap.ui.mdc.condition.Operator} Operator object
		 *
		 * @private
		 * @ui5-restricted sap.ui.mdc.Field, sap.ui.mdc.field.FieldBase, sap.ui.mdc.field.ConditionType, sap.ui.mdc.valuehelp.base.Content
		 */
		getEQOperator: function(aOperators) {

			if (aOperators) {
				for (let i = 0; i < aOperators.length; i++) {
					const oOperator = this.getOperator(aOperators[i]);
					if (oOperator && oOperator.validateInput && !oOperator.exclude && oOperator.valueTypes[0] && oOperator.valueTypes[0] !== OperatorValueType.Static) {
						return oOperator;
					}
				}
			}

			return FilterOperatorUtil._mOperators.equal;

		},

		/**
		 * Checks if only EQ is supported. ({@link sap.ui.mdc.Field Field} case)
		 *
		 * @param {string[]} aOperators Array with the supported filter operators
		 * @returns {boolean} true if only EQ is supported
		 *
		 * @private
		 * @ui5-restricted sap.ui.mdc.field.FieldBase, sap.ui.mdc.field.ConditionType
		 */
		onlyEQ: function(aOperators) {

			if (aOperators.length === 1 && aOperators[0] === OperatorName.EQ) {
				return true;
			} else {
				return false;
			}

		},

		/**
		 * Checks if conditions are empty.
		 *
		 * Modifies the <code>isEmpty</code> parameter of the conditions.
		 *
		 * @param {sap.ui.mdc.condition.ConditionObject[]} aConditions Conditions
		 *
		 * @private
		 * @ui5-restricted sap.ui.mdc
		 */
		checkConditionsEmpty: function(aConditions) {

			if (!Array.isArray(aConditions)) {
				aConditions = [aConditions];
			}

			aConditions.forEach((oCondition) => {
				const oOperator = this.getOperator(oCondition.operator);
				if (oOperator) {
					oCondition.isEmpty = oOperator.isEmpty(oCondition);
				}
			});

		},

		/**
		 * Updates the value range to have the correct number of entries for an array of conditions
		 *
		 * @param {sap.ui.mdc.condition.ConditionObject[]} aConditions Conditions
		 * @since: 1.75.0
		 * @private
		 * @ui5-restricted sap.ui.mdc
		 */
		updateConditionsValues: function(aConditions) {

			if (!Array.isArray(aConditions)) {
				aConditions = [aConditions];
			}

			for (let i = 0; i < aConditions.length; i++) {
				this.updateConditionValues(aConditions[i]);
			}

		},

		/**
		 * Updates the value range to have the right number of entries for one condition.
		 *
		 * @param {sap.ui.mdc.condition.ConditionObject} oCondition Condition
		 * @since: 1.75.0
		 * @private
		 * @ui5-restricted sap.ui.mdc
		 */
		updateConditionValues: function(oCondition) {

			const oOperator = this.getOperator(oCondition.operator);

			//update the values array length (Validated conditions are seen as OK)
			if (oOperator && oCondition.validated !== ConditionValidated.Validated) {
				let iValueTypesLength = oOperator.valueTypes.length;

				if (oOperator.valueTypes.length === 2 && oOperator.valueTypes[1] === null &&
					(oCondition.values.length < 2 || oCondition.values[1] === null || oCondition.values[1] === undefined)) {
					// IN EQ case (description) is used -> remove description part if empty -> ignore 2nd entry
					iValueTypesLength = iValueTypesLength - 1;
				}

				if (oOperator.valueTypes[0] === "static") {
					oCondition.values = []; // static operators have no values
				} else {
					while (oCondition.values.length != iValueTypesLength) {
						if (oCondition.values.length < iValueTypesLength) {
							oCondition.values.push(null);
						}
						if (oCondition.values.length > iValueTypesLength) {
							oCondition.values = oCondition.values.slice(0, oCondition.values.length - 1);
						}
					}
				}
			}

		},

		/**
		 * Returns the index of a condition in an array of conditions.
		 *
		 * For EQ conditions, only the key part of the values is compared as the text part
		 * might be different (if the translation is missing, for example).
		 *
		 * <b>Note:</b> If two or more identical conditions are in the array, the index is the first one is used.
		 *
		 * @param {sap.ui.mdc.condition.ConditionObject} oCondition Condition to check
		 * @param {sap.ui.mdc.condition.ConditionObject[]} aConditions Array of conditions
		 * @returns {int} Index of the condition, -1 if not found
		 * @private
		 * @ui5-restricted sap.ui.mdc
		 * @since: 1.76.0
		 */
		indexOfCondition: function(oCondition, aConditions) {

			let iIndex = -1;

			// compare operator and value. in EQ case, compare only key
			for (let i = 0; i < aConditions.length; i++) {
				if (this.compareConditions(oCondition, aConditions[i])) {
					iIndex = i;
					break;
				}
			}

			return iIndex;

		},

		/**
		 * Compares two conditions.
		 *
		 * For EQ conditions, only the key part of the values is compared as the text part
		 * might be different (if the translation is missing, for example).
		 *
		 * @param {sap.ui.mdc.condition.ConditionObject} oCondition1 Condition to check
		 * @param {sap.ui.mdc.condition.ConditionObject} oCondition2 Condition to check
		 * @returns {boolean} <code>true</code> if conditions are equal
		 * @private
		 * @ui5-restricted sap.ui.mdc
		 * @since: 1.76.0
		 */
		compareConditions: function(oCondition1, oCondition2) {

			let bEqual = false;

			// compare operator and value. in EQ case, compare only key
			if (oCondition1.operator === oCondition2.operator) {
				const oOperator = this.getOperator(oCondition1.operator);
				if (oOperator) {
					bEqual = oOperator.compareConditions(oCondition1, oCondition2);
				}
			}

			return bEqual;

		},

		/**
		 * Compares two arrays of conditions
		 *
		 * For EQ conditions only the key part of the values is compared as the text part
		 * might be different (translation missing...)
		 *
		 * @param {sap.ui.mdc.condition.ConditionObject[]} aConditions1 Conditions to check
		 * @param {sap.ui.mdc.condition.ConditionObject[]} aConditions2 Conditions to check
		 * @returns {boolean} <code>true</code> if conditions are equal
		 * @private
		 * @ui5-restricted sap.ui.mdc
		 * @since: 1.76.0
		 */
		compareConditionsArray: function(aConditions1, aConditions2) {

			let bEqual = false;

			if (aConditions1.length === aConditions2.length) {
				bEqual = true;
				for (let i = 0; i < aConditions1.length; i++) {
					if (!this.compareConditions(aConditions1[i], aConditions2[i])) {
						bEqual = false;
						break;
					}
				}
			}

			return bEqual;
		},

		/**
		 * Checks if a condition is validated and sets the <code>validated</code> property.
		 *
		 * For EQ set <code>validated</code> flag if a description is given.
		 *
		 * @param {sap.ui.mdc.condition.ConditionObject} oCondition Condition to check
		 * @private
		 * @ui5-restricted sap.ui.mdc
		 * @since: 1.78.0
		 */
		checkConditionValidated: function(oCondition) {

			const oOperator = this.getOperator(oCondition.operator);
			if (!oCondition.validated && oOperator && oOperator.checkValidated) {
				// only check if not already validated, keep already validated conditions validated (description might be missing before loaded)
				oOperator.checkValidated(oCondition);
			}

		},

		/**
		 * Returns the operator object for the given <code>DynamicDateOption</code> name.
		 * @param {string} sOption Name of the operator
		 * @param {sap.ui.mdc.enums.BaseType} [sBaseType] Basic type
		 * @returns {sap.ui.mdc.condition.Operator|undefined} the operator object, or <code>undefined</code> if the operator with the requested name does not exist
		 *
		 * @private
		 * @ui5-restricted sap.ui.mdc
		 * @since: 1.100.0
		 */
		getOperatorForDynamicDateOption: function(sOption, sBaseType) {

			let oOperator;

			// determine operator name if used as custom DynamicDateOption created in DateContent using getCustomDynamicDateOptionForOperator
			if (sBaseType && sOption.startsWith(sBaseType)) {
				oOperator = this.getOperator(sOption.slice(sBaseType.length + 1));
			} else {
				oOperator = this.getOperator(sOption);
			}

			if (!oOperator && sBaseType) {
				for (const sName in FilterOperatorUtil._mOperators) {
					const oCheckOperator = FilterOperatorUtil._mOperators[sName];
					if (oCheckOperator.alias && oCheckOperator.alias[sBaseType] === sOption) {
						oOperator = oCheckOperator;
						break;
					}
				}
			}

			return oOperator;

		},

		/**
		 * Determines the corresponding <code>DynamicDateOption</code> for an <code>Operator</code>
		 * from a map of known keys
		 *
		 * @param {sap.ui.mdc.condition.Operator} oOperator Condition to check
		 * @param {object} oDynamicDateRangeKeys Keys for <code>DynamicDateOption</code>
		 * @param {sap.ui.mdc.enums.BaseType} sBaseType Basic type
		 * @returns {string} <code>DynamicDateOption</code>
		 * @private
		 * @ui5-restricted sap.ui.mdc
		 * @since: 1.100.0
		 */
		getDynamicDateOptionForOperator: function(oOperator, oDynamicDateRangeKeys, sBaseType) {

			let sOption;
			if (oOperator) {
				if (oDynamicDateRangeKeys[oOperator.name]) {
					sOption = oOperator.name;
				} else if (oOperator.alias && oDynamicDateRangeKeys[oOperator.alias[sBaseType]]) {
					sOption = oOperator.alias[sBaseType];
				}
			}

			return sOption;

<<<<<<< HEAD
		},
=======
			}
		};

		FilterOperatorUtil.setOperatorsForType(
			BaseType.String,
			[
				FilterOperatorUtil._mOperators.contains,
				FilterOperatorUtil._mOperators.equal,
				FilterOperatorUtil._mOperators.between,
				FilterOperatorUtil._mOperators.startsWith,
				FilterOperatorUtil._mOperators.endsWith,
				FilterOperatorUtil._mOperators.lessThan,
				FilterOperatorUtil._mOperators.lessEqual,
				FilterOperatorUtil._mOperators.greaterThan,
				FilterOperatorUtil._mOperators.greaterEqual,
				FilterOperatorUtil._mOperators.empty,

				FilterOperatorUtil._mOperators.notContains,
				FilterOperatorUtil._mOperators.notEqual,
				FilterOperatorUtil._mOperators.notBetween,
				FilterOperatorUtil._mOperators.notStartsWith,
				FilterOperatorUtil._mOperators.notEndsWith,
				FilterOperatorUtil._mOperators.notLessThan,
				FilterOperatorUtil._mOperators.notLessEqual,
				FilterOperatorUtil._mOperators.notGreaterThan,
				FilterOperatorUtil._mOperators.notGreaterEqual,
				FilterOperatorUtil._mOperators.notEmpty
			],
			FilterOperatorUtil._mOperators.equal
		);
		FilterOperatorUtil.setOperatorsForType(
			BaseType.Date,
			[
				FilterOperatorUtil._mOperators.equal,
				FilterOperatorUtil._mOperators.between,
				FilterOperatorUtil._mOperators.lessThan,
				FilterOperatorUtil._mOperators.lessEqual,
				FilterOperatorUtil._mOperators.greaterThan,
				FilterOperatorUtil._mOperators.greaterEqual,
				FilterOperatorUtil._mOperators.empty,

				FilterOperatorUtil._mOperators.notEqual,
				FilterOperatorUtil._mOperators.notBetween,
				FilterOperatorUtil._mOperators.notLessThan,
				FilterOperatorUtil._mOperators.notLessEqual,
				FilterOperatorUtil._mOperators.notGreaterThan,
				FilterOperatorUtil._mOperators.notGreaterEqual,
				FilterOperatorUtil._mOperators.notEmpty,

				FilterOperatorUtil._mOperators.today,
				FilterOperatorUtil._mOperators.yesterday,
				FilterOperatorUtil._mOperators.tomorrow,
				FilterOperatorUtil._mOperators.firstDayWeek,
				FilterOperatorUtil._mOperators.lastDayWeek,
				FilterOperatorUtil._mOperators.firstDayMonth,
				FilterOperatorUtil._mOperators.lastDayMonth,
				FilterOperatorUtil._mOperators.firstDayQuarter,
				FilterOperatorUtil._mOperators.lastDayQuarter,
				FilterOperatorUtil._mOperators.firstDayYear,
				FilterOperatorUtil._mOperators.lastDayYear,
				FilterOperatorUtil._mOperators.todayFromTo,
				FilterOperatorUtil._mOperators.lastDays,
				FilterOperatorUtil._mOperators.lastDaysIncluded,
				FilterOperatorUtil._mOperators.nextDays,
				FilterOperatorUtil._mOperators.nextDaysIncluded,

				FilterOperatorUtil._mOperators.thisWeek,
				FilterOperatorUtil._mOperators.lastWeek,
				FilterOperatorUtil._mOperators.lastWeeks,
				FilterOperatorUtil._mOperators.lastWeeksIncluded,
				FilterOperatorUtil._mOperators.nextWeek,
				FilterOperatorUtil._mOperators.nextWeeks,
				FilterOperatorUtil._mOperators.nextWeeksIncluded,

				FilterOperatorUtil._mOperators.specificMonth,
				FilterOperatorUtil._mOperators.specificMonthInYear,
				FilterOperatorUtil._mOperators.thisMonth,
				FilterOperatorUtil._mOperators.lastMonth,
				FilterOperatorUtil._mOperators.lastMonths,
				FilterOperatorUtil._mOperators.lastMonthsIncluded,
				FilterOperatorUtil._mOperators.nextMonth,
				FilterOperatorUtil._mOperators.nextMonths,
				FilterOperatorUtil._mOperators.nextMonthsIncluded,

				FilterOperatorUtil._mOperators.thisQuarter,
				FilterOperatorUtil._mOperators.lastQuarter,
				FilterOperatorUtil._mOperators.lastQuarters,
				FilterOperatorUtil._mOperators.lastQuartersIncluded,
				FilterOperatorUtil._mOperators.nextQuarter,
				FilterOperatorUtil._mOperators.nextQuarters,
				FilterOperatorUtil._mOperators.nextQuartersIncluded,

				FilterOperatorUtil._mOperators.quarter1,
				FilterOperatorUtil._mOperators.quarter2,
				FilterOperatorUtil._mOperators.quarter3,
				FilterOperatorUtil._mOperators.quarter4,

				FilterOperatorUtil._mOperators.thisYear,
				FilterOperatorUtil._mOperators.lastYear,
				FilterOperatorUtil._mOperators.lastYears,
				FilterOperatorUtil._mOperators.lastYearsIncluded,
				FilterOperatorUtil._mOperators.nextYear,
				FilterOperatorUtil._mOperators.nextYears,
				FilterOperatorUtil._mOperators.nextYearsIncluded,

				FilterOperatorUtil._mOperators.yearToDate,
				FilterOperatorUtil._mOperators.dateToYear
			]
		);
		FilterOperatorUtil.setOperatorsForType(
			BaseType.DateTime,
			[
				FilterOperatorUtil._mOperators.equal,
				FilterOperatorUtil._mOperators.between,
				FilterOperatorUtil._mOperators.lessThan,
				FilterOperatorUtil._mOperators.lessEqual,
				FilterOperatorUtil._mOperators.greaterThan,
				FilterOperatorUtil._mOperators.greaterEqual,
				FilterOperatorUtil._mOperators.empty,

				FilterOperatorUtil._mOperators.notEqual,
				FilterOperatorUtil._mOperators.notBetween,
				FilterOperatorUtil._mOperators.notLessThan,
				FilterOperatorUtil._mOperators.notLessEqual,
				FilterOperatorUtil._mOperators.notGreaterThan,
				FilterOperatorUtil._mOperators.notGreaterEqual,
				FilterOperatorUtil._mOperators.notEmpty,

				FilterOperatorUtil._mOperators.lastMinutes,
				FilterOperatorUtil._mOperators.lastMinutesIncluded,
				FilterOperatorUtil._mOperators.nextMinutes,
				FilterOperatorUtil._mOperators.nextMinutesIncluded,
				FilterOperatorUtil._mOperators.lastHours,
				FilterOperatorUtil._mOperators.lastHoursIncluded,
				FilterOperatorUtil._mOperators.nextHours,
				FilterOperatorUtil._mOperators.nextHoursIncluded,

				FilterOperatorUtil._mOperators.today,
				FilterOperatorUtil._mOperators.yesterday,
				FilterOperatorUtil._mOperators.tomorrow,
				FilterOperatorUtil._mOperators.firstDayWeek,
				FilterOperatorUtil._mOperators.lastDayWeek,
				FilterOperatorUtil._mOperators.firstDayMonth,
				FilterOperatorUtil._mOperators.lastDayMonth,
				FilterOperatorUtil._mOperators.firstDayQuarter,
				FilterOperatorUtil._mOperators.lastDayQuarter,
				FilterOperatorUtil._mOperators.firstDayYear,
				FilterOperatorUtil._mOperators.lastDayYear,
				FilterOperatorUtil._mOperators.todayFromTo,
				FilterOperatorUtil._mOperators.lastDays,
				FilterOperatorUtil._mOperators.lastDaysIncluded,
				FilterOperatorUtil._mOperators.nextDays,
				FilterOperatorUtil._mOperators.nextDaysIncluded,

				FilterOperatorUtil._mOperators.thisWeek,
				FilterOperatorUtil._mOperators.lastWeek,
				FilterOperatorUtil._mOperators.lastWeeks,
				FilterOperatorUtil._mOperators.lastWeeksIncluded,
				FilterOperatorUtil._mOperators.nextWeek,
				FilterOperatorUtil._mOperators.nextWeeks,
				FilterOperatorUtil._mOperators.nextWeeksIncluded,

				FilterOperatorUtil._mOperators.specificMonth,
				FilterOperatorUtil._mOperators.specificMonthInYear,
				FilterOperatorUtil._mOperators.thisMonth,
				FilterOperatorUtil._mOperators.lastMonth,
				FilterOperatorUtil._mOperators.lastMonths,
				FilterOperatorUtil._mOperators.lastMonthsIncluded,
				FilterOperatorUtil._mOperators.nextMonth,
				FilterOperatorUtil._mOperators.nextMonths,
				FilterOperatorUtil._mOperators.nextMonthsIncluded,

				FilterOperatorUtil._mOperators.thisQuarter,
				FilterOperatorUtil._mOperators.lastQuarter,
				FilterOperatorUtil._mOperators.lastQuarters,
				FilterOperatorUtil._mOperators.lastQuartersIncluded,
				FilterOperatorUtil._mOperators.nextQuarter,
				FilterOperatorUtil._mOperators.nextQuarters,
				FilterOperatorUtil._mOperators.nextQuartersIncluded,

				FilterOperatorUtil._mOperators.quarter1,
				FilterOperatorUtil._mOperators.quarter2,
				FilterOperatorUtil._mOperators.quarter3,
				FilterOperatorUtil._mOperators.quarter4,

				FilterOperatorUtil._mOperators.thisYear,
				FilterOperatorUtil._mOperators.lastYear,
				FilterOperatorUtil._mOperators.lastYears,
				FilterOperatorUtil._mOperators.lastYearsIncluded,
				FilterOperatorUtil._mOperators.nextYear,
				FilterOperatorUtil._mOperators.nextYears,
				FilterOperatorUtil._mOperators.nextYearsIncluded,

				FilterOperatorUtil._mOperators.yearToDate,
				FilterOperatorUtil._mOperators.dateToYear
			]
		);
		FilterOperatorUtil.setOperatorsForType(
			BaseType.Numeric,
			[
				FilterOperatorUtil._mOperators.equal,
				FilterOperatorUtil._mOperators.between,
				FilterOperatorUtil._mOperators.lessThan,
				FilterOperatorUtil._mOperators.lessEqual,
				FilterOperatorUtil._mOperators.greaterThan,
				FilterOperatorUtil._mOperators.greaterEqual,

				FilterOperatorUtil._mOperators.notEqual,
				FilterOperatorUtil._mOperators.notBetween,
				FilterOperatorUtil._mOperators.notLessThan,
				FilterOperatorUtil._mOperators.notLessEqual,
				FilterOperatorUtil._mOperators.notGreaterThan,
				FilterOperatorUtil._mOperators.notGreaterEqual
			]
		);
		FilterOperatorUtil.setOperatorsForType(
			BaseType.Time,
			[
				FilterOperatorUtil._mOperators.equal,
				FilterOperatorUtil._mOperators.between,
				FilterOperatorUtil._mOperators.lessThan,
				FilterOperatorUtil._mOperators.lessEqual,
				FilterOperatorUtil._mOperators.greaterThan,
				FilterOperatorUtil._mOperators.greaterEqual,

				FilterOperatorUtil._mOperators.notEqual,
				FilterOperatorUtil._mOperators.notBetween,
				FilterOperatorUtil._mOperators.notLessThan,
				FilterOperatorUtil._mOperators.notLessEqual,
				FilterOperatorUtil._mOperators.notGreaterThan,
				FilterOperatorUtil._mOperators.notGreaterEqual
			]
		);
		FilterOperatorUtil.setOperatorsForType(
			BaseType.Boolean,
			[
				FilterOperatorUtil._mOperators.equal, FilterOperatorUtil._mOperators.notEqual
			]
		);
>>>>>>> a532956a

		/**
		 * Determines the corresponding custom <code>DynamicDateOption</code> for an <code>Operator</code>
		 *
		 * @param {sap.ui.mdc.condition.Operator} oOperator Condition to check
		 * @param {sap.ui.mdc.enums.BaseType} sBaseType Basic type
		 * @returns {string} <code>DynamicDateOption</code>
		 * @private
		 * @ui5-restricted sap.ui.mdc
		 * @since: 1.100.0
		 */
		getCustomDynamicDateOptionForOperator: function(oOperator, sBaseType) {

			return sBaseType + "-" + oOperator.name;

		}
	};

	FilterOperatorUtil.setOperatorsForType(
		BaseType.String,
		[
			FilterOperatorUtil._mOperators.contains,
			FilterOperatorUtil._mOperators.equal,
			FilterOperatorUtil._mOperators.between,
			FilterOperatorUtil._mOperators.startsWith,
			FilterOperatorUtil._mOperators.endsWith,
			FilterOperatorUtil._mOperators.lessThan,
			FilterOperatorUtil._mOperators.lessEqual,
			FilterOperatorUtil._mOperators.greaterThan,
			FilterOperatorUtil._mOperators.greaterEqual,
			FilterOperatorUtil._mOperators.empty,

			FilterOperatorUtil._mOperators.notContains,
			FilterOperatorUtil._mOperators.notEqual,
			FilterOperatorUtil._mOperators.notBetween,
			FilterOperatorUtil._mOperators.notStartsWith,
			FilterOperatorUtil._mOperators.notEndsWith,
			FilterOperatorUtil._mOperators.notLessThan,
			FilterOperatorUtil._mOperators.notLessEqual,
			FilterOperatorUtil._mOperators.notGreaterThan,
			FilterOperatorUtil._mOperators.notGreaterEqual,
			FilterOperatorUtil._mOperators.notEmpty
		],
		FilterOperatorUtil._mOperators.equal
	);
	FilterOperatorUtil.setOperatorsForType(
		BaseType.Date,
		[
			FilterOperatorUtil._mOperators.equal,
			FilterOperatorUtil._mOperators.between,
			FilterOperatorUtil._mOperators.lessThan,
			FilterOperatorUtil._mOperators.lessEqual,
			FilterOperatorUtil._mOperators.greaterThan,
			FilterOperatorUtil._mOperators.greaterEqual,

			FilterOperatorUtil._mOperators.notEqual,
			FilterOperatorUtil._mOperators.notBetween,
			FilterOperatorUtil._mOperators.notLessThan,
			FilterOperatorUtil._mOperators.notLessEqual,
			FilterOperatorUtil._mOperators.notGreaterThan,
			FilterOperatorUtil._mOperators.notGreaterEqual,

			FilterOperatorUtil._mOperators.today,
			FilterOperatorUtil._mOperators.yesterday,
			FilterOperatorUtil._mOperators.tomorrow,
			FilterOperatorUtil._mOperators.firstDayWeek,
			FilterOperatorUtil._mOperators.lastDayWeek,
			FilterOperatorUtil._mOperators.firstDayMonth,
			FilterOperatorUtil._mOperators.lastDayMonth,
			FilterOperatorUtil._mOperators.firstDayQuarter,
			FilterOperatorUtil._mOperators.lastDayQuarter,
			FilterOperatorUtil._mOperators.firstDayYear,
			FilterOperatorUtil._mOperators.lastDayYear,
			FilterOperatorUtil._mOperators.todayFromTo,
			FilterOperatorUtil._mOperators.lastDays,
			FilterOperatorUtil._mOperators.lastDaysIncluded,
			FilterOperatorUtil._mOperators.nextDays,
			FilterOperatorUtil._mOperators.nextDaysIncluded,

			FilterOperatorUtil._mOperators.thisWeek,
			FilterOperatorUtil._mOperators.lastWeek,
			FilterOperatorUtil._mOperators.lastWeeks,
			FilterOperatorUtil._mOperators.lastWeeksIncluded,
			FilterOperatorUtil._mOperators.nextWeek,
			FilterOperatorUtil._mOperators.nextWeeks,
			FilterOperatorUtil._mOperators.nextWeeksIncluded,

			FilterOperatorUtil._mOperators.specificMonth,
			FilterOperatorUtil._mOperators.specificMonthInYear,
			FilterOperatorUtil._mOperators.thisMonth,
			FilterOperatorUtil._mOperators.lastMonth,
			FilterOperatorUtil._mOperators.lastMonths,
			FilterOperatorUtil._mOperators.lastMonthsIncluded,
			FilterOperatorUtil._mOperators.nextMonth,
			FilterOperatorUtil._mOperators.nextMonths,
			FilterOperatorUtil._mOperators.nextMonthsIncluded,

			FilterOperatorUtil._mOperators.thisQuarter,
			FilterOperatorUtil._mOperators.lastQuarter,
			FilterOperatorUtil._mOperators.lastQuarters,
			FilterOperatorUtil._mOperators.lastQuartersIncluded,
			FilterOperatorUtil._mOperators.nextQuarter,
			FilterOperatorUtil._mOperators.nextQuarters,
			FilterOperatorUtil._mOperators.nextQuartersIncluded,

			FilterOperatorUtil._mOperators.quarter1,
			FilterOperatorUtil._mOperators.quarter2,
			FilterOperatorUtil._mOperators.quarter3,
			FilterOperatorUtil._mOperators.quarter4,

			FilterOperatorUtil._mOperators.thisYear,
			FilterOperatorUtil._mOperators.lastYear,
			FilterOperatorUtil._mOperators.lastYears,
			FilterOperatorUtil._mOperators.lastYearsIncluded,
			FilterOperatorUtil._mOperators.nextYear,
			FilterOperatorUtil._mOperators.nextYears,
			FilterOperatorUtil._mOperators.nextYearsIncluded,

			FilterOperatorUtil._mOperators.yearToDate,
			FilterOperatorUtil._mOperators.dateToYear
		]
	);
	FilterOperatorUtil.setOperatorsForType(
		BaseType.DateTime,
		[
			FilterOperatorUtil._mOperators.equal,
			FilterOperatorUtil._mOperators.between,
			FilterOperatorUtil._mOperators.lessThan,
			FilterOperatorUtil._mOperators.lessEqual,
			FilterOperatorUtil._mOperators.greaterThan,
			FilterOperatorUtil._mOperators.greaterEqual,

			FilterOperatorUtil._mOperators.notEqual,
			FilterOperatorUtil._mOperators.notBetween,
			FilterOperatorUtil._mOperators.notLessThan,
			FilterOperatorUtil._mOperators.notLessEqual,
			FilterOperatorUtil._mOperators.notGreaterThan,
			FilterOperatorUtil._mOperators.notGreaterEqual,

			FilterOperatorUtil._mOperators.lastMinutes,
			FilterOperatorUtil._mOperators.lastMinutesIncluded,
			FilterOperatorUtil._mOperators.nextMinutes,
			FilterOperatorUtil._mOperators.nextMinutesIncluded,
			FilterOperatorUtil._mOperators.lastHours,
			FilterOperatorUtil._mOperators.lastHoursIncluded,
			FilterOperatorUtil._mOperators.nextHours,
			FilterOperatorUtil._mOperators.nextHoursIncluded,

			FilterOperatorUtil._mOperators.today,
			FilterOperatorUtil._mOperators.yesterday,
			FilterOperatorUtil._mOperators.tomorrow,
			FilterOperatorUtil._mOperators.firstDayWeek,
			FilterOperatorUtil._mOperators.lastDayWeek,
			FilterOperatorUtil._mOperators.firstDayMonth,
			FilterOperatorUtil._mOperators.lastDayMonth,
			FilterOperatorUtil._mOperators.firstDayQuarter,
			FilterOperatorUtil._mOperators.lastDayQuarter,
			FilterOperatorUtil._mOperators.firstDayYear,
			FilterOperatorUtil._mOperators.lastDayYear,
			FilterOperatorUtil._mOperators.todayFromTo,
			FilterOperatorUtil._mOperators.lastDays,
			FilterOperatorUtil._mOperators.lastDaysIncluded,
			FilterOperatorUtil._mOperators.nextDays,
			FilterOperatorUtil._mOperators.nextDaysIncluded,

			FilterOperatorUtil._mOperators.thisWeek,
			FilterOperatorUtil._mOperators.lastWeek,
			FilterOperatorUtil._mOperators.lastWeeks,
			FilterOperatorUtil._mOperators.lastWeeksIncluded,
			FilterOperatorUtil._mOperators.nextWeek,
			FilterOperatorUtil._mOperators.nextWeeks,
			FilterOperatorUtil._mOperators.nextWeeksIncluded,

			FilterOperatorUtil._mOperators.specificMonth,
			FilterOperatorUtil._mOperators.specificMonthInYear,
			FilterOperatorUtil._mOperators.thisMonth,
			FilterOperatorUtil._mOperators.lastMonth,
			FilterOperatorUtil._mOperators.lastMonths,
			FilterOperatorUtil._mOperators.lastMonthsIncluded,
			FilterOperatorUtil._mOperators.nextMonth,
			FilterOperatorUtil._mOperators.nextMonths,
			FilterOperatorUtil._mOperators.nextMonthsIncluded,

			FilterOperatorUtil._mOperators.thisQuarter,
			FilterOperatorUtil._mOperators.lastQuarter,
			FilterOperatorUtil._mOperators.lastQuarters,
			FilterOperatorUtil._mOperators.lastQuartersIncluded,
			FilterOperatorUtil._mOperators.nextQuarter,
			FilterOperatorUtil._mOperators.nextQuarters,
			FilterOperatorUtil._mOperators.nextQuartersIncluded,

			FilterOperatorUtil._mOperators.quarter1,
			FilterOperatorUtil._mOperators.quarter2,
			FilterOperatorUtil._mOperators.quarter3,
			FilterOperatorUtil._mOperators.quarter4,

			FilterOperatorUtil._mOperators.thisYear,
			FilterOperatorUtil._mOperators.lastYear,
			FilterOperatorUtil._mOperators.lastYears,
			FilterOperatorUtil._mOperators.lastYearsIncluded,
			FilterOperatorUtil._mOperators.nextYear,
			FilterOperatorUtil._mOperators.nextYears,
			FilterOperatorUtil._mOperators.nextYearsIncluded,

			FilterOperatorUtil._mOperators.yearToDate,
			FilterOperatorUtil._mOperators.dateToYear
		]
	);
	FilterOperatorUtil.setOperatorsForType(
		BaseType.Numeric,
		[
			FilterOperatorUtil._mOperators.equal,
			FilterOperatorUtil._mOperators.between,
			FilterOperatorUtil._mOperators.lessThan,
			FilterOperatorUtil._mOperators.lessEqual,
			FilterOperatorUtil._mOperators.greaterThan,
			FilterOperatorUtil._mOperators.greaterEqual,

			FilterOperatorUtil._mOperators.notEqual,
			FilterOperatorUtil._mOperators.notBetween,
			FilterOperatorUtil._mOperators.notLessThan,
			FilterOperatorUtil._mOperators.notLessEqual,
			FilterOperatorUtil._mOperators.notGreaterThan,
			FilterOperatorUtil._mOperators.notGreaterEqual
		]
	);
	FilterOperatorUtil.setOperatorsForType(
		BaseType.Time,
		[
			FilterOperatorUtil._mOperators.equal,
			FilterOperatorUtil._mOperators.between,
			FilterOperatorUtil._mOperators.lessThan,
			FilterOperatorUtil._mOperators.lessEqual,
			FilterOperatorUtil._mOperators.greaterThan,
			FilterOperatorUtil._mOperators.greaterEqual,

			FilterOperatorUtil._mOperators.notEqual,
			FilterOperatorUtil._mOperators.notBetween,
			FilterOperatorUtil._mOperators.notLessThan,
			FilterOperatorUtil._mOperators.notLessEqual,
			FilterOperatorUtil._mOperators.notGreaterThan,
			FilterOperatorUtil._mOperators.notGreaterEqual
		]
	);
	FilterOperatorUtil.setOperatorsForType(
		BaseType.Boolean,
		[
			FilterOperatorUtil._mOperators.equal, FilterOperatorUtil._mOperators.notEqual
		]
	);

	/**
	 * Returns those of the given operators which match the given value.
	 *
	 * <b>Note</b> The value must be valid for the current type as this function only checks the operator against values.
	 * No type check is performed.
	 *
	 * @param {sap.ui.mdc.condition.Operator[]} aOperators Operators which are checked for matching
	 * @param {string} sValue Value used to check for the operators
	 * @returns {sap.ui.mdc.condition.Operator[]} the operator objects suitable for the given input string
	 *
	 * @private
	 */
	function _getMatchingOperators(aOperators, sValue) {
		// TODO: sType will be needed for checking the value content:   "=5" matches the EQ operator, but should only match when type is e.g. number, not for e.g. boolean
		const aResult = [];

		for (const oOperator of aOperators) {
			if (oOperator && oOperator.test && oOperator.test(sValue)) {
				aResult.push(oOperator);
			}
		}

		return aResult;
	}

	function _valueIsEmpty(vValue) {

		// TODO: is type specific check needed?
		return vValue === null || vValue === undefined || vValue === "";

	}

	function _getMonths() {
		if (!this._aMonths) {
			const oDate = new UniversalDate(),
				oFormatter = DateFormat.getDateInstance({
					pattern: "LLLL"
				});
			oDate.setDate(15);
			oDate.setMonth(0);

			const aMonths = [];

			for (let i = 0; i < 12; i++) {
				aMonths.push(oFormatter.format(oDate));
				oDate.setMonth(oDate.getMonth() + 1);
			}

			this._aMonths = aMonths;
		}

		return this._aMonths;
	}

	function _getIndexOfMonth(sMonth) {
		const sLowerCaseMonth = sMonth.toLowerCase();
		const aMonths = _getMonths.apply(this);
		let iIndex = -1;
		aMonths.some((sElement, i) => {
			if (sElement.toLowerCase() === sLowerCaseMonth || Number.parseInt(sMonth) === i + 1) {
				iIndex = i;
				return true;
			}
		});
		return iIndex;
	}

	function _getMonthRegExp() {
		if (!this._sMonthRegExp) {
			const aMonths = _getMonths.apply(this);
			this._sMonthRegExp = "(" + aMonths.join("|") + "|[1-9]|1[0-2])";
		}
		return this._sMonthRegExp;
	}

	let bCreatingMonthValueHelp = false;

	function _getMonthValueHelp() {

		const sId = "LFHForSpecificMonth";

		if (!bCreatingMonthValueHelp) {
			bCreatingMonthValueHelp = true;

			loadModules([
				"sap/ui/mdc/valuehelp/content/FixedList",
				"sap/ui/mdc/valuehelp/content/FixedListItem",
				"sap/ui/mdc/ValueHelp",
				"sap/ui/mdc/valuehelp/Popover",
				"sap/ui/core/Control"
			]).then((aLoaded) => {
				const FixedList = aLoaded[0];
				const FixedListItem = aLoaded[1];
				const ValueHelp = aLoaded[2];
				const Popover = aLoaded[3];
				const Control = aLoaded[4];

				const getMonthItems = function() {
					if (!this._aMonthsItems) {
						const aMonths = _getMonths.apply(this);
						this._aMonthsItems = [];

						for (let i = 0; i < 12; i++) {
							this._aMonthsItems.push({
								text: aMonths[i],
								key: i
							});
						}
					}

					return this._aMonthsItems;
				}.bind(this);

				const oMonthValueHelp = new ValueHelp(sId, {
					typeahead: new Popover(sId + "-pop", {
						content: [new FixedList(sId + "-FL", {
							filterList: false,
							useFirstMatch: true,
							items: {
								path: "$items>/",
								template: new FixedListItem({
									text: "{$items>text}",
									key: "{$items>key}"
								}),
								templateShareable: false
							}
						})]
					})
				}).setModel(new JSONModel(getMonthItems()), "$items");

				// put in static UIArea to have only one instance. As in UIArea only controls are alloweg we need a dummy Control
				try {
					const oStaticUIArea = StaticArea.getUIArea();
					const oControl = new Control(sId + "-parent", { dependents: [oMonthValueHelp] });
					oStaticUIArea.addContent(oControl, true); // do not invalidate UIArea
				} catch (e) {
					Log.error(e);
					throw new Error("MonthValueHelp cannot be assigned because static UIArea cannot be determined.");
				}

			});
		}

		return sId;

	}

	function _getText(sName, bLongText) {

		const sTextKey = "operators." + sName + (bLongText ? ".longText" : ".tokenText");
		return oMessageBundle.getText(sTextKey, undefined, true); // use bIgnoreKeyFallback=true to avoid assert messages in the console

	}

	function _getLongTextForTypes(sName, aBaseTypes) {

		const sTextKey = "operators." + sName + ".longText";
		const oTexts = {};

		for (let i = 0; i < aBaseTypes.length; i++) {
			oTexts[aBaseTypes[i]] = oMessageBundle.getText(sTextKey + "." + aBaseTypes[i].toLowerCase(), undefined, true);
		}
		return oTexts;

	}

	return FilterOperatorUtil;

});<|MERGE_RESOLUTION|>--- conflicted
+++ resolved
@@ -249,7 +249,6 @@
 
 						return sKey + "\t" + sDescription;
 					}
-<<<<<<< HEAD
 				}
 			}),
 			/*
@@ -526,309 +525,27 @@
 				tokenText: _getText(OperatorName.Empty, false),
 				valueTypes: [],
 				getModelFilter: function(oCondition, sFieldPath, oType, bCaseSensitive, sBaseType) {
-					let isNullable = false;
-					if (oType) {
-						const vResult = oType.parseValue("", "string");
-						try {
-							oType.validateValue(vResult);
-							isNullable = vResult === null;
-						} catch (oError) {
-							isNullable = false;
-=======
-				}),
-				/*
-				 * "Less Than" operator
-				 */
-				lessThan: new Operator({
-					name: OperatorName.LT,
-					filterOperator: ModelOperator.LT,
-					// tokenParse: "^<([^=].*)$",
-					tokenTest: "^<([^=].*)?$", // To check if operator used, it needs to start with "<"
-					tokenParse: "^<?(.+)?$", // if "<" not entered the complete text should be parsed
-					tokenFormat: "<{0}",
-					longText: _getText(OperatorName.LT, true),
-					longTextForTypes: _getLongTextForTypes(OperatorName.LT, [BaseType.Date]),
-					valueTypes: [OperatorValueType.Self]
-				}),
-				/*
-				 * "Not Less Than" operator
-				 */
-				notLessThan: new Operator({
-					name: OperatorName.NOTLT,
-					filterOperator: ModelOperator.GE,
-					// tokenParse: "^!<([^=].*)$",
-					tokenTest: ["^!\\(<([^=].*)?\\)$", "^!<([^=].*)?$"].join("|"),
-					tokenParse: ["^!\\(<?(.+)?\\)$", "^(!<)?(.+)?$"].join("|"),
-					tokenFormat: "!(<{0})",
-					longText: _getText(OperatorName.NOTLT, true),
-					longTextForTypes: _getLongTextForTypes(OperatorName.NOTLT, [BaseType.Date]),
-					valueTypes: [OperatorValueType.Self],
-					exclude: true
-				}),
-				/*
-				 * "Greater Than" operator
-				 */
-				greaterThan: new Operator({
-					name: OperatorName.GT,
-					filterOperator: ModelOperator.GT,
-					// tokenParse: "^>([^=].*)$",
-					tokenTest: "^>([^=].*)?$", // To check if operator used, it needs to start with ">"
-					tokenParse: "^>?(.+)?$", // if ">" not entered the complete text should be parsed
-					tokenFormat: ">{0}",
-					longText: _getText(OperatorName.GT, true),
-					longTextForTypes: _getLongTextForTypes(OperatorName.GT, [BaseType.Date]),
-					valueTypes: [OperatorValueType.Self]
-				}),
-				/*
-				 * "Not Greater Than" operator
-				 */
-				notGreaterThan: new Operator({
-					name: OperatorName.NOTGT,
-					filterOperator: ModelOperator.LE,
-					// tokenParse: "^!>([^=].*)$",
-					tokenTest: ["^!\\(>([^=].*)?\\)$","^!>([^=].*)?$"].join("|"),
-					tokenParse: ["^!\\(>(.+)?\\)$", "^(!>)?(.+)?$"].join("|") ,
-					tokenFormat: "!(>{0})",
-					longText: _getText(OperatorName.NOTGT, true),
-					longTextForTypes: _getLongTextForTypes(OperatorName.NOTGT, [BaseType.Date]),
-					valueTypes: [OperatorValueType.Self],
-					exclude: true
-				}),
-				/*
-				 * "Less Than Or Equal To" operator
-				 */
-				lessEqual: new Operator({
-					name: OperatorName.LE,
-					alias: { Date: "TO", DateTime: "TODATETIME" },
-					filterOperator: ModelOperator.LE,
-					// tokenParse: "^<=(.+)$",
-					tokenTest: "^<=(.+)?$",
-					tokenParse: "^(<=)?(.+)?$",
-					tokenFormat: "<={0}",
-					longText: _getText(OperatorName.LE, true),
-					longTextForTypes: _getLongTextForTypes(OperatorName.LE, [BaseType.Date]),
-					valueTypes: [OperatorValueType.Self]
-				}),
-				/*
-				 * "Not Less Than Or Equal To" operator
-				 */
-				notLessEqual: new Operator({
-					name: OperatorName.NOTLE,
-					filterOperator: ModelOperator.GT,
-					// tokenParse: "^!<=(.+)$",
-					tokenTest: ["^!\\(<=(.+)?\\)$", "^!<=(.+)?$"].join("|"),
-					tokenParse: ["^!\\(<=(.+)?\\)$", "^(!<=)?(.+)?$"].join("|"),
-					tokenFormat: "!(<={0})",
-					longText: _getText(OperatorName.NOTLE, true),
-					longTextForTypes: _getLongTextForTypes(OperatorName.NOTLE, [BaseType.Date]),
-					valueTypes: [OperatorValueType.Self],
-					exclude: true
-				}),
-				/*
-				 * "Greater Than Or Equal To" operator
-				 */
-				greaterEqual: new Operator({
-					name: OperatorName.GE,
-					alias: { Date: "FROM", DateTime: "FROMDATETIME" },
-					filterOperator: ModelOperator.GE,
-					// tokenParse: "^>=(.+)$",
-					tokenTest: "^>=(.+)?$",
-					tokenParse: "^(>=)?(.+)?$",
-					tokenFormat: ">={0}",
-					longText: _getText(OperatorName.GE, true),
-					longTextForTypes: _getLongTextForTypes(OperatorName.GE, [BaseType.Date]),
-					valueTypes: [OperatorValueType.Self]
-				}),
-				/*
-				 * "Not Greater Than Or Equal To" operator
-				 */
-				notGreaterEqual: new Operator({
-					name: OperatorName.NOTGE,
-					filterOperator: ModelOperator.LT,
-					// tokenParse: "^!>=(.+)$",
-					tokenTest: ["^!\\(>=(.+)?\\)$", "^!>=(.+)?$"].join("|"),
-					tokenParse: ["^!\\(>=(.+)?\\)$", "^(!>=)?(.+)?$"].join("|"),
-					tokenFormat: "!(>={0})",
-					longText: _getText(OperatorName.NOTGE, true),
-					longTextForTypes: _getLongTextForTypes(OperatorName.NOTGE, [BaseType.Date]),
-					valueTypes: [OperatorValueType.Self],
-					exclude: true
-				}),
-				/*
-				 * "Starts With" operator
-				 */
-				startsWith: new Operator({
-					name: OperatorName.StartsWith,
-					filterOperator: ModelOperator.StartsWith,
-					// tokenParse: "^([^!\\*]+.*)\\*$",
-					tokenTest: "^([^!\\*]+.*)\\*$",
-					tokenParse: "^(.+)\\*$|^(.*[^\\*])$",
-					tokenFormat: "{0}*",
-					longText: _getText(OperatorName.StartsWith, true),
-					valueTypes: [OperatorValueType.SelfNoParse]
-				}),
-				/*
-				 * "Does Not Start With" operator
-				 */
-				notStartsWith: new Operator({
-					name: OperatorName.NotStartsWith,
-					filterOperator: ModelOperator.NotStartsWith,
-					// tokenParse: "^!([^\\*].*)\\*$",
-					tokenTest: ["^!\\(([^\\*].*)\\*\\)$", "^!([^\\*].*)\\*$"].join("|"),
-					tokenParse: ["^!\\((.+)\\*\\)$", "^!?(.+)\\*$", "^(.*[^\\*])$"].join("|"),
-					tokenFormat: "!({0}*)",
-					longText: _getText(OperatorName.NotStartsWith, true),
-					valueTypes: [OperatorValueType.SelfNoParse],
-					exclude: true
-				}),
-				/*
-				 * "Ends With" operator
-				 */
-				endsWith: new Operator({
-					name: OperatorName.EndsWith,
-					filterOperator: ModelOperator.EndsWith,
-					// tokenParse: "^\\*(.*[^\\*])$",
-					tokenTest: "^\\*(.*[^\\*])$",
-					tokenParse: "^\\*?(.+)?$",
-					tokenFormat: "*{0}",
-					longText: _getText(OperatorName.EndsWith, true),
-					valueTypes: [OperatorValueType.SelfNoParse]
-				}),
-				/*
-				 * "Does Not End With" operator
-				 */
-				notEndsWith: new Operator({
-					name: OperatorName.NotEndsWith,
-					filterOperator: ModelOperator.NotEndsWith,
-					// tokenParse: "^!\\*(.*[^\\*])$",
-					tokenTest: ["^!\\(\\*(.*[^\\*])\\)$", "^!\\*(.*[^\\*])$"].join("|"),
-					tokenParse: ["^!\\(\\*(.+)?\\)$", "^(!\\*)?(.+)?$"].join("|"),
-					tokenFormat: "!(*{0})",
-					longText: _getText(OperatorName.NotEndsWith, true),
-					valueTypes: [OperatorValueType.SelfNoParse],
-					exclude: true
-				}),
-				/*
-				 * "Contains" operator
-				 */
-				contains: new Operator({
-					name: OperatorName.Contains,
-					filterOperator: ModelOperator.Contains,
-					// tokenParse: "^\\*(.*)\\*$",
-					tokenTest: "^\\*(.*)\\*$",
-					tokenParse: "^\\*(.+)?\\*$|^([^\\*]?.*[^\\*]?)$",
-					tokenFormat: "*{0}*",
-					longText: _getText(OperatorName.Contains, true),
-					valueTypes: [OperatorValueType.SelfNoParse]
-				}),
-				/*
-				 * "Does Not Contain" operator
-				 */
-				notContains: new Operator({
-					name: OperatorName.NotContains,
-					filterOperator: ModelOperator.NotContains,
-					// tokenParse: "^!\\*(.*)\\*$",
-					tokenTest: ["^!\\(\\*(.*)\\*\\)$", "^!\\*(.*)\\*$"].join("|"),
-					tokenParse: ["^!\\(\\*(.+)?\\*\\)$", "^!\\*(.+)?\\*$", "^!?(.+)$"].join("|"),
-					tokenFormat: "!(*{0}*)",
-					longText: _getText(OperatorName.NotContains, true),
-					valueTypes: [OperatorValueType.SelfNoParse],
-					exclude: true
-				}),
-				/*
-				 * "Not Equal To" operator
-				 */
-				notEqual: new Operator({
-					name: OperatorName.NE,
-					filterOperator: ModelOperator.NE,
-					// tokenParse: "^!=(.+)$",
-					tokenTest: ["^!\\(=(.+)?\\)$", "^!=(.+)?$"].join("|"),
-					tokenParse: ["^!\\(=(.+)?\\)$", "^(!=)?(.+)?$"].join("|"),
-					tokenFormat: "!(={0})",
-					longText: _getText(OperatorName.NE, true),
-					valueTypes: [OperatorValueType.Self],
-					exclude: true
-				}),
-				/*
-				 * "Empty" operator
-				 */
-				empty: new Operator({
-					name: OperatorName.Empty,
-					filterOperator: ModelOperator.EQ,
-					tokenParse: "^<#tokenText#>$",
-					tokenFormat: "<#tokenText#>",
-					longText: _getText(OperatorName.Empty, true),
-					tokenText: _getText(OperatorName.Empty, false),
-					valueTypes: [],
-					getModelFilter: function(oCondition, sFieldPath, oType, bCaseSensitive, sBaseType) {
-						if (sBaseType === BaseType.String) { // depending on backend and/or Type configuration filter is "" or null
-							let isNullable = false;
-							if (oType) {
-								const vResult = oType.parseValue("", "string");
-								try {
-									oType.validateValue(vResult);
-									isNullable = vResult === null;
-								} catch (oError) {
-									isNullable = false;
-								}
+					if (sBaseType === BaseType.String) { // depending on backend and/or Type configuration filter is "" or null
+						let isNullable = false;
+						if (oType) {
+							const vResult = oType.parseValue("", "string");
+							try {
+								oType.validateValue(vResult);
+								isNullable = vResult === null;
+							} catch (oError) {
+								isNullable = false;
 							}
-							if (isNullable) {
-								return new Filter({
-									filters: [new Filter({ path: sFieldPath, operator: ModelOperator.EQ, value1: "" }), new Filter({ path: sFieldPath, operator: ModelOperator.EQ, value1: null })],
-									and: false
-								});
-							} else {
-								return new Filter({ path: sFieldPath, operator: this.filterOperator, value1: "" });
-							}
-						} else { // per default filter for null
-							return new Filter({ path: sFieldPath, operator: this.filterOperator, value1: null });
 						}
-					}
-				}),
-				/*
-				 * "Not Empty" operator
-				 */
-				notEmpty: new Operator({
-					name: OperatorName.NotEmpty,
-					filterOperator: ModelOperator.NE,
-					tokenParse: ["^!\\(<#tokenText#>\\)$", "^!<#tokenText#>$"].join("|"),
-					tokenFormat: "!(<#tokenText#>)",
-					longText: _getText(OperatorName.NotEmpty, true),
-					tokenText: _getText(OperatorName.NotEmpty, false),
-					valueTypes: [],
-					exclude: true,
-					getModelFilter: function(oCondition, sFieldPath, oType, bCaseSensitive, sBaseType) {
-						if (sBaseType === BaseType.String) { // depending on backend and/or Type configuration filter is "" or null
-							let isNullable = false;
-							if (oType) {
-								const vResult = oType.parseValue("", "string");
-								try {
-									oType.validateValue(vResult);
-									isNullable = vResult === null;
-								} catch (oError) {
-									isNullable = false;
-								}
-							}
-							if (isNullable) {
-								return new Filter({
-									filters: [new Filter({ path: sFieldPath, operator: ModelOperator.NE, value1: "" }), new Filter({ path: sFieldPath, operator: ModelOperator.NE, value1: null })],
-									and: true
-								});
-							} else {
-								return new Filter({ path: sFieldPath, operator: this.filterOperator, value1: "" });
-							}
-						} else { // per default filter for not-null
-							return new Filter({ path: sFieldPath, operator: this.filterOperator, value1: null });
->>>>>>> a532956a
+						if (isNullable) {
+							return new Filter({
+								filters: [new Filter({ path: sFieldPath, operator: ModelOperator.EQ, value1: "" }), new Filter({ path: sFieldPath, operator: ModelOperator.EQ, value1: null })],
+								and: false
+							});
+						} else {
+							return new Filter({ path: sFieldPath, operator: this.filterOperator, value1: "" });
 						}
-					}
-					if (isNullable) {
-						return new Filter({
-							filters: [new Filter({ path: sFieldPath, operator: ModelOperator.EQ, value1: "" }), new Filter({ path: sFieldPath, operator: ModelOperator.EQ, value1: null })],
-							and: false
-						});
-					} else {
-						return new Filter({ path: sFieldPath, operator: this.filterOperator, value1: "" });
+					} else { // per default filter for null
+						return new Filter({ path: sFieldPath, operator: this.filterOperator, value1: null });
 					}
 				}
 			}),
@@ -845,23 +562,27 @@
 				valueTypes: [],
 				exclude: true,
 				getModelFilter: function(oCondition, sFieldPath, oType, bCaseSensitive, sBaseType) {
-					let isNullable = false;
-					if (oType) {
-						const vResult = oType.parseValue("", "string");
-						try {
-							oType.validateValue(vResult);
-							isNullable = vResult === null;
-						} catch (oError) {
-							isNullable = false;
+					if (sBaseType === BaseType.String) { // depending on backend and/or Type configuration filter is "" or null
+						let isNullable = false;
+						if (oType) {
+							const vResult = oType.parseValue("", "string");
+							try {
+								oType.validateValue(vResult);
+								isNullable = vResult === null;
+							} catch (oError) {
+								isNullable = false;
+							}
 						}
-					}
-					if (isNullable) {
-						return new Filter({
-							filters: [new Filter({ path: sFieldPath, operator: ModelOperator.NE, value1: "" }), new Filter({ path: sFieldPath, operator: ModelOperator.NE, value1: null })],
-							and: true
-						});
-					} else {
-						return new Filter({ path: sFieldPath, operator: this.filterOperator, value1: "" });
+						if (isNullable) {
+							return new Filter({
+								filters: [new Filter({ path: sFieldPath, operator: ModelOperator.NE, value1: "" }), new Filter({ path: sFieldPath, operator: ModelOperator.NE, value1: null })],
+								and: true
+							});
+						} else {
+							return new Filter({ path: sFieldPath, operator: this.filterOperator, value1: "" });
+						}
+					} else { // per default filter for not-null
+						return new Filter({ path: sFieldPath, operator: this.filterOperator, value1: null });
 					}
 				}
 			}),
@@ -2414,249 +2135,7 @@
 
 			return sOption;
 
-<<<<<<< HEAD
 		},
-=======
-			}
-		};
-
-		FilterOperatorUtil.setOperatorsForType(
-			BaseType.String,
-			[
-				FilterOperatorUtil._mOperators.contains,
-				FilterOperatorUtil._mOperators.equal,
-				FilterOperatorUtil._mOperators.between,
-				FilterOperatorUtil._mOperators.startsWith,
-				FilterOperatorUtil._mOperators.endsWith,
-				FilterOperatorUtil._mOperators.lessThan,
-				FilterOperatorUtil._mOperators.lessEqual,
-				FilterOperatorUtil._mOperators.greaterThan,
-				FilterOperatorUtil._mOperators.greaterEqual,
-				FilterOperatorUtil._mOperators.empty,
-
-				FilterOperatorUtil._mOperators.notContains,
-				FilterOperatorUtil._mOperators.notEqual,
-				FilterOperatorUtil._mOperators.notBetween,
-				FilterOperatorUtil._mOperators.notStartsWith,
-				FilterOperatorUtil._mOperators.notEndsWith,
-				FilterOperatorUtil._mOperators.notLessThan,
-				FilterOperatorUtil._mOperators.notLessEqual,
-				FilterOperatorUtil._mOperators.notGreaterThan,
-				FilterOperatorUtil._mOperators.notGreaterEqual,
-				FilterOperatorUtil._mOperators.notEmpty
-			],
-			FilterOperatorUtil._mOperators.equal
-		);
-		FilterOperatorUtil.setOperatorsForType(
-			BaseType.Date,
-			[
-				FilterOperatorUtil._mOperators.equal,
-				FilterOperatorUtil._mOperators.between,
-				FilterOperatorUtil._mOperators.lessThan,
-				FilterOperatorUtil._mOperators.lessEqual,
-				FilterOperatorUtil._mOperators.greaterThan,
-				FilterOperatorUtil._mOperators.greaterEqual,
-				FilterOperatorUtil._mOperators.empty,
-
-				FilterOperatorUtil._mOperators.notEqual,
-				FilterOperatorUtil._mOperators.notBetween,
-				FilterOperatorUtil._mOperators.notLessThan,
-				FilterOperatorUtil._mOperators.notLessEqual,
-				FilterOperatorUtil._mOperators.notGreaterThan,
-				FilterOperatorUtil._mOperators.notGreaterEqual,
-				FilterOperatorUtil._mOperators.notEmpty,
-
-				FilterOperatorUtil._mOperators.today,
-				FilterOperatorUtil._mOperators.yesterday,
-				FilterOperatorUtil._mOperators.tomorrow,
-				FilterOperatorUtil._mOperators.firstDayWeek,
-				FilterOperatorUtil._mOperators.lastDayWeek,
-				FilterOperatorUtil._mOperators.firstDayMonth,
-				FilterOperatorUtil._mOperators.lastDayMonth,
-				FilterOperatorUtil._mOperators.firstDayQuarter,
-				FilterOperatorUtil._mOperators.lastDayQuarter,
-				FilterOperatorUtil._mOperators.firstDayYear,
-				FilterOperatorUtil._mOperators.lastDayYear,
-				FilterOperatorUtil._mOperators.todayFromTo,
-				FilterOperatorUtil._mOperators.lastDays,
-				FilterOperatorUtil._mOperators.lastDaysIncluded,
-				FilterOperatorUtil._mOperators.nextDays,
-				FilterOperatorUtil._mOperators.nextDaysIncluded,
-
-				FilterOperatorUtil._mOperators.thisWeek,
-				FilterOperatorUtil._mOperators.lastWeek,
-				FilterOperatorUtil._mOperators.lastWeeks,
-				FilterOperatorUtil._mOperators.lastWeeksIncluded,
-				FilterOperatorUtil._mOperators.nextWeek,
-				FilterOperatorUtil._mOperators.nextWeeks,
-				FilterOperatorUtil._mOperators.nextWeeksIncluded,
-
-				FilterOperatorUtil._mOperators.specificMonth,
-				FilterOperatorUtil._mOperators.specificMonthInYear,
-				FilterOperatorUtil._mOperators.thisMonth,
-				FilterOperatorUtil._mOperators.lastMonth,
-				FilterOperatorUtil._mOperators.lastMonths,
-				FilterOperatorUtil._mOperators.lastMonthsIncluded,
-				FilterOperatorUtil._mOperators.nextMonth,
-				FilterOperatorUtil._mOperators.nextMonths,
-				FilterOperatorUtil._mOperators.nextMonthsIncluded,
-
-				FilterOperatorUtil._mOperators.thisQuarter,
-				FilterOperatorUtil._mOperators.lastQuarter,
-				FilterOperatorUtil._mOperators.lastQuarters,
-				FilterOperatorUtil._mOperators.lastQuartersIncluded,
-				FilterOperatorUtil._mOperators.nextQuarter,
-				FilterOperatorUtil._mOperators.nextQuarters,
-				FilterOperatorUtil._mOperators.nextQuartersIncluded,
-
-				FilterOperatorUtil._mOperators.quarter1,
-				FilterOperatorUtil._mOperators.quarter2,
-				FilterOperatorUtil._mOperators.quarter3,
-				FilterOperatorUtil._mOperators.quarter4,
-
-				FilterOperatorUtil._mOperators.thisYear,
-				FilterOperatorUtil._mOperators.lastYear,
-				FilterOperatorUtil._mOperators.lastYears,
-				FilterOperatorUtil._mOperators.lastYearsIncluded,
-				FilterOperatorUtil._mOperators.nextYear,
-				FilterOperatorUtil._mOperators.nextYears,
-				FilterOperatorUtil._mOperators.nextYearsIncluded,
-
-				FilterOperatorUtil._mOperators.yearToDate,
-				FilterOperatorUtil._mOperators.dateToYear
-			]
-		);
-		FilterOperatorUtil.setOperatorsForType(
-			BaseType.DateTime,
-			[
-				FilterOperatorUtil._mOperators.equal,
-				FilterOperatorUtil._mOperators.between,
-				FilterOperatorUtil._mOperators.lessThan,
-				FilterOperatorUtil._mOperators.lessEqual,
-				FilterOperatorUtil._mOperators.greaterThan,
-				FilterOperatorUtil._mOperators.greaterEqual,
-				FilterOperatorUtil._mOperators.empty,
-
-				FilterOperatorUtil._mOperators.notEqual,
-				FilterOperatorUtil._mOperators.notBetween,
-				FilterOperatorUtil._mOperators.notLessThan,
-				FilterOperatorUtil._mOperators.notLessEqual,
-				FilterOperatorUtil._mOperators.notGreaterThan,
-				FilterOperatorUtil._mOperators.notGreaterEqual,
-				FilterOperatorUtil._mOperators.notEmpty,
-
-				FilterOperatorUtil._mOperators.lastMinutes,
-				FilterOperatorUtil._mOperators.lastMinutesIncluded,
-				FilterOperatorUtil._mOperators.nextMinutes,
-				FilterOperatorUtil._mOperators.nextMinutesIncluded,
-				FilterOperatorUtil._mOperators.lastHours,
-				FilterOperatorUtil._mOperators.lastHoursIncluded,
-				FilterOperatorUtil._mOperators.nextHours,
-				FilterOperatorUtil._mOperators.nextHoursIncluded,
-
-				FilterOperatorUtil._mOperators.today,
-				FilterOperatorUtil._mOperators.yesterday,
-				FilterOperatorUtil._mOperators.tomorrow,
-				FilterOperatorUtil._mOperators.firstDayWeek,
-				FilterOperatorUtil._mOperators.lastDayWeek,
-				FilterOperatorUtil._mOperators.firstDayMonth,
-				FilterOperatorUtil._mOperators.lastDayMonth,
-				FilterOperatorUtil._mOperators.firstDayQuarter,
-				FilterOperatorUtil._mOperators.lastDayQuarter,
-				FilterOperatorUtil._mOperators.firstDayYear,
-				FilterOperatorUtil._mOperators.lastDayYear,
-				FilterOperatorUtil._mOperators.todayFromTo,
-				FilterOperatorUtil._mOperators.lastDays,
-				FilterOperatorUtil._mOperators.lastDaysIncluded,
-				FilterOperatorUtil._mOperators.nextDays,
-				FilterOperatorUtil._mOperators.nextDaysIncluded,
-
-				FilterOperatorUtil._mOperators.thisWeek,
-				FilterOperatorUtil._mOperators.lastWeek,
-				FilterOperatorUtil._mOperators.lastWeeks,
-				FilterOperatorUtil._mOperators.lastWeeksIncluded,
-				FilterOperatorUtil._mOperators.nextWeek,
-				FilterOperatorUtil._mOperators.nextWeeks,
-				FilterOperatorUtil._mOperators.nextWeeksIncluded,
-
-				FilterOperatorUtil._mOperators.specificMonth,
-				FilterOperatorUtil._mOperators.specificMonthInYear,
-				FilterOperatorUtil._mOperators.thisMonth,
-				FilterOperatorUtil._mOperators.lastMonth,
-				FilterOperatorUtil._mOperators.lastMonths,
-				FilterOperatorUtil._mOperators.lastMonthsIncluded,
-				FilterOperatorUtil._mOperators.nextMonth,
-				FilterOperatorUtil._mOperators.nextMonths,
-				FilterOperatorUtil._mOperators.nextMonthsIncluded,
-
-				FilterOperatorUtil._mOperators.thisQuarter,
-				FilterOperatorUtil._mOperators.lastQuarter,
-				FilterOperatorUtil._mOperators.lastQuarters,
-				FilterOperatorUtil._mOperators.lastQuartersIncluded,
-				FilterOperatorUtil._mOperators.nextQuarter,
-				FilterOperatorUtil._mOperators.nextQuarters,
-				FilterOperatorUtil._mOperators.nextQuartersIncluded,
-
-				FilterOperatorUtil._mOperators.quarter1,
-				FilterOperatorUtil._mOperators.quarter2,
-				FilterOperatorUtil._mOperators.quarter3,
-				FilterOperatorUtil._mOperators.quarter4,
-
-				FilterOperatorUtil._mOperators.thisYear,
-				FilterOperatorUtil._mOperators.lastYear,
-				FilterOperatorUtil._mOperators.lastYears,
-				FilterOperatorUtil._mOperators.lastYearsIncluded,
-				FilterOperatorUtil._mOperators.nextYear,
-				FilterOperatorUtil._mOperators.nextYears,
-				FilterOperatorUtil._mOperators.nextYearsIncluded,
-
-				FilterOperatorUtil._mOperators.yearToDate,
-				FilterOperatorUtil._mOperators.dateToYear
-			]
-		);
-		FilterOperatorUtil.setOperatorsForType(
-			BaseType.Numeric,
-			[
-				FilterOperatorUtil._mOperators.equal,
-				FilterOperatorUtil._mOperators.between,
-				FilterOperatorUtil._mOperators.lessThan,
-				FilterOperatorUtil._mOperators.lessEqual,
-				FilterOperatorUtil._mOperators.greaterThan,
-				FilterOperatorUtil._mOperators.greaterEqual,
-
-				FilterOperatorUtil._mOperators.notEqual,
-				FilterOperatorUtil._mOperators.notBetween,
-				FilterOperatorUtil._mOperators.notLessThan,
-				FilterOperatorUtil._mOperators.notLessEqual,
-				FilterOperatorUtil._mOperators.notGreaterThan,
-				FilterOperatorUtil._mOperators.notGreaterEqual
-			]
-		);
-		FilterOperatorUtil.setOperatorsForType(
-			BaseType.Time,
-			[
-				FilterOperatorUtil._mOperators.equal,
-				FilterOperatorUtil._mOperators.between,
-				FilterOperatorUtil._mOperators.lessThan,
-				FilterOperatorUtil._mOperators.lessEqual,
-				FilterOperatorUtil._mOperators.greaterThan,
-				FilterOperatorUtil._mOperators.greaterEqual,
-
-				FilterOperatorUtil._mOperators.notEqual,
-				FilterOperatorUtil._mOperators.notBetween,
-				FilterOperatorUtil._mOperators.notLessThan,
-				FilterOperatorUtil._mOperators.notLessEqual,
-				FilterOperatorUtil._mOperators.notGreaterThan,
-				FilterOperatorUtil._mOperators.notGreaterEqual
-			]
-		);
-		FilterOperatorUtil.setOperatorsForType(
-			BaseType.Boolean,
-			[
-				FilterOperatorUtil._mOperators.equal, FilterOperatorUtil._mOperators.notEqual
-			]
-		);
->>>>>>> a532956a
 
 		/**
 		 * Determines the corresponding custom <code>DynamicDateOption</code> for an <code>Operator</code>
@@ -2711,6 +2190,7 @@
 			FilterOperatorUtil._mOperators.lessEqual,
 			FilterOperatorUtil._mOperators.greaterThan,
 			FilterOperatorUtil._mOperators.greaterEqual,
+			FilterOperatorUtil._mOperators.empty,
 
 			FilterOperatorUtil._mOperators.notEqual,
 			FilterOperatorUtil._mOperators.notBetween,
@@ -2718,6 +2198,7 @@
 			FilterOperatorUtil._mOperators.notLessEqual,
 			FilterOperatorUtil._mOperators.notGreaterThan,
 			FilterOperatorUtil._mOperators.notGreaterEqual,
+			FilterOperatorUtil._mOperators.notEmpty,
 
 			FilterOperatorUtil._mOperators.today,
 			FilterOperatorUtil._mOperators.yesterday,
@@ -2788,6 +2269,7 @@
 			FilterOperatorUtil._mOperators.lessEqual,
 			FilterOperatorUtil._mOperators.greaterThan,
 			FilterOperatorUtil._mOperators.greaterEqual,
+			FilterOperatorUtil._mOperators.empty,
 
 			FilterOperatorUtil._mOperators.notEqual,
 			FilterOperatorUtil._mOperators.notBetween,
@@ -2795,6 +2277,7 @@
 			FilterOperatorUtil._mOperators.notLessEqual,
 			FilterOperatorUtil._mOperators.notGreaterThan,
 			FilterOperatorUtil._mOperators.notGreaterEqual,
+			FilterOperatorUtil._mOperators.notEmpty,
 
 			FilterOperatorUtil._mOperators.lastMinutes,
 			FilterOperatorUtil._mOperators.lastMinutesIncluded,
