--- conflicted
+++ resolved
@@ -7,11 +7,9 @@
 		"sap/ui/model/Filter",
 		"sap/ui/model/FilterOperator",
 		"sap/base/Log"
-<<<<<<< HEAD
 	], (
 	FilterOperatorUtil,
 	BaseType,
-	OperatorName,
 	Filter,
 	FilterOperator,
 	Log
@@ -32,18 +30,6 @@
 	 * @ui5-restricted sap.ui.mdc
 	 */
 	const FilterConverter = {
-=======
-	],
-
-	(
-		FilterOperatorUtil,
-		BaseType,
-		Filter,
-		FilterOperator,
-		Log
-	) => {
-		"use strict";
->>>>>>> 639c488f
 
 		/**
 		 * creates a map with the types of the conditions.
