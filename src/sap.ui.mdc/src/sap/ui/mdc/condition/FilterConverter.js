--- conflicted
+++ resolved
@@ -8,10 +8,10 @@
 		"sap/ui/model/Filter",
 		"sap/ui/model/FilterOperator",
 		"sap/base/Log"
-<<<<<<< HEAD
 	], (
 	FilterOperatorUtil,
 	BaseType,
+	OperatorName,
 	Filter,
 	FilterOperator,
 	Log
@@ -32,19 +32,6 @@
 	 * @ui5-restricted sap.ui.mdc
 	 */
 	const FilterConverter = {
-=======
-	],
-
-	(
-		FilterOperatorUtil,
-		BaseType,
-		OperatorName,
-		Filter,
-		FilterOperator,
-		Log
-	) => {
-		"use strict";
->>>>>>> 5dd853cb
 
 		/**
 		 * creates a map with the types of the conditions.
@@ -81,7 +68,6 @@
 				}
 			}
 
-<<<<<<< HEAD
 			return oResult;
 		},
 
@@ -98,175 +84,103 @@
 		 * @ui5-restricted sap.ui.mdc
 		 */
 		createFilters: function(oConditions, oConditionTypes, fConvert2FilterCallback, bCaseSensitive) {
-			let i, aLocalIncludeFilters, aLocalExcludeFilters, oOperator, oFilter, oNewFilter, oCondition, oAnyOrAllFilterParam;
+			let i, aLocalIncludeFilters, aLocalExcludeFilters, oOperator, oFilter, oNewFilter, oCondition;
 			const aOverallFilters = [];
 
-			const convertAnyAllFilter = function(oFilter, sOperator, sPattern) {
-				// var sOperator = FilterOperator.Any;
-				// var sPattern = "*/";
-				const sVariable = "L1";
-
-				// in case of nested inner filters call the convertAnyAllFilters for all sub filters.
-				if (!oFilter.sPath && oFilter.aFilters) {
-					let oFilterParam;
-					oFilter.aFilters.forEach((oFilter) => { oFilterParam = convertAnyAllFilter(oFilter, sOperator, sPattern);} );
-					return oFilterParam || false;
-				}
-
-				if (oFilter.sPath?.indexOf(sPattern) > -1) {
-					const aSections = oFilter.sPath.split(sPattern);
-					if (aSections.length === 2) {
-						const [sNavPath, sPropertyPath] = aSections;
-						oFilter.sPath = sVariable + "/" + sPropertyPath;
-
-						// the Any/All filter parameter for all filters of one condition
-						return {
-							path: sNavPath,
-							operator: sOperator,
-							variable: sVariable,
-							condition: null  // this will be set later with the filter statement for all ANY/ALL filters
-						};
-					} else {
-						throw new Error("FilterConverter: not supported binding " + oFilter.sPath);
-					}
-				}
-				return false;
+			const convertAnyAllFilter = function(oFilter, sFieldPath, sPropertyPath) {
+				if ([FilterOperator.Any,FilterOperator.All].includes(oFilter.getOperator())) {
+					// existing Any/All filters are not changed
+					return {filter: null, anyAllFilters: [oFilter]};
+				} else if (!oFilter.getPath() && oFilter.getFilters()) {
+					// in case of nested inner filters call the convertAnyAllFilters for all sub filters.
+					const aFilters = [];
+					let aAnyAllFilters = [];
+					oFilter.getFilters().forEach((oFilter) => {
+						// aFilters.push(convertAnyAllFilter(oFilter, sFieldPath, sPropertyPath));
+						const oConverted = convertAnyAllFilter(oFilter, sFieldPath, sPropertyPath);
+						if (oConverted.filter) {
+							aFilters.push(oConverted.filter);
+						}
+						if (oConverted.anyAllFilters.length > 0) {
+							aAnyAllFilters = aAnyAllFilters.concat(oConverted.anyAllFilters);
+						}
+					});
+
+					let oNewFilter;
+					if (aFilters.length === 1) {
+						[oNewFilter] = aFilters;
+					} else if (aFilters.length > 1){
+						oNewFilter = new Filter({filters: aFilters, and: oFilter.isAnd()});
+					}
+					return {filter: oNewFilter, anyAllFilters: aAnyAllFilters};
+				} else if (oFilter.getPath() === sFieldPath) {
+					oFilter.sPath = sPropertyPath;
+					return {filter: oFilter, anyAllFilters: []};
+				}
+				return oFilter;
 			};
 
-			const convertToAnyOrAllFilter = function(oFilter) {
-				// ANY condition handling e.g. fieldPath "navPath*/propertyPath"
-				const oFilterParam = convertAnyAllFilter(oFilter, FilterOperator.Any, "*/");
-				if (oFilterParam) {
-					return oFilterParam;
-				} else {
-					// ALL condition handling e.g. fieldPath "navPath+/propertyPath"
-					return convertAnyAllFilter(oFilter, FilterOperator.All, "+/");
-				}
-			};
-=======
-				return oResult;
-			},
-
-			/**
-			 * Converts all conditions given in a oConditions map into a {@link sap.ui.model.Filter Filter} object.
-			 *
-			 * @param {object} oConditions map of {@link sap.ui.mdc.condition.ConditionObject conditions}
-			 * @param {object} oConditionTypes map containing the types of the condition. Will be used to convert the values of a condition.
-			 * @param {function} [fConvert2FilterCallback] deprecated (since 1.113) and not called anymore.
-			 * @param {boolean} [bCaseSensitive] If <code>true</code>, the filtering for search strings is case-sensitive
-			 * @returns {sap.ui.model.Filter} Filter object for filtering a {@link sap.ui.model.ListBinding ListBinding}
-			 *
-			 * @private
-			 * @ui5-restricted sap.ui.mdc
-			 */
-			createFilters: function(oConditions, oConditionTypes, fConvert2FilterCallback, bCaseSensitive) {
-				let i, aLocalIncludeFilters, aLocalExcludeFilters, oOperator, oFilter, oNewFilter, oCondition;
-				const aOverallFilters = [];
-
-				const convertAnyAllFilter = function(oFilter, sFieldPath, sPropertyPath) {
-					if ([FilterOperator.Any,FilterOperator.All].includes(oFilter.getOperator())) {
-						// existing Any/All filters are not changed
-						return {filter: null, anyAllFilters: [oFilter]};
-					} else if (!oFilter.getPath() && oFilter.getFilters()) {
-						// in case of nested inner filters call the convertAnyAllFilters for all sub filters.
-						const aFilters = [];
-						let aAnyAllFilters = [];
-						oFilter.getFilters().forEach((oFilter) => {
-							// aFilters.push(convertAnyAllFilter(oFilter, sFieldPath, sPropertyPath));
-							const oConverted = convertAnyAllFilter(oFilter, sFieldPath, sPropertyPath);
+			// Include-filters are combined in an OR-filter put into an All or A-filter
+			// Exclude-filters are combined in an AND-filter and put into an All-filter (As the searched entry must be in none of the targets.)
+			// Special case "empty", here the filter is created in the operator to allow custom empty-operators.
+			const convertToAnyOrAllFilter = function(aFilters, sFieldPath, bExclude) {
+				const [sNavPath, sPattern, sPropertyPath, sWrongPart] = sFieldPath.split(/([\*\+]\/)/);
+				if (sPattern && aFilters.length > 0) {
+					let oFilter;
+
+					if (aFilters.length === 1) {
+						[oFilter] = aFilters;
+					} else if (aFilters.length > 1) {
+						oFilter = new Filter({ filters: aFilters, and: bExclude });
+					}
+
+					if (oFilter) {
+						const sVariable = "L1";
+
+						if (!sWrongPart) { // only one occurence of pattern allowed
+							const oConverted = convertAnyAllFilter(oFilter, sFieldPath, sVariable + "/" + sPropertyPath);
+							let oNewFilter;
 							if (oConverted.filter) {
-								aFilters.push(oConverted.filter);
+								// the Any/All filter parameter for all filters of one FieldPath
+								oNewFilter = new Filter({
+									path: sNavPath,
+									operator: sPattern === "*/" && !bExclude ? FilterOperator.Any : FilterOperator.All, // exclude filters are All-filters, even in Any case
+									variable: sVariable,
+									condition: oConverted.filter
+								});
 							}
 							if (oConverted.anyAllFilters.length > 0) {
-								aAnyAllFilters = aAnyAllFilters.concat(oConverted.anyAllFilters);
-							}
-						});
-
-						let oNewFilter;
-						if (aFilters.length === 1) {
-							[oNewFilter] = aFilters;
-						} else if (aFilters.length > 1){
-							oNewFilter = new Filter({filters: aFilters, and: oFilter.isAnd()});
-						}
-						return {filter: oNewFilter, anyAllFilters: aAnyAllFilters};
-					} else if (oFilter.getPath() === sFieldPath) {
-						oFilter.sPath = sPropertyPath;
-						return {filter: oFilter, anyAllFilters: []};
-					}
-					return oFilter;
-				};
-
-				// Include-filters are combined in an OR-filter put into an All or A-filter
-				// Exclude-filters are combined in an AND-filter and put into an All-filter (As the searched entry must be in none of the targets.)
-				// Special case "empty", here the filter is created in the operator to allow custom empty-operators.
-				const convertToAnyOrAllFilter = function(aFilters, sFieldPath, bExclude) {
-					const [sNavPath, sPattern, sPropertyPath, sWrongPart] = sFieldPath.split(/([\*\+]\/)/);
-					if (sPattern && aFilters.length > 0) {
-						let oFilter;
-
-						if (aFilters.length === 1) {
-							[oFilter] = aFilters;
-						} else if (aFilters.length > 1) {
-							oFilter = new Filter({ filters: aFilters, and: bExclude });
-						}
-
-						if (oFilter) {
-							const sVariable = "L1";
-
-							if (!sWrongPart) { // only one occurence of pattern allowed
-								const oConverted = convertAnyAllFilter(oFilter, sFieldPath, sVariable + "/" + sPropertyPath);
-								let oNewFilter;
-								if (oConverted.filter) {
-									// the Any/All filter parameter for all filters of one FieldPath
+								if (oNewFilter) {
+									oConverted.anyAllFilters.push(oNewFilter);
 									oNewFilter = new Filter({
-										path: sNavPath,
-										operator: sPattern === "*/" && !bExclude ? FilterOperator.Any : FilterOperator.All, // exclude filters are All-filters, even in Any case
-										variable: sVariable,
-										condition: oConverted.filter
+										filters: oConverted.anyAllFilters,
+										and: bExclude
+									});
+								} else if (oConverted.anyAllFilters.length === 1) {
+									[oNewFilter] = oConverted.anyAllFilters;
+								} else {
+									oNewFilter = new Filter({
+										filters: oConverted.anyAllFilters,
+										and: bExclude
 									});
 								}
-								if (oConverted.anyAllFilters.length > 0) {
-									if (oNewFilter) {
-										oConverted.anyAllFilters.push(oNewFilter);
-										oNewFilter = new Filter({
-											filters: oConverted.anyAllFilters,
-											and: bExclude
-										});
-									} else if (oConverted.anyAllFilters.length === 1) {
-										[oNewFilter] = oConverted.anyAllFilters;
-									} else {
-										oNewFilter = new Filter({
-											filters: oConverted.anyAllFilters,
-											and: bExclude
-										});
-									}
-								}
-
-								return [oNewFilter];
-							} else {
-								throw new Error("FilterConverter: not supported binding " + sFieldPath);
 							}
-						}
-					}
->>>>>>> 5dd853cb
-
-					return aFilters; // just use unchanged Filter
-				};
-
-<<<<<<< HEAD
+
+							return [oNewFilter];
+						} else {
+							throw new Error("FilterConverter: not supported binding " + sFieldPath);
+						}
+					}
+				}
+
+				return aFilters; // just use unchanged Filter
+			};
+
 			// OR-combine filters for each property
 			for (const sFieldPath in oConditions) {
 				aLocalIncludeFilters = [];
 				aLocalExcludeFilters = [];
-				oAnyOrAllFilterParam = null;
 				const aConditions = oConditions[sFieldPath];
-=======
-				// OR-combine filters for each property
-				for (const sFieldPath in oConditions) {
-					aLocalIncludeFilters = [];
-					aLocalExcludeFilters = [];
-					const aConditions = oConditions[sFieldPath];
->>>>>>> 5dd853cb
 
 				if (sFieldPath === "$search") {
 					continue;
@@ -326,43 +240,19 @@
 							for (let j = 0; j < aFieldPath.length; j++) {
 								aLocalIncludeFilters.push(new Filter({ path: aFieldPath[j], operator: oFilter.sOperator, value1: oFilter.oValue1, caseSensitive: bCaseSensitive }));
 							}
-<<<<<<< HEAD
 							continue;
-=======
-
-							aLocalIncludeFilters.push(oFilter);
-						} else {
-							aLocalExcludeFilters.push(oFilter);
->>>>>>> 5dd853cb
-						}
-
-<<<<<<< HEAD
-						// support for Any/all filters for include operations
-						// Any/All condition handling e.g. fieldPath "navPath*/propertyPath" or "navPath+/propertyPath"
-						oAnyOrAllFilterParam = convertToAnyOrAllFilter(oFilter);
+						}
+
 						aLocalIncludeFilters.push(oFilter);
 					} else {
-=======
-					// support for Any or All filters - update the Any/All Filter in the include and exclude-filters
-					// Any/All condition handling e.g. fieldPath "navPath*/propertyPath" or "navPath+/propertyPath"
-					aLocalIncludeFilters = convertToAnyOrAllFilter(aLocalIncludeFilters, sFieldPath, false);
-					aLocalExcludeFilters = convertToAnyOrAllFilter(aLocalExcludeFilters, sFieldPath, true);
-
-					// take the single Filter or combine all with OR
-					oFilter = undefined;
-					if (aLocalIncludeFilters.length === 1) {
-						oFilter = aLocalIncludeFilters[0]; // could omit this and have an OR-ed array with only one filter, but it's nice this way.
-					} else if (aLocalIncludeFilters.length > 1) {
-						oFilter = new Filter({ filters: aLocalIncludeFilters, and: false });
-					}
->>>>>>> 5dd853cb
-
-						// support for Any/All filters for exclude operations
-						// Any/All condition handling e.g. fieldPath "navPath*/propertyPath" or "navPath+/propertyPath"
-						oAnyOrAllFilterParam = convertToAnyOrAllFilter(oFilter);
 						aLocalExcludeFilters.push(oFilter);
 					}
 				}
+
+				// support for Any or All filters - update the Any/All Filter in the include and exclude-filters
+				// Any/All condition handling e.g. fieldPath "navPath*/propertyPath" or "navPath+/propertyPath"
+				aLocalIncludeFilters = convertToAnyOrAllFilter(aLocalIncludeFilters, sFieldPath, false);
+				aLocalExcludeFilters = convertToAnyOrAllFilter(aLocalExcludeFilters, sFieldPath, true);
 
 				// take the single Filter or combine all with OR
 				oFilter = undefined;
@@ -372,7 +262,6 @@
 					oFilter = new Filter({ filters: aLocalIncludeFilters, and: false });
 				}
 
-<<<<<<< HEAD
 				// merge include-filter and all exclude-filter into the Overallfilter, they will be AND added to the result
 				if (oFilter) {
 					aLocalExcludeFilters.unshift(oFilter); // add include-filters to the beginning (better to read)
@@ -383,20 +272,6 @@
 					oNewFilter = aLocalExcludeFilters[0];
 				} else if (aLocalExcludeFilters.length > 1) {
 					oNewFilter = new Filter({ filters: aLocalExcludeFilters, and: true }); // to have all filters for differents path AND grouped
-				}
-=======
-					if (oNewFilter) {
-						aOverallFilters.push(oNewFilter);
-					}
->>>>>>> 5dd853cb
-
-				// support for Any or All filters - update the Any/All Filter in the OverAllFilters array
-				if (oAnyOrAllFilterParam) {
-					// oAnyOrAllFilterParam.path = NavPath,
-					// oAnyOrAllFilterParam.operator = "Any/All",
-					// oAnyOrAllFilterParam.variable = "L1"
-					oAnyOrAllFilterParam.condition = oNewFilter;
-					oNewFilter = new Filter(oAnyOrAllFilterParam);
 				}
 
 				if (oNewFilter) {
@@ -436,16 +311,11 @@
 				return "(" + sRes + ")";
 			} else {
 				if (oFilter.sOperator === FilterOperator.Any || oFilter.sOperator === FilterOperator.All) {
-					sRes = oFilter.sVariable + ":" + oFilter.sPath + " " + oFilter.sOperator + " " + FilterConverter.prettyPrintFilters(oFilter.oCondition);
+					sRes = oFilter.sVariable ? oFilter.sVariable + ":" : "";
+					sRes = sRes + oFilter.sPath + " " + oFilter.sOperator + " " + FilterConverter.prettyPrintFilters(oFilter.oCondition);
 				} else {
-<<<<<<< HEAD
 					if (oFilter.bCaseSensitive === false) {
 						sRes = "tolower(" + oFilter.sPath + ") " + oFilter.sOperator + " tolower('" + oFilter.oValue1 + "')";
-=======
-					if (oFilter.sOperator === FilterOperator.Any || oFilter.sOperator === FilterOperator.All) {
-						sRes = oFilter.sVariable ? oFilter.sVariable + ":" : "";
-						sRes = sRes + oFilter.sPath + " " + oFilter.sOperator + " " + FilterConverter.prettyPrintFilters(oFilter.oCondition);
->>>>>>> 5dd853cb
 					} else {
 						sRes = oFilter.sPath + " " + oFilter.sOperator + " '" + oFilter.oValue1 + "'";
 					}
