/*!
 * ${copyright}
 */
sap.ui.define([
		'sap/ui/mdc/condition/Operator',
		'sap/ui/mdc/util/DateUtil',
		'sap/ui/mdc/enums/OperatorValueType',
		'sap/ui/model/Filter',
		'sap/ui/model/FilterOperator',
<<<<<<< HEAD
		'sap/base/Log'
	], (
	Operator,
	DateUtil,
	OperatorValueType,
	Filter,
	FilterOperator,
	Log
) => {
	"use strict";

	/**
	 * @class
	 * Creates a <code>sap.ui.mdc.condition.RangeOperator</code> object.
	 * This is used in the {@link sap.ui.mdc.FilterField FilterField} control to define which filter operators are supported.
	 *
	 * <b>Note:</b> Use this class only for filter field of type date or time related data types.
	 *
	 * If a function or property is initial, the default implementation is used.
	 *
	 * @extends sap.ui.mdc.condition.Operator
	 * @param {object} oConfiguration Includes all parameters of {@link sap.ui.mdc.condition.Operator Operator} and adds some special ones
	 * @param {string[]} [oConfiguration.label] Additional array of labels for the values of the operator. Will be shown as placeholder text or label of the value fields.
	 * @param {function} oConfiguration.calcRange Function to calculate the date range of the operation. The function returns an array of <code>UniversalDates</code>. In case of a single <code>filterOperator</code> the array can return a single value.
	 * @param {function} [oConfiguration.formatRange] Function to format the date range.
	 * @param {int[]|function} [oConfiguration.defaultValues] Array of values for the defaults of <code>RangeOperators</code> parameter. This can be a function, which returns the array of values. If not used the default for the values is 1.
	 * @constructor
	 * @author SAP SE
	 * @version ${version}
	 * @public
	 * @alias sap.ui.mdc.condition.RangeOperator
	 * @since 1.74.0
	 * @author SAP SE
	 */
	const RangeOperator = Operator.extend("sap.ui.mdc.condition.RangeOperator", /** @lends sap.ui.mdc.condition.RangeOperator.prototype */ {
		constructor: function(oConfiguration) {
			oConfiguration.filterOperator = oConfiguration.filterOperator || FilterOperator.BT;
			if (oConfiguration.valueTypes && oConfiguration.valueTypes.length > 0) {
				if (oConfiguration.valueTypes[0] === OperatorValueType.Static) { // as static operators cannot hold any value only the text is interesting
					if (oConfiguration.longText && oConfiguration.longText !== oConfiguration.tokenText && oConfiguration.tokenText) {
						oConfiguration.tokenTest = oConfiguration.tokenTest || "^" + oConfiguration.longText + "$|^#tokenText#$"; // as static text don't need to be entered allow longText too
					} else if (oConfiguration.longText && !oConfiguration.tokenText) {
						oConfiguration.tokenTest = oConfiguration.tokenTest || "^" + oConfiguration.longText + "$"; // as static text don't need to be entered allow longText too
=======
		'sap/base/strings/escapeRegExp'
	],

	(
		Operator,
		DateUtil,
		OperatorValueType,
		Filter,
		FilterOperator,
		escapeRegExp
	) => {
		"use strict";

		/**
		 * @class
		 * Creates a <code>sap.ui.mdc.condition.RangeOperator</code> object.
		 * This is used in the {@link sap.ui.mdc.FilterField FilterField} control to define which filter operators are supported.
		 *
		 * <b>Note:</b> Use this class only for filter field of type date or time related data types.
		 *
		 * If a function or property is initial, the default implementation is used.
		 *
		 * @extends sap.ui.mdc.condition.Operator
		 * @param {object} oConfiguration Includes all parameters of {@link sap.ui.mdc.condition.Operator Operator} and adds some special ones
		 * @param {string[]} [oConfiguration.label] Additional array of labels for the values of the operator. Will be shown as placeholder text or label of the value fields.
		 * @param {function} oConfiguration.calcRange Function to calculate the date range of the operation. The function returns an array of <code>UniversalDates</code>. In case of a single <code>filterOperator</code> the array can return a single value.
		 * @param {function} [oConfiguration.formatRange] Function to format the date range.
		 * @param {int[]|function} [oConfiguration.defaultValues] Array of values for the defaults of <code>RangeOperators</code> parameter. This can be a function, which returns the array of values. If not used the default for the values is 1.
		 * @constructor
		 * @author SAP SE
		 * @version ${version}
		 * @public
		 * @alias sap.ui.mdc.condition.RangeOperator
		 * @since 1.74.0
		 * @author SAP SE
		 */
		const RangeOperator = Operator.extend("sap.ui.mdc.condition.RangeOperator", /** @lends sap.ui.mdc.condition.RangeOperator.prototype */ {
			constructor: function(oConfiguration) {
				oConfiguration.filterOperator = oConfiguration.filterOperator || FilterOperator.BT;
				if (oConfiguration.valueTypes && oConfiguration.valueTypes.length > 0) {
					if (oConfiguration.valueTypes[0] === OperatorValueType.Static) { // as static operators cannot hold any value only the text is interesting
						const sLongText = oConfiguration.longText && escapeRegExp(oConfiguration.longText);
						if (oConfiguration.longText && oConfiguration.longText !== oConfiguration.tokenText && oConfiguration.tokenText) {
							oConfiguration.tokenTest = oConfiguration.tokenTest || "^" + sLongText + "$|^#tokenText#$"; // as static text don't need to be entered allow longText too
						} else if (oConfiguration.longText && !oConfiguration.tokenText) {
							oConfiguration.tokenTest = oConfiguration.tokenTest || "^" + sLongText + "$"; // as static text don't need to be entered allow longText too
						} else {
							oConfiguration.tokenTest = oConfiguration.tokenTest || "^#tokenText#$";
						}
						oConfiguration.tokenParse = oConfiguration.tokenParse || "^(.+)?$"; // as no value can be entered, everything is valid (validity tested with tokenTest)
>>>>>>> a1bdb279
					} else {
						oConfiguration.tokenTest = oConfiguration.tokenTest || "^#tokenText#$";
					}
					oConfiguration.tokenParse = oConfiguration.tokenParse || "^(.+)?$"; // as no value can be entered, everything is valid (validity tested with tokenTest)
				} else {
					oConfiguration.tokenTest = oConfiguration.tokenTest || "^#tokenText#$";
					oConfiguration.tokenParse = oConfiguration.tokenParse || "^#tokenText#$|^(.+)?$"; // if text not entered take everything as just argument might be entered
				}
			} else {
				oConfiguration.tokenParse = oConfiguration.tokenParse || "^#tokenText#$";
			}
			oConfiguration.tokenFormat = oConfiguration.tokenFormat || (!!oConfiguration.tokenText && "#tokenText#");

			Operator.apply(this, arguments);

			// if the rangeOperator uses paramTypes, add the same number of valueDefaults
			if (this.paramTypes) {
				if (oConfiguration.defaultValues !== undefined) {
					if (Array.isArray(oConfiguration.defaultValues)) {
						this.valueDefaults = oConfiguration.defaultValues;
					} else {
						this.valueDefaults = oConfiguration.defaultValues();
					}
				} else {
					this.paramTypes.forEach((oType) => {
						if (!this.valueDefaults) {
							this.valueDefaults = [];
						}
						this.valueDefaults.push(1); // add a default value 1 for a RangeOperator value
					});
				}
			}

			if (oConfiguration.label !== undefined) {
				// label: array of strings of labels will be used as placeholder text inside the value fields on the defineConditionPanel.
				this.aLabels = oConfiguration.label;
			}

			if (oConfiguration.calcRange) {
				this.calcRange = oConfiguration.calcRange;
			}

			if (oConfiguration.formatRange) {
				this.formatRange = oConfiguration.formatRange;
			} else if (this.calcRange) {
				this.formatRange = function(aRange, oDataType) {
					return oDataType.formatValue(aRange[0], "string") + (aRange[1] ? " - " + oDataType.formatValue(aRange[1], "string") : "");
				};
			}

		}
	});

	RangeOperator.prototype.getModelFilter = function(oCondition, sFieldPath, oType, bCaseSensitive, sBaseType) {
		const aRange = this._getRange(oCondition.values, oType, sBaseType);
		return new Filter({ path: sFieldPath, operator: this.filterOperator, value1: aRange[0], value2: aRange[1] });
	};

	RangeOperator.prototype._getRange = function(aValues, oType, sBaseType) {
		let aRange; // contains UniversalDates in local time
		if (aValues) {
			if (aValues.length === 2) {
				aRange = this.calcRange(aValues[0], aValues[1]);
			} else {
				aRange = this.calcRange(aValues[0]);
			}
		} else {
			aRange = this.calcRange();
		}

		for (let i = 0; i < aRange.length; i++) {
			//the calcRange result must be converted from local time into the correct type format.
			aRange[i] = DateUtil.dateToType(aRange[i].getJSDate(), oType, sBaseType);
		}

		return aRange; // containes type presentation of dates in local time
	};

	/**
	 * Creates the static text of the operator
	 *
	 * @param {sap.ui.model.Type} oType data type of the used {@link sap.ui.mdc.FilterField FilterField}
	 * @return {string} static text
	 *
	 * @private
	 * @ui5-restricted sap.ui.mdc.valuehelp.base.DefineConditionPanel
	 */
	RangeOperator.prototype.getStaticText = function(oType) {
		const aRange = this._getRange(null, oType);
		return this.formatRange(aRange, oType);
	};

	RangeOperator.prototype.format = function(oCondition, oType, sDisplay, bHideOperator, aCompositeTypes, oAdditionalType, aAdditionalCompositeTypes, sCustomFormat) { // sDisplay, oAdditionalType and aAdditionalCompositeTypes needed in EQ formatter

		const sTokenText = sCustomFormat || this.tokenFormat;

		if (this.valueTypes.length === 1 && this.valueTypes[0] === OperatorValueType.Static && sTokenText.indexOf("{0}") >= 0) {
			// for static Operators what should display a real value use static text
			const sReplace = this.getStaticText(oType);
			return sTokenText.replace(new RegExp("\\{" + 0 + "\\}", "g"), sReplace);
		}

		return Operator.prototype.format.apply(this, arguments);

	};
	return RangeOperator;

});<|MERGE_RESOLUTION|>--- conflicted
+++ resolved
@@ -7,15 +7,14 @@
 		'sap/ui/mdc/enums/OperatorValueType',
 		'sap/ui/model/Filter',
 		'sap/ui/model/FilterOperator',
-<<<<<<< HEAD
-		'sap/base/Log'
+		'sap/base/strings/escapeRegExp'
 	], (
 	Operator,
 	DateUtil,
 	OperatorValueType,
 	Filter,
 	FilterOperator,
-	Log
+	escapeRegExp
 ) => {
 	"use strict";
 
@@ -47,62 +46,11 @@
 			oConfiguration.filterOperator = oConfiguration.filterOperator || FilterOperator.BT;
 			if (oConfiguration.valueTypes && oConfiguration.valueTypes.length > 0) {
 				if (oConfiguration.valueTypes[0] === OperatorValueType.Static) { // as static operators cannot hold any value only the text is interesting
+					const sLongText = oConfiguration.longText && escapeRegExp(oConfiguration.longText);
 					if (oConfiguration.longText && oConfiguration.longText !== oConfiguration.tokenText && oConfiguration.tokenText) {
-						oConfiguration.tokenTest = oConfiguration.tokenTest || "^" + oConfiguration.longText + "$|^#tokenText#$"; // as static text don't need to be entered allow longText too
+						oConfiguration.tokenTest = oConfiguration.tokenTest || "^" + sLongText + "$|^#tokenText#$"; // as static text don't need to be entered allow longText too
 					} else if (oConfiguration.longText && !oConfiguration.tokenText) {
-						oConfiguration.tokenTest = oConfiguration.tokenTest || "^" + oConfiguration.longText + "$"; // as static text don't need to be entered allow longText too
-=======
-		'sap/base/strings/escapeRegExp'
-	],
-
-	(
-		Operator,
-		DateUtil,
-		OperatorValueType,
-		Filter,
-		FilterOperator,
-		escapeRegExp
-	) => {
-		"use strict";
-
-		/**
-		 * @class
-		 * Creates a <code>sap.ui.mdc.condition.RangeOperator</code> object.
-		 * This is used in the {@link sap.ui.mdc.FilterField FilterField} control to define which filter operators are supported.
-		 *
-		 * <b>Note:</b> Use this class only for filter field of type date or time related data types.
-		 *
-		 * If a function or property is initial, the default implementation is used.
-		 *
-		 * @extends sap.ui.mdc.condition.Operator
-		 * @param {object} oConfiguration Includes all parameters of {@link sap.ui.mdc.condition.Operator Operator} and adds some special ones
-		 * @param {string[]} [oConfiguration.label] Additional array of labels for the values of the operator. Will be shown as placeholder text or label of the value fields.
-		 * @param {function} oConfiguration.calcRange Function to calculate the date range of the operation. The function returns an array of <code>UniversalDates</code>. In case of a single <code>filterOperator</code> the array can return a single value.
-		 * @param {function} [oConfiguration.formatRange] Function to format the date range.
-		 * @param {int[]|function} [oConfiguration.defaultValues] Array of values for the defaults of <code>RangeOperators</code> parameter. This can be a function, which returns the array of values. If not used the default for the values is 1.
-		 * @constructor
-		 * @author SAP SE
-		 * @version ${version}
-		 * @public
-		 * @alias sap.ui.mdc.condition.RangeOperator
-		 * @since 1.74.0
-		 * @author SAP SE
-		 */
-		const RangeOperator = Operator.extend("sap.ui.mdc.condition.RangeOperator", /** @lends sap.ui.mdc.condition.RangeOperator.prototype */ {
-			constructor: function(oConfiguration) {
-				oConfiguration.filterOperator = oConfiguration.filterOperator || FilterOperator.BT;
-				if (oConfiguration.valueTypes && oConfiguration.valueTypes.length > 0) {
-					if (oConfiguration.valueTypes[0] === OperatorValueType.Static) { // as static operators cannot hold any value only the text is interesting
-						const sLongText = oConfiguration.longText && escapeRegExp(oConfiguration.longText);
-						if (oConfiguration.longText && oConfiguration.longText !== oConfiguration.tokenText && oConfiguration.tokenText) {
-							oConfiguration.tokenTest = oConfiguration.tokenTest || "^" + sLongText + "$|^#tokenText#$"; // as static text don't need to be entered allow longText too
-						} else if (oConfiguration.longText && !oConfiguration.tokenText) {
-							oConfiguration.tokenTest = oConfiguration.tokenTest || "^" + sLongText + "$"; // as static text don't need to be entered allow longText too
-						} else {
-							oConfiguration.tokenTest = oConfiguration.tokenTest || "^#tokenText#$";
-						}
-						oConfiguration.tokenParse = oConfiguration.tokenParse || "^(.+)?$"; // as no value can be entered, everything is valid (validity tested with tokenTest)
->>>>>>> a1bdb279
+						oConfiguration.tokenTest = oConfiguration.tokenTest || "^" + sLongText + "$"; // as static text don't need to be entered allow longText too
 					} else {
 						oConfiguration.tokenTest = oConfiguration.tokenTest || "^#tokenText#$";
 					}
