--- conflicted
+++ resolved
@@ -89,36 +89,8 @@
 				this.aLabels = oConfiguration.label;
 			}
 
-<<<<<<< HEAD
 			if (oConfiguration.calcRange) {
 				this.calcRange = oConfiguration.calcRange;
-=======
-			return aRange; // containes type presentation of dates in local time
-		};
-
-		/**
-		 * Creates the static text of the operator
-		 *
-		 * @param {sap.ui.model.Type} oType data type of the used {@link sap.ui.mdc.FilterField FilterField}
-		 * @return {string} static text
-		 *
-		 * @private
-		 * @ui5-restricted sap.ui.mdc.valuehelp.base.DefineConditionPanel
-		 */
-		RangeOperator.prototype.getStaticText = function(oType) {
-			const aRange = this._getRange(null, oType);
-			return this.formatRange(aRange, oType);
-		};
-
-		RangeOperator.prototype.format = function(oCondition, oType, sDisplay, bHideOperator, aCompositeTypes, oAdditionalType, aAdditionalCompositeTypes, sCustomFormat, sBaseType) { // sDisplay, oAdditionalType and aAdditionalCompositeTypes needed in EQ formatter
-
-			const sTokenText = sCustomFormat || this.getTokenFormat(sBaseType);
-
-			if (this.valueTypes.length === 1 && this.valueTypes[0] === OperatorValueType.Static && sTokenText.indexOf("{0}") >= 0) {
-				// for static Operators what should display a real value use static text
-				const sReplace = this.getStaticText(oType);
-				return sTokenText.replace(new RegExp("\\{" + 0 + "\\}", "g"), sReplace);
->>>>>>> 5c37e6f2
 			}
 
 			if (oConfiguration.formatRange) {
@@ -171,9 +143,9 @@
 		return this.formatRange(aRange, oType);
 	};
 
-	RangeOperator.prototype.format = function(oCondition, oType, sDisplay, bHideOperator, aCompositeTypes, oAdditionalType, aAdditionalCompositeTypes, sCustomFormat) { // sDisplay, oAdditionalType and aAdditionalCompositeTypes needed in EQ formatter
+	RangeOperator.prototype.format = function(oCondition, oType, sDisplay, bHideOperator, aCompositeTypes, oAdditionalType, aAdditionalCompositeTypes, sCustomFormat, sBaseType) { // sDisplay, oAdditionalType and aAdditionalCompositeTypes needed in EQ formatter
 
-		const sTokenText = sCustomFormat || this.tokenFormat;
+		const sTokenText = sCustomFormat || this.getTokenFormat(sBaseType);
 
 		if (this.valueTypes.length === 1 && this.valueTypes[0] === OperatorValueType.Static && sTokenText.indexOf("{0}") >= 0) {
 			// for static Operators what should display a real value use static text
