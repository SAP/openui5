sap.ui.define([
	"./ValueHelp.delegate",
	"sap/ui/mdc/FilterField",
	"sap/ui/mdc/valuehelp/FilterBar",
	"sap/ui/mdc/Table",
	"sap/ui/mdc/table/Column",
	"sap/ui/mdc/table/GridTableType",
	"sap/ui/mdc/table/ResponsiveTableType",
	"sap/m/Text",
	"sap/ui/mdc/enums/TableGrowingMode",
	"sap/ui/mdc/enums/TableRowCountMode",
	"sap/ui/mdc/enums/TableSelectionMode",
	"sap/ui/mdc/enums/TableP13nMode",
	"sap/m/plugins/CellSelector",
	"sap/m/plugins/CopyProvider"
], function (ODataValueHelpDelegate, FilterField, FilterBar, MdcTable, MdcColumn, GridTableType, ResponsiveTableType, Text, GrowingMode, TableRowCountMode, TableSelectionMode, TableP13nMode, CellSelector, CopyProvider) {
	"use strict";
	var Delegate = Object.assign({}, ODataValueHelpDelegate);

	Delegate.retrieveContent = function (oValueHelp, oContainer, sContentId) {
		var aCurrentContent = oContainer && oContainer.getContent();
		var oCurrentContent = aCurrentContent && aCurrentContent.find(function(oContent){ return oContent.getId() === sContentId; });
		var bMultiSelect = oValueHelp.getMaxConditions() === -1;

		if (oContainer.isA("sap.ui.mdc.valuehelp.Dialog") &&
			["books--FH1-Dialog-MDCTable_withCountry", "books--FH1-Dialog-MDCTable_default"].find(function (sValidContentId) { // different namespace in opa
				return sContentId.indexOf(sValidContentId) >= 0;
			}) ) {

			var oCurrentTable = oCurrentContent.getTable();
			if (oCurrentTable) {
				oCurrentContent.setTable(null);
				oCurrentTable.destroy();
			}
			var oCurrentFilterBar = oCurrentContent.getFilterBar();
			if (oCurrentFilterBar) {
				if (oCurrentFilterBar.getCollectiveSearch()) {
					oCurrentFilterBar.setCollectiveSearch(null);
				}
				oCurrentContent.setFilterBar(null);
				oCurrentFilterBar.destroy();
			}

			var oTable;

			switch (sContentId) {
				case "container-v4demo---books--FH1-Dialog-MDCTable_withCountry":

					if (!oCurrentContent.getFilterBar()) {
						oCurrentContent.setFilterBar(
							new FilterBar(oCurrentContent.getId() + "--" +  "template1-FB",{
								liveMode: false,
								delegate: {name: "delegates/GenericVhFilterBarDelegate", payload: {}},
								basicSearchField: new FilterField({
									delegate: {name: "delegates/odata/v4/FieldBaseDelegate", payload: {}},
									dataType: "Edm.String",
									conditions: "{$filters>/conditions/$search}",
									propertyKey: "$search",
									width: "50%",
									maxConditions: 1,
									placeholder: "Search"
								}),
								filterItems: [
									new FilterField(oCurrentContent.getId() + "--" +  "template1-FB-AuthorId", { delegate: {name: 'delegates/odata/v4/FieldBaseDelegate', payload: {}}, label:"ID", dataType:"Edm.Int32", dataTypeFormatOptions: {groupingEnabled: false}, conditions:"{$filters>/conditions/ID}" }),
									new FilterField({ delegate: {name: 'delegates/odata/v4/FieldBaseDelegate', payload: {}}, label:"Name", conditions:"{$filters>/conditions/name}" }),
									new FilterField({ delegate: {name: 'delegates/odata/v4/FieldBaseDelegate', payload: {}}, label:"Country of Origin", maxConditions:-1, conditions:"{$filters>/conditions/countryOfOrigin_code}"})
								]
							})
						);
					}

					oTable = new MdcTable(oCurrentContent.getId() + "--" +  "template1", {
						autoBindOnInit: false,
						width: "100%",
						selectionMode: bMultiSelect ? TableSelectionMode.Multi : TableSelectionMode.Single,
						p13nMode: [TableP13nMode.Sort],
						delegate: {name: 'sap/ui/v4demo/delegate/GridTable.delegate', payload: {collectionName: 'Authors'}},
						threshold: 50,
						enableAutoColumnWidth: true,
						type: new GridTableType({rowCountMode: TableRowCountMode.Auto}),
						columns: [
							new MdcColumn({header: "ID", propertyKey : "ID", template: new Text(oCurrentContent.getId() + "--" +  "template1-AuthorId", {text: {path: 'ID', type:'sap.ui.model.odata.type.Int32', formatOptions: {groupingEnabled: false}}})}),
							new MdcColumn({header: "Name", propertyKey : "name", template: new Text({text: {path: 'name', type:'sap.ui.model.odata.type.String'}})}),
							new MdcColumn({header: "Country", propertyKey : "countryOfOrigin_code_ComplexWithText", template: new Text({text: {parts: [{path: 'countryOfOrigin_code', type:'sap.ui.model.odata.type.String'}, {path: 'countryOfOrigin/name', type:'sap.ui.model.odata.type.String'}], formatter: _formatText}})})
						],
						...(bMultiSelect ? {
							cellSelector: [new CellSelector({rangeLimit: 200})],
							copyProvider: [new CopyProvider()]
						} : {})
					});
					break;

				default:

					if (!oCurrentContent.getFilterBar()) {
						oCurrentContent.setFilterBar(
							new FilterBar(oCurrentContent.getId() + "--" +  "default-FB", {
								liveMode: false,
								delegate: {name: "delegates/GenericVhFilterBarDelegate", payload: {}},
								basicSearchField: new FilterField({
									delegate: {	name: "delegates/odata/v4/FieldBaseDelegate", payload: {}},
									dataType: "Edm.String",
									conditions: "{$filters>/conditions/$search}",
									propertyKey: "$search",
									width: "50%",
									maxConditions: 1,
									placeholder: "Search"
								}),
								filterItems: [
									new FilterField(oCurrentContent.getId() + "--" +  "default-FB-AuthorId", { delegate: {name: 'delegates/odata/v4/FieldBaseDelegate', payload: {}}, label:"ID", dataType:"Edm.Int32", dataTypeFormatOptions: {groupingEnabled: false}, conditions:"{$filters>/conditions/ID}" }),
									new FilterField({ delegate: {name: 'delegates/odata/v4/FieldBaseDelegate', payload: {}}, label:"Name", conditions:"{$filters>/conditions/name}" }),
									new FilterField({ delegate: {name: 'delegates/odata/v4/FieldBaseDelegate', payload: {}}, label:"Date of Birth", maxConditions:-1, dataType:"Edm.Date", conditions:"{$filters>/conditions/dateOfBirth}"})
								]
							})
						);
					}

					oTable = new MdcTable(oCurrentContent.getId() + "--" +  "default", {
						autoBindOnInit: false,
						width: "100%",
						selectionMode: bMultiSelect ? TableSelectionMode.Multi : TableSelectionMode.SingleMaster,
						p13nMode: [TableP13nMode.Sort],
						delegate: {name: 'sap/ui/v4demo/delegate/GridTable.delegate', payload: {collectionName: 'Authors'}},
						threshold: 50,
						enableAutoColumnWidth: true,
						type: new ResponsiveTableType({growingMode: GrowingMode.Scroll}),
						columns: [
							new MdcColumn({header: "ID", propertyKey : "ID", template: new Text(oCurrentContent.getId() + "--" +  "template1-AuthorId", {text: "{path: 'ID', type:'sap.ui.model.odata.type.Int32', formatOptions: {groupingEnabled: false}}"})}),
							new MdcColumn({header: "Name", propertyKey : "name", template: new Text({text: "{path: 'name', type:'sap.ui.model.odata.type.String'}"})}),
							new MdcColumn({header: "Date of Birth", propertyKey : "dateOfBirth", template: new Text({text: "{path: 'dateOfBirth', type:'sap.ui.model.odata.type.Date'}"})})
						],
						...(bMultiSelect ? {
							cellSelector: [new CellSelector({rangeLimit: 200})],
							copyProvider: [new CopyProvider()]
						} : {})
					});
					break;
			}
			oCurrentContent.setTable(oTable);
		}


		return ODataValueHelpDelegate.retrieveContent.apply(this, arguments).then(() => {
			return new Promise(function(resolve, reject) {
				setTimeout(resolve, 0);
			});
		});
	};

<<<<<<< HEAD
	Delegate.determineSearchSupported = function(oValueHelp) {
		return Promise.resolve();
	};

=======
>>>>>>> bb6d2bff
	function _formatText(sValue, sTextValue) {
		return sValue + (sTextValue ? " (" + sTextValue + ")" : "");
	}

	// Delegate.shouldOpenOnFocus = function (oValueHelp, oContainer) {
	// 	return true;
	// };

	// Delegate.showTypeahead = function(oValueHelp, oContent) {
	// 	return true;
	// };

	return Delegate;
});<|MERGE_RESOLUTION|>--- conflicted
+++ resolved
@@ -83,10 +83,10 @@
 							new MdcColumn({header: "Name", propertyKey : "name", template: new Text({text: {path: 'name', type:'sap.ui.model.odata.type.String'}})}),
 							new MdcColumn({header: "Country", propertyKey : "countryOfOrigin_code_ComplexWithText", template: new Text({text: {parts: [{path: 'countryOfOrigin_code', type:'sap.ui.model.odata.type.String'}, {path: 'countryOfOrigin/name', type:'sap.ui.model.odata.type.String'}], formatter: _formatText}})})
 						],
-						...(bMultiSelect ? {
+						...bMultiSelect ? {
 							cellSelector: [new CellSelector({rangeLimit: 200})],
 							copyProvider: [new CopyProvider()]
-						} : {})
+						} : {}
 					});
 					break;
 
@@ -129,10 +129,10 @@
 							new MdcColumn({header: "Name", propertyKey : "name", template: new Text({text: "{path: 'name', type:'sap.ui.model.odata.type.String'}"})}),
 							new MdcColumn({header: "Date of Birth", propertyKey : "dateOfBirth", template: new Text({text: "{path: 'dateOfBirth', type:'sap.ui.model.odata.type.Date'}"})})
 						],
-						...(bMultiSelect ? {
+						...bMultiSelect ? {
 							cellSelector: [new CellSelector({rangeLimit: 200})],
 							copyProvider: [new CopyProvider()]
-						} : {})
+						} : {}
 					});
 					break;
 			}
@@ -147,13 +147,6 @@
 		});
 	};
 
-<<<<<<< HEAD
-	Delegate.determineSearchSupported = function(oValueHelp) {
-		return Promise.resolve();
-	};
-
-=======
->>>>>>> bb6d2bff
 	function _formatText(sValue, sTextValue) {
 		return sValue + (sTextValue ? " (" + sTextValue + ")" : "");
 	}
