--- conflicted
+++ resolved
@@ -213,33 +213,6 @@
 				]
 			});
 
-<<<<<<< HEAD
-		oTable.setModel(oModel);
-		oTable.placeAt("qunit-fixture");
-		let oType = oTable.getType();
-		const fSetParent = sinon.spy(oType, "setParent");
-		await nextUIUpdate();
-
-		await TableQUnitUtils.waitForBinding(oTable);
-		oTable._oTable.setContextualWidth("600px");
-		await nextUIUpdate();
-		assert.ok(oType._oShowDetailsButton.getVisible(), "button is visible since table has popins");
-		let oShowDetailsButton = oType._oShowDetailsButton;
-
-		oTable.setType(new ResponsiveTableType({showDetailsButton: true}));
-		assert.equal(fSetParent.callCount, 1);
-		assert.strictEqual(oShowDetailsButton.bIsDestroyed, true);
-		assert.notOk(oType._oShowDetailsButton, "showdetail button is destroyed");
-		fSetParent.restore();
-
-		await nextUIUpdate();
-		await TableQUnitUtils.waitForBinding(oTable);
-		oType = oTable.getType();
-		oTable._oTable.setContextualWidth("600px");
-		await nextUIUpdate();
-
-		assert.ok(oType._oShowDetailsButton.getVisible(), "button is visible since table has popins");
-=======
 			this.oTable.setModel(oModel);
 			this.oTable.placeAt("qunit-fixture");
 			this.oType = this.oTable.getType();
@@ -349,7 +322,6 @@
 		await nextUIUpdate();
 		assert.ok(oType._oShowDetailsButton.getVisible(), "Show Details button is visible since table has popins");
 
->>>>>>> 203ce227
 		oShowDetailsButton = oType._oShowDetailsButton;
 		this.oTable.setType(new ResponsiveTableType({showDetailsButton: true}));
 		assert.strictEqual(oShowDetailsButton.isDestroyed(), true, "Show Details button is destroyed when changing the type");
@@ -360,16 +332,6 @@
 		await nextUIUpdate();
 		oType = this.oTable.getType();
 		oShowDetailsButton = oType._oShowDetailsButton;
-<<<<<<< HEAD
-		await nextUIUpdate();
-		oType = oTable.getType();
-
-		await TableQUnitUtils.waitForBinding(oTable);
-		oType = oTable.getType();
-		oTable._oTable.setContextualWidth("600px");
-		await nextUIUpdate();
-		assert.ok(oType._oShowDetailsButton.getVisible(), "button is visible since table has popins");
-=======
 		oType.destroy();
 		assert.strictEqual(oShowDetailsButton.isDestroyed(), true, "Show Details button is destroyed when the type is destroyed with Type#destroy");
 		assert.notOk(oType._oShowDetailsButton, "Reference to Show Details button is removed when the type is destroyed Type#destroy");
@@ -380,7 +342,6 @@
 		this.oTable._oTable.setContextualWidth("600px");
 		await nextUIUpdate();
 		oType = this.oTable.getType();
->>>>>>> 203ce227
 		oShowDetailsButton = oType._oShowDetailsButton;
 		this.oTable.destroyType();
 		assert.strictEqual(oShowDetailsButton.isDestroyed(), true,
