--- conflicted
+++ resolved
@@ -7,41 +7,18 @@
 	"sap/ui/core/UIComponent",
 	"sap/ui/core/ComponentContainer",
 	"sap/m/Button",
-	"sap/ui/fl/variants/VariantManagement"
+	"sap/ui/fl/variants/VariantManagement",
+	"sap/ui/core/Item"
 ],
-<<<<<<< HEAD
-function(
-	nextUIUpdate,
-	Chart,
-	UIComponent,
-	ComponentContainer,
-    Button,
-	VariantManagement
-) {
-    "use strict";
-
-    const sDelegatePath = "test-resources/sap/ui/mdc/delegates/ChartDelegate";
-
-	QUnit.module("sap.ui.mdc.chart.ChartToolbar: Simple Properties", {
-
-		beforeEach: async function() {
-			const TestComponent = UIComponent.extend("test", {
-				metadata: {
-					manifest: {
-						"_version": "2.0.2",
-
-						"sap.app": {
-							"id": "",
-							"type": "application"
-=======
-	function (
+	function(
 		nextUIUpdate,
 		Chart,
 		ToolbarControlFactory,
 		UIComponent,
 		ComponentContainer,
 		Button,
-		VariantManagement
+		VariantManagement,
+		Item
 	) {
 		"use strict";
 
@@ -53,11 +30,12 @@
 				const TestComponent = UIComponent.extend("test", {
 					metadata: {
 						manifest: {
+							"_version": "2.0.2",
+
 							"sap.app": {
 								"id": "",
 								"type": "application"
 							}
->>>>>>> cb281400
 						}
 					},
 					createContent: function () {
@@ -129,56 +107,6 @@
 		QUnit.test("Details button should be created", function (assert) {
 			const done = assert.async();
 
-<<<<<<< HEAD
-			assert.ok(!oToolbar._oVariantManagement, "There should be no VM set by after default init");
-			assert.equal(oToolbar.getBetween().length, 0, "No between actions on the ActionToolbar");
-
-			let oVM = new VariantManagement("mgmnt", {"for": "IDChart"});
-			this.oMDCChart.setVariant(oVM);
-			assert.equal(oToolbar.getBetween().length, 1, "Between Actions of Toolbar have 1 entry");
-			assert.equal(oToolbar.getBetween()[0], oVM, "Action in between is variant management");
-			assert.equal(this.oMDCChart.getVariant(), oVM, "Variant reference was set correctly");
-
-			oVM = new VariantManagement("mgmnt-2", {"for": "IDChart"});
-			this.oMDCChart.setVariant(oVM);
-			assert.equal(oToolbar.getBetween().length, 1, "Between Actions of Toolbar have 1 entry");
-			assert.equal(oToolbar.getBetween()[0], oVM, "Action in between is the new variant management");
-			assert.equal(this.oMDCChart.getVariant(), oVM, "Variant reference was set correctly");
-
-            done();
-		}.bind(this));
-	});
-
-	QUnit.test("Header visibility", function(assert) {
-		const done = assert.async();
-
-		this.oMDCChart.initialized().then(function(){
-
-			//Check initial title visibility
-			assert.ok(this.oMDCChart._oTitle.getVisible(), "Title is visible");
-
-			this.oMDCChart.setHeaderVisible(false);
-			assert.notOk(this.oMDCChart._oTitle.getVisible(), "Title is not visible");
-
-			this.oMDCChart.setHeaderVisible(true);
-			assert.ok(this.oMDCChart._oTitle.getVisible(), "Title is visible");
-
-			done();
-		}.bind(this));
-	});
-
-	QUnit.module("sap.ui.mdc.chart.ChartToolbar: IgnoreDetailsActions", {
-
-		beforeEach: async function() {
-			const TestComponent = UIComponent.extend("test", {
-				metadata: {
-					manifest: {
-						"_version": "2.0.2",
-
-						"sap.app": {
-							"id": "",
-							"type": "application"
-=======
 			this.oMDCChart.initialized().then(function () {
 				const oToolbar = this.oMDCChart._getToolbar();
 				assert.ok(this.oMDCChart._oSelectionDetailsBtn, "Details button was created");
@@ -283,11 +211,12 @@
 				const TestComponent = UIComponent.extend("test", {
 					metadata: {
 						manifest: {
+							"_version": "2.0.2",
+
 							"sap.app": {
 								"id": "",
 								"type": "application"
 							}
->>>>>>> cb281400
 						}
 					},
 					createContent: function () {
@@ -303,52 +232,6 @@
 						});
 					}
 				});
-<<<<<<< HEAD
-				}
-			});
-			this.oUiComponent = new TestComponent("IDComponent");
-			this.oUiComponentContainer = new ComponentContainer({
-				component: this.oUiComponent,
-				async: false
-			});
-            this.oMDCChart = this.oUiComponent.getRootControl();
-
-			this.oUiComponentContainer.placeAt("qunit-fixture");
-			await nextUIUpdate();
-		},
-		afterEach: function() {
-			this.oUiComponentContainer.destroy();
-			this.oUiComponent.destroy();
-		}
-    });
-
-	QUnit.test("ignoreToolbarActions", function(assert) {
-		const done = assert.async();
-
-		this.oMDCChart.initialized().then(function(){
-
-			assert.equal(this.oMDCChart._oDrillDownBtn, null, "oDrillDownBtn is not created");
-			assert.equal(this.oMDCChart._oLegendBtn, null, "oLegendBtn is not created");
-			assert.equal(this.oMDCChart._oZoomInBtn, null, "oZoomInButton is not created");
-			assert.equal(this.oMDCChart._oZoomOutBtn, null, "oZoomOutButton is not created");
-
-			done();
-		}.bind(this));
-	});
-
-
-	QUnit.module("sap.ui.mdc.chart.ChartToolbar: No Details button", {
-
-		beforeEach: async function() {
-			const TestComponent = UIComponent.extend("test", {
-				metadata: {
-					manifest: {
-						"_version": "2.0.2",
-
-						"sap.app": {
-							"id": "",
-							"type": "application"
-=======
 				this.oUiComponent = new TestComponent("IDComponent");
 				this.oUiComponentContainer = new ComponentContainer({
 					component: this.oUiComponent,
@@ -386,11 +269,12 @@
 				const TestComponent = UIComponent.extend("test", {
 					metadata: {
 						manifest: {
+							"_version": "2.0.2",
+
 							"sap.app": {
 								"id": "",
 								"type": "application"
 							}
->>>>>>> cb281400
 						}
 					},
 					createContent: function () {
@@ -452,18 +336,20 @@
 			beforeEach: async function () {
 				this.fncGetSelectionDetailsActions = sinon.stub().returns({
 					getDetailsActions: sinon.stub().returns([
-						{ clone: sinon.stub().returns(new sap.ui.core.Item()) }
+						{ clone: sinon.stub().returns(new Item()) }
 					]),
 					getActionGroups: sinon.stub().returns([
-						{ clone: sinon.stub().returns(new sap.ui.core.Item()) }
+						{ clone: sinon.stub().returns(new Item()) }
 					]),
 					getDetailsItemActions: sinon.stub().returns([
-						{ clone: sinon.stub().returns(new sap.ui.core.Item()) }
+						{ clone: sinon.stub().returns(new Item()) }
 					])
 				});
 				const TestComponent = UIComponent.extend("test", {
 					metadata: {
 						manifest: {
+							"_version": "2.0.2",
+
 							"sap.app": {
 								"id": "",
 								"type": "application"
@@ -516,7 +402,7 @@
 			const done = assert.async();
 			this.oMDCChart.setShowSelectionDetails(true);
 			this.oMDCChart.initialized().then(function () {
-				const oItem = new sap.ui.core.Item(),
+				const oItem = new Item(),
 					mParams = {
 					actions: [],
 					actionGroups: [],
