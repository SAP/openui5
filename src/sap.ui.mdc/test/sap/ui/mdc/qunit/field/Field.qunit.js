/* global QUnit, sinon */

/*eslint max-nested-callbacks: [2, 10]*/

sap.ui.define([
	"sap/ui/core/Messaging",
	"sap/ui/thirdparty/jquery",
	"sap/ui/qunit/QUnitUtils",
	"sap/ui/mdc/library",
	"sap/ui/mdc/Field",
	"sap/ui/mdc/condition/Condition",
	"sap/ui/mdc/enums/ConditionValidated",
	"sap/ui/mdc/enums/FieldEditMode",
	"sap/ui/mdc/enums/FieldDisplay",
	"sap/ui/mdc/enums/OperatorName",
	"sap/ui/mdc/field/ConditionsType",
	"sap/ui/mdc/field/FieldInput",
	// make sure delegate is loaded (test delegate loading in FieldBase test)
	"delegates/odata/v4/FieldBaseDelegate",
	"sap/m/Label",
	// async. loading of content control tested in FieldBase test
	"sap/m/Input",
	"sap/m/Text",
	"sap/m/ExpandableText",
	"sap/m/TextArea",
	"sap/m/DatePicker",
	"sap/m/TimePicker",
	"sap/m/DateTimePicker",
	"sap/m/Slider",
	"sap/m/Button",
	"sap/ui/model/ParseException",
	"sap/ui/model/type/String",
	"sap/ui/model/type/Integer",
	"sap/ui/model/type/Currency",
	"sap/ui/model/type/Date",
	"sap/ui/model/type/Time",
	"sap/ui/model/odata/type/Currency",
	"sap/ui/model/odata/type/DateTimeWithTimezone",
	"sap/ui/model/odata/type/DateTimeOffset",
	"sap/ui/model/odata/type/DateTime",
	"sap/ui/model/odata/type/Single",
	"sap/ui/model/odata/type/String",
	"sap/ui/model/json/JSONModel",
	"sap/ui/events/KeyCodes",
	"sap/ui/qunit/utils/nextUIUpdate",
	"./FieldBaseDelegateODataDefaultTypes"
], (
	Messaging,
	jQuery,
	qutils,
	library,
	Field,
	Condition,
	ConditionValidated,
	FieldEditMode,
	FieldDisplay,
	OperatorName,
	ConditionsType,
	FieldInput,
	FieldBaseDelegate,
	Label,
	Input,
	Text,
	ExpandableText,
	TextArea,
	DatePicker,
	TimePicker,
	DateTimePicker,
	Slider,
	Button,
	ParseException,
	StringType,
	IntegerType,
	CurrencyType,
	DateType,
	TimeType,
	oDataCurrencyType,
	DateTimeWithTimezoneType,
	DateTimeOffsetType,
	DateTimeType,
	SingleType,
	StringOdataType,
	JSONModel,
	KeyCodes,
	nextUIUpdate,
	FieldBaseDelegateODataDefaultTypes
) => {
	"use strict";

	let oField;
	let sId;
	let sValue;
	let bValid;
	let iCount = 0;
	let oPromise;

	const _myChangeHandler = (oEvent) => {
		iCount++;
		sId = oEvent.oSource.getId();
		sValue = oEvent.getParameter("value");
		bValid = oEvent.getParameter("valid");
		oPromise = oEvent.getParameter("promise");
	};

	let sLiveId;
	let sLiveValue;
	let iLiveCount = 0;

	const _myLiveChangeHandler = (oEvent) => {
		iLiveCount++;
		sLiveId = oEvent.oSource.getId();
		sLiveValue = oEvent.getParameter("value");
	};

	let iParseError = 0;
	const _myParseErrorHandler = (oEvent) => {
		iParseError++;
	};

	let sPressId;
	let iPressCount = 0;

	const _myPressHandler = (oEvent) => {
		iPressCount++;
		sPressId = oEvent.oSource.getId();
	};

<<<<<<< HEAD
	const _cleanupEvents = function() {
=======
	const _checkException = (assert, oField, fnFunction, sName, vArgument) => {

		let oException;

		try {
			fnFunction.call(oField, vArgument);
		} catch (e) {
			oException = e;
		}

		assert.ok(oException, sName + " fires exception");

	};

	const _cleanupEvents = () => {
>>>>>>> 9a2fc21a
		iCount = 0;
		sId = null;
		sValue = null;
		bValid = null;
		oPromise = null;
		iLiveCount = 0;
		sLiveId = null;
		sLiveValue = null;
		iPressCount = 0;
		sPressId = "";
		iParseError = 0;
	};

	QUnit.module("Field API", {
		beforeEach() {
			oField = new Field("F1");
		},
		afterEach() {
			oField.destroy();
			oField = undefined;
			_cleanupEvents();
		}
	});

	QUnit.test("getOverflowToolbarConfig", (assert) => {

		assert.ok(oField.isA("sap.m.IOverflowToolbarContent"), "Field is sap.m.IOverflowToolbarContent");

		const oCheckConfig = {
			canOverflow: true,
			invalidationEvents: [],
			propsUnrelatedToSize: ["conditions", "editMode", "display", "valueState", "valueStateText", "value", "additionalValue"]
		};
		const oConfig = oField.getOverflowToolbarConfig();
		assert.deepEqual(oConfig, oCheckConfig, "Configuration");

	});

	QUnit.module("Field rendering", {
		beforeEach() {
			oField = new Field("F1");
		},
		afterEach() {
			oField.destroy();
			oField = undefined;
			_cleanupEvents();
		}
	});

	QUnit.test("default rendering", async (assert) => {

		oField.placeAt("content");
		await nextUIUpdate();

		const aContent = oField.getAggregation("_content");
		const oContent = aContent?.length > 0 && aContent[0];
		assert.ok(oContent, "default content exist");
		assert.equal(oContent?.getMetadata().getName(), "sap.ui.mdc.field.FieldInput", "sap.ui.mdc.field.FieldInput is default");
		assert.notOk(oContent?.getShowValueHelp(), "no valueHelp");

	});

	QUnit.test("FieldEditMode", async (assert) => {

		oField.setEditMode(FieldEditMode.Display);
		oField.placeAt("content");
		await nextUIUpdate();

		let aContent = oField.getAggregation("_content");
		let oContent = aContent?.length > 0 && aContent[0];
		assert.ok(oContent, "content exist");
		assert.equal(oContent.getMetadata().getName(), "sap.m.Text", "sap.m.Text is used");

		oField.setEditMode(FieldEditMode.ReadOnly);
		await nextUIUpdate();
		aContent = oField.getAggregation("_content");
		oContent = aContent?.length > 0 && aContent[0];
		assert.ok(oContent, "content exist");
		assert.equal(oContent.getMetadata().getName(), "sap.ui.mdc.field.FieldInput", "sap.ui.mdc.field.FieldInput is used");
		assert.notOk(oContent.getEditable(), "Input is not editable");

	});

	QUnit.test("external control", async (assert) => {

		let oSlider = new Slider("S1");
		oSlider.bindProperty("value", { path: '$field>/conditions', type: new ConditionsType() });
		oField.setContent(oSlider);
		oField.setValue(70);
		oField.placeAt("content");
		await nextUIUpdate();

		assert.ok(oSlider.getDomRef(), "Slider rendered");
		assert.equal(oSlider.getValue(), 70, "Value of Slider");

		oField.destroyContent();
		await nextUIUpdate();

		const aContent = oField.getAggregation("_content");
		const oContent = aContent?.length > 0 && aContent[0];
		assert.ok(oContent, "internal content exist");
		assert.equal(oContent?.getMetadata().getName(), "sap.ui.mdc.field.FieldInput", "sap.ui.mdc.field.FieldInput is used");

		oSlider = new Slider("S1");
		oSlider.bindProperty("value", { path: '$field>/conditions', type: new ConditionsType() });
		oField.setContent(oSlider);
		await nextUIUpdate();

		assert.ok(oSlider.getDomRef(), "Slider rendered");
		assert.equal(oSlider.getValue(), 70, "Value of Slider");

	});

	QUnit.test("internal control creation", (assert) => {

		const fnDone = assert.async();
		setTimeout(() => { // async control creation in applySettings
			const aContent = oField.getAggregation("_content");
			const oContent = aContent?.length > 0 && aContent[0];
			assert.notOk(oContent, "no content exist before rendering"); // as no data type can be determined
			fnDone();
		}, 0);

	});

	let oFieldEdit, oFieldDisplay;

	QUnit.module("properties", {
		beforeEach: async () => {
			FieldBaseDelegateODataDefaultTypes.enable();
			oFieldEdit = new Field("F1", { editMode: FieldEditMode.Editable });
			oFieldDisplay = new Field("F2", { editMode: FieldEditMode.Display });
			oFieldEdit.placeAt("content");
			oFieldDisplay.placeAt("content");
			await nextUIUpdate();
		},
		afterEach() {
			FieldBaseDelegateODataDefaultTypes.disable();
			oFieldEdit.destroy();
			oFieldDisplay.destroy();
			oFieldEdit = undefined;
			oFieldDisplay = undefined;
			_cleanupEvents();
		}
	});

	QUnit.test("value", (assert) => {

		oFieldEdit.setValue("Test");
		oFieldDisplay.setValue("Test");

		let aContent = oFieldEdit.getAggregation("_content");
		let oContent = aContent?.length > 0 && aContent[0];
		assert.equal(oContent.getValue(), "Test", "Value set on Input control");

		aContent = oFieldDisplay.getAggregation("_content");
		oContent = aContent?.length > 0 && aContent[0];
		assert.equal(oContent.getText(), "Test", "Text set on Text control");

		oFieldEdit.setValue();
		oFieldDisplay.setValue();
		aContent = oFieldEdit.getAggregation("_content");
		oContent = aContent?.length > 0 && aContent[0];
		assert.equal(oContent.getValue(), "", "no Value set on Input control");
		let aConditions = oFieldEdit.getConditions();
		assert.equal(aConditions.length, 0, "no internal conditions");
		assert.equal(oFieldEdit.getValue(), null, "Field has initial value (null)");

		aContent = oFieldDisplay.getAggregation("_content");
		oContent = aContent?.length > 0 && aContent[0];
		assert.equal(oContent.getText(), "", "no Text set on Text control");
		aConditions = oFieldDisplay.getConditions();
		assert.equal(aConditions.length, 0, "no internal conditions");
		assert.equal(oFieldDisplay.getValue(), null, "Field has initial value (null)");

	});

	QUnit.test("additionalValue", async (assert) => {

		oFieldEdit.setValue("Test");
		oFieldEdit.setAdditionalValue("Hello");
		oFieldDisplay.setAdditionalValue("Hello");
		oFieldDisplay.setValue("Test"); // value after additional value to test this direction

		const fnDone = assert.async();
		let aContent = oFieldEdit.getAggregation("_content");
		let oContent = aContent?.length > 0 && aContent[0];
		assert.equal(oContent.getValue(), "Test", "Value set on Input control");
		aContent = oFieldDisplay.getAggregation("_content");
		oContent = aContent?.length > 0 && aContent[0];
		assert.equal(oContent.getText(), "Test", "Text set on Text control");

		oFieldEdit.setDisplay(FieldDisplay.Description);
		oFieldDisplay.setDisplay(FieldDisplay.Description);
		await nextUIUpdate();

		// eslint-disable-next-line require-atomic-updates
		aContent = oFieldEdit.getAggregation("_content");
		// eslint-disable-next-line require-atomic-updates
		oContent = aContent?.length > 0 && aContent[0];
		assert.equal(oContent.getValue(), "Hello", "Value set on Input control");
		aContent = oFieldDisplay.getAggregation("_content");
		oContent = aContent?.length > 0 && aContent[0];
		assert.equal(oContent.getText(), "Hello", "Text set on Text control");

		oFieldEdit.setDisplay(FieldDisplay.DescriptionValue);
		oFieldDisplay.setDisplay(FieldDisplay.DescriptionValue);
		await nextUIUpdate();

		// eslint-disable-next-line require-atomic-updates
		aContent = oFieldEdit.getAggregation("_content");
		// eslint-disable-next-line require-atomic-updates
		oContent = aContent?.length > 0 && aContent[0];
		assert.equal(oContent.getValue(), "Hello (Test)", "Value set on Input control");
		aContent = oFieldDisplay.getAggregation("_content");
		oContent = aContent?.length > 0 && aContent[0];
		assert.equal(oContent.getText(), "Hello (Test)", "Text set on Text control");

		oFieldEdit.setDisplay(FieldDisplay.Description);
		oFieldDisplay.setDisplay(FieldDisplay.Description);
		oFieldEdit.setAdditionalValue("");
		oFieldDisplay.setAdditionalValue(null);
		await nextUIUpdate();
		let aConditions = oFieldEdit.getConditions();
		assert.notEqual(aConditions[0].values[1], "", "Conditions not updated syncronously");

		setTimeout(() => { // async set of condition
			setTimeout(async () => { // model update
				aConditions = oFieldEdit.getConditions();
				assert.deepEqual(aConditions[0].values[1], "", "Conditions additionalValue");
				aContent = oFieldEdit.getAggregation("_content");
				oContent = aContent?.length > 0 && aContent[0];
				assert.equal(oContent.getValue(), "Test", "Value set on Input control");
				aConditions = oFieldDisplay.getConditions();
				assert.equal(aConditions[0].values.length, 1, "Conditions has no additionalValue part");
				aContent = oFieldDisplay.getAggregation("_content");
				oContent = aContent?.length > 0 && aContent[0];
				assert.equal(oContent.getText(), "Test", "Text set on Text control");

				// change between "" and null should not lead to an update as output is the same
				oFieldEdit.setAdditionalValue(null);
				oFieldDisplay.setAdditionalValue("");
				await nextUIUpdate();

				setTimeout(() => { // async set of condition
					setTimeout(() => { // model update
						aConditions = oFieldEdit.getConditions();
						assert.deepEqual(aConditions[0].values[1], "", "Conditions not updated");
						aContent = oFieldEdit.getAggregation("_content");
						oContent = aContent?.length > 0 && aContent[0];
						assert.equal(oContent.getValue(), "Test", "Value set on Input control");
						aConditions = oFieldDisplay.getConditions();
						assert.equal(aConditions[0].values.length, 1, "Conditions not updated");
						aContent = oFieldDisplay.getAggregation("_content");
						oContent = aContent?.length > 0 && aContent[0];
						assert.equal(oContent.getText(), "Test", "Text set on Text control");
						fnDone();
					}, 0);
				}, 0);
			}, 0);
		}, 0);

	});

	QUnit.test("setValue / setAdditionalValue consider Delegate.createCondition", (assert) => {

		const oTestPayload = {
			"payloadKey" : "payloadValue"
		};

		const oDelegate = sap.ui.require("sap/ui/mdc/field/FieldBaseDelegate");
		sinon.stub(oDelegate, "createConditionPayload").returns(oTestPayload);
		sinon.spy(oDelegate, "createCondition");

		oFieldEdit.setValue("Test");
		oFieldEdit.setAdditionalValue("Hello");

		return new Promise((resolve) => {
			setTimeout(() => { // async set of condition
				assert.ok(oDelegate.createCondition.called, "createCondition was called");
				assert.ok(oDelegate.createConditionPayload.called, "createConditionPayload was called");
				assert.equal(oDelegate.createCondition.lastCall.args[1], oFieldEdit, "Correct control instance was given");
				assert.deepEqual(oDelegate.createCondition.lastCall.args[2], ["Test", "Hello"], "Correct value configuration was given");
				assert.deepEqual(oDelegate.createCondition.lastCall.args[3], {
					"operator": OperatorName.EQ,
					"values": [
						"Test"
					],
					"isEmpty": null,
					"validated": "Validated",
					"payload": oTestPayload
				}, "Correct current condition was given");
				assert.deepEqual(oFieldEdit.getConditions()[0].payload, oTestPayload, "Correct payload found on updated condition");
				oDelegate.createConditionPayload.restore();
				oDelegate.createCondition.restore();
				resolve();
			}, 0);
		});
	});

	QUnit.test("multipleLines", async (assert) => {

		oFieldEdit.setValue("Test");
		oFieldDisplay.setValue("Test");
		oFieldEdit.setMultipleLines(true);
		oFieldDisplay.setMultipleLines(true);
		await nextUIUpdate();

		let aContent = oFieldEdit.getAggregation("_content");
		let oContent = aContent?.length > 0 && aContent[0];
		assert.ok(oContent instanceof TextArea, "TextArea rendered");
		assert.equal(oContent.getValue(), "Test", "Text set on TextArea control");

		aContent = oFieldDisplay.getAggregation("_content");
		oContent = aContent?.length > 0 && aContent[0];
		assert.ok(oContent instanceof ExpandableText, "ExpandableText rendered");
		assert.equal(oContent.getText(), "Test", "Text set on ExpandableText control");

	});

	QUnit.test("dataType Date", (assert) => {

		oFieldEdit.setDataType("sap.ui.model.type.Date");
		oFieldEdit.setValue(new Date(2017, 8, 19));
		oFieldDisplay.setDataType("sap.ui.model.type.Date");
		oFieldDisplay.setValue(new Date(2017, 8, 19));

		const fnDone = assert.async();
		setTimeout(() => {
			let aContent = oFieldEdit.getAggregation("_content");
			let oContent = aContent?.length > 0 && aContent[0];
			assert.ok(oContent instanceof DatePicker, "DatePicker rendered");
			assert.equal(oContent.$("inner").val(), "Sep 19, 2017", "Value shown on DatePicker control");

			aContent = oFieldDisplay.getAggregation("_content");
			oContent = aContent?.length > 0 && aContent[0];
			assert.equal(oContent.getMetadata().getName(), "sap.m.Text", "sap.m.Text is used");
			assert.equal(oContent.getText(), "Sep 19, 2017", "Text set on Text control");
			fnDone();
		}, 50); // wait for rendering in IE

	});

	QUnit.test("dataType Time", async (assert) => {

		oFieldEdit.setDataType("sap.ui.model.type.Time");
		oFieldEdit.setValue(new Date(1970, 0, 1, 9, 0, 0));
		oFieldDisplay.setDataType("sap.ui.model.type.Time");
		oFieldDisplay.setValue(new Date(1970, 0, 1, 9, 0, 0));
		await nextUIUpdate();

		let aContent = oFieldEdit.getAggregation("_content");
		let oContent = aContent?.length > 0 && aContent[0];
		assert.ok(oContent instanceof TimePicker, "TimePicker rendered");
		// \u202f is a Narrow No-Break Space which has been introduced with CLDR version 43
		assert.equal(oContent.$("inner").val(), " 9:00:00\u202fAM", "Value set on TimePicker control");

		aContent = oFieldDisplay.getAggregation("_content");
		oContent = aContent?.length > 0 && aContent[0];
		assert.equal(oContent.getMetadata().getName(), "sap.m.Text", "sap.m.Text is used");
		assert.equal(oContent.getText(), "9:00:00\u202fAM", "Text set on Text control");

	});

	QUnit.test("dataType DateTimeOffset", async (assert) => {

		oFieldEdit.setDataType("Edm.DateTimeOffset");
		oFieldEdit.setValue(new Date(2017, 10, 7, 13, 1, 24));
		oFieldDisplay.setDataType("Edm.DateTimeOffset");
		oFieldDisplay.setValue(new Date(2017, 10, 7, 13, 1, 24));
		await nextUIUpdate();

		let aContent = oFieldEdit.getAggregation("_content");
		let oContent = aContent?.length > 0 && aContent[0];
		assert.ok(oContent instanceof DateTimePicker, "DateTimePicker rendered");
		// \u202f is a Narrow No-Break Space which has been introduced with CLDR version 43
		assert.equal(oContent.$("inner").val(), "Nov 7, 2017, 1:01:24\u202fPM", "Value set on DateTimePicker control");

		aContent = oFieldDisplay.getAggregation("_content");
		oContent = aContent?.length > 0 && aContent[0];
		assert.equal(oContent.getMetadata().getName(), "sap.m.Text", "sap.m.Text is used");
		assert.equal(oContent.getText(), "Nov 7, 2017, 1:01:24\u202fPM", "Text set on Text control");

	});

	QUnit.test("dataType sap.ui.model.type.Currency", async (assert) => {

		oFieldEdit.setDataType("sap.ui.model.type.Currency");
		oFieldEdit.setValue([12.34, "USD"]);
		oFieldDisplay.setDataType("sap.ui.model.type.Currency");
		oFieldDisplay.setValue([12.34, "USD"]);
		await nextUIUpdate();

		let oType = new CurrencyType({ showMeasure: false });
		sValue = oType.formatValue([12.34, "USD"], "string"); // because of special whitspaced and local dependend
		let aContent = oFieldEdit.getAggregation("_content");
		const oContent1 = aContent?.length > 0 && aContent[0];
		const oContent2 = aContent?.length > 1 && aContent[1];
		assert.ok(oContent1 instanceof Input, "Input rendered");
		assert.equal(oContent1.getValue(), sValue, "Value set on number-Input control");
		assert.ok(oContent2 instanceof Input, "Input rendered");
		assert.equal(oContent2.getValue(), "USD", "Value set on currency-Input control");

		oType.destroy();
		oType = new CurrencyType();
		sValue = oType.formatValue([12.34, "USD"], "string"); // because of special whitspaced and local dependend
		aContent = oFieldDisplay.getAggregation("_content");
		const oContent = aContent?.length > 0 && aContent[0];
		assert.equal(oContent.getMetadata().getName(), "sap.m.Text", "sap.m.Text is used");
		assert.equal(oContent.getText(), sValue, "Text set on Text control");
		oType.destroy();

	});

	QUnit.test("width", async (assert) => {

		oFieldEdit.setWidth("100px");
		oFieldDisplay.setWidth("100px");
		await nextUIUpdate();

		assert.equal(jQuery("#F1").width(), 100, "Width of Edit Field");
		assert.equal(jQuery("#F2").width(), 100, "Width of Display Field");

		let aContent = oFieldEdit.getAggregation("_content");
		let oContent = aContent?.length > 0 && aContent[0];
		assert.equal(oContent.getWidth(), "100%", "width of 100% set on FieldBase control");

		aContent = oFieldDisplay.getAggregation("_content");
		oContent = aContent?.length > 0 && aContent[0];
		assert.equal(oContent.getWidth(), "100%", "width of 100% set on FieldBase control");

	});

	QUnit.test("required", async (assert) => {

		const oLabel = new Label("L1", { text: "test", labelFor: oFieldEdit }).placeAt("content");
		oFieldEdit.setRequired(true);
		await nextUIUpdate();

		const aContent = oFieldEdit.getAggregation("_content");
		const oContent = aContent?.length > 0 && aContent[0];
		assert.ok(oContent.getRequired(), "Required set on Input control");
		assert.ok(oLabel.isRequired(), "Label rendered as required");
		oLabel.destroy();

	});

	QUnit.test("placeholder", async (assert) => {

		oFieldEdit.setPlaceholder("Test");
		await nextUIUpdate();

		const aContent = oFieldEdit.getAggregation("_content");
		const oContent = aContent?.length > 0 && aContent[0];
		assert.equal(oContent.getPlaceholder(), "Test", "Placeholder set on Input control");

	});

	QUnit.test("valueState", async (assert) => {

		oFieldEdit.setValueState("Error");
		oFieldEdit.setValueStateText("Test");
		await nextUIUpdate();

		const aContent = oFieldEdit.getAggregation("_content");
		const oContent = aContent?.length > 0 && aContent[0];
		assert.equal(oContent.getValueState(), "Error", "ValueState set on Input control");
		assert.equal(oContent.getValueStateText(), "Test", "ValueStateText set on Input control");

	});

	QUnit.test("value / additionalValue / valueState together", async (assert) => {

		oFieldEdit.setDisplay(FieldDisplay.DescriptionValue);
		await nextUIUpdate();

		sinon.spy(oFieldEdit, "setConditions");

		oFieldEdit.setValue("Test");
		oFieldEdit.setAdditionalValue("Hello");
		oFieldEdit.setValueState("Error");

		const fnDone = assert.async();
		setTimeout(() => { // async set of condition
			setTimeout(() => { // model update
				assert.ok(oFieldEdit.setConditions.calledOnce, "Conditions are only updated once");
				const aConditions = oFieldEdit.getConditions();
				assert.deepEqual(aConditions[0].values[0], "Test", "Condition key");
				assert.deepEqual(aConditions[0].values[1], "Hello", "Conditions description");
				assert.equal(oFieldEdit.getValueState(), "Error", "ValueState set");
				const aContent = oFieldEdit.getAggregation("_content");
				const oContent = aContent?.length > 0 && aContent[0];
				assert.equal(oContent.getValue(), "Hello (Test)", "Value set on Input control");
				assert.equal(oContent.getValueState(), "Error", "ValueState set on Input control");
				fnDone();
			}, 0);
		}, 0);

	});

	QUnit.test("textAlign", async (assert) => {

		oFieldEdit.setTextAlign("End");
		oFieldDisplay.setTextAlign("End");
		await nextUIUpdate();

		let aContent = oFieldEdit.getAggregation("_content");
		let oContent = aContent?.length > 0 && aContent[0];
		assert.equal(oContent.getTextAlign(), "End", "TextAlign set on Input control");

		aContent = oFieldDisplay.getAggregation("_content");
		oContent = aContent?.length > 0 && aContent[0];
		assert.equal(oContent.getTextAlign(), "End", "TextAlign set on Text control");

	});

	QUnit.test("textDirection", async (assert) => {

		oFieldEdit.setTextDirection("RTL");
		oFieldDisplay.setTextDirection("RTL");
		await nextUIUpdate();

		let aContent = oFieldEdit.getAggregation("_content");
		let oContent = aContent?.length > 0 && aContent[0];
		assert.equal(oContent.getTextDirection(), "RTL", "TextDirection set on Input control");

		aContent = oFieldDisplay.getAggregation("_content");
		oContent = aContent?.length > 0 && aContent[0];
		assert.equal(oContent.getTextDirection(), "RTL", "TextDirection set on Text control");

	});

<<<<<<< HEAD
=======
	/**
	 * @deprecated Not supported, this property is not supported for the <code>Field</code>.
	 */
	QUnit.test("maxConditions", (assert) => {

		assert.equal(oFieldEdit.getMaxConditions(), 1, "MaxConditions is 1");
		_checkException(assert, oFieldEdit, oFieldEdit.setMaxConditions, "setMaxConditions", 2);

	});

>>>>>>> 9a2fc21a
	QUnit.module("Eventing", {
		beforeEach: async () => {
			FieldBaseDelegateODataDefaultTypes.enable();
			oField = new Field("F1", {
				dataType: "Edm.String"
			});
			oField.attachChange(_myChangeHandler);
			oField.attachLiveChange(_myLiveChangeHandler);
			oField.attachPress(_myPressHandler);
			oField.attachParseError(_myParseErrorHandler);
			oField.placeAt("content");
			await nextUIUpdate();
		},
		afterEach() {
			FieldBaseDelegateODataDefaultTypes.disable();
			oField.destroy();
			oField = undefined;
			_cleanupEvents();
		}
	});

	QUnit.test("with internal content", (assert) => {

		const aContent = oField.getAggregation("_content");
		const oContent = aContent?.length > 0 && aContent[0];
		oContent.focus();
		jQuery(oContent.getFocusDomRef()).val("X");
		qutils.triggerKeydown(oContent.getFocusDomRef().id, KeyCodes.ENTER, false, false, false);
		assert.equal(iCount, 1, "change event fired once");
		assert.equal(sId, "F1", "change event fired on Field");
		assert.equal(sValue, "X", "change event value");
		assert.ok(bValid, "change event valid");
		assert.equal(oField.getValue(), "X", "Field value");
		assert.ok(oPromise, "Promise returned");
		return oPromise.then((vResult) => {
			assert.ok(true, "Promise resolved");
			assert.equal(vResult, "X", "Promise result");

			// just fake change with additional value
			const aConditions = [Condition.createItemCondition("key", "text")];
			oField.setConditions(aConditions);
			oField.fireChangeEvent(aConditions, true, undefined, Promise.resolve(oField.getResultForChangePromise(aConditions)));
			assert.equal(iCount, 2, "change event fired again");
			assert.equal(sValue, "key", "change event value");
			assert.equal(oField.getValue(), "key", "Field value");
			assert.equal(oField.getAdditionalValue(), "text", "Field additionalValue");
			assert.ok(oPromise, "Promise returned");
			return oPromise.then((vResult) => {
				assert.ok(true, "Promise resolved");
				assert.equal(vResult, "key", "Promise result");

				//simulate liveChange by calling from internal control
				oContent.fireLiveChange({ value: "Y" });
				assert.equal(iLiveCount, 1, "liveChange event fired once");
				assert.equal(sLiveId, "F1", "liveChange event fired on Field");
				assert.equal(sLiveValue, "Y", "liveChange event value");

				// make empty
				iCount = 0;
				sId = undefined;
				sValue = "X"; // to see if empty later on
				oPromise = undefined;
				jQuery(oContent.getFocusDomRef()).val("");
				qutils.triggerKeydown(oContent.getFocusDomRef().id, KeyCodes.ENTER, false, false, false);
				assert.equal(iCount, 1, "change event fired once");
				assert.equal(sId, "F1", "change event fired on Field");
				assert.equal(sValue, null, "change event value");
				assert.ok(oPromise, "Promise returned");
				return oPromise.then((vResult) => {
					assert.ok(true, "Promise resolved");
					assert.equal(vResult, null, "Promise result");
				});
			});
		});

	});

	QUnit.test("with external content", async (assert) => {

		oField.setValue(70);
		const oSlider = new Slider("S1");
		oSlider.bindProperty("value", { path: '$field>/conditions', type: new ConditionsType() });
		oField.setContent(oSlider);
		await nextUIUpdate();

		oSlider.focus();
		qutils.triggerKeydown(oSlider.getFocusDomRef().id, KeyCodes.ARROW_RIGHT, false, false, false);
		assert.equal(iCount, 1, "change event fired once");
		assert.equal(sId, "F1", "change event fired on Field");
		assert.equal(sValue, 71, "change event value");
		assert.ok(bValid, "change event valid");
		assert.equal(oField.getValue(), 71, "Field value");
		assert.equal(iLiveCount, 1, "liveChange event fired once");
		assert.equal(sLiveId, "F1", "liveChange event fired on Field");
		assert.equal(sLiveValue, 71, "liveChange event value");

		const oButton = new Button("B1");
		oField.setContent(oButton);
		oSlider.placeAt("content");
		await nextUIUpdate();
		oSlider.focus();
		qutils.triggerKeydown(oSlider.getFocusDomRef().id, KeyCodes.ARROW_RIGHT, false, false, false);
		assert.equal(iCount, 1, "change event of field not fired again");

		oButton.firePress(); //simulate press
		assert.equal(iPressCount, 1, "Press event fired once");
		assert.equal(sPressId, "F1", "Press event fired on Field");
		oSlider.destroy();

	});

	QUnit.test("cleanup wrong input", async (assert) => {

		const fnDone = assert.async();
		Messaging.registerObject(oField, true); // to test valueState
		oField.setDataType("sap.ui.model.type.Date");
		await nextUIUpdate();

		const aContent = oField.getAggregation("_content");
		const oContent = aContent?.length > 0 && aContent[0];
		oContent.focus();
		jQuery(oContent.getFocusDomRef()).val("XXXX");
		qutils.triggerKeydown(oContent.getFocusDomRef().id, KeyCodes.ENTER, false, false, false);
		assert.equal(iParseError, 1, "ParseError fired");
		assert.equal(iCount, 1, "change event fired again");
		assert.notOk(bValid, "Value is not valid");
		assert.equal(sValue, "XXXX", "Value of change event");
		assert.deepEqual(oField.getValue(), null, "Field value");
		assert.ok(oPromise, "Promise returned");
		setTimeout(() => { // to wait for valueStateMessage
			oPromise.then((vResult) => {
				assert.notOk(true, "Promise must not be resolved");
				fnDone();
			}).catch((oException) => {
				assert.ok(true, "Promise rejected");
				assert.ok(oException instanceof ParseException, "ParseExpetion returned");
				assert.equal(oField.getValueState(), "Error", "ValueState");
				oContent.getFocusDomRef().blur();
				// cleanup should remove valueState
				oField.setValue();
				setTimeout(() => { // to wait for ManagedObjectModel update
					setTimeout(() => { // to wait for Message update
						assert.equal(jQuery(oContent.getFocusDomRef()).val(), "", "no value shown");
						assert.equal(oField.getValueState(), "None", "ValueState on Field  removed");
						assert.equal(oContent.getValueState(), "None", "ValueState on Content  removed");

						fnDone();
					}, 0);
				}, 0);
			});
		}, 0);

	});

	QUnit.module("Clone", {
		beforeEach: async () => {
			oField = new Field("F1");
			oField.setValue("Test");
			oField.attachChange(_myChangeHandler);
			oField.placeAt("content");
			await nextUIUpdate();
		},
		afterEach() {
			oField.destroy();
			oField = undefined;
			_cleanupEvents();
		}
	});

	QUnit.test("with internal content", async (assert) => {

		const oClone = oField.clone("myClone");
		oClone.placeAt("content");
		await nextUIUpdate();

		const aContent = oField.getAggregation("_content");
		const oContent = aContent?.length > 0 && aContent[0];
		assert.equal(oContent.getValue(), "Test", "value set on Input control");
		const aCloneContent = oClone.getAggregation("_content");
		const oCloneContent = aCloneContent?.length > 0 && aCloneContent[0];
		assert.equal(oCloneContent.getValue(), "Test", "Value set on clone Input control");

		oField.setValue("Hello");
		await nextUIUpdate();
		assert.equal(oContent.getValue(), "Hello", "value set on Input control");
		assert.equal(oCloneContent.getValue(), "Test", "Value set on clone Input control");

		oClone.setValue("World");
		await nextUIUpdate();
		assert.equal(oContent.getValue(), "Hello", "value set on Input control");
		assert.equal(oCloneContent.getValue(), "World", "Value set on clone Input control");

		oContent.focus();
		jQuery(oContent.getFocusDomRef()).val("X");
		qutils.triggerKeydown(oContent.getFocusDomRef().id, KeyCodes.ENTER, false, false, false);
		//assert.equal(iCount, 1, "Event fired once");
		assert.equal(sId, "F1", "Event fired on original Field");
		assert.equal(sValue, "X", "Event value");
		assert.equal(oField.getValue(), "X", "Field value");
		assert.equal(oClone.getValue(), "World", "Clone value");

		iCount = 0;
		sId = "";
		sValue = "";

		oCloneContent.focus();
		jQuery(oCloneContent.getFocusDomRef()).val("Y");
		qutils.triggerKeydown(oCloneContent.getFocusDomRef().id, KeyCodes.ENTER, false, false, false);
		assert.equal(iCount, 1, "Event fired once");
		assert.equal(sId, "F1-myClone", "Event fired on clone");
		assert.equal(sValue, "Y", "Event value");
		assert.equal(oField.getValue(), "X", "Field value");
		assert.equal(oClone.getValue(), "Y", "Clone value");

		oClone.destroy();

	});

	QUnit.test("with external content", async (assert) => {

		oField.setValue(70);
		const oSlider = new Slider("S1");
		oSlider.bindProperty("value", { path: '$field>/conditions', type: new ConditionsType() });
		oField.setContent(oSlider);
		await nextUIUpdate();
		const oClone = oField.clone("myClone");
		oClone.placeAt("content");
		await nextUIUpdate();

		const oCloneSlider = oClone.getContent();
		assert.ok(oCloneSlider instanceof Slider, "Clone has Slider as Content");
		assert.equal(oCloneSlider.getValue(), 70, "Value set on clone Slider control");

		oField.setValue(80);
		await nextUIUpdate();

		assert.equal(oSlider.getValue(), 80, "value set on Slider control");
		assert.equal(oCloneSlider.getValue(), 70, "Value set on clone Slider control");

		oClone.setValue(60);
		await nextUIUpdate();

		assert.equal(oSlider.getValue(), 80, "value set on Slider control");
		assert.equal(oCloneSlider.getValue(), 60, "Value set on clone Slider control");

		oSlider.focus();
		qutils.triggerKeydown(oSlider.getFocusDomRef().id, KeyCodes.ARROW_RIGHT, false, false, false);
		assert.equal(iCount, 1, "Event fired once");
		assert.equal(sId, "F1", "Event fired on original Field");
		assert.equal(sValue, 81, "Event value");
		assert.equal(oField.getValue(), 81, "Field value");
		assert.equal(oClone.getValue(), 60, "Clone value");

		iCount = 0;
		sId = "";
		sValue = "";

		oCloneSlider.focus();
		qutils.triggerKeydown(oCloneSlider.getFocusDomRef().id, KeyCodes.ARROW_RIGHT, false, false, false);
		//assert.equal(iCount, 1, "Event fired once");
		assert.equal(sId, "F1-myClone", "Event fired on clone");
		assert.equal(sValue, 61, "Event value");
		assert.equal(oField.getValue(), 81, "Field value");
		assert.equal(oClone.getValue(), 61, "Clone value");

		oClone.destroy();

	});

	let oModel;
	let oType;
	let oField2;
	let oType2;
	let oField3;
	let oType3;
	let oField4;
	let oType4;
	let oType4a;
	let oType4b;
	let oField5;
	let oType5;
	let oField6;
	let oField7;
	const ODataCurrencyCodeList = {
		"EUR": { Text: "Euro", UnitSpecificScale: 2 },
		"USD": { Text: "US-Dollar", UnitSpecificScale: 2 },
		"JPY": { Text: "Japan Yen", UnitSpecificScale: 0 },
		"SEK": { Text: "Swedish krona", UnitSpecificScale: 5 }
	};
	let oAdditionalType;

	QUnit.module("Binding", {
		beforeEach: async () => {
			FieldBaseDelegateODataDefaultTypes.enable();
			oModel = new JSONModel({
				value: 10,
				date: new Date(Date.UTC(2018, 11, 20)),
				price: 123.45,
				currencyCode: "USD",
				units: ODataCurrencyCodeList,
				price2: undefined,
				currencyCode2: undefined,
				units2: undefined,
				items: [{ key: "A", description: "Text A"},
				{ key: "A", description: "Text A" }, // to test same value
				{ key: "B", description: "Text B" }
				]
			});

			oType = new IntegerType();
			oType._bMyType = true;

			oField = new Field("F1", {
				value: { path: "/value", type: oType },
				change: _myChangeHandler
			}).placeAt("content");
			oField.setModel(oModel);

			oType2 = new DateTimeType({ style: "long" }, { displayFormat: "Date" });
			oType2._bMyType = true;

			oField2 = new Field("F2", {
				value: { path: "/date", type: oType2 },
				change: _myChangeHandler
			}).placeAt("content");
			oField2.setModel(oModel);

			oType3 = new StringType({}, { maxLength: 1 });
			oType3._bMyType = true;
			oAdditionalType = new StringType({parseKeepsEmptyString: true}, { maxLength: 20 });
			oAdditionalType._bMyType = true;
			let oBindingContext = oModel.getContext("/items/0/");
			oField3 = new Field("F3", {
				value: { path: "key", type: oType3 },
				additionalValue: { path: "description", type: oAdditionalType, mode: "OneWay" },
				display: FieldDisplay.DescriptionValue,
				change: _myChangeHandler
			}).placeAt("content");
			oField3.setModel(oModel);
			oField3.setBindingContext(oBindingContext);

			oType4 = new oDataCurrencyType();
			oType4._bMyType = true;
			oType4a = new SingleType();
			oType4a._bMyType = true;
			oType4b = new StringOdataType(undefined, {maxLength: 3});
			oType4b._bMyType = true;

			oField4 = new Field("F4", {
				delegate: { name: "delegates/odata/v4/FieldBaseDelegate", payload: { x: 1 } }, // to test V4 delegate
				value: { parts: [{ path: '/price', type: oType4a }, { path: '/currencyCode', type: oType4b }, { path: '/units' }], type: oType4 },
				change: _myChangeHandler
			}).placeAt("content");
			oField4.setModel(oModel);

			// test late setting of values
			oType5 = new oDataCurrencyType();
			oType5._bMyType = true;

			oField5 = new Field("F5", {
				delegate: { name: "delegates/odata/v4/FieldBaseDelegate", payload: { x: 2 } }, // to test V4 delegate
				value: { parts: [{ path: '/price2' }, { path: '/currencyCode2' }, { path: '/units2' }], type: oType5 },
				change: _myChangeHandler
			}).placeAt("content");
			oField5.setModel(oModel);

			oField6 = new Field("F6", {
				delegate: { name: "delegates/odata/v4/FieldBaseDelegate", payload: { x: 2 } }, // to test V4 delegate
				value: { path: "key", type: oType3 },
				additionalValue: { parts: [{ path: '/price2', type: oType4a }, { path: '/currencyCode2', type: oType4b }, { path: '/units2' }], type: oType4 },
				change: _myChangeHandler
			}).placeAt("content");
			oField5.setModel(oModel);

			oBindingContext = oModel.getContext("/items/1/");
			oField7 = new Field("F7", {
				value: { path: "key", type: "sap.ui.model.type.String", constraints: { maxLength: 1 } },
				additionalValue: { path: "description", type: "sap.ui.model.type.String", formatOptions: {parseKeepsEmptyString: true}, constraints: { maxLength: 20 }, mode: "OneWay" },
				display: FieldDisplay.DescriptionValue,
				change: _myChangeHandler
			}).placeAt("content");
			oField7.setBindingContext(oBindingContext);
			await nextUIUpdate();
			oField7.setModel(oModel); // set Model after inner control is created, to not use type from Binding
		},
		afterEach() {
			FieldBaseDelegateODataDefaultTypes.disable();
			oField.destroy();
			oField = undefined;
			oField2.destroy();
			oField2 = undefined;
			oField3.destroy();
			oField3 = undefined;
			oField4.destroy();
			oField4 = undefined;
			oField5.destroy();
			oField5 = undefined;
			oField6.destroy();
			oField6 = undefined;
			oField7.destroy();
			oField7 = undefined;
			oModel.destroy();
			oModel = undefined;
			oType.destroy();
			oType = undefined;
			oType2.destroy();
			oType2 = undefined;
			oType3.destroy();
			oType3 = undefined;
			oType4.destroy();
			oType4 = undefined;
			oType4a.destroy();
			oType4a = undefined;
			oType4b.destroy();
			oType4b = undefined;
			oType5.destroy();
			oType5 = undefined;
			oAdditionalType.destroy();
			oAdditionalType = undefined;
			_cleanupEvents();
		}
	});

	QUnit.test("using given type", (assert) => {

		assert.ok(oField._oContentFactory.getDataType()._bMyType, "Given Type is used in Field");
		let aContent = oField.getAggregation("_content");
		let oContent = aContent?.length > 0 && aContent[0];
		assert.equal(oContent.getValue(), "10", "Value set on Input control");
		let oBindingInfo = oContent.getBindingInfo("value");
		let oConditionsType = oBindingInfo.type;
		let oMyType = oConditionsType.getFormatOptions().valueType;
		assert.ok(oMyType._bMyType, "Given Type is used in Binding for Input");

		assert.notOk(oField2._oContentFactory.getDataType()._bMyType, "Given Type is not used used in Field");
		assert.ok(oField2._oContentFactory.getDataType().isA("sap.ui.model.odata.type.DateTime"), "DateTime type used");
		aContent = oField2.getAggregation("_content");
		oContent = aContent?.length > 0 && aContent[0];
		assert.ok(oContent instanceof DatePicker, "DatePicker used");
		assert.equal(oContent.getValue(), "2018-12-20", "Value set on DatePicker control");
		assert.equal(jQuery(oContent.getFocusDomRef()).val(), "December 20, 2018", "Value shown on DatePicker control");
		oBindingInfo = oContent.getBindingInfo("value");
		oConditionsType = oBindingInfo.type;
		oMyType = oConditionsType.getFormatOptions().valueType;
		assert.notOk(oMyType._bMyType, "Given Type is not used in Binding for Input");
		assert.ok(oMyType.isA("sap.ui.model.odata.type.DateTime"), "DateTime type used in ConditionsType");

		const oDummyType = new oDataCurrencyType({ showMeasure: false });
		const sValue = oDummyType.formatValue([123.45, "USD", ODataCurrencyCodeList], "string"); // because of special whitspaces and local dependend
		assert.notOk(oField4._oContentFactory.getDataType()._bMyType, "Given Type is not used used in Field");
		assert.ok(oField4._oContentFactory.getDataType().isA("sap.ui.model.odata.type.Currency"), "Currency type used");
		assert.ok(oField4._oContentFactory.getDataType().mCustomUnits, "Currency list used");
		assert.ok(oField4.getBinding("value").getType().mCustomUnits, "Currency list used on binding-type");
		assert.deepEqual(oField4._oContentFactory.getCompositeTypes(), [oType4a, oType4b, undefined], "Composite types stored");
		aContent = oField4.getAggregation("_content");
		assert.equal(aContent.length, 2, "2 content controls");
		let oContent1 = aContent?.length > 0 && aContent[0];
		let oContent2 = aContent?.length > 1 && aContent[1];
		assert.ok(oContent1 instanceof Input, "Input rendered");
		assert.ok(oContent2 instanceof Input, "Input rendered");
		assert.equal(oContent1.getValue(), sValue, "Value set on number-Input control");
		assert.equal(oContent2.getValue(), "USD", "Value set on currency-Input control");

		// test late setting of empty values (Currency type needs to be initialized)
		oModel.setProperty("/price2", null);
		oModel.setProperty("/currencyCode2", null);
		oModel.setProperty("/units2", null);
		assert.notOk(oField5._oContentFactory.getDataType()._bMyType, "Given Type is not used used in Field");
		assert.ok(oField5._oContentFactory.getDataType().isA("sap.ui.model.odata.type.Currency"), "Currency type used");
		assert.strictEqual(oField5._oContentFactory.getDataType().mCustomUnits, null, "Currency list initialized");
		assert.strictEqual(oField5.getBinding("value").getType().mCustomUnits, null, "Currency list initialized on binding-type");
		aContent = oField5.getAggregation("_content");
		assert.equal(aContent.length, 2, "2 content controls");
		oContent1 = aContent?.length > 0 && aContent[0];
		oContent2 = aContent?.length > 1 && aContent[1];
		assert.ok(oContent1 instanceof Input, "Input rendered");
		assert.ok(oContent2 instanceof Input, "Input rendered");
		assert.equal(oContent1.getValue(), "", "Value set on number-Input control");
		assert.equal(oContent2.getValue(), "", "Value set on currency-Input control");

	});

	QUnit.test("change binding", async (assert) => {

		oField2.bindProperty("value", { path: "/value", type: oType });
		await nextUIUpdate();

		assert.ok(oField2._oContentFactory.getDataType()._bMyType, "Given Type is used in Field");
		const aContent = oField2.getAggregation("_content");
		const oContent = aContent?.length > 0 && aContent[0];
		assert.ok(oContent instanceof Input, "Input used");
		assert.equal(oContent.getValue(), "10", "Value set on Input control");
		const oBindingInfo = oContent.getBindingInfo("value");
		const oConditionsType = oBindingInfo.type;
		const oMyType = oConditionsType.getFormatOptions().valueType;
		assert.ok(oMyType._bMyType, "Given Type is used in Binding for Input");

	});

	QUnit.test("update Value", (assert) => {

		const aContent = oField.getAggregation("_content");
		const oContent = aContent?.length > 0 && aContent[0];
		jQuery(oContent.getFocusDomRef()).val("11");
		qutils.triggerKeydown(oContent.getFocusDomRef().id, KeyCodes.ENTER, false, false, false);
		assert.equal(oModel.getData().value, 11, "Value in Model updated");

	});

	QUnit.test("additionalValue with oneway-binding", (assert) => {

		assert.ok(oField3._oContentFactory.getAdditionalDataType()._bMyType, "Given Type is used in Field");
		const aContent = oField3.getAggregation("_content");
		const oContent = aContent?.length > 0 && aContent[0];
		const oBindingInfo = oContent.getBindingInfo("value");
		const oConditionsType = oBindingInfo.type;
		const oMyType = oConditionsType.getFormatOptions().additionalValueType;
		assert.ok(oMyType._bMyType, "Given Type is used as additionalValueType in Binding for Input");

		const fnDone = assert.async();
		setTimeout(() => { // as conditions are updated async
			let aConditions = oField3.getConditions();
			let oCondition = aConditions.length === 1 && aConditions[0];
			assert.deepEqual(oCondition.values, ["A", "Text A"], "Condition ok");

			oField3.setConditions([Condition.createItemCondition("B", "Text B")]); // fake user input
			oModel.checkUpdate(true); // otherwise following test behave strange
			assert.equal(oModel.getData().items[0].key, "B", "Key updated in Model");
			assert.equal(oModel.getData().items[0].description, "Text A", "Description not updated in Model");
			aConditions = oField3.getConditions();
			oCondition = aConditions.length === 1 && aConditions[0];
			assert.deepEqual(oCondition.values, ["B", "Text B"], "Condition ok");

			oModel.getData().items[0].key = "A";
			oModel.checkUpdate(true);
			setTimeout(() => { // as conditions are updated async
				aConditions = oField3.getConditions();
				oCondition = aConditions.length === 1 && aConditions[0];
				assert.deepEqual(oCondition.values, ["A", "Text A"], "Condition ok");


				oModel.getData().items[0].key = "B";
				oModel.getData().items[0].description = "Text B";
				oModel.checkUpdate(true);
				setTimeout(() => { // as conditions are updated async
					aConditions = oField3.getConditions();
					oCondition = aConditions.length === 1 && aConditions[0];
					assert.deepEqual(oCondition.values, ["B", "Text B"], "Condition ok");
					fnDone();
				}, 0);
			}, 0);
		}, 0);

	});

	QUnit.test("additionalValue with twoway binding", async (assert) => {

		oField3.bindProperty("additionalValue", { path: "description", type: oAdditionalType });
		await nextUIUpdate();

		assert.ok(oField3._oContentFactory.getAdditionalDataType()._bMyType, "Given Type is used in Field3");
		assert.ok(oField6._oContentFactory.getAdditionalDataType()._bMyType, "Given Type is used in Field6");
		assert.deepEqual(oField6._oContentFactory.getAdditionalCompositeTypes(), [oType4a, oType4b, undefined], "Composite types stored in Field6");

		const fnDone = assert.async();
		setTimeout(() => { // as conditions are updated async
			const aConditions = oField3.getConditions();
			const oCondition = aConditions.length === 1 && aConditions[0];
			assert.deepEqual(oCondition.values, ["A", "Text A"], "Condition ok");

			oField3.setConditions([Condition.createItemCondition("B", "Text B")]); // fake user input
			oModel.checkUpdate(true); // otherwise following test behave strange
			assert.equal(oModel.getData().items[0].key, "B", "Key updated in Model");
			assert.equal(oModel.getData().items[0].description, "Text B", "Description updated in Model");

			oField3.setConditions([]); // fake user clears field
			oModel.checkUpdate(true); // otherwise following test behave strange
			assert.equal(oModel.getData().items[0].key, "", "Key updated in Model");
			assert.equal(oModel.getData().items[0].description, "", "Description updated in Model");

			oField3.setConditions([Condition.createItemCondition("B", "Text B")]); // fake user input
			oModel.checkUpdate(true); // otherwise following test behave strange
			oField3.setConditions([Condition.createCondition(OperatorName.EQ, ["E"], undefined, undefined, ConditionValidated.NotValidated)]); // fake invalid input from valuehelp with validateInput=false
			oModel.checkUpdate(true); // otherwise following test behave strange
			assert.equal(oModel.getData().items[0].key, "E", "Key updated in Model");
			assert.equal(oModel.getData().items[0].description, "", "Description updated in Model");

			fnDone();
		}, 0);

	});

	QUnit.test("using given type - provided as string", (assert) => {

		const oType = oField7._oContentFactory.getDataType();
		const oAdditionalType = oField7._oContentFactory.getAdditionalDataType();
		const oBinding = oField7.getBinding("value");
		const oAdditionalBinding = oField7.getBinding("additionalValue");

		assert.equal(oType.getMetadata().getName(), "sap.ui.model.type.String", "used Type");
		assert.deepEqual(oType.getConstraints(), { maxLength: 1 }, "used Constraints");
		assert.notEqual(oType, oBinding.getType(), "Type from Binding not used");
		assert.equal(oAdditionalType.getMetadata().getName(), "sap.ui.model.type.String", "used AdditionalType");
		assert.deepEqual(oAdditionalType.getFormatOptions(), {parseKeepsEmptyString: true}, "used Additional-FormatOptions");
		assert.deepEqual(oAdditionalType.getConstraints(), { maxLength: 20 }, "used Additional-Constraints");
		assert.notEqual(oAdditionalType, oAdditionalBinding.getType(), "Type from Additional-Binding not used");
		const aContent = oField7.getAggregation("_content");
		const oContent = aContent?.length > 0 && aContent[0];
		const oBindingInfo = oContent?.getBindingInfo("value");
		const oConditionsType = oBindingInfo?.type;
		const oMyType = oConditionsType?.getFormatOptions().valueType;
		const oMyAdditionalType = oConditionsType?.getFormatOptions().additionalValueType;
		assert.equal(oMyType, oType, "Given Type is used in Binding for Input");
		assert.equal(oMyAdditionalType, oAdditionalType, "Given AdditionalType is used in Binding for Input");
	});

	QUnit.test("BindingContext change to same value on wrong input", (assert) => {

		Messaging.registerObject(oField3, true); // to activate message manager
		const fnDone = assert.async();

		setTimeout(() => { // as conditions are updated async
			const aContent = oField3.getAggregation("_content");
			const oContent = aContent?.length > 0 && aContent[0];

			oField3.focus();
			oContent._$input.val("A1");
			qutils.triggerKeydown(oContent.getFocusDomRef().id, KeyCodes.ENTER, false, false, false);

			setTimeout(() => { // as valueState is updates async
				assert.equal(oField3.getValueState(), "Error", "ValueState set");

				const oBindingContext = oModel.getContext("/items/1/");
				oField3.setBindingContext(oBindingContext);

				setTimeout(() => { // as propertys are updated async
					assert.equal(oField3.getValueState(), "None", "ValueState not set");
					assert.equal(oContent.getDOMValue(), "Text A (A)", "new value set on Input");
					fnDone();
				}, 50); // as different Timeout-0 are involved
			}, 50); // as different Timeout-0 are involved
		}, 0);

	});

	QUnit.test("BindingContext change to different value on wrong input", (assert) => {

		Messaging.registerObject(oField3, true); // to activate message manager
		const fnDone = assert.async();

		setTimeout(() => { // as conditions are updated async
			const aContent = oField3.getAggregation("_content");
			const oContent = aContent?.length > 0 && aContent[0];

			oField3.focus();
			oContent._$input.val("A1");
			qutils.triggerKeydown(oContent.getFocusDomRef().id, KeyCodes.ENTER, false, false, false);

			setTimeout(() => { // as valueState is updates async
				assert.equal(oField3.getValueState(), "Error", "ValueState set");

				const oBindingContext = oModel.getContext("/items/2/");
				oField3.setBindingContext(oBindingContext);

				setTimeout(() => { // as propertys are updated async
					assert.equal(oField3.getValueState(), "None", "ValueState not set");
					assert.equal(oContent.getDOMValue(), "Text B (B)", "new value set on Input");
					fnDone();
				}, 50); // as different Timeout-0 are involved
			}, 50); // as different Timeout-0 are involved
		}, 0);

	});

	QUnit.test("internal control creation", (assert) => {

		oField.destroy();
		oField = new Field("F1", {
			value: { path: "/value", type: oType },
			change: _myChangeHandler
		});

		const fnDone = assert.async();
		setTimeout(() => { // async control creation in applySettings
			let aContent = oField.getAggregation("_content");
			let oContent = aContent?.length > 0 && aContent[0];
			assert.notOk(oContent, "no content exist before rendering"); // as edit mode is not explicit defined

			oField.setMultipleLines(false);
			oField.setEditMode(FieldEditMode.Display);
			setTimeout(() => { // async control creation in observeChanges
				aContent = oField.getAggregation("_content");
				oContent = aContent?.length > 0 && aContent[0];
				assert.ok(oContent, "content exist after setting editMode and multipleLines");

				oField.destroy();
				oField = new Field("F1", {
					value: { path: "/value", type: oType },
					editMode: FieldEditMode.Editable,
					multipleLines: true,
					change: _myChangeHandler
				});

				setTimeout(() => { // async control creation in applySettings
					aContent = oField.getAggregation("_content");
					oContent = aContent?.length > 0 && aContent[0];
					assert.ok(oContent, "content exist before rendering");

					oField.destroy();
					oField = new Field("F1", {
						value: { path: "/value", type: oType },
						editMode: { path: "/editMode"},
						multipleLines: true,
						change: _myChangeHandler
					});

					setTimeout(() => { // async control creation in applySettings
						aContent = oField.getAggregation("_content");
						oContent = aContent?.length > 0 && aContent[0];
						assert.notOk(oContent, "content not exist before rendering"); // as editMode has not set by binding right now

						oField.destroy();
						oField = new Field("F1", {
							value: { path: "/value", type: oType },
							editMode: { path: "/editMode"},
							multipleLines: true,
							change: _myChangeHandler
						});
						oField.setModel(oModel);

						setTimeout(() => { // async control creation in applySettings
							aContent = oField.getAggregation("_content");
							oContent = aContent?.length > 0 && aContent[0];
							assert.ok(oContent, "content exist before rendering");
							fnDone();
						}, 0);
					}, 0);
				}, 0);
			}, 0);
		}, 0);

	});

	QUnit.module("nullable data type", {
		beforeEach() {
			oField = new Field("F1", {
				dataType: "sap.ui.model.odata.type.String"
			});
		},
		afterEach() {
			oField.destroy();
			oField = undefined;
			_cleanupEvents();
		}
	});

	QUnit.test("empty string and nullable", (assert) => {

		oField.setValue("");
		oField.setAdditionalValue("Empty");
		let aConditions = oField.getConditions();
		assert.equal(aConditions.length, 1, "One condition");
		assert.equal(aConditions[0].operator, OperatorName.EQ, "condition operator");
		assert.equal(aConditions[0].values[0], "", "condition value");
		assert.equal(aConditions[0].values[1], "Empty", "condition description");

		oField.setValue("");
		oField.setAdditionalValue(null);
		aConditions = oField.getConditions();
		assert.equal(aConditions.length, 1, "One condition");
		assert.equal(aConditions[0].operator, OperatorName.EQ, "condition operator");
		assert.equal(aConditions[0].values[0], "", "condition value");
		assert.equal(aConditions[0].values.length, 1, "no condition description");

		oField.setValue(null);
		oField.setAdditionalValue(null);
		aConditions = oField.getConditions();
		assert.equal(aConditions.length, 0, "no condition");

		oField.setValue(null);
		oField.setAdditionalValue("Null");
		aConditions = oField.getConditions();
		assert.equal(aConditions.length, 1, "One condition"); // as value could be set later from binding
		assert.equal(aConditions[0].operator, OperatorName.EQ, "condition operator");
		assert.equal(aConditions[0].values[0], null, "condition value");
		assert.equal(aConditions[0].values[1], "Null", "condition description");

	});

	QUnit.test("empty string not nullable", (assert) => {

		oField.setDataTypeConstraints({ nullable: false });
		oField.setValue("");
		oField.setAdditionalValue("Empty");
		let aConditions = oField.getConditions();
		assert.equal(aConditions.length, 1, "One condition");
		assert.equal(aConditions[0].operator, OperatorName.EQ, "condition operator");
		assert.equal(aConditions[0].values[0], "", "condition value");
		assert.equal(aConditions[0].values[1], "Empty", "condition description");

		oField.setValue("");
		oField.setAdditionalValue(null);
		aConditions = oField.getConditions();
		assert.equal(aConditions.length, 0, "no condition");

		oField.setValue(null);
		oField.setAdditionalValue(null);
		aConditions = oField.getConditions();
		assert.equal(aConditions.length, 0, "no condition");

		oField.setValue(null);
		oField.setAdditionalValue("Null");
		aConditions = oField.getConditions();
		assert.equal(aConditions.length, 1, "One condition"); // as value could be set later from binding
		assert.equal(aConditions[0].operator, OperatorName.EQ, "condition operator");
		assert.equal(aConditions[0].values[0], null, "condition value");
		assert.equal(aConditions[0].values[1], "Null", "condition description");

	});

	QUnit.test("empty digsequence-string not nullable", (assert) => {

		oField.setDataTypeConstraints({ maxLength: 3, isDigitSequence: true, nullable: false });
		oField.setValue("000");
		oField.setAdditionalValue("Empty");
		let aConditions = oField.getConditions();
		assert.equal(aConditions.length, 1, "One condition");
		assert.equal(aConditions[0].operator, OperatorName.EQ, "condition operator");
		assert.equal(aConditions[0].values[0], "000", "condition value");
		assert.equal(aConditions[0].values[1], "Empty", "condition description");

		oField.setValue("000");
		oField.setAdditionalValue(null);
		aConditions = oField.getConditions();
		assert.equal(aConditions.length, 0, "no condition");

		oField.setValue(null);
		oField.setAdditionalValue(null);
		aConditions = oField.getConditions();
		assert.equal(aConditions.length, 0, "no condition");

		oField.setValue(null);
		oField.setAdditionalValue("Null");
		aConditions = oField.getConditions();
		assert.equal(aConditions.length, 1, "One condition"); // as value could be set later from binding
		assert.equal(aConditions[0].operator, OperatorName.EQ, "condition operator");
		assert.equal(aConditions[0].values[0], null, "condition value");
		assert.equal(aConditions[0].values[1], "Null", "condition description");

	});

	const oCurrencyCodeList = {
		"EUR": { Text: "Euro", UnitSpecificScale: 2 },
		"USD": { Text: "US-Dollar", UnitSpecificScale: 2 }
	};

	QUnit.module("currency data type", {
		beforeEach() {
			oField = new Field("F1", {
				dataType: "sap.ui.model.odata.type.Currency",
				dataTypeFormatOptions: { parseAsString: false },
				delegate: { name: "delegates/odata/v4/FieldBaseDelegate", payload: {} },
				change: _myChangeHandler
			});
		},
		afterEach() {
			oField.destroy();
			oField = undefined;
			_cleanupEvents();
		}
	});

	QUnit.test("creation of Condition", (assert) => {

		sinon.spy(oField, "setConditions");
		sinon.spy(oField, "setProperty");

		oField.setValue([undefined, undefined, undefined]);
		let aConditions = oField.getConditions();
		assert.equal(aConditions.length, 0, "No condition");
		assert.equal(oField.setConditions.getCalls().length, 0, "condition not changed");
		assert.equal(oField.setProperty.withArgs("value").getCalls().length, 1, "value only updated once");

		oField.setProperty.reset();
		oField.setValue([undefined, undefined, oCurrencyCodeList]);
		aConditions = oField.getConditions();
		assert.equal(aConditions.length, 0, "No condition");
		assert.equal(oField.setConditions.getCalls().length, 0, "condition not changed");
		assert.equal(oField.setProperty.withArgs("value").getCalls().length, 1, "value only updated once");

		oField.setProperty.reset();
		oField.setValue([null, "", oCurrencyCodeList]);
		aConditions = oField.getConditions();
		assert.equal(aConditions.length, 0, "No condition");
		assert.equal(oField.setConditions.getCalls().length, 0, "condition not changed");
		assert.equal(oField.setProperty.withArgs("value").getCalls().length, 1, "value only updated once");

		oField.setProperty.reset();
		oField.setValue([123.45, "USD", oCurrencyCodeList]);
		aConditions = oField.getConditions();
		assert.equal(aConditions.length, 1, "One condition");
		assert.equal(aConditions[0].operator, OperatorName.EQ, "condition operator");
		assert.deepEqual(aConditions[0].values[0], [123.45, "USD", oCurrencyCodeList], "condition value");
		assert.equal(aConditions[0].values[1], null, "condition description");
		assert.equal(oField.setConditions.getCalls().length, 1, "condition changed once");
		assert.equal(oField.setProperty.withArgs("value").getCalls().length, 1, "value only updated once");

		oField.setProperty.reset();
		oField.setValue([1, "USD", oCurrencyCodeList]);
		aConditions = oField.getConditions();
		assert.equal(aConditions.length, 1, "One condition");
		assert.equal(oField.setConditions.getCalls().length, 2, "condition changed");
		assert.equal(aConditions[0].operator, OperatorName.EQ, "condition operator");
		assert.deepEqual(aConditions[0].values[0], [1, "USD", oCurrencyCodeList], "condition value");
		assert.equal(aConditions[0].values[1], null, "condition description");
		assert.equal(oField.setProperty.withArgs("value").getCalls().length, 1, "value only updated once");

		oField.setProperty.reset();
		oField.setValue([1, "USD"]);
		aConditions = oField.getConditions();
		assert.equal(aConditions.length, 1, "One condition");
		assert.equal(oField.setConditions.getCalls().length, 2, "condition not changed");
		assert.equal(oField.setProperty.withArgs("value").getCalls().length, 1, "value only updated once");

	});

	QUnit.test("Output", async (assert) => {

		oField.setValue([undefined, undefined, oCurrencyCodeList]);
		oField.setValue([1, "USD"]); // to check that currency list is still used

		oField.placeAt("content");
		await nextUIUpdate();

		const oType = new CurrencyType({ showMeasure: false });
		sValue = oType.formatValue([1, "USD"], "string"); // because of special whitspaces and local dependend
		const aContent = oField.getAggregation("_content");
		const oContent1 = aContent?.length > 0 && aContent[0];
		const oContent2 = aContent?.length > 1 && aContent[1];
		assert.equal(oContent1.getValue(), sValue, "number value");
		assert.equal(oContent2.getValue(), "USD", "unit value");

	});

	QUnit.test("update of user input", async (assert) => {

		oField.setValue([1, "USD", oCurrencyCodeList]);
		oField.placeAt("content");
		await nextUIUpdate();

		sinon.spy(oField, "setProperty");

		oField.setConditions([Condition.createItemCondition([1, "USD"])]); // fake user Input with parsing
		assert.equal(oField.setProperty.withArgs("value").getCalls().length, 0, "value not updated");

		oField.setConditions([Condition.createItemCondition([2, "USD"])]); // fake user Input with parsing
		assert.equal(oField.setProperty.withArgs("value").getCalls().length, 0, "value not updated");
		oField.setConditions([Condition.createItemCondition([2, "EUR"])]); // fake user Input with parsing
		assert.equal(oField.setProperty.withArgs("value").getCalls().length, 0, "value not updated");

		let oPromise = Promise.resolve(oField.getResultForChangePromise(oField.getConditions()));
		oField.fireChangeEvent(oField.getConditions(), true, undefined, oPromise); // fake change event
		assert.equal(oField.setProperty.withArgs("value").getCalls().length, 1, "value only updated with change event");
		assert.deepEqual(oField.getValue(), [2, "EUR"], "Field value");

		oField.setProperty.reset();
		oField.setConditions([Condition.createItemCondition([3, "EUR"])]); // fake user Input with parsing
		assert.equal(oField.setProperty.withArgs("value").getCalls().length, 0, "value not updated");

		oPromise = Promise.resolve(oField.getResultForChangePromise(oField.getConditions()));
		oField.fireChangeEvent(undefined, undefined, undefined, oPromise); // fake change event with promise
		assert.equal(oField.setProperty.withArgs("value").getCalls().length, 0, "value not updated directly");
		return oPromise.then((vResult) => {
			assert.equal(oField.setProperty.withArgs("value").getCalls().length, 1, "value only updated after promise of change event resolved");
			assert.deepEqual(oField.getValue(), [3, "EUR"], "Field value");
		});

	});

	QUnit.test("update of user input for initial condition", async (assert) => {

		oField.setValue([null, null, oCurrencyCodeList]);
		oField.placeAt("content");
		await nextUIUpdate();

		sinon.spy(oField, "setProperty");

		oField.setConditions([Condition.createItemCondition([2, null])]); // fake user Input with parsing
		assert.equal(oField.setProperty.withArgs("value").getCalls().length, 0, "value not updated");

		let oPromise = Promise.resolve(oField.getResultForChangePromise(oField.getConditions()));
		oField.fireChangeEvent(oField.getConditions(), true, undefined, oPromise); // fake change event
		assert.equal(oField.setProperty.withArgs("value").getCalls().length, 1, "value only updated with change event");
		assert.deepEqual(oField.getValue(), [2, null], "Field value");

		oField.setValue([null, "", oCurrencyCodeList]);
		oField.setProperty.reset();
		oField.setConditions([Condition.createItemCondition([2, null])]); // fake user Input with parsing
		assert.equal(oField.setProperty.withArgs("value").getCalls().length, 0, "value not updated");

		oPromise = Promise.resolve(oField.getResultForChangePromise(oField.getConditions()));
		oField.fireChangeEvent(oField.getConditions(), true, undefined, oPromise); // fake change event
		assert.equal(oField.setProperty.withArgs("value").getCalls().length, 1, "value only updated with change event");
		assert.deepEqual(oField.getValue(), [2, ""], "Field value");

		oField.setValue([null, "", oCurrencyCodeList]);
		oField.setProperty.reset();
		oField.setConditions([Condition.createItemCondition([null, "USD"])]); // fake user Input with parsing
		assert.equal(oField.setProperty.withArgs("value").getCalls().length, 0, "value not updated");

		oPromise = Promise.resolve(oField.getResultForChangePromise(oField.getConditions()));
		oField.fireChangeEvent(oField.getConditions(), true, undefined, oPromise); // fake change event
		assert.equal(oField.setProperty.withArgs("value").getCalls().length, 1, "value only updated with change event");
		assert.deepEqual(oField.getValue(), [null, "USD"], "Field value");

	});

	QUnit.test("initialization of value", async (assert) => {

		oField.setValue([1, "USD", oCurrencyCodeList]);
		oField.setEditMode(FieldEditMode.EditableDisplay); // to have only one control -> update not only on change event
		oField.placeAt("content");
		await nextUIUpdate();

		sinon.spy(oField, "setProperty");

		oField.setValue([null, null, oCurrencyCodeList]);
		assert.equal(oField.setProperty.withArgs("value").getCalls().length, 1, "value only updated once");
		assert.deepEqual(oField.getValue(), [null, null, oCurrencyCodeList], "Value");

		oField.setValue([1, "USD", oCurrencyCodeList]);
		oField.setProperty.reset();
		oField.setValue([null, null, null]);
		assert.equal(oField.setProperty.withArgs("value").getCalls().length, 1, "value only updated once");
		assert.deepEqual(oField.getValue(), [null, null, null], "Value");

		oField.setValue([1, "USD", oCurrencyCodeList]);
		oField.setProperty.reset();
		oField.setValue([null, "", oCurrencyCodeList]);
		assert.equal(oField.setProperty.withArgs("value").getCalls().length, 1, "value only updated once");
		assert.deepEqual(oField.getValue(), [null, "", oCurrencyCodeList], "Value");

		oField.setValue([1, "USD", oCurrencyCodeList]);
		oField.setProperty.reset();
		oField.setValue([undefined, undefined, oCurrencyCodeList]);
		assert.equal(oField.setProperty.withArgs("value").getCalls().length, 1, "value only updated once");
		assert.deepEqual(oField.getValue(), [undefined, undefined, oCurrencyCodeList], "Value");

	});

	QUnit.test("update while user input pending", async (assert) => {

		// simulates OutParameter sets unit while user alredy types number
		oField.placeAt("content");
		await nextUIUpdate();
		oField.setValue([undefined, undefined, oCurrencyCodeList]); // after rendering to create internal data type (as we don't use binding here)

		sinon.spy(oField, "setProperty");

		const aContent = oField.getAggregation("_content");
		const oContent1 = aContent?.length > 0 && aContent[0];
		const oContent2 = aContent?.length > 1 && aContent[1];

		oContent1.focus();
		oContent1._$input.val("1");
		oContent1.onChange(); // simulate user input
		oContent2.focus();

		const fnDone = assert.async();
		setTimeout(() => { // model update
			assert.equal(oField.setProperty.withArgs("value").getCalls().length, 0, "value not updated");
			assert.deepEqual(oField.getValue(), [undefined, undefined, oCurrencyCodeList], "Value of Field");
			let aConditions = oField.getConditions();
			assert.equal(aConditions.length, 1, "One condition exist");
			let oCondition = aConditions[0];
			assert.deepEqual(oCondition?.values[0], [1, null], "Value of condition");
			assert.equal(iCount, 0, "change event not fired");

			oField.setValue([undefined, "EUR"]); // simulate OutParameter
			aConditions = oField.getConditions();
			oCondition = aConditions[0];
			assert.deepEqual(oCondition?.values[0], [1, "EUR", oCurrencyCodeList], "Value of condition");

			setTimeout(() => { // model update
				assert.equal(oContent2.getValue(), "EUR", "Value set on currency control");

				oField.setProperty.reset();
				qutils.triggerKeydown(oContent2.getFocusDomRef().id, KeyCodes.ENTER, false, false, false); // trigger update
				assert.equal(iCount, 1, "change event fired once");
				assert.equal(sId, "F1", "change event fired on Field");
				assert.deepEqual(sValue, [1, "EUR", oCurrencyCodeList], "change event value");
				assert.ok(bValid, "change event valid");
				assert.equal(oField.setProperty.withArgs("value").getCalls().length, 1, "value updated once");
				assert.deepEqual(oField.getValue(), [1, "EUR", oCurrencyCodeList], "Value of Field");

				// test number set while unit change
				oField.setProperty.reset();
				iCount = 0;
				oContent2._$input.val("USD");
				oContent2.onChange(); // simulate user input
				oContent1.focus();

				setTimeout(() => { // model update
					assert.equal(oField.setProperty.withArgs("value").getCalls().length, 0, "value not updated");
					assert.deepEqual(oField.getValue(), [1, "EUR", oCurrencyCodeList], "Value of Field");
					aConditions = oField.getConditions();
					assert.equal(aConditions.length, 1, "One condition exist");
					oCondition = aConditions[0];
					assert.deepEqual(oCondition?.values[0], [1, "USD"], "Value of condition");
					assert.equal(iCount, 0, "change event not fired");

					oField.setValue([2, "EUR"]); // simulate OutParameter
					aConditions = oField.getConditions();
					oCondition = aConditions[0];
					assert.deepEqual(oCondition?.values[0], [2, "USD", oCurrencyCodeList], "Value of condition");

					setTimeout(() => { // model update
						const sNumber = oField._oContentFactory.getDataType().formatValue([2, "USD"], "string"); // use parser of type to have locale dependent parsing
						assert.equal(oContent1.getValue(), sNumber, "Value set on number control");

						oField.setProperty.reset();
						qutils.triggerKeydown(oContent1.getFocusDomRef().id, KeyCodes.ENTER, false, false, false); // trigger update
						assert.equal(iCount, 1, "change event fired once");
						assert.equal(sId, "F1", "change event fired on Field");
						assert.deepEqual(sValue, [2, "USD", oCurrencyCodeList], "change event value");
						assert.ok(bValid, "change event valid");
						assert.equal(oField.setProperty.withArgs("value").getCalls().length, 1, "value updated once");
						assert.deepEqual(oField.getValue(), [2, "USD", oCurrencyCodeList], "Value of Field");

						fnDone();
					}, 0);
				}, 0);
			}, 0);
		}, 0);

	});

	QUnit.module("DateTime with timezone", {
		beforeEach: async () => {
			FieldBaseDelegateODataDefaultTypes.enable();
			oModel = new JSONModel({
				dateTime: "2022-02-25T07:06:30+01:00",
				timezone: "Europe/Berlin"
			});

			oType = new DateTimeWithTimezoneType({showTimezone: true});
			oType._bMyType = true;
			oType2 = new DateTimeOffsetType({}, {V4: true});
			oType2._bMyType = true;
			oType3 = new StringType();
			oType3._bMyType = true;

			oField = new Field("F1", {
				value: {parts: [{path: "/dateTime", type: oType2}, {path: "/timezone", type: oType3}], type: oType},
				change: _myChangeHandler
			}).placeAt("content");
			oField.setModel(oModel);

			oField2 = new Field("F12", {
				value: {parts: [{path: "/dateTime", type: oType2}, {path: "/timezone", type: oType3}], type: oType},
				editMode: FieldEditMode.Display,
				change: _myChangeHandler
			}).placeAt("content");
			oField2.setModel(oModel);
			await nextUIUpdate();
		},
		afterEach() {
			FieldBaseDelegateODataDefaultTypes.disable();
			oField.destroy();
			oField = undefined;
			oField2.destroy();
			oField2 = undefined;
			oModel.destroy();
			oModel = undefined;
			oType.destroy();
			oType = undefined;
			oType2.destroy();
			oType2 = undefined;
			oType3.destroy();
			oType3 = undefined;
			_cleanupEvents();
		}
	});

	QUnit.test("inner control binding", (assert) => {

		assert.notOk(oField._oContentFactory.getDataType()._bMyType, "Given Type is not used used in Field");
		assert.ok(oField._oContentFactory.getDataType().isA("sap.ui.model.odata.type.DateTimeWithTimezone"), "DateTimeWithTimezone type used");
		assert.deepEqual(oField._oContentFactory.getCompositeTypes(), [oType2, oType3], "Composite types stored");
		let aContent = oField.getAggregation("_content");
		let oContent = aContent?.length > 0 && aContent[0];
		assert.ok(oContent instanceof DateTimePicker, "DateTimePicker used");
		assert.equal(oContent.getValue(), "2022-02-25T07:06:30", "Value set on DateTimePicker control");
		assert.equal(oContent.getTimezone(), "Europe/Berlin", "Timezone set on DateTimePicker control");
		let oBindingInfo = oContent.getBindingInfo("value");
		let oConditionsType = oBindingInfo.type;
		let oMyType = oConditionsType.getFormatOptions().valueType;
		assert.notOk(oMyType._bMyType, "Given Type is not used in Binding for DateTimePicker");
		assert.ok(oMyType.isA("sap.ui.model.odata.type.DateTimeWithTimezone"), "DateTimeWithTimezone type used in ConditionsType");
		let aCompositeTypes = oConditionsType.getFormatOptions().compositeTypes;
		assert.deepEqual(aCompositeTypes, [oType2, oType3], "Composite types stored used in ConditionsType");
		let oMyOriginalType = oConditionsType.getFormatOptions().originalDateType;
		assert.equal(oMyOriginalType, oType, "original type used in ConditionsType as originalDateType");

		const sText = oType.formatValue([new Date(2022, 1, 25, 7, 6, 30, 0), "Europe/Berlin"], "string"); // as it might locale dependent (formatting and parsing tested in ConditionType)
		assert.ok(oField2._oContentFactory.getDataType()._bMyType, "Given Type is used used in Field");
		assert.deepEqual(oField2._oContentFactory.getCompositeTypes(), [oType2, oType3], "Composite types stored");
		aContent = oField2.getAggregation("_content");
		oContent = aContent?.length > 0 && aContent[0];
		assert.ok(oContent instanceof Text, "Text used");
		assert.equal(oContent.getText(), sText, "Text set on text control");
		oBindingInfo = oContent.getBindingInfo("text");
		oConditionsType = oBindingInfo.type;
		oMyType = oConditionsType.getFormatOptions().valueType;
		assert.ok(oMyType._bMyType, "Given Type is used in Binding for Text");
		aCompositeTypes = oConditionsType.getFormatOptions().compositeTypes;
		assert.deepEqual(aCompositeTypes, [oType2, oType3], "Composite types stored used in ConditionsType");
		oMyOriginalType = oConditionsType.getFormatOptions().originalDateType;
		assert.notOk(oMyOriginalType, "no type used in ConditionsType as originalDateType");

	});
});<|MERGE_RESOLUTION|>--- conflicted
+++ resolved
@@ -125,25 +125,7 @@
 		sPressId = oEvent.oSource.getId();
 	};
 
-<<<<<<< HEAD
-	const _cleanupEvents = function() {
-=======
-	const _checkException = (assert, oField, fnFunction, sName, vArgument) => {
-
-		let oException;
-
-		try {
-			fnFunction.call(oField, vArgument);
-		} catch (e) {
-			oException = e;
-		}
-
-		assert.ok(oException, sName + " fires exception");
-
-	};
-
 	const _cleanupEvents = () => {
->>>>>>> 9a2fc21a
 		iCount = 0;
 		sId = null;
 		sValue = null;
@@ -676,19 +658,6 @@
 
 	});
 
-<<<<<<< HEAD
-=======
-	/**
-	 * @deprecated Not supported, this property is not supported for the <code>Field</code>.
-	 */
-	QUnit.test("maxConditions", (assert) => {
-
-		assert.equal(oFieldEdit.getMaxConditions(), 1, "MaxConditions is 1");
-		_checkException(assert, oFieldEdit, oFieldEdit.setMaxConditions, "setMaxConditions", 2);
-
-	});
-
->>>>>>> 9a2fc21a
 	QUnit.module("Eventing", {
 		beforeEach: async () => {
 			FieldBaseDelegateODataDefaultTypes.enable();
