--- conflicted
+++ resolved
@@ -280,75 +280,6 @@
 
 	});
 
-<<<<<<< HEAD
-=======
-	/**
-	 *  @deprecated since 1.120.2
-	 */
-	QUnit.test("onBeforeShow using FilterFields", (assert) => {
-
-		oContent.setFilterFields("*name,text*");
-		let sLocalFilter;
-		const oContainer = {
-			setLocalFilterValue(sValue) {
-				sLocalFilter = sValue;
-			},
-			getLocalFilterValue() {
-				return sLocalFilter;
-			},
-			isOpening() {
-				return false;
-			},
-			isOpen() {
-				return false;
-			}
-		};
-		oContent.getParent.returns(oContainer);
-		oContent.setFilterValue("I");
-		const oConditions = {test: [Condition.createCondition(OperatorName.EQ, ["X"], undefined, undefined, ConditionValidated.NotValidated)]};
-		sinon.stub(ValueHelpDelegate, "getFilterConditions").returns(oConditions);
-		sinon.stub(StateUtil, "applyExternalState").returns(); // prevent Flex logic, just test as BlackBox
-		return oContent._createDefaultFilterBar().then(() => {
-			const oFilterBar = oContent.getActiveFilterBar();
-			sinon.spy(oFilterBar, "cleanUpAllFilterFieldsInErrorState");
-			sinon.stub(oFilterBar, "getSearch").returns("i");
-			sinon.stub(FilterBarDelegate, "fetchProperties").returns(
-				Promise.resolve([{
-						name: "$search",
-						label: "Search",
-						dataType: "sap.ui.model.type.String"
-					},
-					{
-						name: "test",
-						label: "Test",
-						dataType: "sap.ui.model.type.String"
-					}
-				])
-			);
-
-			sinon.spy(oContent, "applyFilters");
-
-			return oContent.onBeforeShow(true).then(() => {
-				const oTestConditions = {
-					test: [Condition.createCondition(OperatorName.EQ, ["X"], undefined, undefined, ConditionValidated.NotValidated)],
-					"*name,text*": [Condition.createCondition(OperatorName.Contains, ["I"], undefined, undefined, ConditionValidated.NotValidated)]
-				};
-				assert.ok(oFilterBar.cleanUpAllFilterFieldsInErrorState.called, "FilterBar.cleanUpAllFilterFieldsInErrorState called");
-				assert.ok(StateUtil.applyExternalState.calledWith(oFilterBar, {filter: oTestConditions}), "StateUtil.applyExternalState called");
-				oFilterBar.fireSearch();
-				assert.ok(oContent.applyFilters.called, "applyFilters called");
-
-				oFilterBar.cleanUpAllFilterFieldsInErrorState.restore();
-				ValueHelpDelegate.getFilterConditions.restore();
-				FilterBarDelegate.fetchProperties.restore();
-				oContent.applyFilters.restore();
-				StateUtil.applyExternalState.restore();
-			});
-		});
-
-	});
-
->>>>>>> ac682db8
 	QUnit.test("clone", (assert) => {
 
 		const oMyFilterBar = new FilterBar("FB1");
