// Use this test page to test the API and features of the ValueHelp.
// The interaction with the Field is tested on the field test page.

/* global QUnit, sinon */
/*eslint max-nested-callbacks: [2, 5]*/

sap.ui.define([
	"sap/ui/mdc/ValueHelp",
	"sap/ui/mdc/ValueHelpDelegate",
	"sap/ui/mdc/valuehelp/base/Container",
	"sap/ui/mdc/condition/Condition",
	"sap/ui/mdc/enums/ConditionValidated",
	"sap/ui/mdc/enums/FieldDisplay",
	"sap/ui/mdc/enums/OperatorName",
	"sap/ui/mdc/enums/ValueHelpPropagationReason",
	"sap/ui/mdc/enums/ValueHelpSelectionType",
	"sap/ui/core/Icon",
	"sap/ui/model/FormatException",
	"sap/ui/model/ParseException",
	"sap/ui/test/utils/nextUIUpdate",
	"sap/ui/Device"
],  (
		ValueHelp,
		ValueHelpDelegate,
		Container,
		Condition,
		ConditionValidated,
		FieldDisplay,
		OperatorName,
		ValueHelpPropagationReason,
		ValueHelpSelectionType,
		Icon,
		FormatException,
		ParseException,
		nextUIUpdate,
		Device
	) => {
	"use strict";

	let oValueHelp;
	let oContainer;
	//	var iPopoverDuration = 355;
	let oField;
	let oField2;
	let iDisconnect = 0;
	let iSelect = 0;
	let aSelectConditions;
	let bSelectAdd;
	let bSelectClose;

	const _myDisconnectHandler = (oEvent) => {
		iDisconnect++;
	};

	const _mySelectHandler = (oEvent) => {
		iSelect++;
		aSelectConditions = oEvent.getParameter("conditions");
		bSelectAdd = oEvent.getParameter("add");
		bSelectClose = oEvent.getParameter("close");
	};

	const _fPressHandler = (oEvent) => {}; // just dummy handler to make Icon focusable

	let iNavigate = 0;
	let oNavigateCondition;
	let sNavigateItemId;
	let bNavigateLeaveFocus;
	let bNavigateCaseSensitive;
	const _myNavigateHandler = (oEvent) => {
		iNavigate++;
		oNavigateCondition = oEvent.getParameter("condition");
		sNavigateItemId = oEvent.getParameter("itemId");
		bNavigateLeaveFocus = oEvent.getParameter("leaveFocus");
		bNavigateCaseSensitive = oEvent.getParameter("caseSensitive");
	};

	let iTypeaheadSuggested = 0;
	let oTypeaheadCondition;
	let sTypeaheadFilterValue;
	let sTypeaheadItemId;
	let iTypeaheadItems;
	let bTypeaheadCaseSensitive;
	const _myTypeaheadHandler = (oEvent) => {
		iTypeaheadSuggested++;
		oTypeaheadCondition = oEvent.getParameter("condition");
		sTypeaheadFilterValue = oEvent.getParameter("filterValue");
		sTypeaheadItemId = oEvent.getParameter("itemId");
		iTypeaheadItems = oEvent.getParameter("items");
		bTypeaheadCaseSensitive = oEvent.getParameter("caseSensitive");
	};

	let iVisualFocusSet = 0;
	const _myVisualFocusSetHandler = (oEvent) => {
		iVisualFocusSet++;
	};

	let iClosed = 0;
	const _myClosedHandler = (oEvent) => {
		iClosed++;
	};

	let oModel;

	/* use dummy control to simulate Field */

	//	var oClock;
	const _initFields = async () => {
		oField = new Icon("I1", {src:"sap-icon://sap-ui5", decorative: false, press: _fPressHandler});
		oField2 = new Icon("I2", {src:"sap-icon://sap-ui5", decorative: false, press: _fPressHandler});

		oField.placeAt("content");
		oField2.placeAt("content");
		await nextUIUpdate();
		oField.focus();
//		oClock = sinon.useFakeTimers();
	};

	const _teardown = () => {
//		if (oClock) {
//			oClock.restore();
//			oClock = undefined;
//		}
		oValueHelp.destroy();
		oValueHelp = undefined;
		oContainer = undefined;
		oField.destroy();
		oField = undefined;
		oField2.destroy();
		oField2 = undefined;
		iDisconnect = 0;
		iSelect = 0;
		aSelectConditions = undefined;
		bSelectAdd = undefined;
		bSelectClose = undefined;
		iNavigate = 0;
		oNavigateCondition = undefined;
		sNavigateItemId = undefined;
		bNavigateLeaveFocus = undefined;
		bNavigateCaseSensitive = undefined;
		iTypeaheadSuggested = 0;
		oTypeaheadCondition = undefined;
		sTypeaheadFilterValue = undefined;
		sTypeaheadItemId = undefined;
		iTypeaheadItems = undefined;
		bTypeaheadCaseSensitive = undefined;
		iVisualFocusSet = 0;
		iClosed = 0;
		if (oModel) {
			oModel.destroy();
			oModel = undefined;
		}
	};

	QUnit.module("basic features", {
		beforeEach: async () => {
			oValueHelp = new ValueHelp("F1-H", {
				disconnect: _myDisconnectHandler
			});
			await _initFields();
		},
		afterEach: _teardown
	});

	QUnit.test("default values", async (assert) => {
		assert.equal(oValueHelp.getConditions().length, 0, "Conditions");
		assert.equal(oValueHelp.getFilterValue(), "", "FilterValue");
<<<<<<< HEAD

		assert.notOk(oValueHelp.isFocusInHelp(), "isFocusInHelp");
=======
		assert.notOk(await oValueHelp.shouldOpenOnClick(), "shouldOpenOnClick");
		assert.notOk(await oValueHelp.shouldOpenOnFocus(), "shouldOpenOnFocus");
		assert.notOk(oValueHelp.isFocusInHelp(), "isFocusInHelp");

	});

	QUnit.test("isTypeaheadSupported", (assert) => {

		const oPromise = oValueHelp.isTypeaheadSupported();
		assert.ok(oPromise instanceof Promise, "isTypeaheadSupported returns promise");

		return oPromise?.then((bSupported) => {
			assert.strictEqual(bSupported, false, "TypeAhead not supported per default");
		}).catch((oError) => {
			assert.notOk(true, "Promise Catch called");
		});

>>>>>>> ce0b9aa4
	});

	QUnit.test("getIcon", (assert) => {

		assert.notOk(oValueHelp.getIcon(), "without Container no icon returned");

	});

	QUnit.test("isValidationSupported", (assert) => {

		assert.notOk(oValueHelp.isValidationSupported(), "without Typeahed Container not supported");

	});

	QUnit.test("connect", async (assert) => {

		oField.setFieldGroupIds(["myFieldGroup"]);
		oField2.setFieldGroupIds(["myFieldGroup2"]);
		sinon.spy(ValueHelpDelegate, "onControlConnect");

		oValueHelp.connect(oField, {test: "X"});
		await new Promise((resolve) => {setTimeout(resolve,0);});
		assert.ok(ValueHelpDelegate.onControlConnect.calledOnce, "ValueHelpDelegate.onControlConnect called");

		assert.equal(iDisconnect, 0, "Disconnect not fired");
		assert.deepEqual(oValueHelp.getProperty("_config"), {test: "X"}, "Config stored");
		assert.equal(oValueHelp._oControl, oField, "Field internally stored");
		assert.deepEqual(oValueHelp._getFieldGroupIds(), ["myFieldGroup"], "FieldGroupIDs of Field used"); // as _getFieldGroupIds is used in UIArea to determine current FieldGroup

		oValueHelp.setConditions([Condition.createItemCondition("1", "Test")]);
		oValueHelp.setFilterValue("A");

		oValueHelp.connect(oField2, {test: "Y"});
		await new Promise((resolve) => {setTimeout(resolve,0);});
		assert.ok(ValueHelpDelegate.onControlConnect.calledTwice, "ValueHelpDelegate.onControlConnect called twice");

		assert.equal(iDisconnect, 1, "Disconnect fired");
		assert.equal(oValueHelp.getConditions().length, 0, "Conditions");
		assert.equal(oValueHelp.getFilterValue(), "", "FilterValue");
		assert.deepEqual(oValueHelp.getProperty("_config"), {test: "Y"}, "Config stored");
		assert.equal(oValueHelp._oControl, oField2, "Field internally stored");
		assert.deepEqual(oValueHelp._getFieldGroupIds(), ["myFieldGroup2"], "FieldGroupIDs of Field used"); // as _getFieldGroupIds is used in UIArea to determine current FieldGroup

		ValueHelpDelegate.onControlConnect.restore();

	});

	QUnit.test("getAriaAttributes", (assert) => {

		const oCheckAttributes = {
			contentId: undefined,
			ariaHasPopup: null,
			role: null,
			roleDescription: null,
			valueHelpEnabled: false,
			autocomplete: null
		};
		const oAttributes = oValueHelp.getAriaAttributes();
		assert.ok(oAttributes, "Aria attributes returned");
		assert.deepEqual(oAttributes, oCheckAttributes, "returned attributes");

	});

	QUnit.test("getControl", (assert) => {

		oValueHelp.connect(oField);
		const oMyField = oValueHelp.getControl();
		assert.equal(oMyField.getId(), "I1", "field using connect");

	});

	QUnit.test("getDisplay", (assert) => {

		assert.equal(oValueHelp.getDisplay(), FieldDisplay.Value, "Default");

		oValueHelp.setProperty("_config", {display: FieldDisplay.Description});
		assert.equal(oValueHelp.getDisplay(), FieldDisplay.Description, "from Config");

	});

	QUnit.test("onControlChange", (assert) => {

		return oValueHelp._getControlDelegatePromise().then((oDelegate) => {
			oValueHelp.connect(oField);
			sinon.spy(oDelegate, "onConditionPropagation");
			sinon.spy(oValueHelp, "setBindingContext");

			oValueHelp.onControlChange();
			assert.ok(oDelegate.onConditionPropagation.calledWith(oValueHelp, ValueHelpPropagationReason.ControlChange), "ValueHelpDelegate.onConditionPropagation called");
			assert.ok(oValueHelp.setBindingContext.calledOnce, "oValueHelp.setBindingContext called");
			oDelegate.onConditionPropagation.restore();
		});

	});


	QUnit.module("with Typeahed", {
		beforeEach: async () => {
			oContainer = new Container("C1", {
				title: "Test"
			});
			oValueHelp = new ValueHelp("F1-H", {
				typeahead: oContainer,
				delegate: {name: "sap/ui/mdc/ValueHelpDelegate", payload: {x: "X"}},
				disconnect: _myDisconnectHandler,
				navigated: _myNavigateHandler,
				visualFocusSet: _myVisualFocusSetHandler,
				typeaheadSuggested: _myTypeaheadHandler,
				select: _mySelectHandler,
				closed: _myClosedHandler
			});
			await _initFields();
		},
		afterEach: _teardown
	});

	QUnit.test("connect", (assert) => {

		oField.setFieldGroupIds(["myFieldGroup"]);
		oField2.setFieldGroupIds(["myFieldGroup2"]);
		sinon.spy(oContainer, "onConnectionChange");
		oValueHelp.connect(oField, {test: "X"});
		oValueHelp.connect(oField2, {test: "Y"});
		assert.ok(oContainer.onConnectionChange.calledOnce, "onConnectionChange called for Container");
		assert.deepEqual(oContainer._getFieldGroupIds(), ["myFieldGroup2"], "FieldGroupIDs of Field used"); // as _getFieldGroupIds is used in UIArea to determine current FieldGroup

	});

	QUnit.test("open", (assert) => {

		sinon.spy(oContainer, "open");
		sinon.spy(ValueHelpDelegate, "retrieveContent");
		sinon.spy(oValueHelp, "fireOpen");
		sinon.spy(oValueHelp, "fireOpened");


		const fnDone = assert.async();
		oValueHelp.connect(oField); // to attach events
		oValueHelp.open(false); //-> check nothing happens
		assert.notOk(oContainer.open.called, "Container open not called for Dialog opening");

		oValueHelp.open(true);
		assert.ok(oValueHelp.fireOpen.called, "ValueHelp open event fired for typeahead opening");
		assert.equal(oValueHelp.fireOpen.lastCall.args[0].container, oContainer, "ValueHelp open event carries correct container");

		setTimeout(() => { // Delegate is called async
			assert.ok(oContainer.open.calledOnce, "Container open called for typeahead opening");
			assert.equal(oContainer.open.lastCall.args[1], true, "Container open called with bTypeahead");
			assert.ok(ValueHelpDelegate.retrieveContent.called, "ValueHelpDelegate.retrieveContent called for typeahead opening");
			oContainer.fireOpened({itemId: "MyItem", items: 3, focused: true});
			assert.ok(oValueHelp.fireOpened.called, "ValueHelp opened event fired for typeahead opening");
			assert.equal(oValueHelp.fireOpened.lastCall.args[0].container, oContainer, "ValueHelp opened event carries correct container");
			assert.equal(oValueHelp.fireOpened.lastCall.args[0].itemId, "MyItem", "ValueHelp opened event carries itemId");
			assert.equal(oValueHelp.fireOpened.lastCall.args[0].items, 3, "ValueHelp opened event carries items");

			ValueHelpDelegate.retrieveContent.restore();
			oValueHelp.fireOpen.restore();
			oValueHelp.fireOpened.restore();
			fnDone();
		}, 0);

	});

	QUnit.test("do not close open/opening containers if they are the same instance", (assert) => {
		sinon.spy(oContainer, "open");
		sinon.spy(oContainer, "close");
		sinon.stub(oContainer, "getUseAsValueHelp").returns(true);
		oValueHelp.open(false);
		assert.ok(oContainer.open.called, "Container open called for dialog opening");
		sinon.stub(oContainer, "isOpen").returns(true);
		oValueHelp.open(false);
		assert.notOk(oContainer.close.called, "Container close was not called for already open container");
	});

	QUnit.test("close", (assert) => {

		sinon.spy(oContainer, "close");

		oValueHelp.close();
		assert.notOk(oContainer.close.called, "Container close not called if not open");

		sinon.stub(oContainer, "isOpen").returns(true);
		oValueHelp.close();
		assert.ok(oContainer.close.called, "Container close called if open");
	});

	QUnit.test("close handling", (assert) => {

		oValueHelp.connect(oField); // to attach events
		sinon.spy(oValueHelp, "close");
		oContainer.handleClose();
		oContainer.handleClosed(); // TODO: change to event?
		assert.equal(iClosed, 1, "Close event fired");

	});

	QUnit.test("toggleOpen", (assert) => {

		sinon.spy(oValueHelp, "open");
		sinon.spy(oValueHelp, "close");

		oValueHelp.toggleOpen(false);
		assert.notOk(oValueHelp.open.called, "ValueHelp open not called for Dialog opening");

		oValueHelp.toggleOpen(true);
		assert.ok(oValueHelp.open.calledWith(true), "ValueHelp open called for typeahead opening");

		sinon.stub(oContainer, "isOpen").returns(true);
		oValueHelp.toggleOpen(true);
		assert.ok(oValueHelp.close.called, "ValueHelp close called if open for typeahead");

		oValueHelp.close.reset();
		oValueHelp.toggleOpen(false);
		assert.notOk(oValueHelp.close.called, "ValueHelp close not called if open for dialog but no dialog exist");

		sinon.stub(oContainer, "getUseAsValueHelp").returns(true);
		oValueHelp.close.reset();
		oValueHelp.toggleOpen(false);
		assert.ok(oValueHelp.close.called, "ValueHelp close called if open for dialog and Typeahed used as valueHelp");

	});

	QUnit.test("isOpen", (assert) => {

		assert.notOk(oValueHelp.isOpen(), "ValueHelp not open per default");

		sinon.stub(oContainer, "isOpen").returns(true);
		assert.ok(oValueHelp.isOpen(), "ValueHelp open if Container open");

	});

	QUnit.test("skipOpening", (assert) => {

		sinon.spy(oContainer, "close");
		oValueHelp.skipOpening();
		assert.notOk(oContainer.close.called, "Container close not called");

		sinon.stub(oContainer, "isOpening").returns(true);
		oValueHelp.skipOpening();
		assert.ok(oContainer.close.called, "Container close called");

	});

<<<<<<< HEAD
=======
	QUnit.test("isTypeaheadSupported - not supported(default)", (assert) => {

		sinon.spy(ValueHelpDelegate, "retrieveContent");
		const oPromise = oValueHelp.isTypeaheadSupported();
		assert.ok(oPromise instanceof Promise, "isTypeaheadSupported returns promise");

		return oPromise?.then((bSupported) => {
			assert.strictEqual(bSupported, false, "TypeAhead not supported");
			assert.ok(ValueHelpDelegate.retrieveContent.called, "ValueHelpDelegate.retrieveContent called to check if search supported");
			ValueHelpDelegate.retrieveContent.restore();
		}).catch((oError) => {
			assert.notOk(true, "Promise Catch called");
			ValueHelpDelegate.retrieveContent.restore();
		});

	});

	QUnit.test("isTypeaheadSupported - supported", (assert) => {

		sinon.spy(ValueHelpDelegate, "retrieveContent");
		sinon.stub(oContainer, "isTypeaheadSupported").returns(true);
		const oPromise = oValueHelp.isTypeaheadSupported();
		assert.ok(oPromise instanceof Promise, "isTypeaheadSupported returns promise");

		return oPromise?.then((bSupported) => {
			assert.strictEqual(bSupported, true, "TypeAhead supported");
			assert.ok(ValueHelpDelegate.retrieveContent.called, "ValueHelpDelegate.retrieveContent called to check if search supported");
			ValueHelpDelegate.retrieveContent.restore();
		}).catch((oError) => {
			assert.notOk(true, "Promise Catch called");
			ValueHelpDelegate.retrieveContent.restore();
		});

	});

>>>>>>> ce0b9aa4
	QUnit.test("getItemForValue with result", (assert) => {

		sinon.stub(oContainer, "getItemForValue").returns(Promise.resolve({key: "X", description: "Text"}));
		const oConfig = {
				parsedValue: "A",
				value: "a",
				bindingContext: "BC",
				checkKey: true,
				checkDescription: true,
				exception: ParseException
		};
		const oCheckConfig = {
				parsedValue: "A",
				value: "a",
				bindingContext: "BC",
				checkKey: true,
				checkDescription: true,
				exception: ParseException,
				caseSensitive: false
		};
		const oPromise = oValueHelp.getItemForValue(oConfig);
		assert.ok(oPromise instanceof Promise, "getItemForValue returns promise");

		return oPromise?.then((oItem) => {
			assert.ok(true, "Promise Then must be called");
			assert.ok(oContainer.getItemForValue.calledWith(oCheckConfig), "getItemForValue called on Container with Config");
			assert.deepEqual(oItem, {key: "X", description: "Text"}, "Item returned");
		}).catch((oError) => {
			assert.notOk(true, "Promise Catch called");
		});

	});

	QUnit.test("getItemForValue with error", (assert) => {

		sinon.stub(oContainer, "getItemForValue").returns(Promise.reject(new ParseException("Error")));
		const oConfig = {
				parsedValue: "A",
				value: "a",
				inParameters: null,
				outParameters: null,
				bindingContext: "BC",
				checkKey: true,
				checkDescription: true,
				exception: ParseException
		};
		const oPromise = oValueHelp.getItemForValue(oConfig);
		assert.ok(oPromise instanceof Promise, "getItemForValue returns promise");

		return oPromise?.then((oItem) => {
			assert.notOk(true, "Promise Then must not be called");
		}).catch((oError) => {
			assert.ok(true, "Promise Catch called");
			assert.ok(oError instanceof ParseException, "Exception returned");
			assert.equal(oError.message, "Error", "Error text");
		});

	});

	QUnit.test("getIcon", (assert) => {

		sinon.stub(oContainer, "getValueHelpIcon").returns("X");
		const sIcon = oValueHelp.getIcon();
		assert.ok(oContainer.getValueHelpIcon(), "Container getValueHelpIcon called");
		assert.equal(sIcon, "X", "Icon of Container returned");

	});

	QUnit.test("isValidationSupported", (assert) => {

		sinon.stub(oContainer, "isValidationSupported").returns(true);
		assert.ok(oValueHelp.isValidationSupported(), "Typeahed result returned");
		assert.ok(oContainer.isValidationSupported.called, "Container.isValidationSupported called");

	});

	QUnit.test("getDomRef", (assert) => {

		sinon.stub(oContainer, "getDomRef").returns(oField.getDomRef()); // just fake
		let oDomRef = oValueHelp.getDomRef();
		assert.notOk(oContainer.getDomRef.called, "Container getDomRef not called if closed");
		assert.notOk(oDomRef, "no DomRef returned if closed");

		sinon.stub(oContainer, "isOpening").returns(true);
		oDomRef = oValueHelp.getDomRef();
		assert.ok(oContainer.getDomRef.called, "Container getDomRef called");
		assert.equal(oDomRef, oField.getDomRef(), "DomRef returned if opening");
		oContainer.isOpening.reset();

		sinon.stub(oContainer, "isOpen").returns(true);
		oDomRef = oValueHelp.getDomRef();
		assert.ok(oContainer.getDomRef.called, "Container getDomRef called");
		assert.equal(oDomRef, oField.getDomRef(), "DomRef returned if open");
		oContainer.isOpen.reset();

		oContainer.getDomRef.reset();

	});

	QUnit.test("getAriaAttributes", (assert) => {

		const oCheckAttributes = {
			contentId: undefined,
			ariaHasPopup: "listbox",
			role: "combobox",
			roleDescription: null,
			valueHelpEnabled: false,
			autocomplete: "none"
		};
		let oAttributes = oValueHelp.getAriaAttributes();
		assert.ok(oAttributes, "Aria attributes returned");
		assert.deepEqual(oAttributes, oCheckAttributes, "returned attributes on closed typeahead");

		oCheckAttributes.contentId = null; // will only be set by content
		sinon.stub(oContainer, "isOpen").returns(true);
		oAttributes = oValueHelp.getAriaAttributes();
		assert.deepEqual(oAttributes, oCheckAttributes, "returned attributes on open typeahead");

		sinon.stub(oContainer, "getUseAsValueHelp").returns(true);
		oAttributes = oValueHelp.getAriaAttributes();
		assert.deepEqual(oAttributes, oCheckAttributes, "returned attributes on open typeahead used as dialog");

	});

<<<<<<< HEAD
=======
	QUnit.test("shouldOpenOnFocus", async (assert) => {

		sinon.stub(oContainer, "shouldOpenOnFocus").returns(Promise.resolve(true));
		let bShouldOpen = await oValueHelp.shouldOpenOnFocus();
		assert.notOk(bShouldOpen, "if only typeahed no opening on focus");

		sinon.stub(oContainer, "getUseAsValueHelp").returns(true);
		bShouldOpen = await oValueHelp.shouldOpenOnFocus();
		assert.ok(bShouldOpen, "returns value of container (true) if used as valueHelp");

		oContainer.shouldOpenOnFocus.returns(Promise.resolve(false));
		bShouldOpen = await oValueHelp.shouldOpenOnFocus();
		assert.notOk(bShouldOpen, "returns value of container (false) if used as valueHelp");

	});

	QUnit.test("shouldOpenOnClick", async (assert) => {

		sinon.stub(oContainer, "shouldOpenOnClick").returns(Promise.resolve(true));
		let bShouldOpen = await oValueHelp.shouldOpenOnClick();
		assert.notOk(bShouldOpen, "if only typeahed no opening on click");

		sinon.stub(oContainer, "getUseAsValueHelp").returns(true);
		bShouldOpen = await oValueHelp.shouldOpenOnClick();
		assert.ok(bShouldOpen, "returns value of container if used as valueHelp");

	});

>>>>>>> ce0b9aa4
	QUnit.test("isFocusInHelp", (assert) => {

		sinon.stub(oContainer, "isFocusInHelp").returns(true);
		assert.notOk(oValueHelp.isFocusInHelp(), "focus stays in field in TypeAhead");

		sinon.stub(oContainer, "getUseAsValueHelp").returns(true);
		assert.ok(oValueHelp.isFocusInHelp(), "returns value of container if used as valueHelp");

	});

	QUnit.test("removeVisualFocus", (assert) => {

		sinon.spy(oContainer, "removeVisualFocus");
		oValueHelp.removeVisualFocus();
		assert.ok(oContainer.removeVisualFocus.called, "Container.removeVisualFocus called");

	});

	QUnit.test("setVisualFocus", (assert) => {

		sinon.spy(oContainer, "setVisualFocus");
		oValueHelp.setVisualFocus();
		assert.ok(oContainer.setVisualFocus.called, "Container.setVisualFocus called");

	});

<<<<<<< HEAD
=======
	QUnit.test("navigate", (assert) => {

		oValueHelp.connect(oField); // to attach events
		sinon.spy(oContainer, "navigate");
		sinon.spy(oContainer, "open");
		oValueHelp.navigate(1);

		const fnDone = assert.async();
		setTimeout(() => { // as Promise used inside
			assert.ok(oContainer.navigate.calledWith(1), "Container.navigate called");
			assert.notOk(oContainer.open.called, "Container not opened");
			fnDone();
		}, 0);

	});

>>>>>>> ce0b9aa4
	QUnit.test("navigated event", (assert) => {

		oValueHelp.connect(oField); // to attach events
		const oCondition = Condition.createItemCondition("Test");
		oContainer.fireNavigated({condition: oCondition, itemId: "I1", leaveFocus: true, caseSensitive: true});

		assert.equal(iNavigate, 1, "Navigated Event fired");
		assert.deepEqual(oNavigateCondition, oCondition, "Navigated condition");
		assert.equal(sNavigateItemId, "I1", "Navigated itemId");
		assert.ok(bNavigateLeaveFocus, "Navigated leaveFocus");
		assert.ok(bNavigateCaseSensitive, "Navigated caseSensitive");

	});

	QUnit.test("typeahedSuggested event", (assert) => {

		oValueHelp.connect(oField); // to attach events
		const oCondition = Condition.createItemCondition("kéy", "Description");
		oContainer.fireTypeaheadSuggested({condition: oCondition, filterValue: "k", itemId: "I1", items: 3, caseSensitive: true});

		assert.equal(iTypeaheadSuggested, 1, "TypeahedSuggested Event fired");
		assert.deepEqual(oTypeaheadCondition, oCondition, "Typeahead condition");
		assert.equal(sTypeaheadFilterValue, "k", "Typeahead filterValue");
		assert.equal(sTypeaheadItemId, "I1", "Typeahead itemId");
		assert.equal(iTypeaheadItems, 3, "Typeahead items");
		assert.equal(bTypeaheadCaseSensitive, true, "Typeahead caseSensitive");

	});

	QUnit.test("visualFocusSet event", (assert) => {

		oValueHelp.connect(oField); // to attach events
		oContainer.fireVisualFocusSet();
		assert.equal(iVisualFocusSet, 1, "visualFocusSet event fired");

	});

	QUnit.test("isNavigationEnabled", (assert) => {

		sinon.stub(oContainer, "isNavigationEnabled").returns("X"); // "X" - just for testing return value
		assert.equal(oValueHelp.isNavigationEnabled(1), "X", "Navigation if closed and no dialog: Result of Container returned");
		assert.ok(oContainer.isNavigationEnabled.calledWith(1), "isNavigationEnabled of Container called with step");
		sinon.stub(oContainer, "isOpen").returns(true);
		assert.equal(oValueHelp.isNavigationEnabled(2), "X", "Navigation if open and no dialog: Result of Container returned");
		assert.ok(oContainer.isNavigationEnabled.calledWith(2), "isNavigationEnabled of Container called with step");
		sinon.stub(oValueHelp, "getDialog").returns(true);
		oContainer.isOpen.returns(false);
		assert.notOk(oValueHelp.isNavigationEnabled(3), "Navigation if closed and Dialog: disabled");
		assert.notOk(oContainer.isNavigationEnabled.calledWith(3), "isNavigationEnabled of Container not called with step");
		oContainer.isOpen.returns(true);
		assert.ok(oValueHelp.isNavigationEnabled(4), "Navigation if open and dialog: Result of Container returned");
		assert.ok(oContainer.isNavigationEnabled.calledWith(4), "isNavigationEnabled of Container called with step");
		oValueHelp.getDialog.restore();

	});

	QUnit.test("Selection handling", (assert) => {

		return oValueHelp.initControlDelegate().then(() => {
			oValueHelp.connect(oField); // to attach events
			// set
			let aSelectConditions = [
				Condition.createCondition(OperatorName.EQ, ["X"]),
				Condition.createCondition(OperatorName.BT, ["A", "C"])
			];
			oContainer.fireSelect({type: ValueHelpSelectionType.Set, conditions: aSelectConditions});
			let aConditions = oValueHelp.getConditions();
			assert.deepEqual(aConditions, aSelectConditions, "Set: Selected condtions set on ValueHelp");

			// add
			aSelectConditions = [
					Condition.createCondition(OperatorName.EQ, ["X"]),
					Condition.createCondition(OperatorName.EQ, ["Y"])
					];
			oContainer.fireSelect({type: ValueHelpSelectionType.Add, conditions: aSelectConditions});
			let aCheckConditions = [
					Condition.createCondition(OperatorName.EQ, ["X"]),
					Condition.createCondition(OperatorName.BT, ["A", "C"]),
					Condition.createCondition(OperatorName.EQ, ["Y"])
					];
			aConditions = oValueHelp.getConditions();
			assert.deepEqual(aConditions, aCheckConditions, "Add: Conditions added");

			// remove
			aSelectConditions = [
					Condition.createCondition(OperatorName.EQ, ["X"])
					];
			oContainer.fireSelect({type: ValueHelpSelectionType.Remove, conditions: aSelectConditions});
			aCheckConditions = [
					Condition.createCondition(OperatorName.BT, ["A", "C"]),
					Condition.createCondition(OperatorName.EQ, ["Y"])
					];
			aConditions = oValueHelp.getConditions();
			assert.deepEqual(aConditions, aCheckConditions, "Remove: Condition removed");

			// singleSelection
			oValueHelp.setConditions([]);
			oValueHelp.setProperty("_config", {maxConditions: 1});

			aSelectConditions = [
					Condition.createCondition(OperatorName.EQ, ["X"]),
					Condition.createCondition(OperatorName.EQ, ["Y"])
					];
			oContainer.fireSelect({type: ValueHelpSelectionType.Add, conditions: aSelectConditions});
			aCheckConditions = [
					Condition.createCondition(OperatorName.EQ, ["X"])
					];
			aConditions = oValueHelp.getConditions();
			assert.deepEqual(aConditions, aCheckConditions, "SingleSelect - Add: Only first condition taken");

			oContainer.fireSelect({type: ValueHelpSelectionType.Remove, conditions: []});
			aConditions = oValueHelp.getConditions();
			assert.deepEqual(aConditions, [], "SingleSelect - Remove: Condition removed");
		});
	});

	QUnit.test("Confirmation handling", (assert) => {

		sinon.spy(oValueHelp, "close");
		const aConditions = [
						   Condition.createCondition(OperatorName.EQ, ["X", "X"], undefined, undefined, ConditionValidated.Validated),
						   Condition.createCondition(OperatorName.BT, ["A", "C"], undefined, undefined, ConditionValidated.NotValidated),
						   {operator: OperatorName.EQ, values: [], isEmpty: true, validated: ConditionValidated.NotValidated},
						   {operator: OperatorName.EQ, values: [1, undefined], isInitial: true, validated: ConditionValidated.NotValidated, isEmpty: null}
						   ];
		const aCheckConditions = [
						   Condition.createCondition(OperatorName.EQ, ["X", "X"], undefined, undefined, ConditionValidated.Validated),
						   Condition.createCondition(OperatorName.BT, ["A", "C"], undefined, undefined, ConditionValidated.NotValidated),
						   Condition.createCondition(OperatorName.EQ, [1], undefined, undefined, ConditionValidated.NotValidated)
						   ];

		return oValueHelp.initControlDelegate().then(() => {
			oValueHelp.connect(oField); // to attach events
			oValueHelp.setConditions(aConditions);
			oContainer.fireConfirm({});
			assert.equal(iSelect, 1, "Select event fired");
			assert.deepEqual(aSelectConditions, aCheckConditions, "conditions");
			assert.ok(bSelectAdd, "'add' property");
			assert.notOk(bSelectClose, "'close' property");
			assert.notOk(oValueHelp.close.called, "ValueHelp close not called");

			sinon.stub(oContainer, "isMultiSelect").returns(true);
			oContainer.fireConfirm({close: true});
			assert.equal(iSelect, 2, "Select event fired");
			assert.deepEqual(aSelectConditions, aCheckConditions, "conditions");
			assert.notOk(bSelectAdd, "'add' property");
			assert.ok(bSelectClose, "'close' property");
			assert.ok(oValueHelp.close.called, "ValueHelp close called");
			oValueHelp.close.reset();

			// single-select
			oContainer.isMultiSelect.restore();
			oValueHelp.setProperty("_config", {maxConditions: 1});
			oContainer.fireConfirm({});
			assert.equal(iSelect, 3, "Select event fired");
			assert.deepEqual(aSelectConditions, aCheckConditions, "conditions");
			assert.notOk(bSelectAdd, "'add' property");
			assert.ok(bSelectClose, "'close' property");
			assert.ok(oValueHelp.close.called, "ValueHelp close called");

			// no event is state is invalid
			oValueHelp.setProperty("_valid", false);
			oContainer.fireConfirm({});
			assert.equal(iSelect, 3, "Select event not fired");
		});
	});

	QUnit.test("Cancelling handling", (assert) => {

		oValueHelp.connect(oField); // to attach events
		sinon.spy(oValueHelp, "close");
		oContainer.fireCancel({});
		assert.ok(oValueHelp.close.called, "ValueHelp close called");

	});

	QUnit.test("RequestDelegateContent event", (assert) => {

		oValueHelp.connect(oField); // to attach events
		sinon.spy(ValueHelpDelegate, "retrieveContent");
		oContainer.fireRequestDelegateContent({container: oContainer});

		const fnDone = assert.async();
		setTimeout(() => { // Delegate is called async
			assert.ok(ValueHelpDelegate.retrieveContent.calledWith(oValueHelp, oContainer), "ValueHelpDelegate.retrieveContent called for typeahead");

			ValueHelpDelegate.retrieveContent.restore();
			fnDone();
		}, 0);

	});

	QUnit.test("SwitchToValueHelp event", (assert) => {

		let bFired = false;
		oValueHelp.attachSwitchToValueHelp((oEvent) => {
			bFired = true;
		});

		oValueHelp.connect(oField); // to attach events
		oContainer.fireRequestSwitchToDialog({container: oContainer});
		assert.ok(bFired, "Event fired");

	});

	function _testClonedTypeahead(assert) {

		const oClone = oValueHelp.clone("MyClone");
		const oCloneContainer = oClone.getTypeahead();

		assert.ok(oCloneContainer, "Typeahead cloned");

		// events of clone must not be handled by original
		sinon.spy(oValueHelp, "close");
		sinon.spy(oValueHelp, "fireOpened");
		sinon.spy(oValueHelp, "fireClosed");
		sinon.spy(oValueHelp, "fireSelect");
		sinon.spy(oValueHelp, "fireSwitchToValueHelp");
		sinon.spy(oValueHelp, "fireNavigated");
		sinon.spy(oValueHelp, "fireVisualFocusSet");
		sinon.spy(oValueHelp, "fireTypeaheadSuggested");
		return Promise.all([oValueHelp.initControlDelegate(), oClone.initControlDelegate()]).then(() => {
			if (!oValueHelp.getControl()) {
				oValueHelp.connect(oField); // to attach events
			}
			oClone.connect(oField2); // to attach events
			const aSelectConditions = [
				Condition.createCondition(OperatorName.EQ, ["X"])
			];
			oCloneContainer.fireSelect({type: ValueHelpSelectionType.Set, conditions: aSelectConditions});
			const aConditions = oValueHelp.getConditions();
			assert.equal(aConditions.length, 0, "Select");
			oCloneContainer.fireConfirm();
			assert.notOk(oValueHelp.fireSelect.called, "Confirm");
			oCloneContainer.fireCancel({});
			assert.notOk(oValueHelp.close.called, "Cancel");
			oCloneContainer.fireOpened({});
			assert.notOk(oValueHelp.fireOpened.called, "Opened");
			oCloneContainer.fireClosed();
			assert.notOk(oValueHelp.fireClosed.called, "Closed");
			oCloneContainer.fireRequestSwitchToDialog();
			assert.notOk(oValueHelp.fireSwitchToValueHelp.called, "RequestSwitchToDialog");
			oCloneContainer.fireNavigated();
			assert.notOk(oValueHelp.fireNavigated.called, "Navigated");
			oCloneContainer.fireVisualFocusSet();
			assert.notOk(oValueHelp.fireVisualFocusSet.called, "VisualFocusSet");
			oCloneContainer.fireTypeaheadSuggested();
			assert.notOk(oValueHelp.fireTypeaheadSuggested.called, "TypeaheadSuggested");
			oClone.destroy();
		});

	}

	QUnit.test("Clone", (assert) => {

		return _testClonedTypeahead(assert);

	});

	QUnit.test("Clone - connected", (assert) => {

		oValueHelp.connect(oField); // to attach events
		return _testClonedTypeahead(assert);

	});

	QUnit.module("with Dialog", {
		beforeEach: async () => {
			oContainer = new Container("C1", {
				title: "Test"
			});
			oValueHelp = new ValueHelp("F1-H", {
				dialog: oContainer,
				disconnect: _myDisconnectHandler,
				navigated: _myNavigateHandler,
				select: _mySelectHandler,
				closed: _myClosedHandler
			});
			await _initFields();
		},
		afterEach: _teardown
	});

	QUnit.test("connect", (assert) => {

		assert.deepEqual(oContainer._getFieldGroupIds(), [], "FieldGroupIDs empty"); // as _getFieldGroupIds is used in UIArea to determine current FieldGroup

		oField.setFieldGroupIds(["myFieldGroup"]);
		oField2.setFieldGroupIds(["myFieldGroup2"]);
		sinon.spy(oContainer, "onConnectionChange");
		oValueHelp.connect(oField, {test: "X"});
		oValueHelp.connect(oField2, {test: "Y"});
		assert.ok(oContainer.onConnectionChange.calledOnce, "onConnectionChange called for Container");
		assert.deepEqual(oContainer._getFieldGroupIds(), ["myFieldGroup2"], "FieldGroupIDs of Field used"); // as _getFieldGroupIds is used in UIArea to determine current FieldGroup

	});

	QUnit.test("open", (assert) => {

		sinon.spy(oContainer, "open");
		sinon.spy(ValueHelpDelegate, "retrieveContent");
		sinon.spy(oValueHelp, "fireOpen");
		sinon.spy(oValueHelp, "fireOpened");

		const fnDone = assert.async();
		oValueHelp.connect(oField); // to attach events
		oValueHelp.open(true); //-> check nothing happens
		assert.notOk(oContainer.open.called, "Container open not called for typeahead opening");

		oValueHelp.open(false);
		assert.ok(oValueHelp.fireOpen.called, "ValueHelp open event fired for typeahead opening");
		assert.equal(oValueHelp.fireOpen.lastCall.args[0].container, oContainer, "ValueHelp open event carries correct container");

		setTimeout(() => { // Delegate is called async
			assert.ok(oContainer.open.called, "Container open called for dialog opening");
			assert.ok(ValueHelpDelegate.retrieveContent.called, "ValueHelpDelegate.retrieveContent called for opening");
			oContainer.handleOpened();
			assert.ok(oValueHelp.fireOpened.called, "ValueHelp opened event fired for typeahead opening");
			assert.equal(oValueHelp.fireOpened.lastCall.args[0].container, oContainer, "ValueHelp opened event carries correct container");

			ValueHelpDelegate.retrieveContent.restore();
			oValueHelp.fireOpen.restore();
			oValueHelp.fireOpened.restore();
			fnDone();
		}, 0);

	});

	QUnit.test("close open/opening containers when opening in another mode", (assert) => {
		sinon.spy(oContainer, "open");
		sinon.spy(oContainer, "close");

		//var fnDone = assert.async();
		oValueHelp.connect(oField); // to attach events
		oValueHelp.open(false);
		assert.ok(oContainer.open.called, "Container open called for dialog opening");
		oValueHelp.open(true);
		assert.ok(oContainer.close.called, "Container close called for already open container");
	});

	QUnit.test("close", (assert) => {

		sinon.spy(oContainer, "close");

		oValueHelp.connect(oField); // to attach events
		oValueHelp.close();
		assert.notOk(oContainer.close.called, "Container close not called if not open");

		sinon.stub(oContainer, "isOpen").returns(true);
		oValueHelp.close();
		assert.ok(oContainer.close.called, "Container close called if open");

	});

	QUnit.test("close handling", (assert) => {

		sinon.spy(oValueHelp, "close");
		oValueHelp.connect(oField); // to attach events
		oContainer.handleClose();
		oContainer.handleClosed(); // TODO: change to event?
		assert.equal(iClosed, 1, "Close event fired");

	});

	QUnit.test("toggleOpen", (assert) => {

		sinon.spy(oValueHelp, "open");
		sinon.spy(oValueHelp, "close");

		oValueHelp.connect(oField); // to attach events
		oValueHelp.toggleOpen(true);
		assert.notOk(oValueHelp.open.called, "ValueHelp open not called for Typeahed opening");

		oValueHelp.toggleOpen(false);
		assert.ok(oValueHelp.open.calledWith(false), "ValueHelp open called for Dialog opening");

		sinon.stub(oContainer, "isOpen").returns(true);
		oValueHelp.toggleOpen(false);
		assert.ok(oValueHelp.close.called, "ValueHelp close called if open for dialog");

		oValueHelp.close.reset();
		oValueHelp.toggleOpen(true);
		assert.notOk(oValueHelp.close.called, "ValueHelp close not called if open for typeahead but no Typeahead exist");

	});

	QUnit.test("isOpen", (assert) => {

		assert.notOk(oValueHelp.isOpen(), "ValueHelp not open per default");

		sinon.stub(oContainer, "isOpen").returns(true);
		assert.ok(oValueHelp.isOpen(), "ValueHelp open if Container open");

	});

	QUnit.test("skipOpening", (assert) => {

		sinon.spy(oContainer, "close");
		oValueHelp.skipOpening();
		assert.notOk(oContainer.close.called, "Container close not called");

		sinon.stub(oContainer, "isOpening").returns(true);
		oValueHelp.skipOpening();
		assert.ok(oContainer.close.called, "Container close called");

	});

<<<<<<< HEAD
=======
	QUnit.test("isTypeaheadSupported", (assert) => {

		sinon.spy(ValueHelpDelegate, "retrieveContent");
		const oPromise = oValueHelp.isTypeaheadSupported();
		assert.ok(oPromise instanceof Promise, "isTypeaheadSupported returns promise");

		return oPromise.then((bSupported) => {
			assert.strictEqual(bSupported, false, "TypeAhead not supported");
			assert.notOk(ValueHelpDelegate.retrieveContent.called, "ValueHelpDelegate.retrieveContent not called for dialog");
			ValueHelpDelegate.retrieveContent.restore();
		}).catch((oError) => {
			assert.notOk(true, "Promise Catch called");
			ValueHelpDelegate.retrieveContent.restore();
		});

	});

>>>>>>> ce0b9aa4
	QUnit.test("getItemForValue", (assert) => {

		sinon.spy(oContainer, "getItemForValue");
		const oConfig = {
				parsedValue: "A",
				value: "a",
				bindingContext: "BC",
				checkKey: true,
				exception: ParseException,
				caseSensitive: true
		};
		const oPromise = oValueHelp.getItemForValue(oConfig);
		assert.ok(oPromise instanceof Promise, "getItemForValue returns promise");

		return oPromise.then((sText) => {
			assert.notOk(true, "Promise Then must not be called");
		}).catch((oError) => {
			assert.ok(true, "Promise Catch called");
			assert.notOk(oContainer.getItemForValue.called, "getItemForValue not called on Container");
		});

	});

	QUnit.test("getIcon", (assert) => {

		sinon.stub(oContainer, "getValueHelpIcon").returns("X");
		const sIcon = oValueHelp.getIcon();
		assert.ok(oContainer.getValueHelpIcon(), "Container getValueHelpIcon called");
		assert.equal(sIcon, "X", "Icon of Container returned");

	});

	QUnit.test("isValidationSupported", (assert) => {

		sinon.stub(oContainer, "isValidationSupported").returns(true);
		assert.notOk(oValueHelp.isValidationSupported(), "Not supported");
		assert.notOk(oContainer.isValidationSupported.called, "Container.isValidationSupported not called");

	});

	QUnit.test("getDomRef", (assert) => {

		sinon.stub(oContainer, "getDomRef").returns(oField.getDomRef()); // just fake
		let oDomRef = oValueHelp.getDomRef();
		assert.notOk(oContainer.getDomRef.called, "Container getDomRef not called if closed");
		assert.notOk(oDomRef, "no DomRef returned if closed");

		sinon.stub(oContainer, "isOpening").returns(true);
		oDomRef = oValueHelp.getDomRef();
		assert.ok(oContainer.getDomRef.called, "Container getDomRef called");
		assert.equal(oDomRef, oField.getDomRef(), "DomRef returned if opening");

		sinon.stub(oContainer, "isClosing").returns(true);
		oDomRef = oValueHelp.getDomRef();
		assert.ok(oContainer.getDomRef.called, "Container getDomRef called");
		assert.notOk(oDomRef, "no DomRef returned if open but closing");

		oContainer.isClosing.reset();
		oContainer.isOpening.reset();

		sinon.stub(oContainer, "isOpen").returns(true);
		oDomRef = oValueHelp.getDomRef();
		assert.ok(oContainer.getDomRef.called, "Container getDomRef called");
		assert.equal(oDomRef, oField.getDomRef(), "DomRef returned if open");
		oContainer.isOpen.reset();

		oContainer.getDomRef.reset();

	});

	QUnit.test("getAriaAttributes", (assert) => {

		const oCheckAttributes = {
			contentId: undefined,
			ariaHasPopup: "dialog",
			role: "combobox",
			roleDescription: null,
			valueHelpEnabled: true,
			autocomplete: "none"
		};

		sinon.stub(oContainer, "getAriaAttributes").returns({
			contentId: "X",
			ariaHasPopup: "dialog",
			role: "combobox",
			roleDescription: null,
			valueHelpEnabled: true,
			autocomplete: "none"
		});

		let oAttributes = oValueHelp.getAriaAttributes();
		assert.ok(oAttributes, "Aria attributes returned");
		assert.deepEqual(oAttributes, oCheckAttributes, "returned attributes on closed typeaheas");

		oCheckAttributes.contentId = "X";
		sinon.stub(oContainer, "isOpen").returns(true);
		oAttributes = oValueHelp.getAriaAttributes();
		assert.deepEqual(oAttributes, oCheckAttributes, "returned attributes on open typeaheas");

	});

<<<<<<< HEAD
=======
	QUnit.test("shouldOpenOnFocus", (assert) => {

		sinon.stub(oContainer, "shouldOpenOnFocus").returns(true);
		assert.ok(oValueHelp.shouldOpenOnFocus(), "returns value of container");

	});

	QUnit.test("shouldOpenOnClick", (assert) => {

		sinon.stub(oContainer, "shouldOpenOnClick").returns(true);
		assert.ok(oValueHelp.shouldOpenOnClick(), "returns value of container");

	});

>>>>>>> ce0b9aa4
	QUnit.test("isFocusInHelp", (assert) => {

		sinon.stub(oContainer, "isFocusInHelp").returns(true);
		assert.ok(oValueHelp.isFocusInHelp(), "returns value of container");

	});

	QUnit.test("removeVisualFocus", (assert) => {

		sinon.spy(oContainer, "removeVisualFocus");
		oValueHelp.removeVisualFocus();
		assert.notOk(oContainer.removeVisualFocus.called, "Container.removeVisualFocus not called as only supported for Typeahead");

	});

	QUnit.test("navigate", (assert) => {

		// nothing must happen as onyl supported for Typeahead
		oValueHelp.connect(oField); // to attach events
		sinon.spy(oContainer, "navigate");
		sinon.spy(ValueHelpDelegate, "retrieveContent");
		const oPromise = oValueHelp.navigate(1);
		assert.notOk(oPromise, "navigate returns nothing");

		const fnDone = assert.async();
		setTimeout(() => { // to check if something is async called
			assert.notOk(oContainer.navigate.called, "Container.navigate not called");
			assert.notOk(ValueHelpDelegate.retrieveContent.called, "ValueHelpDelegate.retrieveContent not called");
			ValueHelpDelegate.retrieveContent.restore();
			fnDone();
		}, 0);

	});

	QUnit.test("isNavigationEnabled", (assert) => {

		assert.notOk(oValueHelp.isNavigationEnabled(1), "Navigation if closed: disabled if no typeahead");

	});

	QUnit.test("Selection handling", (assert) => {


		return oValueHelp.initControlDelegate().then(() => {
			oValueHelp.connect(oField); // to attach events
			// Just test event is processed, Details are tested in TypeAhead (there is no check for kind of content)
			const aSelectConditions = [
				Condition.createCondition(OperatorName.EQ, ["X"]),
				Condition.createCondition(OperatorName.BT, ["A", "C"])
			];
			oContainer.fireSelect({type: ValueHelpSelectionType.Set, conditions: aSelectConditions});
			const aConditions = oValueHelp.getConditions();
			assert.deepEqual(aConditions, aSelectConditions, "Set: Selected condtions set on ValueHelp");
		});
	});

	QUnit.test("Confirmation handling", (assert) => {

		// Just test event is processed, Details are tested in TypeAhead (there is no check for kind of content)
		return oValueHelp.initControlDelegate().then(() => {
			sinon.spy(oValueHelp, "close");
			oValueHelp.connect(oField); // to attach events
			oContainer.fireConfirm({});
			assert.equal(iSelect, 1, "Select event fired");
			assert.deepEqual(aSelectConditions, [], "conditions");
			assert.ok(bSelectAdd, "'add' property");
			assert.notOk(bSelectClose, "'close' property");
			assert.notOk(oValueHelp.close.called, "ValueHelp close not called");
		});
	});

	QUnit.test("Cancelling handling", (assert) => {

		sinon.spy(oValueHelp, "close");
		oValueHelp.connect(oField); // to attach events
		oContainer.fireCancel({});
		assert.ok(oValueHelp.close.called, "ValueHelp close called");

	});

	function _testClonedDialog(assert) {

		const oClone = oValueHelp.clone("MyClone");
		const oCloneContainer = oClone.getDialog();

		assert.ok(oCloneContainer, "Typeahead cloned");

		// events of clone must not be handled by original
		sinon.spy(oValueHelp, "close");
		sinon.spy(oValueHelp, "fireOpened");
		sinon.spy(oValueHelp, "fireClosed");
		sinon.spy(oValueHelp, "fireSelect");
		return Promise.all([oValueHelp.initControlDelegate(), oClone.initControlDelegate()]).then(() => {
			if (!oValueHelp.getControl()) {
				oValueHelp.connect(oField); // to attach events
			}
			oClone.connect(oField2); // to attach events
			const aSelectConditions = [
				Condition.createCondition(OperatorName.EQ, ["X"])
			];
			oCloneContainer.fireSelect({type: ValueHelpSelectionType.Set, conditions: aSelectConditions});
			const aConditions = oValueHelp.getConditions();
			assert.equal(aConditions.length, 0, "Select");
			oCloneContainer.fireConfirm();
			assert.notOk(oValueHelp.fireSelect.called, "Confirm");
			oCloneContainer.fireCancel({});
			assert.notOk(oValueHelp.close.called, "Cancel");
			oCloneContainer.fireOpened({});
			assert.notOk(oValueHelp.fireOpened.called, "Opened");
			oCloneContainer.fireClosed();
			assert.notOk(oValueHelp.fireClosed.called, "Closed");
			oClone.destroy();
		});

	}

	QUnit.test("Clone", (assert) => {

		return _testClonedDialog(assert);

	});

	QUnit.test("Clone - connected", (assert) => {

		oValueHelp.connect(oField); // to attach events
		return _testClonedDialog(assert);

	});

	QUnit.module("with Dialog and Typeahead", {
		beforeEach: async () => {
			this.typeahead = new Container("C1", {
				title: "Typeahead"
			});
			this.dialog = new Container("C2", {
				title: "Dialog"
			});
			oValueHelp = new ValueHelp("F1-H", {
				typeahead: this.typeahead,
				dialog: this.dialog
			});
			await _initFields();
		},
		afterEach: () => {
			this.typeahead.destroy();
			this.typeahead = undefined;
			this.dialog.destroy();
			this.dialog = undefined;
			_teardown();
		}
	});

	QUnit.test("fireClosed", (assert) => {

		sinon.spy(oValueHelp, "fireClosed");
		oValueHelp.connect(oField); // to attach events

		this.dialog.handleClose();
		this.dialog.handleClosed();
		assert.ok(oValueHelp.fireClosed.called, "fireClosed called.");
		oValueHelp.fireClosed.reset();

		sinon.stub(this.typeahead, "isOpen").returns(true);
		this.dialog.handleClose();
		this.dialog.handleClosed();
		assert.notOk(oValueHelp.fireClosed.called, "fireClosed not called as typeahead is still open.");
		this.typeahead.isOpen.restore();


		sinon.stub(this.dialog, "isOpen").returns(true);
		this.typeahead.handleClose();
		this.typeahead.handleClosed();
		assert.notOk(oValueHelp.fireClosed.called, "fireClosed not called as typeahead is still open.");
		this.dialog.isOpen.restore();

		oValueHelp.fireClosed.restore();
	});



	let oDeviceStub;
	QUnit.module("Phone support", {
		beforeEach: async () => {
			const oSystem = {
				desktop: false,
				phone: true,
				tablet: false
			};

			oDeviceStub = sinon.stub(Device, "system").value(oSystem);

			oContainer = new Container("C1", {
				title: "Test"
			});
			oValueHelp = new ValueHelp("F1-H", {
				typeahead: oContainer,
				delegate: {name: "sap/ui/mdc/ValueHelpDelegate", payload: {x: "X"}},
				disconnect: _myDisconnectHandler,
				navigated: _myNavigateHandler,
				visualFocusSet: _myVisualFocusSetHandler,
				typeaheadSuggested: _myTypeaheadHandler,
				select: _mySelectHandler,
				closed: _myClosedHandler
			});
			await _initFields();
		},
		afterEach: () => {
			_teardown();
			oDeviceStub.restore();
		}
	});

<<<<<<< HEAD
=======
	QUnit.test("shouldOpenOnFocus", (assert) => {

		sinon.stub(oContainer, "shouldOpenOnFocus").returns(true);
		assert.ok(oValueHelp.shouldOpenOnFocus(), "if only typeahed opening on focus in phone mode");


	});

	QUnit.test("shouldOpenOnClick", (assert) => {

		sinon.stub(oContainer, "shouldOpenOnClick").returns(true);
		assert.ok(oValueHelp.shouldOpenOnClick(), "if only typeahed no opening on click in phone mode");

	});

>>>>>>> ce0b9aa4
	QUnit.test("setHighlightId", (assert) => {
		sinon.spy(oContainer, "setHighlightId");
		oValueHelp.setHighlightId("x");
		assert.ok(oContainer.setHighlightId.calledWith("x"), "ValueHelp.setHighlightId calls Container.setHighlightId with argument");
	});
});<|MERGE_RESOLUTION|>--- conflicted
+++ resolved
@@ -39,7 +39,7 @@
 
 	let oValueHelp;
 	let oContainer;
-	//	var iPopoverDuration = 355;
+//	var iPopoverDuration = 355;
 	let oField;
 	let oField2;
 	let iDisconnect = 0;
@@ -103,7 +103,7 @@
 
 	/* use dummy control to simulate Field */
 
-	//	var oClock;
+//	var oClock;
 	const _initFields = async () => {
 		oField = new Icon("I1", {src:"sap-icon://sap-ui5", decorative: false, press: _fPressHandler});
 		oField2 = new Icon("I2", {src:"sap-icon://sap-ui5", decorative: false, press: _fPressHandler});
@@ -162,12 +162,9 @@
 	});
 
 	QUnit.test("default values", async (assert) => {
+
 		assert.equal(oValueHelp.getConditions().length, 0, "Conditions");
 		assert.equal(oValueHelp.getFilterValue(), "", "FilterValue");
-<<<<<<< HEAD
-
-		assert.notOk(oValueHelp.isFocusInHelp(), "isFocusInHelp");
-=======
 		assert.notOk(await oValueHelp.shouldOpenOnClick(), "shouldOpenOnClick");
 		assert.notOk(await oValueHelp.shouldOpenOnFocus(), "shouldOpenOnFocus");
 		assert.notOk(oValueHelp.isFocusInHelp(), "isFocusInHelp");
@@ -185,7 +182,6 @@
 			assert.notOk(true, "Promise Catch called");
 		});
 
->>>>>>> ce0b9aa4
 	});
 
 	QUnit.test("getIcon", (assert) => {
@@ -429,8 +425,6 @@
 
 	});
 
-<<<<<<< HEAD
-=======
 	QUnit.test("isTypeaheadSupported - not supported(default)", (assert) => {
 
 		sinon.spy(ValueHelpDelegate, "retrieveContent");
@@ -466,7 +460,6 @@
 
 	});
 
->>>>>>> ce0b9aa4
 	QUnit.test("getItemForValue with result", (assert) => {
 
 		sinon.stub(oContainer, "getItemForValue").returns(Promise.resolve({key: "X", description: "Text"}));
@@ -591,8 +584,6 @@
 
 	});
 
-<<<<<<< HEAD
-=======
 	QUnit.test("shouldOpenOnFocus", async (assert) => {
 
 		sinon.stub(oContainer, "shouldOpenOnFocus").returns(Promise.resolve(true));
@@ -621,7 +612,6 @@
 
 	});
 
->>>>>>> ce0b9aa4
 	QUnit.test("isFocusInHelp", (assert) => {
 
 		sinon.stub(oContainer, "isFocusInHelp").returns(true);
@@ -648,8 +638,6 @@
 
 	});
 
-<<<<<<< HEAD
-=======
 	QUnit.test("navigate", (assert) => {
 
 		oValueHelp.connect(oField); // to attach events
@@ -666,7 +654,6 @@
 
 	});
 
->>>>>>> ce0b9aa4
 	QUnit.test("navigated event", (assert) => {
 
 		oValueHelp.connect(oField); // to attach events
@@ -1074,8 +1061,6 @@
 
 	});
 
-<<<<<<< HEAD
-=======
 	QUnit.test("isTypeaheadSupported", (assert) => {
 
 		sinon.spy(ValueHelpDelegate, "retrieveContent");
@@ -1093,7 +1078,6 @@
 
 	});
 
->>>>>>> ce0b9aa4
 	QUnit.test("getItemForValue", (assert) => {
 
 		sinon.spy(oContainer, "getItemForValue");
@@ -1195,8 +1179,6 @@
 
 	});
 
-<<<<<<< HEAD
-=======
 	QUnit.test("shouldOpenOnFocus", (assert) => {
 
 		sinon.stub(oContainer, "shouldOpenOnFocus").returns(true);
@@ -1211,7 +1193,6 @@
 
 	});
 
->>>>>>> ce0b9aa4
 	QUnit.test("isFocusInHelp", (assert) => {
 
 		sinon.stub(oContainer, "isFocusInHelp").returns(true);
@@ -1424,8 +1405,6 @@
 		}
 	});
 
-<<<<<<< HEAD
-=======
 	QUnit.test("shouldOpenOnFocus", (assert) => {
 
 		sinon.stub(oContainer, "shouldOpenOnFocus").returns(true);
@@ -1441,7 +1420,6 @@
 
 	});
 
->>>>>>> ce0b9aa4
 	QUnit.test("setHighlightId", (assert) => {
 		sinon.spy(oContainer, "setHighlightId");
 		oValueHelp.setHighlightId("x");
