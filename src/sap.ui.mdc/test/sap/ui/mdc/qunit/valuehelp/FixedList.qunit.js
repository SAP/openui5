// Use this test page to test the API and features of the ValueHelp.
// The interaction with the Field is tested on the field test page.

/* global QUnit, sinon */
/*eslint max-nested-callbacks: [2, 5]*/

sap.ui.define([
	"sap/ui/mdc/ValueHelpDelegate",
	"sap/ui/mdc/valuehelp/content/FixedList",
	"sap/ui/mdc/valuehelp/content/FixedListItem",
	"sap/ui/mdc/condition/Condition",
	"sap/ui/mdc/enums/OperatorName",
	"sap/ui/mdc/enums/ValueHelpSelectionType",
	"sap/ui/model/ParseException",
	"sap/ui/model/FormatException",
	"sap/ui/model/json/JSONModel",
	"sap/ui/model/type/Integer",
	"sap/ui/model/type/Date",
	"sap/ui/model/type/String",
	"sap/m/library",
	"sap/m/ScrollContainer",
	"sap/ui/core/library",
	"sap/ui/core/date/UI5Date",
	"sap/ui/test/utils/nextUIUpdate",
	"sap/base/strings/whitespaceReplacer"
], (
		ValueHelpDelegate,
		FixedList,
		FixedListItem,
		Condition,
		OperatorName,
		ValueHelpSelectionType,
		ParseException,
		FormatException,
		JSONModel,
		IntegerType,
		DateType,
		StringType,
		mLibrary,
		ScrollContainer,
		coreLibrary,
		UI5Date,
		nextUIUpdate,
		whitespaceReplacer
	) => {
	"use strict";

	let oFixedList;
	let bIsOpen = true;
	let oScrollContainer = null;

	const oContainer = { //to fake Container
		getScrollDelegate() {
			return oScrollContainer;
		},
		isOpen() {
			return !!oScrollContainer?.getDomRef() && bIsOpen; // only open if rendered
		},
		isOpening() {
			return !!oScrollContainer && bIsOpen;
		},
		isTypeahead() {
			return true;
		},
		getValueHelpDelegatePayload() {
			return undefined;
		},
		invalidate() {},
		getValueHelpDelegate() {
			return ValueHelpDelegate;
		},
		getControl() {
			return undefined;
		},
		getValueHelp() {
			return {
				getDisplay() {
					return "DescriptionValue";
				}
			};
		},
		getId() {return "MyContainer";},
		getParent() {return null;}
	};

	const _teardown = () => {
		oFixedList.destroy();
		oFixedList = null;
		bIsOpen = true;
		if (oScrollContainer) {
			oScrollContainer.getContent.restore();
			oScrollContainer.destroy();
			oScrollContainer = null;
			delete oContainer.getUIAreaForContent;
		}
	};

	async function _renderScrollContainer(oList) {

		oScrollContainer = new ScrollContainer(); // to test scrolling
		sinon.stub(oScrollContainer, "getContent").returns([oList]); // to render List
		oContainer.getUIAreaForContent = () => {
			return oScrollContainer.getUIArea();
		};
		oScrollContainer.placeAt("content"); // render ScrollContainer
		await nextUIUpdate();

	}

	QUnit.module("basic features", {
		beforeEach() {
			const aConditions = [Condition.createItemCondition("I2", "My Item 2")];
			oFixedList = new FixedList("FL1", {
				items: [
					new FixedListItem("I1", {key: "I1", text: "Item 1", additionalText: "My Item 1", groupKey: "G1", groupText: "Group 1"}),
					new FixedListItem("I2", {key: "I2", text: "My Item   2", additionalText: "Item   2", groupKey: "G2", groupText: "Group 2", textDirection: coreLibrary.TextDirection.RTL}),
					new FixedListItem("I3", {key: "I3", text: "item 3", additionalText: "My Item 3", groupKey: "G1", groupText: "Group 1"})
				],
				conditions: aConditions, // don't need to test the binding of Container here
				config: { // don't need to test the binding of Container here
					maxConditions: -1,
					operators: [OperatorName.EQ]
				}
			});
			sinon.stub(oFixedList, "getParent").returns(oContainer);
			oFixedList.oParent = oContainer; // fake
		},
		afterEach: _teardown
	});

	QUnit.test("getContent", (assert) => {

		let iSelect = 0;
		let aConditions;
		let sType;
		oFixedList.attachEvent("select", (oEvent) => {
			iSelect++;
			aConditions = oEvent.getParameter("conditions");
			sType = oEvent.getParameter("type");
		});
		let iConfirm = 0;
		oFixedList.attachEvent("confirm", (oEvent) => {
			iConfirm++;
		});

		const oContent = oFixedList.getContent();

		return oContent?.then(async (oContent) => {
			await _renderScrollContainer(oContent);
			const oShowResult = await oFixedList.onShow(); // to update selection and scroll
			assert.ok(oContent, "Content returned");
			assert.ok(oContent.isA("sap.m.List"), "Content is sap.m.List");
			assert.notOk(oContent.hasStyleClass("sapMListFocus"), "List has no style class sapMListFocus");
			assert.equal(oFixedList.getDisplayContent(), oContent, "sap.m.List stored in displayContent");
			assert.equal(oContent.getWidth(), "100%", "List width");
			assert.notOk(oContent.getShowNoData(), "List showNoData");
			assert.notOk(oContent.getRememberSelections(), "List rememberSelections");
			assert.equal(oContent.getMode(), mLibrary.ListMode.SingleSelectMaster, "List mode");
			assert.ok(oContent.hasStyleClass("sapMComboBoxBaseList"), "List has style class sapMComboBoxBaseList");
			assert.ok(oContent.hasStyleClass("sapMComboBoxList"), "List has style class sapMComboBoxList");
			assert.equal(oContent.getAriaRole(), "listbox", "List aria role");
			assert.equal(oContent.getItems().length, 3, "Number of items");
			let oItem = oContent.getItems()[0];
			assert.ok(oItem.isA("sap.m.DisplayListItem"), "Item0 is DisplayListItem");
			assert.equal(oItem.getType(), mLibrary.ListType.Active, "Item0 type");
			assert.equal(oItem.getValueTextDirection(), coreLibrary.TextDirection.Inherit, "Item0 valueTextDirection");
			assert.equal(oItem.getLabel(), "Item 1", "Item0 label");
			assert.equal(oItem.getValue(), "My Item 1", "Item0 value");
			assert.notOk(oItem.getSelected(), "Item0 not selected");
			assert.ok(oItem.hasStyleClass("sapMComboBoxNonInteractiveItem"), "Item0 has style class sapMComboBoxNonInteractiveItem");
			oItem = oContent.getItems()[1];
			assert.ok(oItem.isA("sap.m.DisplayListItem"), "Item1 is DisplayListItem");
			assert.equal(oItem.getType(), mLibrary.ListType.Active, "Item1 type");
			assert.equal(oItem.getValueTextDirection(), coreLibrary.TextDirection.RTL, "Item1 valueTextDirection");
			assert.equal(oItem.getLabel(), whitespaceReplacer("My Item   2"), "Item1 label");
			assert.equal(oItem.getValue(), whitespaceReplacer("Item   2"), "Item1 value");
			assert.ok(oItem.getSelected(), "Item1 selected");
			assert.ok(oItem.hasStyleClass("sapMComboBoxNonInteractiveItem"), "Item1 has style class sapMComboBoxNonInteractiveItem");
			assert.ok(oItem.hasStyleClass("sapMLIBFocused"), "Item is focused");
			assert.equal(oShowResult?.itemId, oItem.getId(), "OnShow returns selected itemId");
			assert.equal(oShowResult?.items, 3, "OnShow returns number of items");
			oItem = oContent.getItems()[2];
			assert.ok(oItem.isA("sap.m.DisplayListItem"), "Item2 is DisplayListItem");
			assert.equal(oItem.getType(), mLibrary.ListType.Active, "Item2 type");
			assert.equal(oItem.getValueTextDirection(), coreLibrary.TextDirection.Inherit, "Item2 valueTextDirection");
			assert.equal(oItem.getLabel(), "item 3", "Item2 label");
			assert.equal(oItem.getValue(), "My Item 3", "Item2 value");
			assert.notOk(oItem.getSelected(), "Item2 not selected");
			assert.ok(oItem.hasStyleClass("sapMComboBoxNonInteractiveItem"), "Item2 has style class sapMComboBoxNonInteractiveItem");

			const aNewConditions = [
				Condition.createItemCondition("I3", "item 3")
			];
			oItem.setSelected(true);
			oContent.fireItemPress({listItem: oItem});
			assert.equal(iSelect, 1, "select event fired");
			assert.deepEqual(aConditions, aNewConditions, "select event conditions");
			assert.equal(sType, ValueHelpSelectionType.Set, "select event type");
			assert.equal(iConfirm, 1, "confirm event fired");
			assert.deepEqual(oFixedList.getConditions(), aNewConditions, "FixedList conditions");

		}).catch((oError) => {
			assert.notOk(true, "Promise Catch called: " + oError);
		});

	});

	QUnit.test("getContent with grouping", (assert) => {

		oFixedList.setGroupable(true);

		const oContent = oFixedList.getContent();

		return oContent?.then(async (oContent) => {
			await oFixedList.onShow(true); // to update selection and scroll
			oFixedList.setVisualFocus(); // fake focus

			assert.ok(oContent, "Content returned");
			assert.ok(oContent.isA("sap.m.List"), "Content is sap.m.List");
			assert.ok(oContent.hasStyleClass("sapMListFocus"), "List has style class sapMListFocus");
			assert.equal(oContent.getItems().length, 5, "Number of items");
			let oItem = oContent.getItems()[0];
			assert.ok(oItem.isA("sap.m.GroupHeaderListItem"), "Item0 is GroupHeaderListItem");
			assert.equal(oItem.getType(), mLibrary.ListType.Inactive, "Item0 type");
			assert.equal(oItem.getTitle(), "Group 1", "Item0 title");
			oItem = oContent.getItems()[1];
			assert.ok(oItem.isA("sap.m.DisplayListItem"), "Item1 is DisplayListItem");
			assert.equal(oItem.getType(), mLibrary.ListType.Active, "Item1 type");
			assert.equal(oItem.getValueTextDirection(), coreLibrary.TextDirection.Inherit, "Item1 valueTextDirection");
			assert.equal(oItem.getLabel(), "Item 1", "Item1 label");
			assert.equal(oItem.getValue(), "My Item 1", "Item1 value");
			assert.notOk(oItem.getSelected(), "Item1 not selected");
			assert.ok(oItem.hasStyleClass("sapMComboBoxNonInteractiveItem"), "Item1 has style class sapMComboBoxNonInteractiveItem");
			oItem = oContent.getItems()[2];
			assert.ok(oItem.isA("sap.m.DisplayListItem"), "Item2 is DisplayListItem");
			assert.equal(oItem.getType(), mLibrary.ListType.Active, "Item2 type");
			assert.equal(oItem.getValueTextDirection(), coreLibrary.TextDirection.Inherit, "Item2 valueTextDirection");
			assert.equal(oItem.getLabel(), "item 3", "Item2 label");
			assert.equal(oItem.getValue(), "My Item 3", "Item2 value");
			assert.notOk(oItem.getSelected(), "Item2 not selected");
			assert.ok(oItem.hasStyleClass("sapMComboBoxNonInteractiveItem"), "Item2 has style class sapMComboBoxNonInteractiveItem");
			oItem = oContent.getItems()[3];
			assert.ok(oItem.isA("sap.m.GroupHeaderListItem"), "Item3 is GroupHeaderListItem");
			assert.equal(oItem.getType(), mLibrary.ListType.Inactive, "Item3 type");
			assert.equal(oItem.getTitle(), "Group 2", "Item3 title");
			oItem = oContent.getItems()[4];
			assert.ok(oItem.isA("sap.m.DisplayListItem"), "Item4 is DisplayListItem");
			assert.equal(oItem.getType(), mLibrary.ListType.Active, "Item4 type");
			assert.equal(oItem.getValueTextDirection(), coreLibrary.TextDirection.RTL, "Item4 valueTextDirection");
			assert.equal(oItem.getLabel(), whitespaceReplacer("My Item   2"), "Item4 label");
			assert.equal(oItem.getValue(), whitespaceReplacer("Item   2"), "Item4 value");
			assert.ok(oItem.getSelected(), "Item4 selected");
			assert.ok(oItem.hasStyleClass("sapMComboBoxNonInteractiveItem"), "Item4 has style class sapMComboBoxNonInteractiveItem");
		}).catch((oError) => {
			assert.notOk(true, "Promise Catch called: " + oError);
		});

	});

	QUnit.test("Filtering", (assert) => {

		let iTypeaheadSuggested = 0;
		oFixedList.attachEvent("typeaheadSuggested", (oEvent) => {
			iTypeaheadSuggested++;
		});

		oFixedList.setFilterValue("i");
		const oContent = oFixedList.getContent();

		return oContent?.then(async (oContent) => {
			await oFixedList.onShow(); // to update selection and scroll
			assert.equal(oContent.getItems().length, 2, "Number of items");
			let oItem = oContent.getItems()[0];
			assert.equal(oItem.getLabel(), "Item 1", "Item0 label");
			assert.equal(oItem.getValue(), "My Item 1", "Item0 value");
			oItem = oContent.getItems()[1];
			assert.equal(oItem.getLabel(), "item 3", "Item1 label");
			assert.equal(oItem.getValue(), "My Item 3", "Item1 value");

			oFixedList.setCaseSensitive(true);

			assert.equal(oContent.getItems().length, 1, "Number of items");
			oItem = oContent.getItems()[0];
			assert.equal(oItem.getLabel(), "item 3", "Item0 label");
			assert.equal(oItem.getValue(), "My Item 3", "Item0 value");

			assert.equal(iTypeaheadSuggested, 1, "typeaheadSuggested event fired");
		}).catch((oError) => {
			assert.notOk(true, "Promise Catch called: " + oError);
		});

	});

	QUnit.test("Filtering without hiding", (assert) => {

		let iTypeaheadSuggested = 0;
		let oCondition;
		let sFilterValue;
		let sItemId;
		let iItems;
		let bTypeaheadCaseSensitive;
		oFixedList.attachEvent("typeaheadSuggested", (oEvent) => {
			iTypeaheadSuggested++;
			oCondition = oEvent.getParameter("condition");
			sFilterValue = oEvent.getParameter("filterValue");
			sItemId = oEvent.getParameter("itemId");
			iItems = oEvent.getParameter("items");
			bTypeaheadCaseSensitive = oEvent.getParameter("caseSensitive");
		});

		oFixedList.setUseFirstMatch(true);
		oFixedList.setFilterList(false);
		oFixedList.setConditions([]);
		oFixedList.setFilterValue("i");
		const oContent = oFixedList.getContent();

		return oContent?.then((oContent) => {
			assert.equal(oContent.getItems().length, 3, "Number of items");
			let oItem = oContent.getItems()[0];
			assert.equal(oItem.getLabel(), "Item 1", "Item0 label");
			assert.equal(oItem.getValue(), "My Item 1", "Item0 value");
			oItem = oContent.getItems()[1];
			assert.equal(oItem.getLabel(), whitespaceReplacer("My Item   2"), "Item1 label");
			assert.equal(oItem.getValue(), whitespaceReplacer("Item   2"), "Item1 value");
			oItem = oContent.getItems()[2];
			assert.equal(oItem.getLabel(), "item 3", "Item2 label");
			assert.equal(oItem.getValue(), "My Item 3", "Item2 value");

			oItem = oContent.getItems()[0];

			oFixedList.setCaseSensitive(true);
			iTypeaheadSuggested = 0;
			oFixedList.setFilterValue("M");
			assert.notOk(oItem.getSelected(), "Item0 not selected");
			oItem = oContent.getItems()[1];
			assert.equal(iTypeaheadSuggested, 1, "typeaheadSuggested event fired");
			assert.deepEqual(oCondition, Condition.createItemCondition("I2", "My Item   2"), "typeaheadSuggested event condition");
			assert.equal(sFilterValue, "M", "typeaheadSuggested event filterValue");
			assert.equal(sItemId, oItem.getId(), "typeaheadSuggested event itemId");
			assert.equal(iItems, 3, "typeaheadSuggested event items");
			assert.equal(bTypeaheadCaseSensitive, true, "typeaheadSuggested event caseSensitive");
		}).catch((oError) => {
			assert.notOk(true, "Promise Catch called: " + oError);
		});

	});

	QUnit.test("getItemForValue - match", (assert) => {

		const oConfig = {
			parsedValue: "I2",
			parsedDescription: "I2",
			value: "I2",
			inParameters: undefined,
			outParameters: undefined,
			bindingContext: undefined,
			checkKey: true,
			checkDescription: true,
			exception: ParseException
		};

		const oPromise = oFixedList.getItemForValue(oConfig);
		assert.ok(oPromise instanceof Promise, "getItemForValue returns promise");

		return oPromise?.then((oItem) =>  {
			assert.ok(true, "Promise Then must be called");
			assert.deepEqual(oItem, {key: "I2", description: "My Item   2"}, "Item returned");
		}).catch((oError) => {
			assert.notOk(true, "Promise Catch called: " + oError);
		});

	});

	QUnit.test("getItemForValue - match for description", (assert) => {

		const oConfig = {
			parsedValue: undefined,
			parsedDescription: "item 3",
			value: "ITEM 3",
			inParameters: undefined,
			outParameters: undefined,
			bindingContext: undefined,
			checkKey: false,
			checkDescription: true,
			exception: ParseException
		};

		const oPromise = oFixedList.getItemForValue(oConfig);
		assert.ok(oPromise instanceof Promise, "getItemForValue returns promise");

		return oPromise?.then((oItem) => {
			assert.ok(true, "Promise Then must be called");
			assert.deepEqual(oItem, {key: "I3", description: "item 3"}, "Item returned");
		}).catch((oError) => {
			assert.notOk(true, "Promise Catch called: " + oError);
		});

	});

	QUnit.test("getItemForValue - no value for key", (assert) => {

		const oConfig = {
			parsedValue: undefined,
			parsedDescription: undefined,
			value: undefined,
			inParameters: undefined,
			outParameters: undefined,
			bindingContext: undefined,
			checkKey: true,
			checkDescription: false,
			exception: ParseException
		};

		const oPromise = oFixedList.getItemForValue(oConfig);
		assert.ok(oPromise instanceof Promise, "getItemForValue returns promise");

		return oPromise?.then((oItem) => {
			assert.ok(true, "Promise Then must be called");
			assert.deepEqual(oItem, null, "no Item returned");
		}).catch((oError) => {
			assert.notOk(true, "Promise Catch called: " + oError);
		});

	});

	QUnit.test("getItemForValue - empty value for key", (assert) => {

		const oConfig = {
			parsedValue: "",
			parsedDescription: undefined,
			value: "",
			inParameters: undefined,
			outParameters: undefined,
			bindingContext: undefined,
			checkKey: true,
			checkDescription: false,
			exception: ParseException
		};

		const oPromise = oFixedList.getItemForValue(oConfig);
		assert.ok(oPromise instanceof Promise, "getItemForValue returns promise");

		return oPromise?.then((oItem) => {
			assert.ok(true, "Promise Then must be called");
			assert.deepEqual(oItem, null, "no Item returned");
		}).catch((oError) => {
			assert.notOk(true, "Promise Catch called: " + oError);
		});

	});

	QUnit.test("getItemForValue - empty value for description", (assert) => {

		const oConfig = {
			parsedValue: "",
			parsedDescription: "",
			value: "",
			inParameters: undefined,
			outParameters: undefined,
			bindingContext: undefined,
			checkKey: false,
			checkDescription: true,
			exception: ParseException
		};

		const oPromise = oFixedList.getItemForValue(oConfig);
		assert.ok(oPromise instanceof Promise, "getItemForValue returns promise");

		return oPromise?.then((oItem) => {
			assert.ok(true, "Promise Then must be called");
			assert.deepEqual(oItem, null, "no Item returned");
		}).catch((oError) => {
			assert.notOk(true, "Promise Catch called: " + oError);
		});

	});

	QUnit.test("getItemForValue - useFirstMatch for key", (assert) => {

		const oConfig = {
			parsedValue: undefined,
			parsedDescription: undefined,
			value: "I",
			inParameters: undefined,
			outParameters: undefined,
			bindingContext: undefined,
			checkKey: false, // as value might not be a valid key, jsut a part of it
			checkDescription: false,
			exception: ParseException
		};
		oFixedList.setConditions(); // as on typing conditions are always empty
		oFixedList.setUseFirstMatch(true);

		const oPromise = oFixedList.getItemForValue(oConfig);
		assert.ok(oPromise instanceof Promise, "getItemForValue returns promise");

		return oPromise?.then((oItem) => {
			assert.ok(true, "Promise Then must be called");
			assert.deepEqual(oItem, {key: "I1", description: "Item 1"}, "Item returned");
		}).catch((oError) => {
			assert.notOk(true, "Promise Catch called: " + oError);
		});

	});

	QUnit.test("getItemForValue - useFirstMatch for description", (assert) => {

		const oConfig = {
			parsedValue: undefined,
			parsedDescription: "I",
			value: "I",
			inParameters: undefined,
			outParameters: undefined,
			bindingContext: undefined,
			checkKey: false,
			checkDescription: true,
			exception: ParseException
		};
		oFixedList.setUseFirstMatch(true);

		const oPromise = oFixedList.getItemForValue(oConfig);
		assert.ok(oPromise instanceof Promise, "getItemForValue returns promise");

		return oPromise?.then((oItem) => {
			assert.ok(true, "Promise Then must be called");
			assert.deepEqual(oItem, {key: "I1", description: "Item 1"}, "Item returned");
		}).catch((oError) => {
			assert.notOk(true, "Promise Catch called: " + oError);
		});

	});

	QUnit.test("getItemForValue - not found", (assert) => {

		const oConfig = {
			parsedValue: "I",
			parsedDescription: undefined,
			value: "I",
			inParameters: undefined,
			outParameters: undefined,
			bindingContext: undefined,
			checkKey: true,
			checkDescription: false,
			exception: FormatException
		};
		oFixedList.setUseFirstMatch(false);

		const oPromise = oFixedList.getItemForValue(oConfig);
		assert.ok(oPromise instanceof Promise, "getItemForValue returns promise");

		return oPromise?.then((oItem) => {
			assert.notOk(true, "Promise Then must not be called");
		}).catch((oError) => {
			assert.ok(true, "Promise Catch called");
			assert.ok(oError instanceof FormatException, "ParseException fired");
			assert.equal(oError.message, 'Value "I" does not exist.', "Error message");
		});

	});

	QUnit.test("isValidationSupported", (assert) => {

		assert.ok(oFixedList.isValidationSupported(), "validation is supported");

	});

	let iNavigate = 0;
	let oNavigateCondition;
	let sNavigateItemId;
	let bNavigateLeaveFocus;
	let bNavigateCaseSensitive;
	let iVisualFocusSet = 0;

	function _checkNavigatedItem(assert, oContent, iNavigatedIndex, iSelectedIndex, oCondition, bLeaveFocus) {

		const aItems = oContent.getItems();
		assert.equal(oContent.hasStyleClass("sapMListFocus"), bIsOpen, "List has style class sapMListFocus");
		assert.equal(iVisualFocusSet, bIsOpen && iNavigatedIndex >= 0 && !bNavigateLeaveFocus ? 1 : 0, "visualFocusSet event fired");

		for (let i = 0; i < aItems.length; i++) {
			const oItem = aItems[i];
			if (i === iSelectedIndex) {
				assert.equal(oItem.hasStyleClass("sapMLIBFocused"), bIsOpen, "Item" + i + " is focused");
				if (!oItem.isA("sap.m.GroupHeaderListItem")) {
					assert.ok(oItem.getSelected(), "Item" + i + " is selected");
				}
			} else {
				assert.notOk(oItem.hasStyleClass("sapMLIBFocused"), "Item" + i + " not focused");
				if (!oItem.isA("sap.m.GroupHeaderListItem")) {
					assert.notOk(oItem.getSelected(), "Item" + i + " not selected");
				}
			}
		}

		assert.equal(iNavigate, 1, "Navigated Event fired");
		if (!bLeaveFocus) {
			assert.deepEqual(oNavigateCondition, oCondition, "Navigated condition");
			assert.equal(sNavigateItemId, aItems[iNavigatedIndex].getId(), "Navigated itemId");
			if (oCondition) { // not set for group-items
				assert.equal(bNavigateCaseSensitive, oFixedList.getCaseSensitive(), "Navigated caseSensitive");
			}
		} else {
			assert.deepEqual(oNavigateCondition, undefined, "Navigated condition");
			assert.equal(sNavigateItemId, undefined, "Navigated itemId");
			assert.equal(bNavigateCaseSensitive, undefined, "Navigated caseSensitive");
		}
		assert.equal(bNavigateLeaveFocus, bLeaveFocus, "Navigated leaveFocus");
		assert.deepEqual(oFixedList.getConditions(), oCondition ? [oCondition] : [], "FixedList conditions");
		assert.equal(oFixedList._iNavigateIndex, iNavigatedIndex, "navigated index stored");
		iNavigate = 0;
		oNavigateCondition = undefined;
		sNavigateItemId = undefined;
		bNavigateLeaveFocus = undefined;
		bNavigateCaseSensitive = undefined;
		iVisualFocusSet = 0;
	}

	QUnit.test("navigate", (assert) => {

		iNavigate = 0;
		oNavigateCondition = undefined;
		sNavigateItemId = undefined;
		bNavigateLeaveFocus = undefined;
		bNavigateCaseSensitive = undefined;
		oFixedList.attachEvent("navigated", (oEvent) => {
			iNavigate++;
			oNavigateCondition = oEvent.getParameter("condition");
			sNavigateItemId = oEvent.getParameter("itemId");
			bNavigateLeaveFocus = oEvent.getParameter("leaveFocus");
			bNavigateCaseSensitive = oEvent.getParameter("caseSensitive");
		});
		iVisualFocusSet = 0;
		oFixedList.attachEvent("visualFocusSet", (oEvent) => {
			iVisualFocusSet++;
		});

		oFixedList.setCaseSensitive(true);
		oFixedList.setConditions([]);
		const aItems = oFixedList.getItems();
		aItems[1].setText("Item 2"); // to test filtering
		const oContent = oFixedList.getContent(); // as content needs to be crated before navigation is possible

		return oContent?.then(async (oContent) => {
			await _renderScrollContainer(oContent);
			// await oFixedList.onShow(); // to update selection and scroll
			oFixedList.navigate(1);
			_checkNavigatedItem(assert, oContent, 0, 0, Condition.createItemCondition("I1", "Item 1"), false);

			// no previout item
			oFixedList.navigate(-1);
			_checkNavigatedItem(assert, oContent, -1, 0, Condition.createItemCondition("I1", "Item 1"), true);

			// no previous item - leaveFocus
			oFixedList.navigate(-1);
			_checkNavigatedItem(assert, oContent, -1, 0, Condition.createItemCondition("I1", "Item 1"), true);

			// back to last item after leaveFocus
			oFixedList.navigate(0);
			_checkNavigatedItem(assert, oContent, 0, 0, Condition.createItemCondition("I1", "Item 1"), false);

			// next item of selected one
			oFixedList.navigate(1);
			_checkNavigatedItem(assert, oContent, 1, 1, Condition.createItemCondition("I2", "Item 2"), false);
			oContent.getItems()[1].setSelected(false); // initialize
			oFixedList.onConnectionChange(); // simulate new assignment

			// no item selected -> navigate to last
			oFixedList.navigate(-1);
			_checkNavigatedItem(assert, oContent, 2, 2, Condition.createItemCondition("I3", "item 3"), false);

			oFixedList.navigate(-9999);
			_checkNavigatedItem(assert, oContent, 0, 0, Condition.createItemCondition("I1", "Item 1"), false);

			oFixedList.navigate(9999);
			_checkNavigatedItem(assert, oContent, 2, 2, Condition.createItemCondition("I3", "item 3"), false);

			// Filtering initializes navigation
			oFixedList.setFilterValue("I");
			oFixedList.navigate(2);
			_checkNavigatedItem(assert, oContent, 1, 1, Condition.createItemCondition("I2", "Item 2"), false);

			oFixedList.onHide();
			assert.notOk(oContent.hasStyleClass("sapMListFocus"), "List removed style class sapMListFocus");
		}).catch((oError) => {
			assert.notOk(true, "Promise Catch called: " + oError);
		});

	});

	QUnit.test("navigate - without filtering but groupable (closed list)", (assert) => {

		iNavigate = 0;
		oNavigateCondition = undefined;
		sNavigateItemId = undefined;
		bNavigateLeaveFocus = undefined;
		bNavigateCaseSensitive = undefined;
		oFixedList.attachEvent("navigated", (oEvent) => {
			iNavigate++;
			oNavigateCondition = oEvent.getParameter("condition");
			sNavigateItemId = oEvent.getParameter("itemId");
			bNavigateLeaveFocus = oEvent.getParameter("leaveFocus");
			bNavigateCaseSensitive = oEvent.getParameter("caseSensitive");
		});
		iVisualFocusSet = 0;
		oFixedList.attachEvent("visualFocusSet", (oEvent) => {
			iVisualFocusSet++;
		});

		oFixedList.setGroupable(true);
		oFixedList.setConditions([]);
		oFixedList.setFilterList(false);
		oFixedList.setFilterValue("M");
		bIsOpen = false;
		const oContent = oFixedList.getContent(); // as content needs to be crated before navigation is possible

		return oContent?.then((oContent) => {
			oFixedList.navigate(1);
			_checkNavigatedItem(assert, oContent, 4, 4, Condition.createItemCondition("I2", "My Item   2"), false);
			iNavigate = 0;
			oNavigateCondition = undefined;
			sNavigateItemId = undefined;

			// ignore group header backwards
			oFixedList.navigate(-1);
			_checkNavigatedItem(assert, oContent, 2, 2, Condition.createItemCondition("I3", "item 3"), false);

			// ignore group header forwards
			oFixedList.navigate(1);
			_checkNavigatedItem(assert, oContent, 4, 4, Condition.createItemCondition("I2", "My Item   2"), false);
			oContent.getItems()[4].setSelected(false); // initialize
			oFixedList.onConnectionChange(); // simulate new assignment

			// find filtered item backwards
			oFixedList.navigate(-1);
			_checkNavigatedItem(assert, oContent, 4, 4, Condition.createItemCondition("I2", "My Item   2"), false);

			// ignore group header backwards
			oContent.getItems()[4].setSelected(false); // initialize
			oContent.getItems()[2].setSelected(true); // set as selected
			oFixedList.onConnectionChange(); // simulate new assignment
			oFixedList.navigate(-2);
			_checkNavigatedItem(assert, oContent, 1, 1, Condition.createItemCondition("I1", "Item 1"), false);

		}).catch((oError) => {
			assert.notOk(true, "Promise Catch called: " + oError);
		});

	});

	QUnit.test("navigate - without filtering but groupable (open list)", (assert) => {

		iNavigate = 0;
		oNavigateCondition = undefined;
		sNavigateItemId = undefined;
		bNavigateLeaveFocus = undefined;
		bNavigateCaseSensitive = undefined;
		oFixedList.attachEvent("navigated", (oEvent) => {
			iNavigate++;
			oNavigateCondition = oEvent.getParameter("condition");
			sNavigateItemId = oEvent.getParameter("itemId");
			bNavigateLeaveFocus = oEvent.getParameter("leaveFocus");
			bNavigateCaseSensitive = oEvent.getParameter("caseSensitive");
		});
		iVisualFocusSet = 0;
		oFixedList.attachEvent("visualFocusSet", (oEvent) => {
			iVisualFocusSet++;
		});

		oFixedList.setGroupable(true);
		oFixedList.setConditions([]);
		oFixedList.setFilterList(false);
		oFixedList.setFilterValue("M");
		bIsOpen = true;
		const oContent = oFixedList.getContent(); // as content needs to be crated before navigation is possible

		return oContent?.then(async (oContent) => {
			await _renderScrollContainer(oContent);
			oFixedList.navigate(1);
			_checkNavigatedItem(assert, oContent, 4, 4, Condition.createItemCondition("I2", "My Item   2"), false);

			// select group header backwards
			oFixedList.navigate(-1);
			_checkNavigatedItem(assert, oContent, 3, 3, undefined, false);

			// navigate from group header to previous item
			oFixedList.navigate(-1);
			_checkNavigatedItem(assert, oContent, 2, 2, Condition.createItemCondition("I3", "item 3"), false);

			// select group header forwards
			oFixedList.navigate(1);
			_checkNavigatedItem(assert, oContent, 3, 3, undefined, false);

			// navigate from gropu header to next item
			oFixedList.navigate(1);
			_checkNavigatedItem(assert, oContent, 4, 4, Condition.createItemCondition("I2", "My Item   2"), false);
			oContent.getItems()[4].setSelected(false); // initialize
			oFixedList.onConnectionChange(); // simulate new assignment

			// find filtered item backwards
			oFixedList.navigate(-1);
			_checkNavigatedItem(assert, oContent, 4, 4, Condition.createItemCondition("I2", "My Item   2"), false);

			// do not ignore group header backwards
			oContent.getItems()[4].setSelected(false); // initialize
			oContent.getItems()[2].setSelected(true); // set as selected
			oFixedList.onConnectionChange(); // simulate new assignment
			oFixedList.navigate(-3);
			_checkNavigatedItem(assert, oContent, 0, 0, undefined, false);

		}).catch((oError) => {
			assert.notOk(true, "Promise Catch called: " + oError);
		});

	});

	QUnit.test("getValueHelpIcon", (assert) => {

		assert.equal(oFixedList.getValueHelpIcon(), "sap-icon://slim-arrow-down", "icon");
		oFixedList.setUseAsValueHelp(false);
		assert.notOk(oFixedList.getValueHelpIcon(), "no icon");

	});

	QUnit.test("getAriaAttributes", (assert) => {

		const oCheckAttributes = {
			contentId: "FL1-List",
			ariaHasPopup: "listbox",
			roleDescription: null,
			valueHelpEnabled: false,
			autocomplete: "both"
		};
		let oAttributes = oFixedList.getAriaAttributes();
		assert.ok(oAttributes, "Aria attributes returned");
		assert.deepEqual(oAttributes, oCheckAttributes, "returned attributes");

		oFixedList.setUseFirstMatch(false);
		oCheckAttributes.autocomplete = "none";
		oAttributes = oFixedList.getAriaAttributes();
		assert.deepEqual(oAttributes, oCheckAttributes, "returned attributes");

	});

<<<<<<< HEAD
=======
	QUnit.test("shouldOpenOnClick", (assert) => {

		assert.notOk(oFixedList.shouldOpenOnClick(), "should not open if filterList set");
		oFixedList.setFilterList(false);
		assert.ok(oFixedList.shouldOpenOnClick(), "should open if filterList not set");

	});

>>>>>>> ce0b9aa4
	QUnit.test("isFocusInHelp", (assert) => {

		assert.notOk(oFixedList.isFocusInHelp(), "Focus should stay in field");

	});

	QUnit.test("isSingleSelect", (assert) => {

		assert.ok(oFixedList.isSingleSelect(), "only singe selection");

	});

<<<<<<< HEAD
=======
	QUnit.test("shouldOpenOnNavigate", (assert) => {

		assert.notOk(oFixedList.shouldOpenOnNavigate(), "should not open if maxConditions != 1");

		const oConfig = oFixedList.getConfig();
		oConfig.maxConditions = 1;
		oFixedList.setConfig(oConfig);
		assert.notOk(oFixedList.shouldOpenOnNavigate(), "should not open if maxConditions == 1");

	});

>>>>>>> ce0b9aa4
	QUnit.test("isNavigationEnabled", (assert) => {

		assert.ok(oFixedList.isNavigationEnabled(1), "Navigation is enabled");

	});

	QUnit.test("isSearchSupported", (assert) => {

		const bSupported = oFixedList.isSearchSupported();
		assert.ok(bSupported, "Search is supported");

	});

	QUnit.test("setHighlightId", async (assert) => {
		oFixedList.setConditions([]);
		const oContent = await oFixedList.getContent();
		const aItems = oContent.getItems();

		await _renderScrollContainer(oContent);

		oFixedList.setHighlightId(aItems[0].getId());
		assert.notOk(aItems[0].hasStyleClass("sapMLIBFocused"), "setHighlightId not added class sapMLIBFocused");

		oFixedList.setHighlightId(aItems[1].getId());
		assert.notOk(aItems[0].hasStyleClass("sapMLIBFocused"), "setHighlightId not added class sapMLIBFocused");
		assert.notOk(aItems[1].hasStyleClass("sapMLIBFocused"), "setHighlightId not added class sapMLIBFocused");

		oFixedList.navigate(0);
		assert.ok(aItems[1].hasStyleClass("sapMLIBFocused"), "navigation added class sapMLIBFocused");

		oFixedList.setHighlightId();
	});

	QUnit.test("destroyItems", (assert) => {

		const oContent = oFixedList.getContent();

		return oContent?.then((oContent) => {
			assert.equal(oContent.getItems().length, 3, "Number of items");

			oFixedList.destroyItems();
			assert.equal(oFixedList.getItems().length, 0, "Number of  outer items");
			assert.equal(oContent.getItems().length, 0, "Number of inner items (immideately destroyed)");
		}).catch((oError) => {
			assert.notOk(true, "Promise Catch called: " + oError);
		});

	});

	let oModel;
	QUnit.module("Using Binding", {
		beforeEach() {
			oModel = new JSONModel({
				conditions: [Condition.createItemCondition(2, UI5Date.getInstance(2024, 11, 13))],
				items: [
					{key: 1, date: UI5Date.getInstance(2023, 11, 13), description: "last year"},
					{key: 2, date: UI5Date.getInstance(2024, 11, 13), description: "today"},
					{key: 3, date: UI5Date.getInstance(2025, 11, 13), description: "next year"}
				],
				config: {
					maxConditions: -1,
					operators: [OperatorName.EQ]
				}
			});

			const oIntegerType = new IntegerType();
			const oDateType = new DateType({pattern: "yyyy-MM-dd"});
			const oStringType = new StringType();
			const oFixedListItem = new FixedListItem("MyTemplate", {
				key: {path: "key", type: oIntegerType},
				text: {path: "date", type: oDateType},
				additionalText: {path: "description", type: oStringType}
			});

			oFixedList = new FixedList("FL1", {
				items: {path: "/items", template: oFixedListItem},
				conditions: {path: "/conditions"},
				config: {path: "/config"},
				models: oModel
			});
			sinon.stub(oFixedList, "getParent").returns(oContainer);
			oFixedList.oParent = oContainer; // fake
		},
		afterEach() {
			_teardown();
			oModel.destroy();
			oModel = undefined;
		}
	});

	QUnit.test("getContent", (assert) => {

		let iSelect = 0;
		let aConditions;
		let sType;
		oFixedList.attachEvent("select", (oEvent) => {
			iSelect++;
			aConditions = oEvent.getParameter("conditions");
			sType = oEvent.getParameter("type");
		});

		const oContent = oFixedList.getContent();

		return oContent?.then(async (oContent) => {
			const oShowResult = await oFixedList.onShow(); // to update selection and scroll
			assert.ok(oContent, "Content returned");
			assert.ok(oContent.isA("sap.m.List"), "Content is sap.m.List");
			assert.equal(oContent.getItems().length, 3, "Number of items");
			let oItem = oContent.getItems()[0];
			assert.ok(oItem.isA("sap.m.DisplayListItem"), "Item0 is DisplayListItem");
			assert.equal(oItem.getType(), mLibrary.ListType.Active, "Item0 type");
			assert.equal(oItem.getLabel(), "2023-12-13", "Item0 label");
			assert.equal(oItem.getValue(), "last year", "Item0 value");
			assert.notOk(oItem.getSelected(), "Item0 not selected");
			oItem = oContent.getItems()[1];
			assert.ok(oItem.isA("sap.m.DisplayListItem"), "Item1 is DisplayListItem");
			assert.equal(oItem.getType(), mLibrary.ListType.Active, "Item1 type");
			assert.equal(oItem.getLabel(), "2024-12-13", "Item1 label");
			assert.equal(oItem.getValue(), "today", "Item1 value");
			assert.ok(oItem.getSelected(), "Item1 selected");
			assert.notOk(oItem.hasStyleClass("sapMLIBFocused"), "Item is not focused");
			assert.equal(oShowResult?.itemId, oItem.getId(), "OnShow returns selected itemId");
			assert.equal(oShowResult?.items, 3, "OnShow returns number of items");
			oItem = oContent.getItems()[2];
			assert.ok(oItem.isA("sap.m.DisplayListItem"), "Item2 is DisplayListItem");
			assert.equal(oItem.getType(), mLibrary.ListType.Active, "Item2 type");
			assert.equal(oItem.getLabel(), "2025-12-13", "Item2 label");
			assert.equal(oItem.getValue(), "next year", "Item2 value");
			assert.notOk(oItem.getSelected(), "Item2 not selected");

			const aNewConditions = [
				Condition.createItemCondition(3, UI5Date.getInstance(2025, 11, 13))
			];
			oItem.setSelected(true);
			oContent.fireItemPress({listItem: oItem});
			assert.equal(iSelect, 1, "select event fired");
			assert.deepEqual(aConditions, aNewConditions, "select event conditions");
			assert.equal(sType, ValueHelpSelectionType.Set, "select event type");
			assert.deepEqual(oFixedList.getConditions(), aNewConditions, "FixedList conditions");
		}).catch((oError) => {
			assert.notOk(true, "Promise Catch called: " + oError);
		});

	});

	QUnit.test("Filtering", (assert) => {

		oFixedList.setFilterValue("2024");
		const oContent = oFixedList.getContent();

		return oContent?.then(async (oContent) => {
			await oFixedList.onShow(); // to update selection and scroll
			assert.equal(oContent.getItems().length, 1, "Number of items");
			const oItem = oContent.getItems()[0];
			assert.equal(oItem.getLabel(), "2024-12-13", "Item0 label");
			assert.equal(oItem.getValue(), "today", "Item0 value");

		}).catch((oError) => {
			assert.notOk(true, "Promise Catch called: " + oError);
		});

	});

	QUnit.test("getItemForValue", (assert) => {

		const oConfig = {
			parsedValue: 2,
			parsedDescription: UI5Date.getInstance(2025, 11, 13),
			value: "2024-12-13",
			inParameters: undefined,
			outParameters: undefined,
			bindingContext: undefined,
			checkKey: true,
			checkDescription: true,
			exception: ParseException
		};

		const oPromise = oFixedList.getItemForValue(oConfig);
		assert.ok(oPromise instanceof Promise, "getItemForValue returns promise");

		return oPromise?.then((oItem) => {
			assert.ok(true, "Promise Then must be called");
			assert.deepEqual(oItem, {key: 2, description: UI5Date.getInstance(2024, 11, 13)}, "Item returned");
		}).catch((oError) => {
			assert.notOk(true, "Promise Catch called: " + oError);
		});

	});

	QUnit.test("navigate", (assert) => {

		iNavigate = 0;
		oNavigateCondition = undefined;
		sNavigateItemId = undefined;
		bNavigateLeaveFocus = undefined;
		bNavigateCaseSensitive = undefined;
		oFixedList.attachEvent("navigated", (oEvent) => {
			iNavigate++;
			oNavigateCondition = oEvent.getParameter("condition");
			sNavigateItemId = oEvent.getParameter("itemId");
			bNavigateLeaveFocus = oEvent.getParameter("leaveFocus");
			bNavigateCaseSensitive = oEvent.getParameter("caseSensitive");
		});
		iVisualFocusSet = 0;
		oFixedList.attachEvent("visualFocusSet", (oEvent) => {
			iVisualFocusSet++;
		});

		oFixedList.setCaseSensitive(true);
		const oContent = oFixedList.getContent(); // as content needs to be crated before navigation is possible

		return oContent?.then(async (oContent) => {
			await _renderScrollContainer(oContent);
			oFixedList.navigate(1);
			_checkNavigatedItem(assert, oContent, 2, 2, Condition.createItemCondition(3, UI5Date.getInstance(2025, 11, 13)), false);
		}).catch((oError) => {
			assert.notOk(true, "Promise Catch called: " + oError);
		});

	});
});<|MERGE_RESOLUTION|>--- conflicted
+++ resolved
@@ -841,8 +841,6 @@
 
 	});
 
-<<<<<<< HEAD
-=======
 	QUnit.test("shouldOpenOnClick", (assert) => {
 
 		assert.notOk(oFixedList.shouldOpenOnClick(), "should not open if filterList set");
@@ -851,7 +849,6 @@
 
 	});
 
->>>>>>> ce0b9aa4
 	QUnit.test("isFocusInHelp", (assert) => {
 
 		assert.notOk(oFixedList.isFocusInHelp(), "Focus should stay in field");
@@ -864,8 +861,6 @@
 
 	});
 
-<<<<<<< HEAD
-=======
 	QUnit.test("shouldOpenOnNavigate", (assert) => {
 
 		assert.notOk(oFixedList.shouldOpenOnNavigate(), "should not open if maxConditions != 1");
@@ -877,7 +872,6 @@
 
 	});
 
->>>>>>> ce0b9aa4
 	QUnit.test("isNavigationEnabled", (assert) => {
 
 		assert.ok(oFixedList.isNavigationEnabled(1), "Navigation is enabled");
@@ -1098,4 +1092,5 @@
 		});
 
 	});
+
 });