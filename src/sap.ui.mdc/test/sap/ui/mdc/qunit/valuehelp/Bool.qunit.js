--- conflicted
+++ resolved
@@ -286,18 +286,16 @@
 
 	});
 
-<<<<<<< HEAD
-=======
 	QUnit.test("shouldOpenOnClick", (assert) => {
 
 		assert.notOk(oBool.shouldOpenOnClick(), "should not open on click");
 
 	});
 
->>>>>>> ce0b9aa4
 	QUnit.test("isNavigationEnabled", (assert) => {
 
 		assert.ok(oBool.isNavigationEnabled(), "navigation is enabled");
 
 	});
+
 });