--- conflicted
+++ resolved
@@ -12,32 +12,31 @@
 	"sap/ui/model/Filter",
 	"sap/ui/model/FilterOperator",
 	"sap/ui/model/FilterType",
-	"sap/ui/model/json/JSONListBinding", // as basic ListBinding class has not al functions defined, only as JSDoc
+	// as basic ListBinding class has not al functions defined, only as JSDoc
+	"sap/ui/model/json/JSONListBinding",
 	"sap/ui/model/json/JSONModel",
 	"sap/ui/model/type/Integer",
 	"sap/ui/model/type/String",
-	"sap/ui/Device",
 	"sap/ui/mdc/valuehelp/RequestShowContainerDefault",
 	"sap/ui/mdc/util/loadModules"
 ], (
-		ValueHelpDelegate,
-		FieldDisplay,
-		Condition,
-		BaseType,
-		ConditionValidated,
-		OperatorName,
-		ValueHelpPropagationReason,
-		Filter,
-		FilterOperator,
-		FilterType,
-		ListBinding,
-		JSONModel,
-		IntegerType,
-		StringType,
-		Device,
-		RequestShowContainerDefault,
-		loadModules
-	) => {
+	ValueHelpDelegate,
+	FieldDisplay,
+	Condition,
+	BaseType,
+	ConditionValidated,
+	OperatorName,
+	ValueHelpPropagationReason,
+	Filter,
+	FilterOperator,
+	FilterType,
+	ListBinding,
+	JSONModel,
+	IntegerType,
+	StringType,
+	RequestShowContainerDefault,
+	loadModules
+) => {
 	"use strict";
 
 	let aRelevantContexts = [];
@@ -146,35 +145,6 @@
 		ValueHelpDelegate.requestShowContainer.restore();
 	});
 
-	/**
-	 *  @deprecated As of version 1.136
-	 */
-	QUnit.test("showTypeahead", (assert) => {
-		assert.notOk(ValueHelpDelegate.showTypeahead(oFakeValueHelp, null), "without Content");
-
-		sinon.stub(oFakeContent, "isA").withArgs("sap.ui.mdc.valuehelp.base.FilterableListContent").returns(true);
-		assert.notOk(ValueHelpDelegate.showTypeahead(oFakeValueHelp, oFakeContent), "for FilterableListContent without filterValue");
-
-		sinon.stub(oFakeContent, "getFilterValue").returns("A");
-		assert.ok(ValueHelpDelegate.showTypeahead(oFakeValueHelp, oFakeContent), "for FilterableListContent with filterValue");
-
-		oFakeContent.isA.withArgs("sap.ui.mdc.valuehelp.base.FilterableListContent").returns(false);
-		oFakeContent.isA.withArgs("sap.ui.mdc.valuehelp.base.ListContent").returns(true);
-		assert.notOk(ValueHelpDelegate.showTypeahead(oFakeValueHelp, oFakeContent), "for ListContent with ListBinding without Contexts");
-
-		aRelevantContexts = [
-			new FakeContext({key: "A", text: "", message: "ci match"}), // key match ci
-			new FakeContext({key: "AA", text: "", message: "ci startsWith"}) // startsWith key ci
-		];
-		assert.ok(ValueHelpDelegate.showTypeahead(oFakeValueHelp, oFakeContent), "for ListContent with ListBinding with Contexts");
-
-		const oDeviceStub = sinon.stub(Device, "system").value({desktop: false, phone: true, tablet: false});
-		assert.ok(ValueHelpDelegate.showTypeahead(oFakeValueHelp, null), "on phone always true");
-		oDeviceStub.restore();
-		oFakeContent.isA.restore();
-		oFakeContent.getFilterValue.restore();
-	});
-
 
 	QUnit.test("updateBindingInfo", (assert) => {
 		ValueHelpDelegate.updateBindingInfo(oFakeValueHelp, oFakeContent, oBindingInfo);
@@ -295,97 +265,6 @@
 		oFakeContent.getCaseSensitive.restore();
 	});
 
-<<<<<<< HEAD
-	QUnit.test("requestShowContainer", async (assert) => {
-=======
-	/**
-	 *  @deprecated As of version 1.136
-	 */
-	QUnit.test("shouldOpenOnFocus", async (assert) => {
->>>>>>> 786e03df
-		const oFakeContainer = {
-			isA: (sName) => (sName === "sap.ui.mdc.valuehelp.Popover" ? true : false),
-			getOpensOnFocus: () => true
-		};
-
-<<<<<<< HEAD
-=======
-		/**
-		 *  @deprecated since 1.121.0
-		 */
-		{
-			let bShouldOpen = await ValueHelpDelegate.shouldOpenOnFocus(oFakeValueHelp, oFakeContainer);
-			assert.ok(bShouldOpen, "Popover should open");
-
-			oFakeContainer.getOpensOnFocus = () => false;
-			bShouldOpen = await ValueHelpDelegate.shouldOpenOnFocus(oFakeValueHelp, oFakeContainer);
-			assert.notOk(bShouldOpen, "Popover should notopen");
-		}
-
->>>>>>> 786e03df
-		oFakeContainer.getOpensOnFocus = () => true;
-		oFakeContainer.isA = () => false;
-		const bShouldOpen = await ValueHelpDelegate.shouldOpenOnFocus(oFakeValueHelp, oFakeContainer);
-		assert.notOk(bShouldOpen, "other Container");
-	});
-
-<<<<<<< HEAD
-=======
-	/**
-	 *  @deprecated As of version 1.136
-	 */
-	QUnit.test("shouldOpenOnClick", async (assert) => {
-		const oFakeContainer = {
-			isA: (sName) => (sName === "sap.ui.mdc.valuehelp.Popover" ? true : false),
-			getOpensOnClick: () => true,
-			_getContent: () => oFakeContent,
-			isPropertyInitial: (sProperty) => true,
-			isSingleSelect: () => true,
-			isDialog: () => true
-		};
-
-		let bShouldOpen = await ValueHelpDelegate.shouldOpenOnClick(oFakeValueHelp, oFakeContainer);
-		assert.notOk(bShouldOpen, "Popover: Content not should open");
-
-		sinon.stub(oFakeContent, "shouldOpenOnClick").returns(true);
-		bShouldOpen = await ValueHelpDelegate.shouldOpenOnClick(oFakeValueHelp, oFakeContainer);
-		assert.ok(bShouldOpen, "Popover: Content should open");
-		oFakeContent.shouldOpenOnClick.restore();
-
-		const oDeviceStub = sinon.stub(Device, "system").value({desktop: false, phone: true, tablet: false});
-		bShouldOpen = await ValueHelpDelegate.shouldOpenOnClick(oFakeValueHelp, oFakeContainer);
-		assert.notOk(bShouldOpen, "Popover on Phone: Content should not open");
-
-		oFakeContainer.isSingleSelect = () => false;
-		bShouldOpen = await ValueHelpDelegate.shouldOpenOnClick(oFakeValueHelp, oFakeContainer);
-		assert.ok(bShouldOpen, "Popover on Phone and not-SingeSelect: Content should open");
-
-		oFakeContainer.isDialog = () => false;
-		oFakeContainer.isSingleSelect = () => true;
-		bShouldOpen = await ValueHelpDelegate.shouldOpenOnClick(oFakeValueHelp, oFakeContainer);
-		assert.ok(bShouldOpen, "Popover on Phone and not-Dialog: Content should open");
-		oDeviceStub.restore();
-
-		/**
-		 *  @deprecated since 1.121.0
-		 */
-		{
-			oFakeContainer.isPropertyInitial = (sProperty) => (sProperty === "opensOnClick" ? false : true);
-			let bShouldOpen = await ValueHelpDelegate.shouldOpenOnClick(oFakeValueHelp, oFakeContainer);
-			assert.ok(bShouldOpen, "Popover: Container should open");
-
-			oFakeContainer.getOpensOnClick = () => false;
-			bShouldOpen = await ValueHelpDelegate.shouldOpenOnClick(oFakeValueHelp, oFakeContainer);
-			assert.notOk(bShouldOpen, "Popover: Container not should open");
-		}
-
-		oFakeContainer.getOpensOnClick = () => true;
-		oFakeContainer.isA = () => false;
-		bShouldOpen = await ValueHelpDelegate.shouldOpenOnClick(oFakeValueHelp, oFakeContainer);
-		assert.notOk(bShouldOpen, "other Container");
-	});
-
->>>>>>> 786e03df
 	QUnit.test("compareConditions", (assert) => {
 
 		let oConditionA, oConditionB;
