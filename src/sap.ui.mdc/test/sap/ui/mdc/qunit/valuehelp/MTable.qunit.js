// Use this test page to test the API and features of the ValueHelp.
// The interaction with the Field is tested on the field test page.

/* global QUnit, sinon */
/*eslint max-nested-callbacks: [2, 5]*/

sap.ui.define([
	"sap/ui/core/Lib",
	"sap/ui/qunit/QUnitUtils",
	"sap/ui/mdc/ValueHelpDelegate",
	"delegates/odata/v4/ValueHelpDelegate",
	"sap/ui/mdc/valuehelp/content/MTable",
	"sap/ui/mdc/condition/Condition",
	"sap/ui/mdc/enums/ConditionValidated",
	"sap/ui/mdc/enums/OperatorName",
	"sap/ui/mdc/enums/ValueHelpSelectionType",
	"sap/ui/mdc/valuehelp/FilterBar",
	// to have it loaded when BasicSearch should be created
	"sap/ui/mdc/FilterField",
	"sap/ui/model/ParseException",
	"sap/ui/model/FormatException",
	"sap/ui/model/json/JSONModel",
	"sap/ui/model/Filter",
	"sap/ui/model/FilterType",
	"sap/ui/model/FilterOperator",
	"sap/ui/model/Sorter",
	"sap/m/library",
	"sap/m/Table",
	"sap/m/Column",
	"sap/m/ColumnListItem",
	"sap/m/Label",
	"sap/m/Text",
	"sap/m/Button",
	"sap/m/ScrollContainer",
	"sap/ui/events/KeyCodes",
	"sap/ui/core/library",
	"sap/ui/core/FocusHandler",
	"sap/ui/test/utils/nextUIUpdate",
	'sap/ui/mdc/p13n/StateUtil',
	"sap/m/p13n/Engine",
	"test-resources/sap/ui/mdc/qunit/util/createAppEnvironment",
	"sap/m/table/Util"
], (
	Library,
	qutils,
	ValueHelpDelegate,
	ValueHelpDelegateV4,
	MTable,
	Condition,
	ConditionValidated,
	OperatorName,
	ValueHelpSelectionType,
	FilterBar,
	FilterField,
	ParseException,
	FormatException,
	JSONModel,
	Filter,
	FilterType,
	FilterOperator,
	Sorter,
	mLibrary,
	Table,
	Column,
	ColumnListItem,
	Label,
	Text,
	Button,
	ScrollContainer,
	KeyCodes,
	coreLibrary,
	FocusHandler,
	nextUIUpdate,
	StateUtil,
	Engine,
	createAppEnvironment,
	MTableUtil
) => {
	"use strict";

	sinon.stub(StateUtil, "applyExternalState").returns(null); // don't test StateUtil here

	const ListMode = mLibrary.ListMode;

	const oResourceBundle = Library.getResourceBundleFor("sap.ui.mdc");
	const oMResourceBundle = Library.getResourceBundleFor("sap.m");

	let oMTable;
	let oModel;
	let oTable;
	let oItemTemplate;
	let bIsOpen = true;
	let bIsTypeahead = true;
	let iMaxConditions = -1;
	let oScrollContainer = null;
	let sLocalFilterValue;

	const oValueHelp = {
		getPayload() {},
		getDisplay() {
			return "DescriptionValue";
		}
	};

	const oContainer = { //to fake Container
		getScrollDelegate() {
			return oScrollContainer;
		},
		isOpen() {
			return !bIsTypeahead || !!oScrollContainer?.getDomRef() && bIsOpen; // in typeahead only open if rendered
		},
		isOpening() {
			return false;
		},
		isTypeahead() {
			return bIsTypeahead;
		},
		getValueHelpDelegate() {
			return ValueHelpDelegate;
		},
		getValueHelpDelegatePayload() {
			return {x: "X"};
		},
		awaitValueHelpDelegate() {
			return Promise.resolve();
		},
		isValueHelpDelegateInitialized() {
			return true;
		},
		invalidate() {},
		getUIArea() {
			return null;
		},
		getParent() {
			return null;
		},
		getId() {
			return "myFakeContainer";
		},
		getControl() {
			return "Control"; // just to test forwarding
		},
		setLocalFilterValue(sFilterValue) {
			sLocalFilterValue = sFilterValue;
		},
		getLocalFilterValue() {
			return sLocalFilterValue;
		},
		getFilterValue() {
			return undefined;
		},
		hasDialog() {
			return true;
		},
		getDomRef() {
			return oScrollContainer ? oScrollContainer.getDomRef() : oTable?.getDomRef();
		},
		getValueHelp() {
			return oValueHelp;
		}
	};

	const _init = (bTypeahead) => {
		oModel = new JSONModel({
			items: [
				{ text: "Item 1", key: "I1", additionalText: "Text 1", inValue: "" },
				{ text: "Item 2", key: "I2", additionalText: "Text 2", inValue: null },
				{ text: "X-Item 3", key: "I3", additionalText: "Text 3", inValue: "3" }
			]
		});

		oItemTemplate = new ColumnListItem("MyItem", {
			type: "Active",
			cells: [new Text({text: "{key}"}),
					new Text({text: "{text}"}),
					new Text({text: "{additionalText}"})]
		});

		oTable = new Table("T1", {
			width: "26rem",
			mode: bTypeahead ? ListMode.SingleSelectMaster : ListMode.MultiSelect,
			columns: [ new Column({header: new Label({text: "Id"})}),
					   new Column({header: new Label({text: "Text"})}),
					   new Column({header: new Label({text: "Info"})})],
			items: {path: "/items", template: oItemTemplate}
		});

		oTable.setModel(oModel); // as ValueHelp is faked

		const aConditions = [Condition.createItemCondition("I2", "Item 2", {inParameter: null})];
		oMTable = new MTable("MT1", {
			table: oTable,
			keyPath: "key",
			descriptionPath: "text",
			conditions: aConditions, // don't need to test the binding of Container here
			config: { // don't need to test the binding of Container here
				maxConditions: iMaxConditions,
				operators: [OperatorName.EQ, OperatorName.BT]
			}
		}).setModel(oModel);
		sinon.stub(oMTable, "getParent").returns(oContainer);
		oMTable.setParent(); // just to fake call
		oMTable.oParent = oContainer; // fake
	};

	const _teardown = () => {
		oMTable.destroy();
		oMTable = null;
		oTable = undefined; // destroyed with MTable content
		oItemTemplate.destroy();
		oItemTemplate = undefined;
		oModel.destroy();
		oModel = undefined;
		bIsOpen = true;
		bIsTypeahead = true;
		iMaxConditions = -1;
		sLocalFilterValue = undefined;
		if (oScrollContainer) {
			oScrollContainer.getContent()[1].destroy();
			oScrollContainer.getContent.restore();
			oScrollContainer.destroy();
			oScrollContainer = null;
			delete oContainer.getUIAreaForContent;
		}
		FocusHandler.oLastFocusedControlInfo = null; // prevent restore of last focus
	};

	async function _renderScrollContainer() {

		oScrollContainer = new ScrollContainer(); // to test scrolling
		const oButton = new Button("B1", {text: "Test"}); // for focus test
		sinon.stub(oScrollContainer, "getContent").returns([oTable, oButton]); // to render table
		oContainer.getUIAreaForContent = () => {
			return oScrollContainer.getUIArea();
		};
		oScrollContainer.placeAt("content"); // render ScrollContainer
		await nextUIUpdate();
		sinon.spy(oTable, "scrollToIndex");

	}

	const _fakeV4Binding = (oListBinding) => {
		oListBinding = oListBinding || oTable.getBinding("items");
		oListBinding.requestContexts = () => { return Promise.resolve([]);};
		oListBinding.changeParameters = () => {};
		oListBinding.mParameters = {};
		oListBinding.getRootBinding = () => { return undefined;};
		oListBinding.suspend = () => {};
		oListBinding.resume = () => {};
	};

	QUnit.module("Typeahead", {
		beforeEach() {
			bIsTypeahead = true;
			iMaxConditions = 1;
			_init(true);
		},
		afterEach: _teardown
	});

	QUnit.test("getContent for typeahead", (assert) => {

		let iSelect = 0;
		let aConditions;
		let sType;
		oMTable.attachEvent("select", (oEvent) => {
			iSelect++;
			aConditions = oEvent.getParameter("conditions");
			sType = oEvent.getParameter("type");
		});
		let iConfirm = 0;
		oMTable.attachEvent("confirm", (oEvent) => {
			iConfirm++;
		});

		const oContent = oMTable.getContent();

		if (oContent) {
			return oMTable.onBeforeShow(true).then(() => {
				return oMTable.onShow().then((oShowResult) => { // to update selection and scroll
					assert.ok(oContent, "Content returned");
					assert.equal(oContent, oTable, "Content is given Table");
					assert.equal(oTable.getMode(), ListMode.SingleSelectMaster, "Table mode");
					// assert.equal(oMTable.getDisplayContent(), oTable, "Table stored in displayContent"); // TODO: overwrite getDisplayContent here?
					assert.ok(oTable.hasStyleClass("sapMComboBoxList"), "List has style class sapMComboBoxList");
					assert.notOk(oTable.hasStyleClass("sapMListFocus"), "Table has no style class sapMListFocus");

					oMTable.setVisualFocus();
					assert.ok(oTable.hasStyleClass("sapMListFocus"), "Table has style class sapMListFocus");

					const aItems = oTable.getItems();
					let oItem = aItems[0];
					assert.notOk(oItem.getSelected(), "Item0 not selected");
					oItem = aItems[1];
					assert.ok(oItem.getSelected(), "Item1 is selected");
					assert.notOk(oItem.hasStyleClass("sapMLIBFocused"), "Item1 is focused");
					assert.equal(oShowResult?.itemId, oItem.getId(), "OnShow returns selected itemId");
					assert.equal(oShowResult?.items, 3, "OnShow returns number of items");
					oItem = aItems[2];
					assert.notOk(oItem.getSelected(), "Item2 not selected");

					const aNewConditions = [
						Condition.createItemCondition("I3", "X-Item 3")
					];

					oItem.setSelected(true); // In SingleSelectMaster MTable will not update the items selection, as the table already did it.
					oTable.fireItemPress({listItem: oItem});

					assert.equal(iSelect, 1, "select event fired");
					assert.deepEqual(aConditions, aNewConditions, "select event conditions");
					assert.equal(sType, ValueHelpSelectionType.Add, "select event type");
					assert.equal(iConfirm, 1, "confirm event fired");
					// TODO: clarify if Conditions should really not be updated and items not selected - so it is somehow not in sync
					// assert.deepEqual(oMTable.getConditions(), aNewConditions, "MTable conditions");
					// oItem = aItems[1];
					// assert.notOk(oItem.getSelected(), "Item1 is not selected");
					// oItem = aItems[2];
					// assert.ok(oItem.getSelected(), "Item2 is selected");

					// check if empty indicator returned
					oModel.setData({items: []});
					oModel.checkUpdate(true);
					oTable.setMode(ListMode.None); // to check auto-set
					return oMTable.onShow().then((oShowResult) => {
						assert.equal(oShowResult?.itemId, oTable.getId("nodata-text"), "OnShow returns nodata-text ID");
						assert.equal(oShowResult?.items, 0, "OnShow returns number of items");
						assert.equal(oTable.getMode(), ListMode.SingleSelectMaster, "Table mode");

						oTable.setShowNoData(false);
						return oMTable.onShow().then((oShowResult) => {
							assert.notOk(oShowResult?.itemId, "OnShow returns no ID");
							assert.equal(oShowResult?.items, 0, "OnShow returns number of items");

							oMTable.onHide();
							assert.notOk(oTable.hasStyleClass("sapMComboBoxList"), "List style class sapMComboBoxList removed");
						});
					});
				});
			});
		}

	});

	QUnit.test("getContent for typeahead (multi-value)", (assert) => {

		let iSelect = 0;
		let aConditions;
		let sType;
		oMTable.attachEvent("select", (oEvent) => {
			iSelect++;
			aConditions = oEvent.getParameter("conditions");
			sType = oEvent.getParameter("type");
		});
		let iConfirm = 0;
		let bClose = false;
		oMTable.attachEvent("confirm", (oEvent) => {
			iConfirm++;
			bClose = oEvent.getParameter("close");
		});

		oTable.setMode(ListMode.MultiSelect);
		oMTable.setConfig({
			maxConditions: -1,
			operators: [OperatorName.EQ, OperatorName.BT]
		});

		const oContent = oMTable.getContent();

		if (oContent) {
			return oMTable.onBeforeShow(true).then(async () => {
				await _renderScrollContainer();
				const oShowResult = await oMTable.onShow(); // to update selection and scroll
				assert.ok(oContent, "Content returned");
				assert.equal(oContent, oTable, "Content is given Table");
				assert.equal(oTable.getMode(), ListMode.MultiSelect, "Table mode");
				assert.notOk(oShowResult?.itemId, "OnShow returns no itemId");

				const aItems = oTable.getItems();
				let oItem = aItems[0];
				assert.notOk(oItem.getSelected(), "Item0 not selected");
				oItem = aItems[1];
				assert.ok(oItem.getSelected(), "Item1 is selected");
				assert.notOk(oItem.hasStyleClass("sapMLIBFocused"), "Item1 is focused");
				assert.equal(oShowResult?.items, 3, "OnShow returns number of items");
				oItem = aItems[2];
				assert.notOk(oItem.getSelected(), "Item2 not selected");

				let aNewConditions = [
					Condition.createItemCondition("I1", "Item 1")
				];

				aItems[0].focus();
				qutils.triggerKeydown(aItems[0].getFocusDomRef().id, KeyCodes.ENTER, false, false, false);
				await new Promise((resolve) => {setTimeout(resolve, 0);}); // as Item handles event async
				assert.equal(iSelect, 1, "select event fired");
				assert.deepEqual(aConditions, aNewConditions, "select event conditions");
				assert.equal(sType, ValueHelpSelectionType.Add, "select event type");
				assert.equal(iConfirm, 1, "confirm event fired");
				assert.ok(bClose, "should be closed");
				iSelect = 0;
				iConfirm = 0;

				qutils.triggerKeydown(aItems[0].getFocusDomRef().id, KeyCodes.SPACE, false, false, false);
				await new Promise((resolve) => {setTimeout(resolve, 0);}); // as Item handles event async
				assert.equal(iSelect, 1, "select event fired");
				assert.deepEqual(aConditions, aNewConditions, "select event conditions");
				assert.equal(sType, ValueHelpSelectionType.Remove, "select event type");
				assert.equal(iConfirm, 1, "confirm event fired");
				assert.notOk(bClose, "should not be closed");
				iSelect = 0;
				iConfirm = 0;

				aNewConditions = [
					Condition.createItemCondition("I3", "X-Item 3")
				];

				const oCheckBox = aItems[2].getMultiSelectControl();
				oCheckBox.focus();
				oCheckBox.fireSelect(true); // doesn't matter if via click or keyboard
				assert.equal(iSelect, 1, "select event fired");
				assert.deepEqual(aConditions, aNewConditions, "select event conditions");
				assert.equal(sType, ValueHelpSelectionType.Remove, "select event type");
				assert.equal(iConfirm, 1, "confirm event fired");
				assert.notOk(bClose, "should not be closed");
				assert.equal(aItems[2].getFocusDomRef(), document.activeElement, "Whole item is focused");

				oMTable.onHide();
			});
		}

	});

	QUnit.test("getContainerConfig - footer without length limitation", (assert) => {

		const oContainerConfig = oMTable.getContainerConfig();
		const oPopupConfig = oContainerConfig?.['sap.ui.mdc.valuehelp.Popover'];

		assert.ok(oContainerConfig, "Config returned");
		const oFooterContent = oPopupConfig?.getFooter?.();

		return oFooterContent?.then((aFooterContent) => {
			assert.notOk(aFooterContent, "no Content returned");
		}).catch((oError) => {
			assert.notOk(true, "Promise Catch called: " + oError.message || oError);
		});

	});

	QUnit.test("getContainerConfig - footer with length limitation", (assert) => {

		oTable.bindItems({path: "/items", template: oItemTemplate, length: 10});

		let iSwitchToDialog = 0;
		oMTable.attachEvent("requestSwitchToDialog", (oEvent) => {
			iSwitchToDialog++;
		});

		const oContainerConfig = oMTable.getContainerConfig();
		const oPopupConfig = oContainerConfig?.['sap.ui.mdc.valuehelp.Popover'];

		assert.ok(oContainerConfig, "Config returned");
		const oFooterContent = oPopupConfig?.getFooter?.();

		return oFooterContent?.then((oFooterContent) => {
			assert.ok(oFooterContent, "Content returned");
			assert.ok(oFooterContent.isA("sap.m.Toolbar"), "Content is sap.m.Toolbar");
			const aToolbarContent = oFooterContent.getContent();
			assert.equal(aToolbarContent.length, 2, "Tollbar content length");
			const oSpacer = aToolbarContent[0];
			assert.ok(oSpacer.isA("sap.m.ToolbarSpacer"), "First content is sap.m.ToolbarSpacer");
			const oButton = aToolbarContent[1];
			assert.ok(oButton.isA("sap.m.Button"), "Second content is sap.m.Button");
			assert.equal(oButton.getText(), oMResourceBundle.getText("INPUT_SUGGESTIONS_SHOW_ALL"), "Button text");
			assert.ok(oButton.getEnabled(), "Button enabled");
			assert.equal(oButton.getType(), mLibrary.ButtonType.Default, "Button type");

			oButton.firePress();
			assert.equal(iSwitchToDialog, 1, "requestSwitchToDialog event fired");

			oFooterContent.destroy();
		}).catch((oError) => {
			assert.notOk(true, "Promise Catch called: " + oError.message || oError);
		});

	});

	QUnit.test("Filtering for InParameters", (assert) => {

		const oListBinding = oTable.getBinding("items");
		_fakeV4Binding(oListBinding);
		sinon.spy(oListBinding, "filter");
		const oCondition = Condition.createCondition(OperatorName.EQ, ["3"], undefined, undefined, ConditionValidated.NotValidated);
		const oInPromise = Promise.resolve({inValue: [oCondition]});
		sinon.stub(ValueHelpDelegate, "getFilterConditions").returns(oInPromise);

		return oMTable.onBeforeShow(true).then(async () => {
			assert.ok(ValueHelpDelegate.getFilterConditions.calledWith(oValueHelp, oMTable), "ValueHelpDelegate.getFilterConditions called");
			await oMTable.onShow(true); // to trigger filtering
			// compare arguments of filter as Filter object is changed during filtering
			assert.equal(oListBinding.filter.args.length, 1, "ListBinding filter called once");
			assert.equal(oListBinding.filter.args[0].length, 2, "ListBinding filter number of arguments");
			assert.equal(oListBinding.filter.args[0][0].length, 1, "ListBinding filter is array with one filter");
			assert.equal(oListBinding.filter.args[0][0][0].sPath, "inValue", "ListBinding filter path");
			assert.equal(oListBinding.filter.args[0][0][0].sOperator, FilterOperator.EQ, "ListBinding filter operator");
			assert.equal(oListBinding.filter.args[0][0][0].oValue1, "3", "ListBinding filter value1");
			assert.equal(oListBinding.filter.args[0][1], FilterType.Application, "ListBinding filter type");
			const aItems = oTable.getItems();
			assert.equal(aItems.length, 1, "number of items");
			assert.equal(aItems[0].getCells()[0].getText(), "I3", "Key of item");
			assert.notOk(aItems[0].hasStyleClass("sapMLIBFocused"), "Item has style no class sapMLIBFocused");
			assert.notOk(oTable.hasStyleClass("sapMListFocus"), "Table has style no class sapMListFocus");

			ValueHelpDelegate.getFilterConditions.restore();
		});

	});

	QUnit.test("Filtering using $search", async (assert) => {

		let iTypeaheadSuggested = 0;
		let oCondition;
		let sFilterValue;
		let sItemId;
		let iItems;
		let bTypeaheadCaseSensitive;
		oMTable.attachEvent("typeaheadSuggested", (oEvent) => {
			iTypeaheadSuggested++;
			oCondition = oEvent.getParameter("condition");
			sFilterValue = oEvent.getParameter("filterValue");
			sItemId = oEvent.getParameter("itemId");
			iItems = oEvent.getParameter("items");
			bTypeaheadCaseSensitive = oEvent.getParameter("caseSensitive");
		});

		sinon.stub(oContainer, "getValueHelpDelegate").returns(ValueHelpDelegateV4);
		sinon.spy(ValueHelpDelegateV4, "updateBinding"); //test V4 logic

		const oListBinding = oTable.getBinding("items");
		_fakeV4Binding(oListBinding);
		sinon.spy(oListBinding, "filter");
		sinon.spy(oListBinding, "changeParameters");
		oListBinding.suspend(); // check for resuming

		await _renderScrollContainer();
		oMTable.setConditions(); // before filtering conditions should be cleared in typeahead for single-value
		oMTable._bContentBound = true;
		oMTable.setFilterValue("X");
		assert.ok(ValueHelpDelegateV4.updateBinding.called, "ValueHelpDelegateV4.updateBinding called");
		assert.ok(ValueHelpDelegateV4.updateBinding.calledWith(oValueHelp, oListBinding), "ValueHelpDelegateV4.updateBinding called parameters");
		assert.ok(oListBinding.changeParameters.calledWith({$search: "X"}), "ListBinding.changeParameters called with search string");
		assert.notOk(oListBinding.isSuspended(), "ListBinding is resumed");

		const fnDone = assert.async();
		setTimeout(() => { // as waiting for Promise
			// as JSOM-Model does not support $search all items are returned, but test for first of result
			const oTable = oMTable.getTable();
			const aItems = oTable.getItems();
			assert.equal(iTypeaheadSuggested, 1, "typeaheadSuggested event fired");
			assert.deepEqual(oCondition, Condition.createItemCondition("I3", "X-Item 3"), "typeaheadSuggested event condition");
			assert.equal(sFilterValue, "X", "typeaheadSuggested event filterValue");
			assert.equal(sItemId, aItems[2].getId(), "typeaheadSuggested event itemId");
			assert.equal(iItems, 3, "typeaheadSuggested event items");
			assert.equal(bTypeaheadCaseSensitive, false, "typeaheadSuggested event caseSensitive");

			oMTable.setFilterValue("ABC");
			assert.ok(oListBinding.changeParameters.calledWith({$search: "ABC"}), "ListBinding.changeParameters called with search string");

			iTypeaheadSuggested = 0;
			setTimeout(() => { // as waiting for Promise
				// as JSOM-Model does not support $search all items are returned, but test for first of result
				assert.equal(iTypeaheadSuggested, 1, "typeaheadSuggested event fired");
				assert.notOk(oCondition, "typeaheadSuggested event no condition");
				assert.equal(sFilterValue, "ABC", "typeaheadSuggested event filterValue");
				assert.notOk(sItemId, "typeaheadSuggested event no itemId");
				assert.equal(iItems, 3, "typeaheadSuggested event items");
				assert.equal(bTypeaheadCaseSensitive, false, "typeaheadSuggested event caseSensitive");

				oMTable.setConditions([Condition.createItemCondition("I1", "Item 1")]);
				oMTable.setFilterValue("I");
				assert.ok(oListBinding.changeParameters.calledWith({$search: "I"}), "ListBinding.changeParameters called with search string");

				iTypeaheadSuggested = 0;
				setTimeout(() => { // as waiting for Promise
					// as JSOM-Model does not support $search all items are returned, but test for first of result
					assert.equal(iTypeaheadSuggested, 1, "typeaheadSuggested event fired");
					assert.deepEqual(oCondition, Condition.createItemCondition("I1", "Item 1"), "typeaheadSuggested event condition (selected condition for singleValue)");
					assert.equal(sFilterValue, "I", "typeaheadSuggested event filterValue");
					assert.equal(sItemId, aItems[0].getId(), "typeaheadSuggested event itemId");
					assert.equal(iItems, 3, "typeaheadSuggested event items");
					assert.equal(bTypeaheadCaseSensitive, false, "typeaheadSuggested event caseSensitive");

					oTable.setMode(ListMode.MultiSelect);
					const oConfig = oMTable.getConfig();
					oConfig.maxConditions = -1;
					oConfig.caseSensitive = true;
					oMTable.setConfig(oConfig);
					oMTable.setCaseSensitive(true); // also triggers new filtering
					assert.ok(oListBinding.changeParameters.calledWith({$search: "I"}), "ListBinding.changeParameters called with search string");

					iTypeaheadSuggested = 0;
					setTimeout(() => { // as waiting for Promise
						// as JSOM-Model does not support $search all items are returned, but test for first of result
						assert.equal(iTypeaheadSuggested, 1, "typeaheadSuggested event fired");
						assert.deepEqual(oCondition, Condition.createItemCondition("I2", "Item 2"), "typeaheadSuggested event condition (selected condition ignored in multi-select)");
						assert.equal(sFilterValue, "I", "typeaheadSuggested event filterValue");
						assert.equal(sItemId, aItems[1].getId(), "typeaheadSuggested event itemId");
						assert.equal(iItems, 3, "typeaheadSuggested event items");
						assert.equal(bTypeaheadCaseSensitive, true, "typeaheadSuggested event caseSensitive");

						oContainer.getValueHelpDelegate.restore();
						ValueHelpDelegateV4.updateBinding.restore();
						fnDone();
					}, 0);
				}, 0);
			}, 0);
		}, 0);

	});

	// Delegate seems to already be loaded in this test?
	/* QUnit.test("Filtering waiting for delegate", (assert) => {

		var fnResolve;
		var oPromise = new Promise(function(fResolve) {
			fnResolve = fResolve;
		});
		sinon.stub(oContainer, "isValueHelpDelegateInitialized").returns(false);
		sinon.stub(oContainer, "awaitValueHelpDelegate").returns(oPromise);

		var oListBinding = oTable.getBinding("items");
		sinon.spy(oListBinding, "filter");
		var oCondition = Condition.createCondition(OperatorName.EQ", ["3"], undefined, undefined, ConditionValidated.NotValidated);
		oMTable.setProperty("inConditions", {inValue: [oCondition]});
		oMTable.onShow(); // to trigger filtering

		// compare arguments of filter as Filter object is changed during filtering
		assert.notOk(oListBinding.filter.called, "ListBinding filter not called before Delegate finished");

		var fnDone = assert.async();
		setTimeout(() => { // as waiting for Promise
			assert.ok(oListBinding.filter.called, "ListBinding filter called after Delegate finished");
			fnDone();
		}, 0);

		fnResolve();
		oContainer.isValueHelpDelegateInitialized.restore();
		oContainer.awaitValueHelpDelegate.restore();

	}); */

	QUnit.test("isSearchSupported", (assert) => {
		const isSearchSupportedStub = sinon.stub(ValueHelpDelegate, "isSearchSupported").returns(false);
		assert.notOk(oMTable.isSearchSupported(), "not supported for filtering");
		isSearchSupportedStub.returns(true);
		assert.ok(oMTable.isSearchSupported(), "supported for filtering");
		isSearchSupportedStub.restore();
	});

	QUnit.test("getItemForValue: check for key - match", (assert) => {

		sinon.spy(ValueHelpDelegate, "getFilterConditions");
		sinon.stub(ValueHelpDelegate, "createConditionPayload").callsFake((oPayload, oContent, aValues, oContext) => {
			if (aValues?.[0] === "I3") {
				return {inParameters: {inValue: "3"}, outParameters: null};
			}
		});

		const oConfig = {
			parsedValue: "I3",
			parsedDescription: undefined,
			value: "I3",
			bindingContext: undefined,
			checkKey: true,
			checkDescription: false,
			caseSensitive: true,
			exception: ParseException,
			control: "MyControl"
		};

		_fakeV4Binding();

		const oPromise = oMTable.getItemForValue(oConfig);
		assert.ok(oPromise instanceof Promise, "getItemForValue returns promise");

		return oPromise?.then((oItem) => {
			assert.ok(true, "Promise Then must be called");
			assert.ok(ValueHelpDelegate.getFilterConditions.calledWith(oValueHelp, oMTable, oConfig), "ValueHelpDelegate.getFilterConditions called");
			assert.deepEqual(oItem, {key: "I3", description: "X-Item 3", payload: {inParameters: {inValue: "3"}, outParameters: null}}, "Item returned");
			ValueHelpDelegate.getFilterConditions.restore();
			ValueHelpDelegate.createConditionPayload.restore();
		}).catch((oError) => {
			assert.notOk(true, "Promise Catch called: " + oError.message || oError);
			ValueHelpDelegate.getFilterConditions.restore();
			ValueHelpDelegate.createConditionPayload.restore();
		});

	});

	QUnit.test("getItemForValue: check for key with InParameter - match", (assert) => {

		oModel.setData({
			items: [
				{ text: "Item 1", key: "I1", additionalText: "Text 1a", inValue: "a" },
				{ text: "Item 3", key: "I3", additionalText: "Text 3", inValue: "3a" },
				{ text: "X-Item 3", key: "I3", additionalText: "Text 3", inValue: "3" }
			]
		});

		const oCondition = Condition.createCondition(OperatorName.EQ, ["3"], undefined, undefined, ConditionValidated.NotValidated);
		const oInPromise = Promise.resolve({inValue: [oCondition]});
		sinon.stub(ValueHelpDelegate, "getFilterConditions").returns(oInPromise);

		sinon.stub(ValueHelpDelegate, "createConditionPayload").callsFake((oPayload, oContent, aValues, oContext) => {
			if (aValues?.[0] === "I3") {
				return {inParameters: {inValue: "3"}, outParameters: null};
			}
		});

		const oConfig = {
			parsedValue: "I3",
			parsedDescription: undefined,
			value: "I3",
			bindingContext: "BC", // just to test if used
			checkKey: true,
			checkDescription: false,
			caseSensitive: true,
			exception: ParseException,
			control: "MyControl"
		};

		_fakeV4Binding();

		const oPromise = oMTable.getItemForValue(oConfig);

		assert.ok(oPromise instanceof Promise, "getItemForValue returns promise");

		return oPromise?.then((oItem) => {
			assert.ok(true, "Promise Then must be called");
			assert.ok(ValueHelpDelegate.getFilterConditions.calledWith(oValueHelp, oMTable, oConfig), "ValueHelpDelegate.getFilterConditions called");
			assert.deepEqual(oItem, {key: "I3", description: "X-Item 3", payload: {inParameters: {inValue: "3"}, outParameters: null}}, "Item returned");
			ValueHelpDelegate.getFilterConditions.restore();
			ValueHelpDelegate.createConditionPayload.restore();
		}).catch((oError) => {
			assert.notOk(true, "Promise Catch called: " + oError.message || oError);
			ValueHelpDelegate.getFilterConditions.restore();
			ValueHelpDelegate.createConditionPayload.restore();
		});

	});

	QUnit.test("getItemForValue: check for key - no unique match with setUseFirstMatch=false", (assert) => {

		oMTable.setUseFirstMatch(false);
		oModel.setData({
			items: [
				{ text: "Item 1", key: "I1", additionalText: "Text 1a", inValue: "a" },
				{ text: "Item 3", key: "I3", additionalText: "Text 3", inValue: "3a" },
				{ text: "X-Item 3", key: "I3", additionalText: "Text 3", inValue: "3b" }
			]
		});

		const oConfig = {
			parsedValue: "I3",
			parsedDescription: undefined,
			value: "I3",
			inParameters: undefined,
			outParameters: undefined,
			bindingContext: undefined,
			checkKey: true,
			checkDescription: false,
			caseSensitive: true,
			exception: ParseException,
			control: "MyControl"
		};

		_fakeV4Binding();

		const oPromise = oMTable.getItemForValue(oConfig);
		assert.ok(oPromise instanceof Promise, "getItemForValue returns promise");

		return oPromise?.then((oItem) => {
			assert.notOk(true, "Promise Then must not be called");
		}).catch((oError) => {
			assert.ok(true, "Promise Catch called");
			assert.ok(oError instanceof ParseException, "ParseException returned");
			assert.equal(oError.message, oResourceBundle.getText("valuehelp.VALUE_NOT_UNIQUE", ["I3"]), "Error message");
		});

	});

	QUnit.test("getItemForValue: check for key - no unique match with setUseFirstMatch=true", (assert) => {

		oMTable.setUseFirstMatch(true);
		oModel.setData({
			items: [
				{ text: "Item 1", key: "I1", additionalText: "Text 1a", inValue: "a" },
				{ text: "Item 3", key: "I3", additionalText: "Text 3", inValue: "3a" },
				{ text: "X-Item 3", key: "I3", additionalText: "Text 3", inValue: "3b" }
			]
		});

		const oConfig = {
			parsedValue: "I3",
			parsedDescription: undefined,
			value: "I3",
			inParameters: undefined,
			outParameters: undefined,
			bindingContext: undefined,
			checkKey: true,
			checkDescription: false,
			caseSensitive: true,
			exception: ParseException,
			control: "MyControl"
		};

		_fakeV4Binding();

		const oPromise = oMTable.getItemForValue(oConfig);
		assert.ok(oPromise instanceof Promise, "getItemForValue returns promise");

		return oPromise?.then((oItem) => {
			assert.ok(true, "Promise Then must be called");
			assert.deepEqual(oItem, {key: "I3", description: "Item 3", payload: undefined}, "Item returned");
		}).catch((oError) => {
			assert.notOk(true, "Promise Catch called: " + oError.message || oError);
		});

	});

	QUnit.test("getItemForValue: check for key - match from request", (assert) => {

		const oConfig = {
			parsedValue: "I3",
			parsedDescription: undefined,
			value: "I3",
			bindingContext: undefined,
			checkKey: true,
			checkDescription: false,
			caseSensitive: true,
			exception: ParseException,
			control: "MyControl"
		};

		sinon.stub(oTable, "getItems").onFirstCall().returns([]); // to force request
		oTable.getItems.callThrough();
		sinon.spy(ValueHelpDelegate, "executeFilter");

		_fakeV4Binding();

		const oPromise = oMTable.getItemForValue(oConfig);
		assert.ok(oPromise instanceof Promise, "getItemForValue returns promise");

		return oPromise?.then((oItem) => {
			assert.ok(true, "Promise Then must be called");
			assert.deepEqual(oItem, {key: "I3", description: "X-Item 3", payload: undefined}, "Item returned");
			assert.ok(ValueHelpDelegate.executeFilter.calledOnce, "ValueHelpDelegate.executeFilter called");
		}).catch((oError) => {
			assert.notOk(true, "Promise Catch called: " + oError.message || oError);
		}).finally(() => {
			ValueHelpDelegate.executeFilter.restore();
		});

	});

	QUnit.test("getItemForValue: check for key with InParameters - match from request", (assert) => {

		oModel.setData({
			items: [
				{ text: "Item 1", key: "I1", additionalText: "Text 1a", inValue: "a" },
				{ text: "Item 3", key: "I3", additionalText: "Text 3", inValue: "3a" },
				{ text: "X-Item 3", key: "I3", additionalText: "Text 3", inValue: "3" }
			]
		});

		const oCondition = Condition.createCondition(OperatorName.EQ, ["3"], undefined, undefined, ConditionValidated.NotValidated);
		const oInPromise = Promise.resolve({inValue: [oCondition]});
		sinon.stub(ValueHelpDelegate, "getFilterConditions").returns(oInPromise);

		sinon.stub(ValueHelpDelegate, "createConditionPayload").callsFake((oPayload, oContent, aValues, oContext) => {
			const oData = oContext.getObject();
			if (oData.key === "I3") {
				return {inParameters: {inValue: oData.inValue}};
			}
		});

		const oConfig = {
			parsedValue: "I3",
			parsedDescription: undefined,
			value: "I3",
			bindingContext: {getPath() {return "BC";}},
			checkKey: true,
			checkDescription: false,
			caseSensitive: true,
			exception: ParseException,
			control: "MyControl"
		};

		sinon.stub(oTable, "getItems").onFirstCall().returns([]); // to force request
		oTable.getItems.callThrough();
		sinon.spy(ValueHelpDelegate, "executeFilter");

		_fakeV4Binding();

		const oPromise = oMTable.getItemForValue(oConfig);
		assert.ok(oPromise instanceof Promise, "getItemForValue returns promise");

		return oPromise?.then((oItem) => {
			assert.ok(true, "Promise Then must be called");
			assert.ok(ValueHelpDelegate.getFilterConditions.calledWith(oValueHelp, oMTable, oConfig), "ValueHelpDelegate.getFilterConditions called");
			assert.deepEqual(oItem, {key: "I3", description: "X-Item 3", payload: {inParameters: {inValue: "3"}}}, "Item returned");
			assert.ok(ValueHelpDelegate.executeFilter.calledOnce, "ValueHelpDelegate.executeFilter called");
		}).catch((oError) => {
			assert.notOk(true, "Promise Catch called: " + oError.message || oError);
		}).finally(() => {
			ValueHelpDelegate.getFilterConditions.restore();
			ValueHelpDelegate.createConditionPayload.restore();
			ValueHelpDelegate.executeFilter.restore();
		});

	});

	QUnit.test("getItemForValue: check for key - no match", (assert) => {

		const oConfig = {
			parsedValue: "X",
			parsedDescription: undefined,
			value: "X",
			bindingContext: undefined,
			checkKey: true,
			checkDescription: false,
			caseSensitive: true,
			exception: ParseException,
			control: "MyControl"
		};

		_fakeV4Binding();

		const oPromise = oMTable.getItemForValue(oConfig);
		assert.ok(oPromise instanceof Promise, "getItemForValue returns promise");

		return oPromise?.then((oItem) => {
			assert.notOk(true, "Promise Then must not be called");
		}).catch((oError) => {
			assert.ok(true, "Promise Catch called");
			assert.ok(oError instanceof ParseException, "ParseException returned");
			assert.equal(oError.message, oResourceBundle.getText("valuehelp.VALUE_NOT_EXIST", ["X"]), "Error message");
		});

	});

	QUnit.test("getItemForValue: check for description - match", (assert) => {

		const oConfig = {
			parsedValue: undefined,
			parsedDescription: "x-item 3",
			value: "X_Item 3",
			bindingContext: undefined,
			checkKey: false,
			checkDescription: true,
			caseSensitive: false,
			exception: ParseException,
			control: "MyControl"
		};

		_fakeV4Binding();

		const oPromise = oMTable.getItemForValue(oConfig);
		assert.ok(oPromise instanceof Promise, "getItemForValue returns promise");

		return oPromise?.then((oItem) => {
			assert.ok(true, "Promise Then must be called");
			assert.deepEqual(oItem, {key: "I3", description: "X-Item 3", payload: undefined}, "Item returned");
		}).catch((oError) => {
			assert.notOk(true, "Promise Catch called: " + oError.message || oError);
		});

	});

	QUnit.test("getItemForValue: check for description - match with case sensitive check", (assert) => {

		oMTable.setUseFirstMatch(false);
		oModel.setData({
			items: [
				{ text: "Item 1", key: "I1", additionalText: "Text 1a", inValue: "a" },
				{ text: "item 1", key: "i1", additionalText: "Text 1b", inValue: "b" },
				{ text: "X-Item 3", key: "I3", additionalText: "Text 3", inValue: "3" }
			]
		});

		const oConfig = {
			parsedValue: undefined,
			parsedDescription: "item 1",
			value: "item 1",
			bindingContext: undefined,
			checkKey: false,
			checkDescription: true,
			caseSensitive: false, // should check fallback if multiple items map  but only one case sensitive.
			exception: ParseException,
			control: "MyControl"
		};

		_fakeV4Binding();

		const oPromise = oMTable.getItemForValue(oConfig);
		assert.ok(oPromise instanceof Promise, "getItemForValue returns promise");

		return oPromise?.then((oItem) => {
			assert.ok(true, "Promise Then must be called");
			assert.deepEqual(oItem, {key: "i1", description: "item 1", payload: undefined}, "Item returned");
		}).catch((oError) => {
			assert.notOk(true, "Promise Catch called: " + oError.message || oError);
		});

	});

	QUnit.test("getItemForValue: check for description - match from request", (assert) => {

		const oConfig = {
			parsedValue: undefined,
			parsedDescription: "x-item 3",
			value: "X-Item 3",
			bindingContext: undefined,
			checkKey: false,
			checkDescription: true,
			caseSensitive: false,
			exception: ParseException,
			control: "MyControl"
		};

		sinon.stub(oTable, "getItems").onFirstCall().returns([]); // to force request
		oTable.getItems.callThrough();
		sinon.spy(ValueHelpDelegate, "executeFilter");

		_fakeV4Binding();

		const oPromise = oMTable.getItemForValue(oConfig);
		assert.ok(oPromise instanceof Promise, "getItemForValue returns promise");

		return oPromise?.then((oItem) => {
			assert.ok(true, "Promise Then must be called");
			assert.deepEqual(oItem, {key: "I3", description: "X-Item 3", payload: undefined}, "Item returned");
			assert.ok(ValueHelpDelegate.executeFilter.calledOnce, "ValueHelpDelegate.executeFilter called");
		}).catch((oError) => {
			assert.notOk(true, "Promise Catch called: " + oError.message || oError);
		}).finally(() => {
			ValueHelpDelegate.executeFilter.restore();
		});

	});

	QUnit.test("getItemForValue: check for key and description - match", (assert) => {

		const oConfig = {
			parsedValue: "I3",
			parsedDescription: "I3",
			value: "I3",
			bindingContext: undefined,
			checkKey: true,
			checkDescription: true,
			caseSensitive: true,
			exception: ParseException,
			control: "MyControl"
		};

		_fakeV4Binding();

		const oPromise = oMTable.getItemForValue(oConfig);
		assert.ok(oPromise instanceof Promise, "getItemForValue returns promise");

		return oPromise?.then((oItem) => {
			assert.ok(true, "Promise Then must be called");
			assert.deepEqual(oItem, {key: "I3", description: "X-Item 3", payload: undefined}, "Item returned");
		}).catch((oError) => {
			assert.notOk(true, "Promise Catch called: " + oError.message || oError);
		});

	});

	QUnit.test("getItemForValue: check for key and description - match from request", (assert) => {

		const oConfig = {
			parsedValue: "I3",
			parsedDescription: "I3",
			value: "I3",
			bindingContext: undefined,
			checkKey: true,
			checkDescription: true,
			caseSensitive: true,
			exception: ParseException,
			control: "MyControl"
		};

		sinon.stub(oTable, "getItems").onFirstCall().returns([]); // to force request
		oTable.getItems.callThrough();
		sinon.spy(ValueHelpDelegate, "executeFilter");

		_fakeV4Binding();

		const oPromise = oMTable.getItemForValue(oConfig);
		assert.ok(oPromise instanceof Promise, "getItemForValue returns promise");

		return oPromise?.then((oItem) => {
			assert.ok(true, "Promise Then must be called");
			assert.deepEqual(oItem, {key: "I3", description: "X-Item 3", payload: undefined}, "Item returned");
			assert.ok(ValueHelpDelegate.executeFilter.calledOnce, "ValueHelpDelegate.executeFilter called");
		}).catch((oError) => {
			assert.notOk(true, "Promise Catch called: " + oError.message || oError);
		}).finally(() => {
			ValueHelpDelegate.executeFilter.restore();
		});

	});

	QUnit.test("getItemForValue: check missing paths", (assert) => {

		oMTable.setKeyPath();
		oMTable.setDescriptionPath();

		const oConfig = {
			parsedValue: "I3",
			parsedDescription: "I3",
			value: "I3",
			bindingContext: undefined,
			checkKey: true,
			checkDescription: true,
			caseSensitive: true,
			exception: ParseException,
			control: "MyControl"
		};

		_fakeV4Binding();

		try {
			oMTable.getItemForValue(oConfig);
			assert.ok(false, "Exception missing");
		} catch (oException) {
			assert.equal(oException.message, "MTable: KeyPath missing! " + oMTable.getId(), "Exception fired");
		}

		oConfig.checkKey = false;

		try {
			oMTable.getItemForValue(oConfig);
			assert.ok(false, "Exception missing");
		} catch (oException) {
			assert.equal(oException.message, "MTable: DescriptionPath missing! " + oMTable.getId(), "Exception fired");
		}

	});

	QUnit.test("getItemForValue: ValueHelpDelegate.getFilterConditions", (assert) => {

		oModel.setData({
			items: [
				{ text: "Item 1A", key: "I1", additionalText: "Text 1a", inValue: "a" },
				{ text: "Item 1B", key: "I1", additionalText: "Text 1b", inValue: "b" },
				{ text: "Item 1C", key: "I1", additionalText: "Text 1c", inValue: "c" }
			]
		});

		const oConfig = {
			parsedValue: "I1",
			parsedDescription: undefined,
			value: "I1",
			context: {payload: {inValue: "b"}},
			bindingContext: undefined,
			checkKey: true,
			checkDescription: false,
			caseSensitive: false,
			exception: ParseException,
			control: "MyControl"
		};

		const getFilterConditionsStub = sinon.stub(ValueHelpDelegate, "getFilterConditions");
		getFilterConditionsStub.callsFake((oPayload, oContent, oLocalConfig) => {
			assert.ok(true, "ValueHelpDelegate.getFilterConditions is called.");
			assert.equal(oContent, oMTable, "getFilterConditions receives correct content");
			assert.equal(oLocalConfig, oConfig, "getFilterConditions receives correct config");
			return 	{"inValue": [{operator: OperatorName.EQ, values: ["b"], validated: "NotValidated"}]};
		});

		_fakeV4Binding();

		const oPromise = oMTable.getItemForValue(oConfig);
		assert.ok(oPromise instanceof Promise, "getItemForValue returns promise");

		return oPromise?.then((oItem) => {
			assert.ok(true, "Promise Then must be called");
			assert.deepEqual(oItem, {key: "I1", description: "Item 1B", payload: undefined}, "Correct item returned");
		}).catch((oError) => {
			assert.notOk(true, "Promise Catch called: " + oError.message || oError);
		}).finally(() => {
			getFilterConditionsStub.restore();
		});

	});

	QUnit.test("getItemForValue: Noop config", (assert) => {

		oModel.setData({
			items: [
				{ text: "Item 1A", key: "I1", additionalText: "Text 1a", inValue: "a" },
				{ text: "Item 1B", key: "I1", additionalText: "Text 1b", inValue: "b" },
				{ text: "Item 1C", key: "I1", additionalText: "Text 1c", inValue: "c" }
			]
		});

		const oConfig = {
			parsedValue: undefined,
			parsedDescription: undefined,
			value: "I1",
			context: {payload: {inValue: "b"}},
			bindingContext: undefined,
			checkKey: false,
			checkDescription: false,
			caseSensitive: false,
			exception: ParseException,
			control: "MyControl"
		};

		const getFilterConditionsStub = sinon.stub(ValueHelpDelegate, "getFilterConditions");
		getFilterConditionsStub.callsFake((oPayload, oContent, oLocalConfig) => {
			assert.ok(true, "ValueHelpDelegate.getFilterConditions is called.");
			assert.equal(oContent, oMTable, "getFilterConditions receives correct content");
			assert.equal(oLocalConfig, oConfig, "getFilterConditions receives correct config");
			return 	{"inValue": [{operator: OperatorName.EQ, values: ["b"], validated: "NotValidated"}]};
		});

		_fakeV4Binding();

		assert.notOk(oMTable.getItemForValue(oConfig), "getItemForValue returns null");
		getFilterConditionsStub.restore();
	});

	QUnit.test("isValidationSupported", (assert) => {

		assert.ok(oMTable.isValidationSupported(), "validation is supported");

	});

	let iNavigate = 0;
	let oNavigateCondition;
	let sNavigateItemId;
	let bNavigateLeaveFocus;
	let iVisualFocusSet = 0;

	function _attachNavigated() {

		iNavigate = 0;
		oNavigateCondition = undefined;
		sNavigateItemId = undefined;
		bNavigateLeaveFocus = undefined;
		iVisualFocusSet = 0;
		oMTable.attachEvent("navigated", (oEvent) => {
			iNavigate++;
			oNavigateCondition = oEvent.getParameter("condition");
			sNavigateItemId = oEvent.getParameter("itemId");
			bNavigateLeaveFocus = oEvent.getParameter("leaveFocus");
		});
		oMTable.attachEvent("visualFocusSet", (oEvent) => {
			iVisualFocusSet++;
		});

	}

	async function _checkNavigatedItem(assert, oTable, bOpen, iNavigatedIndex, iSelectedIndex, oCondition, bLeaveFocus, bNavigateEvent) {

		await new Promise((resolve) => {setTimeout(resolve, 10);}); // as item-selection is updated async
		const aItems = oTable.getItems();
		if (!bLeaveFocus) { // as visual focus is removed from Field or by closing (as last item still selected Field should decide to focus or close)
			assert.equal(oTable.hasStyleClass("sapMListFocus"), bOpen && iNavigatedIndex >= 0, "Table has style class sapMListFocus");
		}
		assert.equal(iVisualFocusSet, bOpen && iNavigatedIndex >= 0 && !bNavigateLeaveFocus ? 1 : 0, "visualFocusSet event fired");

		if (bOpen) { // on closed table it doesn't matter
			for (let i = 0; i < aItems.length; i++) {
				const oItem = aItems[i];
				if (i === iSelectedIndex) {
					assert.ok(oItem.hasStyleClass("sapMLIBFocused"), "Item" + i + " is focused");
					if (!oItem.isA("sap.m.GroupHeaderListItem")) {
						assert.ok(oItem.getSelected(), "Item" + i + " is selected");
					}
				} else {
					assert.notOk(oItem.hasStyleClass("sapMLIBFocused"), "Item" + i + " not focused");
					if (!oItem.isA("sap.m.GroupHeaderListItem")) {
						assert.notOk(oItem.getSelected(), "Item" + i + " not selected");
					}
				}
			}
		}

		assert.equal(iNavigate, bNavigateEvent ? 1 : 0, "Navigated Event fired");
		if (!bLeaveFocus && iNavigatedIndex >= 0) {
			if (bIsOpen) {
				assert.ok(oTable.scrollToIndex.calledWith(iNavigatedIndex), "Table scrolled to item");
			}
			assert.deepEqual(oNavigateCondition, oCondition, "Navigated condition");
			assert.equal(sNavigateItemId, aItems[iNavigatedIndex].getId(), "Navigated itemId");
		} else {
			assert.deepEqual(oNavigateCondition, undefined, "Navigated condition");
			assert.equal(sNavigateItemId, undefined, "Navigated itemId");
		}
		assert.equal(bNavigateLeaveFocus, bLeaveFocus, "Navigated leaveFocus");
		if (!oTable.getMode() === ListMode.MultiSelect) {
			assert.deepEqual(oMTable.getConditions(), oCondition ? [oCondition] : [], "MTable conditions");
		}
		assert.equal(oMTable._iNavigateIndex, iNavigatedIndex, "navigated index stored");
		iNavigate = 0;
		oNavigateCondition = undefined;
		sNavigateItemId = undefined;
		bNavigateLeaveFocus = undefined;
		iVisualFocusSet = 0;
		if (bIsOpen) {
			oTable.scrollToIndex.reset();
		}

	}

	QUnit.test("navigate", async (assert) => {

		bIsOpen = true; // test for open navigation (for closed is tested later)
		oMTable._bContentBound = true;
		await _renderScrollContainer();

		_attachNavigated();

		oMTable.setConditions([]);
		await oMTable.onShow(); // to update selection and scroll
		oMTable.navigate(1);
		await _checkNavigatedItem(assert, oTable, true, 0, 0, Condition.createItemCondition("I1", "Item 1"), false, true);

		// no previous item
		oMTable.navigate(-1);
		await _checkNavigatedItem(assert, oTable, true, -1, 0, Condition.createItemCondition("I1", "Item 1"), true, true);

		// no previous item - leaveFocus
		oMTable.navigate(-1);
		await _checkNavigatedItem(assert, oTable, true, -1, 0, Condition.createItemCondition("I1", "Item 1"), true, true);

		// back to last item after leaveFocus
		oMTable.navigate(0);
		await _checkNavigatedItem(assert, oTable, true, 0, 0, Condition.createItemCondition("I1", "Item 1"), false, true);

		// next item of selected one
		oMTable.navigate(1);
		await _checkNavigatedItem(assert, oTable, true, 1, 1, Condition.createItemCondition("I2", "Item 2"), false, true);
		oTable.getItems()[1].setSelected(false); // initialize
		oMTable.onConnectionChange(); // simulate new assignment
		oMTable.setConditions([]);

		// no item selected -> navigate to last
		oMTable.navigate(-1);
		await _checkNavigatedItem(assert, oTable, true, 2, 2, Condition.createItemCondition("I3", "X-Item 3"), false, true);

		const oShowResult = await oMTable.onShow();
		assert.equal(oShowResult?.itemId, oTable.getItems()[2].getId(), "OnShow returns navigated Item ID");
		assert.equal(oShowResult?.items, 3, "OnShow returns number of items");

		oMTable.setFilterValue("I"); // as JSOM-Model does not support $search all items are returned, just test for initialization of navigation
		await _checkNavigatedItem(assert, oTable, true, -1, -1, undefined, undefined, false);

		// first match -> navigation starts there
		oTable.getItems()[2].setSelected(false); // initialize
		oMTable.onConnectionChange(); // simulate new assignment
		oMTable.setConditions([]);
		oMTable.setHighlightId(oTable.getItems()[0].getId());
		oMTable.navigate(0);
		await _checkNavigatedItem(assert, oTable, true, 0, 0, Condition.createItemCondition("I1", "Item 1"), false, true);

		oMTable.navigate(9999);
		await _checkNavigatedItem(assert, oTable, true, 2, 2, Condition.createItemCondition("I3", "X-Item 3"), false, true);

		oMTable.navigate(-9999);
		await _checkNavigatedItem(assert, oTable, true, 0, 0, Condition.createItemCondition("I1", "Item 1"), false, true);

		oMTable.onHide();
		await _checkNavigatedItem(assert, oTable, false, -1, -1, undefined, undefined, false);

	});

	QUnit.test("navigate to footer button", async (assert) => {

		oTable.bindItems({path: "/items", template: oItemTemplate, length: 10});
		_attachNavigated();

		await _renderScrollContainer();

		const oContainerConfig = oMTable.getContainerConfig();
		const oPopupConfig = oContainerConfig?.['sap.ui.mdc.valuehelp.Popover'];
		const oFooterContent = oPopupConfig?.getFooter?.();

		return oFooterContent?.then(async (oFooterContent) => {
			oFooterContent.placeAt("content"); // render Footer
			await nextUIUpdate();
			const aToolbarContent = oFooterContent.getContent();
			const oButton = aToolbarContent[1];
			sinon.spy(oButton, "focus");

			oMTable.setConditions([]);
			await oMTable.onShow(); // to update selection and scroll
			oMTable._iNavigateIndex = 2; // fake last item navigated
			oMTable.navigate(1);
			await _checkNavigatedItem(assert, oTable, true, -1, -1, undefined, false, true);
			assert.ok(oButton.focus.called, "Button focused");
			sinon.stub(oContainer, "getDomRef").returns(undefined); // to fake focus in field (outside Popover)

			qutils.triggerKeydown(oButton.getFocusDomRef().id, KeyCodes.ARROW_UP, false, false, false);
			await _checkNavigatedItem(assert, oTable, true, 2, 2, Condition.createItemCondition("I3", "X-Item 3"), false, true);

			oContainer.getDomRef.restore();

			oButton.focus();
			oScrollContainer.getContent()[1].focus(); // fake focus somethere else
			await _checkNavigatedItem(assert, oTable, true, 0, 0, Condition.createItemCondition("I1", "Item 1"), false, true);

			oFooterContent.destroy();
		}).catch((oError) => {
			assert.notOk(true, "Promise Catch called: " + oError.message || oError);
		});

	});

	QUnit.test("navigate for multi-value", async (assert) => {

		await _renderScrollContainer();

		oTable.setMode(ListMode.MultiSelect);
		oMTable.setConfig({
			maxConditions: -1,
			operators: [OperatorName.EQ, OperatorName.BT]
		});
		sinon.spy(oTable, "focus");

		_attachNavigated();
		let iSelect = 0;
		let aConditions;
		let sType;
		oMTable.attachEvent("select", (oEvent) => {
			iSelect++;
			aConditions = oEvent.getParameter("conditions");
			sType = oEvent.getParameter("type");
		});
		let iConfirm = 0;
		oMTable.attachEvent("confirm", (oEvent) => {
			iConfirm++;
		});

		const aItems = oTable.getItems();
		sinon.spy(aItems[0], "focus");

		oMTable.setConditions([]);
		return oMTable.onBeforeShow(true).then(async () => {
			await oMTable.onShow(); // to update selection and scroll
			oMTable.navigate(1);
			assert.ok(aItems[0].focus.called, "First item focused");
			assert.equal(iNavigate, 0, "Navigated Event not fired");

			qutils.triggerKeydown(aItems[0].getFocusDomRef().id, KeyCodes.ARROW_UP, false, false, false);
			assert.equal(iNavigate, 1, "Navigate event fired");
			assert.notOk(oNavigateCondition, "Navigate condition");
			assert.notOk(sNavigateItemId, "Navigate event itemId");
			assert.ok(bNavigateLeaveFocus, "Navigate event leave");

			// selection via SelectionChangeEvent (selection of items done normally in table)
			iSelect = 0;
			iConfirm = 0;
			const aNewConditions = [
				Condition.createItemCondition("I2", "Item 2")
			];
			aItems[1].setSelected(false);
			oTable.fireSelectionChange({listItems: [aItems[1]]});
			assert.equal(iSelect, 1, "select event fired");
			assert.deepEqual(aConditions, aNewConditions, "select event conditions");
			assert.equal(sType, ValueHelpSelectionType.Remove, "select event type");
			assert.equal(iConfirm, 1, "confirm event fired");
		});

	});

	QUnit.test("navigate for multi-value (closed)", async (assert) => {

		bIsOpen = false;

		oTable.setMode(ListMode.MultiSelect);
		oMTable.setConfig({
			maxConditions: -1,
			operators: [OperatorName.EQ, OperatorName.BT]
		});

		_attachNavigated();

		oMTable.setConditions([Condition.createItemCondition("I2", "Item 2")]);
		oMTable.navigate(1);
		await _checkNavigatedItem(assert, oTable, false, 0, 1, Condition.createItemCondition("I1", "Item 1"), false, true);

		// no previous item
		oMTable.navigate(-1);
		await _checkNavigatedItem(assert, oTable, false, 0, 1, Condition.createItemCondition("I1", "Item 1"), true, true);

		// next item , selected one needs to be skipped
		oMTable.navigate(1);
		await _checkNavigatedItem(assert, oTable, false, 2, 1, Condition.createItemCondition("I3", "X-Item 3"), false, true);
		oMTable.onConnectionChange(); // simulate new assignment

		// navigate to last
		oMTable.navigate(-1);
		await _checkNavigatedItem(assert, oTable, false, 2, 1, Condition.createItemCondition("I3", "X-Item 3"), false, true);

		// check set Conditions from outside
		oMTable.setConditions([]);
		await _checkNavigatedItem(assert, oTable, false, -1, -1, undefined, undefined, false);

	});

	QUnit.test("navigate to footer button (multi-value)", async (assert) => {

		oTable.bindItems({path: "/items", template: oItemTemplate, length: 10});
		_attachNavigated();

		await _renderScrollContainer();

		oTable.setMode(ListMode.MultiSelect);
		oMTable.setConfig({
			maxConditions: -1,
			operators: [OperatorName.EQ, OperatorName.BT]
		});

		const aItems = oTable.getItems();
		sinon.spy(aItems[2], "focus");

		const oContainerConfig = oMTable.getContainerConfig();
		const oPopupConfig = oContainerConfig?.['sap.ui.mdc.valuehelp.Popover'];
		const oFooterContent = oPopupConfig?.getFooter?.();

		if (oFooterContent) {
			return oMTable.onBeforeShow(true).then( () => {
				return oFooterContent.then(async (oFooterContent) => {
					oFooterContent.placeAt("content"); // render Footer
					await nextUIUpdate();
					const aToolbarContent = oFooterContent.getContent();
					const oButton = aToolbarContent[1];
					sinon.spy(oButton, "focus");

					oMTable.setConditions([]);
					await oMTable.onShow(); // to update selection and scroll
					oMTable.navigate(3);
					assert.ok(aItems[2].focus.called, "3rd item focused");
					assert.equal(iNavigate, 0, "Navigated Event not fired");

					qutils.triggerKeydown(aItems[2].getFocusDomRef().id, KeyCodes.ARROW_DOWN, false, false, false);
					assert.equal(iNavigate, 0, "Navigated Event not fired");
					assert.ok(oButton.focus.called, "Button focused");

					aItems[2].focus.reset();
					qutils.triggerKeydown(oButton.getFocusDomRef().id, KeyCodes.ARROW_UP, false, false, false);
					assert.ok(aItems[2].focus.called, "3rd item focused");
					assert.equal(iNavigate, 0, "Navigated Event not fired");

					oButton.focus();
					oTable.focus(); // fake focus somethere else
					await _checkNavigatedItem(assert, oTable, true, -1, -1, undefined, true, true);

					oFooterContent.destroy();
				});
			}).catch((oError) => {
				assert.notOk(true, "Promise Catch called: " + oError.message || oError);
			});
		}

	});

	QUnit.test("navigate grouped table with async ListBinding (closed)", async (assert) => {

		bIsOpen = false; // test for closed navigation (for open is tested later)
		oModel.setData({
			items: [
				{ text: "Item 1", key: "I1", additionalText: "Text 1", group: "a" },
				{ text: "Item 2", key: "I2", additionalText: "Text 2", group: "b" },
				{ text: "Item 3", key: "I3", additionalText: "Text 3", group: "a" }
			]
		});
		const oSorter = new Sorter("group", false, true);
		oTable.bindItems({path: '/items', suspended: true, sorter: oSorter, template: oItemTemplate});
		const oListBinding = oTable.getBinding("items");

		_attachNavigated();

		oMTable.setConditions([]);
		oModel.checkUpdate(true); // force model update
		sinon.stub(oListBinding, "getLength").onFirstCall().returns(undefined); // to fake pending binding
		oListBinding.getLength.callThrough();

		_fakeV4Binding();

		oMTable.navigate(1);
		await _checkNavigatedItem(assert, oTable, false, 1, 1, Condition.createItemCondition("I1", "Item 1"), false, true);
		let oItem = oTable.getItems()[0];
		assert.ok(oItem.isA("sap.m.GroupHeaderListItem"), "Item0 is GroupHeaderListItem");
		oItem = oTable.getItems()[3];
		assert.ok(oItem.isA("sap.m.GroupHeaderListItem"), "Item3 is GroupHeaderListItem");

		// next item
		oMTable.navigate(1);
		await _checkNavigatedItem(assert, oTable, false, 2, 2, Condition.createItemCondition("I3", "Item 3"), false, true);

		// next item (ignoring group header)
		oMTable.navigate(1);
		await _checkNavigatedItem(assert, oTable, false, 4, 4, Condition.createItemCondition("I2", "Item 2"), false, true);

		// previous item (ignoring group header)
		oMTable.navigate(-1);
		await _checkNavigatedItem(assert, oTable, false, 2, 2, Condition.createItemCondition("I3", "Item 3"), false, true);

		// previous item
		oMTable.navigate(-1);
		await _checkNavigatedItem(assert, oTable, false, 1, 1, Condition.createItemCondition("I1", "Item 1"), false, true);

		// no previous item
		oMTable.navigate(-1);
		await _checkNavigatedItem(assert, oTable, false, -1, 1, Condition.createItemCondition("I1", "Item 1"), true, true);

		oMTable.onConnectionChange(); // simulate new assignment

	});

	QUnit.test("navigate grouped table with async ListBinding (open)", async (assert) => {

		oModel.setData({
			items: [
				{ text: "Item 1", key: "I1", additionalText: "Text 1", group: "a" },
				{ text: "Item 2", key: "I2", additionalText: "Text 2", group: "b" },
				{ text: "Item 3", key: "I3", additionalText: "Text 3", group: "a" }
			]
		});
		const oSorter = new Sorter("group", false, true);
		oTable.bindItems({path: '/items', suspended: true, sorter: oSorter, template: oItemTemplate});
		const oListBinding = oTable.getBinding("items");

		_fakeV4Binding(oListBinding);

		await _renderScrollContainer();

		_fakeV4Binding();

		_attachNavigated();

		oMTable.setConditions([]);
		return oMTable.onBeforeShow(false).then(async () => {
			await oMTable.onShow(); // to simulate Open
			oModel.checkUpdate(true); // force model update
			await nextUIUpdate(); // wait until items are rendered
			sinon.stub(oListBinding, "getLength").onFirstCall().returns(undefined); // to fake pending binding
			oListBinding.getLength.callThrough();

			oMTable.navigate(1);
			await _checkNavigatedItem(assert, oTable, true, 0, 0, undefined, false, true);
			let oItem = oTable.getItems()[0];
			assert.ok(oItem.isA("sap.m.GroupHeaderListItem"), "Item0 is GroupHeaderListItem");
			oItem = oTable.getItems()[3];
			assert.ok(oItem.isA("sap.m.GroupHeaderListItem"), "Item3 is GroupHeaderListItem");

			// next item
			oMTable.navigate(1);
			await _checkNavigatedItem(assert, oTable, true, 1, 1, Condition.createItemCondition("I1", "Item 1"), false, true);

			// next item
			oMTable.navigate(1);
			await _checkNavigatedItem(assert, oTable, true, 2, 2, Condition.createItemCondition("I3", "Item 3"), false, true);

			// next item (group header)
			oMTable.navigate(1);
			await _checkNavigatedItem(assert, oTable, true, 3, 3, undefined, false, true);

			// next item
			oMTable.navigate(1);
			await _checkNavigatedItem(assert, oTable, true, 4, 4, Condition.createItemCondition("I2", "Item 2"), false, true);

			// previous item (group header)
			oMTable.navigate(-1);
			await _checkNavigatedItem(assert, oTable, true, 3, 3, undefined, false, true);

			// previous item
			oMTable.navigate(-1);
			await _checkNavigatedItem(assert, oTable, true, 2, 2, Condition.createItemCondition("I3", "Item 3"), false, true);

			// previous item
			oMTable.navigate(-1);
			await _checkNavigatedItem(assert, oTable, true, 1, 1, Condition.createItemCondition("I1", "Item 1"), false, true);

			// previous item (group header)
			oMTable.navigate(-1);
			await _checkNavigatedItem(assert, oTable, true, 0, 0, undefined, false, true);

			// no previous item
			oMTable.navigate(-1);
			await _checkNavigatedItem(assert, oTable, true, -1, 0, undefined, true, true);

			oMTable.onHide();
		});

	});

	QUnit.test("isNavigationEnabled - singleSelect and closed", (assert) => {

		const oListBinding = oMTable.getListBinding();
		const oBindingInfo = oMTable.getListBindingInfo();
		bIsOpen = false;
		sinon.stub(oListBinding, "isLengthFinal").returns(false);
		sinon.stub(oListBinding, "isSuspended").returns(false);
		oBindingInfo.length = undefined;

		// not all items known
		assert.ok(oMTable.isNavigationEnabled(1), "Navigation is enabled for 1");
		assert.ok(oMTable.isNavigationEnabled(-1), "Navigation is enabled for -1");
		assert.notOk(oMTable.isNavigationEnabled(9999), "Navigation is disabled for 9999");
		assert.notOk(oMTable.isNavigationEnabled(-9999), "Navigation is disabled for -9999");
		assert.notOk(oMTable.isNavigationEnabled(10), "Navigation is disabled for 10");
		assert.notOk(oMTable.isNavigationEnabled(-10), "Navigation is disabled for -10");

		// fixed length
		oBindingInfo.length = 5;
		assert.ok(oMTable.isNavigationEnabled(1), "Navigation is enabled for 1");
		assert.ok(oMTable.isNavigationEnabled(-1), "Navigation is enabled for -1");
		assert.ok(oMTable.isNavigationEnabled(9999), "Navigation is enabled for 9999");
		assert.ok(oMTable.isNavigationEnabled(-9999), "Navigation is enabled for -9999");
		assert.ok(oMTable.isNavigationEnabled(10), "Navigation is enabled for 10");
		assert.ok(oMTable.isNavigationEnabled(-10), "Navigation is enabled for -10");

		// all items loaded
		oBindingInfo.length = undefined;
		oListBinding.isLengthFinal.returns(true);
		assert.ok(oMTable.isNavigationEnabled(1), "Navigation is enabled for 1");
		assert.ok(oMTable.isNavigationEnabled(-1), "Navigation is enabled for -1");
		assert.ok(oMTable.isNavigationEnabled(9999), "Navigation is enabled for 9999");
		assert.ok(oMTable.isNavigationEnabled(-9999), "Navigation is enabled for -9999");
		assert.ok(oMTable.isNavigationEnabled(10), "Navigation is enabled for 10");
		assert.ok(oMTable.isNavigationEnabled(-10), "Navigation is enabled for -10");

		// suspended
		oListBinding.isSuspended.returns(true);
		assert.ok(oMTable.isNavigationEnabled(1), "Navigation is enabled for 1");
		assert.ok(oMTable.isNavigationEnabled(-1), "Navigation is enabled for -1");
		assert.notOk(oMTable.isNavigationEnabled(9999), "Navigation is disabled for 9999");
		assert.notOk(oMTable.isNavigationEnabled(-9999), "Navigation is disabled for -9999");
		assert.notOk(oMTable.isNavigationEnabled(10), "Navigation is disabled for 10");
		assert.notOk(oMTable.isNavigationEnabled(-10), "Navigation is disabled for -10");

	});

	QUnit.test("isNavigationEnabled - singleSelect and opened", (assert) => {

		const oListBinding = oMTable.getListBinding();
		const oBindingInfo = oMTable.getListBindingInfo();
		bIsOpen = true;
		sinon.stub(oListBinding, "isLengthFinal").returns(false);
		sinon.stub(oListBinding, "isSuspended").returns(false);
		oBindingInfo.length = undefined;

		// not all items known
		assert.ok(oMTable.isNavigationEnabled(1), "Navigation is enabled for 1");
		assert.ok(oMTable.isNavigationEnabled(-1), "Navigation is enabled for -1");
		assert.notOk(oMTable.isNavigationEnabled(9999), "Navigation is disabled for 9999");
		assert.notOk(oMTable.isNavigationEnabled(-9999), "Navigation is disabled for -9999");
		assert.notOk(oMTable.isNavigationEnabled(10), "Navigation is disabled for 10");
		assert.notOk(oMTable.isNavigationEnabled(-10), "Navigation is disabled for -10");

		// fixed length
		oBindingInfo.length = 5;
		assert.ok(oMTable.isNavigationEnabled(1), "Navigation is enabled for 1");
		assert.ok(oMTable.isNavigationEnabled(-1), "Navigation is enabled for -1");
		assert.ok(oMTable.isNavigationEnabled(9999), "Navigation is enabled for 9999");
		assert.ok(oMTable.isNavigationEnabled(-9999), "Navigation is enabled for -9999");
		assert.ok(oMTable.isNavigationEnabled(10), "Navigation is enabled for 10");
		assert.ok(oMTable.isNavigationEnabled(-10), "Navigation is enabled for -10");

		// all items loaded
		oBindingInfo.length = undefined;
		oListBinding.isLengthFinal.returns(true);
		assert.ok(oMTable.isNavigationEnabled(1), "Navigation is enabled for 1");
		assert.ok(oMTable.isNavigationEnabled(-1), "Navigation is enabled for -1");
		assert.ok(oMTable.isNavigationEnabled(9999), "Navigation is enabled for 9999");
		assert.ok(oMTable.isNavigationEnabled(-9999), "Navigation is enabled for -9999");
		assert.ok(oMTable.isNavigationEnabled(10), "Navigation is enabled for 10");
		assert.ok(oMTable.isNavigationEnabled(-10), "Navigation is enabled for -10");

		// suspended
		oListBinding.isSuspended.returns(true);
		assert.ok(oMTable.isNavigationEnabled(1), "Navigation is enabled for 1");
		assert.ok(oMTable.isNavigationEnabled(-1), "Navigation is enabled for -1");
		assert.notOk(oMTable.isNavigationEnabled(9999), "Navigation is disabled for 9999");
		assert.notOk(oMTable.isNavigationEnabled(-9999), "Navigation is disabled for -9999");
		assert.notOk(oMTable.isNavigationEnabled(10), "Navigation is disabled for 10");
		assert.notOk(oMTable.isNavigationEnabled(-10), "Navigation is disabled for -10");

	});

	QUnit.test("isNavigationEnabled - multiSelect and closed", (assert) => {

		const oListBinding = oMTable.getListBinding();
		const oBindingInfo = oMTable.getListBindingInfo();
		oTable.setMode(ListMode.MultiSelect);
		bIsOpen = false;
		sinon.stub(oListBinding, "isLengthFinal").returns(false);
		sinon.stub(oListBinding, "isSuspended").returns(false);
		oBindingInfo.length = undefined;

		// not all items known
		assert.ok(oMTable.isNavigationEnabled(1), "Navigation is enabled for 1");
		assert.ok(oMTable.isNavigationEnabled(-1), "Navigation is enabled for -1");
		assert.notOk(oMTable.isNavigationEnabled(9999), "Navigation is disabled for 9999");
		assert.notOk(oMTable.isNavigationEnabled(-9999), "Navigation is disabled for -9999");
		assert.notOk(oMTable.isNavigationEnabled(10), "Navigation is disabled for 10");
		assert.notOk(oMTable.isNavigationEnabled(-10), "Navigation is disabled for -10");

		// fixed length
		oBindingInfo.length = 5;
		assert.ok(oMTable.isNavigationEnabled(1), "Navigation is enabled for 1");
		assert.ok(oMTable.isNavigationEnabled(-1), "Navigation is enabled for -1");
		assert.notOk(oMTable.isNavigationEnabled(9999), "Navigation is disabled for 9999");
		assert.notOk(oMTable.isNavigationEnabled(-9999), "Navigation is disabled for -9999");
		assert.notOk(oMTable.isNavigationEnabled(10), "Navigation is disabled for 10");
		assert.notOk(oMTable.isNavigationEnabled(-10), "Navigation is disabled for -10");

		// all items loaded
		oBindingInfo.length = undefined;
		oListBinding.isLengthFinal.returns(true);
		assert.ok(oMTable.isNavigationEnabled(1), "Navigation is enabled for 1");
		assert.ok(oMTable.isNavigationEnabled(-1), "Navigation is enabled for -1");
		assert.notOk(oMTable.isNavigationEnabled(9999), "Navigation is disabled for 9999");
		assert.notOk(oMTable.isNavigationEnabled(-9999), "Navigation is disabled for -9999");
		assert.notOk(oMTable.isNavigationEnabled(10), "Navigation is disabled for 10");
		assert.notOk(oMTable.isNavigationEnabled(-10), "Navigation is disabled for -10");

		// suspended
		oListBinding.isSuspended.returns(true);
		assert.ok(oMTable.isNavigationEnabled(1), "Navigation is enabled for 1");
		assert.ok(oMTable.isNavigationEnabled(-1), "Navigation is enabled for -1");
		assert.notOk(oMTable.isNavigationEnabled(9999), "Navigation is disabled for 9999");
		assert.notOk(oMTable.isNavigationEnabled(-9999), "Navigation is disabled for -9999");
		assert.notOk(oMTable.isNavigationEnabled(10), "Navigation is disabled for 10");
		assert.notOk(oMTable.isNavigationEnabled(-10), "Navigation is disabled for -10");

	});

	QUnit.test("isNavigationEnabled - multiSelect and opened", async (assert) => {

		await _renderScrollContainer();
		const oListBinding = oMTable.getListBinding();
		const oBindingInfo = oMTable.getListBindingInfo();
		oTable.setMode(ListMode.MultiSelect);
		bIsOpen = true;
		sinon.stub(oListBinding, "isLengthFinal").returns(false);
		sinon.stub(oListBinding, "isSuspended").returns(false);
		oBindingInfo.length = undefined;

		// not all items known
		assert.ok(oMTable.isNavigationEnabled(1), "Navigation is enabled for 1");
		assert.notOk(oMTable.isNavigationEnabled(-1), "Navigation is disabled for -1");
		assert.notOk(oMTable.isNavigationEnabled(9999), "Navigation is disabled for 9999");
		assert.notOk(oMTable.isNavigationEnabled(-9999), "Navigation is disabled for -9999");
		assert.notOk(oMTable.isNavigationEnabled(10), "Navigation is disabled for 10");
		assert.notOk(oMTable.isNavigationEnabled(-10), "Navigation is disabled for -10");

		// fixed length
		oBindingInfo.length = 5;
		assert.ok(oMTable.isNavigationEnabled(1), "Navigation is enabled for 1");
		assert.notOk(oMTable.isNavigationEnabled(-1), "Navigation is disabled for -1");
		assert.notOk(oMTable.isNavigationEnabled(9999), "Navigation is disabled for 9999");
		assert.notOk(oMTable.isNavigationEnabled(-9999), "Navigation is disabled for -9999");
		assert.notOk(oMTable.isNavigationEnabled(10), "Navigation is disabled for 10");
		assert.notOk(oMTable.isNavigationEnabled(-10), "Navigation is disabled for -10");

		// all items loaded
		oBindingInfo.length = undefined;
		oListBinding.isLengthFinal.returns(true);
		assert.ok(oMTable.isNavigationEnabled(1), "Navigation is enabled for 1");
		assert.notOk(oMTable.isNavigationEnabled(-1), "Navigation is disabled for -1");
		assert.notOk(oMTable.isNavigationEnabled(9999), "Navigation is disabled for 9999");
		assert.notOk(oMTable.isNavigationEnabled(-9999), "Navigation is disabled for -9999");
		assert.notOk(oMTable.isNavigationEnabled(10), "Navigation is disabled for 10");
		assert.notOk(oMTable.isNavigationEnabled(-10), "Navigation is disabled for -10");

		// suspended
		oListBinding.isSuspended.returns(true);
		assert.ok(oMTable.isNavigationEnabled(1), "Navigation is enabled for 1");
		assert.notOk(oMTable.isNavigationEnabled(-1), "Navigation is disabled for -1");
		assert.notOk(oMTable.isNavigationEnabled(9999), "Navigation is disabled for 9999");
		assert.notOk(oMTable.isNavigationEnabled(-9999), "Navigation is disabled for -9999");
		assert.notOk(oMTable.isNavigationEnabled(10), "Navigation is disabled for 10");
		assert.notOk(oMTable.isNavigationEnabled(-10), "Navigation is disabled for -10");

	});

	QUnit.test("getValueHelpIcon", (assert) => {

		assert.equal(oMTable.getValueHelpIcon(), "sap-icon://slim-arrow-down", "icon");
		oMTable.setUseAsValueHelp(false);
		assert.notOk(oMTable.getValueHelpIcon(), "no icon");

	});

	QUnit.test("getAriaAttributes", (assert) => {

		let oCheckAttributes = {
			contentId: oTable.getId(),
			ariaHasPopup: "listbox",
			roleDescription: null,
			valueHelpEnabled: false,
			autocomplete: "both"
		};
		let oAttributes = oMTable.getAriaAttributes(1);
		assert.ok(oAttributes, "Aria attributes returned for SingleSelect");
		assert.deepEqual(oAttributes, oCheckAttributes, "returned attributes");

		const oResourceBundleM = Library.getResourceBundleFor("sap.m"); // sap.m is always loaded

		oCheckAttributes = {
			contentId: oTable.getId(),
			ariaHasPopup: "listbox",
			roleDescription: oResourceBundleM.getText("MULTICOMBOBOX_ARIA_ROLE_DESCRIPTION"),
			valueHelpEnabled: false,
			autocomplete: "both"
		};
		oAttributes = oMTable.getAriaAttributes(-1);
		assert.ok(oAttributes, "Aria attributes returned for MultiSelect");
		assert.deepEqual(oAttributes, oCheckAttributes, "returned attributes");

		oMTable.setUseAsValueHelp(false);
		oMTable.setUseFirstMatch(false);
		oCheckAttributes = {
			contentId: oTable.getId(),
			ariaHasPopup: "listbox",
			roleDescription: null,
			valueHelpEnabled: false,
			autocomplete: "none"
		};
		oAttributes = oMTable.getAriaAttributes(-1);
		assert.ok(oAttributes, "Aria attributes returned for MultiSelect with typeahead only");
		assert.deepEqual(oAttributes, oCheckAttributes, "returned attributes");

	});

<<<<<<< HEAD
=======
	QUnit.test("shouldOpenOnNavigate", (assert) => {

		assert.notOk(oMTable.shouldOpenOnNavigate(), "should not open on navigate for single Select");

		oTable.setMode(ListMode.MultiSelect);
		assert.notOk(oMTable.shouldOpenOnNavigate(), "should open on navigate for multi Select");

	});

>>>>>>> ce0b9aa4
	QUnit.test("getContainerConfig - getContentHeight", (assert) => {

		const oFakeDom = {
			getBoundingClientRect() {
				return {height: 10};
			}
		};
		sinon.stub(oTable, "getDomRef"). returns(oFakeDom);

		const oContainerConfig = oMTable.getContainerConfig();
		const oPopupConfig = oContainerConfig?.['sap.ui.mdc.valuehelp.Popover'];

		assert.ok(oContainerConfig, "Config returned");
		const iHeight = oPopupConfig?.getContentHeight();
		assert.equal(iHeight, 10, "height");
		oTable.getDomRef.restore();

	});

	QUnit.test("isSingleSelect", (assert) => {

		assert.ok(oMTable.isSingleSelect(), "singe-selection taken from Table");

	});

	function _testClone(assert) {

		const oClone = oMTable.clone("MyClone");
		const oCloneTable = oClone.getTable();
		const aClonedItems = oCloneTable?.getItems();

		sinon.spy(oMTable, "fireSelect");
		oCloneTable.fireItemPress({listItem: aClonedItems[0]});
		assert.notOk(oMTable.fireSelect.called, "fireSelect of Table");
		oClone.destroy();

	}

	QUnit.test("clone", (assert) => {

		return _testClone(assert);

	});

	QUnit.test("clone - opened", (assert) => {

		return oMTable.onBeforeShow(true).then(() => {
			return _testClone(assert);
		});

	});

	QUnit.test("setHighlightId", async (assert) => {
		await _renderScrollContainer();
		const aItems = oTable.getItems();

		oMTable.setHighlightId(aItems[0].getId());
		assert.notOk(aItems[0].hasStyleClass("sapMLIBFocused"), "setHighlightId not added class sapMLIBFocused");

		const oListBinding = oMTable.getListBinding();
		sinon.stub(oListBinding, "getCount").returns(undefined); // to check item count calculation from contexts
		const oShowResult = await oMTable.onShow();
		assert.equal(oShowResult?.itemId, oTable.getItems()[0].getId(), "OnShow returns navigated Item ID");
		assert.equal(oShowResult?.items, 3, "OnShow returns number of items");
		oListBinding.getCount.restore();

		oMTable.setHighlightId(aItems[2].getId());
		await new Promise((resolve) => {setTimeout(resolve, 10);}); // as item-selection is updated async
		assert.notOk(aItems[0].hasStyleClass("sapMLIBFocused"), "setHighlightId don't have class sapMLIBFocused");
		assert.notOk(aItems[2].hasStyleClass("sapMLIBFocused"), "setHighlightId not added class sapMLIBFocused");

		oTable.setMode(ListMode.MultiSelect);
		sinon.spy(aItems[2], "focus");
		oMTable.navigate(0);
		assert.ok(aItems[2].focus.called, "navigation focused item");

		oMTable.setHighlightId();
	});

	QUnit.module("Dialog", {
		beforeEach() {
			bIsTypeahead = false;
			_init(false);
		},
		afterEach: _teardown
	});

	QUnit.test("getContent for dialog", (assert) => {
		let iSelect = 0;
		let aConditions;
		let sType;
		oMTable.attachEvent("select", (oEvent) => {
			iSelect++;
			aConditions = oEvent.getParameter("conditions");
			sType = oEvent.getParameter("type");
		});
		let iConfirm = 0;
		oMTable.attachEvent("confirm", (oEvent) => {
			iConfirm++;
		});

		oMTable.setFilterValue("X");
		const oContent = oMTable.getContent();

		return oContent?.then((oContent) => {
			return oMTable.onBeforeShow(true).then(async () => {
				await oMTable.onShow(); // to update selection and scroll
				assert.ok(oContent, "Content returned");
				assert.ok(oContent.isA("sap.ui.layout.FixFlex"), "Content is sap.m.FixFlex");
				assert.equal(oContent.getFixContent().length, 1, "FixFlex number of Fix items");
				const oFixContent = oContent.getFixContent()[0];
				assert.ok(oFixContent.isA("sap.m.VBox"), "FixContent is sap.m.VBox");
				assert.ok(oFixContent.hasStyleClass("sapMdcValueHelpPanelFilterbar"), "VBox has style class sapMdcValueHelpPanelFilterbar");
				assert.equal(oFixContent.getItems().length, 1, "VBox number of items");
				const oFilterBar = oFixContent.getItems()[0];
				assert.ok(oFilterBar.isA("sap.ui.mdc.valuehelp.FilterBar"), "VBox item is FilterBar");
				// const oConditions = oFilterBar.getInternalConditions();
				// assert.equal(oConditions["*text,additionalText*"][0].values[0], "X", "Search condition in FilterBar");
				const oFlexContent = oContent.getFlexContent();
				assert.ok(oFlexContent.isA("sap.m.Panel"), "FlexContent is sap.m.Panel");
				assert.ok(oFlexContent.getExpanded(), "Panel is expanded");
				assert.equal(oFlexContent.getHeight(), "100%", "Panel height");
				assert.equal(oFlexContent.getHeaderText(), oResourceBundle.getText("valuehelp.TABLETITLE", [3]), "Panel headerText");
				assert.ok(oFlexContent.hasStyleClass("sapMdcTablePanel"), "Panel has style class sapMdcTablePanel");
				assert.equal(oFlexContent.getContent().length, 1, "Panel number of items");
				const oScrollContainer = oFlexContent.getContent()[0];
				assert.ok(oScrollContainer.isA("sap.m.ScrollContainer"), "Panel item is ScrollContainer");
				assert.equal(oScrollContainer.getContent().length, 1, "ScrollContainer number of items");
				assert.equal(oScrollContainer.getContent()[0], oTable, "Table inside ScrollContainer");
				assert.equal(oMTable.getScrollDelegate(), oScrollContainer.getScrollDelegate(), "ScrollDelegate");

				assert.equal(oTable.getMode(), ListMode.MultiSelect, "Table mode");
				// assert.equal(oMTable.getDisplayContent(), oTable, "Table stored in displayContent"); // TODO: overwrite getDisplayContent here?
				assert.ok(oTable.hasStyleClass("sapMComboBoxList"), "List has style class sapMComboBoxList");

				const aItems = oTable.getItems();
				let oItem = aItems[0];
				assert.notOk(oItem.getSelected(), "Item0 not selected");
				oItem = aItems[1];
				assert.ok(oItem.getSelected(), "Item1 is selected");
				oItem = aItems[2];
				assert.notOk(oItem.getSelected(), "Item2 not selected");

				let aNewConditions = [
					Condition.createItemCondition("I3", "X-Item 3")
				];
				oTable.fireItemPress({listItem: oItem});
				assert.equal(iSelect, 1, "select event fired");
				assert.deepEqual(aConditions, aNewConditions, "select event conditions");
				assert.equal(sType, ValueHelpSelectionType.Add, "select event type");
				assert.equal(iConfirm, 0, "confirm event not fired");
				oItem = aItems[0];
				assert.notOk(oItem.getSelected(), "Item0 not selected");
				oItem = aItems[1];
				assert.ok(oItem.getSelected(), "Item1 is selected");
				oItem = aItems[2];
				assert.ok(oItem.getSelected(), "Item2 is selected");
				// TODO: clarify if Conditions should really not be updated - so they are not in sync with Selection
				// assert.deepEqual(oMTable.getConditions(), aNewConditions, "MTable conditions");

				// selection via SelectionChangeEvent (selection of items done normally in table)
				iSelect = 0;
				iConfirm = 0;
				aNewConditions = [
					Condition.createItemCondition("I2", "Item 2")
				];
				aItems[1].setSelected(false);
				oTable.fireSelectionChange({listItems: [aItems[1]]});
				assert.equal(iSelect, 1, "select event fired");
				assert.deepEqual(aConditions, aNewConditions, "select event conditions");
				assert.equal(sType, ValueHelpSelectionType.Remove, "select event type");
				assert.equal(iConfirm, 0, "confirm event not fired");

				oMTable.onHide();
				assert.notOk(oTable.hasStyleClass("sapMComboBoxList"), "List style class sapMComboBoxList removed");
			});
		}).catch((oError) => {
			assert.notOk(true, "Promise Catch called: " + oError.message || oError);
		});

	});

	QUnit.test("isQuickSelectSupported", (assert) => {

		assert.ok(oMTable.isQuickSelectSupported(), "quick select supported");

	});

	QUnit.test("Filter with FilterBar", (assert) => {

		const oListBinding = oTable.getBinding("items");
		sinon.stub(ValueHelpDelegate, "isSearchSupported").returns(true);

		const oFilterBar = new FilterBar("FB1");
		sinon.stub(oFilterBar, "getConditions").returns({
			additionalText: [Condition.createCondition(OperatorName.Contains, "2")]
		});

		oMTable.setFilterBar(oFilterBar);
		assert.ok(oFilterBar.getBasicSearchField(), "SearchField added to FilterBar");

		return oMTable.onBeforeShow(true).then(() => {
			sinon.spy(oListBinding, "filter");
			oFilterBar.fireSearch();

			// compare arguments of filter as Filter object is changed during filtering
			assert.equal(oListBinding.filter.args.length, 1, "ListBinding filter called once");
			assert.equal(oListBinding.filter.args[0].length, 2, "ListBinding filter number of arguments");
			assert.equal(oListBinding.filter.args[0][0].length, 1, "ListBinding filter is array with one filter");
			assert.equal(oListBinding.filter.args[0][0][0].sPath, "additionalText", "ListBinding filter1 path");
			assert.equal(oListBinding.filter.args[0][0][0].sOperator, FilterOperator.Contains, "ListBinding filter1 operator");
			assert.equal(oListBinding.filter.args[0][0][0].oValue1, "2", "ListBinding filter1 value1");
			assert.equal(oListBinding.filter.args[0][1], FilterType.Application, "ListBinding filter type");
			let aItems = oTable.getItems();
			assert.equal(aItems.length, 1, "number of items");
			assert.equal(aItems[0].getCells()[0].getText(), "I2", "Key of item");

			// removed FilterBar should not trigger filtering
			oMTable.onHide();
			oMTable.setFilterBar();
			return oMTable.onBeforeShow(true).then(() => {
				oFilterBar.getConditions.returns({
					additionalText: [Condition.createCondition(OperatorName.Contains, "3")]
				});
				assert.notOk(oFilterBar.getBasicSearchField(), "SearchField removed from FilterBar");

				oListBinding.filter.reset();
				oFilterBar.fireSearch();
				assert.notOk(oListBinding.filter.called, "No filtering called");
				oFilterBar.destroy();

				// Default filterbar used now
				const oDefaultFilterBar = oMTable.getAggregation("_defaultFilterBar");
				sinon.stub(oDefaultFilterBar, "getConditions").returns({
					additionalText: [Condition.createCondition(OperatorName.Contains, "1")]
				});
				oListBinding.filter.reset();
				oDefaultFilterBar.fireSearch();
				assert.equal(oListBinding.filter.args.length, 1, "ListBinding filter called once");
				assert.equal(oListBinding.filter.args[0].length, 2, "ListBinding filter number of arguments");
				assert.equal(oListBinding.filter.args[0][0].length, 1, "ListBinding filter is array with one filter");
				assert.equal(oListBinding.filter.args[0][0][0].sPath, "additionalText", "ListBinding filter1 path");
				assert.equal(oListBinding.filter.args[0][0][0].sOperator, FilterOperator.Contains, "ListBinding filter1 operator");
				assert.equal(oListBinding.filter.args[0][0][0].oValue1, "1", "ListBinding filter1 value1");
				assert.equal(oListBinding.filter.args[0][1], FilterType.Application, "ListBinding filter type");
				aItems = oTable.getItems();
				assert.equal(aItems.length, 1, "number of items");
				assert.equal(aItems[0].getCells()[0].getText(), "I1", "Key of item");

				ValueHelpDelegate.isSearchSupported.restore();
			});
		});

	});

	QUnit.test("Filtering with FilterBar and $search", (assert) => {
		let iTypeaheadSuggested = 0;
		oMTable.attachEvent("typeaheadSuggested", (oEvent) => {
			iTypeaheadSuggested++;
		});

		sinon.stub(oContainer, "getValueHelpDelegate").returns(ValueHelpDelegateV4);
		sinon.stub(ValueHelpDelegateV4, "isSearchSupported").callThrough(); // returns false for non V4-ListBinding
		sinon.stub(ValueHelpDelegateV4, "updateBindingInfo").callsFake(function(oValueHelp, oContent, oBindingInfo) { //test V4 logic
			ValueHelpDelegateV4.updateBindingInfo.wrappedMethod.apply(this, arguments);

			if (oContent.getSearch() === "i" && oBindingInfo.parameters.$search === "i") { // check if standard search is already set
				oBindingInfo.parameters.$search = "I";
			}
		});

		const oListBinding = oTable.getBinding("items");
		const oListBindingInfo = oTable.getBindingInfo("items");
		oListBinding.changeParameters = (oParameters) => {}; // just fake V4 logic
		oListBinding.getRootBinding = () => {}; // just fake V4 logic
		oListBinding.requestContexts = (iStartIndex, iRequestedItems) => {return Promise.resolve(oListBinding.getContexts(iStartIndex, iRequestedItems));}; // just fake V4 logic

		const oFilterBar = new FilterBar("FB1");
		sinon.stub(oFilterBar, "getConditions").returns({
			additionalText: [Condition.createCondition(OperatorName.Contains, "2")]
		});
		sinon.stub(oFilterBar, "getSearch").returns("i");

		oMTable.setFilterValue("i");
		oMTable.setFilterBar(oFilterBar);
		return oMTable.onBeforeShow(true).then(() => {
			// filtering should happen only if open
			assert.ok(oFilterBar.getBasicSearchField(), "SearchField added to FilterBar");

			sinon.spy(oListBinding, "filter");
			sinon.spy(oListBinding, "changeParameters");
			sinon.spy(oListBinding, "suspend");

			oFilterBar.fireSearch();

			assert.ok(ValueHelpDelegateV4.isSearchSupported.called, "ValueHelpDelegateV4.isSearchSupported called");
			assert.ok(ValueHelpDelegateV4.updateBindingInfo.called, "ValueHelpDelegateV4.updateBindingInfo called");
			assert.equal(oListBindingInfo.parameters.$search, "I", "ListBindingInfo: search string set to $search");
			assert.ok(oListBinding.suspend.calledOnce, "ListBinding was suspended meanwhile");
			assert.notOk(oListBinding.isSuspended(), "ListBinding is resumed");
			assert.equal(oListBinding.filter.args.length, 1, "ListBinding filter called once");
			assert.equal(oListBinding.filter.args[0].length, 2, "ListBinding filter number of arguments");
			assert.equal(oListBinding.filter.args[0][0].length, 1, "ListBinding filter is array with one filter");
			assert.equal(oListBinding.filter.args[0][0][0].sPath, "additionalText", "ListBinding filter path");
			assert.equal(oListBinding.filter.args[0][0][0].sOperator, FilterOperator.Contains, "ListBinding filter operator");
			assert.equal(oListBinding.filter.args[0][0][0].oValue1, "2", "ListBinding filter value1");
			assert.equal(oListBinding.filter.args[0][1], FilterType.Application, "ListBinding filter type");
			assert.equal(iTypeaheadSuggested, 0, "typeaheadSuggested event not fired");

			ValueHelpDelegateV4.isSearchSupported.reset();
			ValueHelpDelegateV4.isSearchSupported.returns(false); // needed for legacy free UI5
			ValueHelpDelegateV4.updateBindingInfo.reset();

			oMTable.onBeforeShow(true); // fake new opening (as just changing Delegate functionality triggers nothing)
			assert.notOk(oFilterBar.getBasicSearchField(), "SearchField removed from FilterBar");

			oContainer.getValueHelpDelegate.restore();
			ValueHelpDelegateV4.isSearchSupported.restore();
			ValueHelpDelegateV4.updateBindingInfo.restore();
		});
	});

	QUnit.test("isSingleSelect", (assert) => {

		assert.notOk(oMTable.isSingleSelect(), "multi-selection taken from Table");

	});

	QUnit.test("announces table update", (assert) => {
		const oContent = oMTable.getContent();
		if (oContent) {
			const fnDone = assert.async();
			oContent.then((oContent) => {
				return oMTable.onBeforeShow(true).then(async () => {
					sinon.spy(oMTable, "_updateHeaderText");
					sinon.spy(MTableUtil, "announceTableUpdate");
					const oPromise = oMTable.onShow(); // to update selection and scroll
					assert.ok(oMTable._updateHeaderText.called, "Table header is updated immediately.");
					oMTable._updateHeaderText.resetHistory();
					await oPromise;
					setTimeout(() => {
						assert.ok(oMTable._updateHeaderText.called, "Table header was updated again on table update");
						assert.ok(MTableUtil.announceTableUpdate.called, "Table update was announced");
						assert.deepEqual(MTableUtil.announceTableUpdate.args[0], ["Items", 3], "Table update announcement receives expected arguments");
						const oFilterBar = oMTable.getAggregation("_defaultFilterBar");
						sinon.stub(oFilterBar, "getConditions").returns({
							additionalText: [Condition.createCondition(OperatorName.Contains, "2")]
						});
						oMTable._updateHeaderText.resetHistory();
						oFilterBar.fireSearch();
						setTimeout(() => {
							assert.ok(oMTable._updateHeaderText.called, "Table header was updated again on table update");
							assert.ok(MTableUtil.announceTableUpdate.calledTwice, "Table update was announced");
							assert.deepEqual(MTableUtil.announceTableUpdate.args[1], ["Items", 1], "Table update announcement receives expected arguments");
							oMTable._updateHeaderText.restore();
							MTableUtil.announceTableUpdate.restore();
							oFilterBar.getConditions.restore();
							fnDone();
						},0);
					},0);
				});
			}).catch((oError) => {
				assert.notOk(true, "Promise Catch called: " + oError.message || oError);
				fnDone();
			});
		}

	});
});<|MERGE_RESOLUTION|>--- conflicted
+++ resolved
@@ -1940,8 +1940,6 @@
 
 	});
 
-<<<<<<< HEAD
-=======
 	QUnit.test("shouldOpenOnNavigate", (assert) => {
 
 		assert.notOk(oMTable.shouldOpenOnNavigate(), "should not open on navigate for single Select");
@@ -1951,7 +1949,6 @@
 
 	});
 
->>>>>>> ce0b9aa4
 	QUnit.test("getContainerConfig - getContentHeight", (assert) => {
 
 		const oFakeDom = {
