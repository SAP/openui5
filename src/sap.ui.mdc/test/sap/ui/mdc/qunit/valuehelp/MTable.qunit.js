// Use this test page to test the API and features of the ValueHelp.
// The interaction with the Field is tested on the field test page.

/* global QUnit, sinon */
/*eslint max-nested-callbacks: [2, 5]*/

sap.ui.define([
	"sap/ui/core/Lib",
	"sap/ui/qunit/QUnitUtils",
	"sap/ui/mdc/ValueHelpDelegate",
	"delegates/odata/v4/ValueHelpDelegate",
	"sap/ui/mdc/valuehelp/content/MTable",
	"sap/ui/mdc/condition/Condition",
	"sap/ui/mdc/enums/ConditionValidated",
	"sap/ui/mdc/enums/OperatorName",
	"sap/ui/mdc/enums/ValueHelpSelectionType",
	"sap/ui/mdc/valuehelp/FilterBar",
	// to have it loaded when BasicSearch should be created
	"sap/ui/mdc/FilterField",
	"sap/ui/model/ParseException",
	"sap/ui/model/FormatException",
	"sap/ui/model/json/JSONModel",
	"sap/ui/model/Filter",
	"sap/ui/model/FilterType",
	"sap/ui/model/FilterOperator",
	"sap/ui/model/Sorter",
	"sap/m/library",
	"sap/m/Table",
	"sap/m/Column",
	"sap/m/ColumnListItem",
	"sap/m/Label",
	"sap/m/Text",
	"sap/m/Button",
	"sap/m/ScrollContainer",
	"sap/ui/events/KeyCodes",
	"sap/ui/core/library",
<<<<<<< HEAD
	"sap/ui/test/utils/nextUIUpdate",
=======
	"sap/ui/core/FocusHandler",
	"sap/ui/qunit/utils/nextUIUpdate",
>>>>>>> f9e12ece
	'sap/ui/mdc/p13n/StateUtil',
	"sap/m/p13n/Engine",
	"test-resources/sap/ui/mdc/qunit/util/createAppEnvironment",
	"sap/m/table/Util"
], (
	Library,
	qutils,
	ValueHelpDelegate,
	ValueHelpDelegateV4,
	MTable,
	Condition,
	ConditionValidated,
	OperatorName,
	ValueHelpSelectionType,
	FilterBar,
	FilterField,
	ParseException,
	FormatException,
	JSONModel,
	Filter,
	FilterType,
	FilterOperator,
	Sorter,
	mLibrary,
	Table,
	Column,
	ColumnListItem,
	Label,
	Text,
	Button,
	ScrollContainer,
	KeyCodes,
	coreLibrary,
	FocusHandler,
	nextUIUpdate,
	StateUtil,
	Engine,
	createAppEnvironment,
	MTableUtil
) => {
	"use strict";

	sinon.stub(StateUtil, "applyExternalState").returns(null); // don't test StateUtil here

	const ListMode = mLibrary.ListMode;

	const oResourceBundle = Library.getResourceBundleFor("sap.ui.mdc");
	const oMResourceBundle = Library.getResourceBundleFor("sap.m");

	let oMTable;
	let oModel;
	let oTable;
	let oItemTemplate;
	let bIsOpen = true;
	let bIsTypeahead = true;
	let iMaxConditions = -1;
	let oScrollContainer = null;
	let sLocalFilterValue;

	const oValueHelp = {
		getPayload() {},
		getDisplay() {
			return "DescriptionValue";
		}
	};

	const oContainer = { //to fake Container
		getScrollDelegate() {
			return oScrollContainer;
		},
		isOpen() {
			return !bIsTypeahead || !!oScrollContainer?.getDomRef() && bIsOpen; // in typeahead only open if rendered
		},
		isOpening() {
			return false;
		},
		isTypeahead() {
			return bIsTypeahead;
		},
		getValueHelpDelegate() {
			return ValueHelpDelegate;
		},
		getValueHelpDelegatePayload() {
			return {x: "X"};
		},
		awaitValueHelpDelegate() {
			return Promise.resolve();
		},
		isValueHelpDelegateInitialized() {
			return true;
		},
		invalidate() {},
		getUIArea() {
			return null;
		},
		getParent() {
			return null;
		},
		getId() {
			return "myFakeContainer";
		},
		getControl() {
			return "Control"; // just to test forwarding
		},
		setLocalFilterValue(sFilterValue) {
			sLocalFilterValue = sFilterValue;
		},
		getLocalFilterValue() {
			return sLocalFilterValue;
		},
		getFilterValue() {
			return undefined;
		},
		hasDialog() {
			return true;
		},
		getDomRef() {
			return oScrollContainer ? oScrollContainer.getDomRef() : oTable?.getDomRef();
		},
		getValueHelp() {
			return oValueHelp;
		}
	};

	const _init = (bTypeahead) => {
		oModel = new JSONModel({
			items: [
				{ text: "Item 1", key: "I1", additionalText: "Text 1", inValue: "" },
				{ text: "Item 2", key: "I2", additionalText: "Text 2", inValue: null },
				{ text: "X-Item 3", key: "I3", additionalText: "Text 3", inValue: "3" }
			]
		});

		oItemTemplate = new ColumnListItem("MyItem", {
			type: "Active",
			cells: [new Text({text: "{key}"}),
					new Text({text: "{text}"}),
					new Text({text: "{additionalText}"})]
		});

		oTable = new Table("T1", {
			width: "26rem",
			mode: bTypeahead ? ListMode.SingleSelectMaster : ListMode.MultiSelect,
			columns: [ new Column({header: new Label({text: "Id"})}),
					   new Column({header: new Label({text: "Text"})}),
					   new Column({header: new Label({text: "Info"})})],
			items: {path: "/items", template: oItemTemplate}
		});

		oTable.setModel(oModel); // as ValueHelp is faked

		const aConditions = [Condition.createItemCondition("I2", "Item 2", {inParameter: null})];
		oMTable = new MTable("MT1", {
			table: oTable,
			keyPath: "key",
			descriptionPath: "text",
			conditions: aConditions, // don't need to test the binding of Container here
			config: { // don't need to test the binding of Container here
				maxConditions: iMaxConditions,
				operators: [OperatorName.EQ, OperatorName.BT]
			}
		}).setModel(oModel);
		sinon.stub(oMTable, "getParent").returns(oContainer);
		oMTable.setParent(); // just to fake call
		oMTable.oParent = oContainer; // fake
	};

	const _teardown = () => {
		oMTable.destroy();
		oMTable = null;
		oTable = undefined; // destroyed with MTable content
		oItemTemplate.destroy();
		oItemTemplate = undefined;
		oModel.destroy();
		oModel = undefined;
		bIsOpen = true;
		bIsTypeahead = true;
		iMaxConditions = -1;
		sLocalFilterValue = undefined;
		if (oScrollContainer) {
			oScrollContainer.getContent()[1].destroy();
			oScrollContainer.getContent.restore();
			oScrollContainer.destroy();
			oScrollContainer = null;
			delete oContainer.getUIAreaForContent;
		}
		FocusHandler.oLastFocusedControlInfo = null; // prevent restore of last focus
	};

	async function _renderScrollContainer() {

		oScrollContainer = new ScrollContainer(); // to test scrolling
		const oButton = new Button("B1", {text: "Test"}); // for focus test
		sinon.stub(oScrollContainer, "getContent").returns([oTable, oButton]); // to render table
		oContainer.getUIAreaForContent = () => {
			return oScrollContainer.getUIArea();
		};
		oScrollContainer.placeAt("content"); // render ScrollContainer
		await nextUIUpdate();
		sinon.spy(oTable, "scrollToIndex");

	}

	const _fakeV4Binding = (oListBinding) => {
		oListBinding = oListBinding || oTable.getBinding("items");
		oListBinding.requestContexts = () => { return Promise.resolve([]);};
		oListBinding.changeParameters = () => {};
		oListBinding.mParameters = {};
		oListBinding.getRootBinding = () => { return undefined;};
		oListBinding.suspend = () => {};
		oListBinding.resume = () => {};
	};

	QUnit.module("Typeahead", {
		beforeEach() {
			bIsTypeahead = true;
			iMaxConditions = 1;
			_init(true);
		},
		afterEach: _teardown
	});

	QUnit.test("getContent for typeahead", (assert) => {

		let iSelect = 0;
		let aConditions;
		let sType;
		oMTable.attachEvent("select", (oEvent) => {
			iSelect++;
			aConditions = oEvent.getParameter("conditions");
			sType = oEvent.getParameter("type");
		});
		let iConfirm = 0;
		oMTable.attachEvent("confirm", (oEvent) => {
			iConfirm++;
		});

		const oContent = oMTable.getContent();

		if (oContent) {
			return oMTable.onBeforeShow(true).then(() => {
				return oMTable.onShow().then((oShowResult) => { // to update selection and scroll
					assert.ok(oContent, "Content returned");
					assert.equal(oContent, oTable, "Content is given Table");
					assert.equal(oTable.getMode(), ListMode.SingleSelectMaster, "Table mode");
					// assert.equal(oMTable.getDisplayContent(), oTable, "Table stored in displayContent"); // TODO: overwrite getDisplayContent here?
					assert.ok(oTable.hasStyleClass("sapMComboBoxList"), "List has style class sapMComboBoxList");
					assert.notOk(oTable.hasStyleClass("sapMListFocus"), "Table has no style class sapMListFocus");

					oMTable.setVisualFocus();
					assert.ok(oTable.hasStyleClass("sapMListFocus"), "Table has style class sapMListFocus");

					const aItems = oTable.getItems();
					let oItem = aItems[0];
					assert.notOk(oItem.getSelected(), "Item0 not selected");
					oItem = aItems[1];
					assert.ok(oItem.getSelected(), "Item1 is selected");
					assert.notOk(oItem.hasStyleClass("sapMLIBFocused"), "Item1 is focused");
					assert.equal(oShowResult?.itemId, oItem.getId(), "OnShow returns selected itemId");
					assert.equal(oShowResult?.items, 3, "OnShow returns number of items");
					oItem = aItems[2];
					assert.notOk(oItem.getSelected(), "Item2 not selected");

					const aNewConditions = [
						Condition.createItemCondition("I3", "X-Item 3")
					];

					oItem.setSelected(true); // In SingleSelectMaster MTable will not update the items selection, as the table already did it.
					oTable.fireItemPress({listItem: oItem});

					assert.equal(iSelect, 1, "select event fired");
					assert.deepEqual(aConditions, aNewConditions, "select event conditions");
					assert.equal(sType, ValueHelpSelectionType.Add, "select event type");
					assert.equal(iConfirm, 1, "confirm event fired");
					// TODO: clarify if Conditions should really not be updated and items not selected - so it is somehow not in sync
					// assert.deepEqual(oMTable.getConditions(), aNewConditions, "MTable conditions");
					// oItem = aItems[1];
					// assert.notOk(oItem.getSelected(), "Item1 is not selected");
					// oItem = aItems[2];
					// assert.ok(oItem.getSelected(), "Item2 is selected");

					// check if empty indicator returned
					oModel.setData({items: []});
					oModel.checkUpdate(true);
					oTable.setMode(ListMode.None); // to check auto-set
					return oMTable.onShow().then((oShowResult) => {
						assert.equal(oShowResult?.itemId, oTable.getId("nodata-text"), "OnShow returns nodata-text ID");
						assert.equal(oShowResult?.items, 0, "OnShow returns number of items");
						assert.equal(oTable.getMode(), ListMode.SingleSelectMaster, "Table mode");

						oTable.setShowNoData(false);
						return oMTable.onShow().then((oShowResult) => {
							assert.notOk(oShowResult?.itemId, "OnShow returns no ID");
							assert.equal(oShowResult?.items, 0, "OnShow returns number of items");

							oMTable.onHide();
							assert.notOk(oTable.hasStyleClass("sapMComboBoxList"), "List style class sapMComboBoxList removed");
						});
					});
				});
			});
		}

	});

	QUnit.test("getContent for typeahead (multi-value)", (assert) => {

		let iSelect = 0;
		let aConditions;
		let sType;
		oMTable.attachEvent("select", (oEvent) => {
			iSelect++;
			aConditions = oEvent.getParameter("conditions");
			sType = oEvent.getParameter("type");
		});
		let iConfirm = 0;
		let bClose = false;
		oMTable.attachEvent("confirm", (oEvent) => {
			iConfirm++;
			bClose = oEvent.getParameter("close");
		});

		oTable.setMode(ListMode.MultiSelect);
		oMTable.setConfig({
			maxConditions: -1,
			operators: [OperatorName.EQ, OperatorName.BT]
		});

		const oContent = oMTable.getContent();

		if (oContent) {
			return oMTable.onBeforeShow(true).then(async () => {
				await _renderScrollContainer();
				const oShowResult = await oMTable.onShow(); // to update selection and scroll
				assert.ok(oContent, "Content returned");
				assert.equal(oContent, oTable, "Content is given Table");
				assert.equal(oTable.getMode(), ListMode.MultiSelect, "Table mode");
				assert.notOk(oShowResult?.itemId, "OnShow returns no itemId");

				const aItems = oTable.getItems();
				let oItem = aItems[0];
				assert.notOk(oItem.getSelected(), "Item0 not selected");
				oItem = aItems[1];
				assert.ok(oItem.getSelected(), "Item1 is selected");
				assert.notOk(oItem.hasStyleClass("sapMLIBFocused"), "Item1 is focused");
				assert.equal(oShowResult?.items, 3, "OnShow returns number of items");
				oItem = aItems[2];
				assert.notOk(oItem.getSelected(), "Item2 not selected");

				let aNewConditions = [
					Condition.createItemCondition("I1", "Item 1")
				];

				aItems[0].focus();
				qutils.triggerKeydown(aItems[0].getFocusDomRef().id, KeyCodes.ENTER, false, false, false);
				await new Promise((resolve) => {setTimeout(resolve, 0);}); // as Item handles event async
				assert.equal(iSelect, 1, "select event fired");
				assert.deepEqual(aConditions, aNewConditions, "select event conditions");
				assert.equal(sType, ValueHelpSelectionType.Add, "select event type");
				assert.equal(iConfirm, 1, "confirm event fired");
				assert.ok(bClose, "should be closed");
				iSelect = 0;
				iConfirm = 0;

				qutils.triggerKeydown(aItems[0].getFocusDomRef().id, KeyCodes.SPACE, false, false, false);
				await new Promise((resolve) => {setTimeout(resolve, 0);}); // as Item handles event async
				assert.equal(iSelect, 1, "select event fired");
				assert.deepEqual(aConditions, aNewConditions, "select event conditions");
				assert.equal(sType, ValueHelpSelectionType.Remove, "select event type");
				assert.equal(iConfirm, 1, "confirm event fired");
				assert.notOk(bClose, "should not be closed");
				iSelect = 0;
				iConfirm = 0;

				aNewConditions = [
					Condition.createItemCondition("I3", "X-Item 3")
				];

				const oCheckBox = aItems[2].getMultiSelectControl();
				oCheckBox.focus();
				oCheckBox.fireSelect(true); // doesn't matter if via click or keyboard
				assert.equal(iSelect, 1, "select event fired");
				assert.deepEqual(aConditions, aNewConditions, "select event conditions");
				assert.equal(sType, ValueHelpSelectionType.Remove, "select event type");
				assert.equal(iConfirm, 1, "confirm event fired");
				assert.notOk(bClose, "should not be closed");
				assert.equal(aItems[2].getFocusDomRef(), document.activeElement, "Whole item is focused");

				oMTable.onHide();
			});
		}

	});

	QUnit.test("getContainerConfig - footer without length limitation", (assert) => {

		const oContainerConfig = oMTable.getContainerConfig();
		const oPopupConfig = oContainerConfig?.['sap.ui.mdc.valuehelp.Popover'];

		assert.ok(oContainerConfig, "Config returned");
		const oFooterContent = oPopupConfig?.getFooter?.();

		return oFooterContent?.then((aFooterContent) => {
			assert.notOk(aFooterContent, "no Content returned");
		}).catch((oError) => {
			assert.notOk(true, "Promise Catch called: " + oError.message || oError);
		});

	});

	QUnit.test("getContainerConfig - footer with length limitation", (assert) => {

		oTable.bindItems({path: "/items", template: oItemTemplate, length: 10});

		let iSwitchToDialog = 0;
		oMTable.attachEvent("requestSwitchToDialog", (oEvent) => {
			iSwitchToDialog++;
		});

		const oContainerConfig = oMTable.getContainerConfig();
		const oPopupConfig = oContainerConfig?.['sap.ui.mdc.valuehelp.Popover'];

		assert.ok(oContainerConfig, "Config returned");
		const oFooterContent = oPopupConfig?.getFooter?.();

		return oFooterContent?.then((oFooterContent) => {
			assert.ok(oFooterContent, "Content returned");
			assert.ok(oFooterContent.isA("sap.m.Toolbar"), "Content is sap.m.Toolbar");
			const aToolbarContent = oFooterContent.getContent();
			assert.equal(aToolbarContent.length, 2, "Tollbar content length");
			const oSpacer = aToolbarContent[0];
			assert.ok(oSpacer.isA("sap.m.ToolbarSpacer"), "First content is sap.m.ToolbarSpacer");
			const oButton = aToolbarContent[1];
			assert.ok(oButton.isA("sap.m.Button"), "Second content is sap.m.Button");
			assert.equal(oButton.getText(), oMResourceBundle.getText("INPUT_SUGGESTIONS_SHOW_ALL"), "Button text");
			assert.ok(oButton.getEnabled(), "Button enabled");
			assert.equal(oButton.getType(), mLibrary.ButtonType.Default, "Button type");

			oButton.firePress();
			assert.equal(iSwitchToDialog, 1, "requestSwitchToDialog event fired");

			oFooterContent.destroy();
		}).catch((oError) => {
			assert.notOk(true, "Promise Catch called: " + oError.message || oError);
		});

	});

<<<<<<< HEAD
=======
	/**
	 *  @deprecated since 1.120.2
	 */
	QUnit.test("Filtering without $search", async (assert) => {

		const oListBinding = oTable.getBinding("items");
		_fakeV4Binding(oListBinding);

		sinon.spy(oListBinding, "filter");
		oMTable.setFilterFields("*text,additionalText*");
		await _renderScrollContainer();
		oMTable.onBeforeShow(); // filtering should happen only if open
		oMTable._bContentBound = true;

		const fnDone = assert.async();
		setTimeout(() => { // as waiting for onBeforeShow-Promise
			oMTable.setFilterValue("3");
			// compare arguments of filter as Filter object is changed during filtering
			assert.equal(oListBinding.filter.args.length, 1, "ListBinding filter called once");
			assert.equal(oListBinding.filter.args[0].length, 2, "ListBinding filter number of arguments");
			assert.equal(oListBinding.filter.args[0][0].length, 1, "ListBinding filter is array with one filter");
			assert.equal(oListBinding.filter.args[0][0][0].aFilters.length, 2, "ListBinding filter contains 2 Filters filter");
			assert.equal(oListBinding.filter.args[0][0][0].aFilters[0].sPath, "text", "ListBinding 1. filter path");
			assert.equal(oListBinding.filter.args[0][0][0].aFilters[0].sOperator, FilterOperator.Contains, "ListBinding 1. filter operator");
			assert.equal(oListBinding.filter.args[0][0][0].aFilters[0].oValue1, "3", "ListBinding 1. filter value1");
			assert.equal(oListBinding.filter.args[0][0][0].aFilters[1].sPath, "additionalText", "ListBinding 2. filter path");
			assert.equal(oListBinding.filter.args[0][0][0].aFilters[1].sOperator, FilterOperator.Contains, "ListBinding 2. filter operator");
			assert.equal(oListBinding.filter.args[0][0][0].aFilters[1].oValue1, "3", "ListBinding 2. filter value1");
			assert.notOk(oListBinding.filter.args[0][0][0].bAnd, "ListBinding filters are OR combined");
			assert.equal(oListBinding.filter.args[0][1], FilterType.Application, "ListBinding filter type");
			const aItems = oTable.getItems();
			assert.equal(aItems.length, 1, "number of items");
			assert.equal(aItems[0].getCells()[0].getText(), "I3", "Key of item");
			fnDone();
		}, 0);

	});

>>>>>>> f9e12ece
	QUnit.test("Filtering for InParameters", (assert) => {

		const oListBinding = oTable.getBinding("items");
		_fakeV4Binding(oListBinding);
		sinon.spy(oListBinding, "filter");
		const oCondition = Condition.createCondition(OperatorName.EQ, ["3"], undefined, undefined, ConditionValidated.NotValidated);
		const oInPromise = Promise.resolve({inValue: [oCondition]});
		sinon.stub(ValueHelpDelegate, "getFilterConditions").returns(oInPromise);

		return oMTable.onBeforeShow(true).then(async () => {
			assert.ok(ValueHelpDelegate.getFilterConditions.calledWith(oValueHelp, oMTable), "ValueHelpDelegate.getFilterConditions called");
			await oMTable.onShow(true); // to trigger filtering
			// compare arguments of filter as Filter object is changed during filtering
			assert.equal(oListBinding.filter.args.length, 1, "ListBinding filter called once");
			assert.equal(oListBinding.filter.args[0].length, 2, "ListBinding filter number of arguments");
			assert.equal(oListBinding.filter.args[0][0].length, 1, "ListBinding filter is array with one filter");
			assert.equal(oListBinding.filter.args[0][0][0].sPath, "inValue", "ListBinding filter path");
			assert.equal(oListBinding.filter.args[0][0][0].sOperator, FilterOperator.EQ, "ListBinding filter operator");
			assert.equal(oListBinding.filter.args[0][0][0].oValue1, "3", "ListBinding filter value1");
			assert.equal(oListBinding.filter.args[0][1], FilterType.Application, "ListBinding filter type");
			const aItems = oTable.getItems();
			assert.equal(aItems.length, 1, "number of items");
			assert.equal(aItems[0].getCells()[0].getText(), "I3", "Key of item");
			assert.notOk(aItems[0].hasStyleClass("sapMLIBFocused"), "Item has style no class sapMLIBFocused");
			assert.notOk(oTable.hasStyleClass("sapMListFocus"), "Table has style no class sapMListFocus");

			ValueHelpDelegate.getFilterConditions.restore();
		});

	});

	QUnit.test("Filtering using $search", async (assert) => {

		let iTypeaheadSuggested = 0;
		let oCondition;
		let sFilterValue;
		let sItemId;
		let iItems;
		let bTypeaheadCaseSensitive;
		oMTable.attachEvent("typeaheadSuggested", (oEvent) => {
			iTypeaheadSuggested++;
			oCondition = oEvent.getParameter("condition");
			sFilterValue = oEvent.getParameter("filterValue");
			sItemId = oEvent.getParameter("itemId");
			iItems = oEvent.getParameter("items");
			bTypeaheadCaseSensitive = oEvent.getParameter("caseSensitive");
		});

		sinon.stub(oContainer, "getValueHelpDelegate").returns(ValueHelpDelegateV4);
		sinon.spy(ValueHelpDelegateV4, "updateBinding"); //test V4 logic

		const oListBinding = oTable.getBinding("items");
		_fakeV4Binding(oListBinding);
		sinon.spy(oListBinding, "filter");
		sinon.spy(oListBinding, "changeParameters");
		oListBinding.suspend(); // check for resuming

		await _renderScrollContainer();
		oMTable.setConditions(); // before filtering conditions should be cleared in typeahead for single-value
		oMTable._bContentBound = true;
		oMTable.setFilterValue("X");
		assert.ok(ValueHelpDelegateV4.updateBinding.called, "ValueHelpDelegateV4.updateBinding called");
		assert.ok(ValueHelpDelegateV4.updateBinding.calledWith(oValueHelp, oListBinding), "ValueHelpDelegateV4.updateBinding called parameters");
		assert.ok(oListBinding.changeParameters.calledWith({$search: "X"}), "ListBinding.changeParameters called with search string");
		assert.notOk(oListBinding.isSuspended(), "ListBinding is resumed");

		const fnDone = assert.async();
		setTimeout(() => { // as waiting for Promise
			// as JSOM-Model does not support $search all items are returned, but test for first of result
			const oTable = oMTable.getTable();
			const aItems = oTable.getItems();
			assert.equal(iTypeaheadSuggested, 1, "typeaheadSuggested event fired");
			assert.deepEqual(oCondition, Condition.createItemCondition("I3", "X-Item 3"), "typeaheadSuggested event condition");
			assert.equal(sFilterValue, "X", "typeaheadSuggested event filterValue");
			assert.equal(sItemId, aItems[2].getId(), "typeaheadSuggested event itemId");
			assert.equal(iItems, 3, "typeaheadSuggested event items");
			assert.equal(bTypeaheadCaseSensitive, false, "typeaheadSuggested event caseSensitive");

			oMTable.setFilterValue("ABC");
			assert.ok(oListBinding.changeParameters.calledWith({$search: "ABC"}), "ListBinding.changeParameters called with search string");

			iTypeaheadSuggested = 0;
			setTimeout(() => { // as waiting for Promise
				// as JSOM-Model does not support $search all items are returned, but test for first of result
				assert.equal(iTypeaheadSuggested, 1, "typeaheadSuggested event fired");
				assert.notOk(oCondition, "typeaheadSuggested event no condition");
				assert.equal(sFilterValue, "ABC", "typeaheadSuggested event filterValue");
				assert.notOk(sItemId, "typeaheadSuggested event no itemId");
				assert.equal(iItems, 3, "typeaheadSuggested event items");
				assert.equal(bTypeaheadCaseSensitive, false, "typeaheadSuggested event caseSensitive");

				oMTable.setConditions([Condition.createItemCondition("I1", "Item 1")]);
				oMTable.setFilterValue("I");
				assert.ok(oListBinding.changeParameters.calledWith({$search: "I"}), "ListBinding.changeParameters called with search string");

				iTypeaheadSuggested = 0;
				setTimeout(() => { // as waiting for Promise
					// as JSOM-Model does not support $search all items are returned, but test for first of result
					assert.equal(iTypeaheadSuggested, 1, "typeaheadSuggested event fired");
					assert.deepEqual(oCondition, Condition.createItemCondition("I2", "Item 2"), "typeaheadSuggested event condition");
					assert.equal(sFilterValue, "I", "typeaheadSuggested event filterValue");
					assert.equal(sItemId, aItems[1].getId(), "typeaheadSuggested event itemId");
					assert.equal(iItems, 3, "typeaheadSuggested event items");
					assert.equal(bTypeaheadCaseSensitive, false, "typeaheadSuggested event caseSensitive");

					oContainer.getValueHelpDelegate.restore();
					ValueHelpDelegateV4.updateBinding.restore();
					fnDone();
				}, 0);
			}, 0);
		}, 0);

	});

	// Delegate seems to already be loaded in this test?
	/* QUnit.test("Filtering waiting for delegate", (assert) => {

		var fnResolve;
		var oPromise = new Promise(function(fResolve) {
			fnResolve = fResolve;
		});
		sinon.stub(oContainer, "isValueHelpDelegateInitialized").returns(false);
		sinon.stub(oContainer, "awaitValueHelpDelegate").returns(oPromise);

		var oListBinding = oTable.getBinding("items");
		sinon.spy(oListBinding, "filter");
		var oCondition = Condition.createCondition(OperatorName.EQ", ["3"], undefined, undefined, ConditionValidated.NotValidated);
		oMTable.setProperty("inConditions", {inValue: [oCondition]});
		oMTable.onShow(); // to trigger filtering

		// compare arguments of filter as Filter object is changed during filtering
		assert.notOk(oListBinding.filter.called, "ListBinding filter not called before Delegate finished");

		var fnDone = assert.async();
		setTimeout(() => { // as waiting for Promise
			assert.ok(oListBinding.filter.called, "ListBinding filter called after Delegate finished");
			fnDone();
		}, 0);

		fnResolve();
		oContainer.isValueHelpDelegateInitialized.restore();
		oContainer.awaitValueHelpDelegate.restore();

	}); */

	QUnit.test("isSearchSupported", (assert) => {
		const isSearchSupportedStub = sinon.stub(ValueHelpDelegate, "isSearchSupported").returns(false);
		assert.notOk(oMTable.isSearchSupported(), "not supported for filtering");
		isSearchSupportedStub.returns(true);
		assert.ok(oMTable.isSearchSupported(), "supported for filtering");
		isSearchSupportedStub.restore();
	});

	QUnit.test("getItemForValue: check for key - match", (assert) => {

		sinon.spy(ValueHelpDelegate, "getFilterConditions");
		sinon.stub(ValueHelpDelegate, "createConditionPayload").callsFake((oPayload, oContent, aValues, oContext) => {
			if (aValues?.[0] === "I3") {
				return {inParameters: {inValue: "3"}, outParameters: null};
			}
		});

		const oConfig = {
			parsedValue: "I3",
			parsedDescription: undefined,
			value: "I3",
			bindingContext: undefined,
			checkKey: true,
			checkDescription: false,
			caseSensitive: true,
			exception: ParseException,
			control: "MyControl"
		};

		_fakeV4Binding();

		const oPromise = oMTable.getItemForValue(oConfig);
		assert.ok(oPromise instanceof Promise, "getItemForValue returns promise");

		return oPromise?.then((oItem) => {
			assert.ok(true, "Promise Then must be called");
			assert.ok(ValueHelpDelegate.getFilterConditions.calledWith(oValueHelp, oMTable, oConfig), "ValueHelpDelegate.getFilterConditions called");
			assert.deepEqual(oItem, {key: "I3", description: "X-Item 3", payload: {inParameters: {inValue: "3"}, outParameters: null}}, "Item returned");
			ValueHelpDelegate.getFilterConditions.restore();
			ValueHelpDelegate.createConditionPayload.restore();
		}).catch((oError) => {
			assert.notOk(true, "Promise Catch called: " + oError.message || oError);
			ValueHelpDelegate.getFilterConditions.restore();
			ValueHelpDelegate.createConditionPayload.restore();
		});

	});

	QUnit.test("getItemForValue: check for key with InParameter - match", (assert) => {

		oModel.setData({
			items: [
				{ text: "Item 1", key: "I1", additionalText: "Text 1a", inValue: "a" },
				{ text: "Item 3", key: "I3", additionalText: "Text 3", inValue: "3a" },
				{ text: "X-Item 3", key: "I3", additionalText: "Text 3", inValue: "3" }
			]
		});

		const oCondition = Condition.createCondition(OperatorName.EQ, ["3"], undefined, undefined, ConditionValidated.NotValidated);
		const oInPromise = Promise.resolve({inValue: [oCondition]});
		sinon.stub(ValueHelpDelegate, "getFilterConditions").returns(oInPromise);

		sinon.stub(ValueHelpDelegate, "createConditionPayload").callsFake((oPayload, oContent, aValues, oContext) => {
			if (aValues?.[0] === "I3") {
				return {inParameters: {inValue: "3"}, outParameters: null};
			}
		});

		const oConfig = {
			parsedValue: "I3",
			parsedDescription: undefined,
			value: "I3",
			bindingContext: "BC", // just to test if used
			checkKey: true,
			checkDescription: false,
			caseSensitive: true,
			exception: ParseException,
			control: "MyControl"
		};

		_fakeV4Binding();

		const oPromise = oMTable.getItemForValue(oConfig);

		assert.ok(oPromise instanceof Promise, "getItemForValue returns promise");

		return oPromise?.then((oItem) => {
			assert.ok(true, "Promise Then must be called");
			assert.ok(ValueHelpDelegate.getFilterConditions.calledWith(oValueHelp, oMTable, oConfig), "ValueHelpDelegate.getFilterConditions called");
			assert.deepEqual(oItem, {key: "I3", description: "X-Item 3", payload: {inParameters: {inValue: "3"}, outParameters: null}}, "Item returned");
			ValueHelpDelegate.getFilterConditions.restore();
			ValueHelpDelegate.createConditionPayload.restore();
		}).catch((oError) => {
			assert.notOk(true, "Promise Catch called: " + oError.message || oError);
			ValueHelpDelegate.getFilterConditions.restore();
			ValueHelpDelegate.createConditionPayload.restore();
		});

	});

	QUnit.test("getItemForValue: check for key - no unique match with setUseFirstMatch=false", (assert) => {

		oMTable.setUseFirstMatch(false);
		oModel.setData({
			items: [
				{ text: "Item 1", key: "I1", additionalText: "Text 1a", inValue: "a" },
				{ text: "Item 3", key: "I3", additionalText: "Text 3", inValue: "3a" },
				{ text: "X-Item 3", key: "I3", additionalText: "Text 3", inValue: "3b" }
			]
		});

		const oConfig = {
			parsedValue: "I3",
			parsedDescription: undefined,
			value: "I3",
			inParameters: undefined,
			outParameters: undefined,
			bindingContext: undefined,
			checkKey: true,
			checkDescription: false,
			caseSensitive: true,
			exception: ParseException,
			control: "MyControl"
		};

		_fakeV4Binding();

		const oPromise = oMTable.getItemForValue(oConfig);
		assert.ok(oPromise instanceof Promise, "getItemForValue returns promise");

		return oPromise?.then((oItem) => {
			assert.notOk(true, "Promise Then must not be called");
		}).catch((oError) => {
			assert.ok(true, "Promise Catch called");
			assert.ok(oError instanceof ParseException, "ParseException returned");
			assert.equal(oError.message, oResourceBundle.getText("valuehelp.VALUE_NOT_UNIQUE", ["I3"]), "Error message");
		});

	});

	QUnit.test("getItemForValue: check for key - no unique match with setUseFirstMatch=true", (assert) => {

		oMTable.setUseFirstMatch(true);
		oModel.setData({
			items: [
				{ text: "Item 1", key: "I1", additionalText: "Text 1a", inValue: "a" },
				{ text: "Item 3", key: "I3", additionalText: "Text 3", inValue: "3a" },
				{ text: "X-Item 3", key: "I3", additionalText: "Text 3", inValue: "3b" }
			]
		});

		const oConfig = {
			parsedValue: "I3",
			parsedDescription: undefined,
			value: "I3",
			inParameters: undefined,
			outParameters: undefined,
			bindingContext: undefined,
			checkKey: true,
			checkDescription: false,
			caseSensitive: true,
			exception: ParseException,
			control: "MyControl"
		};

		_fakeV4Binding();

		const oPromise = oMTable.getItemForValue(oConfig);
		assert.ok(oPromise instanceof Promise, "getItemForValue returns promise");

		return oPromise?.then((oItem) => {
			assert.ok(true, "Promise Then must be called");
			assert.deepEqual(oItem, {key: "I3", description: "Item 3", payload: undefined}, "Item returned");
		}).catch((oError) => {
			assert.notOk(true, "Promise Catch called: " + oError.message || oError);
		});

	});

	QUnit.test("getItemForValue: check for key - match from request", (assert) => {

		const oConfig = {
			parsedValue: "I3",
			parsedDescription: undefined,
			value: "I3",
			bindingContext: undefined,
			checkKey: true,
			checkDescription: false,
			caseSensitive: true,
			exception: ParseException,
			control: "MyControl"
		};

		sinon.stub(oTable, "getItems").onFirstCall().returns([]); // to force request
		oTable.getItems.callThrough();
		sinon.spy(ValueHelpDelegate, "executeFilter");

		_fakeV4Binding();

		const oPromise = oMTable.getItemForValue(oConfig);
		assert.ok(oPromise instanceof Promise, "getItemForValue returns promise");

		return oPromise?.then((oItem) => {
			assert.ok(true, "Promise Then must be called");
			assert.deepEqual(oItem, {key: "I3", description: "X-Item 3", payload: undefined}, "Item returned");
			assert.ok(ValueHelpDelegate.executeFilter.calledOnce, "ValueHelpDelegate.executeFilter called");
		}).catch((oError) => {
			assert.notOk(true, "Promise Catch called: " + oError.message || oError);
		}).finally(() => {
			ValueHelpDelegate.executeFilter.restore();
		});

	});

	QUnit.test("getItemForValue: check for key with InParameters - match from request", (assert) => {

		oModel.setData({
			items: [
				{ text: "Item 1", key: "I1", additionalText: "Text 1a", inValue: "a" },
				{ text: "Item 3", key: "I3", additionalText: "Text 3", inValue: "3a" },
				{ text: "X-Item 3", key: "I3", additionalText: "Text 3", inValue: "3" }
			]
		});

		const oCondition = Condition.createCondition(OperatorName.EQ, ["3"], undefined, undefined, ConditionValidated.NotValidated);
		const oInPromise = Promise.resolve({inValue: [oCondition]});
		sinon.stub(ValueHelpDelegate, "getFilterConditions").returns(oInPromise);

		sinon.stub(ValueHelpDelegate, "createConditionPayload").callsFake((oPayload, oContent, aValues, oContext) => {
			const oData = oContext.getObject();
			if (oData.key === "I3") {
				return {inParameters: {inValue: oData.inValue}};
			}
		});

		const oConfig = {
			parsedValue: "I3",
			parsedDescription: undefined,
			value: "I3",
			bindingContext: {getPath() {return "BC";}},
			checkKey: true,
			checkDescription: false,
			caseSensitive: true,
			exception: ParseException,
			control: "MyControl"
		};

		sinon.stub(oTable, "getItems").onFirstCall().returns([]); // to force request
		oTable.getItems.callThrough();
		sinon.spy(ValueHelpDelegate, "executeFilter");

		_fakeV4Binding();

		const oPromise = oMTable.getItemForValue(oConfig);
		assert.ok(oPromise instanceof Promise, "getItemForValue returns promise");

		return oPromise?.then((oItem) => {
			assert.ok(true, "Promise Then must be called");
			assert.ok(ValueHelpDelegate.getFilterConditions.calledWith(oValueHelp, oMTable, oConfig), "ValueHelpDelegate.getFilterConditions called");
			assert.deepEqual(oItem, {key: "I3", description: "X-Item 3", payload: {inParameters: {inValue: "3"}}}, "Item returned");
			assert.ok(ValueHelpDelegate.executeFilter.calledOnce, "ValueHelpDelegate.executeFilter called");
		}).catch((oError) => {
			assert.notOk(true, "Promise Catch called: " + oError.message || oError);
		}).finally(() => {
			ValueHelpDelegate.getFilterConditions.restore();
			ValueHelpDelegate.createConditionPayload.restore();
			ValueHelpDelegate.executeFilter.restore();
		});

	});

	QUnit.test("getItemForValue: check for key - no match", (assert) => {

		const oConfig = {
			parsedValue: "X",
			parsedDescription: undefined,
			value: "X",
			bindingContext: undefined,
			checkKey: true,
			checkDescription: false,
			caseSensitive: true,
			exception: ParseException,
			control: "MyControl"
		};

		_fakeV4Binding();

		const oPromise = oMTable.getItemForValue(oConfig);
		assert.ok(oPromise instanceof Promise, "getItemForValue returns promise");

		return oPromise?.then((oItem) => {
			assert.notOk(true, "Promise Then must not be called");
		}).catch((oError) => {
			assert.ok(true, "Promise Catch called");
			assert.ok(oError instanceof ParseException, "ParseException returned");
			assert.equal(oError.message, oResourceBundle.getText("valuehelp.VALUE_NOT_EXIST", ["X"]), "Error message");
		});

	});

	QUnit.test("getItemForValue: check for description - match", (assert) => {

		const oConfig = {
			parsedValue: undefined,
			parsedDescription: "x-item 3",
			value: "X_Item 3",
			bindingContext: undefined,
			checkKey: false,
			checkDescription: true,
			caseSensitive: false,
			exception: ParseException,
			control: "MyControl"
		};

		_fakeV4Binding();

		const oPromise = oMTable.getItemForValue(oConfig);
		assert.ok(oPromise instanceof Promise, "getItemForValue returns promise");

		return oPromise?.then((oItem) => {
			assert.ok(true, "Promise Then must be called");
			assert.deepEqual(oItem, {key: "I3", description: "X-Item 3", payload: undefined}, "Item returned");
		}).catch((oError) => {
			assert.notOk(true, "Promise Catch called: " + oError.message || oError);
		});

	});

	QUnit.test("getItemForValue: check for description - match with case sensitive check", (assert) => {

		oMTable.setUseFirstMatch(false);
		oModel.setData({
			items: [
				{ text: "Item 1", key: "I1", additionalText: "Text 1a", inValue: "a" },
				{ text: "item 1", key: "i1", additionalText: "Text 1b", inValue: "b" },
				{ text: "X-Item 3", key: "I3", additionalText: "Text 3", inValue: "3" }
			]
		});

		const oConfig = {
			parsedValue: undefined,
			parsedDescription: "item 1",
			value: "item 1",
			bindingContext: undefined,
			checkKey: false,
			checkDescription: true,
			caseSensitive: false, // should check fallback if multiple items map  but only one case sensitive.
			exception: ParseException,
			control: "MyControl"
		};

		_fakeV4Binding();

		const oPromise = oMTable.getItemForValue(oConfig);
		assert.ok(oPromise instanceof Promise, "getItemForValue returns promise");

		return oPromise?.then((oItem) => {
			assert.ok(true, "Promise Then must be called");
			assert.deepEqual(oItem, {key: "i1", description: "item 1", payload: undefined}, "Item returned");
		}).catch((oError) => {
			assert.notOk(true, "Promise Catch called: " + oError.message || oError);
		});

	});

	QUnit.test("getItemForValue: check for description - match from request", (assert) => {

		const oConfig = {
			parsedValue: undefined,
			parsedDescription: "x-item 3",
			value: "X-Item 3",
			bindingContext: undefined,
			checkKey: false,
			checkDescription: true,
			caseSensitive: false,
			exception: ParseException,
			control: "MyControl"
		};

		sinon.stub(oTable, "getItems").onFirstCall().returns([]); // to force request
		oTable.getItems.callThrough();
		sinon.spy(ValueHelpDelegate, "executeFilter");

		_fakeV4Binding();

		const oPromise = oMTable.getItemForValue(oConfig);
		assert.ok(oPromise instanceof Promise, "getItemForValue returns promise");

		return oPromise?.then((oItem) => {
			assert.ok(true, "Promise Then must be called");
			assert.deepEqual(oItem, {key: "I3", description: "X-Item 3", payload: undefined}, "Item returned");
			assert.ok(ValueHelpDelegate.executeFilter.calledOnce, "ValueHelpDelegate.executeFilter called");
		}).catch((oError) => {
			assert.notOk(true, "Promise Catch called: " + oError.message || oError);
		}).finally(() => {
			ValueHelpDelegate.executeFilter.restore();
		});

	});

	QUnit.test("getItemForValue: check for key and description - match", (assert) => {

		const oConfig = {
			parsedValue: "I3",
			parsedDescription: "I3",
			value: "I3",
			bindingContext: undefined,
			checkKey: true,
			checkDescription: true,
			caseSensitive: true,
			exception: ParseException,
			control: "MyControl"
		};

		_fakeV4Binding();

		const oPromise = oMTable.getItemForValue(oConfig);
		assert.ok(oPromise instanceof Promise, "getItemForValue returns promise");

		return oPromise?.then((oItem) => {
			assert.ok(true, "Promise Then must be called");
			assert.deepEqual(oItem, {key: "I3", description: "X-Item 3", payload: undefined}, "Item returned");
		}).catch((oError) => {
			assert.notOk(true, "Promise Catch called: " + oError.message || oError);
		});

	});

	QUnit.test("getItemForValue: check for key and description - match from request", (assert) => {

		const oConfig = {
			parsedValue: "I3",
			parsedDescription: "I3",
			value: "I3",
			bindingContext: undefined,
			checkKey: true,
			checkDescription: true,
			caseSensitive: true,
			exception: ParseException,
			control: "MyControl"
		};

		sinon.stub(oTable, "getItems").onFirstCall().returns([]); // to force request
		oTable.getItems.callThrough();
		sinon.spy(ValueHelpDelegate, "executeFilter");

		_fakeV4Binding();

		const oPromise = oMTable.getItemForValue(oConfig);
		assert.ok(oPromise instanceof Promise, "getItemForValue returns promise");

		return oPromise?.then((oItem) => {
			assert.ok(true, "Promise Then must be called");
			assert.deepEqual(oItem, {key: "I3", description: "X-Item 3", payload: undefined}, "Item returned");
			assert.ok(ValueHelpDelegate.executeFilter.calledOnce, "ValueHelpDelegate.executeFilter called");
		}).catch((oError) => {
			assert.notOk(true, "Promise Catch called: " + oError.message || oError);
		}).finally(() => {
			ValueHelpDelegate.executeFilter.restore();
		});

	});

	QUnit.test("getItemForValue: check missing paths", (assert) => {

		oMTable.setKeyPath();
		oMTable.setDescriptionPath();

		const oConfig = {
			parsedValue: "I3",
			parsedDescription: "I3",
			value: "I3",
			bindingContext: undefined,
			checkKey: true,
			checkDescription: true,
			caseSensitive: true,
			exception: ParseException,
			control: "MyControl"
		};

		_fakeV4Binding();

		try {
			oMTable.getItemForValue(oConfig);
			assert.ok(false, "Exception missing");
		} catch (oException) {
			assert.equal(oException.message, "MTable: KeyPath missing! " + oMTable.getId(), "Exception fired");
		}

		oConfig.checkKey = false;

		try {
			oMTable.getItemForValue(oConfig);
			assert.ok(false, "Exception missing");
		} catch (oException) {
			assert.equal(oException.message, "MTable: DescriptionPath missing! " + oMTable.getId(), "Exception fired");
		}

	});

	QUnit.test("getItemForValue: ValueHelpDelegate.getFilterConditions", (assert) => {

		oModel.setData({
			items: [
				{ text: "Item 1A", key: "I1", additionalText: "Text 1a", inValue: "a" },
				{ text: "Item 1B", key: "I1", additionalText: "Text 1b", inValue: "b" },
				{ text: "Item 1C", key: "I1", additionalText: "Text 1c", inValue: "c" }
			]
		});

		const oConfig = {
			parsedValue: "I1",
			parsedDescription: undefined,
			value: "I1",
			context: {payload: {inValue: "b"}},
			bindingContext: undefined,
			checkKey: true,
			checkDescription: false,
			caseSensitive: false,
			exception: ParseException,
			control: "MyControl"
		};

		const getFilterConditionsStub = sinon.stub(ValueHelpDelegate, "getFilterConditions");
		getFilterConditionsStub.callsFake((oPayload, oContent, oLocalConfig) => {
			assert.ok(true, "ValueHelpDelegate.getFilterConditions is called.");
			assert.equal(oContent, oMTable, "getFilterConditions receives correct content");
			assert.equal(oLocalConfig, oConfig, "getFilterConditions receives correct config");
			return 	{"inValue": [{operator: OperatorName.EQ, values: ["b"], validated: "NotValidated"}]};
		});

		_fakeV4Binding();

		const oPromise = oMTable.getItemForValue(oConfig);
		assert.ok(oPromise instanceof Promise, "getItemForValue returns promise");

		return oPromise?.then((oItem) => {
			assert.ok(true, "Promise Then must be called");
			assert.deepEqual(oItem, {key: "I1", description: "Item 1B", payload: undefined}, "Correct item returned");
		}).catch((oError) => {
			assert.notOk(true, "Promise Catch called: " + oError.message || oError);
		}).finally(() => {
			getFilterConditionsStub.restore();
		});

	});

	QUnit.test("getItemForValue: Noop config", (assert) => {

		oModel.setData({
			items: [
				{ text: "Item 1A", key: "I1", additionalText: "Text 1a", inValue: "a" },
				{ text: "Item 1B", key: "I1", additionalText: "Text 1b", inValue: "b" },
				{ text: "Item 1C", key: "I1", additionalText: "Text 1c", inValue: "c" }
			]
		});

		const oConfig = {
			parsedValue: undefined,
			parsedDescription: undefined,
			value: "I1",
			context: {payload: {inValue: "b"}},
			bindingContext: undefined,
			checkKey: false,
			checkDescription: false,
			caseSensitive: false,
			exception: ParseException,
			control: "MyControl"
		};

		const getFilterConditionsStub = sinon.stub(ValueHelpDelegate, "getFilterConditions");
		getFilterConditionsStub.callsFake((oPayload, oContent, oLocalConfig) => {
			assert.ok(true, "ValueHelpDelegate.getFilterConditions is called.");
			assert.equal(oContent, oMTable, "getFilterConditions receives correct content");
			assert.equal(oLocalConfig, oConfig, "getFilterConditions receives correct config");
			return 	{"inValue": [{operator: OperatorName.EQ, values: ["b"], validated: "NotValidated"}]};
		});

		_fakeV4Binding();

		assert.notOk(oMTable.getItemForValue(oConfig), "getItemForValue returns null");
		getFilterConditionsStub.restore();
	});

	QUnit.test("isValidationSupported", (assert) => {

		assert.ok(oMTable.isValidationSupported(), "validation is supported");

	});

	let iNavigate = 0;
	let oNavigateCondition;
	let sNavigateItemId;
	let bNavigateLeaveFocus;
	let iVisualFocusSet = 0;

	function _attachNavigated() {

		iNavigate = 0;
		oNavigateCondition = undefined;
		sNavigateItemId = undefined;
		bNavigateLeaveFocus = undefined;
		iVisualFocusSet = 0;
		oMTable.attachEvent("navigated", (oEvent) => {
			iNavigate++;
			oNavigateCondition = oEvent.getParameter("condition");
			sNavigateItemId = oEvent.getParameter("itemId");
			bNavigateLeaveFocus = oEvent.getParameter("leaveFocus");
		});
		oMTable.attachEvent("visualFocusSet", (oEvent) => {
			iVisualFocusSet++;
		});

	}

	async function _checkNavigatedItem(assert, oTable, bOpen, iNavigatedIndex, iSelectedIndex, oCondition, bLeaveFocus, bNavigateEvent) {

		await new Promise((resolve) => {setTimeout(resolve, 10);}); // as item-selection is updated async
		const aItems = oTable.getItems();
		if (!bLeaveFocus) { // as visual focus is removed from Field or by closing (as last item still selected Field should decide to focus or close)
			assert.equal(oTable.hasStyleClass("sapMListFocus"), bOpen && iNavigatedIndex >= 0, "Table has style class sapMListFocus");
		}
		assert.equal(iVisualFocusSet, bOpen && iNavigatedIndex >= 0 && !bNavigateLeaveFocus ? 1 : 0, "visualFocusSet event fired");

		if (bOpen) { // on closed table it doesn't matter
			for (let i = 0; i < aItems.length; i++) {
				const oItem = aItems[i];
				if (i === iSelectedIndex) {
					assert.ok(oItem.hasStyleClass("sapMLIBFocused"), "Item" + i + " is focused");
					if (!oItem.isA("sap.m.GroupHeaderListItem")) {
						assert.ok(oItem.getSelected(), "Item" + i + " is selected");
					}
				} else {
					assert.notOk(oItem.hasStyleClass("sapMLIBFocused"), "Item" + i + " not focused");
					if (!oItem.isA("sap.m.GroupHeaderListItem")) {
						assert.notOk(oItem.getSelected(), "Item" + i + " not selected");
					}
				}
			}
		}

		assert.equal(iNavigate, bNavigateEvent ? 1 : 0, "Navigated Event fired");
		if (!bLeaveFocus && iNavigatedIndex >= 0) {
			if (bIsOpen) {
				assert.ok(oTable.scrollToIndex.calledWith(iNavigatedIndex), "Table scrolled to item");
			}
			assert.deepEqual(oNavigateCondition, oCondition, "Navigated condition");
			assert.equal(sNavigateItemId, aItems[iNavigatedIndex].getId(), "Navigated itemId");
		} else {
			assert.deepEqual(oNavigateCondition, undefined, "Navigated condition");
			assert.equal(sNavigateItemId, undefined, "Navigated itemId");
		}
		assert.equal(bNavigateLeaveFocus, bLeaveFocus, "Navigated leaveFocus");
		if (!oTable.getMode() === ListMode.MultiSelect) {
			assert.deepEqual(oMTable.getConditions(), oCondition ? [oCondition] : [], "MTable conditions");
		}
		assert.equal(oMTable._iNavigateIndex, iNavigatedIndex, "navigated index stored");
		iNavigate = 0;
		oNavigateCondition = undefined;
		sNavigateItemId = undefined;
		bNavigateLeaveFocus = undefined;
		iVisualFocusSet = 0;
		if (bIsOpen) {
			oTable.scrollToIndex.reset();
		}

	}

	QUnit.test("navigate", async (assert) => {

		bIsOpen = true; // test for open navigation (for closed is tested later)
		oMTable._bContentBound = true;
		await _renderScrollContainer();

		_attachNavigated();

		oMTable.setConditions([]);
		await oMTable.onShow(); // to update selection and scroll
		oMTable.navigate(1);
		await _checkNavigatedItem(assert, oTable, true, 0, 0, Condition.createItemCondition("I1", "Item 1"), false, true);

		// no previous item
		oMTable.navigate(-1);
		await _checkNavigatedItem(assert, oTable, true, -1, 0, Condition.createItemCondition("I1", "Item 1"), true, true);

		// no previous item - leaveFocus
		oMTable.navigate(-1);
		await _checkNavigatedItem(assert, oTable, true, -1, 0, Condition.createItemCondition("I1", "Item 1"), true, true);

		// back to last item after leaveFocus
		oMTable.navigate(0);
		await _checkNavigatedItem(assert, oTable, true, 0, 0, Condition.createItemCondition("I1", "Item 1"), false, true);

		// next item of selected one
		oMTable.navigate(1);
		await _checkNavigatedItem(assert, oTable, true, 1, 1, Condition.createItemCondition("I2", "Item 2"), false, true);
		oTable.getItems()[1].setSelected(false); // initialize
		oMTable.onConnectionChange(); // simulate new assignment
		oMTable.setConditions([]);

		// no item selected -> navigate to last
		oMTable.navigate(-1);
		await _checkNavigatedItem(assert, oTable, true, 2, 2, Condition.createItemCondition("I3", "X-Item 3"), false, true);

		const oShowResult = await oMTable.onShow();
		assert.equal(oShowResult?.itemId, oTable.getItems()[2].getId(), "OnShow returns navigated Item ID");
		assert.equal(oShowResult?.items, 3, "OnShow returns number of items");

		oMTable.setFilterValue("I"); // as JSOM-Model does not support $search all items are returned, just test for initialization of navigation
		await _checkNavigatedItem(assert, oTable, true, -1, -1, undefined, undefined, false);

		// first match -> navigation starts there
		oTable.getItems()[2].setSelected(false); // initialize
		oMTable.onConnectionChange(); // simulate new assignment
		oMTable.setConditions([]);
		oMTable.setHighlightId(oTable.getItems()[0].getId());
		oMTable.navigate(0);
		await _checkNavigatedItem(assert, oTable, true, 0, 0, Condition.createItemCondition("I1", "Item 1"), false, true);

		oMTable.navigate(9999);
		await _checkNavigatedItem(assert, oTable, true, 2, 2, Condition.createItemCondition("I3", "X-Item 3"), false, true);

		oMTable.navigate(-9999);
		await _checkNavigatedItem(assert, oTable, true, 0, 0, Condition.createItemCondition("I1", "Item 1"), false, true);

		oMTable.onHide();
		await _checkNavigatedItem(assert, oTable, false, -1, -1, undefined, undefined, false);

	});

	QUnit.test("navigate to footer button", async (assert) => {

		oTable.bindItems({path: "/items", template: oItemTemplate, length: 10});
		_attachNavigated();

		await _renderScrollContainer();

		const oContainerConfig = oMTable.getContainerConfig();
		const oPopupConfig = oContainerConfig?.['sap.ui.mdc.valuehelp.Popover'];
		const oFooterContent = oPopupConfig?.getFooter?.();

		return oFooterContent?.then(async (oFooterContent) => {
			oFooterContent.placeAt("content"); // render Footer
			await nextUIUpdate();
			const aToolbarContent = oFooterContent.getContent();
			const oButton = aToolbarContent[1];
			sinon.spy(oButton, "focus");

			oMTable.setConditions([]);
			await oMTable.onShow(); // to update selection and scroll
			oMTable._iNavigateIndex = 2; // fake last item navigated
			oMTable.navigate(1);
			await _checkNavigatedItem(assert, oTable, true, -1, -1, undefined, false, true);
			assert.ok(oButton.focus.called, "Button focused");
			sinon.stub(oContainer, "getDomRef").returns(undefined); // to fake focus in field (outside Popover)

			qutils.triggerKeydown(oButton.getFocusDomRef().id, KeyCodes.ARROW_UP, false, false, false);
			await _checkNavigatedItem(assert, oTable, true, 2, 2, Condition.createItemCondition("I3", "X-Item 3"), false, true);

			oContainer.getDomRef.restore();

			oButton.focus();
			oScrollContainer.getContent()[1].focus(); // fake focus somethere else
			await _checkNavigatedItem(assert, oTable, true, 0, 0, Condition.createItemCondition("I1", "Item 1"), false, true);

			oFooterContent.destroy();
		}).catch((oError) => {
			assert.notOk(true, "Promise Catch called: " + oError.message || oError);
		});

	});

	QUnit.test("navigate for multi-value", async (assert) => {

		await _renderScrollContainer();

		oTable.setMode(ListMode.MultiSelect);
		oMTable.setConfig({
			maxConditions: -1,
			operators: [OperatorName.EQ, OperatorName.BT]
		});
		sinon.spy(oTable, "focus");

		_attachNavigated();
		let iSelect = 0;
		let aConditions;
		let sType;
		oMTable.attachEvent("select", (oEvent) => {
			iSelect++;
			aConditions = oEvent.getParameter("conditions");
			sType = oEvent.getParameter("type");
		});
		let iConfirm = 0;
		oMTable.attachEvent("confirm", (oEvent) => {
			iConfirm++;
		});

		const aItems = oTable.getItems();
		sinon.spy(aItems[0], "focus");

		oMTable.setConditions([]);
		return oMTable.onBeforeShow(true).then(async () => {
			await oMTable.onShow(); // to update selection and scroll
			oMTable.navigate(1);
			assert.ok(aItems[0].focus.called, "First item focused");
			assert.equal(iNavigate, 0, "Navigated Event not fired");

			qutils.triggerKeydown(aItems[0].getFocusDomRef().id, KeyCodes.ARROW_UP, false, false, false);
			assert.equal(iNavigate, 1, "Navigate event fired");
			assert.notOk(oNavigateCondition, "Navigate condition");
			assert.notOk(sNavigateItemId, "Navigate event itemId");
			assert.ok(bNavigateLeaveFocus, "Navigate event leave");

			// selection via SelectionChangeEvent (selection of items done normally in table)
			iSelect = 0;
			iConfirm = 0;
			const aNewConditions = [
				Condition.createItemCondition("I2", "Item 2")
			];
			aItems[1].setSelected(false);
			oTable.fireSelectionChange({listItems: [aItems[1]]});
			assert.equal(iSelect, 1, "select event fired");
			assert.deepEqual(aConditions, aNewConditions, "select event conditions");
			assert.equal(sType, ValueHelpSelectionType.Remove, "select event type");
			assert.equal(iConfirm, 1, "confirm event fired");
		});

	});

	QUnit.test("navigate for multi-value (closed)", async (assert) => {

		bIsOpen = false;

		oTable.setMode(ListMode.MultiSelect);
		oMTable.setConfig({
			maxConditions: -1,
			operators: [OperatorName.EQ, OperatorName.BT]
		});

		_attachNavigated();

		oMTable.setConditions([Condition.createItemCondition("I2", "Item 2")]);
		oMTable.navigate(1);
		await _checkNavigatedItem(assert, oTable, false, 0, 1, Condition.createItemCondition("I1", "Item 1"), false, true);

		// no previous item
		oMTable.navigate(-1);
		await _checkNavigatedItem(assert, oTable, false, 0, 1, Condition.createItemCondition("I1", "Item 1"), true, true);

		// next item , selected one needs to be skipped
		oMTable.navigate(1);
		await _checkNavigatedItem(assert, oTable, false, 2, 1, Condition.createItemCondition("I3", "X-Item 3"), false, true);
		oMTable.onConnectionChange(); // simulate new assignment

		// navigate to last
		oMTable.navigate(-1);
		await _checkNavigatedItem(assert, oTable, false, 2, 1, Condition.createItemCondition("I3", "X-Item 3"), false, true);

		// check set Conditions from outside
		oMTable.setConditions([]);
		await _checkNavigatedItem(assert, oTable, false, -1, -1, undefined, undefined, false);

	});

	QUnit.test("navigate to footer button (multi-value)", async (assert) => {

		oTable.bindItems({path: "/items", template: oItemTemplate, length: 10});
		_attachNavigated();

		await _renderScrollContainer();

		oTable.setMode(ListMode.MultiSelect);
		oMTable.setConfig({
			maxConditions: -1,
			operators: [OperatorName.EQ, OperatorName.BT]
		});

		const aItems = oTable.getItems();
		sinon.spy(aItems[2], "focus");

		const oContainerConfig = oMTable.getContainerConfig();
		const oPopupConfig = oContainerConfig?.['sap.ui.mdc.valuehelp.Popover'];
		const oFooterContent = oPopupConfig?.getFooter?.();

		if (oFooterContent) {
			return oMTable.onBeforeShow(true).then( () => {
				return oFooterContent.then(async (oFooterContent) => {
					oFooterContent.placeAt("content"); // render Footer
					await nextUIUpdate();
					const aToolbarContent = oFooterContent.getContent();
					const oButton = aToolbarContent[1];
					sinon.spy(oButton, "focus");

					oMTable.setConditions([]);
					await oMTable.onShow(); // to update selection and scroll
					oMTable.navigate(3);
					assert.ok(aItems[2].focus.called, "3rd item focused");
					assert.equal(iNavigate, 0, "Navigated Event not fired");

					qutils.triggerKeydown(aItems[2].getFocusDomRef().id, KeyCodes.ARROW_DOWN, false, false, false);
					assert.equal(iNavigate, 0, "Navigated Event not fired");
					assert.ok(oButton.focus.called, "Button focused");

					aItems[2].focus.reset();
					qutils.triggerKeydown(oButton.getFocusDomRef().id, KeyCodes.ARROW_UP, false, false, false);
					assert.ok(aItems[2].focus.called, "3rd item focused");
					assert.equal(iNavigate, 0, "Navigated Event not fired");

					oButton.focus();
					oTable.focus(); // fake focus somethere else
					await _checkNavigatedItem(assert, oTable, true, -1, -1, undefined, true, true);

					oFooterContent.destroy();
				});
			}).catch((oError) => {
				assert.notOk(true, "Promise Catch called: " + oError.message || oError);
			});
		}

	});

	QUnit.test("navigate grouped table with async ListBinding (closed)", async (assert) => {

		bIsOpen = false; // test for closed navigation (for open is tested later)
		oModel.setData({
			items: [
				{ text: "Item 1", key: "I1", additionalText: "Text 1", group: "a" },
				{ text: "Item 2", key: "I2", additionalText: "Text 2", group: "b" },
				{ text: "Item 3", key: "I3", additionalText: "Text 3", group: "a" }
			]
		});
		const oSorter = new Sorter("group", false, true);
		oTable.bindItems({path: '/items', suspended: true, sorter: oSorter, template: oItemTemplate});
		const oListBinding = oTable.getBinding("items");

		_attachNavigated();

		oMTable.setConditions([]);
		oModel.checkUpdate(true); // force model update
		sinon.stub(oListBinding, "getLength").onFirstCall().returns(undefined); // to fake pending binding
		oListBinding.getLength.callThrough();

		_fakeV4Binding();

		oMTable.navigate(1);
		await _checkNavigatedItem(assert, oTable, false, 1, 1, Condition.createItemCondition("I1", "Item 1"), false, true);
		let oItem = oTable.getItems()[0];
		assert.ok(oItem.isA("sap.m.GroupHeaderListItem"), "Item0 is GroupHeaderListItem");
		oItem = oTable.getItems()[3];
		assert.ok(oItem.isA("sap.m.GroupHeaderListItem"), "Item3 is GroupHeaderListItem");

		// next item
		oMTable.navigate(1);
		await _checkNavigatedItem(assert, oTable, false, 2, 2, Condition.createItemCondition("I3", "Item 3"), false, true);

		// next item (ignoring group header)
		oMTable.navigate(1);
		await _checkNavigatedItem(assert, oTable, false, 4, 4, Condition.createItemCondition("I2", "Item 2"), false, true);

		// previous item (ignoring group header)
		oMTable.navigate(-1);
		await _checkNavigatedItem(assert, oTable, false, 2, 2, Condition.createItemCondition("I3", "Item 3"), false, true);

		// previous item
		oMTable.navigate(-1);
		await _checkNavigatedItem(assert, oTable, false, 1, 1, Condition.createItemCondition("I1", "Item 1"), false, true);

		// no previous item
		oMTable.navigate(-1);
		await _checkNavigatedItem(assert, oTable, false, -1, 1, Condition.createItemCondition("I1", "Item 1"), true, true);

		oMTable.onConnectionChange(); // simulate new assignment

	});

	QUnit.test("navigate grouped table with async ListBinding (open)", async (assert) => {

		oModel.setData({
			items: [
				{ text: "Item 1", key: "I1", additionalText: "Text 1", group: "a" },
				{ text: "Item 2", key: "I2", additionalText: "Text 2", group: "b" },
				{ text: "Item 3", key: "I3", additionalText: "Text 3", group: "a" }
			]
		});
		const oSorter = new Sorter("group", false, true);
		oTable.bindItems({path: '/items', suspended: true, sorter: oSorter, template: oItemTemplate});
		const oListBinding = oTable.getBinding("items");

		_fakeV4Binding(oListBinding);

		await _renderScrollContainer();

		_fakeV4Binding();

		_attachNavigated();

		oMTable.setConditions([]);
		return oMTable.onBeforeShow(false).then(async () => {
			await oMTable.onShow(); // to simulate Open
			oModel.checkUpdate(true); // force model update
			await nextUIUpdate(); // wait until items are rendered
			sinon.stub(oListBinding, "getLength").onFirstCall().returns(undefined); // to fake pending binding
			oListBinding.getLength.callThrough();

			oMTable.navigate(1);
			await _checkNavigatedItem(assert, oTable, true, 0, 0, undefined, false, true);
			let oItem = oTable.getItems()[0];
			assert.ok(oItem.isA("sap.m.GroupHeaderListItem"), "Item0 is GroupHeaderListItem");
			oItem = oTable.getItems()[3];
			assert.ok(oItem.isA("sap.m.GroupHeaderListItem"), "Item3 is GroupHeaderListItem");

			// next item
			oMTable.navigate(1);
			await _checkNavigatedItem(assert, oTable, true, 1, 1, Condition.createItemCondition("I1", "Item 1"), false, true);

			// next item
			oMTable.navigate(1);
			await _checkNavigatedItem(assert, oTable, true, 2, 2, Condition.createItemCondition("I3", "Item 3"), false, true);

			// next item (group header)
			oMTable.navigate(1);
			await _checkNavigatedItem(assert, oTable, true, 3, 3, undefined, false, true);

			// next item
			oMTable.navigate(1);
			await _checkNavigatedItem(assert, oTable, true, 4, 4, Condition.createItemCondition("I2", "Item 2"), false, true);

			// previous item (group header)
			oMTable.navigate(-1);
			await _checkNavigatedItem(assert, oTable, true, 3, 3, undefined, false, true);

			// previous item
			oMTable.navigate(-1);
			await _checkNavigatedItem(assert, oTable, true, 2, 2, Condition.createItemCondition("I3", "Item 3"), false, true);

			// previous item
			oMTable.navigate(-1);
			await _checkNavigatedItem(assert, oTable, true, 1, 1, Condition.createItemCondition("I1", "Item 1"), false, true);

			// previous item (group header)
			oMTable.navigate(-1);
			await _checkNavigatedItem(assert, oTable, true, 0, 0, undefined, false, true);

			// no previous item
			oMTable.navigate(-1);
			await _checkNavigatedItem(assert, oTable, true, -1, 0, undefined, true, true);

			oMTable.onHide();
		});

	});

	QUnit.test("isNavigationEnabled - singleSelect and closed", (assert) => {

		const oListBinding = oMTable.getListBinding();
		const oBindingInfo = oMTable.getListBindingInfo();
		bIsOpen = false;
		sinon.stub(oListBinding, "isLengthFinal").returns(false);
		sinon.stub(oListBinding, "isSuspended").returns(false);
		oBindingInfo.length = undefined;

		// not all items known
		assert.ok(oMTable.isNavigationEnabled(1), "Navigation is enabled for 1");
		assert.ok(oMTable.isNavigationEnabled(-1), "Navigation is enabled for -1");
		assert.notOk(oMTable.isNavigationEnabled(9999), "Navigation is disabled for 9999");
		assert.notOk(oMTable.isNavigationEnabled(-9999), "Navigation is disabled for -9999");
		assert.notOk(oMTable.isNavigationEnabled(10), "Navigation is disabled for 10");
		assert.notOk(oMTable.isNavigationEnabled(-10), "Navigation is disabled for -10");

		// fixed length
		oBindingInfo.length = 5;
		assert.ok(oMTable.isNavigationEnabled(1), "Navigation is enabled for 1");
		assert.ok(oMTable.isNavigationEnabled(-1), "Navigation is enabled for -1");
		assert.ok(oMTable.isNavigationEnabled(9999), "Navigation is enabled for 9999");
		assert.ok(oMTable.isNavigationEnabled(-9999), "Navigation is enabled for -9999");
		assert.ok(oMTable.isNavigationEnabled(10), "Navigation is enabled for 10");
		assert.ok(oMTable.isNavigationEnabled(-10), "Navigation is enabled for -10");

		// all items loaded
		oBindingInfo.length = undefined;
		oListBinding.isLengthFinal.returns(true);
		assert.ok(oMTable.isNavigationEnabled(1), "Navigation is enabled for 1");
		assert.ok(oMTable.isNavigationEnabled(-1), "Navigation is enabled for -1");
		assert.ok(oMTable.isNavigationEnabled(9999), "Navigation is enabled for 9999");
		assert.ok(oMTable.isNavigationEnabled(-9999), "Navigation is enabled for -9999");
		assert.ok(oMTable.isNavigationEnabled(10), "Navigation is enabled for 10");
		assert.ok(oMTable.isNavigationEnabled(-10), "Navigation is enabled for -10");

		// suspended
		oListBinding.isSuspended.returns(true);
		assert.ok(oMTable.isNavigationEnabled(1), "Navigation is enabled for 1");
		assert.ok(oMTable.isNavigationEnabled(-1), "Navigation is enabled for -1");
		assert.notOk(oMTable.isNavigationEnabled(9999), "Navigation is disabled for 9999");
		assert.notOk(oMTable.isNavigationEnabled(-9999), "Navigation is disabled for -9999");
		assert.notOk(oMTable.isNavigationEnabled(10), "Navigation is disabled for 10");
		assert.notOk(oMTable.isNavigationEnabled(-10), "Navigation is disabled for -10");

	});

	QUnit.test("isNavigationEnabled - singleSelect and opened", (assert) => {

		const oListBinding = oMTable.getListBinding();
		const oBindingInfo = oMTable.getListBindingInfo();
		bIsOpen = true;
		sinon.stub(oListBinding, "isLengthFinal").returns(false);
		sinon.stub(oListBinding, "isSuspended").returns(false);
		oBindingInfo.length = undefined;

		// not all items known
		assert.ok(oMTable.isNavigationEnabled(1), "Navigation is enabled for 1");
		assert.ok(oMTable.isNavigationEnabled(-1), "Navigation is enabled for -1");
		assert.notOk(oMTable.isNavigationEnabled(9999), "Navigation is disabled for 9999");
		assert.notOk(oMTable.isNavigationEnabled(-9999), "Navigation is disabled for -9999");
		assert.notOk(oMTable.isNavigationEnabled(10), "Navigation is disabled for 10");
		assert.notOk(oMTable.isNavigationEnabled(-10), "Navigation is disabled for -10");

		// fixed length
		oBindingInfo.length = 5;
		assert.ok(oMTable.isNavigationEnabled(1), "Navigation is enabled for 1");
		assert.ok(oMTable.isNavigationEnabled(-1), "Navigation is enabled for -1");
		assert.ok(oMTable.isNavigationEnabled(9999), "Navigation is enabled for 9999");
		assert.ok(oMTable.isNavigationEnabled(-9999), "Navigation is enabled for -9999");
		assert.ok(oMTable.isNavigationEnabled(10), "Navigation is enabled for 10");
		assert.ok(oMTable.isNavigationEnabled(-10), "Navigation is enabled for -10");

		// all items loaded
		oBindingInfo.length = undefined;
		oListBinding.isLengthFinal.returns(true);
		assert.ok(oMTable.isNavigationEnabled(1), "Navigation is enabled for 1");
		assert.ok(oMTable.isNavigationEnabled(-1), "Navigation is enabled for -1");
		assert.ok(oMTable.isNavigationEnabled(9999), "Navigation is enabled for 9999");
		assert.ok(oMTable.isNavigationEnabled(-9999), "Navigation is enabled for -9999");
		assert.ok(oMTable.isNavigationEnabled(10), "Navigation is enabled for 10");
		assert.ok(oMTable.isNavigationEnabled(-10), "Navigation is enabled for -10");

		// suspended
		oListBinding.isSuspended.returns(true);
		assert.ok(oMTable.isNavigationEnabled(1), "Navigation is enabled for 1");
		assert.ok(oMTable.isNavigationEnabled(-1), "Navigation is enabled for -1");
		assert.notOk(oMTable.isNavigationEnabled(9999), "Navigation is disabled for 9999");
		assert.notOk(oMTable.isNavigationEnabled(-9999), "Navigation is disabled for -9999");
		assert.notOk(oMTable.isNavigationEnabled(10), "Navigation is disabled for 10");
		assert.notOk(oMTable.isNavigationEnabled(-10), "Navigation is disabled for -10");

	});

	QUnit.test("isNavigationEnabled - multiSelect and closed", (assert) => {

		const oListBinding = oMTable.getListBinding();
		const oBindingInfo = oMTable.getListBindingInfo();
		oTable.setMode(ListMode.MultiSelect);
		bIsOpen = false;
		sinon.stub(oListBinding, "isLengthFinal").returns(false);
		sinon.stub(oListBinding, "isSuspended").returns(false);
		oBindingInfo.length = undefined;

		// not all items known
		assert.ok(oMTable.isNavigationEnabled(1), "Navigation is enabled for 1");
		assert.ok(oMTable.isNavigationEnabled(-1), "Navigation is enabled for -1");
		assert.notOk(oMTable.isNavigationEnabled(9999), "Navigation is disabled for 9999");
		assert.notOk(oMTable.isNavigationEnabled(-9999), "Navigation is disabled for -9999");
		assert.notOk(oMTable.isNavigationEnabled(10), "Navigation is disabled for 10");
		assert.notOk(oMTable.isNavigationEnabled(-10), "Navigation is disabled for -10");

		// fixed length
		oBindingInfo.length = 5;
		assert.ok(oMTable.isNavigationEnabled(1), "Navigation is enabled for 1");
		assert.ok(oMTable.isNavigationEnabled(-1), "Navigation is enabled for -1");
		assert.notOk(oMTable.isNavigationEnabled(9999), "Navigation is disabled for 9999");
		assert.notOk(oMTable.isNavigationEnabled(-9999), "Navigation is disabled for -9999");
		assert.notOk(oMTable.isNavigationEnabled(10), "Navigation is disabled for 10");
		assert.notOk(oMTable.isNavigationEnabled(-10), "Navigation is disabled for -10");

		// all items loaded
		oBindingInfo.length = undefined;
		oListBinding.isLengthFinal.returns(true);
		assert.ok(oMTable.isNavigationEnabled(1), "Navigation is enabled for 1");
		assert.ok(oMTable.isNavigationEnabled(-1), "Navigation is enabled for -1");
		assert.notOk(oMTable.isNavigationEnabled(9999), "Navigation is disabled for 9999");
		assert.notOk(oMTable.isNavigationEnabled(-9999), "Navigation is disabled for -9999");
		assert.notOk(oMTable.isNavigationEnabled(10), "Navigation is disabled for 10");
		assert.notOk(oMTable.isNavigationEnabled(-10), "Navigation is disabled for -10");

		// suspended
		oListBinding.isSuspended.returns(true);
		assert.ok(oMTable.isNavigationEnabled(1), "Navigation is enabled for 1");
		assert.ok(oMTable.isNavigationEnabled(-1), "Navigation is enabled for -1");
		assert.notOk(oMTable.isNavigationEnabled(9999), "Navigation is disabled for 9999");
		assert.notOk(oMTable.isNavigationEnabled(-9999), "Navigation is disabled for -9999");
		assert.notOk(oMTable.isNavigationEnabled(10), "Navigation is disabled for 10");
		assert.notOk(oMTable.isNavigationEnabled(-10), "Navigation is disabled for -10");

	});

	QUnit.test("isNavigationEnabled - multiSelect and opened", async (assert) => {

		await _renderScrollContainer();
		const oListBinding = oMTable.getListBinding();
		const oBindingInfo = oMTable.getListBindingInfo();
		oTable.setMode(ListMode.MultiSelect);
		bIsOpen = true;
		sinon.stub(oListBinding, "isLengthFinal").returns(false);
		sinon.stub(oListBinding, "isSuspended").returns(false);
		oBindingInfo.length = undefined;

		// not all items known
		assert.ok(oMTable.isNavigationEnabled(1), "Navigation is enabled for 1");
		assert.notOk(oMTable.isNavigationEnabled(-1), "Navigation is disabled for -1");
		assert.notOk(oMTable.isNavigationEnabled(9999), "Navigation is disabled for 9999");
		assert.notOk(oMTable.isNavigationEnabled(-9999), "Navigation is disabled for -9999");
		assert.notOk(oMTable.isNavigationEnabled(10), "Navigation is disabled for 10");
		assert.notOk(oMTable.isNavigationEnabled(-10), "Navigation is disabled for -10");

		// fixed length
		oBindingInfo.length = 5;
		assert.ok(oMTable.isNavigationEnabled(1), "Navigation is enabled for 1");
		assert.notOk(oMTable.isNavigationEnabled(-1), "Navigation is disabled for -1");
		assert.notOk(oMTable.isNavigationEnabled(9999), "Navigation is disabled for 9999");
		assert.notOk(oMTable.isNavigationEnabled(-9999), "Navigation is disabled for -9999");
		assert.notOk(oMTable.isNavigationEnabled(10), "Navigation is disabled for 10");
		assert.notOk(oMTable.isNavigationEnabled(-10), "Navigation is disabled for -10");

		// all items loaded
		oBindingInfo.length = undefined;
		oListBinding.isLengthFinal.returns(true);
		assert.ok(oMTable.isNavigationEnabled(1), "Navigation is enabled for 1");
		assert.notOk(oMTable.isNavigationEnabled(-1), "Navigation is disabled for -1");
		assert.notOk(oMTable.isNavigationEnabled(9999), "Navigation is disabled for 9999");
		assert.notOk(oMTable.isNavigationEnabled(-9999), "Navigation is disabled for -9999");
		assert.notOk(oMTable.isNavigationEnabled(10), "Navigation is disabled for 10");
		assert.notOk(oMTable.isNavigationEnabled(-10), "Navigation is disabled for -10");

		// suspended
		oListBinding.isSuspended.returns(true);
		assert.ok(oMTable.isNavigationEnabled(1), "Navigation is enabled for 1");
		assert.notOk(oMTable.isNavigationEnabled(-1), "Navigation is disabled for -1");
		assert.notOk(oMTable.isNavigationEnabled(9999), "Navigation is disabled for 9999");
		assert.notOk(oMTable.isNavigationEnabled(-9999), "Navigation is disabled for -9999");
		assert.notOk(oMTable.isNavigationEnabled(10), "Navigation is disabled for 10");
		assert.notOk(oMTable.isNavigationEnabled(-10), "Navigation is disabled for -10");

	});

	QUnit.test("getValueHelpIcon", (assert) => {

		assert.equal(oMTable.getValueHelpIcon(), "sap-icon://slim-arrow-down", "icon");
		oMTable.setUseAsValueHelp(false);
		assert.notOk(oMTable.getValueHelpIcon(), "no icon");

	});

	QUnit.test("getAriaAttributes", (assert) => {

		let oCheckAttributes = {
			contentId: oTable.getId(),
			ariaHasPopup: "listbox",
			roleDescription: null,
			valueHelpEnabled: false,
			autocomplete: "both"
		};
		let oAttributes = oMTable.getAriaAttributes(1);
		assert.ok(oAttributes, "Aria attributes returned for SingleSelect");
		assert.deepEqual(oAttributes, oCheckAttributes, "returned attributes");

		const oResourceBundleM = Library.getResourceBundleFor("sap.m"); // sap.m is always loaded

		oCheckAttributes = {
			contentId: oTable.getId(),
			ariaHasPopup: "listbox",
			roleDescription: oResourceBundleM.getText("MULTICOMBOBOX_ARIA_ROLE_DESCRIPTION"),
			valueHelpEnabled: false,
			autocomplete: "both"
		};
		oAttributes = oMTable.getAriaAttributes(-1);
		assert.ok(oAttributes, "Aria attributes returned for MultiSelect");
		assert.deepEqual(oAttributes, oCheckAttributes, "returned attributes");

		oMTable.setUseAsValueHelp(false);
		oMTable.setUseFirstMatch(false);
		oCheckAttributes = {
			contentId: oTable.getId(),
			ariaHasPopup: "listbox",
			roleDescription: null,
			valueHelpEnabled: false,
			autocomplete: "none"
		};
		oAttributes = oMTable.getAriaAttributes(-1);
		assert.ok(oAttributes, "Aria attributes returned for MultiSelect with typeahead only");
		assert.deepEqual(oAttributes, oCheckAttributes, "returned attributes");

	});

	QUnit.test("shouldOpenOnNavigate", (assert) => {

		assert.notOk(oMTable.shouldOpenOnNavigate(), "should not open on navigate for single Select");

		oTable.setMode(ListMode.MultiSelect);
		assert.notOk(oMTable.shouldOpenOnNavigate(), "should open on navigate for multi Select");

	});

	QUnit.test("getContainerConfig - getContentHeight", (assert) => {

		const oFakeDom = {
			getBoundingClientRect() {
				return {height: 10};
			}
		};
		sinon.stub(oTable, "getDomRef"). returns(oFakeDom);

		const oContainerConfig = oMTable.getContainerConfig();
		const oPopupConfig = oContainerConfig?.['sap.ui.mdc.valuehelp.Popover'];

		assert.ok(oContainerConfig, "Config returned");
		const iHeight = oPopupConfig?.getContentHeight();
		assert.equal(iHeight, 10, "height");
		oTable.getDomRef.restore();

	});

	QUnit.test("isSingleSelect", (assert) => {

		assert.ok(oMTable.isSingleSelect(), "singe-selection taken from Table");

	});

	function _testClone(assert) {

		const oClone = oMTable.clone("MyClone");
		const oCloneTable = oClone.getTable();
		const aClonedItems = oCloneTable?.getItems();

		sinon.spy(oMTable, "fireSelect");
		oCloneTable.fireItemPress({listItem: aClonedItems[0]});
		assert.notOk(oMTable.fireSelect.called, "fireSelect of Table");
		oClone.destroy();

	}

	QUnit.test("clone", (assert) => {

		return _testClone(assert);

	});

	QUnit.test("clone - opened", (assert) => {

		return oMTable.onBeforeShow(true).then(() => {
			return _testClone(assert);
		});

	});

	QUnit.test("setHighlightId", async (assert) => {
		await _renderScrollContainer();
		const aItems = oTable.getItems();

		oMTable.setHighlightId(aItems[0].getId());
		assert.notOk(aItems[0].hasStyleClass("sapMLIBFocused"), "setHighlightId not added class sapMLIBFocused");

		const oListBinding = oMTable.getListBinding();
		sinon.stub(oListBinding, "getCount").returns(undefined); // to check item count calculation from contexts
		const oShowResult = await oMTable.onShow();
		assert.equal(oShowResult?.itemId, oTable.getItems()[0].getId(), "OnShow returns navigated Item ID");
		assert.equal(oShowResult?.items, 3, "OnShow returns number of items");
		oListBinding.getCount.restore();

		oMTable.setHighlightId(aItems[2].getId());
		await new Promise((resolve) => {setTimeout(resolve, 10);}); // as item-selection is updated async
		assert.notOk(aItems[0].hasStyleClass("sapMLIBFocused"), "setHighlightId don't have class sapMLIBFocused");
		assert.notOk(aItems[2].hasStyleClass("sapMLIBFocused"), "setHighlightId not added class sapMLIBFocused");

		oTable.setMode(ListMode.MultiSelect);
		sinon.spy(aItems[2], "focus");
		oMTable.navigate(0);
		assert.ok(aItems[2].focus.called, "navigation focused item");

		oMTable.setHighlightId();
	});

	QUnit.module("Dialog", {
		beforeEach() {
			bIsTypeahead = false;
			_init(false);
		},
		afterEach: _teardown
	});

	QUnit.test("getContent for dialog", (assert) => {
		let iSelect = 0;
		let aConditions;
		let sType;
		oMTable.attachEvent("select", (oEvent) => {
			iSelect++;
			aConditions = oEvent.getParameter("conditions");
			sType = oEvent.getParameter("type");
		});
		let iConfirm = 0;
		oMTable.attachEvent("confirm", (oEvent) => {
			iConfirm++;
		});

		oMTable.setFilterValue("X");
		const oContent = oMTable.getContent();

		return oContent?.then((oContent) => {
			return oMTable.onBeforeShow(true).then(async () => {
				await oMTable.onShow(); // to update selection and scroll
				assert.ok(oContent, "Content returned");
				assert.ok(oContent.isA("sap.ui.layout.FixFlex"), "Content is sap.m.FixFlex");
				assert.equal(oContent.getFixContent().length, 1, "FixFlex number of Fix items");
				const oFixContent = oContent.getFixContent()[0];
				assert.ok(oFixContent.isA("sap.m.VBox"), "FixContent is sap.m.VBox");
				assert.ok(oFixContent.hasStyleClass("sapMdcValueHelpPanelFilterbar"), "VBox has style class sapMdcValueHelpPanelFilterbar");
				assert.equal(oFixContent.getItems().length, 1, "VBox number of items");
				const oFilterBar = oFixContent.getItems()[0];
				assert.ok(oFilterBar.isA("sap.ui.mdc.valuehelp.FilterBar"), "VBox item is FilterBar");
				// const oConditions = oFilterBar.getInternalConditions();
				// assert.equal(oConditions["*text,additionalText*"][0].values[0], "X", "Search condition in FilterBar");
				const oFlexContent = oContent.getFlexContent();
				assert.ok(oFlexContent.isA("sap.m.Panel"), "FlexContent is sap.m.Panel");
				assert.ok(oFlexContent.getExpanded(), "Panel is expanded");
				assert.equal(oFlexContent.getHeight(), "100%", "Panel height");
				assert.equal(oFlexContent.getHeaderText(), oResourceBundle.getText("valuehelp.TABLETITLE", [3]), "Panel headerText");
				assert.ok(oFlexContent.hasStyleClass("sapMdcTablePanel"), "Panel has style class sapMdcTablePanel");
				assert.equal(oFlexContent.getContent().length, 1, "Panel number of items");
				const oScrollContainer = oFlexContent.getContent()[0];
				assert.ok(oScrollContainer.isA("sap.m.ScrollContainer"), "Panel item is ScrollContainer");
				assert.equal(oScrollContainer.getContent().length, 1, "ScrollContainer number of items");
				assert.equal(oScrollContainer.getContent()[0], oTable, "Table inside ScrollContainer");
				assert.equal(oMTable.getScrollDelegate(), oScrollContainer.getScrollDelegate(), "ScrollDelegate");

				assert.equal(oTable.getMode(), ListMode.MultiSelect, "Table mode");
				// assert.equal(oMTable.getDisplayContent(), oTable, "Table stored in displayContent"); // TODO: overwrite getDisplayContent here?
				assert.ok(oTable.hasStyleClass("sapMComboBoxList"), "List has style class sapMComboBoxList");

				const aItems = oTable.getItems();
				let oItem = aItems[0];
				assert.notOk(oItem.getSelected(), "Item0 not selected");
				oItem = aItems[1];
				assert.ok(oItem.getSelected(), "Item1 is selected");
				oItem = aItems[2];
				assert.notOk(oItem.getSelected(), "Item2 not selected");

				let aNewConditions = [
					Condition.createItemCondition("I3", "X-Item 3")
				];
				oTable.fireItemPress({listItem: oItem});
				assert.equal(iSelect, 1, "select event fired");
				assert.deepEqual(aConditions, aNewConditions, "select event conditions");
				assert.equal(sType, ValueHelpSelectionType.Add, "select event type");
				assert.equal(iConfirm, 0, "confirm event not fired");
				oItem = aItems[0];
				assert.notOk(oItem.getSelected(), "Item0 not selected");
				oItem = aItems[1];
				assert.ok(oItem.getSelected(), "Item1 is selected");
				oItem = aItems[2];
				assert.ok(oItem.getSelected(), "Item2 is selected");
				// TODO: clarify if Conditions should really not be updated - so they are not in sync with Selection
				// assert.deepEqual(oMTable.getConditions(), aNewConditions, "MTable conditions");

				// selection via SelectionChangeEvent (selection of items done normally in table)
				iSelect = 0;
				iConfirm = 0;
				aNewConditions = [
					Condition.createItemCondition("I2", "Item 2")
				];
				aItems[1].setSelected(false);
				oTable.fireSelectionChange({listItems: [aItems[1]]});
				assert.equal(iSelect, 1, "select event fired");
				assert.deepEqual(aConditions, aNewConditions, "select event conditions");
				assert.equal(sType, ValueHelpSelectionType.Remove, "select event type");
				assert.equal(iConfirm, 0, "confirm event not fired");

				oMTable.onHide();
				assert.notOk(oTable.hasStyleClass("sapMComboBoxList"), "List style class sapMComboBoxList removed");
			});
		}).catch((oError) => {
			assert.notOk(true, "Promise Catch called: " + oError.message || oError);
		});

	});

	QUnit.test("isQuickSelectSupported", (assert) => {

		assert.ok(oMTable.isQuickSelectSupported(), "quick select supported");

	});

	QUnit.test("Filter with FilterBar", (assert) => {

		const oListBinding = oTable.getBinding("items");
		sinon.stub(ValueHelpDelegate, "isSearchSupported").returns(true);

		const oFilterBar = new FilterBar("FB1");
		sinon.stub(oFilterBar, "getConditions").returns({
			additionalText: [Condition.createCondition(OperatorName.Contains, "2")]
		});

		oMTable.setFilterBar(oFilterBar);
		assert.ok(oFilterBar.getBasicSearchField(), "SearchField added to FilterBar");

		return oMTable.onBeforeShow(true).then(() => {
			sinon.spy(oListBinding, "filter");
			oFilterBar.fireSearch();

			// compare arguments of filter as Filter object is changed during filtering
			assert.equal(oListBinding.filter.args.length, 1, "ListBinding filter called once");
			assert.equal(oListBinding.filter.args[0].length, 2, "ListBinding filter number of arguments");
			assert.equal(oListBinding.filter.args[0][0].length, 1, "ListBinding filter is array with one filter");
			assert.equal(oListBinding.filter.args[0][0][0].sPath, "additionalText", "ListBinding filter1 path");
			assert.equal(oListBinding.filter.args[0][0][0].sOperator, FilterOperator.Contains, "ListBinding filter1 operator");
			assert.equal(oListBinding.filter.args[0][0][0].oValue1, "2", "ListBinding filter1 value1");
			assert.equal(oListBinding.filter.args[0][1], FilterType.Application, "ListBinding filter type");
			let aItems = oTable.getItems();
			assert.equal(aItems.length, 1, "number of items");
			assert.equal(aItems[0].getCells()[0].getText(), "I2", "Key of item");

			// removed FilterBar should not trigger filtering
			oMTable.onHide();
			oMTable.setFilterBar();
			return oMTable.onBeforeShow(true).then(() => {
				oFilterBar.getConditions.returns({
					additionalText: [Condition.createCondition(OperatorName.Contains, "3")]
				});
				assert.notOk(oFilterBar.getBasicSearchField(), "SearchField removed from FilterBar");

				oListBinding.filter.reset();
				oFilterBar.fireSearch();
				assert.notOk(oListBinding.filter.called, "No filtering called");
				oFilterBar.destroy();

				// Default filterbar used now
				const oDefaultFilterBar = oMTable.getAggregation("_defaultFilterBar");
				sinon.stub(oDefaultFilterBar, "getConditions").returns({
					additionalText: [Condition.createCondition(OperatorName.Contains, "1")]
				});
				oListBinding.filter.reset();
				oDefaultFilterBar.fireSearch();
				assert.equal(oListBinding.filter.args.length, 1, "ListBinding filter called once");
				assert.equal(oListBinding.filter.args[0].length, 2, "ListBinding filter number of arguments");
				assert.equal(oListBinding.filter.args[0][0].length, 1, "ListBinding filter is array with one filter");
				assert.equal(oListBinding.filter.args[0][0][0].sPath, "additionalText", "ListBinding filter1 path");
				assert.equal(oListBinding.filter.args[0][0][0].sOperator, FilterOperator.Contains, "ListBinding filter1 operator");
				assert.equal(oListBinding.filter.args[0][0][0].oValue1, "1", "ListBinding filter1 value1");
				assert.equal(oListBinding.filter.args[0][1], FilterType.Application, "ListBinding filter type");
				aItems = oTable.getItems();
				assert.equal(aItems.length, 1, "number of items");
				assert.equal(aItems[0].getCells()[0].getText(), "I1", "Key of item");

				ValueHelpDelegate.isSearchSupported.restore();
			});
		});

	});

	QUnit.test("Filtering with FilterBar and $search", (assert) => {
		let iTypeaheadSuggested = 0;
		oMTable.attachEvent("typeaheadSuggested", (oEvent) => {
			iTypeaheadSuggested++;
		});

		sinon.stub(oContainer, "getValueHelpDelegate").returns(ValueHelpDelegateV4);
		sinon.stub(ValueHelpDelegateV4, "isSearchSupported").callThrough(); // returns false for non V4-ListBinding
		sinon.stub(ValueHelpDelegateV4, "updateBindingInfo").callsFake(function(oValueHelp, oContent, oBindingInfo) { //test V4 logic
			ValueHelpDelegateV4.updateBindingInfo.wrappedMethod.apply(this, arguments);

			if (oContent.getSearch() === "i" && oBindingInfo.parameters.$search === "i") { // check if standard search is already set
				oBindingInfo.parameters.$search = "I";
			}
		});

		const oListBinding = oTable.getBinding("items");
		const oListBindingInfo = oTable.getBindingInfo("items");
		oListBinding.changeParameters = (oParameters) => {}; // just fake V4 logic
		oListBinding.getRootBinding = () => {}; // just fake V4 logic
		oListBinding.requestContexts = (iStartIndex, iRequestedItems) => {return Promise.resolve(oListBinding.getContexts(iStartIndex, iRequestedItems));}; // just fake V4 logic

		const oFilterBar = new FilterBar("FB1");
		sinon.stub(oFilterBar, "getConditions").returns({
			additionalText: [Condition.createCondition(OperatorName.Contains, "2")]
		});
		sinon.stub(oFilterBar, "getSearch").returns("i");

		oMTable.setFilterValue("i");
		oMTable.setFilterBar(oFilterBar);
		return oMTable.onBeforeShow(true).then(() => {
			// filtering should happen only if open
			assert.ok(oFilterBar.getBasicSearchField(), "SearchField added to FilterBar");

			sinon.spy(oListBinding, "filter");
			sinon.spy(oListBinding, "changeParameters");
			sinon.spy(oListBinding, "suspend");

			oFilterBar.fireSearch();

			assert.ok(ValueHelpDelegateV4.isSearchSupported.called, "ValueHelpDelegateV4.isSearchSupported called");
			assert.ok(ValueHelpDelegateV4.updateBindingInfo.called, "ValueHelpDelegateV4.updateBindingInfo called");
			assert.equal(oListBindingInfo.parameters.$search, "I", "ListBindingInfo: search string set to $search");
			assert.ok(oListBinding.suspend.calledOnce, "ListBinding was suspended meanwhile");
			assert.notOk(oListBinding.isSuspended(), "ListBinding is resumed");
			assert.equal(oListBinding.filter.args.length, 1, "ListBinding filter called once");
			assert.equal(oListBinding.filter.args[0].length, 2, "ListBinding filter number of arguments");
			assert.equal(oListBinding.filter.args[0][0].length, 1, "ListBinding filter is array with one filter");
			assert.equal(oListBinding.filter.args[0][0][0].sPath, "additionalText", "ListBinding filter path");
			assert.equal(oListBinding.filter.args[0][0][0].sOperator, FilterOperator.Contains, "ListBinding filter operator");
			assert.equal(oListBinding.filter.args[0][0][0].oValue1, "2", "ListBinding filter value1");
			assert.equal(oListBinding.filter.args[0][1], FilterType.Application, "ListBinding filter type");
			assert.equal(iTypeaheadSuggested, 0, "typeaheadSuggested event not fired");

			ValueHelpDelegateV4.isSearchSupported.reset();
			ValueHelpDelegateV4.isSearchSupported.returns(false); // needed for legacy free UI5
			ValueHelpDelegateV4.updateBindingInfo.reset();

			oMTable.onBeforeShow(true); // fake new opening (as just changing Delegate functionality triggers nothing)
			assert.notOk(oFilterBar.getBasicSearchField(), "SearchField removed from FilterBar");

			oContainer.getValueHelpDelegate.restore();
			ValueHelpDelegateV4.isSearchSupported.restore();
			ValueHelpDelegateV4.updateBindingInfo.restore();
		});
	});

	QUnit.test("isSingleSelect", (assert) => {

		assert.notOk(oMTable.isSingleSelect(), "multi-selection taken from Table");

	});

	QUnit.test("announces table update", (assert) => {
		const oContent = oMTable.getContent();
		if (oContent) {
			const fnDone = assert.async();
			oContent.then((oContent) => {
				return oMTable.onBeforeShow(true).then(async () => {
					sinon.spy(oMTable, "_updateHeaderText");
					sinon.spy(MTableUtil, "announceTableUpdate");
					const oPromise = oMTable.onShow(); // to update selection and scroll
					assert.ok(oMTable._updateHeaderText.called, "Table header is updated immediately.");
					oMTable._updateHeaderText.resetHistory();
					await oPromise;
					setTimeout(() => {
						assert.ok(oMTable._updateHeaderText.called, "Table header was updated again on table update");
						assert.ok(MTableUtil.announceTableUpdate.called, "Table update was announced");
						assert.deepEqual(MTableUtil.announceTableUpdate.args[0], ["Items", 3], "Table update announcement receives expected arguments");
						const oFilterBar = oMTable.getAggregation("_defaultFilterBar");
						sinon.stub(oFilterBar, "getConditions").returns({
							additionalText: [Condition.createCondition(OperatorName.Contains, "2")]
						});
						oMTable._updateHeaderText.resetHistory();
						oFilterBar.fireSearch();
						setTimeout(() => {
							assert.ok(oMTable._updateHeaderText.called, "Table header was updated again on table update");
							assert.ok(MTableUtil.announceTableUpdate.calledTwice, "Table update was announced");
							assert.deepEqual(MTableUtil.announceTableUpdate.args[1], ["Items", 1], "Table update announcement receives expected arguments");
							oMTable._updateHeaderText.restore();
							MTableUtil.announceTableUpdate.restore();
							oFilterBar.getConditions.restore();
							fnDone();
						},0);
					},0);
				});
			}).catch((oError) => {
				assert.notOk(true, "Promise Catch called: " + oError.message || oError);
				fnDone();
			});
		}

	});
});<|MERGE_RESOLUTION|>--- conflicted
+++ resolved
@@ -34,12 +34,8 @@
 	"sap/m/ScrollContainer",
 	"sap/ui/events/KeyCodes",
 	"sap/ui/core/library",
-<<<<<<< HEAD
+	"sap/ui/core/FocusHandler",
 	"sap/ui/test/utils/nextUIUpdate",
-=======
-	"sap/ui/core/FocusHandler",
-	"sap/ui/qunit/utils/nextUIUpdate",
->>>>>>> f9e12ece
 	'sap/ui/mdc/p13n/StateUtil',
 	"sap/m/p13n/Engine",
 	"test-resources/sap/ui/mdc/qunit/util/createAppEnvironment",
@@ -488,47 +484,6 @@
 
 	});
 
-<<<<<<< HEAD
-=======
-	/**
-	 *  @deprecated since 1.120.2
-	 */
-	QUnit.test("Filtering without $search", async (assert) => {
-
-		const oListBinding = oTable.getBinding("items");
-		_fakeV4Binding(oListBinding);
-
-		sinon.spy(oListBinding, "filter");
-		oMTable.setFilterFields("*text,additionalText*");
-		await _renderScrollContainer();
-		oMTable.onBeforeShow(); // filtering should happen only if open
-		oMTable._bContentBound = true;
-
-		const fnDone = assert.async();
-		setTimeout(() => { // as waiting for onBeforeShow-Promise
-			oMTable.setFilterValue("3");
-			// compare arguments of filter as Filter object is changed during filtering
-			assert.equal(oListBinding.filter.args.length, 1, "ListBinding filter called once");
-			assert.equal(oListBinding.filter.args[0].length, 2, "ListBinding filter number of arguments");
-			assert.equal(oListBinding.filter.args[0][0].length, 1, "ListBinding filter is array with one filter");
-			assert.equal(oListBinding.filter.args[0][0][0].aFilters.length, 2, "ListBinding filter contains 2 Filters filter");
-			assert.equal(oListBinding.filter.args[0][0][0].aFilters[0].sPath, "text", "ListBinding 1. filter path");
-			assert.equal(oListBinding.filter.args[0][0][0].aFilters[0].sOperator, FilterOperator.Contains, "ListBinding 1. filter operator");
-			assert.equal(oListBinding.filter.args[0][0][0].aFilters[0].oValue1, "3", "ListBinding 1. filter value1");
-			assert.equal(oListBinding.filter.args[0][0][0].aFilters[1].sPath, "additionalText", "ListBinding 2. filter path");
-			assert.equal(oListBinding.filter.args[0][0][0].aFilters[1].sOperator, FilterOperator.Contains, "ListBinding 2. filter operator");
-			assert.equal(oListBinding.filter.args[0][0][0].aFilters[1].oValue1, "3", "ListBinding 2. filter value1");
-			assert.notOk(oListBinding.filter.args[0][0][0].bAnd, "ListBinding filters are OR combined");
-			assert.equal(oListBinding.filter.args[0][1], FilterType.Application, "ListBinding filter type");
-			const aItems = oTable.getItems();
-			assert.equal(aItems.length, 1, "number of items");
-			assert.equal(aItems[0].getCells()[0].getText(), "I3", "Key of item");
-			fnDone();
-		}, 0);
-
-	});
-
->>>>>>> f9e12ece
 	QUnit.test("Filtering for InParameters", (assert) => {
 
 		const oListBinding = oTable.getBinding("items");
