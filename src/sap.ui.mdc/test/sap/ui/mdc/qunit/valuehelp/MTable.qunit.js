--- conflicted
+++ resolved
@@ -385,48 +385,7 @@
 
 	});
 
-<<<<<<< HEAD
-	QUnit.test("Filtering for InParameters", function(assert) {
-=======
-	/**
-	 *  @deprecated since 1.120.2
-	 */
-	QUnit.test("Filtering without $search", (assert) => {
-
-		const oListBinding = oTable.getBinding("items");
-		_fakeV4Binding(oListBinding);
-
-		sinon.spy(oListBinding, "filter");
-		oMTable.setFilterFields("*text,additionalText*");
-		oMTable.onBeforeShow(); // filtering should happen only if open
-		oMTable._bContentBound = true;
-
-		const fnDone = assert.async();
-		setTimeout(() => { // as waiting for onBeforeShow-Promise
-			oMTable.setFilterValue("3");
-			// compare arguments of filter as Filter object is changed during filtering
-			assert.equal(oListBinding.filter.args.length, 1, "ListBinding filter called once");
-			assert.equal(oListBinding.filter.args[0].length, 2, "ListBinding filter number of arguments");
-			assert.equal(oListBinding.filter.args[0][0].length, 1, "ListBinding filter is array with one filter");
-			assert.equal(oListBinding.filter.args[0][0][0].aFilters.length, 2, "ListBinding filter contains 2 Filters filter");
-			assert.equal(oListBinding.filter.args[0][0][0].aFilters[0].sPath, "text", "ListBinding 1. filter path");
-			assert.equal(oListBinding.filter.args[0][0][0].aFilters[0].sOperator, FilterOperator.Contains, "ListBinding 1. filter operator");
-			assert.equal(oListBinding.filter.args[0][0][0].aFilters[0].oValue1, "3", "ListBinding 1. filter value1");
-			assert.equal(oListBinding.filter.args[0][0][0].aFilters[1].sPath, "additionalText", "ListBinding 2. filter path");
-			assert.equal(oListBinding.filter.args[0][0][0].aFilters[1].sOperator, FilterOperator.Contains, "ListBinding 2. filter operator");
-			assert.equal(oListBinding.filter.args[0][0][0].aFilters[1].oValue1, "3", "ListBinding 2. filter value1");
-			assert.notOk(oListBinding.filter.args[0][0][0].bAnd, "ListBinding filters are OR combined");
-			assert.equal(oListBinding.filter.args[0][1], FilterType.Application, "ListBinding filter type");
-			const aItems = oTable.getItems();
-			assert.equal(aItems.length, 1, "number of items");
-			assert.equal(aItems[0].getCells()[0].getText(), "I3", "Key of item");
-			fnDone();
-		}, 0);
-
-	});
-
 	QUnit.test("Filtering for InParameters", (assert) => {
->>>>>>> 81db4e26
 
 		const oListBinding = oTable.getBinding("items");
 		_fakeV4Binding(oListBinding);
@@ -578,52 +537,7 @@
 		isSearchSupportedStub.restore();
 	});
 
-<<<<<<< HEAD
-	QUnit.test("getItemForValue: check for key - match", function(assert) {
-=======
-	/**
-	 *  @deprecated since 1.120.2
-	 */
-	QUnit.test("isSearchSupported without $search", (assert) => {
-		oMTable.setFilterFields("*foo*");
-		const bSupported = oMTable.isSearchSupported();
-		assert.ok(bSupported, "supported for filtering");
-
-	});
-
-	/**
-	 *  @deprecated since 1.120.2
-	 */
-	QUnit.test("isSearchSupported using $search", (assert) => {
-
-		sinon.stub(oContainer, "getValueHelpDelegate").returns(ValueHelpDelegateV4);
-		sinon.spy(ValueHelpDelegateV4, "isSearchSupported"); // returns false for non V4-ListBinding
-		const oListBinding = oTable.getBinding("items");
-		oListBinding.changeParameters = (oParameters) => {}; // just fake V4 logic
-
-		oMTable.setFilterFields("$search");
-		const bSupported = oMTable.isSearchSupported();
-		assert.ok(bSupported, "supported for $search");
-		assert.ok(ValueHelpDelegateV4.isSearchSupported.calledOnce, "ValueHelpDelegateV4.isSearchSupported called");
-
-		oContainer.getValueHelpDelegate.restore();
-		ValueHelpDelegateV4.isSearchSupported.restore();
-
-	});
-
-	/**
-	 *  @deprecated since 1.120.2
-	 */
-	QUnit.test("isSearchSupported - no search", (assert) => {
-
-		oMTable.setFilterFields();
-		const bSupported = oMTable.isSearchSupported();
-		assert.notOk(bSupported, "not supported if no FilterFields");
-
-	});
-
 	QUnit.test("getItemForValue: check for key - match", (assert) => {
->>>>>>> 81db4e26
 
 		sinon.spy(ValueHelpDelegate, "getFilterConditions");
 		sinon.stub(ValueHelpDelegate, "createConditionPayload").callsFake((oPayload, oContent, aValues, oContext) => {
@@ -2165,12 +2079,7 @@
 
 	});
 
-<<<<<<< HEAD
-	QUnit.test("Filtering with FilterBar and $search", function(assert) {
-=======
 	QUnit.test("Filtering with FilterBar and $search", (assert) => {
-
->>>>>>> 81db4e26
 		let iTypeaheadSuggested = 0;
 		oMTable.attachEvent("typeaheadSuggested", (oEvent) => {
 			iTypeaheadSuggested++;
