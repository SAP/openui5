--- conflicted
+++ resolved
@@ -1998,8 +1998,6 @@
 
 		oMTable.setHighlightId();
 	});
-<<<<<<< HEAD
-=======
 
 	QUnit.test("announces table update", function(assert) {
 		const oContent = oMTable.getContent();
@@ -2040,6 +2038,4 @@
 		}
 
 	});
-
->>>>>>> b94d49d8
 });