--- conflicted
+++ resolved
@@ -183,17 +183,6 @@
 			},
 
 			"PropertyHelper": {
-				group: "Util",
-				module: "./util/{name}.qunit"
-			},
-<<<<<<< HEAD
-
-=======
-			/**
-			 * @deprecated As of version 1.136
-			 */
->>>>>>> 8a8437b6
-			"PropertyHelperUtil": {
 				group: "Util",
 				module: "./util/{name}.qunit"
 			},
