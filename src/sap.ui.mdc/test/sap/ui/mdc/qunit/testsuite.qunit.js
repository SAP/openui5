sap.ui.define(['./util/EnvHelper', "sap/base/util/merge"], function (EnvHelper, merge) {
	"use strict";

	let mConfig =  {
		name: "Library 'sap.ui.mdc'", /* Just for a nice title on the pages */
		defaults: {
			group: "Library",
			qunit: {
				version: 2
			// Whether QUnit should be loaded and if so, what version
			},
			sinon: {
				version: 4
			// Whether Sinon should be loaded and if so, what version
			},
			ui5: {
				language: "en-US",
				rtl: false, // Whether to run the tests in RTL mode
				libs: [
					"sap.ui.mdc"
				], // Libraries to load upfront in addition to the library which is tested (sap.ui.mdc), if null no libs are loaded
				"xx-waitForTheme": true
			// Whether the start of the test should be delayed until the theme is applied
			},
			coverage: {
				only: "[sap/ui/mdc]", // Which files to show in the coverage report, if null, no files are excluded from coverage
				branchCoverage: true
			// Whether to enable standard branch coverage
			},
			loader: {
				paths: {
					"delegates": "test-resources/sap/ui/mdc/delegates",
					"sap/ui/demo/mock": "test-resources/sap/ui/documentation/sdk/"
				}
			},
			page: "test-resources/sap/ui/mdc/qunit/teststarter.qunit.html?testsuite={suite}&test={name}",
			autostart: true, // Whether to call QUnit.start() when the test setup is done
			module: "./{name}.qunit"
		},
		tests: {
			"Condition": {
				group: "Condition",
				module: "./condition/Condition.qunit",
				coverage: {
					only: "[sap/ui/mdc/condition]"
				},
				sinon: false
			},

			"ConditionModel": {
				group: "Condition",
				module: "./condition/ConditionModel.qunit",
				coverage: {
					only: "[sap/ui/mdc/condition]"
				},
				sinon: false
			},

			"FilterConverter": {
				group: "Condition",
				module: "./condition/FilterConverter.qunit",
				coverage: {
					only: "[sap/ui/mdc/condition]"
				},
				sinon: false
			},

			"ConditionConverter": {
				group: "Condition",
				module: "./condition/ConditionConverter.qunit",
				coverage: {
					only: "[sap/ui/mdc/condition]"
				},
				sinon: false
			},

			"FilterOperatorUtil": {
				group: "Condition",
				module: "./condition/FilterOperatorUtil.qunit",
				coverage: {
					only: "[sap/ui/mdc/condition]"
				},
				sinon: false
			},

			"OperatorDynamicDateOption": {
				group: "Condition",
				module: "./condition/OperatorDynamicDateOption.qunit",
				coverage: {
					only: "[sap/ui/mdc/condition]"
				},
				sinon: false
			},

			"ActionToolbar": {
				group: "ActionToolbar",
				coverage: {
					only: "[sap/ui/mdc]",
					never: "[sap/ui/mdc/qunit]",
					branchTracking: true
				},
				module: "./actiontoolbar/ActionToolbar.qunit"
			},

			"ActionToolbarAction": {
				group: "ActionToolbar",
				coverage: {
					only: "[sap/ui/mdc]",
					never: "[sap/ui/mdc/qunit]",
					branchTracking: true
				},
				module: "./actiontoolbar/ActionToolbarAction.qunit"

			},

			"ActionToolbarActionCondenser": {
				group: "ActionToolbar",
				module: "./actiontoolbar/Condenser.qunit",
				coverage: {
					only: "[sap/ui/mdc]",
					never: "[sap/ui/mdc/qunit]",
					branchTracking: true
				},
				loader: {
					paths: {
						"sap/ui/mdc/qunit/table": "test-resources/sap/ui/mdc/qunit/table"
					}
				},
				sinon: false
			},

			"Field Testsuite" : {
				title: "Field Testsuite",
				group: "Testsuite",
				page: "test-resources/sap/ui/mdc/qunit/field/testsuite.field.qunit.html"
			},

			"Link Testsuite": {
				title: "Link Testsuite",
				group: "Testsuite",
				page: "test-resources/sap/ui/mdc/qunit/link/testsuite.link.qunit.html"
			},

			"Table Testsuite": {
				title: "Table Testsuite",
				group: "Testsuite",
				page: "test-resources/sap/ui/mdc/qunit/table/testsuite.table.qunit.html"
			},

			"FilterBar": {
				group: "FilterBar Testsuite",
				page: "test-resources/sap/ui/mdc/qunit/filterbar/testsuite.filterbar.qunit.html"
			},

			"FilterUtil": {
				group: "Util",
				module: "./util/FilterUtil.qunit"
			},

			"DateUtil": {
				group: "Util",
				module: "./util/DateUtil.qunit",
				coverage: {
					only: "[sap/ui/mdc/util]"
				},
				sinon: false
			},
<<<<<<< HEAD

=======
			"DensityHelper": {
				group: "Util",
				module: "./util/{name}.qunit"
			},
>>>>>>> a64347dd
			"PropertyHelper": {
				group: "Util",
				module: "./util/{name}.qunit"
			},

			"loadModules": {
				group: "Util",
				module: "./util/loadModules.qunit",
				coverage: {
					only: "[sap/ui/mdc/util]"
				},
				sinon: true
			},

			"EnforceSemanticRendering": {
				title: "QUnit Page for Semantic Rendering Coverage"
			},

			// "ExploredSamples": {
			// 	runAfterLoader: "sap/ui/demo/mock/qunit/SampleTesterErrorHandler",
			// 	sinon: {
			// 		version: 4
			// 	// MockServer dependencies are overrules by loader config above
			// 	},
			// 	ui5: {
			// 		libs: [
			// 			"sap.ui.mdc", "sap.ui.documentation", "sap.ui.layout", "sap.m"
			// 		],
			// 		"xx-componentPreload": "off"
			// 	},
			// 	autostart: false
			// },

			// Design Time & RTA Enabling
			"designtime/Designtime": {
				group: "DesignTime",
				module: "./designtime/Designtime.qunit"
			},

			"Designtime/Library": {
				group: "Designtime",
				module: "./designtime/Library.qunit"
			},

			"Designtime/Designtime_Table" : {
				group: "Designtime",
				module: "./designtime/Designtime_Table.qunit"
			},

			"DelegateMixin": {
				group: "Mixin",
				module: "./mixin/DelegateMixin.qunit",
				sinon: true
			},

			"AdaptationMixin": {
				group: "Mixin",
				module: "./mixin/AdaptationMixin.qunit",
				sinon: true
			},

			"FilterIntegrationMixin": {
				group: "Mixin",
				module: "./mixin/FilterIntegrationMixin.qunit",
				sinon: true
			},

			"InfoBar": {
				group: "Util",
				module: "./util/InfoBar.qunit",
				sinon: true
			},

			"PromiseCache": {
				group: "Util",
				module: "./util/PromiseCache.qunit",
				coverage: {
					only: "[sap/ui/mdc/util]"
				},
				sinon: true
			},

			"PromiseMixin": {
				group: "Mixin",
				module: "./mixin/PromiseMixin.qunit",
				sinon: true
			},

			"PropertyHelperMixin": {
				group: "Mixin",
				module: "./mixin/PropertyHelperMixin.qunit",
				sinon: true
			},

			"ValueHelp Testsuite" : {
				title: "ValueHelp Testsuite",
				group: "Testsuite",
				page: "test-resources/sap/ui/mdc/qunit/valuehelp/testsuite.valuehelp.qunit.html"
			},

			"Generic Testsuite": {
				page: "test-resources/sap/ui/mdc/qunit/testsuite.generic.qunit.html"
			},

			"TypeMap Testsuite": {
				group: "util",
				page: "test-resources/sap/ui/mdc/qunit/typemap/testsuite.typemap.qunit.html"
			},

			"Smoke Testsuite": {
				title: "Smoke Testsuite",
				group: "Testsuite",
				page: "test-resources/sap/ui/mdc/smoke/testsuite.qunit.html"
			}
		}
	};

	if (EnvHelper.isSapUI5) {
		mConfig = merge({}, mConfig, {
			tests: {
				"V4ServerTest": {
					loader: {
						paths: {
							"util": "test-resources/sap/ui/mdc/qunit/util"
						}
					},
					qunit: {
						reorder: false
					},
					autostart: false, // tests are added asynchronously because the V4 server needs to be found first
					module: "./v4server/V4ServerTest.qunit",
					sinon: false
				},
				"Integration Testsuite": {
					title: "Integration Testsuite",
					group: "Testsuite",
					page: "test-resources/sap/ui/mdc/integration/testsuite.qunit.html"
				},
                "Chart Testsuite" : {
                    title: "Chart Testsuite",
                    group: "Testsuite",
                    page: "test-resources/sap/ui/mdc/qunit/chart/testsuite.chart.qunit.html"
                },
				/* TO-Do: Check whether this is still needed with new MDC Chart
				"ChartFlex": {
					group: "Chart",
					module: "./chart/ChartFlex.qunit",
					loader: {
						paths: {
							"sap/ui/mdc/qunit/chart/Helper": "test-resources/sap/ui/mdc/qunit/chart/Helper"
						}
					},
					ui5: {
						libs: [
							"sap.ui.fl", "sap.ui.mdc"
						]
					},
					coverage: {
						only: "[sap/ui/mdc]",
						never: "[sap/ui/mdc/qunit]"
					}
				},*/
				"P13n Testsuite": {
					group: "p13n",
					page: "test-resources/sap/ui/mdc/qunit/p13n/testsuite.p13n.qunit.html"
				},

				"BaseDelegate": {
					group: "Delegates",
					module: "./BaseDelegate.qunit",
					sinon: true
				}
			}
		});
	}

	return mConfig;

});<|MERGE_RESOLUTION|>--- conflicted
+++ resolved
@@ -165,14 +165,12 @@
 				},
 				sinon: false
 			},
-<<<<<<< HEAD
-
-=======
+
 			"DensityHelper": {
 				group: "Util",
 				module: "./util/{name}.qunit"
 			},
->>>>>>> a64347dd
+
 			"PropertyHelper": {
 				group: "Util",
 				module: "./util/{name}.qunit"
