--- conflicted
+++ resolved
@@ -147,15 +147,10 @@
 				group: "Testsuite",
 				page: "test-resources/sap/ui/mdc/qunit/table/testsuite.table.qunit.html"
 			},
-<<<<<<< HEAD
-
-			"FilterBar": {
-				group: "FilterBar Testsuite",
-=======
+
 			"FilterBar Testsuite": {
 				title: "FilterBar Testsuite",
 				group: "Testsuite",
->>>>>>> 9dc5f500
 				page: "test-resources/sap/ui/mdc/qunit/filterbar/testsuite.filterbar.qunit.html"
 			},
 
