--- conflicted
+++ resolved
@@ -156,14 +156,12 @@
 				group: "Util",
 				module: "./util/FilterUtil.qunit"
 			},
-<<<<<<< HEAD
-
-=======
+
 			"IdentifierUtil": {
 				group: "Util",
 				module: "./util/IdentifierUtil.qunit"
 			},
->>>>>>> b94d49d8
+
 			"DateUtil": {
 				group: "Util",
 				module: "./util/DateUtil.qunit",
