{
	"_version": "2.0.2",
	"sap.app": {
		"id": "mdc.sample",
		"type": "application",
		"title": "Fields with custom content",
		"applicationVersion": {
			"version": "1.0.0"
		},
		"dataSources": {
			"DataSource": {
				"type": "JSON",
				"uri": "./model/data.json"
			}
		}
	},
	"sap.ui": {
		"technology": "UI5",
		"deviceTypes": {
			"desktop": true,
			"tablet": true,
			"phone": true
		}
	},
	"sap.ui5": {
<<<<<<< HEAD
		"config": {
			"sample": {
				"files": [
					"view/MultiValueField.view.xml",
					"controller/Controller.controller.js",
=======
        "config": {
            "sample": {
                "files": [
                    "view/MultiValueField.view.xml",
                    "controller/MultiValueField.controller.js",
>>>>>>> 5b841d40
					"delegate/MultiValueFieldDelegate.js",
					"delegate/ValueHelpDelegate.js"
				]
			}
		},
		"resourceRoots": {
			"mdc.sample": "./"
		},
		"rootView": {
			"viewName": "mdc.sample.view.MultiValueField",
			"id": "sample"
		},
		"dependencies": {
			"minUI5Version": "1.121.0",
			"libs": {
				"sap.ui.core": {},
				"sap.ui.layout": {},
				"sap.ui.mdc": {},
				"sap.m": {}
			}
		},
		"handleValidation": true,
		"contentDensities": {
			"compact": true,
			"cozy": true
		},
		"models": {
			"data": {
				"type": "sap.ui.model.json.JSONModel",
				"dataSource": "DataSource"
			}
		}
	}
}<|MERGE_RESOLUTION|>--- conflicted
+++ resolved
@@ -23,19 +23,11 @@
 		}
 	},
 	"sap.ui5": {
-<<<<<<< HEAD
 		"config": {
 			"sample": {
 				"files": [
 					"view/MultiValueField.view.xml",
-					"controller/Controller.controller.js",
-=======
-        "config": {
-            "sample": {
-                "files": [
-                    "view/MultiValueField.view.xml",
-                    "controller/MultiValueField.controller.js",
->>>>>>> 5b841d40
+					"controller/MultiValueField.controller.js",
 					"delegate/MultiValueFieldDelegate.js",
 					"delegate/ValueHelpDelegate.js"
 				]
