--- conflicted
+++ resolved
@@ -7,12 +7,11 @@
 
 	<title>Table ValueHelp Examples</title>
 
-<<<<<<< HEAD
 	<script id="sap-ui-bootstrap"
 			src="../../../../../../resources/sap-ui-core.js"
 			data-sap-ui-flexibility-services='[{"connector": "LocalStorageConnector"}]'
 			data-sap-ui-libs="sap.m, sap.ui.mdc, sap.ui.fl, sap.ui.core"
-			data-sap-ui-log-level="ERROR"
+			data-sap-ui-log-level="INFO"
 			data-sap-ui-on-init="module:sap/ui/v4demo/Bootstrap"
 			data-sap-ui-resource-roots='{
 			        	"sap.ui.v4demo" : "./",
@@ -20,21 +19,6 @@
 						"delegates": "../../delegates"
 					}'
 	>
-=======
-	<script src="../../../../../../resources/sap-ui-core.js" id="sap-ui-bootstrap"
-		data-sap-ui-compat-version="edge"
-		data-sap-ui-on-init="module:sap/ui/v4demo/Bootstrap"
-		data-sap-ui-theme="sap_horizon"
-		data-sap-ui-flexibility-services='[{"connector": "LocalStorageConnector"}]'
-        data-sap-ui-resource-roots='{
-        	"sap.ui.v4demo" : "./",
-			"test-resources": "../../../../../../test-resources",
-			"delegates": "../../delegates"
-		}'
-		data-sap-ui-libs="sap.m, sap.ui.mdc, sap.ui.fl, sap.ui.core"
-		data-sap-ui-async="true"
-		data-sap-ui-loglevel="INFO">
->>>>>>> ac682db8
 	</script>
 	<link rel="stylesheet" href="index.css">
 </head>
