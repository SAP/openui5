--- conflicted
+++ resolved
@@ -42,19 +42,7 @@
 	padding-bottom: 1rem;
 }
 
-<<<<<<< HEAD
-.sapUiGrid > tbody > tr > td.sapUiGridLabel{
-=======
-.sapUiGrid > tbody > tr > td{
-	padding: 0.25rem 0 0.25rem 0.5rem;
-}
-
-.sapUiFormM > .sapUiGrid > tbody > tr > td{
-	padding: 0 0 0 0.5rem;
-}
-
 .sapUiGrid > tbody > tr > td.sapUiFormElementLbl{
->>>>>>> 2bae7bab
 	padding-right: 0.25rem;
 }
 
