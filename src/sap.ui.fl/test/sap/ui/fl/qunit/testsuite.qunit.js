sap.ui.define([
	"sap/base/util/merge",
	"sap/base/Log"
], function(
	merge,
	Log
) {
	"use strict";

	var mConfig = {
		name: "sap.ui.fl",
		defaults: {
			group: "Default",
			qunit: {
				version: 2
			},
			sinon: false,
			ui5: {
				language: "en",
				libs: ["sap.ui.fl", "sap.ui.core", "sap.m"],
				"xx-waitForTheme": true
			},
			coverage: {
				only: ["sap/ui/fl"],
				branchTracking: true
			},
			page: "test-resources/sap/ui/fl/qunit/testsandbox.qunit.html?test={name}",
			autostart: true
		},
		tests: {
			"initial/_internal/changeHandlers/ChangeHandlerRegistration": {
				group: "Initial Internal",
				coverage: {
					only: ["sap/ui/fl/initial/_internal/changeHandlers/ChangeHandlerRegistration"]
				}
			},

			"initial/_internal/changeHandlers/ChangeHandlerStorage": {
				group: "Initial Internal",
				coverage: {
					only: [
						"sap/ui/fl/initial/_internal/changeHandlers/ChangeHandlerStorage"
					]
				},
				ui5: {
					resourceroots: {
						"sap/ui/fl/test/registry": "test-resources/sap/ui/fl/qunit/testResources"
					}
				}
			},

			"initial/_internal/connectors/StaticFileConnector": {
				group: "Initial Internal",
				coverage: {
					only: [
						"sap/ui/fl/initial/_internal/connectors/StaticFileConnector"
					]
				},
				ui5: {
					flexibilityServices: '[{"connector": "StaticFileConnector", "layers": []}]'
				}
			},

			"initial/_internal/connectors/LrepConnector": {
				group: "Initial Internal",
				coverage: {
					only: [
						"sap/ui/fl/initial/_internal/connectors/LrepConnector",
						"sap/ui/fl/initial/_internal/connectors/Utils"
					]
				}
			},

			"initial/_internal/connectors/NeoLrepConnector": {
				group: "Initial Internal",
				coverage: {
					only: ["sap/ui/fl/initial/_internal/connectors/NeoLrepConnector"]
				}
			},

			"initial/_internal/connectors/PersonalizationConnector": {
				group: "Initial Internal",
				coverage: {
					only: ["sap/ui/fl/initial/_internal/connectors/PersonalizationConnector"]
				}
			},

			"initial/_internal/connectors/KeyUserConnector": {
				group: "Initial Internal",
				coverage: {
					only: ["sap/ui/fl/initial/_internal/connectors/KeyUserConnector"]
				}
			},
<<<<<<< HEAD

=======
			"initial/_internal/connectors/BtpServiceConnector": {
				group: "Initial Internal",
				coverage: {
					only: ["sap/ui/fl/initial/_internal/connectors/BtpServiceConnector"]
				}
			},
>>>>>>> 6dbba69e
			"initial/_internal/connectors/Utils": {
				group: "Initial Internal",
				coverage: {
					only: ["sap/ui/fl/initial/_internal/connectors/Utils"]
				}
			},

			"initial/_internal/Storage": {
				group: "Initial Internal",
				ui5: {
					resourceroots: {
						"my.connectors": "./test-resources/sap/ui/fl/qunit/testConnectors/",
						"test.app": "./test-resources/sap/ui/fl/qunit/testResources/"
					},
					flexibilityServices: '[{"connector": "JsObjectConnector", "layers": ["ALL"]},'
						+ '{"connector": "LrepConnector", "layers": ["ALL"], "url": "someURL"}]'
				},
				coverage: {
					only: ["sap/ui/fl/initial/_internal/Storage"]
				}
			},

			"initial/_internal/StorageFeaturesMerger": {
				group: "Initial Internal",
				coverage: {
					only: ["sap/ui/fl/initial/_internal/StorageFeaturesMerger"]
				}
			},

			"initial/_internal/FlexConfiguration": {
				group: "Initial Internal",
				coverage: {
					only: ["sap/ui/fl/initial/_internal/FlexConfiguration"]
				}
			},

			"initial/_internal/StorageUtils": {
				group: "Initial Internal",
				coverage: {
					only: ["sap/ui/fl/initial/_internal/StorageUtils"]
				}
			},

			"initial/_internal/storageResultDisassemble": {
				group: "Initial Internal",
				coverage: {
					only: ["sap/ui/fl/initial/_internal/storageResultDisassemble"]
				}
			},

			"apply/api/AnnotationChangeHandlerAPI": {
				group: "Apply API",
				coverage: {
					only: ["sap/ui/fl/apply/api/AnnotationChangeHandlerAPI"]
				}
			},

			"apply/api/ControlVariantApplyAPI": {
				group: "Apply API",
				coverage: {
					only: ["sap/ui/fl/apply/api/ControlVariantApplyAPI"]
				}
			},

			"apply/api/DelegateMediatorAPI": {
				group: "Apply API",
				coverage: {
					only: [
						"sap/ui/fl/apply/api/DelegateMediatorAPI",
						"sap/ui/fl/apply/_internal/DelegateMediator"
					]
				}
			},

			"apply/api/FlexRuntimeInfoAPI": {
				group: "Apply API",
				coverage: {
					only: ["sap/ui/fl/apply/api/FlexRuntimeInfoAPI"]
				}
			},

			"apply/api/SmartVariantManagementApplyAPI": {
				group: "Apply API",
				coverage: {
					only: ["sap/ui/fl/apply/api/SmartVariantManagementApplyAPI"]
				}
			},

			"apply/api/UI2PersonalizationApplyAPI": {
				group: "Apply API",
				coverage: {
					only: ["sap/ui/fl/apply/api/UI2PersonalizationApplyAPI"]
				}
			},

			"apply/api/ExtensionPointRegistryAPI": {
				group: "Apply API",
				coverage: {
					only: ["sap/ui/fl/apply/api/ExtensionPointRegistryAPI"]
				}
			},

			"apply/_internal/extensionPoint/Registry": {
				group: "Apply Internal",
				coverage: {
					only: ["sap/ui/fl/apply/_internal/extensionPoint/Registry"]
				},
				ui5: {
					resourceroots: {
						testComponent: "test-resources/sap/ui/fl/qunit/testComponent",
						"sap/ui/fl/qunit/extensionPoint": "test-resources/sap/ui/fl/qunit/apply/_internal/extensionPoint"
					}
				}
			},

			"apply/_internal/changes/Applier": {
				group: "Apply Internal",
				coverage: {
					only: ["sap/ui/fl/apply/_internal/changes/Applier"]
				}
			},

			"apply/_internal/changes/FlexCustomData": {
				group: "Apply Internal",
				coverage: {
					only: ["sap/ui/fl/apply/_internal/changes/FlexCustomData"]
				}
			},

			"apply/_internal/changes/Utils": {
				group: "Apply Internal",
				coverage: {
					only: ["sap/ui/fl/apply/_internal/changes/Utils"]
				}
			},

			"apply/_internal/changes/Reverter": {
				group: "Apply Internal",
				coverage: {
					only: ["sap/ui/fl/apply/_internal/changes/Reverter"]
				}
			},

			"apply/_internal/changes/descriptor/ui5/AddLibrary": {
				group: "Apply Internal - Descriptor Change Merger",
				coverage: {
					only: ["sap/ui/fl/apply/_internal/changes/descriptor/ui5/AddLibrary"]
				}
			},

			"apply/_internal/changes/descriptor/ui5/AddNewModel": {
				group: "Apply Internal - Descriptor Change Merger",
				coverage: {
					only: ["sap/ui/fl/apply/_internal/changes/descriptor/ui5/AddNewModel"]
				}
			},

			"apply/_internal/changes/descriptor/app/AddAnnotationsToOData": {
				group: "Apply Internal - Descriptor Change Merger",
				coverage: {
					only: ["sap/ui/fl/apply/_internal/changes/descriptor/app/AddAnnotationsToOData"]
				}
			},

			"apply/_internal/changes/descriptor/app/RemoveAllInboundsExceptOne": {
				group: "Apply Internal - Descriptor Change Merger",
				coverage: {
					only: ["sap/ui/fl/apply/_internal/changes/descriptor/app/RemoveAllInboundsExceptOne"]
				}
			},

			"apply/_internal/changes/descriptor/app/ChangeInbound": {
				group: "Apply Internal - Descriptor Change Merger",
				coverage: {
					only: [
						"sap/ui/fl/apply/_internal/changes/descriptor/app/ChangeInbound",
						"sap/ui/fl/util/DescriptorChangeCheck",
						"sap/ui/fl/util/changePropertyValueByPath"
					]
				}
			},

			"apply/_internal/changes/descriptor/app/ChangeOutbound": {
				group: "Apply Internal - Descriptor Change Merger",
				coverage: {
					only: [
						"sap/ui/fl/apply/_internal/changes/descriptor/app/ChangeOutbound",
						"sap/ui/fl/util/DescriptorChangeCheck",
						"sap/ui/fl/util/changePropertyValueByPath"
					]
				}
			},

			"apply/_internal/changes/descriptor/app/AddNewInbound": {
				group: "Apply Internal - Descriptor Change Merger",
				coverage: {
					only: ["sap/ui/fl/apply/_internal/changes/descriptor/app/AddNewInbound", "sap/ui/fl/util/DescriptorChangeCheck"]
				}
			},

			"apply/_internal/changes/descriptor/app/AddNewOutbound": {
				group: "Apply Internal - Descriptor Change Merger",
				coverage: {
					only: ["sap/ui/fl/apply/_internal/changes/descriptor/app/AddNewOutbound", "sap/ui/fl/util/DescriptorChangeCheck"]
				}
			},

			"apply/_internal/changes/descriptor/app/AddNewDataSource": {
				group: "Apply Internal - Descriptor Change Merger",
				coverage: {
					only: ["sap/ui/fl/apply/_internal/changes/descriptor/app/AddNewDataSource", "sap/ui/fl/util/DescriptorChangeCheck"]
				}
			},

			"apply/_internal/changes/descriptor/app/AddTechnicalAttributes": {
				group: "Apply Internal - Descriptor Change Merger",
				coverage: {
					only: ["sap/ui/fl/apply/_internal/changes/descriptor/app/AddTechnicalAttributes", "sap/ui/fl/util/DescriptorChangeCheck"]
				}
			},

			"apply/_internal/changes/descriptor/ui5/SetMinUI5Version": {
				group: "Apply Internal - Descriptor Change Merger",
				coverage: {
					only: ["sap/ui/fl/apply/_internal/changes/descriptor/ui5/SetMinUI5Version"]
				}
			},

			"apply/_internal/changes/descriptor/ui5/AddNewModelEnhanceWith": {
				group: "Apply Internal - Descriptor Change Merger",
				coverage: {
					only: ["sap/ui/fl/apply/_internal/changes/descriptor/ui5/AddNewModelEnhanceWith"]
				}
			},

			"apply/_internal/changes/descriptor/ui5/AddComponentUsages": {
				group: "Apply Internal - Descriptor Change Merger",
				coverage: {
					only: ["sap/ui/fl/apply/_internal/changes/descriptor/ui5/AddComponentUsages"]
				}
			},

			"apply/_internal/changes/descriptor/ui5/ChangeModel": {
				group: "Apply Internal - Descriptor Change Merger",
				coverage: {
					only: [
						"sap/ui/fl/apply/_internal/changes/descriptor/ui5/ChangeModel",
						"sap/ui/fl/util/DescriptorChangeCheck",
						"sap/ui/fl/util/changePropertyValueByPath"
					]
				}
			},

			"apply/_internal/changes/descriptor/app/ChangeDataSource": {
				group: "Apply Internal - Descriptor Change Merger",
				coverage: {
					only: [
						"sap/ui/fl/apply/_internal/changes/descriptor/app/ChangeDataSource",
						"sap/ui/fl/util/DescriptorChangeCheck",
						"sap/ui/fl/util/changePropertyValueByPath"
					]
				}
			},

			"apply/_internal/changes/descriptor/app/SetAch": {
				group: "Apply Internal - Descriptor Change Merger",
				coverage: {
					only: ["sap/ui/fl/apply/_internal/changes/descriptor/app/SetAch"]
				}
			},

			"apply/_internal/changes/descriptor/app/SetTitle": {
				group: "Apply Internal - Descriptor Change Merger",
				coverage: {
					only: ["sap/ui/fl/apply/_internal/changes/descriptor/app/SetTitle"]
				}
			},

			"apply/_internal/changes/descriptor/app/SetDescription": {
				group: "Apply Internal - Descriptor Change Merger",
				coverage: {
					only: ["sap/ui/fl/apply/_internal/changes/descriptor/app/SetDescription"]
				}
			},

			"apply/_internal/changes/descriptor/fiori/SetRegistrationIds": {
				group: "Apply Internal - Descriptor Change Merger",
				coverage: {
					only: ["sap/ui/fl/apply/_internal/changes/descriptor/fiori/SetRegistrationIds"]
				}
			},

			"apply/_internal/changes/descriptor/ui5/SetFlexExtensionPointEnabled": {
				group: "Apply Internal - Descriptor Change Merger",
				coverage: {
					only: ["sap/ui/fl/apply/_internal/changes/descriptor/ui5/SetFlexExtensionPointEnabled"]
				}
			},

			"apply/_internal/changes/descriptor/fiori/SetAbstract": {
				group: "Apply Internal - Descriptor Change Merger",
				coverage: {
					only: ["sap/ui/fl/apply/_internal/changes/descriptor/fiori/SetAbstract"]
				}
			},

			"apply/_internal/changes/descriptor/fiori/SetCloudDevAdaptationStatus": {
				group: "Apply Internal - Descriptor Change Merger",
				coverage: {
					only: ["sap/ui/fl/apply/_internal/changes/descriptor/fiori/SetCloudDevAdaptationStatus"]
				}
			},

			"apply/_internal/changes/descriptor/Preprocessor": {
				group: "Apply Internal - Descriptor Change Merger",
				coverage: {
					only: ["sap/ui/fl/apply/_internal/changes/descriptor/Preprocessor"]
				}
			},

			"apply/_internal/changes/descriptor/Applier": {
				group: "Apply Internal - Descriptor Change Merger",
				coverage: {
					only: ["sap/ui/fl/apply/_internal/changes/descriptor/Applier"]
				}
			},

			"apply/_internal/changes/descriptor/ApplyStrategyFactory": {
				group: "Apply Internal - Descriptor Change Merger",
				coverage: {
					only: ["sap/ui/fl/apply/_internal/changes/descriptor/ApplyStrategyFactory"]
				}
			},

			"apply/_internal/changes/descriptor/ApplyUtil": {
				group: "Apply Internal - Descriptor Change Merger",
				coverage: {
					only: ["sap/ui/fl/apply/_internal/changes/descriptor/ApplyUtil"]
				}
			},

			"util/DescriptorChangeCheck": {
				group: "Util - DescriptorChangeCheck",
				coverage: {
					only: ["sap/ui/fl/util/DescriptorChangeCheck"]
				}
			},

			"apply/_internal/connectors/ObjectStorageUtils": {
				group: "Apply Internal",
				coverage: {
					only: ["sap/ui/fl/apply/_internal/connectors/ObjectStorageUtils"]
				}
			},

			"apply/_internal/controlVariants/URLHandler": {
				group: "Apply Internal",
				coverage: {
					only: ["sap/ui/fl/apply/_internal/controlVariants/URLHandler"]
				}
			},

			"apply/_internal/controlVariants/Utils": {
				group: "Apply Internal",
				coverage: {
					only: ["sap/ui/fl/apply/_internal/controlVariants/Utils"]
				}
			},

			"apply/_internal/flexObjects/AnnotationChange": {
				group: "Apply Internal",
				coverage: {
					only: ["sap/ui/fl/apply/_internal/flexObjects/AnnotationChange"]
				}
			},

			"apply/_internal/flexObjects/AppDescriptorChange": {
				group: "Apply Internal",
				coverage: {
					only: ["sap/ui/fl/apply/_internal/flexObjects/AppDescriptorChange"]
				}
			},

			"apply/_internal/flexObjects/CompVariant": {
				group: "Apply Internal",
				coverage: {
					only: ["sap/ui/fl/apply/_internal/flexObjects/CompVariant"]
				},
				ui5: {
					resourceroots: {
						"sap/ui/fl/qunit": "test-resources/sap/ui/fl/qunit/"
					}
				}
			},

			"apply/_internal/flexObjects/ControllerExtensionChange": {
				group: "Apply Internal",
				coverage: {
					only: ["sap/ui/fl/apply/_internal/flexObjects/ControllerExtensionChange"]
				}
			},

			"apply/_internal/flexObjects/FlexObject": {
				group: "Apply Internal",
				coverage: {
					only: ["sap/ui/fl/apply/_internal/flexObjects/FlexObject.js"]
				}
			},

			"apply/_internal/flexObjects/FlexObjectFactory": {
				group: "Apply Internal",
				coverage: {
					only: ["sap/ui/fl/apply/_internal/flexObjects/FlexObjectFactory"]
				}
			},

			"apply/_internal/flexObjects/FlVariant": {
				group: "Apply Internal",
				coverage: {
					only: ["sap/ui/fl/apply/_internal/flexObjects/FlVariant"]
				}
			},

			"apply/_internal/flexObjects/getVariantAuthor": {
				group: "Apply Internal",
				coverage: {
					only: ["sap/ui/fl/apply/_internal/flexObjects/getVariantAuthor"]
				}
			},

			"apply/_internal/flexObjects/UIChange": {
				group: "Apply Internal",
				coverage: {
					only: ["sap/ui/fl/apply/_internal/flexObjects/UIChange"]
				}
			},

			"apply/_internal/flexObjects/Variant": {
				group: "Apply Internal",
				coverage: {
					only: ["sap/ui/fl/apply/_internal/flexObjects/Variant"]
				},
				ui5: {
					resourceroots: {
						"sap/ui/fl/qunit": "test-resources/sap/ui/fl/qunit/"
					}
				}
			},

			"apply/_internal/flexState/changes/DependencyHandler": {
				group: "Apply Internal",
				coverage: {
					only: ["sap/ui/fl/apply/_internal/flexState/changes/DependencyHandler"]
				}
			},

			"apply/_internal/flexState/changes/ExtensionPointState": {
				group: "Apply Internal",
				coverage: {
					only: ["sap/ui/fl/apply/_internal/flexState/changes/ExtensionPointState"]
				}
			},

			"apply/_internal/flexState/changes/UIChangesState": {
				group: "Apply Internal",
				coverage: {
					only: ["sap/ui/fl/apply/_internal/flexState/changes/UIChangesState"]
				}
			},

			"apply/_internal/flexState/controlVariants/VariantManagementState": {
				group: "Apply Internal",
				coverage: {
					only: [
						"sap/ui/fl/apply/_internal/flexState/controlVariants/VariantManagementState",
						"sap/ui/fl/apply/_internal/flexState/InitialPrepareFunctions"
					]
				},
				ui5: {
					resourceroots: {
						"rta/qunit": "test-resources/sap/ui/rta/qunit/"
					}
				}
			},

			"apply/_internal/flexState/controlVariants/Switcher": {
				group: "Apply Internal",
				coverage: {
					only: ["sap/ui/fl/apply/_internal/flexState/controlVariants/Switcher"]
				}
			},

			"apply/_internal/flexState/UI2Personalization/UI2PersonalizationState": {
				group: "Apply Internal",
				coverage: {
					only: ["sap/ui/fl/apply/_internal/flexState/UI2Personalization/UI2PersonalizationState"]
				}
			},

			"apply/_internal/flexState/FlexObjectState": {
				group: "Apply Internal",
				coverage: {
					only: ["sap/ui/fl/apply/_internal/flexState/FlexObjectState"]
				},
				ui5: {
					flexibilityServices: '[{"connector": "SessionStorageConnector"}]'
				}
			},

			"apply/_internal/flexState/FlexState": {
				group: "Apply Internal",
				coverage: {
					only: ["sap/ui/fl/apply/_internal/flexState/FlexState"]
				}
			},

			"apply/_internal/flexState/DataSelector": {
				group: "Apply Internal",
				coverage: {
					only: ["sap/ui/fl/apply/_internal/flexState/DataSelector"]
				}
			},

			"apply/_internal/flexState/Loader": {
				group: "Apply Internal",
				coverage: {
					only: ["sap/ui/fl/apply/_internal/flexState/Loader"]
				}
			},

			"apply/_internal/flexState/ManifestUtils": {
				group: "Apply Internal",
				coverage: {
					only: ["sap/ui/fl/apply/_internal/flexState/ManifestUtils"]
				}
			},

			"apply/_internal/flexState/compVariants/prepareCompVariantsMap": {
				group: "Apply Internal",
				coverage: {
					only: ["sap/ui/fl/apply/_internal/flexState/compVariants/prepareCompVariantsMap"]
				}
			},

			"apply/_internal/flexState/compVariants/Utils": {
				group: "Apply Internal",
				coverage: {
					only: ["sap/ui/fl/apply/_internal/flexState/compVariants/Utils"]
				}
			},

			"apply/_internal/flexState/compVariants/CompVariantManagementState": {
				group: "Apply Internal",
				coverage: {
					only: ["sap/ui/fl/apply/_internal/flexState/compVariants/CompVariantManagementState"]
				}
			},

			"apply/_internal/preprocessors/ControllerExtension": {
				group: "Apply Internal",
				coverage: {
					only: ["sap/ui/fl/apply/_internal/preprocessors/ControllerExtension"]
				},
				ui5: {
					resourceroots: {
						"sap.ui.fl.ControllerExtension.testResources": "test-resources/sap/ui/fl/qunit/testResources"
					}
				}
			},

			"apply/_internal/preprocessors/ComponentLifecycleHooks": {
				group: "Apply Internal",
				coverage: {
					only: ["sap/ui/fl/apply/_internal/preprocessors/ComponentLifecycleHooks"]
				},
				ui5: {
					resourceroots: {
						"rta/qunit": "test-resources/sap/ui/rta/qunit/"
					}
				}
			},

			"apply/_internal/preprocessors/RegistrationDelegator": {
				group: "Apply Internal",
				coverage: {
					only: ["sap/ui/fl/apply/_internal/preprocessors/RegistrationDelegator"]
				},
				ui5: {
					libs: [] // The fl library is being loaded inside the test
				}
			},

			"apply/_internal/preprocessors/XmlPreprocessor": {
				group: "Apply Internal",
				coverage: {
					only: ["sap/ui/fl/apply/_internal/preprocessors/XmlPreprocessor"]
				}
			},

			"apply/_internal/extensionPoint/Processor": {
				group: "Apply Internal",
				coverage: {
					only: ["sap/ui/fl/apply/_internal/extensionPoint/Processor"]
				},
				ui5: {
					resourceroots: {
						"sap/ui/fl/qunit/extensionPoint": "test-resources/sap/ui/fl/qunit/apply/_internal/extensionPoint"
					},
					"xx-suppressDeactivationOfControllerCode": true,
					"xx-designMode": true
				}
			},

			"write/api/AppVariantWriteAPI": {
				group: "Write API",
				coverage: {
					only: ["sap/ui/fl/write/api/AppVariantWriteAPI"]
				}
			},

			"write/api/ChangesWriteAPI": {
				group: "Write API",
				coverage: {
					only: ["sap/ui/fl/write/api/ChangesWriteAPI"]
				}
			},

			"write/api/ContextBasedAdaptationsAPI": {
				group: "Write API",
				coverage: {
					only: ["sap/ui/fl/write/api/ContextBasedAdaptationsAPI"]
				}
			},

			"write/api/ContextSharingAPI": {
				group: "Write API",
				coverage: {
					only: ["sap/ui/fl/write/api/ContextSharingAPI"]
				}
			},

			"write/api/ControlPersonalizationWriteAPI": {
				group: "Write API",
				coverage: {
					only: ["sap/ui/fl/write/api/ControlPersonalizationWriteAPI"]
				},
				ui5: {
					flexibilityServices: '[{"connector": "SessionStorageConnector"}]'
				}
			},

			"write/api/FeaturesAPI": {
				group: "Write API",
				coverage: {
					only: ["sap/ui/fl/write/api/FeaturesAPI"]
				}
			},

			"write/api/FieldExtensibility": {
				group: "Write API",
				coverage: {
					only: ["sap/ui/fl/write/api/FieldExtensibility"]
				}
			},

			"write/api/PersistenceWriteAPI": {
				group: "Write API",
				coverage: {
					only: ["sap/ui/fl/write/api/PersistenceWriteAPI"]
				}
			},

			"write/api/ReloadInfoAPI": {
				group: "Write API",
				coverage: {
					only: ["sap/ui/fl/write/api/ReloadInfoAPI"]
				}
			},

			"write/api/TranslationAPI": {
				group: "Write API",
				coverage: {
					only: ["sap/ui/fl/write/api/TranslationAPI"]
				}
			},

			"write/api/SmartBusinessWriteAPI": {
				group: "Write API",
				coverage: {
					only: ["sap/ui/fl/write/api/SmartBusinessWriteAPI"]
				}
			},

			"write/api/SACIntegrationUpdateVariant": {
				group: "Write API",
				coverage: {
					only: ["sap/ui/fl/write/api/SACIntegrationUpdateVariant"]
				},
				ui5: {
					flexibilityServices: '[{"connector": "JsObjectConnector"}]'
				}
			},

			"write/api/SmartVariantManagementWriteAPI": {
				group: "Write API",
				coverage: {
					only: ["sap/ui/fl/write/api/SmartVariantManagementWriteAPI"]
				}
			},

			"write/api/UI2PersonalizationWriteAPI": {
				group: "Write API",
				coverage: {
					only: ["sap/ui/fl/write/api/UI2PersonalizationWriteAPI"]
				}
			},

			"write/api/VersionsAPI": {
				group: "Write API",
				coverage: {
					only: ["sap/ui/fl/write/api/VersionsAPI"]
				}
			},

			"write/api/LocalResetAPI": {
				group: "Write API",
				coverage: {
					only: ["sap/ui/fl/write/api/LocalResetAPI"]
				}
			},

			"write/_internal/Storage": {
				group: "Write Internal",
				coverage: {
					only: ["sap/ui/fl/write/_internal/Storage"]
				},
				ui5: {
					resourceroots: {
						"my.connectors": "./test-resources/sap/ui/fl/qunit/testConnectors/"
					}
				}
			},

			"write/_internal/Versions": {
				group: "Write Internal",
				coverage: {
					only: ["sap/ui/fl/write/_internal/Versions"]
				}
			},

			"write/_internal/flexState/changes/UIChangeManager": {
				group: "Write Internal",
				coverage: {
					only: ["sap/ui/fl/write/_internal/flexState/changes/UIChangeManager"]
				}
			},

			"write/_internal/flexState/FlexObjectManager": {
				group: "Write Internal",
				coverage: {
					only: ["sap/ui/fl/write/_internal/flexState/FlexObjectManager"]
				},
				ui5: {
					flexibilityServices: '[{"connector": "SessionStorageConnector"}]'
				}
			},

			"write/_internal/flexState/compVariants/CompVariantState": {
				group: "Write Internal",
				coverage: {
					only: ["sap/ui/fl/write/_internal/flexState/compVariants/CompVariantState"]
				}
			},

			"write/_internal/flexState/UI2PersonalizationState/UI2PersonalizationState": {
				group: "Write Internal",
				coverage: {
					only: ["sap/ui/fl/write/_internal/flexState/UI2PersonalizationState/UI2PersonalizationState"]
				}
			},

			"write/_internal/connectors/ObjectPathConnector": {
				group: "Write Internal",
				coverage: {
					only: [
						"sap/ui/fl/write/_internal/connectors/ObjectPathConnector"
					]
				}
			},

			"write/_internal/connectors/BtpServiceConnector": {
				group: "Write Internal",
				coverage: {
					only: [
						"sap/ui/fl/write/_internal/connectors/BtpServiceConnector"
					]
				}
			},

			"write/_internal/connectors/Utils": {
				group: "Write Internal",
				coverage: {
					only: ["sap/ui/fl/write/_internal/connectors/Utils"]
				}
			},

			"write/_internal/connectors/PersonalizationConnector": {
				group: "Write Internal",
				coverage: {
					only: ["sap/ui/fl/write/_internal/connectors/PersonalizationConnector"]
				}
			},

			"write/_internal/connectors/JsObjectConnector": {
				group: "Write Internal",
				coverage: {
					only: [
						"sap/ui/fl/write/_internal/connectors/JsObjectConnector"
					]
				},
				ui5: {
					flexibilityServices: '[{"connector": "JsObjectConnector", "layers": []}]'
				}
			},

			"write/_internal/connectors/LrepConnector": {
				group: "Write Internal",
				coverage: {
					only: [
						"sap/ui/fl/write/_internal/connectors/LrepConnector",
						"sap/ui/fl/write/_internal/connectors/Utils",
						"sap/ui/fl/initial/_internal/connectors/Utils"
					]
				}
			},

			"write/_internal/connectors/KeyUserConnector": {
				group: "Write Internal",
				coverage: {
					only: ["sap/ui/fl/write/_internal/connectors/KeyUserConnector"]
				}
			},

			"write/_internal/connectors/NeoLrepConnector": {
				group: "Write Internal",
				coverage: {
					only: ["sap/ui/fl/write/_internal/connectors/NeoLrepConnector"]
				}
			},

			"write/_internal/controlVariants/ControlVariantWriteUtils": {
				group: "Write Internal",
				coverage: {
					only: ["sap/ui/fl/write/_internal/controlVariants/ControlVariantWriteUtils"]
				}
			},

			"write/_internal/delegates/ODataV4ReadDelegate": {
				group: "Write Internal",
				coverage: {
					only: ["sap/ui/fl/write/_internal/delegates/ODataV4ReadDelegate"]
				}
			},

			"write/_internal/delegates/ODataV2ReadDelegate": {
				group: "Write Internal",
				coverage: {
					only: ["sap/ui/fl/write/_internal/delegates/ODataV2ReadDelegate"]
				},
				ui5: {
					resourceroots: {
						"sap.ui.fl.test.delegate": "test-resources/sap/ui/fl/qunit/write/_internal/delegates/testdata"
					},
					language: "en"
				}
			},

			"write/_internal/extensionPoint/Processor": {
				group: "Write Internal",
				coverage: {
					only: ["sap/ui/fl/write/_internal/extensionPoint/Processor"]
				},
				ui5: {
					resourceroots: {
						"sap/ui/fl/qunit/extensionPoint": "test-resources/sap/ui/fl/qunit/apply/_internal/extensionPoint"
					},
					"xx-suppressDeactivationOfControllerCode": true,
					"xx-designMode": true
				}
			},

			"write/_internal/fieldExtensibility/ABAPExtensibilityVariantFactory": {
				group: "Write Internal",
				coverage: {
					only: ["sap/ui/fl/write/_internal/fieldExtensibility/ABAPExtensibilityVariantFactory"]
				}
			},

			"write/_internal/fieldExtensibility/SingleTenantABAPExtensibilityVariant": {
				group: "Write Internal",
				coverage: {
					only: ["sap/ui/fl/write/_internal/fieldExtensibility/SingleTenantABAPExtensibilityVariant"]
				}
			},

			"write/_internal/fieldExtensibility/MultiTenantABAPExtensibilityVariant": {
				group: "Write Internal",
				coverage: {
					only: ["sap/ui/fl/write/_internal/fieldExtensibility/MultiTenantABAPExtensibilityVariant"]
				}
			},

			"write/_internal/fieldExtensibility/UriParser": {
				group: "Write Internal",
				coverage: {
					only: ["sap/ui/fl/write/_internal/fieldExtensibility/UriParser"]
				}
			},

			"write/_internal/fieldExtensibility/Utils": {
				group: "Write Internal",
				coverage: {
					only: ["sap/ui/fl/write/_internal/fieldExtensibility/Utils"]
				}
			},

			"write/_internal/fieldExtensibility/ServiceValidation": {
				group: "Write Internal",
				coverage: {
					only: ["sap/ui/fl/write/_internal/fieldExtensibility/ServiceValidation"]
				}
			},

			"write/_internal/fieldExtensibility/cap/dialog/CustomFieldCAPDialog": {
				group: "Write Internal",
				coverage: {
					only: ["sap/ui/fl/write/_internal/fieldExtensibility/cap/dialog/CustomFieldCAPDialog"]
				}
			},

			"write/_internal/appVariant/AppVariantFactory": {
				group: "Internal app variant related APIs",
				coverage: {
					only: [
						"sap/ui/fl/write/_internal/appVariant/AppVariantFactory",
						"sap/ui/fl/write/_internal/appVariant/AppVariant"
					]
				}
			},

			"write/_internal/appVariant/AppVariantInlineChangeFactory": {
				group: "Internal app variant inline change related APIs",
				coverage: {
					only: [
						"sap/ui/fl/write/_internal/appVariant/AppVariantInlineChangeFactory",
						"sap/ui/fl/apply/_internal/appVariant/DescriptorChangeTypes",
						"sap/ui/fl/write/_internal/appVariant/AppVariantInlineChange"
					]
				}
			},

			"write/api/connectors/FileListBaseConnector": {
				group: "Write API conntectors",
				coverage: {
					only: ["sap/ui/fl/write/api/connectors/FileListBaseConnector"]
				}
			},

			"descriptorRelated/Utils": {
				group: "Descriptor related Utils",
				coverage: {
					only: ["sap/ui/fl/descriptorRelated/Utils"]
				}
			},

			// Team 42 tests:
			ChangePersistence: {
				coverage: {
					only: ["sap/ui/fl/ChangePersistence"]
				},
				ui5: {
					resourceroots: {
						"sap/ui/fl/qunit/integration": "test-resources/sap/ui/fl/qunit/integration"
					}
				}
			},

			ChangePersistenceFactory: {
				coverage: {
					only: ["sap/ui/fl/ChangePersistenceFactory"]
				}
			},

			FlexController: {
				coverage: {
					only: ["sap/ui/fl/FlexController"]
				},
				ui5: {
					resourceroots: {
						testComponent: "test-resources/sap/ui/fl/qunit/testComponent"
					}
				}
			},

			FlexControllerFactory: {
				coverage: {
					only: ["sap/ui/fl/FlexControllerFactory"]
				}
			},

			"util/ManagedObjectModel": {
				coverage: {
					only: ["sap/ui/fl/util/ManagedObjectModel"]
				}
			},

			"util/IFrame": {
				group: "IFrame control",
				coverage: {
					only: ["sap/ui/fl/util/IFrame"]
				}
			},

			"util/resolveBinding": {
				coverage: {
					only: ["sap/ui/fl/util/resolveBinding"]
				}
			},

			// ChangeHandler tests:
			"changeHandler/AddIFrame": {
				group: "ChangeHandler",
				coverage: {
					only: ["sap/ui/fl/changeHandler/AddIFrame"]
				},
				ui5: {
					resourceroots: {
						testComponentAsync: "test-resources/sap/ui/fl/qunit/testComponentAsync"
					}
				}
			},

			"changeHandler/AddXML": {
				group: "ChangeHandler",
				coverage: {
					only: ["sap/ui/fl/changeHandler/AddXML"]
				},
				ui5: {
					resourceroots: {
						testComponentAsync: "test-resources/sap/ui/fl/qunit/testComponentAsync"
					}
				}
			},

			"changeHandler/AddXMLAtExtensionPoint": {
				group: "ChangeHandler",
				coverage: {
					only: ["sap/ui/fl/changeHandler/AddXMLAtExtensionPoint"]
				},
				ui5: {
					resourceroots: {
						testComponentAsync: "test-resources/sap/ui/fl/qunit/testComponentAsync"
					}
				}
			},

			"changeHandler/BaseAddViaDelegate": {
				group: "ChangeHandler",
				coverage: {
					only: ["sap/ui/fl/changeHandler/BaseAddViaDelegate"]
				},
				ui5: {
					resourceroots: {
						testComponentAsync: "test-resources/sap/ui/fl/qunit/testComponentAsync"
					}
				}
			},

			"changeHandler/BaseAddXml": {
				group: "ChangeHandler",
				coverage: {
					only: ["sap/ui/fl/changeHandler/BaseAddXml"]
				},
				ui5: {
					resourceroots: {
						testComponentAsync: "test-resources/sap/ui/fl/qunit/testComponentAsync"
					}
				}
			},

			"changeHandler/Base": {
				group: "ChangeHandler",
				coverage: {
					only: ["sap/ui/fl/changeHandler/Base"]
				}
			},

			"changeHandler/BaseRename": {
				group: "ChangeHandler",
				coverage: {
					only: ["sap/ui/fl/changeHandler/BaseRename"]
				},
				ui5: {
					resourceroots: {
						testComponentAsync: "test-resources/sap/ui/fl/qunit/testComponentAsync"
					}
				}
			},

			"changeHandler/HideControl": {
				group: "ChangeHandler",
				coverage: {
					only: ["sap/ui/fl/changeHandler/HideControl"]
				}
			},

			"changeHandler/MoveControls": {
				group: "ChangeHandler",
				coverage: {
					only: ["sap/ui/fl/changeHandler/MoveControls"]
				},
				ui5: {
					resourceroots: {
						testComponentAsync: "test-resources/sap/ui/fl/qunit/testComponentAsync"
					}
				}
			},

			"changeHandler/MoveElements": {
				group: "ChangeHandler",
				coverage: {
					only: ["sap/ui/fl/changeHandler/MoveElements"]
				},
				ui5: {
					resourceroots: {
						testComponentAsync: "test-resources/sap/ui/fl/qunit/testComponentAsync"
					}
				}
			},

			"changeHandler/PropertyBindingChange": {
				group: "ChangeHandler",
				coverage: {
					only: ["sap/ui/fl/changeHandler/PropertyBindingChange"]
				},
				ui5: {
					"xx-bindingSyntax": "complex",
					"xx-designMode": "true"
				}
			},

			"changeHandler/PropertyChange": {
				group: "ChangeHandler",
				coverage: {
					only: ["sap/ui/fl/changeHandler/PropertyChange"]
				}
			},

			"changeHandler/StashControl": {
				group: "ChangeHandler",
				coverage: {
					only: ["sap/ui/fl/changeHandler/StashControl"]
				}
			},

			"changeHandler/UnhideControl": {
				group: "ChangeHandler",
				coverage: {
					only: ["sap/ui/fl/changeHandler/UnhideControl"]
				}
			},

			"changeHandler/UnstashControl": {
				group: "ChangeHandler",
				coverage: {
					only: ["sap/ui/fl/changeHandler/UnstashControl"]
				}
			},

			"changeHandler/UpdateIFrame": {
				group: "ChangeHandler",
				coverage: {
					only: ["sap/ui/fl/changeHandler/UpdateIFrame"]
				},
				ui5: {
					resourceroots: {
						testComponentAsync: "test-resources/sap/ui/fl/qunit/testComponentAsync"
					}
				}
			},

			"designtime/util/IFrame.designtime": {
				group: "Designtime",
				coverage: {
					only: ["sap/ui/fl/designtime/util/IFrame.designtime"]
				}
			},

			// Variant tests:
			"variants/VariantManagement": {
				group: "Variants",
				coverage: {
					only: ["sap/ui/fl/variants/VariantManagement"]
				}
			},

			"variants/VariantModel": {
				group: "Variants",
				ui5: {
					resourceroots: {
						"fl.test": "test-resources/sap/ui/fl/qunit/testResources/"
					},
					flexibilityServices: '[{"connector": "SessionStorageConnector"}]'
				},
				coverage: {
					only: ["sap/ui/fl/variants/VariantModel"]
				}
			},

			"variants/context/ContextVisibility.controller": {
				group: "Variants",
				coverage: {
					only: ["sap/ui/fl/variants/context/controller/"]
				}
			},

			"variants/context/ContextVisibilityIntegration": {
				group: "Variants",
				coverage: {
					only: ["sap/ui/fl/variants/context/"]
				}
			},

			"variants/context/ContextVisibilityComponent": {
				group: "Variants",
				coverage: {
					only: ["sap/ui/fl/variants/context/"]
				}
			},

			// CLOUD IOI tests:
			library: {
				coverage: {
					only: ["sap/ui/fl/library"]
				},
				ui5: {
					libs: [] // The fl library is being loaded inside the test
				}
			},

			libraryInTrial1: {
				coverage: {
					only: ["sap/ui/fl/library"]
				},
				ui5: {
					libs: [] // The fl library is being loaded inside the test
				}
			},

			libraryInTrial2: {
				coverage: {
					only: ["sap/ui/fl/library"]
				},
				ui5: {
					libs: [] // The fl library is being loaded inside the test
				}
			},

			libraryInTrial3: {
				coverage: {
					only: ["sap/ui/fl/library"]
				},
				ui5: {
					libs: [] // The fl library is being loaded inside the test
				}
			},

			Utils: {
				coverage: {
					only: ["sap/ui/fl/Utils"]
				}
			},

			LayerUtils: {
				coverage: {
					only: ["sap/ui/fl/LayerUtils"]
				}
			},

			// Rules
			"rules/StableId": {
				group: "Rules",
				ui5: {
					resourceroots: {
						"sap.ui.support.TestHelper": "test-resources/sap/ui/support/TestHelper"
					}
				}
			},

			// Support
			"support/_internal/extractChangeDependencies": {
				group: "Support",
				coverage: {
					only: ["sap/ui/fl/support"]
				}
			},

			"support/_internal/getFlexSettings": {
				group: "Support",
				coverage: {
					only: ["sap/ui/fl/support"]
				}
			},

			"support/api/SupportAPI": {
				group: "Support",
				coverage: {
					only: ["sap/ui/fl/support"]
				},
				ui5: {
					resourceroots: {
						testComponentAsync: "test-resources/sap/ui/fl/qunit/testComponentAsync"
					}
				}
			},

			"support/apps/contentbrowser/controller/ContentDetails.controller": {
				group: "Support",
				coverage: {
					only: ["sap/ui/fl/support"]
				}
			},

			"support/apps/contentbrowser/controller/ContentDetailsEdit.controller": {
				group: "Support",
				coverage: {
					only: ["sap/ui/fl/support"]
				}
			},

			"support/apps/contentbrowser/controller/LayerContentMaster.controller": {
				group: "Support",
				coverage: {
					only: ["sap/ui/fl/support"]
				}
			},

			"support/apps/contentbrowser/controller/Layers.controller": {
				group: "Support",
				coverage: {
					only: ["sap/ui/fl/support"]
				}
			},

			"support/apps/contentbrowser/lrepConnector/LRepConnector": {
				group: "Support",
				coverage: {
					only: ["sap/ui/fl/support"]
				}
			},

			"support/apps/contentbrowser/utils/DataUtils": {
				group: "Support",
				coverage: {
					only: ["sap/ui/fl/support"]
				}
			},

			"support/apps/contentbrowser/utils/ErrorUtils": {
				group: "Support",
				coverage: {
					only: ["sap/ui/fl/support"]
				}
			},

			// transport
			"write/_internal/transport/TransportDialog": {
				group: "Transport",
				coverage: {
					only: ["sap/ui/fl/write/_internal/transport/TransportDialog"]
				}
			},

			"write/_internal/transport/TransportSelection": {
				group: "Transport",
				coverage: {
					only: ["sap/ui/fl/write/_internal/transport/TransportSelection"]
				}
			},

			"write/_internal/transport/Transports": {
				group: "Transport",
				coverage: {
					only: ["sap/ui/fl/write/_internal/transport/Transports"]
				}
			},

			"designtime/Library": {
				group: "DesignTime"
			},

			"integration/async/ComponentWithView": {
				group: "Integration/async",
				ui5: {
					resourceroots: {
						"sap.ui.fl.qunit.integration.async": "test-resources/sap/ui/fl/qunit/integration/async"
					}
				}
			},

			"integration/FlexInReuseComponents": {
				group: "Integration",
				ui5: {
					resourceroots: {
						"sap.ui.fl.qunit.integration": "test-resources/sap/ui/fl/qunit/integration"
					}
				}
			},

			"registry/Settings": {
				group: "Registry",
				coverage: {
					only: ["sap/ui/fl/registry/Settings"]
				}
			},

			// OVP key user test scenarios
			"apply/_internal/changes/descriptor/ovp/ChangeCard": {
				group: "Apply Internal - OVP Change card",
				coverage: {
					only: ["sap/ui/fl/apply/_internal/changes/descriptor/ovp/ChangeCard"]
				}
			},

			"apply/_internal/changes/descriptor/ovp/AddNewCard": {
				group: "Apply Internal - OVP Add new card",
				coverage: {
					only: ["sap/ui/fl/apply/_internal/changes/descriptor/ovp/AddNewCard"]
				}
			},

			"apply/_internal/changes/descriptor/ovp/DeleteCard": {
				group: "Apply Internal - OVP Delete card",
				coverage: {
					only: ["sap/ui/fl/apply/_internal/changes/descriptor/ovp/DeleteCard"]
				}
			},

			"Generic Testsuite": {
				page: "test-resources/sap/ui/fl/qunit/testsuite.generic.qunit.html"
			}
		}
	};

	var bCompAvailable = false;
	var bMdcAvailable = false;
	var oXhr = new XMLHttpRequest();
	oXhr.onreadystatechange = function() {
		if (this.readyState === 4) {
			switch (this.status) {
				case 200:
				case 304:
					var aLibraries = JSON.parse(this.responseText).libraries;
					bCompAvailable = aLibraries.some(function(mLibrary) {
						return mLibrary.name === "sap.ui.comp";
					});
					bMdcAvailable = aLibraries.some(function(mLibrary) {
						return mLibrary.name === "sap.ui.mdc";
					});
					break;
				default:
					Log.info("Sorry, can't find file with library versions ¯\\_(ツ)_/¯");
			}
		}
	};

	oXhr.open("GET", sap.ui.require.toUrl("sap-ui-version.json"), false);
	oXhr.send();

	if (bCompAvailable && bMdcAvailable) {
		mConfig = merge({}, mConfig, {
			tests: {
				"write/_internal/condenser/Condenser": {
					group: "Write Internal",
					coverage: {
						only: ["sap/ui/fl/write/_internal/condenser/"]
					},
					ui5: {
						resourceroots: {
							"rta/qunit": "test-resources/sap/ui/rta/qunit/",
							"sap.ui.rta.qunitrta": "test-resources/sap/ui/rta/internal/testdata/qunit_rta/",
							"sap.ui.rta.test": "test-resources/sap/ui/rta/internal/testdata/rta/",
							"sap.ui.mdc.app": "test-resources/sap/ui/mdc/sample/table",
							"sap.ui.fl.testResources": "test-resources/sap/ui/fl/qunit/testResources",
							delegates: "test-resources/sap/ui/mdc/delegates/"
						},
						libs: ["sap.ui.mdc"],
						flexibilityServices: '[{"connector": "SessionStorageConnector"}]'
					},
					qunit: {
						reorder: false
					}
				},
				"write/_internal/fieldExtensibility/ABAPAccess": {
					group: "Write Internal",
					coverage: {
						only: ["sap/ui/fl/write/_internal/fieldExtensibility/ABAPAccess"]
					},
					ui5: {
						resourceroots: {
							"sap.ui.rta.test.additionalElements": "test-resources/sap/ui/rta/internal/testdata/additionalElements/"
						}
					}
				}
			}
		});
	} else {
		Log.info("sap.ui.comp not available",
			"enabling tests are skipped, ensure sap.ui.comp from sapui5.runtime is loaded to execute them");
	}

	return mConfig;
});<|MERGE_RESOLUTION|>--- conflicted
+++ resolved
@@ -91,16 +91,14 @@
 					only: ["sap/ui/fl/initial/_internal/connectors/KeyUserConnector"]
 				}
 			},
-<<<<<<< HEAD
-
-=======
+
 			"initial/_internal/connectors/BtpServiceConnector": {
 				group: "Initial Internal",
 				coverage: {
 					only: ["sap/ui/fl/initial/_internal/connectors/BtpServiceConnector"]
 				}
 			},
->>>>>>> 6dbba69e
+
 			"initial/_internal/connectors/Utils": {
 				group: "Initial Internal",
 				coverage: {
