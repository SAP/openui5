sap.ui.define([
	"sap/base/util/merge",
	"sap/base/Log"
], function(
	merge,
	Log
) {
	"use strict";

	var mConfig = {
		name: "sap.ui.fl",
		defaults: {
			group: "Default",
			qunit: {
				version: 2
			},
			sinon: false,
			ui5: {
				language: "en",
				libs: ["sap.ui.fl", "sap.ui.core", "sap.m"],
				"xx-waitForTheme": true
			},
			coverage: {
				only: ["sap/ui/fl"],
				branchTracking: true
			},
			page: "test-resources/sap/ui/fl/qunit/testsandbox.qunit.html?test={name}",
			autostart: true
		},
		tests: {
			"initial/_internal/changeHandlers/ChangeHandlerRegistration": {
				group: "Initial Internal",
				coverage: {
					only: ["sap/ui/fl/initial/_internal/changeHandlers/ChangeHandlerRegistration"]
				}
			},

			"initial/_internal/changeHandlers/ChangeHandlerStorage": {
				group: "Initial Internal",
				coverage: {
					only: [
						"sap/ui/fl/initial/_internal/changeHandlers/ChangeHandlerStorage"
					]
				},
				ui5: {
					resourceroots: {
						"sap/ui/fl/test/registry": "test-resources/sap/ui/fl/qunit/testResources"
					}
				}
			},

			"initial/_internal/connectors/StaticFileConnector": {
				group: "Initial Internal",
				coverage: {
					only: [
						"sap/ui/fl/initial/_internal/connectors/StaticFileConnector"
					]
				},
				ui5: {
					flexibilityServices: '[{"connector": "StaticFileConnector", "layers": []}]'
				}
			},

			"initial/_internal/connectors/LrepConnector": {
				group: "Initial Internal",
				coverage: {
					only: [
						"sap/ui/fl/initial/_internal/connectors/LrepConnector",
						"sap/ui/fl/initial/_internal/connectors/Utils"
					]
				}
			},

			"initial/_internal/connectors/NeoLrepConnector": {
				group: "Initial Internal",
				coverage: {
					only: ["sap/ui/fl/initial/_internal/connectors/NeoLrepConnector"]
				}
			},

			"initial/_internal/connectors/PersonalizationConnector": {
				group: "Initial Internal",
				coverage: {
					only: ["sap/ui/fl/initial/_internal/connectors/PersonalizationConnector"]
				}
			},

			"initial/_internal/connectors/KeyUserConnector": {
				group: "Initial Internal",
				coverage: {
					only: ["sap/ui/fl/initial/_internal/connectors/KeyUserConnector"]
				}
			},

			"initial/_internal/connectors/BtpServiceConnector": {
				group: "Initial Internal",
				coverage: {
					only: ["sap/ui/fl/initial/_internal/connectors/BtpServiceConnector"]
				}
			},

			"initial/_internal/connectors/Utils": {
				group: "Initial Internal",
				coverage: {
					only: ["sap/ui/fl/initial/_internal/connectors/Utils"]
				}
			},

			"initial/_internal/Storage": {
				group: "Initial Internal",
				ui5: {
					resourceroots: {
						"my.connectors": "./test-resources/sap/ui/fl/qunit/testConnectors/",
						"test.app": "./test-resources/sap/ui/fl/qunit/testResources/"
					},
					flexibilityServices: '[{"connector": "JsObjectConnector", "layers": ["ALL"]},'
						+ '{"connector": "LrepConnector", "layers": ["ALL"], "url": "someURL"}]'
				},
				coverage: {
					only: ["sap/ui/fl/initial/_internal/Storage"]
				}
			},

			"initial/_internal/StorageFeaturesMerger": {
				group: "Initial Internal",
				coverage: {
					only: ["sap/ui/fl/initial/_internal/StorageFeaturesMerger"]
				}
			},

			"initial/_internal/FlexConfiguration": {
				group: "Initial Internal",
				coverage: {
					only: ["sap/ui/fl/initial/_internal/FlexConfiguration"]
				}
			},

			"initial/_internal/StorageUtils": {
				group: "Initial Internal",
				coverage: {
					only: ["sap/ui/fl/initial/_internal/StorageUtils"]
				}
			},

			"initial/_internal/storageResultDisassemble": {
				group: "Initial Internal",
				coverage: {
					only: ["sap/ui/fl/initial/_internal/storageResultDisassemble"]
				}
			},

			"apply/api/AnnotationChangeHandlerAPI": {
				group: "Apply API",
				coverage: {
					only: ["sap/ui/fl/apply/api/AnnotationChangeHandlerAPI"]
				}
			},

			"apply/api/ControlVariantApplyAPI": {
				group: "Apply API",
				coverage: {
					only: ["sap/ui/fl/apply/api/ControlVariantApplyAPI"]
				}
			},

			"apply/api/DelegateMediatorAPI": {
				group: "Apply API",
				coverage: {
					only: [
						"sap/ui/fl/apply/api/DelegateMediatorAPI",
						"sap/ui/fl/apply/_internal/DelegateMediator"
					]
				}
			},

			"apply/api/FlexRuntimeInfoAPI": {
				group: "Apply API",
				coverage: {
					only: ["sap/ui/fl/apply/api/FlexRuntimeInfoAPI"]
				}
			},

			"apply/api/SmartVariantManagementApplyAPI": {
				group: "Apply API",
				coverage: {
					only: ["sap/ui/fl/apply/api/SmartVariantManagementApplyAPI"]
				}
			},

			"apply/api/UI2PersonalizationApplyAPI": {
				group: "Apply API",
				coverage: {
					only: ["sap/ui/fl/apply/api/UI2PersonalizationApplyAPI"]
				}
			},

			"apply/api/ExtensionPointRegistryAPI": {
				group: "Apply API",
				coverage: {
					only: ["sap/ui/fl/apply/api/ExtensionPointRegistryAPI"]
				}
			},

			"apply/_internal/extensionPoint/Registry": {
				group: "Apply Internal",
				coverage: {
					only: ["sap/ui/fl/apply/_internal/extensionPoint/Registry"]
				},
				ui5: {
					resourceroots: {
						testComponent: "test-resources/sap/ui/fl/qunit/testComponent",
						"sap/ui/fl/qunit/extensionPoint": "test-resources/sap/ui/fl/qunit/apply/_internal/extensionPoint"
					}
				}
			},

			"apply/_internal/changes/Applier": {
				group: "Apply Internal",
				coverage: {
					only: ["sap/ui/fl/apply/_internal/changes/Applier"]
				}
			},

			"apply/_internal/changes/FlexCustomData": {
				group: "Apply Internal",
				coverage: {
					only: ["sap/ui/fl/apply/_internal/changes/FlexCustomData"]
				}
			},

			"apply/_internal/changes/Utils": {
				group: "Apply Internal",
				coverage: {
					only: ["sap/ui/fl/apply/_internal/changes/Utils"]
				}
			},

			"apply/_internal/changes/Reverter": {
				group: "Apply Internal",
				coverage: {
					only: ["sap/ui/fl/apply/_internal/changes/Reverter"]
				}
			},

			"apply/_internal/changes/descriptor/ui5/AddLibrary": {
				group: "Apply Internal - Descriptor Change Merger",
				coverage: {
					only: ["sap/ui/fl/apply/_internal/changes/descriptor/ui5/AddLibrary"]
				}
			},

			"apply/_internal/changes/descriptor/ui5/AddNewModel": {
				group: "Apply Internal - Descriptor Change Merger",
				coverage: {
					only: ["sap/ui/fl/apply/_internal/changes/descriptor/ui5/AddNewModel"]
				}
			},

			"apply/_internal/changes/descriptor/app/AddAnnotationsToOData": {
				group: "Apply Internal - Descriptor Change Merger",
				coverage: {
					only: ["sap/ui/fl/apply/_internal/changes/descriptor/app/AddAnnotationsToOData"]
				}
			},

			"apply/_internal/changes/descriptor/app/RemoveAllInboundsExceptOne": {
				group: "Apply Internal - Descriptor Change Merger",
				coverage: {
					only: ["sap/ui/fl/apply/_internal/changes/descriptor/app/RemoveAllInboundsExceptOne"]
				}
			},

			"apply/_internal/changes/descriptor/app/ChangeInbound": {
				group: "Apply Internal - Descriptor Change Merger",
				coverage: {
					only: [
						"sap/ui/fl/apply/_internal/changes/descriptor/app/ChangeInbound",
						"sap/ui/fl/util/DescriptorChangeCheck",
						"sap/ui/fl/util/changePropertyValueByPath"
					]
				}
			},

			"apply/_internal/changes/descriptor/app/ChangeOutbound": {
				group: "Apply Internal - Descriptor Change Merger",
				coverage: {
					only: [
						"sap/ui/fl/apply/_internal/changes/descriptor/app/ChangeOutbound",
						"sap/ui/fl/util/DescriptorChangeCheck",
						"sap/ui/fl/util/changePropertyValueByPath"
					]
				}
			},

			"apply/_internal/changes/descriptor/app/AddNewInbound": {
				group: "Apply Internal - Descriptor Change Merger",
				coverage: {
					only: ["sap/ui/fl/apply/_internal/changes/descriptor/app/AddNewInbound", "sap/ui/fl/util/DescriptorChangeCheck"]
				}
			},

			"apply/_internal/changes/descriptor/app/AddNewOutbound": {
				group: "Apply Internal - Descriptor Change Merger",
				coverage: {
					only: ["sap/ui/fl/apply/_internal/changes/descriptor/app/AddNewOutbound", "sap/ui/fl/util/DescriptorChangeCheck"]
				}
			},

			"apply/_internal/changes/descriptor/app/AddNewDataSource": {
				group: "Apply Internal - Descriptor Change Merger",
				coverage: {
					only: ["sap/ui/fl/apply/_internal/changes/descriptor/app/AddNewDataSource", "sap/ui/fl/util/DescriptorChangeCheck"]
				}
			},

			"apply/_internal/changes/descriptor/app/AddTechnicalAttributes": {
				group: "Apply Internal - Descriptor Change Merger",
				coverage: {
					only: ["sap/ui/fl/apply/_internal/changes/descriptor/app/AddTechnicalAttributes", "sap/ui/fl/util/DescriptorChangeCheck"]
				}
			},

			"apply/_internal/changes/descriptor/ui5/SetMinUI5Version": {
				group: "Apply Internal - Descriptor Change Merger",
				coverage: {
					only: ["sap/ui/fl/apply/_internal/changes/descriptor/ui5/SetMinUI5Version"]
				}
			},

			"apply/_internal/changes/descriptor/ui5/AddNewModelEnhanceWith": {
				group: "Apply Internal - Descriptor Change Merger",
				coverage: {
					only: ["sap/ui/fl/apply/_internal/changes/descriptor/ui5/AddNewModelEnhanceWith"]
				}
			},

			"apply/_internal/changes/descriptor/ui5/AddComponentUsages": {
				group: "Apply Internal - Descriptor Change Merger",
				coverage: {
					only: ["sap/ui/fl/apply/_internal/changes/descriptor/ui5/AddComponentUsages"]
				}
			},

			"apply/_internal/changes/descriptor/ui5/ChangeModel": {
				group: "Apply Internal - Descriptor Change Merger",
				coverage: {
					only: [
						"sap/ui/fl/apply/_internal/changes/descriptor/ui5/ChangeModel",
						"sap/ui/fl/util/DescriptorChangeCheck",
						"sap/ui/fl/util/changePropertyValueByPath"
					]
				}
			},

			"apply/_internal/changes/descriptor/app/ChangeDataSource": {
				group: "Apply Internal - Descriptor Change Merger",
				coverage: {
					only: [
						"sap/ui/fl/apply/_internal/changes/descriptor/app/ChangeDataSource",
						"sap/ui/fl/util/DescriptorChangeCheck",
						"sap/ui/fl/util/changePropertyValueByPath"
					]
				}
			},

			"apply/_internal/changes/descriptor/app/SetAch": {
				group: "Apply Internal - Descriptor Change Merger",
				coverage: {
					only: ["sap/ui/fl/apply/_internal/changes/descriptor/app/SetAch"]
				}
			},

			"apply/_internal/changes/descriptor/app/SetTitle": {
				group: "Apply Internal - Descriptor Change Merger",
				coverage: {
					only: ["sap/ui/fl/apply/_internal/changes/descriptor/app/SetTitle"]
				}
			},

			"apply/_internal/changes/descriptor/app/SetDescription": {
				group: "Apply Internal - Descriptor Change Merger",
				coverage: {
					only: ["sap/ui/fl/apply/_internal/changes/descriptor/app/SetDescription"]
				}
			},

			"apply/_internal/changes/descriptor/fiori/SetRegistrationIds": {
				group: "Apply Internal - Descriptor Change Merger",
				coverage: {
					only: ["sap/ui/fl/apply/_internal/changes/descriptor/fiori/SetRegistrationIds"]
				}
			},

			"apply/_internal/changes/descriptor/ui5/SetFlexExtensionPointEnabled": {
				group: "Apply Internal - Descriptor Change Merger",
				coverage: {
					only: ["sap/ui/fl/apply/_internal/changes/descriptor/ui5/SetFlexExtensionPointEnabled"]
				}
			},

			"apply/_internal/changes/descriptor/fiori/SetAbstract": {
				group: "Apply Internal - Descriptor Change Merger",
				coverage: {
					only: ["sap/ui/fl/apply/_internal/changes/descriptor/fiori/SetAbstract"]
				}
			},

			"apply/_internal/changes/descriptor/fiori/SetCloudDevAdaptationStatus": {
				group: "Apply Internal - Descriptor Change Merger",
				coverage: {
					only: ["sap/ui/fl/apply/_internal/changes/descriptor/fiori/SetCloudDevAdaptationStatus"]
				}
			},

			"apply/_internal/changes/descriptor/Preprocessor": {
				group: "Apply Internal - Descriptor Change Merger",
				coverage: {
					only: ["sap/ui/fl/apply/_internal/changes/descriptor/Preprocessor"]
				}
			},

			"apply/_internal/changes/descriptor/Applier": {
				group: "Apply Internal - Descriptor Change Merger",
				coverage: {
					only: ["sap/ui/fl/apply/_internal/changes/descriptor/Applier"]
				}
			},

			"apply/_internal/changes/descriptor/ApplyStrategyFactory": {
				group: "Apply Internal - Descriptor Change Merger",
				coverage: {
					only: ["sap/ui/fl/apply/_internal/changes/descriptor/ApplyStrategyFactory"]
				}
			},

			"apply/_internal/changes/descriptor/ApplyUtil": {
				group: "Apply Internal - Descriptor Change Merger",
				coverage: {
					only: ["sap/ui/fl/apply/_internal/changes/descriptor/ApplyUtil"]
				}
			},

			"util/DescriptorChangeCheck": {
				group: "Util - DescriptorChangeCheck",
				coverage: {
					only: ["sap/ui/fl/util/DescriptorChangeCheck"]
				}
			},

			"apply/_internal/connectors/ObjectStorageUtils": {
				group: "Apply Internal",
				coverage: {
					only: ["sap/ui/fl/apply/_internal/connectors/ObjectStorageUtils"]
				}
			},

			"apply/_internal/controlVariants/URLHandler": {
				group: "Apply Internal",
				coverage: {
					only: ["sap/ui/fl/apply/_internal/controlVariants/URLHandler"]
				}
			},

			"apply/_internal/controlVariants/Utils": {
				group: "Apply Internal",
				coverage: {
					only: ["sap/ui/fl/apply/_internal/controlVariants/Utils"]
				}
			},

			"apply/_internal/flexObjects/AnnotationChange": {
				group: "Apply Internal",
				coverage: {
					only: ["sap/ui/fl/apply/_internal/flexObjects/AnnotationChange"]
				}
			},

			"apply/_internal/flexObjects/AppDescriptorChange": {
				group: "Apply Internal",
				coverage: {
					only: ["sap/ui/fl/apply/_internal/flexObjects/AppDescriptorChange"]
				}
			},

			"apply/_internal/flexObjects/CompVariant": {
				group: "Apply Internal",
				coverage: {
					only: ["sap/ui/fl/apply/_internal/flexObjects/CompVariant"]
				},
				ui5: {
					resourceroots: {
						"sap/ui/fl/qunit": "test-resources/sap/ui/fl/qunit/"
					}
				}
			},

			"apply/_internal/flexObjects/ControllerExtensionChange": {
				group: "Apply Internal",
				coverage: {
					only: ["sap/ui/fl/apply/_internal/flexObjects/ControllerExtensionChange"]
				}
			},

			"apply/_internal/flexObjects/FlexObject": {
				group: "Apply Internal",
				coverage: {
					only: ["sap/ui/fl/apply/_internal/flexObjects/FlexObject.js"]
				}
			},

			"apply/_internal/flexObjects/FlexObjectFactory": {
				group: "Apply Internal",
				coverage: {
					only: ["sap/ui/fl/apply/_internal/flexObjects/FlexObjectFactory"]
				}
			},

			"apply/_internal/flexObjects/FlVariant": {
				group: "Apply Internal",
				coverage: {
					only: ["sap/ui/fl/apply/_internal/flexObjects/FlVariant"]
				}
			},

			"apply/_internal/flexObjects/getVariantAuthor": {
				group: "Apply Internal",
				coverage: {
					only: ["sap/ui/fl/apply/_internal/flexObjects/getVariantAuthor"]
				}
			},

			"apply/_internal/flexObjects/UIChange": {
				group: "Apply Internal",
				coverage: {
					only: ["sap/ui/fl/apply/_internal/flexObjects/UIChange"]
				}
			},

			"apply/_internal/flexObjects/Variant": {
				group: "Apply Internal",
				coverage: {
					only: ["sap/ui/fl/apply/_internal/flexObjects/Variant"]
				},
				ui5: {
					resourceroots: {
						"sap/ui/fl/qunit": "test-resources/sap/ui/fl/qunit/"
					}
				}
			},

			"apply/_internal/flexState/changes/DependencyHandler": {
				group: "Apply Internal",
				coverage: {
					only: ["sap/ui/fl/apply/_internal/flexState/changes/DependencyHandler"]
				}
			},

			"apply/_internal/flexState/changes/ExtensionPointState": {
				group: "Apply Internal",
				coverage: {
					only: ["sap/ui/fl/apply/_internal/flexState/changes/ExtensionPointState"]
				}
			},

			"apply/_internal/flexState/changes/UIChangesState": {
				group: "Apply Internal",
				coverage: {
					only: ["sap/ui/fl/apply/_internal/flexState/changes/UIChangesState"]
				}
			},

			"apply/_internal/flexState/controlVariants/VariantManagementState": {
				group: "Apply Internal",
				coverage: {
					only: [
						"sap/ui/fl/apply/_internal/flexState/controlVariants/VariantManagementState",
						"sap/ui/fl/apply/_internal/flexState/InitialPrepareFunctions"
					]
				},
				ui5: {
					resourceroots: {
						"rta/qunit": "test-resources/sap/ui/rta/qunit/"
					}
				}
			},

			"apply/_internal/flexState/controlVariants/Switcher": {
				group: "Apply Internal",
				coverage: {
					only: ["sap/ui/fl/apply/_internal/flexState/controlVariants/Switcher"]
				}
			},

			"apply/_internal/flexState/UI2Personalization/UI2PersonalizationState": {
				group: "Apply Internal",
				coverage: {
					only: ["sap/ui/fl/apply/_internal/flexState/UI2Personalization/UI2PersonalizationState"]
				}
			},

			"apply/_internal/flexState/FlexObjectState": {
				group: "Apply Internal",
				coverage: {
					only: ["sap/ui/fl/apply/_internal/flexState/FlexObjectState"]
				},
				ui5: {
					flexibilityServices: '[{"connector": "SessionStorageConnector"}]'
				}
			},

			"apply/_internal/flexState/FlexState": {
				group: "Apply Internal",
				coverage: {
					only: ["sap/ui/fl/apply/_internal/flexState/FlexState"]
				}
			},

			"apply/_internal/flexState/DataSelector": {
				group: "Apply Internal",
				coverage: {
					only: ["sap/ui/fl/apply/_internal/flexState/DataSelector"]
				}
			},

			"apply/_internal/flexState/Loader": {
				group: "Apply Internal",
				coverage: {
					only: ["sap/ui/fl/apply/_internal/flexState/Loader"]
				}
			},

			"apply/_internal/flexState/ManifestUtils": {
				group: "Apply Internal",
				coverage: {
					only: ["sap/ui/fl/apply/_internal/flexState/ManifestUtils"]
				}
			},

			"apply/_internal/flexState/compVariants/prepareCompVariantsMap": {
				group: "Apply Internal",
				coverage: {
					only: ["sap/ui/fl/apply/_internal/flexState/compVariants/prepareCompVariantsMap"]
				}
			},

			"apply/_internal/flexState/compVariants/Utils": {
				group: "Apply Internal",
				coverage: {
					only: ["sap/ui/fl/apply/_internal/flexState/compVariants/Utils"]
				}
			},

			"apply/_internal/flexState/compVariants/CompVariantManagementState": {
				group: "Apply Internal",
				coverage: {
					only: ["sap/ui/fl/apply/_internal/flexState/compVariants/CompVariantManagementState"]
				}
			},

			"apply/_internal/preprocessors/ControllerExtension": {
				group: "Apply Internal",
				coverage: {
					only: ["sap/ui/fl/apply/_internal/preprocessors/ControllerExtension"]
				},
				ui5: {
					resourceroots: {
						"sap.ui.fl.ControllerExtension.testResources": "test-resources/sap/ui/fl/qunit/testResources"
					}
				}
			},

			"apply/_internal/preprocessors/ComponentLifecycleHooks": {
				group: "Apply Internal",
				coverage: {
					only: ["sap/ui/fl/apply/_internal/preprocessors/ComponentLifecycleHooks"]
				},
				ui5: {
					resourceroots: {
						"rta/qunit": "test-resources/sap/ui/rta/qunit/"
					}
				}
			},

			"apply/_internal/preprocessors/RegistrationDelegator": {
				group: "Apply Internal",
				coverage: {
					only: ["sap/ui/fl/apply/_internal/preprocessors/RegistrationDelegator"]
				},
				ui5: {
					libs: [] // The fl library is being loaded inside the test
				}
			},

			"apply/_internal/preprocessors/XmlPreprocessor": {
				group: "Apply Internal",
				coverage: {
					only: ["sap/ui/fl/apply/_internal/preprocessors/XmlPreprocessor"]
				}
			},

			"apply/_internal/extensionPoint/Processor": {
				group: "Apply Internal",
				coverage: {
					only: ["sap/ui/fl/apply/_internal/extensionPoint/Processor"]
				},
				ui5: {
					resourceroots: {
						"sap/ui/fl/qunit/extensionPoint": "test-resources/sap/ui/fl/qunit/apply/_internal/extensionPoint"
					},
					"xx-suppressDeactivationOfControllerCode": true,
					"xx-designMode": true
				}
			},

			"write/api/AppVariantWriteAPI": {
				group: "Write API",
				coverage: {
					only: ["sap/ui/fl/write/api/AppVariantWriteAPI"]
				}
			},

			"write/api/ChangesWriteAPI": {
				group: "Write API",
				coverage: {
					only: ["sap/ui/fl/write/api/ChangesWriteAPI"]
				}
			},

			"write/api/ContextBasedAdaptationsAPI": {
				group: "Write API",
				coverage: {
					only: ["sap/ui/fl/write/api/ContextBasedAdaptationsAPI"]
				}
			},

			"write/api/ContextSharingAPI": {
				group: "Write API",
				coverage: {
					only: ["sap/ui/fl/write/api/ContextSharingAPI"]
				}
			},

			"write/api/ControlPersonalizationWriteAPI": {
				group: "Write API",
				coverage: {
					only: ["sap/ui/fl/write/api/ControlPersonalizationWriteAPI"]
				},
				ui5: {
					flexibilityServices: '[{"connector": "SessionStorageConnector"}]'
				}
			},

			"write/api/FeaturesAPI": {
				group: "Write API",
				coverage: {
					only: ["sap/ui/fl/write/api/FeaturesAPI"]
				}
			},

			"write/api/FieldExtensibility": {
				group: "Write API",
				coverage: {
					only: ["sap/ui/fl/write/api/FieldExtensibility"]
				}
			},

			"write/api/PersistenceWriteAPI": {
				group: "Write API",
				coverage: {
					only: ["sap/ui/fl/write/api/PersistenceWriteAPI"]
				}
			},

			"write/api/ReloadInfoAPI": {
				group: "Write API",
				coverage: {
					only: ["sap/ui/fl/write/api/ReloadInfoAPI"]
				}
			},

			"write/api/TranslationAPI": {
				group: "Write API",
				coverage: {
					only: ["sap/ui/fl/write/api/TranslationAPI"]
				}
			},

			"write/api/SmartBusinessWriteAPI": {
				group: "Write API",
				coverage: {
					only: ["sap/ui/fl/write/api/SmartBusinessWriteAPI"]
				}
			},

			"write/api/SACIntegrationUpdateVariant": {
				group: "Write API",
				coverage: {
					only: ["sap/ui/fl/write/api/SACIntegrationUpdateVariant"]
				},
				ui5: {
					flexibilityServices: '[{"connector": "JsObjectConnector"}]'
				}
			},

			"write/api/SmartVariantManagementWriteAPI": {
				group: "Write API",
				coverage: {
					only: ["sap/ui/fl/write/api/SmartVariantManagementWriteAPI"]
				}
			},

			"write/api/UI2PersonalizationWriteAPI": {
				group: "Write API",
				coverage: {
					only: ["sap/ui/fl/write/api/UI2PersonalizationWriteAPI"]
				}
			},

			"write/api/VersionsAPI": {
				group: "Write API",
				coverage: {
					only: ["sap/ui/fl/write/api/VersionsAPI"]
				}
			},

			"write/api/LocalResetAPI": {
				group: "Write API",
				coverage: {
					only: ["sap/ui/fl/write/api/LocalResetAPI"]
				}
			},

			"write/_internal/Storage": {
				group: "Write Internal",
				coverage: {
					only: ["sap/ui/fl/write/_internal/Storage"]
				},
				ui5: {
					resourceroots: {
						"my.connectors": "./test-resources/sap/ui/fl/qunit/testConnectors/"
					}
				}
			},

			"write/_internal/Versions": {
				group: "Write Internal",
				coverage: {
					only: ["sap/ui/fl/write/_internal/Versions"]
				}
			},

			"write/_internal/flexState/changes/UIChangeManager": {
				group: "Write Internal",
				coverage: {
					only: ["sap/ui/fl/write/_internal/flexState/changes/UIChangeManager"]
				}
			},

			"write/_internal/flexState/FlexObjectManager": {
				group: "Write Internal",
				coverage: {
					only: ["sap/ui/fl/write/_internal/flexState/FlexObjectManager"]
				},
				ui5: {
					flexibilityServices: '[{"connector": "SessionStorageConnector"}]'
				}
			},

			"write/_internal/flexState/compVariants/CompVariantState": {
				group: "Write Internal",
				coverage: {
					only: ["sap/ui/fl/write/_internal/flexState/compVariants/CompVariantState"]
				}
			},

			"write/_internal/flexState/UI2PersonalizationState/UI2PersonalizationState": {
				group: "Write Internal",
				coverage: {
					only: ["sap/ui/fl/write/_internal/flexState/UI2PersonalizationState/UI2PersonalizationState"]
				}
			},

			"write/_internal/connectors/ObjectPathConnector": {
				group: "Write Internal",
				coverage: {
					only: [
						"sap/ui/fl/write/_internal/connectors/ObjectPathConnector"
					]
				}
			},

			"write/_internal/connectors/BtpServiceConnector": {
				group: "Write Internal",
				coverage: {
					only: [
						"sap/ui/fl/write/_internal/connectors/BtpServiceConnector"
					]
				}
			},

			"write/_internal/connectors/Utils": {
				group: "Write Internal",
				coverage: {
					only: ["sap/ui/fl/write/_internal/connectors/Utils"]
				}
			},

			"write/_internal/connectors/PersonalizationConnector": {
				group: "Write Internal",
				coverage: {
					only: ["sap/ui/fl/write/_internal/connectors/PersonalizationConnector"]
				}
			},

			"write/_internal/connectors/JsObjectConnector": {
				group: "Write Internal",
				coverage: {
					only: [
						"sap/ui/fl/write/_internal/connectors/JsObjectConnector"
					]
				},
				ui5: {
					flexibilityServices: '[{"connector": "JsObjectConnector", "layers": []}]'
				}
			},

			"write/_internal/connectors/LrepConnector": {
				group: "Write Internal",
				coverage: {
					only: [
						"sap/ui/fl/write/_internal/connectors/LrepConnector",
						"sap/ui/fl/write/_internal/connectors/Utils",
						"sap/ui/fl/initial/_internal/connectors/Utils"
					]
				}
			},

			"write/_internal/connectors/KeyUserConnector": {
				group: "Write Internal",
				coverage: {
					only: ["sap/ui/fl/write/_internal/connectors/KeyUserConnector"]
				}
			},

			"write/_internal/connectors/NeoLrepConnector": {
				group: "Write Internal",
				coverage: {
					only: ["sap/ui/fl/write/_internal/connectors/NeoLrepConnector"]
				}
			},

			"write/_internal/controlVariants/ControlVariantWriteUtils": {
				group: "Write Internal",
				coverage: {
					only: ["sap/ui/fl/write/_internal/controlVariants/ControlVariantWriteUtils"]
				}
			},

			"write/_internal/delegates/ODataV4ReadDelegate": {
				group: "Write Internal",
				coverage: {
					only: ["sap/ui/fl/write/_internal/delegates/ODataV4ReadDelegate"]
				}
			},

			"write/_internal/delegates/ODataV2ReadDelegate": {
				group: "Write Internal",
				coverage: {
					only: ["sap/ui/fl/write/_internal/delegates/ODataV2ReadDelegate"]
				},
				ui5: {
					resourceroots: {
						"sap.ui.fl.test.delegate": "test-resources/sap/ui/fl/qunit/write/_internal/delegates/testdata"
					},
					language: "en"
				}
			},

			"write/_internal/extensionPoint/Processor": {
				group: "Write Internal",
				coverage: {
					only: ["sap/ui/fl/write/_internal/extensionPoint/Processor"]
				},
				ui5: {
					resourceroots: {
						"sap/ui/fl/qunit/extensionPoint": "test-resources/sap/ui/fl/qunit/apply/_internal/extensionPoint"
					},
					"xx-suppressDeactivationOfControllerCode": true,
					"xx-designMode": true
				}
			},

			"write/_internal/fieldExtensibility/ABAPExtensibilityVariantFactory": {
				group: "Write Internal",
				coverage: {
					only: ["sap/ui/fl/write/_internal/fieldExtensibility/ABAPExtensibilityVariantFactory"]
				}
			},

			"write/_internal/fieldExtensibility/SingleTenantABAPExtensibilityVariant": {
				group: "Write Internal",
				coverage: {
					only: ["sap/ui/fl/write/_internal/fieldExtensibility/SingleTenantABAPExtensibilityVariant"]
				}
			},

			"write/_internal/fieldExtensibility/MultiTenantABAPExtensibilityVariant": {
				group: "Write Internal",
				coverage: {
					only: ["sap/ui/fl/write/_internal/fieldExtensibility/MultiTenantABAPExtensibilityVariant"]
				}
			},

			"write/_internal/fieldExtensibility/UriParser": {
				group: "Write Internal",
				coverage: {
					only: ["sap/ui/fl/write/_internal/fieldExtensibility/UriParser"]
				}
			},

			"write/_internal/fieldExtensibility/Utils": {
				group: "Write Internal",
				coverage: {
					only: ["sap/ui/fl/write/_internal/fieldExtensibility/Utils"]
				}
			},

			"write/_internal/fieldExtensibility/ServiceValidation": {
				group: "Write Internal",
				coverage: {
					only: ["sap/ui/fl/write/_internal/fieldExtensibility/ServiceValidation"]
				}
			},

			"write/_internal/fieldExtensibility/cap/dialog/CustomFieldCAPDialog": {
				group: "Write Internal",
				coverage: {
					only: ["sap/ui/fl/write/_internal/fieldExtensibility/cap/dialog/CustomFieldCAPDialog"]
				}
			},

			"write/_internal/appVariant/AppVariantFactory": {
				group: "Internal app variant related APIs",
				coverage: {
					only: [
						"sap/ui/fl/write/_internal/appVariant/AppVariantFactory",
						"sap/ui/fl/write/_internal/appVariant/AppVariant"
					]
				}
			},

			"write/_internal/appVariant/AppVariantInlineChangeFactory": {
				group: "Internal app variant inline change related APIs",
				coverage: {
					only: [
						"sap/ui/fl/write/_internal/appVariant/AppVariantInlineChangeFactory",
						"sap/ui/fl/apply/_internal/appVariant/DescriptorChangeTypes",
						"sap/ui/fl/write/_internal/appVariant/AppVariantInlineChange"
					]
				}
			},

			"write/api/connectors/FileListBaseConnector": {
				group: "Write API conntectors",
				coverage: {
					only: ["sap/ui/fl/write/api/connectors/FileListBaseConnector"]
				}
			},

			"descriptorRelated/Utils": {
				group: "Descriptor related Utils",
				coverage: {
					only: ["sap/ui/fl/descriptorRelated/Utils"]
				}
			},

			// Team 42 tests:
			ChangePersistence: {
				coverage: {
					only: ["sap/ui/fl/ChangePersistence"]
				},
				ui5: {
					resourceroots: {
						"sap/ui/fl/qunit/integration": "test-resources/sap/ui/fl/qunit/integration"
					}
				}
			},

			ChangePersistenceFactory: {
				coverage: {
					only: ["sap/ui/fl/ChangePersistenceFactory"]
				}
			},

			FlexController: {
				coverage: {
					only: ["sap/ui/fl/FlexController"]
				},
				ui5: {
					resourceroots: {
						testComponent: "test-resources/sap/ui/fl/qunit/testComponent"
					}
				}
			},

			FlexControllerFactory: {
				coverage: {
					only: ["sap/ui/fl/FlexControllerFactory"]
				}
			},

			"util/ManagedObjectModel": {
				coverage: {
					only: ["sap/ui/fl/util/ManagedObjectModel"]
				}
			},

			"util/IFrame": {
				group: "IFrame control",
				coverage: {
					only: ["sap/ui/fl/util/IFrame"]
				}
			},

			"util/resolveBinding": {
				coverage: {
					only: ["sap/ui/fl/util/resolveBinding"]
				}
			},

			// ChangeHandler tests:
			"changeHandler/AddIFrame": {
				group: "ChangeHandler",
				coverage: {
					only: ["sap/ui/fl/changeHandler/AddIFrame"]
				},
				ui5: {
					resourceroots: {
						testComponentAsync: "test-resources/sap/ui/fl/qunit/testComponentAsync"
					}
				}
			},

			"changeHandler/AddXML": {
				group: "ChangeHandler",
				coverage: {
					only: ["sap/ui/fl/changeHandler/AddXML"]
				},
				ui5: {
					resourceroots: {
						testComponentAsync: "test-resources/sap/ui/fl/qunit/testComponentAsync"
					}
				}
			},

			"changeHandler/AddXMLAtExtensionPoint": {
				group: "ChangeHandler",
				coverage: {
					only: ["sap/ui/fl/changeHandler/AddXMLAtExtensionPoint"]
				},
				ui5: {
					resourceroots: {
						testComponentAsync: "test-resources/sap/ui/fl/qunit/testComponentAsync"
					}
				}
			},

			"changeHandler/BaseAddViaDelegate": {
				group: "ChangeHandler",
				coverage: {
					only: ["sap/ui/fl/changeHandler/BaseAddViaDelegate"]
				},
				ui5: {
					resourceroots: {
						testComponentAsync: "test-resources/sap/ui/fl/qunit/testComponentAsync"
					}
				}
			},

			"changeHandler/BaseAddXml": {
				group: "ChangeHandler",
				coverage: {
					only: ["sap/ui/fl/changeHandler/BaseAddXml"]
				},
				ui5: {
					resourceroots: {
						testComponentAsync: "test-resources/sap/ui/fl/qunit/testComponentAsync"
					}
				}
			},

			"changeHandler/Base": {
				group: "ChangeHandler",
				coverage: {
					only: ["sap/ui/fl/changeHandler/Base"]
				}
			},

			"changeHandler/BaseRename": {
				group: "ChangeHandler",
				coverage: {
					only: ["sap/ui/fl/changeHandler/BaseRename"]
				},
				ui5: {
					resourceroots: {
						testComponentAsync: "test-resources/sap/ui/fl/qunit/testComponentAsync"
					}
				}
			},
<<<<<<< HEAD

=======
			"changeHandler/ChangeAnnotation": {
				group: "ChangeHandler",
				coverage: {
					only: ["sap/ui/fl/changeHandler/ChangeAnnotation"]
				}
			},
>>>>>>> 9a2fc21a
			"changeHandler/HideControl": {
				group: "ChangeHandler",
				coverage: {
					only: ["sap/ui/fl/changeHandler/HideControl"]
				}
			},

			"changeHandler/MoveControls": {
				group: "ChangeHandler",
				coverage: {
					only: ["sap/ui/fl/changeHandler/MoveControls"]
				},
				ui5: {
					resourceroots: {
						testComponentAsync: "test-resources/sap/ui/fl/qunit/testComponentAsync"
					}
				}
			},

			"changeHandler/MoveElements": {
				group: "ChangeHandler",
				coverage: {
					only: ["sap/ui/fl/changeHandler/MoveElements"]
				},
				ui5: {
					resourceroots: {
						testComponentAsync: "test-resources/sap/ui/fl/qunit/testComponentAsync"
					}
				}
			},

			"changeHandler/PropertyBindingChange": {
				group: "ChangeHandler",
				coverage: {
					only: ["sap/ui/fl/changeHandler/PropertyBindingChange"]
				},
				ui5: {
					"xx-bindingSyntax": "complex",
					"xx-designMode": "true"
				}
			},

			"changeHandler/PropertyChange": {
				group: "ChangeHandler",
				coverage: {
					only: ["sap/ui/fl/changeHandler/PropertyChange"]
				}
			},

			"changeHandler/StashControl": {
				group: "ChangeHandler",
				coverage: {
					only: ["sap/ui/fl/changeHandler/StashControl"]
				}
			},

			"changeHandler/UnhideControl": {
				group: "ChangeHandler",
				coverage: {
					only: ["sap/ui/fl/changeHandler/UnhideControl"]
				}
			},

			"changeHandler/UnstashControl": {
				group: "ChangeHandler",
				coverage: {
					only: ["sap/ui/fl/changeHandler/UnstashControl"]
				}
			},

			"changeHandler/UpdateIFrame": {
				group: "ChangeHandler",
				coverage: {
					only: ["sap/ui/fl/changeHandler/UpdateIFrame"]
				},
				ui5: {
					resourceroots: {
						testComponentAsync: "test-resources/sap/ui/fl/qunit/testComponentAsync"
					}
				}
			},

			"designtime/util/IFrame.designtime": {
				group: "Designtime",
				coverage: {
					only: ["sap/ui/fl/designtime/util/IFrame.designtime"]
				}
			},

			// Variant tests:
			"variants/VariantManagement": {
				group: "Variants",
				coverage: {
					only: ["sap/ui/fl/variants/VariantManagement"]
				}
			},

			"variants/VariantManager": {
				group: "Variants",
				ui5: {
					resourceroots: {
						"fl.test": "test-resources/sap/ui/fl/qunit/testResources/"
					},
					flexibilityServices: '[{"connector": "SessionStorageConnector"}]'
				},
				qunit: {
					reorder: false
				},
				coverage: {
					only: ["sap/ui/fl/variants/VariantManager"]
				}
			},

			"variants/VariantModel": {
				group: "Variants",
				ui5: {
					resourceroots: {
						"fl.test": "test-resources/sap/ui/fl/qunit/testResources/"
					},
					flexibilityServices: '[{"connector": "SessionStorageConnector"}]'
				},
				qunit: {
					reorder: false
				},
				coverage: {
					only: ["sap/ui/fl/variants/VariantModel", "sap/ui/fl/variants/VariantManager"]
				}
			},

			"variants/context/ContextVisibility.controller": {
				group: "Variants",
				coverage: {
					only: ["sap/ui/fl/variants/context/controller/"]
				}
			},

			"variants/context/ContextVisibilityIntegration": {
				group: "Variants",
				coverage: {
					only: ["sap/ui/fl/variants/context/"]
				}
			},

			"variants/context/ContextVisibilityComponent": {
				group: "Variants",
				coverage: {
					only: ["sap/ui/fl/variants/context/"]
				}
			},

			// CLOUD IOI tests:
			library: {
				coverage: {
					only: ["sap/ui/fl/library"]
				},
				ui5: {
					libs: [] // The fl library is being loaded inside the test
				}
			},

			libraryInTrial1: {
				coverage: {
					only: ["sap/ui/fl/library"]
				},
				ui5: {
					libs: [] // The fl library is being loaded inside the test
				}
			},

			libraryInTrial2: {
				coverage: {
					only: ["sap/ui/fl/library"]
				},
				ui5: {
					libs: [] // The fl library is being loaded inside the test
				}
			},

			libraryInTrial3: {
				coverage: {
					only: ["sap/ui/fl/library"]
				},
				ui5: {
					libs: [] // The fl library is being loaded inside the test
				}
			},

			Utils: {
				coverage: {
					only: ["sap/ui/fl/Utils"]
				}
			},

			LayerUtils: {
				coverage: {
					only: ["sap/ui/fl/LayerUtils"]
				}
			},

			// Rules
			"rules/StableId": {
				group: "Rules",
				ui5: {
					resourceroots: {
						"sap.ui.support.TestHelper": "test-resources/sap/ui/support/TestHelper"
					}
				}
			},

			// Support
			"support/_internal/extractChangeDependencies": {
				group: "Support",
				coverage: {
					only: ["sap/ui/fl/support"]
				}
			},

			"support/_internal/getFlexSettings": {
				group: "Support",
				coverage: {
					only: ["sap/ui/fl/support"]
				}
			},

			"support/api/SupportAPI": {
				group: "Support",
				coverage: {
					only: ["sap/ui/fl/support"]
				},
				ui5: {
					resourceroots: {
						testComponentAsync: "test-resources/sap/ui/fl/qunit/testComponentAsync"
					}
				}
			},

			"support/apps/contentbrowser/controller/ContentDetails.controller": {
				group: "Support",
				coverage: {
					only: ["sap/ui/fl/support"]
				}
			},

			"support/apps/contentbrowser/controller/ContentDetailsEdit.controller": {
				group: "Support",
				coverage: {
					only: ["sap/ui/fl/support"]
				}
			},

			"support/apps/contentbrowser/controller/LayerContentMaster.controller": {
				group: "Support",
				coverage: {
					only: ["sap/ui/fl/support"]
				}
			},

			"support/apps/contentbrowser/controller/Layers.controller": {
				group: "Support",
				coverage: {
					only: ["sap/ui/fl/support"]
				}
			},

			"support/apps/contentbrowser/lrepConnector/LRepConnector": {
				group: "Support",
				coverage: {
					only: ["sap/ui/fl/support"]
				}
			},

			"support/apps/contentbrowser/utils/DataUtils": {
				group: "Support",
				coverage: {
					only: ["sap/ui/fl/support"]
				}
			},

			"support/apps/contentbrowser/utils/ErrorUtils": {
				group: "Support",
				coverage: {
					only: ["sap/ui/fl/support"]
				}
			},

			// transport
			"write/_internal/transport/TransportDialog": {
				group: "Transport",
				coverage: {
					only: ["sap/ui/fl/write/_internal/transport/TransportDialog"]
				}
			},

			"write/_internal/transport/TransportSelection": {
				group: "Transport",
				coverage: {
					only: ["sap/ui/fl/write/_internal/transport/TransportSelection"]
				}
			},

			"write/_internal/transport/Transports": {
				group: "Transport",
				coverage: {
					only: ["sap/ui/fl/write/_internal/transport/Transports"]
				}
			},

			"designtime/Library": {
				group: "DesignTime"
			},

			"integration/async/ComponentWithView": {
				group: "Integration/async",
				ui5: {
					resourceroots: {
						"sap.ui.fl.qunit.integration.async": "test-resources/sap/ui/fl/qunit/integration/async"
					}
				}
			},

			"integration/FlexInReuseComponents": {
				group: "Integration",
				ui5: {
					resourceroots: {
						"sap.ui.fl.qunit.integration": "test-resources/sap/ui/fl/qunit/integration"
					}
				}
			},

			"registry/Settings": {
				group: "Registry",
				coverage: {
					only: ["sap/ui/fl/registry/Settings"]
				}
			},

			// OVP key user test scenarios
			"apply/_internal/changes/descriptor/ovp/ChangeCard": {
				group: "Apply Internal - OVP Change card",
				coverage: {
					only: ["sap/ui/fl/apply/_internal/changes/descriptor/ovp/ChangeCard"]
				}
			},

			"apply/_internal/changes/descriptor/ovp/AddNewCard": {
				group: "Apply Internal - OVP Add new card",
				coverage: {
					only: ["sap/ui/fl/apply/_internal/changes/descriptor/ovp/AddNewCard"]
				}
			},

			"apply/_internal/changes/descriptor/ovp/DeleteCard": {
				group: "Apply Internal - OVP Delete card",
				coverage: {
					only: ["sap/ui/fl/apply/_internal/changes/descriptor/ovp/DeleteCard"]
				}
			},

			"Generic Testsuite": {
				page: "test-resources/sap/ui/fl/qunit/testsuite.generic.qunit.html"
			}
		}
	};

	var bCompAvailable = false;
	var bMdcAvailable = false;
	var oXhr = new XMLHttpRequest();
	oXhr.onreadystatechange = function() {
		if (this.readyState === 4) {
			switch (this.status) {
				case 200:
				case 304:
					var aLibraries = JSON.parse(this.responseText).libraries;
					bCompAvailable = aLibraries.some(function(mLibrary) {
						return mLibrary.name === "sap.ui.comp";
					});
					bMdcAvailable = aLibraries.some(function(mLibrary) {
						return mLibrary.name === "sap.ui.mdc";
					});
					break;
				default:
					Log.info("Sorry, can't find file with library versions ¯\\_(ツ)_/¯");
			}
		}
	};

	oXhr.open("GET", sap.ui.require.toUrl("sap-ui-version.json"), false);
	oXhr.send();

	if (bCompAvailable && bMdcAvailable) {
		mConfig = merge({}, mConfig, {
			tests: {
				"write/_internal/condenser/Condenser": {
					group: "Write Internal",
					coverage: {
						only: ["sap/ui/fl/write/_internal/condenser/"]
					},
					ui5: {
						resourceroots: {
							"rta/qunit": "test-resources/sap/ui/rta/qunit/",
							"sap.ui.rta.qunitrta": "test-resources/sap/ui/rta/internal/testdata/qunit_rta/",
							"sap.ui.rta.test": "test-resources/sap/ui/rta/internal/testdata/rta/",
							"sap.ui.mdc.app": "test-resources/sap/ui/mdc/sample/table",
							"sap.ui.fl.testResources": "test-resources/sap/ui/fl/qunit/testResources",
							delegates: "test-resources/sap/ui/mdc/delegates/"
						},
						libs: ["sap.ui.mdc"],
						flexibilityServices: '[{"connector": "SessionStorageConnector"}]'
					},
					qunit: {
						reorder: false
					}
				},
				"write/_internal/fieldExtensibility/ABAPAccess": {
					group: "Write Internal",
					coverage: {
						only: ["sap/ui/fl/write/_internal/fieldExtensibility/ABAPAccess"]
					},
					ui5: {
						resourceroots: {
							"sap.ui.rta.test.additionalElements": "test-resources/sap/ui/rta/internal/testdata/additionalElements/"
						}
					}
				}
			}
		});
	} else {
		Log.info("sap.ui.comp not available",
			"enabling tests are skipped, ensure sap.ui.comp from sapui5.runtime is loaded to execute them");
	}

	return mConfig;
});<|MERGE_RESOLUTION|>--- conflicted
+++ resolved
@@ -1207,16 +1207,14 @@
 					}
 				}
 			},
-<<<<<<< HEAD
-
-=======
+
 			"changeHandler/ChangeAnnotation": {
 				group: "ChangeHandler",
 				coverage: {
 					only: ["sap/ui/fl/changeHandler/ChangeAnnotation"]
 				}
 			},
->>>>>>> 9a2fc21a
+
 			"changeHandler/HideControl": {
 				group: "ChangeHandler",
 				coverage: {
