sap.ui.define([
	"sap/base/util/merge",
	"sap/base/Log"
], function(
	merge,
	Log
) {
	"use strict";

	var mConfig = {
		name: "sap.ui.fl",
		defaults: {
			group: "Default",
			qunit: {
				version: 2
			},
			sinon: false,
			ui5: {
				language: "en",
				libs: ["sap.ui.fl", "sap.ui.core", "sap.m"],
				"xx-waitForTheme": true
			},
			coverage: {
				only: ["sap/ui/fl"],
				branchTracking: true
			},
			page: "test-resources/sap/ui/fl/qunit/testsandbox.qunit.html?test={name}",
			autostart: true
		},
		tests: {
			"initial/_internal/changeHandlers/ChangeHandlerRegistration": {
				group: "Initial Internal",
				coverage: {
					only: ["sap/ui/fl/initial/_internal/changeHandlers/ChangeHandlerRegistration"]
				}
			},

			"initial/_internal/changeHandlers/ChangeHandlerStorage": {
				group: "Initial Internal",
				coverage: {
					only: [
						"sap/ui/fl/initial/_internal/changeHandlers/ChangeHandlerStorage"
					]
				},
				ui5: {
					resourceroots: {
						"sap/ui/fl/test/registry": "test-resources/sap/ui/fl/qunit/testResources"
					}
				}
			},

			"initial/_internal/connectors/StaticFileConnector": {
				group: "Initial Internal",
				coverage: {
					only: [
						"sap/ui/fl/initial/_internal/connectors/StaticFileConnector"
					]
				},
				ui5: {
					flexibilityServices: '[{"connector": "StaticFileConnector", "layers": []}]'
				}
			},

			"initial/_internal/connectors/LrepConnector": {
				group: "Initial Internal",
				coverage: {
					only: [
						"sap/ui/fl/initial/_internal/connectors/LrepConnector",
						"sap/ui/fl/initial/_internal/connectors/Utils"
					]
				}
			},

			"initial/_internal/connectors/NeoLrepConnector": {
				group: "Initial Internal",
				coverage: {
					only: ["sap/ui/fl/initial/_internal/connectors/NeoLrepConnector"]
				}
			},

			"initial/_internal/connectors/PersonalizationConnector": {
				group: "Initial Internal",
				coverage: {
					only: ["sap/ui/fl/initial/_internal/connectors/PersonalizationConnector"]
				}
			},

			"initial/_internal/connectors/KeyUserConnector": {
				group: "Initial Internal",
				coverage: {
					only: ["sap/ui/fl/initial/_internal/connectors/KeyUserConnector"]
				}
			},

			"initial/_internal/connectors/BtpServiceConnector": {
				group: "Initial Internal",
				coverage: {
					only: ["sap/ui/fl/initial/_internal/connectors/BtpServiceConnector"]
				}
			},

			"initial/_internal/connectors/Utils": {
				group: "Initial Internal",
				coverage: {
					only: ["sap/ui/fl/initial/_internal/connectors/Utils"]
				}
			},
<<<<<<< HEAD

=======
			"initial/_internal/Settings": {
				group: "Initial Internal",
				coverage: {
					only: ["sap/ui/fl/initial/_internal/Settings"]
				}
			},
>>>>>>> e3fbb377
			"initial/_internal/Storage": {
				group: "Initial Internal",
				ui5: {
					resourceroots: {
						"my.connectors": "./test-resources/sap/ui/fl/qunit/testConnectors/",
						"test.app": "./test-resources/sap/ui/fl/qunit/testResources/"
					},
					flexibilityServices: '[{"connector": "JsObjectConnector", "layers": ["ALL"]},'
						+ '{"connector": "LrepConnector", "layers": ["ALL"], "url": "someURL"}]'
				},
				coverage: {
					only: ["sap/ui/fl/initial/_internal/Storage"]
				}
			},

			"initial/_internal/StorageFeaturesMerger": {
				group: "Initial Internal",
				coverage: {
					only: ["sap/ui/fl/initial/_internal/StorageFeaturesMerger"]
				}
			},

			"initial/_internal/FlexConfiguration": {
				group: "Initial Internal",
				coverage: {
					only: ["sap/ui/fl/initial/_internal/FlexConfiguration"]
				}
			},

			"initial/_internal/StorageUtils": {
				group: "Initial Internal",
				coverage: {
					only: ["sap/ui/fl/initial/_internal/StorageUtils"]
				}
			},

			"initial/_internal/storageResultDisassemble": {
				group: "Initial Internal",
				coverage: {
					only: ["sap/ui/fl/initial/_internal/storageResultDisassemble"]
				}
			},

			"initial/api/InitialFlexAPI": {
				group: "Initial API",
				coverage: {
					only: ["sap/ui/fl/initial/api/InitialFlexAPI"]
				}
			},

			"apply/api/AnnotationChangeHandlerAPI": {
				group: "Apply API",
				coverage: {
					only: ["sap/ui/fl/apply/api/AnnotationChangeHandlerAPI"]
				}
			},

			"apply/api/ControlVariantApplyAPI": {
				group: "Apply API",
				coverage: {
					only: ["sap/ui/fl/apply/api/ControlVariantApplyAPI"]
				}
			},

			"apply/api/DelegateMediatorAPI": {
				group: "Apply API",
				coverage: {
					only: [
						"sap/ui/fl/apply/api/DelegateMediatorAPI",
						"sap/ui/fl/apply/_internal/DelegateMediator"
					]
				}
			},

			"apply/api/FlexRuntimeInfoAPI": {
				group: "Apply API",
				coverage: {
					only: ["sap/ui/fl/apply/api/FlexRuntimeInfoAPI"]
				}
			},

			"apply/api/SmartVariantManagementApplyAPI": {
				group: "Apply API",
				coverage: {
					only: ["sap/ui/fl/apply/api/SmartVariantManagementApplyAPI"]
				}
			},

			"apply/api/UI2PersonalizationApplyAPI": {
				group: "Apply API",
				coverage: {
					only: ["sap/ui/fl/apply/api/UI2PersonalizationApplyAPI"]
				}
			},

			"apply/api/ExtensionPointRegistryAPI": {
				group: "Apply API",
				coverage: {
					only: ["sap/ui/fl/apply/api/ExtensionPointRegistryAPI"]
				}
			},

			"apply/_internal/extensionPoint/Registry": {
				group: "Apply Internal",
				coverage: {
					only: ["sap/ui/fl/apply/_internal/extensionPoint/Registry"]
				},
				ui5: {
					resourceroots: {
						testComponent: "test-resources/sap/ui/fl/qunit/testComponent",
						"sap/ui/fl/qunit/extensionPoint": "test-resources/sap/ui/fl/qunit/apply/_internal/extensionPoint"
					}
				}
			},

			"apply/_internal/changes/Applier": {
				group: "Apply Internal",
				coverage: {
					only: ["sap/ui/fl/apply/_internal/changes/Applier"]
				}
			},

			"apply/_internal/changes/FlexCustomData": {
				group: "Apply Internal",
				coverage: {
					only: ["sap/ui/fl/apply/_internal/changes/FlexCustomData"]
				}
			},

			"apply/_internal/changes/Utils": {
				group: "Apply Internal",
				coverage: {
					only: ["sap/ui/fl/apply/_internal/changes/Utils"]
				}
			},

			"apply/_internal/changes/Reverter": {
				group: "Apply Internal",
				coverage: {
					only: ["sap/ui/fl/apply/_internal/changes/Reverter"]
				}
			},

			"apply/_internal/changes/descriptor/ui5/AddLibrary": {
				group: "Apply Internal - Descriptor Change Merger",
				coverage: {
					only: ["sap/ui/fl/apply/_internal/changes/descriptor/ui5/AddLibrary"]
				}
			},

			"apply/_internal/changes/descriptor/ui5/AddNewModel": {
				group: "Apply Internal - Descriptor Change Merger",
				coverage: {
					only: ["sap/ui/fl/apply/_internal/changes/descriptor/ui5/AddNewModel"]
				}
			},

			"apply/_internal/changes/descriptor/app/AddAnnotationsToOData": {
				group: "Apply Internal - Descriptor Change Merger",
				coverage: {
					only: ["sap/ui/fl/apply/_internal/changes/descriptor/app/AddAnnotationsToOData"]
				}
			},

			"apply/_internal/changes/descriptor/app/RemoveAllInboundsExceptOne": {
				group: "Apply Internal - Descriptor Change Merger",
				coverage: {
					only: ["sap/ui/fl/apply/_internal/changes/descriptor/app/RemoveAllInboundsExceptOne"]
				}
			},

			"apply/_internal/changes/descriptor/app/ChangeInbound": {
				group: "Apply Internal - Descriptor Change Merger",
				coverage: {
					only: [
						"sap/ui/fl/apply/_internal/changes/descriptor/app/ChangeInbound",
						"sap/ui/fl/util/DescriptorChangeCheck",
						"sap/ui/fl/util/changePropertyValueByPath"
					]
				}
			},

			"apply/_internal/changes/descriptor/app/ChangeOutbound": {
				group: "Apply Internal - Descriptor Change Merger",
				coverage: {
					only: [
						"sap/ui/fl/apply/_internal/changes/descriptor/app/ChangeOutbound",
						"sap/ui/fl/util/DescriptorChangeCheck",
						"sap/ui/fl/util/changePropertyValueByPath"
					]
				}
			},

			"apply/_internal/changes/descriptor/app/AddNewInbound": {
				group: "Apply Internal - Descriptor Change Merger",
				coverage: {
					only: ["sap/ui/fl/apply/_internal/changes/descriptor/app/AddNewInbound", "sap/ui/fl/util/DescriptorChangeCheck"]
				}
			},

			"apply/_internal/changes/descriptor/app/AddNewOutbound": {
				group: "Apply Internal - Descriptor Change Merger",
				coverage: {
					only: ["sap/ui/fl/apply/_internal/changes/descriptor/app/AddNewOutbound", "sap/ui/fl/util/DescriptorChangeCheck"]
				}
			},

			"apply/_internal/changes/descriptor/app/AddNewDataSource": {
				group: "Apply Internal - Descriptor Change Merger",
				coverage: {
					only: ["sap/ui/fl/apply/_internal/changes/descriptor/app/AddNewDataSource", "sap/ui/fl/util/DescriptorChangeCheck"]
				}
			},

			"apply/_internal/changes/descriptor/app/AddTechnicalAttributes": {
				group: "Apply Internal - Descriptor Change Merger",
				coverage: {
					only: ["sap/ui/fl/apply/_internal/changes/descriptor/app/AddTechnicalAttributes", "sap/ui/fl/util/DescriptorChangeCheck"]
				}
			},

			"apply/_internal/changes/descriptor/ui5/SetMinUI5Version": {
				group: "Apply Internal - Descriptor Change Merger",
				coverage: {
					only: ["sap/ui/fl/apply/_internal/changes/descriptor/ui5/SetMinUI5Version"]
				}
			},

			"apply/_internal/changes/descriptor/ui5/AddNewModelEnhanceWith": {
				group: "Apply Internal - Descriptor Change Merger",
				coverage: {
					only: ["sap/ui/fl/apply/_internal/changes/descriptor/ui5/AddNewModelEnhanceWith"]
				}
			},

			"apply/_internal/changes/descriptor/ui5/AddComponentUsages": {
				group: "Apply Internal - Descriptor Change Merger",
				coverage: {
					only: ["sap/ui/fl/apply/_internal/changes/descriptor/ui5/AddComponentUsages"]
				}
			},

			"apply/_internal/changes/descriptor/ui5/ChangeModel": {
				group: "Apply Internal - Descriptor Change Merger",
				coverage: {
					only: [
						"sap/ui/fl/apply/_internal/changes/descriptor/ui5/ChangeModel",
						"sap/ui/fl/util/DescriptorChangeCheck",
						"sap/ui/fl/util/changePropertyValueByPath"
					]
				}
			},

			"apply/_internal/changes/descriptor/app/ChangeDataSource": {
				group: "Apply Internal - Descriptor Change Merger",
				coverage: {
					only: [
						"sap/ui/fl/apply/_internal/changes/descriptor/app/ChangeDataSource",
						"sap/ui/fl/util/DescriptorChangeCheck",
						"sap/ui/fl/util/changePropertyValueByPath"
					]
				}
			},

			"apply/_internal/changes/descriptor/app/SetAch": {
				group: "Apply Internal - Descriptor Change Merger",
				coverage: {
					only: ["sap/ui/fl/apply/_internal/changes/descriptor/app/SetAch"]
				}
			},

			"apply/_internal/changes/descriptor/app/SetTitle": {
				group: "Apply Internal - Descriptor Change Merger",
				coverage: {
					only: ["sap/ui/fl/apply/_internal/changes/descriptor/app/SetTitle"]
				}
			},

			"apply/_internal/changes/descriptor/app/SetDescription": {
				group: "Apply Internal - Descriptor Change Merger",
				coverage: {
					only: ["sap/ui/fl/apply/_internal/changes/descriptor/app/SetDescription"]
				}
			},

			"apply/_internal/changes/descriptor/fiori/SetRegistrationIds": {
				group: "Apply Internal - Descriptor Change Merger",
				coverage: {
					only: ["sap/ui/fl/apply/_internal/changes/descriptor/fiori/SetRegistrationIds"]
				}
			},

			"apply/_internal/changes/descriptor/ui5/SetFlexExtensionPointEnabled": {
				group: "Apply Internal - Descriptor Change Merger",
				coverage: {
					only: ["sap/ui/fl/apply/_internal/changes/descriptor/ui5/SetFlexExtensionPointEnabled"]
				}
			},

			"apply/_internal/changes/descriptor/fiori/SetAbstract": {
				group: "Apply Internal - Descriptor Change Merger",
				coverage: {
					only: ["sap/ui/fl/apply/_internal/changes/descriptor/fiori/SetAbstract"]
				}
			},

			"apply/_internal/changes/descriptor/fiori/SetCloudDevAdaptationStatus": {
				group: "Apply Internal - Descriptor Change Merger",
				coverage: {
					only: ["sap/ui/fl/apply/_internal/changes/descriptor/fiori/SetCloudDevAdaptationStatus"]
				}
			},

			"apply/_internal/changes/descriptor/Preprocessor": {
				group: "Apply Internal - Descriptor Change Merger",
				coverage: {
					only: ["sap/ui/fl/apply/_internal/changes/descriptor/Preprocessor"]
				}
			},

			"apply/_internal/changes/descriptor/Applier": {
				group: "Apply Internal - Descriptor Change Merger",
				coverage: {
					only: ["sap/ui/fl/apply/_internal/changes/descriptor/Applier"]
				}
			},

			"apply/_internal/changes/descriptor/InlineApplier": {
				group: "Apply Internal - Descriptor Change Merger",
				coverage: {
					only: ["sap/ui/fl/apply/_internal/changes/descriptor/InlineApplier"]
				}
			},

			"apply/_internal/changes/descriptor/ApplyStrategyFactory": {
				group: "Apply Internal - Descriptor Change Merger",
				coverage: {
					only: ["sap/ui/fl/apply/_internal/changes/descriptor/ApplyStrategyFactory"]
				}
			},

			"apply/_internal/changes/descriptor/ApplyUtil": {
				group: "Apply Internal - Descriptor Change Merger",
				coverage: {
					only: ["sap/ui/fl/apply/_internal/changes/descriptor/ApplyUtil"]
				}
			},

			"util/DescriptorChangeCheck": {
				group: "Util - DescriptorChangeCheck",
				coverage: {
					only: ["sap/ui/fl/util/DescriptorChangeCheck"]
				}
			},

			"apply/_internal/connectors/ObjectStorageUtils": {
				group: "Apply Internal",
				coverage: {
					only: ["sap/ui/fl/apply/_internal/connectors/ObjectStorageUtils"]
				}
			},

			"apply/_internal/controlVariants/URLHandler": {
				group: "Apply Internal",
				coverage: {
					only: ["sap/ui/fl/apply/_internal/controlVariants/URLHandler"]
				}
			},

			"apply/_internal/controlVariants/Utils": {
				group: "Apply Internal",
				coverage: {
					only: ["sap/ui/fl/apply/_internal/controlVariants/Utils"]
				}
			},

			"apply/_internal/flexObjects/AnnotationChange": {
				group: "Apply Internal",
				coverage: {
					only: ["sap/ui/fl/apply/_internal/flexObjects/AnnotationChange"]
				}
			},

			"apply/_internal/flexObjects/AppDescriptorChange": {
				group: "Apply Internal",
				coverage: {
					only: ["sap/ui/fl/apply/_internal/flexObjects/AppDescriptorChange"]
				}
			},

			"apply/_internal/flexObjects/CompVariant": {
				group: "Apply Internal",
				coverage: {
					only: ["sap/ui/fl/apply/_internal/flexObjects/CompVariant"]
				},
				ui5: {
					resourceroots: {
						"sap/ui/fl/qunit": "test-resources/sap/ui/fl/qunit/"
					}
				}
			},

			"apply/_internal/flexObjects/ControllerExtensionChange": {
				group: "Apply Internal",
				coverage: {
					only: ["sap/ui/fl/apply/_internal/flexObjects/ControllerExtensionChange"]
				}
			},

			"apply/_internal/flexObjects/FlexObject": {
				group: "Apply Internal",
				coverage: {
					only: ["sap/ui/fl/apply/_internal/flexObjects/FlexObject.js"]
				}
			},

			"apply/_internal/flexObjects/FlexObjectFactory": {
				group: "Apply Internal",
				coverage: {
					only: ["sap/ui/fl/apply/_internal/flexObjects/FlexObjectFactory"]
				}
			},

			"apply/_internal/flexObjects/FlVariant": {
				group: "Apply Internal",
				coverage: {
					only: ["sap/ui/fl/apply/_internal/flexObjects/FlVariant"]
				}
			},

			"apply/_internal/flexObjects/getVariantAuthor": {
				group: "Apply Internal",
				coverage: {
					only: ["sap/ui/fl/apply/_internal/flexObjects/getVariantAuthor"]
				}
			},

			"apply/_internal/flexObjects/UIChange": {
				group: "Apply Internal",
				coverage: {
					only: ["sap/ui/fl/apply/_internal/flexObjects/UIChange"]
				}
			},

			"apply/_internal/flexObjects/Variant": {
				group: "Apply Internal",
				coverage: {
					only: ["sap/ui/fl/apply/_internal/flexObjects/Variant"]
				},
				ui5: {
					resourceroots: {
						"sap/ui/fl/qunit": "test-resources/sap/ui/fl/qunit/"
					}
				}
			},

			"apply/_internal/flexState/changes/DependencyHandler": {
				group: "Apply Internal",
				coverage: {
					only: ["sap/ui/fl/apply/_internal/flexState/changes/DependencyHandler"]
				}
			},

			"apply/_internal/flexState/changes/ExtensionPointState": {
				group: "Apply Internal",
				coverage: {
					only: ["sap/ui/fl/apply/_internal/flexState/changes/ExtensionPointState"]
				}
			},

			"apply/_internal/flexState/changes/UIChangesState": {
				group: "Apply Internal",
				coverage: {
					only: ["sap/ui/fl/apply/_internal/flexState/changes/UIChangesState"]
				}
			},

			"apply/_internal/flexState/controlVariants/VariantManagementState": {
				group: "Apply Internal",
				coverage: {
					only: [
						"sap/ui/fl/apply/_internal/flexState/controlVariants/VariantManagementState",
						"sap/ui/fl/apply/_internal/flexState/InitialPrepareFunctions"
					]
				},
				ui5: {
					resourceroots: {
						"rta/qunit": "test-resources/sap/ui/rta/qunit/"
					}
				}
			},

			"apply/_internal/flexState/controlVariants/Switcher": {
				group: "Apply Internal",
				coverage: {
					only: ["sap/ui/fl/apply/_internal/flexState/controlVariants/Switcher"]
				}
			},

			"apply/_internal/flexState/UI2Personalization/UI2PersonalizationState": {
				group: "Apply Internal",
				coverage: {
					only: ["sap/ui/fl/apply/_internal/flexState/UI2Personalization/UI2PersonalizationState"]
				}
			},

			"apply/_internal/flexState/FlexObjectState": {
				group: "Apply Internal",
				coverage: {
					only: ["sap/ui/fl/apply/_internal/flexState/FlexObjectState"]
				},
				ui5: {
					flexibilityServices: '[{"connector": "SessionStorageConnector"}]'
				}
			},

			"apply/_internal/flexState/FlexState": {
				group: "Apply Internal",
				coverage: {
					only: ["sap/ui/fl/apply/_internal/flexState/FlexState"]
				}
			},

			"apply/_internal/flexState/communication/FLPAboutInfo": {
				group: "Apply Internal",
				coverage: {
					only: ["sap/ui/fl/apply/_internal/flexState/communication/FLPAboutInfo"]
				}
			},

			"apply/_internal/flexState/DataSelector": {
				group: "Apply Internal",
				coverage: {
					only: ["sap/ui/fl/apply/_internal/flexState/DataSelector"]
				}
			},

			"apply/_internal/flexState/Loader": {
				group: "Apply Internal",
				coverage: {
					only: ["sap/ui/fl/apply/_internal/flexState/Loader"]
				}
			},

			"apply/_internal/flexState/ManifestUtils": {
				group: "Apply Internal",
				coverage: {
					only: ["sap/ui/fl/apply/_internal/flexState/ManifestUtils"]
				}
			},

			"apply/_internal/flexState/compVariants/prepareCompVariantsMap": {
				group: "Apply Internal",
				coverage: {
					only: ["sap/ui/fl/apply/_internal/flexState/compVariants/prepareCompVariantsMap"]
				}
			},

			"apply/_internal/flexState/compVariants/Utils": {
				group: "Apply Internal",
				coverage: {
					only: ["sap/ui/fl/apply/_internal/flexState/compVariants/Utils"]
				}
			},

			"apply/_internal/flexState/compVariants/CompVariantManagementState": {
				group: "Apply Internal",
				coverage: {
					only: ["sap/ui/fl/apply/_internal/flexState/compVariants/CompVariantManagementState"]
				}
			},

			"apply/_internal/preprocessors/ControllerExtension": {
				group: "Apply Internal",
				coverage: {
					only: ["sap/ui/fl/apply/_internal/preprocessors/ControllerExtension"]
				},
				ui5: {
					resourceroots: {
						"sap.ui.fl.ControllerExtension.testResources": "test-resources/sap/ui/fl/qunit/testResources"
					}
				}
			},

			"apply/_internal/preprocessors/ComponentLifecycleHooks": {
				group: "Apply Internal",
				coverage: {
					only: ["sap/ui/fl/apply/_internal/preprocessors/ComponentLifecycleHooks"]
				},
				ui5: {
					resourceroots: {
						"rta/qunit": "test-resources/sap/ui/rta/qunit/"
					}
				}
			},

			"apply/_internal/preprocessors/RegistrationDelegator": {
				group: "Apply Internal",
				coverage: {
					only: ["sap/ui/fl/apply/_internal/preprocessors/RegistrationDelegator"]
				},
				ui5: {
					libs: [] // The fl library is being loaded inside the test
				}
			},

			"apply/_internal/preprocessors/XmlPreprocessor": {
				group: "Apply Internal",
				coverage: {
					only: ["sap/ui/fl/apply/_internal/preprocessors/XmlPreprocessor"]
				}
			},

			"apply/_internal/extensionPoint/Processor": {
				group: "Apply Internal",
				coverage: {
					only: ["sap/ui/fl/apply/_internal/extensionPoint/Processor"]
				},
				ui5: {
					resourceroots: {
						"sap/ui/fl/qunit/extensionPoint": "test-resources/sap/ui/fl/qunit/apply/_internal/extensionPoint"
					},
					"xx-suppressDeactivationOfControllerCode": true,
					"xx-designMode": true
				}
			},

			"write/api/AppVariantWriteAPI": {
				group: "Write API",
				coverage: {
					only: ["sap/ui/fl/write/api/AppVariantWriteAPI"]
				}
			},

			"write/api/BusinessNetworkAPI": {
				group: "Write API",
				coverage: {
					only: ["sap/ui/fl/write/api/BusinessNetworkAPI"]
				}
			},

			"write/api/ChangesWriteAPI": {
				group: "Write API",
				coverage: {
					only: ["sap/ui/fl/write/api/ChangesWriteAPI"]
				}
			},

			"write/api/ContextBasedAdaptationsAPI": {
				group: "Write API",
				coverage: {
					only: ["sap/ui/fl/write/api/ContextBasedAdaptationsAPI"]
				}
			},

			"write/api/ContextSharingAPI": {
				group: "Write API",
				coverage: {
					only: ["sap/ui/fl/write/api/ContextSharingAPI"]
				}
			},

			"write/api/ControlPersonalizationWriteAPI": {
				group: "Write API",
				coverage: {
					only: ["sap/ui/fl/write/api/ControlPersonalizationWriteAPI"]
				},
				ui5: {
					flexibilityServices: '[{"connector": "SessionStorageConnector"}]'
				}
			},

			"write/api/FeaturesAPI": {
				group: "Write API",
				coverage: {
					only: ["sap/ui/fl/write/api/FeaturesAPI"]
				}
			},

			"write/api/FieldExtensibility": {
				group: "Write API",
				coverage: {
					only: ["sap/ui/fl/write/api/FieldExtensibility"]
				}
			},

			"write/api/PersistenceWriteAPI": {
				group: "Write API",
				coverage: {
					only: ["sap/ui/fl/write/api/PersistenceWriteAPI"]
				}
			},

			"write/api/ReloadInfoAPI": {
				group: "Write API",
				coverage: {
					only: ["sap/ui/fl/write/api/ReloadInfoAPI"]
				}
			},

			"write/api/TranslationAPI": {
				group: "Write API",
				coverage: {
					only: ["sap/ui/fl/write/api/TranslationAPI"]
				}
			},

			"write/api/SmartBusinessWriteAPI": {
				group: "Write API",
				coverage: {
					only: ["sap/ui/fl/write/api/SmartBusinessWriteAPI"]
				}
			},

			"write/api/SmartVariantManagementWriteAPI": {
				group: "Write API",
				coverage: {
					only: ["sap/ui/fl/write/api/SmartVariantManagementWriteAPI"]
				}
			},

			"write/api/UI2PersonalizationWriteAPI": {
				group: "Write API",
				coverage: {
					only: ["sap/ui/fl/write/api/UI2PersonalizationWriteAPI"]
				}
			},

			"write/api/VersionsAPI": {
				group: "Write API",
				coverage: {
					only: ["sap/ui/fl/write/api/VersionsAPI"]
				}
			},

			"write/api/LocalResetAPI": {
				group: "Write API",
				coverage: {
					only: ["sap/ui/fl/write/api/LocalResetAPI"]
				}
			},

			"write/_internal/Storage": {
				group: "Write Internal",
				coverage: {
					only: ["sap/ui/fl/write/_internal/Storage"]
				},
				ui5: {
					resourceroots: {
						"my.connectors": "./test-resources/sap/ui/fl/qunit/testConnectors/"
					}
				}
			},

			"write/_internal/Versions": {
				group: "Write Internal",
				coverage: {
					only: ["sap/ui/fl/write/_internal/Versions"]
				}
			},

			"write/_internal/flexState/changes/UIChangeManager": {
				group: "Write Internal",
				coverage: {
					only: ["sap/ui/fl/write/_internal/flexState/changes/UIChangeManager"]
				}
			},

			"write/_internal/flexState/FlexObjectManager": {
				group: "Write Internal",
				coverage: {
					only: ["sap/ui/fl/write/_internal/flexState/FlexObjectManager"]
				},
				ui5: {
					flexibilityServices: '[{"connector": "SessionStorageConnector"}]'
				}
			},

			"write/_internal/flexState/compVariants/CompVariantState": {
				group: "Write Internal",
				coverage: {
					only: ["sap/ui/fl/write/_internal/flexState/compVariants/CompVariantState"]
				}
			},

			"write/_internal/flexState/UI2PersonalizationState/UI2PersonalizationState": {
				group: "Write Internal",
				coverage: {
					only: ["sap/ui/fl/write/_internal/flexState/UI2PersonalizationState/UI2PersonalizationState"]
				}
			},

			"write/_internal/connectors/ObjectPathConnector": {
				group: "Write Internal",
				coverage: {
					only: [
						"sap/ui/fl/write/_internal/connectors/ObjectPathConnector"
					]
				}
			},

			"write/_internal/connectors/BtpServiceConnector": {
				group: "Write Internal",
				coverage: {
					only: [
						"sap/ui/fl/write/_internal/connectors/BtpServiceConnector"
					]
				}
			},

			"write/_internal/connectors/Utils": {
				group: "Write Internal",
				coverage: {
					only: ["sap/ui/fl/write/_internal/connectors/Utils"]
				}
			},

			"write/_internal/connectors/PersonalizationConnector": {
				group: "Write Internal",
				coverage: {
					only: ["sap/ui/fl/write/_internal/connectors/PersonalizationConnector"]
				}
			},

			"write/_internal/connectors/JsObjectConnector": {
				group: "Write Internal",
				coverage: {
					only: [
						"sap/ui/fl/write/_internal/connectors/JsObjectConnector"
					]
				},
				ui5: {
					flexibilityServices: '[{"connector": "JsObjectConnector", "layers": []}]'
				}
			},

			"write/_internal/connectors/LrepConnector": {
				group: "Write Internal",
				coverage: {
					only: [
						"sap/ui/fl/write/_internal/connectors/LrepConnector",
						"sap/ui/fl/write/_internal/connectors/Utils",
						"sap/ui/fl/initial/_internal/connectors/Utils"
					]
				}
			},

			"write/_internal/connectors/KeyUserConnector": {
				group: "Write Internal",
				coverage: {
					only: ["sap/ui/fl/write/_internal/connectors/KeyUserConnector"]
				}
			},

			"write/_internal/connectors/NeoLrepConnector": {
				group: "Write Internal",
				coverage: {
					only: ["sap/ui/fl/write/_internal/connectors/NeoLrepConnector"]
				}
			},

			"write/_internal/controlVariants/ControlVariantWriteUtils": {
				group: "Write Internal",
				coverage: {
					only: ["sap/ui/fl/write/_internal/controlVariants/ControlVariantWriteUtils"]
				}
			},

			"write/_internal/delegates/ODataV4ReadDelegate": {
				group: "Write Internal",
				coverage: {
					only: ["sap/ui/fl/write/_internal/delegates/ODataV4ReadDelegate"]
				}
			},

			"write/_internal/delegates/ODataV2ReadDelegate": {
				group: "Write Internal",
				coverage: {
					only: ["sap/ui/fl/write/_internal/delegates/ODataV2ReadDelegate"]
				},
				ui5: {
					resourceroots: {
						"sap.ui.fl.test.delegate": "test-resources/sap/ui/fl/qunit/write/_internal/delegates/testdata"
					},
					language: "en"
				}
			},

			"write/_internal/extensionPoint/Processor": {
				group: "Write Internal",
				coverage: {
					only: ["sap/ui/fl/write/_internal/extensionPoint/Processor"]
				},
				ui5: {
					resourceroots: {
						"sap/ui/fl/qunit/extensionPoint": "test-resources/sap/ui/fl/qunit/apply/_internal/extensionPoint"
					},
					"xx-suppressDeactivationOfControllerCode": true,
					"xx-designMode": true
				}
			},

			"write/_internal/fieldExtensibility/ABAPExtensibilityVariantFactory": {
				group: "Write Internal",
				coverage: {
					only: ["sap/ui/fl/write/_internal/fieldExtensibility/ABAPExtensibilityVariantFactory"]
				}
			},

			"write/_internal/fieldExtensibility/SingleTenantABAPExtensibilityVariant": {
				group: "Write Internal",
				coverage: {
					only: ["sap/ui/fl/write/_internal/fieldExtensibility/SingleTenantABAPExtensibilityVariant"]
				}
			},

			"write/_internal/fieldExtensibility/MultiTenantABAPExtensibilityVariant": {
				group: "Write Internal",
				coverage: {
					only: ["sap/ui/fl/write/_internal/fieldExtensibility/MultiTenantABAPExtensibilityVariant"]
				}
			},

			"write/_internal/fieldExtensibility/UriParser": {
				group: "Write Internal",
				coverage: {
					only: ["sap/ui/fl/write/_internal/fieldExtensibility/UriParser"]
				}
			},

			"write/_internal/fieldExtensibility/Utils": {
				group: "Write Internal",
				coverage: {
					only: ["sap/ui/fl/write/_internal/fieldExtensibility/Utils"]
				}
			},

			"write/_internal/fieldExtensibility/ServiceValidation": {
				group: "Write Internal",
				coverage: {
					only: ["sap/ui/fl/write/_internal/fieldExtensibility/ServiceValidation"]
				}
			},

			"write/_internal/fieldExtensibility/cap/dialog/CustomFieldCAPDialog": {
				group: "Write Internal",
				coverage: {
					only: ["sap/ui/fl/write/_internal/fieldExtensibility/cap/dialog/CustomFieldCAPDialog"]
				}
			},

			"write/_internal/appVariant/AppVariantFactory": {
				group: "Internal app variant related APIs",
				coverage: {
					only: [
						"sap/ui/fl/write/_internal/appVariant/AppVariantFactory",
						"sap/ui/fl/write/_internal/appVariant/AppVariant"
					]
				}
			},

			"write/_internal/appVariant/AppVariantInlineChangeFactory": {
				group: "Internal app variant inline change related APIs",
				coverage: {
					only: [
						"sap/ui/fl/write/_internal/appVariant/AppVariantInlineChangeFactory",
						"sap/ui/fl/apply/_internal/appVariant/DescriptorChangeTypes",
						"sap/ui/fl/write/_internal/appVariant/AppVariantInlineChange"
					]
				}
			},

			"write/api/connectors/FileListBaseConnector": {
				group: "Write API conntectors",
				coverage: {
					only: ["sap/ui/fl/write/api/connectors/FileListBaseConnector"]
				}
			},

			"descriptorRelated/Utils": {
				group: "Descriptor related Utils",
				coverage: {
					only: ["sap/ui/fl/descriptorRelated/Utils"]
				}
			},

			// Team 42 tests:
			ChangePersistence: {
				coverage: {
					only: ["sap/ui/fl/ChangePersistence"]
				},
				ui5: {
					resourceroots: {
						"sap/ui/fl/qunit/integration": "test-resources/sap/ui/fl/qunit/integration"
					}
				}
			},

			ChangePersistenceFactory: {
				coverage: {
					only: ["sap/ui/fl/ChangePersistenceFactory"]
				}
			},

			FlexController: {
				coverage: {
					only: ["sap/ui/fl/FlexController"]
				},
				ui5: {
					resourceroots: {
						testComponent: "test-resources/sap/ui/fl/qunit/testComponent"
					}
				}
			},

			FlexControllerFactory: {
				coverage: {
					only: ["sap/ui/fl/FlexControllerFactory"]
				}
			},

			"util/ManagedObjectModel": {
				coverage: {
					only: ["sap/ui/fl/util/ManagedObjectModel"]
				}
			},

			"util/IFrame": {
				group: "IFrame control",
				coverage: {
					only: ["sap/ui/fl/util/IFrame"]
				}
			},

			"util/resolveBinding": {
				coverage: {
					only: ["sap/ui/fl/util/resolveBinding"]
				}
			},

			// ChangeHandler tests:
			"changeHandler/AddIFrame": {
				group: "ChangeHandler",
				coverage: {
					only: ["sap/ui/fl/changeHandler/AddIFrame"]
				},
				ui5: {
					resourceroots: {
						testComponentAsync: "test-resources/sap/ui/fl/qunit/testComponentAsync"
					}
				}
			},

			"changeHandler/AddXML": {
				group: "ChangeHandler",
				coverage: {
					only: ["sap/ui/fl/changeHandler/AddXML"]
				},
				ui5: {
					resourceroots: {
						testComponentAsync: "test-resources/sap/ui/fl/qunit/testComponentAsync"
					}
				}
			},

			"changeHandler/AddXMLAtExtensionPoint": {
				group: "ChangeHandler",
				coverage: {
					only: ["sap/ui/fl/changeHandler/AddXMLAtExtensionPoint"]
				},
				ui5: {
					resourceroots: {
						testComponentAsync: "test-resources/sap/ui/fl/qunit/testComponentAsync"
					}
				}
			},

			"changeHandler/BaseAddViaDelegate": {
				group: "ChangeHandler",
				coverage: {
					only: ["sap/ui/fl/changeHandler/BaseAddViaDelegate"]
				},
				ui5: {
					resourceroots: {
						testComponentAsync: "test-resources/sap/ui/fl/qunit/testComponentAsync"
					}
				}
			},

			"changeHandler/BaseAddXml": {
				group: "ChangeHandler",
				coverage: {
					only: ["sap/ui/fl/changeHandler/BaseAddXml"]
				},
				ui5: {
					resourceroots: {
						testComponentAsync: "test-resources/sap/ui/fl/qunit/testComponentAsync"
					}
				}
			},

			"changeHandler/Base": {
				group: "ChangeHandler",
				coverage: {
					only: ["sap/ui/fl/changeHandler/Base"]
				}
			},

			"changeHandler/BaseRename": {
				group: "ChangeHandler",
				coverage: {
					only: ["sap/ui/fl/changeHandler/BaseRename"]
				},
				ui5: {
					resourceroots: {
						testComponentAsync: "test-resources/sap/ui/fl/qunit/testComponentAsync"
					}
				}
			},

			"changeHandler/ChangeAnnotation": {
				group: "ChangeHandler",
				coverage: {
					only: ["sap/ui/fl/changeHandler/ChangeAnnotation"]
				}
			},

			"changeHandler/HideControl": {
				group: "ChangeHandler",
				coverage: {
					only: ["sap/ui/fl/changeHandler/HideControl"]
				}
			},

			"changeHandler/MoveControls": {
				group: "ChangeHandler",
				coverage: {
					only: ["sap/ui/fl/changeHandler/MoveControls"]
				},
				ui5: {
					resourceroots: {
						testComponentAsync: "test-resources/sap/ui/fl/qunit/testComponentAsync"
					}
				}
			},

			"changeHandler/MoveElements": {
				group: "ChangeHandler",
				coverage: {
					only: ["sap/ui/fl/changeHandler/MoveElements"]
				},
				ui5: {
					resourceroots: {
						testComponentAsync: "test-resources/sap/ui/fl/qunit/testComponentAsync"
					}
				}
			},

			"changeHandler/PropertyBindingChange": {
				group: "ChangeHandler",
				coverage: {
					only: ["sap/ui/fl/changeHandler/PropertyBindingChange"]
				},
				ui5: {
					"xx-bindingSyntax": "complex",
					"xx-designMode": "true"
				}
			},

			"changeHandler/PropertyChange": {
				group: "ChangeHandler",
				coverage: {
					only: ["sap/ui/fl/changeHandler/PropertyChange"]
				}
			},

			"changeHandler/StashControl": {
				group: "ChangeHandler",
				coverage: {
					only: ["sap/ui/fl/changeHandler/StashControl"]
				}
			},

			"changeHandler/UnhideControl": {
				group: "ChangeHandler",
				coverage: {
					only: ["sap/ui/fl/changeHandler/UnhideControl"]
				}
			},

			"changeHandler/UnstashControl": {
				group: "ChangeHandler",
				coverage: {
					only: ["sap/ui/fl/changeHandler/UnstashControl"]
				}
			},

			"changeHandler/UpdateIFrame": {
				group: "ChangeHandler",
				coverage: {
					only: ["sap/ui/fl/changeHandler/UpdateIFrame"]
				},
				ui5: {
					resourceroots: {
						testComponentAsync: "test-resources/sap/ui/fl/qunit/testComponentAsync"
					}
				}
			},

			"designtime/util/IFrame.designtime": {
				group: "Designtime",
				coverage: {
					only: ["sap/ui/fl/designtime/util/IFrame.designtime"]
				}
			},

			// Variant tests:
			"variants/VariantManagement": {
				group: "Variants",
				coverage: {
					only: ["sap/ui/fl/variants/VariantManagement"]
				}
			},

			"variants/VariantManager": {
				group: "Variants",
				ui5: {
					resourceroots: {
						"fl.test": "test-resources/sap/ui/fl/qunit/testResources/"
					},
					flexibilityServices: '[{"connector": "SessionStorageConnector"}]'
				},
				qunit: {
					reorder: false
				},
				coverage: {
					only: ["sap/ui/fl/variants/VariantManager"]
				}
			},

			"variants/VariantModel": {
				group: "Variants",
				ui5: {
					resourceroots: {
						"fl.test": "test-resources/sap/ui/fl/qunit/testResources/"
					},
					flexibilityServices: '[{"connector": "SessionStorageConnector"}]'
				},
				qunit: {
					reorder: false
				},
				coverage: {
					only: ["sap/ui/fl/variants/VariantModel", "sap/ui/fl/variants/VariantManager"]
				}
			},

			"variants/context/ContextVisibility.controller": {
				group: "Variants",
				coverage: {
					only: ["sap/ui/fl/variants/context/controller/"]
				}
			},

			"variants/context/ContextVisibilityIntegration": {
				group: "Variants",
				coverage: {
					only: ["sap/ui/fl/variants/context/"]
				}
			},

			"variants/context/ContextVisibilityComponent": {
				group: "Variants",
				coverage: {
					only: ["sap/ui/fl/variants/context/"]
				}
			},

			// CLOUD IOI tests:
			library: {
				coverage: {
					only: ["sap/ui/fl/library"]
				},
				ui5: {
					libs: [] // The fl library is being loaded inside the test
				}
			},

			libraryInTrial1: {
				coverage: {
					only: ["sap/ui/fl/library"]
				},
				ui5: {
					libs: [] // The fl library is being loaded inside the test
				}
			},

			libraryInTrial2: {
				coverage: {
					only: ["sap/ui/fl/library"]
				},
				ui5: {
					libs: [] // The fl library is being loaded inside the test
				}
			},

			libraryInTrial3: {
				coverage: {
					only: ["sap/ui/fl/library"]
				},
				ui5: {
					libs: [] // The fl library is being loaded inside the test
				}
			},

			Utils: {
				coverage: {
					only: ["sap/ui/fl/Utils"]
				}
			},

			LayerUtils: {
				coverage: {
					only: ["sap/ui/fl/LayerUtils"]
				}
			},

			// Rules
			"rules/StableId": {
				group: "Rules",
				ui5: {
					resourceroots: {
						"sap.ui.support.TestHelper": "test-resources/sap/ui/support/TestHelper"
					}
				}
			},

			// Support
			"support/_internal/extractChangeDependencies": {
				group: "Support",
				coverage: {
					only: ["sap/ui/fl/support"]
				}
			},

			"support/_internal/getFlexSettings": {
				group: "Support",
				coverage: {
					only: ["sap/ui/fl/support"]
				}
			},

			"support/api/SupportAPI": {
				group: "Support",
				coverage: {
					only: ["sap/ui/fl/support"]
				},
				ui5: {
					resourceroots: {
						testComponentAsync: "test-resources/sap/ui/fl/qunit/testComponentAsync"
					}
				}
			},

			"support/apps/contentbrowser/controller/ContentDetails.controller": {
				group: "Support",
				coverage: {
					only: ["sap/ui/fl/support"]
				}
			},

			"support/apps/contentbrowser/controller/ContentDetailsEdit.controller": {
				group: "Support",
				coverage: {
					only: ["sap/ui/fl/support"]
				}
			},

			"support/apps/contentbrowser/controller/LayerContentMaster.controller": {
				group: "Support",
				coverage: {
					only: ["sap/ui/fl/support"]
				}
			},

			"support/apps/contentbrowser/controller/Layers.controller": {
				group: "Support",
				coverage: {
					only: ["sap/ui/fl/support"]
				}
			},

			"support/apps/contentbrowser/lrepConnector/LRepConnector": {
				group: "Support",
				coverage: {
					only: ["sap/ui/fl/support"]
				}
			},

			"support/apps/contentbrowser/utils/DataUtils": {
				group: "Support",
				coverage: {
					only: ["sap/ui/fl/support"]
				}
			},

			"support/apps/contentbrowser/utils/ErrorUtils": {
				group: "Support",
				coverage: {
					only: ["sap/ui/fl/support"]
				}
			},

			// transport
			"write/_internal/transport/TransportDialog": {
				group: "Transport",
				coverage: {
					only: ["sap/ui/fl/write/_internal/transport/TransportDialog"]
				}
			},

			"write/_internal/transport/TransportSelection": {
				group: "Transport",
				coverage: {
					only: ["sap/ui/fl/write/_internal/transport/TransportSelection"]
				}
			},

			"write/_internal/transport/Transports": {
				group: "Transport",
				coverage: {
					only: ["sap/ui/fl/write/_internal/transport/Transports"]
				}
			},

			"designtime/Library": {
				group: "DesignTime"
			},

			"integration/async/ComponentWithView": {
				group: "Integration/async",
				ui5: {
					resourceroots: {
						"sap.ui.fl.qunit.integration.async": "test-resources/sap/ui/fl/qunit/integration/async"
					}
				}
			},

			"integration/FlexInReuseComponents": {
				group: "Integration",
				ui5: {
					resourceroots: {
						"sap.ui.fl.qunit.integration": "test-resources/sap/ui/fl/qunit/integration"
					}
				}
			},
<<<<<<< HEAD

			"registry/Settings": {
				group: "Registry",
				coverage: {
					only: ["sap/ui/fl/registry/Settings"]
				}
			},

=======
>>>>>>> e3fbb377
			// OVP key user test scenarios
			"apply/_internal/changes/descriptor/ovp/ChangeCard": {
				group: "Apply Internal - OVP Change card",
				coverage: {
					only: ["sap/ui/fl/apply/_internal/changes/descriptor/ovp/ChangeCard"]
				}
			},

			"apply/_internal/changes/descriptor/ovp/AddNewCard": {
				group: "Apply Internal - OVP Add new card",
				coverage: {
					only: ["sap/ui/fl/apply/_internal/changes/descriptor/ovp/AddNewCard"]
				}
			},

			"apply/_internal/changes/descriptor/ovp/DeleteCard": {
				group: "Apply Internal - OVP Delete card",
				coverage: {
					only: ["sap/ui/fl/apply/_internal/changes/descriptor/ovp/DeleteCard"]
				}
			},

			"Generic Testsuite": {
				page: "test-resources/sap/ui/fl/qunit/testsuite.generic.qunit.html"
			}
		}
	};

	var bCompAvailable = false;
	var bMdcAvailable = false;
	var oXhr = new XMLHttpRequest();
	oXhr.onreadystatechange = function() {
		if (this.readyState === 4) {
			switch (this.status) {
				case 200:
				case 304:
					var aLibraries = JSON.parse(this.responseText).libraries;
					bCompAvailable = aLibraries.some(function(mLibrary) {
						return mLibrary.name === "sap.ui.comp";
					});
					bMdcAvailable = aLibraries.some(function(mLibrary) {
						return mLibrary.name === "sap.ui.mdc";
					});
					break;
				default:
					Log.info("Sorry, can't find file with library versions ¯\\_(ツ)_/¯");
			}
		}
	};

	oXhr.open("GET", sap.ui.require.toUrl("sap-ui-version.json"), false);
	oXhr.send();

	if (bCompAvailable && bMdcAvailable) {
		mConfig = merge({}, mConfig, {
			tests: {
				"write/_internal/condenser/Condenser": {
					group: "Write Internal",
					coverage: {
						only: ["sap/ui/fl/write/_internal/condenser/"]
					},
					ui5: {
						resourceroots: {
							"rta/qunit": "test-resources/sap/ui/rta/qunit/",
							"sap.ui.rta.qunitrta": "test-resources/sap/ui/rta/internal/testdata/qunit_rta/",
							"sap.ui.rta.test": "test-resources/sap/ui/rta/internal/testdata/rta/",
							"sap.ui.mdc.app": "test-resources/sap/ui/mdc/sample/table",
							"sap.ui.fl.testResources": "test-resources/sap/ui/fl/qunit/testResources",
							delegates: "test-resources/sap/ui/mdc/delegates/"
						},
						libs: ["sap.ui.mdc"],
						flexibilityServices: '[{"connector": "SessionStorageConnector"}]'
					},
					qunit: {
						reorder: false
					}
				},
				"write/_internal/fieldExtensibility/ABAPAccess": {
					group: "Write Internal",
					coverage: {
						only: ["sap/ui/fl/write/_internal/fieldExtensibility/ABAPAccess"]
					},
					ui5: {
						resourceroots: {
							"sap.ui.rta.test.additionalElements": "test-resources/sap/ui/rta/internal/testdata/additionalElements/"
						}
					}
				}
			}
		});
	} else {
		Log.info("sap.ui.comp not available",
			"enabling tests are skipped, ensure sap.ui.comp from sapui5.runtime is loaded to execute them");
	}

	return mConfig;
});<|MERGE_RESOLUTION|>--- conflicted
+++ resolved
@@ -105,16 +105,14 @@
 					only: ["sap/ui/fl/initial/_internal/connectors/Utils"]
 				}
 			},
-<<<<<<< HEAD
-
-=======
+
 			"initial/_internal/Settings": {
 				group: "Initial Internal",
 				coverage: {
 					only: ["sap/ui/fl/initial/_internal/Settings"]
 				}
 			},
->>>>>>> e3fbb377
+
 			"initial/_internal/Storage": {
 				group: "Initial Internal",
 				ui5: {
@@ -1570,17 +1568,7 @@
 					}
 				}
 			},
-<<<<<<< HEAD
-
-			"registry/Settings": {
-				group: "Registry",
-				coverage: {
-					only: ["sap/ui/fl/registry/Settings"]
-				}
-			},
-
-=======
->>>>>>> e3fbb377
+
 			// OVP key user test scenarios
 			"apply/_internal/changes/descriptor/ovp/ChangeCard": {
 				group: "Apply Internal - OVP Change card",
