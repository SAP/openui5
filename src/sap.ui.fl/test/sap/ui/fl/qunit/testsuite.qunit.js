--- conflicted
+++ resolved
@@ -432,16 +432,14 @@
 					only: ["sap/ui/fl/apply/_internal/changes/descriptor/Applier"]
 				}
 			},
-<<<<<<< HEAD
-
-=======
+
 			"apply/_internal/changes/descriptor/InlineApplier": {
 				group: "Apply Internal - Descriptor Change Merger",
 				coverage: {
 					only: ["sap/ui/fl/apply/_internal/changes/descriptor/InlineApplier"]
 				}
 			},
->>>>>>> a7c32178
+
 			"apply/_internal/changes/descriptor/ApplyStrategyFactory": {
 				group: "Apply Internal - Descriptor Change Merger",
 				coverage: {
