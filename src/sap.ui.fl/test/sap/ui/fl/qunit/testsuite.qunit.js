sap.ui.define([
	"sap/base/util/merge",
	"sap/base/Log"
], function(
	merge,
	Log
) {
	"use strict";

	var mConfig = {
		name: "sap.ui.fl",
		defaults: {
			group: "Default",
			qunit: {
				version: 2
			},
			sinon: false,
			ui5: {
				language: "en",
				libs: ["sap.ui.fl", "sap.ui.core", "sap.m"],
				"xx-waitForTheme": true
			},
			coverage: {
				only: ["sap/ui/fl"],
				branchTracking: true
			},
			page: "test-resources/sap/ui/fl/qunit/testsandbox.qunit.html?test={name}",
			autostart: true
		},
		tests: {
			"initial/_internal/changeHandlers/ChangeHandlerRegistration": {
				group: "Initial Internal",
				coverage: {
					only: ["sap/ui/fl/initial/_internal/changeHandlers/ChangeHandlerRegistration"]
				}
			},

			"initial/_internal/changeHandlers/ChangeHandlerStorage": {
				group: "Initial Internal",
				coverage: {
					only: [
						"sap/ui/fl/initial/_internal/changeHandlers/ChangeHandlerStorage"
					]
				},
				ui5: {
					resourceroots: {
						"sap/ui/fl/test/registry": "test-resources/sap/ui/fl/qunit/testResources"
					}
				}
			},

			"initial/_internal/connectors/StaticFileConnector": {
				group: "Initial Internal",
				coverage: {
					only: [
						"sap/ui/fl/initial/_internal/connectors/StaticFileConnector"
					]
				},
				ui5: {
					flexibilityServices: '[{"connector": "StaticFileConnector", "layers": []}]'
				}
			},

			"initial/_internal/connectors/LrepConnector": {
				group: "Initial Internal",
				coverage: {
					only: [
						"sap/ui/fl/initial/_internal/connectors/LrepConnector",
						"sap/ui/fl/initial/_internal/connectors/Utils"
					]
				}
			},

			"initial/_internal/connectors/NeoLrepConnector": {
				group: "Initial Internal",
				coverage: {
					only: ["sap/ui/fl/initial/_internal/connectors/NeoLrepConnector"]
				}
			},

			"initial/_internal/connectors/PersonalizationConnector": {
				group: "Initial Internal",
				coverage: {
					only: ["sap/ui/fl/initial/_internal/connectors/PersonalizationConnector"]
				}
			},

			"initial/_internal/connectors/KeyUserConnector": {
				group: "Initial Internal",
				coverage: {
					only: ["sap/ui/fl/initial/_internal/connectors/KeyUserConnector"]
				}
			},

			"initial/_internal/connectors/Utils": {
				group: "Initial Internal",
				coverage: {
					only: ["sap/ui/fl/initial/_internal/connectors/Utils"]
				}
			},

			"initial/_internal/Storage": {
				group: "Initial Internal",
				ui5: {
					resourceroots: {
						"my.connectors": "./test-resources/sap/ui/fl/qunit/testConnectors/",
						"test.app": "./test-resources/sap/ui/fl/qunit/testResources/"
					},
					flexibilityServices: '[{"connector": "JsObjectConnector", "layers": ["ALL"]},'
						+ '{"connector": "LrepConnector", "layers": ["ALL"], "url": "someURL"}]'
				},
				coverage: {
					only: ["sap/ui/fl/initial/_internal/Storage"]
				}
			},

			"initial/_internal/StorageFeaturesMerger": {
				group: "Initial Internal",
				coverage: {
					only: ["sap/ui/fl/initial/_internal/StorageFeaturesMerger"]
				}
			},

			"initial/_internal/FlexConfiguration": {
				group: "Initial Internal",
				coverage: {
					only: ["sap/ui/fl/initial/_internal/FlexConfiguration"]
				}
			},

			"initial/_internal/StorageUtils": {
				group: "Initial Internal",
				coverage: {
					only: ["sap/ui/fl/initial/_internal/StorageUtils"]
				}
			},

			"initial/_internal/storageResultDisassemble": {
				group: "Initial Internal",
				coverage: {
					only: ["sap/ui/fl/initial/_internal/storageResultDisassemble"]
				}
			},

			"apply/api/AnnotationChangeHandlerAPI": {
				group: "Apply API",
				coverage: {
					only: ["sap/ui/fl/apply/api/AnnotationChangeHandlerAPI"]
				}
			},

			"apply/api/ControlVariantApplyAPI": {
				group: "Apply API",
				coverage: {
					only: ["sap/ui/fl/apply/api/ControlVariantApplyAPI"]
				}
			},

			"apply/api/DelegateMediatorAPI": {
				group: "Apply API",
				coverage: {
					only: [
						"sap/ui/fl/apply/api/DelegateMediatorAPI",
						"sap/ui/fl/apply/_internal/DelegateMediator"
					]
				}
			},

			"apply/api/FlexRuntimeInfoAPI": {
				group: "Apply API",
				coverage: {
					only: ["sap/ui/fl/apply/api/FlexRuntimeInfoAPI"]
				}
			},

			"apply/api/SmartVariantManagementApplyAPI": {
				group: "Apply API",
				coverage: {
					only: ["sap/ui/fl/apply/api/SmartVariantManagementApplyAPI"]
				}
			},

			"apply/api/UI2PersonalizationApplyAPI": {
				group: "Apply API",
				coverage: {
					only: ["sap/ui/fl/apply/api/UI2PersonalizationApplyAPI"]
				}
			},

			"apply/api/ExtensionPointRegistryAPI": {
				group: "Apply API",
				coverage: {
					only: ["sap/ui/fl/apply/api/ExtensionPointRegistryAPI"]
				}
			},

			"apply/_internal/extensionPoint/Registry": {
				group: "Apply Internal",
				coverage: {
					only: ["sap/ui/fl/apply/_internal/extensionPoint/Registry"]
				},
				ui5: {
					resourceroots: {
						testComponent: "test-resources/sap/ui/fl/qunit/testComponent",
						"sap/ui/fl/qunit/extensionPoint": "test-resources/sap/ui/fl/qunit/apply/_internal/extensionPoint"
					}
				}
			},

			"apply/_internal/changes/Applier": {
				group: "Apply Internal",
				coverage: {
					only: ["sap/ui/fl/apply/_internal/changes/Applier"]
				}
			},

			"apply/_internal/changes/FlexCustomData": {
				group: "Apply Internal",
				coverage: {
					only: ["sap/ui/fl/apply/_internal/changes/FlexCustomData"]
				}
			},

			"apply/_internal/changes/Utils": {
				group: "Apply Internal",
				coverage: {
					only: ["sap/ui/fl/apply/_internal/changes/Utils"]
				}
			},

			"apply/_internal/changes/Reverter": {
				group: "Apply Internal",
				coverage: {
					only: ["sap/ui/fl/apply/_internal/changes/Reverter"]
				}
			},

			"apply/_internal/changes/descriptor/ui5/AddLibrary": {
				group: "Apply Internal - Descriptor Change Merger",
				coverage: {
					only: ["sap/ui/fl/apply/_internal/changes/descriptor/ui5/AddLibrary"]
				}
			},

			"apply/_internal/changes/descriptor/ui5/AddNewModel": {
				group: "Apply Internal - Descriptor Change Merger",
				coverage: {
					only: ["sap/ui/fl/apply/_internal/changes/descriptor/ui5/AddNewModel"]
				}
			},

			"apply/_internal/changes/descriptor/app/AddAnnotationsToOData": {
				group: "Apply Internal - Descriptor Change Merger",
				coverage: {
					only: ["sap/ui/fl/apply/_internal/changes/descriptor/app/AddAnnotationsToOData"]
				}
			},

			"apply/_internal/changes/descriptor/app/RemoveAllInboundsExceptOne": {
				group: "Apply Internal - Descriptor Change Merger",
				coverage: {
					only: ["sap/ui/fl/apply/_internal/changes/descriptor/app/RemoveAllInboundsExceptOne"]
				}
			},

			"apply/_internal/changes/descriptor/app/ChangeInbound": {
				group: "Apply Internal - Descriptor Change Merger",
				coverage: {
					only: [
						"sap/ui/fl/apply/_internal/changes/descriptor/app/ChangeInbound",
						"sap/ui/fl/util/DescriptorChangeCheck",
						"sap/ui/fl/util/changePropertyValueByPath"
					]
				}
			},

			"apply/_internal/changes/descriptor/app/ChangeOutbound": {
				group: "Apply Internal - Descriptor Change Merger",
				coverage: {
					only: [
						"sap/ui/fl/apply/_internal/changes/descriptor/app/ChangeOutbound",
						"sap/ui/fl/util/DescriptorChangeCheck",
						"sap/ui/fl/util/changePropertyValueByPath"
					]
				}
			},

			"apply/_internal/changes/descriptor/app/AddNewInbound": {
				group: "Apply Internal - Descriptor Change Merger",
				coverage: {
					only: ["sap/ui/fl/apply/_internal/changes/descriptor/app/AddNewInbound", "sap/ui/fl/util/DescriptorChangeCheck"]
				}
			},

			"apply/_internal/changes/descriptor/app/AddNewOutbound": {
				group: "Apply Internal - Descriptor Change Merger",
				coverage: {
					only: ["sap/ui/fl/apply/_internal/changes/descriptor/app/AddNewOutbound", "sap/ui/fl/util/DescriptorChangeCheck"]
				}
			},

			"apply/_internal/changes/descriptor/app/AddNewDataSource": {
				group: "Apply Internal - Descriptor Change Merger",
				coverage: {
					only: ["sap/ui/fl/apply/_internal/changes/descriptor/app/AddNewDataSource", "sap/ui/fl/util/DescriptorChangeCheck"]
				}
			},

			"apply/_internal/changes/descriptor/app/AddTechnicalAttributes": {
				group: "Apply Internal - Descriptor Change Merger",
				coverage: {
					only: ["sap/ui/fl/apply/_internal/changes/descriptor/app/AddTechnicalAttributes", "sap/ui/fl/util/DescriptorChangeCheck"]
				}
			},

			"apply/_internal/changes/descriptor/ui5/SetMinUI5Version": {
				group: "Apply Internal - Descriptor Change Merger",
				coverage: {
					only: ["sap/ui/fl/apply/_internal/changes/descriptor/ui5/SetMinUI5Version"]
				}
			},

			"apply/_internal/changes/descriptor/ui5/AddNewModelEnhanceWith": {
				group: "Apply Internal - Descriptor Change Merger",
				coverage: {
					only: ["sap/ui/fl/apply/_internal/changes/descriptor/ui5/AddNewModelEnhanceWith"]
				}
			},

			"apply/_internal/changes/descriptor/ui5/AddComponentUsages": {
				group: "Apply Internal - Descriptor Change Merger",
				coverage: {
					only: ["sap/ui/fl/apply/_internal/changes/descriptor/ui5/AddComponentUsages"]
				}
			},

			"apply/_internal/changes/descriptor/ui5/ChangeModel": {
				group: "Apply Internal - Descriptor Change Merger",
				coverage: {
					only: [
						"sap/ui/fl/apply/_internal/changes/descriptor/ui5/ChangeModel",
						"sap/ui/fl/util/DescriptorChangeCheck",
						"sap/ui/fl/util/changePropertyValueByPath"
					]
				}
			},

			"apply/_internal/changes/descriptor/app/ChangeDataSource": {
				group: "Apply Internal - Descriptor Change Merger",
				coverage: {
					only: [
						"sap/ui/fl/apply/_internal/changes/descriptor/app/ChangeDataSource",
						"sap/ui/fl/util/DescriptorChangeCheck",
						"sap/ui/fl/util/changePropertyValueByPath"
					]
				}
			},

			"apply/_internal/changes/descriptor/app/SetAch": {
				group: "Apply Internal - Descriptor Change Merger",
				coverage: {
					only: ["sap/ui/fl/apply/_internal/changes/descriptor/app/SetAch"]
				}
			},

			"apply/_internal/changes/descriptor/app/SetTitle": {
				group: "Apply Internal - Descriptor Change Merger",
				coverage: {
					only: ["sap/ui/fl/apply/_internal/changes/descriptor/app/SetTitle"]
				}
			},

			"apply/_internal/changes/descriptor/app/SetDescription": {
				group: "Apply Internal - Descriptor Change Merger",
				coverage: {
					only: ["sap/ui/fl/apply/_internal/changes/descriptor/app/SetDescription"]
				}
			},

			"apply/_internal/changes/descriptor/fiori/SetRegistrationIds": {
				group: "Apply Internal - Descriptor Change Merger",
				coverage: {
					only: ["sap/ui/fl/apply/_internal/changes/descriptor/fiori/SetRegistrationIds"]
				}
			},

			"apply/_internal/changes/descriptor/ui5/SetFlexExtensionPointEnabled": {
				group: "Apply Internal - Descriptor Change Merger",
				coverage: {
					only: ["sap/ui/fl/apply/_internal/changes/descriptor/ui5/SetFlexExtensionPointEnabled"]
				}
			},

			"apply/_internal/changes/descriptor/fiori/SetAbstract": {
				group: "Apply Internal - Descriptor Change Merger",
				coverage: {
					only: ["sap/ui/fl/apply/_internal/changes/descriptor/fiori/SetAbstract"]
				}
			},

			"apply/_internal/changes/descriptor/fiori/SetCloudDevAdaptationStatus": {
				group: "Apply Internal - Descriptor Change Merger",
				coverage: {
					only: ["sap/ui/fl/apply/_internal/changes/descriptor/fiori/SetCloudDevAdaptationStatus"]
				}
			},

			"apply/_internal/changes/descriptor/Preprocessor": {
				group: "Apply Internal - Descriptor Change Merger",
				coverage: {
					only: ["sap/ui/fl/apply/_internal/changes/descriptor/Preprocessor"]
				}
			},

			"apply/_internal/changes/descriptor/Applier": {
				group: "Apply Internal - Descriptor Change Merger",
				coverage: {
					only: ["sap/ui/fl/apply/_internal/changes/descriptor/Applier"]
				}
			},

			"apply/_internal/changes/descriptor/ApplyStrategyFactory": {
				group: "Apply Internal - Descriptor Change Merger",
				coverage: {
					only: ["sap/ui/fl/apply/_internal/changes/descriptor/ApplyStrategyFactory"]
				}
			},

			"apply/_internal/changes/descriptor/ApplyUtil": {
				group: "Apply Internal - Descriptor Change Merger",
				coverage: {
					only: ["sap/ui/fl/apply/_internal/changes/descriptor/ApplyUtil"]
				}
			},

			"util/DescriptorChangeCheck": {
				group: "Util - DescriptorChangeCheck",
				coverage: {
					only: ["sap/ui/fl/util/DescriptorChangeCheck"]
				}
			},

			"apply/_internal/connectors/ObjectStorageUtils": {
				group: "Apply Internal",
				coverage: {
					only: ["sap/ui/fl/apply/_internal/connectors/ObjectStorageUtils"]
				}
			},

			"apply/_internal/controlVariants/URLHandler": {
				group: "Apply Internal",
				coverage: {
					only: ["sap/ui/fl/apply/_internal/controlVariants/URLHandler"]
				}
			},

			"apply/_internal/controlVariants/Utils": {
				group: "Apply Internal",
				coverage: {
					only: ["sap/ui/fl/apply/_internal/controlVariants/Utils"]
				}
			},

			"apply/_internal/flexObjects/AnnotationChange": {
				group: "Apply Internal",
				coverage: {
					only: ["sap/ui/fl/apply/_internal/flexObjects/AnnotationChange"]
				}
			},

			"apply/_internal/flexObjects/AppDescriptorChange": {
				group: "Apply Internal",
				coverage: {
					only: ["sap/ui/fl/apply/_internal/flexObjects/AppDescriptorChange"]
				}
			},

			"apply/_internal/flexObjects/CompVariant": {
				group: "Apply Internal",
				coverage: {
					only: ["sap/ui/fl/apply/_internal/flexObjects/CompVariant"]
				},
				ui5: {
					resourceroots: {
						"sap/ui/fl/qunit": "test-resources/sap/ui/fl/qunit/"
					}
				}
			},

			"apply/_internal/flexObjects/ControllerExtensionChange": {
				group: "Apply Internal",
				coverage: {
					only: ["sap/ui/fl/apply/_internal/flexObjects/ControllerExtensionChange"]
				}
			},

			"apply/_internal/flexObjects/FlexObject": {
				group: "Apply Internal",
				coverage: {
					only: ["sap/ui/fl/apply/_internal/flexObjects/FlexObject.js"]
				}
			},

			"apply/_internal/flexObjects/FlexObjectFactory": {
				group: "Apply Internal",
				coverage: {
					only: ["sap/ui/fl/apply/_internal/flexObjects/FlexObjectFactory"]
				}
			},

			"apply/_internal/flexObjects/FlVariant": {
				group: "Apply Internal",
				coverage: {
					only: ["sap/ui/fl/apply/_internal/flexObjects/FlVariant"]
				}
			},

			"apply/_internal/flexObjects/getVariantAuthor": {
				group: "Apply Internal",
				coverage: {
					only: ["sap/ui/fl/apply/_internal/flexObjects/getVariantAuthor"]
				}
			},

			"apply/_internal/flexObjects/UIChange": {
				group: "Apply Internal",
				coverage: {
					only: ["sap/ui/fl/apply/_internal/flexObjects/UIChange"]
				}
			},

			"apply/_internal/flexObjects/Variant": {
				group: "Apply Internal",
				coverage: {
					only: ["sap/ui/fl/apply/_internal/flexObjects/Variant"]
				},
				ui5: {
					resourceroots: {
						"sap/ui/fl/qunit": "test-resources/sap/ui/fl/qunit/"
					}
				}
			},

			"apply/_internal/flexState/changes/DependencyHandler": {
				group: "Apply Internal",
				coverage: {
					only: ["sap/ui/fl/apply/_internal/flexState/changes/DependencyHandler"]
				}
			},

			"apply/_internal/flexState/changes/ExtensionPointState": {
				group: "Apply Internal",
				coverage: {
					only: ["sap/ui/fl/apply/_internal/flexState/changes/ExtensionPointState"]
				}
			},

			"apply/_internal/flexState/changes/UIChangesState": {
				group: "Apply Internal",
				coverage: {
					only: ["sap/ui/fl/apply/_internal/flexState/changes/UIChangesState"]
				}
			},

			"apply/_internal/flexState/controlVariants/VariantManagementState": {
				group: "Apply Internal",
				coverage: {
					only: [
						"sap/ui/fl/apply/_internal/flexState/controlVariants/VariantManagementState",
						"sap/ui/fl/apply/_internal/flexState/InitialPrepareFunctions"
					]
				},
				ui5: {
					resourceroots: {
						"rta/qunit": "test-resources/sap/ui/rta/qunit/"
					}
				}
			},

			"apply/_internal/flexState/controlVariants/Switcher": {
				group: "Apply Internal",
				coverage: {
					only: ["sap/ui/fl/apply/_internal/flexState/controlVariants/Switcher"]
				}
			},

			"apply/_internal/flexState/UI2Personalization/UI2PersonalizationState": {
				group: "Apply Internal",
				coverage: {
					only: ["sap/ui/fl/apply/_internal/flexState/UI2Personalization/UI2PersonalizationState"]
				}
			},

			"apply/_internal/flexState/FlexObjectState": {
				group: "Apply Internal",
				coverage: {
					only: ["sap/ui/fl/apply/_internal/flexState/FlexObjectState"]
				},
				ui5: {
					flexibilityServices: '[{"connector": "SessionStorageConnector"}]'
				}
			},

			"apply/_internal/flexState/FlexState": {
				group: "Apply Internal",
				coverage: {
					only: ["sap/ui/fl/apply/_internal/flexState/FlexState"]
				}
			},

			"apply/_internal/flexState/DataSelector": {
				group: "Apply Internal",
				coverage: {
					only: ["sap/ui/fl/apply/_internal/flexState/DataSelector"]
				}
			},

			"apply/_internal/flexState/Loader": {
				group: "Apply Internal",
				coverage: {
					only: ["sap/ui/fl/apply/_internal/flexState/Loader"]
				}
			},

			"apply/_internal/flexState/ManifestUtils": {
				group: "Apply Internal",
				coverage: {
					only: ["sap/ui/fl/apply/_internal/flexState/ManifestUtils"]
				}
			},

			"apply/_internal/flexState/compVariants/prepareCompVariantsMap": {
				group: "Apply Internal",
				coverage: {
					only: ["sap/ui/fl/apply/_internal/flexState/compVariants/prepareCompVariantsMap"]
				}
			},

			"apply/_internal/flexState/compVariants/Utils": {
				group: "Apply Internal",
				coverage: {
					only: ["sap/ui/fl/apply/_internal/flexState/compVariants/Utils"]
				}
			},

			"apply/_internal/preprocessors/ControllerExtension": {
				group: "Apply Internal",
				coverage: {
					only: ["sap/ui/fl/apply/_internal/preprocessors/ControllerExtension"]
				},
				ui5: {
					resourceroots: {
						"sap.ui.fl.ControllerExtension.testResources": "test-resources/sap/ui/fl/qunit/testResources"
					}
				}
			},

			"apply/_internal/preprocessors/ComponentLifecycleHooks": {
				group: "Apply Internal",
				coverage: {
					only: ["sap/ui/fl/apply/_internal/preprocessors/ComponentLifecycleHooks"]
				},
				ui5: {
					resourceroots: {
						"rta/qunit": "test-resources/sap/ui/rta/qunit/"
					}
				}
			},

			"apply/_internal/preprocessors/RegistrationDelegator": {
				group: "Apply Internal",
				coverage: {
					only: ["sap/ui/fl/apply/_internal/preprocessors/RegistrationDelegator"]
				},
				ui5: {
					libs: [] // The fl library is being loaded inside the test
				}
			},

			"apply/_internal/preprocessors/XmlPreprocessor": {
				group: "Apply Internal",
				coverage: {
					only: ["sap/ui/fl/apply/_internal/preprocessors/XmlPreprocessor"]
				}
			},

			"apply/_internal/extensionPoint/Processor": {
				group: "Apply Internal",
				coverage: {
					only: ["sap/ui/fl/apply/_internal/extensionPoint/Processor"]
				},
				ui5: {
					resourceroots: {
						"sap/ui/fl/qunit/extensionPoint": "test-resources/sap/ui/fl/qunit/apply/_internal/extensionPoint"
					},
					"xx-suppressDeactivationOfControllerCode": true,
					"xx-designMode": true
				}
			},

			"write/api/AppVariantWriteAPI": {
				group: "Write API",
				coverage: {
					only: ["sap/ui/fl/write/api/AppVariantWriteAPI"]
				}
			},

			"write/api/ChangesWriteAPI": {
				group: "Write API",
				coverage: {
					only: ["sap/ui/fl/write/api/ChangesWriteAPI"]
				}
			},

			"write/api/ContextBasedAdaptationsAPI": {
				group: "Write API",
				coverage: {
					only: ["sap/ui/fl/write/api/ContextBasedAdaptationsAPI"]
				}
			},

			"write/api/ContextSharingAPI": {
				group: "Write API",
				coverage: {
					only: ["sap/ui/fl/write/api/ContextSharingAPI"]
				}
			},

			"write/api/ControlPersonalizationWriteAPI": {
				group: "Write API",
				coverage: {
					only: ["sap/ui/fl/write/api/ControlPersonalizationWriteAPI"]
				},
				ui5: {
					flexibilityServices: '[{"connector": "SessionStorageConnector"}]'
				}
			},

			"write/api/FeaturesAPI": {
				group: "Write API",
				coverage: {
					only: ["sap/ui/fl/write/api/FeaturesAPI"]
				}
			},

			"write/api/FieldExtensibility": {
				group: "Write API",
				coverage: {
					only: ["sap/ui/fl/write/api/FieldExtensibility"]
				}
			},

			"write/api/PersistenceWriteAPI": {
				group: "Write API",
				coverage: {
					only: ["sap/ui/fl/write/api/PersistenceWriteAPI"]
				}
			},

			"write/api/ReloadInfoAPI": {
				group: "Write API",
				coverage: {
					only: ["sap/ui/fl/write/api/ReloadInfoAPI"]
				}
			},

			"write/api/TranslationAPI": {
				group: "Write API",
				coverage: {
					only: ["sap/ui/fl/write/api/TranslationAPI"]
				}
			},

			"write/api/SmartBusinessWriteAPI": {
				group: "Write API",
				coverage: {
					only: ["sap/ui/fl/write/api/SmartBusinessWriteAPI"]
				}
			},

			"write/api/SACIntegrationUpdateVariant": {
				group: "Write API",
				coverage: {
					only: ["sap/ui/fl/write/api/SACIntegrationUpdateVariant"]
				},
				ui5: {
					flexibilityServices: '[{"connector": "JsObjectConnector"}]'
				}
			},

			"write/api/SmartVariantManagementWriteAPI": {
				group: "Write API",
				coverage: {
					only: ["sap/ui/fl/write/api/SmartVariantManagementWriteAPI"]
				}
			},

			"write/api/UI2PersonalizationWriteAPI": {
				group: "Write API",
				coverage: {
					only: ["sap/ui/fl/write/api/UI2PersonalizationWriteAPI"]
				}
			},

			"write/api/VersionsAPI": {
				group: "Write API",
				coverage: {
					only: ["sap/ui/fl/write/api/VersionsAPI"]
				}
			},

			"write/api/LocalResetAPI": {
				group: "Write API",
				coverage: {
					only: ["sap/ui/fl/write/api/LocalResetAPI"]
				}
			},

			"write/_internal/Storage": {
				group: "Write Internal",
				coverage: {
					only: ["sap/ui/fl/write/_internal/Storage"]
				},
				ui5: {
					resourceroots: {
						"my.connectors": "./test-resources/sap/ui/fl/qunit/testConnectors/"
					}
				}
			},

			"write/_internal/Versions": {
				group: "Write Internal",
				coverage: {
					only: ["sap/ui/fl/write/_internal/Versions"]
				}
			},

			"write/_internal/flexState/changes/UIChangeManager": {
				group: "Write Internal",
				coverage: {
					only: ["sap/ui/fl/write/_internal/flexState/changes/UIChangeManager"]
				}
			},

			"write/_internal/flexState/FlexObjectManager": {
				group: "Write Internal",
				coverage: {
					only: ["sap/ui/fl/write/_internal/flexState/FlexObjectManager"]
				},
				ui5: {
					flexibilityServices: '[{"connector": "SessionStorageConnector"}]'
				}
			},

			"write/_internal/flexState/compVariants/CompVariantState": {
				group: "Write Internal",
				coverage: {
					only: ["sap/ui/fl/write/_internal/flexState/compVariants/CompVariantState"]
				}
			},

			"write/_internal/flexState/UI2PersonalizationState/UI2PersonalizationState": {
				group: "Write Internal",
				coverage: {
					only: ["sap/ui/fl/write/_internal/flexState/UI2PersonalizationState/UI2PersonalizationState"]
				}
			},

			"write/_internal/connectors/ObjectPathConnector": {
				group: "Write Internal",
				coverage: {
					only: [
						"sap/ui/fl/write/_internal/connectors/ObjectPathConnector"
					]
				}
			},

			"write/_internal/connectors/BtpServiceConnector": {
				group: "Write Internal",
				coverage: {
					only: [
						"sap/ui/fl/write/_internal/connectors/BtpServiceConnector"
					]
				}
			},

			"write/_internal/connectors/Utils": {
				group: "Write Internal",
				coverage: {
					only: ["sap/ui/fl/write/_internal/connectors/Utils"]
				}
			},

			"write/_internal/connectors/PersonalizationConnector": {
				group: "Write Internal",
				coverage: {
					only: ["sap/ui/fl/write/_internal/connectors/PersonalizationConnector"]
				}
			},

			"write/_internal/connectors/JsObjectConnector": {
				group: "Write Internal",
				coverage: {
					only: [
						"sap/ui/fl/write/_internal/connectors/JsObjectConnector"
					]
				},
				ui5: {
					flexibilityServices: '[{"connector": "JsObjectConnector", "layers": []}]'
				}
			},

			"write/_internal/connectors/LrepConnector": {
				group: "Write Internal",
				coverage: {
					only: [
						"sap/ui/fl/write/_internal/connectors/LrepConnector",
						"sap/ui/fl/write/_internal/connectors/Utils",
						"sap/ui/fl/initial/_internal/connectors/Utils"
					]
				}
			},

			"write/_internal/connectors/KeyUserConnector": {
				group: "Write Internal",
				coverage: {
					only: ["sap/ui/fl/write/_internal/connectors/KeyUserConnector"]
				}
			},

			"write/_internal/connectors/NeoLrepConnector": {
				group: "Write Internal",
				coverage: {
					only: ["sap/ui/fl/write/_internal/connectors/NeoLrepConnector"]
				}
			},
<<<<<<< HEAD

=======
			"write/_internal/controlVariants/ControlVariantWriteUtils": {
				group: "Write Internal",
				coverage: {
					only: ["sap/ui/fl/write/_internal/controlVariants/ControlVariantWriteUtils"]
				}
			},
>>>>>>> a5d7a89b
			"write/_internal/delegates/ODataV4ReadDelegate": {
				group: "Write Internal",
				coverage: {
					only: ["sap/ui/fl/write/_internal/delegates/ODataV4ReadDelegate"]
				}
			},

			"write/_internal/delegates/ODataV2ReadDelegate": {
				group: "Write Internal",
				coverage: {
					only: ["sap/ui/fl/write/_internal/delegates/ODataV2ReadDelegate"]
				},
				ui5: {
					resourceroots: {
						"sap.ui.fl.test.delegate": "test-resources/sap/ui/fl/qunit/write/_internal/delegates/testdata"
					},
					language: "en"
				}
			},

			"write/_internal/extensionPoint/Processor": {
				group: "Write Internal",
				coverage: {
					only: ["sap/ui/fl/write/_internal/extensionPoint/Processor"]
				},
				ui5: {
					resourceroots: {
						"sap/ui/fl/qunit/extensionPoint": "test-resources/sap/ui/fl/qunit/apply/_internal/extensionPoint"
					},
					"xx-suppressDeactivationOfControllerCode": true,
					"xx-designMode": true
				}
			},

			"write/_internal/fieldExtensibility/ABAPExtensibilityVariantFactory": {
				group: "Write Internal",
				coverage: {
					only: ["sap/ui/fl/write/_internal/fieldExtensibility/ABAPExtensibilityVariantFactory"]
				}
			},

			"write/_internal/fieldExtensibility/SingleTenantABAPExtensibilityVariant": {
				group: "Write Internal",
				coverage: {
					only: ["sap/ui/fl/write/_internal/fieldExtensibility/SingleTenantABAPExtensibilityVariant"]
				}
			},

			"write/_internal/fieldExtensibility/MultiTenantABAPExtensibilityVariant": {
				group: "Write Internal",
				coverage: {
					only: ["sap/ui/fl/write/_internal/fieldExtensibility/MultiTenantABAPExtensibilityVariant"]
				}
			},

			"write/_internal/fieldExtensibility/UriParser": {
				group: "Write Internal",
				coverage: {
					only: ["sap/ui/fl/write/_internal/fieldExtensibility/UriParser"]
				}
			},

			"write/_internal/fieldExtensibility/Utils": {
				group: "Write Internal",
				coverage: {
					only: ["sap/ui/fl/write/_internal/fieldExtensibility/Utils"]
				}
			},

			"write/_internal/fieldExtensibility/ServiceValidation": {
				group: "Write Internal",
				coverage: {
					only: ["sap/ui/fl/write/_internal/fieldExtensibility/ServiceValidation"]
				}
			},

			"write/_internal/fieldExtensibility/cap/dialog/CustomFieldCAPDialog": {
				group: "Write Internal",
				coverage: {
					only: ["sap/ui/fl/write/_internal/fieldExtensibility/cap/dialog/CustomFieldCAPDialog"]
				}
			},

			"write/_internal/appVariant/AppVariantFactory": {
				group: "Internal app variant related APIs",
				coverage: {
					only: [
						"sap/ui/fl/write/_internal/appVariant/AppVariantFactory",
						"sap/ui/fl/write/_internal/appVariant/AppVariant"
					]
				}
			},

			"write/_internal/appVariant/AppVariantInlineChangeFactory": {
				group: "Internal app variant inline change related APIs",
				coverage: {
					only: [
						"sap/ui/fl/write/_internal/appVariant/AppVariantInlineChangeFactory",
						"sap/ui/fl/apply/_internal/appVariant/DescriptorChangeTypes",
						"sap/ui/fl/write/_internal/appVariant/AppVariantInlineChange"
					]
				}
			},

			"write/api/connectors/FileListBaseConnector": {
				group: "Write API conntectors",
				coverage: {
					only: ["sap/ui/fl/write/api/connectors/FileListBaseConnector"]
				}
			},

			"descriptorRelated/Utils": {
				group: "Descriptor related Utils",
				coverage: {
					only: ["sap/ui/fl/descriptorRelated/Utils"]
				}
			},

			// Team 42 tests:
			ChangePersistence: {
				coverage: {
					only: ["sap/ui/fl/ChangePersistence"]
				},
				ui5: {
					resourceroots: {
						"sap/ui/fl/qunit/integration": "test-resources/sap/ui/fl/qunit/integration"
					}
				}
			},

			ChangePersistenceFactory: {
				coverage: {
					only: ["sap/ui/fl/ChangePersistenceFactory"]
				}
			},

			FlexController: {
				coverage: {
					only: ["sap/ui/fl/FlexController"]
				},
				ui5: {
					resourceroots: {
						testComponent: "test-resources/sap/ui/fl/qunit/testComponent"
					}
				}
			},

			FlexControllerFactory: {
				coverage: {
					only: ["sap/ui/fl/FlexControllerFactory"]
				}
			},

			"util/ManagedObjectModel": {
				coverage: {
					only: ["sap/ui/fl/util/ManagedObjectModel"]
				}
			},

			"util/IFrame": {
				group: "IFrame control",
				coverage: {
					only: ["sap/ui/fl/util/IFrame"]
				}
			},

			"util/resolveBinding": {
				coverage: {
					only: ["sap/ui/fl/util/resolveBinding"]
				}
			},

			// ChangeHandler tests:
			"changeHandler/AddIFrame": {
				group: "ChangeHandler",
				coverage: {
					only: ["sap/ui/fl/changeHandler/AddIFrame"]
				},
				ui5: {
					resourceroots: {
						testComponentAsync: "test-resources/sap/ui/fl/qunit/testComponentAsync"
					}
				}
			},

			"changeHandler/AddXML": {
				group: "ChangeHandler",
				coverage: {
					only: ["sap/ui/fl/changeHandler/AddXML"]
				},
				ui5: {
					resourceroots: {
						testComponentAsync: "test-resources/sap/ui/fl/qunit/testComponentAsync"
					}
				}
			},

			"changeHandler/AddXMLAtExtensionPoint": {
				group: "ChangeHandler",
				coverage: {
					only: ["sap/ui/fl/changeHandler/AddXMLAtExtensionPoint"]
				},
				ui5: {
					resourceroots: {
						testComponentAsync: "test-resources/sap/ui/fl/qunit/testComponentAsync"
					}
				}
			},

			"changeHandler/BaseAddViaDelegate": {
				group: "ChangeHandler",
				coverage: {
					only: ["sap/ui/fl/changeHandler/BaseAddViaDelegate"]
				},
				ui5: {
					resourceroots: {
						testComponentAsync: "test-resources/sap/ui/fl/qunit/testComponentAsync"
					}
				}
			},

			"changeHandler/BaseAddXml": {
				group: "ChangeHandler",
				coverage: {
					only: ["sap/ui/fl/changeHandler/BaseAddXml"]
				},
				ui5: {
					resourceroots: {
						testComponentAsync: "test-resources/sap/ui/fl/qunit/testComponentAsync"
					}
				}
			},

			"changeHandler/Base": {
				group: "ChangeHandler",
				coverage: {
					only: ["sap/ui/fl/changeHandler/Base"]
				}
			},

			"changeHandler/BaseRename": {
				group: "ChangeHandler",
				coverage: {
					only: ["sap/ui/fl/changeHandler/BaseRename"]
				},
				ui5: {
					resourceroots: {
						testComponentAsync: "test-resources/sap/ui/fl/qunit/testComponentAsync"
					}
				}
			},

			"changeHandler/HideControl": {
				group: "ChangeHandler",
				coverage: {
					only: ["sap/ui/fl/changeHandler/HideControl"]
				}
			},

			"changeHandler/MoveControls": {
				group: "ChangeHandler",
				coverage: {
					only: ["sap/ui/fl/changeHandler/MoveControls"]
				},
				ui5: {
					resourceroots: {
						testComponentAsync: "test-resources/sap/ui/fl/qunit/testComponentAsync"
					}
				}
			},

			"changeHandler/MoveElements": {
				group: "ChangeHandler",
				coverage: {
					only: ["sap/ui/fl/changeHandler/MoveElements"]
				},
				ui5: {
					resourceroots: {
						testComponentAsync: "test-resources/sap/ui/fl/qunit/testComponentAsync"
					}
				}
			},

			"changeHandler/PropertyBindingChange": {
				group: "ChangeHandler",
				coverage: {
					only: ["sap/ui/fl/changeHandler/PropertyBindingChange"]
				},
				ui5: {
					"xx-bindingSyntax": "complex",
					"xx-designMode": "true"
				}
			},

			"changeHandler/PropertyChange": {
				group: "ChangeHandler",
				coverage: {
					only: ["sap/ui/fl/changeHandler/PropertyChange"]
				}
			},

			"changeHandler/StashControl": {
				group: "ChangeHandler",
				coverage: {
					only: ["sap/ui/fl/changeHandler/StashControl"]
				}
			},

			"changeHandler/UnhideControl": {
				group: "ChangeHandler",
				coverage: {
					only: ["sap/ui/fl/changeHandler/UnhideControl"]
				}
			},

			"changeHandler/UnstashControl": {
				group: "ChangeHandler",
				coverage: {
					only: ["sap/ui/fl/changeHandler/UnstashControl"]
				}
			},

			"changeHandler/UpdateIFrame": {
				group: "ChangeHandler",
				coverage: {
					only: ["sap/ui/fl/changeHandler/UpdateIFrame"]
				},
				ui5: {
					resourceroots: {
						testComponentAsync: "test-resources/sap/ui/fl/qunit/testComponentAsync"
					}
				}
			},

			"designtime/util/IFrame.designtime": {
				group: "Designtime",
				coverage: {
					only: ["sap/ui/fl/designtime/util/IFrame.designtime"]
				}
			},

			// Variant tests:
			"variants/VariantManagement": {
				group: "Variants",
				coverage: {
					only: ["sap/ui/fl/variants/VariantManagement"]
				}
			},

			"variants/VariantModel": {
				group: "Variants",
				ui5: {
					resourceroots: {
						"fl.test": "test-resources/sap/ui/fl/qunit/testResources/"
					},
					flexibilityServices: '[{"connector": "SessionStorageConnector"}]'
				},
				coverage: {
					only: ["sap/ui/fl/variants/VariantModel"]
				}
			},

			"variants/context/ContextVisibility.controller": {
				group: "Variants",
				coverage: {
					only: ["sap/ui/fl/variants/context/controller/"]
				}
			},

			"variants/context/ContextVisibilityIntegration": {
				group: "Variants",
				coverage: {
					only: ["sap/ui/fl/variants/context/"]
				}
			},

			"variants/context/ContextVisibilityComponent": {
				group: "Variants",
				coverage: {
					only: ["sap/ui/fl/variants/context/"]
				}
			},

			// CLOUD IOI tests:
			library: {
				coverage: {
					only: ["sap/ui/fl/library"]
				},
				ui5: {
					libs: [] // The fl library is being loaded inside the test
				}
			},

			libraryInTrial1: {
				coverage: {
					only: ["sap/ui/fl/library"]
				},
				ui5: {
					libs: [] // The fl library is being loaded inside the test
				}
			},

			libraryInTrial2: {
				coverage: {
					only: ["sap/ui/fl/library"]
				},
				ui5: {
					libs: [] // The fl library is being loaded inside the test
				}
			},

			libraryInTrial3: {
				coverage: {
					only: ["sap/ui/fl/library"]
				},
				ui5: {
					libs: [] // The fl library is being loaded inside the test
				}
			},

			Utils: {
				coverage: {
					only: ["sap/ui/fl/Utils"]
				}
			},

			LayerUtils: {
				coverage: {
					only: ["sap/ui/fl/LayerUtils"]
				}
			},

			// Rules
			"rules/StableId": {
				group: "Rules",
				ui5: {
					resourceroots: {
						"sap.ui.support.TestHelper": "test-resources/sap/ui/support/TestHelper"
					}
				}
			},

			// Support
			"support/_internal/extractChangeDependencies": {
				group: "Support",
				coverage: {
					only: ["sap/ui/fl/support"]
				}
			},

			"support/_internal/getFlexSettings": {
				group: "Support",
				coverage: {
					only: ["sap/ui/fl/support"]
				}
			},

			"support/api/SupportAPI": {
				group: "Support",
				coverage: {
					only: ["sap/ui/fl/support"]
				},
				ui5: {
					resourceroots: {
						testComponentAsync: "test-resources/sap/ui/fl/qunit/testComponentAsync"
					}
				}
			},

			"support/apps/contentbrowser/controller/ContentDetails.controller": {
				group: "Support",
				coverage: {
					only: ["sap/ui/fl/support"]
				}
			},

			"support/apps/contentbrowser/controller/ContentDetailsEdit.controller": {
				group: "Support",
				coverage: {
					only: ["sap/ui/fl/support"]
				}
			},

			"support/apps/contentbrowser/controller/LayerContentMaster.controller": {
				group: "Support",
				coverage: {
					only: ["sap/ui/fl/support"]
				}
			},

			"support/apps/contentbrowser/controller/Layers.controller": {
				group: "Support",
				coverage: {
					only: ["sap/ui/fl/support"]
				}
			},

			"support/apps/contentbrowser/lrepConnector/LRepConnector": {
				group: "Support",
				coverage: {
					only: ["sap/ui/fl/support"]
				}
			},

			"support/apps/contentbrowser/utils/DataUtils": {
				group: "Support",
				coverage: {
					only: ["sap/ui/fl/support"]
				}
			},

			"support/apps/contentbrowser/utils/ErrorUtils": {
				group: "Support",
				coverage: {
					only: ["sap/ui/fl/support"]
				}
			},

			// transport
			"write/_internal/transport/TransportDialog": {
				group: "Transport",
				coverage: {
					only: ["sap/ui/fl/write/_internal/transport/TransportDialog"]
				}
			},

			"write/_internal/transport/TransportSelection": {
				group: "Transport",
				coverage: {
					only: ["sap/ui/fl/write/_internal/transport/TransportSelection"]
				}
			},

			"write/_internal/transport/Transports": {
				group: "Transport",
				coverage: {
					only: ["sap/ui/fl/write/_internal/transport/Transports"]
				}
			},

			"designtime/Library": {
				group: "DesignTime"
			},

			"integration/async/ComponentWithView": {
				group: "Integration/async",
				ui5: {
					resourceroots: {
						"sap.ui.fl.qunit.integration.async": "test-resources/sap/ui/fl/qunit/integration/async"
					}
				}
			},

			"integration/FlexInReuseComponents": {
				group: "Integration",
				ui5: {
					resourceroots: {
						"sap.ui.fl.qunit.integration": "test-resources/sap/ui/fl/qunit/integration"
					}
				}
			},

			"registry/Settings": {
				group: "Registry",
				coverage: {
					only: ["sap/ui/fl/registry/Settings"]
				}
			},

			// OVP key user test scenarios
			"apply/_internal/changes/descriptor/ovp/ChangeCard": {
				group: "Apply Internal - OVP Change card",
				coverage: {
					only: ["sap/ui/fl/apply/_internal/changes/descriptor/ovp/ChangeCard"]
				}
			},

			"apply/_internal/changes/descriptor/ovp/AddNewCard": {
				group: "Apply Internal - OVP Add new card",
				coverage: {
					only: ["sap/ui/fl/apply/_internal/changes/descriptor/ovp/AddNewCard"]
				}
			},

			"apply/_internal/changes/descriptor/ovp/DeleteCard": {
				group: "Apply Internal - OVP Delete card",
				coverage: {
					only: ["sap/ui/fl/apply/_internal/changes/descriptor/ovp/DeleteCard"]
				}
			},

			"Generic Testsuite": {
				page: "test-resources/sap/ui/fl/qunit/testsuite.generic.qunit.html"
			}
		}
	};

	var bCompAvailable = false;
	var bMdcAvailable = false;
	var oXhr = new XMLHttpRequest();
	oXhr.onreadystatechange = function() {
		if (this.readyState === 4) {
			switch (this.status) {
				case 200:
				case 304:
					var aLibraries = JSON.parse(this.responseText).libraries;
					bCompAvailable = aLibraries.some(function(mLibrary) {
						return mLibrary.name === "sap.ui.comp";
					});
					bMdcAvailable = aLibraries.some(function(mLibrary) {
						return mLibrary.name === "sap.ui.mdc";
					});
					break;
				default:
					Log.info("Sorry, can't find file with library versions ¯\\_(ツ)_/¯");
			}
		}
	};

	oXhr.open("GET", sap.ui.require.toUrl("sap-ui-version.json"), false);
	oXhr.send();

	if (bCompAvailable && bMdcAvailable) {
		mConfig = merge({}, mConfig, {
			tests: {
				"write/_internal/condenser/Condenser": {
					group: "Write Internal",
					coverage: {
						only: ["sap/ui/fl/write/_internal/condenser/"]
					},
					ui5: {
						resourceroots: {
							"rta/qunit": "test-resources/sap/ui/rta/qunit/",
							"sap.ui.rta.qunitrta": "test-resources/sap/ui/rta/internal/testdata/qunit_rta/",
							"sap.ui.rta.test": "test-resources/sap/ui/rta/internal/testdata/rta/",
							"sap.ui.mdc.app": "test-resources/sap/ui/mdc/sample/table",
							"sap.ui.fl.testResources": "test-resources/sap/ui/fl/qunit/testResources",
							delegates: "test-resources/sap/ui/mdc/delegates/"
						},
						libs: ["sap.ui.mdc"],
						flexibilityServices: '[{"connector": "SessionStorageConnector"}]'
					},
					qunit: {
						reorder: false
					}
				},
				"write/_internal/fieldExtensibility/ABAPAccess": {
					group: "Write Internal",
					coverage: {
						only: ["sap/ui/fl/write/_internal/fieldExtensibility/ABAPAccess"]
					},
					ui5: {
						resourceroots: {
							"sap.ui.rta.test.additionalElements": "test-resources/sap/ui/rta/internal/testdata/additionalElements/"
						}
					}
				}
			}
		});
	} else {
		Log.info("sap.ui.comp not available",
			"enabling tests are skipped, ensure sap.ui.comp from sapui5.runtime is loaded to execute them");
	}

	return mConfig;
});<|MERGE_RESOLUTION|>--- conflicted
+++ resolved
@@ -934,16 +934,14 @@
 					only: ["sap/ui/fl/write/_internal/connectors/NeoLrepConnector"]
 				}
 			},
-<<<<<<< HEAD
-
-=======
+
 			"write/_internal/controlVariants/ControlVariantWriteUtils": {
 				group: "Write Internal",
 				coverage: {
 					only: ["sap/ui/fl/write/_internal/controlVariants/ControlVariantWriteUtils"]
 				}
 			},
->>>>>>> a5d7a89b
+
 			"write/_internal/delegates/ODataV4ReadDelegate": {
 				group: "Write Internal",
 				coverage: {
