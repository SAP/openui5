--- conflicted
+++ resolved
@@ -739,16 +739,14 @@
 					only: ["sap/ui/fl/write/api/AppVariantWriteAPI"]
 				}
 			},
-<<<<<<< HEAD
-
-=======
+
 			"write/api/BusinessNetworkAPI": {
 				group: "Write API",
 				coverage: {
 					only: ["sap/ui/fl/write/api/BusinessNetworkAPI"]
 				}
 			},
->>>>>>> a83f86a2
+
 			"write/api/ChangesWriteAPI": {
 				group: "Write API",
 				coverage: {
