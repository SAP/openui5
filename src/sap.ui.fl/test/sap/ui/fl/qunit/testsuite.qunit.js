sap.ui.define([
	"sap/base/util/merge",
	"sap/base/Log"
], function(
	merge,
	Log
) {
	"use strict";

	var mConfig = {
		name: "sap.ui.fl",
		defaults: {
			group: "Default",
			qunit: {
				version: 2
			},
			sinon: false,
			ui5: {
				language: "en",
				libs: ["sap.ui.fl", "sap.ui.core", "sap.m"],
				"xx-waitForTheme": true
			},
			coverage: {
				only: ["sap/ui/fl"],
				branchTracking: true
			},
			page: "test-resources/sap/ui/fl/qunit/testsandbox.qunit.html?test={name}",
			autostart: true
		},
		tests: {
			"initial/_internal/changeHandlers/ChangeHandlerRegistration": {
				group: "Initial Internal",
				coverage: {
					only: ["sap/ui/fl/initial/_internal/changeHandlers/ChangeHandlerRegistration"]
				}
			},

			"initial/_internal/changeHandlers/ChangeHandlerStorage": {
				group: "Initial Internal",
				coverage: {
					only: [
						"sap/ui/fl/initial/_internal/changeHandlers/ChangeHandlerStorage"
					]
				},
				ui5: {
					resourceroots: {
						"sap/ui/fl/test/registry": "test-resources/sap/ui/fl/qunit/testResources"
					}
				}
			},

			"initial/_internal/connectors/StaticFileConnector": {
				group: "Initial Internal",
				coverage: {
					only: [
						"sap/ui/fl/initial/_internal/connectors/StaticFileConnector"
					]
				},
				ui5: {
					flexibilityServices: '[{"connector": "StaticFileConnector", "layers": []}]'
				}
			},

			"initial/_internal/connectors/LrepConnector": {
				group: "Initial Internal",
				coverage: {
					only: [
						"sap/ui/fl/initial/_internal/connectors/LrepConnector",
						"sap/ui/fl/initial/_internal/connectors/Utils"
					]
				}
			},

			"initial/_internal/connectors/NeoLrepConnector": {
				group: "Initial Internal",
				coverage: {
					only: ["sap/ui/fl/initial/_internal/connectors/NeoLrepConnector"]
				}
			},

			"initial/_internal/connectors/PersonalizationConnector": {
				group: "Initial Internal",
				coverage: {
					only: ["sap/ui/fl/initial/_internal/connectors/PersonalizationConnector"]
				}
			},

			"initial/_internal/connectors/KeyUserConnector": {
				group: "Initial Internal",
				coverage: {
					only: ["sap/ui/fl/initial/_internal/connectors/KeyUserConnector"]
				}
			},

			"initial/_internal/connectors/BtpServiceConnector": {
				group: "Initial Internal",
				coverage: {
					only: ["sap/ui/fl/initial/_internal/connectors/BtpServiceConnector"]
				}
			},

			"initial/_internal/connectors/Utils": {
				group: "Initial Internal",
				coverage: {
					only: ["sap/ui/fl/initial/_internal/connectors/Utils"]
				}
			},

			"initial/_internal/Storage": {
				group: "Initial Internal",
				ui5: {
					resourceroots: {
						"my.connectors": "./test-resources/sap/ui/fl/qunit/testConnectors/",
						"test.app": "./test-resources/sap/ui/fl/qunit/testResources/"
					},
					flexibilityServices: '[{"connector": "JsObjectConnector", "layers": ["ALL"]},'
						+ '{"connector": "LrepConnector", "layers": ["ALL"], "url": "someURL"}]'
				},
				coverage: {
					only: ["sap/ui/fl/initial/_internal/Storage"]
				}
			},

			"initial/_internal/StorageFeaturesMerger": {
				group: "Initial Internal",
				coverage: {
					only: ["sap/ui/fl/initial/_internal/StorageFeaturesMerger"]
				}
			},

			"initial/_internal/FlexConfiguration": {
				group: "Initial Internal",
				coverage: {
					only: ["sap/ui/fl/initial/_internal/FlexConfiguration"]
				}
			},

			"initial/_internal/StorageUtils": {
				group: "Initial Internal",
				coverage: {
					only: ["sap/ui/fl/initial/_internal/StorageUtils"]
				}
			},

			"initial/_internal/storageResultDisassemble": {
				group: "Initial Internal",
				coverage: {
					only: ["sap/ui/fl/initial/_internal/storageResultDisassemble"]
				}
			},

			"apply/api/AnnotationChangeHandlerAPI": {
				group: "Apply API",
				coverage: {
					only: ["sap/ui/fl/apply/api/AnnotationChangeHandlerAPI"]
				}
			},

			"apply/api/ControlVariantApplyAPI": {
				group: "Apply API",
				coverage: {
					only: ["sap/ui/fl/apply/api/ControlVariantApplyAPI"]
				}
			},

			"apply/api/DelegateMediatorAPI": {
				group: "Apply API",
				coverage: {
					only: [
						"sap/ui/fl/apply/api/DelegateMediatorAPI",
						"sap/ui/fl/apply/_internal/DelegateMediator"
					]
				}
			},

			"apply/api/FlexRuntimeInfoAPI": {
				group: "Apply API",
				coverage: {
					only: ["sap/ui/fl/apply/api/FlexRuntimeInfoAPI"]
				}
			},

			"apply/api/SmartVariantManagementApplyAPI": {
				group: "Apply API",
				coverage: {
					only: ["sap/ui/fl/apply/api/SmartVariantManagementApplyAPI"]
				}
			},

			"apply/api/UI2PersonalizationApplyAPI": {
				group: "Apply API",
				coverage: {
					only: ["sap/ui/fl/apply/api/UI2PersonalizationApplyAPI"]
				}
			},

			"apply/api/ExtensionPointRegistryAPI": {
				group: "Apply API",
				coverage: {
					only: ["sap/ui/fl/apply/api/ExtensionPointRegistryAPI"]
				}
			},

			"apply/_internal/extensionPoint/Registry": {
				group: "Apply Internal",
				coverage: {
					only: ["sap/ui/fl/apply/_internal/extensionPoint/Registry"]
				},
				ui5: {
					resourceroots: {
						testComponent: "test-resources/sap/ui/fl/qunit/testComponent",
						"sap/ui/fl/qunit/extensionPoint": "test-resources/sap/ui/fl/qunit/apply/_internal/extensionPoint"
					}
				}
			},

			"apply/_internal/changes/Applier": {
				group: "Apply Internal",
				coverage: {
					only: ["sap/ui/fl/apply/_internal/changes/Applier"]
				}
			},

			"apply/_internal/changes/FlexCustomData": {
				group: "Apply Internal",
				coverage: {
					only: ["sap/ui/fl/apply/_internal/changes/FlexCustomData"]
				}
			},

			"apply/_internal/changes/Utils": {
				group: "Apply Internal",
				coverage: {
					only: ["sap/ui/fl/apply/_internal/changes/Utils"]
				}
			},

			"apply/_internal/changes/Reverter": {
				group: "Apply Internal",
				coverage: {
					only: ["sap/ui/fl/apply/_internal/changes/Reverter"]
				}
			},

			"apply/_internal/changes/descriptor/ui5/AddLibrary": {
				group: "Apply Internal - Descriptor Change Merger",
				coverage: {
					only: ["sap/ui/fl/apply/_internal/changes/descriptor/ui5/AddLibrary"]
				}
			},

			"apply/_internal/changes/descriptor/ui5/AddNewModel": {
				group: "Apply Internal - Descriptor Change Merger",
				coverage: {
					only: ["sap/ui/fl/apply/_internal/changes/descriptor/ui5/AddNewModel"]
				}
			},

			"apply/_internal/changes/descriptor/app/AddAnnotationsToOData": {
				group: "Apply Internal - Descriptor Change Merger",
				coverage: {
					only: ["sap/ui/fl/apply/_internal/changes/descriptor/app/AddAnnotationsToOData"]
				}
			},

			"apply/_internal/changes/descriptor/app/RemoveAllInboundsExceptOne": {
				group: "Apply Internal - Descriptor Change Merger",
				coverage: {
					only: ["sap/ui/fl/apply/_internal/changes/descriptor/app/RemoveAllInboundsExceptOne"]
				}
			},

			"apply/_internal/changes/descriptor/app/ChangeInbound": {
				group: "Apply Internal - Descriptor Change Merger",
				coverage: {
					only: [
						"sap/ui/fl/apply/_internal/changes/descriptor/app/ChangeInbound",
						"sap/ui/fl/util/DescriptorChangeCheck",
						"sap/ui/fl/util/changePropertyValueByPath"
					]
				}
			},

			"apply/_internal/changes/descriptor/app/ChangeOutbound": {
				group: "Apply Internal - Descriptor Change Merger",
				coverage: {
					only: [
						"sap/ui/fl/apply/_internal/changes/descriptor/app/ChangeOutbound",
						"sap/ui/fl/util/DescriptorChangeCheck",
						"sap/ui/fl/util/changePropertyValueByPath"
					]
				}
			},

			"apply/_internal/changes/descriptor/app/AddNewInbound": {
				group: "Apply Internal - Descriptor Change Merger",
				coverage: {
					only: ["sap/ui/fl/apply/_internal/changes/descriptor/app/AddNewInbound", "sap/ui/fl/util/DescriptorChangeCheck"]
				}
			},

			"apply/_internal/changes/descriptor/app/AddNewOutbound": {
				group: "Apply Internal - Descriptor Change Merger",
				coverage: {
					only: ["sap/ui/fl/apply/_internal/changes/descriptor/app/AddNewOutbound", "sap/ui/fl/util/DescriptorChangeCheck"]
				}
			},

			"apply/_internal/changes/descriptor/app/AddNewDataSource": {
				group: "Apply Internal - Descriptor Change Merger",
				coverage: {
					only: ["sap/ui/fl/apply/_internal/changes/descriptor/app/AddNewDataSource", "sap/ui/fl/util/DescriptorChangeCheck"]
				}
			},

			"apply/_internal/changes/descriptor/app/AddTechnicalAttributes": {
				group: "Apply Internal - Descriptor Change Merger",
				coverage: {
					only: ["sap/ui/fl/apply/_internal/changes/descriptor/app/AddTechnicalAttributes", "sap/ui/fl/util/DescriptorChangeCheck"]
				}
			},

			"apply/_internal/changes/descriptor/ui5/SetMinUI5Version": {
				group: "Apply Internal - Descriptor Change Merger",
				coverage: {
					only: ["sap/ui/fl/apply/_internal/changes/descriptor/ui5/SetMinUI5Version"]
				}
			},

			"apply/_internal/changes/descriptor/ui5/AddNewModelEnhanceWith": {
				group: "Apply Internal - Descriptor Change Merger",
				coverage: {
					only: ["sap/ui/fl/apply/_internal/changes/descriptor/ui5/AddNewModelEnhanceWith"]
				}
			},

			"apply/_internal/changes/descriptor/ui5/AddComponentUsages": {
				group: "Apply Internal - Descriptor Change Merger",
				coverage: {
					only: ["sap/ui/fl/apply/_internal/changes/descriptor/ui5/AddComponentUsages"]
				}
			},

			"apply/_internal/changes/descriptor/ui5/ChangeModel": {
				group: "Apply Internal - Descriptor Change Merger",
				coverage: {
					only: [
						"sap/ui/fl/apply/_internal/changes/descriptor/ui5/ChangeModel",
						"sap/ui/fl/util/DescriptorChangeCheck",
						"sap/ui/fl/util/changePropertyValueByPath"
					]
				}
			},

			"apply/_internal/changes/descriptor/app/ChangeDataSource": {
				group: "Apply Internal - Descriptor Change Merger",
				coverage: {
					only: [
						"sap/ui/fl/apply/_internal/changes/descriptor/app/ChangeDataSource",
						"sap/ui/fl/util/DescriptorChangeCheck",
						"sap/ui/fl/util/changePropertyValueByPath"
					]
				}
			},

			"apply/_internal/changes/descriptor/app/SetAch": {
				group: "Apply Internal - Descriptor Change Merger",
				coverage: {
					only: ["sap/ui/fl/apply/_internal/changes/descriptor/app/SetAch"]
				}
			},

			"apply/_internal/changes/descriptor/app/SetTitle": {
				group: "Apply Internal - Descriptor Change Merger",
				coverage: {
					only: ["sap/ui/fl/apply/_internal/changes/descriptor/app/SetTitle"]
				}
			},

			"apply/_internal/changes/descriptor/app/SetDescription": {
				group: "Apply Internal - Descriptor Change Merger",
				coverage: {
					only: ["sap/ui/fl/apply/_internal/changes/descriptor/app/SetDescription"]
				}
			},

			"apply/_internal/changes/descriptor/fiori/SetRegistrationIds": {
				group: "Apply Internal - Descriptor Change Merger",
				coverage: {
					only: ["sap/ui/fl/apply/_internal/changes/descriptor/fiori/SetRegistrationIds"]
				}
			},

			"apply/_internal/changes/descriptor/ui5/SetFlexExtensionPointEnabled": {
				group: "Apply Internal - Descriptor Change Merger",
				coverage: {
					only: ["sap/ui/fl/apply/_internal/changes/descriptor/ui5/SetFlexExtensionPointEnabled"]
				}
			},

			"apply/_internal/changes/descriptor/fiori/SetAbstract": {
				group: "Apply Internal - Descriptor Change Merger",
				coverage: {
					only: ["sap/ui/fl/apply/_internal/changes/descriptor/fiori/SetAbstract"]
				}
			},

			"apply/_internal/changes/descriptor/fiori/SetCloudDevAdaptationStatus": {
				group: "Apply Internal - Descriptor Change Merger",
				coverage: {
					only: ["sap/ui/fl/apply/_internal/changes/descriptor/fiori/SetCloudDevAdaptationStatus"]
				}
			},

			"apply/_internal/changes/descriptor/Preprocessor": {
				group: "Apply Internal - Descriptor Change Merger",
				coverage: {
					only: ["sap/ui/fl/apply/_internal/changes/descriptor/Preprocessor"]
				}
			},

			"apply/_internal/changes/descriptor/Applier": {
				group: "Apply Internal - Descriptor Change Merger",
				coverage: {
					only: ["sap/ui/fl/apply/_internal/changes/descriptor/Applier"]
				}
			},

			"apply/_internal/changes/descriptor/ApplyStrategyFactory": {
				group: "Apply Internal - Descriptor Change Merger",
				coverage: {
					only: ["sap/ui/fl/apply/_internal/changes/descriptor/ApplyStrategyFactory"]
				}
			},

			"apply/_internal/changes/descriptor/ApplyUtil": {
				group: "Apply Internal - Descriptor Change Merger",
				coverage: {
					only: ["sap/ui/fl/apply/_internal/changes/descriptor/ApplyUtil"]
				}
			},

			"util/DescriptorChangeCheck": {
				group: "Util - DescriptorChangeCheck",
				coverage: {
					only: ["sap/ui/fl/util/DescriptorChangeCheck"]
				}
			},

			"apply/_internal/connectors/ObjectStorageUtils": {
				group: "Apply Internal",
				coverage: {
					only: ["sap/ui/fl/apply/_internal/connectors/ObjectStorageUtils"]
				}
			},

			"apply/_internal/controlVariants/URLHandler": {
				group: "Apply Internal",
				coverage: {
					only: ["sap/ui/fl/apply/_internal/controlVariants/URLHandler"]
				}
			},

			"apply/_internal/controlVariants/Utils": {
				group: "Apply Internal",
				coverage: {
					only: ["sap/ui/fl/apply/_internal/controlVariants/Utils"]
				}
			},

			"apply/_internal/flexObjects/AnnotationChange": {
				group: "Apply Internal",
				coverage: {
					only: ["sap/ui/fl/apply/_internal/flexObjects/AnnotationChange"]
				}
			},

			"apply/_internal/flexObjects/AppDescriptorChange": {
				group: "Apply Internal",
				coverage: {
					only: ["sap/ui/fl/apply/_internal/flexObjects/AppDescriptorChange"]
				}
			},

			"apply/_internal/flexObjects/CompVariant": {
				group: "Apply Internal",
				coverage: {
					only: ["sap/ui/fl/apply/_internal/flexObjects/CompVariant"]
				},
				ui5: {
					resourceroots: {
						"sap/ui/fl/qunit": "test-resources/sap/ui/fl/qunit/"
					}
				}
			},

			"apply/_internal/flexObjects/ControllerExtensionChange": {
				group: "Apply Internal",
				coverage: {
					only: ["sap/ui/fl/apply/_internal/flexObjects/ControllerExtensionChange"]
				}
			},

			"apply/_internal/flexObjects/FlexObject": {
				group: "Apply Internal",
				coverage: {
					only: ["sap/ui/fl/apply/_internal/flexObjects/FlexObject.js"]
				}
			},

			"apply/_internal/flexObjects/FlexObjectFactory": {
				group: "Apply Internal",
				coverage: {
					only: ["sap/ui/fl/apply/_internal/flexObjects/FlexObjectFactory"]
				}
			},

			"apply/_internal/flexObjects/FlVariant": {
				group: "Apply Internal",
				coverage: {
					only: ["sap/ui/fl/apply/_internal/flexObjects/FlVariant"]
				}
			},

			"apply/_internal/flexObjects/getVariantAuthor": {
				group: "Apply Internal",
				coverage: {
					only: ["sap/ui/fl/apply/_internal/flexObjects/getVariantAuthor"]
				}
			},

			"apply/_internal/flexObjects/UIChange": {
				group: "Apply Internal",
				coverage: {
					only: ["sap/ui/fl/apply/_internal/flexObjects/UIChange"]
				}
			},

			"apply/_internal/flexObjects/Variant": {
				group: "Apply Internal",
				coverage: {
					only: ["sap/ui/fl/apply/_internal/flexObjects/Variant"]
				},
				ui5: {
					resourceroots: {
						"sap/ui/fl/qunit": "test-resources/sap/ui/fl/qunit/"
					}
				}
			},

			"apply/_internal/flexState/changes/DependencyHandler": {
				group: "Apply Internal",
				coverage: {
					only: ["sap/ui/fl/apply/_internal/flexState/changes/DependencyHandler"]
				}
			},

			"apply/_internal/flexState/changes/ExtensionPointState": {
				group: "Apply Internal",
				coverage: {
					only: ["sap/ui/fl/apply/_internal/flexState/changes/ExtensionPointState"]
				}
			},

			"apply/_internal/flexState/changes/UIChangesState": {
				group: "Apply Internal",
				coverage: {
					only: ["sap/ui/fl/apply/_internal/flexState/changes/UIChangesState"]
				}
			},

			"apply/_internal/flexState/controlVariants/VariantManagementState": {
				group: "Apply Internal",
				coverage: {
					only: [
						"sap/ui/fl/apply/_internal/flexState/controlVariants/VariantManagementState",
						"sap/ui/fl/apply/_internal/flexState/InitialPrepareFunctions"
					]
				},
				ui5: {
					resourceroots: {
						"rta/qunit": "test-resources/sap/ui/rta/qunit/"
					}
				}
			},

			"apply/_internal/flexState/controlVariants/Switcher": {
				group: "Apply Internal",
				coverage: {
					only: ["sap/ui/fl/apply/_internal/flexState/controlVariants/Switcher"]
				}
			},

			"apply/_internal/flexState/UI2Personalization/UI2PersonalizationState": {
				group: "Apply Internal",
				coverage: {
					only: ["sap/ui/fl/apply/_internal/flexState/UI2Personalization/UI2PersonalizationState"]
				}
			},

			"apply/_internal/flexState/FlexObjectState": {
				group: "Apply Internal",
				coverage: {
					only: ["sap/ui/fl/apply/_internal/flexState/FlexObjectState"]
				},
				ui5: {
					flexibilityServices: '[{"connector": "SessionStorageConnector"}]'
				}
			},

			"apply/_internal/flexState/FlexState": {
				group: "Apply Internal",
				coverage: {
					only: ["sap/ui/fl/apply/_internal/flexState/FlexState"]
				}
			},
<<<<<<< HEAD

=======
			"apply/_internal/flexState/communication/FLPAboutInfo": {
				group: "Apply Internal",
				coverage: {
					only: ["sap/ui/fl/apply/_internal/flexState/communication/FLPAboutInfo"]
				}
			},
>>>>>>> 847869c5
			"apply/_internal/flexState/DataSelector": {
				group: "Apply Internal",
				coverage: {
					only: ["sap/ui/fl/apply/_internal/flexState/DataSelector"]
				}
			},

			"apply/_internal/flexState/Loader": {
				group: "Apply Internal",
				coverage: {
					only: ["sap/ui/fl/apply/_internal/flexState/Loader"]
				}
			},

			"apply/_internal/flexState/ManifestUtils": {
				group: "Apply Internal",
				coverage: {
					only: ["sap/ui/fl/apply/_internal/flexState/ManifestUtils"]
				}
			},

			"apply/_internal/flexState/compVariants/prepareCompVariantsMap": {
				group: "Apply Internal",
				coverage: {
					only: ["sap/ui/fl/apply/_internal/flexState/compVariants/prepareCompVariantsMap"]
				}
			},

			"apply/_internal/flexState/compVariants/Utils": {
				group: "Apply Internal",
				coverage: {
					only: ["sap/ui/fl/apply/_internal/flexState/compVariants/Utils"]
				}
			},

			"apply/_internal/flexState/compVariants/CompVariantManagementState": {
				group: "Apply Internal",
				coverage: {
					only: ["sap/ui/fl/apply/_internal/flexState/compVariants/CompVariantManagementState"]
				}
			},

			"apply/_internal/preprocessors/ControllerExtension": {
				group: "Apply Internal",
				coverage: {
					only: ["sap/ui/fl/apply/_internal/preprocessors/ControllerExtension"]
				},
				ui5: {
					resourceroots: {
						"sap.ui.fl.ControllerExtension.testResources": "test-resources/sap/ui/fl/qunit/testResources"
					}
				}
			},

			"apply/_internal/preprocessors/ComponentLifecycleHooks": {
				group: "Apply Internal",
				coverage: {
					only: ["sap/ui/fl/apply/_internal/preprocessors/ComponentLifecycleHooks"]
				},
				ui5: {
					resourceroots: {
						"rta/qunit": "test-resources/sap/ui/rta/qunit/"
					}
				}
			},

			"apply/_internal/preprocessors/RegistrationDelegator": {
				group: "Apply Internal",
				coverage: {
					only: ["sap/ui/fl/apply/_internal/preprocessors/RegistrationDelegator"]
				},
				ui5: {
					libs: [] // The fl library is being loaded inside the test
				}
			},

			"apply/_internal/preprocessors/XmlPreprocessor": {
				group: "Apply Internal",
				coverage: {
					only: ["sap/ui/fl/apply/_internal/preprocessors/XmlPreprocessor"]
				}
			},

			"apply/_internal/extensionPoint/Processor": {
				group: "Apply Internal",
				coverage: {
					only: ["sap/ui/fl/apply/_internal/extensionPoint/Processor"]
				},
				ui5: {
					resourceroots: {
						"sap/ui/fl/qunit/extensionPoint": "test-resources/sap/ui/fl/qunit/apply/_internal/extensionPoint"
					},
					"xx-suppressDeactivationOfControllerCode": true,
					"xx-designMode": true
				}
			},

			"write/api/AppVariantWriteAPI": {
				group: "Write API",
				coverage: {
					only: ["sap/ui/fl/write/api/AppVariantWriteAPI"]
				}
			},

			"write/api/ChangesWriteAPI": {
				group: "Write API",
				coverage: {
					only: ["sap/ui/fl/write/api/ChangesWriteAPI"]
				}
			},

			"write/api/ContextBasedAdaptationsAPI": {
				group: "Write API",
				coverage: {
					only: ["sap/ui/fl/write/api/ContextBasedAdaptationsAPI"]
				}
			},

			"write/api/ContextSharingAPI": {
				group: "Write API",
				coverage: {
					only: ["sap/ui/fl/write/api/ContextSharingAPI"]
				}
			},

			"write/api/ControlPersonalizationWriteAPI": {
				group: "Write API",
				coverage: {
					only: ["sap/ui/fl/write/api/ControlPersonalizationWriteAPI"]
				},
				ui5: {
					flexibilityServices: '[{"connector": "SessionStorageConnector"}]'
				}
			},

			"write/api/FeaturesAPI": {
				group: "Write API",
				coverage: {
					only: ["sap/ui/fl/write/api/FeaturesAPI"]
				}
			},

			"write/api/FieldExtensibility": {
				group: "Write API",
				coverage: {
					only: ["sap/ui/fl/write/api/FieldExtensibility"]
				}
			},

			"write/api/PersistenceWriteAPI": {
				group: "Write API",
				coverage: {
					only: ["sap/ui/fl/write/api/PersistenceWriteAPI"]
				}
			},

			"write/api/ReloadInfoAPI": {
				group: "Write API",
				coverage: {
					only: ["sap/ui/fl/write/api/ReloadInfoAPI"]
				}
			},

			"write/api/TranslationAPI": {
				group: "Write API",
				coverage: {
					only: ["sap/ui/fl/write/api/TranslationAPI"]
				}
			},

			"write/api/SmartBusinessWriteAPI": {
				group: "Write API",
				coverage: {
					only: ["sap/ui/fl/write/api/SmartBusinessWriteAPI"]
				}
			},

			"write/api/SACIntegrationUpdateVariant": {
				group: "Write API",
				coverage: {
					only: ["sap/ui/fl/write/api/SACIntegrationUpdateVariant"]
				},
				ui5: {
					flexibilityServices: '[{"connector": "JsObjectConnector"}]'
				}
			},

			"write/api/SmartVariantManagementWriteAPI": {
				group: "Write API",
				coverage: {
					only: ["sap/ui/fl/write/api/SmartVariantManagementWriteAPI"]
				}
			},

			"write/api/UI2PersonalizationWriteAPI": {
				group: "Write API",
				coverage: {
					only: ["sap/ui/fl/write/api/UI2PersonalizationWriteAPI"]
				}
			},

			"write/api/VersionsAPI": {
				group: "Write API",
				coverage: {
					only: ["sap/ui/fl/write/api/VersionsAPI"]
				}
			},

			"write/api/LocalResetAPI": {
				group: "Write API",
				coverage: {
					only: ["sap/ui/fl/write/api/LocalResetAPI"]
				}
			},

			"write/_internal/Storage": {
				group: "Write Internal",
				coverage: {
					only: ["sap/ui/fl/write/_internal/Storage"]
				},
				ui5: {
					resourceroots: {
						"my.connectors": "./test-resources/sap/ui/fl/qunit/testConnectors/"
					}
				}
			},

			"write/_internal/Versions": {
				group: "Write Internal",
				coverage: {
					only: ["sap/ui/fl/write/_internal/Versions"]
				}
			},

			"write/_internal/flexState/changes/UIChangeManager": {
				group: "Write Internal",
				coverage: {
					only: ["sap/ui/fl/write/_internal/flexState/changes/UIChangeManager"]
				}
			},

			"write/_internal/flexState/FlexObjectManager": {
				group: "Write Internal",
				coverage: {
					only: ["sap/ui/fl/write/_internal/flexState/FlexObjectManager"]
				},
				ui5: {
					flexibilityServices: '[{"connector": "SessionStorageConnector"}]'
				}
			},

			"write/_internal/flexState/compVariants/CompVariantState": {
				group: "Write Internal",
				coverage: {
					only: ["sap/ui/fl/write/_internal/flexState/compVariants/CompVariantState"]
				}
			},

			"write/_internal/flexState/UI2PersonalizationState/UI2PersonalizationState": {
				group: "Write Internal",
				coverage: {
					only: ["sap/ui/fl/write/_internal/flexState/UI2PersonalizationState/UI2PersonalizationState"]
				}
			},

			"write/_internal/connectors/ObjectPathConnector": {
				group: "Write Internal",
				coverage: {
					only: [
						"sap/ui/fl/write/_internal/connectors/ObjectPathConnector"
					]
				}
			},

			"write/_internal/connectors/BtpServiceConnector": {
				group: "Write Internal",
				coverage: {
					only: [
						"sap/ui/fl/write/_internal/connectors/BtpServiceConnector"
					]
				}
			},

			"write/_internal/connectors/Utils": {
				group: "Write Internal",
				coverage: {
					only: ["sap/ui/fl/write/_internal/connectors/Utils"]
				}
			},

			"write/_internal/connectors/PersonalizationConnector": {
				group: "Write Internal",
				coverage: {
					only: ["sap/ui/fl/write/_internal/connectors/PersonalizationConnector"]
				}
			},

			"write/_internal/connectors/JsObjectConnector": {
				group: "Write Internal",
				coverage: {
					only: [
						"sap/ui/fl/write/_internal/connectors/JsObjectConnector"
					]
				},
				ui5: {
					flexibilityServices: '[{"connector": "JsObjectConnector", "layers": []}]'
				}
			},

			"write/_internal/connectors/LrepConnector": {
				group: "Write Internal",
				coverage: {
					only: [
						"sap/ui/fl/write/_internal/connectors/LrepConnector",
						"sap/ui/fl/write/_internal/connectors/Utils",
						"sap/ui/fl/initial/_internal/connectors/Utils"
					]
				}
			},

			"write/_internal/connectors/KeyUserConnector": {
				group: "Write Internal",
				coverage: {
					only: ["sap/ui/fl/write/_internal/connectors/KeyUserConnector"]
				}
			},

			"write/_internal/connectors/NeoLrepConnector": {
				group: "Write Internal",
				coverage: {
					only: ["sap/ui/fl/write/_internal/connectors/NeoLrepConnector"]
				}
			},

			"write/_internal/controlVariants/ControlVariantWriteUtils": {
				group: "Write Internal",
				coverage: {
					only: ["sap/ui/fl/write/_internal/controlVariants/ControlVariantWriteUtils"]
				}
			},

			"write/_internal/delegates/ODataV4ReadDelegate": {
				group: "Write Internal",
				coverage: {
					only: ["sap/ui/fl/write/_internal/delegates/ODataV4ReadDelegate"]
				}
			},

			"write/_internal/delegates/ODataV2ReadDelegate": {
				group: "Write Internal",
				coverage: {
					only: ["sap/ui/fl/write/_internal/delegates/ODataV2ReadDelegate"]
				},
				ui5: {
					resourceroots: {
						"sap.ui.fl.test.delegate": "test-resources/sap/ui/fl/qunit/write/_internal/delegates/testdata"
					},
					language: "en"
				}
			},

			"write/_internal/extensionPoint/Processor": {
				group: "Write Internal",
				coverage: {
					only: ["sap/ui/fl/write/_internal/extensionPoint/Processor"]
				},
				ui5: {
					resourceroots: {
						"sap/ui/fl/qunit/extensionPoint": "test-resources/sap/ui/fl/qunit/apply/_internal/extensionPoint"
					},
					"xx-suppressDeactivationOfControllerCode": true,
					"xx-designMode": true
				}
			},

			"write/_internal/fieldExtensibility/ABAPExtensibilityVariantFactory": {
				group: "Write Internal",
				coverage: {
					only: ["sap/ui/fl/write/_internal/fieldExtensibility/ABAPExtensibilityVariantFactory"]
				}
			},

			"write/_internal/fieldExtensibility/SingleTenantABAPExtensibilityVariant": {
				group: "Write Internal",
				coverage: {
					only: ["sap/ui/fl/write/_internal/fieldExtensibility/SingleTenantABAPExtensibilityVariant"]
				}
			},

			"write/_internal/fieldExtensibility/MultiTenantABAPExtensibilityVariant": {
				group: "Write Internal",
				coverage: {
					only: ["sap/ui/fl/write/_internal/fieldExtensibility/MultiTenantABAPExtensibilityVariant"]
				}
			},

			"write/_internal/fieldExtensibility/UriParser": {
				group: "Write Internal",
				coverage: {
					only: ["sap/ui/fl/write/_internal/fieldExtensibility/UriParser"]
				}
			},

			"write/_internal/fieldExtensibility/Utils": {
				group: "Write Internal",
				coverage: {
					only: ["sap/ui/fl/write/_internal/fieldExtensibility/Utils"]
				}
			},

			"write/_internal/fieldExtensibility/ServiceValidation": {
				group: "Write Internal",
				coverage: {
					only: ["sap/ui/fl/write/_internal/fieldExtensibility/ServiceValidation"]
				}
			},

			"write/_internal/fieldExtensibility/cap/dialog/CustomFieldCAPDialog": {
				group: "Write Internal",
				coverage: {
					only: ["sap/ui/fl/write/_internal/fieldExtensibility/cap/dialog/CustomFieldCAPDialog"]
				}
			},

			"write/_internal/appVariant/AppVariantFactory": {
				group: "Internal app variant related APIs",
				coverage: {
					only: [
						"sap/ui/fl/write/_internal/appVariant/AppVariantFactory",
						"sap/ui/fl/write/_internal/appVariant/AppVariant"
					]
				}
			},

			"write/_internal/appVariant/AppVariantInlineChangeFactory": {
				group: "Internal app variant inline change related APIs",
				coverage: {
					only: [
						"sap/ui/fl/write/_internal/appVariant/AppVariantInlineChangeFactory",
						"sap/ui/fl/apply/_internal/appVariant/DescriptorChangeTypes",
						"sap/ui/fl/write/_internal/appVariant/AppVariantInlineChange"
					]
				}
			},

			"write/api/connectors/FileListBaseConnector": {
				group: "Write API conntectors",
				coverage: {
					only: ["sap/ui/fl/write/api/connectors/FileListBaseConnector"]
				}
			},

			"descriptorRelated/Utils": {
				group: "Descriptor related Utils",
				coverage: {
					only: ["sap/ui/fl/descriptorRelated/Utils"]
				}
			},

			// Team 42 tests:
			ChangePersistence: {
				coverage: {
					only: ["sap/ui/fl/ChangePersistence"]
				},
				ui5: {
					resourceroots: {
						"sap/ui/fl/qunit/integration": "test-resources/sap/ui/fl/qunit/integration"
					}
				}
			},

			ChangePersistenceFactory: {
				coverage: {
					only: ["sap/ui/fl/ChangePersistenceFactory"]
				}
			},

			FlexController: {
				coverage: {
					only: ["sap/ui/fl/FlexController"]
				},
				ui5: {
					resourceroots: {
						testComponent: "test-resources/sap/ui/fl/qunit/testComponent"
					}
				}
			},

			FlexControllerFactory: {
				coverage: {
					only: ["sap/ui/fl/FlexControllerFactory"]
				}
			},

			"util/ManagedObjectModel": {
				coverage: {
					only: ["sap/ui/fl/util/ManagedObjectModel"]
				}
			},

			"util/IFrame": {
				group: "IFrame control",
				coverage: {
					only: ["sap/ui/fl/util/IFrame"]
				}
			},

			"util/resolveBinding": {
				coverage: {
					only: ["sap/ui/fl/util/resolveBinding"]
				}
			},

			// ChangeHandler tests:
			"changeHandler/AddIFrame": {
				group: "ChangeHandler",
				coverage: {
					only: ["sap/ui/fl/changeHandler/AddIFrame"]
				},
				ui5: {
					resourceroots: {
						testComponentAsync: "test-resources/sap/ui/fl/qunit/testComponentAsync"
					}
				}
			},

			"changeHandler/AddXML": {
				group: "ChangeHandler",
				coverage: {
					only: ["sap/ui/fl/changeHandler/AddXML"]
				},
				ui5: {
					resourceroots: {
						testComponentAsync: "test-resources/sap/ui/fl/qunit/testComponentAsync"
					}
				}
			},

			"changeHandler/AddXMLAtExtensionPoint": {
				group: "ChangeHandler",
				coverage: {
					only: ["sap/ui/fl/changeHandler/AddXMLAtExtensionPoint"]
				},
				ui5: {
					resourceroots: {
						testComponentAsync: "test-resources/sap/ui/fl/qunit/testComponentAsync"
					}
				}
			},

			"changeHandler/BaseAddViaDelegate": {
				group: "ChangeHandler",
				coverage: {
					only: ["sap/ui/fl/changeHandler/BaseAddViaDelegate"]
				},
				ui5: {
					resourceroots: {
						testComponentAsync: "test-resources/sap/ui/fl/qunit/testComponentAsync"
					}
				}
			},

			"changeHandler/BaseAddXml": {
				group: "ChangeHandler",
				coverage: {
					only: ["sap/ui/fl/changeHandler/BaseAddXml"]
				},
				ui5: {
					resourceroots: {
						testComponentAsync: "test-resources/sap/ui/fl/qunit/testComponentAsync"
					}
				}
			},

			"changeHandler/Base": {
				group: "ChangeHandler",
				coverage: {
					only: ["sap/ui/fl/changeHandler/Base"]
				}
			},

			"changeHandler/BaseRename": {
				group: "ChangeHandler",
				coverage: {
					only: ["sap/ui/fl/changeHandler/BaseRename"]
				},
				ui5: {
					resourceroots: {
						testComponentAsync: "test-resources/sap/ui/fl/qunit/testComponentAsync"
					}
				}
			},

			"changeHandler/ChangeAnnotation": {
				group: "ChangeHandler",
				coverage: {
					only: ["sap/ui/fl/changeHandler/ChangeAnnotation"]
				}
			},

			"changeHandler/HideControl": {
				group: "ChangeHandler",
				coverage: {
					only: ["sap/ui/fl/changeHandler/HideControl"]
				}
			},

			"changeHandler/MoveControls": {
				group: "ChangeHandler",
				coverage: {
					only: ["sap/ui/fl/changeHandler/MoveControls"]
				},
				ui5: {
					resourceroots: {
						testComponentAsync: "test-resources/sap/ui/fl/qunit/testComponentAsync"
					}
				}
			},

			"changeHandler/MoveElements": {
				group: "ChangeHandler",
				coverage: {
					only: ["sap/ui/fl/changeHandler/MoveElements"]
				},
				ui5: {
					resourceroots: {
						testComponentAsync: "test-resources/sap/ui/fl/qunit/testComponentAsync"
					}
				}
			},

			"changeHandler/PropertyBindingChange": {
				group: "ChangeHandler",
				coverage: {
					only: ["sap/ui/fl/changeHandler/PropertyBindingChange"]
				},
				ui5: {
					"xx-bindingSyntax": "complex",
					"xx-designMode": "true"
				}
			},

			"changeHandler/PropertyChange": {
				group: "ChangeHandler",
				coverage: {
					only: ["sap/ui/fl/changeHandler/PropertyChange"]
				}
			},

			"changeHandler/StashControl": {
				group: "ChangeHandler",
				coverage: {
					only: ["sap/ui/fl/changeHandler/StashControl"]
				}
			},

			"changeHandler/UnhideControl": {
				group: "ChangeHandler",
				coverage: {
					only: ["sap/ui/fl/changeHandler/UnhideControl"]
				}
			},

			"changeHandler/UnstashControl": {
				group: "ChangeHandler",
				coverage: {
					only: ["sap/ui/fl/changeHandler/UnstashControl"]
				}
			},

			"changeHandler/UpdateIFrame": {
				group: "ChangeHandler",
				coverage: {
					only: ["sap/ui/fl/changeHandler/UpdateIFrame"]
				},
				ui5: {
					resourceroots: {
						testComponentAsync: "test-resources/sap/ui/fl/qunit/testComponentAsync"
					}
				}
			},

			"designtime/util/IFrame.designtime": {
				group: "Designtime",
				coverage: {
					only: ["sap/ui/fl/designtime/util/IFrame.designtime"]
				}
			},

			// Variant tests:
			"variants/VariantManagement": {
				group: "Variants",
				coverage: {
					only: ["sap/ui/fl/variants/VariantManagement"]
				}
			},

			"variants/VariantManager": {
				group: "Variants",
				ui5: {
					resourceroots: {
						"fl.test": "test-resources/sap/ui/fl/qunit/testResources/"
					},
					flexibilityServices: '[{"connector": "SessionStorageConnector"}]'
				},
				qunit: {
					reorder: false
				},
				coverage: {
					only: ["sap/ui/fl/variants/VariantManager"]
				}
			},

			"variants/VariantModel": {
				group: "Variants",
				ui5: {
					resourceroots: {
						"fl.test": "test-resources/sap/ui/fl/qunit/testResources/"
					},
					flexibilityServices: '[{"connector": "SessionStorageConnector"}]'
				},
				qunit: {
					reorder: false
				},
				coverage: {
					only: ["sap/ui/fl/variants/VariantModel", "sap/ui/fl/variants/VariantManager"]
				}
			},

			"variants/context/ContextVisibility.controller": {
				group: "Variants",
				coverage: {
					only: ["sap/ui/fl/variants/context/controller/"]
				}
			},

			"variants/context/ContextVisibilityIntegration": {
				group: "Variants",
				coverage: {
					only: ["sap/ui/fl/variants/context/"]
				}
			},

			"variants/context/ContextVisibilityComponent": {
				group: "Variants",
				coverage: {
					only: ["sap/ui/fl/variants/context/"]
				}
			},

			// CLOUD IOI tests:
			library: {
				coverage: {
					only: ["sap/ui/fl/library"]
				},
				ui5: {
					libs: [] // The fl library is being loaded inside the test
				}
			},

			libraryInTrial1: {
				coverage: {
					only: ["sap/ui/fl/library"]
				},
				ui5: {
					libs: [] // The fl library is being loaded inside the test
				}
			},

			libraryInTrial2: {
				coverage: {
					only: ["sap/ui/fl/library"]
				},
				ui5: {
					libs: [] // The fl library is being loaded inside the test
				}
			},

			libraryInTrial3: {
				coverage: {
					only: ["sap/ui/fl/library"]
				},
				ui5: {
					libs: [] // The fl library is being loaded inside the test
				}
			},

			Utils: {
				coverage: {
					only: ["sap/ui/fl/Utils"]
				}
			},

			LayerUtils: {
				coverage: {
					only: ["sap/ui/fl/LayerUtils"]
				}
			},

			// Rules
			"rules/StableId": {
				group: "Rules",
				ui5: {
					resourceroots: {
						"sap.ui.support.TestHelper": "test-resources/sap/ui/support/TestHelper"
					}
				}
			},

			// Support
			"support/_internal/extractChangeDependencies": {
				group: "Support",
				coverage: {
					only: ["sap/ui/fl/support"]
				}
			},

			"support/_internal/getFlexSettings": {
				group: "Support",
				coverage: {
					only: ["sap/ui/fl/support"]
				}
			},

			"support/api/SupportAPI": {
				group: "Support",
				coverage: {
					only: ["sap/ui/fl/support"]
				},
				ui5: {
					resourceroots: {
						testComponentAsync: "test-resources/sap/ui/fl/qunit/testComponentAsync"
					}
				}
			},

			"support/apps/contentbrowser/controller/ContentDetails.controller": {
				group: "Support",
				coverage: {
					only: ["sap/ui/fl/support"]
				}
			},

			"support/apps/contentbrowser/controller/ContentDetailsEdit.controller": {
				group: "Support",
				coverage: {
					only: ["sap/ui/fl/support"]
				}
			},

			"support/apps/contentbrowser/controller/LayerContentMaster.controller": {
				group: "Support",
				coverage: {
					only: ["sap/ui/fl/support"]
				}
			},

			"support/apps/contentbrowser/controller/Layers.controller": {
				group: "Support",
				coverage: {
					only: ["sap/ui/fl/support"]
				}
			},

			"support/apps/contentbrowser/lrepConnector/LRepConnector": {
				group: "Support",
				coverage: {
					only: ["sap/ui/fl/support"]
				}
			},

			"support/apps/contentbrowser/utils/DataUtils": {
				group: "Support",
				coverage: {
					only: ["sap/ui/fl/support"]
				}
			},

			"support/apps/contentbrowser/utils/ErrorUtils": {
				group: "Support",
				coverage: {
					only: ["sap/ui/fl/support"]
				}
			},

			// transport
			"write/_internal/transport/TransportDialog": {
				group: "Transport",
				coverage: {
					only: ["sap/ui/fl/write/_internal/transport/TransportDialog"]
				}
			},

			"write/_internal/transport/TransportSelection": {
				group: "Transport",
				coverage: {
					only: ["sap/ui/fl/write/_internal/transport/TransportSelection"]
				}
			},

			"write/_internal/transport/Transports": {
				group: "Transport",
				coverage: {
					only: ["sap/ui/fl/write/_internal/transport/Transports"]
				}
			},

			"designtime/Library": {
				group: "DesignTime"
			},

			"integration/async/ComponentWithView": {
				group: "Integration/async",
				ui5: {
					resourceroots: {
						"sap.ui.fl.qunit.integration.async": "test-resources/sap/ui/fl/qunit/integration/async"
					}
				}
			},

			"integration/FlexInReuseComponents": {
				group: "Integration",
				ui5: {
					resourceroots: {
						"sap.ui.fl.qunit.integration": "test-resources/sap/ui/fl/qunit/integration"
					}
				}
			},

			"registry/Settings": {
				group: "Registry",
				coverage: {
					only: ["sap/ui/fl/registry/Settings"]
				}
			},

			// OVP key user test scenarios
			"apply/_internal/changes/descriptor/ovp/ChangeCard": {
				group: "Apply Internal - OVP Change card",
				coverage: {
					only: ["sap/ui/fl/apply/_internal/changes/descriptor/ovp/ChangeCard"]
				}
			},

			"apply/_internal/changes/descriptor/ovp/AddNewCard": {
				group: "Apply Internal - OVP Add new card",
				coverage: {
					only: ["sap/ui/fl/apply/_internal/changes/descriptor/ovp/AddNewCard"]
				}
			},

			"apply/_internal/changes/descriptor/ovp/DeleteCard": {
				group: "Apply Internal - OVP Delete card",
				coverage: {
					only: ["sap/ui/fl/apply/_internal/changes/descriptor/ovp/DeleteCard"]
				}
			},

			"Generic Testsuite": {
				page: "test-resources/sap/ui/fl/qunit/testsuite.generic.qunit.html"
			}
		}
	};

	var bCompAvailable = false;
	var bMdcAvailable = false;
	var oXhr = new XMLHttpRequest();
	oXhr.onreadystatechange = function() {
		if (this.readyState === 4) {
			switch (this.status) {
				case 200:
				case 304:
					var aLibraries = JSON.parse(this.responseText).libraries;
					bCompAvailable = aLibraries.some(function(mLibrary) {
						return mLibrary.name === "sap.ui.comp";
					});
					bMdcAvailable = aLibraries.some(function(mLibrary) {
						return mLibrary.name === "sap.ui.mdc";
					});
					break;
				default:
					Log.info("Sorry, can't find file with library versions ¯\\_(ツ)_/¯");
			}
		}
	};

	oXhr.open("GET", sap.ui.require.toUrl("sap-ui-version.json"), false);
	oXhr.send();

	if (bCompAvailable && bMdcAvailable) {
		mConfig = merge({}, mConfig, {
			tests: {
				"write/_internal/condenser/Condenser": {
					group: "Write Internal",
					coverage: {
						only: ["sap/ui/fl/write/_internal/condenser/"]
					},
					ui5: {
						resourceroots: {
							"rta/qunit": "test-resources/sap/ui/rta/qunit/",
							"sap.ui.rta.qunitrta": "test-resources/sap/ui/rta/internal/testdata/qunit_rta/",
							"sap.ui.rta.test": "test-resources/sap/ui/rta/internal/testdata/rta/",
							"sap.ui.mdc.app": "test-resources/sap/ui/mdc/sample/table",
							"sap.ui.fl.testResources": "test-resources/sap/ui/fl/qunit/testResources",
							delegates: "test-resources/sap/ui/mdc/delegates/"
						},
						libs: ["sap.ui.mdc"],
						flexibilityServices: '[{"connector": "SessionStorageConnector"}]'
					},
					qunit: {
						reorder: false
					}
				},
				"write/_internal/fieldExtensibility/ABAPAccess": {
					group: "Write Internal",
					coverage: {
						only: ["sap/ui/fl/write/_internal/fieldExtensibility/ABAPAccess"]
					},
					ui5: {
						resourceroots: {
							"sap.ui.rta.test.additionalElements": "test-resources/sap/ui/rta/internal/testdata/additionalElements/"
						}
					}
				}
			}
		});
	} else {
		Log.info("sap.ui.comp not available",
			"enabling tests are skipped, ensure sap.ui.comp from sapui5.runtime is loaded to execute them");
	}

	return mConfig;
});<|MERGE_RESOLUTION|>--- conflicted
+++ resolved
@@ -614,16 +614,14 @@
 					only: ["sap/ui/fl/apply/_internal/flexState/FlexState"]
 				}
 			},
-<<<<<<< HEAD
-
-=======
+
 			"apply/_internal/flexState/communication/FLPAboutInfo": {
 				group: "Apply Internal",
 				coverage: {
 					only: ["sap/ui/fl/apply/_internal/flexState/communication/FLPAboutInfo"]
 				}
 			},
->>>>>>> 847869c5
+
 			"apply/_internal/flexState/DataSelector": {
 				group: "Apply Internal",
 				coverage: {
