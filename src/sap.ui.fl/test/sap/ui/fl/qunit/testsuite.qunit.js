sap.ui.define([
	"sap/base/util/merge",
	"sap/base/Log"
], function(
	merge,
	Log
) {
	"use strict";

	var mConfig = {
		name: "sap.ui.fl",
		defaults: {
			group: "Default",
			qunit: {
				version: 2
			},
			sinon: false,
			ui5: {
				language: "en",
				libs: ["sap.ui.fl", "sap.ui.core", "sap.m"],
				"xx-waitForTheme": true
			},
			coverage: {
				only: ["sap/ui/fl"],
				branchTracking: true
			},
			page: "test-resources/sap/ui/fl/qunit/testsandbox.qunit.html?test={name}",
			autostart: true
		},
		tests: {
			"initial/_internal/changeHandlers/ChangeHandlerRegistration": {
				group: "Initial Internal",
				coverage: {
					only: ["sap/ui/fl/initial/_internal/changeHandlers/ChangeHandlerRegistration"]
				}
			},

			"initial/_internal/changeHandlers/ChangeHandlerStorage": {
				group: "Initial Internal",
				coverage: {
					only: [
						"sap/ui/fl/initial/_internal/changeHandlers/ChangeHandlerStorage"
					]
				},
				ui5: {
					resourceroots: {
						"sap/ui/fl/test/registry": "test-resources/sap/ui/fl/qunit/testResources"
					}
				}
			},

			"initial/_internal/connectors/StaticFileConnector": {
				group: "Initial Internal",
				coverage: {
					only: [
						"sap/ui/fl/initial/_internal/connectors/StaticFileConnector"
					]
				},
				ui5: {
					flexibilityServices: '[{"connector": "StaticFileConnector", "layers": []}]'
				}
			},

			"initial/_internal/connectors/LrepConnector": {
				group: "Initial Internal",
				coverage: {
					only: [
						"sap/ui/fl/initial/_internal/connectors/LrepConnector",
						"sap/ui/fl/initial/_internal/connectors/Utils"
					]
				}
			},

			"initial/_internal/connectors/NeoLrepConnector": {
				group: "Initial Internal",
				coverage: {
					only: ["sap/ui/fl/initial/_internal/connectors/NeoLrepConnector"]
				}
			},

			"initial/_internal/connectors/PersonalizationConnector": {
				group: "Initial Internal",
				coverage: {
					only: ["sap/ui/fl/initial/_internal/connectors/PersonalizationConnector"]
				}
			},

			"initial/_internal/connectors/KeyUserConnector": {
				group: "Initial Internal",
				coverage: {
					only: ["sap/ui/fl/initial/_internal/connectors/KeyUserConnector"]
				}
			},

			"initial/_internal/connectors/Utils": {
				group: "Initial Internal",
				coverage: {
					only: ["sap/ui/fl/initial/_internal/connectors/Utils"]
				}
			},

			"initial/_internal/Storage": {
				group: "Initial Internal",
				ui5: {
					resourceroots: {
						"my.connectors": "./test-resources/sap/ui/fl/qunit/testConnectors/",
						"test.app": "./test-resources/sap/ui/fl/qunit/testResources/"
					},
					flexibilityServices: '[{"connector": "JsObjectConnector", "layers": ["ALL"]},'
						+ '{"connector": "LrepConnector", "layers": ["ALL"], "url": "someURL"}]'
				},
				coverage: {
					only: ["sap/ui/fl/initial/_internal/Storage"]
				}
			},

			"initial/_internal/StorageFeaturesMerger": {
				group: "Initial Internal",
				coverage: {
					only: ["sap/ui/fl/initial/_internal/StorageFeaturesMerger"]
				}
			},

			"initial/_internal/FlexConfiguration": {
				group: "Initial Internal",
				coverage: {
					only: ["sap/ui/fl/initial/_internal/FlexConfiguration"]
				}
			},

			"initial/_internal/StorageUtils": {
				group: "Initial Internal",
				coverage: {
					only: ["sap/ui/fl/initial/_internal/StorageUtils"]
				}
			},

			"initial/_internal/storageResultDisassemble": {
				group: "Initial Internal",
				coverage: {
					only: ["sap/ui/fl/initial/_internal/storageResultDisassemble"]
				}
			},

			"apply/api/FlexRuntimeInfoAPI": {
				group: "Apply API",
				coverage: {
					only: ["sap/ui/fl/apply/api/FlexRuntimeInfoAPI"]
				}
			},

			"apply/api/ControlVariantApplyAPI": {
				group: "Apply API",
				coverage: {
					only: ["sap/ui/fl/apply/api/ControlVariantApplyAPI"]
				}
			},

			"apply/api/DelegateMediatorAPI": {
				group: "Apply API",
				coverage: {
					only: [
						"sap/ui/fl/apply/api/DelegateMediatorAPI",
						"sap/ui/fl/apply/_internal/DelegateMediator"
					]
				}
			},

			"apply/api/SmartVariantManagementApplyAPI": {
				group: "Apply API",
				coverage: {
					only: ["sap/ui/fl/apply/api/SmartVariantManagementApplyAPI"]
				}
			},

			"apply/api/UI2PersonalizationApplyAPI": {
				group: "Apply API",
				coverage: {
					only: ["sap/ui/fl/apply/api/UI2PersonalizationApplyAPI"]
				}
			},

			"apply/api/ExtensionPointRegistryAPI": {
				group: "Apply API",
				coverage: {
					only: ["sap/ui/fl/apply/api/ExtensionPointRegistryAPI"]
				}
			},

			"apply/_internal/extensionPoint/Registry": {
				group: "Apply Internal",
				coverage: {
					only: ["sap/ui/fl/apply/_internal/extensionPoint/Registry"]
				},
				ui5: {
					resourceroots: {
						testComponent: "test-resources/sap/ui/fl/qunit/testComponent",
						"sap/ui/fl/qunit/extensionPoint": "test-resources/sap/ui/fl/qunit/apply/_internal/extensionPoint"
					}
				}
			},

			"apply/_internal/changes/Applier": {
				group: "Apply Internal",
				coverage: {
					only: ["sap/ui/fl/apply/_internal/changes/Applier"]
				}
			},

			"apply/_internal/changes/FlexCustomData": {
				group: "Apply Internal",
				coverage: {
					only: ["sap/ui/fl/apply/_internal/changes/FlexCustomData"]
				}
			},

			"apply/_internal/changes/Utils": {
				group: "Apply Internal",
				coverage: {
					only: ["sap/ui/fl/apply/_internal/changes/Utils"]
				}
			},

			"apply/_internal/changes/Reverter": {
				group: "Apply Internal",
				coverage: {
					only: ["sap/ui/fl/apply/_internal/changes/Reverter"]
				}
			},

			"apply/_internal/changes/descriptor/ui5/AddLibrary": {
				group: "Apply Internal - Descriptor Change Merger",
				coverage: {
					only: ["sap/ui/fl/apply/_internal/changes/descriptor/ui5/AddLibrary"]
				}
			},

			"apply/_internal/changes/descriptor/ui5/AddNewModel": {
				group: "Apply Internal - Descriptor Change Merger",
				coverage: {
					only: ["sap/ui/fl/apply/_internal/changes/descriptor/ui5/AddNewModel"]
				}
			},

			"apply/_internal/changes/descriptor/app/AddAnnotationsToOData": {
				group: "Apply Internal - Descriptor Change Merger",
				coverage: {
					only: ["sap/ui/fl/apply/_internal/changes/descriptor/app/AddAnnotationsToOData"]
				}
			},

			"apply/_internal/changes/descriptor/app/RemoveAllInboundsExceptOne": {
				group: "Apply Internal - Descriptor Change Merger",
				coverage: {
					only: ["sap/ui/fl/apply/_internal/changes/descriptor/app/RemoveAllInboundsExceptOne"]
				}
			},

			"apply/_internal/changes/descriptor/app/ChangeInbound": {
				group: "Apply Internal - Descriptor Change Merger",
				coverage: {
					only: [
						"sap/ui/fl/apply/_internal/changes/descriptor/app/ChangeInbound",
						"sap/ui/fl/util/DescriptorChangeCheck",
						"sap/ui/fl/util/changePropertyValueByPath"
					]
				}
			},

			"apply/_internal/changes/descriptor/app/AddNewInbound": {
				group: "Apply Internal - Descriptor Change Merger",
				coverage: {
					only: ["sap/ui/fl/apply/_internal/changes/descriptor/app/AddNewInbound", "sap/ui/fl/util/DescriptorChangeCheck"]
				}
			},

			"apply/_internal/changes/descriptor/ui5/SetMinUI5Version": {
				group: "Apply Internal - Descriptor Change Merger",
				coverage: {
					only: ["sap/ui/fl/apply/_internal/changes/descriptor/ui5/SetMinUI5Version"]
				}
			},

			"apply/_internal/changes/descriptor/ui5/AddNewModelEnhanceWith": {
				group: "Apply Internal - Descriptor Change Merger",
				coverage: {
					only: ["sap/ui/fl/apply/_internal/changes/descriptor/ui5/AddNewModelEnhanceWith"]
				}
			},

			"apply/_internal/changes/descriptor/ui5/AddComponentUsages": {
				group: "Apply Internal - Descriptor Change Merger",
				coverage: {
					only: ["sap/ui/fl/apply/_internal/changes/descriptor/ui5/AddComponentUsages"]
				}
			},

			"apply/_internal/changes/descriptor/app/ChangeDataSource": {
				group: "Apply Internal - Descriptor Change Merger",
				coverage: {
					only: [
						"sap/ui/fl/apply/_internal/changes/descriptor/app/ChangeDataSource",
						"sap/ui/fl/util/DescriptorChangeCheck",
						"sap/ui/fl/util/changePropertyValueByPath"
					]
				}
			},

			"apply/_internal/changes/descriptor/app/SetAch": {
				group: "Apply Internal - Descriptor Change Merger",
				coverage: {
					only: ["sap/ui/fl/apply/_internal/changes/descriptor/app/SetAch"]
				}
			},

			"apply/_internal/changes/descriptor/app/SetTitle": {
				group: "Apply Internal - Descriptor Change Merger",
				coverage: {
					only: ["sap/ui/fl/apply/_internal/changes/descriptor/app/SetTitle"]
				}
			},
<<<<<<< HEAD

=======
			"apply/_internal/changes/descriptor/app/SetDescription": {
				group: "Apply Internal - Descriptor Change Merger",
				coverage: {
					only: ["sap/ui/fl/apply/_internal/changes/descriptor/app/SetDescription"]
				}
			},
>>>>>>> 80a1d71b
			"apply/_internal/changes/descriptor/fiori/SetRegistrationIds": {
				group: "Apply Internal - Descriptor Change Merger",
				coverage: {
					only: ["sap/ui/fl/apply/_internal/changes/descriptor/fiori/SetRegistrationIds"]
				}
			},

			"apply/_internal/changes/descriptor/ui5/SetFlexExtensionPointEnabled": {
				group: "Apply Internal - Descriptor Change Merger",
				coverage: {
					only: ["sap/ui/fl/apply/_internal/changes/descriptor/ui5/SetFlexExtensionPointEnabled"]
				}
			},

			"apply/_internal/changes/descriptor/fiori/SetAbstract": {
				group: "Apply Internal - Descriptor Change Merger",
				coverage: {
					only: ["sap/ui/fl/apply/_internal/changes/descriptor/fiori/SetAbstract"]
				}
			},

			"apply/_internal/changes/descriptor/fiori/SetCloudDevAdaptationStatus": {
				group: "Apply Internal - Descriptor Change Merger",
				coverage: {
					only: ["sap/ui/fl/apply/_internal/changes/descriptor/fiori/SetCloudDevAdaptationStatus"]
				}
			},

			"apply/_internal/changes/descriptor/Preprocessor": {
				group: "Apply Internal - Descriptor Change Merger",
				coverage: {
					only: ["sap/ui/fl/apply/_internal/changes/descriptor/Preprocessor"]
				}
			},

			"apply/_internal/changes/descriptor/Applier": {
				group: "Apply Internal - Descriptor Change Merger",
				coverage: {
					only: ["sap/ui/fl/apply/_internal/changes/descriptor/Applier"]
				}
			},

			"apply/_internal/changes/descriptor/ApplyStrategyFactory": {
				group: "Apply Internal - Descriptor Change Merger",
				coverage: {
					only: ["sap/ui/fl/apply/_internal/changes/descriptor/ApplyStrategyFactory"]
				}
			},

			"apply/_internal/changes/descriptor/ApplyUtil": {
				group: "Apply Internal - Descriptor Change Merger",
				coverage: {
					only: ["sap/ui/fl/apply/_internal/changes/descriptor/ApplyUtil"]
				}
			},

			"util/DescriptorChangeCheck": {
				group: "Util - DescriptorChangeCheck",
				coverage: {
					only: ["sap/ui/fl/util/DescriptorChangeCheck"]
				}
			},

			"apply/_internal/connectors/ObjectStorageUtils": {
				group: "Apply Internal",
				coverage: {
					only: ["sap/ui/fl/apply/_internal/connectors/ObjectStorageUtils"]
				}
			},

			"apply/_internal/controlVariants/URLHandler": {
				group: "Apply Internal",
				coverage: {
					only: ["sap/ui/fl/apply/_internal/controlVariants/URLHandler"]
				}
			},

			"apply/_internal/controlVariants/Utils": {
				group: "Apply Internal",
				coverage: {
					only: ["sap/ui/fl/apply/_internal/controlVariants/Utils"]
				}
			},

			"apply/_internal/flexObjects/AppDescriptorChange": {
				group: "Apply Internal",
				coverage: {
					only: ["sap/ui/fl/apply/_internal/flexObjects/AppDescriptorChange"]
				}
			},

			"apply/_internal/flexObjects/CompVariant": {
				group: "Apply Internal",
				coverage: {
					only: ["sap/ui/fl/apply/_internal/flexObjects/CompVariant"]
				},
				ui5: {
					resourceroots: {
						"sap/ui/fl/qunit": "test-resources/sap/ui/fl/qunit/"
					}
				}
			},

			"apply/_internal/flexObjects/ControllerExtensionChange": {
				group: "Apply Internal",
				coverage: {
					only: ["sap/ui/fl/apply/_internal/flexObjects/ControllerExtensionChange"]
				}
			},

			"apply/_internal/flexObjects/FlexObject": {
				group: "Apply Internal",
				coverage: {
					only: ["sap/ui/fl/apply/_internal/flexObjects/FlexObject.js"]
				}
			},

			"apply/_internal/flexObjects/FlexObjectFactory": {
				group: "Apply Internal",
				coverage: {
					only: ["sap/ui/fl/apply/_internal/flexObjects/FlexObjectFactory"]
				}
			},

			"apply/_internal/flexObjects/FlVariant": {
				group: "Apply Internal",
				coverage: {
					only: ["sap/ui/fl/apply/_internal/flexObjects/FlVariant"]
				}
			},

			"apply/_internal/flexObjects/getVariantAuthor": {
				group: "Apply Internal",
				coverage: {
					only: ["sap/ui/fl/apply/_internal/flexObjects/getVariantAuthor"]
				}
			},

			"apply/_internal/flexObjects/UIChange": {
				group: "Apply Internal",
				coverage: {
					only: ["sap/ui/fl/apply/_internal/flexObjects/UIChange"]
				}
			},

			"apply/_internal/flexObjects/Variant": {
				group: "Apply Internal",
				coverage: {
					only: ["sap/ui/fl/apply/_internal/flexObjects/Variant"]
				},
				ui5: {
					resourceroots: {
						"sap/ui/fl/qunit": "test-resources/sap/ui/fl/qunit/"
					}
				}
			},

			"apply/_internal/flexState/changes/DependencyHandler": {
				group: "Apply Internal",
				coverage: {
					only: ["sap/ui/fl/apply/_internal/flexState/changes/DependencyHandler"]
				}
			},

			"apply/_internal/flexState/changes/ExtensionPointState": {
				group: "Apply Internal",
				coverage: {
					only: ["sap/ui/fl/apply/_internal/flexState/changes/ExtensionPointState"]
				}
			},

			"apply/_internal/flexState/changes/UIChangesState": {
				group: "Apply Internal",
				coverage: {
					only: ["sap/ui/fl/apply/_internal/flexState/changes/UIChangesState"]
				}
			},

			"apply/_internal/flexState/controlVariants/VariantManagementState": {
				group: "Apply Internal",
				coverage: {
					only: [
						"sap/ui/fl/apply/_internal/flexState/controlVariants/VariantManagementState",
						"sap/ui/fl/apply/_internal/flexState/InitialPrepareFunctions"
					]
				},
				ui5: {
					resourceroots: {
						"rta/qunit": "test-resources/sap/ui/rta/qunit/"
					}
				}
			},

			"apply/_internal/flexState/controlVariants/Switcher": {
				group: "Apply Internal",
				coverage: {
					only: ["sap/ui/fl/apply/_internal/flexState/controlVariants/Switcher"]
				}
			},

			"apply/_internal/flexState/UI2Personalization/UI2PersonalizationState": {
				group: "Apply Internal",
				coverage: {
					only: ["sap/ui/fl/apply/_internal/flexState/UI2Personalization/UI2PersonalizationState"]
				}
			},

			"apply/_internal/flexState/FlexObjectState": {
				group: "Apply Internal",
				coverage: {
					only: ["sap/ui/fl/apply/_internal/flexState/FlexObjectState"]
				},
				ui5: {
					flexibilityServices: '[{"connector": "SessionStorageConnector"}]'
				}
			},

			"apply/_internal/flexState/FlexState": {
				group: "Apply Internal",
				coverage: {
					only: ["sap/ui/fl/apply/_internal/flexState/FlexState"]
				}
			},

			"apply/_internal/flexState/DataSelector": {
				group: "Apply Internal",
				coverage: {
					only: ["sap/ui/fl/apply/_internal/flexState/DataSelector"]
				}
			},

			"apply/_internal/flexState/Loader": {
				group: "Apply Internal",
				coverage: {
					only: ["sap/ui/fl/apply/_internal/flexState/Loader"]
				}
			},

			"apply/_internal/flexState/ManifestUtils": {
				group: "Apply Internal",
				coverage: {
					only: ["sap/ui/fl/apply/_internal/flexState/ManifestUtils"]
				}
			},

			"apply/_internal/flexState/compVariants/prepareCompVariantsMap": {
				group: "Apply Internal",
				coverage: {
					only: ["sap/ui/fl/apply/_internal/flexState/compVariants/prepareCompVariantsMap"]
				}
			},

			"apply/_internal/flexState/compVariants/Utils": {
				group: "Apply Internal",
				coverage: {
					only: ["sap/ui/fl/apply/_internal/flexState/compVariants/Utils"]
				}
			},

			"apply/_internal/preprocessors/ControllerExtension": {
				group: "Apply Internal",
				coverage: {
					only: ["sap/ui/fl/apply/_internal/preprocessors/ControllerExtension"]
				},
				ui5: {
					resourceroots: {
						"sap.ui.fl.ControllerExtension.testResources": "test-resources/sap/ui/fl/qunit/testResources"
					}
				}
			},

			"apply/_internal/preprocessors/ComponentLifecycleHooks": {
				group: "Apply Internal",
				coverage: {
					only: ["sap/ui/fl/apply/_internal/preprocessors/ComponentLifecycleHooks"]
				},
				ui5: {
					resourceroots: {
						"rta/qunit": "test-resources/sap/ui/rta/qunit/"
					}
				}
			},

			"apply/_internal/preprocessors/RegistrationDelegator": {
				group: "Apply Internal",
				coverage: {
					only: ["sap/ui/fl/apply/_internal/preprocessors/RegistrationDelegator"]
				},
				ui5: {
					libs: [] // The fl library is being loaded inside the test
				}
			},

			"apply/_internal/preprocessors/XmlPreprocessor": {
				group: "Apply Internal",
				coverage: {
					only: ["sap/ui/fl/apply/_internal/preprocessors/XmlPreprocessor"]
				}
			},

			"apply/_internal/extensionPoint/Processor": {
				group: "Apply Internal",
				coverage: {
					only: ["sap/ui/fl/apply/_internal/extensionPoint/Processor"]
				},
				ui5: {
					resourceroots: {
						"sap/ui/fl/qunit/extensionPoint": "test-resources/sap/ui/fl/qunit/apply/_internal/extensionPoint"
					},
					"xx-suppressDeactivationOfControllerCode": true,
					"xx-designMode": true
				}
			},

			"write/api/AppVariantWriteAPI": {
				group: "Write API",
				coverage: {
					only: ["sap/ui/fl/write/api/AppVariantWriteAPI"]
				}
			},

			"write/api/ChangesWriteAPI": {
				group: "Write API",
				coverage: {
					only: ["sap/ui/fl/write/api/ChangesWriteAPI"]
				}
			},

			"write/api/ContextBasedAdaptationsAPI": {
				group: "Write API",
				coverage: {
					only: ["sap/ui/fl/write/api/ContextBasedAdaptationsAPI"]
				}
			},

			"write/api/ContextSharingAPI": {
				group: "Write API",
				coverage: {
					only: ["sap/ui/fl/write/api/ContextSharingAPI"]
				}
			},

			"write/api/ControlPersonalizationWriteAPI": {
				group: "Write API",
				coverage: {
					only: ["sap/ui/fl/write/api/ControlPersonalizationWriteAPI"]
				},
				ui5: {
					flexibilityServices: '[{"connector": "SessionStorageConnector"}]'
				}
			},

			"write/api/FeaturesAPI": {
				group: "Write API",
				coverage: {
					only: ["sap/ui/fl/write/api/FeaturesAPI"]
				}
			},

			"write/api/FieldExtensibility": {
				group: "Write API",
				coverage: {
					only: ["sap/ui/fl/write/api/FieldExtensibility"]
				}
			},

			"write/api/PersistenceWriteAPI": {
				group: "Write API",
				coverage: {
					only: ["sap/ui/fl/write/api/PersistenceWriteAPI"]
				}
			},

			"write/api/ReloadInfoAPI": {
				group: "Write API",
				coverage: {
					only: ["sap/ui/fl/write/api/ReloadInfoAPI"]
				}
			},

			"write/api/TranslationAPI": {
				group: "Write API",
				coverage: {
					only: ["sap/ui/fl/write/api/TranslationAPI"]
				}
			},

			"write/api/SmartBusinessWriteAPI": {
				group: "Write API",
				coverage: {
					only: ["sap/ui/fl/write/api/SmartBusinessWriteAPI"]
				}
			},

			"write/api/SACIntegrationUpdateVariant": {
				group: "Write API",
				coverage: {
					only: ["sap/ui/fl/write/api/SACIntegrationUpdateVariant"]
				},
				ui5: {
					flexibilityServices: '[{"connector": "JsObjectConnector"}]'
				}
			},

			"write/api/SmartVariantManagementWriteAPI": {
				group: "Write API",
				coverage: {
					only: ["sap/ui/fl/write/api/SmartVariantManagementWriteAPI"]
				}
			},

			"write/api/UI2PersonalizationWriteAPI": {
				group: "Write API",
				coverage: {
					only: ["sap/ui/fl/write/api/UI2PersonalizationWriteAPI"]
				}
			},

			"write/api/VersionsAPI": {
				group: "Write API",
				coverage: {
					only: ["sap/ui/fl/write/api/VersionsAPI"]
				}
			},

			"write/api/LocalResetAPI": {
				group: "Write API",
				coverage: {
					only: ["sap/ui/fl/write/api/LocalResetAPI"]
				}
			},

			"write/_internal/Storage": {
				group: "Write Internal",
				coverage: {
					only: ["sap/ui/fl/write/_internal/Storage"]
				},
				ui5: {
					resourceroots: {
						"my.connectors": "./test-resources/sap/ui/fl/qunit/testConnectors/"
					}
				}
			},

			"write/_internal/Versions": {
				group: "Write Internal",
				coverage: {
					only: ["sap/ui/fl/write/_internal/Versions"]
				}
			},

			"write/_internal/flexState/FlexObjectState": {
				group: "Write Internal",
				coverage: {
					only: ["sap/ui/fl/write/_internal/flexState/FlexObjectState"]
				},
				ui5: {
					flexibilityServices: '[{"connector": "SessionStorageConnector"}]'
				}
			},

			"write/_internal/flexState/compVariants/CompVariantState": {
				group: "Write Internal",
				coverage: {
					only: ["sap/ui/fl/write/_internal/flexState/compVariants/CompVariantState"]
				}
			},

			"write/_internal/flexState/UI2PersonalizationState/UI2PersonalizationState": {
				group: "Write Internal",
				coverage: {
					only: ["sap/ui/fl/write/_internal/flexState/UI2PersonalizationState/UI2PersonalizationState"]
				}
			},

			"write/_internal/connectors/ObjectPathConnector": {
				group: "Write Internal",
				coverage: {
					only: [
						"sap/ui/fl/write/_internal/connectors/ObjectPathConnector"
					]
				}
			},

			"write/_internal/connectors/BtpServiceConnector": {
				group: "Write Internal",
				coverage: {
					only: [
						"sap/ui/fl/write/_internal/connectors/BtpServiceConnector"
					]
				}
			},

			"write/_internal/connectors/Utils": {
				group: "Write Internal",
				coverage: {
					only: ["sap/ui/fl/write/_internal/connectors/Utils"]
				}
			},

			"write/_internal/connectors/PersonalizationConnector": {
				group: "Write Internal",
				coverage: {
					only: ["sap/ui/fl/write/_internal/connectors/PersonalizationConnector"]
				}
			},

			"write/_internal/connectors/JsObjectConnector": {
				group: "Write Internal",
				coverage: {
					only: [
						"sap/ui/fl/write/_internal/connectors/JsObjectConnector"
					]
				},
				ui5: {
					flexibilityServices: '[{"connector": "JsObjectConnector", "layers": []}]'
				}
			},

			"write/_internal/connectors/LrepConnector": {
				group: "Write Internal",
				coverage: {
					only: [
						"sap/ui/fl/write/_internal/connectors/LrepConnector",
						"sap/ui/fl/write/_internal/connectors/Utils",
						"sap/ui/fl/initial/_internal/connectors/Utils"
					]
				}
			},

			"write/_internal/connectors/KeyUserConnector": {
				group: "Write Internal",
				coverage: {
					only: ["sap/ui/fl/write/_internal/connectors/KeyUserConnector"]
				}
			},

			"write/_internal/connectors/NeoLrepConnector": {
				group: "Write Internal",
				coverage: {
					only: ["sap/ui/fl/write/_internal/connectors/NeoLrepConnector"]
				}
			},

			"write/_internal/delegates/ODataV4ReadDelegate": {
				group: "Write Internal",
				coverage: {
					only: ["sap/ui/fl/write/_internal/delegates/ODataV4ReadDelegate"]
				}
			},

			"write/_internal/delegates/ODataV2ReadDelegate": {
				group: "Write Internal",
				coverage: {
					only: ["sap/ui/fl/write/_internal/delegates/ODataV2ReadDelegate"]
				},
				ui5: {
					resourceroots: {
						"sap.ui.fl.test.delegate": "test-resources/sap/ui/fl/qunit/write/_internal/delegates/testdata"
					},
					language: "en"
				}
			},

			"write/_internal/extensionPoint/Processor": {
				group: "Write Internal",
				coverage: {
					only: ["sap/ui/fl/write/_internal/extensionPoint/Processor"]
				},
				ui5: {
					resourceroots: {
						"sap/ui/fl/qunit/extensionPoint": "test-resources/sap/ui/fl/qunit/apply/_internal/extensionPoint"
					},
					"xx-suppressDeactivationOfControllerCode": true,
					"xx-designMode": true
				}
			},

			"write/_internal/fieldExtensibility/ABAPExtensibilityVariantFactory": {
				group: "Write Internal",
				coverage: {
					only: ["sap/ui/fl/write/_internal/fieldExtensibility/ABAPExtensibilityVariantFactory"]
				}
			},

			"write/_internal/fieldExtensibility/SingleTenantABAPExtensibilityVariant": {
				group: "Write Internal",
				coverage: {
					only: ["sap/ui/fl/write/_internal/fieldExtensibility/SingleTenantABAPExtensibilityVariant"]
				}
			},

			"write/_internal/fieldExtensibility/MultiTenantABAPExtensibilityVariant": {
				group: "Write Internal",
				coverage: {
					only: ["sap/ui/fl/write/_internal/fieldExtensibility/MultiTenantABAPExtensibilityVariant"]
				}
			},

			"write/_internal/fieldExtensibility/UriParser": {
				group: "Write Internal",
				coverage: {
					only: ["sap/ui/fl/write/_internal/fieldExtensibility/UriParser"]
				}
			},

			"write/_internal/fieldExtensibility/Utils": {
				group: "Write Internal",
				coverage: {
					only: ["sap/ui/fl/write/_internal/fieldExtensibility/Utils"]
				}
			},

			"write/_internal/fieldExtensibility/ServiceValidation": {
				group: "Write Internal",
				coverage: {
					only: ["sap/ui/fl/write/_internal/fieldExtensibility/ServiceValidation"]
				}
			},

			"write/_internal/fieldExtensibility/cap/dialog/CustomFieldCAPDialog": {
				group: "Write Internal",
				coverage: {
					only: ["sap/ui/fl/write/_internal/fieldExtensibility/cap/dialog/CustomFieldCAPDialog"]
				}
			},

			"write/_internal/appVariant/AppVariantFactory": {
				group: "Internal app variant related APIs",
				coverage: {
					only: [
						"sap/ui/fl/write/_internal/appVariant/AppVariantFactory",
						"sap/ui/fl/write/_internal/appVariant/AppVariant"
					]
				}
			},

			"write/_internal/appVariant/AppVariantInlineChangeFactory": {
				group: "Internal app variant inline change related APIs",
				coverage: {
					only: [
						"sap/ui/fl/write/_internal/appVariant/AppVariantInlineChangeFactory",
						"sap/ui/fl/apply/_internal/appVariant/DescriptorChangeTypes",
						"sap/ui/fl/write/_internal/appVariant/AppVariantInlineChange"
					]
				}
			},

			"write/api/connectors/FileListBaseConnector": {
				group: "Write API conntectors",
				coverage: {
					only: ["sap/ui/fl/write/api/connectors/FileListBaseConnector"]
				}
			},

			"descriptorRelated/Utils": {
				group: "Descriptor related Utils",
				coverage: {
					only: ["sap/ui/fl/descriptorRelated/Utils"]
				}
			},

			// Team 42 tests:
			ChangePersistence: {
				coverage: {
					only: ["sap/ui/fl/ChangePersistence"]
				},
				ui5: {
					resourceroots: {
						"sap/ui/fl/qunit/integration": "test-resources/sap/ui/fl/qunit/integration"
					}
				}
			},

			ChangePersistenceFactory: {
				coverage: {
					only: ["sap/ui/fl/ChangePersistenceFactory"]
				}
			},

			FlexController: {
				coverage: {
					only: ["sap/ui/fl/FlexController"]
				},
				ui5: {
					resourceroots: {
						testComponent: "test-resources/sap/ui/fl/qunit/testComponent"
					}
				}
			},

			FlexControllerFactory: {
				coverage: {
					only: ["sap/ui/fl/FlexControllerFactory"]
				}
			},

			"util/ManagedObjectModel": {
				coverage: {
					only: ["sap/ui/fl/util/ManagedObjectModel"]
				}
			},

			"util/IFrame": {
				group: "IFrame control",
				coverage: {
					only: ["sap/ui/fl/util/IFrame"]
				}
			},

			"util/resolveBinding": {
				coverage: {
					only: ["sap/ui/fl/util/resolveBinding"]
				}
			},

			// ChangeHandler tests:
			"changeHandler/AddIFrame": {
				group: "ChangeHandler",
				coverage: {
					only: ["sap/ui/fl/changeHandler/AddIFrame"]
				},
				ui5: {
					resourceroots: {
						testComponentAsync: "test-resources/sap/ui/fl/qunit/testComponentAsync"
					}
				}
			},

			"changeHandler/AddXML": {
				group: "ChangeHandler",
				coverage: {
					only: ["sap/ui/fl/changeHandler/AddXML"]
				},
				ui5: {
					resourceroots: {
						testComponentAsync: "test-resources/sap/ui/fl/qunit/testComponentAsync"
					}
				}
			},

			"changeHandler/AddXMLAtExtensionPoint": {
				group: "ChangeHandler",
				coverage: {
					only: ["sap/ui/fl/changeHandler/AddXMLAtExtensionPoint"]
				},
				ui5: {
					resourceroots: {
						testComponentAsync: "test-resources/sap/ui/fl/qunit/testComponentAsync"
					}
				}
			},

			"changeHandler/BaseAddViaDelegate": {
				group: "ChangeHandler",
				coverage: {
					only: ["sap/ui/fl/changeHandler/BaseAddViaDelegate"]
				},
				ui5: {
					resourceroots: {
						testComponentAsync: "test-resources/sap/ui/fl/qunit/testComponentAsync"
					}
				}
			},

			"changeHandler/BaseAddXml": {
				group: "ChangeHandler",
				coverage: {
					only: ["sap/ui/fl/changeHandler/BaseAddXml"]
				},
				ui5: {
					resourceroots: {
						testComponentAsync: "test-resources/sap/ui/fl/qunit/testComponentAsync"
					}
				}
			},

			"changeHandler/Base": {
				group: "ChangeHandler",
				coverage: {
					only: ["sap/ui/fl/changeHandler/Base"]
				}
			},

			"changeHandler/BaseRename": {
				group: "ChangeHandler",
				coverage: {
					only: ["sap/ui/fl/changeHandler/BaseRename"]
				},
				ui5: {
					resourceroots: {
						testComponentAsync: "test-resources/sap/ui/fl/qunit/testComponentAsync"
					}
				}
			},

			"changeHandler/HideControl": {
				group: "ChangeHandler",
				coverage: {
					only: ["sap/ui/fl/changeHandler/HideControl"]
				}
			},

			"changeHandler/MoveControls": {
				group: "ChangeHandler",
				coverage: {
					only: ["sap/ui/fl/changeHandler/MoveControls"]
				},
				ui5: {
					resourceroots: {
						testComponentAsync: "test-resources/sap/ui/fl/qunit/testComponentAsync"
					}
				}
			},

			"changeHandler/MoveElements": {
				group: "ChangeHandler",
				coverage: {
					only: ["sap/ui/fl/changeHandler/MoveElements"]
				},
				ui5: {
					resourceroots: {
						testComponentAsync: "test-resources/sap/ui/fl/qunit/testComponentAsync"
					}
				}
			},

			"changeHandler/PropertyBindingChange": {
				group: "ChangeHandler",
				coverage: {
					only: ["sap/ui/fl/changeHandler/PropertyBindingChange"]
				},
				ui5: {
					"xx-bindingSyntax": "complex",
					"xx-designMode": "true"
				}
			},

			"changeHandler/PropertyChange": {
				group: "ChangeHandler",
				coverage: {
					only: ["sap/ui/fl/changeHandler/PropertyChange"]
				}
			},

			"changeHandler/StashControl": {
				group: "ChangeHandler",
				coverage: {
					only: ["sap/ui/fl/changeHandler/StashControl"]
				}
			},

			"changeHandler/UnhideControl": {
				group: "ChangeHandler",
				coverage: {
					only: ["sap/ui/fl/changeHandler/UnhideControl"]
				}
			},

			"changeHandler/UnstashControl": {
				group: "ChangeHandler",
				coverage: {
					only: ["sap/ui/fl/changeHandler/UnstashControl"]
				}
			},

			"changeHandler/UpdateIFrame": {
				group: "ChangeHandler",
				coverage: {
					only: ["sap/ui/fl/changeHandler/UpdateIFrame"]
				},
				ui5: {
					resourceroots: {
						testComponentAsync: "test-resources/sap/ui/fl/qunit/testComponentAsync"
					}
				}
			},

			"designtime/util/IFrame.designtime": {
				group: "Designtime",
				coverage: {
					only: ["sap/ui/fl/designtime/util/IFrame.designtime"]
				}
			},

			// Variant tests:
			"variants/VariantManagement": {
				group: "Variants",
				coverage: {
					only: ["sap/ui/fl/variants/VariantManagement"]
				}
			},

			"variants/VariantModel": {
				group: "Variants",
				ui5: {
					resourceroots: {
						"fl.test": "test-resources/sap/ui/fl/qunit/testResources/"
					},
					flexibilityServices: '[{"connector": "SessionStorageConnector"}]'
				},
				coverage: {
					only: ["sap/ui/fl/variants/VariantModel"]
				}
			},

			"variants/context/ContextVisibility.controller": {
				group: "Variants",
				coverage: {
					only: ["sap/ui/fl/variants/context/controller/"]
				}
			},

			"variants/context/ContextVisibilityIntegration": {
				group: "Variants",
				coverage: {
					only: ["sap/ui/fl/variants/context/"]
				}
			},

			"variants/context/ContextVisibilityComponent": {
				group: "Variants",
				coverage: {
					only: ["sap/ui/fl/variants/context/"]
				}
			},

			// CLOUD IOI tests:
			library: {
				coverage: {
					only: ["sap/ui/fl/library"]
				},
				ui5: {
					libs: [] // The fl library is being loaded inside the test
				}
			},

			libraryInTrial1: {
				coverage: {
					only: ["sap/ui/fl/library"]
				},
				ui5: {
					libs: [] // The fl library is being loaded inside the test
				}
			},

			libraryInTrial2: {
				coverage: {
					only: ["sap/ui/fl/library"]
				},
				ui5: {
					libs: [] // The fl library is being loaded inside the test
				}
			},

			libraryInTrial3: {
				coverage: {
					only: ["sap/ui/fl/library"]
				},
				ui5: {
					libs: [] // The fl library is being loaded inside the test
				}
			},

			Utils: {
				coverage: {
					only: ["sap/ui/fl/Utils"]
				}
			},

			LayerUtils: {
				coverage: {
					only: ["sap/ui/fl/LayerUtils"]
				}
			},

			// Rules
			"rules/StableId": {
				group: "Rules",
				ui5: {
					resourceroots: {
						"sap.ui.support.TestHelper": "test-resources/sap/ui/support/TestHelper"
					}
				}
			},

			// Support
			"support/_internal/getFlexSettings": {
				group: "Support",
				coverage: {
					only: ["sap/ui/fl/support"]
				}
			},

			"support/apps/contentbrowser/controller/ContentDetails.controller": {
				group: "Support",
				coverage: {
					only: ["sap/ui/fl/support"]
				}
			},

			"support/apps/contentbrowser/controller/ContentDetailsEdit.controller": {
				group: "Support",
				coverage: {
					only: ["sap/ui/fl/support"]
				}
			},

			"support/apps/contentbrowser/controller/LayerContentMaster.controller": {
				group: "Support",
				coverage: {
					only: ["sap/ui/fl/support"]
				}
			},

			"support/apps/contentbrowser/controller/Layers.controller": {
				group: "Support",
				coverage: {
					only: ["sap/ui/fl/support"]
				}
			},

			"support/apps/contentbrowser/lrepConnector/LRepConnector": {
				group: "Support",
				coverage: {
					only: ["sap/ui/fl/support"]
				}
			},

			"support/apps/contentbrowser/utils/DataUtils": {
				group: "Support",
				coverage: {
					only: ["sap/ui/fl/support"]
				}
			},

			"support/apps/contentbrowser/utils/ErrorUtils": {
				group: "Support",
				coverage: {
					only: ["sap/ui/fl/support"]
				}
			},

			// transport
			"write/_internal/transport/TransportDialog": {
				group: "Transport",
				coverage: {
					only: ["sap/ui/fl/write/_internal/transport/TransportDialog"]
				}
			},

			"write/_internal/transport/TransportSelection": {
				group: "Transport",
				coverage: {
					only: ["sap/ui/fl/write/_internal/transport/TransportSelection"]
				}
			},

			"write/_internal/transport/Transports": {
				group: "Transport",
				coverage: {
					only: ["sap/ui/fl/write/_internal/transport/Transports"]
				}
			},

			"designtime/Library": {
				group: "DesignTime"
			},

			"integration/async/ComponentWithView": {
				group: "Integration/async",
				ui5: {
					resourceroots: {
						"sap.ui.fl.qunit.integration.async": "test-resources/sap/ui/fl/qunit/integration/async"
					}
				}
			},

			"integration/FlexInReuseComponents": {
				group: "Integration",
				ui5: {
					resourceroots: {
						"sap.ui.fl.qunit.integration": "test-resources/sap/ui/fl/qunit/integration"
					}
				}
			},

			"registry/Settings": {
				group: "Registry",
				coverage: {
					only: ["sap/ui/fl/registry/Settings"]
				}
			},

			// OVP key user test scenarios
			"apply/_internal/changes/descriptor/ovp/ChangeCard": {
				group: "Apply Internal - OVP Change card",
				coverage: {
					only: ["sap/ui/fl/apply/_internal/changes/descriptor/ovp/ChangeCard"]
				}
			},

			"apply/_internal/changes/descriptor/ovp/AddNewCard": {
				group: "Apply Internal - OVP Add new card",
				coverage: {
					only: ["sap/ui/fl/apply/_internal/changes/descriptor/ovp/AddNewCard"]
				}
			},

			"apply/_internal/changes/descriptor/ovp/DeleteCard": {
				group: "Apply Internal - OVP Delete card",
				coverage: {
					only: ["sap/ui/fl/apply/_internal/changes/descriptor/ovp/DeleteCard"]
				}
			},

			"Generic Testsuite": {
				page: "test-resources/sap/ui/fl/qunit/testsuite.generic.qunit.html"
			}
		}
	};

	var bCompAvailable = false;
	var bMdcAvailable = false;
	var oXhr = new XMLHttpRequest();
	oXhr.onreadystatechange = function() {
		if (this.readyState === 4) {
			switch (this.status) {
				case 200:
				case 304:
					var aLibraries = JSON.parse(this.responseText).libraries;
					bCompAvailable = aLibraries.some(function(mLibrary) {
						return mLibrary.name === "sap.ui.comp";
					});
					bMdcAvailable = aLibraries.some(function(mLibrary) {
						return mLibrary.name === "sap.ui.mdc";
					});
					break;
				default:
					Log.info("Sorry, can't find file with library versions ¯\\_(ツ)_/¯");
			}
		}
	};

	oXhr.open("GET", sap.ui.require.toUrl("sap-ui-version.json"), false);
	oXhr.send();

	if (bCompAvailable && bMdcAvailable) {
		mConfig = merge({}, mConfig, {
			tests: {
				"write/_internal/condenser/Condenser": {
					group: "Write Internal",
					coverage: {
						only: ["sap/ui/fl/write/_internal/condenser/"]
					},
					ui5: {
						resourceroots: {
							"rta/qunit": "test-resources/sap/ui/rta/qunit/",
							"sap.ui.rta.qunitrta": "test-resources/sap/ui/rta/internal/testdata/qunit_rta/",
							"sap.ui.rta.test": "test-resources/sap/ui/rta/internal/testdata/rta/",
							"sap.ui.mdc.app": "test-resources/sap/ui/mdc/sample/table",
							"sap.ui.fl.testResources": "test-resources/sap/ui/fl/qunit/testResources",
							delegates: "test-resources/sap/ui/mdc/delegates/"
						},
						libs: ["sap.ui.mdc"],
						flexibilityServices: '[{"connector": "SessionStorageConnector"}]'
					},
					qunit: {
						reorder: false
					}
				},
				"write/_internal/fieldExtensibility/ABAPAccess": {
					group: "Write Internal",
					coverage: {
						only: ["sap/ui/fl/write/_internal/fieldExtensibility/ABAPAccess"]
					},
					ui5: {
						resourceroots: {
							"sap.ui.rta.test.additionalElements": "test-resources/sap/ui/rta/internal/testdata/additionalElements/"
						}
					}
				}
			}
		});
	} else {
		Log.info("sap.ui.comp not available",
			"enabling tests are skipped, ensure sap.ui.comp from sapui5.runtime is loaded to execute them");
	}

	return mConfig;
});<|MERGE_RESOLUTION|>--- conflicted
+++ resolved
@@ -319,16 +319,14 @@
 					only: ["sap/ui/fl/apply/_internal/changes/descriptor/app/SetTitle"]
 				}
 			},
-<<<<<<< HEAD
-
-=======
+
 			"apply/_internal/changes/descriptor/app/SetDescription": {
 				group: "Apply Internal - Descriptor Change Merger",
 				coverage: {
 					only: ["sap/ui/fl/apply/_internal/changes/descriptor/app/SetDescription"]
 				}
 			},
->>>>>>> 80a1d71b
+
 			"apply/_internal/changes/descriptor/fiori/SetRegistrationIds": {
 				group: "Apply Internal - Descriptor Change Merger",
 				coverage: {
