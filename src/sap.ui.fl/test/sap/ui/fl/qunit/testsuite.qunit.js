--- conflicted
+++ resolved
@@ -642,16 +642,14 @@
 					only: ["sap/ui/fl/apply/_internal/flexState/compVariants/Utils"]
 				}
 			},
-<<<<<<< HEAD
-
-=======
+
 			"apply/_internal/flexState/compVariants/CompVariantManagementState": {
 				group: "Apply Internal",
 				coverage: {
 					only: ["sap/ui/fl/apply/_internal/flexState/compVariants/CompVariantManagementState"]
 				}
 			},
->>>>>>> b94d49d8
+
 			"apply/_internal/preprocessors/ControllerExtension": {
 				group: "Apply Internal",
 				coverage: {
