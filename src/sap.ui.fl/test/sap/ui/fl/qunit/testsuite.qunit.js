sap.ui.define([
	"sap/base/util/merge",
	"sap/base/Log"
], function(
	merge,
	Log
) {
	"use strict";

	var mConfig = {
		name: "sap.ui.fl",
		defaults: {
			group: "Default",
			qunit: {
				version: 2
			},
			sinon: false,
			ui5: {
				language: "en",
				libs: ["sap.ui.fl", "sap.ui.core", "sap.m"],
				"xx-waitForTheme": true
			},
			coverage: {
				only: ["sap/ui/fl"],
				branchTracking: true
			},
			page: "test-resources/sap/ui/fl/qunit/testsandbox.qunit.html?test={name}",
			autostart: true
		},
		tests: {
			"initial/_internal/changeHandlers/ChangeHandlerRegistration": {
				group: "Initial Internal",
				coverage: {
					only: ["sap/ui/fl/initial/_internal/changeHandlers/ChangeHandlerRegistration"]
				}
			},

			"initial/_internal/changeHandlers/ChangeHandlerStorage": {
				group: "Initial Internal",
				coverage: {
					only: [
						"sap/ui/fl/initial/_internal/changeHandlers/ChangeHandlerStorage"
					]
				},
				ui5: {
					resourceroots: {
						"sap/ui/fl/test/registry": "test-resources/sap/ui/fl/qunit/testResources"
					}
				}
			},

			"initial/_internal/connectors/StaticFileConnector": {
				group: "Initial Internal",
				coverage: {
					only: [
						"sap/ui/fl/initial/_internal/connectors/StaticFileConnector"
					]
				},
				ui5: {
					flexibilityServices: '[{"connector": "StaticFileConnector", "layers": []}]'
				}
			},

			"initial/_internal/connectors/LrepConnector": {
				group: "Initial Internal",
				coverage: {
					only: [
						"sap/ui/fl/initial/_internal/connectors/LrepConnector",
						"sap/ui/fl/initial/_internal/connectors/Utils"
					]
				}
			},

			"initial/_internal/connectors/NeoLrepConnector": {
				group: "Initial Internal",
				coverage: {
					only: ["sap/ui/fl/initial/_internal/connectors/NeoLrepConnector"]
				}
			},

			"initial/_internal/connectors/PersonalizationConnector": {
				group: "Initial Internal",
				coverage: {
					only: ["sap/ui/fl/initial/_internal/connectors/PersonalizationConnector"]
				}
			},

			"initial/_internal/connectors/KeyUserConnector": {
				group: "Initial Internal",
				coverage: {
					only: ["sap/ui/fl/initial/_internal/connectors/KeyUserConnector"]
				}
			},

			"initial/_internal/connectors/Utils": {
				group: "Initial Internal",
				coverage: {
					only: ["sap/ui/fl/initial/_internal/connectors/Utils"]
				}
			},

			"initial/_internal/Storage": {
				group: "Initial Internal",
				ui5: {
					resourceroots: {
						"my.connectors": "./test-resources/sap/ui/fl/qunit/testConnectors/",
						"test.app": "./test-resources/sap/ui/fl/qunit/testResources/"
					},
					flexibilityServices: '[{"connector": "JsObjectConnector", "layers": ["ALL"]},'
						+ '{"connector": "LrepConnector", "layers": ["ALL"], "url": "someURL"}]'
				},
				coverage: {
					only: ["sap/ui/fl/initial/_internal/Storage"]
				}
			},

			"initial/_internal/StorageFeaturesMerger": {
				group: "Initial Internal",
				coverage: {
					only: ["sap/ui/fl/initial/_internal/StorageFeaturesMerger"]
				}
			},

			"initial/_internal/FlexConfiguration": {
				group: "Initial Internal",
				coverage: {
					only: ["sap/ui/fl/initial/_internal/FlexConfiguration"]
				}
			},

			"initial/_internal/StorageUtils": {
				group: "Initial Internal",
				coverage: {
					only: ["sap/ui/fl/initial/_internal/StorageUtils"]
				}
			},

			"initial/_internal/storageResultDisassemble": {
				group: "Initial Internal",
				coverage: {
					only: ["sap/ui/fl/initial/_internal/storageResultDisassemble"]
				}
			},

			"apply/api/FlexRuntimeInfoAPI": {
				group: "Apply API",
				coverage: {
					only: ["sap/ui/fl/apply/api/FlexRuntimeInfoAPI"]
				}
			},

			"apply/api/ControlVariantApplyAPI": {
				group: "Apply API",
				coverage: {
					only: ["sap/ui/fl/apply/api/ControlVariantApplyAPI"]
				}
			},

			"apply/api/DelegateMediatorAPI": {
				group: "Apply API",
				coverage: {
					only: [
						"sap/ui/fl/apply/api/DelegateMediatorAPI",
						"sap/ui/fl/apply/_internal/DelegateMediator"
					]
				}
			},

			"apply/api/SmartVariantManagementApplyAPI": {
				group: "Apply API",
				coverage: {
					only: ["sap/ui/fl/apply/api/SmartVariantManagementApplyAPI"]
				}
			},

			"apply/api/UI2PersonalizationApplyAPI": {
				group: "Apply API",
				coverage: {
					only: ["sap/ui/fl/apply/api/UI2PersonalizationApplyAPI"]
				}
			},

			"apply/api/ExtensionPointRegistryAPI": {
				group: "Apply API",
				coverage: {
					only: ["sap/ui/fl/apply/api/ExtensionPointRegistryAPI"]
				}
			},

			"apply/_internal/extensionPoint/Registry": {
				group: "Apply Internal",
				coverage: {
					only: ["sap/ui/fl/apply/_internal/extensionPoint/Registry"]
				},
				ui5: {
					resourceroots: {
						testComponent: "test-resources/sap/ui/fl/qunit/testComponent",
						"sap/ui/fl/qunit/extensionPoint": "test-resources/sap/ui/fl/qunit/apply/_internal/extensionPoint"
					}
				}
			},

			"apply/_internal/changes/Applier": {
				group: "Apply Internal",
				coverage: {
					only: ["sap/ui/fl/apply/_internal/changes/Applier"]
				}
			},

			"apply/_internal/changes/FlexCustomData": {
				group: "Apply Internal",
				coverage: {
					only: ["sap/ui/fl/apply/_internal/changes/FlexCustomData"]
				}
			},

			"apply/_internal/changes/Utils": {
				group: "Apply Internal",
				coverage: {
					only: ["sap/ui/fl/apply/_internal/changes/Utils"]
				}
			},

			"apply/_internal/changes/Reverter": {
				group: "Apply Internal",
				coverage: {
					only: ["sap/ui/fl/apply/_internal/changes/Reverter"]
				}
			},

			"apply/_internal/changes/descriptor/ui5/AddLibrary": {
				group: "Apply Internal - Descriptor Change Merger",
				coverage: {
					only: ["sap/ui/fl/apply/_internal/changes/descriptor/ui5/AddLibrary"]
				}
			},

			"apply/_internal/changes/descriptor/ui5/AddNewModel": {
				group: "Apply Internal - Descriptor Change Merger",
				coverage: {
					only: ["sap/ui/fl/apply/_internal/changes/descriptor/ui5/AddNewModel"]
				}
			},

			"apply/_internal/changes/descriptor/app/AddAnnotationsToOData": {
				group: "Apply Internal - Descriptor Change Merger",
				coverage: {
					only: ["sap/ui/fl/apply/_internal/changes/descriptor/app/AddAnnotationsToOData"]
				}
			},

			"apply/_internal/changes/descriptor/app/RemoveAllInboundsExceptOne": {
				group: "Apply Internal - Descriptor Change Merger",
				coverage: {
					only: ["sap/ui/fl/apply/_internal/changes/descriptor/app/RemoveAllInboundsExceptOne"]
				}
			},

			"apply/_internal/changes/descriptor/app/ChangeInbound": {
				group: "Apply Internal - Descriptor Change Merger",
				coverage: {
					only: [
						"sap/ui/fl/apply/_internal/changes/descriptor/app/ChangeInbound",
						"sap/ui/fl/util/DescriptorChangeCheck",
						"sap/ui/fl/util/changePropertyValueByPath"
					]
				}
			},

			"apply/_internal/changes/descriptor/app/AddNewInbound": {
				group: "Apply Internal - Descriptor Change Merger",
				coverage: {
					only: ["sap/ui/fl/apply/_internal/changes/descriptor/app/AddNewInbound", "sap/ui/fl/util/DescriptorChangeCheck"]
				}
			},

			"apply/_internal/changes/descriptor/app/AddTechnicalAttributes": {
				group: "Apply Internal - Descriptor Change Merger",
				coverage: {
					only: ["sap/ui/fl/apply/_internal/changes/descriptor/app/AddTechnicalAttributes", "sap/ui/fl/util/DescriptorChangeCheck"]
				}
			},

			"apply/_internal/changes/descriptor/ui5/SetMinUI5Version": {
				group: "Apply Internal - Descriptor Change Merger",
				coverage: {
					only: ["sap/ui/fl/apply/_internal/changes/descriptor/ui5/SetMinUI5Version"]
				}
			},

			"apply/_internal/changes/descriptor/ui5/AddNewModelEnhanceWith": {
				group: "Apply Internal - Descriptor Change Merger",
				coverage: {
					only: ["sap/ui/fl/apply/_internal/changes/descriptor/ui5/AddNewModelEnhanceWith"]
				}
			},

			"apply/_internal/changes/descriptor/ui5/AddComponentUsages": {
				group: "Apply Internal - Descriptor Change Merger",
				coverage: {
					only: ["sap/ui/fl/apply/_internal/changes/descriptor/ui5/AddComponentUsages"]
				}
			},

			"apply/_internal/changes/descriptor/app/ChangeDataSource": {
				group: "Apply Internal - Descriptor Change Merger",
				coverage: {
					only: [
						"sap/ui/fl/apply/_internal/changes/descriptor/app/ChangeDataSource",
						"sap/ui/fl/util/DescriptorChangeCheck",
						"sap/ui/fl/util/changePropertyValueByPath"
					]
				}
			},

			"apply/_internal/changes/descriptor/app/SetAch": {
				group: "Apply Internal - Descriptor Change Merger",
				coverage: {
					only: ["sap/ui/fl/apply/_internal/changes/descriptor/app/SetAch"]
				}
			},

			"apply/_internal/changes/descriptor/app/SetTitle": {
				group: "Apply Internal - Descriptor Change Merger",
				coverage: {
					only: ["sap/ui/fl/apply/_internal/changes/descriptor/app/SetTitle"]
				}
			},

			"apply/_internal/changes/descriptor/app/SetDescription": {
				group: "Apply Internal - Descriptor Change Merger",
				coverage: {
					only: ["sap/ui/fl/apply/_internal/changes/descriptor/app/SetDescription"]
				}
			},

			"apply/_internal/changes/descriptor/fiori/SetRegistrationIds": {
				group: "Apply Internal - Descriptor Change Merger",
				coverage: {
					only: ["sap/ui/fl/apply/_internal/changes/descriptor/fiori/SetRegistrationIds"]
				}
			},

			"apply/_internal/changes/descriptor/ui5/SetFlexExtensionPointEnabled": {
				group: "Apply Internal - Descriptor Change Merger",
				coverage: {
					only: ["sap/ui/fl/apply/_internal/changes/descriptor/ui5/SetFlexExtensionPointEnabled"]
				}
			},

			"apply/_internal/changes/descriptor/fiori/SetAbstract": {
				group: "Apply Internal - Descriptor Change Merger",
				coverage: {
					only: ["sap/ui/fl/apply/_internal/changes/descriptor/fiori/SetAbstract"]
				}
			},

			"apply/_internal/changes/descriptor/fiori/SetCloudDevAdaptationStatus": {
				group: "Apply Internal - Descriptor Change Merger",
				coverage: {
					only: ["sap/ui/fl/apply/_internal/changes/descriptor/fiori/SetCloudDevAdaptationStatus"]
				}
			},

			"apply/_internal/changes/descriptor/Preprocessor": {
				group: "Apply Internal - Descriptor Change Merger",
				coverage: {
					only: ["sap/ui/fl/apply/_internal/changes/descriptor/Preprocessor"]
				}
			},

			"apply/_internal/changes/descriptor/Applier": {
				group: "Apply Internal - Descriptor Change Merger",
				coverage: {
					only: ["sap/ui/fl/apply/_internal/changes/descriptor/Applier"]
				}
			},

			"apply/_internal/changes/descriptor/ApplyStrategyFactory": {
				group: "Apply Internal - Descriptor Change Merger",
				coverage: {
					only: ["sap/ui/fl/apply/_internal/changes/descriptor/ApplyStrategyFactory"]
				}
			},

			"apply/_internal/changes/descriptor/ApplyUtil": {
				group: "Apply Internal - Descriptor Change Merger",
				coverage: {
					only: ["sap/ui/fl/apply/_internal/changes/descriptor/ApplyUtil"]
				}
			},

			"util/DescriptorChangeCheck": {
				group: "Util - DescriptorChangeCheck",
				coverage: {
					only: ["sap/ui/fl/util/DescriptorChangeCheck"]
				}
			},

			"apply/_internal/connectors/ObjectStorageUtils": {
				group: "Apply Internal",
				coverage: {
					only: ["sap/ui/fl/apply/_internal/connectors/ObjectStorageUtils"]
				}
			},

			"apply/_internal/controlVariants/URLHandler": {
				group: "Apply Internal",
				coverage: {
					only: ["sap/ui/fl/apply/_internal/controlVariants/URLHandler"]
				}
			},

			"apply/_internal/controlVariants/Utils": {
				group: "Apply Internal",
				coverage: {
					only: ["sap/ui/fl/apply/_internal/controlVariants/Utils"]
				}
			},

			"apply/_internal/flexObjects/AppDescriptorChange": {
				group: "Apply Internal",
				coverage: {
					only: ["sap/ui/fl/apply/_internal/flexObjects/AppDescriptorChange"]
				}
			},

			"apply/_internal/flexObjects/CompVariant": {
				group: "Apply Internal",
				coverage: {
					only: ["sap/ui/fl/apply/_internal/flexObjects/CompVariant"]
				},
				ui5: {
					resourceroots: {
						"sap/ui/fl/qunit": "test-resources/sap/ui/fl/qunit/"
					}
				}
			},

			"apply/_internal/flexObjects/ControllerExtensionChange": {
				group: "Apply Internal",
				coverage: {
					only: ["sap/ui/fl/apply/_internal/flexObjects/ControllerExtensionChange"]
				}
			},

			"apply/_internal/flexObjects/FlexObject": {
				group: "Apply Internal",
				coverage: {
					only: ["sap/ui/fl/apply/_internal/flexObjects/FlexObject.js"]
				}
			},

			"apply/_internal/flexObjects/FlexObjectFactory": {
				group: "Apply Internal",
				coverage: {
					only: ["sap/ui/fl/apply/_internal/flexObjects/FlexObjectFactory"]
				}
			},

			"apply/_internal/flexObjects/FlVariant": {
				group: "Apply Internal",
				coverage: {
					only: ["sap/ui/fl/apply/_internal/flexObjects/FlVariant"]
				}
			},

			"apply/_internal/flexObjects/getVariantAuthor": {
				group: "Apply Internal",
				coverage: {
					only: ["sap/ui/fl/apply/_internal/flexObjects/getVariantAuthor"]
				}
			},

			"apply/_internal/flexObjects/UIChange": {
				group: "Apply Internal",
				coverage: {
					only: ["sap/ui/fl/apply/_internal/flexObjects/UIChange"]
				}
			},

			"apply/_internal/flexObjects/Variant": {
				group: "Apply Internal",
				coverage: {
					only: ["sap/ui/fl/apply/_internal/flexObjects/Variant"]
				},
				ui5: {
					resourceroots: {
						"sap/ui/fl/qunit": "test-resources/sap/ui/fl/qunit/"
					}
				}
			},

			"apply/_internal/flexState/changes/DependencyHandler": {
				group: "Apply Internal",
				coverage: {
					only: ["sap/ui/fl/apply/_internal/flexState/changes/DependencyHandler"]
				}
			},

			"apply/_internal/flexState/changes/ExtensionPointState": {
				group: "Apply Internal",
				coverage: {
					only: ["sap/ui/fl/apply/_internal/flexState/changes/ExtensionPointState"]
				}
			},

			"apply/_internal/flexState/changes/UIChangesState": {
				group: "Apply Internal",
				coverage: {
					only: ["sap/ui/fl/apply/_internal/flexState/changes/UIChangesState"]
				}
			},

			"apply/_internal/flexState/controlVariants/VariantManagementState": {
				group: "Apply Internal",
				coverage: {
					only: [
						"sap/ui/fl/apply/_internal/flexState/controlVariants/VariantManagementState",
						"sap/ui/fl/apply/_internal/flexState/InitialPrepareFunctions"
					]
				},
				ui5: {
					resourceroots: {
						"rta/qunit": "test-resources/sap/ui/rta/qunit/"
					}
				}
			},

			"apply/_internal/flexState/controlVariants/Switcher": {
				group: "Apply Internal",
				coverage: {
					only: ["sap/ui/fl/apply/_internal/flexState/controlVariants/Switcher"]
				}
			},

			"apply/_internal/flexState/UI2Personalization/UI2PersonalizationState": {
				group: "Apply Internal",
				coverage: {
					only: ["sap/ui/fl/apply/_internal/flexState/UI2Personalization/UI2PersonalizationState"]
				}
			},

			"apply/_internal/flexState/FlexObjectState": {
				group: "Apply Internal",
				coverage: {
					only: ["sap/ui/fl/apply/_internal/flexState/FlexObjectState"]
				},
				ui5: {
					flexibilityServices: '[{"connector": "SessionStorageConnector"}]'
				}
			},

			"apply/_internal/flexState/FlexState": {
				group: "Apply Internal",
				coverage: {
					only: ["sap/ui/fl/apply/_internal/flexState/FlexState"]
				}
			},

			"apply/_internal/flexState/DataSelector": {
				group: "Apply Internal",
				coverage: {
					only: ["sap/ui/fl/apply/_internal/flexState/DataSelector"]
				}
			},

			"apply/_internal/flexState/Loader": {
				group: "Apply Internal",
				coverage: {
					only: ["sap/ui/fl/apply/_internal/flexState/Loader"]
				}
			},

			"apply/_internal/flexState/ManifestUtils": {
				group: "Apply Internal",
				coverage: {
					only: ["sap/ui/fl/apply/_internal/flexState/ManifestUtils"]
				}
			},

			"apply/_internal/flexState/compVariants/prepareCompVariantsMap": {
				group: "Apply Internal",
				coverage: {
					only: ["sap/ui/fl/apply/_internal/flexState/compVariants/prepareCompVariantsMap"]
				}
			},

			"apply/_internal/flexState/compVariants/Utils": {
				group: "Apply Internal",
				coverage: {
					only: ["sap/ui/fl/apply/_internal/flexState/compVariants/Utils"]
				}
			},

			"apply/_internal/preprocessors/ControllerExtension": {
				group: "Apply Internal",
				coverage: {
					only: ["sap/ui/fl/apply/_internal/preprocessors/ControllerExtension"]
				},
				ui5: {
					resourceroots: {
						"sap.ui.fl.ControllerExtension.testResources": "test-resources/sap/ui/fl/qunit/testResources"
					}
				}
			},

			"apply/_internal/preprocessors/ComponentLifecycleHooks": {
				group: "Apply Internal",
				coverage: {
					only: ["sap/ui/fl/apply/_internal/preprocessors/ComponentLifecycleHooks"]
				},
				ui5: {
					resourceroots: {
						"rta/qunit": "test-resources/sap/ui/rta/qunit/"
					}
				}
			},

			"apply/_internal/preprocessors/RegistrationDelegator": {
				group: "Apply Internal",
				coverage: {
					only: ["sap/ui/fl/apply/_internal/preprocessors/RegistrationDelegator"]
				},
				ui5: {
					libs: [] // The fl library is being loaded inside the test
				}
			},

			"apply/_internal/preprocessors/XmlPreprocessor": {
				group: "Apply Internal",
				coverage: {
					only: ["sap/ui/fl/apply/_internal/preprocessors/XmlPreprocessor"]
				}
			},

			"apply/_internal/extensionPoint/Processor": {
				group: "Apply Internal",
				coverage: {
					only: ["sap/ui/fl/apply/_internal/extensionPoint/Processor"]
				},
				ui5: {
					resourceroots: {
						"sap/ui/fl/qunit/extensionPoint": "test-resources/sap/ui/fl/qunit/apply/_internal/extensionPoint"
					},
					"xx-suppressDeactivationOfControllerCode": true,
					"xx-designMode": true
				}
			},

			"write/api/AppVariantWriteAPI": {
				group: "Write API",
				coverage: {
					only: ["sap/ui/fl/write/api/AppVariantWriteAPI"]
				}
			},

			"write/api/ChangesWriteAPI": {
				group: "Write API",
				coverage: {
					only: ["sap/ui/fl/write/api/ChangesWriteAPI"]
				}
			},

			"write/api/ContextBasedAdaptationsAPI": {
				group: "Write API",
				coverage: {
					only: ["sap/ui/fl/write/api/ContextBasedAdaptationsAPI"]
				}
			},

			"write/api/ContextSharingAPI": {
				group: "Write API",
				coverage: {
					only: ["sap/ui/fl/write/api/ContextSharingAPI"]
				}
			},

			"write/api/ControlPersonalizationWriteAPI": {
				group: "Write API",
				coverage: {
					only: ["sap/ui/fl/write/api/ControlPersonalizationWriteAPI"]
				},
				ui5: {
					flexibilityServices: '[{"connector": "SessionStorageConnector"}]'
				}
			},

			"write/api/FeaturesAPI": {
				group: "Write API",
				coverage: {
					only: ["sap/ui/fl/write/api/FeaturesAPI"]
				}
			},

			"write/api/FieldExtensibility": {
				group: "Write API",
				coverage: {
					only: ["sap/ui/fl/write/api/FieldExtensibility"]
				}
			},

			"write/api/PersistenceWriteAPI": {
				group: "Write API",
				coverage: {
					only: ["sap/ui/fl/write/api/PersistenceWriteAPI"]
				}
			},

			"write/api/ReloadInfoAPI": {
				group: "Write API",
				coverage: {
					only: ["sap/ui/fl/write/api/ReloadInfoAPI"]
				}
			},

			"write/api/TranslationAPI": {
				group: "Write API",
				coverage: {
					only: ["sap/ui/fl/write/api/TranslationAPI"]
				}
			},

			"write/api/SmartBusinessWriteAPI": {
				group: "Write API",
				coverage: {
					only: ["sap/ui/fl/write/api/SmartBusinessWriteAPI"]
				}
			},

			"write/api/SACIntegrationUpdateVariant": {
				group: "Write API",
				coverage: {
					only: ["sap/ui/fl/write/api/SACIntegrationUpdateVariant"]
				},
				ui5: {
					flexibilityServices: '[{"connector": "JsObjectConnector"}]'
				}
			},

			"write/api/SmartVariantManagementWriteAPI": {
				group: "Write API",
				coverage: {
					only: ["sap/ui/fl/write/api/SmartVariantManagementWriteAPI"]
				}
			},

			"write/api/UI2PersonalizationWriteAPI": {
				group: "Write API",
				coverage: {
					only: ["sap/ui/fl/write/api/UI2PersonalizationWriteAPI"]
				}
			},

			"write/api/VersionsAPI": {
				group: "Write API",
				coverage: {
					only: ["sap/ui/fl/write/api/VersionsAPI"]
				}
			},

			"write/api/LocalResetAPI": {
				group: "Write API",
				coverage: {
					only: ["sap/ui/fl/write/api/LocalResetAPI"]
				}
			},

			"write/_internal/Storage": {
				group: "Write Internal",
				coverage: {
					only: ["sap/ui/fl/write/_internal/Storage"]
				},
				ui5: {
					resourceroots: {
						"my.connectors": "./test-resources/sap/ui/fl/qunit/testConnectors/"
					}
				}
			},

			"write/_internal/Versions": {
				group: "Write Internal",
				coverage: {
					only: ["sap/ui/fl/write/_internal/Versions"]
				}
			},
<<<<<<< HEAD

			"write/_internal/flexState/FlexObjectState": {
=======
			"write/_internal/flexState/FlexObjectManager": {
>>>>>>> 93d0d13e
				group: "Write Internal",
				coverage: {
					only: ["sap/ui/fl/write/_internal/flexState/FlexObjectManager"]
				},
				ui5: {
					flexibilityServices: '[{"connector": "SessionStorageConnector"}]'
				}
			},

			"write/_internal/flexState/compVariants/CompVariantState": {
				group: "Write Internal",
				coverage: {
					only: ["sap/ui/fl/write/_internal/flexState/compVariants/CompVariantState"]
				}
			},

			"write/_internal/flexState/UI2PersonalizationState/UI2PersonalizationState": {
				group: "Write Internal",
				coverage: {
					only: ["sap/ui/fl/write/_internal/flexState/UI2PersonalizationState/UI2PersonalizationState"]
				}
			},

			"write/_internal/connectors/ObjectPathConnector": {
				group: "Write Internal",
				coverage: {
					only: [
						"sap/ui/fl/write/_internal/connectors/ObjectPathConnector"
					]
				}
			},

			"write/_internal/connectors/BtpServiceConnector": {
				group: "Write Internal",
				coverage: {
					only: [
						"sap/ui/fl/write/_internal/connectors/BtpServiceConnector"
					]
				}
			},

			"write/_internal/connectors/Utils": {
				group: "Write Internal",
				coverage: {
					only: ["sap/ui/fl/write/_internal/connectors/Utils"]
				}
			},

			"write/_internal/connectors/PersonalizationConnector": {
				group: "Write Internal",
				coverage: {
					only: ["sap/ui/fl/write/_internal/connectors/PersonalizationConnector"]
				}
			},

			"write/_internal/connectors/JsObjectConnector": {
				group: "Write Internal",
				coverage: {
					only: [
						"sap/ui/fl/write/_internal/connectors/JsObjectConnector"
					]
				},
				ui5: {
					flexibilityServices: '[{"connector": "JsObjectConnector", "layers": []}]'
				}
			},

			"write/_internal/connectors/LrepConnector": {
				group: "Write Internal",
				coverage: {
					only: [
						"sap/ui/fl/write/_internal/connectors/LrepConnector",
						"sap/ui/fl/write/_internal/connectors/Utils",
						"sap/ui/fl/initial/_internal/connectors/Utils"
					]
				}
			},

			"write/_internal/connectors/KeyUserConnector": {
				group: "Write Internal",
				coverage: {
					only: ["sap/ui/fl/write/_internal/connectors/KeyUserConnector"]
				}
			},

			"write/_internal/connectors/NeoLrepConnector": {
				group: "Write Internal",
				coverage: {
					only: ["sap/ui/fl/write/_internal/connectors/NeoLrepConnector"]
				}
			},

			"write/_internal/delegates/ODataV4ReadDelegate": {
				group: "Write Internal",
				coverage: {
					only: ["sap/ui/fl/write/_internal/delegates/ODataV4ReadDelegate"]
				}
			},

			"write/_internal/delegates/ODataV2ReadDelegate": {
				group: "Write Internal",
				coverage: {
					only: ["sap/ui/fl/write/_internal/delegates/ODataV2ReadDelegate"]
				},
				ui5: {
					resourceroots: {
						"sap.ui.fl.test.delegate": "test-resources/sap/ui/fl/qunit/write/_internal/delegates/testdata"
					},
					language: "en"
				}
			},

			"write/_internal/extensionPoint/Processor": {
				group: "Write Internal",
				coverage: {
					only: ["sap/ui/fl/write/_internal/extensionPoint/Processor"]
				},
				ui5: {
					resourceroots: {
						"sap/ui/fl/qunit/extensionPoint": "test-resources/sap/ui/fl/qunit/apply/_internal/extensionPoint"
					},
					"xx-suppressDeactivationOfControllerCode": true,
					"xx-designMode": true
				}
			},

			"write/_internal/fieldExtensibility/ABAPExtensibilityVariantFactory": {
				group: "Write Internal",
				coverage: {
					only: ["sap/ui/fl/write/_internal/fieldExtensibility/ABAPExtensibilityVariantFactory"]
				}
			},

			"write/_internal/fieldExtensibility/SingleTenantABAPExtensibilityVariant": {
				group: "Write Internal",
				coverage: {
					only: ["sap/ui/fl/write/_internal/fieldExtensibility/SingleTenantABAPExtensibilityVariant"]
				}
			},

			"write/_internal/fieldExtensibility/MultiTenantABAPExtensibilityVariant": {
				group: "Write Internal",
				coverage: {
					only: ["sap/ui/fl/write/_internal/fieldExtensibility/MultiTenantABAPExtensibilityVariant"]
				}
			},

			"write/_internal/fieldExtensibility/UriParser": {
				group: "Write Internal",
				coverage: {
					only: ["sap/ui/fl/write/_internal/fieldExtensibility/UriParser"]
				}
			},

			"write/_internal/fieldExtensibility/Utils": {
				group: "Write Internal",
				coverage: {
					only: ["sap/ui/fl/write/_internal/fieldExtensibility/Utils"]
				}
			},

			"write/_internal/fieldExtensibility/ServiceValidation": {
				group: "Write Internal",
				coverage: {
					only: ["sap/ui/fl/write/_internal/fieldExtensibility/ServiceValidation"]
				}
			},

			"write/_internal/fieldExtensibility/cap/dialog/CustomFieldCAPDialog": {
				group: "Write Internal",
				coverage: {
					only: ["sap/ui/fl/write/_internal/fieldExtensibility/cap/dialog/CustomFieldCAPDialog"]
				}
			},

			"write/_internal/appVariant/AppVariantFactory": {
				group: "Internal app variant related APIs",
				coverage: {
					only: [
						"sap/ui/fl/write/_internal/appVariant/AppVariantFactory",
						"sap/ui/fl/write/_internal/appVariant/AppVariant"
					]
				}
			},

			"write/_internal/appVariant/AppVariantInlineChangeFactory": {
				group: "Internal app variant inline change related APIs",
				coverage: {
					only: [
						"sap/ui/fl/write/_internal/appVariant/AppVariantInlineChangeFactory",
						"sap/ui/fl/apply/_internal/appVariant/DescriptorChangeTypes",
						"sap/ui/fl/write/_internal/appVariant/AppVariantInlineChange"
					]
				}
			},

			"write/api/connectors/FileListBaseConnector": {
				group: "Write API conntectors",
				coverage: {
					only: ["sap/ui/fl/write/api/connectors/FileListBaseConnector"]
				}
			},

			"descriptorRelated/Utils": {
				group: "Descriptor related Utils",
				coverage: {
					only: ["sap/ui/fl/descriptorRelated/Utils"]
				}
			},

			// Team 42 tests:
			ChangePersistence: {
				coverage: {
					only: ["sap/ui/fl/ChangePersistence"]
				},
				ui5: {
					resourceroots: {
						"sap/ui/fl/qunit/integration": "test-resources/sap/ui/fl/qunit/integration"
					}
				}
			},

			ChangePersistenceFactory: {
				coverage: {
					only: ["sap/ui/fl/ChangePersistenceFactory"]
				}
			},

			FlexController: {
				coverage: {
					only: ["sap/ui/fl/FlexController"]
				},
				ui5: {
					resourceroots: {
						testComponent: "test-resources/sap/ui/fl/qunit/testComponent"
					}
				}
			},

			FlexControllerFactory: {
				coverage: {
					only: ["sap/ui/fl/FlexControllerFactory"]
				}
			},

			"util/ManagedObjectModel": {
				coverage: {
					only: ["sap/ui/fl/util/ManagedObjectModel"]
				}
			},

			"util/IFrame": {
				group: "IFrame control",
				coverage: {
					only: ["sap/ui/fl/util/IFrame"]
				}
			},

			"util/resolveBinding": {
				coverage: {
					only: ["sap/ui/fl/util/resolveBinding"]
				}
			},

			// ChangeHandler tests:
			"changeHandler/AddIFrame": {
				group: "ChangeHandler",
				coverage: {
					only: ["sap/ui/fl/changeHandler/AddIFrame"]
				},
				ui5: {
					resourceroots: {
						testComponentAsync: "test-resources/sap/ui/fl/qunit/testComponentAsync"
					}
				}
			},

			"changeHandler/AddXML": {
				group: "ChangeHandler",
				coverage: {
					only: ["sap/ui/fl/changeHandler/AddXML"]
				},
				ui5: {
					resourceroots: {
						testComponentAsync: "test-resources/sap/ui/fl/qunit/testComponentAsync"
					}
				}
			},

			"changeHandler/AddXMLAtExtensionPoint": {
				group: "ChangeHandler",
				coverage: {
					only: ["sap/ui/fl/changeHandler/AddXMLAtExtensionPoint"]
				},
				ui5: {
					resourceroots: {
						testComponentAsync: "test-resources/sap/ui/fl/qunit/testComponentAsync"
					}
				}
			},

			"changeHandler/BaseAddViaDelegate": {
				group: "ChangeHandler",
				coverage: {
					only: ["sap/ui/fl/changeHandler/BaseAddViaDelegate"]
				},
				ui5: {
					resourceroots: {
						testComponentAsync: "test-resources/sap/ui/fl/qunit/testComponentAsync"
					}
				}
			},

			"changeHandler/BaseAddXml": {
				group: "ChangeHandler",
				coverage: {
					only: ["sap/ui/fl/changeHandler/BaseAddXml"]
				},
				ui5: {
					resourceroots: {
						testComponentAsync: "test-resources/sap/ui/fl/qunit/testComponentAsync"
					}
				}
			},

			"changeHandler/Base": {
				group: "ChangeHandler",
				coverage: {
					only: ["sap/ui/fl/changeHandler/Base"]
				}
			},

			"changeHandler/BaseRename": {
				group: "ChangeHandler",
				coverage: {
					only: ["sap/ui/fl/changeHandler/BaseRename"]
				},
				ui5: {
					resourceroots: {
						testComponentAsync: "test-resources/sap/ui/fl/qunit/testComponentAsync"
					}
				}
			},

			"changeHandler/HideControl": {
				group: "ChangeHandler",
				coverage: {
					only: ["sap/ui/fl/changeHandler/HideControl"]
				}
			},

			"changeHandler/MoveControls": {
				group: "ChangeHandler",
				coverage: {
					only: ["sap/ui/fl/changeHandler/MoveControls"]
				},
				ui5: {
					resourceroots: {
						testComponentAsync: "test-resources/sap/ui/fl/qunit/testComponentAsync"
					}
				}
			},

			"changeHandler/MoveElements": {
				group: "ChangeHandler",
				coverage: {
					only: ["sap/ui/fl/changeHandler/MoveElements"]
				},
				ui5: {
					resourceroots: {
						testComponentAsync: "test-resources/sap/ui/fl/qunit/testComponentAsync"
					}
				}
			},

			"changeHandler/PropertyBindingChange": {
				group: "ChangeHandler",
				coverage: {
					only: ["sap/ui/fl/changeHandler/PropertyBindingChange"]
				},
				ui5: {
					"xx-bindingSyntax": "complex",
					"xx-designMode": "true"
				}
			},

			"changeHandler/PropertyChange": {
				group: "ChangeHandler",
				coverage: {
					only: ["sap/ui/fl/changeHandler/PropertyChange"]
				}
			},

			"changeHandler/StashControl": {
				group: "ChangeHandler",
				coverage: {
					only: ["sap/ui/fl/changeHandler/StashControl"]
				}
			},

			"changeHandler/UnhideControl": {
				group: "ChangeHandler",
				coverage: {
					only: ["sap/ui/fl/changeHandler/UnhideControl"]
				}
			},

			"changeHandler/UnstashControl": {
				group: "ChangeHandler",
				coverage: {
					only: ["sap/ui/fl/changeHandler/UnstashControl"]
				}
			},

			"changeHandler/UpdateIFrame": {
				group: "ChangeHandler",
				coverage: {
					only: ["sap/ui/fl/changeHandler/UpdateIFrame"]
				},
				ui5: {
					resourceroots: {
						testComponentAsync: "test-resources/sap/ui/fl/qunit/testComponentAsync"
					}
				}
			},

			"designtime/util/IFrame.designtime": {
				group: "Designtime",
				coverage: {
					only: ["sap/ui/fl/designtime/util/IFrame.designtime"]
				}
			},

			// Variant tests:
			"variants/VariantManagement": {
				group: "Variants",
				coverage: {
					only: ["sap/ui/fl/variants/VariantManagement"]
				}
			},

			"variants/VariantModel": {
				group: "Variants",
				ui5: {
					resourceroots: {
						"fl.test": "test-resources/sap/ui/fl/qunit/testResources/"
					},
					flexibilityServices: '[{"connector": "SessionStorageConnector"}]'
				},
				coverage: {
					only: ["sap/ui/fl/variants/VariantModel"]
				}
			},

			"variants/context/ContextVisibility.controller": {
				group: "Variants",
				coverage: {
					only: ["sap/ui/fl/variants/context/controller/"]
				}
			},

			"variants/context/ContextVisibilityIntegration": {
				group: "Variants",
				coverage: {
					only: ["sap/ui/fl/variants/context/"]
				}
			},

			"variants/context/ContextVisibilityComponent": {
				group: "Variants",
				coverage: {
					only: ["sap/ui/fl/variants/context/"]
				}
			},

			// CLOUD IOI tests:
			library: {
				coverage: {
					only: ["sap/ui/fl/library"]
				},
				ui5: {
					libs: [] // The fl library is being loaded inside the test
				}
			},

			libraryInTrial1: {
				coverage: {
					only: ["sap/ui/fl/library"]
				},
				ui5: {
					libs: [] // The fl library is being loaded inside the test
				}
			},

			libraryInTrial2: {
				coverage: {
					only: ["sap/ui/fl/library"]
				},
				ui5: {
					libs: [] // The fl library is being loaded inside the test
				}
			},

			libraryInTrial3: {
				coverage: {
					only: ["sap/ui/fl/library"]
				},
				ui5: {
					libs: [] // The fl library is being loaded inside the test
				}
			},

			Utils: {
				coverage: {
					only: ["sap/ui/fl/Utils"]
				}
			},

			LayerUtils: {
				coverage: {
					only: ["sap/ui/fl/LayerUtils"]
				}
			},

			// Rules
			"rules/StableId": {
				group: "Rules",
				ui5: {
					resourceroots: {
						"sap.ui.support.TestHelper": "test-resources/sap/ui/support/TestHelper"
					}
				}
			},

			// Support
			"support/_internal/getFlexSettings": {
				group: "Support",
				coverage: {
					only: ["sap/ui/fl/support"]
				}
			},

			"support/api/SupportAPI": {
				group: "Support",
				coverage: {
					only: ["sap/ui/fl/support"]
				},
				ui5: {
					resourceroots: {
						testComponentAsync: "test-resources/sap/ui/fl/qunit/testComponentAsync"
					}
				}
			},

			"support/apps/contentbrowser/controller/ContentDetails.controller": {
				group: "Support",
				coverage: {
					only: ["sap/ui/fl/support"]
				}
			},

			"support/apps/contentbrowser/controller/ContentDetailsEdit.controller": {
				group: "Support",
				coverage: {
					only: ["sap/ui/fl/support"]
				}
			},

			"support/apps/contentbrowser/controller/LayerContentMaster.controller": {
				group: "Support",
				coverage: {
					only: ["sap/ui/fl/support"]
				}
			},

			"support/apps/contentbrowser/controller/Layers.controller": {
				group: "Support",
				coverage: {
					only: ["sap/ui/fl/support"]
				}
			},

			"support/apps/contentbrowser/lrepConnector/LRepConnector": {
				group: "Support",
				coverage: {
					only: ["sap/ui/fl/support"]
				}
			},

			"support/apps/contentbrowser/utils/DataUtils": {
				group: "Support",
				coverage: {
					only: ["sap/ui/fl/support"]
				}
			},

			"support/apps/contentbrowser/utils/ErrorUtils": {
				group: "Support",
				coverage: {
					only: ["sap/ui/fl/support"]
				}
			},

			// transport
			"write/_internal/transport/TransportDialog": {
				group: "Transport",
				coverage: {
					only: ["sap/ui/fl/write/_internal/transport/TransportDialog"]
				}
			},

			"write/_internal/transport/TransportSelection": {
				group: "Transport",
				coverage: {
					only: ["sap/ui/fl/write/_internal/transport/TransportSelection"]
				}
			},

			"write/_internal/transport/Transports": {
				group: "Transport",
				coverage: {
					only: ["sap/ui/fl/write/_internal/transport/Transports"]
				}
			},

			"designtime/Library": {
				group: "DesignTime"
			},

			"integration/async/ComponentWithView": {
				group: "Integration/async",
				ui5: {
					resourceroots: {
						"sap.ui.fl.qunit.integration.async": "test-resources/sap/ui/fl/qunit/integration/async"
					}
				}
			},

			"integration/FlexInReuseComponents": {
				group: "Integration",
				ui5: {
					resourceroots: {
						"sap.ui.fl.qunit.integration": "test-resources/sap/ui/fl/qunit/integration"
					}
				}
			},

			"registry/Settings": {
				group: "Registry",
				coverage: {
					only: ["sap/ui/fl/registry/Settings"]
				}
			},

			// OVP key user test scenarios
			"apply/_internal/changes/descriptor/ovp/ChangeCard": {
				group: "Apply Internal - OVP Change card",
				coverage: {
					only: ["sap/ui/fl/apply/_internal/changes/descriptor/ovp/ChangeCard"]
				}
			},

			"apply/_internal/changes/descriptor/ovp/AddNewCard": {
				group: "Apply Internal - OVP Add new card",
				coverage: {
					only: ["sap/ui/fl/apply/_internal/changes/descriptor/ovp/AddNewCard"]
				}
			},

			"apply/_internal/changes/descriptor/ovp/DeleteCard": {
				group: "Apply Internal - OVP Delete card",
				coverage: {
					only: ["sap/ui/fl/apply/_internal/changes/descriptor/ovp/DeleteCard"]
				}
			},

			"Generic Testsuite": {
				page: "test-resources/sap/ui/fl/qunit/testsuite.generic.qunit.html"
			}
		}
	};

	var bCompAvailable = false;
	var bMdcAvailable = false;
	var oXhr = new XMLHttpRequest();
	oXhr.onreadystatechange = function() {
		if (this.readyState === 4) {
			switch (this.status) {
				case 200:
				case 304:
					var aLibraries = JSON.parse(this.responseText).libraries;
					bCompAvailable = aLibraries.some(function(mLibrary) {
						return mLibrary.name === "sap.ui.comp";
					});
					bMdcAvailable = aLibraries.some(function(mLibrary) {
						return mLibrary.name === "sap.ui.mdc";
					});
					break;
				default:
					Log.info("Sorry, can't find file with library versions ¯\\_(ツ)_/¯");
			}
		}
	};

	oXhr.open("GET", sap.ui.require.toUrl("sap-ui-version.json"), false);
	oXhr.send();

	if (bCompAvailable && bMdcAvailable) {
		mConfig = merge({}, mConfig, {
			tests: {
				"write/_internal/condenser/Condenser": {
					group: "Write Internal",
					coverage: {
						only: ["sap/ui/fl/write/_internal/condenser/"]
					},
					ui5: {
						resourceroots: {
							"rta/qunit": "test-resources/sap/ui/rta/qunit/",
							"sap.ui.rta.qunitrta": "test-resources/sap/ui/rta/internal/testdata/qunit_rta/",
							"sap.ui.rta.test": "test-resources/sap/ui/rta/internal/testdata/rta/",
							"sap.ui.mdc.app": "test-resources/sap/ui/mdc/sample/table",
							"sap.ui.fl.testResources": "test-resources/sap/ui/fl/qunit/testResources",
							delegates: "test-resources/sap/ui/mdc/delegates/"
						},
						libs: ["sap.ui.mdc"],
						flexibilityServices: '[{"connector": "SessionStorageConnector"}]'
					},
					qunit: {
						reorder: false
					}
				},
				"write/_internal/fieldExtensibility/ABAPAccess": {
					group: "Write Internal",
					coverage: {
						only: ["sap/ui/fl/write/_internal/fieldExtensibility/ABAPAccess"]
					},
					ui5: {
						resourceroots: {
							"sap.ui.rta.test.additionalElements": "test-resources/sap/ui/rta/internal/testdata/additionalElements/"
						}
					}
				}
			}
		});
	} else {
		Log.info("sap.ui.comp not available",
			"enabling tests are skipped, ensure sap.ui.comp from sapui5.runtime is loaded to execute them");
	}

	return mConfig;
});<|MERGE_RESOLUTION|>--- conflicted
+++ resolved
@@ -784,12 +784,8 @@
 					only: ["sap/ui/fl/write/_internal/Versions"]
 				}
 			},
-<<<<<<< HEAD
-
-			"write/_internal/flexState/FlexObjectState": {
-=======
+
 			"write/_internal/flexState/FlexObjectManager": {
->>>>>>> 93d0d13e
 				group: "Write Internal",
 				coverage: {
 					only: ["sap/ui/fl/write/_internal/flexState/FlexObjectManager"]
