sap.ui.define([
	"sap/base/util/merge",
	"sap/base/Log"
], function(
	merge,
	Log
) {
	"use strict";

	var mConfig = {
		name: "sap.ui.fl",
		defaults: {
			group: "Default",
			qunit: {
				version: 2
			},
			sinon: false,
			ui5: {
				language: "en",
				libs: ["sap.ui.fl", "sap.ui.core", "sap.m"],
				"xx-waitForTheme": true
			},
			coverage: {
				only: ["sap/ui/fl"],
				branchTracking: true
			},
			page: "test-resources/sap/ui/fl/qunit/testsandbox.qunit.html?test={name}",
			autostart: true
		},
		tests: {
			"initial/_internal/changeHandlers/ChangeHandlerRegistration": {
				group: "Initial Internal",
				coverage: {
					only: ["sap/ui/fl/initial/_internal/changeHandlers/ChangeHandlerRegistration"]
				}
			},

			"initial/_internal/changeHandlers/ChangeHandlerStorage": {
				group: "Initial Internal",
				coverage: {
					only: [
						"sap/ui/fl/initial/_internal/changeHandlers/ChangeHandlerStorage"
					]
				},
				ui5: {
					resourceroots: {
						"sap/ui/fl/test/registry": "test-resources/sap/ui/fl/qunit/testResources"
					}
				}
			},

			"initial/_internal/connectors/StaticFileConnector": {
				group: "Initial Internal",
				coverage: {
					only: [
						"sap/ui/fl/initial/_internal/connectors/StaticFileConnector"
					]
				},
				ui5: {
					flexibilityServices: '[{"connector": "StaticFileConnector", "layers": []}]'
				}
			},

			"initial/_internal/connectors/LrepConnector": {
				group: "Initial Internal",
				coverage: {
					only: [
						"sap/ui/fl/initial/_internal/connectors/LrepConnector",
						"sap/ui/fl/initial/_internal/connectors/Utils"
					]
				}
			},

			"initial/_internal/connectors/NeoLrepConnector": {
				group: "Initial Internal",
				coverage: {
					only: ["sap/ui/fl/initial/_internal/connectors/NeoLrepConnector"]
				}
			},

			"initial/_internal/connectors/PersonalizationConnector": {
				group: "Initial Internal",
				coverage: {
					only: ["sap/ui/fl/initial/_internal/connectors/PersonalizationConnector"]
				}
			},

			"initial/_internal/connectors/KeyUserConnector": {
				group: "Initial Internal",
				coverage: {
					only: ["sap/ui/fl/initial/_internal/connectors/KeyUserConnector"]
				}
			},

			"initial/_internal/connectors/BtpServiceConnector": {
				group: "Initial Internal",
				coverage: {
					only: ["sap/ui/fl/initial/_internal/connectors/BtpServiceConnector"]
				}
			},

			"initial/_internal/connectors/Utils": {
				group: "Initial Internal",
				coverage: {
					only: ["sap/ui/fl/initial/_internal/connectors/Utils"]
				}
			},

			"initial/_internal/Storage": {
				group: "Initial Internal",
				ui5: {
					resourceroots: {
						"my.connectors": "./test-resources/sap/ui/fl/qunit/testConnectors/",
						"test.app": "./test-resources/sap/ui/fl/qunit/testResources/"
					},
					flexibilityServices: '[{"connector": "JsObjectConnector", "layers": ["ALL"]},'
						+ '{"connector": "LrepConnector", "layers": ["ALL"], "url": "someURL"}]'
				},
				coverage: {
					only: ["sap/ui/fl/initial/_internal/Storage"]
				}
			},

			"initial/_internal/StorageFeaturesMerger": {
				group: "Initial Internal",
				coverage: {
					only: ["sap/ui/fl/initial/_internal/StorageFeaturesMerger"]
				}
			},

			"initial/_internal/FlexConfiguration": {
				group: "Initial Internal",
				coverage: {
					only: ["sap/ui/fl/initial/_internal/FlexConfiguration"]
				}
			},

			"initial/_internal/StorageUtils": {
				group: "Initial Internal",
				coverage: {
					only: ["sap/ui/fl/initial/_internal/StorageUtils"]
				}
			},

			"initial/_internal/storageResultDisassemble": {
				group: "Initial Internal",
				coverage: {
					only: ["sap/ui/fl/initial/_internal/storageResultDisassemble"]
				}
			},

			"apply/api/AnnotationChangeHandlerAPI": {
				group: "Apply API",
				coverage: {
					only: ["sap/ui/fl/apply/api/AnnotationChangeHandlerAPI"]
				}
			},

			"apply/api/ControlVariantApplyAPI": {
				group: "Apply API",
				coverage: {
					only: ["sap/ui/fl/apply/api/ControlVariantApplyAPI"]
				}
			},

			"apply/api/DelegateMediatorAPI": {
				group: "Apply API",
				coverage: {
					only: [
						"sap/ui/fl/apply/api/DelegateMediatorAPI",
						"sap/ui/fl/apply/_internal/DelegateMediator"
					]
				}
			},

			"apply/api/FlexRuntimeInfoAPI": {
				group: "Apply API",
				coverage: {
					only: ["sap/ui/fl/apply/api/FlexRuntimeInfoAPI"]
				}
			},

			"apply/api/SmartVariantManagementApplyAPI": {
				group: "Apply API",
				coverage: {
					only: ["sap/ui/fl/apply/api/SmartVariantManagementApplyAPI"]
				}
			},

			"apply/api/UI2PersonalizationApplyAPI": {
				group: "Apply API",
				coverage: {
					only: ["sap/ui/fl/apply/api/UI2PersonalizationApplyAPI"]
				}
			},

			"apply/api/ExtensionPointRegistryAPI": {
				group: "Apply API",
				coverage: {
					only: ["sap/ui/fl/apply/api/ExtensionPointRegistryAPI"]
				}
			},

			"apply/_internal/extensionPoint/Registry": {
				group: "Apply Internal",
				coverage: {
					only: ["sap/ui/fl/apply/_internal/extensionPoint/Registry"]
				},
				ui5: {
					resourceroots: {
						testComponent: "test-resources/sap/ui/fl/qunit/testComponent",
						"sap/ui/fl/qunit/extensionPoint": "test-resources/sap/ui/fl/qunit/apply/_internal/extensionPoint"
					}
				}
			},

			"apply/_internal/changes/Applier": {
				group: "Apply Internal",
				coverage: {
					only: ["sap/ui/fl/apply/_internal/changes/Applier"]
				}
			},

			"apply/_internal/changes/FlexCustomData": {
				group: "Apply Internal",
				coverage: {
					only: ["sap/ui/fl/apply/_internal/changes/FlexCustomData"]
				}
			},

			"apply/_internal/changes/Utils": {
				group: "Apply Internal",
				coverage: {
					only: ["sap/ui/fl/apply/_internal/changes/Utils"]
				}
			},

			"apply/_internal/changes/Reverter": {
				group: "Apply Internal",
				coverage: {
					only: ["sap/ui/fl/apply/_internal/changes/Reverter"]
				}
			},

			"apply/_internal/changes/descriptor/ui5/AddLibrary": {
				group: "Apply Internal - Descriptor Change Merger",
				coverage: {
					only: ["sap/ui/fl/apply/_internal/changes/descriptor/ui5/AddLibrary"]
				}
			},

			"apply/_internal/changes/descriptor/ui5/AddNewModel": {
				group: "Apply Internal - Descriptor Change Merger",
				coverage: {
					only: ["sap/ui/fl/apply/_internal/changes/descriptor/ui5/AddNewModel"]
				}
			},

			"apply/_internal/changes/descriptor/app/AddAnnotationsToOData": {
				group: "Apply Internal - Descriptor Change Merger",
				coverage: {
					only: ["sap/ui/fl/apply/_internal/changes/descriptor/app/AddAnnotationsToOData"]
				}
			},

			"apply/_internal/changes/descriptor/app/RemoveAllInboundsExceptOne": {
				group: "Apply Internal - Descriptor Change Merger",
				coverage: {
					only: ["sap/ui/fl/apply/_internal/changes/descriptor/app/RemoveAllInboundsExceptOne"]
				}
			},

			"apply/_internal/changes/descriptor/app/ChangeInbound": {
				group: "Apply Internal - Descriptor Change Merger",
				coverage: {
					only: [
						"sap/ui/fl/apply/_internal/changes/descriptor/app/ChangeInbound",
						"sap/ui/fl/util/DescriptorChangeCheck",
						"sap/ui/fl/util/changePropertyValueByPath"
					]
				}
			},

			"apply/_internal/changes/descriptor/app/ChangeOutbound": {
				group: "Apply Internal - Descriptor Change Merger",
				coverage: {
					only: [
						"sap/ui/fl/apply/_internal/changes/descriptor/app/ChangeOutbound",
						"sap/ui/fl/util/DescriptorChangeCheck",
						"sap/ui/fl/util/changePropertyValueByPath"
					]
				}
			},

			"apply/_internal/changes/descriptor/app/AddNewInbound": {
				group: "Apply Internal - Descriptor Change Merger",
				coverage: {
					only: ["sap/ui/fl/apply/_internal/changes/descriptor/app/AddNewInbound", "sap/ui/fl/util/DescriptorChangeCheck"]
				}
			},

			"apply/_internal/changes/descriptor/app/AddNewOutbound": {
				group: "Apply Internal - Descriptor Change Merger",
				coverage: {
					only: ["sap/ui/fl/apply/_internal/changes/descriptor/app/AddNewOutbound", "sap/ui/fl/util/DescriptorChangeCheck"]
				}
			},

			"apply/_internal/changes/descriptor/app/AddNewDataSource": {
				group: "Apply Internal - Descriptor Change Merger",
				coverage: {
					only: ["sap/ui/fl/apply/_internal/changes/descriptor/app/AddNewDataSource", "sap/ui/fl/util/DescriptorChangeCheck"]
				}
			},

			"apply/_internal/changes/descriptor/app/AddTechnicalAttributes": {
				group: "Apply Internal - Descriptor Change Merger",
				coverage: {
					only: ["sap/ui/fl/apply/_internal/changes/descriptor/app/AddTechnicalAttributes", "sap/ui/fl/util/DescriptorChangeCheck"]
				}
			},

			"apply/_internal/changes/descriptor/ui5/SetMinUI5Version": {
				group: "Apply Internal - Descriptor Change Merger",
				coverage: {
					only: ["sap/ui/fl/apply/_internal/changes/descriptor/ui5/SetMinUI5Version"]
				}
			},

			"apply/_internal/changes/descriptor/ui5/AddNewModelEnhanceWith": {
				group: "Apply Internal - Descriptor Change Merger",
				coverage: {
					only: ["sap/ui/fl/apply/_internal/changes/descriptor/ui5/AddNewModelEnhanceWith"]
				}
			},

			"apply/_internal/changes/descriptor/ui5/AddComponentUsages": {
				group: "Apply Internal - Descriptor Change Merger",
				coverage: {
					only: ["sap/ui/fl/apply/_internal/changes/descriptor/ui5/AddComponentUsages"]
				}
			},

			"apply/_internal/changes/descriptor/ui5/ChangeModel": {
				group: "Apply Internal - Descriptor Change Merger",
				coverage: {
					only: [
						"sap/ui/fl/apply/_internal/changes/descriptor/ui5/ChangeModel",
						"sap/ui/fl/util/DescriptorChangeCheck",
						"sap/ui/fl/util/changePropertyValueByPath"
					]
				}
			},

			"apply/_internal/changes/descriptor/app/ChangeDataSource": {
				group: "Apply Internal - Descriptor Change Merger",
				coverage: {
					only: [
						"sap/ui/fl/apply/_internal/changes/descriptor/app/ChangeDataSource",
						"sap/ui/fl/util/DescriptorChangeCheck",
						"sap/ui/fl/util/changePropertyValueByPath"
					]
				}
			},

			"apply/_internal/changes/descriptor/app/SetAch": {
				group: "Apply Internal - Descriptor Change Merger",
				coverage: {
					only: ["sap/ui/fl/apply/_internal/changes/descriptor/app/SetAch"]
				}
			},

			"apply/_internal/changes/descriptor/app/SetTitle": {
				group: "Apply Internal - Descriptor Change Merger",
				coverage: {
					only: ["sap/ui/fl/apply/_internal/changes/descriptor/app/SetTitle"]
				}
			},

			"apply/_internal/changes/descriptor/app/SetDescription": {
				group: "Apply Internal - Descriptor Change Merger",
				coverage: {
					only: ["sap/ui/fl/apply/_internal/changes/descriptor/app/SetDescription"]
				}
			},

			"apply/_internal/changes/descriptor/fiori/SetRegistrationIds": {
				group: "Apply Internal - Descriptor Change Merger",
				coverage: {
					only: ["sap/ui/fl/apply/_internal/changes/descriptor/fiori/SetRegistrationIds"]
				}
			},

			"apply/_internal/changes/descriptor/ui5/SetFlexExtensionPointEnabled": {
				group: "Apply Internal - Descriptor Change Merger",
				coverage: {
					only: ["sap/ui/fl/apply/_internal/changes/descriptor/ui5/SetFlexExtensionPointEnabled"]
				}
			},

			"apply/_internal/changes/descriptor/fiori/SetAbstract": {
				group: "Apply Internal - Descriptor Change Merger",
				coverage: {
					only: ["sap/ui/fl/apply/_internal/changes/descriptor/fiori/SetAbstract"]
				}
			},

			"apply/_internal/changes/descriptor/fiori/SetCloudDevAdaptationStatus": {
				group: "Apply Internal - Descriptor Change Merger",
				coverage: {
					only: ["sap/ui/fl/apply/_internal/changes/descriptor/fiori/SetCloudDevAdaptationStatus"]
				}
			},

			"apply/_internal/changes/descriptor/Preprocessor": {
				group: "Apply Internal - Descriptor Change Merger",
				coverage: {
					only: ["sap/ui/fl/apply/_internal/changes/descriptor/Preprocessor"]
				}
			},

			"apply/_internal/changes/descriptor/Applier": {
				group: "Apply Internal - Descriptor Change Merger",
				coverage: {
					only: ["sap/ui/fl/apply/_internal/changes/descriptor/Applier"]
				}
			},

			"apply/_internal/changes/descriptor/ApplyStrategyFactory": {
				group: "Apply Internal - Descriptor Change Merger",
				coverage: {
					only: ["sap/ui/fl/apply/_internal/changes/descriptor/ApplyStrategyFactory"]
				}
			},

			"apply/_internal/changes/descriptor/ApplyUtil": {
				group: "Apply Internal - Descriptor Change Merger",
				coverage: {
					only: ["sap/ui/fl/apply/_internal/changes/descriptor/ApplyUtil"]
				}
			},

			"util/DescriptorChangeCheck": {
				group: "Util - DescriptorChangeCheck",
				coverage: {
					only: ["sap/ui/fl/util/DescriptorChangeCheck"]
				}
			},

			"apply/_internal/connectors/ObjectStorageUtils": {
				group: "Apply Internal",
				coverage: {
					only: ["sap/ui/fl/apply/_internal/connectors/ObjectStorageUtils"]
				}
			},

			"apply/_internal/controlVariants/URLHandler": {
				group: "Apply Internal",
				coverage: {
					only: ["sap/ui/fl/apply/_internal/controlVariants/URLHandler"]
				}
			},

			"apply/_internal/controlVariants/Utils": {
				group: "Apply Internal",
				coverage: {
					only: ["sap/ui/fl/apply/_internal/controlVariants/Utils"]
				}
			},

			"apply/_internal/flexObjects/AnnotationChange": {
				group: "Apply Internal",
				coverage: {
					only: ["sap/ui/fl/apply/_internal/flexObjects/AnnotationChange"]
				}
			},

			"apply/_internal/flexObjects/AppDescriptorChange": {
				group: "Apply Internal",
				coverage: {
					only: ["sap/ui/fl/apply/_internal/flexObjects/AppDescriptorChange"]
				}
			},

			"apply/_internal/flexObjects/CompVariant": {
				group: "Apply Internal",
				coverage: {
					only: ["sap/ui/fl/apply/_internal/flexObjects/CompVariant"]
				},
				ui5: {
					resourceroots: {
						"sap/ui/fl/qunit": "test-resources/sap/ui/fl/qunit/"
					}
				}
			},

			"apply/_internal/flexObjects/ControllerExtensionChange": {
				group: "Apply Internal",
				coverage: {
					only: ["sap/ui/fl/apply/_internal/flexObjects/ControllerExtensionChange"]
				}
			},

			"apply/_internal/flexObjects/FlexObject": {
				group: "Apply Internal",
				coverage: {
					only: ["sap/ui/fl/apply/_internal/flexObjects/FlexObject.js"]
				}
			},

			"apply/_internal/flexObjects/FlexObjectFactory": {
				group: "Apply Internal",
				coverage: {
					only: ["sap/ui/fl/apply/_internal/flexObjects/FlexObjectFactory"]
				}
			},

			"apply/_internal/flexObjects/FlVariant": {
				group: "Apply Internal",
				coverage: {
					only: ["sap/ui/fl/apply/_internal/flexObjects/FlVariant"]
				}
			},

			"apply/_internal/flexObjects/getVariantAuthor": {
				group: "Apply Internal",
				coverage: {
					only: ["sap/ui/fl/apply/_internal/flexObjects/getVariantAuthor"]
				}
			},

			"apply/_internal/flexObjects/UIChange": {
				group: "Apply Internal",
				coverage: {
					only: ["sap/ui/fl/apply/_internal/flexObjects/UIChange"]
				}
			},

			"apply/_internal/flexObjects/Variant": {
				group: "Apply Internal",
				coverage: {
					only: ["sap/ui/fl/apply/_internal/flexObjects/Variant"]
				},
				ui5: {
					resourceroots: {
						"sap/ui/fl/qunit": "test-resources/sap/ui/fl/qunit/"
					}
				}
			},

			"apply/_internal/flexState/changes/DependencyHandler": {
				group: "Apply Internal",
				coverage: {
					only: ["sap/ui/fl/apply/_internal/flexState/changes/DependencyHandler"]
				}
			},

			"apply/_internal/flexState/changes/ExtensionPointState": {
				group: "Apply Internal",
				coverage: {
					only: ["sap/ui/fl/apply/_internal/flexState/changes/ExtensionPointState"]
				}
			},

			"apply/_internal/flexState/changes/UIChangesState": {
				group: "Apply Internal",
				coverage: {
					only: ["sap/ui/fl/apply/_internal/flexState/changes/UIChangesState"]
				}
			},

			"apply/_internal/flexState/controlVariants/VariantManagementState": {
				group: "Apply Internal",
				coverage: {
					only: [
						"sap/ui/fl/apply/_internal/flexState/controlVariants/VariantManagementState",
						"sap/ui/fl/apply/_internal/flexState/InitialPrepareFunctions"
					]
				},
				ui5: {
					resourceroots: {
						"rta/qunit": "test-resources/sap/ui/rta/qunit/"
					}
				}
			},

			"apply/_internal/flexState/controlVariants/Switcher": {
				group: "Apply Internal",
				coverage: {
					only: ["sap/ui/fl/apply/_internal/flexState/controlVariants/Switcher"]
				}
			},

			"apply/_internal/flexState/UI2Personalization/UI2PersonalizationState": {
				group: "Apply Internal",
				coverage: {
					only: ["sap/ui/fl/apply/_internal/flexState/UI2Personalization/UI2PersonalizationState"]
				}
			},

			"apply/_internal/flexState/FlexObjectState": {
				group: "Apply Internal",
				coverage: {
					only: ["sap/ui/fl/apply/_internal/flexState/FlexObjectState"]
				},
				ui5: {
					flexibilityServices: '[{"connector": "SessionStorageConnector"}]'
				}
			},

			"apply/_internal/flexState/FlexState": {
				group: "Apply Internal",
				coverage: {
					only: ["sap/ui/fl/apply/_internal/flexState/FlexState"]
				}
			},

			"apply/_internal/flexState/DataSelector": {
				group: "Apply Internal",
				coverage: {
					only: ["sap/ui/fl/apply/_internal/flexState/DataSelector"]
				}
			},

			"apply/_internal/flexState/Loader": {
				group: "Apply Internal",
				coverage: {
					only: ["sap/ui/fl/apply/_internal/flexState/Loader"]
				}
			},

			"apply/_internal/flexState/ManifestUtils": {
				group: "Apply Internal",
				coverage: {
					only: ["sap/ui/fl/apply/_internal/flexState/ManifestUtils"]
				}
			},

			"apply/_internal/flexState/compVariants/prepareCompVariantsMap": {
				group: "Apply Internal",
				coverage: {
					only: ["sap/ui/fl/apply/_internal/flexState/compVariants/prepareCompVariantsMap"]
				}
			},

			"apply/_internal/flexState/compVariants/Utils": {
				group: "Apply Internal",
				coverage: {
					only: ["sap/ui/fl/apply/_internal/flexState/compVariants/Utils"]
				}
			},

			"apply/_internal/flexState/compVariants/CompVariantManagementState": {
				group: "Apply Internal",
				coverage: {
					only: ["sap/ui/fl/apply/_internal/flexState/compVariants/CompVariantManagementState"]
				}
			},

			"apply/_internal/preprocessors/ControllerExtension": {
				group: "Apply Internal",
				coverage: {
					only: ["sap/ui/fl/apply/_internal/preprocessors/ControllerExtension"]
				},
				ui5: {
					resourceroots: {
						"sap.ui.fl.ControllerExtension.testResources": "test-resources/sap/ui/fl/qunit/testResources"
					}
				}
			},

			"apply/_internal/preprocessors/ComponentLifecycleHooks": {
				group: "Apply Internal",
				coverage: {
					only: ["sap/ui/fl/apply/_internal/preprocessors/ComponentLifecycleHooks"]
				},
				ui5: {
					resourceroots: {
						"rta/qunit": "test-resources/sap/ui/rta/qunit/"
					}
				}
			},

			"apply/_internal/preprocessors/RegistrationDelegator": {
				group: "Apply Internal",
				coverage: {
					only: ["sap/ui/fl/apply/_internal/preprocessors/RegistrationDelegator"]
				},
				ui5: {
					libs: [] // The fl library is being loaded inside the test
				}
			},

			"apply/_internal/preprocessors/XmlPreprocessor": {
				group: "Apply Internal",
				coverage: {
					only: ["sap/ui/fl/apply/_internal/preprocessors/XmlPreprocessor"]
				}
			},

			"apply/_internal/extensionPoint/Processor": {
				group: "Apply Internal",
				coverage: {
					only: ["sap/ui/fl/apply/_internal/extensionPoint/Processor"]
				},
				ui5: {
					resourceroots: {
						"sap/ui/fl/qunit/extensionPoint": "test-resources/sap/ui/fl/qunit/apply/_internal/extensionPoint"
					},
					"xx-suppressDeactivationOfControllerCode": true,
					"xx-designMode": true
				}
			},

			"write/api/AppVariantWriteAPI": {
				group: "Write API",
				coverage: {
					only: ["sap/ui/fl/write/api/AppVariantWriteAPI"]
				}
			},

			"write/api/ChangesWriteAPI": {
				group: "Write API",
				coverage: {
					only: ["sap/ui/fl/write/api/ChangesWriteAPI"]
				}
			},

			"write/api/ContextBasedAdaptationsAPI": {
				group: "Write API",
				coverage: {
					only: ["sap/ui/fl/write/api/ContextBasedAdaptationsAPI"]
				}
			},

			"write/api/ContextSharingAPI": {
				group: "Write API",
				coverage: {
					only: ["sap/ui/fl/write/api/ContextSharingAPI"]
				}
			},

			"write/api/ControlPersonalizationWriteAPI": {
				group: "Write API",
				coverage: {
					only: ["sap/ui/fl/write/api/ControlPersonalizationWriteAPI"]
				},
				ui5: {
					flexibilityServices: '[{"connector": "SessionStorageConnector"}]'
				}
			},

			"write/api/FeaturesAPI": {
				group: "Write API",
				coverage: {
					only: ["sap/ui/fl/write/api/FeaturesAPI"]
				}
			},

			"write/api/FieldExtensibility": {
				group: "Write API",
				coverage: {
					only: ["sap/ui/fl/write/api/FieldExtensibility"]
				}
			},

			"write/api/PersistenceWriteAPI": {
				group: "Write API",
				coverage: {
					only: ["sap/ui/fl/write/api/PersistenceWriteAPI"]
				}
			},

			"write/api/ReloadInfoAPI": {
				group: "Write API",
				coverage: {
					only: ["sap/ui/fl/write/api/ReloadInfoAPI"]
				}
			},

			"write/api/TranslationAPI": {
				group: "Write API",
				coverage: {
					only: ["sap/ui/fl/write/api/TranslationAPI"]
				}
			},

			"write/api/SmartBusinessWriteAPI": {
				group: "Write API",
				coverage: {
					only: ["sap/ui/fl/write/api/SmartBusinessWriteAPI"]
				}
			},

			"write/api/SACIntegrationUpdateVariant": {
				group: "Write API",
				coverage: {
					only: ["sap/ui/fl/write/api/SACIntegrationUpdateVariant"]
				},
				ui5: {
					flexibilityServices: '[{"connector": "JsObjectConnector"}]'
				}
			},

			"write/api/SmartVariantManagementWriteAPI": {
				group: "Write API",
				coverage: {
					only: ["sap/ui/fl/write/api/SmartVariantManagementWriteAPI"]
				}
			},

			"write/api/UI2PersonalizationWriteAPI": {
				group: "Write API",
				coverage: {
					only: ["sap/ui/fl/write/api/UI2PersonalizationWriteAPI"]
				}
			},

			"write/api/VersionsAPI": {
				group: "Write API",
				coverage: {
					only: ["sap/ui/fl/write/api/VersionsAPI"]
				}
			},

			"write/api/LocalResetAPI": {
				group: "Write API",
				coverage: {
					only: ["sap/ui/fl/write/api/LocalResetAPI"]
				}
			},

			"write/_internal/Storage": {
				group: "Write Internal",
				coverage: {
					only: ["sap/ui/fl/write/_internal/Storage"]
				},
				ui5: {
					resourceroots: {
						"my.connectors": "./test-resources/sap/ui/fl/qunit/testConnectors/"
					}
				}
			},

			"write/_internal/Versions": {
				group: "Write Internal",
				coverage: {
					only: ["sap/ui/fl/write/_internal/Versions"]
				}
			},

			"write/_internal/flexState/changes/UIChangeManager": {
				group: "Write Internal",
				coverage: {
					only: ["sap/ui/fl/write/_internal/flexState/changes/UIChangeManager"]
				}
			},

			"write/_internal/flexState/FlexObjectManager": {
				group: "Write Internal",
				coverage: {
					only: ["sap/ui/fl/write/_internal/flexState/FlexObjectManager"]
				},
				ui5: {
					flexibilityServices: '[{"connector": "SessionStorageConnector"}]'
				}
			},

			"write/_internal/flexState/compVariants/CompVariantState": {
				group: "Write Internal",
				coverage: {
					only: ["sap/ui/fl/write/_internal/flexState/compVariants/CompVariantState"]
				}
			},

			"write/_internal/flexState/UI2PersonalizationState/UI2PersonalizationState": {
				group: "Write Internal",
				coverage: {
					only: ["sap/ui/fl/write/_internal/flexState/UI2PersonalizationState/UI2PersonalizationState"]
				}
			},

			"write/_internal/connectors/ObjectPathConnector": {
				group: "Write Internal",
				coverage: {
					only: [
						"sap/ui/fl/write/_internal/connectors/ObjectPathConnector"
					]
				}
			},

			"write/_internal/connectors/BtpServiceConnector": {
				group: "Write Internal",
				coverage: {
					only: [
						"sap/ui/fl/write/_internal/connectors/BtpServiceConnector"
					]
				}
			},

			"write/_internal/connectors/Utils": {
				group: "Write Internal",
				coverage: {
					only: ["sap/ui/fl/write/_internal/connectors/Utils"]
				}
			},

			"write/_internal/connectors/PersonalizationConnector": {
				group: "Write Internal",
				coverage: {
					only: ["sap/ui/fl/write/_internal/connectors/PersonalizationConnector"]
				}
			},

			"write/_internal/connectors/JsObjectConnector": {
				group: "Write Internal",
				coverage: {
					only: [
						"sap/ui/fl/write/_internal/connectors/JsObjectConnector"
					]
				},
				ui5: {
					flexibilityServices: '[{"connector": "JsObjectConnector", "layers": []}]'
				}
			},

			"write/_internal/connectors/LrepConnector": {
				group: "Write Internal",
				coverage: {
					only: [
						"sap/ui/fl/write/_internal/connectors/LrepConnector",
						"sap/ui/fl/write/_internal/connectors/Utils",
						"sap/ui/fl/initial/_internal/connectors/Utils"
					]
				}
			},

			"write/_internal/connectors/KeyUserConnector": {
				group: "Write Internal",
				coverage: {
					only: ["sap/ui/fl/write/_internal/connectors/KeyUserConnector"]
				}
			},

			"write/_internal/connectors/NeoLrepConnector": {
				group: "Write Internal",
				coverage: {
					only: ["sap/ui/fl/write/_internal/connectors/NeoLrepConnector"]
				}
			},

			"write/_internal/controlVariants/ControlVariantWriteUtils": {
				group: "Write Internal",
				coverage: {
					only: ["sap/ui/fl/write/_internal/controlVariants/ControlVariantWriteUtils"]
				}
			},

			"write/_internal/delegates/ODataV4ReadDelegate": {
				group: "Write Internal",
				coverage: {
					only: ["sap/ui/fl/write/_internal/delegates/ODataV4ReadDelegate"]
				}
			},

			"write/_internal/delegates/ODataV2ReadDelegate": {
				group: "Write Internal",
				coverage: {
					only: ["sap/ui/fl/write/_internal/delegates/ODataV2ReadDelegate"]
				},
				ui5: {
					resourceroots: {
						"sap.ui.fl.test.delegate": "test-resources/sap/ui/fl/qunit/write/_internal/delegates/testdata"
					},
					language: "en"
				}
			},

			"write/_internal/extensionPoint/Processor": {
				group: "Write Internal",
				coverage: {
					only: ["sap/ui/fl/write/_internal/extensionPoint/Processor"]
				},
				ui5: {
					resourceroots: {
						"sap/ui/fl/qunit/extensionPoint": "test-resources/sap/ui/fl/qunit/apply/_internal/extensionPoint"
					},
					"xx-suppressDeactivationOfControllerCode": true,
					"xx-designMode": true
				}
			},

			"write/_internal/fieldExtensibility/ABAPExtensibilityVariantFactory": {
				group: "Write Internal",
				coverage: {
					only: ["sap/ui/fl/write/_internal/fieldExtensibility/ABAPExtensibilityVariantFactory"]
				}
			},

			"write/_internal/fieldExtensibility/SingleTenantABAPExtensibilityVariant": {
				group: "Write Internal",
				coverage: {
					only: ["sap/ui/fl/write/_internal/fieldExtensibility/SingleTenantABAPExtensibilityVariant"]
				}
			},

			"write/_internal/fieldExtensibility/MultiTenantABAPExtensibilityVariant": {
				group: "Write Internal",
				coverage: {
					only: ["sap/ui/fl/write/_internal/fieldExtensibility/MultiTenantABAPExtensibilityVariant"]
				}
			},

			"write/_internal/fieldExtensibility/UriParser": {
				group: "Write Internal",
				coverage: {
					only: ["sap/ui/fl/write/_internal/fieldExtensibility/UriParser"]
				}
			},

			"write/_internal/fieldExtensibility/Utils": {
				group: "Write Internal",
				coverage: {
					only: ["sap/ui/fl/write/_internal/fieldExtensibility/Utils"]
				}
			},

			"write/_internal/fieldExtensibility/ServiceValidation": {
				group: "Write Internal",
				coverage: {
					only: ["sap/ui/fl/write/_internal/fieldExtensibility/ServiceValidation"]
				}
			},

			"write/_internal/fieldExtensibility/cap/dialog/CustomFieldCAPDialog": {
				group: "Write Internal",
				coverage: {
					only: ["sap/ui/fl/write/_internal/fieldExtensibility/cap/dialog/CustomFieldCAPDialog"]
				}
			},

			"write/_internal/appVariant/AppVariantFactory": {
				group: "Internal app variant related APIs",
				coverage: {
					only: [
						"sap/ui/fl/write/_internal/appVariant/AppVariantFactory",
						"sap/ui/fl/write/_internal/appVariant/AppVariant"
					]
				}
			},

			"write/_internal/appVariant/AppVariantInlineChangeFactory": {
				group: "Internal app variant inline change related APIs",
				coverage: {
					only: [
						"sap/ui/fl/write/_internal/appVariant/AppVariantInlineChangeFactory",
						"sap/ui/fl/apply/_internal/appVariant/DescriptorChangeTypes",
						"sap/ui/fl/write/_internal/appVariant/AppVariantInlineChange"
					]
				}
			},

			"write/api/connectors/FileListBaseConnector": {
				group: "Write API conntectors",
				coverage: {
					only: ["sap/ui/fl/write/api/connectors/FileListBaseConnector"]
				}
			},

			"descriptorRelated/Utils": {
				group: "Descriptor related Utils",
				coverage: {
					only: ["sap/ui/fl/descriptorRelated/Utils"]
				}
			},

			// Team 42 tests:
			ChangePersistence: {
				coverage: {
					only: ["sap/ui/fl/ChangePersistence"]
				},
				ui5: {
					resourceroots: {
						"sap/ui/fl/qunit/integration": "test-resources/sap/ui/fl/qunit/integration"
					}
				}
			},

			ChangePersistenceFactory: {
				coverage: {
					only: ["sap/ui/fl/ChangePersistenceFactory"]
				}
			},

			FlexController: {
				coverage: {
					only: ["sap/ui/fl/FlexController"]
				},
				ui5: {
					resourceroots: {
						testComponent: "test-resources/sap/ui/fl/qunit/testComponent"
					}
				}
			},

			FlexControllerFactory: {
				coverage: {
					only: ["sap/ui/fl/FlexControllerFactory"]
				}
			},

			"util/ManagedObjectModel": {
				coverage: {
					only: ["sap/ui/fl/util/ManagedObjectModel"]
				}
			},

			"util/IFrame": {
				group: "IFrame control",
				coverage: {
					only: ["sap/ui/fl/util/IFrame"]
				}
			},

			"util/resolveBinding": {
				coverage: {
					only: ["sap/ui/fl/util/resolveBinding"]
				}
			},

			// ChangeHandler tests:
			"changeHandler/AddIFrame": {
				group: "ChangeHandler",
				coverage: {
					only: ["sap/ui/fl/changeHandler/AddIFrame"]
				},
				ui5: {
					resourceroots: {
						testComponentAsync: "test-resources/sap/ui/fl/qunit/testComponentAsync"
					}
				}
			},

			"changeHandler/AddXML": {
				group: "ChangeHandler",
				coverage: {
					only: ["sap/ui/fl/changeHandler/AddXML"]
				},
				ui5: {
					resourceroots: {
						testComponentAsync: "test-resources/sap/ui/fl/qunit/testComponentAsync"
					}
				}
			},

			"changeHandler/AddXMLAtExtensionPoint": {
				group: "ChangeHandler",
				coverage: {
					only: ["sap/ui/fl/changeHandler/AddXMLAtExtensionPoint"]
				},
				ui5: {
					resourceroots: {
						testComponentAsync: "test-resources/sap/ui/fl/qunit/testComponentAsync"
					}
				}
			},

			"changeHandler/BaseAddViaDelegate": {
				group: "ChangeHandler",
				coverage: {
					only: ["sap/ui/fl/changeHandler/BaseAddViaDelegate"]
				},
				ui5: {
					resourceroots: {
						testComponentAsync: "test-resources/sap/ui/fl/qunit/testComponentAsync"
					}
				}
			},

			"changeHandler/BaseAddXml": {
				group: "ChangeHandler",
				coverage: {
					only: ["sap/ui/fl/changeHandler/BaseAddXml"]
				},
				ui5: {
					resourceroots: {
						testComponentAsync: "test-resources/sap/ui/fl/qunit/testComponentAsync"
					}
				}
			},

			"changeHandler/Base": {
				group: "ChangeHandler",
				coverage: {
					only: ["sap/ui/fl/changeHandler/Base"]
				}
			},

			"changeHandler/BaseRename": {
				group: "ChangeHandler",
				coverage: {
					only: ["sap/ui/fl/changeHandler/BaseRename"]
				},
				ui5: {
					resourceroots: {
						testComponentAsync: "test-resources/sap/ui/fl/qunit/testComponentAsync"
					}
				}
			},

			"changeHandler/HideControl": {
				group: "ChangeHandler",
				coverage: {
					only: ["sap/ui/fl/changeHandler/HideControl"]
				}
			},

			"changeHandler/MoveControls": {
				group: "ChangeHandler",
				coverage: {
					only: ["sap/ui/fl/changeHandler/MoveControls"]
				},
				ui5: {
					resourceroots: {
						testComponentAsync: "test-resources/sap/ui/fl/qunit/testComponentAsync"
					}
				}
			},

			"changeHandler/MoveElements": {
				group: "ChangeHandler",
				coverage: {
					only: ["sap/ui/fl/changeHandler/MoveElements"]
				},
				ui5: {
					resourceroots: {
						testComponentAsync: "test-resources/sap/ui/fl/qunit/testComponentAsync"
					}
				}
			},

			"changeHandler/PropertyBindingChange": {
				group: "ChangeHandler",
				coverage: {
					only: ["sap/ui/fl/changeHandler/PropertyBindingChange"]
				},
				ui5: {
					"xx-bindingSyntax": "complex",
					"xx-designMode": "true"
				}
			},

			"changeHandler/PropertyChange": {
				group: "ChangeHandler",
				coverage: {
					only: ["sap/ui/fl/changeHandler/PropertyChange"]
				}
			},

			"changeHandler/StashControl": {
				group: "ChangeHandler",
				coverage: {
					only: ["sap/ui/fl/changeHandler/StashControl"]
				}
			},

			"changeHandler/UnhideControl": {
				group: "ChangeHandler",
				coverage: {
					only: ["sap/ui/fl/changeHandler/UnhideControl"]
				}
			},

			"changeHandler/UnstashControl": {
				group: "ChangeHandler",
				coverage: {
					only: ["sap/ui/fl/changeHandler/UnstashControl"]
				}
			},

			"changeHandler/UpdateIFrame": {
				group: "ChangeHandler",
				coverage: {
					only: ["sap/ui/fl/changeHandler/UpdateIFrame"]
				},
				ui5: {
					resourceroots: {
						testComponentAsync: "test-resources/sap/ui/fl/qunit/testComponentAsync"
					}
				}
			},

			"designtime/util/IFrame.designtime": {
				group: "Designtime",
				coverage: {
					only: ["sap/ui/fl/designtime/util/IFrame.designtime"]
				}
			},

			// Variant tests:
			"variants/VariantManagement": {
				group: "Variants",
				coverage: {
					only: ["sap/ui/fl/variants/VariantManagement"]
				}
			},
<<<<<<< HEAD

=======
			"variants/VariantManager": {
				group: "Variants",
				ui5: {
					resourceroots: {
						"fl.test": "test-resources/sap/ui/fl/qunit/testResources/"
					},
					flexibilityServices: '[{"connector": "SessionStorageConnector"}]'
				},
				qunit: {
					reorder: false
				},
				coverage: {
					only: ["sap/ui/fl/variants/VariantManager"]
				}
			},
>>>>>>> c2c3b86a
			"variants/VariantModel": {
				group: "Variants",
				ui5: {
					resourceroots: {
						"fl.test": "test-resources/sap/ui/fl/qunit/testResources/"
					},
					flexibilityServices: '[{"connector": "SessionStorageConnector"}]'
				},
				qunit: {
					reorder: false
				},
				coverage: {
					only: ["sap/ui/fl/variants/VariantModel", "sap/ui/fl/variants/VariantManager"]
				}
			},

			"variants/context/ContextVisibility.controller": {
				group: "Variants",
				coverage: {
					only: ["sap/ui/fl/variants/context/controller/"]
				}
			},

			"variants/context/ContextVisibilityIntegration": {
				group: "Variants",
				coverage: {
					only: ["sap/ui/fl/variants/context/"]
				}
			},

			"variants/context/ContextVisibilityComponent": {
				group: "Variants",
				coverage: {
					only: ["sap/ui/fl/variants/context/"]
				}
			},

			// CLOUD IOI tests:
			library: {
				coverage: {
					only: ["sap/ui/fl/library"]
				},
				ui5: {
					libs: [] // The fl library is being loaded inside the test
				}
			},

			libraryInTrial1: {
				coverage: {
					only: ["sap/ui/fl/library"]
				},
				ui5: {
					libs: [] // The fl library is being loaded inside the test
				}
			},

			libraryInTrial2: {
				coverage: {
					only: ["sap/ui/fl/library"]
				},
				ui5: {
					libs: [] // The fl library is being loaded inside the test
				}
			},

			libraryInTrial3: {
				coverage: {
					only: ["sap/ui/fl/library"]
				},
				ui5: {
					libs: [] // The fl library is being loaded inside the test
				}
			},

			Utils: {
				coverage: {
					only: ["sap/ui/fl/Utils"]
				}
			},

			LayerUtils: {
				coverage: {
					only: ["sap/ui/fl/LayerUtils"]
				}
			},

			// Rules
			"rules/StableId": {
				group: "Rules",
				ui5: {
					resourceroots: {
						"sap.ui.support.TestHelper": "test-resources/sap/ui/support/TestHelper"
					}
				}
			},

			// Support
			"support/_internal/extractChangeDependencies": {
				group: "Support",
				coverage: {
					only: ["sap/ui/fl/support"]
				}
			},

			"support/_internal/getFlexSettings": {
				group: "Support",
				coverage: {
					only: ["sap/ui/fl/support"]
				}
			},

			"support/api/SupportAPI": {
				group: "Support",
				coverage: {
					only: ["sap/ui/fl/support"]
				},
				ui5: {
					resourceroots: {
						testComponentAsync: "test-resources/sap/ui/fl/qunit/testComponentAsync"
					}
				}
			},

			"support/apps/contentbrowser/controller/ContentDetails.controller": {
				group: "Support",
				coverage: {
					only: ["sap/ui/fl/support"]
				}
			},

			"support/apps/contentbrowser/controller/ContentDetailsEdit.controller": {
				group: "Support",
				coverage: {
					only: ["sap/ui/fl/support"]
				}
			},

			"support/apps/contentbrowser/controller/LayerContentMaster.controller": {
				group: "Support",
				coverage: {
					only: ["sap/ui/fl/support"]
				}
			},

			"support/apps/contentbrowser/controller/Layers.controller": {
				group: "Support",
				coverage: {
					only: ["sap/ui/fl/support"]
				}
			},

			"support/apps/contentbrowser/lrepConnector/LRepConnector": {
				group: "Support",
				coverage: {
					only: ["sap/ui/fl/support"]
				}
			},

			"support/apps/contentbrowser/utils/DataUtils": {
				group: "Support",
				coverage: {
					only: ["sap/ui/fl/support"]
				}
			},

			"support/apps/contentbrowser/utils/ErrorUtils": {
				group: "Support",
				coverage: {
					only: ["sap/ui/fl/support"]
				}
			},

			// transport
			"write/_internal/transport/TransportDialog": {
				group: "Transport",
				coverage: {
					only: ["sap/ui/fl/write/_internal/transport/TransportDialog"]
				}
			},

			"write/_internal/transport/TransportSelection": {
				group: "Transport",
				coverage: {
					only: ["sap/ui/fl/write/_internal/transport/TransportSelection"]
				}
			},

			"write/_internal/transport/Transports": {
				group: "Transport",
				coverage: {
					only: ["sap/ui/fl/write/_internal/transport/Transports"]
				}
			},

			"designtime/Library": {
				group: "DesignTime"
			},

			"integration/async/ComponentWithView": {
				group: "Integration/async",
				ui5: {
					resourceroots: {
						"sap.ui.fl.qunit.integration.async": "test-resources/sap/ui/fl/qunit/integration/async"
					}
				}
			},

			"integration/FlexInReuseComponents": {
				group: "Integration",
				ui5: {
					resourceroots: {
						"sap.ui.fl.qunit.integration": "test-resources/sap/ui/fl/qunit/integration"
					}
				}
			},

			"registry/Settings": {
				group: "Registry",
				coverage: {
					only: ["sap/ui/fl/registry/Settings"]
				}
			},

			// OVP key user test scenarios
			"apply/_internal/changes/descriptor/ovp/ChangeCard": {
				group: "Apply Internal - OVP Change card",
				coverage: {
					only: ["sap/ui/fl/apply/_internal/changes/descriptor/ovp/ChangeCard"]
				}
			},

			"apply/_internal/changes/descriptor/ovp/AddNewCard": {
				group: "Apply Internal - OVP Add new card",
				coverage: {
					only: ["sap/ui/fl/apply/_internal/changes/descriptor/ovp/AddNewCard"]
				}
			},

			"apply/_internal/changes/descriptor/ovp/DeleteCard": {
				group: "Apply Internal - OVP Delete card",
				coverage: {
					only: ["sap/ui/fl/apply/_internal/changes/descriptor/ovp/DeleteCard"]
				}
			},

			"Generic Testsuite": {
				page: "test-resources/sap/ui/fl/qunit/testsuite.generic.qunit.html"
			}
		}
	};

	var bCompAvailable = false;
	var bMdcAvailable = false;
	var oXhr = new XMLHttpRequest();
	oXhr.onreadystatechange = function() {
		if (this.readyState === 4) {
			switch (this.status) {
				case 200:
				case 304:
					var aLibraries = JSON.parse(this.responseText).libraries;
					bCompAvailable = aLibraries.some(function(mLibrary) {
						return mLibrary.name === "sap.ui.comp";
					});
					bMdcAvailable = aLibraries.some(function(mLibrary) {
						return mLibrary.name === "sap.ui.mdc";
					});
					break;
				default:
					Log.info("Sorry, can't find file with library versions ¯\\_(ツ)_/¯");
			}
		}
	};

	oXhr.open("GET", sap.ui.require.toUrl("sap-ui-version.json"), false);
	oXhr.send();

	if (bCompAvailable && bMdcAvailable) {
		mConfig = merge({}, mConfig, {
			tests: {
				"write/_internal/condenser/Condenser": {
					group: "Write Internal",
					coverage: {
						only: ["sap/ui/fl/write/_internal/condenser/"]
					},
					ui5: {
						resourceroots: {
							"rta/qunit": "test-resources/sap/ui/rta/qunit/",
							"sap.ui.rta.qunitrta": "test-resources/sap/ui/rta/internal/testdata/qunit_rta/",
							"sap.ui.rta.test": "test-resources/sap/ui/rta/internal/testdata/rta/",
							"sap.ui.mdc.app": "test-resources/sap/ui/mdc/sample/table",
							"sap.ui.fl.testResources": "test-resources/sap/ui/fl/qunit/testResources",
							delegates: "test-resources/sap/ui/mdc/delegates/"
						},
						libs: ["sap.ui.mdc"],
						flexibilityServices: '[{"connector": "SessionStorageConnector"}]'
					},
					qunit: {
						reorder: false
					}
				},
				"write/_internal/fieldExtensibility/ABAPAccess": {
					group: "Write Internal",
					coverage: {
						only: ["sap/ui/fl/write/_internal/fieldExtensibility/ABAPAccess"]
					},
					ui5: {
						resourceroots: {
							"sap.ui.rta.test.additionalElements": "test-resources/sap/ui/rta/internal/testdata/additionalElements/"
						}
					}
				}
			}
		});
	} else {
		Log.info("sap.ui.comp not available",
			"enabling tests are skipped, ensure sap.ui.comp from sapui5.runtime is loaded to execute them");
	}

	return mConfig;
});<|MERGE_RESOLUTION|>--- conflicted
+++ resolved
@@ -1304,9 +1304,7 @@
 					only: ["sap/ui/fl/variants/VariantManagement"]
 				}
 			},
-<<<<<<< HEAD
-
-=======
+
 			"variants/VariantManager": {
 				group: "Variants",
 				ui5: {
@@ -1322,7 +1320,7 @@
 					only: ["sap/ui/fl/variants/VariantManager"]
 				}
 			},
->>>>>>> c2c3b86a
+
 			"variants/VariantModel": {
 				group: "Variants",
 				ui5: {
