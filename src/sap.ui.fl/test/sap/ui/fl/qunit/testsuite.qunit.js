--- conflicted
+++ resolved
@@ -284,16 +284,14 @@
 					only: ["sap/ui/fl/apply/_internal/changes/descriptor/app/AddNewInbound", "sap/ui/fl/util/DescriptorChangeCheck"]
 				}
 			},
-<<<<<<< HEAD
-
-=======
+
 			"apply/_internal/changes/descriptor/app/AddNewOutbound": {
 				group: "Apply Internal - Descriptor Change Merger",
 				coverage: {
 					only: ["sap/ui/fl/apply/_internal/changes/descriptor/app/AddNewOutbound", "sap/ui/fl/util/DescriptorChangeCheck"]
 				}
 			},
->>>>>>> cd6386d8
+
 			"apply/_internal/changes/descriptor/app/AddTechnicalAttributes": {
 				group: "Apply Internal - Descriptor Change Merger",
 				coverage: {
