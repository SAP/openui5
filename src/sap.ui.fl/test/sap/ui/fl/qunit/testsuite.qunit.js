--- conflicted
+++ resolved
@@ -803,22 +803,6 @@
 				group: "Write API",
 				coverage: {
 					only: ["sap/ui/fl/write/api/SmartBusinessWriteAPI"]
-				}
-			},
-<<<<<<< HEAD
-
-=======
-			/**
-			 * @deprecated Since 1.124
-			 */
->>>>>>> 28ccb291
-			"write/api/SACIntegrationUpdateVariant": {
-				group: "Write API",
-				coverage: {
-					only: ["sap/ui/fl/write/api/SACIntegrationUpdateVariant"]
-				},
-				ui5: {
-					flexibilityServices: '[{"connector": "JsObjectConnector"}]'
 				}
 			},
 
