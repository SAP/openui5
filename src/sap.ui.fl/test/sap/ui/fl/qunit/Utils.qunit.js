/* global QUnit */

sap.ui.define([
	"sap/base/i18n/Localization",
	"sap/base/util/isEmptyObject",
	"sap/base/Log",
	"sap/ui/fl/Utils",
	"sap/ui/fl/Layer",
	"sap/ui/fl/Scenario",
	"sap/ui/layout/VerticalLayout",
	"sap/ui/layout/HorizontalLayout",
	"sap/m/Button",
	"sap/ui/core/Component",
	"sap/ui/core/UIComponent",
	"sap/ui/core/Manifest",
	"sap/ui/core/mvc/View",
	"sap/base/util/restricted/_omit",
	"sap/ui/thirdparty/sinon-4",
	"test-resources/sap/ui/fl/qunit/FlQUnitUtils"
], function(
	Localization,
	isEmptyObject,
	Log,
	Utils,
	Layer,
	Scenario,
	VerticalLayout,
	HorizontalLayout,
	Button,
	Component,
	UIComponent,
	Manifest,
	View,
	_omit,
	sinon,
	FlQUnitUtils
) {
	"use strict";

	const sandbox = sinon.createSandbox();

	const aControls = [];

	QUnit.module("sap.ui.fl.Utils", {
		beforeEach() {},
		afterEach() {
			aControls.forEach(function(oControl) {
				oControl.destroy();
			});
			sandbox.restore();
		}
	}, function() {
		QUnit.test("isVariantByStartupParameter can detect a variant by the startup parameter", function(assert) {
			sandbox.stub(Utils, "getAppComponentForControl").returns({
				getComponentData() {
					return {
						startupParameters: {
							"sap-app-id": ["someId"]
						}
					};
				}
			});

			const bIsStartupParameterBasedVariant = Utils.isVariantByStartupParameter({});

			assert.equal(bIsStartupParameterBasedVariant, true, "the variant was detected");
		});

		QUnit.test("isVariantByStartupParameter returns false if no variant by the startup parameter is present", function(assert) {
			sandbox.stub(Utils, "getAppComponentForControl").returns({
				getComponentData() {
					return {
						startupParameters: {
							"some-other-param": ["test"]
						}
					};
				}
			});

			const bIsStartupParameterBasedVariant = Utils.isVariantByStartupParameter({});

			assert.equal(bIsStartupParameterBasedVariant, false, "the entity is not a variant");
		});

		QUnit.test("getClient", function(assert) {
			sandbox.stub(URLSearchParams.prototype, "get").withArgs("sap-client").returns("123");
			const sClient = Utils.getClient();
			assert.equal(sClient, "123");
		});

		QUnit.test("getCurrentLanguage shall return the ISO 639-1 language of a RFC4646 language", function(assert) {
			const oGetLanguageStub = sandbox.stub(Localization, "getLanguage").returns("en-US");
			assert.equal(Utils.getCurrentLanguage("en-us"), "EN");
			oGetLanguageStub.returns("de");
			assert.equal(Utils.getCurrentLanguage("de"), "DE");
			oGetLanguageStub.returns("");
			assert.equal(Utils.getCurrentLanguage(""), "");
			oGetLanguageStub.returns("hkjhkashik");
			assert.equal(Utils.getCurrentLanguage("hkjhkashik"), "");
		});

		QUnit.test("isBinding shall return false if the property is null", function(assert) {
			const oPropertyValue = null;
			const bIsBinding = Utils.isBinding(oPropertyValue);
			assert.strictEqual(bIsBinding, false);
		});

		QUnit.test("isBinding shall return false if the property is a string which does not represent a binding", function(assert) {
			const sPropertyValue = "test";
			const bIsBinding = Utils.isBinding(sPropertyValue);
			assert.strictEqual(bIsBinding, false);
		});

		QUnit.test("isBinding shall return true if the property is a string which does represent a binding", function(assert) {
			const sPropertyValue = "{i18n>test}";
			const bIsBinding = Utils.isBinding(sPropertyValue);
			assert.strictEqual(bIsBinding, true);
		});

		QUnit.test("when isBinding is called with binding objects", function(assert) {
			assert.ok(
				Utils.isBinding({
					path: "some/binding/path"
				}),
				"then the check succeeds for regular bindings"
			);

			assert.ok(
				Utils.isBinding({
					parts: [{
						path: "path/of/part"
					}]
				}),
				"then the check succeeds for binding objects containing multiple parts"
			);
		});

		QUnit.test("when isBinding is called with non-binding objects", function(assert) {
			assert.notOk(
				Utils.isBinding({
					someProperty: "someValue"
				}),
				"then the check fails for regular objects"
			);

			assert.notOk(
				Utils.isBinding({
					path: "i/pretend/to/be/a/binding",
					ui5object: true
				}),
				"then the check fails for ui5objects that look like bindings"
			);
		});

		QUnit.test("getViewForControl called with a view", function(assert) {
			const oView = new View("view1");
			assert.strictEqual(Utils.getViewForControl(oView), oView);
		});

		QUnit.test("getViewForControl called with a control containing a view", function(assert) {
			const button1 = new Button("button1");
			const oView = new View("view2");
			const hLayout1 = new HorizontalLayout("hLayout1");
			const vLayout1 = new VerticalLayout("vLayout1");
			oView.addContent(button1);
			oView.addContent(hLayout1);
			hLayout1.addContent(vLayout1);
			/*
				view
				- button1
				- hLayout1
				  - vLayout1
			 */
			assert.strictEqual(Utils.getViewForControl(oView), oView);
		});

		QUnit.test("getAppDescriptor shall return undefined if the control does not belong to a SAPUI5 component", function(assert) {
			const oAppDescriptor = Utils.getAppDescriptor({});
			assert.strictEqual(oAppDescriptor, undefined);
		});

		QUnit.test("getAppDescriptor shall return the an appDescriptor instance", function(assert) {
			const oAppDescriptor = {
				id: "sap.ui.smartFormOData",
				getEntry(sEntryKey) {
					return sEntryKey === "sap.ui5" ? {} : undefined;
				}
			};
			const oControl = {};
			const oComponentMock = {
				getMetadata() {
					return {
						getManifestObject() {
							return {
								getJson() {
									return oAppDescriptor;
								}
							};
						}
					};
				}
			};
			sandbox.stub(Component, "getOwnerIdFor").returns("testId");
			sandbox.stub(Component, "getComponentById").returns(oComponentMock);

			assert.equal(Utils.getAppDescriptor(oControl), oAppDescriptor);
		});

		QUnit.test("getAppComponentForControl can determine the smart template special case", function(assert) {
			const oComponent = new UIComponent();
			const oAppComponent = new UIComponent();
			oComponent.getAppComponent = function() {
				return oAppComponent;
			};

			const oDeterminedAppComponent = Utils.getAppComponentForControl(oComponent);

			assert.equal(oDeterminedAppComponent, oAppComponent);
		});

		QUnit.test("getAppComponentForControl can determine that the passed control is already the app component", function(assert) {
			const oComponent = new UIComponent({
				manifest: {
					"sap.app": {
						type: "application"
					}
				}
			});

			const oDeterminedAppComponent = Utils.getAppComponentForControl(oComponent);

			assert.equal(oDeterminedAppComponent, oComponent);
		});

		QUnit.test("getAppComponentForControl can determine the OVP special case", function(assert) {
			const oComponent = new UIComponent();
			const oAppComponent = new UIComponent();
			oComponent.oComponentData = {appComponent: oAppComponent};

			const oDeterminedAppComponent = Utils.getAppComponentForControl(oComponent);

			assert.equal(oDeterminedAppComponent, oAppComponent);
		});

		QUnit.test("getAppComponentForControl returns the component if no Manifest is available", function(assert) {
			const oComponent = new UIComponent();

			const oDeterminedAppComponent = Utils.getAppComponentForControl(oComponent);

			assert.equal(oDeterminedAppComponent, oComponent);
		});

		QUnit.test("getAppComponentForControl searches further for the app component if the passed component is not of the type application", function(assert) {
			const oComponent = new UIComponent();
			oComponent.getAppComponent = function() {
				return "something is not an appComponent";
			};
			const oParentComponent = {};
			const oSapAppEntry = {
				type: "definitelyNotAnApplication"
			};

			oComponent.getManifestEntry = function(sParameter) {
				return sParameter === "sap.app" ? oSapAppEntry : undefined;
			};

			sandbox.stub(Utils, "getComponentForControl").returns(oParentComponent);

			assert.equal(Utils.getAppComponentForControl(oComponent), oParentComponent);
		});

		QUnit.test("indexOfObject with array containing object", function(assert) {
			const oObject = {a: 1, b: 2, c: 3};
			let aArray = [{a: 4, b: 5, c: 6}, {a: 1, b: 2, c: 3}, {a: 7, b: 8, c: 9}];
			assert.equal(Utils.indexOfObject(aArray, oObject), 1, "the function returns the correct index");

			aArray = [{a: 4, b: 5, c: 6}, {a: 7, b: 8, c: 9}, {b: 2, c: 3, a: 1}];
			assert.equal(Utils.indexOfObject(aArray, oObject), 2, "the function returns the correct index");
		});

		QUnit.test("indexOfObject with array not containing object", function(assert) {
			let oObject = {a: 1, b: 2, c: 3};
			let aArray = [{b: 2, c: 3}, {a: 4, b: 5, c: 6}, {a: 7, b: 8, c: 9}];
			assert.equal(Utils.indexOfObject(aArray, oObject), -1, "the function returns the correct index");

			oObject = {1: 1, b: 2};
			aArray = [{a: 1, b: 2, c: 3}, {a: 4, b: 5, c: 6}, {a: 7, b: 8, c: 9}];
			assert.equal(Utils.indexOfObject(aArray, oObject), -1, "the function returns the correct index");
		});

		QUnit.test("indexOfObject with array containing null or undefined objects", function(assert) {
			let oObject = {a: undefined, b: 2, c: 3};
			let aArray = [undefined, {a: 4, b: 5, c: 6}, {a: 7, b: 8, c: 9}];
			assert.equal(Utils.indexOfObject(aArray, oObject), -1, "the function returns the correct index (not found)");

			oObject = undefined;
			aArray = [{a: 1, b: 2, c: 3}, undefined, {a: 7, b: 8, c: 9}];
			assert.equal(Utils.indexOfObject(aArray, oObject), 1, "the function returns the correct index");
		});
	});

	QUnit.module("get/set URL Technical Parameter values", {
		afterEach() {
			sandbox.restore();
		}
	}, function() {
		QUnit.test("when calling 'getParsedURLHash' with a ushell container", function(assert) {
			const oParameters = {
				params: {
					"sap-ui-fl-max-layer": [Layer.CUSTOMER]
				}
			};

			const oURLParsingService = {
				getHash() {
					return "";
				},
				parseShellHash() {
					return oParameters;
				}
			};

			assert.deepEqual(Utils.getParsedURLHash(oURLParsingService), oParameters,
				"then the url parameters calculated from the url are received");
		});

		QUnit.test("when calling 'getParsedURLHash' with a ushell container and a URL which cannot be parsed properly", function(assert) {
			const oURLParsingService = {
				getHash() {},
				parseShellHash() {}
			};

			assert.ok(isEmptyObject(Utils.getParsedURLHash(oURLParsingService)), "then an empty object is received");
		});

		QUnit.test("when calling 'getParsedURLHash' without a ushell container", function(assert) {
			assert.ok(isEmptyObject(Utils.getParsedURLHash()), "then no url parameters are received");
		});

		QUnit.test("createNamespace returns correct namespace for changes of app descriptor", function(assert) {
			const oPropertyBag = {
				reference: "sap.account.appname.Component"
			};
			const sNamespace = "apps/sap.account.appname/changes/";
			assert.equal(Utils.createNamespace(oPropertyBag, "changes"), sNamespace);
		});

		QUnit.test("createNamespace returns correct namespace for changes of app variant", function(assert) {
			const oPropertyBag = {
				reference: "sap.account.appname.id_1471874653135_11"
			};
			const sNamespace = "apps/sap.account.appname.id_1471874653135_11/changes/";
			assert.equal(Utils.createNamespace(oPropertyBag, "changes"), sNamespace);
		});
	});

	QUnit.module("Utils.isApplication", {
		afterEach() {
			sandbox.restore();
		}
	}, function() {
		QUnit.test("can handle null and empty manifest", function(assert) {
			const oManifest = new Manifest();
			sandbox.stub(oManifest, "getEntry").returns({});
			assert.equal(false, Utils.isApplication(this.oManifest));
			assert.equal(false, Utils.isApplication(null, true));
			assert.equal(false, Utils.isApplication(this.oManifest));
			assert.equal(false, Utils.isApplication({}, true));
		});

		QUnit.test("can handle corrupt manifest", function(assert) {
			assert.equal(false, Utils.isApplication({"sap.app": {id: "id"}}, true), "false if no type node in sap.app");
			assert.equal(false, Utils.isApplication({"sap.ui5": {dependencies: {libs: 1}}}, true), "false if no sap.app node");
		});

		QUnit.test("can determine if manifest is of type application", function(assert) {
			assert.equal(true, Utils.isApplication({"sap.app": {type: "application"}}, true));
			assert.equal(true, Utils.isApplication({"sap.app": {type: "application"}}, true));
			assert.equal(false, Utils.isApplication({"sap.app": {type: "component"}}, true));
		});
	});

	QUnit.module("Utils.isApplicationComponent and Utils.isEmbeddedComponent", {
		before() {
			this.oComponent = new Component();
			this.oManifest = this.oComponent.getManifestObject();
		},
		afterEach() {
			sandbox.restore();
		},
		after() {
			this.oComponent.destroy();
		}
	}, function() {
		["isApplicationComponent", "isEmbeddedComponent"]
		.forEach(function(sFunctionName) {
			QUnit.test(`when Utils.${sFunctionName} is called and there is no manifest`, function(assert) {
				assert.notOk(Utils[sFunctionName](), "then false is returned");
			});

			QUnit.test(`when Utils.${sFunctionName} is called and the manifest has no getEntry method`, function(assert) {
				assert.notOk(Utils[sFunctionName]({}), "then false is returned");
			});

			QUnit.test(`when Utils.${sFunctionName} is called and there is no manifest['sap.app']`, function(assert) {
				sandbox.stub(this.oManifest, "getEntry")
				.returns({});

				assert.notOk(Utils[sFunctionName](this.oComponent), "then false is returned");
			});

			QUnit.test(`when Utils.${sFunctionName} is called and there is no manifest['sap.app'].type`, function(assert) {
				sandbox.stub(this.oManifest, "getEntry")
				.callThrough()
				.withArgs("sap.app")
				.returns({});

				assert.notOk(Utils[sFunctionName](this.oComponent), "then false is returned");
			});

			QUnit.test(`when Utils.${sFunctionName} is called and manifest type is incorrect`, function(assert) {
				sandbox.stub(this.oManifest, "getEntry")
				.callThrough()
				.withArgs("sap.app")
				.returns({
					type: "random"
				});

				assert.notOk(Utils[sFunctionName](this.oComponent), "then false is returned");
			});
		});

		QUnit.test("when Utils.isApplicationComponent is called and manifest type is 'application'", function(assert) {
			sandbox.stub(this.oManifest, "getEntry")
			.callThrough()
			.withArgs("sap.app")
			.returns({
				type: "application"
			});

			assert.ok(Utils.isApplicationComponent(this.oComponent), "then true is returned");
		});

		QUnit.test("when Utils.isEmbeddedComponent is called and manifest type is 'component'", function(assert) {
			const oParentComponent = new (UIComponent.extend("component", {
				metadata: {
					manifest: {
						"sap.app": {
							type: "application"
						}
					}
				}
			}))();

			sandbox.stub(Utils, "getAppComponentForControl")
			.callThrough()
			.withArgs(this.oComponent)
			.returns(oParentComponent);

			sandbox.stub(this.oManifest, "getEntry")
			.callThrough()
			.withArgs("sap.app")
			.returns({
				type: "component"
			});

			assert.ok(Utils.isEmbeddedComponent(this.oComponent), "then true is returned");
		});

		QUnit.test("when the embedded component is not the child of an app component", function(assert) {
			sandbox.stub(this.oManifest, "getEntry")
			.callThrough()
			.withArgs("sap.app")
			.returns({
				type: "component"
			});

			assert.notOk(Utils.isEmbeddedComponent(this.oComponent), "then false is returned");
		});
	});

	QUnit.module("Utils.execPromiseQueueSequentially", {
		beforeEach() {
			const fnResolve = function() {
				return Promise.resolve();
			};
			const fnReject = function() {
				return Promise.reject();
			};

			// Resolved promises
			this.fnPromise1 = sandbox.stub().returns((Utils.FakePromise ? new Utils.FakePromise() : Promise.resolve()));
			this.fnPromise2 = sandbox.stub().returns(fnResolve());
			this.fnPromise3 = sandbox.stub().returns(fnResolve());

			// Rejected promise without return
			this.fnPromise4 = sandbox.stub().returns(fnReject());

			// Failed promise execution
			this.fnPromise5 = function() {throw new Error("promise can't be executed");};

			this.aPromisesWithoutReject = [this.fnPromise1, this.fnPromise2, this.fnPromise3];
			this.aPromisesWithReject = [this.fnPromise2, this.fnPromise4];
			this.aPromisesWithObj = [{}, this.fnPromise2];
			this.aPromisesResolveAfterReject = [this.fnPromise4, this.fnPromise1];
			this.aPromisesWithFailedExecution = [this.fnPromise2, this.fnPromise5];

			this.fnExecPromiseQueueSpy = sandbox.spy(Utils, "execPromiseQueueSequentially");
			sandbox.spyLog = sandbox.spy(Log, "error");
		},

		afterEach() {
			sandbox.restore();
		}
	}, function() {
<<<<<<< HEAD
=======
		/**
		 * @deprecated As of version 1.114
		 */
		QUnit.test("when called with a empty array and async 'false' as parameters", function(assert) {
			const vResult = Utils.execPromiseQueueSequentially([], false, false);
			assert.ok(vResult instanceof Utils.FakePromise, "then synchronous FakePromise is retured");
		});

>>>>>>> 0afb59ed
		QUnit.test("when called with a empty array and async 'true' as parameters", function(assert) {
			const vResult = Utils.execPromiseQueueSequentially([], false, true);
			assert.ok(vResult instanceof Promise, "then asynchronous Promise is retured");
			return vResult;
		});

<<<<<<< HEAD
=======
		/**
		 * @deprecated As of version 1.114
		 */
		QUnit.test("when called with 'async and sync' promises array as parameter", function(assert) {
			const vResult = Utils.execPromiseQueueSequentially([this.fnPromise2, this.fnPromise1]);
			assert.ok(vResult instanceof Promise, "then asynchronous Promise is retured");
			return vResult;
		});

		/**
		 * @deprecated As of version 1.114
		 */
		QUnit.test("when called with 'sync and async' promises array as parameter", function(assert) {
			const vResult = Utils.execPromiseQueueSequentially([this.fnPromise1, this.fnPromise2]);
			assert.ok(vResult instanceof Promise, "then asynchronous Promise is retured");
			return vResult;
		});

>>>>>>> 0afb59ed
		QUnit.test("when called with a resolved promises array as parameter", function(assert) {
			const done = assert.async();
			Utils.execPromiseQueueSequentially(this.aPromisesWithoutReject).then(function() {
				assert.strictEqual(this.fnExecPromiseQueueSpy.callCount, 4, "then execPromiseQueueSequentially called four times");
				sinon.assert.callOrder(this.fnPromise1, this.fnPromise2, this.fnPromise3);
				assert.strictEqual(sandbox.spyLog.callCount, 0, "then error log not called");
				done();
			}.bind(this));
		});

		QUnit.test("when called with an array containing resolved, rejected and rejected without return promises", function(assert) {
			return Utils.execPromiseQueueSequentially(this.aPromisesWithReject).then(function() {
				assert.strictEqual(this.fnExecPromiseQueueSpy.callCount, 3, "then execPromiseQueueSequentially called three times");
				sinon.assert.callOrder(this.fnPromise2, this.fnPromise4);
				assert.strictEqual(sandbox.spyLog.callCount, 1,
					"then error log called once inside catch block, for the rejected promise without return");
			}.bind(this));
		});

		QUnit.test("when called with an array containing an object and a promise", function(assert) {
			return Utils.execPromiseQueueSequentially(this.aPromisesWithObj).then(function() {
				assert.strictEqual(this.fnExecPromiseQueueSpy.callCount, 3, "then execPromiseQueueSequentially called three times");
				sinon.assert.callOrder(this.fnPromise2);
				assert.strictEqual(sandbox.spyLog.callCount, 1, "then error log called once, as one element (object) was not a function");
			}.bind(this));
		});

		QUnit.test("when called with an array containing a rejected followed by a resolved promise", function(assert) {
			return Utils.execPromiseQueueSequentially(this.aPromisesResolveAfterReject).then(function() {
				assert.strictEqual(this.fnExecPromiseQueueSpy.callCount, 3, "then execPromiseQueueSequentially called three times");
				sinon.assert.callOrder(this.fnPromise4, this.fnPromise1);
				assert.strictEqual(sandbox.spyLog.callCount, 1,
					"then error log called once inside catch block, for the rejected promise without return");
			}.bind(this));
		});

		QUnit.test("when called with an array containing a resolved promise and a failing promise execution", function(assert) {
			return Utils.execPromiseQueueSequentially(this.aPromisesWithFailedExecution).then(function() {
				assert.strictEqual(this.fnExecPromiseQueueSpy.callCount, 3, "then execPromiseQueueSequentially called three times");
				sinon.assert.callOrder(this.fnPromise2);
				assert.strictEqual(sandbox.spyLog.callCount, 1, "then error log called once, as the promise execution throwed an error");
			}.bind(this));
		});

		QUnit.test("failing promise with bThrowError = true", function(assert) {
			return Utils.execPromiseQueueSequentially(this.aPromisesWithFailedExecution, true).catch(function(oError) {
				assert.strictEqual(
					oError.message,
					"Error during execPromiseQueueSequentially processing occurred: promise can't be executed",
					"then the error message is the one from the failing promise execution"
				);
				assert.strictEqual(sandbox.spyLog.callCount, 1, "then error log called once, as the promise execution throwed an error");
			});
		});

		QUnit.test("failing promise execution with bThrowError and bSupressAdditionalErrorMessage = true", function(assert) {
			return Utils.execPromiseQueueSequentially(this.aPromisesWithFailedExecution, true, false, true).catch(function(oError) {
				assert.strictEqual(
					oError.message,
					"promise can't be executed",
					"then the error message is only the one from the failing promise execution"
				);
				assert.strictEqual(sandbox.spyLog.callCount, 1, "then error log called once, as the promise execution throwed an error");
			});
		});
	});

<<<<<<< HEAD
=======
	/**
	 * @deprecated As of version 1.114
	 */
	QUnit.module("Given a Utils.FakePromise", {
	}, function() {
		QUnit.test("when chaining 'then' and 'catch' functions", function(assert) {
			new Utils.FakePromise(1)
			.then(function(vResult) {
				assert.strictEqual(vResult, 1, "then the parameter is passed to the 'then' method");
				return vResult + 1;
			})
			.then(function(vResult) {
				assert.strictEqual(vResult, 2, "then the parameter is passed to the 'then' method");
				return Utils.notAvailable(vResult);
			})
			.then(function() {
				assert.notOk(true, "then the 'then' method shouldn't be called");
			})
			.catch(function(oError) {
				assert.notEqual(oError.message.indexOf("notAvailable"), -1, "then the error object is passed to the 'catch' method");
				return 3;
			})
			.then(function(vResult) {
				assert.strictEqual(vResult, 3, "then the parameter is passed to the 'then' method");
			});
		});

		[42, undefined, {then: 42}, {then() {}}]
		.forEach(function(vResult) {
			QUnit.test(`when instanciated with ${vResult} value as parameter`, function(assert) {
				const oFakePromise = new Utils.FakePromise(vResult)
				.then(function(vValue) {
					assert.strictEqual(vValue, vResult, "then the parameter is passed to the 'then' method");
				});
				assert.ok(oFakePromise instanceof Utils.FakePromise, "then the FakePromise returns itself");
			});

			QUnit.test(`when instanciated with ${vResult} error value as second parameter`, function(assert) {
				vResult ||= "undefined";
				const oFakePromise = new Utils.FakePromise(undefined, vResult)
				.then(function() {
					assert.notOk(true, "then the 'then' method shouldn't be called");
				})
				.catch(function(vError) {
					assert.strictEqual(vError, vResult, "then the error parameter is passed to the 'catch' method");
				});
				assert.ok(oFakePromise instanceof Utils.FakePromise, "then the FakePromise returns itself");
			});
		});

		QUnit.test("when instanciated with Promise.resolved() value as parameter", function(assert) {
			const oFakePromise = new Utils.FakePromise(Promise.resolve(42));
			assert.ok(oFakePromise instanceof Promise, "then the FakePromise returns Promise");
		});

		QUnit.test("when 'then' method returns Promise", function(assert) {
			const oPromise = new Utils.FakePromise()
			.then(function() {
				return Promise.resolve();
			});
			assert.ok(oPromise instanceof Promise, "then the returned value of the 'then' method is a Promise");
		});

		QUnit.test("when 'catch' method returns Promise", function(assert) {
			const oPromise = new Utils.FakePromise(undefined, true)
			.catch(function() {
				return Promise.resolve();
			});
			assert.ok(oPromise instanceof Promise, "then the returned value of the 'catch' method is a Promise");
		});

		QUnit.test("when instanciated with Utils.FakePromise as parameter", function(assert) {
			const oFakePromise = new Utils.FakePromise(new Utils.FakePromise());
			assert.ok(oFakePromise instanceof Utils.FakePromise, "then the FakePromise returns Utils.FakePromise");
		});

		QUnit.test("when instanciated with successful Utils.FakePromise as parameter", function(assert) {
			const sInitialValue = "42";
			new Utils.FakePromise(new Utils.FakePromise(sInitialValue))
			.then(function(sValue) {
				assert.strictEqual(sValue, sInitialValue, "then the value is passed to the following then function");
			});
		});

		QUnit.test("when instanciated with faulty Utils.FakePromise as parameter", function(assert) {
			const sInitialErrorValue = "42";
			new Utils.FakePromise(new Utils.FakePromise(undefined, sInitialErrorValue))
			.then(function() {
				assert.notOk(true, "then the 'then' method shouldn't be called");
			})
			.catch(function(sErrorValue) {
				assert.strictEqual(sErrorValue, sInitialErrorValue, "then the value is passed to the following CATCH function");
			});
		});

		QUnit.test("when 'then' method returns Utils.FakePromise", function(assert) {
			const oPromise = new Utils.FakePromise()
			.then(function() {
				return new Utils.FakePromise();
			});
			assert.ok(oPromise instanceof Utils.FakePromise, "then the returned value of the 'then' method is a Utils.FakePromise");
		});

		QUnit.test("when 'then' method returns Utils.FakePromise with success value", function(assert) {
			const sInitialValue = "42";
			const oPromise = new Utils.FakePromise()
			.then(function() {
				return new Utils.FakePromise(sInitialValue);
			})
			.then(function(sValue) {
				assert.strictEqual(sValue, sInitialValue, "then correct success value is passed to the following THEN function");
			});
			assert.ok(oPromise instanceof Utils.FakePromise, "then the returned value of the 'then' method is a Utils.FakePromise");
		});

		QUnit.test("when 'then' method returns Utils.FakePromise with rejected value", function(assert) {
			const sInitialErrorValue = "42";
			new Utils.FakePromise()
			.then(function() {
				return new Utils.FakePromise(undefined, sInitialErrorValue);
			})
			.then(function() {
				assert.notOk(true, "then the 'then' method shouldn't be called");
			})
			.catch(function(sErrorMessage) {
				assert.strictEqual(sErrorMessage, sInitialErrorValue, "then correct error value is passed to the following CATCH function");
			});
		});

		QUnit.test("when 'catch' method returns Utils.FakePromise", function(assert) {
			const oPromise = new Utils.FakePromise(undefined, true)
			.catch(function() {
				return new Utils.FakePromise();
			});
			assert.ok(oPromise instanceof Utils.FakePromise, "then the returned value of the 'catch' method is a Utils.FakePromise");
		});

		QUnit.test("when 'catch' method returns Utils.FakePromise with success value", function(assert) {
			const sInitialValue = "42";
			new Utils.FakePromise(undefined, true)
			.catch(function() {
				return new Utils.FakePromise(sInitialValue);
			})
			.then(function(sValue) {
				assert.strictEqual(sValue, sInitialValue, "then correct success value is passed to the following THEN function");
			})
			.catch(function() {
				assert.notOk(true, "then the 'catch' method shouldn't be called afterwards");
			});
		});

		QUnit.test("when 'catch' method returns Utils.FakePromise with rejected value", function(assert) {
			const sInitialErrorValue = "42";
			new Utils.FakePromise(undefined, true)
			.catch(function() {
				return new Utils.FakePromise(undefined, sInitialErrorValue);
			})
			.then(function() {
				assert.notOk(true, "then the 'then' method shouldn't be called");
			})
			.catch(function(sErrorValue) {
				assert.strictEqual(sErrorValue, sInitialErrorValue, "then correct error value is passed to the following CATCH function");
			});
		});

		QUnit.test("when 'then' method throws an exception", function(assert) {
			const sInitialErrorValue1 = "Error";
			const sInitialErrorValue2 = "Error";
			new Utils.FakePromise()
			.then(function() {
				throw new Error(sInitialErrorValue1);
			})
			.then(function() {
				assert.notOk(true, "then the 'then' method shouldn't be called");
			})
			.catch(function(oErrorValue) {
				assert.strictEqual(oErrorValue.name, sInitialErrorValue1,
					"then the correct error parameter is passed to the 'catch' method");
				throw new Error(sInitialErrorValue2);
			})
			.then(function() {
				assert.notOk(true, "then the second 'then' method shouldn't be called");
			})
			.catch(function(oErrorValue) {
				assert.strictEqual(oErrorValue.name, sInitialErrorValue2,
					"then the correct error parameter is passed to the second 'catch' method");
			});
		});

		QUnit.test("when complex scenario with exception with chained FakePromises", function(assert) {
			const sInitialErrorValue1 = "Error1";

			new Utils.FakePromise(undefined, new Error(sInitialErrorValue1))
			.catch(function(oErrorValue) {
				const aWrongType = "should be an array";
				assert.strictEqual(oErrorValue.message, sInitialErrorValue1,
					"then the correct error parameter is passed to the 'catch' method");
				// provoke exception
				aWrongType.some(function() {});
			})
			.then(function() {
				assert.notOk(true, "then the 'then' method shouldn't be called");
			})
			.catch(function(oErrorValue) {
				assert.ok(oErrorValue.message.includes("some"), "then the error was caught and communicated properly");
			});
		});

		QUnit.test("when complex scenario with nested FakePromises and an exception", function(assert) {
			new Utils.FakePromise()
			.then(function() {
				return new Utils.FakePromise();
			})
			.then(function() {
				// provoke exception
				"should be an array".some(function() {});
			})
			.then(function() {
				assert.notOk(true, "then the 'then' method shouldn't be called");
			})
			.then(function() {
				assert.notOk(true, "then the 'then' method in the root chain also shouldn't be called");
			})
			.catch(function(oErrorValue) {
				assert.ok(oErrorValue.message.includes("some"), "then the error was caught and communicated properly");
			});
		});

		QUnit.test("when FakePromise nested into a Promise and PromiseIdentifier is passed", function(assert) {
			const oInitialValue = "42";
			const oPromise = Promise.resolve(oInitialValue)
			.then(function(oValue, sPromiseIdentifier) {
				const oInnerPromise = new Utils.FakePromise(oValue, undefined, sPromiseIdentifier)
				.then(function(oValue, oInnerPromiseIdentifier) {
					assert.strictEqual(oValue, oInitialValue, "then the inner 'then' method gets the right value");
					assert.strictEqual(oInnerPromiseIdentifier, undefined,
						"then the inner 'then' method do not get the FakePromiseIdentifier");
				});
				assert.ok(oInnerPromise instanceof Promise, "then the nested FakePromise returns a native Promise");
			});
			assert.ok(oPromise instanceof Promise, "then the returned value is a native Promise");
			return oPromise;
		});

		QUnit.test("when FakePromise nested into a FakePromise and PromiseIdentifier is passed", function(assert) {
			const oInitialValue = "42";
			const oPromise = new Utils.FakePromise(oInitialValue)
			.then(function(oValue, sPromiseIdentifier) {
				const oInnerPromise = new Utils.FakePromise(oValue, undefined, sPromiseIdentifier)
				.then(function(oValue, oInnerPromiseIdentifier) {
					assert.strictEqual(oValue, oInitialValue, "then the inner 'then' method gets the right value");
					assert.strictEqual(oInnerPromiseIdentifier, Utils.FakePromise.fakePromiseIdentifier,
						"then the inner 'then' method gets the FakePromiseIdentifier");
				});
				assert.ok(oInnerPromise instanceof Utils.FakePromise, "then the nested FakePromise returns a FakePromise");
			});
			assert.ok(oPromise instanceof Utils.FakePromise, "then the returned value is a FakePromise");
			return oPromise;
		});

		QUnit.test("when complex scenario with FakePromise into a Promise", function(assert) {
			return Promise.resolve()
			.then(function(oValue, sPromiseIdentifier) {
				return new Utils.FakePromise(oValue, undefined, sPromiseIdentifier);
			})
			.then(function() {
				// provoke exception
				"should be an array".some(function() {});
			})
			.then(function() {
				assert.notOk(true, "then the 'then' method shouldn't be called");
			})
			.then(function() {
				assert.notOk(true, "then the 'then' method in the root chain also shouldn't be called");
			})
			.catch(function(oErrorValue) {
				assert.ok(oErrorValue.message.includes("some"), "then the error was caught and communicated properly");
			})
			.then(function() {
				// Return rejected FakePromise to native to ensure it settles
				return new Utils.FakePromise(undefined, new Error("some error"));
			})
			.then(function() {
				assert.notOk(true, "then the 'then' method in the root chain also shouldn't be called");
			})
			.catch(function(oErrorValue) {
				assert.ok(oErrorValue.message.includes("some"), "then the error was caught and communicated properly");
			});
		});

		QUnit.test("when a thenable is returned from FakePromise.then", function(assert) {
			const oPromise = new Utils.FakePromise()
			.then(function() {
				return {
					then() {}
				};
			});

			assert.notOk(oPromise instanceof Utils.FakePromise, "then the returned value is not wrapped in another FakePromise");
		});
	});

>>>>>>> 0afb59ed
	QUnit.module("Utils.getChangeFromChangesMap", {
		beforeEach() {
			this.oChange1 = {
				getId() {
					return "fileNameChange1";
				}
			};
			this.oChange2 = {
				getId() {
					return "fileNameChange2";
				}
			};
			this.oChange3 = {
				getId() {
					return "fileNameChange3";
				}
			};
			this.oChange4 = {
				getId() {
					return "fileNameChange4";
				}
			};
			this.mChanges = {
				c1: [this.oChange1, this.oChange2, this.oChange4],
				c2: [this.oChange3]
			};
		},
		afterEach() {}
	}, function() {
		QUnit.test("when called with existing Change keys", function(assert) {
			assert.equal(Utils.getChangeFromChangesMap(this.mChanges, this.oChange1.getId()), this.oChange1,
				"then the correct change is returned");
			assert.equal(Utils.getChangeFromChangesMap(this.mChanges, this.oChange2.getId()), this.oChange2,
				"then the correct change is returned");
			assert.equal(Utils.getChangeFromChangesMap(this.mChanges, this.oChange3.getId()), this.oChange3,
				"then the correct change is returned");
			assert.equal(Utils.getChangeFromChangesMap(this.mChanges, this.oChange4.getId()), this.oChange4,
				"then the correct change is returned");
		});

		QUnit.test("when called with not existing Change keys", function(assert) {
			assert.equal(Utils.getChangeFromChangesMap(this.mChanges, `${this.oChange1.getId()}foo`), undefined,
				"then no change is returned");
		});
	});

	QUnit.module("Utils.buildLrepRootNamespace", {
		beforeEach() {
			this.sErrorText = "Error in sap.ui.fl.Utils#buildLrepRootNamespace: ";
			this.sNoBaseIdErrorText = "Error in sap.ui.fl.Utils#buildLrepRootNamespace: for every scenario you need a base ID";
		},
		afterEach() {}
	}, function() {
		QUnit.test(`scenario ${Scenario.VersionedAppVariant}: New VersionedAppVariant`, function(assert) {
			this.sErrorText += "in the VERSIONED_APP_VARIANT scenario you additionally need a project ID";
			const sLrepRootNamespace = "apps/baseId/appVariants/projectId/";
			assert.equal(Utils.buildLrepRootNamespace("baseId", Scenario.VersionedAppVariant, "projectId"), sLrepRootNamespace,
				"then the root namespace got build correctly");
			assert.throws(
				function() {Utils.buildLrepRootNamespace("", Scenario.VersionedAppVariant, "projectId");},
				Error(this.sNoBaseIdErrorText),
				"without base id calling 'buildLrepRootNamespace' for VERSIONED_APP_VARIANT throws an error"
			);
			assert.throws(
				function() {Utils.buildLrepRootNamespace("baseId", Scenario.VersionedAppVariant, "");},
				Error(this.sErrorText),
				"without project id calling 'buildLrepRootNamespace' for VERSIONED_APP_VARIANT throws an error"
			);
		});

		QUnit.test(`scenario ${Scenario.AppVariant}: New AppVariant`, function(assert) {
			this.sErrorText += "in the APP_VARIANT scenario you additionally need a project ID";
			const sLrepRootNamespace = "apps/baseId/appVariants/projectId/";
			assert.equal(Utils.buildLrepRootNamespace("baseId", Scenario.AppVariant, "projectId"), sLrepRootNamespace,
				"then the root namespace got build correctly");
			assert.throws(
				function() {Utils.buildLrepRootNamespace("", Scenario.AppVariant, "projectId");},
				Error(this.sNoBaseIdErrorText),
				"without base id calling 'buildLrepRootNamespace' for APP_VARIANT throws an error"
			);
			assert.throws(
				function() {Utils.buildLrepRootNamespace("baseId", Scenario.AppVariant, "");},
				Error(this.sErrorText),
				"without project id calling 'buildLrepRootNamespace' for APP_VARIANT throws an error"
			);
		});

		QUnit.test(`scenario ${Scenario.AdaptationProject}: Customer adapts existing app`, function(assert) {
			this.sErrorText += "in the ADAPTATION_PROJECT scenario you additionally need a project ID";
			const sLrepRootNamespace = "apps/baseId/adapt/projectId/";
			assert.equal(Utils.buildLrepRootNamespace("baseId", Scenario.AdaptationProject, "projectId"), sLrepRootNamespace,
				"then the root namespace got build correctly");
			assert.throws(
				function() {Utils.buildLrepRootNamespace("", Scenario.AdaptationProject, "projectId");},
				Error(this.sNoBaseIdErrorText),
				"without base id calling 'buildLrepRootNamespace' for customer adaptations throws an error"
			);
			assert.throws(
				function() {Utils.buildLrepRootNamespace("baseId", Scenario.AdaptationProject, "");},
				Error(this.sErrorText),
				"without project id calling 'buildLrepRootNamespace' for customer adaptations throws an error"
			);
		});

		QUnit.test(`scenario ${Scenario.FioriElementsFromScratch}: Customer adapts new Fiori elements app`, function(assert) {
			const sLrepRootNamespace = "apps/baseId/";
			assert.equal(Utils.buildLrepRootNamespace("baseId", Scenario.FioriElementsFromScratch), sLrepRootNamespace,
				"then the root namespace got build correctly");
			assert.throws(
				function() {Utils.buildLrepRootNamespace("", Scenario.FioriElementsFromScratch);},
				Error(this.sNoBaseIdErrorText),
				"without base id calling 'buildLrepRootNamespace' for adaptations on a new app throws an error"
			);
		});

		QUnit.test(`scenario ${Scenario.UiAdaptation}: Customer adapts existing app using RTA`, function(assert) {
			const sLrepRootNamespace = "apps/baseId/";
			assert.equal(Utils.buildLrepRootNamespace("baseId", Scenario.UiAdaptation), sLrepRootNamespace,
				"then the root namespace got build correctly");
			assert.throws(
				function() {Utils.buildLrepRootNamespace("", Scenario.UiAdaptation);},
				Error(this.sNoBaseIdErrorText),
				"without base id calling 'buildLrepRootNamespace' for adaptations on a new app throws an error"
			);
		});

		QUnit.test("no scenario specified", function(assert) {
			const sLrepRootNamespace = "apps/baseId/";
			assert.equal(Utils.buildLrepRootNamespace("baseId"), sLrepRootNamespace, "then the root namespace got build correctly");
			assert.throws(
				function() {Utils.buildLrepRootNamespace("");},
				Error(this.sNoBaseIdErrorText),
				"without base id calling 'buildLrepRootNamespace' for no specific scenario throws an error"
			);
		});
	});

	QUnit.module("_hasParameterAndValue is called", {
		before() {
			this.sParameterName = "parameterName";
			this.sParameterValue = "parameterValue";
		},
		afterEach() {
			sandbox.restore();
		}
	}, function() {
		QUnit.test("parameter name doesnt exist", function(assert) {
			sandbox.stub(URLSearchParams.prototype, "get").withArgs(this.sParameterName).returns(null);
			const bResult = Utils.hasParameterAndValue(this.sParameterName, this.sParameterValue);
			assert.equal(bResult, false, "the function returns false");
		});

		QUnit.test("parameter value empty string", function(assert) {
			sandbox.stub(URLSearchParams.prototype, "get").withArgs(this.sParameterName).returns("");
			const bResult = Utils.hasParameterAndValue(this.sParameterName, this.sParameterValue);
			assert.equal(bResult, false, "the function returns false");
		});

		QUnit.test("parameter value not equal", function(assert) {
			sandbox.stub(URLSearchParams.prototype, "get").withArgs(this.sParameterName).returns("notEqual");
			const bResult = Utils.hasParameterAndValue(this.sParameterName, this.sParameterValue);
			assert.equal(bResult, false, "the function returns false");
		});

		QUnit.test("parameter value is equal", function(assert) {
			sandbox.stub(URLSearchParams.prototype, "get").withArgs(this.sParameterName).returns(this.sParameterValue);
			const bResult = Utils.hasParameterAndValue(this.sParameterName, this.sParameterValue);
			assert.equal(bResult, true, "the function returns true");
		});
	});

	QUnit.module("handleUrlParameter is called", {
		before() {
			this.sParameterName = "parameterName";
			this.sParameterValue = "parameterValue";
			this.sSearchParameter = `${this.sParameterName}=${this.sParameterValue}`;
			this.sAnotherParameter = "test=true";
		},
		afterEach() {
			sandbox.restore();
		}
	}, function() {
		QUnit.test("with hasUrlParameterWithValue is true", function(assert) {
			const sUrl = `?${this.sSearchParameter}`;
			sandbox.stub(Utils, "hasParameterAndValue").returns(true);
			const bResult = Utils.handleUrlParameters(sUrl, this.sParameterName, this.sParameterValue);
			assert.equal(bResult, "", "no change in the url");
		});

		QUnit.test("with hasUrlParameterWithValue is true and another parameter", function(assert) {
			const sUrl = `?${this.sAnotherParameter}&${this.sSearchParameter}`;
			sandbox.stub(Utils, "hasParameterAndValue").returns(true);
			const bResult = Utils.handleUrlParameters(sUrl, this.sParameterName, this.sParameterValue);
			assert.equal(bResult, `?${this.sAnotherParameter}`, "no change in the url");
		});

		QUnit.test("with hasUrlParameterWithValue is true and another parameter at the end", function(assert) {
			const sUrl = `?${this.sSearchParameter}&${this.sAnotherParameter}`;
			sandbox.stub(Utils, "hasParameterAndValue").returns(true);
			const bResult = Utils.handleUrlParameters(sUrl, this.sParameterName, this.sParameterValue);
			assert.equal(bResult, `?${this.sAnotherParameter}`, "no change in the url");
		});

		QUnit.test("with hasUrlParameterWithValue is false", function(assert) {
			const sUrl = "";
			sandbox.stub(Utils, "hasParameterAndValue").returns(false);
			const bResult = Utils.handleUrlParameters(sUrl, this.sParameterName, this.sParameterValue);
			assert.equal(bResult, `?${this.sSearchParameter}`, "no change in the url");
		});

		QUnit.test("with hasUrlParameterWithValue is false and another parameter", function(assert) {
			const sUrl = `?${this.sAnotherParameter}`;
			sandbox.stub(Utils, "hasParameterAndValue").returns(false);
			const bResult = Utils.handleUrlParameters(sUrl, this.sParameterName, this.sParameterValue);
			assert.equal(bResult, `?${this.sAnotherParameter}&${this.sSearchParameter}`, "no change in the url");
		});

		QUnit.test("with hasUrlParameterWithValue is false and two another parameters at the end", function(assert) {
			const sUrl = `?${this.sAnotherParameter}&${this.sAnotherParameter}`;
			sandbox.stub(Utils, "hasParameterAndValue").returns(true);
			const bResult = Utils.handleUrlParameters(sUrl, this.sParameterName, this.sParameterValue);
			assert.equal(bResult, `?${this.sAnotherParameter}&${this.sAnotherParameter}`, "no change in the url");
		});
	});

	QUnit.module("Utils.getUShellContainer", {
		beforeEach() {
		},
		afterEach() {
			sandbox.restore();
		}
	}, function() {
		QUnit.test("when ushell is not loaded", function(assert) {
			assert.notOk(Utils.getUshellContainer(), "then no container is returned");
		});
		QUnit.test("when ushell loaded but not yet bootstrapped", function(assert) {
			FlQUnitUtils.stubSapUiRequire(sandbox, [
				{
					name: "sap/ushell/Container",
					stub: {
						isInitialized() {
							return false;
						}
					}
				}
			]);
			assert.notOk(Utils.getUshellContainer(), "then no container is returned");
		});
		QUnit.test("when ushell loaded and bootstrapped", function(assert) {
			FlQUnitUtils.stubSapUiRequire(sandbox, [
				{
					name: "sap/ushell/Container",
					stub: {
						isInitialized() {
							return true;
						}
					}
				}
			]);
			assert.ok(Utils.getUshellContainer(), "then container is returned");
		});
	});

	QUnit.module("Utils.getUShellService", {
		beforeEach() {
			sandbox.stub(Utils, "getUshellContainer").returns({
				getServiceAsync(sServiceName) {
					switch (sServiceName) {
						case "validService":
							return Promise.resolve("validServiceResult");
						default:
							return Promise.reject(new Error(`Not available service: ${sServiceName}`));
					}
				}
			});
		},
		afterEach() {
			sandbox.restore();
		}
	}, function() {
		QUnit.test("with empty parameter", function(assert) {
			return Utils.getUShellService()
			.then(function(oUShellService) {
				assert.notOk(oUShellService, "then the method resolves to undefined");
			});
		});

		QUnit.test("with ushell container is not available", function(assert) {
			Utils.getUshellContainer.restore();
			sandbox.stub(Utils, "getUshellContainer").returns(undefined);
			return Utils.getUShellService("validService")
			.then(function(oUShellService) {
				assert.strictEqual(oUShellService, undefined, "then the method resolves undefined");
			});
		});

		QUnit.test("with invalid service", function(assert) {
			return Utils.getUShellService("invalid-service")
			.catch(function(vError) {
				assert.ok(vError.message.indexOf("Not available service: ") > -1, "then the promise rejects");
			});
		});

		QUnit.test("with valid service", function(assert) {
			return Utils.getUShellService("validService")
			.then(function(oUShellService) {
				assert.strictEqual(oUShellService, "validServiceResult", "then the expected service is returned");
			});
		});
	});

	QUnit.module("Utils.getUShellServices", {
		beforeEach() {
			sandbox.stub(Utils, "getUshellContainer").returns({
				getServiceAsync(sServiceName) {
					switch (sServiceName) {
						case "validService1":
							return Promise.resolve("validService1Result");
						case "validService2":
							return Promise.resolve("validService2Result");
						case "validService3":
							return Promise.resolve("validService3Result");
						default:
							return Promise.reject(new Error(`Invalid service: ${sServiceName}`));
					}
				}
			});
		},
		afterEach() {
			sandbox.restore();
		}
	}, function() {
		QUnit.test("with empty services list", function(assert) {
			return Utils.getUShellServices([])
			.then(function(mUshellServices) {
				assert.ok(isEmptyObject(mUshellServices), "then the returned services map is empty");
			});
		});

		QUnit.test("with ushell container is not available", function(assert) {
			Utils.getUshellContainer.restore();
			sandbox.stub(Utils, "getUshellContainer").returns(undefined);
			return Utils.getUShellServices([])
			.then(function(mUshellServices) {
				assert.ok(isEmptyObject(mUshellServices), "then the returned services map is empty");
				return Utils.getUShellServices(["validService1"]);
			})
			.then(function(mUshellServices) {
				assert.strictEqual(mUshellServices.validService1, undefined,
					"then the expected service is available with key only in the returned map");
			});
		});

		QUnit.test("with invalid service", function(assert) {
			return Utils.getUShellServices(["invalid-service"])
			.catch(function(oError) {
				assert.ok(oError.message.indexOf("Invalid service: ") > -1, "then the promise is rejected");
			});
		});

		QUnit.test("with valid services list", function(assert) {
			return Utils.getUShellServices(["validService1", "validService2", "validService3"])
			.then(function(mUshellServices) {
				assert.strictEqual(mUshellServices.validService1, "validService1Result",
					"then the expected service is available in the returned map");
				assert.strictEqual(mUshellServices.validService2, "validService2Result",
					"then the expected service is available in the returned map");
				assert.strictEqual(mUshellServices.validService3, "validService3Result",
					"then the expected service is available in the returned map");
			});
		});
	});

	QUnit.done(function() {
		document.getElementById("qunit-fixture").style.display = "none";
	});
});<|MERGE_RESOLUTION|>--- conflicted
+++ resolved
@@ -513,44 +513,12 @@
 			sandbox.restore();
 		}
 	}, function() {
-<<<<<<< HEAD
-=======
-		/**
-		 * @deprecated As of version 1.114
-		 */
-		QUnit.test("when called with a empty array and async 'false' as parameters", function(assert) {
-			const vResult = Utils.execPromiseQueueSequentially([], false, false);
-			assert.ok(vResult instanceof Utils.FakePromise, "then synchronous FakePromise is retured");
-		});
-
->>>>>>> 0afb59ed
 		QUnit.test("when called with a empty array and async 'true' as parameters", function(assert) {
 			const vResult = Utils.execPromiseQueueSequentially([], false, true);
 			assert.ok(vResult instanceof Promise, "then asynchronous Promise is retured");
 			return vResult;
 		});
 
-<<<<<<< HEAD
-=======
-		/**
-		 * @deprecated As of version 1.114
-		 */
-		QUnit.test("when called with 'async and sync' promises array as parameter", function(assert) {
-			const vResult = Utils.execPromiseQueueSequentially([this.fnPromise2, this.fnPromise1]);
-			assert.ok(vResult instanceof Promise, "then asynchronous Promise is retured");
-			return vResult;
-		});
-
-		/**
-		 * @deprecated As of version 1.114
-		 */
-		QUnit.test("when called with 'sync and async' promises array as parameter", function(assert) {
-			const vResult = Utils.execPromiseQueueSequentially([this.fnPromise1, this.fnPromise2]);
-			assert.ok(vResult instanceof Promise, "then asynchronous Promise is retured");
-			return vResult;
-		});
-
->>>>>>> 0afb59ed
 		QUnit.test("when called with a resolved promises array as parameter", function(assert) {
 			const done = assert.async();
 			Utils.execPromiseQueueSequentially(this.aPromisesWithoutReject).then(function() {
@@ -618,311 +586,6 @@
 		});
 	});
 
-<<<<<<< HEAD
-=======
-	/**
-	 * @deprecated As of version 1.114
-	 */
-	QUnit.module("Given a Utils.FakePromise", {
-	}, function() {
-		QUnit.test("when chaining 'then' and 'catch' functions", function(assert) {
-			new Utils.FakePromise(1)
-			.then(function(vResult) {
-				assert.strictEqual(vResult, 1, "then the parameter is passed to the 'then' method");
-				return vResult + 1;
-			})
-			.then(function(vResult) {
-				assert.strictEqual(vResult, 2, "then the parameter is passed to the 'then' method");
-				return Utils.notAvailable(vResult);
-			})
-			.then(function() {
-				assert.notOk(true, "then the 'then' method shouldn't be called");
-			})
-			.catch(function(oError) {
-				assert.notEqual(oError.message.indexOf("notAvailable"), -1, "then the error object is passed to the 'catch' method");
-				return 3;
-			})
-			.then(function(vResult) {
-				assert.strictEqual(vResult, 3, "then the parameter is passed to the 'then' method");
-			});
-		});
-
-		[42, undefined, {then: 42}, {then() {}}]
-		.forEach(function(vResult) {
-			QUnit.test(`when instanciated with ${vResult} value as parameter`, function(assert) {
-				const oFakePromise = new Utils.FakePromise(vResult)
-				.then(function(vValue) {
-					assert.strictEqual(vValue, vResult, "then the parameter is passed to the 'then' method");
-				});
-				assert.ok(oFakePromise instanceof Utils.FakePromise, "then the FakePromise returns itself");
-			});
-
-			QUnit.test(`when instanciated with ${vResult} error value as second parameter`, function(assert) {
-				vResult ||= "undefined";
-				const oFakePromise = new Utils.FakePromise(undefined, vResult)
-				.then(function() {
-					assert.notOk(true, "then the 'then' method shouldn't be called");
-				})
-				.catch(function(vError) {
-					assert.strictEqual(vError, vResult, "then the error parameter is passed to the 'catch' method");
-				});
-				assert.ok(oFakePromise instanceof Utils.FakePromise, "then the FakePromise returns itself");
-			});
-		});
-
-		QUnit.test("when instanciated with Promise.resolved() value as parameter", function(assert) {
-			const oFakePromise = new Utils.FakePromise(Promise.resolve(42));
-			assert.ok(oFakePromise instanceof Promise, "then the FakePromise returns Promise");
-		});
-
-		QUnit.test("when 'then' method returns Promise", function(assert) {
-			const oPromise = new Utils.FakePromise()
-			.then(function() {
-				return Promise.resolve();
-			});
-			assert.ok(oPromise instanceof Promise, "then the returned value of the 'then' method is a Promise");
-		});
-
-		QUnit.test("when 'catch' method returns Promise", function(assert) {
-			const oPromise = new Utils.FakePromise(undefined, true)
-			.catch(function() {
-				return Promise.resolve();
-			});
-			assert.ok(oPromise instanceof Promise, "then the returned value of the 'catch' method is a Promise");
-		});
-
-		QUnit.test("when instanciated with Utils.FakePromise as parameter", function(assert) {
-			const oFakePromise = new Utils.FakePromise(new Utils.FakePromise());
-			assert.ok(oFakePromise instanceof Utils.FakePromise, "then the FakePromise returns Utils.FakePromise");
-		});
-
-		QUnit.test("when instanciated with successful Utils.FakePromise as parameter", function(assert) {
-			const sInitialValue = "42";
-			new Utils.FakePromise(new Utils.FakePromise(sInitialValue))
-			.then(function(sValue) {
-				assert.strictEqual(sValue, sInitialValue, "then the value is passed to the following then function");
-			});
-		});
-
-		QUnit.test("when instanciated with faulty Utils.FakePromise as parameter", function(assert) {
-			const sInitialErrorValue = "42";
-			new Utils.FakePromise(new Utils.FakePromise(undefined, sInitialErrorValue))
-			.then(function() {
-				assert.notOk(true, "then the 'then' method shouldn't be called");
-			})
-			.catch(function(sErrorValue) {
-				assert.strictEqual(sErrorValue, sInitialErrorValue, "then the value is passed to the following CATCH function");
-			});
-		});
-
-		QUnit.test("when 'then' method returns Utils.FakePromise", function(assert) {
-			const oPromise = new Utils.FakePromise()
-			.then(function() {
-				return new Utils.FakePromise();
-			});
-			assert.ok(oPromise instanceof Utils.FakePromise, "then the returned value of the 'then' method is a Utils.FakePromise");
-		});
-
-		QUnit.test("when 'then' method returns Utils.FakePromise with success value", function(assert) {
-			const sInitialValue = "42";
-			const oPromise = new Utils.FakePromise()
-			.then(function() {
-				return new Utils.FakePromise(sInitialValue);
-			})
-			.then(function(sValue) {
-				assert.strictEqual(sValue, sInitialValue, "then correct success value is passed to the following THEN function");
-			});
-			assert.ok(oPromise instanceof Utils.FakePromise, "then the returned value of the 'then' method is a Utils.FakePromise");
-		});
-
-		QUnit.test("when 'then' method returns Utils.FakePromise with rejected value", function(assert) {
-			const sInitialErrorValue = "42";
-			new Utils.FakePromise()
-			.then(function() {
-				return new Utils.FakePromise(undefined, sInitialErrorValue);
-			})
-			.then(function() {
-				assert.notOk(true, "then the 'then' method shouldn't be called");
-			})
-			.catch(function(sErrorMessage) {
-				assert.strictEqual(sErrorMessage, sInitialErrorValue, "then correct error value is passed to the following CATCH function");
-			});
-		});
-
-		QUnit.test("when 'catch' method returns Utils.FakePromise", function(assert) {
-			const oPromise = new Utils.FakePromise(undefined, true)
-			.catch(function() {
-				return new Utils.FakePromise();
-			});
-			assert.ok(oPromise instanceof Utils.FakePromise, "then the returned value of the 'catch' method is a Utils.FakePromise");
-		});
-
-		QUnit.test("when 'catch' method returns Utils.FakePromise with success value", function(assert) {
-			const sInitialValue = "42";
-			new Utils.FakePromise(undefined, true)
-			.catch(function() {
-				return new Utils.FakePromise(sInitialValue);
-			})
-			.then(function(sValue) {
-				assert.strictEqual(sValue, sInitialValue, "then correct success value is passed to the following THEN function");
-			})
-			.catch(function() {
-				assert.notOk(true, "then the 'catch' method shouldn't be called afterwards");
-			});
-		});
-
-		QUnit.test("when 'catch' method returns Utils.FakePromise with rejected value", function(assert) {
-			const sInitialErrorValue = "42";
-			new Utils.FakePromise(undefined, true)
-			.catch(function() {
-				return new Utils.FakePromise(undefined, sInitialErrorValue);
-			})
-			.then(function() {
-				assert.notOk(true, "then the 'then' method shouldn't be called");
-			})
-			.catch(function(sErrorValue) {
-				assert.strictEqual(sErrorValue, sInitialErrorValue, "then correct error value is passed to the following CATCH function");
-			});
-		});
-
-		QUnit.test("when 'then' method throws an exception", function(assert) {
-			const sInitialErrorValue1 = "Error";
-			const sInitialErrorValue2 = "Error";
-			new Utils.FakePromise()
-			.then(function() {
-				throw new Error(sInitialErrorValue1);
-			})
-			.then(function() {
-				assert.notOk(true, "then the 'then' method shouldn't be called");
-			})
-			.catch(function(oErrorValue) {
-				assert.strictEqual(oErrorValue.name, sInitialErrorValue1,
-					"then the correct error parameter is passed to the 'catch' method");
-				throw new Error(sInitialErrorValue2);
-			})
-			.then(function() {
-				assert.notOk(true, "then the second 'then' method shouldn't be called");
-			})
-			.catch(function(oErrorValue) {
-				assert.strictEqual(oErrorValue.name, sInitialErrorValue2,
-					"then the correct error parameter is passed to the second 'catch' method");
-			});
-		});
-
-		QUnit.test("when complex scenario with exception with chained FakePromises", function(assert) {
-			const sInitialErrorValue1 = "Error1";
-
-			new Utils.FakePromise(undefined, new Error(sInitialErrorValue1))
-			.catch(function(oErrorValue) {
-				const aWrongType = "should be an array";
-				assert.strictEqual(oErrorValue.message, sInitialErrorValue1,
-					"then the correct error parameter is passed to the 'catch' method");
-				// provoke exception
-				aWrongType.some(function() {});
-			})
-			.then(function() {
-				assert.notOk(true, "then the 'then' method shouldn't be called");
-			})
-			.catch(function(oErrorValue) {
-				assert.ok(oErrorValue.message.includes("some"), "then the error was caught and communicated properly");
-			});
-		});
-
-		QUnit.test("when complex scenario with nested FakePromises and an exception", function(assert) {
-			new Utils.FakePromise()
-			.then(function() {
-				return new Utils.FakePromise();
-			})
-			.then(function() {
-				// provoke exception
-				"should be an array".some(function() {});
-			})
-			.then(function() {
-				assert.notOk(true, "then the 'then' method shouldn't be called");
-			})
-			.then(function() {
-				assert.notOk(true, "then the 'then' method in the root chain also shouldn't be called");
-			})
-			.catch(function(oErrorValue) {
-				assert.ok(oErrorValue.message.includes("some"), "then the error was caught and communicated properly");
-			});
-		});
-
-		QUnit.test("when FakePromise nested into a Promise and PromiseIdentifier is passed", function(assert) {
-			const oInitialValue = "42";
-			const oPromise = Promise.resolve(oInitialValue)
-			.then(function(oValue, sPromiseIdentifier) {
-				const oInnerPromise = new Utils.FakePromise(oValue, undefined, sPromiseIdentifier)
-				.then(function(oValue, oInnerPromiseIdentifier) {
-					assert.strictEqual(oValue, oInitialValue, "then the inner 'then' method gets the right value");
-					assert.strictEqual(oInnerPromiseIdentifier, undefined,
-						"then the inner 'then' method do not get the FakePromiseIdentifier");
-				});
-				assert.ok(oInnerPromise instanceof Promise, "then the nested FakePromise returns a native Promise");
-			});
-			assert.ok(oPromise instanceof Promise, "then the returned value is a native Promise");
-			return oPromise;
-		});
-
-		QUnit.test("when FakePromise nested into a FakePromise and PromiseIdentifier is passed", function(assert) {
-			const oInitialValue = "42";
-			const oPromise = new Utils.FakePromise(oInitialValue)
-			.then(function(oValue, sPromiseIdentifier) {
-				const oInnerPromise = new Utils.FakePromise(oValue, undefined, sPromiseIdentifier)
-				.then(function(oValue, oInnerPromiseIdentifier) {
-					assert.strictEqual(oValue, oInitialValue, "then the inner 'then' method gets the right value");
-					assert.strictEqual(oInnerPromiseIdentifier, Utils.FakePromise.fakePromiseIdentifier,
-						"then the inner 'then' method gets the FakePromiseIdentifier");
-				});
-				assert.ok(oInnerPromise instanceof Utils.FakePromise, "then the nested FakePromise returns a FakePromise");
-			});
-			assert.ok(oPromise instanceof Utils.FakePromise, "then the returned value is a FakePromise");
-			return oPromise;
-		});
-
-		QUnit.test("when complex scenario with FakePromise into a Promise", function(assert) {
-			return Promise.resolve()
-			.then(function(oValue, sPromiseIdentifier) {
-				return new Utils.FakePromise(oValue, undefined, sPromiseIdentifier);
-			})
-			.then(function() {
-				// provoke exception
-				"should be an array".some(function() {});
-			})
-			.then(function() {
-				assert.notOk(true, "then the 'then' method shouldn't be called");
-			})
-			.then(function() {
-				assert.notOk(true, "then the 'then' method in the root chain also shouldn't be called");
-			})
-			.catch(function(oErrorValue) {
-				assert.ok(oErrorValue.message.includes("some"), "then the error was caught and communicated properly");
-			})
-			.then(function() {
-				// Return rejected FakePromise to native to ensure it settles
-				return new Utils.FakePromise(undefined, new Error("some error"));
-			})
-			.then(function() {
-				assert.notOk(true, "then the 'then' method in the root chain also shouldn't be called");
-			})
-			.catch(function(oErrorValue) {
-				assert.ok(oErrorValue.message.includes("some"), "then the error was caught and communicated properly");
-			});
-		});
-
-		QUnit.test("when a thenable is returned from FakePromise.then", function(assert) {
-			const oPromise = new Utils.FakePromise()
-			.then(function() {
-				return {
-					then() {}
-				};
-			});
-
-			assert.notOk(oPromise instanceof Utils.FakePromise, "then the returned value is not wrapped in another FakePromise");
-		});
-	});
-
->>>>>>> 0afb59ed
 	QUnit.module("Utils.getChangeFromChangesMap", {
 		beforeEach() {
 			this.oChange1 = {
