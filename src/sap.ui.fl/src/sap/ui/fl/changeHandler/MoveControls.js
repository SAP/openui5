/*!
 * ${copyright}
 */

sap.ui.define([
	"sap/base/Log",
	"sap/ui/fl/changeHandler/condenser/Classification"
], function(
	Log,
	CondenserClassification
) {
	"use strict";

	/**
	 * Change handler for moving of an element.
	 *
	 * @alias sap.ui.fl.changeHandler.MoveControls
	 * @author SAP SE
	 * @version ${version}
	 * @since 1.46
	 */
	const MoveControls = { };

	// Defines object which contains constants used in the handler
	MoveControls.SOURCE_ALIAS = "source";
	MoveControls.TARGET_ALIAS = "target";
	MoveControls.MOVED_ELEMENTS_ALIAS = "movedElements";

	function checkConditions(oChange, oModifier, oView, oAppComponent) {
		if (!oChange) {
			throw new Error("No change instance");
		}

		const oChangeContent = oChange.getContent();

		if (!oChangeContent || !oChangeContent.movedElements || oChangeContent.movedElements.length === 0) {
			throw new Error("Change format invalid");
		}
		if (!oChangeContent.source || !oChangeContent.source.selector) {
			throw new Error("No source supplied for move");
		}
		if (!oChangeContent.target || !oChangeContent.target.selector) {
			throw new Error("No target supplied for move");
		}
		if (!oModifier.bySelector(oChangeContent.source.selector, oAppComponent, oView)) {
			throw new Error("Move source parent not found");
		}
		if (!oModifier.bySelector(oChangeContent.target.selector, oAppComponent, oView)) {
			throw new Error("Move target parent not found");
		}
		if (!oChangeContent.source.selector.aggregation) {
			throw new Error("No source aggregation supplied for move");
		}
		if (!oChangeContent.target.selector.aggregation) {
			throw new Error("No target aggregation supplied for move");
		}
	}

	async function getElementControlOrThrowError(mMovedElement, oModifier, oAppComponent, oView) {
		if (!mMovedElement.selector && !mMovedElement.id) {
			throw new Error("Change format invalid - moveElements element has no id attribute");
		}
		if (typeof mMovedElement.targetIndex !== "number") {
			throw new Error(
				`Missing targetIndex for element with id '${mMovedElement.selector.id}' in movedElements supplied`
			);
		}

		const oControl = await oModifier.bySelector(mMovedElement.selector || mMovedElement.id, oAppComponent, oView);
		if (!oControl) {
			throw new Error(`Control to move was not found. Id: '${mMovedElement.selector.id}'`);
		}
		return oControl;
	}

	function checkCompleteChangeContentConditions(mSpecificChangeInfo) {
		if (!mSpecificChangeInfo.movedElements) {
			throw new Error("mSpecificChangeInfo.movedElements attribute required");
		}
		if (mSpecificChangeInfo.movedElements.length === 0) {
			throw new Error("MovedElements array is empty");
		}

		mSpecificChangeInfo.movedElements.forEach(function(mElement) {
			if (!mElement.id) {
				throw new Error("MovedControls element has no id attribute");
			}
			if (typeof (mElement.sourceIndex) !== "number") {
				throw new Error("SourceIndex attribute at MovedElements element is no number");
			}
			if (typeof (mElement.targetIndex) !== "number") {
				throw new Error("TargetIndex attribute at MovedElements element is no number");
			}
		});
	}

	async function completeSpecificChangeInfo(oModifier, mSpecificChangeInfo, oAppComponent) {
		delete mSpecificChangeInfo.source.publicAggregation;
		delete mSpecificChangeInfo.target.publicAggregation;

		const oSourceParent =
			mSpecificChangeInfo.source.parent || (await oModifier.bySelector(mSpecificChangeInfo.source.id, oAppComponent));
		const oTargetParent =
<<<<<<< HEAD
			mSpecificChangeInfo.target.parent || (await oModifier.bySelector(mSpecificChangeInfo.target.id, oAppComponent));
		var sSourceAggregation = mSpecificChangeInfo.source.aggregation;
		var sTargetAggregation = mSpecificChangeInfo.target.aggregation;
		var mAdditionalSourceInfo = {
=======
			mSpecificChangeInfo.target.parent || await oModifier.bySelector(mSpecificChangeInfo.target.id, oAppComponent);
		const sSourceAggregation = mSpecificChangeInfo.source.aggregation;
		const sTargetAggregation = mSpecificChangeInfo.target.aggregation;
		const mAdditionalSourceInfo = {
>>>>>>> d24615cb
			aggregation: mSpecificChangeInfo.source.aggregation,
			type: oModifier.getControlType(oSourceParent)
		};

		const mAdditionalTargetInfo = {
			aggregation: mSpecificChangeInfo.target.aggregation,
			type: oModifier.getControlType(oTargetParent)
		};

		const mSpecificInfo = {
			source: {
				id: oSourceParent.getId(),
				aggregation: sSourceAggregation,
				type: mAdditionalSourceInfo.type,
				selector: oModifier.getSelector(mSpecificChangeInfo.source.id, oAppComponent, mAdditionalSourceInfo)
			},
			target: {
				id: oTargetParent.getId(),
				aggregation: sTargetAggregation,
				type: mAdditionalTargetInfo.type,
				selector: oModifier.getSelector(mSpecificChangeInfo.target.id, oAppComponent, mAdditionalTargetInfo)
			},
			movedElements: mSpecificChangeInfo.movedElements
		};

		return mSpecificInfo;
	}

	/**
	 * Moves an element from one aggregation to another.
	 *
	 * @param {sap.ui.fl.apply._internal.flexObjects.FlexObject} oChange change object with instructions to be applied on the control map
	 * @param {sap.ui.core.Control} oRelevantContainer control that matches the change selector for applying the change, which is the source of the move
	 * @param {object} mPropertyBag - map of properties
	 * @param {object} mPropertyBag.view - xml node representing a ui5 view
	 * @param {string} [mPropertyBag.sourceAggregation] - name of the source aggregation. Overwrites the aggregation from the change. Can be provided by a custom ChangeHandler, that uses this ChangeHandler
	 * @param {string} [mPropertyBag.targetAggregation] - name of the target aggregation. Overwrites the aggregation from the change. Can be provided by a custom ChangeHandler, that uses this ChangeHandler
	 * @param {sap.ui.core.util.reflection.BaseTreeModifier} mPropertyBag.modifier - modifier for the controls
	 * @param {sap.ui.core.UIComponent} mPropertyBag.appComponent - appComponent
	 * @return {Promise} Promise resolving if the change could be applied
	 * @private
	 * @ui5-restricted sap.ui.fl.apply.changes.Applyer
	 * @function
	 * @name sap.ui.fl.changeHandler.MoveControls#applyChange
	 */
	MoveControls.applyChange = async function(oChange, oRelevantContainer, mPropertyBag) {
		const oModifier = mPropertyBag.modifier;
		const oView = mPropertyBag.view;
		const oAppComponent = mPropertyBag.appComponent;
		const oChangeContent = oChange.getContent();
		const aRevertData = [];
		let bChangeAlreadyPerformed = false;

		checkConditions(oChange, oModifier, oView, oAppComponent);
		for (const mMovedElement of oChangeContent.movedElements) {
			const oMovedElement = await getElementControlOrThrowError(mMovedElement, oModifier, oAppComponent, oView);
			let oSourceParent = oModifier.getParent(oMovedElement);
			// mPropertyBag.sourceAggregation and mPropertyBag.targetAggregation should always be used when available
			let sSourceAggregation =
				mPropertyBag.sourceAggregation || (await oModifier.getParentAggregationName(oMovedElement, oSourceParent));
			const oTargetParent = await oModifier.bySelector(oChangeContent.target.selector, oAppComponent, oView);
			const sTargetAggregation = mPropertyBag.targetAggregation || oChangeContent.target.selector.aggregation;
			// save the current index, sourceParent and sourceAggregation for revert
			let iSourceIndex = await oModifier.findIndexInParentAggregation(oMovedElement);
			const iInsertIndex = mMovedElement.targetIndex;
			if (iSourceIndex > -1) {
				// if iIndex === iInsertIndex and source===target the operation was already performed (e.g. drag&drop in RTA)
				// in this case we need the sourceIndex and sourceParent that is saved in the change in order to revert it
				// to the correct index and we can't use the current aggregations/parents
				if (
					iSourceIndex === iInsertIndex &&
					sSourceAggregation === sTargetAggregation &&
					oModifier.getParent(oMovedElement) === oTargetParent
				) {
					iSourceIndex = mMovedElement.sourceIndex;
					sSourceAggregation = mPropertyBag.sourceAggregation || oChangeContent.source.selector.aggregation;
					bChangeAlreadyPerformed = true;
					oSourceParent = (await oModifier.bySelector(oChangeContent.source.selector, oAppComponent, oView)) || oSourceParent;
				}
			}
			if (iSourceIndex > -1) {
				aRevertData.unshift({
					index: iSourceIndex,
					aggregation: sSourceAggregation,
					sourceParent: oModifier.getSelector(oSourceParent, oAppComponent)
				});
			}
			if (!bChangeAlreadyPerformed) {
				await oModifier.moveAggregation(
					oSourceParent,
					sSourceAggregation,
					oTargetParent,
					sTargetAggregation,
					oMovedElement,
					iInsertIndex,
					oView
				);
			}
		}
		oChange.setRevertData(aRevertData);
	};

	/**
	 * Reverts the Change MoveControls.
	 *
	 * @param {sap.ui.fl.apply._internal.flexObjects.FlexObject} oChange change object with instructions to be applied on the control map
	 * @param {sap.ui.core.Control} oRelevantContainer control that matches the change selector for applying the change, which is the source of the move
	 * @param {object} mPropertyBag - map of properties
	 * @param {object} mPropertyBag.view - xml node representing a ui5 view
	 * @param {sap.ui.core.util.reflection.BaseTreeModifier} mPropertyBag.modifier - modifier for the controls
	 * @param {sap.ui.core.UIComponent} mPropertyBag.appComponent - appComopnent
	 * @return {Promise} Promise resolving when change was successfully reverted
	 * @private
	 * @ui5-restricted sap.ui.fl.apply.changes.Reverter
	 * @function
	 * @name sap.ui.fl.changeHandler.MoveControls#revertChange
	 */
	MoveControls.revertChange = async function(oChange, oRelevantContainer, mPropertyBag) {
		const oModifier = mPropertyBag.modifier;
		const oView = mPropertyBag.view;
		const oAppComponent = mPropertyBag.appComponent;

		// we still have to set sourceParent and sourceAggregation initially from the change data,
		// because for XML changes this data can't be stored in the revertData yet.
		const oChangeContent = oChange.getContent();

		checkConditions(oChange, oModifier, oView, oAppComponent);
		let oSourceParent = await oModifier.bySelector(oChangeContent.source.selector, oAppComponent, oView);
		const oTargetParent = await oModifier.bySelector(oChangeContent.target.selector, oAppComponent, oView);
		let sSourceAggregation = oChangeContent.source.selector.aggregation;
		const sTargetAggregation = oChangeContent.target.selector.aggregation;
		const aRevertData = oChange.getRevertData();
		oChangeContent.movedElements.reverse();
		let iElementIndex = 0;
		for (const mMovedElement of oChangeContent.movedElements) {
			const oMovedElement = await getElementControlOrThrowError(mMovedElement, oModifier, oAppComponent, oView);
			if (!oMovedElement) {
				throw new Error("Element to move not found");
			}
			let iInsertIndex = mMovedElement.sourceIndex;
			if (aRevertData) {
				const mRevertData = aRevertData[iElementIndex];
				sSourceAggregation = mRevertData.aggregation;
				iInsertIndex = mRevertData.index;
				oSourceParent = (await oModifier.bySelector(mRevertData.sourceParent, oAppComponent, oView)) || oSourceParent;
			}
			await oModifier.moveAggregation(
				oTargetParent,
				sTargetAggregation,
				oSourceParent,
				sSourceAggregation,
				oMovedElement,
				iInsertIndex,
				oView
			);
			iElementIndex++;
		}
		oChange.resetRevertData();
	};

	/**
	 * Completes the change by adding change handler specific content.
	 *
	 * @param {sap.ui.fl.apply._internal.flexObjects.FlexObject} oChange change object to be completed
	 * @param {object} mSpecificChangeInfo as an empty object since no additional attributes are required for this operation
	 * @param {object} mPropertyBag - map of properties
	 * @param {sap.ui.core.UiComponent} mPropertyBag.appComponent component in which the change should be applied
	 * @return {Promise} Promise resolving when all change content is completed
	 * @private
	 * @ui5-restricted sap.ui.fl.write._internal
	 * @function
	 * @name sap.ui.fl.changeHandler.MoveControls#completeChangeContent
	 */
	MoveControls.completeChangeContent = async function(oChange, mSpecificChangeInfo, mPropertyBag) {
		const oModifier = mPropertyBag.modifier;
		const oAppComponent = mPropertyBag.appComponent;
		// TODO: Remove assignment without content after all derived change handlers are adjusted to use content. todos#4
		const oChangeContent = mSpecificChangeInfo.content || mSpecificChangeInfo;

		checkCompleteChangeContentConditions(oChangeContent);
		const mCompleteSpecificChangeInfo = await completeSpecificChangeInfo(oModifier, oChangeContent, oAppComponent);
		const oContent = {
			movedElements: [],
			source: {
				selector: mCompleteSpecificChangeInfo.source.selector
			},
			target: {
				selector: mCompleteSpecificChangeInfo.target.selector
			}
		};

		for (const mElement of mCompleteSpecificChangeInfo.movedElements) {
			const oElement = mElement.element || (await oModifier.bySelector(mElement.id, oAppComponent));
			oContent.movedElements.push({
				selector: oModifier.getSelector(oElement, oAppComponent),
				sourceIndex: mElement.sourceIndex,
				targetIndex: mElement.targetIndex
			});
			oChange.addDependentControl(mCompleteSpecificChangeInfo.source.id, MoveControls.SOURCE_ALIAS, mPropertyBag);
			oChange.addDependentControl(mCompleteSpecificChangeInfo.target.id, MoveControls.TARGET_ALIAS, mPropertyBag);
			oChange.addDependentControl(mCompleteSpecificChangeInfo.movedElements.map(function(element) {
				return element.id;
			}), MoveControls.MOVED_ELEMENTS_ALIAS, mPropertyBag);
		}
		oChange.setContent(oContent);
	};

	/**
	 * Retrieves the condenser-specific information.
	 *
	 * @param {sap.ui.fl.apply._internal.flexObjects.FlexObject} oChange - Change object with instructions to be applied on the control map
	 * @returns {object} - Condenser-specific information
	 * @public
	 */
	MoveControls.getCondenserInfo = function(oChange) {
		const oChangeContent = oChange.getContent();
		const oRevertData = oChange.getRevertData()[0];
		return {
			affectedControl: oChangeContent.movedElements[0].selector,
			classification: CondenserClassification.Move,
			sourceContainer: oRevertData.sourceParent,
			targetContainer: oChangeContent.target.selector,
			sourceIndex: oRevertData.index,
			sourceAggregation: oRevertData.aggregation,
			targetAggregation: oChangeContent.target.selector.aggregation,
			setTargetIndex(oChange, iNewTargetIndex) {
				const oChangeContent = oChange.getContent();
				oChangeContent.movedElements[0].targetIndex = iNewTargetIndex;
				oChange.setContent(oChangeContent);
			},
			getTargetIndex(oChange) {
				return oChange.getContent().movedElements[0].targetIndex;
			},
			setIndexInRevertData(oChange, iIndex) {
				const aRevertData = oChange.getRevertData();
				aRevertData[0].index = iIndex;
				oChange.setRevertData(aRevertData);
			}
		};
	};

	MoveControls.getChangeVisualizationInfo = function(oChange) {
		const oChangeContent = oChange.getContent();
		const oRevertData = oChange.getRevertData()[0];
		return {
			affectedControls: [oChangeContent.movedElements[0].selector],
			dependentControls: [oChangeContent.source.selector],
			descriptionPayload: {
				sourceContainer: oRevertData.sourceParent,
				targetContainer: oChangeContent.target.selector
			}
		};
	};
	return MoveControls;
});<|MERGE_RESOLUTION|>--- conflicted
+++ resolved
@@ -5,7 +5,8 @@
 sap.ui.define([
 	"sap/base/Log",
 	"sap/ui/fl/changeHandler/condenser/Classification"
-], function(
+],
+function(
 	Log,
 	CondenserClassification
 ) {
@@ -99,19 +100,12 @@
 		delete mSpecificChangeInfo.target.publicAggregation;
 
 		const oSourceParent =
-			mSpecificChangeInfo.source.parent || (await oModifier.bySelector(mSpecificChangeInfo.source.id, oAppComponent));
+			mSpecificChangeInfo.source.parent || await oModifier.bySelector(mSpecificChangeInfo.source.id, oAppComponent);
 		const oTargetParent =
-<<<<<<< HEAD
-			mSpecificChangeInfo.target.parent || (await oModifier.bySelector(mSpecificChangeInfo.target.id, oAppComponent));
-		var sSourceAggregation = mSpecificChangeInfo.source.aggregation;
-		var sTargetAggregation = mSpecificChangeInfo.target.aggregation;
-		var mAdditionalSourceInfo = {
-=======
 			mSpecificChangeInfo.target.parent || await oModifier.bySelector(mSpecificChangeInfo.target.id, oAppComponent);
 		const sSourceAggregation = mSpecificChangeInfo.source.aggregation;
 		const sTargetAggregation = mSpecificChangeInfo.target.aggregation;
 		const mAdditionalSourceInfo = {
->>>>>>> d24615cb
 			aggregation: mSpecificChangeInfo.source.aggregation,
 			type: oModifier.getControlType(oSourceParent)
 		};
@@ -171,7 +165,7 @@
 			let oSourceParent = oModifier.getParent(oMovedElement);
 			// mPropertyBag.sourceAggregation and mPropertyBag.targetAggregation should always be used when available
 			let sSourceAggregation =
-				mPropertyBag.sourceAggregation || (await oModifier.getParentAggregationName(oMovedElement, oSourceParent));
+				mPropertyBag.sourceAggregation || await oModifier.getParentAggregationName(oMovedElement, oSourceParent);
 			const oTargetParent = await oModifier.bySelector(oChangeContent.target.selector, oAppComponent, oView);
 			const sTargetAggregation = mPropertyBag.targetAggregation || oChangeContent.target.selector.aggregation;
 			// save the current index, sourceParent and sourceAggregation for revert
@@ -189,7 +183,7 @@
 					iSourceIndex = mMovedElement.sourceIndex;
 					sSourceAggregation = mPropertyBag.sourceAggregation || oChangeContent.source.selector.aggregation;
 					bChangeAlreadyPerformed = true;
-					oSourceParent = (await oModifier.bySelector(oChangeContent.source.selector, oAppComponent, oView)) || oSourceParent;
+					oSourceParent = await oModifier.bySelector(oChangeContent.source.selector, oAppComponent, oView) || oSourceParent;
 				}
 			}
 			if (iSourceIndex > -1) {
@@ -256,7 +250,7 @@
 				const mRevertData = aRevertData[iElementIndex];
 				sSourceAggregation = mRevertData.aggregation;
 				iInsertIndex = mRevertData.index;
-				oSourceParent = (await oModifier.bySelector(mRevertData.sourceParent, oAppComponent, oView)) || oSourceParent;
+				oSourceParent = await oModifier.bySelector(mRevertData.sourceParent, oAppComponent, oView) || oSourceParent;
 			}
 			await oModifier.moveAggregation(
 				oTargetParent,
@@ -304,7 +298,7 @@
 		};
 
 		for (const mElement of mCompleteSpecificChangeInfo.movedElements) {
-			const oElement = mElement.element || (await oModifier.bySelector(mElement.id, oAppComponent));
+			const oElement = mElement.element || await oModifier.bySelector(mElement.id, oAppComponent);
 			oContent.movedElements.push({
 				selector: oModifier.getSelector(oElement, oAppComponent),
 				sourceIndex: mElement.sourceIndex,
