/*!
 * ${copyright}
 */

sap.ui.define([
	"sap/ui/fl/apply/_internal/flexState/compVariants/CompVariantManagementState",
	"sap/ui/fl/apply/_internal/flexState/compVariants/CompVariantMerger",
	"sap/ui/fl/apply/_internal/flexState/compVariants/Utils",
	"sap/ui/fl/apply/_internal/flexState/FlexState",
	"sap/ui/fl/apply/_internal/flexState/ManifestUtils",
	"sap/ui/fl/LayerUtils",
	"sap/ui/fl/Utils"
], function(
	CompVariantManagementState,
	CompVariantMerger,
	CompVariantUtils,
	FlexState,
	ManifestUtils,
	LayerUtils,
	Utils
) {
	"use strict";

	function getCompEntities(mPropertyBag) {
		var oControl = mPropertyBag.control;
		var oVMControl = oControl.getVariantManagement?.() || oControl;
		var sSVMControlId = oVMControl.getId();

		return FlexState.initialize({
			reference: mPropertyBag.reference,
			componentData: {},
			manifest: Utils.getAppDescriptor(oControl),
			componentId: Utils.getAppComponentForControl(oControl).getId()
		}).then(function() {
			var mCompVariantsMap = FlexState.getCompVariantsMap(mPropertyBag.reference);
			// Store external input data to FlexState so they can be restored after invalidating cache
			FlexState.setInitialNonFlCompVariantData(
				mPropertyBag.reference,
				mPropertyBag.persistencyKey,
				mPropertyBag.standardVariant,
				mPropertyBag.variants,
				sSVMControlId
			);
			return mCompVariantsMap._initialize(mPropertyBag.persistencyKey, mPropertyBag.variants, sSVMControlId);
		});
	}

	/**
	 * Object containing data for a SmartVariantManagement control.
	 *
	 * @typedef {object} sap.ui.fl.apply.api.SmartVariantManagementApplyAPI.Response
	 * @property {sap.ui.fl.apply._internal.flexObjects.FlexObject[]} variants - Variants for the control
	 * @property {sap.ui.fl.apply._internal.flexObjects.FlexObject[]} changes - Changes on variants for the control
	 * @property {sap.ui.fl.apply._internal.flexObjects.FlexObject | undefined} defaultVariant - DefaultVariant change to be applied
	 * @property {sap.ui.fl.apply._internal.flexObjects.FlexObject | undefined} standardVariant - StandardVariant change to be applied
	 * @since 1.83
	 * @private
	 * @ui5-restricted sap.ui.comp
	 */

	/**
	 * Provides an API to handle specific functionalities for the <code>sap.ui.comp</code> library.
	 *
	 * @namespace sap.ui.fl.apply.api.SmartVariantManagementApplyAPI
	 * @since 1.69.0
	 * @private
	 * @ui5-restricted sap.ui.comp
	 */
	var SmartVariantManagementApplyAPI = /** @lends sap.ui.fl.apply.api.SmartVariantManagementApplyAPI */{
		/**
		 * @typedef {object} sap.ui.fl.apply.api.SmartVariantManagementApplyAPI.LoadVariantsInput
		 * @param {string} id - ID of the variant
		 * @param {string} name - Title of the variant
		 * @param {boolean} [favorite=false] - Flag if the favorite property should be set
		 * @param {boolean} [executeOnSelection=false] - Flag if the favorite property should be set
		 * @param {object} [content={}] - Filter values of the variant
		 *
		 * @private
		 * @ui5-restricted
		 */

		/**
		 * @typedef {object} sap.ui.fl.apply.api.SmartVariantManagementApplyAPI.LoadVariantsResponse
		 * @property {sap.ui.fl._internal.flexObjects.Variant} standardVariant - The instance of the passed or exchanged standard variant
		 * @property {sap.ui.fl._internal.flexObjects.Variant[]} variants - instances of the passed, loaded and changed variants
		 * @property {string} defaultVariantId - ID of the default variant
		 *
		 * @private
		 * @ui5-restricted sap.ui.comp
		 */

		/**
		 * Calls the back end asynchronously and fetches all {@link sap.ui.fl.apply._internal.flexObjects.FlexObject}s
		 * and variants pointing to this control.
		 *
		 * @param {object} mPropertyBag - Object with parameters as properties
		 * @param {sap.ui.comp.smartvariants.SmartVariantManagement|
		 * 	sap.ui.comp.smartfilterbar.SmartFilterBar|
		 * 	sap.ui.comp.smarttable.SmartTable|
		 * 	sap.ui.comp.smartchart.SmartChart} mPropertyBag.control - Variant management control to load variants for
		 * @param {sap.ui.fl.apply.api.SmartVariantManagementApplyAPI.LoadVariantsInput} mPropertyBag.standardVariant - The standard variant of the control;
		 * a standard variant is created into the response but may be replaced later if data is loaded afterwards
		 * instructing the SVM to do so
		 * @param {sap.ui.fl.apply.api.SmartVariantManagementApplyAPI.LoadVariantsInput[]} mPropertyBag.variants - Variant data from other data providers like an OData service
		 * @returns {Promise<sap.ui.fl.apply.api.SmartVariantManagementApplyAPI.LoadVariantsResponse>} Object with the standard variant and the variants
		 *
		 * @private
		 * @ui5-restricted sap.ui.comp
		 */
		async loadVariants(mPropertyBag) {
			mPropertyBag.reference = ManifestUtils.getFlexReferenceForControl(mPropertyBag.control);
			mPropertyBag.persistencyKey = CompVariantUtils.getPersistencyKey(mPropertyBag.control);

			const mCompMaps = await getCompEntities(mPropertyBag);

			const mMergedCompVariants = CompVariantMerger.merge(
				mPropertyBag.persistencyKey,
				mCompMaps,
				mPropertyBag.standardVariant,
				mPropertyBag.control
			);
<<<<<<< HEAD
			mMergedCompVariants.defaultVariantId = sDefaultVariantId;
=======

			mMergedCompVariants.defaultVariantId = CompVariantManagementState.getDefaultVariantId({
				persistencyKey: mPropertyBag.persistencyKey,
				reference: mPropertyBag.reference,
				variants: mMergedCompVariants.variants
			});
>>>>>>> b94d49d8
			return mMergedCompVariants;
		}
	};

	return SmartVariantManagementApplyAPI;
});<|MERGE_RESOLUTION|>--- conflicted
+++ resolved
@@ -119,16 +119,12 @@
 				mPropertyBag.standardVariant,
 				mPropertyBag.control
 			);
-<<<<<<< HEAD
-			mMergedCompVariants.defaultVariantId = sDefaultVariantId;
-=======
 
 			mMergedCompVariants.defaultVariantId = CompVariantManagementState.getDefaultVariantId({
 				persistencyKey: mPropertyBag.persistencyKey,
 				reference: mPropertyBag.reference,
 				variants: mMergedCompVariants.variants
 			});
->>>>>>> b94d49d8
 			return mMergedCompVariants;
 		}
 	};
