--- conflicted
+++ resolved
@@ -367,18 +367,6 @@
 		},
 
 		/**
-<<<<<<< HEAD
-=======
-		 * Check if context sharing is enabled in the backend.
-		 *
-		 * @returns {Promise<boolean>} Promise resolves with true
-		 * @deprecated
-		 */
-		 isContextSharingEnabled() {
-			return Promise.resolve(true);
-		},
-
-		/**
 		 * Gets the seen feature ids from the LRep backend.
 		 *
 		 * @param {object} mPropertyBag Property bag
@@ -419,7 +407,6 @@
 		},
 
 		/**
->>>>>>> 0977c262
 		 * Write flex data into LRep back end; This method is called with a list of entities like changes, variants,
 		 * control variants, variant changes and variant management changes.
 		 *
