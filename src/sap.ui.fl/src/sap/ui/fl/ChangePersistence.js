/*!
 * ${copyright}
 */

sap.ui.define([
	"sap/ui/fl/Change", "sap/ui/fl/Variant", "sap/ui/fl/Utils", "sap/ui/fl/LrepConnector", "sap/ui/fl/Cache", "sap/ui/fl/context/ContextManager", "sap/ui/fl/registry/Settings", "sap/ui/fl/transport/TransportSelection", "sap/ui/fl/variants/VariantController", "sap/ui/core/BusyIndicator", "sap/m/MessageBox"
], function(Change, Variant, Utils, LRepConnector, Cache, ContextManager, Settings, TransportSelection, VariantController, BusyIndicator, MessageBox) {
	"use strict";

	/**
	 * Helper object to access a change from the back end. Access helper object for each change (and variant) which was fetched from the back end
	 *
	 * @constructor
	 * @author SAP SE
	 * @version 1.37.0-SNAPSHOT
	 * @experimental Since 1.25.0
	 * @param {object} mComponent Component data to initiate <code>ChangePersistence</code> instance
	 * @param {string} mComponent.name Name of the component this instance is responsible for
	 * @param {string} mComponent.appVersion Version of application
	 */
	var ChangePersistence = function(mComponent) {
		this._mComponent = mComponent;
		//_mChanges contains:
		// - mChanges: map of changes (selector id)
		// - mDependencies: map of changes (change key) that need to be applied before any change. Used to check if a change can be applied. Format:
		//		mDependencies: {
		//			"fileNameChange2USERnamespace": {
		//				"changeObject": oChange2,
		//				"dependencies": ["fileNameChange1USERnamespace"]
		//			},
		//			"fileNameChange3USERnamespace": {
		//				"changeObject": oChange3,
		//				"dependencies": ["fileNameChange2USERnamespace"]
		//			}
		//		}
		// - mDependentChangesOnMe: map of changes (change key) that cannot be applied before the change. Used to remove dependencies faster. Format:
		//		mDependentChangesOnMe: {
		//			"fileNameChange1USERnamespace": [oChange2],
		//			"fileNameChange2USERnamespace": [oChange3]
		//		}
		this._mChanges = {
			mChanges: {},
			mDependencies: {},
			mDependentChangesOnMe: {}
		};

		this._mChangesInitial = {};

		this._mVariantsChanges = {};

		if (!this._mComponent || !this._mComponent.name) {
			Utils.log.error("The Control does not belong to an SAPUI5 component. Personalization and changes for this control might not work as expected.");
			throw new Error("Missing component name.");
		}

		this._oVariantController = new VariantController(this._mComponent.name, this._mComponent.appVersion, {});
		this._oTransportSelection = new TransportSelection();
		this._oConnector = this._createLrepConnector();
		this._aDirtyChanges = [];
		this._oMessagebundle = undefined;
		this._mChangesEntries = {};
	};

	/**
	 * Return the name of the SAPUI5 component. All changes are assigned to 1 SAPUI5 component. The SAPUI5 component also serves as authorization
	 * object.
	 *
	 * @returns {String} component name
	 * @public
	 */
	ChangePersistence.prototype.getComponentName = function() {
		return this._mComponent.name;
	};

	/**
	 * Creates a new instance of the LRepConnector
	 *
	 * @returns {sap.ui.fl.LrepConnector} LRep connector instance
	 * @private
	 */
	ChangePersistence.prototype._createLrepConnector = function() {
		return LRepConnector.createConnector();
	};


	/**
	 * Returns an cache key for caching views.
	 *
	 * @returns {string} Returns an ETag for caching
	 * @private
	 * @restricted sap.ui.fl
	 */
	ChangePersistence.prototype.getCacheKey = function() {
		return Cache.getCacheKey(this._mComponent);
	};

	/**
	 * Verifies whether a change fulfils the preconditions.
	 *
	 * All changes need to have a fileName;
	 * changes need to be matched with current active contexts;
	 * only changes whose <code>fileType</code> is 'change' and whose <code>changeType</code> is different from 'defaultVariant' are valid;
	 * if <code>bIncludeVariants</code> parameter is true, the changes with 'variant' <code>fileType</code> or 'defaultVariant' <code>changeType</code> are also valid
	 * if it has a selector <code>persistencyKey</code>.
	 *
	 * @param {sap.ui.fl.context.Context[]} aActiveContexts Array of current active contexts
	 * @param {boolean} [bIncludeVariants] Indicates that smart variants shall be included
	 * @param {object} oChangeContent Content of the change
	 *
	 * @returns {boolean} <code>true</code> if all the preconditions are fulfilled
	 * @public
	 */
	ChangePersistence.prototype._preconditionsFulfilled = function(aActiveContexts, bIncludeVariants, oChangeContent) {

		if (!oChangeContent.fileName) {
			Utils.log.warning("A change without fileName is detected and excluded from component: " + this._mComponent.name);
			return false;
		}

		function _isValidFileType () {
			if (bIncludeVariants) {
				return (oChangeContent.fileType === "change") || (oChangeContent.fileType === "variant");
			}
			return (oChangeContent.fileType === "change") && (oChangeContent.changeType !== "defaultVariant");
		}

		function _isValidSelector () {
			if (bIncludeVariants) {
				if ((oChangeContent.fileType === "variant") || (oChangeContent.changeType === "defaultVariant")){
					return oChangeContent.selector && oChangeContent.selector.persistencyKey;
				}
			}
			return true;
		}

		function _isValidContext () {
			return ContextManager.doesContextMatch(oChangeContent, aActiveContexts);
		}

		function _isControlVariantChange () {
			if ((oChangeContent.fileType === "ctrl_variant") || (oChangeContent.fileType === "ctrl_variant_change") || (oChangeContent.fileType === "ctrl_variant_management_change")){
				return oChangeContent.variantManagementReference || oChangeContent.variantReference || (oChangeContent.selector && oChangeContent.selector.id);
			}
		}

		if ((_isValidFileType() && _isValidSelector() && _isValidContext()) || _isControlVariantChange()){
				return true;
		}
		return false;
	};

	/**
	 * Calls the back end asynchronously and fetches all changes for the component
	 * New changes (dirty state) that are not yet saved to the back end won't be returned.
	 * @param {map} mPropertyBag Contains additional data needed for reading changes
	 * @param {object} mPropertyBag.appDescriptor Manifest that belongs to the current running component
	 * @param {string} mPropertyBag.siteId ID of the site belonging to the current running component
	 * @param {string} [mPropertyBag.sCurrentLayer] Specifies a single layer for loading changes. If this parameter is set, the max layer filtering is not applied
	 * @param {boolean} [mPropertyBag.ignoreMaxLayerParameter] Indicates that changes shall be loaded without layer filtering
	 * @param {boolean} [mPropertyBag.includeVariants] Indicates that smart variants shall be included
	 * @param {string} [mPropertyBag.cacheKey] Key to validate the cache entry stored on client side
	 * @param {string} [mPropertyBag.url] Address to which the request for change should be sent in case the data is not cached
	 * @param {sap.ui.core.Component} [mPropertyBag.oComponent] App component instance of component
	 * @see sap.ui.fl.Change
	 * @returns {Promise} Promise resolving with an array of changes
	 * @public
	 */
	ChangePersistence.prototype.getChangesForComponent = function(mPropertyBag) {
		return Cache.getChangesFillingCache(this._oConnector, this._mComponent, mPropertyBag).then(function(oWrappedChangeFileContent) {
			var oComponent = mPropertyBag && mPropertyBag.oComponent;

			if (oWrappedChangeFileContent.changes && oWrappedChangeFileContent.changes.settings){
				Settings._storeInstance(oWrappedChangeFileContent.changes.settings);
			}

			if (!oWrappedChangeFileContent.changes ||
				((!oWrappedChangeFileContent.changes.changes || oWrappedChangeFileContent.changes.changes.length == 0) &&
				(!oWrappedChangeFileContent.changes.variantSection || jQuery.isEmptyObject(oWrappedChangeFileContent.changes.variantSection)))) {
				return [];
			}

			var aChanges = oWrappedChangeFileContent.changes.changes;

			//Binds a json model of message bundle to the component the first time a change within the vendor layer was detected
			//It enables the translation of changes

			if (!this._oMessagebundle && oWrappedChangeFileContent.messagebundle && oComponent) {
				if (!oComponent.getModel("i18nFlexVendor")) {
					if (aChanges.some(function(oChange) {
							return oChange.layer === "VENDOR";
						})) {
							this._oMessagebundle = oWrappedChangeFileContent.messagebundle;
							var oModel = new sap.ui.model.json.JSONModel(this._oMessagebundle);
							oComponent.setModel(oModel, "i18nFlexVendor");
					}
				}
			}

			if ( oWrappedChangeFileContent.changes.variantSection
					&& Object.keys(oWrappedChangeFileContent.changes.variantSection).length !== 0
					&& Object.keys(this._oVariantController._getChangeFileContent()).length === 0 ) {
				this._oVariantController._setChangeFileContent(oWrappedChangeFileContent, oComponent);
			}

			var bIncludeControlVariants = mPropertyBag && mPropertyBag.includeCtrlVariants;
			if (Object.keys(this._oVariantController._getChangeFileContent()).length > 0) {
				var aVariantChanges = this._oVariantController.loadInitialChanges();
				aChanges = bIncludeControlVariants ? aChanges : aChanges.concat(aVariantChanges);

			}
			if (bIncludeControlVariants && oWrappedChangeFileContent.changes.variantSection) {
				aChanges = aChanges.concat(this._getAllCtrlVariantChanges(oWrappedChangeFileContent.changes.variantSection));
			}

			var sCurrentLayer = mPropertyBag && mPropertyBag.currentLayer;
			if (sCurrentLayer) {
				var aCurrentLayerChanges = [];
				aChanges.forEach(function (oChange) {
					if (oChange.layer === sCurrentLayer) {
						aCurrentLayerChanges.push(oChange);
					}
				});
				aChanges = aCurrentLayerChanges;
			} else if (Utils.isLayerFilteringRequired() && !(mPropertyBag && mPropertyBag.ignoreMaxLayerParameter)) {
				//If layer filtering required, excludes changes in higher layer than the max layer
				var aFilteredChanges = [];
				aChanges.forEach(function (oChange) {
					if (!Utils.isOverMaxLayer(oChange.layer)) {
						aFilteredChanges.push(oChange);
					}
				});
				aChanges = aFilteredChanges;
			}

			var bIncludeVariants = mPropertyBag && mPropertyBag.includeVariants;

			var aContextObjects = oWrappedChangeFileContent.changes.contexts || [];
			return new Promise(function (resolve) {
				ContextManager.getActiveContexts(aContextObjects).then(function (aActiveContexts) {
					resolve(aChanges.filter(this._preconditionsFulfilled.bind(this, aActiveContexts, bIncludeVariants)).map(getChange.bind(this)));
				}.bind(this));
			}.bind(this));
		}.bind(this));

		function getChange(oChangeContent) {
			var oChange;
			if (!this._mChangesEntries[oChangeContent.fileName]) {
				this._mChangesEntries[oChangeContent.fileName] = new Change(oChangeContent);
			}
			oChange = this._mChangesEntries[oChangeContent.fileName];
			oChange.setState(Change.states.PERSISTED);
			return oChange;
		}
	};

	ChangePersistence.prototype._getAllCtrlVariantChanges = function(mVariantManagementReference) {
		var aCtrlVariantChanges = [];
		Object.keys(mVariantManagementReference).forEach(function(sVariantManagementReference) {
			var oVariantManagementContent = mVariantManagementReference[sVariantManagementReference];

			oVariantManagementContent.variants.forEach( function(oVariant) {
				if (Array.isArray(oVariant.variantChanges.setVisible) &&
					oVariant.variantChanges.setVisible.length > 0) {
					var oActiveChangeContent = oVariant.variantChanges.setVisible.slice(-1)[0];
					if (!oActiveChangeContent.content.visible && oActiveChangeContent.content.createdByReset) {
						return;
					}
				}

				//variant_change
				Object.keys(oVariant.variantChanges).forEach(function(sVariantChange) {
					aCtrlVariantChanges = aCtrlVariantChanges.concat(oVariant.variantChanges[sVariantChange].slice(-1)[0]); /*last change*/
				});

				//control_change
				aCtrlVariantChanges = aCtrlVariantChanges.concat(oVariant.controlChanges);

				//variant - don't copy standard variant
				aCtrlVariantChanges = (oVariant.content.fileName !== sVariantManagementReference) ?
											aCtrlVariantChanges.concat([oVariant.content]) :
											aCtrlVariantChanges;
			});

			//variant_management_change
			Object.keys(oVariantManagementContent.variantManagementChanges).forEach(function(sVariantManagementChange) {
				aCtrlVariantChanges = aCtrlVariantChanges.concat(oVariantManagementContent.variantManagementChanges[sVariantManagementChange].slice(-1)[0]); /*last change*/
			});
		});
		return aCtrlVariantChanges;
	};

	/**
	 * Gets all changes which belong to a specific smart variant, such as filter bar or table.
	 * @param {string} sStableIdPropertyName Property name of variant stable ID
	 * @param {string} sStableId Value of variant stable ID
	 * @param {map} mPropertyBag Contains additional data needed for reading changes
	 * @param {object} mPropertyBag.appDescriptor Manifest that belongs to the current running component
	 * @param {string} mPropertyBag.siteId ID of the site belonging to the current running component
	 * @param {boolean} mPropertyBag.includeVariants Indicates whether smart variants shall be included
	 * @see sap.ui.fl.Change
	 * @returns {Promise} Promise resolving with an array of changes
	 * @public
	 */
	ChangePersistence.prototype.getChangesForVariant = function(sStableIdPropertyName, sStableId, mPropertyBag) {
		if (this._mVariantsChanges[sStableId]) {
			return Promise.resolve(this._mVariantsChanges[sStableId]);
		}

		var isChangeValidForVariant = function(oChange) {
			var isValid = false;
			var oSelector = oChange._oDefinition.selector;
			jQuery.each(oSelector, function(id, value){
				if (id === sStableIdPropertyName && value === sStableId) {
					isValid = true;
				}
			});
			return isValid;
		};

		var fLogError = function(key, text) {
			Utils.log.error("key : " + key + " and text : " + text.value);
		};

		return this.getChangesForComponent(mPropertyBag).then(function(aChanges) {
			return aChanges.filter(isChangeValidForVariant);
		}).then(function(aChanges) {
<<<<<<< HEAD
			if (aChanges && aChanges.length === 0) {
				return LRepConnector.isFlexServiceAvailable().then(function (bStatus) {
					if (bStatus === false) {
						return Promise.reject();
					}
					return Promise.resolve({});
				});
			}
			var sId;
=======
>>>>>>> a19e7a5d
			this._mVariantsChanges[sStableId] = {};
			if (aChanges && aChanges.length === 0) {
				return LRepConnector.isFlexServiceAvailable().then(function (bStatus) {
					if (bStatus === false) {
						return Promise.reject();
					}
					return Promise.resolve(this._mVariantsChanges[sStableId]);
				}.bind(this));
			}
			var sId;
			aChanges.forEach(function (oChange){
				sId = oChange.getId();
				if (oChange.isValid()) {
					if (this._mVariantsChanges[sStableId][sId] && oChange.isVariant()) {
						Utils.log.error("Id collision - two or more variant files having the same id detected: " + sId);
						jQuery.each(oChange.getDefinition().texts, fLogError);
						Utils.log.error("already exists in variant : ");
						jQuery.each(this._mVariantsChanges[sStableId][sId].getDefinition().texts, fLogError);
					}
					this._mVariantsChanges[sStableId][sId] = oChange;
				}
			}.bind(this));
			return this._mVariantsChanges[sStableId];
		}.bind(this));
	};

	/**
	 * Adds a new change (could be variant as well) for a smart variant, such as filter bar or table, and returns the ID of the new change.
	 * @param {string} sStableIdPropertyName Property name of variant stable ID
	 * @param {string} sStableId Value of variant stable ID
	 * @param {object} mParameters Map of parameters, see below
	 * @param {string} mParameters.type Type <filterVariant, tableVariant, etc>
	 * @param {string} mParameters.ODataService Name of the OData service --> can be null
	 * @param {object} mParameters.texts A map object containing all translatable texts which are referenced within the file
	 * @param {object} mParameters.content Content of the new change
	 * @param {boolean} mParameters.isVariant Indicates if the change is a variant
	 * @param {string} [mParameters.packageName] Package name for the new entity <default> is $tmp
	 * @param {boolean} mParameters.isUserDependent Indicates if a change is only valid for the current user
	 * @param {boolean} [mParameters.id] ID of the change. The ID has to be globally unique and should only be set in exceptional cases, for example
	 *        downport of variants
	 * @returns {string} The ID of the newly created change
	 * @public
	 */
	ChangePersistence.prototype.addChangeForVariant = function( sStableIdPropertyName, sStableId, mParameters) {
		var oFile, oInfo, mInternalTexts, oChange, sId;

		if (!mParameters) {
			return undefined;
		}
		if (!mParameters.type) {
			Utils.log.error("sap.ui.fl.Persistence.addChange : type is not defined");
		}
		//if (!mParameters.ODataService) {
		//	Utils.log.error("sap.ui.fl.Persistence.addChange : ODataService is not defined");
		//}
		var sContentType = jQuery.type(mParameters.content);
		if (sContentType !== 'object' && sContentType !== 'array') {
			Utils.log.error("mParameters.content is not of expected type object or array, but is: " + sContentType, "sap.ui.fl.Persistence#addChange");
		}
		// convert the text object to the internal structure
		mInternalTexts = {};
		if (typeof (mParameters.texts) === "object") {
			jQuery.each(mParameters.texts, function(id, text) {
				mInternalTexts[id] = {
					value: text,
					type: "XFLD"
				};
			});
		}

		var oValidAppVersions = {
			creation: this._mComponent.appVersion,
			from: this._mComponent.appVersion
		};
		if (this._mComponent.appVersion && mParameters.developerMode) {
			oValidAppVersions.to = this._mComponent.appVersion;
		}

		oInfo = {
			changeType: mParameters.type,
			service: mParameters.ODataService,
			texts: mInternalTexts,
			content: mParameters.content,
			reference: this._mComponent.name, //in this case the component name can also be the value of sap-app-id
			isVariant: mParameters.isVariant,
			packageName: mParameters.packageName,
			isUserDependent: mParameters.isUserDependent,
			validAppVersions: oValidAppVersions
		};

		oInfo.selector = {};
		oInfo.selector[sStableIdPropertyName] = sStableId;

		oFile = Change.createInitialFileContent(oInfo);

		// If id is provided, overwrite generated id
		if (mParameters.id) {
			oFile.fileName = mParameters.id;
		}

		oChange = new Change(oFile);

		sId = oChange.getId();
		if (!this._mVariantsChanges[sStableId]) {
			this._mVariantsChanges[sStableId] = {};
		}
		this._mVariantsChanges[sStableId][sId] = oChange;
		return oChange.getId();
	};

	/**
	 * Saves/flushes all current changes of a smart variant to the backend.
	 *
	 * @returns {Promise} Promise resolving with an array of responses or rejecting with the first error
	 * @public
	 */
	ChangePersistence.prototype.saveAllChangesForVariant = function(sStableId) {
		var aPromises = [];
		var that = this;
		jQuery.each(this._mVariantsChanges[sStableId], function(id, oChange) {
			var sChangeId = oChange.getId();
			switch (oChange.getPendingAction()) {
				case "NEW":
					aPromises.push(that._oConnector.create(oChange.getDefinition(), oChange.getRequest(), oChange.isVariant()).then(function(result) {
						oChange.setResponse(result.response);
						if (Cache.isActive()) {
							Cache.addChange({ name: that._mComponent.name, appVersion: that._mComponent.appVersion}, result.response);
						}
						return result;
					}));
					break;
				case "UPDATE":
					aPromises.push(that._oConnector.update(oChange.getDefinition(), oChange.getId(), oChange.getRequest(), oChange.isVariant()).then(function(result) {
						oChange.setResponse(result.response);
						if (Cache.isActive()) {
							Cache.updateChange({ name: that._mComponent.name, appVersion: that._mComponent.appVersion}, result.response);
						}
						return result;
					}));
					break;
				case "DELETE":
					aPromises.push(that._oConnector.deleteChange({
						sChangeName: oChange.getId(),
						sLayer: oChange.getLayer(),
						sNamespace: oChange.getNamespace(),
						sChangelist: oChange.getRequest()
					}, oChange.isVariant()).then(function(result) {
						var oChange = that._mVariantsChanges[sStableId][sChangeId];
						if (oChange.getPendingAction() === "DELETE") {
							delete that._mVariantsChanges[sStableId][sChangeId];
						}
						if (Cache.isActive()) {
							Cache.deleteChange({ name: that._mComponent.name, appVersion: that._mComponent.appVersion}, oChange.getDefinition());
						}
						return result;
					}));
					break;
				default:
					break;
			}
		});

		// TODO Consider not rejecting with first error, but wait for all promises and collect the results
		return Promise.all(aPromises);
	};

	/**
	 * @param {sap.ui.core.UIComponent} oComponent component containing the control for which the change should be added
	 * @param {sap.ui.fl.Change} oChange change which should be added into the mapping
	 * @see sap.ui.fl.Change
	 * @returns {map} mChanges map with added change
	 * @private
	 */
	ChangePersistence.prototype._addChangeIntoMap = function (oComponent, oChange) {
		var oSelector = oChange.getSelector();
		if (oSelector && oSelector.id) {
			var sSelectorId = oSelector.id;
			if (oSelector.idIsLocal) {
				sSelectorId = oComponent.createId(sSelectorId);
			}

			this._addMapEntry(sSelectorId, oChange);

			// if the localId flag is missing and the selector has a component prefix that is not matching the
			// application component, adds the change for a second time replacing the component ID prefix with
			// the application component ID prefix
			if (oSelector.idIsLocal === undefined && sSelectorId.indexOf("---") != -1) {
				var sComponentPrefix = sSelectorId.split("---")[0];

				if (sComponentPrefix !== oComponent.getId()) {
					sSelectorId = sSelectorId.split("---")[1];
					sSelectorId = oComponent.createId(sSelectorId);
					this._addMapEntry(sSelectorId, oChange);
				}
			}
		}

		return this._mChanges;
	};

	/**
	 *
	 * @param {string} sSelectorId Key in the mapping for which the entry is written
	 * @param {sap.ui.fl.Change} oChange Change object to be added to the mapping
	 * @private
	 */
	ChangePersistence.prototype._addMapEntry = function (sSelectorId, oChange) {
		if (!this._mChanges.mChanges[sSelectorId]) {
			this._mChanges.mChanges[sSelectorId] = [];
		}
		this._mChanges.mChanges[sSelectorId].push(oChange);
	};

	ChangePersistence.prototype._addDependency = function (oDependentChange, oChange) {
		if (!this._mChanges.mDependencies[oDependentChange.getId()]) {
			this._mChanges.mDependencies[oDependentChange.getId()] = {
				changeObject: oDependentChange,
				dependencies: []
			};
		}
		this._mChanges.mDependencies[oDependentChange.getId()].dependencies.push(oChange.getId());

		if (!this._mChanges.mDependentChangesOnMe[oChange.getId()]) {
			this._mChanges.mDependentChangesOnMe[oChange.getId()] = [];
		}
		this._mChanges.mDependentChangesOnMe[oChange.getId()].push(oDependentChange.getId());
	};

	ChangePersistence.prototype._addControlsDependencies = function (oDependentChange, aControlIdList) {
		if (aControlIdList.length > 0) {
			if (!this._mChanges.mDependencies[oDependentChange.getId()]) {
				this._mChanges.mDependencies[oDependentChange.getId()] = {
					changeObject: oDependentChange,
					dependencies: [],
					controlsDependencies: []
				};
			}
			this._mChanges.mDependencies[oDependentChange.getId()].controlsDependencies = aControlIdList;
		}
	};

	/**
	 * Calls the back end asynchronously and fetches all changes for the component
	 * New changes (dirty state) that are not yet saved to the back end won't be returned.
	 * @param {object} oComponent Component instance used to prepare the IDs (e.g. local)
	 * @param {map} mPropertyBag Contains additional data needed for reading changes
	 * @param {object} mPropertyBag.appDescriptor Manifest belonging to actual component
	 * @param {string} mPropertyBag.siteId ID of the site belonging to actual component
	 * @see sap.ui.fl.Change
	 * @returns {Promise} Promise resolving with a getter for the changes map
	 * @public
	 */
	ChangePersistence.prototype.loadChangesMapForComponent = function (oComponent, mPropertyBag) {

		mPropertyBag.oComponent = oComponent;
		return this.getChangesForComponent(mPropertyBag).then(createChangeMap.bind(this));

		function createChangeMap(aChanges) {
			//Since starting RTA does not recreate ChangePersistence instance, resets changes map is required to filter personalized changes
			this._mChanges = {
				mChanges: {},
				mDependencies: {},
				mDependentChangesOnMe: {}
			};
			aChanges.forEach(this._addChangeAndUpdateDependencies.bind(this, oComponent));

			if (Utils.isDebugEnabled()) {
				this._mChangesInitial = jQuery.extend(true, {}, this._mChanges);
			}

			return this.getChangesMapForComponent.bind(this);
		}
	};

	ChangePersistence.prototype._addChangeAndUpdateDependencies = function(oComponent, oChange, iIndex, aChangesCopy) {
		this._addChangeIntoMap(oComponent, oChange);

		var oAppComponent = Utils.getAppComponentForControl(oComponent);

		//create dependencies map
		var aDependentIdList = oChange.getDependentIdList(oAppComponent);
		var aDependentControlIdList = oChange.getDependentControlIdList(oAppComponent);
		this._addControlsDependencies(oChange, aDependentControlIdList);
		var oPreviousChange;
		var aPreviousDependentIdList;
		var iDependentIndex;
		var bFound;

		for (var i = iIndex - 1; i >= 0; i--) {//loop over the changes
			oPreviousChange = aChangesCopy[i];
			aPreviousDependentIdList = aChangesCopy[i].getDependentIdList(oAppComponent);
			bFound = false;
			for (var j = 0; j < aDependentIdList.length && !bFound; j++) {
				iDependentIndex = aPreviousDependentIdList.indexOf(aDependentIdList[j]);
				if (iDependentIndex > -1) {
					this._addDependency(oChange, oPreviousChange);
					bFound = true;
				}
			}
		}

	};

	/**
	 * Getter for the private aggregation containing sap.ui.fl.Change objects mapped by their selector ids.
	 * @return {map} mChanges mapping with changes sorted by their selector ids
	 * @public
	 */
	ChangePersistence.prototype.getChangesMapForComponent = function () {
		return this._mChanges;
	};

	/**
	 * Gets the changes for the given view id. The complete view prefix has to match.
	 *
	 * Example:
	 * Change has selector id:
	 * view1--view2--controlId
	 *
	 * Will match for view:
	 * view1--view2
	 *
	 * Will not match for view:
	 * view1
	 * view1--view2--view3
	 *
	 * @param {string} sViewId the id of the view, changes should be retrieved for
	 * @param {map} mPropertyBag contains additional data that are needed for reading of changes
	 * @param {object} mPropertyBag.appDescriptor Manifest that belongs to actual component
	 * @param {string} mPropertyBag.siteId id of the site that belongs to actual component
	 * @returns {Promise} resolving with an array of changes
	 * @public
	 */
	ChangePersistence.prototype.getChangesForView = function(sViewId, mPropertyBag) {
		var that = this;
		return this.getChangesForComponent(mPropertyBag).then(function(aChanges) {
			return aChanges.filter(changesHavingCorrectViewPrefix.bind(that));
		});

		function changesHavingCorrectViewPrefix(oChange) {
			var oSelector = oChange.getSelector();
			if (!oSelector){
				return false;
			}
			var sSelectorId = oSelector.id;
			if (!sSelectorId || !mPropertyBag) {
				return false;
			}
			var sSelectorIdViewPrefix = sSelectorId.slice(0, sSelectorId.lastIndexOf("--"));
			var sViewId;

			if (oChange.getSelector().idIsLocal) {
				var oAppComponent = mPropertyBag.appComponent;
				if (oAppComponent) {
					sViewId = oAppComponent.getLocalId(mPropertyBag.viewId);
				}
			} else {
				sViewId = mPropertyBag.viewId;
			}

			return sSelectorIdViewPrefix === sViewId;
		}
	};

	/**
	 * Adds a new change (could be variant as well) and returns the id of the new change.
	 *
	 * @param {object} vChange The complete and finalized JSON object representation the file content of the change or a Change instance
	 * @param {object} oComponent Component instance
	 * @returns {sap.ui.fl.Change|sap.ui.fl.variant} the newly created change or variant
	 * @public
	 */
	ChangePersistence.prototype.addChange = function(vChange, oComponent) {
		var oChange = this.addDirtyChange(vChange);
		//control variants are not needed in map
		//if (oChange.getFileType() !== "ctrl_variant") {
		this._addChangeIntoMap(oComponent, oChange);
		//}
		this._addPropagationListener(oComponent);
		return oChange;
	};

	/**
	 * Adds a new dirty change (could be variant as well).
	 *
	 * @param {object} vChange - JSON object of change/variant or change/variant object
	 * @returns {sap.ui.fl.Change|sap.ui.fl.Variant} oNewChange - Prepared change or variant
	 * @public
	 */
	ChangePersistence.prototype.addDirtyChange = function(vChange) {
		var oNewChange;
		if (vChange instanceof Change || vChange instanceof Variant){
			oNewChange = vChange;
		} else {
			oNewChange = new Change(vChange);
		}
		this._aDirtyChanges.push(oNewChange);
		return oNewChange;
	};

	/**
	 * If the first changes were created, the <code>propagationListener</code> of <code>sap.ui.fl</code> might not yet
	 * be attached to the application component and must be added then.
	 *
	 * @param {sap.ui.core.UiComponent} oComponent Application component that might not have a propagation listener yet
	 * @private
	 */
	ChangePersistence.prototype._addPropagationListener = function (oComponent) {
		if (oComponent) {
			var fnCheckIsNotFlPropagationListener = function (fnPropagationListener) {
				return !fnPropagationListener._bIsSapUiFlFlexControllerApplyChangesOnControl;
			};
			var bNoFlPropagationListenerAttached = oComponent.getPropagationListeners().every(fnCheckIsNotFlPropagationListener);

			if (bNoFlPropagationListenerAttached) {
				var oManifest = oComponent.getManifest();
				var sVersion = Utils.getAppVersionFromManifest(oManifest);
				var oFlexController = sap.ui.fl.FlexControllerFactory.create(this.getComponentName(), sVersion);
				var fnPropagationListener = oFlexController.getBoundApplyChangesOnControl(this.getChangesMapForComponent.bind(this), oComponent);
				oComponent.addPropagationListener(fnPropagationListener);
			}
		}
	};

	/**
	 * Saves all dirty changes by calling the appropriate back-end method (create for new changes, deleteChange for deleted changes);
	 * to ensure the correct order, the methods are called sequentially;
	 * after a change was saved successfully, it is removed from the dirty changes and the cache is updated.
	 *
	 * @param {boolean} [bSkipUpdateCache] If true, then the dirty change shall be saved for the new created app variant, but not for the current app;
	 * therefore, the cache update of the current app is skipped because the dirty change is not saved for the running app.
	 * @returns {Promise} resolving after all changes have been saved
	 */
	ChangePersistence.prototype.saveDirtyChanges = function(bSkipUpdateCache) {
		var aDirtyChangesClone = this._aDirtyChanges.slice(0);
		var aDirtyChanges = this._aDirtyChanges;
		var aRequests = this._getRequests(aDirtyChangesClone);
		var aPendingActions = this._getPendingActions(aDirtyChangesClone);

		if (aPendingActions.length === 1 && aRequests.length === 1 && aPendingActions[0] === "NEW") {
			var sRequest = aRequests[0];
			var aPreparedDirtyChangesBulk = this._prepareDirtyChanges(aDirtyChanges);
			return this._oConnector.create(aPreparedDirtyChangesBulk, sRequest).then(this._massUpdateCacheAndDirtyState(aDirtyChanges, aDirtyChangesClone, bSkipUpdateCache));
		} else {
			return aDirtyChangesClone.reduce(function (sequence, oDirtyChange) {
				var saveAction = sequence.then(this._performSingleSaveAction(oDirtyChange));
				saveAction.then(this._updateCacheAndDirtyState(aDirtyChanges, oDirtyChange, bSkipUpdateCache));
				return saveAction;
			}.bind(this), Promise.resolve());
		}
	};

	/**
	 * Saves a sequence of dirty changes by calling the appropriate back-end method (create for new changes, deleteChange for deleted changes);
	 * to ensure the correct order, the methods are called sequentially;
	 * after a change was saved successfully, it is removed from the dirty changes and the cache is updated.
	 *
	 * @param {sap.ui.fl.Change[] | sap.ui.fl.Variant[]} aDirtyChanges - Array of dirty changes to be saved.
	 * @param {boolean} [bSkipUpdateCache] If true, then the dirty change shall be saved for the new created app variant, but not for the current app;
	 * therefore, the cache update of the current app is skipped because the dirty change is not saved for the running app.
	 * @returns {Promise} resolving after all changes have been saved
	 */
	ChangePersistence.prototype.saveSequenceOfDirtyChanges = function(aDirtyChanges, bSkipUpdateCache) {
		var aAllDirtyChanges = this.getDirtyChanges();

		return aDirtyChanges.reduce(function (sequence, oDirtyChange) {
			var saveAction = sequence.then(this._performSingleSaveAction(oDirtyChange));
			saveAction.then(this._updateCacheAndDirtyState(aAllDirtyChanges, oDirtyChange, bSkipUpdateCache));
			return saveAction;
		}.bind(this), Promise.resolve());
	};

	ChangePersistence.prototype._performSingleSaveAction = function (oDirtyChange) {
		return function() {
			if (oDirtyChange.getPendingAction() === "NEW") {
				return this._oConnector.create(oDirtyChange.getDefinition(), oDirtyChange.getRequest());
			}

			if (oDirtyChange.getPendingAction() === "DELETE") {
				return this._oConnector.deleteChange({
					sChangeName: oDirtyChange.getId(),
					sLayer: oDirtyChange.getLayer(),
					sNamespace: oDirtyChange.getNamespace(),
					sChangelist: oDirtyChange.getRequest()
				});
			}
		}.bind(this);
	};

	/**
	  * @param {boolean} [bSkipUpdateCache] If true, then the dirty change shall be saved for the new created app variant, but not for the current app;
	  * therefore, the cache update of the current app is skipped because the dirty change is not saved for the running app.
	 */
	ChangePersistence.prototype._updateCacheAndDirtyState = function (aDirtyChanges, oDirtyChange, bSkipUpdateCache) {
		return function() {
			if (!bSkipUpdateCache) {
				if (oDirtyChange.getPendingAction() === "NEW" &&
					oDirtyChange.getFileType() !== "ctrl_variant_change" &&
					oDirtyChange.getFileType() !== "ctrl_variant_management_change" &&
					oDirtyChange.getFileType() !== "ctrl_variant" &&
					!oDirtyChange.getVariantReference()
				) {
					Cache.addChange(this._mComponent, oDirtyChange.getDefinition());
				} else if (oDirtyChange.getPendingAction() === "DELETE") {
					Cache.deleteChange(this._mComponent, oDirtyChange.getDefinition());
				}
			}

			var iIndex = aDirtyChanges.indexOf(oDirtyChange);
			if (iIndex > -1) {
				aDirtyChanges.splice(iIndex, 1);
			}
		}.bind(this);
	};

	/**
	  * @param {boolean} [bSkipUpdateCache] If true, then the dirty change shall be saved for the new created app variant, but not for the current app;
	  * therefore, the cache update of the current app is skipped because the dirty change is not saved for the running app.
	 */
	ChangePersistence.prototype._massUpdateCacheAndDirtyState = function (aDirtyChanges, aDirtyChangesClone, bSkipUpdateCache) {
		aDirtyChangesClone.forEach(function(oDirtyChange) {
			this._updateCacheAndDirtyState(aDirtyChanges, oDirtyChange, bSkipUpdateCache)();
		}, this);
	};

	ChangePersistence.prototype._getRequests = function (aDirtyChanges) {
		var aRequests = [];

		aDirtyChanges.forEach(function(oChange) {
			var sRequest = oChange.getRequest();
			if (aRequests.indexOf(sRequest) === -1) {
				aRequests.push(sRequest);
			}
		});

		return aRequests;
	};

	ChangePersistence.prototype._getPendingActions = function (aDirtyChanges) {
		var aPendingActions = [];

		aDirtyChanges.forEach(function(oChange) {
			var sPendingAction = oChange.getPendingAction();
			if (aPendingActions.indexOf(sPendingAction) === -1) {
				aPendingActions.push(sPendingAction);
			}
		});

		return aPendingActions;
	};

	ChangePersistence.prototype._prepareDirtyChanges = function (aDirtyChanges) {
		var aChanges = [];

		aDirtyChanges.forEach(function(oChange) {
			aChanges.push(oChange.getDefinition());
		});

		return aChanges;
	};

	ChangePersistence.prototype.getDirtyChanges = function() {
		return this._aDirtyChanges;
	};

	/**
	 * Prepares a change to be deleted with the next call to
	 * @see {ChangePersistence#saveDirtyChanges};
	 *
	 * If the given change is already in the dirty changes and
	 * has pending action 'NEW' it will be removed, assuming,
	 * it has just been created in the current session;
	 *
	 * Otherwise it will be marked for deletion.
	 *
	 * @param {sap.ui.fl.Change} oChange the change to be deleted
	 */
	ChangePersistence.prototype.deleteChange = function(oChange) {
		var nIndexInDirtyChanges = this._aDirtyChanges.indexOf(oChange);

		if (nIndexInDirtyChanges > -1) {
			if (oChange.getPendingAction() === "DELETE"){
				return;
			}
			this._aDirtyChanges.splice(nIndexInDirtyChanges, 1);
			this._deleteChangeInMap(oChange);
			return;
		}

		oChange.markForDeletion();
		this.addDirtyChange(oChange);
		this._deleteChangeInMap(oChange);
	};

	/**
	 * Deletes a change object from the internal map.
	 *
	 * @param {sap.ui.fl.Change} oChange which has to be removed from the mapping
	 * @private
	 */
	ChangePersistence.prototype._deleteChangeInMap = function (oChange) {
		var sChangeKey = oChange.getId();
		var mChanges = this._mChanges.mChanges;
		var mDependencies = this._mChanges.mDependencies;
		var mDependentChangesOnMe = this._mChanges.mDependentChangesOnMe;

		//mChanges
		Object.keys(mChanges).some(function (key) {
			var aChanges = mChanges[key];
			var nIndexInMapElement = aChanges
				.map(function(oExistingChange){
					return oExistingChange.getId();
				}).indexOf(oChange.getId());
			if (nIndexInMapElement !== -1) {
				aChanges.splice(nIndexInMapElement, 1);
				return true;
			}
		});

		//mDependencies
		Object.keys(mDependencies).forEach( function(key) {
			if (key === sChangeKey) {
				delete mDependencies[key];
			} else if ( mDependencies[key].dependencies
				&& jQuery.isArray(mDependencies[key].dependencies)
				&& mDependencies[key].dependencies.indexOf(sChangeKey) !== -1 ) {
				mDependencies[key].dependencies.splice(mDependencies[key].dependencies.indexOf(sChangeKey), 1);
				if (mDependencies[key].dependencies.length === 0) {
					delete mDependencies[key];
				}
			}
		});

		//mDependentChangesOnMe
		Object.keys(mDependentChangesOnMe).forEach( function(key) {
			if (key === sChangeKey) {
				delete mDependentChangesOnMe[key];
			} else if ( jQuery.isArray(mDependentChangesOnMe[key])
				&& mDependentChangesOnMe[key].indexOf(sChangeKey) !== -1 ) {
				mDependentChangesOnMe[key].splice(mDependentChangesOnMe[key].indexOf(sChangeKey), 1);
				if (mDependentChangesOnMe[key].length === 0) {
					delete mDependentChangesOnMe[key];
				}
			}
		});
	};

	/**
	 * TODO!!!
	 *
	 * @param {sap.ui.fl.Change} oChange the change to be deleted
	 */
	ChangePersistence.prototype.loadSwitchChangesMapForComponent = function(sVariantManagementId, sCurrentVariant, sNewVariant) {
		return this._oVariantController.getChangesForVariantSwitch(sVariantManagementId, sCurrentVariant, sNewVariant, this._mChanges.mChanges);
	};

	ChangePersistence.prototype.transportAllUIChanges = function(oRootControl, sStyleClass, sLayer) {
		var fnHandleAllErrors = function (oError) {
			BusyIndicator.hide();
			var oResourceBundle = sap.ui.getCore().getLibraryResourceBundle("sap.ui.fl");
			var sMessage = oResourceBundle.getText("MSG_TRANSPORT_ERROR", oError ? [oError.message || oError] : undefined);
			var sTitle = oResourceBundle.getText("HEADER_TRANSPORT_ERROR");
			Utils.log.error("transport error" + oError);
			MessageBox.show(sMessage, {
				icon: MessageBox.Icon.ERROR,
				title: sTitle,
				styleClass: sStyleClass
			});
			return "Error";
		};

		return this._oTransportSelection.openTransportSelection(null, oRootControl, sStyleClass)
			.then(function(oTransportInfo) {
				if (this._oTransportSelection.checkTransportInfo(oTransportInfo)) {
					BusyIndicator.show(0);
					return this.getChangesForComponent({currentLayer: sLayer, includeCtrlVariants: true})
						.then(function(aAllLocalChanges) {
							return this._oTransportSelection._prepareChangesForTransport(oTransportInfo, aAllLocalChanges)
								.then(function() {
									BusyIndicator.hide();
								});
						}.bind(this));
				} else {
					return "Cancel";
				}
			}.bind(this))
			['catch'](fnHandleAllErrors);
	};

	/**
	 * Reset changes on the server.
	 *
	 * @returns {Promise} promise that resolves without parameters
	 */
	ChangePersistence.prototype.resetChanges = function (sLayer, sGenerator) {
		return this.getChangesForComponent({currentLayer: sLayer, includeCtrlVariants: true})
			.then(function(aChanges) {
				return Settings.getInstance(this.getComponentName())
					.then(function(oSettings) {
						if (!oSettings.isProductiveSystem() && !oSettings.hasMergeErrorOccured()) {
							return this._oTransportSelection.setTransports(aChanges, sap.ui.getCore().getComponent(this.getComponentName()));
						}
					}.bind(this))
						.then(function() {
							var sUriOptions =
								"?reference=" + this.getComponentName() +
								"&appVersion=" + this._mComponent.appVersion +
								"&layer=" + sLayer +
								"&generator=" + sGenerator;
							if (aChanges.length > 0) {
								sUriOptions = sUriOptions + "&changelist=" + aChanges[0].getRequest();
							}

							return this._oConnector.send("/sap/bc/lrep/changes/" + sUriOptions, "DELETE");
						}.bind(this));
			}.bind(this));
	};

	return ChangePersistence;
}, true);<|MERGE_RESOLUTION|>--- conflicted
+++ resolved
@@ -324,18 +324,6 @@
 		return this.getChangesForComponent(mPropertyBag).then(function(aChanges) {
 			return aChanges.filter(isChangeValidForVariant);
 		}).then(function(aChanges) {
-<<<<<<< HEAD
-			if (aChanges && aChanges.length === 0) {
-				return LRepConnector.isFlexServiceAvailable().then(function (bStatus) {
-					if (bStatus === false) {
-						return Promise.reject();
-					}
-					return Promise.resolve({});
-				});
-			}
-			var sId;
-=======
->>>>>>> a19e7a5d
 			this._mVariantsChanges[sStableId] = {};
 			if (aChanges && aChanges.length === 0) {
 				return LRepConnector.isFlexServiceAvailable().then(function (bStatus) {
