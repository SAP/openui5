--- conflicted
+++ resolved
@@ -4,41 +4,26 @@
 	"../RtaQunitUtils",
 	"sap/base/Log",
 	"sap/m/Button",
-<<<<<<< HEAD
+	"sap/m/Image",
 	"sap/ui/core/Element",
-=======
-	"sap/m/Image",
-	"sap/ui/core/Core",
->>>>>>> 5dd853cb
 	"sap/ui/core/Lib",
 	"sap/ui/fl/write/api/VersionsAPI",
 	"sap/ui/fl/Utils",
 	"sap/ui/layout/VerticalLayout",
 	"sap/ui/model/json/JSONModel",
-	"sap/ui/qunit/utils/nextUIUpdate",
+	"sap/ui/test/utils/nextUIUpdate",
 	"sap/ui/rta/toolbar/Adaptation",
 	"sap/ui/rta/toolbar/Base",
 	"sap/ui/rta/toolbar/Fiori",
 	"sap/ui/rta/RuntimeAuthoring",
 	"sap/ui/rta/Utils",
-<<<<<<< HEAD
-	"sap/m/Image",
-	"sap/base/Log",
-	"sap/ui/thirdparty/sinon-4",
-	"sap/ui/test/utils/nextUIUpdate"
-=======
 	"sap/ui/thirdparty/sinon-4"
->>>>>>> 5dd853cb
 ], function(
 	RtaQunitUtils,
 	Log,
 	Button,
-<<<<<<< HEAD
+	Image,
 	Element,
-=======
-	Image,
-	Core,
->>>>>>> 5dd853cb
 	Lib,
 	VersionsAPI,
 	Utils,
@@ -50,14 +35,7 @@
 	Fiori,
 	RuntimeAuthoring,
 	RtaUtils,
-<<<<<<< HEAD
-	Image,
-	Log,
-	sinon,
-	nextUIUpdate
-=======
 	sinon
->>>>>>> 5dd853cb
 ) {
 	"use strict";
 
