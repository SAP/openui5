--- conflicted
+++ resolved
@@ -73,10 +73,6 @@
 			});
 
 			this.oCommandFactory = new CommandFactory(
-<<<<<<< HEAD
-					{flexSettings: {layer:"CUSTOMER", developerMode: false}}
-					);
-=======
 				{
 					flexSettings: {
 						layer:"CUSTOMER",
@@ -84,7 +80,6 @@
 					}
 				}
 			);
->>>>>>> a19e7a5d
 
 			this.oSelectionPlugin = new Selection({
 				commandFactory :this.oCommandFactory,
@@ -206,11 +201,9 @@
 		QUnit.test("when trying to select the first compatible control (removable/combinable)", function(assert){
 			var oOverlay = OverlayRegistry.getOverlay(this.oComponent.createId("innerBtn12"));
 			oOverlay.setSelected(true);
-<<<<<<< HEAD
 
 			assert.ok(oOverlay.isSelected(), "then single overlay is selected");
 		});
-
 
 		QUnit.test("when trying to select the 2. compatible (removable/combinable) control", function(assert){
 			var oOverlay1 = OverlayRegistry.getOverlay(this.oComponent.createId("innerBtn11"));
@@ -221,7 +214,6 @@
 			assert.ok(oOverlay1.isSelected(), "then innerBtn11 overlay is selected");
 			assert.ok(oOverlay2.isSelected(), "then innerBtn12 overlay is selected");
 		});
-
 
 		QUnit.test("when trying to select the 2. control not multiselection enabled control (removable/combinable)", function(assert){
 			var oOverlay1 = OverlayRegistry.getOverlay(this.oComponent.createId("container1"));
@@ -429,229 +421,6 @@
 		});
 	});
 
-
-=======
-
-			assert.ok(oOverlay.isSelected(), "then single overlay is selected");
-		});
-
-		QUnit.test("when trying to select the 2. compatible (removable/combinable) control", function(assert){
-			var oOverlay1 = OverlayRegistry.getOverlay(this.oComponent.createId("innerBtn11"));
-			var oOverlay2 = OverlayRegistry.getOverlay(this.oComponent.createId("innerBtn12"));
-			oOverlay1.setSelected(true);
-			oOverlay2.setSelected(true);
-
-			assert.ok(oOverlay1.isSelected(), "then innerBtn11 overlay is selected");
-			assert.ok(oOverlay2.isSelected(), "then innerBtn12 overlay is selected");
-		});
-
-		QUnit.test("when trying to select the 2. control not multiselection enabled control (removable/combinable)", function(assert){
-			var oOverlay1 = OverlayRegistry.getOverlay(this.oComponent.createId("container1"));
-			var oOverlay2 = OverlayRegistry.getOverlay(this.oComponent.createId("othercontainer3"));
-			oOverlay2.setSelectable(true);
-
-			oOverlay1.setSelected(true);
-			oOverlay2.setSelected(true);
-
-			assert.ok(oOverlay1.isSelected(), "then container1 overlay is selected");
-			assert.notOk(oOverlay2.isSelected(), "then othercontainer3 overlay is not selected");
-		});
-
-		QUnit.test("when trying to select 3 overlays and the 2. control is multiselection enabled for a different action", function(assert){
-			var oOverlay1 = OverlayRegistry.getOverlay(this.oComponent.createId("innerBtn12"));
-			var oOverlay2 = OverlayRegistry.getOverlay(this.oComponent.createId("innerTxt13"));
-			var oOverlay3 = OverlayRegistry.getOverlay(this.oComponent.createId("innerBtn11"));
-
-			oOverlay1.setSelected(true);
-			oOverlay2.setSelected(true);
-			oOverlay3.setSelected(true);
-
-			assert.ok(oOverlay1.isSelected(), "then innerBtn12 overlay is selected");
-			assert.notOk(oOverlay2.isSelected(), "then innerTxt13 overlay for the different action is not selected");
-			assert.ok(oOverlay3.isSelected(), "then innerBtn11 overlay is selected");
-		});
-
-		QUnit.test("when trying to select the 2. control with different parent", function(assert){
-			var oOverlay1 = OverlayRegistry.getOverlay(this.oComponent.createId("innerBtn12"));
-			var oOverlay2 = OverlayRegistry.getOverlay(this.oComponent.createId("btnOutsideContainer"));
-			oOverlay2.setSelectable(true);
-
-			oOverlay1.setSelected(true);
-			oOverlay2.setSelected(true);
-
-			assert.ok(oOverlay1.isSelected(), "then innerBtn12 overlay is selected");
-			assert.notOk(oOverlay2.isSelected(), "then btnOutsideContainer overlay from different parent is not selected");
-		});
-
-		QUnit.test("when trying to select innerVBox1Txt inside the innerVBox (both have HBox container4 as their relevant container, but innerVBox is parent of text)", function(assert){
-			var oOverlay1 = OverlayRegistry.getOverlay(this.oComponent.createId("innerVBox1Txt"));
-			var oOverlay2 = OverlayRegistry.getOverlay(this.oComponent.createId("innerVBox1"));
-
-			oOverlay1.setSelected(true);
-			oOverlay2.setSelected(true);
-
-			assert.ok(oOverlay1.isSelected(), "then innerVBox1Txt overlay is selected");
-			assert.notOk(oOverlay2.isSelected(), "then innerVBox1 overlay is not selected");
-		});
-
-		QUnit.test("when trying to select the texts inside the innerVBox1 & innerVBox2 (different parents, same control type and same relevant container)", function(assert){
-			var oOverlay1 = OverlayRegistry.getOverlay(this.oComponent.createId("innerVBox1Txt"));
-			var oOverlay2 = OverlayRegistry.getOverlay(this.oComponent.createId("innerVBox2Txt"));
-
-			oOverlay1.setSelected(true);
-			oOverlay2.setSelected(true);
-
-			assert.ok(oOverlay1.isSelected(), "then innerVBox1Txt overlay is selected");
-			assert.ok(oOverlay2.isSelected(), "then innerVBox2Txt overlay is selected");
-		});
-
-		QUnit.test("when trying to select innerVBox1Txt in innerVBox1 and the container innerVBox2 (different control types and same relevant container)", function(assert){
-			var oOverlay1 = OverlayRegistry.getOverlay(this.oComponent.createId("innerVBox1Txt"));
-			var oOverlay2 = OverlayRegistry.getOverlay(this.oComponent.createId("innerVBox2"));
-
-			oOverlay1.setSelected(true);
-			oOverlay2.setSelected(true);
-
-			assert.ok(oOverlay1.isSelected(), "then innerVBox1Txt overlay is selected");
-			assert.notOk(oOverlay2.isSelected(), "then innerVBox2 overlay is not selected");
-		});
-
-		//Note: we might support this case in the future
-		QUnit.test("when trying to select innerVBox1Txt in innerVBox1 and innerVBox2Btn in innerVBox2 (different control types, different parents and same relevant container)", function(assert){
-			var oOverlay1 = OverlayRegistry.getOverlay(this.oComponent.createId("innerVBox1Txt"));
-			var oOverlay2 = OverlayRegistry.getOverlay(this.oComponent.createId("innerVBox2Btn"));
-
-			oOverlay1.setSelected(true);
-			oOverlay2.setSelected(true);
-
-			assert.ok(oOverlay1.isSelected(), "then innerVBox1Txt overlay is selected");
-			assert.notOk(oOverlay2.isSelected(), "then innerVBox2Btn overlay is not selected");
-		});
-
-		QUnit.test("When setSelected() is called on an Overlay with Developer Mode = false ", function(assert){
-			var oElement = new Button("testbutton");
-			var oOverlay = new ElementOverlay({
-				element: oElement,
-				isRoot: false
-			});
-			this.oSelectionPlugin.registerElementOverlay(oOverlay);
-			oOverlay.setSelected(true);
-			assert.notOk(oOverlay.isSelected(), "then this overlay is not selected");
-			this.oSelectionPlugin.deregisterElementOverlay(oOverlay);
-		});
-
-		QUnit.test("Deregistering an Overlay", function (assert) {
-			var oOverlay = OverlayRegistry.getOverlay(this.oComponent.createId("innerBtn11"));
-			this.oSelectionPlugin.registerElementOverlay(oOverlay);
-			this.oSelectionPlugin.deregisterElementOverlay(oOverlay);
-			assert.ok(true, "Should throw no error");
-		});
-
-		QUnit.test("Pressing a Keyboard-key other than Arrows and Enter (e.g.TAB) on an Overlay", function (assert) {
-			var oOverlay = OverlayRegistry.getOverlay(this.oComponent.createId("innerBtn11"));
-			oOverlay.focus();
-			this.oEvent.keyCode = jQuery.sap.KeyCodes.TAB;
-			oOverlay.$().trigger(this.oEvent);
-			assert.notOk(oOverlay.isSelected(), "then this overlay is not selected");
-		});
-
-		QUnit.test("Pressing CTRL-ENTER on an Overlay", function (assert) {
-			var oOverlay = OverlayRegistry.getOverlay(this.oComponent.createId("innerBtn11"));
-			var oSpy = sinon.spy(this.oDesignTime, "setSelectionMode");
-			oOverlay.focus();
-			this.oEvent.keyCode = jQuery.sap.KeyCodes.ENTER;
-			this.oEvent.ctrlKey = true;
-			oOverlay.$().trigger(this.oEvent);
-			assert.ok(oSpy.callCount, 2, "then Selection Mode has changed");
-			assert.ok(oOverlay.isSelected(), "and this overlay is selected");
-		});
-
-		QUnit.test("Pressing UP-Arrow on an Overlay", function (assert) {
-			var oOverlay = OverlayRegistry.getOverlay(this.oComponent.createId("innerVBox2Btn"));
-			oOverlay.focus();
-			var oParentOverlay = Utils.getFocusableParentOverlay(oOverlay);
-			this.oEvent.keyCode = jQuery.sap.KeyCodes.ARROW_UP;
-			oOverlay.$().trigger(this.oEvent);
-			assert.ok(Utils.getFocusedOverlay() === oParentOverlay, "Parent Overlay is focused");
-		});
-
-		QUnit.test("Pressing DOWN-Arrow on an Overlay", function (assert) {
-			var oOverlay = OverlayRegistry.getOverlay(this.oComponent.createId("innerVBox2"));
-			oOverlay.focus();
-			var oFirstChildOverlay = Utils.getFirstFocusableDescendantOverlay(oOverlay);
-			this.oEvent.keyCode = jQuery.sap.KeyCodes.ARROW_DOWN;
-			oOverlay.$().trigger(this.oEvent);
-			assert.ok(Utils.getFocusedOverlay() === oFirstChildOverlay, "Child Overlay is focused");
-		});
-
-		QUnit.test("Pressing Left-arrow on an Overlay", function (assert) {
-			var oOverlay = OverlayRegistry.getOverlay(this.oComponent.createId("innerBtn12"));
-			oOverlay.focus();
-			var oPrevSiblingOverlay = Utils.getPreviousFocusableSiblingOverlay(oOverlay);
-			this.oEvent.keyCode = jQuery.sap.KeyCodes.ARROW_LEFT;
-			oOverlay.$().trigger(this.oEvent);
-			assert.ok(Utils.getFocusedOverlay() === oPrevSiblingOverlay, "Previous Sibling Overlay is focused");
-		});
-
-		QUnit.test("Pressing Right-arrow on an Overlay", function (assert) {
-			var oOverlay = OverlayRegistry.getOverlay(this.oComponent.createId("innerBtn11"));
-			oOverlay.focus();
-			var oNextSiblingOverlay = Utils.getNextFocusableSiblingOverlay(oOverlay);
-			this.oEvent.keyCode = jQuery.sap.KeyCodes.ARROW_RIGHT;
-			oOverlay.$().trigger(this.oEvent);
-			assert.ok(Utils.getFocusedOverlay() === oNextSiblingOverlay, "Next Sibling Overlay is focused");
-		});
-
-		QUnit.test("Invoking Mouse-Down on an Overlay which is selectable", function (assert) {
-			this.sandbox.stub(sap.ui.Device.browser, "name", "ie");
-			var oOverlay = OverlayRegistry.getOverlay(this.oComponent.createId("innerBtn11"));
-			assert.notOk(document.activeElement === oOverlay.getDomRef(), "when the Overlay is initially not focused");
-			var oMouseEvent = jQuery.Event('mousedown');
-			oOverlay.$().trigger(oMouseEvent);
-			assert.ok(document.activeElement === oOverlay.getDomRef(), "then the Overlay is focused");
-		});
-
-		QUnit.test("Invoking Mouse-Down on an Overlay which is not selectable", function (assert) {
-			this.sandbox.stub(sap.ui.Device.browser, "name", "ie");
-			var oOverlay = OverlayRegistry.getOverlay(this.oComponent.createId("innerBtn11"));
-			oOverlay.setSelectable(false);
-			oOverlay.setFocusable(true);
-			oOverlay.focus();
-			assert.ok(document.activeElement === oOverlay.getDomRef(), "when the Overlay is initialy focused");
-			var oMouseEvent = jQuery.Event('mousedown');
-			oOverlay.$().trigger(oMouseEvent);
-			assert.notOk(document.activeElement === oOverlay.getDomRef(), "then the Overlay is not focused any more");
-		});
-
-		QUnit.test("When selection Mode changes", function (assert) {
-			var oOverlay = OverlayRegistry.getOverlay(this.oComponent.createId("innerBtn12"));
-			this.oDesignTime.setSelectionMode(sap.ui.dt.SelectionMode.Single);
-			oOverlay.setSelected(true);
-			assert.ok(oOverlay.isSelected(), "then single overlay is selected");
-		});
-
-		QUnit.test("When the method _checkDeveloperMode is called and Developermode is true", function (assert) {
-			var fnDone = assert.async();
-			var oOverlay = OverlayRegistry.getOverlay(this.oComponent.createId("innerBtn12"));
-			oOverlay.setEditable(false);
-			oOverlay.setSelectable(false);
-			this.oCommandFactory.setProperty("flexSettings", {layer:"CUSTOMER", developerMode: true});
-			this.oSelectionPlugin.attachEventOnce("elementEditableChange", function(oEvent) {
-				assert.ok(true, 'elementEditableChange event was called');
-				fnDone();
-			});
-			assert.ok(this.oSelectionPlugin._checkDeveloperMode(oOverlay), "_checkDeveloperMode returns true");
-			assert.ok(oOverlay.getEditable() === true, "Overlay is set to 'editable = true'");
-			assert.ok(oOverlay.getSelectable() === true, "Overlay is set to 'selectable = true'");
-		});
-
-		QUnit.test("When the method _checkDeveloperMode is called and Developermode is false", function (assert) {
-			var oOverlay = OverlayRegistry.getOverlay(this.oComponent.createId("innerBtn12"));
-			assert.notOk(this.oSelectionPlugin._checkDeveloperMode(oOverlay), "_checkDeveloperMode returns false");
-		});
-	});
-
->>>>>>> a19e7a5d
 	QUnit.done(function() {
 		jQuery("#qunit-fixture").hide();
 	});
