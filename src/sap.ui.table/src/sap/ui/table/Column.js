/*!
 * ${copyright}
 */

// Provides control sap.ui.table.Column.
sap.ui.define([
	"./utils/TableUtils",
	"./menus/ColumnHeaderMenuAdapter",
	"sap/ui/core/Element",
	"sap/ui/core/library",
	"sap/ui/model/Filter",
	"sap/ui/model/FilterOperator",
	"sap/ui/model/FilterType",
	"sap/ui/model/Sorter",
	"sap/ui/model/Type",
	"sap/ui/model/type/String",
	"sap/base/util/JSTokenizer",
	"sap/base/Log"
], function(
	TableUtils,
	ColumnHeaderMenuAdapter,
	Element,
	CoreLibrary,
	Filter,
	FilterOperator,
	FilterType,
	Sorter,
	Type,
	StringType,
	JSTokenizer,
	Log
) {
	"use strict";

	const HorizontalAlign = CoreLibrary.HorizontalAlign;
	const SortOrder = CoreLibrary.SortOrder;
	const ValueState = CoreLibrary.ValueState;
	const TemplateType = {
		Standard: "Standard",
		Creation: "Creation"
	};
	const _private = TableUtils.createWeakMapFacade();

	/**
	 * Map from cell to column.
	 *
	 * @type {WeakMapConstructor}
	 */
	const CellMap = new window.WeakMap();

	/**
	 * Constructor for a new Column.
	 *
	 * @param {string} [sId] ID for the new control, generated automatically if no ID is given
	 * @param {object} [mSettings] Initial settings for the new control
	 *
	 * @class
	 * The column allows you to define column specific properties that will be applied when rendering the table.
	 * @extends sap.ui.core.Element
	 * @version ${version}
	 *
	 * @constructor
	 * @public
	 * @alias sap.ui.table.Column
	 */
	const Column = Element.extend("sap.ui.table.Column", /** @lends sap.ui.table.Column.prototype */ {metadata: {

		library: "sap.ui.table",
		properties: {
			/**
			 * Width of the column in CSS units.
			 * Default value is <code>auto</code>, see <a href="https://www.w3.org/TR/CSS2/tables.html#width-layout"></a>
			 * <p>Minimal column width is device-dependent, for example on desktop devices the column will not be smaller than 48px.
			 * <p>This property can be changed by the user or by the application configuration/personalization.
			 * <p>If a user adjusts the column width manually, the resulting value is always set in pixels.
			 * In addition, other columns with width <code>auto</code> get a fixed minimum width and do not shrink after the resizing.
			 */
			width: {type: "sap.ui.core.CSSSize", group: "Dimension", defaultValue: null},

			/**
			 * Defines the minimum width of a column in pixels.
			 * <p>This property only has an effect if the given column width is flexible, for example with width <code>auto</code>.
			 * <p>This property only influences the automatic behavior. If a user adjusts the column width manually, the column width can become
			 * smaller.
			 * <p>Minimal column width is device-dependent, for example on desktop devices the column will not be smaller than 48px.
			 *
			 * @since 1.44.1
			 */
			minWidth: {type: "int", group: "Dimension", defaultValue: 0},

			/**
			 * If set to true, the column can be resized either using the resize bar (by mouse) or using
			 * the keyboard (SHIFT + Left/Right Arrow keys)
			 */
			resizable: {type: "boolean", group: "Behavior", defaultValue: true},

			/**
			 * Horizontal alignment of the column content. Controls with a text align do not inherit
			 * the horizontal alignment. You have to set the text align directly on the template.
			 */
			hAlign: {type: "sap.ui.core.HorizontalAlign", group: "Appearance", defaultValue: HorizontalAlign.Begin},

			/**
			 * Controls whether a sort indicator is displayed in the column header.
			 * <b>Note:</b> Setting this property does not sort the table. The column can be sorted using {@link sap.ui.table.Table#sort}.
			 */
			sortOrder: {type: "sap.ui.core.SortOrder", group: "Appearance", defaultValue: SortOrder.None},

			/**
			 * Specifies the binding property on which the column will sort.
			 * Since the column template may have composite bindings, it's not possible to figure out on which binding
			 * property the sort shall be applied. Therefore the binding property for sorting must be specified.
			 * For example, if the first name and last name are displayed in the same column, only one of the two can be defined as
			 * <code>sortProperty</code>.
			 *
			 * A column menu entry for sorting can only be generated if the <code>sortProperty</code> is set.
			 */
			sortProperty: {type: "string", group: "Behavior", defaultValue: null},

			/**
			 * Indicates if the column is filtered. This property only controls if a filter indicator is displayed in the
			 * column header - it does not trigger the filter function. The column can be filtered using {@link sap.ui.table.Table#filter}.
			 */
			filtered: {type: "boolean", group: "Appearance", defaultValue: false},

			/**
			 * Specifies the binding property on which the column shall be filtered.
			 * Since the column template may have composite bindings, it's not possible to figure out on which binding
			 * property the filter shall be applied. Therefore the binding property for filtering must be specified.
			 * For example, if the first name and last name are displayed in the same column, only one of the two can be defined as
			 * <code>filterProperty</code>.
			 *
			 * A column menu entry for filtering can only be generated if the <code>filterProperty</code> is set. The
			 * default menu entry is a text input field.
			 */
			filterProperty: {type: "string", group: "Behavior", defaultValue: null},

			/**
			 * Specifies the value of the filter as string (will be converted into the proper data type). It is possible
			 * to provide a filterOperator as string, as shown here:
			 * <pre>
			 * &gt; 50
			 * &lt; 100
			 * &gt;= 150
			 * &lt;= 200
			 * = 250
			 * != 300
			 * *something    ends with
			 * something*    starts with
			 * *something*   contains
			 * some..thing   between
			 * 50..100       between
			 * </pre>
			 */
			filterValue: {type: "string", group: "Behavior", defaultValue: null},

			/**
			 * Filter operator to use when filtering this column.
			 * @see sap.ui.model.FilterOperator (default value: "Contains")
			 */
			filterOperator: {type: "string", group: "Behavior", defaultValue: null},

			/**
			 * If this property is set, the default filter operator of the column is overridden.
			 * By default <code>Contains</code> is used for string and <code>EQ</code> for other types. A valid
			 * <code>sap.ui.model.FilterOperator</code> needs to be passed.
			 */
			defaultFilterOperator: {type: "string", group: "Behavior", defaultValue: null},

			/**
			 * Type of filter. It is used to transform the search term into the specified type and should be the same as
			 * defined in the binding for the column template.
			 * Default value is <code>sap.ui.model.type.String</code>.
			 * It can be set to the class name of the type,
			 * e.g.: <code>sap.ui.model.type.Date</code>,
			 * or an expression similar to the binding syntax,
			 * e.g.: <code>"\{type: 'sap.ui.model.type.Date', formatOptions: \{UTC: true\}, constraints: \{\} \}"</code>.
			 * Here the escaping is mandatory to avoid handling by the binding parser.
			 * As an alternative, a function can be passed that takes over the conversion. This cannot be done in the
			 * XMLView, use {@link #setFilterType} instead.
			 *
			 * <b>Note:</b> The usage of string-based type definitions without explicitly loading these types (<code>sap.ui.require</code>)
			 * in the controller has been deprecated and might no longer work in future releases.
			 * Please ensure that the types are requested correctly before setting this property.
			 *
			 * @since 1.9.2
			 */
			filterType: {type: "any", group: "Misc", defaultValue: null},

			/**
			 * Invisible controls are not rendered.
			 */
			visible: {type: "boolean", group: "Appearance", defaultValue: true},

			/**
			 * The name of the column which is used for the text representation of this column, for example, in menus.
			 * If not set, the text from the multiLabels aggregation or the label aggregation (in that order) is used as a fallback option.
			 * @since 1.11.1
			 */
			name: {type: "string", group: "Appearance", defaultValue: null},

			/**
			 * Defines if the filter menu entry is displayed
			 * @since 1.13.0
			 */
			showFilterMenuEntry: {type: "boolean", group: "Appearance", defaultValue: true},

			/**
			 * Defines if the sort menu entries are displayed
			 * @since 1.13.0
			 */
			showSortMenuEntry: {type: "boolean", group: "Appearance", defaultValue: true},

			/**
			 * If this property is set, a span is applied for the header. When moving columns, all columns
			 * which are part of the header will be moved. The <code>headerSpan</code> can be either an integer or an array of
			 * integers (if you use the multi header feature of the table). If you only specify an integer, this span is
			 * applied for all header rows, with multiple integers you can specify a separate span for each header row.
			 * <b>Note:</b> Only columns with a span equal to 1 can have a column menu. When setting a column to fixed, all
			 * columns which are part of the header with the greatest span will be set to fixed.
			 * @example <caption>Example of usage: header with 3 subheaders, each of them with span = 1</caption>
			 * <code>headerSpan = [3, 1] // for the first column
			 * headerSpan = [2, 1] // for the second column
			 * headerSpan = [1, 1] // or not set for the third column</code>
			 */
			headerSpan: {type: "any", group: "Behavior", defaultValue: 1},

			/**
			 * Enables auto-resizing of the column on double-clicking the resize bar, if the column is resizable depending on the
			 * <code>resizable</code> property.
			 * See {@link #autoResize} for details about the auto-resize feature.
			 *
			 * @since 1.21.1
			 */
			autoResizable: {type: "boolean", group: "Behavior", defaultValue: false}
		},
		defaultAggregation: "label",
		aggregations: {
			/**
			 * Label of the column which is displayed in the column header. This aggregation is for the standard behavior,
			 * where you only want to display one single row header. If a string is supplied, a default label control will be
			 * created. Which control this is depends on the loaded libraries.
			 *
			 * <b>Note:</b> The <code>altType</code> string is deprecated as of version 1.118. Use a <code>Control</code> instead.
			 */
			label: {type: "sap.ui.core.Control", altTypes: ["string"], multiple: false},

			/**
			 * Labels of the column which are displayed in the column header. Define a control for
			 * each header row in the table. Use this aggregation if you want to use multiple headers per column.
			 * @since 1.13.1
			 */
			multiLabels: {type: "sap.ui.core.Control", multiple: true, singularName: "multiLabel"},

			/**
			 * Template (cell renderer) of this column.
			 *
			 * A template is decoupled from the column. Each time the template's properties or aggregations have been changed, the template has to be
			 * applied again via <code>setTemplate</code> for the changes to take effect.
			 *
			 * If there is no template, the column will not be rendered in the table.
			 *
			 * The set of supported controls is limited. See section "{@link topic:148892ff9aea4a18b912829791e38f3e Tables: Which One Should I
			 * Choose?}" in the documentation for more details. While it is technically possible to also use other controls, doing so might lead to
			 * issues with regards to scrolling, alignment, condensed mode, screen reader support, and keyboard support.
			 *
			 * If a string is defined, this string is interpreted as the binding path. Internally, a default text control will be created with its
			 * <code>text</code> property bound to the value of the string. The default template depends on the libraries loaded.
			 * <b>Note:</b> The <code>altType</code> string is deprecated as of version 1.118. Use a <code>Control</code> instead.
			 */
			template: {type: "sap.ui.core.Control", altTypes: ["string"], multiple: false},

			/*
			 * Creation template (cell renderer) of this column. This template is used only to create the cells
			 * of the {@link sap.ui.table.CreationRow} that is added to the table.
			 * A template is decoupled from the column. Each time the template's properties or aggregations have been changed, the template has to
			 * be applied again via <code>setCreationTemplate</code> for the changes to take effect.
			 * The set of supported controls is limited. See section "{@link topic:148892ff9aea4a18b912829791e38f3e Tables: Which One Should I
			 * Choose?}" in the documentation for more details. While it is technically possible to also use other controls, doing so might lead to
			 * issues with regards to scrolling, alignment, condensed mode, screen reader support, and keyboard support.
			 *
			 * @private
			 * @ui5-restricted sap.ui.mdc
			 */
			creationTemplate: {type: "sap.ui.core.Control", multiple: false, visibility: "hidden"}
		},
		associations: {
			/**
			 * The menu that can be opened by the header element of this column.
			 *
			 * @since 1.110
			 */
			headerMenu: {type: "sap.ui.core.IColumnHeaderMenu", multiple: false}
		},
		events: {}
	}});

	/** default filter type for the columns */
	Column._DEFAULT_FILTER_TYPE = new StringType();

	/**
	 * called when the column is initialized
	 */
	Column.prototype.init = function() {
		// Skip propagation of properties (models and bindingContexts).
		this.mSkipPropagation = {
			template: true,
			creationTemplate: true
		};

		_private(this).oSorter = null;
		_private(this).mCellContentVisibilitySettings = normalizeCellContentVisibilitySettings(this);
		_private(this).bHasDefaultLabel = false;
		_private(this).bHasDefaultTemplate = false;

		// for performance reasons, the cloned column templates shall be stored for later reuse
		this._initTemplateClonePool();
	};

	/**
	 * Initializes the template clone pool where clones of every template type are stored for reuse.
	 *
	 * @private
	 */
	Column.prototype._initTemplateClonePool = function() {
		this._mTemplateClones = Object.keys(TemplateType).reduce(function(oTemplatePool, sTemplateType) {
			oTemplatePool[sTemplateType] = [];
			return oTemplatePool;
		}, {});
	};

	/**
	 * called when the column is destroyed
	 */
	Column.prototype.exit = function() {
		this._destroyTemplateClones();
		ColumnHeaderMenuAdapter.unlink(this);
	};

	Column.prototype.invalidate = function(oOrigin) {
		// prevent changes in the template (especially the databinding ones)
		//  - what about exchanging the template? => implemented in setTemplate
		//  - what about modifying properties? => developer must call invalidate!
		// The problem is that we just need to prevent databinding changes. The
		// problem here is that the databinding bindings are created ones the template
		// is created and has its own model. If now changes are done in the model
		// this directly affects the template which invalidates the column invalidating
		// the complete Table.
		/*
		 * PART1: When you create the Tooltip (deferred) then it establishes the
		 * connection to its data (also for the template of the column!) and this
		 * finally invalidates the Table which triggers the re-rendering. One
		 * option is to complete decouple the template from the Table by
		 * suppressing the invalidate. But this finally also decouples the Table
		 * from any changes on the template after the template has been applied
		 * to the Column. But when re-rendering it would update the column cells.
		 * To notify the Table on proper changes one has to call the method
		 * invalidate on the Table.
		 */
		/*
		 * PART2: we also suppress the re-rendering in case of the column menu is
		 * rerendered. This is a popup and we use the instance check because of the
		 * menu behind the getMenu function is lazy created when first accessed.
		 */
		if (oOrigin !== this.getTemplate()
			&& oOrigin !== this.getCreationTemplate()
			&& !TableUtils.isA(oOrigin, "sap.ui.table.ColumnMenu")) {

			// changes on the templates require to call invalidate on the column or table
			Element.prototype.invalidate.apply(this, arguments);
		}
	};

	Column.prototype.setLabel = function(vLabel) {
		let oLabel = vLabel;

		if (typeof vLabel === "string") {
			if (_private(this).bHasDefaultLabel) {
				this.getLabel().setText(vLabel);
				return this;
			}
			oLabel = TableUtils._getTableTemplateHelper().createLabel({text: vLabel});
			_private(this).bHasDefaultLabel = true;
		} else if (_private(this).bHasDefaultLabel) {
			this.destroyLabel();
			_private(this).bHasDefaultLabel = false;
		}

		if (oLabel && oLabel.setIsInColumnHeaderContext) {
			oLabel.setIsInColumnHeaderContext(true);
		}
		const oCurrLabel = this.getLabel();
		if (oCurrLabel && oLabel !== oCurrLabel && oCurrLabel.setIsInColumnHeaderContext) {
			oCurrLabel.setIsInColumnHeaderContext(false);
		}

		return this.setAggregation("label", oLabel);
	};

	Column.prototype.setTemplate = function(vTemplate) {
		let oTemplate = vTemplate;
		const oTable = this._getTable();
		const oOldTemplate = this.getTemplate();
		let bNewTemplate = true;

		if (typeof vTemplate === "string") {
			if (_private(this).bHasDefaulTemplate) {
				this.getTemplate().bindProperty("text", vTemplate);
				bNewTemplate = false;
			} else {
				oTemplate = TableUtils._getTableTemplateHelper().createTextView().bindProperty("text", vTemplate);
				_private(this).bHasDefaulTemplate = true;
			}
		} else if (_private(this).bHasDefaulTemplate) {
			this.destroyTemplate();
			_private(this).bHasDefaulTemplate = false;
		}

		if (bNewTemplate) {
			this.setAggregation("template", oTemplate, true);
		}

		// manually invalidate the Column (because of the invalidate decoupling to
		// prevent invalidations from the databinding part)
		if (this.getVisible()) {
			this.invalidate();
		}

		// The clones are removed from the cells aggregation of the rows when destroyed.
		this._destroyTemplateClones("Standard");

		if (oTable && this.getVisible()) {
			if (oTemplate) {
				oTable.invalidateRowsAggregation();
			}

			if (!oOldTemplate || !oTemplate) {
				const oCreationRow = oTable.getCreationRow();
				if (oCreationRow) {
					oCreationRow._update();
				}
			}
		}

		return this;
	};

	Column.prototype.destroyTemplate = function() {
		this.destroyAggregation("template");
		this._destroyTemplateClones("Standard");

		const oTable = this._getTable();
		const oCreationRow = oTable ? oTable.getCreationRow() : null;

		if (oCreationRow) {
			oCreationRow._update();
		}

		return this;
	};

	/**
	 * Sets the creation template.
	 *
	 * @param {sap.ui.core.Control} oCreationTemplate Instance of the creation template control
	 * @returns {this} Reference to <code>this</code> in order to allow method chaining
	 * @private
	 * @ui5-restricted sap.ui.mdc
	 */
	Column.prototype.setCreationTemplate = function(oCreationTemplate) {
		const oTable = this._getTable();

		this.setAggregation("creationTemplate", oCreationTemplate, true);
		this._destroyTemplateClones("Creation");

		if (oCreationTemplate && oTable && this.getVisible()) {
			const oCreationRow = oTable.getCreationRow();
			if (oCreationRow) {
				oCreationRow._update();
			}
		}

		return this;
	};

	/**
	 * Gets the creation template.
	 *
	 * @returns {sap.ui.core.Control} Instance of the creation template control
	 * @private
	 * @ui5-restricted sap.ui.mdc
	 */
	Column.prototype.getCreationTemplate = function() {
		return this.getAggregation("creationTemplate");
	};

	/**
	 * Destroys the creation template.
	 *
	 * @returns {this} Reference to <code>this</code> in order to allow method chaining
	 * @private
	 * @ui5-restricted sap.ui.mdc
	 */
	Column.prototype.destroyCreationTemplate = function() {
		this.destroyAggregation("creationTemplate", true);
		this._destroyTemplateClones("Creation");
		return this;
	};

	/**
	 * This function checks whether a filter column menu item will be created. Although it evaluates some column
	 * properties, it does not check the metadata.
	 *
	 * For Columns the following applies:
	 * - filterProperty must be defined
	 * - showFilterMenuEntry must be true (which is the default)
	 *
	 * @returns {boolean} Whether the <code>Column</code> can be filterd via menu
	 */
	Column.prototype.isFilterableByMenu = function() {
		return !!(this.getFilterProperty() && this.getShowFilterMenuEntry());
	};

	/**
	 * This function checks whether sort column menu items will be created. Although it evaluates some column
	 * properties, it does not check the metadata.
	 *
	 * For Columns the following applies:
	 * - sortProperty must be defined
	 * - showSortMenuEntry must be true (which is the default)
	 *
	 * @returns {boolean} Whether the <code>Column</code> can be sorted via menu
	 */
	Column.prototype.isSortableByMenu = function() {
		return !!(this.getSortProperty() && this.getShowSortMenuEntry());
	};

<<<<<<< HEAD
=======
	// eslint-disable-next-line valid-jsdoc
	/**
	 * This function checks whether a grouping column menu item will be created. Although it evaluates some column
	 * properties, it does not check the metadata. Since a property of the table must be checked, this function will
	 * return false when the column is not a child of a table.
	 *
	 * For Columns the following applies:
	 * - sortProperty must be defined
	 * - showFilterMenuEntry must be true (which is the default)
	 *
	 * @deprecated As of version 1.118.
	 * @returns {boolean}
	 */
	Column.prototype.isGroupableByMenu = function() {
		const oTable = this._getTable();
		return !!(oTable && oTable.getEnableGrouping && oTable.getEnableGrouping() && this.getSortProperty());
	};

>>>>>>> efca6211
	Column.prototype._isGroupableByMenu = function() {
		const bIsGroupableByMenu = false;

		return bIsGroupableByMenu;
	};

	Column.prototype.setFilterValue = function(sValue) {
		return this.setProperty("filterValue", sValue, true);
	};

	Column.prototype.setFilterOperator = function(sValue) {
		return this.setProperty("filterOperator", sValue, true);
	};

	Column.prototype.setDefaultFilterOperator = function(sValue) {
		return this.setProperty("defaultFilterOperator", sValue, true);
	};

	Column.prototype._openHeaderMenu = function(oDomRef) {
		const oHeaderMenu = this.getHeaderMenuInstance();
		ColumnHeaderMenuAdapter.activateFor(this).then(function() {
			if (oHeaderMenu) {
				oHeaderMenu.openBy(oDomRef);
			}
		});
	};

	Column.prototype._isHeaderMenuOpen = function() {
		const oHeaderMenu = this.getHeaderMenuInstance();
		return oHeaderMenu?.isOpen() || false;
	};

<<<<<<< HEAD
=======
	// eslint-disable-next-line valid-jsdoc
	/**
	 * @deprecated As of version 1.118.
	 * @private
	*/
	Column.prototype._setGrouped = function(bGrouped) {
		const oTable = this._getTable();
		oTable.setGroupBy(bGrouped ? this : null);
	};

>>>>>>> efca6211
	Column.prototype._isAggregatableByMenu = function() {
		return false;
	};

	/**
<<<<<<< HEAD
=======
	 * Toggles the sort order of the column.
	 *
	 * @public
	 * @deprecated Since version 1.5.1.
	 * Please use the function "sap.ui.Table.prototype.sort".
	 */
	Column.prototype.toggleSort = function() {
		// by default we sort ascending / only if already is sorted ascending then we toggle
		this.sort(this.getSorted() && this.getSortOrder() === SortOrder.Ascending);
	};

	// eslint-disable-next-line valid-jsdoc
	/**
	 * Sorts the current column ascending or descending.
	 *
	 * @param {boolean} bDescending Sort order of the column (if undefined the default will be ascending)
	 * @returns {this} Reference to <code>this</code> in order to allow method chaining
	 * @public
	 * @deprecated Since version 1.5.1. Please use the function "sap.ui.Table.prototype.sort".
	 */
	Column.prototype.sort = function(bDescending, bAdd) {
		this._sort(bDescending ? SortOrder.Descending : SortOrder.Ascending, bAdd);
		return this;
	};

	/**
>>>>>>> efca6211
	 * Changes the sort order of this column. Sorts the binding and updates properties.
	 *
	 * @param {sap.ui.core.SortOrder} sSortOrder The new sort order
	 * @param {boolean} [bAdd=false]
	 *     Determines whether to append this column to the list of sorted columns. By default, previously sorted columns are unsorted. This parameter
	 *     has no effect if the column is unsorted.
	 */
	Column.prototype._sort = function(sSortOrder, bAdd) {
		const oTable = this._getTable();

		if (!oTable || this.getSortProperty() === "") {
			return;
		}

		const bExecuteDefault = oTable.fireSort({
			column: this,
			sortOrder: sSortOrder,
			columnAdded: sSortOrder !== SortOrder.None && bAdd === true
		});

		if (!bExecuteDefault) {
			return;
		}

		if (sSortOrder === SortOrder.None) {
			oTable._removeSortedColumn(this);
		} else {
			oTable.pushSortedColumn(this, bAdd);
		}

		this.setSortOrder(sSortOrder);
		this._updateSorters();
	};

	Column.prototype._updateSorters = function() {
		const oTable = this._getTable();
		const aSortedColumns = oTable.getSortedColumns();
		const aColumns = oTable.getColumns();
		const sSortOrder = this.getSortOrder();

		// Reset the sorting status of all columns which are not sorted anymore.
		for (let i = 0, l = aColumns.length; i < l; i++) {
			if (aSortedColumns.indexOf(aColumns[i]) < 0) {
				// Column is not sorted anymore. Reset to default and remove sorter.
				/* -------------------------------------- */
				aColumns[i].resetProperty("sortOrder");
				delete _private(aColumns[i]).oSorter;
			}
		}

		// Update the sorter of this column. If the sorter needs to be removed, this was already done above.
		if (sSortOrder !== SortOrder.None) {
			_private(this).oSorter = new Sorter(this.getSortProperty(), sSortOrder === SortOrder.Descending);
		}

		this._applySorters();
	};

	Column.prototype._applySorters = function() {
		const oTable = this._getTable();
		const oBinding = oTable.getBinding();

		if (!oBinding) {
			Log.warning("Sorting not performed because no binding present", this);
			return;
		}

		const aSortedColumns = oTable.getSortedColumns();
		const aSorters = aSortedColumns.map((oSortedColumn) => {
			return _private(oSortedColumn).oSorter;
		});

		oBinding.sort(aSorters);
	};

	Column.prototype._getFilterState = function() {
		try {
			this._getFilter();
			return ValueState.None;
		} catch (e) {
			return ValueState.Error;
		}
	};

	Column.prototype._getFilter = function() {
		let oFilter;
		const sPath = this.getFilterProperty();
		const sValue = this.getFilterValue();
		let sOperator = this.getFilterOperator();
		let sParsedValue;
		let sSecondaryParsedValue;
		const oType = this.getFilterType() || Column._DEFAULT_FILTER_TYPE;
		const bIsString = oType instanceof StringType;
		let aBetween;

		if (sValue) {

			// determine the operator
			if (!sOperator) {

				aBetween = sValue.match(/(.*)\s*\.\.\s*(.*)/);

				// determine the filter operator depending on the
				if (sValue.indexOf("=") === 0) {
					sOperator = FilterOperator.EQ;
					sParsedValue = sValue.substr(1);
				} else if (sValue.indexOf("!=") === 0) {
					sOperator = FilterOperator.NE;
					sParsedValue = sValue.substr(2);
				} else if (sValue.indexOf("<=") === 0) {
					sOperator = FilterOperator.LE;
					sParsedValue = sValue.substr(2);
				} else if (sValue.indexOf("<") === 0) {
					sOperator = FilterOperator.LT;
					sParsedValue = sValue.substr(1);
				} else if (sValue.indexOf(">=") === 0) {
					sOperator = FilterOperator.GE;
					sParsedValue = sValue.substr(2);
				} else if (sValue.indexOf(">") === 0) {
					sOperator = FilterOperator.GT;
					sParsedValue = sValue.substr(1);
				} else if (aBetween) {
					if (aBetween[1] && aBetween[2]) {
						sOperator = FilterOperator.BT;
						sParsedValue = aBetween[1];
						sSecondaryParsedValue = aBetween[2];
					} else if (aBetween[1] && !aBetween[2]) {
						sOperator = FilterOperator.GE;
						sParsedValue = aBetween[1];
					} else {
						sOperator = FilterOperator.LE;
						sParsedValue = aBetween[2];
					}
				} else if (bIsString && sValue.indexOf("*") === 0 && sValue.lastIndexOf("*") === sValue.length - 1) {
					sOperator = FilterOperator.Contains;
					sParsedValue = sValue.substr(1, sValue.length - 2);
				} else if (bIsString && sValue.indexOf("*") === 0) {
					sOperator = FilterOperator.EndsWith;
					sParsedValue = sValue.substr(1);
				} else if (bIsString && sValue.lastIndexOf("*") === sValue.length - 1) {
					sOperator = FilterOperator.StartsWith;
					sParsedValue = sValue.substr(0, sValue.length - 1);
				} else {
					if (this.getDefaultFilterOperator()) {
						sOperator = this.getDefaultFilterOperator();
					} else if (bIsString) {
							// Due to compatibility reason we need to use Contains for Strings instead of EQ as default!!
							sOperator = FilterOperator.Contains;
						} else {
							sOperator = FilterOperator.EQ;
						}
					sParsedValue = sValue.substr(0);
				}
				if (!sSecondaryParsedValue) {
					oFilter = new Filter(sPath, sOperator, this._parseFilterValue(sParsedValue));
				} else {
					oFilter = new Filter(sPath, sOperator, this._parseFilterValue(sParsedValue), this._parseFilterValue(sSecondaryParsedValue));
				}
			} else {
				oFilter = new Filter(sPath, sOperator, this._parseFilterValue(sValue));
			}

		}

		return oFilter;

	};

	Column.prototype.filter = function(sValue) {
		const oTable = this._getTable();

		if (!oTable?.getBinding() || this.getFilterProperty() === "") {
			return;
		}

		const bExecuteDefault = oTable.fireFilter({
			column: this,
			value: sValue
		});

		if (!bExecuteDefault) {
			return;
		}

		const aFilters = [];
		const aCols = oTable.getColumns();

		this.setFiltered(!!sValue);
		this.setFilterValue(sValue);

		for (let i = 0, l = aCols.length; i < l; i++) {
			const oCol = aCols[i];
			let oFilter;
			let sState;

			try {
				oFilter = oCol._getFilter();
				sState = ValueState.None;
			} catch (e) {
				sState = ValueState.Error;
			}

			if (oFilter) {
				aFilters.push(oFilter);
			}
		}

		oTable.getBinding().filter(aFilters, FilterType.Control);
	};

	Column.prototype._parseFilterValue = function(sValue) {
		const oFilterType = this.getFilterType();

		if (oFilterType) {
			if (typeof oFilterType === "function") {
				sValue = oFilterType(sValue);
			} else {
				sValue = oFilterType.parseValue(sValue, "string");
			}
		}

		return sValue;
	};

	/**
	 * Returns whether the column should be rendered.
	 * @returns {boolean} Returns <code>true</code>, if the column should be rendered
	 * @protected
	 */
	Column.prototype.shouldRender = function() {
		const bShouldRender = this.getVisible() && this.getTemplate() != null;

		return bShouldRender;
	};

	Column.prototype.setProperty = function(sName, vValue) {
		const oTable = this._getTable();
		const bValueChanged = oTable && this.getProperty(sName) !== vValue;
		const bNeedRowsUpdate = bValueChanged && sName === "visible";
		const bInvalidateFixedColCount = bValueChanged && (sName === "visible" || sName === "headerSpan");
		const vReturn = Element.prototype.setProperty.apply(this, arguments);

		if (bNeedRowsUpdate) {
			oTable.invalidateRowsAggregation();

			const oCreationRow = oTable.getCreationRow();
			if (oCreationRow) {
				oCreationRow._update();
			}
		}

		if (bInvalidateFixedColCount) {
			oTable._invalidateComputedFixedColumnCount();
		}

		return vReturn;
	};

	/**
	 * The filter type can be the class name of a type, an expression similar to the binding syntax, or a function.
	 * A function receives the entered filter value as a parameter and should return the appropriate value for the filter expression.
	 *
	 * @param {any} vType The filter type
	 * @returns {this} Reference to <code>this</code> in order to allow method chaining
	 * @public
	 *
	 * @example <caption>Class name of a type.</caption>
	 * // The usage of string-based type definitions without explicitly loading these types (<code>sap.ui.require</code>) in the controller has been
	 * // deprecated and might no longer work in future releases. Please ensure that the types are requested correctly before setting this property.
	 * oColumn.setFilterType("sap.ui.model.type.Date");
	 *
	 * @example <caption>Module path of a type.</caption>
	 * // The type needs to be loaded in advance by the application.
	 * oColumn.setFilterType("sap/ui/model/type/Date");
	 *
	 * @example <caption>Binding expression similar to the binding syntax.</caption>
	 * // The escaping is mandatory to avoid handling by the binding parser.
	 * oColumn.setFilterType("\{type: 'sap.ui.model.type.Date', formatOptions: \{UTC: true\}, constraints: \{\} \}");
	 *
	 * @example <caption>A function that takes over the conversion.</caption>
	 * // Converts the entered filter value to type Boolean.
	 * oColumn.setFilterType(function(oValue) {
	 *   return oValue == 1
	 * });
	 */
	Column.prototype.setFilterType = function(vType) {
		let oType = vType;
		if (typeof (vType) === "string") {
			try {
				// similar to BindingParser allow to specify formatOptions and constraints for types
				const mConfig = JSTokenizer.parseJS(vType);
				if (typeof (mConfig.type) === "string") {
					const fnType = sap.ui.require(mConfig.type.replaceAll(".", "/"));

					oType = fnType && new fnType(mConfig.formatOptions, mConfig.constraints);
				}
			} catch (ex) {
				const fnType = sap.ui.require(vType.replaceAll(".", "/"));

				oType = fnType && new fnType();
			}
			// check for a valid type
			if (!(oType instanceof Type)) {
				Log.error("The filter type is not an instance of sap.ui.model.Type! Ignoring the filter type!");
				oType = undefined;
			}
		}
		this.setProperty("filterType", oType, true);
		return this;
	};

	/**
	 * Determines the column index based upon the order in its aggregation.
	 * Invisible columns are taken in account of order.
	 * @returns {int} the column index.
	 */
	Column.prototype.getIndex = function() {
		const oTable = this._getTable();
		if (oTable) {
			return oTable.indexOfColumn(this);
		} else {
			return -1;
		}
	};

	/**
	 * A hook getting called by the DragInfo to determine whether the column allows dragging.
	 * @param {sap.ui.core.dnd.IDragInfo} oDragInfo drag information
	 * @returns {boolean} Whether dragging is allowed
	 * @private
	 */
	Column.prototype.isDragAllowed = function(oDragInfo) {
		return TableUtils.Column.isColumnMovable(this, true);
	};

	/**
	 * Returns an unused column template clone. Unused means, it does not have a parent.
	 *
	 * @param {string} sTemplateType The template type for which a free clone should be retrieved from the clone pool.
	 * @returns {sap.ui.core.Control|null} Column template clone, or <code>null</code> if all clones have parents.
	 * @private
	 */
	Column.prototype._getFreeTemplateClone = function(sTemplateType) {
		const aTemplateClones = this._mTemplateClones[sTemplateType];
		let oFreeTemplateClone = null;

		if (!aTemplateClones) {
			return null;
		}

		for (let i = 0; i < aTemplateClones.length; i++) {
			if (!aTemplateClones[i] || aTemplateClones[i].bIsDestroyed) {
				aTemplateClones.splice(i, 1); // Remove the reference to a destroyed clone.
				i--;
			} else if (!oFreeTemplateClone && !aTemplateClones[i].getParent()) {
				oFreeTemplateClone = aTemplateClones[i];
			}
		}

		return oFreeTemplateClone;
	};

	/**
	 * Returns a template clone. It either finds an unused clone or clones a new one from the template.
	 *
	 * @param {int} iIndex Index of the column in the columns aggregation of the table
	 * @returns {sap.ui.core.Control|null} Clone of the template, or <code>null</code> if no template is defined
	 * @protected
	 */
	Column.prototype.getTemplateClone = function(iIndex, sPreferredTemplateType) {
		// For performance reasons, the index of the column in the column aggregation must be provided by the caller.
		// Otherwise the columns aggregation would be looped over and over again to figure out the index.
		if (typeof iIndex !== "number" || this.getTemplate() == null) {
			return null;
		}

		const sTemplateType = sPreferredTemplateType == null ? "Standard" : sPreferredTemplateType;
		let oClone = this._getFreeTemplateClone(sTemplateType);

		if (!oClone && TemplateType.hasOwnProperty(sTemplateType)) {
			// No free template clone available, create one.
			const fnGetTemplate = this["get" + (sTemplateType === "Standard" ? "" : sTemplateType) + "Template"];
			const oTemplate = fnGetTemplate.call(this);

			if (oTemplate) {
				oClone = oTemplate.clone();

				if (!oClone.getFieldHelpDisplay()) {
					oClone.setFieldHelpDisplay(this);
				}

				this._mTemplateClones[sTemplateType].push(oClone);
			}
		}

		if (oClone) {
			CellMap.set(oClone, this);

			const oTable = this._getTable();
			if (oTable) {
				oTable._getAccExtension().addColumnHeaderLabel(this, oClone);
			}
		}

		return oClone;
	};

	function destroyClones(aClones) {
		for (let i = 0; i < aClones.length; i++) {
			if (aClones[i] != null && !aClones[i].bIsDestroyed) {
				aClones[i].destroy();
			}
		}
	}

	/**
	 * Destroys all column template clones and clears the clone stack.
	 *
	 * @param {string} [sTemplateType] The template type of clones to destroy. If not defined, all clones are destroyed.
	 * @private
	 */
	Column.prototype._destroyTemplateClones = function(sTemplateType) {
		if (sTemplateType == null) {
			for (const sType in TemplateType) {
				destroyClones(this._mTemplateClones[sType]);
			}
			this._initTemplateClonePool();
		} else {
			destroyClones(this._mTemplateClones[sTemplateType]);
			this._mTemplateClones[sTemplateType] = [];
		}
	};

	/**
	 * Gets the table this column is inside.
	 *
	 * @returns {sap.ui.table.Table|null} The instance of the table or <code>null</code>, if this column is not inside a table.
	 * @private
	 */
	Column.prototype._getTable = function() {
		const oParent = this.getParent();
		return TableUtils.isA(oParent, "sap.ui.table.Table") ? oParent : null;
	};

	/**
	 * Sets the cell content visibility settings.
	 *
	 * @param {object} [mSettings] The cell content visibility settings. If not defined, the settings are reset.
	 * @param {boolean} [mSettings.standard=true] Whether cell content in standard rows is visible.
	 * @param {object | boolean} [mSettings.groupHeader=true] Whether cell content in group header rows is visible.
	 * @param {boolean} [mSettings.groupHeader.nonExpandable=true] Whether cell content in non-expandable group header rows is visible.
	 * @param {boolean} [mSettings.groupHeader.expanded=true] Whether cell content in expanded group header rows is visible.
	 * @param {boolean} [mSettings.groupHeader.collapsed=true] Whether cell content in collapsed group header rows is visible.
	 * @param {object | boolean} [mSettings.summary=true] Whether cell content in summary rows is visible.
	 * @param {boolean} [mSettings.summary.group=true] Whether cell content in group summary rows is visible.
	 * @param {boolean} [mSettings.summary.total=true] Whether cell content in total summary rows is visible.
	 * @private
	 */
	Column.prototype._setCellContentVisibilitySettings = function(mSettings) {
		validateCellContentVisibilitySettings(mSettings);
		_private(this).mCellContentVisibilitySettings = normalizeCellContentVisibilitySettings(this, mSettings);
	};

	/**
	 * Gets the cell content visibility settings.
	 *
	 * @returns {{standard: boolean,
	 *            summary: {total: boolean, group: boolean},
	 *            groupHeader: {expanded: boolean, collapsed: boolean, nonExpandable: boolean}}}
	 *     The cell content visibility settings.
	 * @private
	 */
	Column.prototype._getCellContentVisibilitySettings = function() {
		return _private(this).mCellContentVisibilitySettings;
	};

	/**
	 * Returns the column header menu instance that this column is associated with via the <code>headerMenu</code> association.
	 *
	 * @returns {sap.ui.core.IColumnHeaderMenu | undefined} The column header menu instance
	 * @private
	 */
	Column.prototype.getHeaderMenuInstance = function() {
		return Element.getElementById(this.getHeaderMenu());
	};

	function validateCellContentVisibilitySettings(mSettings) {
		if (mSettings == null) {
			return;
		}

		validateCellContentVisibilitySetting(mSettings, null, false, ["standard", "groupHeader", "summary"]);
		validateCellContentVisibilitySetting(mSettings.standard, "standard", true);
		validateCellContentVisibilitySetting(mSettings.groupHeader, "groupHeader", true, ["nonExpandable", "expanded", "collapsed"]);
		validateCellContentVisibilitySetting(mSettings.summary, "summary", true, ["group", "total"]);
	}

	function validateCellContentVisibilitySetting(vValue, sSettingName, bAllowBoolean, aAllowedObjectKeys) {
		if (vValue != null && !(bAllowBoolean && typeof vValue === "boolean" || aAllowedObjectKeys && typeof vValue === "object")) {
			throw new Error("Invalid value" + (sSettingName ? " for '" + sSettingName + "'" : ""));
		}

		if (aAllowedObjectKeys && vValue != null && typeof vValue === "object") {
			Object.keys(vValue).forEach(function(sSetting) {
				if (aAllowedObjectKeys.includes(sSetting)) {
					if (sSettingName != null) {
						validateCellContentVisibilitySetting(vValue[sSetting], sSettingName + "." + sSetting, true);
					}
				} else {
					throw new Error("Unsupported setting '" + (sSettingName ? sSettingName + "." : "") + sSetting + "'");
				}
			});
		}
	}

	function normalizeCellContentVisibilitySettings(oColumn, mSettings) {
		mSettings = mSettings ? mSettings : {};

		return {
			standard: normalizeCellContentVisibilitySetting(mSettings.standard),
			groupHeader: {
				nonExpandable: normalizeCellContentVisibilitySetting(mSettings.groupHeader, "nonExpandable"),
				expanded: normalizeCellContentVisibilitySetting(mSettings.groupHeader, "expanded"),
				collapsed: normalizeCellContentVisibilitySetting(mSettings.groupHeader, "collapsed")
			},
			summary: {
				group: normalizeCellContentVisibilitySetting(mSettings.summary, "group"),
				total: normalizeCellContentVisibilitySetting(mSettings.summary, "total")
			}
		};
	}

	function normalizeCellContentVisibilitySetting(mSetting, sKey) {
		if (typeof mSetting === "boolean") {
			return mSetting;
		} else if (sKey && mSetting) {
			return mSetting[sKey] !== false;
		} else {
			return true;
		}
	}

	/**
	 * Returns the corresponding column of a table cell.
	 *
	 * @param {sap.ui.core.Control} oCell The table cell
	 * @returns {sap.ui.table.Column | null} The column
	 * @private
	 * @static
	 */
	Column.ofCell = function(oCell) {
		return CellMap.get(oCell) || null;
	};

	/**
	 * The column is resized to the width of the widest cell content that is currently displayed.
	 * This can be the content of a column header cell, or a data cell.
	 * Only rows that are currently scrolled into view are taken into consideration.
	 * The content of cells that span multiple columns is not taken into consideration, for example, if the <code>headerSpan</code> property is used.
	 *
	 * The width might not be accurate if the cell content is not rendered yet, for example, because the data is still being loaded.
	 *
	 * This behavior only works if the cell content is one of the following controls:
	 * <ul>
	 *   <li><code>sap.m.Text</code></li>
	 *   <li><code>sap.m.Label</code></li>
	 *   <li><code>sap.m.Link</code></li>
	 *   <li><code>sap.m.CheckBox</code></li>
	 * </ul>
	 * Otherwise, the width might not be accurate either. This includes cases where the listed control is wrapped in another control.
	 *
	 * @throws {Error} If the column is not rendered
	 * @public
	 * @since 1.125
	 */
	Column.prototype.autoResize = function() {
		if (!this.getDomRef()) {
			throw new Error("Column is not rendered");
		}

		TableUtils.Column.autoResizeColumn(this);
	};

	Column.prototype.getFieldHelpInfo = function() {
		return {
			label: TableUtils.Column.getHeaderText(this)
		};
	};

	return Column;
});<|MERGE_RESOLUTION|>--- conflicted
+++ resolved
@@ -535,27 +535,6 @@
 		return !!(this.getSortProperty() && this.getShowSortMenuEntry());
 	};
 
-<<<<<<< HEAD
-=======
-	// eslint-disable-next-line valid-jsdoc
-	/**
-	 * This function checks whether a grouping column menu item will be created. Although it evaluates some column
-	 * properties, it does not check the metadata. Since a property of the table must be checked, this function will
-	 * return false when the column is not a child of a table.
-	 *
-	 * For Columns the following applies:
-	 * - sortProperty must be defined
-	 * - showFilterMenuEntry must be true (which is the default)
-	 *
-	 * @deprecated As of version 1.118.
-	 * @returns {boolean}
-	 */
-	Column.prototype.isGroupableByMenu = function() {
-		const oTable = this._getTable();
-		return !!(oTable && oTable.getEnableGrouping && oTable.getEnableGrouping() && this.getSortProperty());
-	};
-
->>>>>>> efca6211
 	Column.prototype._isGroupableByMenu = function() {
 		const bIsGroupableByMenu = false;
 
@@ -588,53 +567,11 @@
 		return oHeaderMenu?.isOpen() || false;
 	};
 
-<<<<<<< HEAD
-=======
-	// eslint-disable-next-line valid-jsdoc
-	/**
-	 * @deprecated As of version 1.118.
-	 * @private
-	*/
-	Column.prototype._setGrouped = function(bGrouped) {
-		const oTable = this._getTable();
-		oTable.setGroupBy(bGrouped ? this : null);
-	};
-
->>>>>>> efca6211
 	Column.prototype._isAggregatableByMenu = function() {
 		return false;
 	};
 
 	/**
-<<<<<<< HEAD
-=======
-	 * Toggles the sort order of the column.
-	 *
-	 * @public
-	 * @deprecated Since version 1.5.1.
-	 * Please use the function "sap.ui.Table.prototype.sort".
-	 */
-	Column.prototype.toggleSort = function() {
-		// by default we sort ascending / only if already is sorted ascending then we toggle
-		this.sort(this.getSorted() && this.getSortOrder() === SortOrder.Ascending);
-	};
-
-	// eslint-disable-next-line valid-jsdoc
-	/**
-	 * Sorts the current column ascending or descending.
-	 *
-	 * @param {boolean} bDescending Sort order of the column (if undefined the default will be ascending)
-	 * @returns {this} Reference to <code>this</code> in order to allow method chaining
-	 * @public
-	 * @deprecated Since version 1.5.1. Please use the function "sap.ui.Table.prototype.sort".
-	 */
-	Column.prototype.sort = function(bDescending, bAdd) {
-		this._sort(bDescending ? SortOrder.Descending : SortOrder.Ascending, bAdd);
-		return this;
-	};
-
-	/**
->>>>>>> efca6211
 	 * Changes the sort order of this column. Sorts the binding and updates properties.
 	 *
 	 * @param {sap.ui.core.SortOrder} sSortOrder The new sort order
