/*!
 * ${copyright}
 */

// Provides control sap.ui.table.Column.
sap.ui.define([
	"./utils/TableUtils",
	"./menus/ColumnHeaderMenuAdapter",
	"sap/ui/core/Element",
	"sap/ui/core/library",
	"sap/ui/model/Filter",
	"sap/ui/model/FilterOperator",
	"sap/ui/model/FilterType",
	"sap/ui/model/Sorter",
	"sap/ui/model/Type",
	"sap/ui/model/type/String",
	"sap/base/util/JSTokenizer",
	"sap/base/Log"
], function(
	TableUtils,
	ColumnHeaderMenuAdapter,
	Element,
	CoreLibrary,
	Filter,
	FilterOperator,
	FilterType,
	Sorter,
	Type,
	StringType,
	JSTokenizer,
	Log
) {
	"use strict";

	const HorizontalAlign = CoreLibrary.HorizontalAlign;
	const SortOrder = CoreLibrary.SortOrder;
	const ValueState = CoreLibrary.ValueState;
	const TemplateType = {
		Standard: "Standard",
		Creation: "Creation"
	};
	const _private = TableUtils.createWeakMapFacade();

	/**
	 * Map from cell to column.
	 *
	 * @type {WeakMapConstructor}
	 */
	const CellMap = new window.WeakMap();

	/**
	 * Constructor for a new Column.
	 *
	 * @param {string} [sId] ID for the new control, generated automatically if no ID is given
	 * @param {object} [mSettings] Initial settings for the new control
	 *
	 * @class
	 * The column allows you to define column specific properties that will be applied when rendering the table.
	 * @extends sap.ui.core.Element
	 * @version ${version}
	 *
	 * @constructor
	 * @public
	 * @alias sap.ui.table.Column
	 */
	const Column = Element.extend("sap.ui.table.Column", /** @lends sap.ui.table.Column.prototype */ {metadata: {

		library: "sap.ui.table",
		properties: {
			/**
			 * Width of the column in CSS units.
			 * Default value is <code>auto</code>, see <a href="https://www.w3.org/TR/CSS2/tables.html#width-layout"></a>
			 * <p>Minimal column width is device-dependent, for example on desktop devices the column will not be smaller than 48px.
			 * <p>This property can be changed by the user or by the application configuration/personalization.
			 * <p>If a user adjusts the column width manually, the resulting value is always set in pixels.
			 * In addition, other columns with width <code>auto</code> get a fixed minimum width and do not shrink after the resizing.
			 */
			width: {type: "sap.ui.core.CSSSize", group: "Dimension", defaultValue: null},

			/**
			 * Defines the minimum width of a column in pixels.
			 * <p>This property only has an effect if the given column width is flexible, for example with width <code>auto</code>.
			 * <p>This property only influences the automatic behavior. If a user adjusts the column width manually, the column width can become
			 * smaller.
			 * <p>Minimal column width is device-dependent, for example on desktop devices the column will not be smaller than 48px.
			 *
			 * @since 1.44.1
			 */
			minWidth: {type: "int", group: "Dimension", defaultValue: 0},

			/**
			 * If set to true, the column can be resized either using the resize bar (by mouse) or using
			 * the keyboard (SHIFT + Left/Right Arrow keys)
			 */
			resizable: {type: "boolean", group: "Behavior", defaultValue: true},

			/**
			 * Horizontal alignment of the column content. Controls with a text align do not inherit
			 * the horizontal alignment. You have to set the text align directly on the template.
			 */
			hAlign: {type: "sap.ui.core.HorizontalAlign", group: "Appearance", defaultValue: HorizontalAlign.Begin},

			/**
			 * Controls whether a sort indicator is displayed in the column header.
			 * <b>Note:</b> Setting this property does not sort the table. The column can be sorted using {@link sap.ui.table.Table#sort}.
			 */
			sortOrder: {type: "sap.ui.core.SortOrder", group: "Appearance", defaultValue: SortOrder.None},

			/**
			 * Specifies the binding property on which the column will sort.
			 * Since the column template may have composite bindings, it's not possible to figure out on which binding
			 * property the sort shall be applied. Therefore the binding property for sorting must be specified.
			 * For example, if the first name and last name are displayed in the same column, only one of the two can be defined as
			 * <code>sortProperty</code>.
			 *
			 * A column menu entry for sorting can only be generated if the <code>headerMenu</code> association and <code>sortProperty</code> are set.
			 */
			sortProperty: {type: "string", group: "Behavior", defaultValue: null},

			/**
			 * Indicates if the column is filtered. This property only controls if a filter indicator is displayed in the
			 * column header - it does not trigger the filter function. The column can be filtered using {@link sap.ui.table.Table#filter}.
			 */
			filtered: {type: "boolean", group: "Appearance", defaultValue: false},

			/**
			 * Specifies the binding property on which the column shall be filtered.
			 * Since the column template may have composite bindings, it's not possible to figure out on which binding
			 * property the filter shall be applied. Therefore the binding property for filtering must be specified.
			 * For example, if the first name and last name are displayed in the same column, only one of the two can be defined as
			 * <code>filterProperty</code>.
			 *
			 * A column menu entry for filtering can only be generated if the <code>headerMenu</code> association and <code>filterProperty</code> are
			 * set. The default menu entry is a text input field.
			 */
			filterProperty: {type: "string", group: "Behavior", defaultValue: null},

			/**
			 * Specifies the value of the filter as string (will be converted into the proper data type). It is possible
			 * to provide a filterOperator as string, as shown here:
			 * <pre>
			 * &gt; 50
			 * &lt; 100
			 * &gt;= 150
			 * &lt;= 200
			 * = 250
			 * != 300
			 * *something    ends with
			 * something*    starts with
			 * *something*   contains
			 * some..thing   between
			 * 50..100       between
			 * </pre>
			 */
			filterValue: {type: "string", group: "Behavior", defaultValue: null},

			/**
			 * Filter operator to use when filtering this column.
			 * @see sap.ui.model.FilterOperator (default value: "Contains")
			 */
			filterOperator: {type: "string", group: "Behavior", defaultValue: null},

			/**
			 * If this property is set, the default filter operator of the column is overridden.
			 * By default <code>Contains</code> is used for string and <code>EQ</code> for other types. A valid
			 * <code>sap.ui.model.FilterOperator</code> needs to be passed.
			 */
			defaultFilterOperator: {type: "string", group: "Behavior", defaultValue: null},

			/**
			 * Type of filter. It is used to transform the search term into the specified type and should be the same as
			 * defined in the binding for the column template.
			 * Default value is <code>sap.ui.model.type.String</code>.
			 * It can be set to the class name of the type,
			 * e.g.: <code>sap.ui.model.type.Date</code>,
			 * or an expression similar to the binding syntax,
			 * e.g.: <code>"\{type: 'sap.ui.model.type.Date', formatOptions: \{UTC: true\}, constraints: \{\} \}"</code>.
			 * Here the escaping is mandatory to avoid handling by the binding parser.
			 * As an alternative, a function can be passed that takes over the conversion. This cannot be done in the
			 * XMLView, use {@link #setFilterType} instead.
			 *
			 * <b>Note:</b> The usage of string-based type definitions without explicitly loading these types (<code>sap.ui.require</code>)
			 * in the controller has been deprecated and might no longer work in future releases.
			 * Please ensure that the types are requested correctly before setting this property.
			 *
			 * @since 1.9.2
			 */
			filterType: {type: "any", group: "Misc", defaultValue: null},

			/**
			 * Invisible controls are not rendered.
			 */
			visible: {type: "boolean", group: "Appearance", defaultValue: true},

			/**
			 * The name of the column which is used for the text representation of this column, for example, in menus.
			 * If not set, the text from the multiLabels aggregation or the label aggregation (in that order) is used as a fallback option.
			 * @since 1.11.1
			 */
			name: {type: "string", group: "Appearance", defaultValue: null},

			/**
			 * Defines if the filter menu entry is displayed.
			 * <b>Note</b>: It only takes effect if the <code>headerMenu</code> association is set.
			 * @since 1.13.0
			 */
			showFilterMenuEntry: {type: "boolean", group: "Appearance", defaultValue: true},

			/**
			 * Defines if the sort menu entries are displayed.
			 * <b>Note</b>: It only takes effect if the <code>headerMenu</code> association is set.
			 * @since 1.13.0
			 */
			showSortMenuEntry: {type: "boolean", group: "Appearance", defaultValue: true},

			/**
			 * If this property is set, a span is applied for the header. When moving columns, all columns
			 * which are part of the header will be moved. The <code>headerSpan</code> can be either an integer or an array of
			 * integers (if you use the multi header feature of the table). If you only specify an integer, this span is
			 * applied for all header rows, with multiple integers you can specify a separate span for each header row.
			 * <b>Note:</b> Only columns with a span equal to 1 can have a column menu. When setting a column to fixed, all
			 * columns which are part of the header with the greatest span will be set to fixed.
			 * @example <caption>Example of usage: header with 3 subheaders, each of them with span = 1</caption>
			 * <code>headerSpan = [3, 1] // for the first column
			 * headerSpan = [2, 1] // for the second column
			 * headerSpan = [1, 1] // or not set for the third column</code>
			 */
			headerSpan: {type: "any", group: "Behavior", defaultValue: 1},

			/**
			 * Enables auto-resizing of the column on double-clicking the resize bar, if the column is resizable depending on the
			 * <code>resizable</code> property.
			 * See {@link #autoResize} for details about the auto-resize feature.
			 *
			 * @since 1.21.1
			 */
			autoResizable: {type: "boolean", group: "Behavior", defaultValue: false}
		},
		defaultAggregation: "label",
		aggregations: {
			/**
			 * Label of the column which is displayed in the column header. This aggregation is for the standard behavior,
			 * where you only want to display one single row header. If a string is supplied, a default label control will be
			 * created. Which control this is depends on the loaded libraries.
			 *
			 * <b>Note:</b> The <code>altType</code> string is deprecated as of version 1.118. Use a <code>Control</code> instead.
			 */
			label: {type: "sap.ui.core.Control", altTypes: ["string"], multiple: false},

			/**
			 * Labels of the column which are displayed in the column header. Define a control for
			 * each header row in the table. Use this aggregation if you want to use multiple headers per column.
			 *
			 * <bNote:</b> The {@link sap.m.plugins.ColumnAIAction ColumnAIAction} plugin is not compatible with multi labels.
			 * @since 1.13.1
			 */
			multiLabels: {type: "sap.ui.core.Control", multiple: true, singularName: "multiLabel"},

			/**
			 * Template (cell renderer) of this column.
			 *
			 * A template is decoupled from the column. Each time the template's properties or aggregations have been changed, the template has to be
			 * applied again via <code>setTemplate</code> for the changes to take effect.
			 *
			 * If there is no template, the column will not be rendered in the table.
			 *
			 * The set of supported controls is limited. See section "{@link topic:148892ff9aea4a18b912829791e38f3e Tables: Which One Should I
			 * Choose?}" in the documentation for more details. While it is technically possible to also use other controls, doing so might lead to
			 * issues with regards to scrolling, alignment, condensed mode, screen reader support, and keyboard support.
			 *
			 * If a string is defined, this string is interpreted as the binding path. Internally, a default text control will be created with its
			 * <code>text</code> property bound to the value of the string. The default template depends on the libraries loaded.
			 * <b>Note:</b> The <code>altType</code> string is deprecated as of version 1.118. Use a <code>Control</code> instead.
			 */
			template: {type: "sap.ui.core.Control", altTypes: ["string"], multiple: false},

			/*
			 * Creation template (cell renderer) of this column. This template is used only to create the cells
			 * of the {@link sap.ui.table.CreationRow} that is added to the table.
			 * A template is decoupled from the column. Each time the template's properties or aggregations have been changed, the template has to
			 * be applied again via <code>setCreationTemplate</code> for the changes to take effect.
			 * The set of supported controls is limited. See section "{@link topic:148892ff9aea4a18b912829791e38f3e Tables: Which One Should I
			 * Choose?}" in the documentation for more details. While it is technically possible to also use other controls, doing so might lead to
			 * issues with regards to scrolling, alignment, condensed mode, screen reader support, and keyboard support.
			 *
			 * @private
			 * @ui5-restricted sap.ui.mdc
			 */
<<<<<<< HEAD
			creationTemplate: {type: "sap.ui.core.Control", multiple: false, visibility: "hidden"}
=======
			creationTemplate: {type: "sap.ui.core.Control", multiple: false, visibility: "hidden"},

			/**
			 * The menu used by the column. By default the {@link sap.ui.table.ColumnMenu} is used.
			 *
			 * <b>Note:</b> Applications must not use or change the default <code>sap.ui.table.ColumnMenu</code> of
			 * a column in any way or create own instances of <code>sap.ui.table.ColumnMenu</code>.
			 * To add a custom menu to a column, use the aggregation <code>menu</code> with a new instance of
			 * <code>sap.ui.unified.Menu</code>.
			 *
			 * @deprecated As of version 1.117, use the <code>headerMenu</code> association instead.
			 */
			menu: {type: "sap.ui.unified.Menu", multiple: false},

			/**
			 * Control to be displayed as an action in the column header.
			 * @since 1.136
			 */
			_action: {type: "sap.ui.core.Control", multiple: false, visibility: "hidden"}
>>>>>>> ce0b9aa4
		},
		associations: {
			/**
			 * The menu that can be opened by the header element of this column.
			 *
			 * @since 1.110
			 */
			headerMenu: {type: "sap.ui.core.IColumnHeaderMenu", multiple: false}
		},
		events: {}
	}});

	/** default filter type for the columns */
	Column._DEFAULT_FILTER_TYPE = new StringType();

	/**
	 * called when the column is initialized
	 */
	Column.prototype.init = function() {
		// Skip propagation of properties (models and bindingContexts).
		this.mSkipPropagation = {
			template: true,
			creationTemplate: true
		};

		_private(this).oSorter = null;
		_private(this).mCellContentVisibilitySettings = normalizeCellContentVisibilitySettings(this);
		_private(this).bHasDefaultLabel = false;
		_private(this).bHasDefaultTemplate = false;

		// for performance reasons, the cloned column templates shall be stored for later reuse
		this._initTemplateClonePool();
	};

	/**
	 * Initializes the template clone pool where clones of every template type are stored for reuse.
	 *
	 * @private
	 */
	Column.prototype._initTemplateClonePool = function() {
		this._mTemplateClones = Object.keys(TemplateType).reduce(function(oTemplatePool, sTemplateType) {
			oTemplatePool[sTemplateType] = [];
			return oTemplatePool;
		}, {});
	};

	/**
	 * called when the column is destroyed
	 */
	Column.prototype.exit = function() {
		this._destroyTemplateClones();
		ColumnHeaderMenuAdapter.unlink(this);
	};

	Column.prototype.invalidate = function(oOrigin) {
		// prevent changes in the template (especially the databinding ones)
		//  - what about exchanging the template? => implemented in setTemplate
		//  - what about modifying properties? => developer must call invalidate!
		// The problem is that we just need to prevent databinding changes. The
		// problem here is that the databinding bindings are created ones the template
		// is created and has its own model. If now changes are done in the model
		// this directly affects the template which invalidates the column invalidating
		// the complete Table.
		/*
		 * PART1: When you create the Tooltip (deferred) then it establishes the
		 * connection to its data (also for the template of the column!) and this
		 * finally invalidates the Table which triggers the re-rendering. One
		 * option is to complete decouple the template from the Table by
		 * suppressing the invalidate. But this finally also decouples the Table
		 * from any changes on the template after the template has been applied
		 * to the Column. But when re-rendering it would update the column cells.
		 * To notify the Table on proper changes one has to call the method
		 * invalidate on the Table.
		 */
		/*
		 * PART2: we also suppress the re-rendering in case of the column menu is
		 * rerendered. This is a popup and we use the instance check because of the
		 * menu behind the getMenu function is lazy created when first accessed.
		 */
		if (oOrigin !== this.getTemplate()
			&& oOrigin !== this.getCreationTemplate()
			&& !TableUtils.isA(oOrigin, "sap.ui.table.ColumnMenu")) {

			// changes on the templates require to call invalidate on the column or table
			Element.prototype.invalidate.apply(this, arguments);
		}
	};

	Column.prototype.setLabel = function(vLabel) {
		let oLabel = vLabel;

		if (typeof vLabel === "string") {
			if (_private(this).bHasDefaultLabel) {
				this.getLabel().setText(vLabel);
				return this;
			}
			oLabel = TableUtils._getTableTemplateHelper().createLabel({text: vLabel});
			_private(this).bHasDefaultLabel = true;
		} else if (_private(this).bHasDefaultLabel) {
			this.destroyLabel();
			_private(this).bHasDefaultLabel = false;
		}

		if (oLabel && oLabel.setIsInColumnHeaderContext) {
			oLabel.setIsInColumnHeaderContext(true);
		}
		const oCurrLabel = this.getLabel();
		if (oCurrLabel && oLabel !== oCurrLabel && oCurrLabel.setIsInColumnHeaderContext) {
			oCurrLabel.setIsInColumnHeaderContext(false);
		}

		return this.setAggregation("label", oLabel);
	};

	Column.prototype.setTemplate = function(vTemplate) {
		let oTemplate = vTemplate;
		const oTable = this._getTable();
		const oOldTemplate = this.getTemplate();
		let bNewTemplate = true;

		if (typeof vTemplate === "string") {
			if (_private(this).bHasDefaulTemplate) {
				this.getTemplate().bindProperty("text", vTemplate);
				bNewTemplate = false;
			} else {
				oTemplate = TableUtils._getTableTemplateHelper().createTextView().bindProperty("text", vTemplate);
				_private(this).bHasDefaulTemplate = true;
			}
		} else if (_private(this).bHasDefaulTemplate) {
			this.destroyTemplate();
			_private(this).bHasDefaulTemplate = false;
		}

		if (bNewTemplate) {
			this.setAggregation("template", oTemplate, true);
		}

		// manually invalidate the Column (because of the invalidate decoupling to
		// prevent invalidations from the databinding part)
		if (this.getVisible()) {
			this.invalidate();
		}

		// The clones are removed from the cells aggregation of the rows when destroyed.
		this._destroyTemplateClones("Standard");

		if (oTable && this.getVisible()) {
			if (oTemplate) {
				oTable.invalidateRowsAggregation();
			}

			if (!oOldTemplate || !oTemplate) {
				const oCreationRow = oTable.getCreationRow();
				if (oCreationRow) {
					oCreationRow._update();
				}
			}
		}

		return this;
	};

	Column.prototype.destroyTemplate = function() {
		this.destroyAggregation("template");
		this._destroyTemplateClones("Standard");

		const oTable = this._getTable();
		const oCreationRow = oTable ? oTable.getCreationRow() : null;

		if (oCreationRow) {
			oCreationRow._update();
		}

		return this;
	};

	/**
	 * Sets the creation template.
	 *
	 * @param {sap.ui.core.Control} oCreationTemplate Instance of the creation template control
	 * @returns {this} Reference to <code>this</code> in order to allow method chaining
	 * @private
	 * @ui5-restricted sap.ui.mdc
	 */
	Column.prototype.setCreationTemplate = function(oCreationTemplate) {
		const oTable = this._getTable();

		this.setAggregation("creationTemplate", oCreationTemplate, true);
		this._destroyTemplateClones("Creation");

		if (oCreationTemplate && oTable && this.getVisible()) {
			const oCreationRow = oTable.getCreationRow();
			if (oCreationRow) {
				oCreationRow._update();
			}
		}

		return this;
	};

	/**
	 * Gets the creation template.
	 *
	 * @returns {sap.ui.core.Control} Instance of the creation template control
	 * @private
	 * @ui5-restricted sap.ui.mdc
	 */
	Column.prototype.getCreationTemplate = function() {
		return this.getAggregation("creationTemplate");
	};

	/**
	 * Destroys the creation template.
	 *
	 * @returns {this} Reference to <code>this</code> in order to allow method chaining
	 * @private
	 * @ui5-restricted sap.ui.mdc
	 */
	Column.prototype.destroyCreationTemplate = function() {
		this.destroyAggregation("creationTemplate", true);
		this._destroyTemplateClones("Creation");
		return this;
	};

	/**
	 * This function checks whether a filter column menu item will be created. Although it evaluates some column
	 * properties, it does not check the metadata.
	 *
	 * For Columns the following applies:
	 * - filterProperty must be defined
	 * - showFilterMenuEntry must be true (which is the default)
	 *
	 * @returns {boolean} Whether the <code>Column</code> can be filterd via menu
	 */
	Column.prototype.isFilterableByMenu = function() {
		return !!(this.getFilterProperty() && this.getShowFilterMenuEntry());
	};

	/**
	 * This function checks whether sort column menu items will be created. Although it evaluates some column
	 * properties, it does not check the metadata.
	 *
	 * For Columns the following applies:
	 * - sortProperty must be defined
	 * - showSortMenuEntry must be true (which is the default)
	 *
	 * @returns {boolean} Whether the <code>Column</code> can be sorted via menu
	 */
	Column.prototype.isSortableByMenu = function() {
		return !!(this.getSortProperty() && this.getShowSortMenuEntry());
	};

	Column.prototype._isGroupableByMenu = function() {
		const bIsGroupableByMenu = false;

		return bIsGroupableByMenu;
	};

	Column.prototype.setFilterValue = function(sValue) {
		return this.setProperty("filterValue", sValue, true);
	};

	Column.prototype.setFilterOperator = function(sValue) {
		return this.setProperty("filterOperator", sValue, true);
	};

	Column.prototype.setDefaultFilterOperator = function(sValue) {
		return this.setProperty("defaultFilterOperator", sValue, true);
	};

	Column.prototype._openHeaderMenu = function(oDomRef) {
		const oHeaderMenu = this.getHeaderMenuInstance();
		ColumnHeaderMenuAdapter.activateFor(this).then(function() {
			if (oHeaderMenu) {
				oHeaderMenu.openBy(oDomRef);
			}
		});
	};

	Column.prototype._isHeaderMenuOpen = function() {
		const oHeaderMenu = this.getHeaderMenuInstance();
		return oHeaderMenu?.isOpen() || false;
	};

	Column.prototype._isAggregatableByMenu = function() {
		return false;
	};

	/**
	 * Changes the sort order of this column. Sorts the binding and updates properties.
	 *
	 * @param {sap.ui.core.SortOrder} sSortOrder The new sort order
	 * @param {boolean} [bAdd=false]
	 *     Determines whether to append this column to the list of sorted columns. By default, previously sorted columns are unsorted. This parameter
	 *     has no effect if the column is unsorted.
	 */
	Column.prototype._sort = function(sSortOrder, bAdd) {
		const oTable = this._getTable();

		if (!oTable || this.getSortProperty() === "") {
			return;
		}

		const bExecuteDefault = oTable.fireSort({
			column: this,
			sortOrder: sSortOrder,
			columnAdded: sSortOrder !== SortOrder.None && bAdd === true
		});

		if (!bExecuteDefault) {
			return;
		}

		if (sSortOrder === SortOrder.None) {
			oTable._removeSortedColumn(this);
		} else {
			oTable.pushSortedColumn(this, bAdd);
		}

		this.setSortOrder(sSortOrder);
		this._updateSorters();
	};

	Column.prototype._updateSorters = function() {
		const oTable = this._getTable();
		const aSortedColumns = oTable.getSortedColumns();
		const aColumns = oTable.getColumns();
		const sSortOrder = this.getSortOrder();

		// Reset the sorting status of all columns which are not sorted anymore.
		for (let i = 0, l = aColumns.length; i < l; i++) {
			if (aSortedColumns.indexOf(aColumns[i]) < 0) {
				// Column is not sorted anymore. Reset to default and remove sorter.
				/* -------------------------------------- */
				aColumns[i].resetProperty("sortOrder");
				delete _private(aColumns[i]).oSorter;
			}
		}

		// Update the sorter of this column. If the sorter needs to be removed, this was already done above.
		if (sSortOrder !== SortOrder.None) {
			_private(this).oSorter = new Sorter(this.getSortProperty(), sSortOrder === SortOrder.Descending);
		}

		this._applySorters();
	};

	Column.prototype._applySorters = function() {
		const oTable = this._getTable();
		const oBinding = oTable.getBinding();

		if (!oBinding) {
			Log.warning("Sorting not performed because no binding present", this);
			return;
		}

		const aSortedColumns = oTable.getSortedColumns();
		const aSorters = aSortedColumns.map((oSortedColumn) => {
			return _private(oSortedColumn).oSorter;
		});

		oBinding.sort(aSorters);
	};

	Column.prototype._getFilterState = function() {
		try {
			this._getFilter();
			return ValueState.None;
		} catch (e) {
			return ValueState.Error;
		}
	};

	Column.prototype._getFilter = function() {
		let oFilter;
		const sPath = this.getFilterProperty();
		const sValue = this.getFilterValue();
		let sOperator = this.getFilterOperator();
		let sParsedValue;
		let sSecondaryParsedValue;
		const oType = this.getFilterType() || Column._DEFAULT_FILTER_TYPE;
		const bIsString = oType instanceof StringType;
		let aBetween;

		if (sValue) {

			// determine the operator
			if (!sOperator) {

				aBetween = sValue.match(/(.*)\s*\.\.\s*(.*)/);

				// determine the filter operator depending on the
				if (sValue.indexOf("=") === 0) {
					sOperator = FilterOperator.EQ;
					sParsedValue = sValue.substr(1);
				} else if (sValue.indexOf("!=") === 0) {
					sOperator = FilterOperator.NE;
					sParsedValue = sValue.substr(2);
				} else if (sValue.indexOf("<=") === 0) {
					sOperator = FilterOperator.LE;
					sParsedValue = sValue.substr(2);
				} else if (sValue.indexOf("<") === 0) {
					sOperator = FilterOperator.LT;
					sParsedValue = sValue.substr(1);
				} else if (sValue.indexOf(">=") === 0) {
					sOperator = FilterOperator.GE;
					sParsedValue = sValue.substr(2);
				} else if (sValue.indexOf(">") === 0) {
					sOperator = FilterOperator.GT;
					sParsedValue = sValue.substr(1);
				} else if (aBetween) {
					if (aBetween[1] && aBetween[2]) {
						sOperator = FilterOperator.BT;
						sParsedValue = aBetween[1];
						sSecondaryParsedValue = aBetween[2];
					} else if (aBetween[1] && !aBetween[2]) {
						sOperator = FilterOperator.GE;
						sParsedValue = aBetween[1];
					} else {
						sOperator = FilterOperator.LE;
						sParsedValue = aBetween[2];
					}
				} else if (bIsString && sValue.indexOf("*") === 0 && sValue.lastIndexOf("*") === sValue.length - 1) {
					sOperator = FilterOperator.Contains;
					sParsedValue = sValue.substr(1, sValue.length - 2);
				} else if (bIsString && sValue.indexOf("*") === 0) {
					sOperator = FilterOperator.EndsWith;
					sParsedValue = sValue.substr(1);
				} else if (bIsString && sValue.lastIndexOf("*") === sValue.length - 1) {
					sOperator = FilterOperator.StartsWith;
					sParsedValue = sValue.substr(0, sValue.length - 1);
				} else {
					if (this.getDefaultFilterOperator()) {
						sOperator = this.getDefaultFilterOperator();
					} else if (bIsString) {
							// Due to compatibility reason we need to use Contains for Strings instead of EQ as default!!
							sOperator = FilterOperator.Contains;
						} else {
							sOperator = FilterOperator.EQ;
						}
					sParsedValue = sValue.substr(0);
				}
				if (!sSecondaryParsedValue) {
					oFilter = new Filter(sPath, sOperator, this._parseFilterValue(sParsedValue));
				} else {
					oFilter = new Filter(sPath, sOperator, this._parseFilterValue(sParsedValue), this._parseFilterValue(sSecondaryParsedValue));
				}
			} else {
				oFilter = new Filter(sPath, sOperator, this._parseFilterValue(sValue));
			}

		}

		return oFilter;

	};

	Column.prototype.filter = function(sValue) {
		const oTable = this._getTable();

		if (!oTable?.getBinding() || this.getFilterProperty() === "") {
			return;
		}

		const bExecuteDefault = oTable.fireFilter({
			column: this,
			value: sValue
		});

		if (!bExecuteDefault) {
			return;
		}

		const aFilters = [];
		const aCols = oTable.getColumns();

		this.setFiltered(!!sValue);
		this.setFilterValue(sValue);

		for (let i = 0, l = aCols.length; i < l; i++) {
			const oCol = aCols[i];
			let oFilter;
			let sState;

			try {
				oFilter = oCol._getFilter();
				sState = ValueState.None;
			} catch (e) {
				sState = ValueState.Error;
			}

			if (oFilter) {
				aFilters.push(oFilter);
			}
		}

		oTable.getBinding().filter(aFilters, FilterType.Control);
	};

	Column.prototype._parseFilterValue = function(sValue) {
		const oFilterType = this.getFilterType();

		if (oFilterType) {
			if (typeof oFilterType === "function") {
				sValue = oFilterType(sValue);
			} else {
				sValue = oFilterType.parseValue(sValue, "string");
			}
		}

		return sValue;
	};

	/**
	 * Returns whether the column should be rendered.
	 * @returns {boolean} Returns <code>true</code>, if the column should be rendered
	 * @protected
	 */
	Column.prototype.shouldRender = function() {
		const bShouldRender = this.getVisible() && this.getTemplate() != null;

		return bShouldRender;
	};

	Column.prototype.setProperty = function(sName, vValue) {
		const oTable = this._getTable();
		const bValueChanged = oTable && this.getProperty(sName) !== vValue;
		const bNeedRowsUpdate = bValueChanged && sName === "visible";
		const bInvalidateFixedColCount = bValueChanged && (sName === "visible" || sName === "headerSpan");
		const vReturn = Element.prototype.setProperty.apply(this, arguments);

		if (bNeedRowsUpdate) {
			oTable.invalidateRowsAggregation();

			const oCreationRow = oTable.getCreationRow();
			if (oCreationRow) {
				oCreationRow._update();
			}
		}

		if (bInvalidateFixedColCount) {
			oTable._invalidateComputedFixedColumnCount();
		}

		return vReturn;
	};

	/**
	 * The filter type can be the class name of a type, an expression similar to the binding syntax, or a function.
	 * A function receives the entered filter value as a parameter and should return the appropriate value for the filter expression.
	 *
	 * @param {any} vType The filter type
	 * @returns {this} Reference to <code>this</code> in order to allow method chaining
	 * @public
	 *
	 * @example <caption>Class name of a type.</caption>
	 * // The usage of string-based type definitions without explicitly loading these types (<code>sap.ui.require</code>) in the controller has been
	 * // deprecated and might no longer work in future releases. Please ensure that the types are requested correctly before setting this property.
	 * oColumn.setFilterType("sap.ui.model.type.Date");
	 *
	 * @example <caption>Module path of a type.</caption>
	 * // The type needs to be loaded in advance by the application.
	 * oColumn.setFilterType("sap/ui/model/type/Date");
	 *
	 * @example <caption>Binding expression similar to the binding syntax.</caption>
	 * // The escaping is mandatory to avoid handling by the binding parser.
	 * oColumn.setFilterType("\{type: 'sap.ui.model.type.Date', formatOptions: \{UTC: true\}, constraints: \{\} \}");
	 *
	 * @example <caption>A function that takes over the conversion.</caption>
	 * // Converts the entered filter value to type Boolean.
	 * oColumn.setFilterType(function(oValue) {
	 *   return oValue == 1
	 * });
	 */
	Column.prototype.setFilterType = function(vType) {
		let oType = vType;
		if (typeof (vType) === "string") {
			try {
				// similar to BindingParser allow to specify formatOptions and constraints for types
				const mConfig = JSTokenizer.parseJS(vType);
				if (typeof (mConfig.type) === "string") {
					const fnType = sap.ui.require(mConfig.type.replaceAll(".", "/"));

					oType = fnType && new fnType(mConfig.formatOptions, mConfig.constraints);
				}
			} catch (ex) {
				const fnType = sap.ui.require(vType.replaceAll(".", "/"));

				oType = fnType && new fnType();
			}
			// check for a valid type
			if (!(oType instanceof Type)) {
				Log.error("The filter type is not an instance of sap.ui.model.Type! Ignoring the filter type!");
				oType = undefined;
			}
		}
		this.setProperty("filterType", oType, true);
		return this;
	};

	/**
	 * Determines the column index based upon the order in its aggregation.
	 * Invisible columns are taken in account of order.
	 * @returns {int} the column index.
	 */
	Column.prototype.getIndex = function() {
		const oTable = this._getTable();
		if (oTable) {
			return oTable.indexOfColumn(this);
		} else {
			return -1;
		}
	};

	/**
	 * A hook getting called by the DragInfo to determine whether the column allows dragging.
	 * @param {sap.ui.core.dnd.IDragInfo} oDragInfo drag information
	 * @returns {boolean} Whether dragging is allowed
	 * @private
	 */
	Column.prototype.isDragAllowed = function(oDragInfo) {
		return TableUtils.Column.isColumnMovable(this, true);
	};

	/**
	 * Returns an unused column template clone. Unused means, it does not have a parent.
	 *
	 * @param {string} sTemplateType The template type for which a free clone should be retrieved from the clone pool.
	 * @returns {sap.ui.core.Control|null} Column template clone, or <code>null</code> if all clones have parents.
	 * @private
	 */
	Column.prototype._getFreeTemplateClone = function(sTemplateType) {
		const aTemplateClones = this._mTemplateClones[sTemplateType];
		let oFreeTemplateClone = null;

		if (!aTemplateClones) {
			return null;
		}

		for (let i = 0; i < aTemplateClones.length; i++) {
			if (!aTemplateClones[i] || aTemplateClones[i].bIsDestroyed) {
				aTemplateClones.splice(i, 1); // Remove the reference to a destroyed clone.
				i--;
			} else if (!oFreeTemplateClone && !aTemplateClones[i].getParent()) {
				oFreeTemplateClone = aTemplateClones[i];
			}
		}

		return oFreeTemplateClone;
	};

	/**
	 * Returns a template clone. It either finds an unused clone or clones a new one from the template.
	 *
	 * @param {int} iIndex Index of the column in the columns aggregation of the table
	 * @returns {sap.ui.core.Control|null} Clone of the template, or <code>null</code> if no template is defined
	 * @protected
	 */
	Column.prototype.getTemplateClone = function(iIndex, sPreferredTemplateType) {
		// For performance reasons, the index of the column in the column aggregation must be provided by the caller.
		// Otherwise the columns aggregation would be looped over and over again to figure out the index.
		if (typeof iIndex !== "number" || this.getTemplate() == null) {
			return null;
		}

		const sTemplateType = sPreferredTemplateType == null ? "Standard" : sPreferredTemplateType;
		let oClone = this._getFreeTemplateClone(sTemplateType);

		if (!oClone && TemplateType.hasOwnProperty(sTemplateType)) {
			// No free template clone available, create one.
			const fnGetTemplate = this["get" + (sTemplateType === "Standard" ? "" : sTemplateType) + "Template"];
			const oTemplate = fnGetTemplate.call(this);

			if (oTemplate) {
				oClone = oTemplate.clone();

				if (!oClone.getFieldHelpDisplay()) {
					oClone.setFieldHelpDisplay(this);
				}

				this._mTemplateClones[sTemplateType].push(oClone);
			}
		}

		if (oClone) {
			CellMap.set(oClone, this);

			const oTable = this._getTable();
			if (oTable) {
				oTable._getAccExtension().addColumnHeaderLabel(this, oClone);
			}
		}

		return oClone;
	};

	function destroyClones(aClones) {
		for (let i = 0; i < aClones.length; i++) {
			if (aClones[i] != null && !aClones[i].bIsDestroyed) {
				aClones[i].destroy();
			}
		}
	}

	/**
	 * Destroys all column template clones and clears the clone stack.
	 *
	 * @param {string} [sTemplateType] The template type of clones to destroy. If not defined, all clones are destroyed.
	 * @private
	 */
	Column.prototype._destroyTemplateClones = function(sTemplateType) {
		if (sTemplateType == null) {
			for (const sType in TemplateType) {
				destroyClones(this._mTemplateClones[sType]);
			}
			this._initTemplateClonePool();
		} else {
			destroyClones(this._mTemplateClones[sTemplateType]);
			this._mTemplateClones[sTemplateType] = [];
		}
	};

	/**
	 * Gets the table this column is inside.
	 *
	 * @returns {sap.ui.table.Table|null} The instance of the table or <code>null</code>, if this column is not inside a table.
	 * @private
	 */
	Column.prototype._getTable = function() {
		const oParent = this.getParent();
		return TableUtils.isA(oParent, "sap.ui.table.Table") ? oParent : null;
	};

	/**
	 * Sets the cell content visibility settings.
	 *
	 * @param {object} [mSettings] The cell content visibility settings. If not defined, the settings are reset.
	 * @param {boolean} [mSettings.standard=true] Whether cell content in standard rows is visible.
	 * @param {object | boolean} [mSettings.groupHeader=true] Whether cell content in group header rows is visible.
	 * @param {boolean} [mSettings.groupHeader.nonExpandable=true] Whether cell content in non-expandable group header rows is visible.
	 * @param {boolean} [mSettings.groupHeader.expanded=true] Whether cell content in expanded group header rows is visible.
	 * @param {boolean} [mSettings.groupHeader.collapsed=true] Whether cell content in collapsed group header rows is visible.
	 * @param {object | boolean} [mSettings.summary=true] Whether cell content in summary rows is visible.
	 * @param {boolean} [mSettings.summary.group=true] Whether cell content in group summary rows is visible.
	 * @param {boolean} [mSettings.summary.total=true] Whether cell content in total summary rows is visible.
	 * @private
	 */
	Column.prototype._setCellContentVisibilitySettings = function(mSettings) {
		validateCellContentVisibilitySettings(mSettings);
		_private(this).mCellContentVisibilitySettings = normalizeCellContentVisibilitySettings(this, mSettings);
	};

	/**
	 * Gets the cell content visibility settings.
	 *
	 * @returns {{standard: boolean,
	 *            summary: {total: boolean, group: boolean},
	 *            groupHeader: {expanded: boolean, collapsed: boolean, nonExpandable: boolean}}}
	 *     The cell content visibility settings.
	 * @private
	 */
	Column.prototype._getCellContentVisibilitySettings = function() {
		return _private(this).mCellContentVisibilitySettings;
	};

	/**
	 * Returns the column header menu instance that this column is associated with via the <code>headerMenu</code> association.
	 *
	 * @returns {sap.ui.core.IColumnHeaderMenu | undefined} The column header menu instance
	 * @private
	 */
	Column.prototype.getHeaderMenuInstance = function() {
		return Element.getElementById(this.getHeaderMenu());
	};

	function validateCellContentVisibilitySettings(mSettings) {
		if (mSettings == null) {
			return;
		}

		validateCellContentVisibilitySetting(mSettings, null, false, ["standard", "groupHeader", "summary"]);
		validateCellContentVisibilitySetting(mSettings.standard, "standard", true);
		validateCellContentVisibilitySetting(mSettings.groupHeader, "groupHeader", true, ["nonExpandable", "expanded", "collapsed"]);
		validateCellContentVisibilitySetting(mSettings.summary, "summary", true, ["group", "total"]);
	}

	function validateCellContentVisibilitySetting(vValue, sSettingName, bAllowBoolean, aAllowedObjectKeys) {
		if (vValue != null && !(bAllowBoolean && typeof vValue === "boolean" || aAllowedObjectKeys && typeof vValue === "object")) {
			throw new Error("Invalid value" + (sSettingName ? " for '" + sSettingName + "'" : ""));
		}

		if (aAllowedObjectKeys && vValue != null && typeof vValue === "object") {
			Object.keys(vValue).forEach(function(sSetting) {
				if (aAllowedObjectKeys.includes(sSetting)) {
					if (sSettingName != null) {
						validateCellContentVisibilitySetting(vValue[sSetting], sSettingName + "." + sSetting, true);
					}
				} else {
					throw new Error("Unsupported setting '" + (sSettingName ? sSettingName + "." : "") + sSetting + "'");
				}
			});
		}
	}

	function normalizeCellContentVisibilitySettings(oColumn, mSettings) {
		mSettings = mSettings ? mSettings : {};

		return {
			standard: normalizeCellContentVisibilitySetting(mSettings.standard),
			groupHeader: {
				nonExpandable: normalizeCellContentVisibilitySetting(mSettings.groupHeader, "nonExpandable"),
				expanded: normalizeCellContentVisibilitySetting(mSettings.groupHeader, "expanded"),
				collapsed: normalizeCellContentVisibilitySetting(mSettings.groupHeader, "collapsed")
			},
			summary: {
				group: normalizeCellContentVisibilitySetting(mSettings.summary, "group"),
				total: normalizeCellContentVisibilitySetting(mSettings.summary, "total")
			}
		};
	}

	function normalizeCellContentVisibilitySetting(mSetting, sKey) {
		if (typeof mSetting === "boolean") {
			return mSetting;
		} else if (sKey && mSetting) {
			return mSetting[sKey] !== false;
		} else {
			return true;
		}
	}

	/**
	 * Returns the corresponding column of a table cell.
	 *
	 * @param {sap.ui.core.Control} oCell The table cell
	 * @returns {sap.ui.table.Column | null} The column
	 * @private
	 * @static
	 */
	Column.ofCell = function(oCell) {
		return CellMap.get(oCell) || null;
	};

	/**
	 * The column is resized to the width of the widest cell content that is currently displayed.
	 * This can be the content of a column header cell, or a data cell.
	 * Only rows that are currently scrolled into view are taken into consideration.
	 * The content of cells that span multiple columns is not taken into consideration, for example, if the <code>headerSpan</code> property is used.
	 *
	 * The width might not be accurate if the cell content is not rendered yet, for example, because the data is still being loaded.
	 *
	 * This behavior only works if the cell content is one of the following controls:
	 * <ul>
	 *   <li><code>sap.m.Text</code></li>
	 *   <li><code>sap.m.Label</code></li>
	 *   <li><code>sap.m.Link</code></li>
	 *   <li><code>sap.m.CheckBox</code></li>
	 * </ul>
	 * Otherwise, the width might not be accurate either. This includes cases where the listed control is wrapped in another control.
	 *
	 * @throws {Error} If the column is not rendered
	 * @public
	 * @since 1.125
	 */
	Column.prototype.autoResize = function() {
		if (!this.getDomRef()) {
			throw new Error("Column is not rendered");
		}

		TableUtils.Column.autoResizeColumn(this);
	};

	Column.prototype.getFieldHelpInfo = function() {
		return {
			label: TableUtils.Column.getHeaderText(this)
		};
	};

	return Column;
});<|MERGE_RESOLUTION|>--- conflicted
+++ resolved
@@ -286,29 +286,13 @@
 			 * @private
 			 * @ui5-restricted sap.ui.mdc
 			 */
-<<<<<<< HEAD
-			creationTemplate: {type: "sap.ui.core.Control", multiple: false, visibility: "hidden"}
-=======
 			creationTemplate: {type: "sap.ui.core.Control", multiple: false, visibility: "hidden"},
-
-			/**
-			 * The menu used by the column. By default the {@link sap.ui.table.ColumnMenu} is used.
-			 *
-			 * <b>Note:</b> Applications must not use or change the default <code>sap.ui.table.ColumnMenu</code> of
-			 * a column in any way or create own instances of <code>sap.ui.table.ColumnMenu</code>.
-			 * To add a custom menu to a column, use the aggregation <code>menu</code> with a new instance of
-			 * <code>sap.ui.unified.Menu</code>.
-			 *
-			 * @deprecated As of version 1.117, use the <code>headerMenu</code> association instead.
-			 */
-			menu: {type: "sap.ui.unified.Menu", multiple: false},
 
 			/**
 			 * Control to be displayed as an action in the column header.
 			 * @since 1.136
 			 */
 			_action: {type: "sap.ui.core.Control", multiple: false, visibility: "hidden"}
->>>>>>> ce0b9aa4
 		},
 		associations: {
 			/**
