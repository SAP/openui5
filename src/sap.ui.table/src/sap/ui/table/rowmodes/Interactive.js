/*
 * ${copyright}
 */
sap.ui.define([
	"./RowMode",
	"../utils/TableUtils",
	"sap/ui/Device",
	"sap/m/Menu",
	"sap/m/MenuItem"
], function(
	RowMode,
	TableUtils,
	Device,
	Menu,
	MenuItem
) {
	"use strict";

	const _private = TableUtils.createWeakMapFacade();

	/**
	 * Constructor for a new <code>Interactive</code> row mode.
	 *
	 * @param {string} [sId] id for the new control, generated automatically if no id is given
	 * @param {object} [mSettings] initial settings for the new control
	 *
	 * @class
	 * The user can change the number of displayed rows by dragging a resizer.
	 *
	 * The following restrictions apply:
	 * <ul>
	 *   <li>The functionality targets only the mouse interaction (drag and drop). There is no keyboard alternative available.
	 *       An accessible alternative must be provided by applications, for example, by giving the user the possibility to enter
	 *       the number of required rows in an input field.</li>
	 *   <li>The resize interaction is not optimized for touch devices from a design and interaction perspective.
	 *       We do not recommend to use this mode in such scenarios.</li>
	 * </ul>
	 *
	 * @extends sap.ui.table.rowmodes.RowMode
	 * @constructor
	 * @alias sap.ui.table.rowmodes.Interactive
	 * @since 1.119
	 * @public
	 *
	 * @author SAP SE
	 * @version ${version}
	 */
	const InteractiveRowMode = RowMode.extend("sap.ui.table.rowmodes.Interactive", /** @lends sap.ui.table.rowmodes.Interactive.prototype */ {
		metadata: {
			library: "sap.ui.table",
			"final": true,
			properties: {
				/**
				 * The number of rows displayed in the table. The number of rows in the scrollable area is reduced by the number of fixed rows.
				 */
				rowCount: {type: "int", defaultValue: 10, group: "Appearance"},
				/**
				 * The minimum number of displayed rows.
				 */
				minRowCount: {type: "int", defaultValue: 5, group: "Appearance"},
				/**
				 * The maximum number of displayed rows. If not set, the maximum number of rows is determined by the viewport height of the device.
				 */
				maxRowCount: {type: "int", defaultValue: -1, group: "Appearance"},
				/**
				 * The number of rows in the fixed area at the top. If the number of fixed rows exceeds the number of displayed rows, the number of
				 * fixed rows is reduced.
				 * The table may limit the possible number of fixed rows.
				 */
				fixedTopRowCount: {type: "int", defaultValue: 0, group: "Appearance"},
				/**
				 * The number of rows in the fixed area at the bottom. If the number of fixed rows exceeds the number of displayed rows, the number of
				 * fixed rows is reduced.
				 * The table may limit the possible number of fixed rows.
				 */
				fixedBottomRowCount: {type: "int", defaultValue: 0, group: "Appearance"},
				/**
				 * The row content height in pixel. The actual row height is also influenced by other factors, such as the border width. If no value
				 * is set (includes 0), a default height is applied based on the content density configuration.
				 */
				rowContentHeight: {type: "int", defaultValue: 0, group: "Appearance"}
			}
		},
		constructor: function(sId) {
			RowMode.apply(this, arguments);
		}
	});

	const TableDelegate = {};

	/*
	 * Provides drag&drop resize capabilities.
	 */
	const ResizeHelper = {};

	InteractiveRowMode.prototype.init = function() {
		RowMode.prototype.init.apply(this, arguments);
		_private(this).rowCount = this.getRowCount();
	};

	/**
	 * @inheritDoc
	 */
	InteractiveRowMode.prototype.attachEvents = function() {
		RowMode.prototype.attachEvents.apply(this, arguments);
		TableUtils.addDelegate(this.getTable(), TableDelegate, this);
	};

	/**
	 * @inheritDoc
	 */
	InteractiveRowMode.prototype.detachEvents = function() {
		RowMode.prototype.detachEvents.apply(this, arguments);
		TableUtils.removeDelegate(this.getTable(), TableDelegate);
	};

	/**
	 * @inheritDoc
	 */
	InteractiveRowMode.prototype.registerHooks = function() {
		RowMode.prototype.registerHooks.apply(this, arguments);
		TableUtils.Hook.register(this.getTable(), TableUtils.Hook.Keys.Table.RefreshRows, this._onTableRefreshRows, this);
	};

	/**
	 * @inheritDoc
	 */
	InteractiveRowMode.prototype.deregisterHooks = function() {
		RowMode.prototype.deregisterHooks.apply(this, arguments);
		TableUtils.Hook.deregister(this.getTable(), TableUtils.Hook.Keys.Table.RefreshRows, this._onTableRefreshRows, this);
	};

	InteractiveRowMode.prototype.getRowCount = function() {
		return this.getProperty("rowCount");
	};

	InteractiveRowMode.prototype.getFixedTopRowCount = function() {
		return this.getProperty("fixedTopRowCount");
	};

	InteractiveRowMode.prototype.getFixedBottomRowCount = function() {
		return this.getProperty("fixedBottomRowCount");
	};

	InteractiveRowMode.prototype.getMinRowCount = function() {
		return this.getProperty("minRowCount");
	};

	InteractiveRowMode.prototype.getRowContentHeight = function() {
		return this.getProperty("rowContentHeight");
	};

	/**
	 * @inheritDoc
	 */
	InteractiveRowMode.prototype.getMinRequestLength = function() {
		return this.getActualRowCount();
	};

	/**
	 * @inheritDoc
	 */
	InteractiveRowMode.prototype.getComputedRowCounts = function() {
		const iRowCount = this.getActualRowCount();
		const iFixedTopRowCount = this.getFixedTopRowCount();
		const iFixedBottomRowCount = this.getFixedBottomRowCount();

		return this.computeStandardizedRowCounts(iRowCount, iFixedTopRowCount, iFixedBottomRowCount);
	};

	/**
	 * @inheritDoc
	 */
	InteractiveRowMode.prototype.getTableStyles = function() {
		return {
			height: "auto"
		};
	};

	/**
	 * @inheritDoc
	 */
	InteractiveRowMode.prototype.getRowContainerStyles = function() {
		const sHeight = this.getComputedRowCounts().count * this.getBaseRowHeightOfTable() + "px";

		return {height: sHeight};
	};

	/**
	 * @inheritDoc
	 */
	InteractiveRowMode.prototype.renderRowStyles = function(oRM) {
		const iRowContentHeight = this.getRowContentHeight();

		if (iRowContentHeight > 0) {
			oRM.style("height", this.getBaseRowHeightOfTable() + "px");
		}
	};

	/**
	 * @inheritDoc
	 */
	InteractiveRowMode.prototype.renderCellContentStyles = function(oRM) {
		let iRowContentHeight = this.getRowContentHeight();

		if (iRowContentHeight <= 0) {
			iRowContentHeight = this.getDefaultRowContentHeightOfTable();
		}

		if (iRowContentHeight > 0) {
			oRM.style("max-height", iRowContentHeight + "px");
		}
	};

	/**
	 * @inheritDoc
	 */
	InteractiveRowMode.prototype.renderInTableBottomArea = function(oRm) {
		const oTable = this.getTable();
		oRm.openStart("div", oTable.getId() + "-heightResizer")
			.attr("role", "separator")
			.attr("aria-orientation", "horizontal")
			.attr("title", TableUtils.getResourceText("TBL_RSZ_BTN_TOOLTIP"))
			.attr("tabindex", "0")
			.attr("aria-valuemin", this.getMinRowCount())
			.attr("aria-valuenow", this.getActualRowCount())
			.class("sapUiTableHeightResizer");

			const aLabels = oTable.getAriaLabelledBy();
			if (aLabels.length) {
				oRm.attr("aria-labelledby", aLabels.join(" "));
			}

			oRm.openEnd();
			oRm.openStart("div")
				.class("sapUiTableHeightResizerDecorationBefore")
				.openEnd()
				.close("div");

			oRm.openStart("div")
				.attr("role", "presentation")
				.class("sapUiTableHeightResizerGrip")
				.openEnd()
					.icon("sap-icon://horizontal-grip", ["sapUiTableHeightResizerGripIcon"])
				.close("div");

			oRm.openStart("div")
				.class("sapUiTableHeightResizerDecorationAfter")
				.openEnd()
				.close("div");

		oRm.close("div");
	};

	/**
	 * @inheritDoc
	 */
	InteractiveRowMode.prototype.getBaseRowContentHeight = function() {
		return Math.max(0, this.getRowContentHeight());
	};

	/**
	 * This hook is called when the rows aggregation of the table is refreshed.
	 *
	 * @private
	 */
	InteractiveRowMode.prototype._onTableRefreshRows = function() {
		const iRowCount = this.getActualRowCount();

		if (iRowCount > 0) {
			this.initTableRowsAfterDataRequested(iRowCount);
			this.getRowContexts(iRowCount); // Trigger data request.
		}
	};

	/**
	 * Gets the actual number of rows that are rendered in the table. This can differ from the <code>rowCount</code> property because resizing the
	 * table does not affect the value of the <code>rowCount</code> property.
	 *
	 * @returns {int} The row count.
	 * @private
	 */
	InteractiveRowMode.prototype.getActualRowCount = function() {
		return Math.max(0, this.getMinRowCount(), _private(this).rowCount);
	};

	/**
	 * If the maxRowCount is set, it returns the property value. Otherwise, it calculates the maximum row count based on the viewport height of the
	 * device.
	 * @returns {int} The maximum row count.
	 * @private
	 */
	InteractiveRowMode.prototype._getMaxRowCount = function() {
		const iMaxRowCount = this.getMaxRowCount();
		const iMinRowCount = this.getMinRowCount();
		if (iMaxRowCount >= 0) {
			return Math.max(iMaxRowCount, iMinRowCount);
		}

		const iNewHeight = this._determineAvailableSpace();
		return Math.max(Math.floor(iNewHeight / this.getBaseRowHeightOfTable()), iMinRowCount);
	};

	InteractiveRowMode.prototype._determineAvailableSpace = function() {
		const oTable = this.getTable();
		const oTableDomRef = oTable.getDomRef();
		const oRowContainer = oTable.getDomRef("tableCCnt");
		const iViewportHeight = Device.resize.height;

		if (!oTableDomRef || !oRowContainer) {
			return 0;
		}

		return Math.max(0, Math.floor(iViewportHeight - oTableDomRef.getBoundingClientRect().height + oRowContainer.getBoundingClientRect().height));
	};

	InteractiveRowMode.prototype.setRowCount = function(iRowCount) {
		this.setProperty("rowCount", iRowCount);
		_private(this).rowCount = iRowCount;
		return this;
	};

	InteractiveRowMode.prototype.updateTable = function(sReason) {
		this.getTable().getDomRef("heightResizer")?.setAttribute("aria-valuenow", this.getActualRowCount());

		RowMode.prototype.updateTable.apply(this, arguments);
	};

	/**
	 * @this sap.ui.table.rowmodes.Interactive
	 */
	TableDelegate.onAfterRendering = function(oEvent) {
		const oTable = this.getTable();
		const bRenderedRows = oEvent && oEvent.isMarked("renderRows");

		if (!bRenderedRows && oTable.getRows().length > 0) {
			this.fireRowsUpdated(TableUtils.RowsUpdateReason.Render);
		}

		const oResizerDomRef = oTable.getDomRef("heightResizer");
		oResizerDomRef.setAttribute("aria-valuemax", this._getMaxRowCount());
	};

	/**
	 * @this sap.ui.table.rowmodes.Interactive
	 */
	TableDelegate.onmousedown = function(oEvent) {
		const oTable = this.getTable();

		if (oEvent.button === 0 && oTable.getDomRef("heightResizer").contains(oEvent.target)) {
			ResizeHelper.initResizing(oTable, this, oEvent);
		}
	};

	TableDelegate.oncontextmenu = function(oEvent) {
		const oTable = this.getTable();
		const oDomRef = oTable.getDomRef("heightResizer");

		if (oDomRef.contains(oEvent.target)) {
			oEvent.preventDefault();
			oDomRef.classList.add("sapUiTableHeightResizerActive");
			ResizeHelper.openContextMenu(oTable, this, oEvent);
		}
	};

	TableDelegate.onkeydown = function(oEvent) {
		const oTable = this.getTable();
		if (oEvent.target === oTable.getDomRef("heightResizer")) {
			switch (oEvent.key) {
				case "ArrowUp":
					oEvent.preventDefault();
					_private(this).rowCount = Math.max(this.getActualRowCount() - 1, this.getMinRowCount());
					this.updateTable(TableUtils.RowsUpdateReason.Render);
					break;
				case "ArrowDown":
					oEvent.preventDefault();
					_private(this).rowCount = Math.min(this.getActualRowCount() + 1, this._getMaxRowCount());
					this.updateTable(TableUtils.RowsUpdateReason.Render);
					break;
				case "Home":
					oEvent.preventDefault();
					_private(this).rowCount = this.getMinRowCount();
					this.updateTable(TableUtils.RowsUpdateReason.Render);
					break;
				case "End":
					oEvent.preventDefault();
					_private(this).rowCount = this._getMaxRowCount();
					this.updateTable(TableUtils.RowsUpdateReason.Render);
					break;
				default:
			}
		}
	};

	TableDelegate.ondblclick = function(oEvent) {
		if (!this.getTable().getDomRef("heightResizer").contains(oEvent.target)) {
			return;
		}

		const iActualRowCount = this.getActualRowCount();
		if (iActualRowCount === this._getMaxRowCount()) {
			_private(this).rowCount = this.getMinRowCount();
		} else if (iActualRowCount === this.getMinRowCount()) {
			_private(this).rowCount = this.getRowCount();
		} else {
			_private(this).rowCount = this._getMaxRowCount();
		}
		this.updateTable(TableUtils.RowsUpdateReason.Render);
	};

	/**
	 * Initializes the drag&drop for resizing.
	 *
	 * @param {sap.ui.table.Table} oTable Instance of the table
	 * @param {sap.ui.table.rowmodes.Interactive} oMode The interactive row mode
	 * @param {jQuery.Event} oEvent The event object
	 * @private
	 */
	ResizeHelper.initResizing = function(oTable, oMode, oEvent) {
		oTable._disableTextSelection();
		ResizeHelper._oTable = oTable;
		ResizeHelper._iResizerStartPos = oEvent.pageY;

		document.addEventListener("touchend", ResizeHelper.onResizingEnd.bind(oTable, oMode), {once: true});
		document.addEventListener("touchmove", ResizeHelper.onResizerMove);
		document.addEventListener("mouseup", ResizeHelper.onResizingEnd.bind(oTable, oMode), {once: true});
		document.addEventListener("mousemove", ResizeHelper.onResizerMove);

		const oDomRef = oTable.getDomRef("heightResizer");
		oDomRef.classList.add("sapUiTableHeightResizerActive");
		oDomRef.style.top = "0";
	};

	/**
	 * Handler for the move events while dragging the horizontal resize bar.
	 *
	 * @param {jQuery.Event} oEvent The event object
	 */
	ResizeHelper.onResizerMove = function(oEvent) {
		const iDelta = (oEvent.pageY - ResizeHelper._iResizerStartPos);
		ResizeHelper._oTable.getDomRef("heightResizer").style.top = iDelta + "px";
	};

	/**
	 * Drops the horizontal splitter bar and recalculates the number of rows to be displayed.
	 *
	 * @param {sap.ui.table.rowmodes.Interactive} oMode The interactive row mode
	 * @param {jQuery.Event} oEvent The event object
	 */
	ResizeHelper.onResizingEnd = function(oMode, oEvent) {
		const iLocationY = TableUtils.getEventPosition(oEvent, this).y;
		const iTablePosTop = this.getDomRef("tableCCnt").getBoundingClientRect().top;
		const oFooterDomRef = this.getDomRef().querySelector(".sapUiTableFtr");
		const iTableFooterHeight = oFooterDomRef ? oFooterDomRef.getBoundingClientRect().height : 0;
		const iNewHeight = iLocationY - iTablePosTop - iTableFooterHeight;
		const iUserDefinedRowCount = Math.floor(iNewHeight / oMode.getBaseRowHeightOfTable());
<<<<<<< HEAD
		const iNewRowCount = Math.max(1, iUserDefinedRowCount, oMode.getMinRowCount());
=======
		let iNewRowCount = Math.max(0, iUserDefinedRowCount, oMode.getMinRowCount());
		const iMaxRowCount = oMode._getMaxRowCount();
		if (iMaxRowCount > 0) {
			iNewRowCount = Math.min(iNewRowCount, iMaxRowCount);
		}

		/**
		 * @deprecated As of version 1.119
		 */
		if (oMode.bLegacy) {
			iNewRowCount = Math.max(iNewRowCount, oMode.getFixedTopRowCount() + oMode.getFixedBottomRowCount() + 1);
			this.setVisibleRowCount(iNewRowCount);
		}
>>>>>>> 7321f307

		_private(oMode).rowCount = iNewRowCount;
		oMode.updateTable(TableUtils.RowsUpdateReason.Render);

		document.removeEventListener("touchmove", ResizeHelper.onResizerMove);
		document.removeEventListener("mousemove", ResizeHelper.onResizerMove);

		const oDomRef = this.getDomRef("heightResizer");
		oDomRef.classList.remove("sapUiTableHeightResizerActive");
		oDomRef.style.top = "";
		this._enableTextSelection();
	};

	ResizeHelper.openContextMenu = function(oTable, oMode, oEvent) {
		if (!ResizeHelper._oContextMenu) {
			ResizeHelper._oContextMenu = new Menu({
				items: [
					new MenuItem({
						text: TableUtils.getResourceText("TBL_RSZ_ROW_UP"),
						shortcutText: TableUtils.getResourceText("TBL_RSZ_ROW_UP_SHORTCUT"),
						press: function() {
							const iRowCount = oMode.getActualRowCount();
							_private(oMode).rowCount = Math.max(iRowCount - 1, oMode.getMinRowCount());
							oMode.updateTable(TableUtils.RowsUpdateReason.Render);
						}
					}),
					new MenuItem({
						text: TableUtils.getResourceText("TBL_RSZ_ROW_DOWN"),
						shortcutText: TableUtils.getResourceText("TBL_RSZ_ROW_DOWN_SHORTCUT"),
						press: function() {
							const iRowCount = oMode.getActualRowCount();
							_private(oMode).rowCount = Math.min(iRowCount + 1, oMode._getMaxRowCount());
							oMode.updateTable(TableUtils.RowsUpdateReason.Render);
						}
					}),
					new MenuItem({
						text: TableUtils.getResourceText("TBL_RSZ_MINIMIZE"),
						shortcutText: TableUtils.getResourceText("TBL_RSZ_MINIMIZE_SHORTCUT"),
						press: function() {
							_private(oMode).rowCount = oMode.getMinRowCount();
							oMode.updateTable(TableUtils.RowsUpdateReason.Render);
						}
					}),
					new MenuItem({
						text: TableUtils.getResourceText("TBL_RSZ_MAXIMIZE"),
						shortcutText: TableUtils.getResourceText("TBL_RSZ_MAXIMIZE_SHORTCUT"),
						press: function() {
							_private(oMode).rowCount = oMode._getMaxRowCount();
							oMode.updateTable(TableUtils.RowsUpdateReason.Render);
						}
					})
				],
				closed: function() {
					oTable.getDomRef("heightResizer").classList.remove("sapUiTableHeightResizerActive");
				}
			});
			ResizeHelper._oContextMenu.openAsContextMenu(oEvent, oTable.getDomRef("heightResizer"));
		} else {
			ResizeHelper._oContextMenu.openAsContextMenu(oEvent, oTable.getDomRef("heightResizer"));
		}
	};

	return InteractiveRowMode;
});<|MERGE_RESOLUTION|>--- conflicted
+++ resolved
@@ -454,23 +454,11 @@
 		const iTableFooterHeight = oFooterDomRef ? oFooterDomRef.getBoundingClientRect().height : 0;
 		const iNewHeight = iLocationY - iTablePosTop - iTableFooterHeight;
 		const iUserDefinedRowCount = Math.floor(iNewHeight / oMode.getBaseRowHeightOfTable());
-<<<<<<< HEAD
-		const iNewRowCount = Math.max(1, iUserDefinedRowCount, oMode.getMinRowCount());
-=======
 		let iNewRowCount = Math.max(0, iUserDefinedRowCount, oMode.getMinRowCount());
 		const iMaxRowCount = oMode._getMaxRowCount();
 		if (iMaxRowCount > 0) {
 			iNewRowCount = Math.min(iNewRowCount, iMaxRowCount);
 		}
-
-		/**
-		 * @deprecated As of version 1.119
-		 */
-		if (oMode.bLegacy) {
-			iNewRowCount = Math.max(iNewRowCount, oMode.getFixedTopRowCount() + oMode.getFixedBottomRowCount() + 1);
-			this.setVisibleRowCount(iNewRowCount);
-		}
->>>>>>> 7321f307
 
 		_private(oMode).rowCount = iNewRowCount;
 		oMode.updateTable(TableUtils.RowsUpdateReason.Render);
