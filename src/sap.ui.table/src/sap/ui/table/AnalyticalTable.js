--- conflicted
+++ resolved
@@ -59,112 +59,13 @@
 	const AnalyticalTable = Table.extend("sap.ui.table.AnalyticalTable", /** @lends sap.ui.table.AnalyticalTable.prototype */ {metadata: {
 
 		library: "sap.ui.table",
-<<<<<<< HEAD
-		properties: {},
-=======
 		properties: {
-
-			/**
-			 * Specifies if the total values should be displayed in the group headers or on bottom of the row. Does not affect the total sum.
-			 *
-			 * The value of the property is only taken into account if no parameter is given in the binding information. Changes to this property
-			 * after the table is bound do not have any effect unless an explicit (re-)bind of the <code>rows</code> aggregation is done.
-			 *
-			 * Example:
-			 * <pre>
-			 *   oTable.bindRows({
-			 *     path: "...",
-			 *     parameters: {
-			 *       sumOnTop: true
-			 *     }
-			 *   });
-			 * </pre>
-			 *
-			 * @deprecated As of version 1.44, replaced by the <code>sumOnTop</code> binding parameter
-			 */
-			sumOnTop: {type: "boolean", group: "Appearance", defaultValue: false, deprecated: true},
-
-			/**
-			 * Number of levels, which should be opened initially (on first load of data).
-			 *
-			 * The value of the property is only taken into account if no parameter is given in the binding information. Changes to this property
-			 * after the table is bound do not have any effect unless an explicit (re-)bind of the <code>rows</code> aggregation is done.
-			 *
-			 * Example:
-			 * <pre>
-			 *   oTable.bindRows({
-			 *     path: "...",
-			 *     parameters: {
-			 *       numberOfExpandedLevels: 1
-			 *     }
-			 *   });
-			 * </pre>
-			 *
-			 * @deprecated As of version 1.44, replaced by the <code>numberOfExpandedLevels</code> binding parameter
-			 */
-			numberOfExpandedLevels: {type: "int", group: "Misc", defaultValue: 0, deprecated: true},
-
-			/**
-			 * The kind of auto expansion algorithm, e.g. optimized filter conditions, per level requests, ...
-			 * Must be a value of <code>sap.ui.table.TreeAutoExpandMode</code>.
-			 *
-			 * The value of the property is only taken into account if no parameter is given in the binding information. Changes to this property
-			 * after the table is bound do not have any effect unless an explicit (re-)bind of the <code>rows</code> aggregation is done.
-			 *
-			 * Example:
-			 * <pre>
-			 *   oTable.bindRows({
-			 *     path: "...",
-			 *     parameters: {
-			 *       autoExpandMode: "Bundled"
-			 *     }
-			 *   });
-			 * </pre>
-			 *
-			 * @deprecated As of version 1.44, replaced by the <code>autoExpandMode</code> binding parameter
-			 */
-			autoExpandMode: {type: "string", group: "Misc", defaultValue: "Bundled", deprecated: true},
-
-			/**
-			 * Functions which is used to sort the column visibility menu entries e.g.: function(ColumnA, ColumnB) { return 0 = equals, <0 lower, >0
-			 * greater }; Other values than functions will be ignored.
-			 * @deprecated As of Version 1.117, see the <code>showColumnVisibilityMenu</code> property of <code>sap.ui.table.Table</code> for details.
-			 */
-			columnVisibilityMenuSorter: {type: "any", group: "Appearance", defaultValue: null},
-
-			/**
-			 * Setting collapseRecursive to true means, that when collapsing a node all subsequent child nodes will also be collapsed.
-			 *
-			 * Calling the setter of this property only has an effect when the tables <code>rows</code> aggregation is already bound and
-			 * the binding supports this feature.
-			 *
-			 * Example:
-			 * <pre>
-			 *   oTable.bindRows({
-			 *     path: "...",
-			 *     parameters: {
-			 *       collapseRecursive: true
-			 *     }
-			 *   });
-			 * </pre>
-			 *
-			 * @deprecated As of version 1.76, replaced by the <code>collapseRecursive</code> binding parameter
-			 */
-			collapseRecursive: {type: "boolean", defaultValue: true, deprecated: true},
-
-			/**
-			 * If dirty the content of the Table will be overlayed.
-			 * @deprecated As of version 1.21.2, replaced by {@link sap.ui.table.Table#setShowOverlay}
-			 */
-			dirty: {type: "boolean", group: "Appearance", defaultValue: null, deprecated: true},
-
 			/**
 			 * If set to <code>true</code>, the full set of <code>MenuItem</code> instances shown in to the group header menu. The value
 			 * <code>false</code> means that only a reduced set of group header menu items is shown.
 			 */
 			extendedGroupHeaderMenu: {type: "boolean", group: "Behavior", defaultValue: true, visibility: "hidden"}
 		},
->>>>>>> efca6211
 		events: {
 			/**
 			 * Fired when the table is grouped.
