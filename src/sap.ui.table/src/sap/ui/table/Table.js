--- conflicted
+++ resolved
@@ -3413,14 +3413,6 @@
 			oLegacySelectionPlugin = this._createLegacySelectionPlugin();
 			_private(this).oLegacySelectionPlugin = oLegacySelectionPlugin;
 			oLegacySelectionPlugin.setSelectionMode(this.getSelectionMode());
-<<<<<<< HEAD
-			oLegacySelectionPlugin.setSelectedIndex(-1);
-=======
-			/**
-			 * @deprecated As of version 1.69
-			 */
-			oLegacySelectionPlugin.setSelectedIndex(this.getProperty("selectedIndex"));
->>>>>>> 67b0fff2
 			oLegacySelectionPlugin.attachSelectionChange(onLegacySelectionChanged, this);
 			this.addAggregation("_hiddenDependents", oLegacySelectionPlugin);
 
