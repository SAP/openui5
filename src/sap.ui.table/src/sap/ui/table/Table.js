--- conflicted
+++ resolved
@@ -1511,17 +1511,7 @@
 	 * @public
 	 */
 	Table.prototype.setSelectionMode = function(sSelectionMode) {
-<<<<<<< HEAD
-		if (this._hasSelectionPlugin()) {
-=======
-		if (sSelectionMode === SelectionMode.Multi) {
-			sSelectionMode = SelectionMode.MultiToggle;
-			Log.warning("The selection mode 'Multi' is deprecated and must not be used anymore."
-						+ " Your setting was defaulted to selection mode 'MultiToggle'", this);
-		}
-
 		if (SelectionPlugin.findOn(this)) {
->>>>>>> f9e12ece
 			Log.error("If a selection plugin is applied to the table, the selection mode is controlled by the plugin.", this);
 		} else {
 			this.setProperty("selectionMode", sSelectionMode);
@@ -2843,18 +2833,8 @@
 		const bSelectAll = oEvent.getParameter("selectAll");
 		const iRowIndex = this._iSourceRowIndex !== undefined ? this._iSourceRowIndex : oSelectionPlugin.getSelectedIndex();
 
-<<<<<<< HEAD
-=======
 		this._updateSelection();
 
-		/**
-		* @deprecated As of Version 1.69
-		*/
-		if (this.getMetadata().hasProperty("selectedIndex")) {
-			this.setProperty("selectedIndex", oSelectionPlugin.getSelectedIndex(), true);
-		}
-
->>>>>>> f9e12ece
 		this.fireRowSelectionChange({
 			rowIndex: iRowIndex,
 			rowContext: this.getContextByIndex(iRowIndex),
@@ -2894,29 +2874,6 @@
 		return oContext || null;
 	};
 
-<<<<<<< HEAD
-=======
-	// =============================================================================
-	// SELECTION API
-	// =============================================================================
-
-	/**
-	 * Retrieves the lead selection index.
-	 *
-	 * @returns {int} Currently Selected Index.
-	 * @throws {Error} If a selection plugin is applied
-	 * @public
-	 * @deprecated As of version 1.69, replaced by {@link sap.ui.table.Table#getSelectedIndices}
-	 */
-	Table.prototype.getSelectedIndex = function() {
-		if (SelectionPlugin.findOn(this)) {
-			throw new Error("Unsupported operation: sap.ui.table.Table#getSelectedIndex must not be called if a selection plugin is applied.");
-		}
-
-		return this._getSelectionPlugin().getSelectedIndex();
-	};
-
->>>>>>> f9e12ece
 	/**
 	 * Sets the selected index. The previous selection is removed.
 	 *
@@ -3445,55 +3402,8 @@
 	 * @private
 	 */
 	Table.prototype._getSelectionPlugin = function() {
-		let oSelectionPlugin = SelectionPlugin.findOn(this);
+		const oSelectionPlugin = SelectionPlugin.findOn(this);
 		let oLegacySelectionPlugin = _private(this).oLegacySelectionPlugin;
-
-<<<<<<< HEAD
-		return aSelectionPlugins[0];
-	}
-
-	/**
-	 * Initializes the selection plugin used by the table. Attaches event listeners.
-	 * The first plugin of type <code>sap.ui.table.plugins.SelectionPlugin</code> in the <code>plugins</code> aggregation is used by the table. If no
-	 * selection plugin is applied, a legacy selection plugin is created.
-	 *
-	 * @private
-	 */
-	Table.prototype._initSelectionPlugin = function() {
-		const oSelectionPlugin = getMainSelectionPlugin(this);
-
-		if (this.isDestroyed() || this.isDestroyStarted()) {
-			return;
-		}
-
-		if (oSelectionPlugin) {
-			this._destroyLegacySelectionPlugin();
-			detachSelectionPlugin(this, this._oSelectionPlugin);
-			attachSelectionPlugin(this, oSelectionPlugin);
-			this._oSelectionPlugin = oSelectionPlugin;
-		} else {
-			this._initLegacySelectionPlugin();
-			detachSelectionPlugin(this, this._oSelectionPlugin);
-			delete this._oSelectionPlugin;
-		}
-	};
-
-	/**
-	 * Initializes a legacy selection plugin, if no selection plugin is set.
-	 *
-	 * @private
-	 */
-	Table.prototype._initLegacySelectionPlugin = function() {
-		if (this._oLegacySelectionPlugin || getMainSelectionPlugin(this)) {
-			// No legacy selection plugin needs to be created if it already exists, or if a selection plugin is set.
-			return;
-=======
-		/**
-		 * @deprecated As of version 1.120
-		 */
-		if (this.getPlugins().length > 0) {
-			oSelectionPlugin = this.getPlugins()[0];
-		}
 
 		if (oSelectionPlugin && oLegacySelectionPlugin) {
 			delete _private(this).oLegacySelectionPlugin;
@@ -3502,7 +3412,7 @@
 			oLegacySelectionPlugin = this._createLegacySelectionPlugin();
 			_private(this).oLegacySelectionPlugin = oLegacySelectionPlugin;
 			oLegacySelectionPlugin.setSelectionMode(this.getSelectionMode());
-			oLegacySelectionPlugin.setSelectedIndex(this.getProperty("selectedIndex"));
+			oLegacySelectionPlugin.setSelectedIndex(-1);
 			oLegacySelectionPlugin.attachSelectionChange(onLegacySelectionChanged, this);
 			this.addAggregation("_hiddenDependents", oLegacySelectionPlugin);
 
@@ -3518,7 +3428,6 @@
 				});
 				this._onSelectionChanged = onLegacySelectionChanged.bind(this);
 			}
->>>>>>> f9e12ece
 		}
 
 		return oSelectionPlugin || oLegacySelectionPlugin;
@@ -3529,14 +3438,7 @@
 	};
 
 	Table.prototype._onSelectionPluginChange = function() {
-		let oSelectionPlugin = SelectionPlugin.findOn(this);
-
-		/**
-		 * @deprecated As of version 1.120
-		 */
-		if (this.getPlugins().length > 0) {
-			oSelectionPlugin = this.getPlugins()[0];
-		}
+		const oSelectionPlugin = SelectionPlugin.findOn(this);
 
 		if (_private(this).oSelectionPlugin !== oSelectionPlugin) {
 			_private(this).oSelectionPlugin?.detachSelectionChange(this._updateSelection, this);
@@ -3742,44 +3644,6 @@
 	};
 
 	/**
-<<<<<<< HEAD
-=======
-	 * Enables the legacy multi selection behavior for mouse interaction.
-	 *
-	 * @throws {Error} If a selection plugin is applied
-	 * @private
-	 * @ui5-restricted sap.watt.hanaplugins.editor.plugin.hdbcalculationview
-	 * @deprecated As of version 1.115
-	 */
-	Table.prototype._enableLegacyMultiSelection = function() {
-		if (SelectionPlugin.findOn(this)) {
-			throw new Error("Unsupported operation: sap.ui.table.Table#_enableLegacyMultiSelection must not be called"
-							+ " if a selection plugin is applied.");
-		}
-
-		this._legacyMultiSelection = function(iIndex, oEvent) {
-			if (SelectionPlugin.findOn(this)) {
-				throw new Error("Unsupported operation: The legacy multi selection is not supported if a selection plugin is applied");
-			}
-
-			const bAdd = !!(oEvent.metaKey || oEvent.ctrlKey);
-
-			if (!this.isIndexSelected(iIndex)) {
-				if (bAdd) {
-					this.addSelectionInterval(iIndex, iIndex);
-				} else {
-					this.setSelectedIndex(iIndex);
-				}
-			} else if (bAdd || this.getSelectedIndices().length === 1) {
-				this.removeSelectionInterval(iIndex, iIndex);
-			} else {
-				this.setSelectedIndex(iIndex);
-			}
-		}.bind(this);
-	};
-
-	/**
->>>>>>> f9e12ece
 	 * Sets constraints on the row counts of the table. May impact the result of the row count computation in the row modes.
 	 *
 	 * @param {object} mConstraints Row count constraints
