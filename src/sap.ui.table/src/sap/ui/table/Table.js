--- conflicted
+++ resolved
@@ -969,26 +969,9 @@
 		}
 
 		if (bLangChanged) {
-<<<<<<< HEAD
-			pUpdateLocalizationInfo = TableUtils.getResourceBundle({async: true, reload: true});
-		}
-
-		return pUpdateLocalizationInfo.then(function() {
-			if (bLangChanged) {
-				// Clear the cell context menu.
-				TableUtils.Menu.cleanupDefaultContentCellContextMenu(this);
-			}
-		}.bind(this));
-=======
 			// Clear the cell context menu.
 			TableUtils.Menu.cleanupDefaultContentCellContextMenu(this);
-
-			/**
-			 * @deprecated As of Version 1.117
-			 */
-			this._invalidateColumnMenus(); // Update the column menus.
-		}
->>>>>>> 3fc3a021
+		}
 	};
 
 	/**
