--- conflicted
+++ resolved
@@ -706,23 +706,6 @@
 			const oTable = oExtension.getTable();
 			const sTableId = oTable.getId();
 
-<<<<<<< HEAD
-					if (!bHasColSpan && oColumn) {
-						mAttributes["aria-sort"] = oColumn.getSortOrder().toLowerCase();
-					}
-
-					if (!bHasColSpan && oColumn) {
-						const oColumnHeaderMenu = oColumn.getHeaderMenuInstance();
-						if (oColumnHeaderMenu) {
-							const sPopupType = oColumnHeaderMenu.getAriaHasPopupType();
-							if (sPopupType !== "None") {
-								mAttributes["aria-haspopup"] = sPopupType.toLowerCase();
-							}
-						}
-					}
-					break;
-				}
-=======
 			mAttributes["role"] = "gridcell";
 			mAttributes["aria-colindex"] = 1;
 			if (TableUtils.hasRowHeader(oTable) && oTable.getSelectionMode() === SelectionMode.None) {
@@ -741,7 +724,6 @@
 			const mAttributes = {};
 			const oTable = oExtension.getTable();
 			const sTableId = oTable.getId();
->>>>>>> 9d1b862c
 
 			mAttributes["role"] = "gridcell";
 			mAttributes["aria-colindex"] = TableUtils.getVisibleColumnCount(oTable) + 1 + (TableUtils.hasRowHeader(oTable) ? 1 : 0);
@@ -775,10 +757,6 @@
 
 			if (!bHasColSpan && oColumn) {
 				mAttributes["aria-sort"] = oColumn.getSortOrder().toLowerCase();
-				/** @deprecated As of version 1.120 */
-				if (!oColumn.getSorted()) {
-					mAttributes["aria-sort"] = "none";
-				}
 				const oColumnHeaderMenu = oColumn.getHeaderMenuInstance();
 				if (oColumnHeaderMenu) {
 					const sPopupType = oColumnHeaderMenu.getAriaHasPopupType();
@@ -786,12 +764,6 @@
 						mAttributes["aria-haspopup"] = sPopupType.toLowerCase();
 					}
 				}
-				/**
-				 * @deprecated As of Version 1.117
-				 */
-				if (!oColumnHeaderMenu && oColumn._menuHasItems()) {
-					mAttributes["aria-haspopup"] = "menu";
-				}
 			}
 			return mAttributes;
 		},
@@ -829,13 +801,6 @@
 			const mAttributes = {"role": "presentation"};
 			const oTable = oExtension.getTable();
 
-<<<<<<< HEAD
-				case AccExtension.ELEMENTTYPES.CONTENT: {
-					//The content area of the table which contains all the table elements, rowheaders, columnheaders, etc
-					mAttributes["role"] = TableUtils.Grouping.isInGroupMode(oTable) || TableUtils.Grouping.isInTreeMode(oTable) ? "treegrid" : "grid";
-
-					mAttributes["aria-labelledby"] = [].concat(oTable.getAriaLabelledBy());
-=======
 			addAriaForOverlayOrNoData(oTable, mAttributes, true, true);
 			return mAttributes;
 		},
@@ -850,14 +815,10 @@
 			const mAttributes = {};
 			const oTable = oExtension.getTable();
 			const sTableId = oTable.getId();
->>>>>>> 9d1b862c
 
 			mAttributes["role"] = TableUtils.Grouping.isInGroupMode(oTable) || TableUtils.Grouping.isInTreeMode(oTable) ? "treegrid" : "grid";
 			mAttributes["aria-describedby"] = [sTableId + "-ariaselection"];
 			mAttributes["aria-labelledby"] = [].concat(oTable.getAriaLabelledBy());
-			if (oTable.getTitle()) {
-				mAttributes["aria-labelledby"].push(oTable.getTitle().getId());
-			}
 
 			if (oTable.getSelectionMode() === SelectionMode.MultiToggle) {
 				mAttributes["aria-multiselectable"] = "true";
@@ -1061,14 +1022,6 @@
 			return mAttributes;
 		},
 
-<<<<<<< HEAD
-				case //The overlay container
-				AccExtension.ELEMENTTYPES.OVERLAY:
-					mAttributes["role"] = "region";
-					mAttributes["aria-labelledby"] = [].concat(oTable.getAriaLabelledBy());
-					mAttributes["aria-labelledby"].push(sTableId + "-ariainvalid");
-					break;
-=======
 		/**
 		 * Returns the aria attributes for the no data container.
 		 *
@@ -1079,7 +1032,6 @@
 			const mAttributes = {};
 			const oTable = oExtension.getTable();
 			const sTableId = oTable.getId();
->>>>>>> 9d1b862c
 
 			const vNoContentMessage = TableUtils.getNoContentMessage(oTable);
 			const aLabels = [];
@@ -1116,9 +1068,6 @@
 
 			mAttributes["role"] = "region";
 			mAttributes["aria-labelledby"] = [].concat(oTable.getAriaLabelledBy());
-			if (oTable.getTitle()) {
-				mAttributes["aria-labelledby"].push(oTable.getTitle().getId());
-			}
 			mAttributes["aria-labelledby"].push(sTableId + "-ariainvalid");
 			return mAttributes;
 		},
