--- conflicted
+++ resolved
@@ -821,14 +821,7 @@
 
 			mAttributes["role"] = TableUtils.Grouping.isInGroupMode(oTable) || TableUtils.Grouping.isInTreeMode(oTable) ? "treegrid" : "grid";
 			mAttributes["aria-describedby"] = [sTableId + "-ariaselection"];
-<<<<<<< HEAD
-			mAttributes["aria-labelledby"] = oTable.getAriaLabelledBy() || [];
-=======
 			mAttributes["aria-labelledby"] = [].concat(oTable.getAriaLabelledBy());
-			if (oTable.getTitle()) {
-				mAttributes["aria-labelledby"].push(oTable.getTitle().getId());
-			}
->>>>>>> a7c32178
 
 			if (oTable.getSelectionMode() === SelectionMode.MultiToggle) {
 				mAttributes["aria-multiselectable"] = "true";
