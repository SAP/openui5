/*!
 * ${copyright}
 */

// Provides control sap.ui.table.TreeTable.
sap.ui.define([
	'./Table',
	"./TableRenderer",
	'sap/ui/model/ClientTreeBindingAdapter',
	'./library',
	'./utils/TableUtils',
	"./plugins/BindingSelection",
	"sap/base/Log",
	"sap/base/assert",
	"sap/ui/model/controlhelper/TreeBindingProxy"
],
	function(
		Table,
		TableRenderer,
		ClientTreeBindingAdapter,
		library,
		TableUtils,
		BindingSelectionPlugin,
		Log,
		assert,
		TreeBindingProxy
	) {
		"use strict";

		const _private = TableUtils.createWeakMapFacade();

		/**
		 * Constructor for a new TreeTable.
		 *
		 * @param {string} [sId] id for the new control, generated automatically if no id is given
		 * @param {object} [mSettings] initial settings for the new control
		 *
		 * @class
		 * The TreeTable control provides a comprehensive set of features to display hierarchical data.
		 * @extends sap.ui.table.Table
		 * @version ${version}
		 *
		 * @constructor
		 * @public
		 * @alias sap.ui.table.TreeTable
		 * @see {@link topic:08197fa68e4f479cbe30f639cc1cd22c sap.ui.table}
		 * @see {@link topic:148892ff9aea4a18b912829791e38f3e Tables: Which One Should I Choose?}
		 * @see {@link fiori:/tree-table/ Tree Table}
		 */
		const TreeTable = Table.extend("sap.ui.table.TreeTable", /** @lends sap.ui.table.TreeTable.prototype */ {metadata: {

			library: "sap.ui.table",
			properties: {
				/**
				 * If group mode is enabled nodes with subitems are rendered as if they were group headers.
				 * This can be used to do the grouping for an OData service on the backend and visualize this in a table.
				 */
				useGroupMode: {type: "boolean", group: "Appearance", defaultValue: false},

				/**
				 * The property name of the rows data which will be displayed as a group header if the group mode is enabled
				 */
				groupHeaderProperty: {type: "string", group: "Data", defaultValue: null}
			},
			events: {

				/**
				 * Fired when a row has been expanded or collapsed by user interaction. Only available in hierarchical mode.
				 */
				toggleOpenState: {
					parameters: {

						/**
						 * Index of the expanded/collapsed row
						 */
						rowIndex: {type: "int"},

						/**
						 * Binding context of the expanded/collapsed row
						 */
						rowContext: {type: "object"},

						/**
						 * Flag that indicates whether the row has been expanded or collapsed
						 */
						expanded: {type: "boolean"}
					}
				}
			}
		}, renderer: TableRenderer});

		/**
		 * Initialization of the TreeTable control
		 * @private
		 */
		TreeTable.prototype.init = function() {
			Table.prototype.init.apply(this, arguments);

			_private(this).bPendingRequest = false;

<<<<<<< HEAD
			TableUtils.Grouping.setToDefaultTreeMode(this);
			TableUtils.Hook.register(this, TableUtils.Hook.Keys.Row.UpdateState, updateRowState, this);
			TableUtils.Hook.register(this, TableUtils.Hook.Keys.Row.Expand, expandRow, this);
			TableUtils.Hook.register(this, TableUtils.Hook.Keys.Row.Collapse, collapseRow, this);
=======
		TableUtils.Grouping.setHierarchyMode(this, TableUtils.Grouping.HierarchyMode.Tree);
		TableUtils.Hook.register(this, TableUtils.Hook.Keys.Row.UpdateState, updateRowState, this);
		TableUtils.Hook.register(this, TableUtils.Hook.Keys.Row.Expand, expandRow, this);
		TableUtils.Hook.register(this, TableUtils.Hook.Keys.Row.Collapse, collapseRow, this);
>>>>>>> 2adff387

			this._oProxy = new TreeBindingProxy(this, "rows");
		};

		TreeTable.prototype._bindRows = function(oBindingInfo) {
			_private(this).bPendingRequest = false;

			const iExpandedLevels = 0;
			this._oProxy.applyLegacySettingsToBindingInfo(oBindingInfo, {
				rootLevel: this.isPropertyInitial("rootLevel") ? undefined : 0,
				collapseResursive: this.isPropertyInitial("collapseRecursive") ? undefined : true,
				numberOfExpandedLevels: this.isPropertyInitial("expandFirstLevel") ? undefined : iExpandedLevels
			});

			return Table.prototype._bindRows.call(this, oBindingInfo);
		};

		function updateRowState(oState) {
			const mProxyInfo = oState.context["_mProxyInfo"];

			oState.level = mProxyInfo.level;
			oState.expandable = !mProxyInfo.isLeaf;
			oState.expanded = mProxyInfo.isExpanded;

			if (TableUtils.Grouping.isInGroupMode(this)) {
				const sHeaderProp = this.getGroupHeaderProperty();

				if (sHeaderProp) {
					oState.title = oState.context.getProperty(sHeaderProp);
				}

				if (oState.expandable) {
					oState.type = oState.Type.GroupHeader;
					oState.contentHidden = true;
				}
			}
		}

		function expandRow(oRow) {
			const iIndex = oRow.getIndex();

			this._oProxy.expand(iIndex);
			const bIsExpanded = this._oProxy.isExpanded(iIndex);

			if (typeof bIsExpanded === "boolean") {
				this._onGroupHeaderChanged(iIndex, bIsExpanded);
			}
		}

		function collapseRow(oRow) {
			const iIndex = oRow.getIndex();

			this._oProxy.collapse(iIndex);
			const bIsExpanded = this._oProxy.isExpanded(iIndex);

			if (typeof bIsExpanded === "boolean") {
				this._onGroupHeaderChanged(iIndex, bIsExpanded);
			}
		}

		/**
		 * Setter for property <code>fixedRowCount</code>.
		 *
		 * <b>This property is not supportd for the TreeTable and will be ignored!</b>
		 *
		 * Default value is <code>0</code>
		 *
		 * @param {int} iRowCount New value for property <code>fixedRowCount</code>
		 * @returns {this} <code>this</code> to allow method chaining
		 * @public
		 */
		TreeTable.prototype.setFixedRowCount = function(iRowCount) {
			// this property makes no sense for the TreeTable
			Log.warning("TreeTable: the property \"fixedRowCount\" is not supported and will be ignored!");
			return this;
		};

		TreeTable.prototype.isTreeBinding = function(sName) {
			sName = sName || "rows";
			if (sName === "rows") {
				return this._oProxy.isTreeBinding();
			}
			return Table.prototype.isTreeBinding.apply(this, arguments);
		};

		TreeTable.prototype.getBinding = function(sName) {
			sName = sName == null ? "rows" : sName;
			const oBinding = Table.prototype.getBinding.call(this, sName);

			if (oBinding && sName === "rows" && !oBinding.getLength) {
				if (oBinding.isA("sap.ui.model.odata.v2.ODataTreeBinding")) {
					oBinding.applyAdapterInterface();
				} else if (oBinding.isA("sap.ui.model.ClientTreeBinding")) {
					ClientTreeBindingAdapter.apply(oBinding);
				} else {
					Log.error("Binding not supported by sap.ui.table.TreeTable");
				}
			}

			return oBinding;
		};

		TreeTable.prototype._getContexts = function(iStartIndex, iLength, iThreshold, bKeepCurrent) {
			if (!this.getVisible()) {
				return [];
			}

			return this._oProxy.getContexts(iStartIndex, iLength, iThreshold, bKeepCurrent);
		};

		TreeTable.prototype._getRowContexts = function(iRequestLength) {
			return getRowContexts(this, iRequestLength);
		};

		function getRowContexts(oTable, iRequestLength, bSecondCall) {
			const iOldTotalRowCount = oTable._getTotalRowCount();
			let aRowContexts = Table.prototype._getRowContexts.call(oTable, iRequestLength);

			if (bSecondCall === true) {
				return aRowContexts;
			}

			const iNewTotalRowCount = oTable._getTotalRowCount();
			const iFirstVisibleRow = oTable._getFirstRenderedRowIndex();
			const iMaxRowIndex = oTable._getMaxFirstRenderedRowIndex();

			oTable._adjustToTotalRowCount();

			if (iMaxRowIndex < iFirstVisibleRow && oTable._bContextsAvailable) {
				// Get the contexts again, this time with the maximum possible value for the first visible row.
				aRowContexts = getRowContexts(oTable, iRequestLength, true);
			} else if (iOldTotalRowCount !== iNewTotalRowCount) {
				aRowContexts = getRowContexts(oTable, iRequestLength, true);
			}

			return aRowContexts;
		}

<<<<<<< HEAD
		TreeTable.prototype._onGroupHeaderChanged = function(iRowIndex, bExpanded) {
			this.fireToggleOpenState({
				rowIndex: iRowIndex,
				rowContext: this.getContextByIndex(iRowIndex),
				expanded: bExpanded
			});
		};

		/**
		 * Expands one or more rows.
		 *
		 * @param {int|int[]} vRowIndex A single index or an array of indices of the rows to be expanded
		 * @returns {this} <code>this</code> to allow method chaining
		 * @public
		 */
		TreeTable.prototype.expand = function(vRowIndex) {
			this._oProxy.expand(vRowIndex);
			return this;
		};

		/**
		 * Collapses one or more rows.
		 *
		 * @param {int|int[]} vRowIndex A single index or an array of indices of the rows to be collapsed
		 * @returns {this} <code>this</code> to allow method chaining
		 * @public
		 */
		TreeTable.prototype.collapse = function(vRowIndex) {
			this._oProxy.collapse(vRowIndex);
			return this;
		};

		/**
		 * Collapses all nodes (and lower if collapseRecursive is activated)
		 *
		 * @returns {this} <code>this</code> to allow method chaining
		 * @public
		 */
		TreeTable.prototype.collapseAll = function() {
			this._oProxy.collapseAll();
			if (this.getBinding()) {
				this.setFirstVisibleRow(0);
			}

			return this;
		};

		/**
		 * Expands all nodes starting from the root level to the given level 'iLevel'.
		 *
		 * Only supported with ODataModel v2, when running in OperationMode.Client.
		 * Fully supported for <code>sap.ui.model.ClientTreeBinding</code>, e.g. if you are using a <code>sap.ui.model.json.JSONModel</code>.
		 *
		 * Please also see <code>sap.ui.model.odata.OperationMode</code>.
		 *
		 * @param {int} iLevel the level to which the trees shall be expanded
		 * @returns {this} a reference on the TreeTable control, can be used for chaining
		 * @public
		 */
		TreeTable.prototype.expandToLevel = function(iLevel) {
			this._oProxy.expandToLevel(iLevel);
			return this;
		};

		/**
		 * Checks whether the row is expanded or collapsed.
		 *
		 * @param {int} iRowIndex The index of the row to be checked
		 * @returns {boolean} <code>true</code> if the row is expanded, <code>false</code> if it is collapsed
		 * @public
		 */
		TreeTable.prototype.isExpanded = function(iRowIndex) {
			return this._oProxy.isExpanded(iRowIndex);
		};

		/**
		 * Returns an array containing the row indices of all selected tree nodes (ordered ascending).
		 *
		 * Please be aware of the following:
		 * Due to performance/network traffic reasons, the getSelectedIndices function returns only all indices
		 * of actually selected rows/tree nodes. Unknown rows/nodes (as in "not yet loaded" to the client), will not be
		 * returned.
		 *
		 * @returns {int[]} an array containing all selected indices
		 * @public
		 * @function
		 * @name sap.ui.table.TreeTable#getSelectedIndices
		 */

		/**
		 * Sets the selection of the TreeTable to the given range (including boundaries).
		 * Beware: The previous selection will be lost/overridden. If this is not wanted, please use "addSelectionInterval"
		 * and "removeSelectionInterval".
		 * Please be aware, that the absolute row index only applies to the tree which is visualized by the TreeTable.
		 *
		 * @param {int} iFromIndex the start index of the selection range
		 * @param {int} iToIndex the end index of the selection range
		 * @returns {this} a reference on the TreeTable control, can be used for chaining
		 * @public
		 * @function
		 * @name sap.ui.table.TreeTable#setSelectionInterval
		 */

		/**
		 * Sets the selected index
		 * In a TreeTable you can only select indices, which correspond to the currently visualized tree.
		 * Invisible tree nodes (e.g. collapsed child nodes) can not be selected via Index, because they do not
		 * correspond to a TreeTable row.
		 *
		 * @param {int} iRowIndex The row index which will be selected (if existing)
		 * @returns {this} a reference on the TreeTable control, can be used for chaining
		 * @public
		 * @function
		 * @name sap.ui.table.TreeTable#setSelectedIndex
		 */

		/**
		 * Adds the given selection interval to the selection. In case of single selection, only <code>iIndexTo</code> is added to the selection.
		 * Invisible nodes (collapsed child nodes) will not be regarded.
		 *
		 * Please also take notice of the fact, that "addSelectionInterval" does not change any other selection.
		 * To override the current selection, please use "setSelectionInterval" or for a single entry use "setSelectedIndex".
		 *
		 * @param {int} iIndexFrom Index from which the selection should start
		 * @param {int} iIndexTo Index up to which to select
		 * @returns {this} Reference to <code>this</code> in order to allow method chaining
		 * @public
		 * @function
		 * @name sap.ui.table.TreeTable#addSelectionInterval
		 */

		/**
		 * Removes the given selection interval from the selection. In case of single selection, only <code>iIndexTo</code> is removed from the selection.
		 * Invisible nodes (collapsed child nodes) will not be regarded.
		 *
		 * @param {int} iIndexFrom Index from which the deselection should start
		 * @param {int} iIndexTo Index up to which to deselect
		 * @returns {this} Reference to <code>this</code> in order to allow method chaining
		 * @public
		 * @function
		 * @name sap.ui.table.TreeTable#removeSelectionInterval
		 */

		/**
		 * Selects all available nodes/rows.
		 *
		 * All rows/tree nodes that are locally stored on the client and that are part of the currently visible tree are selected.
		 * Additional rows or tree nodes that come into view through scrolling or paging are also selected immediately as soon as they get visible.
		 * However, <code>SelectAll</code> does not retrieve any data from the back end in order to improve performance and reduce the network traffic.
		 *
		 * @returns {this} a reference on the TreeTable control, can be used for chaining
		 * @public
		 * @function
		 * @name sap.ui.table.TreeTable#selectAll
		 */

		/**
		 * @inheritDoc
		 */
		TreeTable.prototype.getContextByIndex = function(iRowIndex) {
			return this._oProxy.getContextByIndex(iRowIndex);
		};

		TreeTable.prototype.setUseGroupMode = function(bGroup) {
			this.setProperty("useGroupMode", !!bGroup);
			updateHierarchyMode(this);
			return this;
		};

		/**
		 * Allows to hide the tree structure (tree icons, indentation) in tree mode (property <code>useGroupMode</code> is set to <code>false</code>).
		 *
		 * This option might be useful in some scenarios when actually a tree table must be used but under certain conditions the data
		 * is not hierarchical, because it contains leafs only.
		 *
		 * <b>Note:</b> In flat mode the user of the table cannot expand or collapse certain nodes and the hierarchy is not
		 * visible to the user. The caller of this function has to ensure to use this option only with non-hierarchical data.
		 *
		 * @param {boolean} bFlat If set to <code>true</code>, the flat mode is enabled
		 *
		 * @returns {this} Reference to <code>this</code> in order to allow method chaining
		 * @protected
		 */
		TreeTable.prototype.setUseFlatMode = function(bFlat) {
			this._bFlatMode = !!bFlat;
			updateHierarchyMode(this);
			return this;
		};

		function updateHierarchyMode(oTable) {
			if (oTable.getUseGroupMode()) {
				TableUtils.Grouping.setHierarchyMode(oTable, TableUtils.Grouping.HierarchyMode.GroupedTree);
			} else if (oTable._bFlatMode) {
				TableUtils.Grouping.setToDefaultFlatMode(oTable);
			} else if (!oTable._bFlatMode) {
				TableUtils.Grouping.setToDefaultTreeMode(oTable);
			}
=======
		return this;
	};

	/**
	 * Expands all nodes starting from the root level to the given level 'iLevel'.
	 *
	 * Only supported with ODataModel v2, when running in OperationMode.Client.
	 * Fully supported for <code>sap.ui.model.ClientTreeBinding</code>, e.g. if you are using a <code>sap.ui.model.json.JSONModel</code>.
	 *
	 * Please also see <code>sap.ui.model.odata.OperationMode</code>.
	 *
	 * @param {int} iLevel the level to which the trees shall be expanded
	 * @returns {this} a reference on the TreeTable control, can be used for chaining
	 * @public
	 */
	TreeTable.prototype.expandToLevel = function(iLevel) {
		this._oProxy.expandToLevel(iLevel);
		return this;
	};

	/**
	 * Checks whether the row is expanded or collapsed.
	 *
	 * @param {int} iRowIndex The index of the row to be checked
	 * @returns {boolean} <code>true</code> if the row is expanded, <code>false</code> if it is collapsed
	 * @public
	 */
	TreeTable.prototype.isExpanded = function(iRowIndex) {
		return this._oProxy.isExpanded(iRowIndex);
	};

	/**
	 * Returns an array containing the row indices of all selected tree nodes (ordered ascending).
	 *
	 * Please be aware of the following:
	 * Due to performance/network traffic reasons, the getSelectedIndices function returns only all indices
	 * of actually selected rows/tree nodes. Unknown rows/nodes (as in "not yet loaded" to the client), will not be
	 * returned.
	 *
	 * @returns {int[]} an array containing all selected indices
	 * @public
	 * @function
	 * @name sap.ui.table.TreeTable#getSelectedIndices
	 */

	/**
	 * Sets the selection of the TreeTable to the given range (including boundaries).
	 * Beware: The previous selection will be lost/overridden. If this is not wanted, please use "addSelectionInterval"
	 * and "removeSelectionInterval".
	 * Please be aware, that the absolute row index only applies to the tree which is visualized by the TreeTable.
	 *
	 * @param {int} iFromIndex the start index of the selection range
	 * @param {int} iToIndex the end index of the selection range
	 * @returns {this} a reference on the TreeTable control, can be used for chaining
	 * @public
	 * @function
	 * @name sap.ui.table.TreeTable#setSelectionInterval
	 */

	/**
	 * Sets the selected index
	 * In a TreeTable you can only select indices, which correspond to the currently visualized tree.
	 * Invisible tree nodes (e.g. collapsed child nodes) can not be selected via Index, because they do not
	 * correspond to a TreeTable row.
	 *
	 * @param {int} iRowIndex The row index which will be selected (if existing)
	 * @returns {this} a reference on the TreeTable control, can be used for chaining
	 * @public
	 * @function
	 * @name sap.ui.table.TreeTable#setSelectedIndex
	 */

	/**
	 * Adds the given selection interval to the selection. In case of single selection, only <code>iIndexTo</code> is added to the selection.
	 * Invisible nodes (collapsed child nodes) will not be regarded.
	 *
	 * Please also take notice of the fact, that "addSelectionInterval" does not change any other selection.
	 * To override the current selection, please use "setSelectionInterval" or for a single entry use "setSelectedIndex".
	 *
	 * @param {int} iIndexFrom Index from which the selection should start
	 * @param {int} iIndexTo Index up to which to select
	 * @returns {this} Reference to <code>this</code> in order to allow method chaining
	 * @public
	 * @function
	 * @name sap.ui.table.TreeTable#addSelectionInterval
	 */

	/**
	 * Removes the given selection interval from the selection. In case of single selection, only <code>iIndexTo</code> is removed from the selection.
	 * Invisible nodes (collapsed child nodes) will not be regarded.
	 *
	 * @param {int} iIndexFrom Index from which the deselection should start
	 * @param {int} iIndexTo Index up to which to deselect
	 * @returns {this} Reference to <code>this</code> in order to allow method chaining
	 * @public
	 * @function
	 * @name sap.ui.table.TreeTable#removeSelectionInterval
	 */

	/**
	 * Selects all available nodes/rows.
	 *
	 * All rows/tree nodes that are locally stored on the client and that are part of the currently visible tree are selected.
	 * Additional rows or tree nodes that come into view through scrolling or paging are also selected immediately as soon as they get visible.
	 * However, <code>SelectAll</code> does not retrieve any data from the back end in order to improve performance and reduce the network traffic.
	 *
	 * @returns {this} a reference on the TreeTable control, can be used for chaining
	 * @public
	 * @function
	 * @name sap.ui.table.TreeTable#selectAll
	 */

	/**
	 * @inheritDoc
	 */
	TreeTable.prototype.getContextByIndex = function(iRowIndex) {
		return this._oProxy.getContextByIndex(iRowIndex);
	};

	/*
	 * Set the rootLevel for the hierarchy
	 * The root level is the level of the topmost tree nodes, which will be used as an entry point for OData services.
	 * This setting has only effect when the binding is already initialized.
	 * @param {int} iRootLevel
	 * @returns {TreeTable}
	 */
	TreeTable.prototype.setRootLevel = function(iRootLevel) {
		this.setFirstVisibleRow(0);
		this._oProxy.setRootLevel(iRootLevel);
		this.setProperty("rootLevel", iRootLevel, true);

		return this;
	};

	/*
	 * Sets the node hierarchy to collapse recursive. When set to true, all child nodes will get collapsed as well.
	 * This setting has only effect when the binding is already initialized.
	 * @param {boolean} bCollapseRecursive
	 */
	TreeTable.prototype.setCollapseRecursive = function(bCollapseRecursive) {
		this._oProxy.setCollapseRecursive(bCollapseRecursive);
		this.setProperty("collapseRecursive", !!bCollapseRecursive, true);
		return this;
	};

	TreeTable.prototype.setUseGroupMode = function(bGroup) {
		this.setProperty("useGroupMode", !!bGroup);
		updateHierarchyMode(this);
		return this;
	};

	/**
	 * The <code>enableGrouping</code> property is not supported by the <code>TreeTable</code> control.
	 *
	 * @deprecated As of version 1.28, the <code>enableGrouping</code> property is not supported by the <code>TreeTable</code> control.
	 * @returns {boolean}
	 * @public
	 * @name sap.ui.table.TreeTable#getEnableGrouping
	 * @function
	 */

	/**
	 * The <code>enableGrouping</code> property is not supported by the <code>TreeTable</code> control.
	 *
	 * @deprecated As of version 1.28, the <code>enableGrouping</code> property is not supported by the <code>TreeTable</code> control.
	 * To get a group-like visualization the <code>useGroupMode</code> property can be used.
	 * @param {boolean} bValue
	 * @returns {this} Reference to <code>this</code> in order to allow method chaining
	 * @see sap.ui.table.TreeTable#setUseGroupMode
	 * @public
	 */
	TreeTable.prototype.setEnableGrouping = function() {
		Log.warning("The property enableGrouping is not supported by the sap.ui.table.TreeTable control");
		return this;
	};

	/**
	 * The <code>groupBy</code> association is not supported by the <code>TreeTable</code> control.
	 *
	 * @deprecated As of version 1.28, the <code>groupBy</code> association is not supported by the <code>TreeTable</code> control.
	 * @returns {sap.ui.core.ID}
	 * @public
	 * @name sap.ui.table.TreeTable#getGroupBy
	 * @function
	 */

	/**
	 * The <code>groupBy</code> association is not supported by the <code>TreeTable</code> control.
	 *
	 * @deprecated As of version 1.28, the <code>groupBy</code> association is not supported by the <code>TreeTable</code> control.
	 * @param {sap.ui.table.Column|sap.ui.core.ID} oColumn
	 * @returns {this} Reference to <code>this</code> in order to allow method chaining
	 * @public
	 */
	TreeTable.prototype.setGroupBy = function() {
		Log.warning("The groupBy association is not supported by the sap.ui.table.TreeTable control");
		return this;
	};

	/**
	 * Allows to hide the tree structure (tree icons, indentation) in tree mode (property <code>useGroupMode</code> is set to <code>false</code>).
	 *
	 * This option might be useful in some scenarios when actually a tree table must be used but under certain conditions the data
	 * is not hierarchical, because it contains leafs only.
	 *
	 * <b>Note:</b> In flat mode the user of the table cannot expand or collapse certain nodes and the hierarchy is not
	 * visible to the user. The caller of this function has to ensure to use this option only with non-hierarchical data.
	 *
	 * @param {boolean} bFlat If set to <code>true</code>, the flat mode is enabled
	 *
	 * @returns {this} Reference to <code>this</code> in order to allow method chaining
	 * @protected
	 */
	TreeTable.prototype.setUseFlatMode = function(bFlat) {
		this._bFlatMode = !!bFlat;
		updateHierarchyMode(this);
		return this;
	};

	function updateHierarchyMode(oTable) {
		if (oTable.getUseGroupMode()) {
			TableUtils.Grouping.setHierarchyMode(oTable, TableUtils.Grouping.HierarchyMode.GroupedTree);
		} else if (oTable._bFlatMode) {
			TableUtils.Grouping.setHierarchyMode(oTable, TableUtils.Grouping.HierarchyMode.Flat);
		} else if (!oTable._bFlatMode) {
			TableUtils.Grouping.setHierarchyMode(oTable, TableUtils.Grouping.HierarchyMode.Tree);
>>>>>>> 2adff387
		}

		TreeTable.prototype._createLegacySelectionPlugin = function() {
			return new BindingSelectionPlugin();
		};

		// If the ODataTreeBindingFlat adapter is applied to the TreeBinding, the adapter fires a dataRequested event on every call of getNodes,
		// even if no request is sent. This can happen if the adapter ignores the request, because it finds out there is a pending request which
		// covers it. When a request is ignored, no dataReceived event is fired.
		// Therefore, a more limited method using a flag has to be used instead of a counter.

		TreeTable.prototype._onBindingDataRequested = function(oEvent) {
			_private(this).bPendingRequest = true;
			Table.prototype._onBindingDataRequested.apply(this, arguments);
		};

		TreeTable.prototype._onBindingDataReceived = function(oEvent) {
			_private(this).bPendingRequest = false;
			Table.prototype._onBindingDataReceived.apply(this, arguments);
		};

		TreeTable.prototype._isWaitingForData = function() {
			return _private(this).bPendingRequest && Table.prototype._isWaitingForData.apply(this);
		};

		return TreeTable;
	});<|MERGE_RESOLUTION|>--- conflicted
+++ resolved
@@ -98,17 +98,10 @@
 
 			_private(this).bPendingRequest = false;
 
-<<<<<<< HEAD
-			TableUtils.Grouping.setToDefaultTreeMode(this);
+			TableUtils.Grouping.setHierarchyMode(this, TableUtils.Grouping.HierarchyMode.Tree);
 			TableUtils.Hook.register(this, TableUtils.Hook.Keys.Row.UpdateState, updateRowState, this);
 			TableUtils.Hook.register(this, TableUtils.Hook.Keys.Row.Expand, expandRow, this);
 			TableUtils.Hook.register(this, TableUtils.Hook.Keys.Row.Collapse, collapseRow, this);
-=======
-		TableUtils.Grouping.setHierarchyMode(this, TableUtils.Grouping.HierarchyMode.Tree);
-		TableUtils.Hook.register(this, TableUtils.Hook.Keys.Row.UpdateState, updateRowState, this);
-		TableUtils.Hook.register(this, TableUtils.Hook.Keys.Row.Expand, expandRow, this);
-		TableUtils.Hook.register(this, TableUtils.Hook.Keys.Row.Collapse, collapseRow, this);
->>>>>>> 2adff387
 
 			this._oProxy = new TreeBindingProxy(this, "rows");
 		};
@@ -247,7 +240,6 @@
 			return aRowContexts;
 		}
 
-<<<<<<< HEAD
 		TreeTable.prototype._onGroupHeaderChanged = function(iRowIndex, bExpanded) {
 			this.fireToggleOpenState({
 				rowIndex: iRowIndex,
@@ -441,238 +433,10 @@
 			if (oTable.getUseGroupMode()) {
 				TableUtils.Grouping.setHierarchyMode(oTable, TableUtils.Grouping.HierarchyMode.GroupedTree);
 			} else if (oTable._bFlatMode) {
-				TableUtils.Grouping.setToDefaultFlatMode(oTable);
+				TableUtils.Grouping.setHierarchyMode(oTable, TableUtils.Grouping.HierarchyMode.Flat);
 			} else if (!oTable._bFlatMode) {
-				TableUtils.Grouping.setToDefaultTreeMode(oTable);
-			}
-=======
-		return this;
-	};
-
-	/**
-	 * Expands all nodes starting from the root level to the given level 'iLevel'.
-	 *
-	 * Only supported with ODataModel v2, when running in OperationMode.Client.
-	 * Fully supported for <code>sap.ui.model.ClientTreeBinding</code>, e.g. if you are using a <code>sap.ui.model.json.JSONModel</code>.
-	 *
-	 * Please also see <code>sap.ui.model.odata.OperationMode</code>.
-	 *
-	 * @param {int} iLevel the level to which the trees shall be expanded
-	 * @returns {this} a reference on the TreeTable control, can be used for chaining
-	 * @public
-	 */
-	TreeTable.prototype.expandToLevel = function(iLevel) {
-		this._oProxy.expandToLevel(iLevel);
-		return this;
-	};
-
-	/**
-	 * Checks whether the row is expanded or collapsed.
-	 *
-	 * @param {int} iRowIndex The index of the row to be checked
-	 * @returns {boolean} <code>true</code> if the row is expanded, <code>false</code> if it is collapsed
-	 * @public
-	 */
-	TreeTable.prototype.isExpanded = function(iRowIndex) {
-		return this._oProxy.isExpanded(iRowIndex);
-	};
-
-	/**
-	 * Returns an array containing the row indices of all selected tree nodes (ordered ascending).
-	 *
-	 * Please be aware of the following:
-	 * Due to performance/network traffic reasons, the getSelectedIndices function returns only all indices
-	 * of actually selected rows/tree nodes. Unknown rows/nodes (as in "not yet loaded" to the client), will not be
-	 * returned.
-	 *
-	 * @returns {int[]} an array containing all selected indices
-	 * @public
-	 * @function
-	 * @name sap.ui.table.TreeTable#getSelectedIndices
-	 */
-
-	/**
-	 * Sets the selection of the TreeTable to the given range (including boundaries).
-	 * Beware: The previous selection will be lost/overridden. If this is not wanted, please use "addSelectionInterval"
-	 * and "removeSelectionInterval".
-	 * Please be aware, that the absolute row index only applies to the tree which is visualized by the TreeTable.
-	 *
-	 * @param {int} iFromIndex the start index of the selection range
-	 * @param {int} iToIndex the end index of the selection range
-	 * @returns {this} a reference on the TreeTable control, can be used for chaining
-	 * @public
-	 * @function
-	 * @name sap.ui.table.TreeTable#setSelectionInterval
-	 */
-
-	/**
-	 * Sets the selected index
-	 * In a TreeTable you can only select indices, which correspond to the currently visualized tree.
-	 * Invisible tree nodes (e.g. collapsed child nodes) can not be selected via Index, because they do not
-	 * correspond to a TreeTable row.
-	 *
-	 * @param {int} iRowIndex The row index which will be selected (if existing)
-	 * @returns {this} a reference on the TreeTable control, can be used for chaining
-	 * @public
-	 * @function
-	 * @name sap.ui.table.TreeTable#setSelectedIndex
-	 */
-
-	/**
-	 * Adds the given selection interval to the selection. In case of single selection, only <code>iIndexTo</code> is added to the selection.
-	 * Invisible nodes (collapsed child nodes) will not be regarded.
-	 *
-	 * Please also take notice of the fact, that "addSelectionInterval" does not change any other selection.
-	 * To override the current selection, please use "setSelectionInterval" or for a single entry use "setSelectedIndex".
-	 *
-	 * @param {int} iIndexFrom Index from which the selection should start
-	 * @param {int} iIndexTo Index up to which to select
-	 * @returns {this} Reference to <code>this</code> in order to allow method chaining
-	 * @public
-	 * @function
-	 * @name sap.ui.table.TreeTable#addSelectionInterval
-	 */
-
-	/**
-	 * Removes the given selection interval from the selection. In case of single selection, only <code>iIndexTo</code> is removed from the selection.
-	 * Invisible nodes (collapsed child nodes) will not be regarded.
-	 *
-	 * @param {int} iIndexFrom Index from which the deselection should start
-	 * @param {int} iIndexTo Index up to which to deselect
-	 * @returns {this} Reference to <code>this</code> in order to allow method chaining
-	 * @public
-	 * @function
-	 * @name sap.ui.table.TreeTable#removeSelectionInterval
-	 */
-
-	/**
-	 * Selects all available nodes/rows.
-	 *
-	 * All rows/tree nodes that are locally stored on the client and that are part of the currently visible tree are selected.
-	 * Additional rows or tree nodes that come into view through scrolling or paging are also selected immediately as soon as they get visible.
-	 * However, <code>SelectAll</code> does not retrieve any data from the back end in order to improve performance and reduce the network traffic.
-	 *
-	 * @returns {this} a reference on the TreeTable control, can be used for chaining
-	 * @public
-	 * @function
-	 * @name sap.ui.table.TreeTable#selectAll
-	 */
-
-	/**
-	 * @inheritDoc
-	 */
-	TreeTable.prototype.getContextByIndex = function(iRowIndex) {
-		return this._oProxy.getContextByIndex(iRowIndex);
-	};
-
-	/*
-	 * Set the rootLevel for the hierarchy
-	 * The root level is the level of the topmost tree nodes, which will be used as an entry point for OData services.
-	 * This setting has only effect when the binding is already initialized.
-	 * @param {int} iRootLevel
-	 * @returns {TreeTable}
-	 */
-	TreeTable.prototype.setRootLevel = function(iRootLevel) {
-		this.setFirstVisibleRow(0);
-		this._oProxy.setRootLevel(iRootLevel);
-		this.setProperty("rootLevel", iRootLevel, true);
-
-		return this;
-	};
-
-	/*
-	 * Sets the node hierarchy to collapse recursive. When set to true, all child nodes will get collapsed as well.
-	 * This setting has only effect when the binding is already initialized.
-	 * @param {boolean} bCollapseRecursive
-	 */
-	TreeTable.prototype.setCollapseRecursive = function(bCollapseRecursive) {
-		this._oProxy.setCollapseRecursive(bCollapseRecursive);
-		this.setProperty("collapseRecursive", !!bCollapseRecursive, true);
-		return this;
-	};
-
-	TreeTable.prototype.setUseGroupMode = function(bGroup) {
-		this.setProperty("useGroupMode", !!bGroup);
-		updateHierarchyMode(this);
-		return this;
-	};
-
-	/**
-	 * The <code>enableGrouping</code> property is not supported by the <code>TreeTable</code> control.
-	 *
-	 * @deprecated As of version 1.28, the <code>enableGrouping</code> property is not supported by the <code>TreeTable</code> control.
-	 * @returns {boolean}
-	 * @public
-	 * @name sap.ui.table.TreeTable#getEnableGrouping
-	 * @function
-	 */
-
-	/**
-	 * The <code>enableGrouping</code> property is not supported by the <code>TreeTable</code> control.
-	 *
-	 * @deprecated As of version 1.28, the <code>enableGrouping</code> property is not supported by the <code>TreeTable</code> control.
-	 * To get a group-like visualization the <code>useGroupMode</code> property can be used.
-	 * @param {boolean} bValue
-	 * @returns {this} Reference to <code>this</code> in order to allow method chaining
-	 * @see sap.ui.table.TreeTable#setUseGroupMode
-	 * @public
-	 */
-	TreeTable.prototype.setEnableGrouping = function() {
-		Log.warning("The property enableGrouping is not supported by the sap.ui.table.TreeTable control");
-		return this;
-	};
-
-	/**
-	 * The <code>groupBy</code> association is not supported by the <code>TreeTable</code> control.
-	 *
-	 * @deprecated As of version 1.28, the <code>groupBy</code> association is not supported by the <code>TreeTable</code> control.
-	 * @returns {sap.ui.core.ID}
-	 * @public
-	 * @name sap.ui.table.TreeTable#getGroupBy
-	 * @function
-	 */
-
-	/**
-	 * The <code>groupBy</code> association is not supported by the <code>TreeTable</code> control.
-	 *
-	 * @deprecated As of version 1.28, the <code>groupBy</code> association is not supported by the <code>TreeTable</code> control.
-	 * @param {sap.ui.table.Column|sap.ui.core.ID} oColumn
-	 * @returns {this} Reference to <code>this</code> in order to allow method chaining
-	 * @public
-	 */
-	TreeTable.prototype.setGroupBy = function() {
-		Log.warning("The groupBy association is not supported by the sap.ui.table.TreeTable control");
-		return this;
-	};
-
-	/**
-	 * Allows to hide the tree structure (tree icons, indentation) in tree mode (property <code>useGroupMode</code> is set to <code>false</code>).
-	 *
-	 * This option might be useful in some scenarios when actually a tree table must be used but under certain conditions the data
-	 * is not hierarchical, because it contains leafs only.
-	 *
-	 * <b>Note:</b> In flat mode the user of the table cannot expand or collapse certain nodes and the hierarchy is not
-	 * visible to the user. The caller of this function has to ensure to use this option only with non-hierarchical data.
-	 *
-	 * @param {boolean} bFlat If set to <code>true</code>, the flat mode is enabled
-	 *
-	 * @returns {this} Reference to <code>this</code> in order to allow method chaining
-	 * @protected
-	 */
-	TreeTable.prototype.setUseFlatMode = function(bFlat) {
-		this._bFlatMode = !!bFlat;
-		updateHierarchyMode(this);
-		return this;
-	};
-
-	function updateHierarchyMode(oTable) {
-		if (oTable.getUseGroupMode()) {
-			TableUtils.Grouping.setHierarchyMode(oTable, TableUtils.Grouping.HierarchyMode.GroupedTree);
-		} else if (oTable._bFlatMode) {
-			TableUtils.Grouping.setHierarchyMode(oTable, TableUtils.Grouping.HierarchyMode.Flat);
-		} else if (!oTable._bFlatMode) {
-			TableUtils.Grouping.setHierarchyMode(oTable, TableUtils.Grouping.HierarchyMode.Tree);
->>>>>>> 2adff387
+				TableUtils.Grouping.setHierarchyMode(oTable, TableUtils.Grouping.HierarchyMode.Tree);
+			}
 		}
 
 		TreeTable.prototype._createLegacySelectionPlugin = function() {
