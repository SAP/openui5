--- conflicted
+++ resolved
@@ -458,15 +458,9 @@
 			Table.prototype._onBindingDataReceived.apply(this, arguments);
 		};
 
-<<<<<<< HEAD
-		TreeTable.prototype._hasPendingRequests = function() {
-			return _private(this).bPendingRequest;
-		};
-=======
-	TreeTable.prototype._isWaitingForData = function() {
-		return _private(this).bPendingRequest && Table.prototype._isWaitingForData.apply(this);
-	};
->>>>>>> cee9eafc
+		TreeTable.prototype._isWaitingForData = function() {
+			return _private(this).bPendingRequest && Table.prototype._isWaitingForData.apply(this);
+		};
 
 		return TreeTable;
 	});