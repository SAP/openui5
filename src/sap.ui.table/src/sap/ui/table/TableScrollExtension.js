--- conflicted
+++ resolved
@@ -719,11 +719,7 @@
 				oRowContainer = this.getDomRef("sapUiTableColHdrScr");
 			}
 
-<<<<<<< HEAD
-			if (oRowContainer != null && oCellInfo.columnIndex >= this.getComputedFixedColumnCount()) {
-=======
 			if (oRowContainer && oCellInfo.columnIndex >= this.getComputedFixedColumnCount()) {
->>>>>>> a19e7a5d
 				var oCell = oCellInfo.cell[0];
 				var iScrollLeft = oRowContainer.scrollLeft;
 				var iRowContainerWidth = oRowContainer.clientWidth;
