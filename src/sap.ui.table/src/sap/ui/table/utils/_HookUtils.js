--- conflicted
+++ resolved
@@ -155,17 +155,7 @@
 					{type: validateRowsUpdateReason}
 				]
 			},
-<<<<<<< HEAD
-
-			OpenContextMenu: {
-				arguments: [
-					{type: validateCellInfo},
-					{type: "class:sap.ui.unified.Menu"}
-				]
-			},
-
-=======
->>>>>>> d129cc6a
+
 			TotalRowCountChanged: {
 				arguments: []
 			}
