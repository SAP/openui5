--- conflicted
+++ resolved
@@ -336,159 +336,6 @@
 			}
 		},
 
-<<<<<<< HEAD
-=======
-		/*
-		 * EXPERIMENTAL Grouping Feature of sap.ui.table.Table:
-		 *
-		 * Overrides the getBinding to inject the grouping information into the JSON model.
-		 *
-		 * TODO:
-		 *   - Grouping is not really possible for models based on OData:
-		 *     - it works when loading data from the beginning because in this case the
-		 *       model has the relevant information (distinct values) to determine the
-		 *       count of rows and add them properly in the scrollbar as well as adding
-		 *       the group information to the contexts array which is used by the
-		 *       _modifyRow to display the group headers
-		 *     - it doesn't work when not knowing how many groups are available before
-		 *       and on which position the group header has to be added - e.g. when
-		 *       displaying a snapshot in the middle of the model.
-		 *   - For OData it might be a server-side feature?
-		 */
-
-		/**
-		 * Initializes the experimental grouping for sap.ui.table.Table.
-		 *
-		 * @param {sap.ui.table.Table} oTable Instance of the table.
-		 * @deprecated As of version 1.118.
-		 */
-		setupExperimentalGrouping: function(oTable) {
-			if (!oTable.getEnableGrouping()) {
-				return;
-			}
-
-			const oBinding = oTable.getBinding();
-
-			// check for grouping being supported or not (only for client ListBindings!!)
-			const oGroupBy = Element.getElementById(oTable.getGroupBy());
-			const bIsSupported = oGroupBy && oGroupBy.getGrouped() && GroupingUtils.TableUtils.isA(oBinding, "sap.ui.model.ClientListBinding");
-
-			// only enhance the binding if it has not been done yet and supported!
-			if (!bIsSupported || oBinding._modified) {
-				return;
-			}
-
-			// once the binding is modified we always return the modified binding
-			// and don't wanna modifiy the binding once again
-			oBinding._modified = true;
-
-			// set the table into grouping mode
-			GroupingUtils.setHierarchyMode(oTable, GroupingUtils.HierarchyMode.Group);
-
-			// we use sorting finally to sort the values and afterwards group them
-			const sPropertyName = oGroupBy.getSortProperty();
-			oBinding.sort(new Sorter(sPropertyName));
-
-			// fetch the contexts from the original binding
-			const iLength = oTable._getTotalRowCount();
-			const aContexts = oBinding.getContexts(0, iLength);
-
-			// add the context information for the group headers which are later on
-			// used for displaying the grouping information of each group
-			let sKey;
-			let iCounter = 0;
-			for (let i = iLength - 1; i >= 0; i--) {
-				const sNewKey = aContexts[i].getProperty(sPropertyName);
-				if (!sKey) {
-					sKey = sNewKey;
-				}
-				if (sKey !== sNewKey) {
-					const oGroupContext = aContexts[i + 1].getModel().getContext("/sap.ui.table.GroupInfo" + i);
-					oGroupContext.__groupInfo = {
-						oContext: aContexts[i + 1],
-						name: sKey,
-						count: iCounter,
-						groupHeader: true,
-						expanded: true
-					};
-					aContexts.splice(i + 1, 0,
-						oGroupContext
-					);
-					sKey = sNewKey;
-					iCounter = 0;
-				}
-				iCounter++;
-			}
-			const oGroupContext = aContexts[0].getModel().getContext("/sap.ui.table.GroupInfo");
-			oGroupContext.__groupInfo = {
-				oContext: aContexts[0],
-				name: sKey,
-				count: iCounter,
-				groupHeader: true,
-				expanded: true
-			};
-			aContexts.splice(0, 0, oGroupContext);
-
-			// extend the binding and hook into the relevant functions to provide access to the grouping information
-			jQuery.extend(oBinding, {
-				getLength: function() {
-					return aContexts.length;
-				},
-				getContexts: function(iStartIndex, iLength) {
-					return aContexts.slice(iStartIndex, iStartIndex + iLength);
-				}
-			});
-
-			function isGroupHeader(iIndex) {
-				const oContext = aContexts[iIndex];
-				return (oContext && oContext.__groupInfo && oContext.__groupInfo.groupHeader) === true;
-			}
-
-			oTable._experimentalGroupingRowState = function(oState) {
-				const oContext = oState.context;
-
-				if ((oContext && oContext.__groupInfo && oContext.__groupInfo.groupHeader) === true) {
-					oState.type = oState.Type.GroupHeader;
-				}
-				oState.title = oContext && oContext.__groupInfo && oContext.__groupInfo.name + " - " + oContext.__groupInfo.count;
-				oState.expandable = oState.type === oState.Type.GroupHeader;
-				oState.expanded = oState.expandable && oContext.__groupInfo && oContext.__groupInfo.expanded;
-				oState.level = oState.expandable ? 1 : 2;
-				oState.contentHidden = oState.expandable;
-			};
-
-			oTable._experimentalGroupingExpand = function(oRow) {
-				const iRowIndex = oRow.getIndex();
-				if (isGroupHeader(iRowIndex) && !aContexts[iRowIndex].__groupInfo.expanded) {
-					for (let i = 0; i < aContexts[iRowIndex].__childs.length; i++) {
-						aContexts.splice(iRowIndex + 1 + i, 0, aContexts[iRowIndex].__childs[i]);
-					}
-					delete aContexts[iRowIndex].__childs;
-					aContexts[iRowIndex].__groupInfo.expanded = true;
-					oBinding._fireChange();
-				}
-			};
-
-			oTable._experimentalGroupingCollapse = function(oRow) {
-				const iRowIndex = oRow.getIndex();
-				if (isGroupHeader(iRowIndex) && aContexts[iRowIndex].__groupInfo.expanded) {
-					aContexts[iRowIndex].__childs = aContexts.splice(iRowIndex + 1, aContexts[iRowIndex].__groupInfo.count);
-					aContexts[iRowIndex].__groupInfo.expanded = false;
-					oBinding._fireChange();
-				}
-			};
-
-			const Hook = GroupingUtils.TableUtils.Hook;
-			Hook.register(oTable, Hook.Keys.Row.UpdateState, oTable._experimentalGroupingRowState);
-			Hook.register(oTable, Hook.Keys.Row.Expand, oTable._experimentalGroupingExpand);
-			Hook.register(oTable, Hook.Keys.Row.Collapse, oTable._experimentalGroupingCollapse);
-
-			// the table need to fetch the updated/changed contexts again, therefore requires the binding to fire a change event
-			oTable._mTimeouts.groupingFireBindingChange = oTable._mTimeouts.groupingFireBindingChange || window.setTimeout(
-				function() { oBinding._fireChange(); }, 0);
-		},
-
->>>>>>> 2adff387
 		/**
 		 * Cleans up the experimental grouping for sap.ui.table.Table.
 		 *
