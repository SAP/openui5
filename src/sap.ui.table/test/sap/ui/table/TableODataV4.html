<!DOCTYPE HTML>
<html lang="en">
<head>

<meta charset="utf-8">

<title>Table - sap.ui.table</title>
<link rel="shortcut icon" type="image/x-icon" href="images/controls/sap.ui.table.Table.gif">

<script src="shared-config.js"></script>
<script id="sap-ui-bootstrap"
<<<<<<< HEAD
        src="../../../../resources/sap-ui-core.js"
        data-sap-ui-libs="sap.m,sap.ui.table,sap.ui.unified"
        data-sap-ui-on-init="module:local/TableODataV4"
        data-sap-ui-resource-roots='{
        	"local": "./"
        }'
></script>
=======
		data-sap-ui-libs="sap.ui.table,sap.m"
		data-sap-ui-compatVersion="edge"
		src="../../../../resources/sap-ui-core.js"
		data-sap-ui-resourceroots='{
			"sap/ui/table/qunit": "../../../../test-resources/sap/ui/table/qunit/",
			"sap/ui/core/sample": "../../../../test-resources/sap/ui/core/demokit/sample/"
		}'></script>
>>>>>>> 0c128c66

<script src="Settings.js"></script>

<link rel="stylesheet" href="./TableODataV4.css">


<<<<<<< HEAD
=======
	#content {
		flex: 1 1 auto;
	}
</style>

<script>
	sap.ui.require([
		"sap/ui/table/Table",
		"sap/ui/table/Column",
		"sap/ui/table/plugins/ODataV4Selection",
		"sap/m/OverflowToolbar",
		"sap/m/Title",
		"sap/m/ToggleButton",
		"sap/m/Text",
		"sap/ui/table/qunit/TableQUnitUtils.ODataV4"
	], function(
		Table,
		Column,
		ODataV4Selection,
		OverflowToolbar,
		Title,
		ToggleButton,
		Text,
		TableQUnitUtils
	) {
		const oTable = new Table({
			...TableQUnitUtils.createSettingsForList(),
			extension: [
				new OverflowToolbar({
					content: [
						new Title({text: "Products (count: {headerContext>$count})"})
					]
				})
			],
			rowMode: "Auto",
			enableBusyIndicator: true,
			busyIndicatorDelay: 0,
			dependents: [
				new ODataV4Selection({enableNotification: true})
			]
		});
		window.oTable = oTable;

		oTable.setModel(oTable.getModel(), "headerContext");
		oTable.setBindingContext(oTable.getBinding().getHeaderContext(), "headerContext");

		TABLESETTINGS.init(oTable, function(oButton) {
			let oToolbar = oTable.getExtension()[0];

			if (!oToolbar) {
				oToolbar = new OverflowToolbar();
				oTable.addExtension(oToolbar);
			}

			oToolbar.addContent(oButton);
		});

		oTable.placeAt("content");
	});
</script>
>>>>>>> 0c128c66
</head>
<body class="sapUiBody sapUiSizeCozy">
<h1 id="header">Test Page for <code>sap.ui.table.Table</code> with <code>sap.ui.model.odata.v4.ODataModel</code></h1>
<div id="content"></div>
</body>
</html><|MERGE_RESOLUTION|>--- conflicted
+++ resolved
@@ -9,92 +9,21 @@
 
 <script src="shared-config.js"></script>
 <script id="sap-ui-bootstrap"
-<<<<<<< HEAD
         src="../../../../resources/sap-ui-core.js"
-        data-sap-ui-libs="sap.m,sap.ui.table,sap.ui.unified"
+        data-sap-ui-libs="sap.ui.table,sap.m"
         data-sap-ui-on-init="module:local/TableODataV4"
         data-sap-ui-resource-roots='{
+        	"sap/ui/table/qunit": "../../../../test-resources/sap/ui/table/qunit/",
+        	"sap/ui/core/sample": "../../../../test-resources/sap/ui/core/demokit/sample/",
         	"local": "./"
         }'
 ></script>
-=======
-		data-sap-ui-libs="sap.ui.table,sap.m"
-		data-sap-ui-compatVersion="edge"
-		src="../../../../resources/sap-ui-core.js"
-		data-sap-ui-resourceroots='{
-			"sap/ui/table/qunit": "../../../../test-resources/sap/ui/table/qunit/",
-			"sap/ui/core/sample": "../../../../test-resources/sap/ui/core/demokit/sample/"
-		}'></script>
->>>>>>> 0c128c66
 
 <script src="Settings.js"></script>
 
 <link rel="stylesheet" href="./TableODataV4.css">
 
 
-<<<<<<< HEAD
-=======
-	#content {
-		flex: 1 1 auto;
-	}
-</style>
-
-<script>
-	sap.ui.require([
-		"sap/ui/table/Table",
-		"sap/ui/table/Column",
-		"sap/ui/table/plugins/ODataV4Selection",
-		"sap/m/OverflowToolbar",
-		"sap/m/Title",
-		"sap/m/ToggleButton",
-		"sap/m/Text",
-		"sap/ui/table/qunit/TableQUnitUtils.ODataV4"
-	], function(
-		Table,
-		Column,
-		ODataV4Selection,
-		OverflowToolbar,
-		Title,
-		ToggleButton,
-		Text,
-		TableQUnitUtils
-	) {
-		const oTable = new Table({
-			...TableQUnitUtils.createSettingsForList(),
-			extension: [
-				new OverflowToolbar({
-					content: [
-						new Title({text: "Products (count: {headerContext>$count})"})
-					]
-				})
-			],
-			rowMode: "Auto",
-			enableBusyIndicator: true,
-			busyIndicatorDelay: 0,
-			dependents: [
-				new ODataV4Selection({enableNotification: true})
-			]
-		});
-		window.oTable = oTable;
-
-		oTable.setModel(oTable.getModel(), "headerContext");
-		oTable.setBindingContext(oTable.getBinding().getHeaderContext(), "headerContext");
-
-		TABLESETTINGS.init(oTable, function(oButton) {
-			let oToolbar = oTable.getExtension()[0];
-
-			if (!oToolbar) {
-				oToolbar = new OverflowToolbar();
-				oTable.addExtension(oToolbar);
-			}
-
-			oToolbar.addContent(oButton);
-		});
-
-		oTable.placeAt("content");
-	});
-</script>
->>>>>>> 0c128c66
 </head>
 <body class="sapUiBody sapUiSizeCozy">
 <h1 id="header">Test Page for <code>sap.ui.table.Table</code> with <code>sap.ui.model.odata.v4.ODataModel</code></h1>
