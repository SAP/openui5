{
  "1.56.0": {
    "date": "February 2018",
    "notes": [
      {
        "id": "0162e96c5452e5045751e400739f7a07d96c7732",
        "type": "FEATURE",
        "text": " Core: DragInfo/DropInfo are added to configure drag-and-drop",
        "references": []
      },
      {
        "id": "6e5c4af6172369f245eebb535ec1fbf3a0ae2ff4",
        "type": "FIX",
        "text": " QUnit Designtime Library tests in Firefox",
        "references": []
      },
      {
        "id": "d9e75779444d717800aa857a591d401495224679",
        "type": "FIX",
        "text": " TreeTable: Outline offset of tree icon in zoom levels \u003c 100%",
        "references": []
      },
      {
        "id": "964f990699939f33c47044823f0222f1d74412e1",
        "type": "FIX",
        "text": " GridTable: Color contrast of Information Highlight fixed in HCB/W",
        "references": []
      },
      {
        "id": "a73a2443094c0bd2e428a9d94c091cb96ce4352b",
        "type": "FIX",
        "text": " GridTable: Fix update of firstVisibleRow on scrolling",
        "references": []
      },
      {
        "id": "8d2a3caaf2a2539e9ebd1461ff4b7343735a4bd1",
        "type": "FIX",
        "text": " GridTable: Scrollbar styling in base theme",
        "references": []
      },
      {
        "id": "d7107838933ef324c87a99d732fd4c092b99841a",
        "type": "FIX",
        "text": " GridTable: Fix up/down navigation with arrow keys",
        "references": []
      },
      {
        "id": "a7065e379c9302573cddce834def7e80de2b59ca",
        "type": "FIX",
        "text": " GridTable: Move before/after tab elements out of scrollable CCnt",
        "references": []
      },
      {
        "id": "618ab18a3b7170347c1653cfbe5022b395526730",
        "type": "FIX",
        "text": " Table: Removed setBusy handling for \"Auto\" row count mode",
        "references": []
      },
      {
        "id": "e2a80ae0ebf1d2551ba39ea0985cc9423fbd255d",
        "type": "FIX",
        "text": " Table: Scroll position stabilized",
        "references": []
      },
      {
        "id": "731989ed01a94bc30cce9fba12a87e14b41eaf90",
        "type": "FIX",
        "text": " GridTable: Attribute headers for gridcell corrected",
        "references": []
      },
      {
        "id": "ef9bf614657bfa890d1fa62255501e8ed3416330",
        "type": "FIX",
        "text": " Table: Correct number of rows in visibleRowCountMode\u003dAuto",
        "references": []
<<<<<<< HEAD
=======
      },
      {
        "id": "ff963b1155ce98c7baf7b10efdb9fad9b44f5c67",
        "type": "FIX",
        "text": " AnalyticalTable: Sum Row indent and hover effect corrected",
        "references": []
      },
      {
        "id": "69489ac64644a73a091268888fc75db504e2dfb1",
        "type": "FIX",
        "text": " GridTable: Avoid refocus of cell while scrolling for ACC",
        "references": []
      },
      {
        "id": "73fc28de950ff7057390feea1b11356771811597",
        "type": "FIX",
        "text": " GridTable: Disable visibility menu item of last visible column",
        "references": []
      },
      {
        "id": "6736bd4b8122912d2504a910469aea108d4983cb",
        "type": "FIX",
        "text": " GridTable: Ensure getFixColumnCount to return the property value",
        "references": []
>>>>>>> a19e7a5d
      }
    ]
  }
}<|MERGE_RESOLUTION|>--- conflicted
+++ resolved
@@ -73,8 +73,6 @@
         "type": "FIX",
         "text": " Table: Correct number of rows in visibleRowCountMode\u003dAuto",
         "references": []
-<<<<<<< HEAD
-=======
       },
       {
         "id": "ff963b1155ce98c7baf7b10efdb9fad9b44f5c67",
@@ -99,7 +97,6 @@
         "type": "FIX",
         "text": " GridTable: Ensure getFixColumnCount to return the property value",
         "references": []
->>>>>>> a19e7a5d
       }
     ]
   }
