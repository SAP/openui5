--- conflicted
+++ resolved
@@ -306,55 +306,6 @@
 		assert.equal(this.oTable.getSelectionBehavior(), library.SelectionBehavior.RowOnly, "SelectionBehavior.RowOnly");
 	});
 
-<<<<<<< HEAD
-	QUnit.test("extendedGroupHeaderMenu", function(assert) {
-		const oTable = this.oTable;
-
-		assert.strictEqual(oTable.getProperty("extendedGroupHeaderMenu"), true, "Default extendedGroupHeaderMenu");
-
-		oTable.setProperty("extendedGroupHeaderMenu", false);
-		assert.strictEqual(oTable.getProperty("extendedGroupHeaderMenu"), false, "Updated value for extendedGroupHeaderMenu");
-
-		oTable.setProperty("extendedGroupHeaderMenu", undefined);
-		assert.strictEqual(oTable.getProperty("extendedGroupHeaderMenu"), true, "Default extendedGroupHeaderMenu");
-=======
-	/**
-	 * @deprecated As of version 1.21.2
-	 */
-	QUnit.test("Dirty", function(assert) {
-		assert.equal(this.oTable.getDirty(), false, "Default dirty");
-		assert.equal(this.oTable.getShowOverlay(), false, "Default showOverlay");
-		this.oTable.setDirty(true);
-		assert.equal(this.oTable.getDirty(), true, "Dirty set");
-		assert.equal(this.oTable.getShowOverlay(), true, "ShowOverlay set");
-	});
-
-	/**
-	 * @deprecated As of version 1.21.2
-	 */
-	QUnit.test("FixedRowCount", function(assert) {
-		assert.equal(this.oTable.getFixedRowCount(), 0, "Default fixedRowCount");
-		this.oTable.setFixedRowCount(5);
-		assert.equal(this.oTable.getFixedRowCount(), 0, "FixedRowCount cannot be changed");
-	});
-
-	/**
-	 * @deprecated As of version 1.21.2
-	 */
-	QUnit.test("FixedBottomRowCount", function(assert) {
-		const done = assert.async();
-
-		function doTest(oTable) {
-			assert.equal(oTable.getFixedBottomRowCount(), 0, "Default fixedBottomRowCount");
-			oTable.setFixedBottomRowCount(5);
-			assert.equal(oTable.getFixedBottomRowCount(), 0, "FixedBottomRowCount cannot be changed");
-			TableQUnitUtils.assertRenderedRows(assert, oTable, 0, 19, 1);
-		}
-
-		performTestAfterTableIsUpdated.call(this, doTest, done);
->>>>>>> d129cc6a
-	});
-
 	QUnit.test("EnableGrouping", function(assert) {
 		assert.equal(false, false, "Default enableGrouping");
 		assert.equal(false, false, "EnableGrouping cannot be changed");
