/*global QUnit */

sap.ui.define([
	"sap/ui/table/qunit/TableQUnitUtils.ODataV2",
	"sap/ui/model/Filter",
	"sap/ui/core/Element"
], function(
	TableQUnitUtils,
	Filter,
	Element
) {
	"use strict";

	QUnit.module("API", {
		before: function() {
			this.oMockServer = TableQUnitUtils.startMockServer();
			this.oDataModel = TableQUnitUtils.createODataModel();

			return this.oDataModel.metadataLoaded();
		},
		beforeEach: async function() {
			this.oTable = await TableQUnitUtils.createTable({
				rows: {path: "/Products"},
				models: this.oDataModel
			});

			return this.oTable.qunit.whenRenderingFinished();
		},
		afterEach: function() {
			this.oTable.destroy();
		},
		after: function() {
			this.oMockServer.destroy();
			this.oDataModel.destroy();
		}
	});

	QUnit.test("#_getTotalRowCount", function(assert) {
		const oTable = this.oTable;

		assert.strictEqual(oTable._getTotalRowCount(), 16, "Binding#getLength defines the total row count in the table");

		oTable.bindRows({path: "/Products"});
		assert.strictEqual(oTable._getTotalRowCount(), 16, "On rebind, the last known binding length of the previous binding is returned");

		return oTable.qunit.whenRenderingFinished().then(function() {
			assert.strictEqual(oTable._getTotalRowCount(), 16, "After rebind, the new binding length is returned");
			oTable.getBinding().refresh();
			assert.strictEqual(oTable._getTotalRowCount(), 16, "On refresh, the last known binding length is returned");
		}).then(oTable.qunit.whenRenderingFinished).then(function() {
			assert.strictEqual(oTable._getTotalRowCount(), 16, "After refresh, the new binding length is returned");
			oTable.getBinding().filter(new Filter({
				path: "Category",
				operator: "EQ",
				value1: "GC"
			}));
			assert.strictEqual(oTable._getTotalRowCount(), 16, "On filter, the last known binding length is returned");
		}).then(oTable.qunit.whenRenderingFinished).then(function() {
			assert.strictEqual(oTable._getTotalRowCount(), 3, "After filter, the new binding length is returned");
			oTable.bindRows({path: "/Products", length: 5});
			assert.strictEqual(oTable._getTotalRowCount(), 5, "The \"length\" parameter in the binding info overrides Binding#getLength");
		}).then(oTable.qunit.whenRenderingFinished).then(function() {
			assert.strictEqual(oTable._getTotalRowCount(), 5, "After data is received, still the \"length\" parameter is returned");
			oTable.getBinding().refresh();
			assert.strictEqual(oTable._getTotalRowCount(), 5, "On refresh, still the \"length\" parameter is returned");
		}).then(oTable.qunit.whenRenderingFinished).then(function() {
			assert.strictEqual(oTable._getTotalRowCount(), 5, "After refresh, still the \"length\" parameter is returned");

			const oModel = oTable.getModel();
			oTable.setModel(null);
			assert.strictEqual(oTable._getTotalRowCount(), 0, "Without a binding the total row count is 0, regardless of the binding info");

			oTable.unbindRows();
			oTable.setModel(oModel);
			assert.strictEqual(oTable._getTotalRowCount(), 0, "Without a binding or binding info the total row count is 0");
		});
	});

<<<<<<< HEAD
=======
	/**
	 * @deprecated As of version 1.119
	 */
	QUnit.module("Get contexts", {
		before: function() {
			this.oMockServer = TableQUnitUtils.startMockServer();
			this.oDataModel = TableQUnitUtils.createODataModel();
			this.oGetContextsSpy = sinon.spy(Table.prototype, "_getContexts");

			TableQUnitUtils.setDefaultSettings({
				rows: {path: "/Products"},
				models: this.oDataModel
			});

			return this.oDataModel.metadataLoaded();
		},
		beforeEach: function() {
			this.oGetContextsSpy.resetHistory();
		},
		after: function() {
			this.oMockServer.destroy();
			this.oDataModel.destroy();
			this.oGetContextsSpy.restore();
			TableQUnitUtils.setDefaultSettings();
		}
	});

	QUnit.test("Initialization", async function(assert) {
		const oTable = await TableQUnitUtils.createTable();
		const oGetContextsSpy = this.oGetContextsSpy;

		// refreshRows, render, updateRows
		return oTable.qunit.whenRenderingFinished().then(function() {
			assert.equal(oGetContextsSpy.callCount, 3, "Call count of method to get contexts");
			sinon.assert.alwaysCalledWithExactly(oGetContextsSpy, 0, 10, 100);
			oTable.destroy();
		});
	});

	QUnit.test("Initialization; With fixed rows", async function(assert) {
		const oTable = await TableQUnitUtils.createTable({
			fixedRowCount: 1,
			fixedBottomRowCount: 1
		});
		const oGetContextsSpy = this.oGetContextsSpy;

		return oTable.qunit.whenRenderingFinished().then(function() {
			assert.equal(oGetContextsSpy.callCount, 4, "Call count of method to get contexts");

			// The initial getContexts call does not consider fixed row counts, because binding is initialized before properties for fixed row counts
			// are set (see ManagedObject#applySettings).

			sinon.assert.calledWithExactly(oGetContextsSpy.getCall(0), 0, 10, 100); // refreshRows
			sinon.assert.calledWithExactly(oGetContextsSpy.getCall(1), 0, 9, 100); // render
			sinon.assert.calledWithExactly(oGetContextsSpy.getCall(2), 0, 9, 100); // updateRows
			sinon.assert.calledWithExactly(oGetContextsSpy.getCall(3), 15, 1, 0, true); // fixed bottom rows

			oTable.destroy();
		});
	});

	QUnit.test("Initialization; With fixed rows, firstVisibleRow = 1, threshold = 1", async function(assert) {
		const oTable = await TableQUnitUtils.createTable({
			visibleRowCount: 5,
			fixedRowCount: 1,
			fixedBottomRowCount: 1,
			firstVisibleRow: 1,
			threshold: 1
		});
		const oGetContextsSpy = this.oGetContextsSpy;

		return oTable.qunit.whenRenderingFinished().then(function() {
			assert.equal(oGetContextsSpy.callCount, 6, "Call count of method to get contexts");

			// The initial getContexts call does not consider fixed row counts, because the binding is initialized before
			// the corresponding properties are set (see ManagedObject#applySettings).
			// Fixed bottom rows can't be requested if the count is unknown. As soon as the binding receives a getContexts call that triggers a
			// request, it ignores subsequent calls.

			// refreshRows
			sinon.assert.calledWithExactly(oGetContextsSpy.getCall(0), 1, 10, 10); // scrollable rows
			// render
			sinon.assert.calledWithExactly(oGetContextsSpy.getCall(1), 0, 1, 0, true); // fixed top rows
			sinon.assert.calledWithExactly(oGetContextsSpy.getCall(2), 2, 3, 3); // scrollable rows
			// updateRows: Received rows requested in refreshRows
			sinon.assert.calledWithExactly(oGetContextsSpy.getCall(3), 0, 1, 0, true); // fixed top rows
			sinon.assert.calledWithExactly(oGetContextsSpy.getCall(4), 2, 3, 3); // scrollable rows
			sinon.assert.calledWithExactly(oGetContextsSpy.getCall(5), 15, 1, 0, true); // fixed bottom rows

			oTable.destroy();
		});
	});

	QUnit.test("Refresh", async function(assert) {
		const oTable = await TableQUnitUtils.createTable();
		const oGetContextsSpy = this.oGetContextsSpy;

		return oTable.qunit.whenRenderingFinished().then(function() {
			oGetContextsSpy.resetHistory();
			oTable.getBinding().refresh();
		}).then(oTable.qunit.whenRenderingFinished).then(function() {
			assert.equal(oGetContextsSpy.callCount, 2, "Call count of method to get contexts");
			sinon.assert.alwaysCalledWithExactly(oGetContextsSpy, 0, 10, 100);
			oTable.destroy();
		});
	});

	QUnit.test("Refresh; With fixed rows", async function(assert) {
		const oTable = await TableQUnitUtils.createTable({
			fixedRowCount: 1,
			fixedBottomRowCount: 1
		});
		const oGetContextsSpy = this.oGetContextsSpy;

		return oTable.qunit.whenRenderingFinished().then(function() {
			oGetContextsSpy.resetHistory();
			oTable.getBinding().refresh();
		}).then(oTable.qunit.whenRenderingFinished).then(function() {
			assert.equal(oGetContextsSpy.callCount, 3, "Call count of method to get contexts");
			sinon.assert.calledWithExactly(oGetContextsSpy.getCall(0), 0, 9, 100);
			sinon.assert.calledWithExactly(oGetContextsSpy.getCall(1), 0, 9, 100);
			sinon.assert.calledWithExactly(oGetContextsSpy.getCall(2), 15, 1, 0, true);
			oTable.destroy();
		});
	});

	QUnit.test("Refresh; With fixed rows, firstVisibleRow = 1, threshold = 1", async function(assert) {
		const oTable = await TableQUnitUtils.createTable({
			visibleRowCount: 5,
			fixedRowCount: 1,
			fixedBottomRowCount: 1,
			firstVisibleRow: 1,
			threshold: 1
		});
		const oGetContextsSpy = this.oGetContextsSpy;

		return oTable.qunit.whenRenderingFinished().then(function() {
			oGetContextsSpy.resetHistory();
			oTable.getBinding().refresh();
		}).then(oTable.qunit.whenRenderingFinished).then(function() {
			return new Promise(function(resolve) {
				setTimeout(function() {
					assert.equal(oGetContextsSpy.callCount, 11, "Call count of method to get contexts");
					// Fixed bottom rows can't be requested if the count is unknown, e.g. during refresh. As soon as the binding receives a
					// getContexts call that triggers a request, it ignores subsequent calls. Therefore, only fixed top rows are loaded initially.

					// refreshRows
					sinon.assert.calledWithExactly(oGetContextsSpy.getCall(0), 0, 1, 0, true); // fixed top rows
					sinon.assert.calledWithExactly(oGetContextsSpy.getCall(1), 2, 3, 3); // scrollable rows
					// updateRows: Received fixed top rows
					sinon.assert.calledWithExactly(oGetContextsSpy.getCall(2), 0, 1, 0, true); // fixed top rows
					sinon.assert.calledWithExactly(oGetContextsSpy.getCall(3), 2, 3, 3); // scrollable rows
					sinon.assert.calledWithExactly(oGetContextsSpy.getCall(4), 15, 1, 0, true); // fixed bottom rows
					// updateRows: Received scrollable rows
					sinon.assert.calledWithExactly(oGetContextsSpy.getCall(5), 0, 1, 0, true); // fixed top rows
					sinon.assert.calledWithExactly(oGetContextsSpy.getCall(6), 2, 3, 3); // scrollable rows
					sinon.assert.calledWithExactly(oGetContextsSpy.getCall(7), 15, 1, 0, true); // fixed bottom rows
					// updateRows: Received fixed bottom rows
					sinon.assert.calledWithExactly(oGetContextsSpy.getCall(8), 0, 1, 0, true); // fixed top rows
					sinon.assert.calledWithExactly(oGetContextsSpy.getCall(9), 2, 3, 3); // scrollable rows
					sinon.assert.calledWithExactly(oGetContextsSpy.getCall(10), 15, 1, 0, true); // fixed bottom rows

					oTable.destroy();
					resolve();
				}, 500);
			});
		});
	});

	QUnit.test("Sort", async function(assert) {
		const oTable = await TableQUnitUtils.createTable();
		const oGetContextsSpy = this.oGetContextsSpy;

		return oTable.qunit.whenRenderingFinished().then(function() {
			oGetContextsSpy.resetHistory();
			oTable.getBinding().sort();
		}).then(oTable.qunit.whenRenderingFinished).then(function() {
			assert.equal(oGetContextsSpy.callCount, 2, "Call count of method to get contexts");
			sinon.assert.alwaysCalledWithExactly(oGetContextsSpy, 0, 10, 100);
			oTable.destroy();
		});
	});

	QUnit.test("Sort; With fixed rows", async function(assert) {
		const oTable = await TableQUnitUtils.createTable({
			fixedRowCount: 1,
			fixedBottomRowCount: 1
		});
		const oGetContextsSpy = this.oGetContextsSpy;

		return oTable.qunit.whenRenderingFinished().then(function() {
			oGetContextsSpy.resetHistory();
			oTable.getBinding().sort();
		}).then(oTable.qunit.whenRenderingFinished).then(function() {
			return new Promise(function(resolve) {
				setTimeout(function() {
					assert.equal(oGetContextsSpy.callCount, 4, "Call count of method to get contexts");
					sinon.assert.calledWithExactly(oGetContextsSpy.getCall(0), 0, 9, 100);
					sinon.assert.calledWithExactly(oGetContextsSpy.getCall(1), 15, 1, 0, true);
					sinon.assert.calledWithExactly(oGetContextsSpy.getCall(2), 0, 9, 100);
					sinon.assert.calledWithExactly(oGetContextsSpy.getCall(3), 15, 1, 0, true);
					oTable.destroy();
					resolve();
				}, 500);
			});
		});
	});

	QUnit.test("Sort; With fixed rows, firstVisibleRow = 1, threshold = 1", async function(assert) {
		const oTable = await TableQUnitUtils.createTable({
			visibleRowCount: 5,
			fixedRowCount: 1,
			fixedBottomRowCount: 1,
			firstVisibleRow: 1,
			threshold: 1
		});
		const oGetContextsSpy = this.oGetContextsSpy;

		return oTable.qunit.whenRenderingFinished().then(function() {
			oGetContextsSpy.resetHistory();
			oTable.getBinding().sort();
		}).then(oTable.qunit.whenRenderingFinished).then(function() {
			return new Promise(function(resolve) {
				setTimeout(function() {
					assert.equal(oGetContextsSpy.callCount, 6, "Call count of method to get contexts");
					sinon.assert.calledWithExactly(oGetContextsSpy.getCall(0), 0, 4, 3); // refreshRows
					sinon.assert.calledWithExactly(oGetContextsSpy.getCall(1), 15, 1, 0, true); // fixed bottom contexts
					sinon.assert.calledWithExactly(oGetContextsSpy.getCall(2), 0, 4, 3); // updateRows
					sinon.assert.calledWithExactly(oGetContextsSpy.getCall(3), 15, 1, 0, true); // fixed bottom contexts
					sinon.assert.calledWithExactly(oGetContextsSpy.getCall(4), 0, 4, 3); // updateRows
					sinon.assert.calledWithExactly(oGetContextsSpy.getCall(5), 15, 1, 0, true); // fixed bottom contexts
					oTable.destroy();
					resolve();
				}, 500);
			});
		});
	});

	QUnit.module("ScrollThreshold", {
		before: function() {
			this.oMockServer = TableQUnitUtils.startMockServer();
			this.oDataModel = TableQUnitUtils.createODataModel();
			this.oGetContextsSpy = sinon.spy(Table.prototype, "_getContexts");

			TableQUnitUtils.setDefaultSettings({
				rows: {path: "/Products"},
				columns: [
					TableQUnitUtils.createTextColumn()
				],
				models: this.oDataModel,
				threshold: 20,
				scrollThreshold: 50
			});

			return this.oDataModel.metadataLoaded();
		},
		beforeEach: async function() {
			this.oGetContextsSpy.resetHistory();
			this.oTable = await TableQUnitUtils.createTable();
		},
		afterEach: function() {
			this.oTable.destroy();
		},
		after: function() {
			this.oMockServer.destroy();
			this.oDataModel.destroy();
			this.oGetContextsSpy.restore();
			TableQUnitUtils.setDefaultSettings();
		}
	});

	QUnit.test("Initialization", async function(assert) {
		const oTable = this.oTable;
		const oGetContextsSpy = this.oGetContextsSpy;

		await oTable.qunit.whenRenderingFinished();

		// refreshRows, render, updateRows
		assert.equal(oGetContextsSpy.callCount, 3, "Call count of method to get contexts");
		assert.notEqual(oTable.getThreshold(), oTable.getScrollThreshold(), "The threshold and scrollThreshold properties are different");
		sinon.assert.alwaysCalledWithExactly(oGetContextsSpy, 0, 10, oTable.getThreshold());
	});

	QUnit.test("Scrolling & Binding refresh", async function(assert) {
		const oTable = this.oTable;
		const oGetContextsSpy = this.oGetContextsSpy;

		await oTable.qunit.whenRenderingFinished();
		oGetContextsSpy.resetHistory();

		oTable._setFirstVisibleRowIndex(50, {
			onScroll: true,
			suppressEvent: false,
			suppressRendering: false
		});

		await TableQUnitUtils.nextEvent("rowsUpdated", oTable);

		assert.equal(oGetContextsSpy.callCount, 1, "Method getContexts was called once");
		assert.notEqual(oTable.getThreshold(), oTable.getScrollThreshold(), "The threshold and scrollThreshold properties are different");
		// Mock data contains only 16 rows, so the first visible row index is changed to 6
		sinon.assert.alwaysCalledWithExactly(oGetContextsSpy, 6, 10, oTable.getScrollThreshold());

		oGetContextsSpy.resetHistory();
		oTable.getBinding().refresh(true);

		await TableQUnitUtils.nextEvent("rowsUpdated", oTable);

		// Scroll position stays the same but getContexts is called with threshold property value
		sinon.assert.alwaysCalledWithExactly(oGetContextsSpy, 6, 10, oTable.getThreshold());
	});

>>>>>>> 743174ab
	QUnit.module("BusyIndicator", {
		before: function() {
			this.oMockServer = TableQUnitUtils.startMockServer();
			this.oDataModel = TableQUnitUtils.createODataModel();

			TableQUnitUtils.setDefaultSettings({
				id: "table",
				models: this.oDataModel
			});

			return this.oDataModel.metadataLoaded();
		},
		afterEach: function() {
			this.getTable().destroy();
		},
		after: function() {
			this.oMockServer.destroy();
			this.oDataModel.destroy();
			TableQUnitUtils.setDefaultSettings();
		},
		assertState: function(assert, sMessage, mExpectation) {
			const oTable = this.getTable();

			assert.deepEqual({
				pendingRequests: oTable._hasPendingRequests(),
				busy: oTable.getBusy()
			}, mExpectation, sMessage);
		},
		getTable: function() {
			return Element.getElementById("table");
		}
	});

	QUnit.test("Initial request; Automatic BusyIndicator disabled", function(assert) {
		const done = assert.async();
		const that = this;

		assert.expect(4);

		TableQUnitUtils.createTable({
			busyStateChanged: function() {
				assert.ok(false, "The 'busyStateChanged' event should not be fired");
			},
			rows: {
				path: "/Products",
				events: {
					dataRequested: function() {
						that.assertState(assert, "On 'dataRequested'", {pendingRequests: true, busy: false});
					},
					dataReceived: function() {
						that.assertState(assert, "On 'dataReceived'", {pendingRequests: false, busy: false});

						setTimeout(function() {
							that.assertState(assert, "200ms after 'dataReceived'", {pendingRequests: false, busy: false});
							done();
						}, 200);
					}
				}
			}
		});

		this.assertState(assert, "After initialization", {pendingRequests: true, busy: false});
	});

	QUnit.test("Initial request; Automatic BusyIndicator enabled", function(assert) {
		const done = assert.async();
		const that = this;

		assert.expect(5);

		TableQUnitUtils.createTable({
			enableBusyIndicator: true,
			busyStateChanged: function(oEvent) {
				if (oEvent.getParameter("busy")) {
					that.assertState(assert, "On 'busyStateChanged' - State changed to true", {pendingRequests: true, busy: true});
				} else {
					that.assertState(assert, "On 'busyStateChanged' - State changed to false", {pendingRequests: false, busy: false});
					done();
				}
			},
			rows: {
				path: "/Products",
				events: {
					dataRequested: function() {
						that.assertState(assert, "On 'dataRequested'", {pendingRequests: true, busy: true});
					},
					dataReceived: function() {
						that.assertState(assert, "On 'dataReceived'", {pendingRequests: false, busy: true});
					}
				}
			}
		});

		this.assertState(assert, "After initialization", {pendingRequests: true, busy: true});
	});

	QUnit.test("Scroll after 'dataReceived'", function(assert) {
		const done = assert.async();
		const that = this;

		assert.expect(6);

		TableQUnitUtils.createTable({
			enableBusyIndicator: true,
			threshold: 0,
			busyStateChanged: function(oEvent) {
				if (oEvent.getParameter("busy")) {
					that.assertState(assert, "On 'busyStateChanged' - State changed to true", {pendingRequests: true, busy: true});
				} else {
					that.assertState(assert, "On 'busyStateChanged' - State changed to false", {pendingRequests: false, busy: false});
					done();
				}
			},
			rows: {
				path: "/Products",
				events: {
					dataRequested: function() {
						that.assertState(assert, "On 'dataRequested'", {pendingRequests: true, busy: true});
					},
					dataReceived: function() {
						that.assertState(assert, "On 'dataReceived'", {pendingRequests: false, busy: true});
						that.getTable().setFirstVisibleRow(1);
					}
				}
			}
		});
	});

	QUnit.test("Refresh the binding after 'dataReceived'", function(assert) {
		const done = assert.async();
		const that = this;
		let bRefreshed = false;

		assert.expect(6);

		TableQUnitUtils.createTable({
			enableBusyIndicator: true,
			busyStateChanged: function(oEvent) {
				if (oEvent.getParameter("busy")) {
					that.assertState(assert, "On 'busyStateChanged' - State changed to true", {pendingRequests: true, busy: true});
				} else {
					that.assertState(assert, "On 'busyStateChanged' - State changed to false", {pendingRequests: false, busy: false});
					done();
				}
			},
			rows: {
				path: "/Products",
				events: {
					dataRequested: function() {
						that.assertState(assert, "On 'dataRequested'", {pendingRequests: true, busy: true});
					},
					dataReceived: function() {
						that.assertState(assert, "On 'dataReceived'", {pendingRequests: false, busy: true});

						if (!bRefreshed) {
							bRefreshed = true;
							that.getTable().getBinding().refresh();
						}
					}
				}
			}
		});
	});

	QUnit.test("Rebind after 'dataRequested'", function(assert) {
		const done = assert.async();
		const that = this;
		let bRebound = false;

		assert.expect(5);

		TableQUnitUtils.createTable({
			enableBusyIndicator: true,
			busyStateChanged: function(oEvent) {
				if (oEvent.getParameter("busy")) {
					that.assertState(assert, "On 'busyStateChanged' - State changed to true", {pendingRequests: true, busy: true});
				} else {
					that.assertState(assert, "On 'busyStateChanged' - State changed to false", {pendingRequests: false, busy: false});
					done();
				}
			},
			rows: {
				path: "/Products",
				events: {
					dataRequested: function() {
						that.assertState(assert, "On 'dataRequested'", {pendingRequests: true, busy: true});

						if (!bRebound) {
							bRebound = true;
							that.getTable().bindRows(that.getTable().getBindingInfo("rows"));
						}
					},
					dataReceived: function() {
						that.assertState(assert, "On 'dataReceived'", {pendingRequests: false, busy: true});
					}
				}
			}
		});
	});

	QUnit.test("Unbind after 'dataRequested'", function(assert) {
		const done = assert.async();
		const that = this;

		assert.expect(3);

		TableQUnitUtils.createTable({
			enableBusyIndicator: true,
			busyStateChanged: function(oEvent) {
				if (oEvent.getParameter("busy")) {
					that.assertState(assert, "On 'busyStateChanged' - State changed to true", {pendingRequests: true, busy: true});
				} else {
					that.assertState(assert, "On 'busyStateChanged' - State changed to false", {pendingRequests: false, busy: false});
					done();
				}
			},
			rows: {
				path: "/Products",
				events: {
					dataRequested: function() {
						that.assertState(assert, "On 'dataRequested'", {pendingRequests: true, busy: true});
						setTimeout(function() {
							that.getTable().unbindRows();
						}, 0);
					},
					dataReceived: function() {
						that.assertState(assert, "On 'dataReceived'", {pendingRequests: false, busy: true});
					}
				}
			}
		});
	});

	QUnit.test("Enable automatic BusyIndicator after 'dataRequested'", function(assert) {
		const done = assert.async();
		const that = this;

		assert.expect(5);

		TableQUnitUtils.createTable({
			busyStateChanged: function(oEvent) {
				if (oEvent.getParameter("busy")) {
					that.assertState(assert, "On 'busyStateChanged' - State changed to true", {pendingRequests: true, busy: true});
				} else {
					that.assertState(assert, "On 'busyStateChanged' - State changed to false", {pendingRequests: false, busy: false});
					done();
				}
			},
			rows: {
				path: "/Products",
				events: {
					dataRequested: function() {
						that.assertState(assert, "On 'dataRequested'", {pendingRequests: true, busy: false});
						setTimeout(function() {
							that.getTable().setEnableBusyIndicator(true);
						}, 0);
					},
					dataReceived: function() {
						that.assertState(assert, "On 'dataReceived'", {pendingRequests: false, busy: true});
					}
				}
			}
		});

		this.assertState(assert, "After initialization", {pendingRequests: true, busy: false});
	});

	QUnit.test("Disable automatic BusyIndicator after 'dataRequested'", function(assert) {
		const done = assert.async();
		const that = this;

		assert.expect(5);

		TableQUnitUtils.createTable({
			enableBusyIndicator: true,
			busyStateChanged: function(oEvent) {
				if (oEvent.getParameter("busy")) {
					that.assertState(assert, "On 'busyStateChanged' - State changed to true", {pendingRequests: true, busy: true});
				} else {
					that.assertState(assert, "On 'busyStateChanged' - State changed to false", {pendingRequests: true, busy: false});
					done();
				}
			},
			rows: {
				path: "/Products",
				events: {
					dataRequested: function() {
						that.assertState(assert, "On 'dataRequested'", {pendingRequests: true, busy: true});
						setTimeout(function() {
							that.getTable().setEnableBusyIndicator(false);
						}, 0);
					},
					dataReceived: function() {
						that.assertState(assert, "On 'dataReceived'", {pendingRequests: false, busy: false});
					}
				}
			}
		});

		this.assertState(assert, "After initialization", {pendingRequests: true, busy: true});
	});

	QUnit.test("Scroll after state changed to not busy", function(assert) {
		const done = assert.async();
		const that = this;
		let bScrolled = false;

		assert.expect(8);

		TableQUnitUtils.createTable({
			enableBusyIndicator: true,
			threshold: 0,
			busyStateChanged: function(oEvent) {
				if (oEvent.getParameter("busy")) {
					that.assertState(assert, "On 'busyStateChanged' - State changed to true", {pendingRequests: true, busy: true});
				} else {
					that.assertState(assert, "On 'busyStateChanged' - State changed to false", {pendingRequests: false, busy: false});

					if (!bScrolled) {
						bScrolled = true;
						that.getTable().setFirstVisibleRow(1);
					} else {
						done();
					}
				}
			},
			rows: {
				path: "/Products",
				events: {
					dataRequested: function() {
						that.assertState(assert, "On 'dataRequested'", {pendingRequests: true, busy: true});
					},
					dataReceived: function() {
						that.assertState(assert, "On 'dataReceived'", {pendingRequests: false, busy: true});
					}
				}
			}
		});
	});

	QUnit.test("Multiple parallel requests", function(assert) {
		const done = assert.async();
		const that = this;
		let bSimulatingParallelRequests = false;

		assert.expect(10);

		TableQUnitUtils.createTable({
			enableBusyIndicator: true,
			busyStateChanged: function(oEvent) {
				if (oEvent.getParameter("busy")) {
					that.assertState(assert, "On 'busyStateChanged' - State changed to true", {pendingRequests: true, busy: true});
				} else {
					that.assertState(assert, "On 'busyStateChanged' - State changed to false", {pendingRequests: false, busy: false});
					done();
				}
			},
			rows: {
				path: "/Products",
				events: {
					dataRequested: function() {
						that.assertState(assert, "On 'dataRequested'", {pendingRequests: true, busy: true});

						if (!bSimulatingParallelRequests) {
							const oBinding = that.getTable().getBinding();

							bSimulatingParallelRequests = true;
							oBinding.fireDataRequested();
							oBinding.fireDataRequested();
							oBinding.fireDataReceived();
							oBinding.fireDataRequested();
							oBinding.fireDataReceived();
							oBinding.fireDataReceived();
							bSimulatingParallelRequests = false;
						}
					},
					dataReceived: function() {
						if (bSimulatingParallelRequests) {
							that.assertState(assert, "On 'dataReceived'", {pendingRequests: true, busy: true});
						} else {
							that.assertState(assert, "On 'dataReceived'", {pendingRequests: false, busy: true});
						}
					}
				}
			}
		});
	});

	QUnit.module("NoData", {
		before: function() {
			this.oMockServer = TableQUnitUtils.startMockServer();
			this.oDataModel = TableQUnitUtils.createODataModel();

			TableQUnitUtils.setDefaultSettings({
				rows: {path: "/Products"},
				columns: [
					TableQUnitUtils.createTextColumn()
				],
				models: this.oDataModel
			});

			return this.oDataModel.metadataLoaded();
		},
		beforeEach: async function() {
			this.oTable = await TableQUnitUtils.createTable();
			this.iNoDataVisibilityChanges = 0;

			return this.oTable.qunit.whenRenderingFinished().then(function() {
				this.oObserver = new MutationObserver(function(aRecords) {
					const oRecord = aRecords[0];
					const bNoDataWasVisible = oRecord.oldValue.includes("sapUiTableEmpty");
					const bNoDataIsVisible = oRecord.target.classList.contains("sapUiTableEmpty");

					if (bNoDataWasVisible !== bNoDataIsVisible) {
						this.iNoDataVisibilityChanges++;
					}
				}.bind(this));

				this.oObserver.observe(this.oTable.getDomRef(), {attributes: true, attributeOldValue: true, attributeFilter: ["class"]});
			}.bind(this));
		},
		afterEach: function() {
			if (this.oObserver) {
				this.oObserver.disconnect();
			}
			this.oTable.destroy();
		},
		after: function() {
			this.oMockServer.destroy();
			this.oDataModel.destroy();
			TableQUnitUtils.setDefaultSettings();
		},
		assertNoDataVisibilityChangeCount: function(assert, iCount) {
			assert.equal(this.iNoDataVisibilityChanges, iCount, "Number of NoData visibility changes");
			this.resetNoDataVisibilityChangeCount();
		},
		resetNoDataVisibilityChangeCount: function() {
			this.iNoDataVisibilityChanges = 0;
		}
	});

	QUnit.test("After rendering with data", async function(assert) {
		const done = assert.async();

		this.oTable.destroy();
		this.oTable = await TableQUnitUtils.createTable(function(oTable) {
			new Promise(function(resolve) {
				TableQUnitUtils.addDelegateOnce(oTable, "onAfterRendering", function() {
					TableQUnitUtils.assertNoDataVisible(assert, oTable, true); // Initial rendering has no data
					resolve();
				});
			}).then(oTable.qunit.whenRenderingFinished).then(function() {
				TableQUnitUtils.assertNoDataVisible(assert, oTable, false);
				done();
			});
		});
	});

	QUnit.test("After rendering without data", async function(assert) {
		const done = assert.async();

		this.oTable.destroy();
		this.oTable = await TableQUnitUtils.createTable({
			rows: {path: "/Products", filters: [new Filter({path: "Name", operator: "EQ", value1: "DoesNotExist"})]}
		}, function(oTable) {
			new Promise(function(resolve) {
				TableQUnitUtils.addDelegateOnce(oTable, "onAfterRendering", function() {
					TableQUnitUtils.assertNoDataVisible(assert, oTable, true); // Initial rendering has no data
					resolve();
				});
			}).then(oTable.qunit.whenRenderingFinished).then(function() {
				TableQUnitUtils.assertNoDataVisible(assert, oTable, true);
				done();
			});
		});
	});

	QUnit.test("Filter", function(assert) {
		const that = this;

		this.oTable.getBinding().filter(new Filter({path: "Name", operator: "EQ", value1: "DoesNotExist"}));
		return this.oTable.qunit.whenRenderingFinished().then(function() {
			TableQUnitUtils.assertNoDataVisible(assert, that.oTable, true, "Filter");
			that.assertNoDataVisibilityChangeCount(assert, 1);
			that.oTable.getBinding().filter();
		}).then(this.oTable.qunit.whenRenderingFinished).then(function() {
			TableQUnitUtils.assertNoDataVisible(assert, that.oTable, false, "Remove filter");
			that.assertNoDataVisibilityChangeCount(assert, 1);
		});
	});

	QUnit.test("Rerender while filtering", async function(assert) {
		const that = this;

		this.oTable.getBinding().filter(new Filter({path: "Name", operator: "EQ", value1: "DoesNotExist"}));
		this.oTable.invalidate();
		await this.oTable.qunit.whenRenderingFinished();
		TableQUnitUtils.assertNoDataVisible(assert, that.oTable, true, "Filter");
		that.assertNoDataVisibilityChangeCount(assert, 1);

		that.oTable.invalidate();
		await this.oTable.qunit.whenRenderingFinished();
		TableQUnitUtils.assertNoDataVisible(assert, that.oTable, true, "Rerender");
		that.assertNoDataVisibilityChangeCount(assert, 0);

		that.oTable.getBinding().filter();
		that.oTable.invalidate();
		await this.oTable.qunit.whenRenderingFinished();
		TableQUnitUtils.assertNoDataVisible(assert, that.oTable, false, "Remove Filter");
		that.assertNoDataVisibilityChangeCount(assert, 1);

		that.oTable.invalidate();
		await this.oTable.qunit.whenRenderingFinished();
		TableQUnitUtils.assertNoDataVisible(assert, that.oTable, false, "Rerender");
		that.assertNoDataVisibilityChangeCount(assert, 0);
	});

	QUnit.test("Bind/Unbind", function(assert) {
		const oBindingInfo = this.oTable.getBindingInfo("rows");
		const that = this;

		this.oTable.unbindRows();
		return this.oTable.qunit.whenRenderingFinished().then(function() {
			TableQUnitUtils.assertNoDataVisible(assert, that.oTable, true, "Unbind");
			that.assertNoDataVisibilityChangeCount(assert, 1);
			that.oTable.bindRows(oBindingInfo);
		}).then(this.oTable.qunit.whenRenderingFinished).then(function() {
			TableQUnitUtils.assertNoDataVisible(assert, that.oTable, false, "Bind");
			that.assertNoDataVisibilityChangeCount(assert, 1);
		});
	});

	QUnit.test("Rerender while binding/unbinding", async function(assert) {
		const oBindingInfo = this.oTable.getBindingInfo("rows");
		const that = this;

		this.oTable.unbindRows();
		this.oTable.invalidate();
		await this.oTable.qunit.whenRenderingFinished();
		TableQUnitUtils.assertNoDataVisible(assert, that.oTable, true, "Unbind");
		that.assertNoDataVisibilityChangeCount(assert, 1);

		that.oTable.invalidate();
		await this.oTable.qunit.whenRenderingFinished();
		TableQUnitUtils.assertNoDataVisible(assert, that.oTable, true, "Rerender");
		that.assertNoDataVisibilityChangeCount(assert, 0);

		that.oTable.bindRows(oBindingInfo);
		that.oTable.invalidate();
		await this.oTable.qunit.whenRenderingFinished();
		TableQUnitUtils.assertNoDataVisible(assert, that.oTable, false, "Bind");
		that.assertNoDataVisibilityChangeCount(assert, 1);

		that.oTable.invalidate();
		await this.oTable.qunit.whenRenderingFinished();
		TableQUnitUtils.assertNoDataVisible(assert, that.oTable, false, "Rerender");
		that.assertNoDataVisibilityChangeCount(assert, 0);
	});
});<|MERGE_RESOLUTION|>--- conflicted
+++ resolved
@@ -1,11 +1,13 @@
-/*global QUnit */
+/*global QUnit, sinon */
 
 sap.ui.define([
 	"sap/ui/table/qunit/TableQUnitUtils.ODataV2",
+	"sap/ui/table/Table",
 	"sap/ui/model/Filter",
 	"sap/ui/core/Element"
 ], function(
 	TableQUnitUtils,
+	Table,
 	Filter,
 	Element
 ) {
@@ -76,246 +78,6 @@
 		});
 	});
 
-<<<<<<< HEAD
-=======
-	/**
-	 * @deprecated As of version 1.119
-	 */
-	QUnit.module("Get contexts", {
-		before: function() {
-			this.oMockServer = TableQUnitUtils.startMockServer();
-			this.oDataModel = TableQUnitUtils.createODataModel();
-			this.oGetContextsSpy = sinon.spy(Table.prototype, "_getContexts");
-
-			TableQUnitUtils.setDefaultSettings({
-				rows: {path: "/Products"},
-				models: this.oDataModel
-			});
-
-			return this.oDataModel.metadataLoaded();
-		},
-		beforeEach: function() {
-			this.oGetContextsSpy.resetHistory();
-		},
-		after: function() {
-			this.oMockServer.destroy();
-			this.oDataModel.destroy();
-			this.oGetContextsSpy.restore();
-			TableQUnitUtils.setDefaultSettings();
-		}
-	});
-
-	QUnit.test("Initialization", async function(assert) {
-		const oTable = await TableQUnitUtils.createTable();
-		const oGetContextsSpy = this.oGetContextsSpy;
-
-		// refreshRows, render, updateRows
-		return oTable.qunit.whenRenderingFinished().then(function() {
-			assert.equal(oGetContextsSpy.callCount, 3, "Call count of method to get contexts");
-			sinon.assert.alwaysCalledWithExactly(oGetContextsSpy, 0, 10, 100);
-			oTable.destroy();
-		});
-	});
-
-	QUnit.test("Initialization; With fixed rows", async function(assert) {
-		const oTable = await TableQUnitUtils.createTable({
-			fixedRowCount: 1,
-			fixedBottomRowCount: 1
-		});
-		const oGetContextsSpy = this.oGetContextsSpy;
-
-		return oTable.qunit.whenRenderingFinished().then(function() {
-			assert.equal(oGetContextsSpy.callCount, 4, "Call count of method to get contexts");
-
-			// The initial getContexts call does not consider fixed row counts, because binding is initialized before properties for fixed row counts
-			// are set (see ManagedObject#applySettings).
-
-			sinon.assert.calledWithExactly(oGetContextsSpy.getCall(0), 0, 10, 100); // refreshRows
-			sinon.assert.calledWithExactly(oGetContextsSpy.getCall(1), 0, 9, 100); // render
-			sinon.assert.calledWithExactly(oGetContextsSpy.getCall(2), 0, 9, 100); // updateRows
-			sinon.assert.calledWithExactly(oGetContextsSpy.getCall(3), 15, 1, 0, true); // fixed bottom rows
-
-			oTable.destroy();
-		});
-	});
-
-	QUnit.test("Initialization; With fixed rows, firstVisibleRow = 1, threshold = 1", async function(assert) {
-		const oTable = await TableQUnitUtils.createTable({
-			visibleRowCount: 5,
-			fixedRowCount: 1,
-			fixedBottomRowCount: 1,
-			firstVisibleRow: 1,
-			threshold: 1
-		});
-		const oGetContextsSpy = this.oGetContextsSpy;
-
-		return oTable.qunit.whenRenderingFinished().then(function() {
-			assert.equal(oGetContextsSpy.callCount, 6, "Call count of method to get contexts");
-
-			// The initial getContexts call does not consider fixed row counts, because the binding is initialized before
-			// the corresponding properties are set (see ManagedObject#applySettings).
-			// Fixed bottom rows can't be requested if the count is unknown. As soon as the binding receives a getContexts call that triggers a
-			// request, it ignores subsequent calls.
-
-			// refreshRows
-			sinon.assert.calledWithExactly(oGetContextsSpy.getCall(0), 1, 10, 10); // scrollable rows
-			// render
-			sinon.assert.calledWithExactly(oGetContextsSpy.getCall(1), 0, 1, 0, true); // fixed top rows
-			sinon.assert.calledWithExactly(oGetContextsSpy.getCall(2), 2, 3, 3); // scrollable rows
-			// updateRows: Received rows requested in refreshRows
-			sinon.assert.calledWithExactly(oGetContextsSpy.getCall(3), 0, 1, 0, true); // fixed top rows
-			sinon.assert.calledWithExactly(oGetContextsSpy.getCall(4), 2, 3, 3); // scrollable rows
-			sinon.assert.calledWithExactly(oGetContextsSpy.getCall(5), 15, 1, 0, true); // fixed bottom rows
-
-			oTable.destroy();
-		});
-	});
-
-	QUnit.test("Refresh", async function(assert) {
-		const oTable = await TableQUnitUtils.createTable();
-		const oGetContextsSpy = this.oGetContextsSpy;
-
-		return oTable.qunit.whenRenderingFinished().then(function() {
-			oGetContextsSpy.resetHistory();
-			oTable.getBinding().refresh();
-		}).then(oTable.qunit.whenRenderingFinished).then(function() {
-			assert.equal(oGetContextsSpy.callCount, 2, "Call count of method to get contexts");
-			sinon.assert.alwaysCalledWithExactly(oGetContextsSpy, 0, 10, 100);
-			oTable.destroy();
-		});
-	});
-
-	QUnit.test("Refresh; With fixed rows", async function(assert) {
-		const oTable = await TableQUnitUtils.createTable({
-			fixedRowCount: 1,
-			fixedBottomRowCount: 1
-		});
-		const oGetContextsSpy = this.oGetContextsSpy;
-
-		return oTable.qunit.whenRenderingFinished().then(function() {
-			oGetContextsSpy.resetHistory();
-			oTable.getBinding().refresh();
-		}).then(oTable.qunit.whenRenderingFinished).then(function() {
-			assert.equal(oGetContextsSpy.callCount, 3, "Call count of method to get contexts");
-			sinon.assert.calledWithExactly(oGetContextsSpy.getCall(0), 0, 9, 100);
-			sinon.assert.calledWithExactly(oGetContextsSpy.getCall(1), 0, 9, 100);
-			sinon.assert.calledWithExactly(oGetContextsSpy.getCall(2), 15, 1, 0, true);
-			oTable.destroy();
-		});
-	});
-
-	QUnit.test("Refresh; With fixed rows, firstVisibleRow = 1, threshold = 1", async function(assert) {
-		const oTable = await TableQUnitUtils.createTable({
-			visibleRowCount: 5,
-			fixedRowCount: 1,
-			fixedBottomRowCount: 1,
-			firstVisibleRow: 1,
-			threshold: 1
-		});
-		const oGetContextsSpy = this.oGetContextsSpy;
-
-		return oTable.qunit.whenRenderingFinished().then(function() {
-			oGetContextsSpy.resetHistory();
-			oTable.getBinding().refresh();
-		}).then(oTable.qunit.whenRenderingFinished).then(function() {
-			return new Promise(function(resolve) {
-				setTimeout(function() {
-					assert.equal(oGetContextsSpy.callCount, 11, "Call count of method to get contexts");
-					// Fixed bottom rows can't be requested if the count is unknown, e.g. during refresh. As soon as the binding receives a
-					// getContexts call that triggers a request, it ignores subsequent calls. Therefore, only fixed top rows are loaded initially.
-
-					// refreshRows
-					sinon.assert.calledWithExactly(oGetContextsSpy.getCall(0), 0, 1, 0, true); // fixed top rows
-					sinon.assert.calledWithExactly(oGetContextsSpy.getCall(1), 2, 3, 3); // scrollable rows
-					// updateRows: Received fixed top rows
-					sinon.assert.calledWithExactly(oGetContextsSpy.getCall(2), 0, 1, 0, true); // fixed top rows
-					sinon.assert.calledWithExactly(oGetContextsSpy.getCall(3), 2, 3, 3); // scrollable rows
-					sinon.assert.calledWithExactly(oGetContextsSpy.getCall(4), 15, 1, 0, true); // fixed bottom rows
-					// updateRows: Received scrollable rows
-					sinon.assert.calledWithExactly(oGetContextsSpy.getCall(5), 0, 1, 0, true); // fixed top rows
-					sinon.assert.calledWithExactly(oGetContextsSpy.getCall(6), 2, 3, 3); // scrollable rows
-					sinon.assert.calledWithExactly(oGetContextsSpy.getCall(7), 15, 1, 0, true); // fixed bottom rows
-					// updateRows: Received fixed bottom rows
-					sinon.assert.calledWithExactly(oGetContextsSpy.getCall(8), 0, 1, 0, true); // fixed top rows
-					sinon.assert.calledWithExactly(oGetContextsSpy.getCall(9), 2, 3, 3); // scrollable rows
-					sinon.assert.calledWithExactly(oGetContextsSpy.getCall(10), 15, 1, 0, true); // fixed bottom rows
-
-					oTable.destroy();
-					resolve();
-				}, 500);
-			});
-		});
-	});
-
-	QUnit.test("Sort", async function(assert) {
-		const oTable = await TableQUnitUtils.createTable();
-		const oGetContextsSpy = this.oGetContextsSpy;
-
-		return oTable.qunit.whenRenderingFinished().then(function() {
-			oGetContextsSpy.resetHistory();
-			oTable.getBinding().sort();
-		}).then(oTable.qunit.whenRenderingFinished).then(function() {
-			assert.equal(oGetContextsSpy.callCount, 2, "Call count of method to get contexts");
-			sinon.assert.alwaysCalledWithExactly(oGetContextsSpy, 0, 10, 100);
-			oTable.destroy();
-		});
-	});
-
-	QUnit.test("Sort; With fixed rows", async function(assert) {
-		const oTable = await TableQUnitUtils.createTable({
-			fixedRowCount: 1,
-			fixedBottomRowCount: 1
-		});
-		const oGetContextsSpy = this.oGetContextsSpy;
-
-		return oTable.qunit.whenRenderingFinished().then(function() {
-			oGetContextsSpy.resetHistory();
-			oTable.getBinding().sort();
-		}).then(oTable.qunit.whenRenderingFinished).then(function() {
-			return new Promise(function(resolve) {
-				setTimeout(function() {
-					assert.equal(oGetContextsSpy.callCount, 4, "Call count of method to get contexts");
-					sinon.assert.calledWithExactly(oGetContextsSpy.getCall(0), 0, 9, 100);
-					sinon.assert.calledWithExactly(oGetContextsSpy.getCall(1), 15, 1, 0, true);
-					sinon.assert.calledWithExactly(oGetContextsSpy.getCall(2), 0, 9, 100);
-					sinon.assert.calledWithExactly(oGetContextsSpy.getCall(3), 15, 1, 0, true);
-					oTable.destroy();
-					resolve();
-				}, 500);
-			});
-		});
-	});
-
-	QUnit.test("Sort; With fixed rows, firstVisibleRow = 1, threshold = 1", async function(assert) {
-		const oTable = await TableQUnitUtils.createTable({
-			visibleRowCount: 5,
-			fixedRowCount: 1,
-			fixedBottomRowCount: 1,
-			firstVisibleRow: 1,
-			threshold: 1
-		});
-		const oGetContextsSpy = this.oGetContextsSpy;
-
-		return oTable.qunit.whenRenderingFinished().then(function() {
-			oGetContextsSpy.resetHistory();
-			oTable.getBinding().sort();
-		}).then(oTable.qunit.whenRenderingFinished).then(function() {
-			return new Promise(function(resolve) {
-				setTimeout(function() {
-					assert.equal(oGetContextsSpy.callCount, 6, "Call count of method to get contexts");
-					sinon.assert.calledWithExactly(oGetContextsSpy.getCall(0), 0, 4, 3); // refreshRows
-					sinon.assert.calledWithExactly(oGetContextsSpy.getCall(1), 15, 1, 0, true); // fixed bottom contexts
-					sinon.assert.calledWithExactly(oGetContextsSpy.getCall(2), 0, 4, 3); // updateRows
-					sinon.assert.calledWithExactly(oGetContextsSpy.getCall(3), 15, 1, 0, true); // fixed bottom contexts
-					sinon.assert.calledWithExactly(oGetContextsSpy.getCall(4), 0, 4, 3); // updateRows
-					sinon.assert.calledWithExactly(oGetContextsSpy.getCall(5), 15, 1, 0, true); // fixed bottom contexts
-					oTable.destroy();
-					resolve();
-				}, 500);
-			});
-		});
-	});
-
 	QUnit.module("ScrollThreshold", {
 		before: function() {
 			this.oMockServer = TableQUnitUtils.startMockServer();
@@ -390,7 +152,6 @@
 		sinon.assert.alwaysCalledWithExactly(oGetContextsSpy, 6, 10, oTable.getThreshold());
 	});
 
->>>>>>> 743174ab
 	QUnit.module("BusyIndicator", {
 		before: function() {
 			this.oMockServer = TableQUnitUtils.startMockServer();
