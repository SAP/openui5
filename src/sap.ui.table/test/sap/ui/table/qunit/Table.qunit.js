--- conflicted
+++ resolved
@@ -3637,62 +3637,6 @@
 		}
 	});
 
-<<<<<<< HEAD
-=======
-	/**
-	 * @deprecated As of version 1.120
-	 */
-	QUnit.test("Initialization (legacy)", function(assert) {
-		const oOtherTestPlugin = new (SelectionPlugin.extend("sap.ui.table.test.OtherTestSelectionPlugin"))();
-		let oTable = this.oTable;
-
-		function expectLegacyPlugin() {
-			assert.ok(oTable._getSelectionPlugin().isA("sap.ui.table.plugins.SelectionModelSelection"), "The legacy selection plugin is used");
-		}
-
-		function expectAppliedPlugin(oAppliedPlugin) {
-			assert.strictEqual(oTable._getSelectionPlugin(), oAppliedPlugin, "The applied selection plugin is used");
-		}
-
-		expectLegacyPlugin();
-
-		oTable.addPlugin(this.oTestPlugin);
-		expectAppliedPlugin(this.oTestPlugin);
-
-		oTable.removePlugin(this.oTestPlugin);
-		expectLegacyPlugin();
-
-		oTable.insertPlugin(this.oTestPlugin, 0);
-		expectAppliedPlugin(this.oTestPlugin);
-
-		oTable.removeAllPlugins();
-		expectLegacyPlugin();
-
-		oTable.addPlugin(this.oTestPlugin);
-		oTable.addPlugin(oOtherTestPlugin);
-		expectAppliedPlugin(this.oTestPlugin);
-		oTable.removePlugin(this.oTestPlugin);
-		expectAppliedPlugin(oOtherTestPlugin);
-		oTable.insertPlugin(this.oTestPlugin, 0);
-		expectAppliedPlugin(this.oTestPlugin);
-
-		oTable.destroyPlugins();
-		expectLegacyPlugin();
-
-		sinon.spy(Table.prototype, "_createLegacySelectionPlugin");
-		this.oTestPlugin = new this.TestSelectionPlugin(); // The old one was destroyed.
-		oTable = new Table({
-			plugins: [this.oTestPlugin],
-			dependents: [new this.TestSelectionPlugin()] // "plugins" aggregation should win.
-		});
-
-		assert.strictEqual(oTable._getSelectionPlugin(), this.oTestPlugin, "The selection plugin set to the table is used");
-		assert.ok(Table.prototype._createLegacySelectionPlugin.notCalled, "No legacy selection plugin was created on init");
-
-		Table.prototype._createLegacySelectionPlugin.restore();
-	});
-
->>>>>>> f9e12ece
 	QUnit.test("Initialization", function(assert) {
 		const oOtherTestPlugin = new (SelectionPlugin.extend("sap.ui.table.test.OtherTestSelectionPlugin"))();
 		let oTable = this.oTable;
