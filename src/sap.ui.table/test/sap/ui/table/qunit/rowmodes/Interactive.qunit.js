/*global QUnit, sinon */

sap.ui.define([
	"sap/m/Title",
	"sap/ui/core/Element",
	"sap/ui/table/qunit/TableQUnitUtils",
	"sap/ui/table/qunit/rowmodes/shared/FixedRowHeight",
	"sap/ui/table/qunit/rowmodes/shared/RowCountConstraints",
	"sap/ui/table/qunit/rowmodes/shared/RowsUpdated",
	"sap/ui/table/Table",
	"sap/ui/table/rowmodes/Interactive",
	"sap/ui/qunit/QUnitUtils",
	"sap/ui/events/KeyCodes",
	"sap/ui/thirdparty/jquery",
	"sap/ui/Device"
], function(
	Title,
	Element,
	TableQUnitUtils,
	FixedRowHeightTest,
	RowCountConstraintsTest,
	RowsUpdatedTest,
	Table,
	InteractiveRowMode,
	qutils,
	KeyCodes,
	jQuery,
	Device
) {
	"use strict";

	TableQUnitUtils.setDefaultSettings({
		rowMode: new InteractiveRowMode(),
		rows: {path: "/"}
	});

<<<<<<< HEAD
=======
	/**
	 * @deprecated As of version 1.119
	 */
	QUnit.module("Legacy support", {
		before: function() {
			this.mDefaultSettings = TableQUnitUtils.getDefaultSettings();
			TableQUnitUtils.setDefaultSettings();
		},
		beforeEach: async function() {
			this.oTable = await TableQUnitUtils.createTable({
				visibleRowCountMode: "Interactive",
				rows: {path: "/"},
				models: TableQUnitUtils.createJSONModelWithEmptyRows(1)
			});
		},
		afterEach: function() {
			this.oTable.destroy();
		},
		after: function() {
			TableQUnitUtils.setDefaultSettings(this.mDefaultSettings);
		},
		getDefaultRowMode: function(oTable) {
			return oTable.getAggregation("_hiddenDependents").filter((oObject) => oObject.isA("sap.ui.table.rowmodes.Interactive"))[0];
		}
	});

	QUnit.test("Instance", function(assert) {
		assert.ok(TableUtils.isA(this.getDefaultRowMode(this.oTable), "sap.ui.table.rowmodes.Interactive"),
			"The table creates an instance of sap.ui.table.rowmodes.Interactive");
	});

	QUnit.test("Property getters", async function(assert) {
		const oTable = await TableQUnitUtils.createTable({
			visibleRowCountMode: "Interactive",
			visibleRowCount: 5,
			fixedRowCount: 1,
			fixedBottomRowCount: 2,
			minAutoRowCount: 3,
			rowHeight: 9
		});
		const oMode = this.getDefaultRowMode(oTable);

		assert.strictEqual(oMode.getRowCount(), 5, "The row count is taken from the table");
		assert.strictEqual(oMode.getFixedTopRowCount(), 1, "The fixed row count is taken from the table");
		assert.strictEqual(oMode.getFixedBottomRowCount(), 2, "The fixed bottom row count is taken from the table");
		assert.strictEqual(oMode.getMinRowCount(), 3, "The minimum row count is taken from the table");
		assert.strictEqual(oMode.getRowContentHeight(), 9, "The row content height is taken from the table");

		oMode.setRowCount(10);
		oMode.setFixedTopRowCount(10);
		oMode.setFixedBottomRowCount(10);
		oMode.setMinRowCount(10);
		oMode.setRowContentHeight(10);

		assert.strictEqual(oMode.getRowCount(), 5,
			"After setting the property on the mode, the row count is still taken from the table");
		assert.strictEqual(oMode.getFixedTopRowCount(), 1,
			"After setting the property on the mode, the fixed row count is still taken from the table");
		assert.strictEqual(oMode.getFixedBottomRowCount(), 2,
			"After setting the property on the mode, the fixed bottom row count is still taken from the table");
		assert.strictEqual(oMode.getMinRowCount(), 3,
			"After setting the property on the mode, the minimum row count is still taken from the table");
		assert.strictEqual(oMode.getRowContentHeight(), 9,
			"After setting the property on the mode, the row content height is still taken from the table");

		oTable.setVisibleRowCount(10);
		oTable.setFixedRowCount(2);
		oTable.setFixedBottomRowCount(3);
		oTable.setMinAutoRowCount(4);
		oTable.setRowHeight(14);

		assert.strictEqual(oMode.getRowCount(), 10,
			"After setting the property on the table, the new row count is taken from the table");
		assert.strictEqual(oMode.getFixedTopRowCount(), 2,
			"After setting the property on the table, the new fixed row count is taken from the table");
		assert.strictEqual(oMode.getFixedBottomRowCount(), 3,
			"After setting the property on the table, the new fixed bottom row count is taken from the table");
		assert.strictEqual(oMode.getMinRowCount(), 4,
			"After setting the property on the table, the new minimum row count is taken from the table");
		assert.strictEqual(oMode.getRowContentHeight(), 14,
			"After setting the property on the table, the new row content height is taken from the table");

		oTable.destroy();
	});

	QUnit.test("Row height", function(assert) {
		const oTable = this.oTable;
		let sequence = Promise.resolve();

		oTable.addColumn(new Column({template: new HeightTestControl()}));
		oTable.addColumn(new Column({template: new HeightTestControl()}));
		oTable.setFixedColumnCount(1);
		oTable.setRowActionCount(1);
		oTable.setRowActionTemplate(TableQUnitUtils.createRowAction(null));

		function test(mTestSettings) {
			sequence = sequence.then(async function() {
				oTable.setRowHeight(mTestSettings.rowHeight || 0);
				oTable.getColumns()[1].setTemplate(new HeightTestControl({height: (mTestSettings.templateHeight || 1) + "px"}));
				await oTable.qunit.setDensity(mTestSettings.density);
				TableQUnitUtils.assertRowHeights(assert, oTable, mTestSettings);
			});
		}

		aDensities.forEach(function(sDensity) {
			test({
				title: "Default height",
				density: sDensity,
				expectedHeight: TableUtils.DefaultRowHeight[sDensity]
			});
		});

		aDensities.forEach(function(sDensity) {
			test({
				title: "Default height; With large content",
				density: sDensity,
				templateHeight: TableUtils.DefaultRowHeight[sDensity] * 2,
				expectedHeight: TableUtils.DefaultRowHeight[sDensity] * 2 + 1
			});
		});

		aDensities.forEach(function(sDensity) {
			test({
				title: "Application-defined height; Less than default",
				density: sDensity,
				rowHeight: 20,
				expectedHeight: 21
			});
		});

		aDensities.forEach(function(sDensity) {
			test({
				title: "Application-defined height; Less than default; With large content",
				density: sDensity,
				rowHeight: 20,
				templateHeight: 100,
				expectedHeight: 101
			});
		});

		aDensities.forEach(function(sDensity) {
			test({
				title: "Application-defined height; Greater than default",
				density: sDensity,
				rowHeight: 100,
				expectedHeight: 101
			});
		});

		aDensities.forEach(function(sDensity) {
			test({
				title: "Application-defined height; Greater than default; With large content",
				density: sDensity,
				rowHeight: 100,
				templateHeight: 120,
				expectedHeight: 121
			});
		});

		return sequence.then(function() {
			oTable.qunit.resetDensity();
		});
	});

>>>>>>> 7321f307
	QUnit.module("Get contexts", {
		beforeEach: async function() {
			this.oGetContextsSpy = sinon.spy(Table.prototype, "_getContexts");
			this.oTable = await TableQUnitUtils.createTable({
				models: TableQUnitUtils.createJSONModelWithEmptyRows(100)
			});
		},
		afterEach: function() {
			this.oGetContextsSpy.restore();
			this.oTable.destroy();
		}
	});

	QUnit.test("Initialization", function(assert) {
		const oGetContextsSpy = this.oGetContextsSpy;

		return this.oTable.qunit.whenRenderingFinished().then(function() {
			/*
			 * During the table initialization, Table._getContexts is called twice.
			 * Since the calls are throttled, the second call which is triggered by
			 * TableDelegate.onBeforeRendering, cancels the initial call.
			 *
			 * This mechanism behaves differently when the table initalization uses
			 * nextUIUpdate instead of Core.applyChanges. The initial call is already
			 * executed before the second call would cancel it. Therefore the function
			 * is called twice.
			 */
			assert.strictEqual(oGetContextsSpy.callCount, 2, "Method to get contexts called twice");
			assert.ok(oGetContextsSpy.calledWithExactly(0, 10, 100), "The call considers the rendered row count");
		});
	});

	QUnit.test("Change row count", function(assert) {
		const oTable = this.oTable;
		const oGetContextsSpy = this.oGetContextsSpy;

		oTable.setFirstVisibleRow(10);

		return oTable.qunit.whenRenderingFinished().then(function() {
			oGetContextsSpy.resetHistory();

			oTable.getRowMode().setRowCount(8);
		}).then(oTable.qunit.whenRenderingFinished).then(function() {
			assert.strictEqual(oGetContextsSpy.callCount, 1, "Decreased row count: Method to get contexts called once");
			assert.ok(oGetContextsSpy.calledWithExactly(10, 8, 100), "Decreased row count: The call considers the row count");

			oGetContextsSpy.resetHistory();
			oTable.getRowMode().setRowCount(10);
		}).then(oTable.qunit.whenRenderingFinished).then(function() {
			assert.strictEqual(oGetContextsSpy.callCount, 1, "Increased row count: Method to get contexts called once");
			assert.ok(oGetContextsSpy.calledWithExactly(10, 10, 100), "Decreased row count: The call considers the row count");

			oTable.setFirstVisibleRow(100);
		}).then(oTable.qunit.whenRenderingFinished).then(function() {
			oGetContextsSpy.resetHistory();
			oTable.getRowMode().setRowCount(8);
		}).then(oTable.qunit.whenRenderingFinished).then(function() {
			assert.strictEqual(oGetContextsSpy.callCount, 1,
				"Decreased row count when scrolled to bottom: Method to get contexts called once");
			assert.ok(oGetContextsSpy.calledWithExactly(90, 8, 100),
				"Decreased row count when scrolled to bottom: The call considers the row count");

			oTable.setFirstVisibleRow(100);
		}).then(oTable.qunit.whenRenderingFinished).then(function() {
			oGetContextsSpy.resetHistory();
			oTable.getRowMode().setRowCount(10);
		}).then(oTable.qunit.whenRenderingFinished).then(function() {
			assert.strictEqual(oGetContextsSpy.callCount, 1,
				"Increased row count when scrolled to bottom: Method to get contexts called once");
			assert.ok(oGetContextsSpy.calledWithExactly(90, 10, 100),
				"Increased row count when scrolled to bottom: The call considers the row count");
		});
	});

	QUnit.module("Resizer", {
		beforeEach: async function() {
			const oTitle = new Title({text: "Title", titleStyle: "H3"});
			this.oTable = await TableQUnitUtils.createTable({
				extension: oTitle,
				models: TableQUnitUtils.createJSONModelWithEmptyRows(100),
				placeAt: "qunit-fixture",
				ariaLabelledBy: oTitle.getId()
			});
			await this.oTable.qunit.whenRenderingFinished();
		},
		afterEach: function() {
			this.oTable.destroy();
		}
	});

	QUnit.test("Rendering", function(assert) {
		const oMode = this.oTable.getRowMode();
		const oResizerDomRef = this.oTable.getDomRef("heightResizer");

		assert.ok(oResizerDomRef, "The resizer is rendered");
		assert.equal(oResizerDomRef.getAttribute("role"), "separator", "The resizer has the correct role");
		assert.equal(oResizerDomRef.getAttribute("aria-orientation"), "horizontal", "The resizer has the correct aria-orientation");
		assert.equal(oResizerDomRef.getAttribute("title"), TableUtils.getResourceText("TBL_RSZ_BTN_TOOLTIP"),
			"The resizer has the correct tooltip");
		assert.equal(oResizerDomRef.getAttribute("tabindex"), "0", "The resizer is focusable");
		assert.equal(oResizerDomRef.getAttribute("aria-valuemin"), oMode.getMinRowCount(), "The resizer has the correct aria-valuemin");
		assert.equal(oResizerDomRef.getAttribute("aria-valuemax"), oMode._getMaxRowCount(), "The resizer has the correct aria-valuemax");
		assert.equal(oResizerDomRef.getAttribute("aria-valuenow"), oMode.getRowCount(), "The resizer has the correct aria-valuenow");
		assert.ok(oResizerDomRef.classList.contains("sapUiTableHeightResizer"), "The resizer has the correct CSS class");
		assert.equal(oResizerDomRef.getAttribute("aria-labelledby"), this.oTable.getAriaLabelledBy(), "The resizer has the correct aria-labelledby");

		assert.ok(oResizerDomRef.querySelector(".sapUiTableHeightResizerDecorationBefore"), "The resizer decoration is rendered");
		const oGripDomRef = oResizerDomRef.querySelector(".sapUiTableHeightResizerGrip");
		assert.ok(oGripDomRef, "The resizer grip is rendered");
		assert.equal(oGripDomRef.getAttribute("role"), "presentation", "The resizer grip has the correct role");
		assert.ok(oResizerDomRef.querySelector(".sapUiTableHeightResizerDecorationAfter"), "The resizer decoration is rendered");
	});

	QUnit.test("#_getMaxRowCount", function(assert) {
		const oMode = this.oTable.getRowMode();
		const iOriginalDeviceHeight = Device.resize.height;

		Device.resize.height = 100;
		assert.strictEqual(oMode._getMaxRowCount(), oMode.getMinRowCount(),
			"maxRowCount is calculated based on available space, but cannot be lower than minRowCount");

		Device.resize.height = 600;
		assert.strictEqual(oMode._getMaxRowCount(), 10, "maxRowCount is calculated based on available space");

		Device.resize.height = 700;
		assert.strictEqual(oMode._getMaxRowCount(), 12, "maxRowCount is calculated based on available space");

		Device.resize.height = 800;
		assert.strictEqual(oMode._getMaxRowCount(), 14, "maxRowCount is calculated based on available space");

		oMode.setMaxRowCount(15);
		assert.strictEqual(oMode._getMaxRowCount(), 15, "_getMaxRowCount returns the correct value");

		Device.resize.height = iOriginalDeviceHeight;
	});

	QUnit.test("Drag&Drop", function(assert) {
		const oResizerDomRef = this.oTable.getDomRef("heightResizer");
		const oMode = this.oTable.getRowMode();

		const fnTestTextSelection = (bDuringResize) => {
			const oEvent = jQuery.Event({type: "selectstart"});
			oEvent.target = this.oTable.getDomRef();
			this.oTable.$().trigger(oEvent);
			assert.ok(oEvent.isDefaultPrevented() && bDuringResize || !oEvent.isDefaultPrevented() && !bDuringResize,
				"Prevent Default of selectstart event");
			assert.ok(oEvent.isPropagationStopped() && bDuringResize || !oEvent.isPropagationStopped() && !bDuringResize,
				"Stopped Propagation of selectstart event");
			const sUnselectable = jQuery(document.body).attr("unselectable") || "off";
			assert.ok(sUnselectable === (bDuringResize ? "on" : "off"), "Text Selection switched " + (bDuringResize ? "off" : "on"));
		};

		let iY = oResizerDomRef.getBoundingClientRect().top + 10;

		assert.equal(oMode.getActualRowCount(), 10, "Initial row count");
		qutils.triggerMouseEvent(oResizerDomRef, "mousedown", 0, 0, 10, iY, 0);
		assert.ok(oResizerDomRef.classList.contains("sapUiTableHeightResizerActive"), "The resizer is active");
		fnTestTextSelection(true);

		for (let i = 0; i < 10; i++) {
			iY += 10;
			document.dispatchEvent(new MouseEvent("mousemove", {clientX: 10, clientY: iY}));
			assert.equal(oResizerDomRef.style.top, (i + 1) * 10 + "px", "Top position is set");
		}
		document.dispatchEvent(new MouseEvent("mouseup", {clientX: 10, clientY: iY + 10}));

		assert.equal(oMode.getActualRowCount(), 12, "Row count after resize");
		assert.notOk(oResizerDomRef.classList.contains("sapUiTableHeightResizerActive"), "The resizer is not active");
		assert.equal(oResizerDomRef.style.top, "", "Top position is set to empty");
		fnTestTextSelection(false);
	});

	QUnit.test("Auto-resize", function(assert) {
		const oResizerDomRef = this.oTable.getDomRef("heightResizer");
		const oMode = this.oTable.getRowMode();
		oMode.setMaxRowCount(15);

		assert.equal(oMode.getActualRowCount(), 10, "Initial row count");
		qutils.triggerMouseEvent(oResizerDomRef, "dblclick");
		assert.equal(oMode.getActualRowCount(), oMode.getMaxRowCount(), "Table is auto-resized to maxRowCount");
		qutils.triggerMouseEvent(oResizerDomRef, "dblclick");
		assert.equal(oMode.getActualRowCount(), oMode.getMinRowCount(), "Table is auto-resized to minRowCount");
		qutils.triggerMouseEvent(oResizerDomRef, "dblclick");
		assert.equal(oMode.getActualRowCount(), 10, "Table is auto-resized to initial row count");
	});

	QUnit.test("Context menu", function(assert) {
		const oResizerDomRef = this.oTable.getDomRef("heightResizer");
		const oMode = this.oTable.getRowMode();
		oMode.setMaxRowCount(15);
		let iRowCount = oMode.getActualRowCount();

		oResizerDomRef.focus();
		qutils.triggerMouseEvent(oResizerDomRef, "contextmenu");
		assert.ok(oResizerDomRef.classList.contains("sapUiTableHeightResizerActive"), "The resizer is active");
		const oMenu = Element.closestTo(".sapMMenu");
		const aMenuItems = oMenu.getItems();
		assert.ok(oMenu, "The context menu is rendered");
		assert.ok(oMenu.isOpen(), "The context menu is open");

		assert.equal(aMenuItems[0].getText(), TableUtils.getResourceText("TBL_RSZ_ROW_UP"), "Item 1 has the correct text");
		assert.equal(aMenuItems[0].getShortcutText(), TableUtils.getResourceText("TBL_RSZ_ROW_UP_SHORTCUT"),
			"Item 1 has the correct shortcut text");
		qutils.triggerMouseEvent(aMenuItems[0].getDomRef(), "click");
		iRowCount--;
		assert.equal(oMode.getActualRowCount(), iRowCount, "On menu item press row count decreases by 1");

		qutils.triggerMouseEvent(oResizerDomRef, "contextmenu");
		assert.equal(aMenuItems[1].getText(), TableUtils.getResourceText("TBL_RSZ_ROW_DOWN"), "Item 2 has the correct text");
		assert.equal(aMenuItems[1].getShortcutText(), TableUtils.getResourceText("TBL_RSZ_ROW_DOWN_SHORTCUT"),
			"Item 2 has the correct shortcut text");
		qutils.triggerMouseEvent(aMenuItems[1].getDomRef(), "click");
		iRowCount++;
		assert.equal(oMode.getActualRowCount(), iRowCount, "On menu item press row count increases by 1");

		qutils.triggerMouseEvent(oResizerDomRef, "contextmenu");
		assert.equal(aMenuItems[2].getText(), TableUtils.getResourceText("TBL_RSZ_MINIMIZE"), "Item 3 has the correct text");
		assert.equal(aMenuItems[2].getShortcutText(), TableUtils.getResourceText("TBL_RSZ_MINIMIZE_SHORTCUT"),
			"Item 3 has the correct shortcut text");
		qutils.triggerMouseEvent(aMenuItems[2].getDomRef(), "click");
		assert.equal(oMode.getActualRowCount(), oMode.getMinRowCount(), "On menu item press row count increases to minRowCount");

		qutils.triggerMouseEvent(oResizerDomRef, "contextmenu");
		assert.equal(aMenuItems[3].getText(), TableUtils.getResourceText("TBL_RSZ_MAXIMIZE"), "Item 4 has the correct text");
		assert.equal(aMenuItems[3].getShortcutText(), TableUtils.getResourceText("TBL_RSZ_MAXIMIZE_SHORTCUT"),
			"Item 4 has the correct shortcut text");
		qutils.triggerMouseEvent(aMenuItems[3].getDomRef(), "click");
		assert.equal(oMode.getActualRowCount(), oMode.getMaxRowCount(), "On menu item press row count increases to maxRowCount");

		assert.notOk(oResizerDomRef.classList.contains("sapUiTableHeightResizerActive"), "The resizer is not active");
		assert.notOk(oMenu.isOpen(), "The context menu is closed");
	});

	QUnit.test("Keyboard interaction", function(assert) {
		const oResizerDomRef = this.oTable.getDomRef("heightResizer");
		const oMode = this.oTable.getRowMode();
		oMode.setMaxRowCount(15);
		let iRowCount = oMode.getActualRowCount();

		oResizerDomRef.focus();
		qutils.triggerKeydown(oResizerDomRef, KeyCodes.ARROW_UP);
		iRowCount--;
		assert.equal(oMode.getActualRowCount(), iRowCount, "On ArrowUp press row count decreases by 1");

		qutils.triggerKeydown(oResizerDomRef, KeyCodes.ARROW_DOWN);
		iRowCount++;
		assert.equal(oMode.getActualRowCount(), iRowCount, "On ArrowDown press row count increases by 1");

		qutils.triggerKeydown(oResizerDomRef, KeyCodes.HOME);
		assert.equal(oMode.getActualRowCount(), oMode.getMinRowCount(), "On Home press row count decreases to minRowCount");

		qutils.triggerKeydown(oResizerDomRef, KeyCodes.END);
		assert.equal(oMode.getActualRowCount(), oMode.getMaxRowCount(), "On End press row count increases to maxRowCount");
	});

	FixedRowHeightTest.registerTo(QUnit);

	RowCountConstraintsTest.test("Force fixed rows if row count too low", function(assert) {
		this.oRowMode.setRowCount(1);
		this.oRowMode.setMinRowCount(1);
		this.oPlugin.setRowCountConstraints({fixedTop: true, fixedBottom: true});

		return this.oTable.qunit.whenRenderingFinished().then(function() {
			TableQUnitUtils.assertRenderedRows(assert, this.oTable, 0, 1, 0);
		}.bind(this));
	});

	RowCountConstraintsTest.registerTo(QUnit);
	RowsUpdatedTest.registerTo(QUnit);
});<|MERGE_RESOLUTION|>--- conflicted
+++ resolved
@@ -9,6 +9,7 @@
 	"sap/ui/table/qunit/rowmodes/shared/RowsUpdated",
 	"sap/ui/table/Table",
 	"sap/ui/table/rowmodes/Interactive",
+	"sap/ui/table/utils/TableUtils",
 	"sap/ui/qunit/QUnitUtils",
 	"sap/ui/events/KeyCodes",
 	"sap/ui/thirdparty/jquery",
@@ -22,6 +23,7 @@
 	RowsUpdatedTest,
 	Table,
 	InteractiveRowMode,
+	TableUtils,
 	qutils,
 	KeyCodes,
 	jQuery,
@@ -34,173 +36,6 @@
 		rows: {path: "/"}
 	});
 
-<<<<<<< HEAD
-=======
-	/**
-	 * @deprecated As of version 1.119
-	 */
-	QUnit.module("Legacy support", {
-		before: function() {
-			this.mDefaultSettings = TableQUnitUtils.getDefaultSettings();
-			TableQUnitUtils.setDefaultSettings();
-		},
-		beforeEach: async function() {
-			this.oTable = await TableQUnitUtils.createTable({
-				visibleRowCountMode: "Interactive",
-				rows: {path: "/"},
-				models: TableQUnitUtils.createJSONModelWithEmptyRows(1)
-			});
-		},
-		afterEach: function() {
-			this.oTable.destroy();
-		},
-		after: function() {
-			TableQUnitUtils.setDefaultSettings(this.mDefaultSettings);
-		},
-		getDefaultRowMode: function(oTable) {
-			return oTable.getAggregation("_hiddenDependents").filter((oObject) => oObject.isA("sap.ui.table.rowmodes.Interactive"))[0];
-		}
-	});
-
-	QUnit.test("Instance", function(assert) {
-		assert.ok(TableUtils.isA(this.getDefaultRowMode(this.oTable), "sap.ui.table.rowmodes.Interactive"),
-			"The table creates an instance of sap.ui.table.rowmodes.Interactive");
-	});
-
-	QUnit.test("Property getters", async function(assert) {
-		const oTable = await TableQUnitUtils.createTable({
-			visibleRowCountMode: "Interactive",
-			visibleRowCount: 5,
-			fixedRowCount: 1,
-			fixedBottomRowCount: 2,
-			minAutoRowCount: 3,
-			rowHeight: 9
-		});
-		const oMode = this.getDefaultRowMode(oTable);
-
-		assert.strictEqual(oMode.getRowCount(), 5, "The row count is taken from the table");
-		assert.strictEqual(oMode.getFixedTopRowCount(), 1, "The fixed row count is taken from the table");
-		assert.strictEqual(oMode.getFixedBottomRowCount(), 2, "The fixed bottom row count is taken from the table");
-		assert.strictEqual(oMode.getMinRowCount(), 3, "The minimum row count is taken from the table");
-		assert.strictEqual(oMode.getRowContentHeight(), 9, "The row content height is taken from the table");
-
-		oMode.setRowCount(10);
-		oMode.setFixedTopRowCount(10);
-		oMode.setFixedBottomRowCount(10);
-		oMode.setMinRowCount(10);
-		oMode.setRowContentHeight(10);
-
-		assert.strictEqual(oMode.getRowCount(), 5,
-			"After setting the property on the mode, the row count is still taken from the table");
-		assert.strictEqual(oMode.getFixedTopRowCount(), 1,
-			"After setting the property on the mode, the fixed row count is still taken from the table");
-		assert.strictEqual(oMode.getFixedBottomRowCount(), 2,
-			"After setting the property on the mode, the fixed bottom row count is still taken from the table");
-		assert.strictEqual(oMode.getMinRowCount(), 3,
-			"After setting the property on the mode, the minimum row count is still taken from the table");
-		assert.strictEqual(oMode.getRowContentHeight(), 9,
-			"After setting the property on the mode, the row content height is still taken from the table");
-
-		oTable.setVisibleRowCount(10);
-		oTable.setFixedRowCount(2);
-		oTable.setFixedBottomRowCount(3);
-		oTable.setMinAutoRowCount(4);
-		oTable.setRowHeight(14);
-
-		assert.strictEqual(oMode.getRowCount(), 10,
-			"After setting the property on the table, the new row count is taken from the table");
-		assert.strictEqual(oMode.getFixedTopRowCount(), 2,
-			"After setting the property on the table, the new fixed row count is taken from the table");
-		assert.strictEqual(oMode.getFixedBottomRowCount(), 3,
-			"After setting the property on the table, the new fixed bottom row count is taken from the table");
-		assert.strictEqual(oMode.getMinRowCount(), 4,
-			"After setting the property on the table, the new minimum row count is taken from the table");
-		assert.strictEqual(oMode.getRowContentHeight(), 14,
-			"After setting the property on the table, the new row content height is taken from the table");
-
-		oTable.destroy();
-	});
-
-	QUnit.test("Row height", function(assert) {
-		const oTable = this.oTable;
-		let sequence = Promise.resolve();
-
-		oTable.addColumn(new Column({template: new HeightTestControl()}));
-		oTable.addColumn(new Column({template: new HeightTestControl()}));
-		oTable.setFixedColumnCount(1);
-		oTable.setRowActionCount(1);
-		oTable.setRowActionTemplate(TableQUnitUtils.createRowAction(null));
-
-		function test(mTestSettings) {
-			sequence = sequence.then(async function() {
-				oTable.setRowHeight(mTestSettings.rowHeight || 0);
-				oTable.getColumns()[1].setTemplate(new HeightTestControl({height: (mTestSettings.templateHeight || 1) + "px"}));
-				await oTable.qunit.setDensity(mTestSettings.density);
-				TableQUnitUtils.assertRowHeights(assert, oTable, mTestSettings);
-			});
-		}
-
-		aDensities.forEach(function(sDensity) {
-			test({
-				title: "Default height",
-				density: sDensity,
-				expectedHeight: TableUtils.DefaultRowHeight[sDensity]
-			});
-		});
-
-		aDensities.forEach(function(sDensity) {
-			test({
-				title: "Default height; With large content",
-				density: sDensity,
-				templateHeight: TableUtils.DefaultRowHeight[sDensity] * 2,
-				expectedHeight: TableUtils.DefaultRowHeight[sDensity] * 2 + 1
-			});
-		});
-
-		aDensities.forEach(function(sDensity) {
-			test({
-				title: "Application-defined height; Less than default",
-				density: sDensity,
-				rowHeight: 20,
-				expectedHeight: 21
-			});
-		});
-
-		aDensities.forEach(function(sDensity) {
-			test({
-				title: "Application-defined height; Less than default; With large content",
-				density: sDensity,
-				rowHeight: 20,
-				templateHeight: 100,
-				expectedHeight: 101
-			});
-		});
-
-		aDensities.forEach(function(sDensity) {
-			test({
-				title: "Application-defined height; Greater than default",
-				density: sDensity,
-				rowHeight: 100,
-				expectedHeight: 101
-			});
-		});
-
-		aDensities.forEach(function(sDensity) {
-			test({
-				title: "Application-defined height; Greater than default; With large content",
-				density: sDensity,
-				rowHeight: 100,
-				templateHeight: 120,
-				expectedHeight: 121
-			});
-		});
-
-		return sequence.then(function() {
-			oTable.qunit.resetDensity();
-		});
-	});
-
->>>>>>> 7321f307
 	QUnit.module("Get contexts", {
 		beforeEach: async function() {
 			this.oGetContextsSpy = sinon.spy(Table.prototype, "_getContexts");
