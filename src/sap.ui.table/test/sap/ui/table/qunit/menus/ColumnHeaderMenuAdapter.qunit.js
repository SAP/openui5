--- conflicted
+++ resolved
@@ -80,16 +80,6 @@
 
 	QUnit.test("activateFor - Without headerMenu association", async function(assert) {
 		this.oColumn1.setHeaderMenu();
-<<<<<<< HEAD
-=======
-		/**
-		 * @deprecated As of Version 1.117
-		 */
-		await (async () => {
-			await this.oTable.qunit.whenRenderingFinished();
-			this.oColumn1._cellPressed = this.oColumn1.getDomRef();
-		})();
->>>>>>> 1fef7bf2
 
 		await ColumnHeaderMenuAdapter.activateFor(this.oColumn1).then(function() {
 			assert.ok(true, "The Promise resolved");
