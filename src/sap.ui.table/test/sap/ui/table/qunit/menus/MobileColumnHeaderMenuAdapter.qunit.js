/*global QUnit, sinon */

sap.ui.define([
	"sap/ui/core/Lib",
	"sap/ui/table/qunit/TableQUnitUtils",
	"sap/ui/qunit/QUnitUtils",
	"sap/ui/table/utils/TableUtils",
	"sap/ui/table/Column",
	"sap/ui/table/menus/MobileColumnHeaderMenuAdapter",
	"sap/m/library",
	"sap/m/table/columnmenu/Menu",
	"sap/m/table/columnmenu/QuickAction",
	"sap/m/table/columnmenu/QuickSort",
	"sap/m/table/columnmenu/QuickSortItem",
	"sap/m/table/columnmenu/Item",
	"sap/m/table/columnmenu/ItemContainer",
	"sap/m/Button",
	"sap/ui/core/library",
	"sap/ui/Device",
	"sap/ui/model/type/Integer"
], function(
	Library,
	TableQUnitUtils,
	qutils,
	TableUtils,
	Column,
	MobileColumnHeaderMenuAdapter,
	MLibrary,
	ColumnMenu,
	QuickAction,
	QuickSort,
	QuickSortItem,
	Item,
	ItemContainer,
	Button,
	CoreLibrary,
	Device,
	IntegerType
) {
	"use strict";

	QUnit.module("Menu entries and interaction", {
		beforeEach: function() {
			this.oMenu1 = new ColumnMenu({
				quickActions: [
					new QuickSort({
						items: new QuickSortItem({
							key: "CustomQuickSort",
							label: "Custom Quick Sort"
						})
					}),
					new QuickAction({
						label: "Custom Quick Filter",
						content: new Button({text: "Execute B"}),
						category: MLibrary.table.columnmenu.Category.Filter
					})
				],
				items: [new Item({label: "Item C", icon: "sap-icon://sort"})]
			});
			this.oColumn1 = TableQUnitUtils.createTextColumn({label: "Menu with custom items"});
			this.oColumn1.setSortProperty("F");
			this.oColumn1.setSortOrder(CoreLibrary.SortOrder.Descending);
			this.oColumn1.setFilterProperty("F");
			this.oColumn1.setFilterValue("initial filter value");
			this.oColumn1.setHeaderMenu(this.oMenu1);

			this.oMenu2 = new ColumnMenu();
			this.oColumn2 = TableQUnitUtils.createTextColumn({label: "Menu without custom items"});
			this.oColumn2.setSortProperty("G");
			this.oColumn2.setFilterProperty("G");
			this.oColumn2.setHeaderMenu(this.oMenu2);

			this.oTable = TableQUnitUtils.createTable({
				columns: [this.oColumn1, this.oColumn2],
				enableGrouping: true,
				enableColumnFreeze: true
			});

			return this.oTable.qunit.whenRenderingFinished();
		},
		afterEach: function() {
			this.oMenu1.destroy();
			this.oMenu2.destroy();
			this.oTable.destroy();
		},
		openColumnMenu: function(iColumnIndex) {
			const oElement = this.oTable.qunit.getColumnHeaderCell(iColumnIndex);

			oElement.focus();
			qutils.triggerMouseEvent(oElement, "mousedown", null, null, null, null, 0);
			qutils.triggerMouseEvent(oElement, "click");

			return new Promise(function(resolve) {
				const oMenu = this["oMenu" + (iColumnIndex + 1)];

				if (oMenu.isOpen()) {
					resolve();
				} else {
					oMenu.attachEventOnce("beforeOpen", resolve);
				}
			}.bind(this));
		},
		closeMenu: function(oMenu) {
			oMenu.close();
			return new Promise(function(resolve) {
				if (!oMenu._oPopover.isOpen()) {
					resolve();
				} else {
					oMenu._oPopover.attachEventOnce("afterClose", resolve);
				}
			});
		},
		getQuickAction: function(oMenu, sType) {
			const aQuickActions = oMenu.getAggregation("_quickActions").filter(function(oQuickAction) {
				return oQuickAction.isA("sap.m.table.columnmenu." + sType);
			});

			return sType === "QuickAction" ? aQuickActions : aQuickActions[0];
		}
	});

	QUnit.test("Menu entries", function(assert) {
		const that = this;
		let oColumn; let oMenu;

		return this.openColumnMenu(0).then(function() {
			oColumn = that.oTable.getColumns()[0];
			oMenu = oColumn.getHeaderMenuInstance();

			const oQuickSort = that.getQuickAction(oMenu, "QuickSort");
			const aQuickSortItems = oQuickSort.getItems();
			assert.equal(aQuickSortItems.length, 1, "Quick sort item count");
			assert.strictEqual(aQuickSortItems[0].getKey(), undefined, "Quick sort 'key'");
			assert.strictEqual(aQuickSortItems[0].getLabel(), oColumn.getLabel().getText(), "Quick sort 'label'");
			assert.strictEqual(aQuickSortItems[0].getSortOrder(), CoreLibrary.SortOrder.Descending, "Quick sort 'sortOrder'");

			const oQuickFilter = that.getQuickAction(oMenu, "QuickAction")[0];
			const aQuickFilterContent = oQuickFilter.getContent();
			assert.strictEqual(oQuickFilter.getLabel(), oColumn.getLabel().getText(), "Quick filter 'label'");
			assert.equal(aQuickFilterContent.length, 1, "Quick filter content count");
			assert.ok(aQuickFilterContent[0].isA("sap.m.Input"), "Quick filter content is a sap.m.Input");
			assert.strictEqual(aQuickFilterContent[0].getValue(), "initial filter value", "Quick filter value");

			const oQuickFreeze = that.getQuickAction(oMenu, "QuickAction")[1];
			const aQuickFreezeContent = oQuickFreeze.getContent();
			assert.equal(aQuickFreezeContent.length, 1, "Quick freeze content count");
			assert.equal(oQuickFreeze.getLabel(), TableUtils.getResourceText("TBL_FREEZE"), "Quick freeze label");
			assert.ok(aQuickFreezeContent[0].isA("sap.m.Switch"), "Quick freeze content is a sap.m.Switch");

			return that.openColumnMenu(1);
		}).then(function() {
			oColumn = that.oTable.getColumns()[1];
			oMenu = oColumn.getHeaderMenuInstance();

			const oQuickSort = that.getQuickAction(oMenu, "QuickSort");
			const aQuickSortItems = oQuickSort.getItems();
			assert.equal(aQuickSortItems.length, 1, "Quick sort item count");
			assert.strictEqual(aQuickSortItems[0].getKey(), undefined, "Quick sort 'key'");
			assert.strictEqual(aQuickSortItems[0].getLabel(), oColumn.getLabel().getText(), "Quick sort 'label'");
			assert.strictEqual(aQuickSortItems[0].getSortOrder(), CoreLibrary.SortOrder.None, "Quick sort 'sortOrder'");

			const oQuickFilter = that.getQuickAction(oMenu, "QuickAction")[0];
			const aQuickFilterContent = oQuickFilter.getContent();
			assert.strictEqual(oQuickFilter.getLabel(), oColumn.getLabel().getText(), "Quick filter 'label'");
			assert.equal(aQuickFilterContent.length, 1, "Quick filter content count");
			assert.ok(aQuickFilterContent[0].isA("sap.m.Input"), "Quick filter content is a sap.m.Input");
			assert.strictEqual(aQuickFilterContent[0].getValue(), "", "Quick filter value");

			const oQuickFreeze = that.getQuickAction(oMenu, "QuickAction")[1];
			const aQuickFreezeContent = oQuickFreeze.getContent();
			assert.equal(aQuickFreezeContent.length, 1, "Quick freeze content count");
			assert.equal(oQuickFreeze.getLabel(), TableUtils.getResourceText("TBL_FREEZE"), "Quick freeze label");
			assert.ok(aQuickFreezeContent[0].isA("sap.m.Switch"), "Quick freeze content is a sap.m.Switch");

			return that.closeMenu(oMenu);
		}).then(function() {
			that.oColumn2.setShowSortMenuEntry(false);
			that.oColumn2.setShowFilterMenuEntry(false);
			that.oTable.setEnableColumnFreeze(false);

			return that.openColumnMenu(1);
		}).then(function() {
			oColumn = that.oTable.getColumns()[1];
			oMenu = oColumn.getHeaderMenuInstance();

			assert.notOk(that.getQuickAction(oMenu, "QuickSort").getVisible(), "No Quick Sort");
			assert.notOk(that.getQuickAction(oMenu, "QuickAction")[0].getVisible(), "No Quick Filter");
			assert.notOk(that.getQuickAction(oMenu, "QuickAction")[1].getVisible(), "No Column Freeze");
		});
	});

	QUnit.test("Quick Sort", function(assert) {
		const that = this;
		const oTable = this.oTable;
		const oColumnSortSpy = this.spy(this.oColumn1, "_sort");
		let oMenu; let oQuickAction;

		return this.openColumnMenu(0).then(function() {
			oMenu = oTable.getColumns()[0].getHeaderMenuInstance();
			oQuickAction = that.getQuickAction(oMenu, "QuickSort").getItems()[0].getAggregation("quickAction");
			const oSegmentedButton = oQuickAction.getContent()[0];

			qutils.triggerMouseEvent(oSegmentedButton.getButtons()[1].getId(), "mousedown", null, null, null, null, 0);
			qutils.triggerMouseEvent(oSegmentedButton.getButtons()[1].getId(), "click");

			assert.ok(oColumnSortSpy.calledOnceWithExactly(CoreLibrary.SortOrder.Ascending, false),
				"Column#_sort is called once with the correct parameters");
			return that.closeMenu(oMenu);
		}).then(function() {
			that.oColumn1.setShowSortMenuEntry(false);
			return that.openColumnMenu(0);
		}).then(function() {
			oMenu = oTable.getColumns()[0].getHeaderMenuInstance();
			assert.ok(that.getQuickAction(oMenu, "QuickSort").getItems()[0].getAggregation("quickAction") === oQuickAction,
				"The QuickSort instance is not destroyed");
			assert.notOk(that.getQuickAction(oMenu, "QuickSort").getVisible(), "The QuickSort is not visible");
		});
	});

	QUnit.test("Quick Filter and validation", function(assert) {
		const that = this;
		const oTable = this.oTable;
		const oColumn = this.oColumn1;
		const oColumnGetFilterStateSpy = this.spy(oColumn, "_getFilterState");
		const oColumnFilterSpy = this.spy(oColumn, "filter");
		let oMenu; let oQuickFilter;

		return this.openColumnMenu(0).then(function() {
			oMenu = oTable.getColumns()[0].getHeaderMenuInstance();
			oQuickFilter = that.getQuickAction(oMenu, "QuickAction")[0];
			const oFilterField = oQuickFilter.getContent()[0];

			assert.ok(oColumnGetFilterStateSpy.calledOnce, "Column#_getFilterState is called once when the menu opens");
			oFilterField.setValue("test");
			oFilterField.fireEvent("submit");

			assert.ok(oColumnGetFilterStateSpy.calledTwice, "Column#_getFilterState is called when the filter value is submitted");
			assert.ok(oColumnFilterSpy.calledOnceWithExactly("test"), "Column#filter is called once with the correct parameters");
			oColumnGetFilterStateSpy.restore();
			oColumnFilterSpy.restore();

			oColumn.setFilterType(new IntegerType());
			assert.equal(oColumn._getFilterState(), "Error", "Validation error, the expected input was integer");

			oColumn.setFilterValue("1");
			assert.equal(oColumn._getFilterState(), "None", "Validation successful");
			return that.closeMenu(oMenu);
		}).then(function() {
			that.oColumn1.setShowFilterMenuEntry(false);
			return that.openColumnMenu(0);
		}).then(function() {
			oMenu = oTable.getColumns()[0].getHeaderMenuInstance();
			assert.ok(that.getQuickAction(oMenu, "QuickAction")[0] === oQuickFilter, "The QuickFilter instance is not destroyed");
			assert.notOk(oQuickFilter.getVisible(), "The QuickFilter is not visible");
		});
	});

	QUnit.test("Custom Filter", function(assert) {
		const oTable = this.oTable;
		const oColumn = this.oColumn2;

		oTable.setEnableCustomFilter(true);

		return this.openColumnMenu(1).then(function() {
			const oMenu = oTable.getColumns()[1].getHeaderMenuInstance();
			const oCustomFilter = oMenu.getAggregation("_items")[0].getItems()[0];

			assert.equal(oCustomFilter.getLabel(), TableUtils.getResourceText("TBL_FILTER_ITEM"), "Custom filter label is correct");
			assert.equal(oCustomFilter.getIcon(), "sap-icon://filter", "Custom filter icon is correct");

			return new Promise(function(resolve) {
				oTable.attachCustomFilter(function(oEvent) {
					assert.ok(true, "'customFilter' event was fired");
					assert.equal(oEvent.getParameter("column"), oColumn, "Event parameter 'column'");
					resolve();
				});
				oCustomFilter.firePress();
			});
		});
	});

<<<<<<< HEAD
=======
	/**
	 * @deprecated As of version 1.110
	 */
	QUnit.test("Quick Group", function(assert) {
		const that = this;
		const oTable = this.oTable;
		const oColumnSetGroupedSpy = this.spy(this.oColumn1, "_setGrouped");
		let oMenu; let oQuickGroup;

		return this.openColumnMenu(0).then(function() {
			oMenu = oTable.getColumns()[0].getHeaderMenuInstance();
			oQuickGroup = that.getQuickAction(oMenu, "QuickGroup");
			const oSwitch = oQuickGroup.getEffectiveQuickActions()[0].getContent()[0];

			oMenu.attachEventOnce("afterClose", function() {
				assert.ok(oColumnSetGroupedSpy.calledOnceWithExactly(true), "Column#_setGrouped is called once with the correct parameters");
				oTable.getColumns()[0]._setGrouped(false);
				return that.closeMenu(oMenu);
			});

			qutils.triggerMouseEvent(oSwitch.getId(), "mousedown", null, null, null, null, 0);
			qutils.triggerMouseEvent(oSwitch.getId(), "click");
		}).then(function() {
			oTable.setEnableGrouping(false);
			return that.openColumnMenu(0);
		}).then(function() {
			oMenu = oTable.getColumns()[0].getHeaderMenuInstance();
			assert.ok(that.getQuickAction(oMenu, "QuickGroup") === oQuickGroup, "The QuickGroup instance is not destroyed");
			assert.notOk(oQuickGroup.getVisible(), "The QuickGroup is not visible");
		});
	});

>>>>>>> 32640788
	QUnit.test("Quick Total", function(assert) {
		const that = this;
		const oTable = this.oTable;
		let oMenu; let oQuickTotal;

		// simulate AnalyticalTable
		const oAnalyticalTableStub = sinon.stub(TableUtils, "isA");
		oAnalyticalTableStub.callThrough();
		oAnalyticalTableStub.withArgs(oTable, "sap.ui.table.AnalyticalTable").returns(true);
		this.oColumn2._isAggregatableByMenu = function() {
			return true;
		};
		this.oColumn2.getSummed = function() {
			return false;
		};
		this.oColumn2.setSummed = function() {
			assert.ok(true, "setSummed is called");
		};

		const oColumnSetSummedSpy = this.spy(this.oColumn2, "setSummed");

		return this.openColumnMenu(1).then(function() {
			oMenu = oTable.getColumns()[1].getHeaderMenuInstance();
			oQuickTotal = that.getQuickAction(oMenu, "QuickTotal");
			const oSwitch = oQuickTotal.getEffectiveQuickActions()[0].getContent()[0];

			oMenu.attachEventOnce("afterClose", function() {
				assert.ok(oColumnSetSummedSpy.calledOnceWithExactly(true), "Column#setSummed is called once with the correct parameters");
				oTable.getColumns()[0]._setGrouped(false);
				return that.closeMenu(oMenu);
			});

			qutils.triggerMouseEvent(oSwitch.getId(), "mousedown", null, null, null, null, 0);
			qutils.triggerMouseEvent(oSwitch.getId(), "click");
		}).then(function() {
			that.oColumn2._isAggregatableByMenu = function() {
				return false;
			};
			return that.openColumnMenu(0);
		}).then(function() {
			oMenu = oTable.getColumns()[1].getHeaderMenuInstance();
			assert.ok(oQuickTotal, "The QuickTotal instance is not destroyed");
			assert.notOk(oQuickTotal.getVisible(), "The QuickTotal is not visible");
		});
	});

	QUnit.test("Quick Freeze", function(assert) {
		const that = this;
		const oTable = this.oTable;
		const oSetFixedColumnCountSpy = this.spy(this.oTable, "setFixedColumnCount");
		let oMenu; let oQuickFreeze;

		return this.openColumnMenu(0).then(function() {
			oMenu = oTable.getColumns()[0].getHeaderMenuInstance();
			oQuickFreeze = that.getQuickAction(oMenu, "QuickAction")[1];
			const oSwitch = oQuickFreeze.getContent()[0];

			oMenu.attachEventOnce("afterClose", function() {
				assert.ok(oSetFixedColumnCountSpy.calledOnceWithExactly(1), "Table#setFixedColumnCount is called once with the correct parameters");
				return that.closeMenu(oMenu);
			});

			qutils.triggerMouseEvent(oSwitch.getId(), "mousedown", null, null, null, null, 0);
			qutils.triggerMouseEvent(oSwitch.getId(), "click");
		}).then(function() {
			oTable.setEnableColumnFreeze(false);
			return that.openColumnMenu(0);
		}).then(function() {
			oMenu = oTable.getColumns()[0].getHeaderMenuInstance();
			assert.ok(that.getQuickAction(oMenu, "QuickAction")[1] === oQuickFreeze, "The QuickFreeze instance is not destroyed");
			assert.notOk(oQuickFreeze.getVisible(), "The QuickFreeze is not visible");
		});
	});

	QUnit.test("Resize", function(assert) {
		const that = this;
		const oTable = this.oTable;
		const bOriginalPointerSupport = Device.support.pointer;
		const bOriginalDesktopSupport = Device.system.desktop;

		Device.support.pointer = false;
		Device.system.desktop = false;

		return this.openColumnMenu(0).then(function() {
			const oMenu = oTable.getColumns()[0].getHeaderMenuInstance();
			const oQuickResize = that.getQuickAction(oMenu, "QuickAction")[2];
			const aContent = oQuickResize.getContent();

			const sLabel = Library.getResourceBundleFor("sap.m").getText("table.COLUMNMENU_RESIZE");
			assert.strictEqual(oQuickResize.getLabel(), sLabel, "label is correct");
			assert.strictEqual(oQuickResize.getContent()[0].getTooltip(), sLabel, "tooltip is correct");
			assert.strictEqual(aContent[0].getIcon(), "sap-icon://resize-horizontal", "button has the correct icon");

			qutils.triggerMouseEvent(aContent[0].getId(), "mousedown", null, null, null, null, 0);
			qutils.triggerMouseEvent(aContent[0].getId(), "click");

			assert.ok(oTable.$().hasClass("sapUiTableResizing") && oTable.$("rsz").hasClass("sapUiTableColRszActive"), "Resizing started");

			Device.support.pointer = bOriginalPointerSupport;
			Device.system.desktop = bOriginalDesktopSupport;
		});
	});

	QUnit.module("API", {
		beforeEach: function() {
			this.oMenu = new ColumnMenu();
			this.oColumn = new Column({
				sortProperty: "A"
			});
			this.oTable = TableQUnitUtils.createTable({
				columns: [this.oColumn]
			});

			this.oAdapter = new MobileColumnHeaderMenuAdapter();
			this.oAdapter._oItemContainer = new ItemContainer();
		},
		afterEach: function() {
			this.oMenu.destroy();
			this.oTable.destroy();
		}
	});

	QUnit.test("injectMenuItems", function(assert) {
		const oAddAggregationSpy = sinon.spy(this.oMenu, "addAggregation");

		this.oAdapter.injectMenuItems(this.oMenu, this.oColumn);
		assert.equal(oAddAggregationSpy.callCount, 7,
			"Menu.addAggregation is called 7 times (sort, filter, group, total, freeze, resize, items)");
		assert.ok(oAddAggregationSpy.calledWith("_items", this.oAdapter._oItemContainer),
			"ItemContainer is added to the menu");
	});

	QUnit.test("removeMenuItems", function(assert) {
		const oRemoveAggregationSpy = sinon.spy(this.oMenu, "removeAggregation");

		this.oAdapter.removeMenuItems(this.oMenu);
		assert.equal(oRemoveAggregationSpy.callCount, 7, "Menu.removeAggregation is called 7 times");
		assert.ok(oRemoveAggregationSpy.calledWith("_items", this.oAdapter._oItemContainer),
			"ItemContainer is removed from the menu");
	});

	QUnit.test("onAfterMenuDestroyed", function(assert) {
		this.oAdapter.injectMenuItems(this.oMenu, this.oColumn);
		assert.ok(this.oAdapter._oItemContainer, "reference to the ItemContainer is added");
		assert.ok(this.oAdapter._oQuickSort, "reference to the QuickSort is added");

		this.oAdapter.onAfterMenuDestroyed(this.oMenu);
		assert.notOk(this.oAdapter._oItemContainer, "reference to the ItemContainer is removed");
		assert.notOk(this.oAdapter._oQuickSort, "reference to the QuickSort is removed");
	});

	QUnit.test("destroy", function(assert) {
		this.oAdapter.injectMenuItems(this.oMenu, this.oColumn);
		const oDestroyQuickActionsSpy = sinon.spy(this.oAdapter, "_destroyQuickActions");
		const oDestroyItemsSpy = sinon.spy(this.oAdapter, "_destroyItems");
		assert.ok(this.oAdapter._oItemContainer, "reference to the ItemContainer is added");
		assert.ok(this.oAdapter._oQuickSort, "reference to the QuickSort is added");
		assert.ok(this.oAdapter._oColumn, "reference to the Column is added");

		this.oAdapter.destroy();
		assert.ok(oDestroyQuickActionsSpy.calledOnce, "_destroyQuickActions is called");
		assert.ok(oDestroyItemsSpy.calledOnce, "_destroyItems is called");
		assert.notOk(this.oAdapter._oItemContainer, "reference to the ItemContainer is removed");
		assert.notOk(this.oAdapter._oQuickSort, "reference to the QuickSort is removed");
		assert.notOk(this.oAdapter._oColumn, "reference to the Column is removed");
	});
});<|MERGE_RESOLUTION|>--- conflicted
+++ resolved
@@ -279,41 +279,6 @@
 		});
 	});
 
-<<<<<<< HEAD
-=======
-	/**
-	 * @deprecated As of version 1.110
-	 */
-	QUnit.test("Quick Group", function(assert) {
-		const that = this;
-		const oTable = this.oTable;
-		const oColumnSetGroupedSpy = this.spy(this.oColumn1, "_setGrouped");
-		let oMenu; let oQuickGroup;
-
-		return this.openColumnMenu(0).then(function() {
-			oMenu = oTable.getColumns()[0].getHeaderMenuInstance();
-			oQuickGroup = that.getQuickAction(oMenu, "QuickGroup");
-			const oSwitch = oQuickGroup.getEffectiveQuickActions()[0].getContent()[0];
-
-			oMenu.attachEventOnce("afterClose", function() {
-				assert.ok(oColumnSetGroupedSpy.calledOnceWithExactly(true), "Column#_setGrouped is called once with the correct parameters");
-				oTable.getColumns()[0]._setGrouped(false);
-				return that.closeMenu(oMenu);
-			});
-
-			qutils.triggerMouseEvent(oSwitch.getId(), "mousedown", null, null, null, null, 0);
-			qutils.triggerMouseEvent(oSwitch.getId(), "click");
-		}).then(function() {
-			oTable.setEnableGrouping(false);
-			return that.openColumnMenu(0);
-		}).then(function() {
-			oMenu = oTable.getColumns()[0].getHeaderMenuInstance();
-			assert.ok(that.getQuickAction(oMenu, "QuickGroup") === oQuickGroup, "The QuickGroup instance is not destroyed");
-			assert.notOk(oQuickGroup.getVisible(), "The QuickGroup is not visible");
-		});
-	});
-
->>>>>>> 32640788
 	QUnit.test("Quick Total", function(assert) {
 		const that = this;
 		const oTable = this.oTable;
