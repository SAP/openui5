/*global QUnit, sinon */

sap.ui.define([
	"sap/ui/core/Lib",
	"sap/ui/table/qunit/TableQUnitUtils",
	"sap/ui/qunit/QUnitUtils",
	"sap/ui/qunit/utils/nextUIUpdate",
	"sap/ui/table/utils/TableUtils",
	"sap/ui/table/Column",
	"sap/ui/table/menus/MobileColumnHeaderMenuAdapter",
	"sap/m/library",
	"sap/m/table/columnmenu/Menu",
	"sap/m/table/columnmenu/QuickAction",
	"sap/m/table/columnmenu/QuickSort",
	"sap/m/table/columnmenu/QuickSortItem",
	"sap/m/table/columnmenu/Item",
	"sap/m/table/columnmenu/ItemContainer",
	"sap/m/Button",
	"sap/ui/core/library",
	"sap/ui/Device",
	"sap/ui/model/type/Integer"
], function(
	Library,
	TableQUnitUtils,
	qutils,
	nextUIUpdate,
	TableUtils,
	Column,
	MobileColumnHeaderMenuAdapter,
	MLibrary,
	ColumnMenu,
	QuickAction,
	QuickSort,
	QuickSortItem,
	Item,
	ItemContainer,
	Button,
	CoreLibrary,
	Device,
	IntegerType
) {
	"use strict";

	QUnit.module("Menu entries and interaction", {
		beforeEach: function() {
			this.oMenu1 = new ColumnMenu({
				quickActions: [
					new QuickSort({
						items: new QuickSortItem({
							key: "CustomQuickSort",
							label: "Custom Quick Sort"
						})
					}),
					new QuickAction({
						label: "Custom Quick Filter",
						content: new Button({text: "Execute B"}),
						category: MLibrary.table.columnmenu.Category.Filter
					})
				],
				items: [new Item({label: "Item C", icon: "sap-icon://sort"})]
			});
			this.oColumn1 = TableQUnitUtils.createTextColumn({label: "Menu with custom items"});
			this.oColumn1.setSortProperty("F");
			this.oColumn1.setSortOrder(CoreLibrary.SortOrder.Descending);
			this.oColumn1.setFilterProperty("F");
			this.oColumn1.setFilterValue("initial filter value");
			this.oColumn1.setHeaderMenu(this.oMenu1);

			this.oMenu2 = new ColumnMenu();
			this.oColumn2 = TableQUnitUtils.createTextColumn({label: "Menu without custom items"});
			this.oColumn2.setSortProperty("G");
			this.oColumn2.setFilterProperty("G");
			this.oColumn2.setHeaderMenu(this.oMenu2);

			this.oTable = TableQUnitUtils.createTable({
				columns: [this.oColumn1, this.oColumn2],
				enableGrouping: true,
				enableColumnFreeze: true
			});

			return this.oTable.qunit.whenRenderingFinished();
		},
		afterEach: function() {
			this.oMenu1.destroy();
			this.oMenu2.destroy();
			this.oTable.destroy();
		},
		openColumnMenu: function(iColumnIndex) {
			const oElement = this.oTable.qunit.getColumnHeaderCell(iColumnIndex);

			oElement.focus();
			qutils.triggerMouseEvent(oElement, "mousedown", null, null, null, null, 0);
			qutils.triggerMouseEvent(oElement, "click");

			return new Promise(function(resolve) {
				const oMenu = this["oMenu" + (iColumnIndex + 1)];

				if (oMenu.isOpen()) {
					resolve();
				} else {
					oMenu.attachEventOnce("beforeOpen", resolve);
				}
			}.bind(this));
		},
		closeMenu: function(oMenu) {
			oMenu.close();
			return new Promise(function(resolve) {
				if (!oMenu._oPopover.isOpen()) {
					resolve();
				} else {
					oMenu._oPopover.attachEventOnce("afterClose", resolve);
				}
			});
		},
		getQuickAction: function(oMenu, sType) {
			const aQuickActions = oMenu.getAggregation("_quickActions").filter(function(oQuickAction) {
				return oQuickAction.isA("sap.m.table.columnmenu." + sType);
			});

			return sType === "QuickAction" ? aQuickActions : aQuickActions[0];
		}
	});

	QUnit.test("Menu entries", async function(assert) {
		await this.openColumnMenu(0);
		let oColumn = this.oTable.getColumns()[0];
		let oMenu = oColumn.getHeaderMenuInstance();
		let oQuickSort = this.getQuickAction(oMenu, "QuickSort");
		let aQuickSortItems = oQuickSort.getItems();

		assert.equal(aQuickSortItems.length, 1, "Quick sort item count");
		assert.strictEqual(aQuickSortItems[0].getKey(), undefined, "Quick sort 'key'");
		assert.strictEqual(aQuickSortItems[0].getLabel(), oColumn.getLabel().getText(), "Quick sort 'label'");
		assert.strictEqual(aQuickSortItems[0].getSortOrder(), CoreLibrary.SortOrder.Descending, "Quick sort 'sortOrder'");

		let oQuickFilter = this.getQuickAction(oMenu, "QuickAction")[0];
		let aQuickFilterContent = oQuickFilter.getContent();
		assert.strictEqual(oQuickFilter.getLabel(), oColumn.getLabel().getText(), "Quick filter 'label'");
		assert.equal(aQuickFilterContent.length, 1, "Quick filter content count");
		assert.ok(aQuickFilterContent[0].isA("sap.m.Input"), "Quick filter content is a sap.m.Input");
		assert.strictEqual(aQuickFilterContent[0].getValue(), "initial filter value", "Quick filter value");

		let oQuickFreeze = this.getQuickAction(oMenu, "QuickAction")[1];
		let aQuickFreezeContent = oQuickFreeze.getContent();
		assert.equal(aQuickFreezeContent.length, 1, "Quick freeze content count");
		assert.equal(oQuickFreeze.getLabel(), TableUtils.getResourceText("TBL_FREEZE"), "Quick freeze label");
		assert.ok(aQuickFreezeContent[0].isA("sap.m.Switch"), "Quick freeze content is a sap.m.Switch");

		await this.openColumnMenu(1);
		oColumn = this.oTable.getColumns()[1];
		oMenu = oColumn.getHeaderMenuInstance();

		oQuickSort = this.getQuickAction(oMenu, "QuickSort");
		aQuickSortItems = oQuickSort.getItems();
		assert.equal(aQuickSortItems.length, 1, "Quick sort item count");
		assert.strictEqual(aQuickSortItems[0].getKey(), undefined, "Quick sort 'key'");
		assert.strictEqual(aQuickSortItems[0].getLabel(), oColumn.getLabel().getText(), "Quick sort 'label'");
		assert.strictEqual(aQuickSortItems[0].getSortOrder(), CoreLibrary.SortOrder.None, "Quick sort 'sortOrder'");

		oQuickFilter = this.getQuickAction(oMenu, "QuickAction")[0];
		aQuickFilterContent = oQuickFilter.getContent();
		assert.strictEqual(oQuickFilter.getLabel(), oColumn.getLabel().getText(), "Quick filter 'label'");
		assert.equal(aQuickFilterContent.length, 1, "Quick filter content count");
		assert.ok(aQuickFilterContent[0].isA("sap.m.Input"), "Quick filter content is a sap.m.Input");
		assert.strictEqual(aQuickFilterContent[0].getValue(), "", "Quick filter value");

		oQuickFreeze = this.getQuickAction(oMenu, "QuickAction")[1];
		aQuickFreezeContent = oQuickFreeze.getContent();
		assert.equal(aQuickFreezeContent.length, 1, "Quick freeze content count");
		assert.equal(oQuickFreeze.getLabel(), TableUtils.getResourceText("TBL_FREEZE"), "Quick freeze label");
		assert.ok(aQuickFreezeContent[0].isA("sap.m.Switch"), "Quick freeze content is a sap.m.Switch");

		await this.closeMenu(oMenu);
		this.oColumn2.setShowSortMenuEntry(false);
		this.oColumn2.setShowFilterMenuEntry(false);
		this.oTable.setEnableColumnFreeze(false);

		await this.openColumnMenu(1);
		oColumn = this.oTable.getColumns()[1];
		oMenu = oColumn.getHeaderMenuInstance();

		assert.notOk(this.getQuickAction(oMenu, "QuickSort").getVisible(), "No Quick Sort");
		assert.notOk(this.getQuickAction(oMenu, "QuickAction")[0].getVisible(), "No Quick Filter");
		assert.notOk(this.getQuickAction(oMenu, "QuickAction")[1].getVisible(), "No Column Freeze");
	});

<<<<<<< HEAD
	QUnit.test("Quick Sort", function(assert) {
		const that = this;
=======
	/**
	 * @deprecated As of version 1.110
	 */
	QUnit.test("Menu entries - QuickGroup", async function(assert) {
		await this.openColumnMenu(0);
		let oColumn = this.oTable.getColumns()[0];
		let oMenu = oColumn.getHeaderMenuInstance();
		let oQuickGroup = this.getQuickAction(oMenu, "QuickGroup");
		let aQuickGroupItems = oQuickGroup.getItems();

		assert.equal(aQuickGroupItems.length, 1, "Quick group item count");
		assert.strictEqual(aQuickGroupItems[0].getKey(), undefined, "Quick group 'key'");
		assert.strictEqual(aQuickGroupItems[0].getLabel(), oColumn.getLabel().getText(), "Quick group 'label'");
		assert.strictEqual(aQuickGroupItems[0].getGrouped(), false, "Quick group 'grouped'");

		await this.openColumnMenu(1);
		oColumn = this.oTable.getColumns()[1];
		oMenu = oColumn.getHeaderMenuInstance();

		oQuickGroup = this.getQuickAction(oMenu, "QuickGroup");
		aQuickGroupItems = oQuickGroup.getItems();
		assert.equal(aQuickGroupItems.length, 1, "Quick group item count");
		assert.strictEqual(aQuickGroupItems[0].getKey(), undefined, "Quick group 'key'");
		assert.strictEqual(aQuickGroupItems[0].getLabel(), oColumn.getLabel().getText(), "Quick group 'label'");
		assert.strictEqual(aQuickGroupItems[0].getGrouped(), false, "Quick group 'grouped'");
	});

	QUnit.test("Quick Sort", async function(assert) {
>>>>>>> ac682db8
		const oTable = this.oTable;
		const oColumnSortSpy = this.spy(this.oColumn1, "_sort");

		await this.openColumnMenu(0);
		let oMenu = oTable.getColumns()[0].getHeaderMenuInstance();
		const oQuickAction = this.getQuickAction(oMenu, "QuickSort").getItems()[0].getAggregation("quickAction");
		const oSegmentedButton = oQuickAction.getContent()[0];

		qutils.triggerMouseEvent(oSegmentedButton.getButtons()[1].getId(), "mousedown", null, null, null, null, 0);
		qutils.triggerMouseEvent(oSegmentedButton.getButtons()[1].getId(), "click");

		assert.ok(oColumnSortSpy.calledOnceWithExactly(CoreLibrary.SortOrder.Ascending, false),
			"Column#_sort is called once with the correct parameters");

		await this.closeMenu(oMenu);
		this.oColumn1.setShowSortMenuEntry(false);

		await this.openColumnMenu(0);
		oMenu = oTable.getColumns()[0].getHeaderMenuInstance();
		assert.ok(this.getQuickAction(oMenu, "QuickSort").getItems()[0].getAggregation("quickAction") === oQuickAction,
			"The QuickSort instance is not destroyed");
		assert.notOk(this.getQuickAction(oMenu, "QuickSort").getVisible(), "The QuickSort is not visible");
	});

	QUnit.test("Quick Filter and validation", async function(assert) {
		const oTable = this.oTable;
		const oColumn = this.oColumn1;
		const oColumnGetFilterStateSpy = this.spy(oColumn, "_getFilterState");
		const oColumnFilterSpy = this.spy(oColumn, "filter");

		await this.openColumnMenu(0);
		let oMenu = oTable.getColumns()[0].getHeaderMenuInstance();
		const oQuickFilter = this.getQuickAction(oMenu, "QuickAction")[0];
		const oFilterField = oQuickFilter.getContent()[0];

		assert.ok(oColumnGetFilterStateSpy.calledOnce, "Column#_getFilterState is called once when the menu opens");
		oFilterField.setValue("test");
		oFilterField.fireEvent("submit");

		assert.ok(oColumnGetFilterStateSpy.calledTwice, "Column#_getFilterState is called when the filter value is submitted");
		assert.ok(oColumnFilterSpy.calledOnceWithExactly("test"), "Column#filter is called once with the correct parameters");
		oColumnGetFilterStateSpy.restore();
		oColumnFilterSpy.restore();

		oColumn.setFilterType(new IntegerType());
		assert.equal(oColumn._getFilterState(), "Error", "Validation error, the expected input was integer");

		oColumn.setFilterValue("1");
		assert.equal(oColumn._getFilterState(), "None", "Validation successful");

		await this.closeMenu(oMenu);
		this.oColumn1.setShowFilterMenuEntry(false);

		await this.openColumnMenu(0);
		oMenu = oTable.getColumns()[0].getHeaderMenuInstance();
		assert.ok(this.getQuickAction(oMenu, "QuickAction")[0] === oQuickFilter, "The QuickFilter instance is not destroyed");
		assert.notOk(oQuickFilter.getVisible(), "The QuickFilter is not visible");
	});

	QUnit.test("Custom Filter", async function(assert) {
		const oTable = this.oTable;
		const oColumn = this.oColumn2;

		oTable.setEnableCustomFilter(true);

		await this.openColumnMenu(1);
		const oMenu = oTable.getColumns()[1].getHeaderMenuInstance();
		const oCustomFilter = oMenu.getAggregation("_items")[0].getItems()[0];

		assert.equal(oCustomFilter.getLabel(), TableUtils.getResourceText("TBL_FILTER_ITEM"), "Custom filter label is correct");
		assert.equal(oCustomFilter.getIcon(), "sap-icon://filter", "Custom filter icon is correct");

		return new Promise(function(resolve) {
			oTable.attachCustomFilter(function(oEvent) {
				assert.ok(true, "'customFilter' event was fired");
				assert.equal(oEvent.getParameter("column"), oColumn, "Event parameter 'column'");
				resolve();
			});
			oCustomFilter.firePress();
		});
	});

<<<<<<< HEAD
	QUnit.test("Quick Total", function(assert) {
		const that = this;
=======
	/**
	 * @deprecated As of version 1.110
	 */
	QUnit.test("Quick Group", async function(assert) {
		const oTable = this.oTable;
		const oColumnSetGroupedSpy = this.spy(this.oColumn1, "_setGrouped");

		await this.openColumnMenu(0);
		const oMenu = oTable.getColumns()[0].getHeaderMenuInstance();
		const oQuickGroup = this.getQuickAction(oMenu, "QuickGroup");
		const oSwitch = oQuickGroup.getEffectiveQuickActions()[0].getContent()[0];

		await new Promise(function(resolve) {
			oMenu.attachEventOnce("afterClose", async function() {
				await TableQUnitUtils.wait(100); // Timeout to ensure this the event is fired after the menu is closed
				assert.ok(oColumnSetGroupedSpy.calledOnceWithExactly(true), "Column#_setGrouped is called once with the correct parameters");
				resolve();
			});

			qutils.triggerKeyup(oSwitch.getDomRef(), "SPACE");
		});

		oTable.getColumns()[0]._setGrouped(false);
		oTable.setEnableGrouping(false);

		await nextUIUpdate();
		await this.openColumnMenu(0);
		assert.ok(this.getQuickAction(oMenu, "QuickGroup") === oQuickGroup, "The QuickGroup instance is not destroyed");
		assert.notOk(oQuickGroup.getVisible(), "The QuickGroup is not visible");
	});

	QUnit.test("Quick Total", async function(assert) {
>>>>>>> ac682db8
		const oTable = this.oTable;

		// simulate AnalyticalTable
		const oAnalyticalTableStub = sinon.stub(TableUtils, "isA");
		oAnalyticalTableStub.callThrough();
		oAnalyticalTableStub.withArgs(oTable, "sap.ui.table.AnalyticalTable").returns(true);
		this.oColumn2._isAggregatableByMenu = function() {
			return true;
		};
		this.oColumn2.getSummed = function() {
			return false;
		};
		this.oColumn2.setSummed = function() {
			assert.ok(true, "setSummed is called");
		};

		const oColumnSetSummedSpy = this.spy(this.oColumn2, "setSummed");

		await this.openColumnMenu(1);
		const oMenu = oTable.getColumns()[1].getHeaderMenuInstance();
		const oQuickTotal = this.getQuickAction(oMenu, "QuickTotal");
		const oSwitch = oQuickTotal.getEffectiveQuickActions()[0].getContent()[0];

		await new Promise(function(resolve) {
			oMenu.attachEventOnce("afterClose", function() {
				assert.ok(oColumnSetSummedSpy.calledOnceWithExactly(true), "Column#setSummed is called once with the correct parameters");
				resolve();
			});

			qutils.triggerKeyup(oSwitch.getDomRef(), "SPACE");
		});

		this.oColumn2._isAggregatableByMenu = function() {
			return false;
		};

		await this.openColumnMenu(0);
		assert.ok(oQuickTotal, "The QuickTotal instance is not destroyed");
		assert.notOk(oQuickTotal.getVisible(), "The QuickTotal is not visible");
	});

	QUnit.test("Quick Freeze", async function(assert) {
		const oTable = this.oTable;
		const oColumnFreezeSpy = this.spy();
		oTable.attachColumnFreeze(function(oEvent) {
			oColumnFreezeSpy(oEvent.getParameters());
		});

		await this.openColumnMenu(0);
		const oColumn = oTable.getColumns()[0];
		const oMenu = oColumn.getHeaderMenuInstance();
		const oQuickFreeze = this.getQuickAction(oMenu, "QuickAction")[1];
		const oSwitch = oQuickFreeze.getContent()[0];

		await new Promise(function(resolve) {
			oMenu.attachEventOnce("afterClose", function() {
				assert.ok(oColumnFreezeSpy.calledOnceWithExactly({
					id: oTable.getId(),
					column: oColumn
				}),
					"Table#ColumnFreeze event is fired once with the correct parameters");
				resolve();
			});

			qutils.triggerKeyup(oSwitch.getDomRef(), "SPACE");
		});

		oTable.setEnableColumnFreeze(false);

		await this.openColumnMenu(0);
		assert.ok(this.getQuickAction(oMenu, "QuickAction")[1] === oQuickFreeze, "The QuickFreeze instance is not destroyed");
		assert.notOk(oQuickFreeze.getVisible(), "The QuickFreeze is not visible");
	});

	QUnit.test("Resize", async function(assert) {
		const oTable = this.oTable;
		const bOriginalPointerSupport = Device.support.pointer;
		const bOriginalDesktopSupport = Device.system.desktop;

		Device.support.pointer = false;
		Device.system.desktop = false;

		await this.openColumnMenu(0);
		const oMenu = oTable.getColumns()[0].getHeaderMenuInstance();
		const oQuickResize = this.getQuickAction(oMenu, "QuickAction")[2];
		const aContent = oQuickResize.getContent();

		const sLabel = Library.getResourceBundleFor("sap.m").getText("table.COLUMNMENU_RESIZE");
		assert.strictEqual(oQuickResize.getLabel(), sLabel, "label is correct");
		assert.strictEqual(oQuickResize.getContent()[0].getTooltip(), sLabel, "tooltip is correct");
		assert.strictEqual(aContent[0].getIcon(), "sap-icon://resize-horizontal", "button has the correct icon");

		qutils.triggerMouseEvent(aContent[0].getId(), "mousedown", null, null, null, null, 0);
		qutils.triggerMouseEvent(aContent[0].getId(), "click");

		assert.ok(oTable.$().hasClass("sapUiTableResizing") && oTable.$("rsz").hasClass("sapUiTableColRszActive"), "Resizing started");

		Device.support.pointer = bOriginalPointerSupport;
		Device.system.desktop = bOriginalDesktopSupport;
	});

	QUnit.module("API", {
		beforeEach: function() {
			this.oMenu = new ColumnMenu();
			this.oColumn = new Column({
				sortProperty: "A"
			});
			this.oTable = TableQUnitUtils.createTable({
				columns: [this.oColumn]
			});

			this.oAdapter = new MobileColumnHeaderMenuAdapter();
			this.oAdapter._oItemContainer = new ItemContainer();
		},
		afterEach: function() {
			this.oMenu.destroy();
			this.oTable.destroy();
		}
	});

	QUnit.test("injectMenuItems", function(assert) {
		const oAddAggregationSpy = sinon.spy(this.oMenu, "addAggregation");

		this.oAdapter.injectMenuItems(this.oMenu, this.oColumn);
		assert.equal(oAddAggregationSpy.callCount, 7,
			"Menu.addAggregation is called 7 times (sort, filter, group, total, freeze, resize, items)");
		assert.ok(oAddAggregationSpy.calledWith("_items", this.oAdapter._oItemContainer),
			"ItemContainer is added to the menu");
	});

	QUnit.test("removeMenuItems", function(assert) {
		const oRemoveAggregationSpy = sinon.spy(this.oMenu, "removeAggregation");

		this.oAdapter.removeMenuItems(this.oMenu);
		assert.equal(oRemoveAggregationSpy.callCount, 7, "Menu.removeAggregation is called 7 times");
		assert.ok(oRemoveAggregationSpy.calledWith("_items", this.oAdapter._oItemContainer),
			"ItemContainer is removed from the menu");
	});

	QUnit.test("onAfterMenuDestroyed", function(assert) {
		this.oAdapter.injectMenuItems(this.oMenu, this.oColumn);
		assert.ok(this.oAdapter._oItemContainer, "reference to the ItemContainer is added");
		assert.ok(this.oAdapter._oQuickSort, "reference to the QuickSort is added");

		this.oAdapter.onAfterMenuDestroyed(this.oMenu);
		assert.notOk(this.oAdapter._oItemContainer, "reference to the ItemContainer is removed");
		assert.notOk(this.oAdapter._oQuickSort, "reference to the QuickSort is removed");
	});

	QUnit.test("destroy", function(assert) {
		this.oAdapter.injectMenuItems(this.oMenu, this.oColumn);
		const oDestroyQuickActionsSpy = sinon.spy(this.oAdapter, "_destroyQuickActions");
		const oDestroyItemsSpy = sinon.spy(this.oAdapter, "_destroyItems");
		assert.ok(this.oAdapter._oItemContainer, "reference to the ItemContainer is added");
		assert.ok(this.oAdapter._oQuickSort, "reference to the QuickSort is added");
		assert.ok(this.oAdapter._oColumn, "reference to the Column is added");

		this.oAdapter.destroy();
		assert.ok(oDestroyQuickActionsSpy.calledOnce, "_destroyQuickActions is called");
		assert.ok(oDestroyItemsSpy.calledOnce, "_destroyItems is called");
		assert.notOk(this.oAdapter._oItemContainer, "reference to the ItemContainer is removed");
		assert.notOk(this.oAdapter._oQuickSort, "reference to the QuickSort is removed");
		assert.notOk(this.oAdapter._oColumn, "reference to the Column is removed");
	});
});<|MERGE_RESOLUTION|>--- conflicted
+++ resolved
@@ -4,7 +4,6 @@
 	"sap/ui/core/Lib",
 	"sap/ui/table/qunit/TableQUnitUtils",
 	"sap/ui/qunit/QUnitUtils",
-	"sap/ui/qunit/utils/nextUIUpdate",
 	"sap/ui/table/utils/TableUtils",
 	"sap/ui/table/Column",
 	"sap/ui/table/menus/MobileColumnHeaderMenuAdapter",
@@ -23,7 +22,6 @@
 	Library,
 	TableQUnitUtils,
 	qutils,
-	nextUIUpdate,
 	TableUtils,
 	Column,
 	MobileColumnHeaderMenuAdapter,
@@ -184,39 +182,7 @@
 		assert.notOk(this.getQuickAction(oMenu, "QuickAction")[1].getVisible(), "No Column Freeze");
 	});
 
-<<<<<<< HEAD
-	QUnit.test("Quick Sort", function(assert) {
-		const that = this;
-=======
-	/**
-	 * @deprecated As of version 1.110
-	 */
-	QUnit.test("Menu entries - QuickGroup", async function(assert) {
-		await this.openColumnMenu(0);
-		let oColumn = this.oTable.getColumns()[0];
-		let oMenu = oColumn.getHeaderMenuInstance();
-		let oQuickGroup = this.getQuickAction(oMenu, "QuickGroup");
-		let aQuickGroupItems = oQuickGroup.getItems();
-
-		assert.equal(aQuickGroupItems.length, 1, "Quick group item count");
-		assert.strictEqual(aQuickGroupItems[0].getKey(), undefined, "Quick group 'key'");
-		assert.strictEqual(aQuickGroupItems[0].getLabel(), oColumn.getLabel().getText(), "Quick group 'label'");
-		assert.strictEqual(aQuickGroupItems[0].getGrouped(), false, "Quick group 'grouped'");
-
-		await this.openColumnMenu(1);
-		oColumn = this.oTable.getColumns()[1];
-		oMenu = oColumn.getHeaderMenuInstance();
-
-		oQuickGroup = this.getQuickAction(oMenu, "QuickGroup");
-		aQuickGroupItems = oQuickGroup.getItems();
-		assert.equal(aQuickGroupItems.length, 1, "Quick group item count");
-		assert.strictEqual(aQuickGroupItems[0].getKey(), undefined, "Quick group 'key'");
-		assert.strictEqual(aQuickGroupItems[0].getLabel(), oColumn.getLabel().getText(), "Quick group 'label'");
-		assert.strictEqual(aQuickGroupItems[0].getGrouped(), false, "Quick group 'grouped'");
-	});
-
 	QUnit.test("Quick Sort", async function(assert) {
->>>>>>> ac682db8
 		const oTable = this.oTable;
 		const oColumnSortSpy = this.spy(this.oColumn1, "_sort");
 
@@ -299,43 +265,7 @@
 		});
 	});
 
-<<<<<<< HEAD
-	QUnit.test("Quick Total", function(assert) {
-		const that = this;
-=======
-	/**
-	 * @deprecated As of version 1.110
-	 */
-	QUnit.test("Quick Group", async function(assert) {
-		const oTable = this.oTable;
-		const oColumnSetGroupedSpy = this.spy(this.oColumn1, "_setGrouped");
-
-		await this.openColumnMenu(0);
-		const oMenu = oTable.getColumns()[0].getHeaderMenuInstance();
-		const oQuickGroup = this.getQuickAction(oMenu, "QuickGroup");
-		const oSwitch = oQuickGroup.getEffectiveQuickActions()[0].getContent()[0];
-
-		await new Promise(function(resolve) {
-			oMenu.attachEventOnce("afterClose", async function() {
-				await TableQUnitUtils.wait(100); // Timeout to ensure this the event is fired after the menu is closed
-				assert.ok(oColumnSetGroupedSpy.calledOnceWithExactly(true), "Column#_setGrouped is called once with the correct parameters");
-				resolve();
-			});
-
-			qutils.triggerKeyup(oSwitch.getDomRef(), "SPACE");
-		});
-
-		oTable.getColumns()[0]._setGrouped(false);
-		oTable.setEnableGrouping(false);
-
-		await nextUIUpdate();
-		await this.openColumnMenu(0);
-		assert.ok(this.getQuickAction(oMenu, "QuickGroup") === oQuickGroup, "The QuickGroup instance is not destroyed");
-		assert.notOk(oQuickGroup.getVisible(), "The QuickGroup is not visible");
-	});
-
 	QUnit.test("Quick Total", async function(assert) {
->>>>>>> ac682db8
 		const oTable = this.oTable;
 
 		// simulate AnalyticalTable
