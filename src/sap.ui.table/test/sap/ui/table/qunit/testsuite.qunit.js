--- conflicted
+++ resolved
@@ -179,15 +179,7 @@
 				group: "Utils",
 				module: "./utils/_{name}.qunit"
 			},
-<<<<<<< HEAD
-
-			"BindingUtils": {
-				group: "Utils",
-				module: "./utils/_{name}.qunit"
-			},
-
-=======
->>>>>>> 2adff387
+
 			"HookUtils": {
 				group: "Utils",
 				module: "./utils/_{name}.qunit"
