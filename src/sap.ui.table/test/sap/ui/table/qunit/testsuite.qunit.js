sap.ui.define([
], function() {
	"use strict";

	return {
		name: "Library 'sap.ui.table'",	/* Just for a nice title on the pages */
		defaults: {
			group: "Control",
			qunit: {
				version: 2,					// Whether QUnit should be loaded and if so, what version
				reorder: false
			},
			sinon: {
				version: 4					// Whether Sinon should be loaded and if so, what version
			},
			ui5: {
				theme: "sap_horizon",
				language: "en-US",
				rtl: false,					// Whether to run the tests in RTL mode
				libs: ["sap.ui.table"],		// Libraries to load upfront in addition to the library which is tested (sap.ui.table), if null no libs are loaded
				"xx-waitForTheme": true		// Whether the start of the test should be delayed until the theme is applied
			},
			coverage: {
				only:	"[sap/ui/table]",	// Which files to show in the coverage report, if null, no files are excluded from coverage
				branchCoverage: true		// Whether to enable standard branch coverage
			},
			loader: {
				map: {
					"*": {
						"sap/ui/thirdparty/sinon": "sap/ui/thirdparty/sinon-4",
						"sap/ui/thirdparty/sinon-qunit": "sap/ui/qunit/sinon-qunit-bridge"
					}
				},
				paths: {
					"sap/ui/table/qunit": "test-resources/sap/ui/table/qunit/",
					"sap/ui/core/qunit": "test-resources/sap/ui/core/qunit/",
					"sap/ui/demo/mock": "test-resources/sap/ui/documentation/sdk/",
					"sap/ui/core/sample": "test-resources/sap/ui/core/demokit/sample/"
				}
			},
			page: "test-resources/sap/ui/table/qunit/teststarter.qunit.html?test={name}",
			autostart: true					// Whether to call QUnit.start() when the test setup is done
		},
		tests: {
			/* Library */
			"TableLib": {
				group: "Library",
				ui5: {
					libs: []
				}
			},

			"ExploredSamples": {
				group: "Library",
				runAfterLoader: "sap/ui/demo/mock/qunit/SampleTesterErrorHandler",
				ui5: {
					libs: ["sap.ui.table", "sap.m", "sap.ui.layout", "sap.ui.documentation"],
					"xx-componentPreload": "off"
				},
				autostart: false
			},

			/* Control */
			"Table": {
				ui5: {
					// Test has dependencies to sap.ui.unified and sap.m modules
					libs: ["sap.ui.table", "sap.ui.unified", "sap.m"]
				}
			},

			"Table-RTL": {
				ui5: {
					// Test has dependencies to sap.ui.unified and sap.m modules
					libs: ["sap.ui.table", "sap.ui.unified", "sap.m"],
					rtl: true,
					"xx-waitForTheme": "init"
				}
			},

			"Table with ODataV2": {
				module: "./Table.ODataV2.qunit"
			},

			"Column": {
				ui5: {
					// Test has dependencies to sap.ui.unified and sap.m modules
					libs: ["sap.ui.table", "sap.ui.unified", "sap.m"],
					"xx-waitForTheme": "init"
				}
			},

			// Menus
			"ColumnHeaderMenuAdapter": {
				group: "Menus",
				module: "./menus/{name}.qunit"
			},

			"MobileColumnHeaderMenuAdapter": {
				group: "Menus",
				module: "./menus/{name}.qunit",
				ui5: {
					// Test has dependencies to sap.m modules
					libs: ["sap.ui.table", "sap.m"]
				}
			},
<<<<<<< HEAD

=======
			"GroupHeaderContextMenuAdapter": {
				group: "Menus",
				module: "./menus/{name}.qunit"
			},
			/**
			 * @deprecated As of Version 1.117
			 */
			"LegacyColumnMenuAdapter": {
				group: "Menus",
				module: "./menus/{name}.qunit"
			},
>>>>>>> efca6211
			"Row": {},
			"RowAction": {},
			"RowSettings": {},

			"CreationRow": {
				ui5: {
					// The test and sap.ui.table.CreationRow have dependencies to sap.m modules
					libs: ["sap.ui.table", "sap.m"]
				}
			},

			"TreeTable": {
			},

			"TreeTable with ODataV2": {
				module: "./TreeTable.ODataV2.qunit",
				coverage: {
					only: null /*full report*/
				}
			},

			"AnalyticalTable": {},
			"AnalyticalColumn": {},
			"TableColumnHeaders": {},

			// Utils
			"TableUtils": {
				group: "Utils",
				module: "./utils/{name}.qunit",
				ui5: {
					// Test has indirect dependencies to sap.m modules through sap.ui.table.CreationRow
					libs: ["sap.ui.table", "sap.m"]
				}
			},

			"ColumnUtils": {
				group: "Utils",
				module: "./utils/_{name}.qunit"
			},

			"MenuUtils": {
				group: "Utils",
				module: "./utils/_{name}.qunit",
				ui5: {
					// Test has dependencies to sap.ui.unified and sap.m modules
					libs: ["sap.ui.table", "sap/ui/unified", "sap.m"]
				}
			},

			"GroupingUtils": {
				group: "Utils",
				module: "./utils/_{name}.qunit"
			},

			"BindingUtils": {
				group: "Utils",
				module: "./utils/_{name}.qunit"
			},

			"HookUtils": {
				group: "Utils",
				module: "./utils/_{name}.qunit"
			},

			// Extensions
			"ExtensionBase": {
				group: "Extensions",
				module: "./extensions/{name}.qunit"
			},

			"Accessibility": {
				group: "Extensions",
				module: "./extensions/{name}.qunit"
			},

			"Keyboard": {
				group: "Extensions",
				module: "./extensions/{name}.qunit"
			},

			"KeyboardDelegate": {
				group: "Extensions",
				module: "./extensions/{name}.qunit"
			},

			"KeyboardDelegate-RTL": {
				group: "Extensions",
				module: "./extensions/KeyboardDelegate.qunit",
				ui5: {
					rtl: true,
					"xx-waitForTheme": "init"
				}
			},

			"Pointer": {
				group: "Extensions",
				module: "./extensions/{name}.qunit"
			},

			"Scrolling": {
				group: "Extensions",
				module: "./extensions/{name}.qunit",
				ui5: {
					// Test has dependencies to sap.m modules
					libs: ["sap.ui.table", "sap.m"]
				}
			},

			"Scrolling-RTL": {
				group: "Extensions",
				module: "./extensions/{name}.qunit",
				ui5: {
					rtl: true,
					"xx-waitForTheme": "init"
				}
			},

			"ScrollingIOS": {
				group: "Extensions",
				module: "./extensions/{name}.qunit"
			},

			"DragAndDrop": {
				group: "Extensions",
				module: "./extensions/{name}.qunit"
			},

			"Synchronization": {
				group: "Extensions",
				module: "./extensions/{name}.qunit"
			},

			// Design Time & RTA Enabling
			"Designtime-Library": {
				group: "Designtime",
				module: "./designtime/Library.qunit"
			},

			// Row modes
			"RowMode": {
				group: "Row Mode",
				module: "./rowmodes/{name}.qunit"
			},

			"Fixed": {
				group: "Row Mode",
				module: "./rowmodes/{name}.qunit"
			},

			"Fixed with ODataV2": {
				group: "Row Mode",
				module: "./rowmodes/Fixed.ODataV2.qunit"
			},

			"Interactive": {
				group: "Row Mode",
				module: "./rowmodes/{name}.qunit"
			},

			"Interactive with ODataV2": {
				group: "Row Mode",
				module: "./rowmodes/Interactive.ODataV2.qunit"
			},

			"Auto": {
				group: "Row Mode",
				module: "./rowmodes/{name}.qunit"
			},

			"Auto with ODataV2": {
				group: "Row Mode",
				module: "./rowmodes/Auto.ODataV2.qunit"
			},

			"Variable": {
				group: "Row Mode",
				module: "./rowmodes/{name}.qunit"
			},

			// Plugins
			"PluginBase": {
				group: "Plugins",
				module: "./plugins/{name}.qunit"
			},

			"SelectionModelSelection": {
				group: "Plugins",
				module: "./plugins/{name}.qunit"
			},

			"SelectionModelSelection with ODataV2": {
				group: "Plugins",
				module: "./plugins/SelectionModelSelection.ODataV2.qunit"
			},

			"BindingSelection (TreeBinding)": {
				group: "Plugins",
				module: "./plugins/BindingSelection.TreeBinding.qunit"
			},

			"MultiSelectionPlugin": {
				group: "Plugins",
				module: "./plugins/{name}.qunit",
				ui5: {
					// sap.ui.table.plugins.MultiSelectionPlugin requires sap.m modules
					libs: ["sap.ui.table", "sap.m"]
				}
			},

			"MultiSelectionPlugin with ODataV2 (ListBinding)": {
				group: "Plugins",
				module: "./plugins/MultiSelectionPlugin.ODataV2.ListBinding.qunit",
				ui5: {
					// sap.ui.table.plugins.MultiSelectionPlugin requires sap.m modules
					libs: ["sap.ui.table", "sap.m"]
				}
			},

			"MultiSelectionPlugin with ODataV2 (TreeBinding)": {
				group: "Plugins",
				module: "./plugins/MultiSelectionPlugin.ODataV2.TreeBinding.qunit",
				ui5: {
					// sap.ui.table.plugins.MultiSelectionPlugin requires sap.m modules
					libs: ["sap.ui.table", "sap.m"]
				}
			},

			"MultiSelectionPlugin with ODataV2 (AnalyticalBinding)": {
				group: "Plugins",
				module: "./plugins/MultiSelectionPlugin.ODataV2.AnalyticalBinding.qunit",
				ui5: {
					// sap.ui.table.plugins.MultiSelectionPlugin requires sap.m modules
					libs: ["sap.ui.table", "sap.m"]
				}
			},

			"MultiSelectionPlugin with ODataV4": {
				group: "Plugins",
				module: "./plugins/MultiSelectionPlugin.ODataV4.qunit",
				ui5: {
					// sap.ui.table.plugins.MultiSelectionPlugin requires sap.m modules
					libs: ["sap.ui.table", "sap.m"]
				}
			},

			"ODataV4Selection Flat": {
				group: "Plugins",
				module: "./plugins/ODataV4Selection.Flat.qunit",
				ui5: {
					// sap.ui.table.plugins.ODataV4Selection requires sap.m modules
					libs: ["sap.ui.table", "sap.m"]
				}
			},

			"ODataV4Selection Hierarchy": {
				group: "Plugins",
				module: "./plugins/ODataV4Selection.Hierarchy.qunit",
				ui5: {
					// sap.ui.table.plugins.ODataV4Selection requires sap.m modules
					libs: ["sap.ui.table", "sap.m"]
				}
			},

			"ODataV4Selection DataAggregation": {
				group: "Plugins",
				module: "./plugins/ODataV4Selection.DataAggregation.qunit",
				ui5: {
					// sap.ui.table.plugins.ODataV4Selection requires sap.m modules
					libs: ["sap.ui.table", "sap.m"]
				}
			},

			"ODataV4Selection with V4Aggregation plugin": {
				group: "Plugins",
				module: "./plugins/ODataV4Selection.V4Aggregation.qunit",
				ui5: {
					// sap.ui.table.plugins.ODataV4Selection requires sap.m modules
					libs: ["sap.ui.table", "sap.m"]
				}
			},

			"Support of external plugins": {
				group: "Plugins",
				module: "./plugins/SupportOfExternalPlugins.qunit",
				ui5: {
					// Test has dependencies to sap.m modules
					libs: ["sap.ui.table", "sap.m"]
				}
			},

			"V4Aggregation": {
				group: "Plugins",
				module: "./plugins/{name}.qunit"
			},

			"Generic Testsuite": {
				page: "test-resources/sap/ui/table/qunit/testsuite.generic.qunit.html"
			}
		}
	};
});<|MERGE_RESOLUTION|>--- conflicted
+++ resolved
@@ -103,21 +103,12 @@
 					libs: ["sap.ui.table", "sap.m"]
 				}
 			},
-<<<<<<< HEAD
-
-=======
+
 			"GroupHeaderContextMenuAdapter": {
 				group: "Menus",
 				module: "./menus/{name}.qunit"
 			},
-			/**
-			 * @deprecated As of Version 1.117
-			 */
-			"LegacyColumnMenuAdapter": {
-				group: "Menus",
-				module: "./menus/{name}.qunit"
-			},
->>>>>>> efca6211
+
 			"Row": {},
 			"RowAction": {},
 			"RowSettings": {},
