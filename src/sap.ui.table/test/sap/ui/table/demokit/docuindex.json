--- conflicted
+++ resolved
@@ -120,22 +120,8 @@
 				"id": "sap.ui.table.sample.TreeTable.JSONTreeBinding",
 				"name": "JSONTreeBinding",
 				"description": "Basic example showing how a TreeTable can be built using a JSONModel"
-<<<<<<< HEAD
-			},{
-=======
 			},
 			{
-				"id": "sap.ui.table.sample.TreeTable.BasicODataTreeBinding",
-				"name": "Basic OData TreeBinding",
-				"description": "Illustrates how to bind to data from an OData model without using $metadata annotations or navigation properties. Instead, treeAnnotationProperties is filled for the TreeBinding."
-			},
-			{
-				"id": "sap.ui.table.sample.TreeTable.ODataAnnotationsTreeBinding",
-				"name": "OData Annotations TreeBinding",
-				"description": "Illustrates how to bind to data from an OData model using $metadata annotations."
-			},
-			{
->>>>>>> 36e92087
 				"id": "sap.ui.table.sample.RowHighlights",
 				"name": "Row Highlights",
 				"description": "Shows how row highlights and alternating row colors can be used."
