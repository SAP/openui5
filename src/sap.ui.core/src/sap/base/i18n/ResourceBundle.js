--- conflicted
+++ resolved
@@ -424,7 +424,6 @@
 					return sValue; // found!
 				}
 			}
-<<<<<<< HEAD
 
 			// loop over all loaded property files and return the value for the key if any
 			for (i = 0; i < this.aPropertyFiles.length; i++) {
@@ -432,37 +431,6 @@
 				if (typeof sValue === "string") {
 					return this._formatValue(sValue, sKey, aArgs);
 				}
-=======
-		} else {
-			return ResourceBundle.create(this._mCreateFactoryParams);
-		}
-	};
-
-	/*
-	 * Tries to load properties files asynchronously until one could be loaded
-	 * successfully or until there are no more fallback locales.
-	 */
-	function loadNextPropertiesAsync(oBundle) {
-		if ( oBundle._aFallbackLocales.length ) {
-			return tryToLoadNextProperties(oBundle, true).then(function(oProps) {
-				// if props could not be loaded, try next fallback locale
-				return oProps || loadNextPropertiesAsync(oBundle);
-			});
-		}
-		// no more fallback locales: give up
-		return Promise.resolve(null);
-	}
-
-	/*
-	 * Tries to load properties files synchronously until one could be loaded
-	 * successfully or until there are no more fallback locales.
-	 */
-	function loadNextPropertiesSync(oBundle) {
-		while ( oBundle._aFallbackLocales.length ) {
-			var oProps = tryToLoadNextProperties(oBundle, false);
-			if ( oProps ) {
-				return oProps;
->>>>>>> fa7d1c2c
 			}
 
 			return null;
@@ -666,7 +634,6 @@
 				}
 			});
 
-<<<<<<< HEAD
 			return aCustomBundles;
 		}
 
@@ -687,251 +654,6 @@
 			// the lookup order for enhancements starts with the last enhancement
 			// therefore to ensure that the first element in the activeTerminologies array is looked up first
 			// this array needs to be reversed.
-=======
-	/**
-	 * @returns {module:sap/base/i18n/ResourceBundle[]} The list of ResourceBundles created from terminologies
-	 */
-	function getTerminologyResourceBundles(aActiveTerminologies, oTerminologies, sLocale, bIncludeInfo, bAsync) {
-		if (!aActiveTerminologies) {
-			return [];
-		}
-		// only take activeTerminologies which are present
-		// creates a copy of the given array (is reversed later on)
-		aActiveTerminologies = aActiveTerminologies.filter(function (sActiveTechnology) {
-			return oTerminologies.hasOwnProperty(sActiveTechnology);
-		});
-		// reverse
-		// the terminology resource bundles are enhancements of the current bundle
-		// the lookup order for enhancements starts with the last enhancement
-		// therefore to ensure that the first element in the activeTerminologies array is looked up first
-		// this array needs to be reversed.
-
-		// Note: Array#reverse modifies the original array
-		aActiveTerminologies.reverse();
-
-		return aActiveTerminologies.map(function (sActiveTechnology) {
-			var mParamsTerminology = oTerminologies[sActiveTechnology];
-
-			var sUrl = ResourceBundle._getUrl(mParamsTerminology.bundleUrl, mParamsTerminology.bundleName);
-
-			var aSupportedLocales = mParamsTerminology.supportedLocales;
-
-			return new ResourceBundle(sUrl, sLocale, bIncludeInfo, bAsync, aSupportedLocales, null, true);
-		});
-	}
-
-	/**
-	 * ResourceBundle Configuration
-	 *
-	 * A ResourceBundle Configuration holds information on where to load the ResourceBundle from
-	 * using the fallback chain and terminologies.
-	 * The location is retrieved from the <code>bundleUrl</code> and <code>bundleName</code> parameters
-	 * The locale used is influenced by the <code>supportedLocales</code> and <code>fallbackLocale</code> parameters
-	 * Terminologies of this ResourceBundle are loaded via the <code>terminologies</code> parameter
-	 *
-	 * Note: If omitted, the supportedLocales and the fallbackLocale are inherited from the parent ResourceBundle Configuration
-	 *
-	 * @typedef {object} module:sap/base/i18n/ResourceBundle.Configuration
-	 * @property {string} [bundleUrl] URL pointing to the base .properties file of a bundle (.properties file without any locale information, e.g. "i18n/mybundle.properties")
-	 * @property {string} [bundleName] UI5 module name in dot notation pointing to the base .properties file of a bundle (.properties file without any locale information, e.g. "i18n.mybundle")
-	 * @property {string[]} [supportedLocales] List of supported locales (aka 'language tags') to restrict the fallback chain.
-	 *     Each entry in the array can either be a BCP47 language tag or a JDK compatible locale string
-	 *     (e.g. "en-GB", "en_GB" or "en"). An empty string (<code>""</code>) represents the 'raw' bundle.
-	 *     <b>Note:</b> The given language tags can use modern or legacy ISO639 language codes. Whatever
-	 *     language code is used in the list of supported locales will also be used when requesting a file
-	 *     from the server. If the <code>locale</code> contains a legacy language code like "iw" and the
-	 *     <code>supportedLocales</code> contains [...,"he",...], "he" will be used in the URL.
-	 *     This mapping works in both directions.
-	 * @property {string} [fallbackLocale="en"] A fallback locale to be used after all locales
-	 *     derived from <code>locale</code> have been tried, but before the 'raw' bundle is used.
-	 * 	   Can either be a BCP47 language tag or a JDK compatible locale string (e.g. "en-GB", "en_GB"
-	 *     or "en"), defaults to "en" (English).
-	 *     To prevent a generic fallback, use the empty string (<code>""</code>).
-	 *     E.g. by providing <code>fallbackLocale: ""</code> and <code>supportedLocales: ["en"]</code>,
-	 *     only the bundle "en" is requested without any fallback.
-	 * @property {Object<string,module:sap/base/i18n/ResourceBundle.TerminologyConfiguration>} [terminologies]
-	 *     An object, mapping a terminology identifier (e.g. "oil") to a <code>ResourceBundle.TerminologyConfiguration</code>.
-	 *     A terminology is a resource bundle configuration for a specific use case (e.g. "oil").
-	 *     It does neither have a <code>fallbackLocale</code> nor can it be enhanced with <code>enhanceWith</code>.
-	 * @public
-	 */
-
-	/**
-	 * ResourceBundle Terminology Configuration
-	 *
-	 * Terminologies represent a variant of a ResourceBundle.
-	 * They can be used to provide domain specific texts, e.g. for industries, e.g. "oil", "retail" or "health".
-	 * While "oil" could refer to a user as "driller", in "retail" a user could be a "customer" and in "health" a "patient".
-	 * While "oil" could refer to a duration as "hitch", in "retail" a duration could be a "season" and in "health" an "incubation period".
-	 *
-	 * Note: Terminologies do neither support a fallbackLocale nor nested terminologies in their configuration.
-	 *
-	 * @typedef {object} module:sap/base/i18n/ResourceBundle.TerminologyConfiguration
-	 * @property {string} [bundleUrl] URL pointing to the base .properties file of a bundle (.properties file without any locale information, e.g. "i18n/mybundle.properties")
-	 * @property {string} [bundleName] UI5 module name in dot notation pointing to the base .properties file of a bundle (.properties file without any locale information, e.g. "i18n.mybundle")
-	 * @property {string[]} [supportedLocales] List of supported locales (aka 'language tags') to restrict the fallback chain.
-	 *     Each entry in the array can either be a BCP47 language tag or a JDK compatible locale string
-	 *     (e.g. "en-GB", "en_GB" or "en"). An empty string (<code>""</code>) represents the 'raw' bundle.
-	 *     <b>Note:</b> The given language tags can use modern or legacy ISO639 language codes. Whatever
-	 *     language code is used in the list of supported locales will also be used when requesting a file
-	 *     from the server. If the <code>locale</code> contains a legacy language code like "iw" and the
-	 *     <code>supportedLocales</code> contains [...,"he",...], "he" will be used in the URL.
-	 *     This mapping works in both directions.
-	 * @public
-	 */
-
-	/**
-	 * Creates and returns a new instance of {@link module:sap/base/i18n/ResourceBundle}
-	 * using the given URL and locale to determine what to load.
-	 *
-	 * Before loading the ResourceBundle, the locale is evaluated with a fallback chain.
-	 * Sample fallback chain for locale="de-DE" and fallbackLocale="fr_FR"
-	 * <code>"de-DE" -> "de" -> "fr_FR" -> "fr" -> raw</code>
-	 *
-	 * Only those locales are considered for loading, which are in the supportedLocales array
-	 * (if the array is supplied and not empty).
-	 *
-	 * Note: The fallbackLocale should be included in the supportedLocales array.
-	 *
-	 *
-	 * @example <caption>Load a resource bundle</caption>
-	 *
-	 * sap.ui.require(["sap/base/i18n/ResourceBundle"], function(ResourceBundle){
-	 *  // ...
-	 *  ResourceBundle.create({
-	 *      // specify url of the base .properties file
-	 *      url : "i18n/messagebundle.properties",
-	 *      async : true
-	 *  }).then(function(oResourceBundle){
-	 *      // now you can access the bundle
-	 *  });
-	 *  // ...
-	 * });
-	 *
-	 * @example <caption>Load a resource bundle with supported locales and fallback locale</caption>
-	 *
-	 * sap.ui.require(["sap/base/i18n/ResourceBundle"], function(ResourceBundle){
-	 *  // ...
-	 *  ResourceBundle.create({
-	 *      // specify url of the base .properties file
-	 *      url : "i18n/messagebundle.properties",
-	 *      async : true,
-	 *      supportedLocales: ["de", "da"],
-	 *      fallbackLocale: "de"
-	 *  }).then(function(oResourceBundle){
-	 *      // now you can access the bundle
-	 *  });
-	 *  // ...
-	 * });
-	 *
-	 * @example <caption>Load a resource bundle with terminologies 'oil' and 'retail'</caption>
-	 *
-	 * sap.ui.require(["sap/base/i18n/ResourceBundle"], function(ResourceBundle){
-	 *  // ...
-	 *  ResourceBundle.create({
-	 *      // specify url of the base .properties file
-	 *      url : "i18n/messagebundle.properties",
-	 *      async : true,
-	 *      supportedLocales: ["de", "da"],
-	 *      fallbackLocale: "de",
-	 *      terminologies: {
-	 *          oil: {
-	 *              bundleUrl: "i18n/terminologies.oil.i18n.properties",
-	 *                 supportedLocales: [
-	 *                     "da", "en", "de"
-	 *                 ]
-	 *          },
-	 *          retail: {
-	 *             bundleUrl: "i18n/terminologies.retail.i18n.properties",
-	 *             supportedLocales: [
-	 *                 "da", "de"
-	 *             ]
-	 *         }
-	 *      },
-	 *      activeTerminologies: ["retail", "oil"]
-	 *  }).then(function(oResourceBundle){
-	 *      // now you can access the bundle
-	 *  });
-	 *  // ...
-	 * });
-	 *
-	 * @example <caption>Load a resource bundle with enhancements</caption>
-	 *
-	 * sap.ui.require(["sap/base/i18n/ResourceBundle"], function(ResourceBundle){
-	 *  // ...
-	 *  ResourceBundle.create({
-	 *      // specify url of the base .properties file
-	 *      url : "i18n/messagebundle.properties",
-	 *      async : true,
-	 *      supportedLocales: ["de", "da"],
-	 *      fallbackLocale: "de",
-	 *      enhanceWith: [
-	 *          {
-	 *              bundleUrl: "appvar1/i18n/i18n.properties",
-	 *              supportedLocales: ["da", "en", "de"]
-	 *           },
-	 *           {
-	 *              bundleUrl: "appvar2/i18n/i18n.properties",
-	 *              supportedLocales: ["da", "de"]
-	 *           }
-	 *      ]
-	 *  }).then(function(oResourceBundle){
-	 *      // now you can access the bundle
-	 *  });
-	 *  // ...
-	 * });
-	 *
-	 * @public
-	 * @function
-	 * @param {object} [mParams] Parameters used to initialize the resource bundle
-	 * @param {string} [mParams.url=''] URL pointing to the base .properties file of a bundle (.properties
-	 *     file without any locale information, e.g. "mybundle.properties")
-	 *     if not provided, <code>bundleUrl</code> or <code>bundleName</code> can be used; if both are set,
-	 *     <code>bundleName</code> wins
-	 * @param {string} [mParams.bundleUrl] URL pointing to the base .properties file of a bundle
-	 *     (.properties file without any locale information, e.g. "i18n/mybundle.properties")
-	 * @param {string} [mParams.bundleName] UI5 module name in dot notation pointing to the base
-	 *     .properties file of a bundle (.properties file without any locale information, e.g. "i18n.mybundle")
-	 * @param {string} [mParams.locale] Optional locale (aka 'language tag') to load the texts for.
-	 *     Can either be a BCP47 language tag or a JDK compatible locale string (e.g. "en-GB", "en_GB" or "en").
-	 *     Defaults to the current session locale if <code>sap.ui.getCore</code> is available, otherwise
-	 *     to the provided <code>fallbackLocale</code>
-	 * @param {boolean} [mParams.includeInfo=false] Whether to include origin information into the returned property values
-	 * @param {string[]} [mParams.supportedLocales] List of supported locales (aka 'language tags') to restrict the fallback chain.
-	 *     Each entry in the array can either be a BCP47 language tag or a JDK compatible locale string
-	 *     (e.g. "en-GB", "en_GB" or "en"). An empty string (<code>""</code>) represents the 'raw' bundle.
-	 *     <b>Note:</b> The given language tags can use modern or legacy ISO639 language codes. Whatever
-	 *     language code is used in the list of supported locales will also be used when requesting a file
-	 *     from the server. If the <code>locale</code> contains a legacy language code like "iw" and the
-	 *     <code>supportedLocales</code> contains [...,"he",...], "he" will be used in the URL.
-	 *     This mapping works in both directions.
-	 * @param {string} [mParams.fallbackLocale="en"] A fallback locale to be used after all locales
-	 *     derived from <code>locale</code> have been tried, but before the 'raw' bundle is used.
-	 * 	   Can either be a BCP47 language tag or a JDK compatible locale string (e.g. "en-GB", "en_GB"
-	 *     or "en").
-	 *     To prevent a generic fallback, use the empty string (<code>""</code>).
-	 *     E.g. by providing <code>fallbackLocale: ""</code> and <code>supportedLocales: ["en"]</code>,
-	 *     only the bundle "en" is requested without any fallback.
-	 * @param {Object<string,module:sap/base/i18n/ResourceBundle.TerminologyConfiguration>} [mParams.terminologies] map of terminologies.
-	 *     The key is the terminology identifier and the value is a ResourceBundle terminology configuration.
-	 *     A terminology is a resource bundle configuration for a specific use case (e.g. "oil").
-	 *     It does neither have a <code>fallbackLocale</code> nor can it be enhanced with <code>enhanceWith</code>.
-	 * @param {string[]} [mParams.activeTerminologies] The list of active terminologies,
-	 *     e.g. <code>["oil", "retail"]</code>. The order in this array represents the lookup order.
-	 * @param {module:sap/base/i18n/ResourceBundle.Configuration[]} [mParams.enhanceWith] List of ResourceBundle configurations which enhance the current one.
-	 *     The order of the enhancements is significant, because the lookup checks the last enhancement first.
-	 *     Each enhancement represents a ResourceBundle with limited options ('bundleUrl', 'bundleName', 'terminologies', 'fallbackLocale', 'supportedLocales').
-	 *     Note: supportedLocales and fallbackLocale are inherited from the parent ResourceBundle if not present.
-	 * @param {boolean} [mParams.async=false] Whether the first bundle should be loaded asynchronously
-	 *     Note: Fallback bundles loaded by {@link #getText} are always loaded synchronously.
-	*     <b>As of version 1.135, synchronous loading is deprecated.</b> The <code>async</code> parameter must have the value <code>true</code>.
-	 * @returns {module:sap/base/i18n/ResourceBundle|Promise<module:sap/base/i18n/ResourceBundle>}
-	 *     A new resource bundle or a Promise on that bundle (in asynchronous case)
-	 * @SecSink {0|PATH} Parameter is used for future HTTP requests
-	 */
-	ResourceBundle.create = function(mParams) {
-		var mOriginalCreateParams = merge({}, mParams);
->>>>>>> fa7d1c2c
 
 			// Note: Array#reverse modifies the original array
 			aActiveTerminologies.reverse();
@@ -1151,6 +873,7 @@
 		 *     Note: supportedLocales and fallbackLocale are inherited from the parent ResourceBundle if not present.
 		 * @param {boolean} [mParams.async=false] Whether the first bundle should be loaded asynchronously
 		 *     Note: Fallback bundles loaded by {@link #getText} are always loaded synchronously.
+		*     <b>As of version 1.135, synchronous loading is deprecated.</b> The <code>async</code> parameter must have the value <code>true</code>.
 		 * @returns {module:sap/base/i18n/ResourceBundle|Promise<module:sap/base/i18n/ResourceBundle>}
 		 *     A new resource bundle or a Promise on that bundle (in asynchronous case)
 		 * @SecSink {0|PATH} Parameter is used for future HTTP requests
@@ -1180,7 +903,6 @@
 			} else {
 				vResourceBundle._mCreateFactoryParams = mOriginalCreateParams;
 			}
-<<<<<<< HEAD
 
 			// aCustomBundles is a flat list of all "enhancements"
 			var aCustomBundles = [];
@@ -1238,58 +960,4 @@
 		};
 
 		return ResourceBundle;
-	});
-=======
-		}
-		return vResourceBundle;
-	};
-
-	/**
-	 * Hook implemented by sap/ui/core/Lib to enrich bundle config with terminologies.
-	 * See also the documentation of the hook's implementation in sap/ui/core/Lib.js.
-	 *
-	 * @see sap.ui.core.Lib.getResourceBundleFor
-	 *
-	 * @param {object} mParams the ResourceBundle.create bundle config
-	 * @returns {object} the enriched bundle config
-	 * @private
-	 * @ui5-restricted sap.ui.core.Lib
-	 */
-	ResourceBundle._enrichBundleConfig = function(mParams) {
-		// Note: the ResourceBundle is a base module, which might be used standalone without the Core,
-		// so the bundle config must remain untouched
-		return mParams;
-	};
-
-	// ---- handling of supported locales and fallback chain ------------------------------------------
-
-	/**
-	 * Determine sequence of fallback locales, starting from the given locale and
-	 * optionally taking the list of supported locales into account.
-	 *
-	 * Callers can use the result to limit requests to a set of existing locales.
-	 *
-	 * @param {string} sLocale Locale to start the fallback sequence with, should be a BCP47 language tag
-	 * @param {string[]} [aSupportedLocales] List of supported locales (in JDK legacy syntax, e.g. zh_CN, iw)
-	 * @param {string} [sFallbackLocale] Last fallback locale, defaults to "en"
-	 * @returns {string[]} Sequence of fallback locales in JDK legacy syntax, decreasing priority
-	 *
-	 * @private
-	 * @ui5-restricted sap.fiori, sap.support launchpad
-	 * @deprecated As of version 1.135. Use {@link sap.base.i18n.LanguageFallback.getFallbackLocales} instead.
-	 */
-	ResourceBundle._getFallbackLocales = LanguageFallback.getFallbackLocales;
-
-	/**
-	 * Gets the properties cache
-	 *
-	 * @returns {Map} The properties cache
-	 * @private
-	 */
-	ResourceBundle._getPropertiesCache = function () {
-		return oPropertiesCache._oCache;
-	};
-
-	return ResourceBundle;
-});
->>>>>>> fa7d1c2c
+	});