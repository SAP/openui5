--- conflicted
+++ resolved
@@ -14,15 +14,10 @@
 		"use strict";
 
 		/**
-<<<<<<< HEAD
 		 * HANA XS Engine can't handle private extensions in BCP47 language tags.
 		 * Therefore, the agreed BCP47 codes for the technical languages 1Q..3Q
 		 * don't work as Accept-Header and need to be send as URL parameters as well.
 		 * @const
-=======
-		 * Holds the Properties cache entries
-		 *
->>>>>>> 405ad0bb
 		 * @private
 		 */
 		var M_SUPPORTABILITY_TO_XS = {
@@ -32,37 +27,8 @@
 		};
 
 		/**
-<<<<<<< HEAD
 		 * Default fallback locale is "en" (English) to stay backward compatible
 		 * @const
-=======
-		 * Holds resolved URLs cache entries
-		 *
-		 * @private
-		 */
-		_oUrlResolutionCache: new Map(),
-
-		/**
-		 * Resolves the given URL
-		 *
-		 * @param {string} sUrl The URL to resolve
-		 * @returns {string} The resolved URL
-		 */
-		_getResolvedUrl(sUrl) {
-			const sUrlResolutionCacheKey = document.baseURI + "|" + sUrl;
-			let href = this._oUrlResolutionCache.get(sUrlResolutionCacheKey);
-			if (!href) {
-				href = new URL(sUrl, document.baseURI).href;
-				this._oUrlResolutionCache.set(sUrlResolutionCacheKey, href);
-			}
-			return href;
-		},
-
-		/**
-		 * Removes the given cache entry
-		 *
-		 * @param {string} sKey The key of the cache entry
->>>>>>> 405ad0bb
 		 * @private
 		 */
 		var sDefaultFallbackLocale = "en";
@@ -75,11 +41,34 @@
 		const oPropertiesCache = {
 
 			/**
-			 * Holds the cache entries
+			 * Holds the Properties cache entries
 			 *
 			 * @private
 			 */
 			_oCache: new Map(),
+
+			/**
+			 * Holds resolved URLs cache entries
+			 *
+			 * @private
+			 */
+			_oUrlResolutionCache: new Map(),
+
+			/**
+			 * Resolves the given URL
+			 *
+			 * @param {string} sUrl The URL to resolve
+			 * @returns {string} The resolved URL
+			 */
+			_getResolvedUrl(sUrl) {
+				const sUrlResolutionCacheKey = document.baseURI + "|" + sUrl;
+				let href = this._oUrlResolutionCache.get(sUrlResolutionCacheKey);
+				if (!href) {
+					href = new URL(sUrl, document.baseURI).href;
+					this._oUrlResolutionCache.set(sUrlResolutionCacheKey, href);
+				}
+				return href;
+			},
 
 			/**
 			 * Removes the given cache entry
@@ -104,42 +93,40 @@
 			},
 
 			/**
-			 * Inserts or updates an entry
-			 *
-			 * @param {string} sKey the cache id
-			 * @param {object} oValue entry to cache
-			 * @private
-			 */
-			_set(sKey, oValue){
-				this._oCache.set(sKey, oValue);
-			},
-
-			/**
 			 * Retrieves an entry from the cache
 			 *
-			 * @param {string} sKey the cache id
+			 * @param {string} sUrl properties file URL
 			 * @param {object} [oLoadOptions] options which are passed to #load
 			 * @param {boolean} [bAsync=false] async requested
 			 * @returns {object} entry which either comes from cache or from #load
 			 * @private
 			 */
-			get(sKey, oLoadOptions, bAsync){
-				if (this._oCache.has(sKey)) {
-					const oExisting = this._oCache.get(sKey);
-					if (bAsync){
-						return Promise.resolve(oExisting);
-					} else if (!(oExisting instanceof Promise)) {
-						return oExisting;
+			get(sUrl, oLoadOptions, bAsync) {
+				let sKey = this._getResolvedUrl(sUrl);
+
+				// headers might contain "accept-language" tag which can lead to a different properties
+				// request, therefore it needs to be integrated into the cache key
+				// https://developer.mozilla.org/en-US/docs/Web/HTTP/Headers/Accept-Language
+				if (oLoadOptions.headers) {
+					sKey += "|" + JSON.stringify(oLoadOptions.headers);
+				}
+
+				let oEntry = this._oCache.get(sKey);
+				if (oEntry) {
+					if (bAsync) {
+						return Promise.resolve(oEntry);
+					} else if (!(oEntry instanceof Promise)) {
+						return oEntry;
 					}
 					// can't use cached, non-fulfilled promise in sync mode
 				}
 
-				const oNewEntry = this._load(oLoadOptions);
-				if (oNewEntry instanceof Promise) {
+				oEntry = this._load(oLoadOptions);
+				if (oEntry instanceof Promise) {
 					// update cache entry with actual object instead of fulfilled promise
-					oNewEntry.then((oResult) => {
+					oEntry.then((oResult) => {
 						if (oResult) {
-							this._set(sKey, oResult);
+							this._oCache.set(sKey, oResult);
 						} else {
 							this._delete(sKey);
 						}
@@ -148,15 +135,14 @@
 						throw e;
 					});
 				}
-				if (oNewEntry) {
-					this._set(sKey, oNewEntry);
-				}
-				return oNewEntry;
-			}
-		};
-
-		/**
-<<<<<<< HEAD
+				if (oEntry) {
+					this._oCache.set(sKey, oEntry);
+				}
+				return oEntry;
+			}
+		};
+
+		/**
 		 * Returns the default locale (the locale defined in UI5 configuration if available, else fallbackLocale).
 		 *
 		 * @param {string} sFallbackLocale If the locale cannot be retrieved from the configuration
@@ -197,6 +183,9 @@
 		 */
 		var A_VALID_FILE_TYPES = [ ".properties", ".hdbtextbundle" ];
 
+		// key: <url>, value: object with properties for the individual URL parts
+		const oUrlSplitCache = new Map();
+
 		/**
 		 * Helper to split a URL with the above regex.
 		 * Either returns an object with the parts or undefined.
@@ -204,265 +193,16 @@
 		 * @returns {object} an object with properties for the individual URL parts
 		 */
 		function splitUrl(sUrl) {
+			if (oUrlSplitCache.has(sUrl)) {
+				return oUrlSplitCache.get(sUrl);
+			}
 			var m = rUrl.exec(sUrl);
 			if ( !m || A_VALID_FILE_TYPES.indexOf( m[2] ) < 0 ) {
 				throw new Error("resource URL '" + sUrl + "' has unknown type (should be one of " + A_VALID_FILE_TYPES.join(",") + ")");
 			}
-			return { url : sUrl, prefix : m[1], ext : m[2], query: m[4], hash: (m[5] || ""), suffix : m[2] + (m[3] || "") };
-=======
-		 * Retrieves an entry from the cache
-		 *
-		 * @param {string} sUrl properties file URL
-		 * @param {object} [oLoadOptions] options which are passed to #load
-		 * @param {boolean} [bAsync=false] async requested
-		 * @returns {object} entry which either comes from cache or from #load
-		 * @private
-		 */
-		get(sUrl, oLoadOptions, bAsync) {
-			let sKey = this._getResolvedUrl(sUrl);
-
-			// headers might contain "accept-language" tag which can lead to a different properties
-			// request, therefore it needs to be integrated into the cache key
-			// https://developer.mozilla.org/en-US/docs/Web/HTTP/Headers/Accept-Language
-			if (oLoadOptions.headers) {
-				sKey += "|" + JSON.stringify(oLoadOptions.headers);
-			}
-
-			let oEntry = this._oCache.get(sKey);
-			if (oEntry) {
-				if (bAsync) {
-					return Promise.resolve(oEntry);
-				} else if (!(oEntry instanceof Promise)) {
-					return oEntry;
-				}
-				// can't use cached, non-fulfilled promise in sync mode
-			}
-
-			oEntry = this._load(oLoadOptions);
-			if (oEntry instanceof Promise) {
-				// update cache entry with actual object instead of fulfilled promise
-				oEntry.then((oResult) => {
-					if (oResult) {
-						this._oCache.set(sKey, oResult);
-					} else {
-						this._delete(sKey);
-					}
-				}).catch((e) => {
-					this._delete(sKey);
-					throw e;
-				});
-			}
-			if (oEntry) {
-				this._oCache.set(sKey, oEntry);
-			}
-			return oEntry;
-		}
-	};
-
-	/**
-	 * Returns the default locale (the locale defined in UI5 configuration if available, else fallbackLocale).
-	 *
-	 * @param {string} sFallbackLocale If the locale cannot be retrieved from the configuration
-	 * @returns {string} The default locale
-	 * @private
-	 */
-	function defaultLocale(sFallbackLocale) {
-		var sLocale;
-		// use the current session locale, if available
-		sLocale = Localization.getLanguage();
-		sLocale = LanguageFallback.normalize(sLocale);
-		// last fallback is fallbackLocale if no or no valid locale is given
-		return sLocale || sFallbackLocale;
-	}
-
-	/**
-	 * A regular expression to split a URL into
-	 * <ol>
-	 * <li>a part before the file extension</li>
-	 * <li>the file extension itself</li>
-	 * <li>any remaining part after the file extension (query, hash - optional)</li>
-	 * </ol>.
-	 *
-	 * Won't match for URLs without a file extension.
-	 *
-	 *           [------- prefix ------][----ext----][-------suffix--------]
-	 *                                               ?[--query--]#[--hash--]
-	 */
-	var rUrl = /^((?:[^?#]*\/)?[^\/?#]*)(\.[^.\/?#]+)((?:\?([^#]*))?(?:#(.*))?)$/;
-
-	/**
-	 * List of supported file extensions.
-	 *
-	 * Could be enriched in future or even could be made
-	 * extensible to support other formats as well.
-	 * @const
-	 * @private
-	 */
-	var A_VALID_FILE_TYPES = [ ".properties", ".hdbtextbundle" ];
-
-	// key: <url>, value: object with properties for the individual URL parts
-	const oUrlSplitCache = new Map();
-
-	/**
-	 * Helper to split a URL with the above regex.
-	 * Either returns an object with the parts or undefined.
-	 * @param {string} sUrl URL to analyze / split into pieces.
-	 * @returns {object} an object with properties for the individual URL parts
-	 */
-	function splitUrl(sUrl) {
-		if (oUrlSplitCache.has(sUrl)) {
-			return oUrlSplitCache.get(sUrl);
-		}
-		var m = rUrl.exec(sUrl);
-		if ( !m || A_VALID_FILE_TYPES.indexOf( m[2] ) < 0 ) {
-			throw new Error("resource URL '" + sUrl + "' has unknown type (should be one of " + A_VALID_FILE_TYPES.join(",") + ")");
-		}
-		const result = { url : sUrl, prefix : m[1], ext : m[2], query: m[4], hash: (m[5] || ""), suffix : m[2] + (m[3] || "") };
-		oUrlSplitCache.set(sUrl, result);
-		return result;
-	}
-
-	/**
-	 * @class Contains locale-specific texts.
-	 *
-	 * If you need a locale-specific text within your application, you can use the
-	 * resource bundle to load the locale-specific file from the server and access
-	 * the texts of it.
-	 *
-	 * Use {@link module:sap/base/i18n/ResourceBundle.create} to create an instance of sap/base/i18n/ResourceBundle
-	 * (.properties without any locale information, e.g. "mybundle.properties"), and optionally
-	 * a locale. The locale is defined as a string of the language and an optional country code
-	 * separated by underscore (e.g. "en_GB" or "fr"). If no locale is passed, the default
-	 * locale is "en" if the SAPUI5 framework is not available. Otherwise the default locale is taken from
-	 * the SAPUI5 configuration.
-	 *
-	 * With the getText() method of the resource bundle, a locale-specific string value
-	 * for a given key will be returned.
-	 *
-	 * With the given locale, the resource bundle requests the locale-specific properties file
-	 * (e.g. "mybundle_fr_FR.properties"). If no file is found for the requested locale or if the file
-	 * does not contain a text for the given key, a sequence of fallback locales is tried one by one.
-	 * First, if the locale contains a region information (fr_FR), then the locale without the region is
-	 * tried (fr). If that also can't be found or doesn't contain the requested text, a fallback language
-	 * will be used, if given (defaults to en (English), assuming that most development projects contain
-	 * at least English texts). If that also fails, the file without locale (base URL of the bundle,
-	 * often called the 'raw' bundle) is tried.
-	 *
-	 * If none of the requested files can be found or none of them contains a text for the given key,
-	 * then the key itself is returned as text.
-	 *
-	 * Exception: Fallback for "zh_HK" is "zh_TW" before "zh".
-	 *
-	 * @since 1.58
-	 * @alias module:sap/base/i18n/ResourceBundle
-	 * @public
-	 * @hideconstructor
-	 */
-	function ResourceBundle(sUrl, sLocale, bIncludeInfo, bAsync, aSupportedLocales, sFallbackLocale, bSkipFallbackLocaleAndRaw){
-		// locale to retrieve texts for (normalized)
-		this.sLocale = LanguageFallback.normalize(sLocale) || defaultLocale(sFallbackLocale === undefined ? sDefaultFallbackLocale : sFallbackLocale);
-		this.oUrlInfo = splitUrl(sUrl);
-		this.bIncludeInfo = bIncludeInfo;
-		this.bAsync = bAsync;
-		// list of custom bundles
-		this.aCustomBundles = [];
-		// declare list of property files that are loaded,
-		// along with a list of origins
-		this.aPropertyFiles = [];
-		this.aPropertyOrigins = [];
-
-		this.aLocales = [];
-
-		// list of calculated fallbackLocales
-		// note: every locale which was loaded is removed from this list
-		this._aFallbackLocales = LanguageFallback.calculate(
-			this.sLocale,
-			// bundle specific supported locales will be favored over configuration ones
-			aSupportedLocales || Localization.getSupportedLanguages(),
-			sFallbackLocale,
-			" of the bundle '" + this.oUrlInfo.url + "'",
-			bSkipFallbackLocaleAndRaw
-		);
-
-		// load the most specific, existing properties file
-		if (bAsync) {
-			return loadNextPropertiesAsync(this).then(() => this, /** @deprecated As of version 1.135 */ (err) => {
-				future.errorThrows(err.message);
-				return this;
-			});
-		}
-		loadNextPropertiesSync(this);
-	}
-
-	/**
-	 * Enhances the resource bundle with a custom resource bundle. The bundle
-	 * can be enhanced with multiple resource bundles. The last enhanced resource
-	 * bundle wins against the previous ones and the original ones. This function
-	 * can be called several times.
-	 *
-	 * @param {module:sap/base/i18n/ResourceBundle} oCustomBundle an instance of a <code>sap/base/i18n/ResourceBundle</code>
-	 * @private
-	 */
-	ResourceBundle.prototype._enhance = function(oCustomBundle) {
-		if (oCustomBundle instanceof ResourceBundle) {
-			this.aCustomBundles.push(oCustomBundle);
-		} else {
-			// we report the error but do not break the execution
-			Log.error("Custom resource bundle is either undefined or not an instanceof sap/base/i18n/ResourceBundle. Therefore this custom resource bundle will be ignored!");
-		}
-	};
-
-	/**
-	 * Returns a locale-specific string value for the given key sKey.
-	 *
-	 * The text is searched in this resource bundle according to the fallback chain described in
-	 * {@link module:sap/base/i18n/ResourceBundle}. If no text could be found, the key itself is used
-	 * as text.
-	 *
-	 *
-	 * <h3>Placeholders</h3>
-	 *
-	 * A text can contain placeholders that will be replaced with concrete values when
-	 * <code>getText</code> is called. The replacement is triggered by the <code>aArgs</code> parameter.
-	 *
-	 * Whenever this parameter is given, then the text and the arguments are additionally run through
-	 * the {@link module:sap/base/strings/formatMessage} API to replace placeholders in the text with
-	 * the corresponding values from the arguments array. The resulting string is returned by
-	 * <code>getText</code>.
-	 *
-	 * As the <code>formatMessage</code> API imposes some requirements on the input text (regarding
-	 * curly braces and single apostrophes), text authors need to be aware of the specifics of the
-	 * <code>formatMessage</code> API. Callers of <code>getText</code>, on the other side, should only
-	 * supply <code>aArgs</code> when the text has been created with the <code>formatMessage</code> API
-	 * in mind. Otherwise, single apostrophes in the text might be removed unintentionally.
-	 *
-	 * When <code>getText</code> is called without <code>aArgs</code>, the <code>formatMessage</code>
-	 * API is not applied and the transformation reg. placeholders and apostrophes does not happen.
-	 *
-	 * For more details on the replacement mechanism refer to {@link module:sap/base/strings/formatMessage}.
-	 *
-	 * @param {string} sKey Key to retrieve the text for
-	 * @param {any[]} [aArgs] List of parameter values which should replace the placeholders "{<i>n</i>}"
-	 *     (<i>n</i> is the index) in the found locale-specific string value. Note that the replacement
-	 *     is done whenever <code>aArgs</code> is given (not <code>undefined</code>), no matter whether
-	 *     the text contains placeholders or not and no matter whether <code>aArgs</code> contains a
-	 *     value for <i>n</i> or not.
-	 * @param {boolean} [bIgnoreKeyFallback=false]
-	 *     If set, <code>undefined</code> is returned instead of the key string, when the key is not found
-	 *     in any bundle or fallback bundle.
-	 * @returns {string|undefined}
-	 *     The value belonging to the key, if found; otherwise the key itself or <code>undefined</code>
-	 *     depending on <code>bIgnoreKeyFallback</code>.
-	 *
-	 * @public
-	 */
-	ResourceBundle.prototype.getText = function(sKey, aArgs, bIgnoreKeyFallback){
-
-		// 1. try to retrieve text from properties (including custom properties)
-		var sValue = this._getTextFromProperties(sKey, aArgs);
-		if (sValue != null) {
-			return sValue;
->>>>>>> 405ad0bb
+			const result = { url : sUrl, prefix : m[1], ext : m[2], query: m[4], hash: (m[5] || ""), suffix : m[2] + (m[3] || "") };
+			oUrlSplitCache.set(sUrl, result);
+			return result;
 		}
 
 		/**
@@ -764,15 +504,10 @@
 					throw error;
 				}
 			} else {
-<<<<<<< HEAD
 				return ResourceBundle.create(this._mCreateFactoryParams);
-=======
-				sUrl = sLocale ? oUrl.prefix + "_" + sLocale + oUrl.suffix : oUrl.url;
->>>>>>> 405ad0bb
-			}
-		};
-
-<<<<<<< HEAD
+			}
+		};
+
 		/*
 		 * Tries to load properties files asynchronously until one could be loaded
 		 * successfully or until there are no more fallback locales.
@@ -818,16 +553,6 @@
 		 * @private
 		 */
 		function tryToLoadNextProperties(oBundle, bAsync) {
-=======
-			var oOptions = {
-				url: sUrl,
-				headers: mHeaders,
-				async: !!bAsync,
-				returnNullIfMissing: true
-			};
-
-			const vProperties = oPropertiesCache.get(sUrl, oOptions, oOptions.async);
->>>>>>> 405ad0bb
 
 			// get the next fallback locale
 			var sLocale = oBundle._aFallbackLocales.shift();
@@ -850,13 +575,8 @@
 						"Accept-Language": LanguageFallback.convertLocaleToBCP47(sLocale) || "*"
 					};
 				} else {
-					sUrl = oUrl.prefix + (sLocale ? "_" + sLocale : "") + oUrl.suffix;
-				}
-
-				// headers might contain "accept-language" tag which can lead to a different properties
-				// request, therefore it needs to be integrated into the cache key
-				// https://developer.mozilla.org/en-US/docs/Web/HTTP/Headers/Accept-Language
-				var sCacheKey = JSON.stringify({url: new URL(sUrl, document.baseURI).href, headers: mHeaders});
+					sUrl = sLocale ? oUrl.prefix + "_" + sLocale + oUrl.suffix : oUrl.url;
+				}
 
 				var oOptions = {
 					url: sUrl,
@@ -865,7 +585,7 @@
 					returnNullIfMissing: true
 				};
 
-				const vProperties = oPropertiesCache.get(sCacheKey, oOptions, oOptions.async);
+				const vProperties = oPropertiesCache.get(sUrl, oOptions, oOptions.async);
 
 				var addProperties = function(oProps) {
 					if ( oProps ) {
