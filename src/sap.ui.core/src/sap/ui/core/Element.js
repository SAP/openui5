/*!
 * ${copyright}
 */

// Provides the base class for all controls and UI elements.
sap.ui.define([
	'../base/DataType',
	'../base/Object',
	'../base/ManagedObject',
	'./ElementHooks',
	'./ElementMetadata',
	'./FocusMode',
	'../Device',
	"sap/ui/dom/findTabbable",
	"sap/ui/performance/trace/Interaction",
	"sap/base/assert",
	"sap/ui/thirdparty/jquery",
	"sap/ui/events/F6Navigation",
	"sap/ui/util/_enforceNoReturnValue",
	"./RenderManager",
	"./Rendering",
	"./EnabledPropagator",
	"./ElementRegistry",
	"./Theming",
	"sap/ui/core/util/_LocalizationHelper",
	/* jQuery Plugin "firstFocusableDomRef"*/
	"sap/ui/dom/jquery/Focusable",
	/* jQuery custom selectors ":sapFocusable"*/
	"sap/ui/dom/jquery/Selectors"
],
	function(
		DataType,
		BaseObject,
		ManagedObject,
		ElementHooks,
		ElementMetadata,
		FocusMode,
		Device,
		findTabbable,
		Interaction,
		assert,
		jQuery,
		F6Navigation,
		_enforceNoReturnValue,
		RenderManager,
		Rendering,
		EnabledPropagator,
		ElementRegistry,
		Theming,
		_LocalizationHelper
	) {
		"use strict";

		/**
		 * Constructs and initializes a UI Element with the given <code>sId</code> and settings.
		 *
		 *
		 * <h3>Uniqueness of IDs</h3>
		 *
		 * Each <code>Element</code> must have an ID. If no <code>sId</code> or <code>mSettings.id</code> is
		 * given at construction time, a new ID will be created automatically. The IDs of all elements that exist
		 * at the same time in the same window must be different. Providing an ID which is already used by another
		 * element throws an error.
		 *
		 * When an element is created from a declarative source (e.g. XMLView), then an ID defined in that
		 * declarative source needs to be unique only within the declarative source. Declarative views will
		 * prefix that ID with their own ID (and some separator) before constructing the element.
		 * Programmatically created views (JSViews) can do the same with the {@link sap.ui.core.mvc.View#createId} API.
		 * Similarly, UIComponents can prefix the IDs of elements created in their context with their own ID.
		 * Also see {@link sap.ui.core.UIComponent#getAutoPrefixId UIComponent#getAutoPrefixId}.
		 *
		 *
		 * <h3>Settings</h3>
		 * If the optional <code>mSettings</code> are given, they must be a JSON-like object (object literal)
		 * that defines values for properties, aggregations, associations or events keyed by their name.
		 *
		 * <b>Valid Names:</b>
		 *
		 * The property (key) names supported in the object literal are exactly the (case sensitive)
		 * names documented in the JSDoc for the properties, aggregations, associations and events
		 * of the control and its base classes. Note that for  0..n aggregations and associations this
		 * usually is the plural name, whereas it is the singular name in case of 0..1 relations.
		 *
		 * Each subclass should document the set of supported names in its constructor documentation.
		 *
		 * <b>Valid Values:</b>
		 *
		 * <ul>
		 * <li>for normal properties, the value has to be of the correct simple type (no type conversion occurs)</li>
		 * <li>for 0..1 aggregations, the value has to be an instance of the aggregated control or element type</li>
		 * <li>for 0..n aggregations, the value has to be an array of instances of the aggregated type</li>
		 * <li>for 0..1 associations, an instance of the associated type or an id (string) is accepted</li>
		 * <li>0..n associations are not supported yet</li>
		 * <li>for events either a function (event handler) is accepted or an array of length 2
		 *     where the first element is a function and the 2nd element is an object to invoke the method on.</li>
		 * </ul>
		 *
		 * Special aggregation <code>dependents</code> is connected to the lifecycle management and databinding,
		 * but not rendered automatically and can be used for popups or other dependent controls or elements.
		 * This allows the definition of popup controls in declarative views and enables propagation of model
		 * and context information to them.
		 *
		 * @param {string} [sId] id for the new control; generated automatically if no non-empty id is given
		 *      Note: this can be omitted, no matter whether <code>mSettings</code> will be given or not!
		 * @param {object} [mSettings] optional map/JSON-object with initial property values, aggregated objects etc. for the new element
		 *
		 * @abstract
		 *
		 * @class Base Class for UI Elements.
		 *
		 * <code>Element</code> is the most basic building block for UI5 UIs. An <code>Element</code> has state like a
		 * <code>ManagedObject</code>, it has a unique ID by which the framework remembers it. It can have associated
		 * DOM, but it can't render itself. Only {@link sap.ui.core.Control Controls} can render themselves and also
		 * take care of rendering <code>Elements</code> that they aggregate as children. If an <code>Element</code>
		 * has been rendered, its related DOM gets the same ID as the <code>Element</code> and thereby can be retrieved
		 * via API. When the state of an <code>Element</code> changes, it informs its parent <code>Control</code> which
		 * usually re-renders then.
		 *
		 * <h3>Dispatching Events</h3>
		 *
		 * The UI5 framework already registers generic listeners for common browser events, such as <code>click</code>
		 * or <code>keydown</code>. When called, the generic listener first determines the corresponding target element
		 * using {@link jQuery#control}. Then it checks whether the element has an event handler method for the event.
		 * An event handler method by convention has the same name as the event, but prefixed with "on": Method
		 * <code>onclick</code> is the handler for the <code>click</code> event, method <code>onkeydown</code> the handler
		 * for the <code>keydown</code> event and so on. If there is such a method, it will be called with the original
		 * event as the only parameter. If the element has a list of delegates registered, their handler functions will
		 * be called the same way, where present. The set of implemented handlers might differ between element and
		 * delegates. Not each handler implemented by an element has to be implemented by its delegates, and delegates
		 * can implement handlers that the corresponding element doesn't implement.
		 *
		 * A list of browser events that are handled that way can be found in {@link module:sap/ui/events/ControlEvents}.
		 * Additionally, the framework dispatches pseudo events ({@link module:sap/ui/events/PseudoEvents}) using the same
		 * naming convention. Last but not least, some framework events are also dispatched that way, e.g.
		 * <code>BeforeRendering</code>, <code>AfterRendering</code> (only for controls) and <code>ThemeChanged</code>.
		 *
		 * If further browser events are needed, controls can register listeners on the DOM using native APIs in their
		 * <code>onAfterRendering</code> handler. If needed, they can do this for their aggregated elements as well.
		 * If events might fire often (e.g. <code>mousemove</code>), it is best practice to register them only while
		 * needed, and deregister afterwards. Anyhow, any registered listeners must be cleaned up in the
		 * <code>onBeforeRendering</code> listener and before destruction in the <code>exit</code> hook.
		 *
		 * @extends sap.ui.base.ManagedObject
		 * @author SAP SE
		 * @version ${version}
		 * @public
		 * @alias sap.ui.core.Element
		 */
		var Element = ManagedObject.extend("sap.ui.core.Element", {

			metadata : {
				stereotype : "element",
				"abstract" : true,
				library : "sap.ui.core",

				aggregations : {

					/**
					 * The tooltip that should be shown for this Element.
					 *
					 * In the most simple case, a tooltip is a string that will be rendered by the control and
					 * displayed by the browser when the mouse pointer hovers over the control's DOM. In this
					 * variant, <code>tooltip</code> behaves like a simple control property.
					 *
					 * Controls need to explicitly support this kind of tooltip as they have to render it,
					 * but most controls do. Exceptions will be documented for the corresponding controls
					 * (e.g. <code>sap.ui.core.HTML</code> does not support tooltips).
					 *
					 * Alternatively, <code>tooltip</code> can act like a 0..1 aggregation and can be set to a
					 * tooltip control (an instance of a subclass of <code>sap.ui.core.TooltipBase</code>). In
					 * that case, the framework will take care of rendering the tooltip control in a popup-like
					 * manner. Such a tooltip control can display arbitrary content, not only a string.
					 *
					 * UI5 currently does not provide a recommended implementation of <code>TooltipBase</code>
					 * as the use of content-rich tooltips is discouraged by the Fiori Design Guidelines.
					 * Existing subclasses of <code>TooltipBase</code> therefore have been deprecated.
					 * However, apps can still subclass from <code>TooltipBase</code> and create their own
					 * implementation when needed (potentially taking the deprecated implementations as a
					 * starting point).
					 *
					 * See the section {@link https://experience.sap.com/fiori-design-web/using-tooltips/ Using Tooltips}
					 * in the Fiori Design Guideline.
					 */
					tooltip : {type : "sap.ui.core.TooltipBase", altTypes : ["string"], multiple : false},

					/**
					 * Custom Data, a data structure like a map containing arbitrary key value pairs.
					 *
					 * @default sap/ui/core/CustomData
					 */
					customData : {type : "sap.ui.core.CustomData", multiple : true, singularName : "customData"},

					/**
					 * Defines the layout constraints for this control when it is used inside a Layout.
					 * LayoutData classes are typed classes and must match the embedding Layout.
					 * See VariantLayoutData for aggregating multiple alternative LayoutData instances to a single Element.
					 */
					layoutData : {type : "sap.ui.core.LayoutData", multiple : false, singularName : "layoutData"},

					/**
					 * Dependents are not rendered, but their databinding context and lifecycle are bound to the aggregating Element.
					 * @since 1.19
					 */
					dependents : {type : "sap.ui.core.Element", multiple : true},

					/**
					 * Defines the drag-and-drop configuration.
					 * <b>Note:</b> This configuration might be ignored due to control {@link sap.ui.core.Element.extend metadata} restrictions.
					 *
					 * @since 1.56
					 */
					dragDropConfig : {type : "sap.ui.core.dnd.DragDropBase", multiple : true, singularName : "dragDropConfig"}
				},

				associations : {
					/**
					 * Reference to the element to show the field help for this control; if unset, field help is
					 * show on the control itself.
					 */
					fieldHelpDisplay : {type: "sap.ui.core.Element", multiple: false}
				}
			},

			constructor : function(sId, mSettings) {
				ManagedObject.apply(this, arguments);
				this._iRenderingDelegateCount = 0;
			},

			renderer : null // Element has no renderer

		}, /* Metadata constructor */ ElementMetadata);

		ElementRegistry.init(Element);

		/**
		 * Elements don't have a facade and therefore return themselves as their interface.
		 *
		 * @returns {this} <code>this</code> as there's no facade for elements
		 * @see sap.ui.base.Object#getInterface
		 * @public
		 */
		Element.prototype.getInterface = function() {
			return this;
		};

		/**
		 * @typedef {sap.ui.base.ManagedObject.MetadataOptions} sap.ui.core.Element.MetadataOptions
		 *
		 * The structure of the "metadata" object which is passed when inheriting from sap.ui.core.Element using its static "extend" method.
		 * See {@link sap.ui.core.Element.extend} for details on its usage.
		 *
		 * @property {boolean | sap.ui.core.Element.MetadataOptions.DnD} [dnd=false]
		 *     Defines draggable and droppable configuration of the element.
		 *     The following boolean properties can be provided in the given object literal to configure drag-and-drop behavior of the element
		 *     (see {@link sap.ui.core.Element.MetadataOptions.DnD DnD} for details): draggable, droppable
		 *     If the <code>dnd</code> property is of type Boolean, then the <code>draggable</code> and <code>droppable</code> configuration are both set to this Boolean value.
		 *
		 * @public
		 */

		/**
		 * @typedef {object} sap.ui.core.Element.MetadataOptions.DnD
		 *
		 * An object literal configuring the drag&drop capabilities of a class derived from sap.ui.core.Element.
		 * See {@link sap.ui.core.Element.MetadataOptions MetadataOptions} for details on its usage.
		 *
		 * @property {boolean} [draggable=false] Defines whether the element is draggable or not. The default value is <code>false</code>.
		 * @property {boolean} [droppable=false] Defines whether the element is droppable (it allows being dropped on by a draggable element) or not. The default value is <code>false</code>.
		 *
		 * @public
		 */

		/**
		 * Defines a new subclass of Element with the name <code>sClassName</code> and enriches it with
		 * the information contained in <code>oClassInfo</code>.
		 *
		 * <code>oClassInfo</code> can contain the same information that {@link sap.ui.base.ManagedObject.extend} already accepts,
		 * plus the <code>dnd</code> property in the metadata object literal to configure drag-and-drop behavior
		 * (see {@link sap.ui.core.Element.MetadataOptions MetadataOptions} for details). Objects describing aggregations can also
		 * have a <code>dnd</code> property when used for a class extending <code>Element</code>
		 * (see {@link sap.ui.base.ManagedObject.MetadataOptions.AggregationDnD AggregationDnD}).
		 *
		 * Example:
		 * <pre>
		 * Element.extend('sap.mylib.MyElement', {
		 *   metadata : {
		 *     library : 'sap.mylib',
		 *     properties : {
		 *       value : 'string',
		 *       width : 'sap.ui.core.CSSSize'
		 *     },
		 *     dnd : { draggable: true, droppable: false },
		 *     aggregations : {
		 *       items : { type: 'sap.ui.core.Control', multiple : true, dnd : {draggable: false, droppable: true, layout: "Horizontal" } },
		 *       header : {type : "sap.ui.core.Control", multiple : false, dnd : true },
		 *     }
		 *   }
		 * });
		 * </pre>
		 *
		 * @param {string} sClassName Name of the class to be created
		 * @param {object} [oClassInfo] Object literal with information about the class
		 * @param {sap.ui.core.Element.MetadataOptions} [oClassInfo.metadata] the metadata object describing the class: properties, aggregations, events etc.
		 * @param {function} [FNMetaImpl] Constructor function for the metadata object. If not given, it defaults to <code>sap.ui.core.ElementMetadata</code>.
		 * @returns {function} Created class / constructor function
		 *
		 * @public
		 * @static
		 * @name sap.ui.core.Element.extend
		 * @function
		 */

		/**
		 * Dispatches the given event, usually a browser event or a UI5 pseudo event.
		 *
		 * @param {jQuery.Event} oEvent The event
		 * @private
		 */
		Element.prototype._handleEvent = function (oEvent) {

			var that = this,
				sHandlerName = "on" + oEvent.type;

			function each(aDelegates) {
				var i,l,oDelegate;
				if ( aDelegates && (l = aDelegates.length) > 0 ) {
					// To be robust against concurrent modifications of the delegates list, we loop over a copy.
					// When there is only a single entry, the loop is safe without a copy (length is determined only once!)
					aDelegates = l === 1 ? aDelegates : aDelegates.slice();
					for (i = 0; i < l; i++ ) {
						if (oEvent.isImmediateHandlerPropagationStopped()) {
							return;
						}
						oDelegate = aDelegates[i].oDelegate;
						if (oDelegate[sHandlerName]) {
							oDelegate[sHandlerName].call(aDelegates[i].vThis === true ? that : aDelegates[i].vThis || oDelegate, oEvent);
						}
					}
				}
			}

			each(this.aBeforeDelegates);

			if ( oEvent.isImmediateHandlerPropagationStopped() ) {
				return;
			}
			if ( this[sHandlerName] ) {
				if (oEvent._bNoReturnValue) {
					// fatal throw if listener isn't allowed to have a return value
					_enforceNoReturnValue(this[sHandlerName](oEvent), /*mLogInfo=*/{ name: sHandlerName, component: this.getId() });
				} else {
					this[sHandlerName](oEvent);
				}
			}

			each(this.aDelegates);
		};


		/**
		 * Initializes the element instance after creation.
		 *
		 * Applications must not call this hook method directly, it is called by the framework
		 * while the constructor of an element is executed.
		 *
		 * Subclasses of Element should override this hook to implement any necessary initialization.
		 *
		 * @returns {void|undefined} This hook method must not have a return value. Return value <code>void</code> is deprecated since 1.120, as it does not force functions to <b>not</b> return something.
		 * 	This implies that, for instance, no async function returning a Promise should be used.
		 *
		 * 	<b>Note:</b> While the return type is currently <code>void|undefined</code>, any
		 *	implementation of this hook must not return anything but undefined. Any other
		 * 	return value will cause an error log in this version of UI5 and will fail in future
		 * 	major versions of UI5.
		 * @protected
		 */
		Element.prototype.init = function() {
			// Before adding any implementation, please remember that this method was first implemented in release 1.54.
			// Therefore, many subclasses will not call this method at all.
			return undefined;
		};

		/**
		 * Hook method for cleaning up the element instance before destruction.
		 *
		 * Applications must not call this hook method directly, it is called by the framework
		 * when the element is {@link #destroy destroyed}.
		 *
		 * Subclasses of Element should override this hook to implement any necessary cleanup.
		 *
		 * <pre>
		 * exit: function() {
		 *     // ... do any further cleanups of your subclass e.g. detach events...
		 *     this.$().off("click", this.handleClick);
		 *
		 *     if (Element.prototype.exit) {
		 *         Element.prototype.exit.apply(this, arguments);
		 *     }
		 * }
		 * </pre>
		 *
		 * For a more detailed description how to to use the exit hook, see Section
		 * {@link topic:d4ac0edbc467483585d0c53a282505a5 exit() Method} in the documentation.
		 *
		 * @returns {void|undefined} This hook method must not have a return value. Return value <code>void</code> is deprecated since 1.120, as it does not force functions to <b>not</b> return something.
		 * 	This implies that, for instance, no async function returning a Promise should be used.
		 *
		 * 	<b>Note:</b> While the return type is currently <code>void|undefined</code>, any
		 *	implementation of this hook must not return anything but undefined. Any other
		 * 	return value will cause an error log in this version of UI5 and will fail in future
		 * 	major versions of UI5.
		 * @protected
		 */
		Element.prototype.exit = function() {
			// Before adding any implementation, please remember that this method was first implemented in release 1.54.
			// Therefore, many subclasses will not call this method at all.
			return undefined;
		};

		/**
		 * Returns a simple string representation of this element.
		 *
		 * Mainly useful for tracing purposes.
		 * @public
		 * @return {string} a string description of this element
		 */
		Element.prototype.toString = function() {
			return "Element " + this.getMetadata().getName() + "#" + this.sId;
		};


		/**
		 * Returns the best suitable DOM Element that represents this UI5 Element.
		 * By default the DOM Element with the same ID as this Element is returned.
		 * Subclasses should override this method if the lookup via id is not sufficient.
		 *
		 * Note that such a DOM Element does not necessarily exist in all cases.
		 * Some elements or controls might not have a DOM representation at all (e.g.
		 * a naive FlowLayout) while others might not have one due to their current
		 * state (e.g. an initial, not yet rendered control).
		 *
		 * If an ID suffix is given, the ID of this Element is concatenated with the suffix
		 * (separated by a single dash) and the DOM node with that compound ID will be returned.
		 * This matches the UI5 naming convention for named inner DOM nodes of a control.
		 *
		 * @param {string} [sSuffix] ID suffix to get the DOMRef for
		 * @returns {Element|null} The Element's DOM Element, sub DOM Element or <code>null</code>
		 * @protected
		 */
		Element.prototype.getDomRef = function(sSuffix) {
			return document.getElementById(sSuffix ? this.getId() + "-" + sSuffix : this.getId());
		};

		/**
		 * Returns the best suitable DOM node that represents this Element wrapped as jQuery object.
		 * I.e. the element returned by {@link sap.ui.core.Element#getDomRef} is wrapped and returned.
		 *
		 * If an ID suffix is given, the ID of this Element is concatenated with the suffix
		 * (separated by a single dash) and the DOM node with that compound ID will be wrapped by jQuery.
		 * This matches the UI5 naming convention for named inner DOM nodes of a control.
		 *
		 * @param {string} [sSuffix] ID suffix to get a jQuery object for
		 * @return {jQuery} The jQuery wrapped element's DOM reference
		 * @protected
		 */

		Element.prototype.$ = function(sSuffix) {
			return jQuery(this.getDomRef(sSuffix));
		};

		/**
		 * Checks whether this element has an active parent.
		 *
		 * @returns {boolean} Whether this element has an active parent
		 * @private
		 */
		Element.prototype.isActive = function() {
			return this.oParent && this.oParent.isActive();
		};

		/*
		 * Intercept any changes for properties named "enabled" and "visible".
		 *
		 * If a change for "enabled" property is detected, inform all descendants that use the `EnabledPropagator`
		 * so that they can recalculate their own, derived enabled state.
		 * This is required in the context of rendering V4 to make the state of controls/elements
		 * self-contained again when they're using the `EnabledPropagator` mixin.
		 *
		 * Fires "focusfail" event, if the "enabled" or "visible" property is changed to "false" and the element was focused.
		 */
		Element.prototype.setProperty = function(sPropertyName, vValue, bSuppressInvalidate) {

			if ((sPropertyName != "enabled" && sPropertyName != "visible") || bSuppressInvalidate) {
				return ManagedObject.prototype.setProperty.apply(this, arguments);
			}

			if (sPropertyName == "enabled") {
				var bOldEnabled = this.mProperties.enabled;
				ManagedObject.prototype.setProperty.apply(this, arguments);

				if (bOldEnabled != this.mProperties.enabled) {
					// the EnabledPropagator knows better which descendants to update
					EnabledPropagator.updateDescendants(this);
				}
			} else if (sPropertyName === "visible") {
				ManagedObject.prototype.setProperty.apply(this, arguments);
				if (vValue === false && this.getDomRef()?.contains(document.activeElement)) {
					Element.fireFocusFail.call(this, FocusMode.RENDERING_PENDING);
				}
			}

			return this;
		};

		function _focusTarget(oOriginalDomRef, oFocusTarget) {
			// In the meantime, the focus could be set somewhere else.
			// If that element is focusable, then we don't steal the focus from it
			// jQuery custom selectors ":sapFocusable"
			if (oOriginalDomRef?.contains(document.activeElement) || !jQuery(document.activeElement).is(":sapFocusable")) {
				oFocusTarget?.focus({
					preventScroll: true
				});
			}
		}

		/**
		* Handles the 'focusfail' event by attempting to find and focus on a tabbable element.
		* The 'focusfail' event is triggered when the current element, which initially holds the focus,
		* becomes disabled, invisible, or destroyed. The event is received by the parent of the element that failed
		* to retain the focus.
		*
		* @param {Event} oEvent - The event object containing the source element that failed to gain focus.
		* @protected
		*/
		Element.prototype.onfocusfail = function(oEvent) {
			// oEvent._skipArea is set when all controls in an aggregation are
			// removed/destroyed (via 'removeAllAggregation'). We need to skip the
			// entire aggregation area since all controls' DOM elements will be
			// removed and no focusable element can be found within
			// oEvent._skipArea
			//
			// oEvent._skipArea is used as start point when it exists and
			// the following 'findTabbable' call starts with its next/previous
			// sibling
			let oDomRef = oEvent._skipArea || oEvent.srcControl.getDomRef();
			const oOriginalDomRef = oDomRef;

			let oParent = this;
			let oParentDomRef = oParent.getDomRef();

			let oRes;
			let oFocusTarget;

			do {
				if (oParentDomRef?.contains(oDomRef)) {
					// Search for a tabbable element forward (to the right)
					oRes = findTabbable(oDomRef, {
						scope: oParentDomRef,
						forward: true,
						skipChild: true
					});

					// If no element is found, search backward (to the left)
					if (oRes?.startOver) {
						oRes = findTabbable(oDomRef, {
							scope: oParentDomRef,
							forward: false
						});
					}

					oFocusTarget = oRes?.element;

					// Reached the parent DOM which is tabbable, stop searching
					if (oFocusTarget === oParentDomRef) {
						break;
					}

					// Move up to the parent's siblings
					oDomRef = oParentDomRef;
					oParent = oParent?.getParent();
					oParentDomRef = oParent?.getDomRef?.();
				} else {
					// If the lost focus element is outside the parent, look for the parent's first focusable element
					// jQuery Plugin "firstFocusableDomRef"
					oFocusTarget = oParentDomRef && jQuery(oParentDomRef).firstFocusableDomRef();
					break;
				}
			} while ((!oRes || oRes.startOver) && oDomRef);

			// Apply focus to the found target
			if (oFocusTarget) {
				switch (oEvent.mode) {
					case FocusMode.SYNC:
						_focusTarget(oOriginalDomRef, oFocusTarget);
						break;

					case FocusMode.RENDERING_PENDING:
						Rendering.addPrerenderingTask(() => {
							_focusTarget(oOriginalDomRef, oFocusTarget);
						});
						break;

					case FocusMode.DEFAULT:
					default:
						Promise.resolve().then(() => {
							_focusTarget(oOriginalDomRef, oFocusTarget);
						});
						break;
				}
			}
		};

		Element.prototype.insertDependent = function(oElement, iIndex) {
			this.insertAggregation("dependents", oElement, iIndex, true);
			return this; // explicitly return 'this' to fix controls that override insertAggregation wrongly
		};

		Element.prototype.addDependent = function(oElement) {
			this.addAggregation("dependents", oElement, true);
			return this; // explicitly return 'this' to fix controls that override addAggregation wrongly
		};

		Element.prototype.removeDependent = function(vElement) {
			return this.removeAggregation("dependents", vElement, true);
		};

		Element.prototype.removeAllDependents = function() {
			return this.removeAllAggregation("dependents", true);
		};

		Element.prototype.destroyDependents = function() {
			this.destroyAggregation("dependents", true);
			return this; // explicitly return 'this' to fix controls that override destroyAggregation wrongly
		};

		/**
		 * Helper to identify the entire aggregation area that should be skipped when searchin for focusable elements.
		 * If the currently focused element is part of the aggregation being removed or destroyed,
		 * the entire aggregation area needs to be skipped sinceh its DOM element will be removed
		 * leaving no focusable element within the aggregation.
		 *
		 * @param {sap.ui.core.ManagedObject[]} aChildren The children that belong to the aggregation
		 * @returns {HTMLElement|null} Returns the DOM which needs to be skipped, or 'null' if no relevant area is found.
		 */
		function searchAggregationAreaToSkip(aChildren) {
			let oSkipArea = null;

			for (let i = 0; i < aChildren.length; i++) {
				const oChild = aChildren[i];
				const oDomRef = oChild?.getDomRef?.();

				if (oDomRef) {
					if (!oSkipArea) {
						oSkipArea = oDomRef.parentElement;
					} else  {
						while (oSkipArea && !oSkipArea.contains(oDomRef)) {
							oSkipArea = oSkipArea.parentElement;
						}
					}
				}
			}
			return oSkipArea;
		}

		/**
		 *  Determines if the DOM removal needs to be performed synchronously.
		 *
		 *  @param {boolean|string} bSuppressInvalidate - Whether invalidation is suppressed. If set to "KeepDom", the DOM is retained.
		 *  @param {boolean} bHasNoParent Whether the element has no parent. If true, it suggests that the element is being removed from the DOM tree.
		 *  @returns {boolean} Returns true, if synchronous DOM removal is needed; otherwise 'false'.
		 */
		function needSyncDomRemoval(bSuppressInvalidate, bHasNoParent) {
			const bKeepDom = (bSuppressInvalidate === "KeepDom");
			const oDomRef = this.getDomRef();

			// Conditions that require sync DOM removal
			return (bSuppressInvalidate === true || // Explicit supression of invalidation
					(!bKeepDom && bHasNoParent) || // No parent and DOM should not be kept
					this.isA("sap.ui.core.PopupInterface") || // The element is a popup
					RenderManager.isPreservedContent(oDomRef)); // The element is part of the 'preserve' area.
		}

		/**
		 * Checks for a focused child within the provided children (array or single object)
		 * and fired the focus fail event if necessary.
		 *
		 * @param {sap.ui.base.ManagedObject[]|sap.ui.base.ManagedObject} vChildren The children to check. Can be an array or a single object.
		 * @param {boolean} bSuppressInvalidate If true, this ManagedObject is not marked as changed
		 */
		function checkAndFireFocusFail(vChildren, bSuppressInvalidate) {
			let oFocusedChild = null;
			let oSkipArea = null;

			if (Array.isArray(vChildren)) {
				for (let i = 0; i < vChildren.length; i++) {
					const oChild = vChildren[i];
					const oDomRef = oChild.getDomRef?.();

					if (oDomRef?.contains(document.activeElement)) {
						oFocusedChild = oChild;
					}
				}
				if (oFocusedChild) {
					oSkipArea = searchAggregationAreaToSkip(vChildren);
				}
			} else if (vChildren instanceof ManagedObject) {
				oFocusedChild = vChildren;
			}

			if (!oFocusedChild) {
				return;
			}

			const oDomRef = oFocusedChild.getDomRef?.();
			if (oDomRef?.contains?.(document.activeElement) && !bSuppressInvalidate) {
				// Determin if the DOM removal needs to happen sync or async
				const bSyncRemoval = needSyncDomRemoval.call(oFocusedChild, bSuppressInvalidate, !this);
				const sFocusMode = bSyncRemoval ? FocusMode.SYNC : FocusMode.RENDERING_PENDING;

				if (!this._bIsBeingDestroyed) {
					Element.fireFocusFail.call(oFocusedChild, sFocusMode, this, oSkipArea);
				}
			}
		}

		/**
		 * Sets a new object in the named 0..1 aggregation of this ManagedObject and marks this ManagedObject as changed.
		 * Manages the focus handling if the current aggregation is removed (i.e., when the object is set to <code>null</code>).
		 * If the previous object in the aggregation was focused, a "focusfail" event is triggered.
		 *
		 * @param {string}
		 *            sAggregationName name of an 0..1 aggregation
		 * @param {sap.ui.base.ManagedObject}
		 *            oObject the managed object that is set as aggregated object
		 * @param {boolean}
		 *            [bSuppressInvalidate=true] if true, this ManagedObject is not marked as changed
		 * @returns {this} Returns <code>this</code> to allow method chaining
		 * @throws {Error}
		 * @protected
		 */
		Element.prototype.setAggregation = function(sAggregationName, oObject, bSuppressInvalidate) {
			// Get current aggregation for the specified aggregation name before aggregation change
			const oChild = this.getAggregation(sAggregationName);

			// Call parent method to perform actual aggregation change
			const vResult = ManagedObject.prototype.setAggregation.call(this, sAggregationName, oObject, bSuppressInvalidate);
			if (oChild && oObject == null) {
				checkAndFireFocusFail.call(this, oChild, bSuppressInvalidate);
			}
			return vResult;
		};

		/**
		 * Removes an object from the aggregation named <code>sAggregationName</code> with cardinality 0..n and manages
		 * focus handling in case the removed object was focused. If the removed object held the focus, a "focusfail" event
		 * is triggered to proper focus redirection.
		 *
		 * @param {string}
		 *            sAggregationName the string identifying the aggregation that the given object should be removed from
		 * @param {int | string | sap.ui.base.ManagedObject}
		 *            vObject the position or ID of the ManagedObject that should be removed or that ManagedObject itself;
		 *            if <code>vObject</code> is invalid, a negative value or a value greater or equal than the current size
		 *            of the aggregation, nothing is removed.
		 * @param {boolean}
		 *            [bSuppressInvalidate=false] if true, this ManagedObject is not marked as changed
		 * @returns {sap.ui.base.ManagedObject|null} the removed object or <code>null</code>
		 * @protected
		 */
		Element.prototype.removeAggregation = function(sAggregationName, vObject, bSuppressInvalidate) {
			const vResult = ManagedObject.prototype.removeAggregation.call(this, sAggregationName, vObject, bSuppressInvalidate);
			checkAndFireFocusFail.call(this, vResult, bSuppressInvalidate);
			return vResult;
		};

		/**
		 * Removes all child elements of a specified aggregation and handles focus management for elements that are currently focused.
		 * If the currently focused element belongs to the aggregation being removed, a "focusfail" event is triggered to shift the
		 * focus to a relevant element.
		 *
		 * @param {string} sAggregationName The name of the aggregation
		 * @param {boolean} [bSuppressInvalidate=false] If true, this ManagedObject is not marked as changed
		 * @returns {sap.ui.base.ManagedObject[]} An array of the removed elements (might be empty)
		 * @protected
		 */
		Element.prototype.removeAllAggregation = function(sAggregationName, bSuppressInvalidate) {
			const aChildren = ManagedObject.prototype.removeAllAggregation.call(this, sAggregationName, bSuppressInvalidate);
			checkAndFireFocusFail.call(this, aChildren, bSuppressInvalidate);
			return aChildren;
		};

		/**
		 * Destroys all child elements of a specified aggregation and handles focus management for elements that are currently focused.
		 * If the currently focused element belongs to the aggregation being destroyed, a "focusfail" event is triggered to shift the
		 * focus to a relevant element.
		 *
		 * @param {string} sAggregationName The name of the aggregation
		 * @param {boolean} [bSuppressInvalidate=false] If true, this ManagedObject is not marked as changed
		 * @returns {this} Returns <code>this</code> to allow method chaining
		 * @protected
		 */
		Element.prototype.destroyAggregation = function(sAggregationName, bSuppressInvalidate) {
			const aChildren = this.getAggregation(sAggregationName);
			checkAndFireFocusFail.call(this, aChildren, bSuppressInvalidate);
			return ManagedObject.prototype.destroyAggregation.call(this, sAggregationName, bSuppressInvalidate);
		};

		/**
		 * Returns the UI area of this element, if any.
		 *
		 * @return {sap.ui.core.UIArea|null} The UI area of this element or <code>null</code>
		 * @private
		 */
		Element.prototype.getUIArea = function() {
			return this.oParent ? this.oParent.getUIArea() : null;
		};

		/**
		 * Fires a "focusfail" event to handle focus redirection when the current element loses focus due to a state change
		 * (e.g., disabled, invisible, or destroyed). The event is propagated to the parent of the current element to manage
		 * the focus shift.
		 *
		 * @param {string} sFocusHandlingMode The mode of focus handling, determining whether the focus should be handled sync or async.
		 * @param {sap.ui.core.Element} oParent The parent element that will handle the "focusfail" event.
		 * @param {HTMLElement} [oSkipArea=null] Optional DOM area to be skipped during focus redirection.
		 *
		 * @protected
		 */
		Element.fireFocusFail = function(sFocusHandlingMode, oParent, oSkipArea) {
			const oEvent = jQuery.Event("focusfail");
			oEvent.srcControl = this;
			oEvent.mode = sFocusHandlingMode || FocusMode.DEFAULT;
			oEvent._skipArea = oSkipArea;

			oParent ??= this.getParent();

			if (oParent && !oParent._bIsBeingDestroyed) {
				oParent._handleEvent?.(oEvent);
			}
		};

		/**
		 * Cleans up the resources associated with this element and all its children.
		 *
		 * After an element has been destroyed, it can no longer be used in the UI!
		 *
		 * Applications should call this method if they don't need the element any longer.
		 *
		 * @param {boolean} [bSuppressInvalidate=false] If <code>true</code>, this ManagedObject and all its ancestors won't be invalidated.
		 *      <br>This flag should be used only during control development to optimize invalidation procedures.
		 *      It should not be used by any application code.
		 * @public
		 */
		Element.prototype.destroy = function(bSuppressInvalidate) {
			// ignore repeated calls
			if (this.bIsDestroyed) {
				return;
			}

			// determine whether parent exists or not
			var bHasNoParent = !this.getParent();

			// update the focus information (potentially) stored by the central UI5 focus handling
			updateFocusInfo(this);


			ManagedObject.prototype.destroy.call(this, bSuppressInvalidate);

			// wrap custom data API to avoid creating new objects
			this.data = noCustomDataAfterDestroy;

			// exit early if there is no control DOM to remove
			var oDomRef = this.getDomRef();
			if (!oDomRef) {
				return;
			}

			// Determine whether to remove the control DOM from the DOM Tree or not:
			// If parent invalidation is not possible, either bSuppressInvalidate=true or there is no parent to invalidate then we must remove the control DOM synchronously.
			// Controls that implement marker interface sap.ui.core.PopupInterface are by contract not rendered by their parent so we cannot keep the DOM of these controls.
			// If the control is destroyed while its content is in the preserved area then we must remove DOM synchronously since we cannot invalidate the preserved area.
			if (needSyncDomRemoval.call(this, bSuppressInvalidate, bHasNoParent)) {
				jQuery(oDomRef).remove();
			} else {
				// Make sure that the control DOM won't get preserved after it is destroyed (even if bSuppressInvalidate="KeepDom")
				oDomRef.removeAttribute("data-sap-ui-preserve");
				if (bSuppressInvalidate !== "KeepDom") {
					// On destroy we do not remove the control DOM synchronously and just let the invalidation happen on the parent.
					// At the next tick of the RenderManager, control DOM nodes will be removed via rerendering of the parent anyway.
					// To make this new behavior more compatible we are changing the id of the control's DOM and all child nodes that start with the control id.
					oDomRef.id = "sap-ui-destroyed-" + this.getId();
					for (var i = 0, aDomRefs = oDomRef.querySelectorAll('[id^="' + this.getId() + '-"]'); i < aDomRefs.length; i++) {
						aDomRefs[i].id = "sap-ui-destroyed-" + aDomRefs[i].id;
					}
				}
			}
		};

		/*
		 * Class <code>sap.ui.core.Element</code> intercepts fireEvent calls to enforce an 'id' property
		 * and to notify others like interaction detection etc.
		 */
		Element.prototype.fireEvent = function(sEventId, mParameters, bAllowPreventDefault, bEnableEventBubbling) {
			if (this.hasListeners(sEventId)) {
				Interaction.notifyStepStart(sEventId, this);
			}

			// get optional parameters right
			if (typeof mParameters === 'boolean') {
				bEnableEventBubbling = bAllowPreventDefault;
				bAllowPreventDefault = mParameters;
				mParameters = null;
			}

			mParameters = mParameters || {};
			mParameters.id = mParameters.id || this.getId();

			ElementHooks.interceptEvent?.(sEventId, this, mParameters);

			return ManagedObject.prototype.fireEvent.call(this, sEventId, mParameters, bAllowPreventDefault, bEnableEventBubbling);
		};

		/**
		 * Updates the count of rendering-related delegates and if the given threshold is reached,
		 * informs the RenderManager` to enable/disable rendering V4 for the element.
		 *
		 * @param {sap.ui.core.Element} oElement The element instance
		 * @param {object} oDelegate The delegate instance
		 * @param {iThresholdCount} iThresholdCount Whether the delegate has been added=1 or removed=0.
		 *    At the same time serves as threshold when to inform the `RenderManager`.
		 * @private
		 */
		function updateRenderingDelegate(oElement, oDelegate, iThresholdCount) {
			if (oDelegate.canSkipRendering || !(oDelegate.onAfterRendering || oDelegate.onBeforeRendering)) {
				return;
			}

			oElement._iRenderingDelegateCount += (iThresholdCount || -1);

			if (oElement.bOutput === true && oElement._iRenderingDelegateCount == iThresholdCount) {
				RenderManager.canSkipRendering(oElement, 1 /* update skip-the-rendering DOM marker, only if the apiVersion is 4 */);
			}
		}

		/**
		 * Returns whether the element has rendering-related delegates that might prevent skipping the rendering.
		 *
		 * @returns {boolean}
		 * @private
		 * @ui5-restricted sap.ui.core.RenderManager
		 */
		Element.prototype.hasRenderingDelegate = function() {
			return Boolean(this._iRenderingDelegateCount);
		};

		/**
		 * Adds a delegate that listens to the events of this element.
		 *
		 * Note that the default behavior (delegate attachments are not cloned when a control is cloned) is usually the desired behavior in control development
		 * where each control instance typically creates a delegate and adds it to itself. (As opposed to application development where the application may add
		 * one delegate to a template and then expects aggregation binding to add the same delegate to all cloned elements.)
		 *
		 * To avoid double registrations, all registrations of the given delegate are first removed and then the delegate is added.
		 *
		 * @param {object} oDelegate the delegate object
		 * @param {boolean} [bCallBefore=false] if true, the delegate event listeners are called before the event listeners of the element; default is "false". In order to also set bClone, this parameter must be given.
		 * @param {object} [oThis=oDelegate] if given, this object will be the "this" context in the listener methods; default is the delegate object itself
		 * @param {boolean} [bClone=false] if true, this delegate will also be attached to any clones of this element; default is "false"
		 * @returns {this} Returns <code>this</code> to allow method chaining
		 * @private
		 */
		Element.prototype.addDelegate = function (oDelegate, bCallBefore, oThis, bClone) {
			assert(oDelegate, "oDelegate must be not null or undefined");

			if (!oDelegate) {
				return this;
			}

			this.removeDelegate(oDelegate);

			// shift parameters
			if (typeof bCallBefore === "object") {
				bClone = oThis;
				oThis = bCallBefore;
				bCallBefore = false;
			}

			if (typeof oThis === "boolean") {
				bClone = oThis;
				oThis = undefined;
			}

			(bCallBefore ? this.aBeforeDelegates : this.aDelegates).push({oDelegate:oDelegate, bClone: !!bClone, vThis: ((oThis === this) ? true : oThis)}); // special case: if this element is the given context, set a flag, so this also works after cloning (it should be the cloned element then, not the given one)
			updateRenderingDelegate(this, oDelegate, 1);

			return this;
		};

		/**
		 * Removes the given delegate from this element.
		 *
		 * This method will remove all registrations of the given delegate, not only one.
		 * If the delegate was marked to be cloned and this element has been cloned, the delegate will not be removed from any clones.
		 *
		 * @param {object} oDelegate the delegate object
		 * @returns {this} Returns <code>this</code> to allow method chaining
		 * @private
		 */
		Element.prototype.removeDelegate = function (oDelegate) {
			var i;
			for (i = 0; i < this.aDelegates.length; i++) {
				if (this.aDelegates[i].oDelegate == oDelegate) {
					this.aDelegates.splice(i, 1);
					updateRenderingDelegate(this, oDelegate, 0);
					i--; // One element removed means the next element now has the index of the current one
				}
			}
			for (i = 0; i < this.aBeforeDelegates.length; i++) {
				if (this.aBeforeDelegates[i].oDelegate == oDelegate) {
					this.aBeforeDelegates.splice(i, 1);
					updateRenderingDelegate(this, oDelegate, 0);
					i--; // One element removed means the next element now has the index of the current one
				}
			}
			return this;
		};


		/**
		 * Adds a delegate that can listen to the browser-, pseudo- and framework events that are handled by this
		 * <code>Element</code> (as opposed to events which are fired by this <code>Element</code>).
		 *
		 * Delegates are simple objects that can have an arbitrary number of event handler methods. See the section
		 * "Handling of Events" in the {@link #constructor} documentation to learn how events will be dispatched
		 * and how event handler methods have to be named to be found.
		 *
		 * If multiple delegates are registered for the same element, they will be called in the order of their
		 * registration. Double registrations are prevented. Before a delegate is added, all registrations of the same
		 * delegate (no matter what value for <code>oThis</code> was used for their registration) are removed and only
		 * then the delegate is added. Note that this might change the position of the delegate in the list of delegates.
		 *
		 * When an element is cloned, all its event delegates will be added to the clone. This behavior is well-suited
		 * for applications which want to add delegates that also work with templates in aggregation bindings.
		 * For control development, the internal <code>addDelegate</code> method may be more suitable. Delegates added
		 * via that method are not cloned automatically, as typically each control instance takes care of adding its
		 * own delegates.
		 *
		 * <strong>Important:</strong> If event delegates were added, the delegate will still be called even if
		 * the event was processed and/or cancelled via <code>preventDefault</code> by the Element or another event delegate.
		 * <code>preventDefault</code> only prevents the event from bubbling.
		 * It should be checked e.g. in the event delegate's listener whether an Element is still enabled via <code>getEnabled</code>.
		 * Additionally there might be other things that delegates need to check depending on the event
		 * (e.g. not adding a key twice to an output string etc.).
		 *
		 * See {@link topic:bdf3e9818cd84d37a18ee5680e97e1c1 Event Handler Methods} for a general explanation of
		 * event handling in controls.
		 *
		 * <b>Note:</b> Setting the special <code>canSkipRendering</code> property to <code>true</code> for the event delegate
		 * object itself lets the framework know that the <code>onBeforeRendering</code> and <code>onAfterRendering</code>
		 * event handlers of the delegate are compatible with the contract of {@link sap.ui.core.RenderManager Renderer.apiVersion 4}.
		 * See example "Adding a rendering delegate...".
		 *
		 * @example <caption>Adding a delegate for the keydown and afterRendering event</caption>
		 * <pre>
		 * var oDelegate = {
		 *   onkeydown: function(){
		 *     // Act when the keydown event is fired on the element
		 *   },
		 *   onAfterRendering: function(){
		 *     // Act when the afterRendering event is fired on the element
		 *   }
		 * };
		 * oElement.addEventDelegate(oDelegate);
		 * </pre>
		 *
		 * @example <caption>Adding a rendering delegate that is compatible with the rendering optimization</caption>
		 * <pre>
		 * var oDelegate = {
		 *   canSkipRendering: true,
		 *   onBeforeRendering: function() {
		 *     // Act when the beforeRendering event is fired on the element
		 *     // The code here only accesses HTML elements inside the root node of the control
		 *   },
		 *   onAfterRendering: function(){
		 *     // Act when the afterRendering event is fired on the element
		 *     // The code here only accesses HTML elements inside the root node of the control
		 *   }
		 * };
		 * oElement.addEventDelegate(oDelegate);
		 * </pre>
		 *
		 * @param {object} oDelegate The delegate object which consists of the event handler names and the corresponding event handler functions
		 * @param {object} [oThis=oDelegate] If given, this object will be the "this" context in the listener methods; default is the delegate object itself
		 * @returns {this} Returns <code>this</code> to allow method chaining
		 * @since 1.9.0
		 * @public
		 */
		Element.prototype.addEventDelegate = function (oDelegate, oThis) {
			return this.addDelegate(oDelegate, false, oThis, true);
		};

		/**
		 * Removes the given delegate from this element.
		 *
		 * This method will remove all registrations of the given delegate, not only one.
		 *
		 * @example <caption>Removing a delegate for the keydown and afterRendering event. The delegate object which was used when adding the event delegate</caption>
		 * <pre>
		 * var oDelegate = {
		 *   onkeydown: function(){
		 *     // Act when the keydown event is fired on the element
		 *   },
		 *   onAfterRendering: function(){
		 *     // Act when the afterRendering event is fired on the element
		 *   }
		 * };
		 * oElement.removeEventDelegate(oDelegate);
		 * </pre>
		 * @param {object} oDelegate The delegate object which consists of the event handler names and the corresponding event handler functions
		 * @returns {this} Returns <code>this</code> to allow method chaining
		 * @since 1.9.0
		 * @public
		 */
		Element.prototype.removeEventDelegate = function (oDelegate) {
			return this.removeDelegate(oDelegate);
		};

		/**
		 * Returns the DOM Element that should get the focus or <code>null</code> if there's no such element currently.
		 *
		 * To be overwritten by the specific control method.
		 *
		 * @returns {Element|null} Returns the DOM Element that should get the focus or <code>null</code>
		 * @protected
		 */
		Element.prototype.getFocusDomRef = function () {
			return this.getDomRef() || null;
		};


		/**
		 * Returns the intersection of two intervals. When the intervals don't
		 * intersect at all, <code>null</code> is returned.
		 *
		 * For example, <code>intersection([0, 3], [2, 4])</code> returns
		 * <code>[2, 3]</code>
		 *
		 * @param {number[]} interval1 The first interval
		 * @param {number[]} interval2 The second interval
		 * @returns {number[]|null} The intersection or null when the intervals are apart from each other
		 */
		function intersection(interval1, interval2) {
			if ( interval2[0] > interval1[1] || interval1[0] > interval2[1]) {
				return null;
			} else {
				return [Math.max(interval1[0], interval2[0]), Math.min(interval1[1], interval2[1])];
			}
		}

		/**
		 * Checks whether an element is able to get the focus after {@link #focus} is called.
		 *
		 * An element is treated as 'focusable' when all of the following conditions are met:
		 * <ul>
		 *   <li>The element and all of its parents are not 'busy' or 'blocked',</li>
		 *   <li>the element is rendered at the top layer on the UI and not covered by any other DOM elements, such as an
		 *   opened modal popup or the global <code>BusyIndicator</code>,</li>
		 *   <li>the element matches the browser's prerequisites for being focusable: if it's a natively focusable element,
		 *   for example <code>input</code>, <code>select</code>, <code>textarea</code>, <code>button</code>, and so on, no
		 *   'tabindex' attribute is needed. Otherwise, 'tabindex' must be set. In any case, the element must be visible in
		 *   order to be focusable.</li>
		 * </ul>
		 *
		 * @returns {boolean} Whether the element can get the focus after calling {@link #focus}
		 * @since 1.110
		 * @public
		 */
		Element.prototype.isFocusable = function() {
			var oFocusDomRef = this.getFocusDomRef();

			if (!oFocusDomRef) {
				return false;
			}

			var oCurrentDomRef = oFocusDomRef;
			var aViewport = [[0, window.innerWidth], [0, window.innerHeight]];

			var aIntersectionX;
			var aIntersectionY;

			// find the first element through the parent chain which intersects
			// with the current viewport because document.elementsFromPoint can
			// return meaningful DOM elements only when the given coordinate is
			// within the current view port
			while (!aIntersectionX || !aIntersectionY) {
				var oRect = oCurrentDomRef.getBoundingClientRect();
				aIntersectionX = intersection(aViewport[0], [oRect.x, oRect.x + oRect.width]);
				aIntersectionY = intersection(aViewport[1], [oRect.y, oRect.y + oRect.height]);

				if (oCurrentDomRef.assignedSlot) {
					// assigned slot's bounding client rect has all properties set to 0
					// therefore we jump to the slot's parentElement directly in the next "if...else if...else"
					oCurrentDomRef = oCurrentDomRef.assignedSlot;
				}

				if (oCurrentDomRef.parentElement) {
					oCurrentDomRef = oCurrentDomRef.parentElement;
				} else if (oCurrentDomRef.parentNode && oCurrentDomRef.parentNode.nodeType === Node.DOCUMENT_FRAGMENT_NODE) {
					oCurrentDomRef = oCurrentDomRef.parentNode.host;
				} else {
					break;
				}
			}

			var aElements = document.elementsFromPoint(
				Math.floor((aIntersectionX[0] + aIntersectionX[1]) / 2),
				Math.floor((aIntersectionY[0] + aIntersectionY[1]) / 2)
			);

			var iFocusDomRefIndex = aElements.findIndex(function(oElement) {
				return oElement.contains(oFocusDomRef);
			});

			var iBlockLayerIndex = aElements.findIndex(function(oElement) {
				return oElement.classList.contains("sapUiBLy") || oElement.classList.contains("sapUiBlockLayer");
			});

			if (iBlockLayerIndex !== -1 && iFocusDomRefIndex > iBlockLayerIndex) {
				// when block layer is visible and it's displayed over the Element's DOM
				return false;
			}

			// jQuery custom selectors ":sapFocusable"
			return jQuery(oFocusDomRef).is(":sapFocusable");
		};

		function getAncestorScrollPositions(oDomRef) {
			var oParentDomRef,
				aScrollHierarchy = [];

			oParentDomRef = oDomRef.parentNode;
			while (oParentDomRef) {
				aScrollHierarchy.push({
					node: oParentDomRef,
					scrollLeft: oParentDomRef.scrollLeft,
					scrollTop: oParentDomRef.scrollTop
				});
				oParentDomRef = oParentDomRef.parentNode;
			}

			return aScrollHierarchy;
		}

		function restoreScrollPositions(aScrollHierarchy) {
			aScrollHierarchy.forEach(function(oScrollInfo) {
				var oDomRef = oScrollInfo.node;

				if (oDomRef.scrollLeft !== oScrollInfo.scrollLeft) {
					oDomRef.scrollLeft = oScrollInfo.scrollLeft;
				}

				if (oDomRef.scrollTop !== oScrollInfo.scrollTop) {
					oDomRef.scrollTop = oScrollInfo.scrollTop;
				}
			});
		}

		/**
		 * Sets the focus to the stored focus DOM reference.
		 *
		 * @param {object} [oFocusInfo={}] Options for setting the focus
		 * @param {boolean} [oFocusInfo.preventScroll=false] @since 1.60 if it's set to true, the focused
		 *   element won't be shifted into the viewport if it's not completely visible before the focus is set
		 * @param {any} [oFocusInfo.targetInfo] Further control-specific setting of the focus target within the control @since 1.98
		 * @public
		 */
		Element.prototype.focus = function (oFocusInfo) {
			var oFocusDomRef = this.getFocusDomRef(),
			aScrollHierarchy = [];

			if (!oFocusDomRef) {
				return;
			}

			// jQuery custom selectors ":sapFocusable"
			if (jQuery(oFocusDomRef).is(":sapFocusable")) {
				oFocusInfo = oFocusInfo || {};
				// save the scroll position of all ancestor DOM elements
				// before the focus is set, because preventScroll is not supported by the following browsers
				if (Device.browser.safari) {
					if (oFocusInfo.preventScroll === true) {
						aScrollHierarchy = getAncestorScrollPositions(oFocusDomRef);
					}
					oFocusDomRef.focus();
					if (aScrollHierarchy.length > 0) {
						// restore the scroll position if it's changed after setting focus
						// Safari needs a little delay to get the scroll position updated
						setTimeout(restoreScrollPositions.bind(null, aScrollHierarchy), 0);
					}
				} else {
					oFocusDomRef.focus(oFocusInfo);
				}
			} else {
				const oDomRef = this.getDomRef();
				// In case the control already contains the active element, we
				// should not fire 'FocusFail' even when the oFocusDomRef isn't
				// focusable because not all controls defines the 'getFocusDomRef'
				// method properly
				if (oDomRef && !oDomRef.contains(document.activeElement) ) {
					Element.fireFocusFail.call(this, FocusMode.DEFAULT);
				}
			}
		};

		/**
		 * Returns an object representing the serialized focus information.
		 *
		 * To be overwritten by the specific control method.
		 *
		 * @returns {object} an object representing the serialized focus information
		 * @protected
		 */
		Element.prototype.getFocusInfo = function () {
			return {id:this.getId()};
		};

		/**
		 * Applies the focus info.
		 *
		 * To be overwritten by the specific control method.
		 *
		 * @param {object} oFocusInfo Focus info object as returned by {@link #getFocusInfo}
		 * @param {boolean} [oFocusInfo.preventScroll=false] @since 1.60 if it's set to true, the focused
		 *   element won't be shifted into the viewport if it's not completely visible before the focus is set
		 * @returns {this} Returns <code>this</code> to allow method chaining
		 * @protected
		 */
		Element.prototype.applyFocusInfo = function (oFocusInfo) {
			this.focus(oFocusInfo);
			return this;
		};


		/**
		 * Refreshs the tooltip base delegate with the given <code>oTooltip</code>
		 *
		 * @see sap.ui.core.Element#setTooltip
		 * @param {sap.ui.core.TooltipBase} oTooltip The new tooltip
		 * @private
		 */
		Element.prototype._refreshTooltipBaseDelegate = function (oTooltip) {
			var oOldTooltip = this.getTooltip();
			// if the old tooltip was a Tooltip object, remove it as a delegate
			if (BaseObject.isObjectA(oOldTooltip, "sap.ui.core.TooltipBase")) {
				this.removeDelegate(oOldTooltip);
			}
			// if the new tooltip is a Tooltip object, add it as a delegate
			if (BaseObject.isObjectA(oTooltip, "sap.ui.core.TooltipBase")) {
				oTooltip._currentControl = this;
				this.addDelegate(oTooltip);
			}
		};


		/**
		 * Sets a new tooltip for this object.
		 *
		 * The tooltip can either be a simple string (which in most cases will be rendered as the
		 * <code>title</code> attribute of this  Element) or an instance of {@link sap.ui.core.TooltipBase}.
		 *
		 * If a new tooltip is set, any previously set tooltip is deactivated.
		 *
		 * @param {string|sap.ui.core.TooltipBase} vTooltip New tooltip
		 * @returns {this} Returns <code>this</code> to allow method chaining
		 * @public
		 */
		Element.prototype.setTooltip = function(vTooltip) {

			this._refreshTooltipBaseDelegate(vTooltip);
			this.setAggregation("tooltip", vTooltip);

			return this;
		};

		/**
		 * Returns the tooltip for this element if any or an undefined value.
		 * The tooltip can either be a simple string or a subclass of
		 * {@link sap.ui.core.TooltipBase}.
		 *
		 * Callers that are only interested in tooltips of type string (e.g. to render
		 * them as a <code>title</code> attribute), should call the convenience method
		 * {@link #getTooltip_AsString} instead. If they want to get a tooltip text no
		 * matter where it comes from (be it a string tooltip or the text from a TooltipBase
		 * instance) then they could call {@link #getTooltip_Text} instead.
		 *
		 * @returns {string|sap.ui.core.TooltipBase|null} The tooltip for this Element or <code>null</code>.
		 * @public
		 */
		Element.prototype.getTooltip = function() {
			return this.getAggregation("tooltip");
		};

		/**
		 * Returns the tooltip for this element but only if it is a simple string.
		 * Otherwise, <code>undefined</code> is returned.
		 *
		 * @returns {string|undefined} string tooltip or <code>undefined</code>
		 * @public
		 */
		Element.prototype.getTooltip_AsString = function() {
			var oTooltip = this.getTooltip();
			if (typeof oTooltip === "string" || oTooltip instanceof String ) {
				return oTooltip;
			}
			return undefined;
		};

		/**
		 * Returns the main text for the current tooltip or <code>undefined</code> if there is no such text.
		 *
		 * If the tooltip is an object derived from <code>sap.ui.core.TooltipBase</code>, then the text property
		 * of that object is returned. Otherwise the object itself is returned (either a string
		 * or <code>undefined</code> or <code>null</code>).
		 *
		 * @returns {string|undefined|null} Text of the current tooltip or <code>undefined</code> or <code>null</code>
		 * @public
		 */
		Element.prototype.getTooltip_Text = function() {
			var oTooltip = this.getTooltip();
			if (oTooltip && typeof oTooltip.getText === "function" ) {
				return oTooltip.getText();
			}
			return oTooltip;
		};

		/**
		 * Destroys the tooltip in the aggregation
		 * named <code>tooltip</code>.
		 * @returns {this} <code>this</code> to allow method chaining
		 * @public
		 * @name sap.ui.core.Element#destroyTooltip
		 * @function
		 */

		/**
		 * Returns the runtime metadata for this UI element.
		 *
		 * When using the defineClass method, this function is automatically created and returns
		 * a runtime representation of the design time metadata.
		 *
		 * @function
		 * @name sap.ui.core.Element.prototype.getMetadata
		 * @return {object} runtime metadata
		 * @public
		 */
		// sap.ui.core.Element.prototype.getMetadata = sap.ui.base.Object.ABSTRACT_METHOD;

		// ---- data container ----------------------------------

		// Note: the real class documentation can be found in sap/ui/core/CustomData so that the right module is
		// shown in the API reference. A reduced copy of the class documentation and the documentation of the
		// settings has to be provided here, close to the runtime metadata to allow extracting the metadata.
		/**
		 * @class
		 * Contains a single key/value pair of custom data attached to an <code>Element</code>.
		 * @public
		 * @alias sap.ui.core.CustomData
		 * @synthetic
		 */
		var CustomData = Element.extend("sap.ui.core.CustomData", /** @lends sap.ui.core.CustomData.prototype */ { metadata : {

			library : "sap.ui.core",
			properties : {

				/**
				 * The key of the data in this CustomData object.
				 * When the data is just stored, it can be any string, but when it is to be written to HTML
				 * (<code>writeToDom == true</code>) then it must also be a valid HTML attribute name.
				 * It must conform to the {@link sap.ui.core.ID} type and may contain no colon. To avoid collisions,
				 * it also may not start with "sap-ui". When written to HTML, the key is prefixed with "data-".
				 * If any restriction is violated, a warning will be logged and nothing will be written to the DOM.
				 */
				key : {type : "string", defaultValue : null},

				/**
				 * The data stored in this CustomData object.
				 * When the data is just stored, it can be any JS type, but when it is to be written to HTML
				 * (<code>writeToDom == true</code>) then it must be a string. If this restriction is violated,
				 * a warning will be logged and nothing will be written to the DOM.
				 */
				value : {type : "any", defaultValue : null},

				/**
				 * If set to "true" and the value is of type "string" and the key conforms to the documented restrictions,
				 * this custom data is written to the HTML root element of the control as a "data-*" attribute.
				 * If the key is "abc" and the value is "cde", the HTML will look as follows:
				 *
				 * <pre>
				 *   &lt;SomeTag ... data-abc="cde" ... &gt;
				 * </pre>
				 *
				 * Thus the application can provide stable attributes by data binding which can be used for styling or
				 * identification purposes.
				 *
				 * <b>ATTENTION:</b> use carefully to not create huge attributes or a large number of them.
				 * @since 1.9.0
				 */
				writeToDom : {type : "boolean", defaultValue : false}
			},
			designtime: "sap/ui/core/designtime/CustomData.designtime"
		}});

		CustomData.prototype.setValue = function(oValue) {
			this.setProperty("value", oValue, true);

			var oControl = this.getParent();
			if (oControl && oControl.getDomRef()) {
				var oCheckResult = this._checkWriteToDom(oControl);
				if (oCheckResult) {
					// update DOM directly
					oControl.$().attr(oCheckResult.key, oCheckResult.value);
				}
			}
			return this;
		};

		CustomData.prototype._checkWriteToDom = function(oRelated) {
			if (!this.getWriteToDom()) {
				return null;
			}

			var key = this.getKey();
			var value = this.getValue();

			function error(reason) {
				throw new Error("CustomData with key " + key + " should be written to HTML of " + oRelated + " but " + reason);
			}

			if (typeof value != "string") {
				return error("the value is not a string.");
			}

			var ID = DataType.getType("sap.ui.core.ID");

			if (!(ID.isValid(key)) || (key.indexOf(":") != -1)) {
				return error("the key is not valid (must be a valid sap.ui.core.ID without any colon).");
			}

			if (key == F6Navigation.fastNavigationKey) {
				value = /^\s*(x|true)\s*$/i.test(value) ? "true" : "false"; // normalize values
			} else if (key.indexOf("sap-ui") == 0) {
				return error("the key is not valid (may not start with 'sap-ui').");
			}

			return {key: "data-" + key, value: value};

		};

		/**
		 * Returns the data object with the given <code>key</code>
		 *
		 * @private
		 * @param {sap.ui.core.Element} element The element
		 * @param {string} key The key of the desired custom data
		 * @returns {sap.ui.core.CustomData} The custom data
		 */
		function findCustomData(element, key) {
			var aData = element.getAggregation("customData");
			if (aData) {
				for (var i = 0; i < aData.length; i++) {
					if (aData[i].getKey() == key) {
						return aData[i];
					}
				}
			}
			return null;
		}

		/**
		 * Contains the data modification logic
		 *
		 * @private
		 * @param {sap.ui.core.Element} element The element
		 * @param {string} key The key of the desired custom data
		 * @param {string|any} value The value of the desired custom data
		 * @param {boolean} writeToDom Whether this custom data entry should be written to the DOM during rendering
		 */
		function setCustomData(element, key, value, writeToDom) {
			var oDataObject = findCustomData(element, key);

			if (value === null) { // delete this property
				if (!oDataObject) {
					return;
				}
				var dataCount = element.getAggregation("customData").length;
				if (dataCount == 1) {
					element.destroyAggregation("customData", true); // destroy if there is no other data
				} else {
					element.removeAggregation("customData", oDataObject, true);
					oDataObject.destroy();
				}
			} else if (oDataObject) { // change the existing data object
				oDataObject.setValue(value);
				oDataObject.setWriteToDom(writeToDom);
			} else { // add a new data object
				element.addAggregation("customData",
					new CustomData({ key: key, value: value, writeToDom: writeToDom }),
					true);
			}
		}

		/**
		 * Retrieves, modifies or removes custom data attached to an <code>Element</code>.
		 *
		 * Usages:
		 * <h4>Setting the value for a single key</h4>
		 * <pre>
		 *    data("myKey", myData)
		 * </pre>
		 * Attaches <code>myData</code> (which can be any JS data type, e.g. a number, a string, an object, or a function)
		 * to this element, under the given key "myKey". If the key already exists,the value will be updated.
		 *
		 *
		 * <h4>Setting a value for a single key (rendered to the DOM)</h4>
		 * <pre>
		 *    data("myKey", myData, writeToDom)
		 * </pre>
		 * Attaches <code>myData</code> to this element, under the given key "myKey" and (if <code>writeToDom</code>
		 * is true) writes key and value to the HTML. If the key already exists,the value will be updated.
		 * While <code>oValue</code> can be any JS data type to be attached, it must be a string to be also
		 * written to DOM. The key must also be a valid HTML attribute name (it must conform to <code>sap.ui.core.ID</code>
		 * and may contain no colon) and may not start with "sap-ui". When written to HTML, the key is prefixed with "data-".
		 *
		 *
		 * <h4>Getting the value for a single key</h4>
		 * <pre>
		 *    data("myKey")
		 * </pre>
		 * Retrieves whatever data has been attached to this element (using the key "myKey") before.
		 *
		 *
		 * <h4>Removing the value for a single key</h4>
		 * <pre>
		 *    data("myKey", null)
		 * </pre>
		 * Removes whatever data has been attached to this element (using the key "myKey") before.
		 *
		 *
		 * <h4>Removing all custom data for all keys</h4>
		 * <pre>
		 *    data(null)
		 * </pre>
		 *
		 *
		 * <h4>Getting all custom data values as a plain object</h4>
		 * <pre>
		 *    data()
		 * </pre>
		 * Returns all data, as a map-like object, property names are keys, property values are values.
		 *
		 *
		 * <h4>Setting multiple key/value pairs in a single call</h4>
		 * <pre>
		 *    data({"myKey1": myData, "myKey2": null})
		 * </pre>
		 * Attaches <code>myData</code> (using the key "myKey1" and removes any data that had been
		 * attached for key "myKey2".
		 *
		 * @see See chapter {@link topic:91f0c3ee6f4d1014b6dd926db0e91070 Custom Data - Attaching Data Objects to Controls}
		 *    in the documentation.
		 *
		 * @param {string|Object<string,any>|null} [vKeyOrData]
		 *     Single key to set or remove, or an object with key/value pairs or <code>null</code> to remove
		 *     all custom data
		 * @param {string|any} [vValue]
		 *     Value to set or <code>null</code> to remove the corresponding custom data
		 * @param {boolean} [bWriteToDom=false]
		 *     Whether this custom data entry should be written to the DOM during rendering
		 * @returns {Object<string,any>|any|null|sap.ui.core.Element}
		 *     A map with all custom data, a custom data value for a single specified key or <code>null</code>
		 *     when no custom data exists for such a key or this element when custom data was to be removed.
		 * @throws {TypeError}
		 *     When the type of the given parameters doesn't match any of the documented usages
		 * @public
		 */
		Element.prototype.data = function() {
			var argLength = arguments.length;

			if (argLength == 0) {                    // return ALL data as a map
				var aData = this.getAggregation("customData"),
					result = {};
				if (aData) {
					for (var i = 0; i < aData.length; i++) {
						result[aData[i].getKey()] = aData[i].getValue();
					}
				}
				return result;

			} else if (argLength == 1) {
				var arg0 = arguments[0];

				if (arg0 === null) {                  // delete ALL data
					this.destroyAggregation("customData", true); // delete whole map
					return this;

				} else if (typeof arg0 == "string") { // return requested data element
					var dataObject = findCustomData(this, arg0);
					return dataObject ? dataObject.getValue() : null;

				} else if (typeof arg0 == "object") { // should be a map - set multiple data elements
					for (var key in arg0) { // TODO: improve performance and avoid executing setData multiple times
						setCustomData(this, key, arg0[key]);
					}
					return this;

				} else {
					// error, illegal argument
					throw new TypeError("When data() is called with one argument, this argument must be a string, an object or null, but is " + (typeof arg0) + ":" + arg0 + " (on UI Element with ID '" + this.getId() + "')");
				}

			} else if (argLength == 2) {            // set or remove one data element
				setCustomData(this, arguments[0], arguments[1]);
				return this;

			} else if (argLength == 3) {            // set or remove one data element
				setCustomData(this, arguments[0], arguments[1], arguments[2]);
				return this;

			} else {
				// error, illegal arguments
				throw new TypeError("data() may only be called with 0-3 arguments (on UI Element with ID '" + this.getId() + "')");
			}
		};

		/**
		 * Define CustomData class as the default for the built-in "customData" aggregation.
		 * We need to do this here via the aggregation itself, since the CustomData class is
		 * an Element subclass and thus cannot be directly referenced in Element's metadata definition.
		 */
		Element.getMetadata().getAggregation("customData").defaultClass = CustomData;

		/*
		 * Alternative implementation of <code>Element#data</code> which is applied after an element has been
		 * destroyed. It prevents the creation of new CustomData instances.
		 *
		 * See {@link sap.ui.core.Element.prototype.destroy}
		 */
		function noCustomDataAfterDestroy() {
			// Report and ignore only write calls; read and remove calls are well-behaving
			var argLength = arguments.length;
			if ( argLength === 1 && arguments[0] !== null && typeof arguments[0] == "object"
				 || argLength > 1 && argLength < 4 && arguments[1] !== null ) {
				throw new Error("Cannot create custom data on an already destroyed element '" + this + "'");
			}
			return Element.prototype.data.apply(this, arguments);
		}


		/**
		 * Create a clone of this Element.
		 *
		 * Calls {@link sap.ui.base.ManagedObject#clone} and additionally clones event delegates.
		 *
		 * @param {string} [sIdSuffix] Suffix to be appended to the cloned element ID
		 * @param {string[]} [aLocalIds] Array of local IDs within the cloned hierarchy (internally used)
		 * @returns {this} reference to the newly created clone
		 * @public
		 */
		Element.prototype.clone = function(sIdSuffix, aLocalIds){

			var oClone = ManagedObject.prototype.clone.apply(this, arguments);
			// Clone delegates
			for ( var i = 0; i < this.aDelegates.length; i++) {
				if (this.aDelegates[i].bClone) {
					oClone.aDelegates.push(this.aDelegates[i]);
				}
			}
			for ( var k = 0; k < this.aBeforeDelegates.length; k++) {
				if (this.aBeforeDelegates[k].bClone) {
					oClone.aBeforeDelegates.push(this.aBeforeDelegates[k]);
				}
			}

			if (this._sapui_declarativeSourceInfo) {
				oClone._sapui_declarativeSourceInfo = Object.assign({}, this._sapui_declarativeSourceInfo);
			}

			return oClone;
		};

		/**
		 * Searches and returns an array of child elements and controls which are
		 * referenced within an aggregation or aggregations of child elements/controls.
		 * This can be either done recursive or not.
		 *
		 * <b>Take care: this operation might be expensive.</b>
		 * @param {boolean}
		 *          bRecursive true, if all nested children should be returned.
		 * @return {sap.ui.core.Element[]} array of child elements and controls
		 * @public
		 * @function
		 */
		Element.prototype.findElements = ManagedObject.prototype.findAggregatedObjects;


		function fireLayoutDataChange(oElement) {
			var oLayout = oElement.getParent();
			if (oLayout) {
				var oEvent = jQuery.Event("LayoutDataChange");
				oEvent.srcControl = oElement;
				oLayout._handleEvent(oEvent);
			}
		}

		/**
		 * Sets the {@link sap.ui.core.LayoutData} defining the layout constraints
		 * for this control when it is used inside a layout.
		 *
		 * @param {sap.ui.core.LayoutData} oLayoutData which should be set
		 * @returns {this} Returns <code>this</code> to allow method chaining
		 * @public
		 */
		Element.prototype.setLayoutData = function(oLayoutData) {
			this.setAggregation("layoutData", oLayoutData, true); // No invalidate because layout data changes does not affect the control / element itself
			fireLayoutDataChange(this);
			return this;
		};

		/*
		 * The LayoutDataChange event needs to be propagated on destruction of the aggregation.
		 */
		Element.prototype.destroyLayoutData = function() {
			this.destroyAggregation("layoutData", true);
			fireLayoutDataChange(this);
			return this;
		};

		/**
		 * Allows the parent of a control to enhance the ARIA information during rendering.
		 *
		 * This function is called by the RenderManager's
		 * {@link sap.ui.core.RenderManager#accessibilityState accessibilityState} and
		 * {@link sap.ui.core.RenderManager#writeAccessibilityState writeAccessibilityState} methods
		 * for the parent of the currently rendered control - if the parent implements it.
		 *
		 * <b>Note:</b> Setting the special <code>canSkipRendering</code> property of the <code>mAriaProps</code> parameter to <code>true</code> lets the <code>RenderManager</code> know
		 * that the accessibility enhancement is static and does not interfere with the child control's {@link sap.ui.core.RenderManager Renderer.apiVersion 4} rendering optimization.
		 *
		 * @example <caption>Setting an accessibility state that is compatible with the rendering optimization</caption>
		 * <pre>
		 * MyControl.prototype.enhanceAccessibilityState = function(oElement, mAriaProps) {
		 *     mAriaProps.label = "An appropriate label from the parent";
		 *     mAriaProps.canSkipRendering = true;
		 * };
		 * </pre>
		 *
		 * @function
		 * @name sap.ui.core.Element.prototype.enhanceAccessibilityState?
		 * @param {sap.ui.core.Element} oElement
		 *   The Control/Element for which ARIA properties are collected
		 * @param {object} mAriaProps
		 *   Map of ARIA properties keyed by their name (without prefix "aria-"); the method
		 *   implementation can enhance this map in any way (add or remove properties, modify values)
		 * @protected
		 */

		/**
		 * Bind the object to the referenced entity in the model, which is used as the binding context
		 * to resolve bound properties or aggregations of the object itself and all of its children
		 * relatively to the given path.
		 *
		 * If a relative binding path is used, this will be applied whenever the parent context changes.
		 *
		 * There's no difference between <code>bindElement</code> and {@link sap.ui.base.ManagedObject#bindObject}.
		 *
		 * @param {sap.ui.base.ManagedObject.ObjectBindingInfo|string} vBindingInfo A <code>BindingInfo</code> object or just the path, if no further properties are required
		 * @param {object} [mParameters] map of additional parameters for this binding.
		 * Only taken into account when <code>vPath</code> is a string. In that case it corresponds to <code>mParameters</code> of {@link sap.ui.base.ManagedObject.ObjectBindingInfo}.
		 * The supported parameters are listed in the corresponding model-specific implementation of <code>sap.ui.model.ContextBinding</code>.
		 *
		 * Providing 'parameters' as positional parameter is deprecated as of 1.135.0. Provide them as part of a <code>BindingInfo</code> object instead.
		 *
		 * @returns {this} reference to the instance itself
		 * @public
		 * @function
		 * @see {@link sap.ui.base.ManagedObject#bindObject}
		 */
		Element.prototype.bindElement = ManagedObject.prototype.bindObject;

		/**
		 * Removes the defined binding context of this object, all bindings will now resolve
		 * relative to the parent context again.
		 *
		 * @param {string} sModelName
		 * @return {sap.ui.base.ManagedObject} reference to the instance itself
		 * @public
		 * @function
		 */
		Element.prototype.unbindElement = ManagedObject.prototype.unbindObject;

		/**
		 * Get the context binding object for a specific model name.
		 *
		 * <b>Note:</b> to be compatible with future versions of this API, you must not use the following model names:
		 * <ul>
		 * <li><code>null</code></li>
		 * <li>empty string <code>""</code></li>
		 * <li>string literals <code>"null"</code> or <code>"undefined"</code></li>
		 * </ul>
		 * Omitting the model name (or using the value <code>undefined</code>) is explicitly allowed and
		 * refers to the default model.
		 *
		 * @param {string} [sModelName=undefined] Name of the model or <code>undefined</code>
		 * @return {sap.ui.model.ContextBinding|undefined} Context binding for the given model name or <code>undefined</code>
		 * @public
		 * @function
		 */
		Element.prototype.getElementBinding = ManagedObject.prototype.getObjectBinding;

		/*
		 * If Control has no FieldGroupIds use the one of the parents.
		 */
		Element.prototype._getFieldGroupIds = function() {

			var aFieldGroupIds;
			if (this.getMetadata().hasProperty("fieldGroupIds")) {
				aFieldGroupIds = this.getFieldGroupIds();
			}

			if (!aFieldGroupIds || aFieldGroupIds.length == 0) {
				var oParent = this.getParent();
				if (oParent && oParent._getFieldGroupIds) {
					return oParent._getFieldGroupIds();
				}
			}

			return aFieldGroupIds || [];

		};

		/**
		 * This function (if available on the concrete subclass) provides information for the field help.
		 *
		 * Applications must not call this hook method directly, it is called by the framework.
		 *
		 * Subclasses should implement this hook to provide any necessary information for displaying field help:
		 *
		 * <pre>
		 * MyElement.prototype.getFieldHelpInfo = function() {
		 *    return {
		 *      label: "some label"
		 *    };
		 * };
		 * </pre>
		 *
		 * @return {{label: string}} Field Help Information of the element.
		 * @function
		 * @name sap.ui.core.Element.prototype.getFieldHelpInfo?
		 * @protected
		 */
		//Element.prototype.getFieldHelpInfo = function() { return null; };

		/**
		 * Returns a DOM Element representing the given property or aggregation of this <code>Element</code>.
		 *
		 * Check the documentation for the <code>selector</code> metadata setting in {@link sap.ui.base.ManagedObject.extend}
		 * for details about its syntax or its expected result.
		 *
		 * The default implementation of this method will return <code>null</code> in any of the following cases:
		 * <ul>
		 * <li>no setting (property or aggregation) with the given name exists in the class of this <code>Element</code></li>
		 * <li>the setting has no selector defined in its metadata</li>
		 * <li>{@link #getDomRef this.getDomRef()} returns no DOM Element for this <code>Element</code>
		 *     or the returned DOM Element has no parentNode</li>
		 * <li>the selector does not match anything in the context of <code>this.getDomRef().parentNode</code></li>
		 * </ul>
		 * If more than one DOM Element within the element matches the selector, the first occurrence is returned.
		 *
		 * Subclasses can override this method to handle more complex cases which can't be described by a CSS selector.
		 *
		 * @param {string} sSettingsName Name of the property or aggregation
		 * @returns {Element} The first matching DOM Element for the setting or <code>null</code>
		 * @throws {SyntaxError} When the selector string in the metadata is not a valid CSS selector group
		 * @private
		 * @ui5-restricted drag and drop, sap.ui.dt
		 */
		Element.prototype.getDomRefForSetting = function (sSettingsName) {
			var oSetting = this.getMetadata().getAllSettings()[sSettingsName];
			if (oSetting && oSetting.selector) {
				var oDomRef = this.getDomRef();
				if (oDomRef) {
					oDomRef = oDomRef.parentNode;
					if (oDomRef && oDomRef.querySelector ) {
						var sSelector = oSetting.selector.replace(/\{id\}/g, this.getId().replace(/(:|\.)/g,'\\$1'));
						return oDomRef.querySelector(sSelector);
					}
				}
			}
			return null;
		};

		//*************** MEDIA REPLACEMENT ***********************//

		/**
		 * Returns the contextual width of an element, if set, or <code>undefined</code> otherwise
		 *
		 * @returns {*} The contextual width
		 * @private
		 * @ui5-restricted
		 */
		Element.prototype._getMediaContainerWidth = function () {
			if (typeof this._oContextualSettings === "undefined") {
				return undefined;
			}

			return this._oContextualSettings.contextualWidth;
		};

		/**
		 * Returns the current media range of the Device or the closest media container
		 *
		 * @param {string} [sName=Device.media.RANGESETS.SAP_STANDARD] The name of the range set
		 * @returns {object} Information about the current active interval of the range set.
		 *  The returned object has the same structure as the argument of the event handlers ({@link sap.ui.Device.media.attachHandler})
		 * @private
		 * @ui5-restricted
		 */
		Element.prototype._getCurrentMediaContainerRange = function (sName) {
			var iWidth = this._getMediaContainerWidth();

			sName = sName || Device.media.RANGESETS.SAP_STANDARD;

			return Device.media.getCurrentRange(sName, iWidth);
		};

		/**
		 * Called whenever there is a change in contextual settings for the Element
		 * @private
		 */
		Element.prototype._onContextualSettingsChanged = function () {
			var iWidth = this._getMediaContainerWidth(),
				bShouldUseContextualWidth = iWidth !== undefined,
				bProviderChanged = bShouldUseContextualWidth ^ !!this._bUsingContextualWidth,// true, false or false, true (convert to boolean in case of default undefined)
				aListeners = this._aContextualWidthListeners || [];

			if (bProviderChanged) {

				if (bShouldUseContextualWidth) {
					// Contextual width was set for an element that was already using Device.media => Stop using Device.media
					aListeners.forEach(function (oL) {
						Device.media.detachHandler(oL.callback, oL.listener, oL.name);
					});
				} else {
					// Contextual width was unset for an element that had listeners => Start using Device.media
					aListeners.forEach(function (oL) {
						Device.media.attachHandler(oL.callback, oL.listener, oL.name);
					});
				}

				this._bUsingContextualWidth = bShouldUseContextualWidth;
			}

			// Notify all listeners, for which a media breakpoint change occurred, based on their RangeSet
			aListeners.forEach(function (oL) {
				var oMedia = this._getCurrentMediaContainerRange(oL.name);
				if (oMedia && oMedia.from !== oL.media.from) {
					oL.media = oMedia;
					oL.callback.call(oL.listener || window, oMedia);
				}
			}, this);
		};

		/**
		 * Registers the given event handler to change events of the screen width/closest media container width,
		 *  based on the range set with the given <code>sName</code>.
		 *
		 * @param {function} fnFunction The handler function to call when the event occurs.
		 *  This function will be called in the context of the <code>oListener</code> instance (if present) or
		 *  on the element instance.
		 * @param {object} oListener The object that wants to be notified when the event occurs
		 *  (<code>this</code> context within the handler function).
		 *  If it is not specified, the handler function is called in the context of the element.
		 * @param {string} sName The name of the desired range set
		 * @private
		 * @ui5-restricted
		 */
		Element.prototype._attachMediaContainerWidthChange = function (fnFunction, oListener, sName) {
			sName = sName || Device.media.RANGESETS.SAP_STANDARD;

			// Add the listener to the list (and optionally initialize the list first)
			this._aContextualWidthListeners = this._aContextualWidthListeners || [];
			this._aContextualWidthListeners.push({
				callback: fnFunction,
				listener: oListener,
				name: sName,
				media: this._getCurrentMediaContainerRange(sName)
			});

			// Register to Device.media, unless contextual width was set
			if (!this._bUsingContextualWidth) {
				Device.media.attachHandler(fnFunction, oListener, sName);
			}
		};

		/**
		 * Removes a previously attached event handler from the change events of the screen width/closest media container width.
		 *
		 * @param {function} fnFunction The handler function to call when the event occurs.
		 *  This function will be called in the context of the <code>oListener</code> instance (if present) or
		 *  on the element instance.
		 * @param {object} oListener The object that wants to be notified when the event occurs
		 *  (<code>this</code> context within the handler function).
		 *  If it is not specified, the handler function is called in the context of the element.
		 * @param {string} sName The name of the desired range set
		 * @private
		 * @ui5-restricted
		 */
		Element.prototype._detachMediaContainerWidthChange = function (fnFunction, oListener, sName) {
			var oL;

			sName = sName || Device.media.RANGESETS.SAP_STANDARD;

			// Do nothing if the Element doesn't have any listeners
			if (!this._aContextualWidthListeners) {
				return;
			}
<<<<<<< HEAD

			for (var i = 0, iL = this._aContextualWidthListeners.length; i < iL; i++) {
				oL = this._aContextualWidthListeners[i];
				if (oL.callback === fnFunction && oL.listener === oListener && oL.name === sName) {
=======
		}
	};

	let FocusHandler;
	function updateFocusInfo(oElement) {
		FocusHandler ??= sap.ui.require("sap/ui/core/FocusHandler");
		FocusHandler?.updateControlFocusInfo(oElement);
	}

	const fnGetNodeName = Object.getOwnPropertyDescriptor(Node.prototype, 'nodeName')?.get;

	/**
	 * Returns the nearest {@link sap.ui.core.Element UI5 Element} that wraps the given DOM element.
	 *
	 * A DOM element or a CSS selector is accepted as a given parameter. When a CSS selector is given as parameter, only
	 * the first DOM element that matches the CSS selector is taken to find the nearest UI5 Element that wraps it. When
	 * no UI5 Element can be found, <code>undefined</code> is returned.
	 *
	 * @param {HTMLElement|string} vParam A DOM Element or a CSS selector from which to start the search for the nearest
	 *  UI5 Element by traversing up the DOM tree
	 * @param {boolean} [bIncludeRelated=false] Whether the <code>data-sap-ui-related</code> attribute is also accepted
	 *  as a selector for a UI5 Element, in addition to <code>data-sap-ui</code>
	 * @returns {sap.ui.core.Element|undefined} The UI5 Element that wraps the given DOM element. <code>undefined</code> is
	 *  returned when no UI5 Element can be found.
	 * @public
	 * @since 1.106
	 * @throws {DOMException} when an invalid CSS selector is given
	 *
	 */
	Element.closestTo = function(vParam, bIncludeRelated) {
		var sSelector = "[data-sap-ui]",
			oDomRef, sId;

		if (vParam === undefined || vParam === null) {
			return undefined;
		}

		if (typeof vParam === "string") {
			oDomRef = document.querySelector(vParam);
		} else if (typeof vParam === "object"
			&& vParam.nodeType === Node.ELEMENT_NODE
			&& typeof fnGetNodeName?.call(vParam) === "string") {
			// can't use 'instanceof window.Element' because DOM node may be
			// created by using the constructor in another frame in Chrome/Edge.
			oDomRef = vParam;
		} else if (vParam.jquery) {
			oDomRef = vParam[0];
			future.errorThrows("Do not call Element.closestTo() with jQuery object as parameter. The function should be called with either a DOM Element or a CSS selector.");
		} else {
			throw new TypeError("Element.closestTo accepts either a DOM element or a CSS selector string as parameter, but not '" + vParam + "'");
		}
>>>>>>> a8ba3737

					// De-register from Device.media, if using it
					if (!this._bUsingContextualWidth) {
						Device.media.detachHandler(fnFunction, oListener, sName);
					}

					this._aContextualWidthListeners.splice(i,1);
					break;
				}
			}
		};

		let FocusHandler;
		function updateFocusInfo(oElement) {
			FocusHandler ??= sap.ui.require("sap/ui/core/FocusHandler");
			FocusHandler?.updateControlFocusInfo(oElement);
		}

		/**
		 * Returns the nearest {@link sap.ui.core.Element UI5 Element} that wraps the given DOM element.
		 *
		 * A DOM element or a CSS selector is accepted as a given parameter. When a CSS selector is given as parameter, only
		 * the first DOM element that matches the CSS selector is taken to find the nearest UI5 Element that wraps it. When
		 * no UI5 Element can be found, <code>undefined</code> is returned.
		 *
		 * @param {HTMLElement|string} vParam A DOM Element or a CSS selector from which to start the search for the nearest
		 *  UI5 Element by traversing up the DOM tree
		 * @param {boolean} [bIncludeRelated=false] Whether the <code>data-sap-ui-related</code> attribute is also accepted
		 *  as a selector for a UI5 Element, in addition to <code>data-sap-ui</code>
		 * @returns {sap.ui.core.Element|undefined} The UI5 Element that wraps the given DOM element. <code>undefined</code> is
		 *  returned when no UI5 Element can be found.
		 * @public
		 * @since 1.106
		 * @throws {DOMException} when an invalid CSS selector is given
		 *
		 */
		Element.closestTo = function(vParam, bIncludeRelated) {
			var sSelector = "[data-sap-ui]",
				oDomRef, sId;

			if (vParam === undefined || vParam === null) {
				return undefined;
			}

			if (typeof vParam === "string") {
				oDomRef = document.querySelector(vParam);
			} else if (typeof vParam === "object"
				&& vParam.nodeType === Node.ELEMENT_NODE
				&& typeof vParam.nodeName === "string") {
				// can't use 'instanceof window.Element' because DOM node may be
				// created by using the constructor in another frame in Chrome/Edge.
				oDomRef = vParam;
			} else if (vParam.jquery) {
				oDomRef = vParam[0];

				throw new Error(
					"Do not call Element.closestTo() with jQuery object as parameter. The function should be called with either a DOM Element or a CSS selector."
				);
			} else {
				throw new TypeError("Element.closestTo accepts either a DOM element or a CSS selector string as parameter, but not '" + vParam + "'");
			}

			if (bIncludeRelated) {
				sSelector += ",[data-sap-ui-related]";
			}

			oDomRef = oDomRef && oDomRef.closest(sSelector);

			if (oDomRef) {
				if (bIncludeRelated) {
					sId = oDomRef.getAttribute("data-sap-ui-related");
				}

				sId = sId || oDomRef.getAttribute("id");
			}

			return Element.getElementById(sId);
		};

		/**
		 * Returns the registered element with the given ID, if any.
		 *
		 * The ID must be the globally unique ID of an element, the same as returned by <code>oElement.getId()</code>.
		 *
		 * When the element has been created from a declarative source (e.g. XMLView), that source might have used
		 * a shorter, non-unique local ID. A search for such a local ID cannot be executed with this method.
		 * It can only be executed on the corresponding scope (e.g. on an XMLView instance), by using the
		 * {@link sap.ui.core.mvc.View#byId View#byId} method of that scope.
		 *
		 * @param {sap.ui.core.ID|null|undefined} sId ID of the element to search for
		 * @returns {sap.ui.core.Element|undefined} Element with the given ID or <code>undefined</code>
		 * @public
		 * @function
		 * @since 1.119
		 */
		Element.getElementById = ElementRegistry.get;

		/**
		 * Returns the element currently in focus.
		 *
		 * @returns {sap.ui.core.Element|undefined} The currently focused element
		 * @public
		 * @since 1.119
		 */
		Element.getActiveElement = () => {
			try {
				var $Act = jQuery(document.activeElement);
				if ($Act.is(":focus")) {
					return Element.closestTo($Act[0]);
				}
			} catch (err) {
				//escape eslint check for empty block
			}
		};

		Theming.attachApplied(function(oEvent) {
			// notify all elements/controls via a pseudo browser event
			var oJQueryEvent = jQuery.Event("ThemeChanged");
			oJQueryEvent.theme = oEvent.theme;
			ElementRegistry.forEach(function(oElement) {
				oJQueryEvent._bNoReturnValue = true; // themeChanged handler aren't allowed to have any retun value. Mark for future fatal throw.
				oElement._handleEvent(oJQueryEvent);
			});
		});

		_LocalizationHelper.registerForUpdate("Elements", ElementRegistry.all);

		return Element;
	});<|MERGE_RESOLUTION|>--- conflicted
+++ resolved
@@ -2123,64 +2123,10 @@
 			if (!this._aContextualWidthListeners) {
 				return;
 			}
-<<<<<<< HEAD
 
 			for (var i = 0, iL = this._aContextualWidthListeners.length; i < iL; i++) {
 				oL = this._aContextualWidthListeners[i];
 				if (oL.callback === fnFunction && oL.listener === oListener && oL.name === sName) {
-=======
-		}
-	};
-
-	let FocusHandler;
-	function updateFocusInfo(oElement) {
-		FocusHandler ??= sap.ui.require("sap/ui/core/FocusHandler");
-		FocusHandler?.updateControlFocusInfo(oElement);
-	}
-
-	const fnGetNodeName = Object.getOwnPropertyDescriptor(Node.prototype, 'nodeName')?.get;
-
-	/**
-	 * Returns the nearest {@link sap.ui.core.Element UI5 Element} that wraps the given DOM element.
-	 *
-	 * A DOM element or a CSS selector is accepted as a given parameter. When a CSS selector is given as parameter, only
-	 * the first DOM element that matches the CSS selector is taken to find the nearest UI5 Element that wraps it. When
-	 * no UI5 Element can be found, <code>undefined</code> is returned.
-	 *
-	 * @param {HTMLElement|string} vParam A DOM Element or a CSS selector from which to start the search for the nearest
-	 *  UI5 Element by traversing up the DOM tree
-	 * @param {boolean} [bIncludeRelated=false] Whether the <code>data-sap-ui-related</code> attribute is also accepted
-	 *  as a selector for a UI5 Element, in addition to <code>data-sap-ui</code>
-	 * @returns {sap.ui.core.Element|undefined} The UI5 Element that wraps the given DOM element. <code>undefined</code> is
-	 *  returned when no UI5 Element can be found.
-	 * @public
-	 * @since 1.106
-	 * @throws {DOMException} when an invalid CSS selector is given
-	 *
-	 */
-	Element.closestTo = function(vParam, bIncludeRelated) {
-		var sSelector = "[data-sap-ui]",
-			oDomRef, sId;
-
-		if (vParam === undefined || vParam === null) {
-			return undefined;
-		}
-
-		if (typeof vParam === "string") {
-			oDomRef = document.querySelector(vParam);
-		} else if (typeof vParam === "object"
-			&& vParam.nodeType === Node.ELEMENT_NODE
-			&& typeof fnGetNodeName?.call(vParam) === "string") {
-			// can't use 'instanceof window.Element' because DOM node may be
-			// created by using the constructor in another frame in Chrome/Edge.
-			oDomRef = vParam;
-		} else if (vParam.jquery) {
-			oDomRef = vParam[0];
-			future.errorThrows("Do not call Element.closestTo() with jQuery object as parameter. The function should be called with either a DOM Element or a CSS selector.");
-		} else {
-			throw new TypeError("Element.closestTo accepts either a DOM element or a CSS selector string as parameter, but not '" + vParam + "'");
-		}
->>>>>>> a8ba3737
 
 					// De-register from Device.media, if using it
 					if (!this._bUsingContextualWidth) {
@@ -2198,6 +2144,8 @@
 			FocusHandler ??= sap.ui.require("sap/ui/core/FocusHandler");
 			FocusHandler?.updateControlFocusInfo(oElement);
 		}
+
+		const fnGetNodeName = Object.getOwnPropertyDescriptor(Node.prototype, 'nodeName')?.get;
 
 		/**
 		 * Returns the nearest {@link sap.ui.core.Element UI5 Element} that wraps the given DOM element.
@@ -2229,7 +2177,7 @@
 				oDomRef = document.querySelector(vParam);
 			} else if (typeof vParam === "object"
 				&& vParam.nodeType === Node.ELEMENT_NODE
-				&& typeof vParam.nodeName === "string") {
+				&& typeof fnGetNodeName?.call(vParam) === "string") {
 				// can't use 'instanceof window.Element' because DOM node may be
 				// created by using the constructor in another frame in Chrome/Edge.
 				oDomRef = vParam;
