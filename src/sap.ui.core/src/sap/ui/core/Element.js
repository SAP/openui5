--- conflicted
+++ resolved
@@ -856,16 +856,11 @@
 				return;
 			}
 
-<<<<<<< HEAD
 			// determine whether parent exists or not
 			var bHasNoParent = !this.getParent();
-=======
-		// update the focus information (potentially) stored by the central UI5 focus handling
-		updateFocusInfo(this);
->>>>>>> c23db38d
 
 			// update the focus information (potentially) stored by the central UI5 focus handling
-			Element._updateFocusInfo(this);
+			updateFocusInfo(this);
 
 
 			ManagedObject.prototype.destroy.call(this, bSuppressInvalidate);
@@ -919,28 +914,10 @@
 			mParameters = mParameters || {};
 			mParameters.id = mParameters.id || this.getId();
 
-<<<<<<< HEAD
-			if (Element._interceptEvent) {
-				Element._interceptEvent(sEventId, this, mParameters);
-			}
+			ElementHooks.interceptEvent?.(sEventId, this, mParameters);
 
 			return ManagedObject.prototype.fireEvent.call(this, sEventId, mParameters, bAllowPreventDefault, bEnableEventBubbling);
 		};
-
-		/**
-		 * Intercepts an event. This method is meant for private usages. Apps are not supposed to used it.
-		 * It is created for an experimental purpose.
-		 * Implementation should be injected by outside.
-		 *
-		 * @param {string} sEventId the name of the event
-		 * @param {sap.ui.core.Element} oElement the element itself
-		 * @param {object} mParameters The parameters which complement the event. Hooks must not modify the parameters.
-		 * @function
-		 * @private
-		 * @ui5-restricted
-		 * @experimental Since 1.58
-		 */
-		Element._interceptEvent = undefined;
 
 		/**
 		 * Updates the count of rendering-related delegates and if the given threshold is reached,
@@ -956,27 +933,6 @@
 			if (oDelegate.canSkipRendering || !(oDelegate.onAfterRendering || oDelegate.onBeforeRendering)) {
 				return;
 			}
-=======
-		ElementHooks.interceptEvent?.(sEventId, this, mParameters);
-
-		return ManagedObject.prototype.fireEvent.call(this, sEventId, mParameters, bAllowPreventDefault, bEnableEventBubbling);
-	};
-
-	/**
-	 * Updates the count of rendering-related delegates and if the given threshold is reached,
-	 * informs the RenderManager` to enable/disable rendering V4 for the element.
-	 *
-	 * @param {sap.ui.core.Element} oElement The element instance
-	 * @param {object} oDelegate The delegate instance
-	 * @param {iThresholdCount} iThresholdCount Whether the delegate has been added=1 or removed=0.
-	 *    At the same time serves as threshold when to inform the `RenderManager`.
-	 * @private
-	 */
-	function updateRenderingDelegate(oElement, oDelegate, iThresholdCount) {
-		if (oDelegate.canSkipRendering || !(oDelegate.onAfterRendering || oDelegate.onBeforeRendering)) {
-			return;
-		}
->>>>>>> c23db38d
 
 			oElement._iRenderingDelegateCount += (iThresholdCount || -1);
 
@@ -1775,14 +1731,7 @@
 				// error, illegal arguments
 				throw new TypeError("data() may only be called with 0-3 arguments (on UI Element with ID '" + this.getId() + "')");
 			}
-<<<<<<< HEAD
-		};
-
-		/**
-		 * Expose CustomData class privately
-		 * @private
-		 */
-		Element._CustomData = CustomData;
+		};
 
 		/**
 		 * Define CustomData class as the default for the built-in "customData" aggregation.
@@ -1803,65 +1752,6 @@
 			if ( argLength === 1 && arguments[0] !== null && typeof arguments[0] == "object"
 				 || argLength > 1 && argLength < 4 && arguments[1] !== null ) {
 				throw new Error("Cannot create custom data on an already destroyed element '" + this + "'");
-=======
-
-		} else if (argLength == 2) {            // set or remove one data element
-			setCustomData(this, arguments[0], arguments[1]);
-			return this;
-
-		} else if (argLength == 3) {            // set or remove one data element
-			setCustomData(this, arguments[0], arguments[1], arguments[2]);
-			return this;
-
-		} else {
-			// error, illegal arguments
-			throw new TypeError("data() may only be called with 0-3 arguments (on UI Element with ID '" + this.getId() + "')");
-		}
-	};
-
-	/**
-	 * Define CustomData class as the default for the built-in "customData" aggregation.
-	 * We need to do this here via the aggregation itself, since the CustomData class is
-	 * an Element subclass and thus cannot be directly referenced in Element's metadata definition.
-	 */
-	Element.getMetadata().getAggregation("customData").defaultClass = CustomData;
-
-	/*
-	 * Alternative implementation of <code>Element#data</code> which is applied after an element has been
-	 * destroyed. It prevents the creation of new CustomData instances.
-	 *
-	 * See {@link sap.ui.core.Element.prototype.destroy}
-	 */
-	function noCustomDataAfterDestroy() {
-		// Report and ignore only write calls; read and remove calls are well-behaving
-		var argLength = arguments.length;
-		if ( argLength === 1 && arguments[0] !== null && typeof arguments[0] == "object"
-			 || argLength > 1 && argLength < 4 && arguments[1] !== null ) {
-			future.errorThrows("Cannot create custom data on an already destroyed element '" + this + "'");
-			return this;
-		}
-		return Element.prototype.data.apply(this, arguments);
-	}
-
-
-	/**
-	 * Create a clone of this Element.
-	 *
-	 * Calls {@link sap.ui.base.ManagedObject#clone} and additionally clones event delegates.
-	 *
-	 * @param {string} [sIdSuffix] Suffix to be appended to the cloned element ID
-	 * @param {string[]} [aLocalIds] Array of local IDs within the cloned hierarchy (internally used)
-	 * @returns {this} reference to the newly created clone
-	 * @public
-	 */
-	Element.prototype.clone = function(sIdSuffix, aLocalIds){
-
-		var oClone = ManagedObject.prototype.clone.apply(this, arguments);
-		// Clone delegates
-		for ( var i = 0; i < this.aDelegates.length; i++) {
-			if (this.aDelegates[i].bClone) {
-				oClone.aDelegates.push(this.aDelegates[i]);
->>>>>>> c23db38d
 			}
 			return Element.prototype.data.apply(this, arguments);
 		}
@@ -2236,43 +2126,9 @@
 				return;
 			}
 
-<<<<<<< HEAD
 			for (var i = 0, iL = this._aContextualWidthListeners.length; i < iL; i++) {
 				oL = this._aContextualWidthListeners[i];
 				if (oL.callback === fnFunction && oL.listener === oListener && oL.name === sName) {
-=======
-	let FocusHandler;
-	function updateFocusInfo(oElement) {
-		FocusHandler ??= sap.ui.require("sap/ui/core/FocusHandler");
-		FocusHandler?.updateControlFocusInfo(oElement);
-	}
-
-	/**
-	 * Returns the nearest {@link sap.ui.core.Element UI5 Element} that wraps the given DOM element.
-	 *
-	 * A DOM element or a CSS selector is accepted as a given parameter. When a CSS selector is given as parameter, only
-	 * the first DOM element that matches the CSS selector is taken to find the nearest UI5 Element that wraps it. When
-	 * no UI5 Element can be found, <code>undefined</code> is returned.
-	 *
-	 * @param {HTMLElement|string} vParam A DOM Element or a CSS selector from which to start the search for the nearest
-	 *  UI5 Element by traversing up the DOM tree
-	 * @param {boolean} [bIncludeRelated=false] Whether the <code>data-sap-ui-related</code> attribute is also accepted
-	 *  as a selector for a UI5 Element, in addition to <code>data-sap-ui</code>
-	 * @returns {sap.ui.core.Element|undefined} The UI5 Element that wraps the given DOM element. <code>undefined</code> is
-	 *  returned when no UI5 Element can be found.
-	 * @public
-	 * @since 1.106
-	 * @throws {DOMException} when an invalid CSS selector is given
-	 *
-	 */
-	Element.closestTo = function(vParam, bIncludeRelated) {
-		var sSelector = "[data-sap-ui]",
-			oDomRef, sId;
-
-		if (vParam === undefined || vParam === null) {
-			return undefined;
-		}
->>>>>>> c23db38d
 
 					// De-register from Device.media, if using it
 					if (!this._bUsingContextualWidth) {
@@ -2285,16 +2141,14 @@
 			}
 		};
 
-		var FocusHandler;
-		Element._updateFocusInfo = function(oElement) {
-			FocusHandler = FocusHandler || sap.ui.require("sap/ui/core/FocusHandler");
-			if (FocusHandler) {
-				FocusHandler.updateControlFocusInfo(oElement);
-			}
-		};
-
-		/**
-		 * Returns the nearest [UI5 Element]{@link sap.ui.core.Element} that wraps the given DOM element.
+		let FocusHandler;
+		function updateFocusInfo(oElement) {
+			FocusHandler ??= sap.ui.require("sap/ui/core/FocusHandler");
+			FocusHandler?.updateControlFocusInfo(oElement);
+		}
+
+		/**
+		 * Returns the nearest {@link sap.ui.core.Element UI5 Element} that wraps the given DOM element.
 		 *
 		 * A DOM element or a CSS selector is accepted as a given parameter. When a CSS selector is given as parameter, only
 		 * the first DOM element that matches the CSS selector is taken to find the nearest UI5 Element that wraps it. When
