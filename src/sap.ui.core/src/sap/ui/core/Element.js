--- conflicted
+++ resolved
@@ -1353,225 +1353,10 @@
 			if (BaseObject.isObjectA(oOldTooltip, "sap.ui.core.TooltipBase")) {
 				this.removeDelegate(oOldTooltip);
 			}
-<<<<<<< HEAD
 			// if the new tooltip is a Tooltip object, add it as a delegate
 			if (BaseObject.isObjectA(oTooltip, "sap.ui.core.TooltipBase")) {
 				oTooltip._currentControl = this;
 				this.addDelegate(oTooltip);
-=======
-		}
-	};
-
-	/**
-	 * Returns an object representing the serialized focus information.
-	 *
-	 * To be overwritten by the specific control method.
-	 *
-	 * @returns {object} an object representing the serialized focus information
-	 * @protected
-	 */
-	Element.prototype.getFocusInfo = function () {
-		return {id:this.getId()};
-	};
-
-	/**
-	 * Applies the focus info.
-	 *
-	 * To be overwritten by the specific control method.
-	 *
-	 * @param {object} oFocusInfo Focus info object as returned by {@link #getFocusInfo}
-	 * @param {boolean} [oFocusInfo.preventScroll=false] @since 1.60 if it's set to true, the focused
-	 *   element won't be shifted into the viewport if it's not completely visible before the focus is set
-	 * @returns {this} Returns <code>this</code> to allow method chaining
-	 * @protected
-	 */
-	Element.prototype.applyFocusInfo = function (oFocusInfo) {
-		this.focus(oFocusInfo);
-		return this;
-	};
-
-
-	/**
-	 * Refreshs the tooltip base delegate with the given <code>oTooltip</code>
-	 *
-	 * @see sap.ui.core.Element#setTooltip
-	 * @param {sap.ui.core.TooltipBase} oTooltip The new tooltip
-	 * @private
-	 */
-	Element.prototype._refreshTooltipBaseDelegate = function (oTooltip) {
-		var oOldTooltip = this.getTooltip();
-		// if the old tooltip was a Tooltip object, remove it as a delegate
-		if (BaseObject.isObjectA(oOldTooltip, "sap.ui.core.TooltipBase")) {
-			this.removeDelegate(oOldTooltip);
-		}
-		// if the new tooltip is a Tooltip object, add it as a delegate
-		if (BaseObject.isObjectA(oTooltip, "sap.ui.core.TooltipBase")) {
-			oTooltip._currentControl = this;
-			this.addDelegate(oTooltip);
-		}
-	};
-
-
-	/**
-	 * Sets a new tooltip for this object.
-	 *
-	 * The tooltip can either be a simple string (which in most cases will be rendered as the
-	 * <code>title</code> attribute of this  Element) or an instance of {@link sap.ui.core.TooltipBase}.
-	 *
-	 * If a new tooltip is set, any previously set tooltip is deactivated.
-	 *
-	 * @param {string|sap.ui.core.TooltipBase} vTooltip New tooltip
-	 * @returns {this} Returns <code>this</code> to allow method chaining
-	 * @public
-	 */
-	Element.prototype.setTooltip = function(vTooltip) {
-
-		this._refreshTooltipBaseDelegate(vTooltip);
-		this.setAggregation("tooltip", vTooltip);
-
-		return this;
-	};
-
-	/**
-	 * Returns the tooltip for this element if any or an undefined value.
-	 * The tooltip can either be a simple string or a subclass of
-	 * {@link sap.ui.core.TooltipBase}.
-	 *
-	 * Callers that are only interested in tooltips of type string (e.g. to render
-	 * them as a <code>title</code> attribute), should call the convenience method
-	 * {@link #getTooltip_AsString} instead. If they want to get a tooltip text no
-	 * matter where it comes from (be it a string tooltip or the text from a TooltipBase
-	 * instance) then they could call {@link #getTooltip_Text} instead.
-	 *
-	 * @returns {string|sap.ui.core.TooltipBase|null} The tooltip for this Element or <code>null</code>.
-	 * @public
-	 */
-	Element.prototype.getTooltip = function() {
-		return this.getAggregation("tooltip");
-	};
-
-	Element.runWithPreprocessors = ManagedObject.runWithPreprocessors;
-
-	/**
-	 * Returns the tooltip for this element but only if it is a simple string.
-	 * Otherwise, <code>undefined</code> is returned.
-	 *
-	 * @returns {string|undefined} string tooltip or <code>undefined</code>
-	 * @public
-	 */
-	Element.prototype.getTooltip_AsString = function() {
-		var oTooltip = this.getTooltip();
-		if (typeof oTooltip === "string" || oTooltip instanceof String ) {
-			return oTooltip;
-		}
-		return undefined;
-	};
-
-	/**
-	 * Returns the main text for the current tooltip or <code>undefined</code> if there is no such text.
-	 *
-	 * If the tooltip is an object derived from <code>sap.ui.core.TooltipBase</code>, then the text property
-	 * of that object is returned. Otherwise the object itself is returned (either a string
-	 * or <code>undefined</code> or <code>null</code>).
-	 *
-	 * @returns {string|undefined|null} Text of the current tooltip or <code>undefined</code> or <code>null</code>
-	 * @public
-	 */
-	Element.prototype.getTooltip_Text = function() {
-		var oTooltip = this.getTooltip();
-		if (oTooltip && typeof oTooltip.getText === "function" ) {
-			return oTooltip.getText();
-		}
-		return oTooltip;
-	};
-
-	/**
-	 * Destroys the tooltip in the aggregation
-	 * named <code>tooltip</code>.
-	 * @returns {this} <code>this</code> to allow method chaining
-	 * @public
-	 * @name sap.ui.core.Element#destroyTooltip
-	 * @function
-	 */
-
-	/**
-	 * Returns the runtime metadata for this UI element.
-	 *
-	 * When using the defineClass method, this function is automatically created and returns
-	 * a runtime representation of the design time metadata.
-	 *
-	 * @function
-	 * @name sap.ui.core.Element.prototype.getMetadata
-	 * @return {object} runtime metadata
-	 * @public
-	 */
-	// sap.ui.core.Element.prototype.getMetadata = sap.ui.base.Object.ABSTRACT_METHOD;
-
-	// ---- data container ----------------------------------
-
-	// Note: the real class documentation can be found in sap/ui/core/CustomData so that the right module is
-	// shown in the API reference. A reduced copy of the class documentation and the documentation of the
-	// settings has to be provided here, close to the runtime metadata to allow extracting the metadata.
-	/**
-	 * @class
-	 * Contains a single key/value pair of custom data attached to an <code>Element</code>.
-	 * @public
-	 * @alias sap.ui.core.CustomData
-	 * @synthetic
-	 */
-	var CustomData = Element.extend("sap.ui.core.CustomData", /** @lends sap.ui.core.CustomData.prototype */ { metadata : {
-
-		library : "sap.ui.core",
-		properties : {
-
-			/**
-			 * The key of the data in this CustomData object.
-			 * When the data is just stored, it can be any string, but when it is to be written to HTML
-			 * (<code>writeToDom == true</code>) then it must also be a valid HTML attribute name.
-			 * It must conform to the {@link sap.ui.core.ID} type and may contain no colon. To avoid collisions,
-			 * it also may not start with "sap-ui". When written to HTML, the key is prefixed with "data-".
-			 * If any restriction is violated, a warning will be logged and nothing will be written to the DOM.
-			 */
-			key : {type : "string", defaultValue : null},
-
-			/**
-			 * The data stored in this CustomData object.
-			 * When the data is just stored, it can be any JS type, but when it is to be written to HTML
-			 * (<code>writeToDom == true</code>) then it must be a string. If this restriction is violated,
-			 * a warning will be logged and nothing will be written to the DOM.
-			 */
-			value : {type : "any", defaultValue : null},
-
-			/**
-			 * If set to "true" and the value is of type "string" and the key conforms to the documented restrictions,
-			 * this custom data is written to the HTML root element of the control as a "data-*" attribute.
-			 * If the key is "abc" and the value is "cde", the HTML will look as follows:
-			 *
-			 * <pre>
-			 *   &lt;SomeTag ... data-abc="cde" ... &gt;
-			 * </pre>
-			 *
-			 * Thus the application can provide stable attributes by data binding which can be used for styling or
-			 * identification purposes.
-			 *
-			 * <b>ATTENTION:</b> use carefully to not create huge attributes or a large number of them.
-			 * @since 1.9.0
-			 */
-			writeToDom : {type : "boolean", defaultValue : false}
-		},
-		designtime: "sap/ui/core/designtime/CustomData.designtime"
-	}});
-
-	CustomData.prototype.setValue = function(oValue) {
-		this.setProperty("value", oValue, true);
-
-		var oControl = this.getParent();
-		if (oControl && oControl.getDomRef()) {
-			var oCheckResult = this._checkWriteToDom(oControl);
-			if (oCheckResult) {
-				// update DOM directly
-				oControl.$().attr(oCheckResult.key, oCheckResult.value);
->>>>>>> a5136fd3
 			}
 		};
 
@@ -1696,7 +1481,7 @@
 				 * it also may not start with "sap-ui". When written to HTML, the key is prefixed with "data-".
 				 * If any restriction is violated, a warning will be logged and nothing will be written to the DOM.
 				 */
-				key : {type : "string", group : "Data", defaultValue : null},
+				key : {type : "string", defaultValue : null},
 
 				/**
 				 * The data stored in this CustomData object.
@@ -1704,7 +1489,7 @@
 				 * (<code>writeToDom == true</code>) then it must be a string. If this restriction is violated,
 				 * a warning will be logged and nothing will be written to the DOM.
 				 */
-				value : {type : "any", group : "Data", defaultValue : null},
+				value : {type : "any", defaultValue : null},
 
 				/**
 				 * If set to "true" and the value is of type "string" and the key conforms to the documented restrictions,
@@ -1721,7 +1506,7 @@
 				 * <b>ATTENTION:</b> use carefully to not create huge attributes or a large number of them.
 				 * @since 1.9.0
 				 */
-				writeToDom : {type : "boolean", group : "Data", defaultValue : false}
+				writeToDom : {type : "boolean", defaultValue : false}
 			},
 			designtime: "sap/ui/core/designtime/CustomData.designtime"
 		}});
