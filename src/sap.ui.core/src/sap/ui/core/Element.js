--- conflicted
+++ resolved
@@ -185,6 +185,8 @@
 
 					/**
 					 * Custom Data, a data structure like a map containing arbitrary key value pairs.
+					 *
+					 * @default sap/ui/core/CustomData
 					 */
 					customData : {type : "sap.ui.core.CustomData", multiple : true, singularName : "customData"},
 
@@ -224,16 +226,7 @@
 				this._iRenderingDelegateCount = 0;
 			},
 
-<<<<<<< HEAD
 			renderer : null // Element has no renderer
-=======
-				/**
-				 * Custom Data, a data structure like a map containing arbitrary key value pairs.
-				 *
-				 * @default sap/ui/core/CustomData
-				 */
-				customData : {type : "sap.ui.core.CustomData", multiple : true, singularName : "customData"},
->>>>>>> 4b80b9bb
 
 		}, /* Metadata constructor */ ElementMetadata);
 
