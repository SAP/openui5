--- conflicted
+++ resolved
@@ -1807,7 +1807,6 @@
 				oClone._sapui_declarativeSourceInfo = Object.assign({}, this._sapui_declarativeSourceInfo);
 			}
 
-<<<<<<< HEAD
 			return oClone;
 		};
 
@@ -1833,148 +1832,6 @@
 				oEvent.srcControl = oElement;
 				oLayout._handleEvent(oEvent);
 			}
-=======
-		return oClone;
-	};
-
-	/**
-	 * Searches and returns an array of child elements and controls which are
-	 * referenced within an aggregation or aggregations of child elements/controls.
-	 * This can be either done recursive or not.
-	 *
-	 * <b>Take care: this operation might be expensive.</b>
-	 * @param {boolean}
-	 *          bRecursive true, if all nested children should be returned.
-	 * @return {sap.ui.core.Element[]} array of child elements and controls
-	 * @public
-	 * @function
-	 */
-	Element.prototype.findElements = ManagedObject.prototype.findAggregatedObjects;
-
-
-	function fireLayoutDataChange(oElement) {
-		var oLayout = oElement.getParent();
-		if (oLayout) {
-			var oEvent = jQuery.Event("LayoutDataChange");
-			oEvent.srcControl = oElement;
-			oLayout._handleEvent(oEvent);
-		}
-	}
-
-	/**
-	 * Sets the {@link sap.ui.core.LayoutData} defining the layout constraints
-	 * for this control when it is used inside a layout.
-	 *
-	 * @param {sap.ui.core.LayoutData} oLayoutData which should be set
-	 * @returns {this} Returns <code>this</code> to allow method chaining
-	 * @public
-	 */
-	Element.prototype.setLayoutData = function(oLayoutData) {
-		this.setAggregation("layoutData", oLayoutData, true); // No invalidate because layout data changes does not affect the control / element itself
-		fireLayoutDataChange(this);
-		return this;
-	};
-
-	/*
-	 * The LayoutDataChange event needs to be propagated on destruction of the aggregation.
-	 */
-	Element.prototype.destroyLayoutData = function() {
-		this.destroyAggregation("layoutData", true);
-		fireLayoutDataChange(this);
-		return this;
-	};
-
-	/**
-	 * Allows the parent of a control to enhance the ARIA information during rendering.
-	 *
-	 * This function is called by the RenderManager's
-	 * {@link sap.ui.core.RenderManager#accessibilityState accessibilityState} and
-	 * {@link sap.ui.core.RenderManager#writeAccessibilityState writeAccessibilityState} methods
-	 * for the parent of the currently rendered control - if the parent implements it.
-	 *
-	 * <b>Note:</b> Setting the special <code>canSkipRendering</code> property of the <code>mAriaProps</code> parameter to <code>true</code> lets the <code>RenderManager</code> know
-	 * that the accessibility enhancement is static and does not interfere with the child control's {@link sap.ui.core.RenderManager Renderer.apiVersion 4} rendering optimization.
-	 *
-	 * @example <caption>Setting an accessibility state that is compatible with the rendering optimization</caption>
-	 * <pre>
-	 * MyControl.prototype.enhanceAccessibilityState = function(oElement, mAriaProps) {
-	 *     mAriaProps.label = "An appropriate label from the parent";
-	 *     mAriaProps.canSkipRendering = true;
-	 * };
-	 * </pre>
-	 *
-	 * @function
-	 * @name sap.ui.core.Element.prototype.enhanceAccessibilityState?
-	 * @param {sap.ui.core.Element} oElement
-	 *   The Control/Element for which ARIA properties are collected
-	 * @param {object} mAriaProps
-	 *   Map of ARIA properties keyed by their name (without prefix "aria-"); the method
-	 *   implementation can enhance this map in any way (add or remove properties, modify values)
-	 * @protected
-	 */
-
-	/**
-	 * Bind the object to the referenced entity in the model, which is used as the binding context
-	 * to resolve bound properties or aggregations of the object itself and all of its children
-	 * relatively to the given path.
-	 *
-	 * If a relative binding path is used, this will be applied whenever the parent context changes.
-	 *
-	 * There's no difference between <code>bindElement</code> and {@link sap.ui.base.ManagedObject#bindObject}.
-	 *
-	 * @param {sap.ui.base.ManagedObject.ObjectBindingInfo|string} vBindingInfo A <code>BindingInfo</code> object or just the path, if no further properties are required
-	 * @param {object} [mParameters] map of additional parameters for this binding.
-	 * Only taken into account when <code>vPath</code> is a string. In that case it corresponds to <code>mParameters</code> of {@link sap.ui.base.ManagedObject.ObjectBindingInfo}.
-	 * The supported parameters are listed in the corresponding model-specific implementation of <code>sap.ui.model.ContextBinding</code>.
-	 *
-	 * Providing 'parameters' as positional parameter is deprecated as of 1.135.0. Provide them as part of a <code>BindingInfo</code> object instead.
-	 *
-	 * @returns {this} reference to the instance itself
-	 * @public
-	 * @function
-	 * @see {@link sap.ui.base.ManagedObject#bindObject}
-	 */
-	Element.prototype.bindElement = ManagedObject.prototype.bindObject;
-
-	/**
-	 * Removes the defined binding context of this object, all bindings will now resolve
-	 * relative to the parent context again.
-	 *
-	 * @param {string} sModelName
-	 * @return {sap.ui.base.ManagedObject} reference to the instance itself
-	 * @public
-	 * @function
-	 */
-	Element.prototype.unbindElement = ManagedObject.prototype.unbindObject;
-
-	/**
-	 * Get the context binding object for a specific model name.
-	 *
-	 * <b>Note:</b> to be compatible with future versions of this API, you must not use the following model names:
-	 * <ul>
-	 * <li><code>null</code></li>
-	 * <li>empty string <code>""</code></li>
-	 * <li>string literals <code>"null"</code> or <code>"undefined"</code></li>
-	 * </ul>
-	 * Omitting the model name (or using the value <code>undefined</code>) is explicitly allowed and
-	 * refers to the default model.
-	 *
-	 * @param {string} [sModelName=undefined] Name of the model or <code>undefined</code>
-	 * @return {sap.ui.model.ContextBinding|undefined} Context binding for the given model name or <code>undefined</code>
-	 * @public
-	 * @function
-	 */
-	Element.prototype.getElementBinding = ManagedObject.prototype.getObjectBinding;
-
-	/*
-	 * If Control has no FieldGroupIds use the one of the parents.
-	 */
-	Element.prototype._getFieldGroupIds = function() {
-
-		var aFieldGroupIds;
-		if (this.getMetadata().hasProperty("fieldGroupIds")) {
-			aFieldGroupIds = this.getFieldGroupIds();
->>>>>>> a7c32178
 		}
 
 		/**
@@ -2038,10 +1895,12 @@
 		 *
 		 * There's no difference between <code>bindElement</code> and {@link sap.ui.base.ManagedObject#bindObject}.
 		 *
-		 * @param {string|sap.ui.base.ManagedObject.ObjectBindingInfo} vPath the binding path or an object with more detailed binding options
+		 * @param {sap.ui.base.ManagedObject.ObjectBindingInfo|string} vBindingInfo A <code>BindingInfo</code> object or just the path, if no further properties are required
 		 * @param {object} [mParameters] map of additional parameters for this binding.
 		 * Only taken into account when <code>vPath</code> is a string. In that case it corresponds to <code>mParameters</code> of {@link sap.ui.base.ManagedObject.ObjectBindingInfo}.
 		 * The supported parameters are listed in the corresponding model-specific implementation of <code>sap.ui.model.ContextBinding</code>.
+		 *
+		 * Providing 'parameters' as positional parameter is deprecated as of 1.135.0. Provide them as part of a <code>BindingInfo</code> object instead.
 		 *
 		 * @returns {this} reference to the instance itself
 		 * @public
