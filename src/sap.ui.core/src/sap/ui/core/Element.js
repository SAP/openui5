/*!
 * ${copyright}
 */

// Provides the base class for all controls and UI elements.
sap.ui.define([
	'../base/DataType',
	'../base/Object',
	'../base/ManagedObject',
	'./ElementMetadata',
	'./FocusMode',
	'../Device',
	"sap/ui/dom/findTabbable",
	"sap/ui/performance/trace/Interaction",
	"sap/base/future",
	"sap/base/assert",
	"sap/ui/thirdparty/jquery",
	"sap/ui/events/F6Navigation",
	"sap/ui/util/_enforceNoReturnValue",
	"./RenderManager",
	"./Rendering",
	"./EnabledPropagator",
	"./ElementRegistry",
	"./Theming",
	"sap/ui/core/util/_LocalizationHelper",
	/* jQuery Plugin "firstFocusableDomRef"*/
	"sap/ui/dom/jquery/Focusable",
	/* jQuery custom selectors ":sapFocusable"*/
	"sap/ui/dom/jquery/Selectors"
],
	function(
		DataType,
		BaseObject,
		ManagedObject,
		ElementMetadata,
		FocusMode,
		Device,
		findTabbable,
		Interaction,
		future,
		assert,
		jQuery,
		F6Navigation,
		_enforceNoReturnValue,
		RenderManager,
		Rendering,
		EnabledPropagator,
		ElementRegistry,
		Theming,
		_LocalizationHelper
	) {
		"use strict";

		/**
		 * Constructs and initializes a UI Element with the given <code>sId</code> and settings.
		 *
		 *
		 * <h3>Uniqueness of IDs</h3>
		 *
		 * Each <code>Element</code> must have an ID. If no <code>sId</code> or <code>mSettings.id</code> is
		 * given at construction time, a new ID will be created automatically. The IDs of all elements that exist
		 * at the same time in the same window must be different. Providing an ID which is already used by another
		 * element throws an error.
		 *
		 * When an element is created from a declarative source (e.g. XMLView), then an ID defined in that
		 * declarative source needs to be unique only within the declarative source. Declarative views will
		 * prefix that ID with their own ID (and some separator) before constructing the element.
		 * Programmatically created views (JSViews) can do the same with the {@link sap.ui.core.mvc.View#createId} API.
		 * Similarly, UIComponents can prefix the IDs of elements created in their context with their own ID.
		 * Also see {@link sap.ui.core.UIComponent#getAutoPrefixId UIComponent#getAutoPrefixId}.
		 *
		 *
		 * <h3>Settings</h3>
		 * If the optional <code>mSettings</code> are given, they must be a JSON-like object (object literal)
		 * that defines values for properties, aggregations, associations or events keyed by their name.
		 *
		 * <b>Valid Names:</b>
		 *
		 * The property (key) names supported in the object literal are exactly the (case sensitive)
		 * names documented in the JSDoc for the properties, aggregations, associations and events
		 * of the control and its base classes. Note that for  0..n aggregations and associations this
		 * usually is the plural name, whereas it is the singular name in case of 0..1 relations.
		 *
		 * Each subclass should document the set of supported names in its constructor documentation.
		 *
		 * <b>Valid Values:</b>
		 *
		 * <ul>
		 * <li>for normal properties, the value has to be of the correct simple type (no type conversion occurs)</li>
		 * <li>for 0..1 aggregations, the value has to be an instance of the aggregated control or element type</li>
		 * <li>for 0..n aggregations, the value has to be an array of instances of the aggregated type</li>
		 * <li>for 0..1 associations, an instance of the associated type or an id (string) is accepted</li>
		 * <li>0..n associations are not supported yet</li>
		 * <li>for events either a function (event handler) is accepted or an array of length 2
		 *     where the first element is a function and the 2nd element is an object to invoke the method on.</li>
		 * </ul>
		 *
		 * Special aggregation <code>dependents</code> is connected to the lifecycle management and databinding,
		 * but not rendered automatically and can be used for popups or other dependent controls or elements.
		 * This allows the definition of popup controls in declarative views and enables propagation of model
		 * and context information to them.
		 *
		 * @param {string} [sId] id for the new control; generated automatically if no non-empty id is given
		 *      Note: this can be omitted, no matter whether <code>mSettings</code> will be given or not!
		 * @param {object} [mSettings] optional map/JSON-object with initial property values, aggregated objects etc. for the new element
		 *
		 * @abstract
		 *
		 * @class Base Class for UI Elements.
		 *
		 * <code>Element</code> is the most basic building block for UI5 UIs. An <code>Element</code> has state like a
		 * <code>ManagedObject</code>, it has a unique ID by which the framework remembers it. It can have associated
		 * DOM, but it can't render itself. Only {@link sap.ui.core.Control Controls} can render themselves and also
		 * take care of rendering <code>Elements</code> that they aggregate as children. If an <code>Element</code>
		 * has been rendered, its related DOM gets the same ID as the <code>Element</code> and thereby can be retrieved
		 * via API. When the state of an <code>Element</code> changes, it informs its parent <code>Control</code> which
		 * usually re-renders then.
		 *
		 * <h3>Dispatching Events</h3>
		 *
		 * The UI5 framework already registers generic listeners for common browser events, such as <code>click</code>
		 * or <code>keydown</code>. When called, the generic listener first determines the corresponding target element
		 * using {@link jQuery#control}. Then it checks whether the element has an event handler method for the event.
		 * An event handler method by convention has the same name as the event, but prefixed with "on": Method
		 * <code>onclick</code> is the handler for the <code>click</code> event, method <code>onkeydown</code> the handler
		 * for the <code>keydown</code> event and so on. If there is such a method, it will be called with the original
		 * event as the only parameter. If the element has a list of delegates registered, their handler functions will
		 * be called the same way, where present. The set of implemented handlers might differ between element and
		 * delegates. Not each handler implemented by an element has to be implemented by its delegates, and delegates
		 * can implement handlers that the corresponding element doesn't implement.
		 *
		 * A list of browser events that are handled that way can be found in {@link module:sap/ui/events/ControlEvents}.
		 * Additionally, the framework dispatches pseudo events ({@link module:sap/ui/events/PseudoEvents}) using the same
		 * naming convention. Last but not least, some framework events are also dispatched that way, e.g.
		 * <code>BeforeRendering</code>, <code>AfterRendering</code> (only for controls) and <code>ThemeChanged</code>.
		 *
		 * If further browser events are needed, controls can register listeners on the DOM using native APIs in their
		 * <code>onAfterRendering</code> handler. If needed, they can do this for their aggregated elements as well.
		 * If events might fire often (e.g. <code>mousemove</code>), it is best practice to register them only while
		 * needed, and deregister afterwards. Anyhow, any registered listeners must be cleaned up in the
		 * <code>onBeforeRendering</code> listener and before destruction in the <code>exit</code> hook.
		 *
		 * @extends sap.ui.base.ManagedObject
		 * @author SAP SE
		 * @version ${version}
		 * @public
		 * @alias sap.ui.core.Element
		 */
		var Element = ManagedObject.extend("sap.ui.core.Element", {

			metadata : {
				stereotype : "element",
				"abstract" : true,
				library : "sap.ui.core",

				aggregations : {

					/**
					 * The tooltip that should be shown for this Element.
					 *
					 * In the most simple case, a tooltip is a string that will be rendered by the control and
					 * displayed by the browser when the mouse pointer hovers over the control's DOM. In this
					 * variant, <code>tooltip</code> behaves like a simple control property.
					 *
					 * Controls need to explicitly support this kind of tooltip as they have to render it,
					 * but most controls do. Exceptions will be documented for the corresponding controls
					 * (e.g. <code>sap.ui.core.HTML</code> does not support tooltips).
					 *
					 * Alternatively, <code>tooltip</code> can act like a 0..1 aggregation and can be set to a
					 * tooltip control (an instance of a subclass of <code>sap.ui.core.TooltipBase</code>). In
					 * that case, the framework will take care of rendering the tooltip control in a popup-like
					 * manner. Such a tooltip control can display arbitrary content, not only a string.
					 *
					 * UI5 currently does not provide a recommended implementation of <code>TooltipBase</code>
					 * as the use of content-rich tooltips is discouraged by the Fiori Design Guidelines.
					 * Existing subclasses of <code>TooltipBase</code> therefore have been deprecated.
					 * However, apps can still subclass from <code>TooltipBase</code> and create their own
					 * implementation when needed (potentially taking the deprecated implementations as a
					 * starting point).
					 *
					 * See the section {@link https://experience.sap.com/fiori-design-web/using-tooltips/ Using Tooltips}
					 * in the Fiori Design Guideline.
					 */
					tooltip : {type : "sap.ui.core.TooltipBase", altTypes : ["string"], multiple : false},

					/**
					 * Custom Data, a data structure like a map containing arbitrary key value pairs.
					 */
					customData : {type : "sap.ui.core.CustomData", multiple : true, singularName : "customData"},

					/**
					 * Defines the layout constraints for this control when it is used inside a Layout.
					 * LayoutData classes are typed classes and must match the embedding Layout.
					 * See VariantLayoutData for aggregating multiple alternative LayoutData instances to a single Element.
					 */
					layoutData : {type : "sap.ui.core.LayoutData", multiple : false, singularName : "layoutData"},

					/**
					 * Dependents are not rendered, but their databinding context and lifecycle are bound to the aggregating Element.
					 * @since 1.19
					 */
					dependents : {type : "sap.ui.core.Element", multiple : true},

					/**
					 * Defines the drag-and-drop configuration.
					 * <b>Note:</b> This configuration might be ignored due to control {@link sap.ui.core.Element.extend metadata} restrictions.
					 *
					 * @since 1.56
					 */
					dragDropConfig : {type : "sap.ui.core.dnd.DragDropBase", multiple : true, singularName : "dragDropConfig"}
				},

				associations : {
					/**
					 * Reference to the element to show the field help for this control; if unset, field help is
					 * show on the control itself.
					 */
					fieldHelpDisplay : {type: "sap.ui.core.Element", multiple: false}
				}
			},

			constructor : function(sId, mSettings) {
				ManagedObject.apply(this, arguments);
				this._iRenderingDelegateCount = 0;
			},

			renderer : null // Element has no renderer

		}, /* Metadata constructor */ ElementMetadata);

		ElementRegistry.init(Element);

		/**
		 * Elements don't have a facade and therefore return themselves as their interface.
		 *
		 * @returns {this} <code>this</code> as there's no facade for elements
		 * @see sap.ui.base.Object#getInterface
		 * @public
		 */
		Element.prototype.getInterface = function() {
			return this;
		};

		/**
		 * @typedef {sap.ui.base.ManagedObject.MetadataOptions} sap.ui.core.Element.MetadataOptions
		 *
		 * The structure of the "metadata" object which is passed when inheriting from sap.ui.core.Element using its static "extend" method.
		 * See {@link sap.ui.core.Element.extend} for details on its usage.
		 *
		 * @property {boolean | sap.ui.core.Element.MetadataOptions.DnD} [dnd=false]
		 *     Defines draggable and droppable configuration of the element.
		 *     The following boolean properties can be provided in the given object literal to configure drag-and-drop behavior of the element
		 *     (see {@link sap.ui.core.Element.MetadataOptions.DnD DnD} for details): draggable, droppable
		 *     If the <code>dnd</code> property is of type Boolean, then the <code>draggable</code> and <code>droppable</code> configuration are both set to this Boolean value.
		 *
		 * @public
		 */

		/**
		 * @typedef {object} sap.ui.core.Element.MetadataOptions.DnD
		 *
		 * An object literal configuring the drag&drop capabilities of a class derived from sap.ui.core.Element.
		 * See {@link sap.ui.core.Element.MetadataOptions MetadataOptions} for details on its usage.
		 *
		 * @property {boolean} [draggable=false] Defines whether the element is draggable or not. The default value is <code>false</code>.
		 * @property {boolean} [droppable=false] Defines whether the element is droppable (it allows being dropped on by a draggable element) or not. The default value is <code>false</code>.
		 *
		 * @public
		 */

		/**
		 * Defines a new subclass of Element with the name <code>sClassName</code> and enriches it with
		 * the information contained in <code>oClassInfo</code>.
		 *
		 * <code>oClassInfo</code> can contain the same information that {@link sap.ui.base.ManagedObject.extend} already accepts,
		 * plus the <code>dnd</code> property in the metadata object literal to configure drag-and-drop behavior
		 * (see {@link sap.ui.core.Element.MetadataOptions MetadataOptions} for details). Objects describing aggregations can also
		 * have a <code>dnd</code> property when used for a class extending <code>Element</code>
		 * (see {@link sap.ui.base.ManagedObject.MetadataOptions.AggregationDnD AggregationDnD}).
		 *
		 * Example:
		 * <pre>
		 * Element.extend('sap.mylib.MyElement', {
		 *   metadata : {
		 *     library : 'sap.mylib',
		 *     properties : {
		 *       value : 'string',
		 *       width : 'sap.ui.core.CSSSize'
		 *     },
		 *     dnd : { draggable: true, droppable: false },
		 *     aggregations : {
		 *       items : { type: 'sap.ui.core.Control', multiple : true, dnd : {draggable: false, droppable: true, layout: "Horizontal" } },
		 *       header : {type : "sap.ui.core.Control", multiple : false, dnd : true },
		 *     }
		 *   }
		 * });
		 * </pre>
		 *
		 * @param {string} sClassName Name of the class to be created
		 * @param {object} [oClassInfo] Object literal with information about the class
		 * @param {sap.ui.core.Element.MetadataOptions} [oClassInfo.metadata] the metadata object describing the class: properties, aggregations, events etc.
		 * @param {function} [FNMetaImpl] Constructor function for the metadata object. If not given, it defaults to <code>sap.ui.core.ElementMetadata</code>.
		 * @returns {function} Created class / constructor function
		 *
		 * @public
		 * @static
		 * @name sap.ui.core.Element.extend
		 * @function
		 */

		/**
		 * Dispatches the given event, usually a browser event or a UI5 pseudo event.
		 *
		 * @param {jQuery.Event} oEvent The event
		 * @private
		 */
		Element.prototype._handleEvent = function (oEvent) {

			var that = this,
				sHandlerName = "on" + oEvent.type;

			function each(aDelegates) {
				var i,l,oDelegate;
				if ( aDelegates && (l = aDelegates.length) > 0 ) {
					// To be robust against concurrent modifications of the delegates list, we loop over a copy.
					// When there is only a single entry, the loop is safe without a copy (length is determined only once!)
					aDelegates = l === 1 ? aDelegates : aDelegates.slice();
					for (i = 0; i < l; i++ ) {
						if (oEvent.isImmediateHandlerPropagationStopped()) {
							return;
						}
						oDelegate = aDelegates[i].oDelegate;
						if (oDelegate[sHandlerName]) {
							oDelegate[sHandlerName].call(aDelegates[i].vThis === true ? that : aDelegates[i].vThis || oDelegate, oEvent);
						}
					}
				}
			}

			each(this.aBeforeDelegates);

			if ( oEvent.isImmediateHandlerPropagationStopped() ) {
				return;
			}
			if ( this[sHandlerName] ) {
				if (oEvent._bNoReturnValue) {
					// fatal throw if listener isn't allowed to have a return value
					_enforceNoReturnValue(this[sHandlerName](oEvent), /*mLogInfo=*/{ name: sHandlerName, component: this.getId() });
				} else {
					this[sHandlerName](oEvent);
				}
			}

			each(this.aDelegates);
		};


		/**
		 * Initializes the element instance after creation.
		 *
		 * Applications must not call this hook method directly, it is called by the framework
		 * while the constructor of an element is executed.
		 *
		 * Subclasses of Element should override this hook to implement any necessary initialization.
		 *
		 * @returns {void|undefined} This hook method must not have a return value. Return value <code>void</code> is deprecated since 1.120, as it does not force functions to <b>not</b> return something.
		 * 	This implies that, for instance, no async function returning a Promise should be used.
		 *
		 * 	<b>Note:</b> While the return type is currently <code>void|undefined</code>, any
		 *	implementation of this hook must not return anything but undefined. Any other
		 * 	return value will cause an error log in this version of UI5 and will fail in future
		 * 	major versions of UI5.
		 * @protected
		 */
		Element.prototype.init = function() {
			// Before adding any implementation, please remember that this method was first implemented in release 1.54.
			// Therefore, many subclasses will not call this method at all.
			return undefined;
		};

		/**
		 * Hook method for cleaning up the element instance before destruction.
		 *
		 * Applications must not call this hook method directly, it is called by the framework
		 * when the element is {@link #destroy destroyed}.
		 *
		 * Subclasses of Element should override this hook to implement any necessary cleanup.
		 *
		 * <pre>
		 * exit: function() {
		 *     // ... do any further cleanups of your subclass e.g. detach events...
		 *     this.$().off("click", this.handleClick);
		 *
		 *     if (Element.prototype.exit) {
		 *         Element.prototype.exit.apply(this, arguments);
		 *     }
		 * }
		 * </pre>
		 *
		 * For a more detailed description how to to use the exit hook, see Section
		 * {@link topic:d4ac0edbc467483585d0c53a282505a5 exit() Method} in the documentation.
		 *
		 * @returns {void|undefined} This hook method must not have a return value. Return value <code>void</code> is deprecated since 1.120, as it does not force functions to <b>not</b> return something.
		 * 	This implies that, for instance, no async function returning a Promise should be used.
		 *
		 * 	<b>Note:</b> While the return type is currently <code>void|undefined</code>, any
		 *	implementation of this hook must not return anything but undefined. Any other
		 * 	return value will cause an error log in this version of UI5 and will fail in future
		 * 	major versions of UI5.
		 * @protected
		 */
		Element.prototype.exit = function() {
			// Before adding any implementation, please remember that this method was first implemented in release 1.54.
			// Therefore, many subclasses will not call this method at all.
			return undefined;
		};

		/**
		 * Returns a simple string representation of this element.
		 *
		 * Mainly useful for tracing purposes.
		 * @public
		 * @return {string} a string description of this element
		 */
		Element.prototype.toString = function() {
			return "Element " + this.getMetadata().getName() + "#" + this.sId;
		};


		/**
		 * Returns the best suitable DOM Element that represents this UI5 Element.
		 * By default the DOM Element with the same ID as this Element is returned.
		 * Subclasses should override this method if the lookup via id is not sufficient.
		 *
		 * Note that such a DOM Element does not necessarily exist in all cases.
		 * Some elements or controls might not have a DOM representation at all (e.g.
		 * a naive FlowLayout) while others might not have one due to their current
		 * state (e.g. an initial, not yet rendered control).
		 *
		 * If an ID suffix is given, the ID of this Element is concatenated with the suffix
		 * (separated by a single dash) and the DOM node with that compound ID will be returned.
		 * This matches the UI5 naming convention for named inner DOM nodes of a control.
		 *
		 * @param {string} [sSuffix] ID suffix to get the DOMRef for
		 * @returns {Element|null} The Element's DOM Element, sub DOM Element or <code>null</code>
		 * @protected
		 */
		Element.prototype.getDomRef = function(sSuffix) {
			return document.getElementById(sSuffix ? this.getId() + "-" + sSuffix : this.getId());
		};

		/**
		 * Returns the best suitable DOM node that represents this Element wrapped as jQuery object.
		 * I.e. the element returned by {@link sap.ui.core.Element#getDomRef} is wrapped and returned.
		 *
		 * If an ID suffix is given, the ID of this Element is concatenated with the suffix
		 * (separated by a single dash) and the DOM node with that compound ID will be wrapped by jQuery.
		 * This matches the UI5 naming convention for named inner DOM nodes of a control.
		 *
		 * @param {string} [sSuffix] ID suffix to get a jQuery object for
		 * @return {jQuery} The jQuery wrapped element's DOM reference
		 * @protected
		 */

		Element.prototype.$ = function(sSuffix) {
			return jQuery(this.getDomRef(sSuffix));
		};

		/**
		 * Checks whether this element has an active parent.
		 *
		 * @returns {boolean} Whether this element has an active parent
		 * @private
		 */
		Element.prototype.isActive = function() {
			return this.oParent && this.oParent.isActive();
		};

		/*
		 * Intercept any changes for properties named "enabled" and "visible".
		 *
		 * If a change for "enabled" property is detected, inform all descendants that use the `EnabledPropagator`
		 * so that they can recalculate their own, derived enabled state.
		 * This is required in the context of rendering V4 to make the state of controls/elements
		 * self-contained again when they're using the `EnabledPropagator` mixin.
		 *
		 * Fires "focusfail" event, if the "enabled" or "visible" property is changed to "false" and the element was focused.
		 */
		Element.prototype.setProperty = function(sPropertyName, vValue, bSuppressInvalidate) {

			if ((sPropertyName != "enabled" && sPropertyName != "visible") || bSuppressInvalidate) {
				return ManagedObject.prototype.setProperty.apply(this, arguments);
			}

			if (sPropertyName == "enabled") {
				var bOldEnabled = this.mProperties.enabled;
				ManagedObject.prototype.setProperty.apply(this, arguments);

				if (bOldEnabled != this.mProperties.enabled) {
					// the EnabledPropagator knows better which descendants to update
					EnabledPropagator.updateDescendants(this);
				}
			} else if (sPropertyName === "visible") {
				ManagedObject.prototype.setProperty.apply(this, arguments);
				if (vValue === false && this.getDomRef()?.contains(document.activeElement)) {
					Element.fireFocusFail.call(this, FocusMode.RENDERING_PENDING);
				}
			}

			return this;
		};

		function _focusTarget(oOriginalDomRef, oFocusTarget) {
			// In the meantime, the focus could be set somewhere else.
			// If that element is focusable, then we don't steal the focus from it
			// jQuery custom selectors ":sapFocusable"
			if (oOriginalDomRef?.contains(document.activeElement) || !jQuery(document.activeElement).is(":sapFocusable")) {
				oFocusTarget?.focus({
					preventScroll: true
				});
			}
		}

		/**
		* Handles the 'focusfail' event by attempting to find and focus on a tabbable element.
		* The 'focusfail' event is triggered when the current element, which initially holds the focus,
		* becomes disabled, invisible, or destroyed. The event is received by the parent of the element that failed
		* to retain the focus.
		*
		* @param {Event} oEvent - The event object containing the source element that failed to gain focus.
		* @protected
		*/
		Element.prototype.onfocusfail = function(oEvent) {
			// oEvent._skipArea is set when all controls in an aggregation are
			// removed/destroyed (via 'removeAllAggregation'). We need to skip the
			// entire aggregation area since all controls' DOM elements will be
			// removed and no focusable element can be found within
			// oEvent._skipArea
			//
			// oEvent._skipArea is used as start point when it exists and
			// the following 'findTabbable' call starts with its next/previous
			// sibling
			let oDomRef = oEvent._skipArea || oEvent.srcControl.getDomRef();
			const oOriginalDomRef = oDomRef;

			let oParent = this;
			let oParentDomRef = oParent.getDomRef();

			let oRes;
			let oFocusTarget;

			do {
				if (oParentDomRef?.contains(oDomRef)) {
					// Search for a tabbable element forward (to the right)
					oRes = findTabbable(oDomRef, {
						scope: oParentDomRef,
						forward: true,
						skipChild: true
					});

					// If no element is found, search backward (to the left)
					if (oRes?.startOver) {
						oRes = findTabbable(oDomRef, {
							scope: oParentDomRef,
							forward: false
						});
					}

					oFocusTarget = oRes?.element;

					// Reached the parent DOM which is tabbable, stop searching
					if (oFocusTarget === oParentDomRef) {
						break;
					}

					// Move up to the parent's siblings
					oDomRef = oParentDomRef;
					oParent = oParent?.getParent();
					oParentDomRef = oParent?.getDomRef?.();
				} else {
					// If the lost focus element is outside the parent, look for the parent's first focusable element
					// jQuery Plugin "firstFocusableDomRef"
					oFocusTarget = oParentDomRef && jQuery(oParentDomRef).firstFocusableDomRef();
					break;
				}
			} while ((!oRes || oRes.startOver) && oDomRef);

			// Apply focus to the found target
			if (oFocusTarget) {
				switch (oEvent.mode) {
					case FocusMode.SYNC:
						_focusTarget(oOriginalDomRef, oFocusTarget);
						break;

					case FocusMode.RENDERING_PENDING:
						Rendering.addPrerenderingTask(() => {
							_focusTarget(oOriginalDomRef, oFocusTarget);
						});
						break;

					case FocusMode.DEFAULT:
					default:
						Promise.resolve().then(() => {
							_focusTarget(oOriginalDomRef, oFocusTarget);
						});
						break;
				}
			}
		};

		Element.prototype.insertDependent = function(oElement, iIndex) {
			this.insertAggregation("dependents", oElement, iIndex, true);
			return this; // explicitly return 'this' to fix controls that override insertAggregation wrongly
		};

		Element.prototype.addDependent = function(oElement) {
			this.addAggregation("dependents", oElement, true);
			return this; // explicitly return 'this' to fix controls that override addAggregation wrongly
		};

		Element.prototype.removeDependent = function(vElement) {
			return this.removeAggregation("dependents", vElement, true);
		};

		Element.prototype.removeAllDependents = function() {
			return this.removeAllAggregation("dependents", true);
		};

		Element.prototype.destroyDependents = function() {
			this.destroyAggregation("dependents", true);
			return this; // explicitly return 'this' to fix controls that override destroyAggregation wrongly
		};

		/**
		 * Helper to identify the entire aggregation area that should be skipped when searchin for focusable elements.
		 * If the currently focused element is part of the aggregation being removed or destroyed,
		 * the entire aggregation area needs to be skipped sinceh its DOM element will be removed
		 * leaving no focusable element within the aggregation.
		 *
		 * @param {sap.ui.core.ManagedObject[]} aChildren The children that belong to the aggregation
		 * @returns {HTMLElement|null} Returns the DOM which needs to be skipped, or 'null' if no relevant area is found.
		 */
		function searchAggregationAreaToSkip(aChildren) {
			let oSkipArea = null;

			for (let i = 0; i < aChildren.length; i++) {
				const oChild = aChildren[i];
				const oDomRef = oChild?.getDomRef?.();

				if (oDomRef) {
					if (!oSkipArea) {
						oSkipArea = oDomRef.parentElement;
					} else  {
						while (oSkipArea && !oSkipArea.contains(oDomRef)) {
							oSkipArea = oSkipArea.parentElement;
						}
					}
				}
			}
			return oSkipArea;
		}

		/**
		 *  Determines if the DOM removal needs to be performed synchronously.
		 *
		 *  @param {boolean|string} bSuppressInvalidate - Whether invalidation is suppressed. If set to "KeepDom", the DOM is retained.
		 *  @param {boolean} bHasNoParent Whether the element has no parent. If true, it suggests that the element is being removed from the DOM tree.
		 *  @returns {boolean} Returns true, if synchronous DOM removal is needed; otherwise 'false'.
		 */
		function needSyncDomRemoval(bSuppressInvalidate, bHasNoParent) {
			const bKeepDom = (bSuppressInvalidate === "KeepDom");
			const oDomRef = this.getDomRef();

			// Conditions that require sync DOM removal
			return (bSuppressInvalidate === true || // Explicit supression of invalidation
					(!bKeepDom && bHasNoParent) || // No parent and DOM should not be kept
					this.isA("sap.ui.core.PopupInterface") || // The element is a popup
					RenderManager.isPreservedContent(oDomRef)); // The element is part of the 'preserve' area.
		}

		/**
		 * Checks for a focused child within the provided children (array or single object)
		 * and fired the focus fail event if necessary.
		 *
		 * @param {sap.ui.base.ManagedObject[]|sap.ui.base.ManagedObject} vChildren The children to check. Can be an array or a single object.
		 * @param {boolean} bSuppressInvalidate If true, this ManagedObject is not marked as changed
		 */
		function checkAndFireFocusFail(vChildren, bSuppressInvalidate) {
			let oFocusedChild = null;
			let oSkipArea = null;

			if (Array.isArray(vChildren)) {
				for (let i = 0; i < vChildren.length; i++) {
					const oChild = vChildren[i];
					const oDomRef = oChild.getDomRef?.();

					if (oDomRef?.contains(document.activeElement)) {
						oFocusedChild = oChild;
					}
				}
				if (oFocusedChild) {
					oSkipArea = searchAggregationAreaToSkip(vChildren);
				}
			} else if (vChildren instanceof ManagedObject) {
				oFocusedChild = vChildren;
			}

			if (!oFocusedChild) {
				return;
			}

			const oDomRef = oFocusedChild.getDomRef?.();
			if (oDomRef?.contains?.(document.activeElement) && !bSuppressInvalidate) {
				// Determin if the DOM removal needs to happen sync or async
				const bSyncRemoval = needSyncDomRemoval.call(oFocusedChild, bSuppressInvalidate, !this);
				const sFocusMode = bSyncRemoval ? FocusMode.SYNC : FocusMode.RENDERING_PENDING;

				if (!this._bIsBeingDestroyed) {
					Element.fireFocusFail.call(oFocusedChild, sFocusMode, this, oSkipArea);
				}
			}
		}

		/**
		 * Sets a new object in the named 0..1 aggregation of this ManagedObject and marks this ManagedObject as changed.
		 * Manages the focus handling if the current aggregation is removed (i.e., when the object is set to <code>null</code>).
		 * If the previous object in the aggregation was focused, a "focusfail" event is triggered.
		 *
		 * @param {string}
		 *            sAggregationName name of an 0..1 aggregation
		 * @param {sap.ui.base.ManagedObject}
		 *            oObject the managed object that is set as aggregated object
		 * @param {boolean}
		 *            [bSuppressInvalidate=true] if true, this ManagedObject is not marked as changed
		 * @returns {this} Returns <code>this</code> to allow method chaining
		 * @throws {Error}
		 * @protected
		 */
		Element.prototype.setAggregation = function(sAggregationName, oObject, bSuppressInvalidate) {
			// Get current aggregation for the specified aggregation name before aggregation change
			const oChild = this.getAggregation(sAggregationName);

			// Call parent method to perform actual aggregation change
			const vResult = ManagedObject.prototype.setAggregation.call(this, sAggregationName, oObject, bSuppressInvalidate);
			if (oChild && oObject == null) {
				checkAndFireFocusFail.call(this, oChild, bSuppressInvalidate);
			}
			return vResult;
		};

		/**
		 * Removes an object from the aggregation named <code>sAggregationName</code> with cardinality 0..n and manages
		 * focus handling in case the removed object was focused. If the removed object held the focus, a "focusfail" event
		 * is triggered to proper focus redirection.
		 *
		 * @param {string}
		 *            sAggregationName the string identifying the aggregation that the given object should be removed from
		 * @param {int | string | sap.ui.base.ManagedObject}
		 *            vObject the position or ID of the ManagedObject that should be removed or that ManagedObject itself;
		 *            if <code>vObject</code> is invalid, a negative value or a value greater or equal than the current size
		 *            of the aggregation, nothing is removed.
		 * @param {boolean}
		 *            [bSuppressInvalidate=false] if true, this ManagedObject is not marked as changed
		 * @returns {sap.ui.base.ManagedObject|null} the removed object or <code>null</code>
		 * @protected
		 */
		Element.prototype.removeAggregation = function(sAggregationName, vObject, bSuppressInvalidate) {
			const vResult = ManagedObject.prototype.removeAggregation.call(this, sAggregationName, vObject, bSuppressInvalidate);
			checkAndFireFocusFail.call(this, vResult, bSuppressInvalidate);
			return vResult;
		};

		/**
		 * Removes all child elements of a specified aggregation and handles focus management for elements that are currently focused.
		 * If the currently focused element belongs to the aggregation being removed, a "focusfail" event is triggered to shift the
		 * focus to a relevant element.
		 *
		 * @param {string} sAggregationName The name of the aggregation
		 * @param {boolean} [bSuppressInvalidate=false] If true, this ManagedObject is not marked as changed
		 * @returns {sap.ui.base.ManagedObject[]} An array of the removed elements (might be empty)
		 * @protected
		 */
		Element.prototype.removeAllAggregation = function(sAggregationName, bSuppressInvalidate) {
			const aChildren = ManagedObject.prototype.removeAllAggregation.call(this, sAggregationName, bSuppressInvalidate);
			checkAndFireFocusFail.call(this, aChildren, bSuppressInvalidate);
			return aChildren;
		};

		/**
		 * Destroys all child elements of a specified aggregation and handles focus management for elements that are currently focused.
		 * If the currently focused element belongs to the aggregation being destroyed, a "focusfail" event is triggered to shift the
		 * focus to a relevant element.
		 *
		 * @param {string} sAggregationName The name of the aggregation
		 * @param {boolean} [bSuppressInvalidate=false] If true, this ManagedObject is not marked as changed
		 * @returns {this} Returns <code>this</code> to allow method chaining
		 * @protected
		 */
		Element.prototype.destroyAggregation = function(sAggregationName, bSuppressInvalidate) {
			const aChildren = this.getAggregation(sAggregationName);
			checkAndFireFocusFail.call(this, aChildren, bSuppressInvalidate);
			return ManagedObject.prototype.destroyAggregation.call(this, sAggregationName, bSuppressInvalidate);
		};

		/**
		 * Returns the UI area of this element, if any.
		 *
		 * @return {sap.ui.core.UIArea|null} The UI area of this element or <code>null</code>
		 * @private
		 */
		Element.prototype.getUIArea = function() {
			return this.oParent ? this.oParent.getUIArea() : null;
		};

		/**
		 * Fires a "focusfail" event to handle focus redirection when the current element loses focus due to a state change
		 * (e.g., disabled, invisible, or destroyed). The event is propagated to the parent of the current element to manage
		 * the focus shift.
		 *
		 * @param {string} sFocusHandlingMode The mode of focus handling, determining whether the focus should be handled sync or async.
		 * @param {sap.ui.core.Element} oParent The parent element that will handle the "focusfail" event.
		 * @param {HTMLElement} [oSkipArea=null] Optional DOM area to be skipped during focus redirection.
		 *
		 * @protected
		 */
		Element.fireFocusFail = function(sFocusHandlingMode, oParent, oSkipArea) {
			const oEvent = jQuery.Event("focusfail");
			oEvent.srcControl = this;
			oEvent.mode = sFocusHandlingMode || FocusMode.DEFAULT;
			oEvent._skipArea = oSkipArea;

			oParent ??= this.getParent();

			if (oParent && !oParent._bIsBeingDestroyed) {
				oParent._handleEvent?.(oEvent);
			}
		};

		/**
		 * Cleans up the resources associated with this element and all its children.
		 *
		 * After an element has been destroyed, it can no longer be used in the UI!
		 *
		 * Applications should call this method if they don't need the element any longer.
		 *
		 * @param {boolean} [bSuppressInvalidate=false] If <code>true</code>, this ManagedObject and all its ancestors won't be invalidated.
		 *      <br>This flag should be used only during control development to optimize invalidation procedures.
		 *      It should not be used by any application code.
		 * @public
		 */
		Element.prototype.destroy = function(bSuppressInvalidate) {
			// ignore repeated calls
			if (this.bIsDestroyed) {
				return;
			}

			// determine whether parent exists or not
			var bHasNoParent = !this.getParent();

			// update the focus information (potentially) stored by the central UI5 focus handling
			Element._updateFocusInfo(this);

<<<<<<< HEAD
			var oDomRef = this.getDomRef();
=======
>>>>>>> d129cc6a

			ManagedObject.prototype.destroy.call(this, bSuppressInvalidate);

			// wrap custom data API to avoid creating new objects
			this.data = noCustomDataAfterDestroy;

<<<<<<< HEAD
			// exit early if there is no control DOM to remove
			if (!oDomRef) {
				return;
			}
=======
		// exit early if there is no control DOM to remove
		var oDomRef = this.getDomRef();
		if (!oDomRef) {
			return;
		}
>>>>>>> d129cc6a

			// Determine whether to remove the control DOM from the DOM Tree or not:
			// If parent invalidation is not possible, either bSuppressInvalidate=true or there is no parent to invalidate then we must remove the control DOM synchronously.
			// Controls that implement marker interface sap.ui.core.PopupInterface are by contract not rendered by their parent so we cannot keep the DOM of these controls.
			// If the control is destroyed while its content is in the preserved area then we must remove DOM synchronously since we cannot invalidate the preserved area.
			if (needSyncDomRemoval.call(this, bSuppressInvalidate, bHasNoParent)) {
				jQuery(oDomRef).remove();
			} else {
				// Make sure that the control DOM won't get preserved after it is destroyed (even if bSuppressInvalidate="KeepDom")
				oDomRef.removeAttribute("data-sap-ui-preserve");
				if (bSuppressInvalidate !== "KeepDom") {
					// On destroy we do not remove the control DOM synchronously and just let the invalidation happen on the parent.
					// At the next tick of the RenderManager, control DOM nodes will be removed via rerendering of the parent anyway.
					// To make this new behavior more compatible we are changing the id of the control's DOM and all child nodes that start with the control id.
					oDomRef.id = "sap-ui-destroyed-" + this.getId();
					for (var i = 0, aDomRefs = oDomRef.querySelectorAll('[id^="' + this.getId() + '-"]'); i < aDomRefs.length; i++) {
						aDomRefs[i].id = "sap-ui-destroyed-" + aDomRefs[i].id;
					}
				}
			}
		};

		/*
		 * Class <code>sap.ui.core.Element</code> intercepts fireEvent calls to enforce an 'id' property
		 * and to notify others like interaction detection etc.
		 */
		Element.prototype.fireEvent = function(sEventId, mParameters, bAllowPreventDefault, bEnableEventBubbling) {
			if (this.hasListeners(sEventId)) {
				Interaction.notifyStepStart(sEventId, this);
			}

			// get optional parameters right
			if (typeof mParameters === 'boolean') {
				bEnableEventBubbling = bAllowPreventDefault;
				bAllowPreventDefault = mParameters;
				mParameters = null;
			}

			mParameters = mParameters || {};
			mParameters.id = mParameters.id || this.getId();

			if (Element._interceptEvent) {
				Element._interceptEvent(sEventId, this, mParameters);
			}

			return ManagedObject.prototype.fireEvent.call(this, sEventId, mParameters, bAllowPreventDefault, bEnableEventBubbling);
		};

		/**
		 * Intercepts an event. This method is meant for private usages. Apps are not supposed to used it.
		 * It is created for an experimental purpose.
		 * Implementation should be injected by outside.
		 *
		 * @param {string} sEventId the name of the event
		 * @param {sap.ui.core.Element} oElement the element itself
		 * @param {object} mParameters The parameters which complement the event. Hooks must not modify the parameters.
		 * @function
		 * @private
		 * @ui5-restricted
		 * @experimental Since 1.58
		 */
		Element._interceptEvent = undefined;

		/**
		 * Updates the count of rendering-related delegates and if the given threshold is reached,
		 * informs the RenderManager` to enable/disable rendering V4 for the element.
		 *
		 * @param {sap.ui.core.Element} oElement The element instance
		 * @param {object} oDelegate The delegate instance
		 * @param {iThresholdCount} iThresholdCount Whether the delegate has been added=1 or removed=0.
		 *    At the same time serves as threshold when to inform the `RenderManager`.
		 * @private
		 */
		function updateRenderingDelegate(oElement, oDelegate, iThresholdCount) {
			if (oDelegate.canSkipRendering || !(oDelegate.onAfterRendering || oDelegate.onBeforeRendering)) {
				return;
			}

			oElement._iRenderingDelegateCount += (iThresholdCount || -1);

			if (oElement.bOutput === true && oElement._iRenderingDelegateCount == iThresholdCount) {
				RenderManager.canSkipRendering(oElement, 1 /* update skip-the-rendering DOM marker, only if the apiVersion is 4 */);
			}
		}

		/**
		 * Returns whether the element has rendering-related delegates that might prevent skipping the rendering.
		 *
		 * @returns {boolean}
		 * @private
		 * @ui5-restricted sap.ui.core.RenderManager
		 */
		Element.prototype.hasRenderingDelegate = function() {
			return Boolean(this._iRenderingDelegateCount);
		};

		/**
		 * Adds a delegate that listens to the events of this element.
		 *
		 * Note that the default behavior (delegate attachments are not cloned when a control is cloned) is usually the desired behavior in control development
		 * where each control instance typically creates a delegate and adds it to itself. (As opposed to application development where the application may add
		 * one delegate to a template and then expects aggregation binding to add the same delegate to all cloned elements.)
		 *
		 * To avoid double registrations, all registrations of the given delegate are first removed and then the delegate is added.
		 *
		 * @param {object} oDelegate the delegate object
		 * @param {boolean} [bCallBefore=false] if true, the delegate event listeners are called before the event listeners of the element; default is "false". In order to also set bClone, this parameter must be given.
		 * @param {object} [oThis=oDelegate] if given, this object will be the "this" context in the listener methods; default is the delegate object itself
		 * @param {boolean} [bClone=false] if true, this delegate will also be attached to any clones of this element; default is "false"
		 * @returns {this} Returns <code>this</code> to allow method chaining
		 * @private
		 */
		Element.prototype.addDelegate = function (oDelegate, bCallBefore, oThis, bClone) {
			assert(oDelegate, "oDelegate must be not null or undefined");

			if (!oDelegate) {
				return this;
			}

			this.removeDelegate(oDelegate);

			// shift parameters
			if (typeof bCallBefore === "object") {
				bClone = oThis;
				oThis = bCallBefore;
				bCallBefore = false;
			}

			if (typeof oThis === "boolean") {
				bClone = oThis;
				oThis = undefined;
			}

			(bCallBefore ? this.aBeforeDelegates : this.aDelegates).push({oDelegate:oDelegate, bClone: !!bClone, vThis: ((oThis === this) ? true : oThis)}); // special case: if this element is the given context, set a flag, so this also works after cloning (it should be the cloned element then, not the given one)
			updateRenderingDelegate(this, oDelegate, 1);

			return this;
		};

		/**
		 * Removes the given delegate from this element.
		 *
		 * This method will remove all registrations of the given delegate, not only one.
		 * If the delegate was marked to be cloned and this element has been cloned, the delegate will not be removed from any clones.
		 *
		 * @param {object} oDelegate the delegate object
		 * @returns {this} Returns <code>this</code> to allow method chaining
		 * @private
		 */
		Element.prototype.removeDelegate = function (oDelegate) {
			var i;
			for (i = 0; i < this.aDelegates.length; i++) {
				if (this.aDelegates[i].oDelegate == oDelegate) {
					this.aDelegates.splice(i, 1);
					updateRenderingDelegate(this, oDelegate, 0);
					i--; // One element removed means the next element now has the index of the current one
				}
			}
			for (i = 0; i < this.aBeforeDelegates.length; i++) {
				if (this.aBeforeDelegates[i].oDelegate == oDelegate) {
					this.aBeforeDelegates.splice(i, 1);
					updateRenderingDelegate(this, oDelegate, 0);
					i--; // One element removed means the next element now has the index of the current one
				}
			}
			return this;
		};


		/**
		 * Adds a delegate that can listen to the browser-, pseudo- and framework events that are handled by this
		 * <code>Element</code> (as opposed to events which are fired by this <code>Element</code>).
		 *
		 * Delegates are simple objects that can have an arbitrary number of event handler methods. See the section
		 * "Handling of Events" in the {@link #constructor} documentation to learn how events will be dispatched
		 * and how event handler methods have to be named to be found.
		 *
		 * If multiple delegates are registered for the same element, they will be called in the order of their
		 * registration. Double registrations are prevented. Before a delegate is added, all registrations of the same
		 * delegate (no matter what value for <code>oThis</code> was used for their registration) are removed and only
		 * then the delegate is added. Note that this might change the position of the delegate in the list of delegates.
		 *
		 * When an element is cloned, all its event delegates will be added to the clone. This behavior is well-suited
		 * for applications which want to add delegates that also work with templates in aggregation bindings.
		 * For control development, the internal <code>addDelegate</code> method may be more suitable. Delegates added
		 * via that method are not cloned automatically, as typically each control instance takes care of adding its
		 * own delegates.
		 *
		 * <strong>Important:</strong> If event delegates were added, the delegate will still be called even if
		 * the event was processed and/or cancelled via <code>preventDefault</code> by the Element or another event delegate.
		 * <code>preventDefault</code> only prevents the event from bubbling.
		 * It should be checked e.g. in the event delegate's listener whether an Element is still enabled via <code>getEnabled</code>.
		 * Additionally there might be other things that delegates need to check depending on the event
		 * (e.g. not adding a key twice to an output string etc.).
		 *
		 * See {@link topic:bdf3e9818cd84d37a18ee5680e97e1c1 Event Handler Methods} for a general explanation of
		 * event handling in controls.
		 *
		 * <b>Note:</b> Setting the special <code>canSkipRendering</code> property to <code>true</code> for the event delegate
		 * object itself lets the framework know that the <code>onBeforeRendering</code> and <code>onAfterRendering</code>
		 * event handlers of the delegate are compatible with the contract of {@link sap.ui.core.RenderManager Renderer.apiVersion 4}.
		 * See example "Adding a rendering delegate...".
		 *
		 * @example <caption>Adding a delegate for the keydown and afterRendering event</caption>
		 * <pre>
		 * var oDelegate = {
		 *   onkeydown: function(){
		 *     // Act when the keydown event is fired on the element
		 *   },
		 *   onAfterRendering: function(){
		 *     // Act when the afterRendering event is fired on the element
		 *   }
		 * };
		 * oElement.addEventDelegate(oDelegate);
		 * </pre>
		 *
		 * @example <caption>Adding a rendering delegate that is compatible with the rendering optimization</caption>
		 * <pre>
		 * var oDelegate = {
		 *   canSkipRendering: true,
		 *   onBeforeRendering: function() {
		 *     // Act when the beforeRendering event is fired on the element
		 *     // The code here only accesses HTML elements inside the root node of the control
		 *   },
		 *   onAfterRendering: function(){
		 *     // Act when the afterRendering event is fired on the element
		 *     // The code here only accesses HTML elements inside the root node of the control
		 *   }
		 * };
		 * oElement.addEventDelegate(oDelegate);
		 * </pre>
		 *
		 * @param {object} oDelegate The delegate object which consists of the event handler names and the corresponding event handler functions
		 * @param {object} [oThis=oDelegate] If given, this object will be the "this" context in the listener methods; default is the delegate object itself
		 * @returns {this} Returns <code>this</code> to allow method chaining
		 * @since 1.9.0
		 * @public
		 */
		Element.prototype.addEventDelegate = function (oDelegate, oThis) {
			return this.addDelegate(oDelegate, false, oThis, true);
		};

		/**
		 * Removes the given delegate from this element.
		 *
		 * This method will remove all registrations of the given delegate, not only one.
		 *
		 * @example <caption>Removing a delegate for the keydown and afterRendering event. The delegate object which was used when adding the event delegate</caption>
		 * <pre>
		 * var oDelegate = {
		 *   onkeydown: function(){
		 *     // Act when the keydown event is fired on the element
		 *   },
		 *   onAfterRendering: function(){
		 *     // Act when the afterRendering event is fired on the element
		 *   }
		 * };
		 * oElement.removeEventDelegate(oDelegate);
		 * </pre>
		 * @param {object} oDelegate The delegate object which consists of the event handler names and the corresponding event handler functions
		 * @returns {this} Returns <code>this</code> to allow method chaining
		 * @since 1.9.0
		 * @public
		 */
		Element.prototype.removeEventDelegate = function (oDelegate) {
			return this.removeDelegate(oDelegate);
		};

		/**
		 * Returns the DOM Element that should get the focus or <code>null</code> if there's no such element currently.
		 *
		 * To be overwritten by the specific control method.
		 *
		 * @returns {Element|null} Returns the DOM Element that should get the focus or <code>null</code>
		 * @protected
		 */
		Element.prototype.getFocusDomRef = function () {
			return this.getDomRef() || null;
		};


		/**
		 * Returns the intersection of two intervals. When the intervals don't
		 * intersect at all, <code>null</code> is returned.
		 *
		 * For example, <code>intersection([0, 3], [2, 4])</code> returns
		 * <code>[2, 3]</code>
		 *
		 * @param {number[]} interval1 The first interval
		 * @param {number[]} interval2 The second interval
		 * @returns {number[]|null} The intersection or null when the intervals are apart from each other
		 */
		function intersection(interval1, interval2) {
			if ( interval2[0] > interval1[1] || interval1[0] > interval2[1]) {
				return null;
			} else {
				return [Math.max(interval1[0], interval2[0]), Math.min(interval1[1], interval2[1])];
			}
		}

		/**
		 * Checks whether an element is able to get the focus after {@link #focus} is called.
		 *
		 * An element is treated as 'focusable' when all of the following conditions are met:
		 * <ul>
		 *   <li>The element and all of its parents are not 'busy' or 'blocked',</li>
		 *   <li>the element is rendered at the top layer on the UI and not covered by any other DOM elements, such as an
		 *   opened modal popup or the global <code>BusyIndicator</code>,</li>
		 *   <li>the element matches the browser's prerequisites for being focusable: if it's a natively focusable element,
		 *   for example <code>input</code>, <code>select</code>, <code>textarea</code>, <code>button</code>, and so on, no
		 *   'tabindex' attribute is needed. Otherwise, 'tabindex' must be set. In any case, the element must be visible in
		 *   order to be focusable.</li>
		 * </ul>
		 *
		 * @returns {boolean} Whether the element can get the focus after calling {@link #focus}
		 * @since 1.110
		 * @public
		 */
		Element.prototype.isFocusable = function() {
			var oFocusDomRef = this.getFocusDomRef();

			if (!oFocusDomRef) {
				return false;
			}

			var oCurrentDomRef = oFocusDomRef;
			var aViewport = [[0, window.innerWidth], [0, window.innerHeight]];

			var aIntersectionX;
			var aIntersectionY;

			// find the first element through the parent chain which intersects
			// with the current viewport because document.elementsFromPoint can
			// return meaningful DOM elements only when the given coordinate is
			// within the current view port
			while (!aIntersectionX || !aIntersectionY) {
				var oRect = oCurrentDomRef.getBoundingClientRect();
				aIntersectionX = intersection(aViewport[0], [oRect.x, oRect.x + oRect.width]);
				aIntersectionY = intersection(aViewport[1], [oRect.y, oRect.y + oRect.height]);

				if (oCurrentDomRef.assignedSlot) {
					// assigned slot's bounding client rect has all properties set to 0
					// therefore we jump to the slot's parentElement directly in the next "if...else if...else"
					oCurrentDomRef = oCurrentDomRef.assignedSlot;
				}

				if (oCurrentDomRef.parentElement) {
					oCurrentDomRef = oCurrentDomRef.parentElement;
				} else if (oCurrentDomRef.parentNode && oCurrentDomRef.parentNode.nodeType === Node.DOCUMENT_FRAGMENT_NODE) {
					oCurrentDomRef = oCurrentDomRef.parentNode.host;
				} else {
					break;
				}
			}

			var aElements = document.elementsFromPoint(
				Math.floor((aIntersectionX[0] + aIntersectionX[1]) / 2),
				Math.floor((aIntersectionY[0] + aIntersectionY[1]) / 2)
			);

			var iFocusDomRefIndex = aElements.findIndex(function(oElement) {
				return oElement.contains(oFocusDomRef);
			});

			var iBlockLayerIndex = aElements.findIndex(function(oElement) {
				return oElement.classList.contains("sapUiBLy") || oElement.classList.contains("sapUiBlockLayer");
			});

			if (iBlockLayerIndex !== -1 && iFocusDomRefIndex > iBlockLayerIndex) {
				// when block layer is visible and it's displayed over the Element's DOM
				return false;
			}

			// jQuery custom selectors ":sapFocusable"
			return jQuery(oFocusDomRef).is(":sapFocusable");
		};

		function getAncestorScrollPositions(oDomRef) {
			var oParentDomRef,
				aScrollHierarchy = [];

			oParentDomRef = oDomRef.parentNode;
			while (oParentDomRef) {
				aScrollHierarchy.push({
					node: oParentDomRef,
					scrollLeft: oParentDomRef.scrollLeft,
					scrollTop: oParentDomRef.scrollTop
				});
				oParentDomRef = oParentDomRef.parentNode;
			}

			return aScrollHierarchy;
		}

		function restoreScrollPositions(aScrollHierarchy) {
			aScrollHierarchy.forEach(function(oScrollInfo) {
				var oDomRef = oScrollInfo.node;

				if (oDomRef.scrollLeft !== oScrollInfo.scrollLeft) {
					oDomRef.scrollLeft = oScrollInfo.scrollLeft;
				}

				if (oDomRef.scrollTop !== oScrollInfo.scrollTop) {
					oDomRef.scrollTop = oScrollInfo.scrollTop;
				}
			});
		}

		/**
		 * Sets the focus to the stored focus DOM reference.
		 *
		 * @param {object} [oFocusInfo={}] Options for setting the focus
		 * @param {boolean} [oFocusInfo.preventScroll=false] @since 1.60 if it's set to true, the focused
		 *   element won't be shifted into the viewport if it's not completely visible before the focus is set
		 * @param {any} [oFocusInfo.targetInfo] Further control-specific setting of the focus target within the control @since 1.98
		 * @public
		 */
		Element.prototype.focus = function (oFocusInfo) {
			var oFocusDomRef = this.getFocusDomRef(),
			aScrollHierarchy = [];

			if (!oFocusDomRef) {
				return;
			}

			// jQuery custom selectors ":sapFocusable"
			if (jQuery(oFocusDomRef).is(":sapFocusable")) {
				oFocusInfo = oFocusInfo || {};
				// save the scroll position of all ancestor DOM elements
				// before the focus is set, because preventScroll is not supported by the following browsers
				if (Device.browser.safari) {
					if (oFocusInfo.preventScroll === true) {
						aScrollHierarchy = getAncestorScrollPositions(oFocusDomRef);
					}
					oFocusDomRef.focus();
					if (aScrollHierarchy.length > 0) {
						// restore the scroll position if it's changed after setting focus
						// Safari needs a little delay to get the scroll position updated
						setTimeout(restoreScrollPositions.bind(null, aScrollHierarchy), 0);
					}
				} else {
					oFocusDomRef.focus(oFocusInfo);
				}
			} else {
				const oDomRef = this.getDomRef();
				// In case the control already contains the active element, we
				// should not fire 'FocusFail' even when the oFocusDomRef isn't
				// focusable because not all controls defines the 'getFocusDomRef'
				// method properly
				if (oDomRef && !oDomRef.contains(document.activeElement) ) {
					Element.fireFocusFail.call(this, FocusMode.DEFAULT);
				}
			}
		};

		/**
		 * Returns an object representing the serialized focus information.
		 *
		 * To be overwritten by the specific control method.
		 *
		 * @returns {object} an object representing the serialized focus information
		 * @protected
		 */
		Element.prototype.getFocusInfo = function () {
			return {id:this.getId()};
		};

		/**
		 * Applies the focus info.
		 *
		 * To be overwritten by the specific control method.
		 *
		 * @param {object} oFocusInfo Focus info object as returned by {@link #getFocusInfo}
		 * @param {boolean} [oFocusInfo.preventScroll=false] @since 1.60 if it's set to true, the focused
		 *   element won't be shifted into the viewport if it's not completely visible before the focus is set
		 * @returns {this} Returns <code>this</code> to allow method chaining
		 * @protected
		 */
		Element.prototype.applyFocusInfo = function (oFocusInfo) {
			this.focus(oFocusInfo);
			return this;
		};


		/**
		 * Refreshs the tooltip base delegate with the given <code>oTooltip</code>
		 *
		 * @see sap.ui.core.Element#setTooltip
		 * @param {sap.ui.core.TooltipBase} oTooltip The new tooltip
		 * @private
		 */
		Element.prototype._refreshTooltipBaseDelegate = function (oTooltip) {
			var oOldTooltip = this.getTooltip();
			// if the old tooltip was a Tooltip object, remove it as a delegate
			if (BaseObject.isObjectA(oOldTooltip, "sap.ui.core.TooltipBase")) {
				this.removeDelegate(oOldTooltip);
			}
			// if the new tooltip is a Tooltip object, add it as a delegate
			if (BaseObject.isObjectA(oTooltip, "sap.ui.core.TooltipBase")) {
				oTooltip._currentControl = this;
				this.addDelegate(oTooltip);
			}
		};


		/**
		 * Sets a new tooltip for this object.
		 *
		 * The tooltip can either be a simple string (which in most cases will be rendered as the
		 * <code>title</code> attribute of this  Element) or an instance of {@link sap.ui.core.TooltipBase}.
		 *
		 * If a new tooltip is set, any previously set tooltip is deactivated.
		 *
		 * @param {string|sap.ui.core.TooltipBase} vTooltip New tooltip
		 * @returns {this} Returns <code>this</code> to allow method chaining
		 * @public
		 */
		Element.prototype.setTooltip = function(vTooltip) {

			this._refreshTooltipBaseDelegate(vTooltip);
			this.setAggregation("tooltip", vTooltip);

			return this;
		};

		/**
		 * Returns the tooltip for this element if any or an undefined value.
		 * The tooltip can either be a simple string or a subclass of
		 * {@link sap.ui.core.TooltipBase}.
		 *
		 * Callers that are only interested in tooltips of type string (e.g. to render
		 * them as a <code>title</code> attribute), should call the convenience method
		 * {@link #getTooltip_AsString} instead. If they want to get a tooltip text no
		 * matter where it comes from (be it a string tooltip or the text from a TooltipBase
		 * instance) then they could call {@link #getTooltip_Text} instead.
		 *
		 * @returns {string|sap.ui.core.TooltipBase|null} The tooltip for this Element or <code>null</code>.
		 * @public
		 */
		Element.prototype.getTooltip = function() {
			return this.getAggregation("tooltip");
		};

		Element.runWithPreprocessors = ManagedObject.runWithPreprocessors;

		/**
		 * Returns the tooltip for this element but only if it is a simple string.
		 * Otherwise, <code>undefined</code> is returned.
		 *
		 * @returns {string|undefined} string tooltip or <code>undefined</code>
		 * @public
		 */
		Element.prototype.getTooltip_AsString = function() {
			var oTooltip = this.getTooltip();
			if (typeof oTooltip === "string" || oTooltip instanceof String ) {
				return oTooltip;
			}
			return undefined;
		};

		/**
		 * Returns the main text for the current tooltip or <code>undefined</code> if there is no such text.
		 *
		 * If the tooltip is an object derived from <code>sap.ui.core.TooltipBase</code>, then the text property
		 * of that object is returned. Otherwise the object itself is returned (either a string
		 * or <code>undefined</code> or <code>null</code>).
		 *
		 * @returns {string|undefined|null} Text of the current tooltip or <code>undefined</code> or <code>null</code>
		 * @public
		 */
		Element.prototype.getTooltip_Text = function() {
			var oTooltip = this.getTooltip();
			if (oTooltip && typeof oTooltip.getText === "function" ) {
				return oTooltip.getText();
			}
			return oTooltip;
		};

		/**
		 * Destroys the tooltip in the aggregation
		 * named <code>tooltip</code>.
		 * @returns {this} <code>this</code> to allow method chaining
		 * @public
		 * @name sap.ui.core.Element#destroyTooltip
		 * @function
		 */

		/**
		 * Returns the runtime metadata for this UI element.
		 *
		 * When using the defineClass method, this function is automatically created and returns
		 * a runtime representation of the design time metadata.
		 *
		 * @function
		 * @name sap.ui.core.Element.prototype.getMetadata
		 * @return {object} runtime metadata
		 * @public
		 */
		// sap.ui.core.Element.prototype.getMetadata = sap.ui.base.Object.ABSTRACT_METHOD;

		// ---- data container ----------------------------------

		// Note: the real class documentation can be found in sap/ui/core/CustomData so that the right module is
		// shown in the API reference. A reduced copy of the class documentation and the documentation of the
		// settings has to be provided here, close to the runtime metadata to allow extracting the metadata.
		/**
		 * @class
		 * Contains a single key/value pair of custom data attached to an <code>Element</code>.
		 * @public
		 * @alias sap.ui.core.CustomData
		 * @synthetic
		 */
		var CustomData = Element.extend("sap.ui.core.CustomData", /** @lends sap.ui.core.CustomData.prototype */ { metadata : {

			library : "sap.ui.core",
			properties : {

				/**
				 * The key of the data in this CustomData object.
				 * When the data is just stored, it can be any string, but when it is to be written to HTML
				 * (<code>writeToDom == true</code>) then it must also be a valid HTML attribute name.
				 * It must conform to the {@link sap.ui.core.ID} type and may contain no colon. To avoid collisions,
				 * it also may not start with "sap-ui". When written to HTML, the key is prefixed with "data-".
				 * If any restriction is violated, a warning will be logged and nothing will be written to the DOM.
				 */
				key : {type : "string", group : "Data", defaultValue : null},

				/**
				 * The data stored in this CustomData object.
				 * When the data is just stored, it can be any JS type, but when it is to be written to HTML
				 * (<code>writeToDom == true</code>) then it must be a string. If this restriction is violated,
				 * a warning will be logged and nothing will be written to the DOM.
				 */
				value : {type : "any", group : "Data", defaultValue : null},

				/**
				 * If set to "true" and the value is of type "string" and the key conforms to the documented restrictions,
				 * this custom data is written to the HTML root element of the control as a "data-*" attribute.
				 * If the key is "abc" and the value is "cde", the HTML will look as follows:
				 *
				 * <pre>
				 *   &lt;SomeTag ... data-abc="cde" ... &gt;
				 * </pre>
				 *
				 * Thus the application can provide stable attributes by data binding which can be used for styling or
				 * identification purposes.
				 *
				 * <b>ATTENTION:</b> use carefully to not create huge attributes or a large number of them.
				 * @since 1.9.0
				 */
				writeToDom : {type : "boolean", group : "Data", defaultValue : false}
			},
			designtime: "sap/ui/core/designtime/CustomData.designtime"
		}});

		CustomData.prototype.setValue = function(oValue) {
			this.setProperty("value", oValue, true);

			var oControl = this.getParent();
			if (oControl && oControl.getDomRef()) {
				var oCheckResult = this._checkWriteToDom(oControl);
				if (oCheckResult) {
					// update DOM directly
					oControl.$().attr(oCheckResult.key, oCheckResult.value);
				}
			}
			return this;
		};

		CustomData.prototype._checkWriteToDom = function(oRelated) {
			if (!this.getWriteToDom()) {
				return null;
			}

			var key = this.getKey();
			var value = this.getValue();

			function error(reason) {
				future.errorThrows("CustomData with key " + key + " should be written to HTML of " + oRelated + " but " + reason);
				return null;
			}

			if (typeof value != "string") {
				return error("the value is not a string.");
			}

			var ID = DataType.getType("sap.ui.core.ID");

			if (!(ID.isValid(key)) || (key.indexOf(":") != -1)) {
				return error("the key is not valid (must be a valid sap.ui.core.ID without any colon).");
			}

			if (key == F6Navigation.fastNavigationKey) {
				value = /^\s*(x|true)\s*$/i.test(value) ? "true" : "false"; // normalize values
			} else if (key.indexOf("sap-ui") == 0) {
				return error("the key is not valid (may not start with 'sap-ui').");
			}

			return {key: "data-" + key, value: value};

		};

		/**
		 * Returns the data object with the given <code>key</code>
		 *
		 * @private
		 * @param {sap.ui.core.Element} element The element
		 * @param {string} key The key of the desired custom data
		 * @returns {sap.ui.core.CustomData} The custom data
		 */
		function findCustomData(element, key) {
			var aData = element.getAggregation("customData");
			if (aData) {
				for (var i = 0; i < aData.length; i++) {
					if (aData[i].getKey() == key) {
						return aData[i];
					}
				}
			}
			return null;
		}

		/**
		 * Contains the data modification logic
		 *
		 * @private
		 * @param {sap.ui.core.Element} element The element
		 * @param {string} key The key of the desired custom data
		 * @param {string|any} value The value of the desired custom data
		 * @param {boolean} writeToDom Whether this custom data entry should be written to the DOM during rendering
		 */
		function setCustomData(element, key, value, writeToDom) {
			var oDataObject = findCustomData(element, key);

			if (value === null) { // delete this property
				if (!oDataObject) {
					return;
				}
				var dataCount = element.getAggregation("customData").length;
				if (dataCount == 1) {
					element.destroyAggregation("customData", true); // destroy if there is no other data
				} else {
					element.removeAggregation("customData", oDataObject, true);
					oDataObject.destroy();
				}
			} else if (oDataObject) { // change the existing data object
				oDataObject.setValue(value);
				oDataObject.setWriteToDom(writeToDom);
			} else { // add a new data object
				element.addAggregation("customData",
					new CustomData({ key: key, value: value, writeToDom: writeToDom }),
					true);
			}
		}

		/**
		 * Retrieves, modifies or removes custom data attached to an <code>Element</code>.
		 *
		 * Usages:
		 * <h4>Setting the value for a single key</h4>
		 * <pre>
		 *    data("myKey", myData)
		 * </pre>
		 * Attaches <code>myData</code> (which can be any JS data type, e.g. a number, a string, an object, or a function)
		 * to this element, under the given key "myKey". If the key already exists,the value will be updated.
		 *
		 *
		 * <h4>Setting a value for a single key (rendered to the DOM)</h4>
		 * <pre>
		 *    data("myKey", myData, writeToDom)
		 * </pre>
		 * Attaches <code>myData</code> to this element, under the given key "myKey" and (if <code>writeToDom</code>
		 * is true) writes key and value to the HTML. If the key already exists,the value will be updated.
		 * While <code>oValue</code> can be any JS data type to be attached, it must be a string to be also
		 * written to DOM. The key must also be a valid HTML attribute name (it must conform to <code>sap.ui.core.ID</code>
		 * and may contain no colon) and may not start with "sap-ui". When written to HTML, the key is prefixed with "data-".
		 *
		 *
		 * <h4>Getting the value for a single key</h4>
		 * <pre>
		 *    data("myKey")
		 * </pre>
		 * Retrieves whatever data has been attached to this element (using the key "myKey") before.
		 *
		 *
		 * <h4>Removing the value for a single key</h4>
		 * <pre>
		 *    data("myKey", null)
		 * </pre>
		 * Removes whatever data has been attached to this element (using the key "myKey") before.
		 *
		 *
		 * <h4>Removing all custom data for all keys</h4>
		 * <pre>
		 *    data(null)
		 * </pre>
		 *
		 *
		 * <h4>Getting all custom data values as a plain object</h4>
		 * <pre>
		 *    data()
		 * </pre>
		 * Returns all data, as a map-like object, property names are keys, property values are values.
		 *
		 *
		 * <h4>Setting multiple key/value pairs in a single call</h4>
		 * <pre>
		 *    data({"myKey1": myData, "myKey2": null})
		 * </pre>
		 * Attaches <code>myData</code> (using the key "myKey1" and removes any data that had been
		 * attached for key "myKey2".
		 *
		 * @see See chapter {@link topic:91f0c3ee6f4d1014b6dd926db0e91070 Custom Data - Attaching Data Objects to Controls}
		 *    in the documentation.
		 *
		 * @param {string|Object<string,any>|null} [vKeyOrData]
		 *     Single key to set or remove, or an object with key/value pairs or <code>null</code> to remove
		 *     all custom data
		 * @param {string|any} [vValue]
		 *     Value to set or <code>null</code> to remove the corresponding custom data
		 * @param {boolean} [bWriteToDom=false]
		 *     Whether this custom data entry should be written to the DOM during rendering
		 * @returns {Object<string,any>|any|null|sap.ui.core.Element}
		 *     A map with all custom data, a custom data value for a single specified key or <code>null</code>
		 *     when no custom data exists for such a key or this element when custom data was to be removed.
		 * @throws {TypeError}
		 *     When the type of the given parameters doesn't match any of the documented usages
		 * @public
		 */
		Element.prototype.data = function() {
			var argLength = arguments.length;

			if (argLength == 0) {                    // return ALL data as a map
				var aData = this.getAggregation("customData"),
					result = {};
				if (aData) {
					for (var i = 0; i < aData.length; i++) {
						result[aData[i].getKey()] = aData[i].getValue();
					}
				}
				return result;

			} else if (argLength == 1) {
				var arg0 = arguments[0];

				if (arg0 === null) {                  // delete ALL data
					this.destroyAggregation("customData", true); // delete whole map
					return this;

				} else if (typeof arg0 == "string") { // return requested data element
					var dataObject = findCustomData(this, arg0);
					return dataObject ? dataObject.getValue() : null;

				} else if (typeof arg0 == "object") { // should be a map - set multiple data elements
					for (var key in arg0) { // TODO: improve performance and avoid executing setData multiple times
						setCustomData(this, key, arg0[key]);
					}
					return this;

				} else {
					// error, illegal argument
					throw new TypeError("When data() is called with one argument, this argument must be a string, an object or null, but is " + (typeof arg0) + ":" + arg0 + " (on UI Element with ID '" + this.getId() + "')");
				}

			} else if (argLength == 2) {            // set or remove one data element
				setCustomData(this, arguments[0], arguments[1]);
				return this;

			} else if (argLength == 3) {            // set or remove one data element
				setCustomData(this, arguments[0], arguments[1], arguments[2]);
				return this;

			} else {
				// error, illegal arguments
				throw new TypeError("data() may only be called with 0-3 arguments (on UI Element with ID '" + this.getId() + "')");
			}
		};

		/**
		 * Expose CustomData class privately
		 * @private
		 */
		Element._CustomData = CustomData;

		/**
		 * Define CustomData class as the default for the built-in "customData" aggregation.
		 * We need to do this here via the aggregation itself, since the CustomData class is
		 * an Element subclass and thus cannot be directly referenced in Element's metadata definition.
		 */
		Element.getMetadata().getAggregation("customData").defaultClass = CustomData;

		/*
		 * Alternative implementation of <code>Element#data</code> which is applied after an element has been
		 * destroyed. It prevents the creation of new CustomData instances.
		 *
		 * See {@link sap.ui.core.Element.prototype.destroy}
		 */
		function noCustomDataAfterDestroy() {
			// Report and ignore only write calls; read and remove calls are well-behaving
			var argLength = arguments.length;
			if ( argLength === 1 && arguments[0] !== null && typeof arguments[0] == "object"
				 || argLength > 1 && argLength < 4 && arguments[1] !== null ) {
				future.errorThrows("Cannot create custom data on an already destroyed element '" + this + "'");
				return this;
			}
			return Element.prototype.data.apply(this, arguments);
		}


		/**
		 * Create a clone of this Element.
		 *
		 * Calls {@link sap.ui.base.ManagedObject#clone} and additionally clones event delegates.
		 *
		 * @param {string} [sIdSuffix] Suffix to be appended to the cloned element ID
		 * @param {string[]} [aLocalIds] Array of local IDs within the cloned hierarchy (internally used)
		 * @returns {this} reference to the newly created clone
		 * @public
		 */
		Element.prototype.clone = function(sIdSuffix, aLocalIds){

			var oClone = ManagedObject.prototype.clone.apply(this, arguments);
			// Clone delegates
			for ( var i = 0; i < this.aDelegates.length; i++) {
				if (this.aDelegates[i].bClone) {
					oClone.aDelegates.push(this.aDelegates[i]);
				}
			}
			for ( var k = 0; k < this.aBeforeDelegates.length; k++) {
				if (this.aBeforeDelegates[k].bClone) {
					oClone.aBeforeDelegates.push(this.aBeforeDelegates[k]);
				}
			}

			if (this._sapui_declarativeSourceInfo) {
				oClone._sapui_declarativeSourceInfo = Object.assign({}, this._sapui_declarativeSourceInfo);
			}

			return oClone;
		};

		/**
		 * Searches and returns an array of child elements and controls which are
		 * referenced within an aggregation or aggregations of child elements/controls.
		 * This can be either done recursive or not.
		 *
		 * <b>Take care: this operation might be expensive.</b>
		 * @param {boolean}
		 *          bRecursive true, if all nested children should be returned.
		 * @return {sap.ui.core.Element[]} array of child elements and controls
		 * @public
		 * @function
		 */
		Element.prototype.findElements = ManagedObject.prototype.findAggregatedObjects;


		function fireLayoutDataChange(oElement) {
			var oLayout = oElement.getParent();
			if (oLayout) {
				var oEvent = jQuery.Event("LayoutDataChange");
				oEvent.srcControl = oElement;
				oLayout._handleEvent(oEvent);
			}
		}

		/**
		 * Sets the {@link sap.ui.core.LayoutData} defining the layout constraints
		 * for this control when it is used inside a layout.
		 *
		 * @param {sap.ui.core.LayoutData} oLayoutData which should be set
		 * @returns {this} Returns <code>this</code> to allow method chaining
		 * @public
		 */
		Element.prototype.setLayoutData = function(oLayoutData) {
			this.setAggregation("layoutData", oLayoutData, true); // No invalidate because layout data changes does not affect the control / element itself
			fireLayoutDataChange(this);
			return this;
		};

		/*
		 * The LayoutDataChange event needs to be propagated on destruction of the aggregation.
		 */
		Element.prototype.destroyLayoutData = function() {
			this.destroyAggregation("layoutData", true);
			fireLayoutDataChange(this);
			return this;
		};

		/**
		 * Allows the parent of a control to enhance the ARIA information during rendering.
		 *
		 * This function is called by the RenderManager's
		 * {@link sap.ui.core.RenderManager#accessibilityState accessibilityState} and
		 * {@link sap.ui.core.RenderManager#writeAccessibilityState writeAccessibilityState} methods
		 * for the parent of the currently rendered control - if the parent implements it.
		 *
		 * <b>Note:</b> Setting the special <code>canSkipRendering</code> property of the <code>mAriaProps</code> parameter to <code>true</code> lets the <code>RenderManager</code> know
		 * that the accessibility enhancement is static and does not interfere with the child control's {@link sap.ui.core.RenderManager Renderer.apiVersion 4} rendering optimization.
		 *
		 * @example <caption>Setting an accessibility state that is compatible with the rendering optimization</caption>
		 * <pre>
		 * MyControl.prototype.enhanceAccessibilityState = function(oElement, mAriaProps) {
		 *     mAriaProps.label = "An appropriate label from the parent";
		 *     mAriaProps.canSkipRendering = true;
		 * };
		 * </pre>
		 *
		 * @function
		 * @name sap.ui.core.Element.prototype.enhanceAccessibilityState?
		 * @param {sap.ui.core.Element} oElement
		 *   The Control/Element for which ARIA properties are collected
		 * @param {object} mAriaProps
		 *   Map of ARIA properties keyed by their name (without prefix "aria-"); the method
		 *   implementation can enhance this map in any way (add or remove properties, modify values)
		 * @protected
		 */

		/**
		 * Bind the object to the referenced entity in the model, which is used as the binding context
		 * to resolve bound properties or aggregations of the object itself and all of its children
		 * relatively to the given path.
		 *
		 * If a relative binding path is used, this will be applied whenever the parent context changes.
		 *
		 * There's no difference between <code>bindElement</code> and {@link sap.ui.base.ManagedObject#bindObject}.
		 *
		 * @param {string|sap.ui.base.ManagedObject.ObjectBindingInfo} vPath the binding path or an object with more detailed binding options
		 * @param {object} [mParameters] map of additional parameters for this binding.
		 * Only taken into account when <code>vPath</code> is a string. In that case it corresponds to <code>mParameters</code> of {@link sap.ui.base.ManagedObject.ObjectBindingInfo}.
		 * The supported parameters are listed in the corresponding model-specific implementation of <code>sap.ui.model.ContextBinding</code>.
		 *
		 * @returns {this} reference to the instance itself
		 * @public
		 * @function
		 * @see {@link sap.ui.base.ManagedObject#bindObject}
		 */
		Element.prototype.bindElement = ManagedObject.prototype.bindObject;

		/**
		 * Removes the defined binding context of this object, all bindings will now resolve
		 * relative to the parent context again.
		 *
		 * @param {string} sModelName
		 * @return {sap.ui.base.ManagedObject} reference to the instance itself
		 * @public
		 * @function
		 */
		Element.prototype.unbindElement = ManagedObject.prototype.unbindObject;

		/**
		 * Get the context binding object for a specific model name.
		 *
		 * <b>Note:</b> to be compatible with future versions of this API, you must not use the following model names:
		 * <ul>
		 * <li><code>null</code></li>
		 * <li>empty string <code>""</code></li>
		 * <li>string literals <code>"null"</code> or <code>"undefined"</code></li>
		 * </ul>
		 * Omitting the model name (or using the value <code>undefined</code>) is explicitly allowed and
		 * refers to the default model.
		 *
		 * @param {string} [sModelName=undefined] Name of the model or <code>undefined</code>
		 * @return {sap.ui.model.ContextBinding|undefined} Context binding for the given model name or <code>undefined</code>
		 * @public
		 * @function
		 */
		Element.prototype.getElementBinding = ManagedObject.prototype.getObjectBinding;

		/*
		 * If Control has no FieldGroupIds use the one of the parents.
		 */
		Element.prototype._getFieldGroupIds = function() {

			var aFieldGroupIds;
			if (this.getMetadata().hasProperty("fieldGroupIds")) {
				aFieldGroupIds = this.getFieldGroupIds();
			}

			if (!aFieldGroupIds || aFieldGroupIds.length == 0) {
				var oParent = this.getParent();
				if (oParent && oParent._getFieldGroupIds) {
					return oParent._getFieldGroupIds();
				}
			}

			return aFieldGroupIds || [];

		};

		/**
		 * This function (if available on the concrete subclass) provides information for the field help.
		 *
		 * Applications must not call this hook method directly, it is called by the framework.
		 *
		 * Subclasses should implement this hook to provide any necessary information for displaying field help:
		 *
		 * <pre>
		 * MyElement.prototype.getFieldHelpInfo = function() {
		 *    return {
		 *      label: "some label"
		 *    };
		 * };
		 * </pre>
		 *
		 * @return {{label: string}} Field Help Information of the element.
		 * @function
		 * @name sap.ui.core.Element.prototype.getFieldHelpInfo?
		 * @protected
		 */
		//Element.prototype.getFieldHelpInfo = function() { return null; };

		/**
		 * Returns a DOM Element representing the given property or aggregation of this <code>Element</code>.
		 *
		 * Check the documentation for the <code>selector</code> metadata setting in {@link sap.ui.base.ManagedObject.extend}
		 * for details about its syntax or its expected result.
		 *
		 * The default implementation of this method will return <code>null</code> in any of the following cases:
		 * <ul>
		 * <li>no setting (property or aggregation) with the given name exists in the class of this <code>Element</code></li>
		 * <li>the setting has no selector defined in its metadata</li>
		 * <li>{@link #getDomRef this.getDomRef()} returns no DOM Element for this <code>Element</code>
		 *     or the returned DOM Element has no parentNode</li>
		 * <li>the selector does not match anything in the context of <code>this.getDomRef().parentNode</code></li>
		 * </ul>
		 * If more than one DOM Element within the element matches the selector, the first occurrence is returned.
		 *
		 * Subclasses can override this method to handle more complex cases which can't be described by a CSS selector.
		 *
		 * @param {string} sSettingsName Name of the property or aggregation
		 * @returns {Element} The first matching DOM Element for the setting or <code>null</code>
		 * @throws {SyntaxError} When the selector string in the metadata is not a valid CSS selector group
		 * @private
		 * @ui5-restricted drag and drop, sap.ui.dt
		 */
		Element.prototype.getDomRefForSetting = function (sSettingsName) {
			var oSetting = this.getMetadata().getAllSettings()[sSettingsName];
			if (oSetting && oSetting.selector) {
				var oDomRef = this.getDomRef();
				if (oDomRef) {
					oDomRef = oDomRef.parentNode;
					if (oDomRef && oDomRef.querySelector ) {
						var sSelector = oSetting.selector.replace(/\{id\}/g, this.getId().replace(/(:|\.)/g,'\\$1'));
						return oDomRef.querySelector(sSelector);
					}
				}
			}
			return null;
		};

		//*************** MEDIA REPLACEMENT ***********************//

		/**
		 * Returns the contextual width of an element, if set, or <code>undefined</code> otherwise
		 *
		 * @returns {*} The contextual width
		 * @private
		 * @ui5-restricted
		 */
		Element.prototype._getMediaContainerWidth = function () {
			if (typeof this._oContextualSettings === "undefined") {
				return undefined;
			}

			return this._oContextualSettings.contextualWidth;
		};

		/**
		 * Returns the current media range of the Device or the closest media container
		 *
		 * @param {string} [sName=Device.media.RANGESETS.SAP_STANDARD] The name of the range set
		 * @returns {object} Information about the current active interval of the range set.
		 *  The returned object has the same structure as the argument of the event handlers ({@link sap.ui.Device.media.attachHandler})
		 * @private
		 * @ui5-restricted
		 */
		Element.prototype._getCurrentMediaContainerRange = function (sName) {
			var iWidth = this._getMediaContainerWidth();

			sName = sName || Device.media.RANGESETS.SAP_STANDARD;

			return Device.media.getCurrentRange(sName, iWidth);
		};

		/**
		 * Called whenever there is a change in contextual settings for the Element
		 * @private
		 */
		Element.prototype._onContextualSettingsChanged = function () {
			var iWidth = this._getMediaContainerWidth(),
				bShouldUseContextualWidth = iWidth !== undefined,
				bProviderChanged = bShouldUseContextualWidth ^ !!this._bUsingContextualWidth,// true, false or false, true (convert to boolean in case of default undefined)
				aListeners = this._aContextualWidthListeners || [];

			if (bProviderChanged) {

				if (bShouldUseContextualWidth) {
					// Contextual width was set for an element that was already using Device.media => Stop using Device.media
					aListeners.forEach(function (oL) {
						Device.media.detachHandler(oL.callback, oL.listener, oL.name);
					});
				} else {
					// Contextual width was unset for an element that had listeners => Start using Device.media
					aListeners.forEach(function (oL) {
						Device.media.attachHandler(oL.callback, oL.listener, oL.name);
					});
				}

				this._bUsingContextualWidth = bShouldUseContextualWidth;
			}

			// Notify all listeners, for which a media breakpoint change occurred, based on their RangeSet
			aListeners.forEach(function (oL) {
				var oMedia = this._getCurrentMediaContainerRange(oL.name);
				if (oMedia && oMedia.from !== oL.media.from) {
					oL.media = oMedia;
					oL.callback.call(oL.listener || window, oMedia);
				}
			}, this);
		};

		/**
		 * Registers the given event handler to change events of the screen width/closest media container width,
		 *  based on the range set with the given <code>sName</code>.
		 *
		 * @param {function} fnFunction The handler function to call when the event occurs.
		 *  This function will be called in the context of the <code>oListener</code> instance (if present) or
		 *  on the element instance.
		 * @param {object} oListener The object that wants to be notified when the event occurs
		 *  (<code>this</code> context within the handler function).
		 *  If it is not specified, the handler function is called in the context of the element.
		 * @param {string} sName The name of the desired range set
		 * @private
		 * @ui5-restricted
		 */
		Element.prototype._attachMediaContainerWidthChange = function (fnFunction, oListener, sName) {
			sName = sName || Device.media.RANGESETS.SAP_STANDARD;

			// Add the listener to the list (and optionally initialize the list first)
			this._aContextualWidthListeners = this._aContextualWidthListeners || [];
			this._aContextualWidthListeners.push({
				callback: fnFunction,
				listener: oListener,
				name: sName,
				media: this._getCurrentMediaContainerRange(sName)
			});

			// Register to Device.media, unless contextual width was set
			if (!this._bUsingContextualWidth) {
				Device.media.attachHandler(fnFunction, oListener, sName);
			}
		};

		/**
		 * Removes a previously attached event handler from the change events of the screen width/closest media container width.
		 *
		 * @param {function} fnFunction The handler function to call when the event occurs.
		 *  This function will be called in the context of the <code>oListener</code> instance (if present) or
		 *  on the element instance.
		 * @param {object} oListener The object that wants to be notified when the event occurs
		 *  (<code>this</code> context within the handler function).
		 *  If it is not specified, the handler function is called in the context of the element.
		 * @param {string} sName The name of the desired range set
		 * @private
		 * @ui5-restricted
		 */
		Element.prototype._detachMediaContainerWidthChange = function (fnFunction, oListener, sName) {
			var oL;

			sName = sName || Device.media.RANGESETS.SAP_STANDARD;

			// Do nothing if the Element doesn't have any listeners
			if (!this._aContextualWidthListeners) {
				return;
			}

			for (var i = 0, iL = this._aContextualWidthListeners.length; i < iL; i++) {
				oL = this._aContextualWidthListeners[i];
				if (oL.callback === fnFunction && oL.listener === oListener && oL.name === sName) {

					// De-register from Device.media, if using it
					if (!this._bUsingContextualWidth) {
						Device.media.detachHandler(fnFunction, oListener, sName);
					}

					this._aContextualWidthListeners.splice(i,1);
					break;
				}
			}
		};

		var FocusHandler;
		Element._updateFocusInfo = function(oElement) {
			FocusHandler = FocusHandler || sap.ui.require("sap/ui/core/FocusHandler");
			if (FocusHandler) {
				FocusHandler.updateControlFocusInfo(oElement);
			}
		};

		/**
		 * Returns the nearest [UI5 Element]{@link sap.ui.core.Element} that wraps the given DOM element.
		 *
		 * A DOM element or a CSS selector is accepted as a given parameter. When a CSS selector is given as parameter, only
		 * the first DOM element that matches the CSS selector is taken to find the nearest UI5 Element that wraps it. When
		 * no UI5 Element can be found, <code>undefined</code> is returned.
		 *
		 * @param {HTMLElement|string} vParam A DOM Element or a CSS selector from which to start the search for the nearest
		 *  UI5 Element by traversing up the DOM tree
		 * @param {boolean} [bIncludeRelated=false] Whether the <code>data-sap-ui-related</code> attribute is also accepted
		 *  as a selector for a UI5 Element, in addition to <code>data-sap-ui</code>
		 * @returns {sap.ui.core.Element|undefined} The UI5 Element that wraps the given DOM element. <code>undefined</code> is
		 *  returned when no UI5 Element can be found.
		 * @public
		 * @since 1.106
		 * @throws {DOMException} when an invalid CSS selector is given
		 *
		 */
		Element.closestTo = function(vParam, bIncludeRelated) {
			var sSelector = "[data-sap-ui]",
				oDomRef, sId;

			if (vParam === undefined || vParam === null) {
				return undefined;
			}

			if (typeof vParam === "string") {
				oDomRef = document.querySelector(vParam);
			} else if (typeof vParam === "object"
				&& vParam.nodeType === Node.ELEMENT_NODE
				&& typeof vParam.nodeName === "string") {
				// can't use 'instanceof window.Element' because DOM node may be
				// created by using the constructor in another frame in Chrome/Edge.
				oDomRef = vParam;
			} else if (vParam.jquery) {
				oDomRef = vParam[0];
				future.errorThrows("Do not call Element.closestTo() with jQuery object as parameter. The function should be called with either a DOM Element or a CSS selector.");
			} else {
				throw new TypeError("Element.closestTo accepts either a DOM element or a CSS selector string as parameter, but not '" + vParam + "'");
			}

			if (bIncludeRelated) {
				sSelector += ",[data-sap-ui-related]";
			}

			oDomRef = oDomRef && oDomRef.closest(sSelector);

			if (oDomRef) {
				if (bIncludeRelated) {
					sId = oDomRef.getAttribute("data-sap-ui-related");
				}

				sId = sId || oDomRef.getAttribute("id");
			}

			return Element.getElementById(sId);
		};

		/**
		 * Returns the registered element with the given ID, if any.
		 *
		 * The ID must be the globally unique ID of an element, the same as returned by <code>oElement.getId()</code>.
		 *
		 * When the element has been created from a declarative source (e.g. XMLView), that source might have used
		 * a shorter, non-unique local ID. A search for such a local ID cannot be executed with this method.
		 * It can only be executed on the corresponding scope (e.g. on an XMLView instance), by using the
		 * {@link sap.ui.core.mvc.View#byId View#byId} method of that scope.
		 *
		 * @param {sap.ui.core.ID|null|undefined} sId ID of the element to search for
		 * @returns {sap.ui.core.Element|undefined} Element with the given ID or <code>undefined</code>
		 * @public
		 * @function
		 * @since 1.119
		 */
		Element.getElementById = ElementRegistry.get;

		/**
		 * Returns the element currently in focus.
		 *
		 * @returns {sap.ui.core.Element|undefined} The currently focused element
		 * @public
		 * @since 1.119
		 */
		Element.getActiveElement = () => {
			try {
				var $Act = jQuery(document.activeElement);
				if ($Act.is(":focus")) {
					return Element.closestTo($Act[0]);
				}
			} catch (err) {
				//escape eslint check for empty block
			}
		};

		Theming.attachApplied(function(oEvent) {
			// notify all elements/controls via a pseudo browser event
			var oJQueryEvent = jQuery.Event("ThemeChanged");
			oJQueryEvent.theme = oEvent.theme;
			ElementRegistry.forEach(function(oElement) {
				oJQueryEvent._bNoReturnValue = true; // themeChanged handler aren't allowed to have any retun value. Mark for future fatal throw.
				oElement._handleEvent(oJQueryEvent);
			});
		});

		_LocalizationHelper.registerForUpdate("Elements", ElementRegistry.all);

		return Element;
	});<|MERGE_RESOLUTION|>--- conflicted
+++ resolved
@@ -860,28 +860,17 @@
 			// update the focus information (potentially) stored by the central UI5 focus handling
 			Element._updateFocusInfo(this);
 
-<<<<<<< HEAD
-			var oDomRef = this.getDomRef();
-=======
->>>>>>> d129cc6a
 
 			ManagedObject.prototype.destroy.call(this, bSuppressInvalidate);
 
 			// wrap custom data API to avoid creating new objects
 			this.data = noCustomDataAfterDestroy;
 
-<<<<<<< HEAD
 			// exit early if there is no control DOM to remove
+			var oDomRef = this.getDomRef();
 			if (!oDomRef) {
 				return;
 			}
-=======
-		// exit early if there is no control DOM to remove
-		var oDomRef = this.getDomRef();
-		if (!oDomRef) {
-			return;
-		}
->>>>>>> d129cc6a
 
 			// Determine whether to remove the control DOM from the DOM Tree or not:
 			// If parent invalidation is not possible, either bSuppressInvalidate=true or there is no parent to invalidate then we must remove the control DOM synchronously.
