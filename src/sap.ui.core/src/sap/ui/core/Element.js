/*!
 * ${copyright}
 */

// Provides the base class for all controls and UI elements.
sap.ui.define([
	'../base/DataType',
	'../base/Object',
	'../base/ManagedObject',
	'./ElementMetadata',
	'./FocusMode',
	'../Device',
	"sap/ui/dom/findTabbable",
	"sap/ui/performance/trace/Interaction",
	"sap/base/future",
	"sap/base/assert",
	"sap/ui/thirdparty/jquery",
	"sap/ui/events/F6Navigation",
	"sap/ui/util/_enforceNoReturnValue",
	"./RenderManager",
	"./Rendering",
	"./EnabledPropagator",
	"./ElementRegistry",
	"./Theming",
	"sap/ui/core/util/_LocalizationHelper",
	/* jQuery Plugin "firstFocusableDomRef"*/
	"sap/ui/dom/jquery/Focusable",
	/* jQuery custom selectors ":sapFocusable"*/
	"sap/ui/dom/jquery/Selectors"
],
	function(
		DataType,
		BaseObject,
		ManagedObject,
		ElementMetadata,
		FocusMode,
		Device,
		findTabbable,
		Interaction,
		future,
		assert,
		jQuery,
		F6Navigation,
		_enforceNoReturnValue,
		RenderManager,
		Rendering,
		EnabledPropagator,
		ElementRegistry,
		Theming,
		_LocalizationHelper
	) {
		"use strict";

		/**
		 * Constructs and initializes a UI Element with the given <code>sId</code> and settings.
		 *
		 *
		 * <h3>Uniqueness of IDs</h3>
		 *
		 * Each <code>Element</code> must have an ID. If no <code>sId</code> or <code>mSettings.id</code> is
		 * given at construction time, a new ID will be created automatically. The IDs of all elements that exist
		 * at the same time in the same window must be different. Providing an ID which is already used by another
		 * element throws an error.
		 *
		 * When an element is created from a declarative source (e.g. XMLView), then an ID defined in that
		 * declarative source needs to be unique only within the declarative source. Declarative views will
		 * prefix that ID with their own ID (and some separator) before constructing the element.
		 * Programmatically created views (JSViews) can do the same with the {@link sap.ui.core.mvc.View#createId} API.
		 * Similarly, UIComponents can prefix the IDs of elements created in their context with their own ID.
		 * Also see {@link sap.ui.core.UIComponent#getAutoPrefixId UIComponent#getAutoPrefixId}.
		 *
		 *
		 * <h3>Settings</h3>
		 * If the optional <code>mSettings</code> are given, they must be a JSON-like object (object literal)
		 * that defines values for properties, aggregations, associations or events keyed by their name.
		 *
		 * <b>Valid Names:</b>
		 *
		 * The property (key) names supported in the object literal are exactly the (case sensitive)
		 * names documented in the JSDoc for the properties, aggregations, associations and events
		 * of the control and its base classes. Note that for  0..n aggregations and associations this
		 * usually is the plural name, whereas it is the singular name in case of 0..1 relations.
		 *
		 * Each subclass should document the set of supported names in its constructor documentation.
		 *
		 * <b>Valid Values:</b>
		 *
		 * <ul>
		 * <li>for normal properties, the value has to be of the correct simple type (no type conversion occurs)</li>
		 * <li>for 0..1 aggregations, the value has to be an instance of the aggregated control or element type</li>
		 * <li>for 0..n aggregations, the value has to be an array of instances of the aggregated type</li>
		 * <li>for 0..1 associations, an instance of the associated type or an id (string) is accepted</li>
		 * <li>0..n associations are not supported yet</li>
		 * <li>for events either a function (event handler) is accepted or an array of length 2
		 *     where the first element is a function and the 2nd element is an object to invoke the method on.</li>
		 * </ul>
		 *
		 * Special aggregation <code>dependents</code> is connected to the lifecycle management and databinding,
		 * but not rendered automatically and can be used for popups or other dependent controls or elements.
		 * This allows the definition of popup controls in declarative views and enables propagation of model
		 * and context information to them.
		 *
		 * @param {string} [sId] id for the new control; generated automatically if no non-empty id is given
		 *      Note: this can be omitted, no matter whether <code>mSettings</code> will be given or not!
		 * @param {object} [mSettings] optional map/JSON-object with initial property values, aggregated objects etc. for the new element
		 *
		 * @abstract
		 *
		 * @class Base Class for UI Elements.
		 *
		 * <code>Element</code> is the most basic building block for UI5 UIs. An <code>Element</code> has state like a
		 * <code>ManagedObject</code>, it has a unique ID by which the framework remembers it. It can have associated
		 * DOM, but it can't render itself. Only {@link sap.ui.core.Control Controls} can render themselves and also
		 * take care of rendering <code>Elements</code> that they aggregate as children. If an <code>Element</code>
		 * has been rendered, its related DOM gets the same ID as the <code>Element</code> and thereby can be retrieved
		 * via API. When the state of an <code>Element</code> changes, it informs its parent <code>Control</code> which
		 * usually re-renders then.
		 *
		 * <h3>Dispatching Events</h3>
		 *
		 * The UI5 framework already registers generic listeners for common browser events, such as <code>click</code>
		 * or <code>keydown</code>. When called, the generic listener first determines the corresponding target element
		 * using {@link jQuery#control}. Then it checks whether the element has an event handler method for the event.
		 * An event handler method by convention has the same name as the event, but prefixed with "on": Method
		 * <code>onclick</code> is the handler for the <code>click</code> event, method <code>onkeydown</code> the handler
		 * for the <code>keydown</code> event and so on. If there is such a method, it will be called with the original
		 * event as the only parameter. If the element has a list of delegates registered, their handler functions will
		 * be called the same way, where present. The set of implemented handlers might differ between element and
		 * delegates. Not each handler implemented by an element has to be implemented by its delegates, and delegates
		 * can implement handlers that the corresponding element doesn't implement.
		 *
		 * A list of browser events that are handled that way can be found in {@link module:sap/ui/events/ControlEvents}.
		 * Additionally, the framework dispatches pseudo events ({@link module:sap/ui/events/PseudoEvents}) using the same
		 * naming convention. Last but not least, some framework events are also dispatched that way, e.g.
		 * <code>BeforeRendering</code>, <code>AfterRendering</code> (only for controls) and <code>ThemeChanged</code>.
		 *
		 * If further browser events are needed, controls can register listeners on the DOM using native APIs in their
		 * <code>onAfterRendering</code> handler. If needed, they can do this for their aggregated elements as well.
		 * If events might fire often (e.g. <code>mousemove</code>), it is best practice to register them only while
		 * needed, and deregister afterwards. Anyhow, any registered listeners must be cleaned up in the
		 * <code>onBeforeRendering</code> listener and before destruction in the <code>exit</code> hook.
		 *
		 * @extends sap.ui.base.ManagedObject
		 * @author SAP SE
		 * @version ${version}
		 * @public
		 * @alias sap.ui.core.Element
		 */
		var Element = ManagedObject.extend("sap.ui.core.Element", {

			metadata : {
				stereotype : "element",
				"abstract" : true,
				library : "sap.ui.core",

				aggregations : {

					/**
					 * The tooltip that should be shown for this Element.
					 *
					 * In the most simple case, a tooltip is a string that will be rendered by the control and
					 * displayed by the browser when the mouse pointer hovers over the control's DOM. In this
					 * variant, <code>tooltip</code> behaves like a simple control property.
					 *
					 * Controls need to explicitly support this kind of tooltip as they have to render it,
					 * but most controls do. Exceptions will be documented for the corresponding controls
					 * (e.g. <code>sap.ui.core.HTML</code> does not support tooltips).
					 *
					 * Alternatively, <code>tooltip</code> can act like a 0..1 aggregation and can be set to a
					 * tooltip control (an instance of a subclass of <code>sap.ui.core.TooltipBase</code>). In
					 * that case, the framework will take care of rendering the tooltip control in a popup-like
					 * manner. Such a tooltip control can display arbitrary content, not only a string.
					 *
					 * UI5 currently does not provide a recommended implementation of <code>TooltipBase</code>
					 * as the use of content-rich tooltips is discouraged by the Fiori Design Guidelines.
					 * Existing subclasses of <code>TooltipBase</code> therefore have been deprecated.
					 * However, apps can still subclass from <code>TooltipBase</code> and create their own
					 * implementation when needed (potentially taking the deprecated implementations as a
					 * starting point).
					 *
					 * See the section {@link https://experience.sap.com/fiori-design-web/using-tooltips/ Using Tooltips}
					 * in the Fiori Design Guideline.
					 */
					tooltip : {type : "sap.ui.core.TooltipBase", altTypes : ["string"], multiple : false},

					/**
					 * Custom Data, a data structure like a map containing arbitrary key value pairs.
					 */
					customData : {type : "sap.ui.core.CustomData", multiple : true, singularName : "customData"},

					/**
					 * Defines the layout constraints for this control when it is used inside a Layout.
					 * LayoutData classes are typed classes and must match the embedding Layout.
					 * See VariantLayoutData for aggregating multiple alternative LayoutData instances to a single Element.
					 */
					layoutData : {type : "sap.ui.core.LayoutData", multiple : false, singularName : "layoutData"},

					/**
					 * Dependents are not rendered, but their databinding context and lifecycle are bound to the aggregating Element.
					 * @since 1.19
					 */
					dependents : {type : "sap.ui.core.Element", multiple : true},

					/**
					 * Defines the drag-and-drop configuration.
					 * <b>Note:</b> This configuration might be ignored due to control {@link sap.ui.core.Element.extend metadata} restrictions.
					 *
					 * @since 1.56
					 */
					dragDropConfig : {type : "sap.ui.core.dnd.DragDropBase", multiple : true, singularName : "dragDropConfig"}
				},

				associations : {
					/**
					 * Reference to the element to show the field help for this control; if unset, field help is
					 * show on the control itself.
					 */
					fieldHelpDisplay : {type: "sap.ui.core.Element", multiple: false}
				}
			},

			constructor : function(sId, mSettings) {
				ManagedObject.apply(this, arguments);
				this._iRenderingDelegateCount = 0;
			},

			renderer : null // Element has no renderer

		}, /* Metadata constructor */ ElementMetadata);

		ElementRegistry.init(Element);

		/**
		 * Elements don't have a facade and therefore return themselves as their interface.
		 *
		 * @returns {this} <code>this</code> as there's no facade for elements
		 * @see sap.ui.base.Object#getInterface
		 * @public
		 */
		Element.prototype.getInterface = function() {
			return this;
		};

		/**
		 * @typedef {sap.ui.base.ManagedObject.MetadataOptions} sap.ui.core.Element.MetadataOptions
		 *
		 * The structure of the "metadata" object which is passed when inheriting from sap.ui.core.Element using its static "extend" method.
		 * See {@link sap.ui.core.Element.extend} for details on its usage.
		 *
		 * @property {boolean | sap.ui.core.Element.MetadataOptions.DnD} [dnd=false]
		 *     Defines draggable and droppable configuration of the element.
		 *     The following boolean properties can be provided in the given object literal to configure drag-and-drop behavior of the element
		 *     (see {@link sap.ui.core.Element.MetadataOptions.DnD DnD} for details): draggable, droppable
		 *     If the <code>dnd</code> property is of type Boolean, then the <code>draggable</code> and <code>droppable</code> configuration are both set to this Boolean value.
		 *
		 * @public
		 */

		/**
		 * @typedef {object} sap.ui.core.Element.MetadataOptions.DnD
		 *
		 * An object literal configuring the drag&drop capabilities of a class derived from sap.ui.core.Element.
		 * See {@link sap.ui.core.Element.MetadataOptions MetadataOptions} for details on its usage.
		 *
		 * @property {boolean} [draggable=false] Defines whether the element is draggable or not. The default value is <code>false</code>.
		 * @property {boolean} [droppable=false] Defines whether the element is droppable (it allows being dropped on by a draggable element) or not. The default value is <code>false</code>.
		 *
		 * @public
		 */

		/**
		 * Defines a new subclass of Element with the name <code>sClassName</code> and enriches it with
		 * the information contained in <code>oClassInfo</code>.
		 *
		 * <code>oClassInfo</code> can contain the same information that {@link sap.ui.base.ManagedObject.extend} already accepts,
		 * plus the <code>dnd</code> property in the metadata object literal to configure drag-and-drop behavior
		 * (see {@link sap.ui.core.Element.MetadataOptions MetadataOptions} for details). Objects describing aggregations can also
		 * have a <code>dnd</code> property when used for a class extending <code>Element</code>
		 * (see {@link sap.ui.base.ManagedObject.MetadataOptions.AggregationDnD AggregationDnD}).
		 *
		 * Example:
		 * <pre>
		 * Element.extend('sap.mylib.MyElement', {
		 *   metadata : {
		 *     library : 'sap.mylib',
		 *     properties : {
		 *       value : 'string',
		 *       width : 'sap.ui.core.CSSSize'
		 *     },
		 *     dnd : { draggable: true, droppable: false },
		 *     aggregations : {
		 *       items : { type: 'sap.ui.core.Control', multiple : true, dnd : {draggable: false, droppable: true, layout: "Horizontal" } },
		 *       header : {type : "sap.ui.core.Control", multiple : false, dnd : true },
		 *     }
		 *   }
		 * });
		 * </pre>
		 *
		 * @param {string} sClassName Name of the class to be created
		 * @param {object} [oClassInfo] Object literal with information about the class
		 * @param {sap.ui.core.Element.MetadataOptions} [oClassInfo.metadata] the metadata object describing the class: properties, aggregations, events etc.
		 * @param {function} [FNMetaImpl] Constructor function for the metadata object. If not given, it defaults to <code>sap.ui.core.ElementMetadata</code>.
		 * @returns {function} Created class / constructor function
		 *
		 * @public
		 * @static
		 * @name sap.ui.core.Element.extend
		 * @function
		 */

		/**
		 * Dispatches the given event, usually a browser event or a UI5 pseudo event.
		 *
		 * @param {jQuery.Event} oEvent The event
		 * @private
		 */
		Element.prototype._handleEvent = function (oEvent) {

			var that = this,
				sHandlerName = "on" + oEvent.type;

			function each(aDelegates) {
				var i,l,oDelegate;
				if ( aDelegates && (l = aDelegates.length) > 0 ) {
					// To be robust against concurrent modifications of the delegates list, we loop over a copy.
					// When there is only a single entry, the loop is safe without a copy (length is determined only once!)
					aDelegates = l === 1 ? aDelegates : aDelegates.slice();
					for (i = 0; i < l; i++ ) {
						if (oEvent.isImmediateHandlerPropagationStopped()) {
							return;
						}
						oDelegate = aDelegates[i].oDelegate;
						if (oDelegate[sHandlerName]) {
							oDelegate[sHandlerName].call(aDelegates[i].vThis === true ? that : aDelegates[i].vThis || oDelegate, oEvent);
						}
					}
				}
			}

			each(this.aBeforeDelegates);

			if ( oEvent.isImmediateHandlerPropagationStopped() ) {
				return;
			}
			if ( this[sHandlerName] ) {
				if (oEvent._bNoReturnValue) {
					// fatal throw if listener isn't allowed to have a return value
					_enforceNoReturnValue(this[sHandlerName](oEvent), /*mLogInfo=*/{ name: sHandlerName, component: this.getId() });
				} else {
					this[sHandlerName](oEvent);
				}
			}

			each(this.aDelegates);
		};


		/**
		 * Initializes the element instance after creation.
		 *
		 * Applications must not call this hook method directly, it is called by the framework
		 * while the constructor of an element is executed.
		 *
		 * Subclasses of Element should override this hook to implement any necessary initialization.
		 *
		 * @returns {void|undefined} This hook method must not have a return value. Return value <code>void</code> is deprecated since 1.120, as it does not force functions to <b>not</b> return something.
		 * 	This implies that, for instance, no async function returning a Promise should be used.
		 *
		 * 	<b>Note:</b> While the return type is currently <code>void|undefined</code>, any
		 *	implementation of this hook must not return anything but undefined. Any other
		 * 	return value will cause an error log in this version of UI5 and will fail in future
		 * 	major versions of UI5.
		 * @protected
		 */
		Element.prototype.init = function() {
			// Before adding any implementation, please remember that this method was first implemented in release 1.54.
			// Therefore, many subclasses will not call this method at all.
			return undefined;
		};

		/**
		 * Hook method for cleaning up the element instance before destruction.
		 *
		 * Applications must not call this hook method directly, it is called by the framework
		 * when the element is {@link #destroy destroyed}.
		 *
		 * Subclasses of Element should override this hook to implement any necessary cleanup.
		 *
		 * <pre>
		 * exit: function() {
		 *     // ... do any further cleanups of your subclass e.g. detach events...
		 *     this.$().off("click", this.handleClick);
		 *
		 *     if (Element.prototype.exit) {
		 *         Element.prototype.exit.apply(this, arguments);
		 *     }
		 * }
		 * </pre>
		 *
		 * For a more detailed description how to to use the exit hook, see Section
		 * {@link topic:d4ac0edbc467483585d0c53a282505a5 exit() Method} in the documentation.
		 *
		 * @returns {void|undefined} This hook method must not have a return value. Return value <code>void</code> is deprecated since 1.120, as it does not force functions to <b>not</b> return something.
		 * 	This implies that, for instance, no async function returning a Promise should be used.
		 *
		 * 	<b>Note:</b> While the return type is currently <code>void|undefined</code>, any
		 *	implementation of this hook must not return anything but undefined. Any other
		 * 	return value will cause an error log in this version of UI5 and will fail in future
		 * 	major versions of UI5.
		 * @protected
		 */
		Element.prototype.exit = function() {
			// Before adding any implementation, please remember that this method was first implemented in release 1.54.
			// Therefore, many subclasses will not call this method at all.
			return undefined;
		};

		/**
		 * Returns a simple string representation of this element.
		 *
		 * Mainly useful for tracing purposes.
		 * @public
		 * @return {string} a string description of this element
		 */
		Element.prototype.toString = function() {
			return "Element " + this.getMetadata().getName() + "#" + this.sId;
		};


		/**
		 * Returns the best suitable DOM Element that represents this UI5 Element.
		 * By default the DOM Element with the same ID as this Element is returned.
		 * Subclasses should override this method if the lookup via id is not sufficient.
		 *
		 * Note that such a DOM Element does not necessarily exist in all cases.
		 * Some elements or controls might not have a DOM representation at all (e.g.
		 * a naive FlowLayout) while others might not have one due to their current
		 * state (e.g. an initial, not yet rendered control).
		 *
		 * If an ID suffix is given, the ID of this Element is concatenated with the suffix
		 * (separated by a single dash) and the DOM node with that compound ID will be returned.
		 * This matches the UI5 naming convention for named inner DOM nodes of a control.
		 *
		 * @param {string} [sSuffix] ID suffix to get the DOMRef for
		 * @returns {Element|null} The Element's DOM Element, sub DOM Element or <code>null</code>
		 * @protected
		 */
		Element.prototype.getDomRef = function(sSuffix) {
			return document.getElementById(sSuffix ? this.getId() + "-" + sSuffix : this.getId());
		};

		/**
		 * Returns the best suitable DOM node that represents this Element wrapped as jQuery object.
		 * I.e. the element returned by {@link sap.ui.core.Element#getDomRef} is wrapped and returned.
		 *
		 * If an ID suffix is given, the ID of this Element is concatenated with the suffix
		 * (separated by a single dash) and the DOM node with that compound ID will be wrapped by jQuery.
		 * This matches the UI5 naming convention for named inner DOM nodes of a control.
		 *
		 * @param {string} [sSuffix] ID suffix to get a jQuery object for
		 * @return {jQuery} The jQuery wrapped element's DOM reference
		 * @protected
		 */

		Element.prototype.$ = function(sSuffix) {
			return jQuery(this.getDomRef(sSuffix));
		};

		/**
		 * Checks whether this element has an active parent.
		 *
		 * @returns {boolean} Whether this element has an active parent
		 * @private
		 */
		Element.prototype.isActive = function() {
			return this.oParent && this.oParent.isActive();
		};

		/*
		 * Intercept any changes for properties named "enabled" and "visible".
		 *
		 * If a change for "enabled" property is detected, inform all descendants that use the `EnabledPropagator`
		 * so that they can recalculate their own, derived enabled state.
		 * This is required in the context of rendering V4 to make the state of controls/elements
		 * self-contained again when they're using the `EnabledPropagator` mixin.
		 *
		 * Fires "focusfail" event, if the "enabled" or "visible" property is changed to "false" and the element was focused.
		 */
		Element.prototype.setProperty = function(sPropertyName, vValue, bSuppressInvalidate) {

			if ((sPropertyName != "enabled" && sPropertyName != "visible") || bSuppressInvalidate) {
				return ManagedObject.prototype.setProperty.apply(this, arguments);
			}

			if (sPropertyName == "enabled") {
				var bOldEnabled = this.mProperties.enabled;
				ManagedObject.prototype.setProperty.apply(this, arguments);

<<<<<<< HEAD
				if (bOldEnabled != this.mProperties.enabled) {
					// the EnabledPropagator knows better which descendants to update
					EnabledPropagator.updateDescendants(this);
				}
			} else if (sPropertyName === "visible") {
				ManagedObject.prototype.setProperty.apply(this, arguments);
				if (vValue === false && this.getDomRef()?.contains(document.activeElement)) {
					Element.fireFocusFail.call(this, /*bRenderingPending=*/true);
				}
=======
			if (bOldEnabled != this.mProperties.enabled) {
				// the EnabledPropagator knows better which descendants to update
				EnabledPropagator.updateDescendants(this);
			}
		} else if (sPropertyName === "visible") {
			ManagedObject.prototype.setProperty.apply(this, arguments);
			if (vValue === false && this.getDomRef()?.contains(document.activeElement)) {
				Element.fireFocusFail.call(this, FocusMode.RENDERING_PENDING);
>>>>>>> b643f2ac
			}

			return this;
		};

<<<<<<< HEAD
		function _focusTarget(oOriginalDomRef, oFocusTarget) {
			// jQuery custom selectors ":sapFocusable"
			if (oOriginalDomRef?.contains(document.activeElement) || !jQuery(document.activeElement).is(":sapFocusable")) {
				oFocusTarget?.focus({
					preventScroll: true
=======
	function _focusTarget(oOriginalDomRef, oFocusTarget) {
		// In the meantime, the focus could be set somewhere else.
		// If that element is focusable, then we don't steal the focus from it
		if (oOriginalDomRef?.contains(document.activeElement) || !jQuery(document.activeElement).is(":sapFocusable")) {
			oFocusTarget?.focus({
				preventScroll: true
			});
		}
	}

	/**
	* Handles the 'focusfail' event by attempting to find and focus on a tabbable element.
	* The 'focusfail' event is triggered when the current element, which initially holds the focus,
	* becomes disabled, invisible, or destroyed. The event is received by the parent of the element that failed
	* to retain the focus.
	*
	* @param {Event} oEvent - The event object containing the source element that failed to gain focus.
	* @protected
	*/
	Element.prototype.onfocusfail = function(oEvent) {
		// oEvent._skipArea is set when all controls in an aggregation are
		// removed/destroyed (via 'removeAllAggregation'). We need to skip the
		// entire aggregation area since all controls' DOM elements will be
		// removed and no focusable element can be found within
		// oEvent._skipArea
		//
		// oEvent._skipArea is used as start point when it exists and
		// the following 'findTabbable' call starts with its next/previous
		// sibling
		let oDomRef = oEvent._skipArea || oEvent.srcControl.getDomRef();
		const oOriginalDomRef = oDomRef;

		let oParent = this;
		let oParentDomRef = oParent.getDomRef();

		let oRes;
		let oFocusTarget;

		do {
			if (oParentDomRef?.contains(oDomRef)) {
				// Search for a tabbable element forward (to the right)
				oRes = findTabbable(oDomRef, {
					scope: oParentDomRef,
					forward: true,
					skipChild: true
>>>>>>> b643f2ac
				});
			}
		}

<<<<<<< HEAD
		/**
		* Handles the 'focusfail' event by attempting to find and focus on a tabbable element.
		* The 'focusfail' event is triggered when the current element, which initially holds the focus,
		* becomes disabled or invisible. The event is received by the parent of the element that failed
		* to retain the focus.
		*
		* @param {Event} oEvent - The event object containing the source element that failed to gain focus.
		* @protected
		*/
		Element.prototype.onfocusfail = function(oEvent) {
			let oDomRef = oEvent.srcControl.getDomRef();
			const oOriginalDomRef = oDomRef;

			let oParent = this;
			let oParentDomRef = oParent.getDomRef();

			let oRes;
			let oFocusTarget;

			do {
				if (oParentDomRef?.contains(oDomRef)) {
					// search tabbable element to the right
=======
				// If no element is found, search backward (to the left)
				if (oRes?.startOver) {
>>>>>>> b643f2ac
					oRes = findTabbable(oDomRef, {
						scope: oParentDomRef,
						forward: true,
						skipChild: true
					});

					// if nothing is found
					if (oRes?.startOver) {
						// search tabbable element to the left
						oRes = findTabbable(oDomRef, {
							scope: oParentDomRef,
							forward: false
						});
					}

					oFocusTarget = oRes?.element;

<<<<<<< HEAD
					if (oFocusTarget === oParentDomRef) {
						// Reached the parent DOM which is tabbable
						break;
					}

					// Continue with the parent's siblings
					oDomRef = oParentDomRef;
					oParent = oParent?.getParent();
					oParentDomRef = oParent?.getDomRef?.();
				} else {
					// The DOM Element which lost the focus isn't rendered within the parent
					// jQuery Plugin "firstFocusableDomRef"
					oFocusTarget = oParentDomRef && jQuery(oParentDomRef).firstFocusableDomRef();
					break;
				}
			} while ((!oRes || oRes.startOver) && oDomRef);

			if (oFocusTarget) {
				// In the meantime, the focus could be set somewhere else.
				// If that element is focusable, then we don't steal the focus from it
				if (oEvent._bRenderingPending) {
					Rendering.addPrerenderingTask(() => {
						_focusTarget(oOriginalDomRef, oFocusTarget);
					});
				} else {
					Promise.resolve().then(() => {
						_focusTarget(oOriginalDomRef, oFocusTarget);
					});
				}
			}

		};

		Element.prototype.insertDependent = function(oElement, iIndex) {
			this.insertAggregation("dependents", oElement, iIndex, true);
			return this; // explicitly return 'this' to fix controls that override insertAggregation wrongly
		};

		Element.prototype.addDependent = function(oElement) {
			this.addAggregation("dependents", oElement, true);
			return this; // explicitly return 'this' to fix controls that override addAggregation wrongly
		};

		Element.prototype.removeDependent = function(vElement) {
			return this.removeAggregation("dependents", vElement, true);
		};

		Element.prototype.removeAllDependents = function() {
			return this.removeAllAggregation("dependents", true);
		};

		Element.prototype.destroyDependents = function() {
			this.destroyAggregation("dependents", true);
			return this; // explicitly return 'this' to fix controls that override destroyAggregation wrongly
		};

		/**
		 * Returns the UI area of this element, if any.
		 *
		 * @return {sap.ui.core.UIArea|null} The UI area of this element or <code>null</code>
		 * @private
		 */
		Element.prototype.getUIArea = function() {
			return this.oParent ? this.oParent.getUIArea() : null;
		};

		/**
		 * Fires a "focusfail" event.
		 * The event is propagated to the parent of the current element.
		 *
		 * @private
		 */
		Element.fireFocusFail = function(bRenderingPending) {
			const oEvent = jQuery.Event("focusfail");
			oEvent.srcControl = this;
			oEvent._bRenderingPending = bRenderingPending || false;

			const oParent = this.getParent();
			oParent?._handleEvent?.(oEvent);
		};

		/**
		 * Cleans up the resources associated with this element and all its children.
		 *
		 * After an element has been destroyed, it can no longer be used in the UI!
		 *
		 * Applications should call this method if they don't need the element any longer.
		 *
		 * @param {boolean} [bSuppressInvalidate=false] If <code>true</code>, this ManagedObject and all its ancestors won't be invalidated.
		 *      <br>This flag should be used only during control development to optimize invalidation procedures.
		 *      It should not be used by any application code.
		 * @public
		 */
		Element.prototype.destroy = function(bSuppressInvalidate) {
			// ignore repeated calls
			if (this.bIsDestroyed) {
				return;
			}
=======
				// Reached the parent DOM which is tabbable, stop searching
				if (oFocusTarget === oParentDomRef) {
					break;
				}

				// Move up to the parent's siblings
				oDomRef = oParentDomRef;
				oParent = oParent?.getParent();
				oParentDomRef = oParent?.getDomRef?.();
			} else {
				// If the lost focus element is outside the parent, look for the parent's first focusable element
				oFocusTarget = oParentDomRef && jQuery(oParentDomRef).firstFocusableDomRef();
				break;
			}
		} while ((!oRes || oRes.startOver) && oDomRef);

		// Apply focus to the found target
		if (oFocusTarget) {
			switch (oEvent.mode) {
				case FocusMode.SYNC:
					_focusTarget(oOriginalDomRef, oFocusTarget);
					break;

				case FocusMode.RENDERING_PENDING:
					Rendering.addPrerenderingTask(() => {
						_focusTarget(oOriginalDomRef, oFocusTarget);
					});
					break;

				case FocusMode.DEFAULT:
				default:
					Promise.resolve().then(() => {
						_focusTarget(oOriginalDomRef, oFocusTarget);
					});
					break;
			}
		}
	};

	Element.prototype.insertDependent = function(oElement, iIndex) {
		this.insertAggregation("dependents", oElement, iIndex, true);
		return this; // explicitly return 'this' to fix controls that override insertAggregation wrongly
	};

	Element.prototype.addDependent = function(oElement) {
		this.addAggregation("dependents", oElement, true);
		return this; // explicitly return 'this' to fix controls that override addAggregation wrongly
	};

	Element.prototype.removeDependent = function(vElement) {
		return this.removeAggregation("dependents", vElement, true);
	};

	Element.prototype.removeAllDependents = function() {
		return this.removeAllAggregation("dependents", true);
	};

	Element.prototype.destroyDependents = function() {
		this.destroyAggregation("dependents", true);
		return this; // explicitly return 'this' to fix controls that override destroyAggregation wrongly
	};

	/**
	 * Helper to identify the entire aggregation area that should be skipped when searchin for focusable elements.
	 * If the currently focused element is part of the aggregation being removed or destroyed,
	 * the entire aggregation area needs to be skipped sinceh its DOM element will be removed
	 * leaving no focusable element within the aggregation.
	 *
	 * @param {sap.ui.core.ManagedObject[]} aChildren The children that belong to the aggregation
	 * @returns {HTMLElement|null} Returns the DOM which needs to be skipped, or 'null' if no relevant area is found.
	 */
	function searchAggregationAreaToSkip(aChildren) {
		let oSkipArea = null;

		for (let i = 0; i < aChildren.length; i++) {
			const oChild = aChildren[i];
			const oDomRef = oChild?.getDomRef?.();

			if (oDomRef) {
				if (!oSkipArea) {
					oSkipArea = oDomRef.parentElement;
				} else  {
					while (oSkipArea && !oSkipArea.contains(oDomRef)) {
						oSkipArea = oSkipArea.parentElement;
					}
				}
			}
		}
		return oSkipArea;
	}

	/**
	 *  Determines if the DOM removal needs to be performed synchronously.
	 *
	 *  @param {boolean|string} bSuppressInvalidate - Whether invalidation is suppressed. If set to "KeepDom", the DOM is retained.
	 *  @param {boolean} bHasNoParent Whether the element has no parent. If true, it suggests that the element is being removed from the DOM tree.
	 *  @returns {boolean} Returns true, if synchronous DOM removal is needed; otherwise 'false'.
	 */
	function needSyncDomRemoval(bSuppressInvalidate, bHasNoParent) {
		const bKeepDom = (bSuppressInvalidate === "KeepDom");
		const oDomRef = this.getDomRef();

		// Conditions that require sync DOM removal
		return (bSuppressInvalidate === true || // Explicit supression of invalidation
				(!bKeepDom && bHasNoParent) || // No parent and DOM should not be kept
				this.isA("sap.ui.core.PopupInterface") || // The element is a popup
				RenderManager.isPreservedContent(oDomRef)); // The element is part of the 'preserve' area.
	}

	/**
	 * Checks for a focused child within the provided children (array or single object)
	 * and fired the focus fail event if necessary.
	 *
	 * @param {sap.ui.base.ManagedObject[]|sap.ui.base.ManagedObject} vChildren The children to check. Can be an array or a single object.
	 * @param {boolean} bSuppressInvalidate If true, this ManagedObject is not marked as changed
	 */
	function checkAndFireFocusFail(vChildren, bSuppressInvalidate) {
		let oFocusedChild = null;
		let oSkipArea = null;

		if (Array.isArray(vChildren)) {
			for (let i = 0; i < vChildren.length; i++) {
				const oChild = vChildren[i];
				const oDomRef = oChild.getDomRef?.();

				if (oDomRef?.contains(document.activeElement)) {
					oFocusedChild = oChild;
				}
			}
			if (oFocusedChild) {
				oSkipArea = searchAggregationAreaToSkip(vChildren);
			}
		} else if (vChildren instanceof ManagedObject) {
			oFocusedChild = vChildren;
		}

		if (!oFocusedChild) {
			return;
		}

		const oDomRef = oFocusedChild.getDomRef?.();
		if (oDomRef?.contains?.(document.activeElement) && !bSuppressInvalidate) {
			// Determin if the DOM removal needs to happen sync or async
			const bSyncRemoval = needSyncDomRemoval.call(oFocusedChild, bSuppressInvalidate, !this);
			const sFocusMode = bSyncRemoval ? FocusMode.SYNC : FocusMode.RENDERING_PENDING;

			if (!this._bIsBeingDestroyed) {
				Element.fireFocusFail.call(oFocusedChild, sFocusMode, this, oSkipArea);
			}
		}
	}

	/**
	 * Sets a new object in the named 0..1 aggregation of this ManagedObject and marks this ManagedObject as changed.
	 * Manages the focus handling if the current aggregation is removed (i.e., when the object is set to <code>null</code>).
	 * If the previous object in the aggregation was focused, a "focusfail" event is triggered.
	 *
	 * @param {string}
	 *            sAggregationName name of an 0..1 aggregation
	 * @param {sap.ui.base.ManagedObject}
	 *            oObject the managed object that is set as aggregated object
	 * @param {boolean}
	 *            [bSuppressInvalidate=true] if true, this ManagedObject is not marked as changed
	 * @returns {this} Returns <code>this</code> to allow method chaining
	 * @throws {Error}
	 * @protected
	 */
	Element.prototype.setAggregation = function(sAggregationName, oObject, bSuppressInvalidate) {
		// Get current aggregation for the specified aggregation name before aggregation change
		const oChild = this.getAggregation(sAggregationName);

		// Call parent method to perform actual aggregation change
		const vResult = ManagedObject.prototype.setAggregation.call(this, sAggregationName, oObject, bSuppressInvalidate);
		if (oChild && oObject == null) {
			checkAndFireFocusFail.call(this, oChild, bSuppressInvalidate);
		}
		return vResult;
	};

	/**
	 * Removes an object from the aggregation named <code>sAggregationName</code> with cardinality 0..n and manages
	 * focus handling in case the removed object was focused. If the removed object held the focus, a "focusfail" event
	 * is triggered to proper focus redirection.
	 *
	 * @param {string}
	 *            sAggregationName the string identifying the aggregation that the given object should be removed from
	 * @param {int | string | sap.ui.base.ManagedObject}
	 *            vObject the position or ID of the ManagedObject that should be removed or that ManagedObject itself;
	 *            if <code>vObject</code> is invalid, a negative value or a value greater or equal than the current size
	 *            of the aggregation, nothing is removed.
	 * @param {boolean}
	 *            [bSuppressInvalidate=false] if true, this ManagedObject is not marked as changed
	 * @returns {sap.ui.base.ManagedObject|null} the removed object or <code>null</code>
	 * @protected
	 */
	Element.prototype.removeAggregation = function(sAggregationName, vObject, bSuppressInvalidate) {
		const vResult = ManagedObject.prototype.removeAggregation.call(this, sAggregationName, vObject, bSuppressInvalidate);
		checkAndFireFocusFail.call(this, vResult, bSuppressInvalidate);
		return vResult;
	};

	/**
	 * Removes all child elements of a specified aggregation and handles focus management for elements that are currently focused.
	 * If the currently focused element belongs to the aggregation being removed, a "focusfail" event is triggered to shift the
	 * focus to a relevant element.
	 *
	 * @param {string} sAggregationName The name of the aggregation
	 * @param {boolean} [bSuppressInvalidate=false] If true, this ManagedObject is not marked as changed
	 * @returns {sap.ui.base.ManagedObject[]} An array of the removed elements (might be empty)
	 * @protected
	 */
	Element.prototype.removeAllAggregation = function(sAggregationName, bSuppressInvalidate) {
		const aChildren = ManagedObject.prototype.removeAllAggregation.call(this, sAggregationName, bSuppressInvalidate);
		checkAndFireFocusFail.call(this, aChildren, bSuppressInvalidate);
		return aChildren;
	};

	/**
	 * Destroys all child elements of a specified aggregation and handles focus management for elements that are currently focused.
	 * If the currently focused element belongs to the aggregation being destroyed, a "focusfail" event is triggered to shift the
	 * focus to a relevant element.
	 *
	 * @param {string} sAggregationName The name of the aggregation
	 * @param {boolean} [bSuppressInvalidate=false] If true, this ManagedObject is not marked as changed
	 * @returns {this} Returns <code>this</code> to allow method chaining
	 * @protected
	 */
	Element.prototype.destroyAggregation = function(sAggregationName, bSuppressInvalidate) {
		const aChildren = this.getAggregation(sAggregationName);
		checkAndFireFocusFail.call(this, aChildren, bSuppressInvalidate);
		return ManagedObject.prototype.destroyAggregation.call(this, sAggregationName, bSuppressInvalidate);
	};

	/**
	 * This triggers immediate rerendering of its parent and thus of itself and its children.
	 *
	 * @deprecated As of 1.70, using this method is no longer recommended, but still works. Synchronous DOM
	 *   updates via this method have several drawbacks: they only work when the control has been rendered
	 *   before (no initial rendering possible), multiple state changes won't be combined automatically into
	 *   a single re-rendering, they might cause additional layout trashing, standard invalidation might
	 *   cause another async re-rendering.
	 *
	 *   The recommended alternative is to rely on invalidation and standard re-rendering.
	 *
	 * As <code>sap.ui.core.Element</code> "bubbles up" the rerender, changes to
	 * child-<code>Elements</code> will also result in immediate rerendering of the whole sub tree.
	 * @protected
	 */
	Element.prototype.rerender = function() {
		if (this.oParent) {
			this.oParent.rerender();
		}
	};

	/**
	 * Returns the UI area of this element, if any.
	 *
	 * @return {sap.ui.core.UIArea|null} The UI area of this element or <code>null</code>
	 * @private
	 */
	Element.prototype.getUIArea = function() {
		return this.oParent ? this.oParent.getUIArea() : null;
	};

	/**
	 * Fires a "focusfail" event to handle focus redirection when the current element loses focus due to a state change
	 * (e.g., disabled, invisible, or destroyed). The event is propagated to the parent of the current element to manage
	 * the focus shift.
	 *
	 * @param {string} sFocusHandlingMode The mode of focus handling, determining whether the focus should be handled sync or async.
	 * @param {sap.ui.core.Element} oParent The parent element that will handle the "focusfail" event.
	 * @param {HTMLElement} [oSkipArea=null] Optional DOM area to be skipped during focus redirection.
	 *
	 * @protected
	 */
	Element.fireFocusFail = function(sFocusHandlingMode, oParent, oSkipArea) {
		const oEvent = jQuery.Event("focusfail");
		oEvent.srcControl = this;
		oEvent.mode = sFocusHandlingMode || FocusMode.DEFAULT;
		oEvent._skipArea = oSkipArea;

		oParent ??= this.getParent();

		if (oParent && !oParent._bIsBeingDestroyed) {
			oParent._handleEvent?.(oEvent);
		}
	};

	/**
	 * Cleans up the resources associated with this element and all its children.
	 *
	 * After an element has been destroyed, it can no longer be used in the UI!
	 *
	 * Applications should call this method if they don't need the element any longer.
	 *
	 * @param {boolean} [bSuppressInvalidate=false] If <code>true</code>, this ManagedObject and all its ancestors won't be invalidated.
	 *      <br>This flag should be used only during control development to optimize invalidation procedures.
	 *      It should not be used by any application code.
	 * @public
	 */
	Element.prototype.destroy = function(bSuppressInvalidate) {
		// ignore repeated calls
		if (this.bIsDestroyed) {
			return;
		}
>>>>>>> b643f2ac

			// determine whether parent exists or not
			var bHasNoParent = !this.getParent();

			// update the focus information (potentially) stored by the central UI5 focus handling
			Element._updateFocusInfo(this);

			var oDomRef = this.getDomRef();

			ManagedObject.prototype.destroy.call(this, bSuppressInvalidate);

			// wrap custom data API to avoid creating new objects
			this.data = noCustomDataAfterDestroy;

			// exit early if there is no control DOM to remove
			if (!oDomRef) {
				return;
			}

<<<<<<< HEAD
			// Determine whether to remove the control DOM from the DOM Tree or not:
			// If parent invalidation is not possible, either bSuppressInvalidate=true or there is no parent to invalidate then we must remove the control DOM synchronously.
			// Controls that implement marker interface sap.ui.core.PopupInterface are by contract not rendered by their parent so we cannot keep the DOM of these controls.
			// If the control is destroyed while its content is in the preserved area then we must remove DOM synchronously since we cannot invalidate the preserved area.
			var bKeepDom = (bSuppressInvalidate === "KeepDom");
			if (bSuppressInvalidate === true || (!bKeepDom && bHasNoParent) || this.isA("sap.ui.core.PopupInterface") || RenderManager.isPreservedContent(oDomRef)) {
				jQuery(oDomRef).remove();
			} else {
				// Make sure that the control DOM won't get preserved after it is destroyed (even if bSuppressInvalidate="KeepDom")
				oDomRef.removeAttribute("data-sap-ui-preserve");
				if (!bKeepDom) {
					// On destroy we do not remove the control DOM synchronously and just let the invalidation happen on the parent.
					// At the next tick of the RenderManager, control DOM nodes will be removed via rerendering of the parent anyway.
					// To make this new behavior more compatible we are changing the id of the control's DOM and all child nodes that start with the control id.
					oDomRef.id = "sap-ui-destroyed-" + this.getId();
					for (var i = 0, aDomRefs = oDomRef.querySelectorAll('[id^="' + this.getId() + '-"]'); i < aDomRefs.length; i++) {
						aDomRefs[i].id = "sap-ui-destroyed-" + aDomRefs[i].id;
					}
=======
		// Determine whether to remove the control DOM from the DOM Tree or not:
		// If parent invalidation is not possible, either bSuppressInvalidate=true or there is no parent to invalidate then we must remove the control DOM synchronously.
		// Controls that implement marker interface sap.ui.core.PopupInterface are by contract not rendered by their parent so we cannot keep the DOM of these controls.
		// If the control is destroyed while its content is in the preserved area then we must remove DOM synchronously since we cannot invalidate the preserved area.
		if (needSyncDomRemoval.call(this, bSuppressInvalidate, bHasNoParent)) {
			jQuery(oDomRef).remove();
		} else {
			// Make sure that the control DOM won't get preserved after it is destroyed (even if bSuppressInvalidate="KeepDom")
			oDomRef.removeAttribute("data-sap-ui-preserve");
			if (bSuppressInvalidate !== "KeepDom") {
				// On destroy we do not remove the control DOM synchronously and just let the invalidation happen on the parent.
				// At the next tick of the RenderManager, control DOM nodes will be removed via rerendering of the parent anyway.
				// To make this new behavior more compatible we are changing the id of the control's DOM and all child nodes that start with the control id.
				oDomRef.id = "sap-ui-destroyed-" + this.getId();
				for (var i = 0, aDomRefs = oDomRef.querySelectorAll('[id^="' + this.getId() + '-"]'); i < aDomRefs.length; i++) {
					aDomRefs[i].id = "sap-ui-destroyed-" + aDomRefs[i].id;
>>>>>>> b643f2ac
				}
			}
		};

		/*
		 * Class <code>sap.ui.core.Element</code> intercepts fireEvent calls to enforce an 'id' property
		 * and to notify others like interaction detection etc.
		 */
		Element.prototype.fireEvent = function(sEventId, mParameters, bAllowPreventDefault, bEnableEventBubbling) {
			if (this.hasListeners(sEventId)) {
				Interaction.notifyStepStart(sEventId, this);
			}

			// get optional parameters right
			if (typeof mParameters === 'boolean') {
				bEnableEventBubbling = bAllowPreventDefault;
				bAllowPreventDefault = mParameters;
				mParameters = null;
			}

			mParameters = mParameters || {};
			mParameters.id = mParameters.id || this.getId();

			if (Element._interceptEvent) {
				Element._interceptEvent(sEventId, this, mParameters);
			}

			return ManagedObject.prototype.fireEvent.call(this, sEventId, mParameters, bAllowPreventDefault, bEnableEventBubbling);
		};

		/**
		 * Intercepts an event. This method is meant for private usages. Apps are not supposed to used it.
		 * It is created for an experimental purpose.
		 * Implementation should be injected by outside.
		 *
		 * @param {string} sEventId the name of the event
		 * @param {sap.ui.core.Element} oElement the element itself
		 * @param {object} mParameters The parameters which complement the event. Hooks must not modify the parameters.
		 * @function
		 * @private
		 * @ui5-restricted
		 * @experimental Since 1.58
		 */
		Element._interceptEvent = undefined;

		/**
		 * Updates the count of rendering-related delegates and if the given threshold is reached,
		 * informs the RenderManager` to enable/disable rendering V4 for the element.
		 *
		 * @param {sap.ui.core.Element} oElement The element instance
		 * @param {object} oDelegate The delegate instance
		 * @param {iThresholdCount} iThresholdCount Whether the delegate has been added=1 or removed=0.
		 *    At the same time serves as threshold when to inform the `RenderManager`.
		 * @private
		 */
		function updateRenderingDelegate(oElement, oDelegate, iThresholdCount) {
			if (oDelegate.canSkipRendering || !(oDelegate.onAfterRendering || oDelegate.onBeforeRendering)) {
				return;
			}

			oElement._iRenderingDelegateCount += (iThresholdCount || -1);

			if (oElement.bOutput === true && oElement._iRenderingDelegateCount == iThresholdCount) {
				RenderManager.canSkipRendering(oElement, 1 /* update skip-the-rendering DOM marker, only if the apiVersion is 4 */);
			}
		}

		/**
		 * Returns whether the element has rendering-related delegates that might prevent skipping the rendering.
		 *
		 * @returns {boolean}
		 * @private
		 * @ui5-restricted sap.ui.core.RenderManager
		 */
		Element.prototype.hasRenderingDelegate = function() {
			return Boolean(this._iRenderingDelegateCount);
		};

		/**
		 * Adds a delegate that listens to the events of this element.
		 *
		 * Note that the default behavior (delegate attachments are not cloned when a control is cloned) is usually the desired behavior in control development
		 * where each control instance typically creates a delegate and adds it to itself. (As opposed to application development where the application may add
		 * one delegate to a template and then expects aggregation binding to add the same delegate to all cloned elements.)
		 *
		 * To avoid double registrations, all registrations of the given delegate are first removed and then the delegate is added.
		 *
		 * @param {object} oDelegate the delegate object
		 * @param {boolean} [bCallBefore=false] if true, the delegate event listeners are called before the event listeners of the element; default is "false". In order to also set bClone, this parameter must be given.
		 * @param {object} [oThis=oDelegate] if given, this object will be the "this" context in the listener methods; default is the delegate object itself
		 * @param {boolean} [bClone=false] if true, this delegate will also be attached to any clones of this element; default is "false"
		 * @returns {this} Returns <code>this</code> to allow method chaining
		 * @private
		 */
		Element.prototype.addDelegate = function (oDelegate, bCallBefore, oThis, bClone) {
			assert(oDelegate, "oDelegate must be not null or undefined");

			if (!oDelegate) {
				return this;
			}

			this.removeDelegate(oDelegate);

			// shift parameters
			if (typeof bCallBefore === "object") {
				bClone = oThis;
				oThis = bCallBefore;
				bCallBefore = false;
			}

			if (typeof oThis === "boolean") {
				bClone = oThis;
				oThis = undefined;
			}

			(bCallBefore ? this.aBeforeDelegates : this.aDelegates).push({oDelegate:oDelegate, bClone: !!bClone, vThis: ((oThis === this) ? true : oThis)}); // special case: if this element is the given context, set a flag, so this also works after cloning (it should be the cloned element then, not the given one)
			updateRenderingDelegate(this, oDelegate, 1);

			return this;
		};

		/**
		 * Removes the given delegate from this element.
		 *
		 * This method will remove all registrations of the given delegate, not only one.
		 * If the delegate was marked to be cloned and this element has been cloned, the delegate will not be removed from any clones.
		 *
		 * @param {object} oDelegate the delegate object
		 * @returns {this} Returns <code>this</code> to allow method chaining
		 * @private
		 */
		Element.prototype.removeDelegate = function (oDelegate) {
			var i;
			for (i = 0; i < this.aDelegates.length; i++) {
				if (this.aDelegates[i].oDelegate == oDelegate) {
					this.aDelegates.splice(i, 1);
					updateRenderingDelegate(this, oDelegate, 0);
					i--; // One element removed means the next element now has the index of the current one
				}
			}
			for (i = 0; i < this.aBeforeDelegates.length; i++) {
				if (this.aBeforeDelegates[i].oDelegate == oDelegate) {
					this.aBeforeDelegates.splice(i, 1);
					updateRenderingDelegate(this, oDelegate, 0);
					i--; // One element removed means the next element now has the index of the current one
				}
			}
			return this;
		};


		/**
		 * Adds a delegate that can listen to the browser-, pseudo- and framework events that are handled by this
		 * <code>Element</code> (as opposed to events which are fired by this <code>Element</code>).
		 *
		 * Delegates are simple objects that can have an arbitrary number of event handler methods. See the section
		 * "Handling of Events" in the {@link #constructor} documentation to learn how events will be dispatched
		 * and how event handler methods have to be named to be found.
		 *
		 * If multiple delegates are registered for the same element, they will be called in the order of their
		 * registration. Double registrations are prevented. Before a delegate is added, all registrations of the same
		 * delegate (no matter what value for <code>oThis</code> was used for their registration) are removed and only
		 * then the delegate is added. Note that this might change the position of the delegate in the list of delegates.
		 *
		 * When an element is cloned, all its event delegates will be added to the clone. This behavior is well-suited
		 * for applications which want to add delegates that also work with templates in aggregation bindings.
		 * For control development, the internal <code>addDelegate</code> method may be more suitable. Delegates added
		 * via that method are not cloned automatically, as typically each control instance takes care of adding its
		 * own delegates.
		 *
		 * <strong>Important:</strong> If event delegates were added, the delegate will still be called even if
		 * the event was processed and/or cancelled via <code>preventDefault</code> by the Element or another event delegate.
		 * <code>preventDefault</code> only prevents the event from bubbling.
		 * It should be checked e.g. in the event delegate's listener whether an Element is still enabled via <code>getEnabled</code>.
		 * Additionally there might be other things that delegates need to check depending on the event
		 * (e.g. not adding a key twice to an output string etc.).
		 *
		 * See {@link topic:bdf3e9818cd84d37a18ee5680e97e1c1 Event Handler Methods} for a general explanation of
		 * event handling in controls.
		 *
		 * <b>Note:</b> Setting the special <code>canSkipRendering</code> property to <code>true</code> for the event delegate
		 * object itself lets the framework know that the <code>onBeforeRendering</code> and <code>onAfterRendering</code>
		 * event handlers of the delegate are compatible with the contract of {@link sap.ui.core.RenderManager Renderer.apiVersion 4}.
		 * See example "Adding a rendering delegate...".
		 *
		 * @example <caption>Adding a delegate for the keydown and afterRendering event</caption>
		 * <pre>
		 * var oDelegate = {
		 *   onkeydown: function(){
		 *     // Act when the keydown event is fired on the element
		 *   },
		 *   onAfterRendering: function(){
		 *     // Act when the afterRendering event is fired on the element
		 *   }
		 * };
		 * oElement.addEventDelegate(oDelegate);
		 * </pre>
		 *
		 * @example <caption>Adding a rendering delegate that is compatible with the rendering optimization</caption>
		 * <pre>
		 * var oDelegate = {
		 *   canSkipRendering: true,
		 *   onBeforeRendering: function() {
		 *     // Act when the beforeRendering event is fired on the element
		 *     // The code here only accesses HTML elements inside the root node of the control
		 *   },
		 *   onAfterRendering: function(){
		 *     // Act when the afterRendering event is fired on the element
		 *     // The code here only accesses HTML elements inside the root node of the control
		 *   }
		 * };
		 * oElement.addEventDelegate(oDelegate);
		 * </pre>
		 *
		 * @param {object} oDelegate The delegate object which consists of the event handler names and the corresponding event handler functions
		 * @param {object} [oThis=oDelegate] If given, this object will be the "this" context in the listener methods; default is the delegate object itself
		 * @returns {this} Returns <code>this</code> to allow method chaining
		 * @since 1.9.0
		 * @public
		 */
		Element.prototype.addEventDelegate = function (oDelegate, oThis) {
			return this.addDelegate(oDelegate, false, oThis, true);
		};

		/**
		 * Removes the given delegate from this element.
		 *
		 * This method will remove all registrations of the given delegate, not only one.
		 *
		 * @example <caption>Removing a delegate for the keydown and afterRendering event. The delegate object which was used when adding the event delegate</caption>
		 * <pre>
		 * var oDelegate = {
		 *   onkeydown: function(){
		 *     // Act when the keydown event is fired on the element
		 *   },
		 *   onAfterRendering: function(){
		 *     // Act when the afterRendering event is fired on the element
		 *   }
		 * };
		 * oElement.removeEventDelegate(oDelegate);
		 * </pre>
		 * @param {object} oDelegate The delegate object which consists of the event handler names and the corresponding event handler functions
		 * @returns {this} Returns <code>this</code> to allow method chaining
		 * @since 1.9.0
		 * @public
		 */
		Element.prototype.removeEventDelegate = function (oDelegate) {
			return this.removeDelegate(oDelegate);
		};

		/**
		 * Returns the DOM Element that should get the focus or <code>null</code> if there's no such element currently.
		 *
		 * To be overwritten by the specific control method.
		 *
		 * @returns {Element|null} Returns the DOM Element that should get the focus or <code>null</code>
		 * @protected
		 */
		Element.prototype.getFocusDomRef = function () {
			return this.getDomRef() || null;
		};


		/**
		 * Returns the intersection of two intervals. When the intervals don't
		 * intersect at all, <code>null</code> is returned.
		 *
		 * For example, <code>intersection([0, 3], [2, 4])</code> returns
		 * <code>[2, 3]</code>
		 *
		 * @param {number[]} interval1 The first interval
		 * @param {number[]} interval2 The second interval
		 * @returns {number[]|null} The intersection or null when the intervals are apart from each other
		 */
		function intersection(interval1, interval2) {
			if ( interval2[0] > interval1[1] || interval1[0] > interval2[1]) {
				return null;
			} else {
				return [Math.max(interval1[0], interval2[0]), Math.min(interval1[1], interval2[1])];
			}
		}

		/**
		 * Checks whether an element is able to get the focus after {@link #focus} is called.
		 *
		 * An element is treated as 'focusable' when all of the following conditions are met:
		 * <ul>
		 *   <li>The element and all of its parents are not 'busy' or 'blocked',</li>
		 *   <li>the element is rendered at the top layer on the UI and not covered by any other DOM elements, such as an
		 *   opened modal popup or the global <code>BusyIndicator</code>,</li>
		 *   <li>the element matches the browser's prerequisites for being focusable: if it's a natively focusable element,
		 *   for example <code>input</code>, <code>select</code>, <code>textarea</code>, <code>button</code>, and so on, no
		 *   'tabindex' attribute is needed. Otherwise, 'tabindex' must be set. In any case, the element must be visible in
		 *   order to be focusable.</li>
		 * </ul>
		 *
		 * @returns {boolean} Whether the element can get the focus after calling {@link #focus}
		 * @since 1.110
		 * @public
		 */
		Element.prototype.isFocusable = function() {
			var oFocusDomRef = this.getFocusDomRef();

			if (!oFocusDomRef) {
				return false;
			}

			var oCurrentDomRef = oFocusDomRef;
			var aViewport = [[0, window.innerWidth], [0, window.innerHeight]];

			var aIntersectionX;
			var aIntersectionY;

			// find the first element through the parent chain which intersects
			// with the current viewport because document.elementsFromPoint can
			// return meaningful DOM elements only when the given coordinate is
			// within the current view port
			while (!aIntersectionX || !aIntersectionY) {
				var oRect = oCurrentDomRef.getBoundingClientRect();
				aIntersectionX = intersection(aViewport[0], [oRect.x, oRect.x + oRect.width]);
				aIntersectionY = intersection(aViewport[1], [oRect.y, oRect.y + oRect.height]);

				if (oCurrentDomRef.assignedSlot) {
					// assigned slot's bounding client rect has all properties set to 0
					// therefore we jump to the slot's parentElement directly in the next "if...else if...else"
					oCurrentDomRef = oCurrentDomRef.assignedSlot;
				}

				if (oCurrentDomRef.parentElement) {
					oCurrentDomRef = oCurrentDomRef.parentElement;
				} else if (oCurrentDomRef.parentNode && oCurrentDomRef.parentNode.nodeType === Node.DOCUMENT_FRAGMENT_NODE) {
					oCurrentDomRef = oCurrentDomRef.parentNode.host;
				} else {
					break;
				}
			}

			var aElements = document.elementsFromPoint(
				Math.floor((aIntersectionX[0] + aIntersectionX[1]) / 2),
				Math.floor((aIntersectionY[0] + aIntersectionY[1]) / 2)
			);

			var iFocusDomRefIndex = aElements.findIndex(function(oElement) {
				return oElement.contains(oFocusDomRef);
			});

			var iBlockLayerIndex = aElements.findIndex(function(oElement) {
				return oElement.classList.contains("sapUiBLy") || oElement.classList.contains("sapUiBlockLayer");
			});

			if (iBlockLayerIndex !== -1 && iFocusDomRefIndex > iBlockLayerIndex) {
				// when block layer is visible and it's displayed over the Element's DOM
				return false;
			}

			// jQuery custom selectors ":sapFocusable"
			return jQuery(oFocusDomRef).is(":sapFocusable");
		};

		function getAncestorScrollPositions(oDomRef) {
			var oParentDomRef,
				aScrollHierarchy = [];

			oParentDomRef = oDomRef.parentNode;
			while (oParentDomRef) {
				aScrollHierarchy.push({
					node: oParentDomRef,
					scrollLeft: oParentDomRef.scrollLeft,
					scrollTop: oParentDomRef.scrollTop
				});
				oParentDomRef = oParentDomRef.parentNode;
			}

			return aScrollHierarchy;
		}

		function restoreScrollPositions(aScrollHierarchy) {
			aScrollHierarchy.forEach(function(oScrollInfo) {
				var oDomRef = oScrollInfo.node;

				if (oDomRef.scrollLeft !== oScrollInfo.scrollLeft) {
					oDomRef.scrollLeft = oScrollInfo.scrollLeft;
				}

				if (oDomRef.scrollTop !== oScrollInfo.scrollTop) {
					oDomRef.scrollTop = oScrollInfo.scrollTop;
				}
			});
		}

		/**
		 * Sets the focus to the stored focus DOM reference.
		 *
		 * @param {object} [oFocusInfo={}] Options for setting the focus
		 * @param {boolean} [oFocusInfo.preventScroll=false] @since 1.60 if it's set to true, the focused
		 *   element won't be shifted into the viewport if it's not completely visible before the focus is set
		 * @param {any} [oFocusInfo.targetInfo] Further control-specific setting of the focus target within the control @since 1.98
		 * @public
		 */
		Element.prototype.focus = function (oFocusInfo) {
			var oFocusDomRef = this.getFocusDomRef(),
			aScrollHierarchy = [];

			if (!oFocusDomRef) {
				return;
			}

			// jQuery custom selectors ":sapFocusable"
			if (jQuery(oFocusDomRef).is(":sapFocusable")) {
				oFocusInfo = oFocusInfo || {};
				// save the scroll position of all ancestor DOM elements
				// before the focus is set, because preventScroll is not supported by the following browsers
				if (Device.browser.safari) {
					if (oFocusInfo.preventScroll === true) {
						aScrollHierarchy = getAncestorScrollPositions(oFocusDomRef);
					}
					oFocusDomRef.focus();
					if (aScrollHierarchy.length > 0) {
						// restore the scroll position if it's changed after setting focus
						// Safari needs a little delay to get the scroll position updated
						setTimeout(restoreScrollPositions.bind(null, aScrollHierarchy), 0);
					}
				} else {
					oFocusDomRef.focus(oFocusInfo);
				}
			} else {
				const oDomRef = this.getDomRef();
				// In case the control already contains the active element, we
				// should not fire 'FocusFail' even when the oFocusDomRef isn't
				// focusable because not all controls defines the 'getFocusDomRef'
				// method properly
				if (oDomRef && !oDomRef.contains(document.activeElement) && !this._bIsBeingDestroyed) {
					Element.fireFocusFail.call(this);
				}
			}
<<<<<<< HEAD
		};

		/**
		 * Returns an object representing the serialized focus information.
		 *
		 * To be overwritten by the specific control method.
		 *
		 * @returns {object} an object representing the serialized focus information
		 * @protected
		 */
		Element.prototype.getFocusInfo = function () {
			return {id:this.getId()};
		};

		/**
		 * Applies the focus info.
		 *
		 * To be overwritten by the specific control method.
		 *
		 * @param {object} oFocusInfo Focus info object as returned by {@link #getFocusInfo}
		 * @param {boolean} [oFocusInfo.preventScroll=false] @since 1.60 if it's set to true, the focused
		 *   element won't be shifted into the viewport if it's not completely visible before the focus is set
		 * @returns {this} Returns <code>this</code> to allow method chaining
		 * @protected
		 */
		Element.prototype.applyFocusInfo = function (oFocusInfo) {
			this.focus(oFocusInfo);
			return this;
		};


		/**
		 * Refreshs the tooltip base delegate with the given <code>oTooltip</code>
		 *
		 * @see sap.ui.core.Element#setTooltip
		 * @param {sap.ui.core.TooltipBase} oTooltip The new tooltip
		 * @private
		 */
		Element.prototype._refreshTooltipBaseDelegate = function (oTooltip) {
			var oOldTooltip = this.getTooltip();
			// if the old tooltip was a Tooltip object, remove it as a delegate
			if (BaseObject.isObjectA(oOldTooltip, "sap.ui.core.TooltipBase")) {
				this.removeDelegate(oOldTooltip);
=======
		} else {
			const oDomRef = this.getDomRef();
			// In case the control already contains the active element, we
			// should not fire 'FocusFail' even when the oFocusDomRef isn't
			// focusable because not all controls defines the 'getFocusDomRef'
			// method properly
			if (oDomRef && !oDomRef.contains(document.activeElement) ) {
				Element.fireFocusFail.call(this, FocusMode.DEFAULT);
>>>>>>> b643f2ac
			}
			// if the new tooltip is a Tooltip object, add it as a delegate
			if (BaseObject.isObjectA(oTooltip, "sap.ui.core.TooltipBase")) {
				oTooltip._currentControl = this;
				this.addDelegate(oTooltip);
			}
		};


		/**
		 * Sets a new tooltip for this object.
		 *
		 * The tooltip can either be a simple string (which in most cases will be rendered as the
		 * <code>title</code> attribute of this  Element) or an instance of {@link sap.ui.core.TooltipBase}.
		 *
		 * If a new tooltip is set, any previously set tooltip is deactivated.
		 *
		 * @param {string|sap.ui.core.TooltipBase} vTooltip New tooltip
		 * @returns {this} Returns <code>this</code> to allow method chaining
		 * @public
		 */
		Element.prototype.setTooltip = function(vTooltip) {

			this._refreshTooltipBaseDelegate(vTooltip);
			this.setAggregation("tooltip", vTooltip);

			return this;
		};

		/**
		 * Returns the tooltip for this element if any or an undefined value.
		 * The tooltip can either be a simple string or a subclass of
		 * {@link sap.ui.core.TooltipBase}.
		 *
		 * Callers that are only interested in tooltips of type string (e.g. to render
		 * them as a <code>title</code> attribute), should call the convenience method
		 * {@link #getTooltip_AsString} instead. If they want to get a tooltip text no
		 * matter where it comes from (be it a string tooltip or the text from a TooltipBase
		 * instance) then they could call {@link #getTooltip_Text} instead.
		 *
		 * @returns {string|sap.ui.core.TooltipBase|null} The tooltip for this Element or <code>null</code>.
		 * @public
		 */
		Element.prototype.getTooltip = function() {
			return this.getAggregation("tooltip");
		};

		Element.runWithPreprocessors = ManagedObject.runWithPreprocessors;

		/**
		 * Returns the tooltip for this element but only if it is a simple string.
		 * Otherwise, <code>undefined</code> is returned.
		 *
		 * @returns {string|undefined} string tooltip or <code>undefined</code>
		 * @public
		 */
		Element.prototype.getTooltip_AsString = function() {
			var oTooltip = this.getTooltip();
			if (typeof oTooltip === "string" || oTooltip instanceof String ) {
				return oTooltip;
			}
			return undefined;
		};

		/**
		 * Returns the main text for the current tooltip or <code>undefined</code> if there is no such text.
		 *
		 * If the tooltip is an object derived from <code>sap.ui.core.TooltipBase</code>, then the text property
		 * of that object is returned. Otherwise the object itself is returned (either a string
		 * or <code>undefined</code> or <code>null</code>).
		 *
		 * @returns {string|undefined|null} Text of the current tooltip or <code>undefined</code> or <code>null</code>
		 * @public
		 */
		Element.prototype.getTooltip_Text = function() {
			var oTooltip = this.getTooltip();
			if (oTooltip && typeof oTooltip.getText === "function" ) {
				return oTooltip.getText();
			}
			return oTooltip;
		};

		/**
		 * Destroys the tooltip in the aggregation
		 * named <code>tooltip</code>.
		 * @returns {this} <code>this</code> to allow method chaining
		 * @public
		 * @name sap.ui.core.Element#destroyTooltip
		 * @function
		 */

		/**
		 * Returns the runtime metadata for this UI element.
		 *
		 * When using the defineClass method, this function is automatically created and returns
		 * a runtime representation of the design time metadata.
		 *
		 * @function
		 * @name sap.ui.core.Element.prototype.getMetadata
		 * @return {object} runtime metadata
		 * @public
		 */
		// sap.ui.core.Element.prototype.getMetadata = sap.ui.base.Object.ABSTRACT_METHOD;

		// ---- data container ----------------------------------

		// Note: the real class documentation can be found in sap/ui/core/CustomData so that the right module is
		// shown in the API reference. A reduced copy of the class documentation and the documentation of the
		// settings has to be provided here, close to the runtime metadata to allow extracting the metadata.
		/**
		 * @class
		 * Contains a single key/value pair of custom data attached to an <code>Element</code>.
		 * @public
		 * @alias sap.ui.core.CustomData
		 * @synthetic
		 */
		var CustomData = Element.extend("sap.ui.core.CustomData", /** @lends sap.ui.core.CustomData.prototype */ { metadata : {

			library : "sap.ui.core",
			properties : {

				/**
				 * The key of the data in this CustomData object.
				 * When the data is just stored, it can be any string, but when it is to be written to HTML
				 * (<code>writeToDom == true</code>) then it must also be a valid HTML attribute name.
				 * It must conform to the {@link sap.ui.core.ID} type and may contain no colon. To avoid collisions,
				 * it also may not start with "sap-ui". When written to HTML, the key is prefixed with "data-".
				 * If any restriction is violated, a warning will be logged and nothing will be written to the DOM.
				 */
				key : {type : "string", group : "Data", defaultValue : null},

				/**
				 * The data stored in this CustomData object.
				 * When the data is just stored, it can be any JS type, but when it is to be written to HTML
				 * (<code>writeToDom == true</code>) then it must be a string. If this restriction is violated,
				 * a warning will be logged and nothing will be written to the DOM.
				 */
				value : {type : "any", group : "Data", defaultValue : null},

				/**
				 * If set to "true" and the value is of type "string" and the key conforms to the documented restrictions,
				 * this custom data is written to the HTML root element of the control as a "data-*" attribute.
				 * If the key is "abc" and the value is "cde", the HTML will look as follows:
				 *
				 * <pre>
				 *   &lt;SomeTag ... data-abc="cde" ... &gt;
				 * </pre>
				 *
				 * Thus the application can provide stable attributes by data binding which can be used for styling or
				 * identification purposes.
				 *
				 * <b>ATTENTION:</b> use carefully to not create huge attributes or a large number of them.
				 * @since 1.9.0
				 */
				writeToDom : {type : "boolean", group : "Data", defaultValue : false}
			},
			designtime: "sap/ui/core/designtime/CustomData.designtime"
		}});

		CustomData.prototype.setValue = function(oValue) {
			this.setProperty("value", oValue, true);

			var oControl = this.getParent();
			if (oControl && oControl.getDomRef()) {
				var oCheckResult = this._checkWriteToDom(oControl);
				if (oCheckResult) {
					// update DOM directly
					oControl.$().attr(oCheckResult.key, oCheckResult.value);
				}
			}
			return this;
		};

		CustomData.prototype._checkWriteToDom = function(oRelated) {
			if (!this.getWriteToDom()) {
				return null;
			}

			var key = this.getKey();
			var value = this.getValue();

			function error(reason) {
				future.errorThrows("CustomData with key " + key + " should be written to HTML of " + oRelated + " but " + reason);
				return null;
			}

			if (typeof value != "string") {
				return error("the value is not a string.");
			}

			var ID = DataType.getType("sap.ui.core.ID");

			if (!(ID.isValid(key)) || (key.indexOf(":") != -1)) {
				return error("the key is not valid (must be a valid sap.ui.core.ID without any colon).");
			}

			if (key == F6Navigation.fastNavigationKey) {
				value = /^\s*(x|true)\s*$/i.test(value) ? "true" : "false"; // normalize values
			} else if (key.indexOf("sap-ui") == 0) {
				return error("the key is not valid (may not start with 'sap-ui').");
			}

			return {key: "data-" + key, value: value};

		};

		/**
		 * Returns the data object with the given <code>key</code>
		 *
		 * @private
		 * @param {sap.ui.core.Element} element The element
		 * @param {string} key The key of the desired custom data
		 * @returns {sap.ui.core.CustomData} The custom data
		 */
		function findCustomData(element, key) {
			var aData = element.getAggregation("customData");
			if (aData) {
				for (var i = 0; i < aData.length; i++) {
					if (aData[i].getKey() == key) {
						return aData[i];
					}
				}
			}
			return null;
		}

		/**
		 * Contains the data modification logic
		 *
		 * @private
		 * @param {sap.ui.core.Element} element The element
		 * @param {string} key The key of the desired custom data
		 * @param {string|any} value The value of the desired custom data
		 * @param {boolean} writeToDom Whether this custom data entry should be written to the DOM during rendering
		 */
		function setCustomData(element, key, value, writeToDom) {
			var oDataObject = findCustomData(element, key);

			if (value === null) { // delete this property
				if (!oDataObject) {
					return;
				}
				var dataCount = element.getAggregation("customData").length;
				if (dataCount == 1) {
					element.destroyAggregation("customData", true); // destroy if there is no other data
				} else {
					element.removeAggregation("customData", oDataObject, true);
					oDataObject.destroy();
				}
			} else if (oDataObject) { // change the existing data object
				oDataObject.setValue(value);
				oDataObject.setWriteToDom(writeToDom);
			} else { // add a new data object
				element.addAggregation("customData",
					new CustomData({ key: key, value: value, writeToDom: writeToDom }),
					true);
			}
		}

		/**
		 * Retrieves, modifies or removes custom data attached to an <code>Element</code>.
		 *
		 * Usages:
		 * <h4>Setting the value for a single key</h4>
		 * <pre>
		 *    data("myKey", myData)
		 * </pre>
		 * Attaches <code>myData</code> (which can be any JS data type, e.g. a number, a string, an object, or a function)
		 * to this element, under the given key "myKey". If the key already exists,the value will be updated.
		 *
		 *
		 * <h4>Setting a value for a single key (rendered to the DOM)</h4>
		 * <pre>
		 *    data("myKey", myData, writeToDom)
		 * </pre>
		 * Attaches <code>myData</code> to this element, under the given key "myKey" and (if <code>writeToDom</code>
		 * is true) writes key and value to the HTML. If the key already exists,the value will be updated.
		 * While <code>oValue</code> can be any JS data type to be attached, it must be a string to be also
		 * written to DOM. The key must also be a valid HTML attribute name (it must conform to <code>sap.ui.core.ID</code>
		 * and may contain no colon) and may not start with "sap-ui". When written to HTML, the key is prefixed with "data-".
		 *
		 *
		 * <h4>Getting the value for a single key</h4>
		 * <pre>
		 *    data("myKey")
		 * </pre>
		 * Retrieves whatever data has been attached to this element (using the key "myKey") before.
		 *
		 *
		 * <h4>Removing the value for a single key</h4>
		 * <pre>
		 *    data("myKey", null)
		 * </pre>
		 * Removes whatever data has been attached to this element (using the key "myKey") before.
		 *
		 *
		 * <h4>Removing all custom data for all keys</h4>
		 * <pre>
		 *    data(null)
		 * </pre>
		 *
		 *
		 * <h4>Getting all custom data values as a plain object</h4>
		 * <pre>
		 *    data()
		 * </pre>
		 * Returns all data, as a map-like object, property names are keys, property values are values.
		 *
		 *
		 * <h4>Setting multiple key/value pairs in a single call</h4>
		 * <pre>
		 *    data({"myKey1": myData, "myKey2": null})
		 * </pre>
		 * Attaches <code>myData</code> (using the key "myKey1" and removes any data that had been
		 * attached for key "myKey2".
		 *
		 * @see See chapter {@link topic:91f0c3ee6f4d1014b6dd926db0e91070 Custom Data - Attaching Data Objects to Controls}
		 *    in the documentation.
		 *
		 * @param {string|Object<string,any>|null} [vKeyOrData]
		 *     Single key to set or remove, or an object with key/value pairs or <code>null</code> to remove
		 *     all custom data
		 * @param {string|any} [vValue]
		 *     Value to set or <code>null</code> to remove the corresponding custom data
		 * @param {boolean} [bWriteToDom=false]
		 *     Whether this custom data entry should be written to the DOM during rendering
		 * @returns {Object<string,any>|any|null|sap.ui.core.Element}
		 *     A map with all custom data, a custom data value for a single specified key or <code>null</code>
		 *     when no custom data exists for such a key or this element when custom data was to be removed.
		 * @throws {TypeError}
		 *     When the type of the given parameters doesn't match any of the documented usages
		 * @public
		 */
		Element.prototype.data = function() {
			var argLength = arguments.length;

			if (argLength == 0) {                    // return ALL data as a map
				var aData = this.getAggregation("customData"),
					result = {};
				if (aData) {
					for (var i = 0; i < aData.length; i++) {
						result[aData[i].getKey()] = aData[i].getValue();
					}
				}
				return result;

			} else if (argLength == 1) {
				var arg0 = arguments[0];

				if (arg0 === null) {                  // delete ALL data
					this.destroyAggregation("customData", true); // delete whole map
					return this;

				} else if (typeof arg0 == "string") { // return requested data element
					var dataObject = findCustomData(this, arg0);
					return dataObject ? dataObject.getValue() : null;

				} else if (typeof arg0 == "object") { // should be a map - set multiple data elements
					for (var key in arg0) { // TODO: improve performance and avoid executing setData multiple times
						setCustomData(this, key, arg0[key]);
					}
					return this;

				} else {
					// error, illegal argument
					throw new TypeError("When data() is called with one argument, this argument must be a string, an object or null, but is " + (typeof arg0) + ":" + arg0 + " (on UI Element with ID '" + this.getId() + "')");
				}

			} else if (argLength == 2) {            // set or remove one data element
				setCustomData(this, arguments[0], arguments[1]);
				return this;

			} else if (argLength == 3) {            // set or remove one data element
				setCustomData(this, arguments[0], arguments[1], arguments[2]);
				return this;

			} else {
				// error, illegal arguments
				throw new TypeError("data() may only be called with 0-3 arguments (on UI Element with ID '" + this.getId() + "')");
			}
		};

		/**
		 * Expose CustomData class privately
		 * @private
		 */
		Element._CustomData = CustomData;

		/**
		 * Define CustomData class as the default for the built-in "customData" aggregation.
		 * We need to do this here via the aggregation itself, since the CustomData class is
		 * an Element subclass and thus cannot be directly referenced in Element's metadata definition.
		 */
		Element.getMetadata().getAggregation("customData").defaultClass = CustomData;

		/*
		 * Alternative implementation of <code>Element#data</code> which is applied after an element has been
		 * destroyed. It prevents the creation of new CustomData instances.
		 *
		 * See {@link sap.ui.core.Element.prototype.destroy}
		 */
		function noCustomDataAfterDestroy() {
			// Report and ignore only write calls; read and remove calls are well-behaving
			var argLength = arguments.length;
			if ( argLength === 1 && arguments[0] !== null && typeof arguments[0] == "object"
				 || argLength > 1 && argLength < 4 && arguments[1] !== null ) {
				future.errorThrows("Cannot create custom data on an already destroyed element '" + this + "'");
				return this;
			}
			return Element.prototype.data.apply(this, arguments);
		}


		/**
		 * Create a clone of this Element.
		 *
		 * Calls {@link sap.ui.base.ManagedObject#clone} and additionally clones event delegates.
		 *
		 * @param {string} [sIdSuffix] Suffix to be appended to the cloned element ID
		 * @param {string[]} [aLocalIds] Array of local IDs within the cloned hierarchy (internally used)
		 * @returns {this} reference to the newly created clone
		 * @public
		 */
		Element.prototype.clone = function(sIdSuffix, aLocalIds){

			var oClone = ManagedObject.prototype.clone.apply(this, arguments);
			// Clone delegates
			for ( var i = 0; i < this.aDelegates.length; i++) {
				if (this.aDelegates[i].bClone) {
					oClone.aDelegates.push(this.aDelegates[i]);
				}
			}
			for ( var k = 0; k < this.aBeforeDelegates.length; k++) {
				if (this.aBeforeDelegates[k].bClone) {
					oClone.aBeforeDelegates.push(this.aBeforeDelegates[k]);
				}
			}

			if (this._sapui_declarativeSourceInfo) {
				oClone._sapui_declarativeSourceInfo = Object.assign({}, this._sapui_declarativeSourceInfo);
			}

			return oClone;
		};

		/**
		 * Searches and returns an array of child elements and controls which are
		 * referenced within an aggregation or aggregations of child elements/controls.
		 * This can be either done recursive or not.
		 *
		 * <b>Take care: this operation might be expensive.</b>
		 * @param {boolean}
		 *          bRecursive true, if all nested children should be returned.
		 * @return {sap.ui.core.Element[]} array of child elements and controls
		 * @public
		 * @function
		 */
		Element.prototype.findElements = ManagedObject.prototype.findAggregatedObjects;


		function fireLayoutDataChange(oElement) {
			var oLayout = oElement.getParent();
			if (oLayout) {
				var oEvent = jQuery.Event("LayoutDataChange");
				oEvent.srcControl = oElement;
				oLayout._handleEvent(oEvent);
			}
		}

		/**
		 * Sets the {@link sap.ui.core.LayoutData} defining the layout constraints
		 * for this control when it is used inside a layout.
		 *
		 * @param {sap.ui.core.LayoutData} oLayoutData which should be set
		 * @returns {this} Returns <code>this</code> to allow method chaining
		 * @public
		 */
		Element.prototype.setLayoutData = function(oLayoutData) {
			this.setAggregation("layoutData", oLayoutData, true); // No invalidate because layout data changes does not affect the control / element itself
			fireLayoutDataChange(this);
			return this;
		};

		/*
		 * The LayoutDataChange event needs to be propagated on destruction of the aggregation.
		 */
		Element.prototype.destroyLayoutData = function() {
			this.destroyAggregation("layoutData", true);
			fireLayoutDataChange(this);
			return this;
		};

		/**
		 * Allows the parent of a control to enhance the ARIA information during rendering.
		 *
		 * This function is called by the RenderManager's
		 * {@link sap.ui.core.RenderManager#accessibilityState accessibilityState} and
		 * {@link sap.ui.core.RenderManager#writeAccessibilityState writeAccessibilityState} methods
		 * for the parent of the currently rendered control - if the parent implements it.
		 *
		 * <b>Note:</b> Setting the special <code>canSkipRendering</code> property of the <code>mAriaProps</code> parameter to <code>true</code> lets the <code>RenderManager</code> know
		 * that the accessibility enhancement is static and does not interfere with the child control's {@link sap.ui.core.RenderManager Renderer.apiVersion 4} rendering optimization.
		 *
		 * @example <caption>Setting an accessibility state that is compatible with the rendering optimization</caption>
		 * <pre>
		 * MyControl.prototype.enhanceAccessibilityState = function(oElement, mAriaProps) {
		 *     mAriaProps.label = "An appropriate label from the parent";
		 *     mAriaProps.canSkipRendering = true;
		 * };
		 * </pre>
		 *
		 * @function
		 * @name sap.ui.core.Element.prototype.enhanceAccessibilityState?
		 * @param {sap.ui.core.Element} oElement
		 *   The Control/Element for which ARIA properties are collected
		 * @param {object} mAriaProps
		 *   Map of ARIA properties keyed by their name (without prefix "aria-"); the method
		 *   implementation can enhance this map in any way (add or remove properties, modify values)
		 * @protected
		 */

		/**
		 * Bind the object to the referenced entity in the model, which is used as the binding context
		 * to resolve bound properties or aggregations of the object itself and all of its children
		 * relatively to the given path.
		 *
		 * If a relative binding path is used, this will be applied whenever the parent context changes.
		 *
		 * There's no difference between <code>bindElement</code> and {@link sap.ui.base.ManagedObject#bindObject}.
		 *
		 * @param {string|sap.ui.base.ManagedObject.ObjectBindingInfo} vPath the binding path or an object with more detailed binding options
		 * @param {object} [mParameters] map of additional parameters for this binding.
		 * Only taken into account when <code>vPath</code> is a string. In that case it corresponds to <code>mParameters</code> of {@link sap.ui.base.ManagedObject.ObjectBindingInfo}.
		 * The supported parameters are listed in the corresponding model-specific implementation of <code>sap.ui.model.ContextBinding</code>.
		 *
		 * @returns {this} reference to the instance itself
		 * @public
		 * @function
		 * @see {@link sap.ui.base.ManagedObject#bindObject}
		 */
		Element.prototype.bindElement = ManagedObject.prototype.bindObject;

		/**
		 * Removes the defined binding context of this object, all bindings will now resolve
		 * relative to the parent context again.
		 *
		 * @param {string} sModelName
		 * @return {sap.ui.base.ManagedObject} reference to the instance itself
		 * @public
		 * @function
		 */
		Element.prototype.unbindElement = ManagedObject.prototype.unbindObject;

		/**
		 * Get the context binding object for a specific model name.
		 *
		 * <b>Note:</b> to be compatible with future versions of this API, you must not use the following model names:
		 * <ul>
		 * <li><code>null</code></li>
		 * <li>empty string <code>""</code></li>
		 * <li>string literals <code>"null"</code> or <code>"undefined"</code></li>
		 * </ul>
		 * Omitting the model name (or using the value <code>undefined</code>) is explicitly allowed and
		 * refers to the default model.
		 *
		 * @param {string} [sModelName=undefined] Name of the model or <code>undefined</code>
		 * @return {sap.ui.model.ContextBinding|undefined} Context binding for the given model name or <code>undefined</code>
		 * @public
		 * @function
		 */
		Element.prototype.getElementBinding = ManagedObject.prototype.getObjectBinding;

		/*
		 * If Control has no FieldGroupIds use the one of the parents.
		 */
		Element.prototype._getFieldGroupIds = function() {

			var aFieldGroupIds;
			if (this.getMetadata().hasProperty("fieldGroupIds")) {
				aFieldGroupIds = this.getFieldGroupIds();
			}

			if (!aFieldGroupIds || aFieldGroupIds.length == 0) {
				var oParent = this.getParent();
				if (oParent && oParent._getFieldGroupIds) {
					return oParent._getFieldGroupIds();
				}
			}

			return aFieldGroupIds || [];

		};

		/**
		 * This function (if available on the concrete subclass) provides information for the field help.
		 *
		 * Applications must not call this hook method directly, it is called by the framework.
		 *
		 * Subclasses should implement this hook to provide any necessary information for displaying field help:
		 *
		 * <pre>
		 * MyElement.prototype.getFieldHelpInfo = function() {
		 *    return {
		 *      label: "some label"
		 *    };
		 * };
		 * </pre>
		 *
		 * @return {{label: string}} Field Help Information of the element.
		 * @function
		 * @name sap.ui.core.Element.prototype.getFieldHelpInfo?
		 * @protected
		 */
		//Element.prototype.getFieldHelpInfo = function() { return null; };

		/**
		 * Returns a DOM Element representing the given property or aggregation of this <code>Element</code>.
		 *
		 * Check the documentation for the <code>selector</code> metadata setting in {@link sap.ui.base.ManagedObject.extend}
		 * for details about its syntax or its expected result.
		 *
		 * The default implementation of this method will return <code>null</code> in any of the following cases:
		 * <ul>
		 * <li>no setting (property or aggregation) with the given name exists in the class of this <code>Element</code></li>
		 * <li>the setting has no selector defined in its metadata</li>
		 * <li>{@link #getDomRef this.getDomRef()} returns no DOM Element for this <code>Element</code>
		 *     or the returned DOM Element has no parentNode</li>
		 * <li>the selector does not match anything in the context of <code>this.getDomRef().parentNode</code></li>
		 * </ul>
		 * If more than one DOM Element within the element matches the selector, the first occurrence is returned.
		 *
		 * Subclasses can override this method to handle more complex cases which can't be described by a CSS selector.
		 *
		 * @param {string} sSettingsName Name of the property or aggregation
		 * @returns {Element} The first matching DOM Element for the setting or <code>null</code>
		 * @throws {SyntaxError} When the selector string in the metadata is not a valid CSS selector group
		 * @private
		 * @ui5-restricted drag and drop, sap.ui.dt
		 */
		Element.prototype.getDomRefForSetting = function (sSettingsName) {
			var oSetting = this.getMetadata().getAllSettings()[sSettingsName];
			if (oSetting && oSetting.selector) {
				var oDomRef = this.getDomRef();
				if (oDomRef) {
					oDomRef = oDomRef.parentNode;
					if (oDomRef && oDomRef.querySelector ) {
						var sSelector = oSetting.selector.replace(/\{id\}/g, this.getId().replace(/(:|\.)/g,'\\$1'));
						return oDomRef.querySelector(sSelector);
					}
				}
			}
			return null;
		};

		//*************** MEDIA REPLACEMENT ***********************//

		/**
		 * Returns the contextual width of an element, if set, or <code>undefined</code> otherwise
		 *
		 * @returns {*} The contextual width
		 * @private
		 * @ui5-restricted
		 */
		Element.prototype._getMediaContainerWidth = function () {
			if (typeof this._oContextualSettings === "undefined") {
				return undefined;
			}

			return this._oContextualSettings.contextualWidth;
		};

		/**
		 * Returns the current media range of the Device or the closest media container
		 *
		 * @param {string} [sName=Device.media.RANGESETS.SAP_STANDARD] The name of the range set
		 * @returns {object} Information about the current active interval of the range set.
		 *  The returned object has the same structure as the argument of the event handlers ({@link sap.ui.Device.media.attachHandler})
		 * @private
		 * @ui5-restricted
		 */
		Element.prototype._getCurrentMediaContainerRange = function (sName) {
			var iWidth = this._getMediaContainerWidth();

			sName = sName || Device.media.RANGESETS.SAP_STANDARD;

			return Device.media.getCurrentRange(sName, iWidth);
		};

		/**
		 * Called whenever there is a change in contextual settings for the Element
		 * @private
		 */
		Element.prototype._onContextualSettingsChanged = function () {
			var iWidth = this._getMediaContainerWidth(),
				bShouldUseContextualWidth = iWidth !== undefined,
				bProviderChanged = bShouldUseContextualWidth ^ !!this._bUsingContextualWidth,// true, false or false, true (convert to boolean in case of default undefined)
				aListeners = this._aContextualWidthListeners || [];

			if (bProviderChanged) {

				if (bShouldUseContextualWidth) {
					// Contextual width was set for an element that was already using Device.media => Stop using Device.media
					aListeners.forEach(function (oL) {
						Device.media.detachHandler(oL.callback, oL.listener, oL.name);
					});
				} else {
					// Contextual width was unset for an element that had listeners => Start using Device.media
					aListeners.forEach(function (oL) {
						Device.media.attachHandler(oL.callback, oL.listener, oL.name);
					});
				}

				this._bUsingContextualWidth = bShouldUseContextualWidth;
			}

			// Notify all listeners, for which a media breakpoint change occurred, based on their RangeSet
			aListeners.forEach(function (oL) {
				var oMedia = this._getCurrentMediaContainerRange(oL.name);
				if (oMedia && oMedia.from !== oL.media.from) {
					oL.media = oMedia;
					oL.callback.call(oL.listener || window, oMedia);
				}
			}, this);
		};

		/**
		 * Registers the given event handler to change events of the screen width/closest media container width,
		 *  based on the range set with the given <code>sName</code>.
		 *
		 * @param {function} fnFunction The handler function to call when the event occurs.
		 *  This function will be called in the context of the <code>oListener</code> instance (if present) or
		 *  on the element instance.
		 * @param {object} oListener The object that wants to be notified when the event occurs
		 *  (<code>this</code> context within the handler function).
		 *  If it is not specified, the handler function is called in the context of the element.
		 * @param {string} sName The name of the desired range set
		 * @private
		 * @ui5-restricted
		 */
		Element.prototype._attachMediaContainerWidthChange = function (fnFunction, oListener, sName) {
			sName = sName || Device.media.RANGESETS.SAP_STANDARD;

			// Add the listener to the list (and optionally initialize the list first)
			this._aContextualWidthListeners = this._aContextualWidthListeners || [];
			this._aContextualWidthListeners.push({
				callback: fnFunction,
				listener: oListener,
				name: sName,
				media: this._getCurrentMediaContainerRange(sName)
			});

			// Register to Device.media, unless contextual width was set
			if (!this._bUsingContextualWidth) {
				Device.media.attachHandler(fnFunction, oListener, sName);
			}
		};

		/**
		 * Removes a previously attached event handler from the change events of the screen width/closest media container width.
		 *
		 * @param {function} fnFunction The handler function to call when the event occurs.
		 *  This function will be called in the context of the <code>oListener</code> instance (if present) or
		 *  on the element instance.
		 * @param {object} oListener The object that wants to be notified when the event occurs
		 *  (<code>this</code> context within the handler function).
		 *  If it is not specified, the handler function is called in the context of the element.
		 * @param {string} sName The name of the desired range set
		 * @private
		 * @ui5-restricted
		 */
		Element.prototype._detachMediaContainerWidthChange = function (fnFunction, oListener, sName) {
			var oL;

			sName = sName || Device.media.RANGESETS.SAP_STANDARD;

			// Do nothing if the Element doesn't have any listeners
			if (!this._aContextualWidthListeners) {
				return;
			}

			for (var i = 0, iL = this._aContextualWidthListeners.length; i < iL; i++) {
				oL = this._aContextualWidthListeners[i];
				if (oL.callback === fnFunction && oL.listener === oListener && oL.name === sName) {

					// De-register from Device.media, if using it
					if (!this._bUsingContextualWidth) {
						Device.media.detachHandler(fnFunction, oListener, sName);
					}

					this._aContextualWidthListeners.splice(i,1);
					break;
				}
			}
		};

		var FocusHandler;
		Element._updateFocusInfo = function(oElement) {
			FocusHandler = FocusHandler || sap.ui.require("sap/ui/core/FocusHandler");
			if (FocusHandler) {
				FocusHandler.updateControlFocusInfo(oElement);
			}
		};

		/**
		 * Returns the nearest [UI5 Element]{@link sap.ui.core.Element} that wraps the given DOM element.
		 *
		 * A DOM element or a CSS selector is accepted as a given parameter. When a CSS selector is given as parameter, only
		 * the first DOM element that matches the CSS selector is taken to find the nearest UI5 Element that wraps it. When
		 * no UI5 Element can be found, <code>undefined</code> is returned.
		 *
		 * @param {HTMLElement|string} vParam A DOM Element or a CSS selector from which to start the search for the nearest
		 *  UI5 Element by traversing up the DOM tree
		 * @param {boolean} [bIncludeRelated=false] Whether the <code>data-sap-ui-related</code> attribute is also accepted
		 *  as a selector for a UI5 Element, in addition to <code>data-sap-ui</code>
		 * @returns {sap.ui.core.Element|undefined} The UI5 Element that wraps the given DOM element. <code>undefined</code> is
		 *  returned when no UI5 Element can be found.
		 * @public
		 * @since 1.106
		 * @throws {DOMException} when an invalid CSS selector is given
		 *
		 */
		Element.closestTo = function(vParam, bIncludeRelated) {
			var sSelector = "[data-sap-ui]",
				oDomRef, sId;

			if (vParam === undefined || vParam === null) {
				return undefined;
			}

			if (typeof vParam === "string") {
				oDomRef = document.querySelector(vParam);
			} else if (typeof vParam === "object"
				&& vParam.nodeType === Node.ELEMENT_NODE
				&& typeof vParam.nodeName === "string") {
				// can't use 'instanceof window.Element' because DOM node may be
				// created by using the constructor in another frame in Chrome/Edge.
				oDomRef = vParam;
			} else if (vParam.jquery) {
				oDomRef = vParam[0];
				future.errorThrows("Do not call Element.closestTo() with jQuery object as parameter. The function should be called with either a DOM Element or a CSS selector.");
			} else {
				throw new TypeError("Element.closestTo accepts either a DOM element or a CSS selector string as parameter, but not '" + vParam + "'");
			}

			if (bIncludeRelated) {
				sSelector += ",[data-sap-ui-related]";
			}

			oDomRef = oDomRef && oDomRef.closest(sSelector);

			if (oDomRef) {
				if (bIncludeRelated) {
					sId = oDomRef.getAttribute("data-sap-ui-related");
				}

				sId = sId || oDomRef.getAttribute("id");
			}

			return Element.getElementById(sId);
		};

		/**
		 * Returns the registered element with the given ID, if any.
		 *
		 * The ID must be the globally unique ID of an element, the same as returned by <code>oElement.getId()</code>.
		 *
		 * When the element has been created from a declarative source (e.g. XMLView), that source might have used
		 * a shorter, non-unique local ID. A search for such a local ID cannot be executed with this method.
		 * It can only be executed on the corresponding scope (e.g. on an XMLView instance), by using the
		 * {@link sap.ui.core.mvc.View#byId View#byId} method of that scope.
		 *
		 * @param {sap.ui.core.ID|null|undefined} sId ID of the element to search for
		 * @returns {sap.ui.core.Element|undefined} Element with the given ID or <code>undefined</code>
		 * @public
		 * @function
		 * @since 1.119
		 */
		Element.getElementById = ElementRegistry.get;

		/**
		 * Returns the element currently in focus.
		 *
		 * @returns {sap.ui.core.Element|undefined} The currently focused element
		 * @public
		 * @since 1.119
		 */
		Element.getActiveElement = () => {
			try {
				var $Act = jQuery(document.activeElement);
				if ($Act.is(":focus")) {
					return Element.closestTo($Act[0]);
				}
			} catch (err) {
				//escape eslint check for empty block
			}
		};

		Theming.attachApplied(function(oEvent) {
			// notify all elements/controls via a pseudo browser event
			var oJQueryEvent = jQuery.Event("ThemeChanged");
			oJQueryEvent.theme = oEvent.theme;
			ElementRegistry.forEach(function(oElement) {
				oJQueryEvent._bNoReturnValue = true; // themeChanged handler aren't allowed to have any retun value. Mark for future fatal throw.
				oElement._handleEvent(oJQueryEvent);
			});
		});

		_LocalizationHelper.registerForUpdate("Elements", ElementRegistry.all);

		return Element;
	});<|MERGE_RESOLUTION|>--- conflicted
+++ resolved
@@ -496,7 +496,6 @@
 				var bOldEnabled = this.mProperties.enabled;
 				ManagedObject.prototype.setProperty.apply(this, arguments);
 
-<<<<<<< HEAD
 				if (bOldEnabled != this.mProperties.enabled) {
 					// the EnabledPropagator knows better which descendants to update
 					EnabledPropagator.updateDescendants(this);
@@ -504,92 +503,44 @@
 			} else if (sPropertyName === "visible") {
 				ManagedObject.prototype.setProperty.apply(this, arguments);
 				if (vValue === false && this.getDomRef()?.contains(document.activeElement)) {
-					Element.fireFocusFail.call(this, /*bRenderingPending=*/true);
-				}
-=======
-			if (bOldEnabled != this.mProperties.enabled) {
-				// the EnabledPropagator knows better which descendants to update
-				EnabledPropagator.updateDescendants(this);
-			}
-		} else if (sPropertyName === "visible") {
-			ManagedObject.prototype.setProperty.apply(this, arguments);
-			if (vValue === false && this.getDomRef()?.contains(document.activeElement)) {
-				Element.fireFocusFail.call(this, FocusMode.RENDERING_PENDING);
->>>>>>> b643f2ac
+					Element.fireFocusFail.call(this, FocusMode.RENDERING_PENDING);
+				}
 			}
 
 			return this;
 		};
 
-<<<<<<< HEAD
 		function _focusTarget(oOriginalDomRef, oFocusTarget) {
+			// In the meantime, the focus could be set somewhere else.
+			// If that element is focusable, then we don't steal the focus from it
 			// jQuery custom selectors ":sapFocusable"
 			if (oOriginalDomRef?.contains(document.activeElement) || !jQuery(document.activeElement).is(":sapFocusable")) {
 				oFocusTarget?.focus({
 					preventScroll: true
-=======
-	function _focusTarget(oOriginalDomRef, oFocusTarget) {
-		// In the meantime, the focus could be set somewhere else.
-		// If that element is focusable, then we don't steal the focus from it
-		if (oOriginalDomRef?.contains(document.activeElement) || !jQuery(document.activeElement).is(":sapFocusable")) {
-			oFocusTarget?.focus({
-				preventScroll: true
-			});
+				});
+			}
 		}
-	}
-
-	/**
-	* Handles the 'focusfail' event by attempting to find and focus on a tabbable element.
-	* The 'focusfail' event is triggered when the current element, which initially holds the focus,
-	* becomes disabled, invisible, or destroyed. The event is received by the parent of the element that failed
-	* to retain the focus.
-	*
-	* @param {Event} oEvent - The event object containing the source element that failed to gain focus.
-	* @protected
-	*/
-	Element.prototype.onfocusfail = function(oEvent) {
-		// oEvent._skipArea is set when all controls in an aggregation are
-		// removed/destroyed (via 'removeAllAggregation'). We need to skip the
-		// entire aggregation area since all controls' DOM elements will be
-		// removed and no focusable element can be found within
-		// oEvent._skipArea
-		//
-		// oEvent._skipArea is used as start point when it exists and
-		// the following 'findTabbable' call starts with its next/previous
-		// sibling
-		let oDomRef = oEvent._skipArea || oEvent.srcControl.getDomRef();
-		const oOriginalDomRef = oDomRef;
-
-		let oParent = this;
-		let oParentDomRef = oParent.getDomRef();
-
-		let oRes;
-		let oFocusTarget;
-
-		do {
-			if (oParentDomRef?.contains(oDomRef)) {
-				// Search for a tabbable element forward (to the right)
-				oRes = findTabbable(oDomRef, {
-					scope: oParentDomRef,
-					forward: true,
-					skipChild: true
->>>>>>> b643f2ac
-				});
-			}
-		}
-
-<<<<<<< HEAD
+
 		/**
 		* Handles the 'focusfail' event by attempting to find and focus on a tabbable element.
 		* The 'focusfail' event is triggered when the current element, which initially holds the focus,
-		* becomes disabled or invisible. The event is received by the parent of the element that failed
+		* becomes disabled, invisible, or destroyed. The event is received by the parent of the element that failed
 		* to retain the focus.
 		*
 		* @param {Event} oEvent - The event object containing the source element that failed to gain focus.
 		* @protected
 		*/
 		Element.prototype.onfocusfail = function(oEvent) {
-			let oDomRef = oEvent.srcControl.getDomRef();
+			// oEvent._skipArea is set when all controls in an aggregation are
+			// removed/destroyed (via 'removeAllAggregation'). We need to skip the
+			// entire aggregation area since all controls' DOM elements will be
+			// removed and no focusable element can be found within
+			// oEvent._skipArea
+			//
+			// oEvent._skipArea is used as start point when it exists and
+			// the following 'findTabbable' call starts with its next/previous
+			// sibling
+			let oDomRef = oEvent._skipArea || oEvent.srcControl.getDomRef();
 			const oOriginalDomRef = oDomRef;
 
 			let oParent = this;
@@ -600,20 +551,15 @@
 
 			do {
 				if (oParentDomRef?.contains(oDomRef)) {
-					// search tabbable element to the right
-=======
-				// If no element is found, search backward (to the left)
-				if (oRes?.startOver) {
->>>>>>> b643f2ac
+					// Search for a tabbable element forward (to the right)
 					oRes = findTabbable(oDomRef, {
 						scope: oParentDomRef,
 						forward: true,
 						skipChild: true
 					});
 
-					// if nothing is found
+					// If no element is found, search backward (to the left)
 					if (oRes?.startOver) {
-						// search tabbable element to the left
 						oRes = findTabbable(oDomRef, {
 							scope: oParentDomRef,
 							forward: false
@@ -622,38 +568,44 @@
 
 					oFocusTarget = oRes?.element;
 
-<<<<<<< HEAD
+					// Reached the parent DOM which is tabbable, stop searching
 					if (oFocusTarget === oParentDomRef) {
-						// Reached the parent DOM which is tabbable
 						break;
 					}
 
-					// Continue with the parent's siblings
+					// Move up to the parent's siblings
 					oDomRef = oParentDomRef;
 					oParent = oParent?.getParent();
 					oParentDomRef = oParent?.getDomRef?.();
 				} else {
-					// The DOM Element which lost the focus isn't rendered within the parent
+					// If the lost focus element is outside the parent, look for the parent's first focusable element
 					// jQuery Plugin "firstFocusableDomRef"
 					oFocusTarget = oParentDomRef && jQuery(oParentDomRef).firstFocusableDomRef();
 					break;
 				}
 			} while ((!oRes || oRes.startOver) && oDomRef);
 
+			// Apply focus to the found target
 			if (oFocusTarget) {
-				// In the meantime, the focus could be set somewhere else.
-				// If that element is focusable, then we don't steal the focus from it
-				if (oEvent._bRenderingPending) {
-					Rendering.addPrerenderingTask(() => {
+				switch (oEvent.mode) {
+					case FocusMode.SYNC:
 						_focusTarget(oOriginalDomRef, oFocusTarget);
-					});
-				} else {
-					Promise.resolve().then(() => {
-						_focusTarget(oOriginalDomRef, oFocusTarget);
-					});
-				}
-			}
-
+						break;
+
+					case FocusMode.RENDERING_PENDING:
+						Rendering.addPrerenderingTask(() => {
+							_focusTarget(oOriginalDomRef, oFocusTarget);
+						});
+						break;
+
+					case FocusMode.DEFAULT:
+					default:
+						Promise.resolve().then(() => {
+							_focusTarget(oOriginalDomRef, oFocusTarget);
+						});
+						break;
+				}
+			}
 		};
 
 		Element.prototype.insertDependent = function(oElement, iIndex) {
@@ -680,6 +632,177 @@
 		};
 
 		/**
+		 * Helper to identify the entire aggregation area that should be skipped when searchin for focusable elements.
+		 * If the currently focused element is part of the aggregation being removed or destroyed,
+		 * the entire aggregation area needs to be skipped sinceh its DOM element will be removed
+		 * leaving no focusable element within the aggregation.
+		 *
+		 * @param {sap.ui.core.ManagedObject[]} aChildren The children that belong to the aggregation
+		 * @returns {HTMLElement|null} Returns the DOM which needs to be skipped, or 'null' if no relevant area is found.
+		 */
+		function searchAggregationAreaToSkip(aChildren) {
+			let oSkipArea = null;
+
+			for (let i = 0; i < aChildren.length; i++) {
+				const oChild = aChildren[i];
+				const oDomRef = oChild?.getDomRef?.();
+
+				if (oDomRef) {
+					if (!oSkipArea) {
+						oSkipArea = oDomRef.parentElement;
+					} else  {
+						while (oSkipArea && !oSkipArea.contains(oDomRef)) {
+							oSkipArea = oSkipArea.parentElement;
+						}
+					}
+				}
+			}
+			return oSkipArea;
+		}
+
+		/**
+		 *  Determines if the DOM removal needs to be performed synchronously.
+		 *
+		 *  @param {boolean|string} bSuppressInvalidate - Whether invalidation is suppressed. If set to "KeepDom", the DOM is retained.
+		 *  @param {boolean} bHasNoParent Whether the element has no parent. If true, it suggests that the element is being removed from the DOM tree.
+		 *  @returns {boolean} Returns true, if synchronous DOM removal is needed; otherwise 'false'.
+		 */
+		function needSyncDomRemoval(bSuppressInvalidate, bHasNoParent) {
+			const bKeepDom = (bSuppressInvalidate === "KeepDom");
+			const oDomRef = this.getDomRef();
+
+			// Conditions that require sync DOM removal
+			return (bSuppressInvalidate === true || // Explicit supression of invalidation
+					(!bKeepDom && bHasNoParent) || // No parent and DOM should not be kept
+					this.isA("sap.ui.core.PopupInterface") || // The element is a popup
+					RenderManager.isPreservedContent(oDomRef)); // The element is part of the 'preserve' area.
+		}
+
+		/**
+		 * Checks for a focused child within the provided children (array or single object)
+		 * and fired the focus fail event if necessary.
+		 *
+		 * @param {sap.ui.base.ManagedObject[]|sap.ui.base.ManagedObject} vChildren The children to check. Can be an array or a single object.
+		 * @param {boolean} bSuppressInvalidate If true, this ManagedObject is not marked as changed
+		 */
+		function checkAndFireFocusFail(vChildren, bSuppressInvalidate) {
+			let oFocusedChild = null;
+			let oSkipArea = null;
+
+			if (Array.isArray(vChildren)) {
+				for (let i = 0; i < vChildren.length; i++) {
+					const oChild = vChildren[i];
+					const oDomRef = oChild.getDomRef?.();
+
+					if (oDomRef?.contains(document.activeElement)) {
+						oFocusedChild = oChild;
+					}
+				}
+				if (oFocusedChild) {
+					oSkipArea = searchAggregationAreaToSkip(vChildren);
+				}
+			} else if (vChildren instanceof ManagedObject) {
+				oFocusedChild = vChildren;
+			}
+
+			if (!oFocusedChild) {
+				return;
+			}
+
+			const oDomRef = oFocusedChild.getDomRef?.();
+			if (oDomRef?.contains?.(document.activeElement) && !bSuppressInvalidate) {
+				// Determin if the DOM removal needs to happen sync or async
+				const bSyncRemoval = needSyncDomRemoval.call(oFocusedChild, bSuppressInvalidate, !this);
+				const sFocusMode = bSyncRemoval ? FocusMode.SYNC : FocusMode.RENDERING_PENDING;
+
+				if (!this._bIsBeingDestroyed) {
+					Element.fireFocusFail.call(oFocusedChild, sFocusMode, this, oSkipArea);
+				}
+			}
+		}
+
+		/**
+		 * Sets a new object in the named 0..1 aggregation of this ManagedObject and marks this ManagedObject as changed.
+		 * Manages the focus handling if the current aggregation is removed (i.e., when the object is set to <code>null</code>).
+		 * If the previous object in the aggregation was focused, a "focusfail" event is triggered.
+		 *
+		 * @param {string}
+		 *            sAggregationName name of an 0..1 aggregation
+		 * @param {sap.ui.base.ManagedObject}
+		 *            oObject the managed object that is set as aggregated object
+		 * @param {boolean}
+		 *            [bSuppressInvalidate=true] if true, this ManagedObject is not marked as changed
+		 * @returns {this} Returns <code>this</code> to allow method chaining
+		 * @throws {Error}
+		 * @protected
+		 */
+		Element.prototype.setAggregation = function(sAggregationName, oObject, bSuppressInvalidate) {
+			// Get current aggregation for the specified aggregation name before aggregation change
+			const oChild = this.getAggregation(sAggregationName);
+
+			// Call parent method to perform actual aggregation change
+			const vResult = ManagedObject.prototype.setAggregation.call(this, sAggregationName, oObject, bSuppressInvalidate);
+			if (oChild && oObject == null) {
+				checkAndFireFocusFail.call(this, oChild, bSuppressInvalidate);
+			}
+			return vResult;
+		};
+
+		/**
+		 * Removes an object from the aggregation named <code>sAggregationName</code> with cardinality 0..n and manages
+		 * focus handling in case the removed object was focused. If the removed object held the focus, a "focusfail" event
+		 * is triggered to proper focus redirection.
+		 *
+		 * @param {string}
+		 *            sAggregationName the string identifying the aggregation that the given object should be removed from
+		 * @param {int | string | sap.ui.base.ManagedObject}
+		 *            vObject the position or ID of the ManagedObject that should be removed or that ManagedObject itself;
+		 *            if <code>vObject</code> is invalid, a negative value or a value greater or equal than the current size
+		 *            of the aggregation, nothing is removed.
+		 * @param {boolean}
+		 *            [bSuppressInvalidate=false] if true, this ManagedObject is not marked as changed
+		 * @returns {sap.ui.base.ManagedObject|null} the removed object or <code>null</code>
+		 * @protected
+		 */
+		Element.prototype.removeAggregation = function(sAggregationName, vObject, bSuppressInvalidate) {
+			const vResult = ManagedObject.prototype.removeAggregation.call(this, sAggregationName, vObject, bSuppressInvalidate);
+			checkAndFireFocusFail.call(this, vResult, bSuppressInvalidate);
+			return vResult;
+		};
+
+		/**
+		 * Removes all child elements of a specified aggregation and handles focus management for elements that are currently focused.
+		 * If the currently focused element belongs to the aggregation being removed, a "focusfail" event is triggered to shift the
+		 * focus to a relevant element.
+		 *
+		 * @param {string} sAggregationName The name of the aggregation
+		 * @param {boolean} [bSuppressInvalidate=false] If true, this ManagedObject is not marked as changed
+		 * @returns {sap.ui.base.ManagedObject[]} An array of the removed elements (might be empty)
+		 * @protected
+		 */
+		Element.prototype.removeAllAggregation = function(sAggregationName, bSuppressInvalidate) {
+			const aChildren = ManagedObject.prototype.removeAllAggregation.call(this, sAggregationName, bSuppressInvalidate);
+			checkAndFireFocusFail.call(this, aChildren, bSuppressInvalidate);
+			return aChildren;
+		};
+
+		/**
+		 * Destroys all child elements of a specified aggregation and handles focus management for elements that are currently focused.
+		 * If the currently focused element belongs to the aggregation being destroyed, a "focusfail" event is triggered to shift the
+		 * focus to a relevant element.
+		 *
+		 * @param {string} sAggregationName The name of the aggregation
+		 * @param {boolean} [bSuppressInvalidate=false] If true, this ManagedObject is not marked as changed
+		 * @returns {this} Returns <code>this</code> to allow method chaining
+		 * @protected
+		 */
+		Element.prototype.destroyAggregation = function(sAggregationName, bSuppressInvalidate) {
+			const aChildren = this.getAggregation(sAggregationName);
+			checkAndFireFocusFail.call(this, aChildren, bSuppressInvalidate);
+			return ManagedObject.prototype.destroyAggregation.call(this, sAggregationName, bSuppressInvalidate);
+		};
+
+		/**
 		 * Returns the UI area of this element, if any.
 		 *
 		 * @return {sap.ui.core.UIArea|null} The UI area of this element or <code>null</code>
@@ -690,18 +813,27 @@
 		};
 
 		/**
-		 * Fires a "focusfail" event.
-		 * The event is propagated to the parent of the current element.
-		 *
-		 * @private
-		 */
-		Element.fireFocusFail = function(bRenderingPending) {
+		 * Fires a "focusfail" event to handle focus redirection when the current element loses focus due to a state change
+		 * (e.g., disabled, invisible, or destroyed). The event is propagated to the parent of the current element to manage
+		 * the focus shift.
+		 *
+		 * @param {string} sFocusHandlingMode The mode of focus handling, determining whether the focus should be handled sync or async.
+		 * @param {sap.ui.core.Element} oParent The parent element that will handle the "focusfail" event.
+		 * @param {HTMLElement} [oSkipArea=null] Optional DOM area to be skipped during focus redirection.
+		 *
+		 * @protected
+		 */
+		Element.fireFocusFail = function(sFocusHandlingMode, oParent, oSkipArea) {
 			const oEvent = jQuery.Event("focusfail");
 			oEvent.srcControl = this;
-			oEvent._bRenderingPending = bRenderingPending || false;
-
-			const oParent = this.getParent();
-			oParent?._handleEvent?.(oEvent);
+			oEvent.mode = sFocusHandlingMode || FocusMode.DEFAULT;
+			oEvent._skipArea = oSkipArea;
+
+			oParent ??= this.getParent();
+
+			if (oParent && !oParent._bIsBeingDestroyed) {
+				oParent._handleEvent?.(oEvent);
+			}
 		};
 
 		/**
@@ -721,313 +853,6 @@
 			if (this.bIsDestroyed) {
 				return;
 			}
-=======
-				// Reached the parent DOM which is tabbable, stop searching
-				if (oFocusTarget === oParentDomRef) {
-					break;
-				}
-
-				// Move up to the parent's siblings
-				oDomRef = oParentDomRef;
-				oParent = oParent?.getParent();
-				oParentDomRef = oParent?.getDomRef?.();
-			} else {
-				// If the lost focus element is outside the parent, look for the parent's first focusable element
-				oFocusTarget = oParentDomRef && jQuery(oParentDomRef).firstFocusableDomRef();
-				break;
-			}
-		} while ((!oRes || oRes.startOver) && oDomRef);
-
-		// Apply focus to the found target
-		if (oFocusTarget) {
-			switch (oEvent.mode) {
-				case FocusMode.SYNC:
-					_focusTarget(oOriginalDomRef, oFocusTarget);
-					break;
-
-				case FocusMode.RENDERING_PENDING:
-					Rendering.addPrerenderingTask(() => {
-						_focusTarget(oOriginalDomRef, oFocusTarget);
-					});
-					break;
-
-				case FocusMode.DEFAULT:
-				default:
-					Promise.resolve().then(() => {
-						_focusTarget(oOriginalDomRef, oFocusTarget);
-					});
-					break;
-			}
-		}
-	};
-
-	Element.prototype.insertDependent = function(oElement, iIndex) {
-		this.insertAggregation("dependents", oElement, iIndex, true);
-		return this; // explicitly return 'this' to fix controls that override insertAggregation wrongly
-	};
-
-	Element.prototype.addDependent = function(oElement) {
-		this.addAggregation("dependents", oElement, true);
-		return this; // explicitly return 'this' to fix controls that override addAggregation wrongly
-	};
-
-	Element.prototype.removeDependent = function(vElement) {
-		return this.removeAggregation("dependents", vElement, true);
-	};
-
-	Element.prototype.removeAllDependents = function() {
-		return this.removeAllAggregation("dependents", true);
-	};
-
-	Element.prototype.destroyDependents = function() {
-		this.destroyAggregation("dependents", true);
-		return this; // explicitly return 'this' to fix controls that override destroyAggregation wrongly
-	};
-
-	/**
-	 * Helper to identify the entire aggregation area that should be skipped when searchin for focusable elements.
-	 * If the currently focused element is part of the aggregation being removed or destroyed,
-	 * the entire aggregation area needs to be skipped sinceh its DOM element will be removed
-	 * leaving no focusable element within the aggregation.
-	 *
-	 * @param {sap.ui.core.ManagedObject[]} aChildren The children that belong to the aggregation
-	 * @returns {HTMLElement|null} Returns the DOM which needs to be skipped, or 'null' if no relevant area is found.
-	 */
-	function searchAggregationAreaToSkip(aChildren) {
-		let oSkipArea = null;
-
-		for (let i = 0; i < aChildren.length; i++) {
-			const oChild = aChildren[i];
-			const oDomRef = oChild?.getDomRef?.();
-
-			if (oDomRef) {
-				if (!oSkipArea) {
-					oSkipArea = oDomRef.parentElement;
-				} else  {
-					while (oSkipArea && !oSkipArea.contains(oDomRef)) {
-						oSkipArea = oSkipArea.parentElement;
-					}
-				}
-			}
-		}
-		return oSkipArea;
-	}
-
-	/**
-	 *  Determines if the DOM removal needs to be performed synchronously.
-	 *
-	 *  @param {boolean|string} bSuppressInvalidate - Whether invalidation is suppressed. If set to "KeepDom", the DOM is retained.
-	 *  @param {boolean} bHasNoParent Whether the element has no parent. If true, it suggests that the element is being removed from the DOM tree.
-	 *  @returns {boolean} Returns true, if synchronous DOM removal is needed; otherwise 'false'.
-	 */
-	function needSyncDomRemoval(bSuppressInvalidate, bHasNoParent) {
-		const bKeepDom = (bSuppressInvalidate === "KeepDom");
-		const oDomRef = this.getDomRef();
-
-		// Conditions that require sync DOM removal
-		return (bSuppressInvalidate === true || // Explicit supression of invalidation
-				(!bKeepDom && bHasNoParent) || // No parent and DOM should not be kept
-				this.isA("sap.ui.core.PopupInterface") || // The element is a popup
-				RenderManager.isPreservedContent(oDomRef)); // The element is part of the 'preserve' area.
-	}
-
-	/**
-	 * Checks for a focused child within the provided children (array or single object)
-	 * and fired the focus fail event if necessary.
-	 *
-	 * @param {sap.ui.base.ManagedObject[]|sap.ui.base.ManagedObject} vChildren The children to check. Can be an array or a single object.
-	 * @param {boolean} bSuppressInvalidate If true, this ManagedObject is not marked as changed
-	 */
-	function checkAndFireFocusFail(vChildren, bSuppressInvalidate) {
-		let oFocusedChild = null;
-		let oSkipArea = null;
-
-		if (Array.isArray(vChildren)) {
-			for (let i = 0; i < vChildren.length; i++) {
-				const oChild = vChildren[i];
-				const oDomRef = oChild.getDomRef?.();
-
-				if (oDomRef?.contains(document.activeElement)) {
-					oFocusedChild = oChild;
-				}
-			}
-			if (oFocusedChild) {
-				oSkipArea = searchAggregationAreaToSkip(vChildren);
-			}
-		} else if (vChildren instanceof ManagedObject) {
-			oFocusedChild = vChildren;
-		}
-
-		if (!oFocusedChild) {
-			return;
-		}
-
-		const oDomRef = oFocusedChild.getDomRef?.();
-		if (oDomRef?.contains?.(document.activeElement) && !bSuppressInvalidate) {
-			// Determin if the DOM removal needs to happen sync or async
-			const bSyncRemoval = needSyncDomRemoval.call(oFocusedChild, bSuppressInvalidate, !this);
-			const sFocusMode = bSyncRemoval ? FocusMode.SYNC : FocusMode.RENDERING_PENDING;
-
-			if (!this._bIsBeingDestroyed) {
-				Element.fireFocusFail.call(oFocusedChild, sFocusMode, this, oSkipArea);
-			}
-		}
-	}
-
-	/**
-	 * Sets a new object in the named 0..1 aggregation of this ManagedObject and marks this ManagedObject as changed.
-	 * Manages the focus handling if the current aggregation is removed (i.e., when the object is set to <code>null</code>).
-	 * If the previous object in the aggregation was focused, a "focusfail" event is triggered.
-	 *
-	 * @param {string}
-	 *            sAggregationName name of an 0..1 aggregation
-	 * @param {sap.ui.base.ManagedObject}
-	 *            oObject the managed object that is set as aggregated object
-	 * @param {boolean}
-	 *            [bSuppressInvalidate=true] if true, this ManagedObject is not marked as changed
-	 * @returns {this} Returns <code>this</code> to allow method chaining
-	 * @throws {Error}
-	 * @protected
-	 */
-	Element.prototype.setAggregation = function(sAggregationName, oObject, bSuppressInvalidate) {
-		// Get current aggregation for the specified aggregation name before aggregation change
-		const oChild = this.getAggregation(sAggregationName);
-
-		// Call parent method to perform actual aggregation change
-		const vResult = ManagedObject.prototype.setAggregation.call(this, sAggregationName, oObject, bSuppressInvalidate);
-		if (oChild && oObject == null) {
-			checkAndFireFocusFail.call(this, oChild, bSuppressInvalidate);
-		}
-		return vResult;
-	};
-
-	/**
-	 * Removes an object from the aggregation named <code>sAggregationName</code> with cardinality 0..n and manages
-	 * focus handling in case the removed object was focused. If the removed object held the focus, a "focusfail" event
-	 * is triggered to proper focus redirection.
-	 *
-	 * @param {string}
-	 *            sAggregationName the string identifying the aggregation that the given object should be removed from
-	 * @param {int | string | sap.ui.base.ManagedObject}
-	 *            vObject the position or ID of the ManagedObject that should be removed or that ManagedObject itself;
-	 *            if <code>vObject</code> is invalid, a negative value or a value greater or equal than the current size
-	 *            of the aggregation, nothing is removed.
-	 * @param {boolean}
-	 *            [bSuppressInvalidate=false] if true, this ManagedObject is not marked as changed
-	 * @returns {sap.ui.base.ManagedObject|null} the removed object or <code>null</code>
-	 * @protected
-	 */
-	Element.prototype.removeAggregation = function(sAggregationName, vObject, bSuppressInvalidate) {
-		const vResult = ManagedObject.prototype.removeAggregation.call(this, sAggregationName, vObject, bSuppressInvalidate);
-		checkAndFireFocusFail.call(this, vResult, bSuppressInvalidate);
-		return vResult;
-	};
-
-	/**
-	 * Removes all child elements of a specified aggregation and handles focus management for elements that are currently focused.
-	 * If the currently focused element belongs to the aggregation being removed, a "focusfail" event is triggered to shift the
-	 * focus to a relevant element.
-	 *
-	 * @param {string} sAggregationName The name of the aggregation
-	 * @param {boolean} [bSuppressInvalidate=false] If true, this ManagedObject is not marked as changed
-	 * @returns {sap.ui.base.ManagedObject[]} An array of the removed elements (might be empty)
-	 * @protected
-	 */
-	Element.prototype.removeAllAggregation = function(sAggregationName, bSuppressInvalidate) {
-		const aChildren = ManagedObject.prototype.removeAllAggregation.call(this, sAggregationName, bSuppressInvalidate);
-		checkAndFireFocusFail.call(this, aChildren, bSuppressInvalidate);
-		return aChildren;
-	};
-
-	/**
-	 * Destroys all child elements of a specified aggregation and handles focus management for elements that are currently focused.
-	 * If the currently focused element belongs to the aggregation being destroyed, a "focusfail" event is triggered to shift the
-	 * focus to a relevant element.
-	 *
-	 * @param {string} sAggregationName The name of the aggregation
-	 * @param {boolean} [bSuppressInvalidate=false] If true, this ManagedObject is not marked as changed
-	 * @returns {this} Returns <code>this</code> to allow method chaining
-	 * @protected
-	 */
-	Element.prototype.destroyAggregation = function(sAggregationName, bSuppressInvalidate) {
-		const aChildren = this.getAggregation(sAggregationName);
-		checkAndFireFocusFail.call(this, aChildren, bSuppressInvalidate);
-		return ManagedObject.prototype.destroyAggregation.call(this, sAggregationName, bSuppressInvalidate);
-	};
-
-	/**
-	 * This triggers immediate rerendering of its parent and thus of itself and its children.
-	 *
-	 * @deprecated As of 1.70, using this method is no longer recommended, but still works. Synchronous DOM
-	 *   updates via this method have several drawbacks: they only work when the control has been rendered
-	 *   before (no initial rendering possible), multiple state changes won't be combined automatically into
-	 *   a single re-rendering, they might cause additional layout trashing, standard invalidation might
-	 *   cause another async re-rendering.
-	 *
-	 *   The recommended alternative is to rely on invalidation and standard re-rendering.
-	 *
-	 * As <code>sap.ui.core.Element</code> "bubbles up" the rerender, changes to
-	 * child-<code>Elements</code> will also result in immediate rerendering of the whole sub tree.
-	 * @protected
-	 */
-	Element.prototype.rerender = function() {
-		if (this.oParent) {
-			this.oParent.rerender();
-		}
-	};
-
-	/**
-	 * Returns the UI area of this element, if any.
-	 *
-	 * @return {sap.ui.core.UIArea|null} The UI area of this element or <code>null</code>
-	 * @private
-	 */
-	Element.prototype.getUIArea = function() {
-		return this.oParent ? this.oParent.getUIArea() : null;
-	};
-
-	/**
-	 * Fires a "focusfail" event to handle focus redirection when the current element loses focus due to a state change
-	 * (e.g., disabled, invisible, or destroyed). The event is propagated to the parent of the current element to manage
-	 * the focus shift.
-	 *
-	 * @param {string} sFocusHandlingMode The mode of focus handling, determining whether the focus should be handled sync or async.
-	 * @param {sap.ui.core.Element} oParent The parent element that will handle the "focusfail" event.
-	 * @param {HTMLElement} [oSkipArea=null] Optional DOM area to be skipped during focus redirection.
-	 *
-	 * @protected
-	 */
-	Element.fireFocusFail = function(sFocusHandlingMode, oParent, oSkipArea) {
-		const oEvent = jQuery.Event("focusfail");
-		oEvent.srcControl = this;
-		oEvent.mode = sFocusHandlingMode || FocusMode.DEFAULT;
-		oEvent._skipArea = oSkipArea;
-
-		oParent ??= this.getParent();
-
-		if (oParent && !oParent._bIsBeingDestroyed) {
-			oParent._handleEvent?.(oEvent);
-		}
-	};
-
-	/**
-	 * Cleans up the resources associated with this element and all its children.
-	 *
-	 * After an element has been destroyed, it can no longer be used in the UI!
-	 *
-	 * Applications should call this method if they don't need the element any longer.
-	 *
-	 * @param {boolean} [bSuppressInvalidate=false] If <code>true</code>, this ManagedObject and all its ancestors won't be invalidated.
-	 *      <br>This flag should be used only during control development to optimize invalidation procedures.
-	 *      It should not be used by any application code.
-	 * @public
-	 */
-	Element.prototype.destroy = function(bSuppressInvalidate) {
-		// ignore repeated calls
-		if (this.bIsDestroyed) {
-			return;
-		}
->>>>>>> b643f2ac
 
 			// determine whether parent exists or not
 			var bHasNoParent = !this.getParent();
@@ -1047,18 +872,16 @@
 				return;
 			}
 
-<<<<<<< HEAD
 			// Determine whether to remove the control DOM from the DOM Tree or not:
 			// If parent invalidation is not possible, either bSuppressInvalidate=true or there is no parent to invalidate then we must remove the control DOM synchronously.
 			// Controls that implement marker interface sap.ui.core.PopupInterface are by contract not rendered by their parent so we cannot keep the DOM of these controls.
 			// If the control is destroyed while its content is in the preserved area then we must remove DOM synchronously since we cannot invalidate the preserved area.
-			var bKeepDom = (bSuppressInvalidate === "KeepDom");
-			if (bSuppressInvalidate === true || (!bKeepDom && bHasNoParent) || this.isA("sap.ui.core.PopupInterface") || RenderManager.isPreservedContent(oDomRef)) {
+			if (needSyncDomRemoval.call(this, bSuppressInvalidate, bHasNoParent)) {
 				jQuery(oDomRef).remove();
 			} else {
 				// Make sure that the control DOM won't get preserved after it is destroyed (even if bSuppressInvalidate="KeepDom")
 				oDomRef.removeAttribute("data-sap-ui-preserve");
-				if (!bKeepDom) {
+				if (bSuppressInvalidate !== "KeepDom") {
 					// On destroy we do not remove the control DOM synchronously and just let the invalidation happen on the parent.
 					// At the next tick of the RenderManager, control DOM nodes will be removed via rerendering of the parent anyway.
 					// To make this new behavior more compatible we are changing the id of the control's DOM and all child nodes that start with the control id.
@@ -1066,24 +889,6 @@
 					for (var i = 0, aDomRefs = oDomRef.querySelectorAll('[id^="' + this.getId() + '-"]'); i < aDomRefs.length; i++) {
 						aDomRefs[i].id = "sap-ui-destroyed-" + aDomRefs[i].id;
 					}
-=======
-		// Determine whether to remove the control DOM from the DOM Tree or not:
-		// If parent invalidation is not possible, either bSuppressInvalidate=true or there is no parent to invalidate then we must remove the control DOM synchronously.
-		// Controls that implement marker interface sap.ui.core.PopupInterface are by contract not rendered by their parent so we cannot keep the DOM of these controls.
-		// If the control is destroyed while its content is in the preserved area then we must remove DOM synchronously since we cannot invalidate the preserved area.
-		if (needSyncDomRemoval.call(this, bSuppressInvalidate, bHasNoParent)) {
-			jQuery(oDomRef).remove();
-		} else {
-			// Make sure that the control DOM won't get preserved after it is destroyed (even if bSuppressInvalidate="KeepDom")
-			oDomRef.removeAttribute("data-sap-ui-preserve");
-			if (bSuppressInvalidate !== "KeepDom") {
-				// On destroy we do not remove the control DOM synchronously and just let the invalidation happen on the parent.
-				// At the next tick of the RenderManager, control DOM nodes will be removed via rerendering of the parent anyway.
-				// To make this new behavior more compatible we are changing the id of the control's DOM and all child nodes that start with the control id.
-				oDomRef.id = "sap-ui-destroyed-" + this.getId();
-				for (var i = 0, aDomRefs = oDomRef.querySelectorAll('[id^="' + this.getId() + '-"]'); i < aDomRefs.length; i++) {
-					aDomRefs[i].id = "sap-ui-destroyed-" + aDomRefs[i].id;
->>>>>>> b643f2ac
 				}
 			}
 		};
@@ -1515,11 +1320,10 @@
 				// should not fire 'FocusFail' even when the oFocusDomRef isn't
 				// focusable because not all controls defines the 'getFocusDomRef'
 				// method properly
-				if (oDomRef && !oDomRef.contains(document.activeElement) && !this._bIsBeingDestroyed) {
-					Element.fireFocusFail.call(this);
-				}
-			}
-<<<<<<< HEAD
+				if (oDomRef && !oDomRef.contains(document.activeElement) ) {
+					Element.fireFocusFail.call(this, FocusMode.DEFAULT);
+				}
+			}
 		};
 
 		/**
@@ -1563,16 +1367,6 @@
 			// if the old tooltip was a Tooltip object, remove it as a delegate
 			if (BaseObject.isObjectA(oOldTooltip, "sap.ui.core.TooltipBase")) {
 				this.removeDelegate(oOldTooltip);
-=======
-		} else {
-			const oDomRef = this.getDomRef();
-			// In case the control already contains the active element, we
-			// should not fire 'FocusFail' even when the oFocusDomRef isn't
-			// focusable because not all controls defines the 'getFocusDomRef'
-			// method properly
-			if (oDomRef && !oDomRef.contains(document.activeElement) ) {
-				Element.fireFocusFail.call(this, FocusMode.DEFAULT);
->>>>>>> b643f2ac
 			}
 			// if the new tooltip is a Tooltip object, add it as a delegate
 			if (BaseObject.isObjectA(oTooltip, "sap.ui.core.TooltipBase")) {
