--- conflicted
+++ resolved
@@ -141,11 +141,7 @@
     </jscoverage>
     <!-- Thirdparty references -->
     <thirdparty xmlns="http://www.sap.com/ui5/buildext/thirdparty" >
-<<<<<<< HEAD
-        <lib name="jquery-3" displayName="jQuery 3" npmName="jquery" version="3.6.0" hash="145fccaf8498af328a478673c2e0de3e" homepage="https://jquery.com" id="73554900106100068050">
-=======
-        <lib name="jquery-3" displayName="jQuery 3" npmName="jquery" version="3.6.0" hash="dae961667d638591bd0b4717c1f8144b" homepage="https://jquery.com" id="73554900106100068050">
->>>>>>> 85f85eb1
+        <lib name="jquery-3" displayName="jQuery 3" npmName="jquery" version="3.6.0" hash="d8e866b6cc69ddf4a28e12895105a490" homepage="https://jquery.com" id="73554900106100068050">
             <license url="http://jQuery.org/license" type="MIT"/>
             <copyright>OpenJS Foundation and other contributors</copyright>
             <pattern>sap/ui/thirdparty/jquery.js</pattern>
