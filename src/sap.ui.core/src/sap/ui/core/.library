<?xml version="1.0" encoding="UTF-8" ?>
<library xmlns="http://www.sap.com/sap.ui.library.xsd" >

  <name>sap.ui.core</name>
  <vendor>SAP SE</vendor>
  <copyright>${copyright}</copyright>
  <version>${version}</version>

  <documentation>The SAPUI5 Core Runtime.

  Contains the UI5 jQuery plugins (jQuery.sap.*), the Core and all its components,
  base classes for Controls, Components and the Model View Controller classes.</documentation>

  <appData>
    <generation xmlns="http://www.sap.com/ui5/buildext/sap.ui.javascript" >
      <module-syntax>ui5</module-syntax>
    </generation>
    <selenium xmlns="http://www.sap.com/ui5/buildext/selenium" package="com.sap.ui5.selenium.core" />
    <packaging xmlns="http://www.sap.com/ui5/buildext/packaging" version="2.0" >
      <module-infos>
        <raw-module name="sap/ui/core/support/trace/EppLib.js" />
        <raw-module name="sap/ui/core/support/trace/E2eTraceLib.js" depends="sap/ui/core/support/trace/EppLib.js" />
        <raw-module name="sap/ui/Device.js" />
        <raw-module name="sap/ui/thirdparty/blanket.js" requiresTopLevelScope="false" />
        <raw-module name="sap/ui/thirdparty/bignumber.js" />
        <raw-module name="sap/ui/thirdparty/caja-html-sanitizer.js" />
        <raw-module name="sap/ui/thirdparty/crossroads.js" depends="sap/ui/thirdparty/signals.js" />
        <raw-module name="sap/ui/thirdparty/d3.js" />
        <raw-module name="sap/ui/thirdparty/datajs.js" />
        <raw-module name="sap/ui/thirdparty/handlebars.js" />
        <raw-module name="sap/ui/thirdparty/hasher.js" depends="sap/ui/thirdparty/signals.js" />
        <raw-module name="sap/ui/thirdparty/IPv6.js" />
        <raw-module name="sap/ui/thirdparty/jquery.js"/>
        <raw-module name="sap/ui/thirdparty/jquery-mobile-custom.js" depends="sap/ui/thirdparty/jquery.js" />
        <raw-module name="sap/ui/thirdparty/jqueryui/jquery-effects-blind.js" depends="sap/ui/thirdparty/jqueryui/jquery-effects-core.js" />
        <raw-module name="sap/ui/thirdparty/jqueryui/jquery-effects-bounce.js" depends="sap/ui/thirdparty/jqueryui/jquery-effects-core.js" />
        <raw-module name="sap/ui/thirdparty/jqueryui/jquery-effects-clip.js" depends="sap/ui/thirdparty/jqueryui/jquery-effects-core.js" />
        <raw-module name="sap/ui/thirdparty/jqueryui/jquery-effects-core.js" depends="sap/ui/thirdparty/jquery.js" />
        <raw-module name="sap/ui/thirdparty/jqueryui/jquery-effects-drop.js" depends="sap/ui/thirdparty/jqueryui/jquery-effects-core.js" />
        <raw-module name="sap/ui/thirdparty/jqueryui/jquery-effects-explode.js" depends="sap/ui/thirdparty/jqueryui/jquery-effects-core.js" />
        <raw-module name="sap/ui/thirdparty/jqueryui/jquery-effects-fade.js" depends="sap/ui/thirdparty/jqueryui/jquery-effects-core.js" />
        <raw-module name="sap/ui/thirdparty/jqueryui/jquery-effects-fold.js" depends="sap/ui/thirdparty/jqueryui/jquery-effects-core.js" />
        <raw-module name="sap/ui/thirdparty/jqueryui/jquery-effects-highlight.js" depends="sap/ui/thirdparty/jqueryui/jquery-effects-core.js" />
        <raw-module name="sap/ui/thirdparty/jqueryui/jquery-effects-pulsate.js" depends="sap/ui/thirdparty/jqueryui/jquery-effects-core.js" />
        <raw-module name="sap/ui/thirdparty/jqueryui/jquery-effects-scale.js" depends="sap/ui/thirdparty/jqueryui/jquery-effects-core.js" />
        <raw-module name="sap/ui/thirdparty/jqueryui/jquery-effects-shake.js" depends="sap/ui/thirdparty/jqueryui/jquery-effects-core.js" />
        <raw-module name="sap/ui/thirdparty/jqueryui/jquery-effects-slide.js" depends="sap/ui/thirdparty/jqueryui/jquery-effects-core.js" />
        <raw-module name="sap/ui/thirdparty/jqueryui/jquery-effects-transfer.js" depends="sap/ui/thirdparty/jqueryui/jquery-effects-core.js" />
        <raw-module name="sap/ui/thirdparty/jqueryui/jquery-ui-core.js" depends="sap/ui/thirdparty/jquery.js" />
        <raw-module name="sap/ui/thirdparty/jqueryui/jquery-ui-datepicker.js" depends="sap/ui/thirdparty/jqueryui/jquery-ui-core.js" />
        <raw-module name="sap/ui/thirdparty/jqueryui/jquery-ui-draggable.js" depends="sap/ui/thirdparty/jqueryui/jquery-ui-mouse.js" />
        <raw-module name="sap/ui/thirdparty/jqueryui/jquery-ui-droppable.js" depends="sap/ui/thirdparty/jqueryui/jquery-ui-mouse.js,sap/ui/thirdparty/jqueryui/jquery-ui-draggable.js" />
        <raw-module name="sap/ui/thirdparty/jqueryui/jquery-ui-effect-blind.js" depends="sap/ui/thirdparty/jqueryui/jquery-ui-effect.js" />
        <raw-module name="sap/ui/thirdparty/jqueryui/jquery-ui-effect-bounce.js" depends="sap/ui/thirdparty/jqueryui/jquery-ui-effect.js" />
        <raw-module name="sap/ui/thirdparty/jqueryui/jquery-ui-effect-clip.js" depends="sap/ui/thirdparty/jqueryui/jquery-ui-effect.js" />
        <raw-module name="sap/ui/thirdparty/jqueryui/jquery-ui-effect-drop.js" depends="sap/ui/thirdparty/jqueryui/jquery-ui-effect.js" />
        <raw-module name="sap/ui/thirdparty/jqueryui/jquery-ui-effect-explode.js" depends="sap/ui/thirdparty/jqueryui/jquery-ui-effect.js" />
        <raw-module name="sap/ui/thirdparty/jqueryui/jquery-ui-effect-fade.js" depends="sap/ui/thirdparty/jqueryui/jquery-ui-effect.js" />
        <raw-module name="sap/ui/thirdparty/jqueryui/jquery-ui-effect-fold.js" depends="sap/ui/thirdparty/jqueryui/jquery-ui-effect.js" />
        <raw-module name="sap/ui/thirdparty/jqueryui/jquery-ui-effect-highlight.js" depends="sap/ui/thirdparty/jqueryui/jquery-ui-effect.js" />
        <raw-module name="sap/ui/thirdparty/jqueryui/jquery-ui-effect-pulsate.js" depends="sap/ui/thirdparty/jqueryui/jquery-ui-effect.js" />
        <raw-module name="sap/ui/thirdparty/jqueryui/jquery-ui-effect-scale.js" depends="sap/ui/thirdparty/jqueryui/jquery-ui-effect.js" />
        <raw-module name="sap/ui/thirdparty/jqueryui/jquery-ui-effect-shake.js" depends="sap/ui/thirdparty/jqueryui/jquery-ui-effect.js" />
        <raw-module name="sap/ui/thirdparty/jqueryui/jquery-ui-effect-slide.js" depends="sap/ui/thirdparty/jqueryui/jquery-ui-effect.js" />
        <raw-module name="sap/ui/thirdparty/jqueryui/jquery-ui-effect-transfer.js" depends="sap/ui/thirdparty/jqueryui/jquery-ui-effect.js" />
        <raw-module name="sap/ui/thirdparty/jqueryui/jquery-ui-effect.js" depends="sap/ui/thirdparty/jquery.js" />
        <raw-module name="sap/ui/thirdparty/jqueryui/jquery-ui-mouse.js" depends="sap/ui/thirdparty/jqueryui/jquery-ui-core.js,sap/ui/thirdparty/jqueryui/jquery-ui-widget.js" />
        <raw-module name="sap/ui/thirdparty/jqueryui/jquery-ui-position.js" depends="sap/ui/thirdparty/jquery.js" />
        <raw-module name="sap/ui/thirdparty/jqueryui/jquery-ui-resizable.js" depends="sap/ui/thirdparty/jqueryui/jquery-ui-mouse.js" />
        <raw-module name="sap/ui/thirdparty/jqueryui/jquery-ui-selectable.js" depends="sap/ui/thirdparty/jqueryui/jquery-ui-mouse.js" />
        <raw-module name="sap/ui/thirdparty/jqueryui/jquery-ui-sortable.js" depends="sap/ui/thirdparty/jqueryui/jquery-ui-mouse.js" />
        <raw-module name="sap/ui/thirdparty/jqueryui/jquery-ui-widget.js" depends="sap/ui/thirdparty/jquery.js" />
        <raw-module name="sap/ui/thirdparty/jszip.js" />
        <raw-module name="sap/ui/thirdparty/klay.js" />
        <raw-module name="sap/ui/thirdparty/less.js" />
        <raw-module name="sap/ui/thirdparty/punycode.js" />
        <raw-module name="sap/ui/thirdparty/qunit-2.js" />
        <raw-module name="sap/ui/thirdparty/qunit-composite.js" depends="sap/ui/thirdparty/qunit.js" />
        <raw-module name="sap/ui/thirdparty/qunit-reporter-junit.js" depends="sap/ui/thirdparty/qunit.js" />
        <raw-module name="sap/ui/thirdparty/qunit.js" />
        <raw-module name="sap/ui/thirdparty/RequestRecorder.js" depends="sap/ui/thirdparty/URI.js,sap/ui/thirdparty/sinon.js"/>
        <raw-module name="sap/ui/thirdparty/require.js" requiresTopLevelScope="false" />
        <raw-module name="sap/ui/thirdparty/SecondLevelDomains.js" />
        <raw-module name="sap/ui/thirdparty/signals.js" />
        <raw-module name="sap/ui/thirdparty/sinon-qunit.js" depends="sap/ui/thirdparty/qunit.js,sap/ui/thirdparty/sinon.js" />
        <raw-module name="sap/ui/thirdparty/sinon-server.js" depends="sap/ui/thirdparty/sinon.js" requiresTopLevelScope="false" />
        <raw-module name="sap/ui/thirdparty/sinon.js" />
        <raw-module name="sap/ui/thirdparty/sinon-4.js" />
        <raw-module name="sap/ui/thirdparty/URI.js" />
        <raw-module name="sap/ui/thirdparty/URITemplate.js" depends="sap/ui/thirdparty/URI.js"/>
        <raw-module name="sap/ui/thirdparty/vkbeautify.js" />
        <raw-module name="sap/ui/thirdparty/zyngascroll.js" requiresTopLevelScope="false" />
        <raw-module name="sap/ui/thirdparty/hyphenopoly/Hyphenopoly.js" depends="sap/ui/thirdparty/hyphenopoly/hyphenEngine.asm.js" />
        <raw-module name="sap/ui/thirdparty/hyphenopoly/hyphenEngine.asm.js" requiresTopLevelScope="false" />
        <raw-module name="ui5loader.js" />
        <raw-module name="ui5loader-autoconfig.js" depends="ui5loader.js" />
        <raw-module name="sap/ui/test/starter/_configureLoader.js" depends="ui5loader.js" />
        <module-cycle modules="sap/ui/core/Core.js,sap/ui/core/Component.js" />
      </module-infos>
    </packaging>
    <!-- excludes for the JSDoc -->
    <jsdoc xmlns="http://www.sap.com/ui5/buildext/jsdoc" >
        <exclude name=".library-all" />
        <exclude name=".library-all-dbg" />
        <exclude name=".library-preload*" />
        <exclude name=".library-h2-preload*" />
        <exclude name=".Component-preload*" />
        <exclude name=".Component-h2-preload*" />
        <exclude name=".*[legacy]" />
        <exclude name=".*[legacy]-dbg" />
        <exclude name="jquery-*" />
        <exclude name="sap-ui-*" />
        <exclude name="testsuite." />
        <exclude name="sap.ui.debug." />
        <exclude name="sap.ui.test.ControlTree" />
        <exclude name="sap.ui.test.TestEnv" />
        <exclude name="sap.ui.test.starter.runTest" />
        <exclude name="sap.ui.qunit." />
        <exclude name="sap.ui.thirdparty." />
        <exclude name="sap.ui.model.odata.datajs" /> <!-- legacy redirect, only part of internal core overlay -->
        <exclude name="sap.ui.core.designtime.mvc.ControllerExtensionTemplate" /> <!-- template file with partially unexpected content -->
    </jsdoc>
    <!-- excludes for the JSCoverage -->
    <jscoverage xmlns="http://www.sap.com/ui5/buildext/jscoverage" >
        <exclude name=".library-all" />
        <exclude name=".library-preload" />
        <exclude name=".library-preload*" /><!-- library-preload.designtime.js, library-preload.support.js -->
        <exclude name=".library-h2-preload" />
        <exclude name="jquery-*" />
        <exclude name="sap-ui-*" />
        <exclude name="testsuite." />
        <exclude name="sap.ui.debug." />
        <exclude name="sap.ui.jsunit." />
        <exclude name="sap.ui.qunit." />
        <exclude name="sap.ui.test.BranchTracking" />
        <exclude name="sap.ui.test.ControlTree" />
        <exclude name="sap.ui.test.TestEnv" />
        <exclude name="sap.ui.test.TestUtils" />
        <exclude name="sap.ui.test.starter.runTest" />
        <exclude name="sap.ui.thirdparty." />
    </jscoverage>
    <!-- Thirdparty references -->
    <thirdparty xmlns="http://www.sap.com/ui5/buildext/thirdparty" >
        <lib name="jquery-3" displayName="jQuery 3" npmName="jquery" version="3.6.0" hash="145fccaf8498af328a478673c2e0de3e" homepage="https://jquery.com" id="73554900106100068050">
            <license url="http://jQuery.org/license" type="MIT"/>
            <copyright>OpenJS Foundation and other contributors</copyright>
            <pattern>sap/ui/thirdparty/jquery.js</pattern>
            <pattern partial="true" otherContent="SAP" explanation="isPlainObject.js is overall written by SAP, but contains a modified implementation of jQuery.isPlainObject taken from jQuery">sap/base/util/isPlainObject.js</pattern>
            <pattern partial="true" otherContent="SAP" explanation="_merge.js is overall written by SAP, but contains a modified implementation of jQuery.extend taken from jQuery">sap/base/util/_merge.js</pattern>
            <pattern partial="true" otherContent="SAP" explanation="jquery.sap.script.js is overall written by SAP, but contains a modified implementation of jQuery.extend taken from jQuery">jquery.sap.script.js</pattern>
        </lib>
        <lib name="jquery-1" displayName="jQuery 1" npmName="n/a" version="1.7.1" homepage="https://jquery.com" id="73554900106100019232">
            <license url="http://jQuery.org/license" type="MIT"/>
            <copyright>2011, John Resig</copyright>
            <pattern partial="true" otherContent="SAP" explanation="Device.js is overall written by SAP, but contains code taken from jQuery 1.7.1 (see the respective comment)">sap/ui/Device.js</pattern>
        </lib>
        <lib name="jquery_UI_1-8-17" displayName="jQuery UI 1.8" npmName="n/a" version="1.8.17" homepage="https://jqueryui.com">
            <license url="http://jQuery.org/license" type="MIT" />
            <copyright>2014 jQuery Foundation and other contributors</copyright>
            <pattern partial="true" otherContent="SAP" explanation="Selectors.js is overall written by SAP, but contains code taken from jQuery UI (see the respective comments)">sap/ui/dom/jquery/Selectors.js</pattern>
        </lib>
        <lib name="jquery_UI-1-10-4" displayName="jQuery UI 1.10" npmName="jquery-ui" version="1.10.4" hash="6b39fa1906e5d38b116b0734aaa5932a" homepage="https://jqueryui.com" id="73554900106100000044">
            <license url="http://jQuery.org/license" type="MIT" />
            <copyright>2014 jQuery Foundation and other contributors</copyright>
            <pattern>sap/ui/thirdparty/jqueryui/**</pattern>
            <pattern partial="true" otherContent="SAP" explanation="jquery.sap.dom.js is overall written by SAP, but contains code taken from jQuery UI Core (see the respective comment)">jquery.sap.dom.js</pattern>
        </lib>
        <lib name="jquery_UI_1-11-1" displayName="jQuery UI 1.11" npmName="n/a" version="1.11.1" homepage="https://jqueryui.com">
            <license url="http://jQuery.org/license" type="MIT" />
            <copyright>2014 jQuery Foundation and other contributors</copyright>
            <pattern partial="true" otherContent="SAP" explanation="zIndex.js is overall written by SAP, but contains an implementation of the function 'fnzIndex' which is taken from jQuery UI Datepicker 1.11.1">sap/ui/dom/jquery/zIndex.js</pattern>
        </lib>
        <lib name="qunit-2" displayName="QUnit 2" npmName="n/a" version="2.3.2" hash="222a695de0acac10264f4465eed7bea9" homepage="https://qunitjs.com" id="73555000106100006951">
            <license url="http://jQuery.org/license" type="MIT" />
            <copyright>jQuery Foundation and other contributors</copyright>
            <pattern>sap/ui/thirdparty/qunit-2.css</pattern>
            <pattern>sap/ui/thirdparty/qunit-2.js</pattern>
        </lib>
        <lib name="qunit-2.18" displayName="QUnit 2.18" npmName="qunit" version="2.18.0" hash="1b26c6342052e716bf0aec6574dae1a4" homepage="https://qunitjs.com" id="73554900106100134323">
            <license url="http://jQuery.org/license" type="MIT" />
            <copyright>jQuery Foundation and other contributors</copyright>
            <pattern>../test/sap/ui/core/qunit/thirdparty/qunit-2.18.css</pattern>
            <pattern>../test/sap/ui/core/qunit/thirdparty/qunit-2.18.js</pattern>
        </lib>
        <lib name="jquery_mobile" displayName="jQuery Mobile" npmName="n/a" version="1.3.1" hash="b91adfd48f8ebd831decd4dde162b526" homepage="http://jquerymobile.com" id="73554900106100002438">
            <license url="http://jQuery.org/license" type="MIT" />
            <copyright>2010, 2013 jQuery Foundation, Inc. and other contributors</copyright>
            <pattern>sap/ui/thirdparty/jquery-mobile-custom.js</pattern>
        </lib>
        <lib name="jquery.rtl-scroll-type" displayName="jQuery.rtl-scroll-type" npmName="jquery.rtl-scroll-type" version="2.0.0" homepage="https://github.com/othree/jquery.rtl-scroll-type" id="73554900106100058148">
            <license url="https://github.com/othree/jquery.rtl-scroll-type/blob/master/LICENSE" type="MIT" />
            <copyright>2012 Wei-Ko Kao</copyright>
            <pattern partial="true" otherContent="SAP" explanation="_FeatureDetection.js is overall written by SAP, but contains code which is inspired by jQuery.rtl-scroll-type">sap/ui/util/_FeatureDetection.js</pattern>
        </lib>
        <lib name="qunit-composite" displayName="QUnit Composite" npmName="n/a" version="1.0.2-pre" hash="f2d36d5a279d0c6b48e7eb1fb36ea9d9" homepage="https://github.com/jquery/qunit-composite" id="73555000106100004191">
            <!-- version is "1.0.2-pre", in PPMS as "1.0.2" -->
            <license url="http://jquery.org/license" type="MIT" />
            <copyright>jQuery Foundation and other contributors</copyright>
            <pattern>sap/ui/thirdparty/qunit-composite.css</pattern>
            <pattern>sap/ui/thirdparty/qunit-composite.js</pattern>
        </lib>
        <lib name="qunit-reporter-junit" displayName="JUnit Reporter for QUnit" npmName="qunit-reporter-junit" version="1.1.1" hash="28e7f283bcba22f4959b9d2e91be6e7e" homepage="https://github.com/JamesMGreene/qunit-reporter-junit" id="73554900106100005540">
            <license url="https://raw.githubusercontent.com/JamesMGreene/qunit-reporter-junit/master/LICENSE.txt" type="MIT" />
            <copyright>jQuery Foundation and other contributors</copyright>
            <pattern>sap/ui/thirdparty/qunit-reporter-junit.js</pattern>
            <pattern partial="true" otherContent="SAP" explanation="qunit-junit.js is overall written by SAP, but contains a modified copy of JUnit Reporter for QUnit (qunit-reporter-junit)">sap/ui/qunit/qunit-junit.js</pattern>
        </lib>
        <lib name="zynga" displayName="Zynga Scroller" npmName="n/a" version="1.2.1-0-g5d43806" hash="ed56a75783e6f24f8eefc6e625bc496f" homepage="http://zynga.github.com/scroller/" id="73554900106100001940">
            <license url="https://github.com/pbakaus/scroller/blob/master/LICENSE.txt" type="MIT" />
            <copyright>2011 Zynga Inc.</copyright>
            <pattern>sap/ui/thirdparty/zyngascroll.js</pattern>
        </lib>
        <lib name="less" displayName="LESS" npmName="less" version="1.6.3" hash="26074cd440b20e33a647711f18e06ea5" homepage="http://lesscss.org/" id="73555000106100001897">
            <!-- there is also a copy of LESS outside the libraries, listed in the .repo file -->
            <license url="https://raw.github.com/cloudhead/less.js/master/LICENSE" type="Apache-2.0" />
            <copyright>2009-2014, Alexis Sellier</copyright>
            <pattern>sap/ui/thirdparty/less.js</pattern>
        </lib>
<<<<<<< HEAD
        <lib name="datajs" displayName="DataJS" npmName="n/a" version="unknown" hash="64c13632e2243dc146c5557f12accfc5" homepage="http://datajs.codeplex.com/" id="73554900106100001652">
=======
        <lib name="datajs" displayName="DataJS" npmName="n/a" version="unknown" hash="073c16105db43f4ea0c3aa28754c79c3" homepage="https://codeplexarchive.org/codeplex/project/datajs" id="73554900106100001652">
>>>>>>> bac2760c
            <!-- hints in the source code suggest this is version 1.1.0 with fixes from 1.1.1.beta2,
                 but it could also be version 1.1.2 as modeled in PPMS -->
            <license url="https://codeplexarchive.org/codeplex/projecttab/license/datajs/" type="MIT" />
            <copyright>2011 Microsoft</copyright>
            <pattern>sap/ui/thirdparty/datajs.js</pattern>
        </lib>
        <lib name="d3" displayName="D3" npmName="d3" version="3.4.12" hash="67f31efab40ccd934c9475b323f84260" homepage="http://d3js.org/" id="73554900106100001165">
            <license url="https://raw.github.com/mbostock/d3/master/LICENSE" type="BSD-3-Clause" />
            <copyright>2010-2014 Michael Bostock</copyright>
            <pattern>sap/ui/thirdparty/d3.js</pattern>
        </lib>
        <lib name="jszip" displayName="JSZip" npmName="jszip" version="2.2.0" hash="a5402e9bb617f807e6f0af5b7cb9aab1" homepage="http://stuartk.com/jszip/" id="73554900106100005531">
            <license url="https://github.com/Stuk/jszip/blob/master/LICENSE.markdown" type="MIT" />
            <copyright>2009-2014 Stuart Knightley, David Duponchel, Franz Buchinger, António Afonso</copyright>
            <pattern>sap/ui/thirdparty/jszip.js</pattern>
        </lib>
        <lib name="caja" displayName="Google-Caja JS HTML Sanitizer" npmName="n/a" version="Build 4884" hash="334c6e85c052f2d23405fb7ecec5de67" homepage="http://code.google.com/p/google-caja/wiki/JsHtmlSanitizer" id="73554900106100001928">
            <license url="http://www.apache.org/licenses/LICENSE-2.0" type="Apache-2.0" />
            <copyright>Google Inc.</copyright>
            <pattern>sap/ui/thirdparty/caja-html-sanitizer.js</pattern>
        </lib>
        <lib name="cldr" displayName="Unicode Common Locale Data Repository" npmName="cldr-core" version="46.1.0" hash="9223f0ba34bea363c9b8b212fffad1bd" homepage="http://cldr.unicode.org/" id="73555000106100189306">
            <license url="http://www.unicode.org/copyright.html" type="LicenseRef-Unicode-3.0" />
            <copyright>1991-2024 Unicode, Inc.</copyright>
            <pattern>sap/ui/core/cldr/**</pattern>
        </lib>
        <lib name="sinonjs" displayName="SinonJS" npmName="sinon" version="1.14.1" hash="5bbc65549709e5c7adc2df0c38ba966a" homepage="http://sinonjs.org" id="73554900106100005532">
            <license url="https://raw.github.com/cjohansen/Sinon.JS/master/LICENSE" type="BSD-3-Clause" />
            <copyright>2010-2014, Christian Johansen, christian@cjohansen.no</copyright>
            <pattern>sap/ui/thirdparty/sinon.js</pattern>
            <pattern>sap/ui/thirdparty/sinon-server.js</pattern>
        </lib>
        <lib name="sinonjs4" displayName="SinonJS" npmName="sinon" version="4.4.6" hash="927f92252e061294b7b2b80835c2966d" homepage="http://sinonjs.org" id="73555000106100012145">
            <license url="https://raw.github.com/cjohansen/Sinon.JS/master/LICENSE" type="BSD-3-Clause" />
            <copyright>2010-2017, Christian Johansen, christian@cjohansen.no</copyright>
            <pattern>sap/ui/thirdparty/sinon-4.js</pattern>
        </lib>
        <lib name="sinonjs14" displayName="SinonJS 14" npmName="sinon" version="14.0.0" hash="55c6c2bd99ee9698685c47d9f2fb19a5" homepage="http://sinonjs.org" id="73554900106100134880">
            <license url="https://raw.github.com/cjohansen/Sinon.JS/master/LICENSE" type="BSD-3-Clause" />
            <copyright>2010-2022, Christian Johansen, christian@cjohansen.no</copyright>
            <pattern>../test/sap/ui/core/qunit/thirdparty/sinon-14.0.js</pattern>
        </lib>
        <lib name="sinon-qunit" displayName="Sinon-qunit" npmName="sinon-qunit" version="2.0.0" hash="513b42becaeb0164dbbbb7e632dcac5d" homepage="http://sinonjs.org" id="73554900106100005534">
            <license url="https://raw.github.com/cjohansen/Sinon.JS/master/LICENSE" type="BSD-3-Clause" />
            <copyright>2010-2011, Christian Johansen</copyright>
            <pattern>sap/ui/thirdparty/sinon-qunit.js</pattern>
        </lib>
        <lib name="urijs" displayName="URI.js" npmName="urijs" version="1.19.11" hash="6fa718e3b9b47eced2a0e212763f3a2b" homepage="http://medialize.github.com/URI.js/" id="73554900106100127022">
            <license url="http://opensource.org/licenses/mit-license" type="MIT" />
            <copyright>Rodney Rehm</copyright>
            <pattern>sap/ui/thirdparty/URI.js</pattern>
            <pattern>sap/ui/thirdparty/URITemplate.js</pattern>
            <pattern>sap/ui/thirdparty/SecondLevelDomains.js</pattern>
            <pattern>sap/ui/thirdparty/IPv6.js</pattern>
        </lib>
        <lib name="punycodejs" displayName="punycode.js" npmName="punycode" version="1.4.0" hash="7c8d076b2b4ebcfe0966bda2e42c133d" homepage="https://github.com/bestiejs/punycode.js/" id="73554900106100045016">
            <license url="https://github.com/bestiejs/punycode.js/blob/master/LICENSE-MIT.txt" type="MIT" />
            <copyright>Mathias Bynens</copyright>
            <pattern>sap/ui/thirdparty/punycode.js</pattern>
        </lib>
        <lib name="handlebars" displayName="handlebars" npmName="handlebars" version="4.7.7" hash="f31c0c3e00864e12df33939cf24ee286" homepage="http://handlebarsjs.com/" id="73555000106100058827">
            <license url="https://github.com/handlebars-lang/handlebars.js/" type="MIT" />
            <copyright>2011-2019 by Yehuda Katz</copyright>
            <pattern>sap/ui/thirdparty/handlebars.js</pattern>
        </lib>
        <lib name="requirejs" displayName="requireJS" npmName="requirejs" version="2.1.8" hash="5f6ee5f00610f2ef63c448eeb9c5a435" homepage="http://requirejs.org" id="73554900106100002036">
            <license url="https://github.com/jrburke/requirejs/blob/master/LICENSE" type="MIT" />
            <copyright>2010-2012, The Dojo Foundation</copyright>
            <pattern>sap/ui/thirdparty/require.js</pattern>
        </lib>
        <lib name="crossroadsjs" displayName="crossroads.js" npmName="crossroads" version="0.12.0" hash="d6e2c6bbbdbee19665b04802a3ea82f4" homepage="https://github.com/millermedeiros/crossroads.js" id="73554900106100005551">
            <license url="http://opensource.org/licenses/mit-license.php" type="MIT" />
            <copyright>Miller Medeiros</copyright>
            <pattern>sap/ui/thirdparty/crossroads.js</pattern>
        </lib>
        <lib name="hasherjs" displayName="hasher.js" npmName="hasher" version="1.2.0" hash="d25245b03c1994b75d306896a6a98936" homepage="https://github.com/millermedeiros/Hasher" id="73554900106100002228">
            <license url="http://opensource.org/licenses/mit-license.php" type="MIT" />
            <copyright>Miller Medeiros</copyright>
            <pattern>sap/ui/thirdparty/hasher.js</pattern>
        </lib>
        <lib name="jssignals" displayName="JS-Signals" npmName="signals" version="1.0.0" hash="c34e89f1b894cea6a89bb452376785a0" homepage="http://millermedeiros.github.io/js-signals/" id="73554900106100005560">
            <license url="http://opensource.org/licenses/mit-license.php" type="MIT" />
            <copyright>Miller Medeiros</copyright>
            <pattern>sap/ui/thirdparty/signals.js</pattern>
        </lib>
        <lib name="blanket" displayName="blanket.js" npmName="blanket" version="1.1.5" hash="725a2c0a5157383a26657ebdf511742e" homepage="http://blanketjs.org/" id="73554900106100002118">
            <license url="https://github.com/alex-seville/blanket/blob/master/LICENSE" type="MIT" />
            <copyright>2013 Alex Seville</copyright>
            <pattern>sap/ui/thirdparty/blanket.js</pattern>
        </lib>
        <lib name="json-in-js" displayName="JSON in JS" npmName="n/a" version="ff55d8d451" homepage="https://github.com/douglascrockford/JSON-js" id="73554900106100003740">
            <license url="https://github.com/douglascrockford/JSON-js/blob/master/json2.js" type="LicenseRef-JSONinJSPublicDomain" />
            <copyright>Douglas Crockford</copyright>
            <pattern partial="true" otherContent="SAP" explanation="JSTokenizer.js is overall written by SAP, but contains code has been taken from the component JSON in JavaScript (https://github.com/douglascrockford/JSON-js/blob/master/json2.js) from Douglas Crockford which is licensed under Public Domain">sap/base/util/JSTokenizer.js</pattern>
        </lib>
        <lib name="tdop" displayName="Top Down Operator Precedence" npmName="n/a" version="unknown" homepage="https://github.com/douglascrockford/TDOP" id="73554900106100005552">
            <license url="http://www.apache.org/licenses/LICENSE-2.0" type="Apache-2.0" />
            <comment>License granted to SAP by Douglas Crockford</comment>
            <!-- there was mail exchange to get the module granted under Apache license -->
            <copyright>2010 Douglas Crockford</copyright>
            <pattern partial="true" otherContent="SAP" explanation="ExpressionParser.js is overall written by SAP, but contains code taken from or inspired by TDOP by Douglas Crockford (see the respective comment)">sap/ui/base/ExpressionParser.js</pattern>
        </lib>
        <lib name="klayjs" displayName="KLayJS" npmName="klayjs" version="0.4.1" hash="2c56e7f04ee755e549f41a9547940a30" homepage="https://github.com/OpenKieler/klayjs" id="73554900106100012704">
            <license url="https://github.com/OpenKieler/klayjs/blob/master/LICENSE" type="EPL-1.0" />
            <copyright>Ulf Rueegg</copyright>
            <pattern>sap/ui/thirdparty/klay.js</pattern>
        </lib>
        <lib name="bignumber" displayName="bignumber.js" npmName="bignumber.js" version="6.0.0" hash="0fe1f6497d627ce6bff835a1e4cc5caa" homepage="https://github.com/MikeMcl/bignumber.js" id="73555000106100012902">
            <license url="https://github.com/MikeMcl/bignumber.js/blob/master/LICENCE" type="MIT" />
            <copyright>2018 Michael Mclaughlin</copyright>
            <pattern>sap/ui/thirdparty/bignumber.js</pattern>
        </lib>
        <lib name="lodash" displayName="lodash" npmName="lodash" version="4.17.21" hash="5ad8f4060a27fe02e24d21567ca45ea5" homepage="https://github.com/lodash/lodash" id="73555000106100057925">
            <license url="https://github.com/lodash/lodash/blob/master/LICENSE" type="MIT" />
            <copyright>OpenJS Foundation and other contributors</copyright>
            <pattern>sap/base/util/restricted/_/lodash.custom.js</pattern>
        </lib>
        <lib name="hyphenopoly" displayName="Hyphenopoly" npmName="hyphenopoly" version="3.4.0" hash="cc7f1e6a04746091b382c81810f5bc84" homepage="https://github.com/mnater/Hyphenopoly" id="73555000106100074224">
            <license url="https://github.com/mnater/Hyphenopoly/blob/master/LICENSE" type="MIT" />
            <copyright>2021 Mathias Nater</copyright>
            <pattern>sap/ui/thirdparty/hyphenopoly/**</pattern>
        </lib>
        <lib name="p-cancelable" displayName="p-cancelable" npmName="p-cancelable" version="2.0.0" homepage="https://github.com/sindresorhus/p-cancelable/tree/v2.0.0" id="73555000106100034052">
            <license url="https://github.com/sindresorhus/p-cancelable/blob/v2.0.0/license" type="MIT" />
            <copyright>Sindre Sorhus &lt;sindresorhus@gmail.com&gt;</copyright>
            <pattern partial="true" otherContent="@babel/helpers" explanation="_CancelablePromise.js is derived from p-cancelable by Sindre Sorhus and was transpiled with Babel, so the resulting file contains Babel code fragments">sap/base/util/restricted/_CancelablePromise.js</pattern>
        </lib>
        <lib name="@babel/helpers" displayName="@babel/helpers" npmName="@babel/helpers" version="7.10.4" homepage="https://github.com/babel/babel/tree/v7.10.4" id="73555000106100041674">
            <license url="https://github.com/babel/babel/blob/v7.10.4/LICENSE" type="MIT" />
            <copyright>2014-present Sebastian McKenzie and other contributors</copyright>
            <pattern partial="true" otherContent="p-cancelable" explanation="_CancelablePromise.js is derived from p-cancelable by Sindre Sorhus and was transpiled with Babel, so the resulting file contains Babel code fragments">sap/base/util/restricted/_CancelablePromise.js</pattern>
            <!-- Babel transformation added some helper code, hence Babel is mentioned here -->
        </lib>
        <lib name="jalaali" displayName="Jalaali JS" npmName="n/a" version="unknown" homepage="https://github.com/jalaali/jalaali-js/" id="73555000106100004826">
            <!-- version modeled in PPMS: 1.1.0 -->
            <license url="https://github.com/jalaali/jalaali-js/blob/master/LICENSE" type="MIT" />
            <copyright>Behrang Norouzinia</copyright>
            <pattern partial="true" otherContent="SAP" explanation="Persian.js is overall written by SAP, but the calculation is taken from jalaali-js">sap/ui/core/date/Persian.js</pattern>
        </lib>
        <lib name="vkbeautify" displayName="vkBeautify" npmName="n/a" version="0.99.00.beta" hash="699860673e5397142998aea71bbea904" homepage="http://www.eslinstructor.net/vkbeautify/" id="73554900106100001834">
            <license url="https://github.com/vkiryukhin/vkBeautify/blob/master/LICENSE" type="MIT" />
            <copyright>2012 Vadim Kiryukhin</copyright>
            <pattern>sap/ui/thirdparty/vkbeautify.js</pattern>
        </lib>
        <lib name="node-lru-cache" displayName="node-lru-cache" npmName="lru-cache" version="2.7.3" homepage="https://github.com/isaacs/node-lru-cache" id="73554900106100008214">
            <license url="https://github.com/isaacs/node-lru-cache/blob/master/LICENSE" type="ISC" />
            <copyright>Isaac Z. Schlueter and Contributors</copyright>
            <pattern partial="true" otherContent="SAP" explanation="LRUPersistentCache.js is overall written by SAP, but portions ('Least Recently Used' logic) are taken from the node-lru-cache project (see https://github.com/isaacs/node-lru-cache/blob/v2.7.3/README.md) and modified.">sap/ui/core/cache/LRUPersistentCache.js</pattern>
        </lib>
        <ignore>
            <file pattern="sap/ui/thirdparty/RequestRecorder.js" />
        </ignore>
    </thirdparty>

    <documentation xmlns="http://www.sap.com/ui5/buildext/documentation"
        indexUrl="../../../../test-resources/sap/ui/core/demokit/docuindex.json"
        resolve="lib" />

    <releasenotes xmlns="http://www.sap.com/ui5/buildext/releasenotes"
        url="../../../../test-resources/sap/ui/core/relnotes/changes-{major}.{minor}.json"
        resolve="lib" />

    <ownership xmlns="http://www.sap.com/ui5/buildext/ownership">
        <component>CA-UI5-COR</component><!-- default component for library, embedded text as a shortcut for <name>text</name> -->

        <component>
            <name>CA-UI5-COR</name>
            <modules>
                <module>jquery.sap.*</module>
                <module>ui5loader*</module>
                <module>sap/base/*</module>
                <module>sap/ui/app/*</module>
                <module>sap/ui/base/*</module>
                <module>sap/ui/debug/*</module>
                <module>sap/ui/dom/*</module>
                <module>sap/ui/events/*</module>
                <module>sap/ui/model/*</module>
                <module>sap/ui/performance/*</module>
                <module>sap/ui/qunit/*</module>
                <module>sap/ui/security/*</module>
                <module>sap/ui/test/starter/*</module>
                <module>sap/ui/util/*</module>
                <module>sap/ui/Device</module>
                <module>sap/ui/Global</module>
                <module>sap/ui/VersionInfo</module>
            </modules>
        </component>

        <component>
            <name>CA-UI5-CTR</name>
            <modules>
                <module>sap/ui/core/StandardMargins</module>
                <module>sap/ui/core/ContainerPadding</module>
                <module>sap/ui/core/InvisibleText</module>
                <module>sap/ui/core/webc/*</module>
            </modules>
        </component>

        <component>
            <name>CA-UI5-TBL</name>
            <modules>
                <module>sap/ui/core/dnd/*</module>
                <module>sap/ui/core/util/Export</module>
                <module>sap/ui/core/util/ExportCell</module>
                <module>sap/ui/core/util/ExportColumn</module>
                <module>sap/ui/core/util/ExportRow</module>
                <module>sap/ui/core/util/ExportType</module>
                <module>sap/ui/core/util/ExportTypeCSV</module>
                <module>sap/ui/core/util/File</module>
            </modules>
        </component>

        <component>
            <name>CA-UI5-TA</name>
            <modules>
                <module>sap/ui/test/*</module>
            </modules>
        </component>

        <component>
            <name>CA-UI5-CTR-ROD</name>
            <modules>
                <module>sap/ui/core/hyphenation/*</module>
            </modules>
        </component>

        <component>
            <name>CA-UI5-CTR-PIR</name>
            <modules>
                <module>sap/ui/core/delegate/ScrollEnablement</module>
            </modules>
        </component>
    </ownership>

  </appData>

</library><|MERGE_RESOLUTION|>--- conflicted
+++ resolved
@@ -216,11 +216,7 @@
             <copyright>2009-2014, Alexis Sellier</copyright>
             <pattern>sap/ui/thirdparty/less.js</pattern>
         </lib>
-<<<<<<< HEAD
-        <lib name="datajs" displayName="DataJS" npmName="n/a" version="unknown" hash="64c13632e2243dc146c5557f12accfc5" homepage="http://datajs.codeplex.com/" id="73554900106100001652">
-=======
-        <lib name="datajs" displayName="DataJS" npmName="n/a" version="unknown" hash="073c16105db43f4ea0c3aa28754c79c3" homepage="https://codeplexarchive.org/codeplex/project/datajs" id="73554900106100001652">
->>>>>>> bac2760c
+        <lib name="datajs" displayName="DataJS" npmName="n/a" version="unknown" hash="64c13632e2243dc146c5557f12accfc5" homepage="https://codeplexarchive.org/codeplex/project/datajs" id="73554900106100001652">
             <!-- hints in the source code suggest this is version 1.1.0 with fixes from 1.1.1.beta2,
                  but it could also be version 1.1.2 as modeled in PPMS -->
             <license url="https://codeplexarchive.org/codeplex/projecttab/license/datajs/" type="MIT" />
