<?xml version="1.0" encoding="UTF-8" ?>
<library xmlns="http://www.sap.com/sap.ui.library.xsd" >

  <name>sap.ui.core</name>
  <vendor>SAP SE</vendor>
  <copyright>${copyright}</copyright>
  <version>${version}</version>

  <documentation>The SAPUI5 Core Runtime.

  Contains the UI5 jQuery plugins (jQuery.sap.*), the Core and all its components,
  base classes for Controls, Components and the Model View Controller classes.</documentation>

  <appData>
    <generation xmlns="http://www.sap.com/ui5/buildext/sap.ui.javascript" >
      <module-syntax>ui5</module-syntax>
    </generation>
    <selenium xmlns="http://www.sap.com/ui5/buildext/selenium" package="com.sap.ui5.selenium.core" />
    <packaging xmlns="http://www.sap.com/ui5/buildext/packaging" version="2.0" >
      <module-infos>
        <raw-module name="sap/ui/core/support/trace/EppLib.js" />
        <raw-module name="sap/ui/core/support/trace/E2eTraceLib.js" depends="sap/ui/core/support/trace/EppLib.js" />
        <raw-module name="sap/ui/Device.js" />
        <raw-module name="sap/ui/thirdparty/blanket.js" requiresTopLevelScope="false" />
        <raw-module name="sap/ui/thirdparty/bignumber.js" />
        <raw-module name="sap/ui/thirdparty/caja-html-sanitizer.js" />
        <raw-module name="sap/ui/thirdparty/crossroads.js" depends="sap/ui/thirdparty/signals.js" />
        <raw-module name="sap/ui/thirdparty/d3.js" />
        <raw-module name="sap/ui/thirdparty/datajs.js" />
        <raw-module name="sap/ui/thirdparty/handlebars.js" />
        <raw-module name="sap/ui/thirdparty/hasher.js" depends="sap/ui/thirdparty/signals.js" />
        <raw-module name="sap/ui/thirdparty/IPv6.js" />
<<<<<<< HEAD
        <raw-module name="sap/ui/thirdparty/iscroll-lite.js" />
        <raw-module name="sap/ui/thirdparty/iscroll.js" />
        <raw-module name="sap/ui/thirdparty/jquery.js"/>
=======
        <raw-module name="sap/ui/thirdparty/jquery.js" depends="sap/ui/thirdparty/jquery-compat.js" />
>>>>>>> b95fdec1
        <raw-module name="sap/ui/thirdparty/jquery-mobile-custom.js" depends="sap/ui/thirdparty/jquery.js" />
        <raw-module name="sap/ui/thirdparty/jqueryui/jquery-effects-blind.js" depends="sap/ui/thirdparty/jqueryui/jquery-effects-core.js" />
        <raw-module name="sap/ui/thirdparty/jqueryui/jquery-effects-bounce.js" depends="sap/ui/thirdparty/jqueryui/jquery-effects-core.js" />
        <raw-module name="sap/ui/thirdparty/jqueryui/jquery-effects-clip.js" depends="sap/ui/thirdparty/jqueryui/jquery-effects-core.js" />
        <raw-module name="sap/ui/thirdparty/jqueryui/jquery-effects-core.js" depends="sap/ui/thirdparty/jquery.js" />
        <raw-module name="sap/ui/thirdparty/jqueryui/jquery-effects-drop.js" depends="sap/ui/thirdparty/jqueryui/jquery-effects-core.js" />
        <raw-module name="sap/ui/thirdparty/jqueryui/jquery-effects-explode.js" depends="sap/ui/thirdparty/jqueryui/jquery-effects-core.js" />
        <raw-module name="sap/ui/thirdparty/jqueryui/jquery-effects-fade.js" depends="sap/ui/thirdparty/jqueryui/jquery-effects-core.js" />
        <raw-module name="sap/ui/thirdparty/jqueryui/jquery-effects-fold.js" depends="sap/ui/thirdparty/jqueryui/jquery-effects-core.js" />
        <raw-module name="sap/ui/thirdparty/jqueryui/jquery-effects-highlight.js" depends="sap/ui/thirdparty/jqueryui/jquery-effects-core.js" />
        <raw-module name="sap/ui/thirdparty/jqueryui/jquery-effects-pulsate.js" depends="sap/ui/thirdparty/jqueryui/jquery-effects-core.js" />
        <raw-module name="sap/ui/thirdparty/jqueryui/jquery-effects-scale.js" depends="sap/ui/thirdparty/jqueryui/jquery-effects-core.js" />
        <raw-module name="sap/ui/thirdparty/jqueryui/jquery-effects-shake.js" depends="sap/ui/thirdparty/jqueryui/jquery-effects-core.js" />
        <raw-module name="sap/ui/thirdparty/jqueryui/jquery-effects-slide.js" depends="sap/ui/thirdparty/jqueryui/jquery-effects-core.js" />
        <raw-module name="sap/ui/thirdparty/jqueryui/jquery-effects-transfer.js" depends="sap/ui/thirdparty/jqueryui/jquery-effects-core.js" />
        <raw-module name="sap/ui/thirdparty/jqueryui/jquery-ui-core.js" depends="sap/ui/thirdparty/jquery.js" />
        <raw-module name="sap/ui/thirdparty/jqueryui/jquery-ui-datepicker.js" depends="sap/ui/thirdparty/jqueryui/jquery-ui-core.js" />
        <raw-module name="sap/ui/thirdparty/jqueryui/jquery-ui-draggable.js" depends="sap/ui/thirdparty/jqueryui/jquery-ui-mouse.js" />
        <raw-module name="sap/ui/thirdparty/jqueryui/jquery-ui-droppable.js" depends="sap/ui/thirdparty/jqueryui/jquery-ui-mouse.js,sap/ui/thirdparty/jqueryui/jquery-ui-draggable.js" />
        <raw-module name="sap/ui/thirdparty/jqueryui/jquery-ui-effect-blind.js" depends="sap/ui/thirdparty/jqueryui/jquery-ui-effect.js" />
        <raw-module name="sap/ui/thirdparty/jqueryui/jquery-ui-effect-bounce.js" depends="sap/ui/thirdparty/jqueryui/jquery-ui-effect.js" />
        <raw-module name="sap/ui/thirdparty/jqueryui/jquery-ui-effect-clip.js" depends="sap/ui/thirdparty/jqueryui/jquery-ui-effect.js" />
        <raw-module name="sap/ui/thirdparty/jqueryui/jquery-ui-effect-drop.js" depends="sap/ui/thirdparty/jqueryui/jquery-ui-effect.js" />
        <raw-module name="sap/ui/thirdparty/jqueryui/jquery-ui-effect-explode.js" depends="sap/ui/thirdparty/jqueryui/jquery-ui-effect.js" />
        <raw-module name="sap/ui/thirdparty/jqueryui/jquery-ui-effect-fade.js" depends="sap/ui/thirdparty/jqueryui/jquery-ui-effect.js" />
        <raw-module name="sap/ui/thirdparty/jqueryui/jquery-ui-effect-fold.js" depends="sap/ui/thirdparty/jqueryui/jquery-ui-effect.js" />
        <raw-module name="sap/ui/thirdparty/jqueryui/jquery-ui-effect-highlight.js" depends="sap/ui/thirdparty/jqueryui/jquery-ui-effect.js" />
        <raw-module name="sap/ui/thirdparty/jqueryui/jquery-ui-effect-pulsate.js" depends="sap/ui/thirdparty/jqueryui/jquery-ui-effect.js" />
        <raw-module name="sap/ui/thirdparty/jqueryui/jquery-ui-effect-scale.js" depends="sap/ui/thirdparty/jqueryui/jquery-ui-effect.js" />
        <raw-module name="sap/ui/thirdparty/jqueryui/jquery-ui-effect-shake.js" depends="sap/ui/thirdparty/jqueryui/jquery-ui-effect.js" />
        <raw-module name="sap/ui/thirdparty/jqueryui/jquery-ui-effect-slide.js" depends="sap/ui/thirdparty/jqueryui/jquery-ui-effect.js" />
        <raw-module name="sap/ui/thirdparty/jqueryui/jquery-ui-effect-transfer.js" depends="sap/ui/thirdparty/jqueryui/jquery-ui-effect.js" />
        <raw-module name="sap/ui/thirdparty/jqueryui/jquery-ui-effect.js" depends="sap/ui/thirdparty/jquery.js" />
        <raw-module name="sap/ui/thirdparty/jqueryui/jquery-ui-mouse.js" depends="sap/ui/thirdparty/jqueryui/jquery-ui-core.js,sap/ui/thirdparty/jqueryui/jquery-ui-widget.js" />
        <raw-module name="sap/ui/thirdparty/jqueryui/jquery-ui-position.js" depends="sap/ui/thirdparty/jquery.js" />
        <raw-module name="sap/ui/thirdparty/jqueryui/jquery-ui-resizable.js" depends="sap/ui/thirdparty/jqueryui/jquery-ui-mouse.js" />
        <raw-module name="sap/ui/thirdparty/jqueryui/jquery-ui-selectable.js" depends="sap/ui/thirdparty/jqueryui/jquery-ui-mouse.js" />
        <raw-module name="sap/ui/thirdparty/jqueryui/jquery-ui-sortable.js" depends="sap/ui/thirdparty/jqueryui/jquery-ui-mouse.js" />
        <raw-module name="sap/ui/thirdparty/jqueryui/jquery-ui-widget.js" depends="sap/ui/thirdparty/jquery.js" />
        <raw-module name="sap/ui/thirdparty/jszip.js" />
        <raw-module name="sap/ui/thirdparty/klay.js" />
        <raw-module name="sap/ui/thirdparty/less.js" />
        <raw-module name="sap/ui/thirdparty/punycode.js" />
        <raw-module name="sap/ui/thirdparty/qunit-2.js" />
        <raw-module name="sap/ui/thirdparty/qunit-composite.js" depends="sap/ui/thirdparty/qunit.js" />
        <raw-module name="sap/ui/thirdparty/qunit-reporter-junit.js" depends="sap/ui/thirdparty/qunit.js" />
        <raw-module name="sap/ui/thirdparty/qunit.js" />
        <raw-module name="sap/ui/thirdparty/RequestRecorder.js" depends="sap/ui/thirdparty/URI.js,sap/ui/thirdparty/sinon.js"/>
        <raw-module name="sap/ui/thirdparty/require.js" requiresTopLevelScope="false" />
        <raw-module name="sap/ui/thirdparty/SecondLevelDomains.js" />
        <raw-module name="sap/ui/thirdparty/signals.js" />
        <raw-module name="sap/ui/thirdparty/sinon-qunit.js" depends="sap/ui/thirdparty/qunit.js,sap/ui/thirdparty/sinon.js" />
        <raw-module name="sap/ui/thirdparty/sinon-server.js" depends="sap/ui/thirdparty/sinon.js" requiresTopLevelScope="false" />
        <raw-module name="sap/ui/thirdparty/sinon.js" />
        <raw-module name="sap/ui/thirdparty/sinon-4.js" />
        <raw-module name="sap/ui/thirdparty/URI.js" />
        <raw-module name="sap/ui/thirdparty/URITemplate.js" depends="sap/ui/thirdparty/URI.js"/>
        <raw-module name="sap/ui/thirdparty/vkbeautify.js" />
        <raw-module name="sap/ui/thirdparty/zyngascroll.js" requiresTopLevelScope="false" />
        <raw-module name="sap/ui/thirdparty/hyphenopoly/Hyphenopoly.js" depends="sap/ui/thirdparty/hyphenopoly/hyphenEngine.asm.js" />
        <raw-module name="sap/ui/thirdparty/hyphenopoly/hyphenEngine.asm.js" requiresTopLevelScope="false" />
        <raw-module name="ui5loader.js" />
        <raw-module name="ui5loader-autoconfig.js" depends="ui5loader.js" />
        <raw-module name="sap/ui/test/starter/_configureLoader.js" depends="ui5loader.js" />
        <module-cycle modules="sap/ui/core/Core.js,sap/ui/core/Component.js" />
      </module-infos>
    </packaging>
    <!-- excludes for the JSDoc -->
    <jsdoc xmlns="http://www.sap.com/ui5/buildext/jsdoc" >
        <exclude name=".library-all" />
        <exclude name=".library-all-dbg" />
        <exclude name=".library-preload*" />
        <exclude name=".library-h2-preload*" />
        <exclude name=".Component-preload*" />
        <exclude name=".Component-h2-preload*" />
        <exclude name=".*[legacy]" />
        <exclude name=".*[legacy]-dbg" />
        <exclude name="jquery-*" />
        <exclude name="sap-ui-*" />
        <exclude name="testsuite." />
        <exclude name="sap.ui.debug." />
        <exclude name="sap.ui.test.ControlTree" />
        <exclude name="sap.ui.test.TestEnv" />
        <exclude name="sap.ui.test.starter.runTest" />
        <exclude name="sap.ui.qunit." />
        <exclude name="sap.ui.thirdparty." />
        <exclude name="sap.ui.model.odata.datajs" /> <!-- legacy redirect, only part of internal core overlay -->
        <exclude name="sap.ui.core.designtime.mvc.ControllerExtensionTemplate" /> <!-- template file with partially unexpected content -->
    </jsdoc>
    <!-- excludes for the JSCoverage -->
    <jscoverage xmlns="http://www.sap.com/ui5/buildext/jscoverage" >
        <exclude name=".library-all" />
        <exclude name=".library-preload" />
        <exclude name=".library-preload*" /><!-- library-preload.designtime.js, library-preload.support.js -->
        <exclude name=".library-h2-preload" />
        <exclude name="jquery-*" />
        <exclude name="sap-ui-*" />
        <exclude name="testsuite." />
        <exclude name="sap.ui.debug." />
        <exclude name="sap.ui.jsunit." />
        <exclude name="sap.ui.qunit." />
        <exclude name="sap.ui.test.BranchTracking" />
        <exclude name="sap.ui.test.ControlTree" />
        <exclude name="sap.ui.test.TestEnv" />
        <exclude name="sap.ui.test.TestUtils" />
        <exclude name="sap.ui.test.starter.runTest" />
        <exclude name="sap.ui.thirdparty." />
    </jscoverage>
    <!-- Thirdparty references -->
    <thirdparty xmlns="http://www.sap.com/ui5/buildext/thirdparty" >
        <lib name="jquery-3" displayName="jQuery 3" npmName="jquery" version="3.6.0" hash="145fccaf8498af328a478673c2e0de3e" homepage="https://jquery.com" id="73554900106100068050">
            <license url="http://jQuery.org/license" type="MIT"/>
            <copyright>OpenJS Foundation and other contributors</copyright>
            <pattern>sap/ui/thirdparty/jquery.js</pattern>
            <pattern partial="true" otherContent="SAP" explanation="isPlainObject.js is overall written by SAP, but contains a modified implementation of jQuery.isPlainObject taken from jQuery">sap/base/util/isPlainObject.js</pattern>
            <pattern partial="true" otherContent="SAP" explanation="_merge.js is overall written by SAP, but contains a modified implementation of jQuery.extend taken from jQuery">sap/base/util/_merge.js</pattern>
            <pattern partial="true" otherContent="SAP" explanation="jquery.sap.script.js is overall written by SAP, but contains a modified implementation of jQuery.extend taken from jQuery">jquery.sap.script.js</pattern>
        </lib>
        <lib name="jquery-1" displayName="jQuery 1" npmName="n/a" version="1.7.1" homepage="https://jquery.com" id="73554900106100019232">
            <license url="http://jQuery.org/license" type="MIT"/>
            <copyright>2011, John Resig</copyright>
            <pattern partial="true" otherContent="SAP" explanation="Device.js is overall written by SAP, but contains code taken from jQuery 1.7.1 (see the respective comment)">sap/ui/Device.js</pattern>
        </lib>
        <lib name="jquery_UI_1-8-17" displayName="jQuery UI 1.8" npmName="n/a" version="1.8.17" homepage="https://jqueryui.com">
            <license url="http://jQuery.org/license" type="MIT" />
            <copyright>2014 jQuery Foundation and other contributors</copyright>
            <pattern partial="true" otherContent="SAP" explanation="Selectors.js is overall written by SAP, but contains code taken from jQuery UI (see the respective comments)">sap/ui/dom/jquery/Selectors.js</pattern>
        </lib>
        <lib name="jquery_UI-1-10-4" displayName="jQuery UI 1.10" npmName="jquery-ui" version="1.10.4" hash="6b39fa1906e5d38b116b0734aaa5932a" homepage="https://jqueryui.com" id="73554900106100000044">
            <license url="http://jQuery.org/license" type="MIT" />
            <copyright>2014 jQuery Foundation and other contributors</copyright>
            <pattern>sap/ui/thirdparty/jqueryui/**</pattern>
            <pattern partial="true" otherContent="SAP" explanation="jquery.sap.dom.js is overall written by SAP, but contains code taken from jQuery UI Core (see the respective comment)">jquery.sap.dom.js</pattern>
        </lib>
        <lib name="jquery_UI_1-11-1" displayName="jQuery UI 1.11" npmName="n/a" version="1.11.1" homepage="https://jqueryui.com">
            <license url="http://jQuery.org/license" type="MIT" />
            <copyright>2014 jQuery Foundation and other contributors</copyright>
            <pattern partial="true" otherContent="SAP" explanation="zIndex.js is overall written by SAP, but contains an implementation of the function 'fnzIndex' which is taken from jQuery UI Datepicker 1.11.1">sap/ui/dom/jquery/zIndex.js</pattern>
        </lib>
        <lib name="qunit-2" displayName="QUnit 2" npmName="n/a" version="2.3.2" hash="222a695de0acac10264f4465eed7bea9" homepage="https://qunitjs.com" id="73555000106100006951">
            <license url="http://jQuery.org/license" type="MIT" />
            <copyright>jQuery Foundation and other contributors</copyright>
            <pattern>sap/ui/thirdparty/qunit-2.css</pattern>
            <pattern>sap/ui/thirdparty/qunit-2.js</pattern>
        </lib>
        <lib name="qunit-2.18" displayName="QUnit 2.18" npmName="qunit" version="2.18.0" hash="1b26c6342052e716bf0aec6574dae1a4" homepage="https://qunitjs.com" id="73554900106100134323">
            <license url="http://jQuery.org/license" type="MIT" />
            <copyright>jQuery Foundation and other contributors</copyright>
            <pattern>../test/sap/ui/core/qunit/thirdparty/qunit-2.18.css</pattern>
            <pattern>../test/sap/ui/core/qunit/thirdparty/qunit-2.18.js</pattern>
        </lib>
        <lib name="jquery_mobile" displayName="jQuery Mobile" npmName="n/a" version="1.3.1" hash="b91adfd48f8ebd831decd4dde162b526" homepage="http://jquerymobile.com" id="73554900106100002438">
            <license url="http://jQuery.org/license" type="MIT" />
            <copyright>2010, 2013 jQuery Foundation, Inc. and other contributors</copyright>
            <pattern>sap/ui/thirdparty/jquery-mobile-custom.js</pattern>
        </lib>
        <lib name="jquery.rtl-scroll-type" displayName="jQuery.rtl-scroll-type" npmName="jquery.rtl-scroll-type" version="2.0.0" homepage="https://github.com/othree/jquery.rtl-scroll-type" id="73554900106100058148">
            <license url="https://github.com/othree/jquery.rtl-scroll-type/blob/master/LICENSE" type="MIT" />
            <copyright>2012 Wei-Ko Kao</copyright>
            <pattern partial="true" otherContent="SAP" explanation="_FeatureDetection.js is overall written by SAP, but contains code which is inspired by jQuery.rtl-scroll-type">sap/ui/util/_FeatureDetection.js</pattern>
        </lib>
        <lib name="qunit-composite" displayName="QUnit Composite" npmName="n/a" version="1.0.2-pre" hash="f2d36d5a279d0c6b48e7eb1fb36ea9d9" homepage="https://github.com/jquery/qunit-composite" id="73555000106100004191">
            <!-- version is "1.0.2-pre", in PPMS as "1.0.2" -->
            <license url="http://jquery.org/license" type="MIT" />
            <copyright>jQuery Foundation and other contributors</copyright>
            <pattern>sap/ui/thirdparty/qunit-composite.css</pattern>
            <pattern>sap/ui/thirdparty/qunit-composite.js</pattern>
        </lib>
        <lib name="qunit-reporter-junit" displayName="JUnit Reporter for QUnit" npmName="qunit-reporter-junit" version="1.1.1" hash="28e7f283bcba22f4959b9d2e91be6e7e" homepage="https://github.com/JamesMGreene/qunit-reporter-junit" id="73554900106100005540">
            <license url="https://raw.githubusercontent.com/JamesMGreene/qunit-reporter-junit/master/LICENSE.txt" type="MIT" />
            <copyright>jQuery Foundation and other contributors</copyright>
            <pattern>sap/ui/thirdparty/qunit-reporter-junit.js</pattern>
            <pattern partial="true" otherContent="SAP" explanation="qunit-junit.js is overall written by SAP, but contains a modified copy of JUnit Reporter for QUnit (qunit-reporter-junit)">sap/ui/qunit/qunit-junit.js</pattern>
        </lib>
        <lib name="zynga" displayName="Zynga Scroller" npmName="n/a" version="1.2.1-0-g5d43806" hash="ed56a75783e6f24f8eefc6e625bc496f" homepage="http://zynga.github.com/scroller/" id="73554900106100001940">
            <license url="https://github.com/pbakaus/scroller/blob/master/LICENSE.txt" type="MIT" />
            <copyright>2011 Zynga Inc.</copyright>
            <pattern>sap/ui/thirdparty/zyngascroll.js</pattern>
        </lib>
        <lib name="less" displayName="LESS" npmName="less" version="1.6.3" hash="26074cd440b20e33a647711f18e06ea5" homepage="http://lesscss.org/" id="73555000106100001897">
            <!-- there is also a copy of LESS outside the libraries, listed in the .repo file -->
            <license url="https://raw.github.com/cloudhead/less.js/master/LICENSE" type="Apache-2.0" />
            <copyright>2009-2014, Alexis Sellier</copyright>
            <pattern>sap/ui/thirdparty/less.js</pattern>
        </lib>
        <lib name="datajs" displayName="DataJS" npmName="n/a" version="unknown" hash="64c13632e2243dc146c5557f12accfc5" homepage="http://datajs.codeplex.com/" id="73554900106100001652">
            <!-- hints in the source code suggest this is version 1.1.0 with fixes from 1.1.1.beta2,
                 but it could also be version 1.1.2 as modeled in PPMS -->
            <license url="http://datajs.codeplex.com/license" type="MIT" />
            <copyright>2011 Microsoft</copyright>
            <pattern>sap/ui/thirdparty/datajs.js</pattern>
        </lib>
        <lib name="d3" displayName="D3" npmName="d3" version="3.4.12" hash="67f31efab40ccd934c9475b323f84260" homepage="http://d3js.org/" id="73554900106100001165">
            <license url="https://raw.github.com/mbostock/d3/master/LICENSE" type="BSD-3-Clause" />
            <copyright>2010-2014 Michael Bostock</copyright>
            <pattern>sap/ui/thirdparty/d3.js</pattern>
        </lib>
        <lib name="jszip" displayName="JSZip" npmName="jszip" version="2.2.0" hash="a5402e9bb617f807e6f0af5b7cb9aab1" homepage="http://stuartk.com/jszip/" id="73554900106100005531">
            <license url="https://github.com/Stuk/jszip/blob/master/LICENSE.markdown" type="MIT" />
            <copyright>2009-2014 Stuart Knightley, David Duponchel, Franz Buchinger, António Afonso</copyright>
            <pattern>sap/ui/thirdparty/jszip.js</pattern>
        </lib>
        <lib name="caja" displayName="Google-Caja JS HTML Sanitizer" npmName="n/a" version="Build 4884" hash="334c6e85c052f2d23405fb7ecec5de67" homepage="http://code.google.com/p/google-caja/wiki/JsHtmlSanitizer" id="73554900106100001928">
            <license url="http://www.apache.org/licenses/LICENSE-2.0" type="Apache-2.0" />
            <copyright>Google Inc.</copyright>
            <pattern>sap/ui/thirdparty/caja-html-sanitizer.js</pattern>
        </lib>
        <lib name="cldr" displayName="Unicode Common Locale Data Repository" npmName="cldr-core" version="46.1.0" hash="9223f0ba34bea363c9b8b212fffad1bd" homepage="http://cldr.unicode.org/" id="73555000106100189306">
            <license url="http://www.unicode.org/copyright.html" type="LicenseRef-Unicode-3.0" />
            <copyright>1991-2024 Unicode, Inc.</copyright>
            <pattern>sap/ui/core/cldr/**</pattern>
        </lib>
        <lib name="sinonjs" displayName="SinonJS" npmName="sinon" version="1.14.1" hash="5bbc65549709e5c7adc2df0c38ba966a" homepage="http://sinonjs.org" id="73554900106100005532">
            <license url="https://raw.github.com/cjohansen/Sinon.JS/master/LICENSE" type="BSD-3-Clause" />
            <copyright>2010-2014, Christian Johansen, christian@cjohansen.no</copyright>
            <pattern>sap/ui/thirdparty/sinon.js</pattern>
            <pattern>sap/ui/thirdparty/sinon-server.js</pattern>
        </lib>
        <lib name="sinonjs4" displayName="SinonJS" npmName="sinon" version="4.4.6" hash="927f92252e061294b7b2b80835c2966d" homepage="http://sinonjs.org" id="73555000106100012145">
            <license url="https://raw.github.com/cjohansen/Sinon.JS/master/LICENSE" type="BSD-3-Clause" />
            <copyright>2010-2017, Christian Johansen, christian@cjohansen.no</copyright>
            <pattern>sap/ui/thirdparty/sinon-4.js</pattern>
        </lib>
        <lib name="sinonjs14" displayName="SinonJS 14" npmName="sinon" version="14.0.0" hash="55c6c2bd99ee9698685c47d9f2fb19a5" homepage="http://sinonjs.org" id="73554900106100134880">
            <license url="https://raw.github.com/cjohansen/Sinon.JS/master/LICENSE" type="BSD-3-Clause" />
            <copyright>2010-2022, Christian Johansen, christian@cjohansen.no</copyright>
            <pattern>../test/sap/ui/core/qunit/thirdparty/sinon-14.0.js</pattern>
        </lib>
        <lib name="sinon-qunit" displayName="Sinon-qunit" npmName="sinon-qunit" version="2.0.0" hash="513b42becaeb0164dbbbb7e632dcac5d" homepage="http://sinonjs.org" id="73554900106100005534">
            <license url="https://raw.github.com/cjohansen/Sinon.JS/master/LICENSE" type="BSD-3-Clause" />
            <copyright>2010-2011, Christian Johansen</copyright>
            <pattern>sap/ui/thirdparty/sinon-qunit.js</pattern>
        </lib>
        <lib name="urijs" displayName="URI.js" npmName="urijs" version="1.19.11" hash="6fa718e3b9b47eced2a0e212763f3a2b" homepage="http://medialize.github.com/URI.js/" id="73554900106100127022">
            <license url="http://opensource.org/licenses/mit-license" type="MIT" />
            <copyright>Rodney Rehm</copyright>
            <pattern>sap/ui/thirdparty/URI.js</pattern>
            <pattern>sap/ui/thirdparty/URITemplate.js</pattern>
            <pattern>sap/ui/thirdparty/SecondLevelDomains.js</pattern>
            <pattern>sap/ui/thirdparty/IPv6.js</pattern>
        </lib>
        <lib name="punycodejs" displayName="punycode.js" npmName="punycode" version="1.4.0" hash="7c8d076b2b4ebcfe0966bda2e42c133d" homepage="https://github.com/bestiejs/punycode.js/" id="73554900106100045016">
            <license url="https://github.com/bestiejs/punycode.js/blob/master/LICENSE-MIT.txt" type="MIT" />
            <copyright>Mathias Bynens</copyright>
            <pattern>sap/ui/thirdparty/punycode.js</pattern>
        </lib>
        <lib name="handlebars" displayName="handlebars" npmName="handlebars" version="4.7.7" hash="f31c0c3e00864e12df33939cf24ee286" homepage="http://handlebarsjs.com/" id="73555000106100058827">
            <license url="https://github.com/handlebars-lang/handlebars.js/" type="MIT" />
            <copyright>2011-2019 by Yehuda Katz</copyright>
            <pattern>sap/ui/thirdparty/handlebars.js</pattern>
        </lib>
        <lib name="requirejs" displayName="requireJS" npmName="requirejs" version="2.1.8" hash="5f6ee5f00610f2ef63c448eeb9c5a435" homepage="http://requirejs.org" id="73554900106100002036">
            <license url="https://github.com/jrburke/requirejs/blob/master/LICENSE" type="MIT" />
            <copyright>2010-2012, The Dojo Foundation</copyright>
            <pattern>sap/ui/thirdparty/require.js</pattern>
        </lib>
        <lib name="crossroadsjs" displayName="crossroads.js" npmName="crossroads" version="0.12.0" hash="d6e2c6bbbdbee19665b04802a3ea82f4" homepage="https://github.com/millermedeiros/crossroads.js" id="73554900106100005551">
            <license url="http://opensource.org/licenses/mit-license.php" type="MIT" />
            <copyright>Miller Medeiros</copyright>
            <pattern>sap/ui/thirdparty/crossroads.js</pattern>
        </lib>
        <lib name="hasherjs" displayName="hasher.js" npmName="hasher" version="1.2.0" hash="d25245b03c1994b75d306896a6a98936" homepage="https://github.com/millermedeiros/Hasher" id="73554900106100002228">
            <license url="http://opensource.org/licenses/mit-license.php" type="MIT" />
            <copyright>Miller Medeiros</copyright>
            <pattern>sap/ui/thirdparty/hasher.js</pattern>
        </lib>
        <lib name="jssignals" displayName="JS-Signals" npmName="signals" version="1.0.0" hash="c34e89f1b894cea6a89bb452376785a0" homepage="http://millermedeiros.github.io/js-signals/" id="73554900106100005560">
            <license url="http://opensource.org/licenses/mit-license.php" type="MIT" />
            <copyright>Miller Medeiros</copyright>
            <pattern>sap/ui/thirdparty/signals.js</pattern>
        </lib>
        <lib name="blanket" displayName="blanket.js" npmName="blanket" version="1.1.5" hash="725a2c0a5157383a26657ebdf511742e" homepage="http://blanketjs.org/" id="73554900106100002118">
            <license url="https://github.com/alex-seville/blanket/blob/master/LICENSE" type="MIT" />
            <copyright>2013 Alex Seville</copyright>
            <pattern>sap/ui/thirdparty/blanket.js</pattern>
        </lib>
        <lib name="json-in-js" displayName="JSON in JS" npmName="n/a" version="ff55d8d451" homepage="https://github.com/douglascrockford/JSON-js" id="73554900106100003740">
            <license url="https://github.com/douglascrockford/JSON-js/blob/master/json2.js" type="LicenseRef-JSONinJSPublicDomain" />
            <copyright>Douglas Crockford</copyright>
            <pattern partial="true" otherContent="SAP" explanation="JSTokenizer.js is overall written by SAP, but contains code has been taken from the component JSON in JavaScript (https://github.com/douglascrockford/JSON-js/blob/master/json2.js) from Douglas Crockford which is licensed under Public Domain">sap/base/util/JSTokenizer.js</pattern>
        </lib>
        <lib name="tdop" displayName="Top Down Operator Precedence" npmName="n/a" version="unknown" homepage="https://github.com/douglascrockford/TDOP" id="73554900106100005552">
            <license url="http://www.apache.org/licenses/LICENSE-2.0" type="Apache-2.0" />
            <comment>License granted to SAP by Douglas Crockford</comment>
            <!-- there was mail exchange to get the module granted under Apache license -->
            <copyright>2010 Douglas Crockford</copyright>
            <pattern partial="true" otherContent="SAP" explanation="ExpressionParser.js is overall written by SAP, but contains code taken from or inspired by TDOP by Douglas Crockford (see the respective comment)">sap/ui/base/ExpressionParser.js</pattern>
        </lib>
        <lib name="klayjs" displayName="KLayJS" npmName="klayjs" version="0.4.1" hash="2c56e7f04ee755e549f41a9547940a30" homepage="https://github.com/OpenKieler/klayjs" id="73554900106100012704">
            <license url="https://github.com/OpenKieler/klayjs/blob/master/LICENSE" type="EPL-1.0" />
            <copyright>Ulf Rueegg</copyright>
            <pattern>sap/ui/thirdparty/klay.js</pattern>
        </lib>
        <lib name="bignumber" displayName="bignumber.js" npmName="bignumber.js" version="6.0.0" hash="0fe1f6497d627ce6bff835a1e4cc5caa" homepage="https://github.com/MikeMcl/bignumber.js" id="73555000106100012902">
            <license url="https://github.com/MikeMcl/bignumber.js/blob/master/LICENCE" type="MIT" />
            <copyright>2018 Michael Mclaughlin</copyright>
            <pattern>sap/ui/thirdparty/bignumber.js</pattern>
        </lib>
        <lib name="lodash" displayName="lodash" npmName="lodash" version="4.17.21" hash="5ad8f4060a27fe02e24d21567ca45ea5" homepage="https://github.com/lodash/lodash" id="73555000106100057925">
            <license url="https://github.com/lodash/lodash/blob/master/LICENSE" type="MIT" />
            <copyright>OpenJS Foundation and other contributors</copyright>
            <pattern>sap/base/util/restricted/_/lodash.custom.js</pattern>
        </lib>
        <lib name="hyphenopoly" displayName="Hyphenopoly" npmName="hyphenopoly" version="3.4.0" hash="cc7f1e6a04746091b382c81810f5bc84" homepage="https://github.com/mnater/Hyphenopoly" id="73555000106100074224">
            <license url="https://github.com/mnater/Hyphenopoly/blob/master/LICENSE" type="MIT" />
            <copyright>2021 Mathias Nater</copyright>
            <pattern>sap/ui/thirdparty/hyphenopoly/**</pattern>
        </lib>
        <lib name="p-cancelable" displayName="p-cancelable" npmName="p-cancelable" version="2.0.0" homepage="https://github.com/sindresorhus/p-cancelable/tree/v2.0.0" id="73555000106100034052">
            <license url="https://github.com/sindresorhus/p-cancelable/blob/v2.0.0/license" type="MIT" />
            <copyright>Sindre Sorhus &lt;sindresorhus@gmail.com&gt;</copyright>
            <pattern partial="true" otherContent="@babel/helpers" explanation="_CancelablePromise.js is derived from p-cancelable by Sindre Sorhus and was transpiled with Babel, so the resulting file contains Babel code fragments">sap/base/util/restricted/_CancelablePromise.js</pattern>
        </lib>
        <lib name="@babel/helpers" displayName="@babel/helpers" npmName="@babel/helpers" version="7.10.4" homepage="https://github.com/babel/babel/tree/v7.10.4" id="73555000106100041674">
            <license url="https://github.com/babel/babel/blob/v7.10.4/LICENSE" type="MIT" />
            <copyright>2014-present Sebastian McKenzie and other contributors</copyright>
            <pattern partial="true" otherContent="p-cancelable" explanation="_CancelablePromise.js is derived from p-cancelable by Sindre Sorhus and was transpiled with Babel, so the resulting file contains Babel code fragments">sap/base/util/restricted/_CancelablePromise.js</pattern>
            <!-- Babel transformation added some helper code, hence Babel is mentioned here -->
        </lib>
        <lib name="jalaali" displayName="Jalaali JS" npmName="n/a" version="unknown" homepage="https://github.com/jalaali/jalaali-js/" id="73555000106100004826">
            <!-- version modeled in PPMS: 1.1.0 -->
            <license url="https://github.com/jalaali/jalaali-js/blob/master/LICENSE" type="MIT" />
            <copyright>Behrang Norouzinia</copyright>
            <pattern partial="true" otherContent="SAP" explanation="Persian.js is overall written by SAP, but the calculation is taken from jalaali-js">sap/ui/core/date/Persian.js</pattern>
        </lib>
        <lib name="vkbeautify" displayName="vkBeautify" npmName="n/a" version="0.99.00.beta" hash="699860673e5397142998aea71bbea904" homepage="http://www.eslinstructor.net/vkbeautify/" id="73554900106100001834">
            <license url="https://github.com/vkiryukhin/vkBeautify/blob/master/LICENSE" type="MIT" />
            <copyright>2012 Vadim Kiryukhin</copyright>
            <pattern>sap/ui/thirdparty/vkbeautify.js</pattern>
        </lib>
        <lib name="node-lru-cache" displayName="node-lru-cache" npmName="lru-cache" version="2.7.3" homepage="https://github.com/isaacs/node-lru-cache" id="73554900106100008214">
            <license url="https://github.com/isaacs/node-lru-cache/blob/master/LICENSE" type="ISC" />
            <copyright>Isaac Z. Schlueter and Contributors</copyright>
            <pattern partial="true" otherContent="SAP" explanation="LRUPersistentCache.js is overall written by SAP, but portions ('Least Recently Used' logic) are taken from the node-lru-cache project (see https://github.com/isaacs/node-lru-cache/blob/v2.7.3/README.md) and modified.">sap/ui/core/cache/LRUPersistentCache.js</pattern>
        </lib>
        <ignore>
            <file pattern="sap/ui/thirdparty/RequestRecorder.js" />
        </ignore>
    </thirdparty>

    <documentation xmlns="http://www.sap.com/ui5/buildext/documentation"
        indexUrl="../../../../test-resources/sap/ui/core/demokit/docuindex.json"
        resolve="lib" />

    <releasenotes xmlns="http://www.sap.com/ui5/buildext/releasenotes"
        url="../../../../test-resources/sap/ui/core/relnotes/changes-{major}.{minor}.json"
        resolve="lib" />

    <ownership xmlns="http://www.sap.com/ui5/buildext/ownership">
        <component>CA-UI5-COR</component><!-- default component for library, embedded text as a shortcut for <name>text</name> -->

        <component>
            <name>CA-UI5-COR</name>
            <modules>
                <module>jquery.sap.*</module>
                <module>ui5loader*</module>
                <module>sap/base/*</module>
                <module>sap/ui/app/*</module>
                <module>sap/ui/base/*</module>
                <module>sap/ui/debug/*</module>
                <module>sap/ui/dom/*</module>
                <module>sap/ui/events/*</module>
                <module>sap/ui/model/*</module>
                <module>sap/ui/performance/*</module>
                <module>sap/ui/qunit/*</module>
                <module>sap/ui/security/*</module>
                <module>sap/ui/test/starter/*</module>
                <module>sap/ui/util/*</module>
                <module>sap/ui/Device</module>
                <module>sap/ui/Global</module>
                <module>sap/ui/VersionInfo</module>
            </modules>
        </component>

        <component>
            <name>CA-UI5-CTR</name>
            <modules>
                <module>sap/ui/core/StandardMargins</module>
                <module>sap/ui/core/ContainerPadding</module>
                <module>sap/ui/core/InvisibleText</module>
                <module>sap/ui/core/webc/*</module>
            </modules>
        </component>

        <component>
            <name>CA-UI5-TBL</name>
            <modules>
                <module>sap/ui/core/dnd/*</module>
                <module>sap/ui/core/util/Export</module>
                <module>sap/ui/core/util/ExportCell</module>
                <module>sap/ui/core/util/ExportColumn</module>
                <module>sap/ui/core/util/ExportRow</module>
                <module>sap/ui/core/util/ExportType</module>
                <module>sap/ui/core/util/ExportTypeCSV</module>
                <module>sap/ui/core/util/File</module>
            </modules>
        </component>

        <component>
            <name>CA-UI5-TA</name>
            <modules>
                <module>sap/ui/test/*</module>
            </modules>
        </component>

        <component>
            <name>CA-UI5-CTR-ROD</name>
            <modules>
                <module>sap/ui/core/hyphenation/*</module>
            </modules>
        </component>

        <component>
            <name>CA-UI5-CTR-PIR</name>
            <modules>
                <module>sap/ui/core/delegate/ScrollEnablement</module>
            </modules>
        </component>
    </ownership>

  </appData>

</library><|MERGE_RESOLUTION|>--- conflicted
+++ resolved
@@ -30,13 +30,7 @@
         <raw-module name="sap/ui/thirdparty/handlebars.js" />
         <raw-module name="sap/ui/thirdparty/hasher.js" depends="sap/ui/thirdparty/signals.js" />
         <raw-module name="sap/ui/thirdparty/IPv6.js" />
-<<<<<<< HEAD
-        <raw-module name="sap/ui/thirdparty/iscroll-lite.js" />
-        <raw-module name="sap/ui/thirdparty/iscroll.js" />
         <raw-module name="sap/ui/thirdparty/jquery.js"/>
-=======
-        <raw-module name="sap/ui/thirdparty/jquery.js" depends="sap/ui/thirdparty/jquery-compat.js" />
->>>>>>> b95fdec1
         <raw-module name="sap/ui/thirdparty/jquery-mobile-custom.js" depends="sap/ui/thirdparty/jquery.js" />
         <raw-module name="sap/ui/thirdparty/jqueryui/jquery-effects-blind.js" depends="sap/ui/thirdparty/jqueryui/jquery-effects-core.js" />
         <raw-module name="sap/ui/thirdparty/jqueryui/jquery-effects-bounce.js" depends="sap/ui/thirdparty/jqueryui/jquery-effects-core.js" />
