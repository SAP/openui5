/*!
 * ${copyright}
 */

// Provides module sap.ui.core.ControlBehavior
sap.ui.define([
	"sap/base/config",
	"sap/base/Eventing",
	"sap/ui/core/AnimationMode"
], (
	BaseConfig,
	Eventing,
	AnimationMode
) => {
	"use strict";

	const oWritableConfig = BaseConfig.getWritableInstance();
	const oEventing = new Eventing();

	/**
	 * Provides control behavior relevant configuration options
	 *
	 * @namespace
	 * @alias module:sap/ui/core/ControlBehavior
	 * @public
	 * @since 1.120
	 */
	const ControlBehavior = {
		/**
		 * The <code>change</code> event is fired, when the configuration options are changed.
		 *
		 * @name module:sap/ui/core/ControlBehavior.change
		 * @event
		 * @type {module:sap/ui/core/ControlBehavior$ChangeEvent}
		 * @private
		 * @ui5-restricted sap.ui.core
		 * @since 1.116.0
		 */

		/**
		 * The theme scoping change Event.
		 *
		 * @typedef {Object<string,string>} module:sap/ui/core/ControlBehavior$ChangeEvent
		 * @property {string} animationMode Whether the animation mode should be active or not.
		 * @private
		 * @ui5-restricted sap.ui.core.theming.ThemeManager
		 * @since 1.116.0
		 */

		/**
		 * Attaches the <code>fnFunction</code> event handler to the {@link #event:change change} event
		 * of <code>sap.ui.core.ControlBehavior</code>.
		 *
		 * When called, the context of the event handler (its <code>this</code>) will be bound to
		 * <code>oListener</code> if specified, otherwise it will be bound to this
		 * <code>sap.ui.core.ControlBehavior</code> itself.
		 *
		 * @param {function(module:sap/ui/core/ControlBehavior$ChangeEvent)} fnFunction
		 *   The function to be called when the event occurs
		 * @private
		 * @ui5-restricted sap.ui.core
		 * @since 1.116.0
		 */
		attachChange: (fnFunction) => {
			oEventing.attachEvent("change", fnFunction);
		},

		/**
		 * Detaches event handler <code>fnFunction</code> from the {@link #event:change change} event of
		 * this <code>sap.ui.core.ControlBehavior</code>.
		 *
		 * @param {function(module:sap/ui/core/ControlBehavior$ChangeEvent)} fnFunction Function to be called when the event occurs
		 * @private
		 * @ui5-restricted sap.ui.core
		 * @since 1.116.0
		 */
		detachChange: (fnFunction) => {
			oEventing.detachEvent("change", fnFunction);
		},

		/**
		 * Returns whether the accessibility mode is enabled or not.
		 * @return {boolean} whether the accessibility mode is enabled or not
		 * @public
		 * @since 1.120
		 */
		isAccessibilityEnabled: () => {
			return oWritableConfig.get({
				name: "sapUiAccessibility",
				type: BaseConfig.Type.Boolean,
				defaultValue: true,
				external: true
			});
		},

		/**
		 * Returns the current animation mode.
		 *
		 * @return {module:sap/ui/core/AnimationMode} The current animationMode
		 * @public
		 * @since 1.120
		 */
		getAnimationMode: () => {
<<<<<<< HEAD
			let sAnimationMode = oWritableConfig.get({
				name: "sapUiAnimationMode",
				type: AnimationMode,
				defaultValue: undefined,
				external: true
			});

			if (sAnimationMode === undefined) {
				sAnimationMode = AnimationMode.minimal;
			}
			BaseConfig._.checkEnum(AnimationMode, sAnimationMode, "animationMode");
			return sAnimationMode;
=======
			/**
			 * "animation" option is deprecated as of 1.50
			 * @ui5-transform-hint replace-local undefined
			 */
			const sOldAnimationMode = oWritableConfig.get({
				name: "sapUiAnimation",
				type: BaseConfig.Type.Boolean,
				defaultValue: undefined,
				external: true
			}) === false ? AnimationMode.minimal : undefined;

			return oWritableConfig.get({
				name: "sapUiAnimationMode",
				type: AnimationMode,
				defaultValue: sOldAnimationMode ?? AnimationMode.full,
				external: true
			});
>>>>>>> 4dae6a7e
		},

		/**
		 * Sets the current animation mode.
		 *
		 * Expects an animation mode as string and validates it. If a wrong animation mode was set, an error is
		 * thrown. If the mode is valid it is set, then the attributes <code>data-sap-ui-animation</code> and
		 * <code>data-sap-ui-animation-mode</code> of the HTML document root element are also updated.
		 * If the <code>animationMode</code> is <code>AnimationMode.none</code> the old
		 * <code>animation</code> property is set to <code>false</code>, otherwise it is set to <code>true</code>.
		 *
		 * @param {module:sap/ui/core/AnimationMode} sAnimationMode A valid animation mode
		 * @throws {Error} If the provided <code>sAnimationMode</code> does not exist, an error is thrown
		 * @public
		 * @since 1.120
		 */
		setAnimationMode: (sAnimationMode) => {
			BaseConfig._.checkEnum(AnimationMode, sAnimationMode, "animationMode");

			const sOldAnimationMode = oWritableConfig.get({
				name: "sapUiAnimationMode",
				type: AnimationMode,
				defaultValue: undefined,
				external: true
			});

			// Set the animation mode and update html attributes.
			oWritableConfig.set("sapUiAnimationMode", sAnimationMode);
			if (sOldAnimationMode != sAnimationMode) {
				fireChange({animationMode: sAnimationMode});
			}
		}
	};

	function fireChange(mChanges) {
		oEventing.fireEvent("change", mChanges);
	}

	return ControlBehavior;
});<|MERGE_RESOLUTION|>--- conflicted
+++ resolved
@@ -101,38 +101,12 @@
 		 * @since 1.120
 		 */
 		getAnimationMode: () => {
-<<<<<<< HEAD
-			let sAnimationMode = oWritableConfig.get({
-				name: "sapUiAnimationMode",
-				type: AnimationMode,
-				defaultValue: undefined,
-				external: true
-			});
-
-			if (sAnimationMode === undefined) {
-				sAnimationMode = AnimationMode.minimal;
-			}
-			BaseConfig._.checkEnum(AnimationMode, sAnimationMode, "animationMode");
-			return sAnimationMode;
-=======
-			/**
-			 * "animation" option is deprecated as of 1.50
-			 * @ui5-transform-hint replace-local undefined
-			 */
-			const sOldAnimationMode = oWritableConfig.get({
-				name: "sapUiAnimation",
-				type: BaseConfig.Type.Boolean,
-				defaultValue: undefined,
-				external: true
-			}) === false ? AnimationMode.minimal : undefined;
-
 			return oWritableConfig.get({
 				name: "sapUiAnimationMode",
 				type: AnimationMode,
-				defaultValue: sOldAnimationMode ?? AnimationMode.full,
+				defaultValue: undefined ?? AnimationMode.full,
 				external: true
 			});
->>>>>>> 4dae6a7e
 		},
 
 		/**
