/*!
 * ${copyright}
 */

// A static class to show a busy indicator
sap.ui.define([
	'sap/ui/thirdparty/jquery',
	'../base/EventProvider',
	'./Popup',
	'./BusyIndicatorUtils',
	'sap/ui/core/Core',
	'sap/ui/core/library',
	'sap/ui/core/Lib',
	"sap/ui/performance/trace/FESR",
	"sap/ui/performance/trace/Interaction",
	"sap/base/Log",
	"sap/base/assert",
	"sap/base/util/now"
], function(
	jQuery,
	EventProvider,
	Popup,
	BusyIndicatorUtils,
	Core,
	coreLib,
	Library,
	FESR,
	Interaction,
	Log,
	assert,
	now
) {
"use strict";

//shortcut for sap.ui.core.BusyIndicatorSize
var BusyIndicatorSize = coreLib.BusyIndicatorSize;

/**
 * Provides methods to show or hide a waiting animation covering the whole
 * page and blocking user interaction.
 * @namespace
 * @version ${version}
 * @public
 * @alias sap.ui.core.BusyIndicator
 */
var BusyIndicator = Object.assign( new EventProvider(), {
	oPopup: null,
	oDomRef: null,
	bOpenRequested: false,
	iDEFAULT_DELAY_MS: 1000,
	sDOM_ID: "sapUiBusyIndicator"
});

BusyIndicator.M_EVENTS = {
	Open: "Open",

	Close: "Close"
};

// This internal property keeps track if a show() call should be performed in case the core was not initialized yet.
// When show() is called and this variable is undefined: a core init event-handler is attached.
// When set to true || false internally, the core-init event-handler is not attached anymore.
// This is to make sure the handler is only attached once.
BusyIndicator._bShowIsDelayed = undefined;

/**
 * The <code>Open</code> event is fired, after the <code>BusyIndicator</code>
 * has opened.
 *
 * @name sap.ui.core.BusyIndicator#Open
 * @event
 * @param {sap.ui.base.Event} oControlEvent is the event object
 * @param {sap.ui.base.EventProvider} oControlEvent.getSource is the instance
 *                                    that fired the event
 * @param {object} oControlEvent.getParameters provides all additional parameters
 *                                    that are delivered with the event
 * @param {jQuery} oControlEvent.getParameters.$Busy is the jQuery object
 *                                    of the BusyIndicator
 * @public
 */

<<<<<<< HEAD
/**
 * The <code>Close</code> event is fired, <strong>before</strong> the
 * <code>BusyIndicator</code> has closed.
 *
 * @name sap.ui.core.BusyIndicator#Close
 * @event
 * @param {sap.ui.base.Event} oControlEvent is the event object
 * @param {sap.ui.base.EventProvider} oControlEvent.getSource is the instance
 *                                    that fired the event
 * @param {object} oControlEvent.getParameters provides all additional parameters
 *                                    that are delivered with the event
 * @param {jQuery} oControlEvent.getParameters.$Busy is the jQuery object
 *                                    of the BusyIndicator
 * @public
 */


/**
 * Sets up the BusyIndicator HTML and the Popup instance.
 *
 * @private
 */
BusyIndicator._init = function() {
	var oRootDomRef = document.createElement("div");
	oRootDomRef.id = this.sDOM_ID;

	const oBusyElement = BusyIndicatorUtils.getElement(BusyIndicatorSize.Large);
	oRootDomRef.appendChild(oBusyElement);

	this.oDomRef = oRootDomRef;

	this.oPopup = new Popup(oRootDomRef);
	this.oPopup.setModal(true, "sapUiBlyBusy");
	this.oPopup.setShadow(false);
	this.oPopup.attachOpened(function(oEvent) {
		this._onOpen(oEvent);
	}, this);
};

/**
 * This is the event listener that is called when the Popup of the BusyIndicator
 * has opened
 *
 * @param {jQuery.Event} oEvent is the event that is provided by the EventProvider
 * @private
 */
BusyIndicator._onOpen = function(oEvent) {
	// Grab the focus once opened
	var oDomRef = document.getElementById(BusyIndicator.sDOM_ID);
	oDomRef.style.height = "100%";
	oDomRef.style.width = "100%";

	// setting the BusyIndicator's DOM to visible is done by the Popup

	var oAnimation = oDomRef.querySelector(".sapUiLocalBusyIndicator");
	oAnimation.className += " sapUiLocalBusyIndicatorFade";
	if (oDomRef) {
		oDomRef.focus();
	}

	// allow an event handler to do something with the indicator
	// and fire it after everything necessary happened
	this.fireOpen({
		$Busy: this.oPopup._$()
	});
};

/**
 * Displays the <code>BusyIndicator</code> and starts blocking all user input.
 * This only happens after some delay, and if, after that delay, the <code>BusyIndicator.hide()</code>
 * has not yet been called in the meantime.
 *
 * There is a certain default value for the delay, which can be overridden.
 *
 * @public
 * @param {int} [iDelay=1000] The delay in milliseconds before opening the <code>BusyIndicator</code>;
 *                       It is not opened if <code>hide()</code> is called before the delay ends.
 *                       If no delay (or no valid delay) is given, a delay of 1000 milliseconds is used.
 */
BusyIndicator.show = function(iDelay) {
	Log.debug("sap.ui.core.BusyIndicator.show (delay: " + iDelay + ") at " + Date.now());
	assert(iDelay === undefined || (typeof iDelay == "number" && (iDelay % 1 == 0)), "iDelay must be empty or an integer");

	if (BusyIndicator._bShowIsDelayed === undefined) {
		BusyIndicator._bShowIsDelayed = true;
		Core.ready(function() {
			BusyIndicator._bShowIsDelayed = undefined;
			if ((iDelay === undefined)
					|| ((iDelay != 0) && (parseInt(iDelay) == 0))
					|| (parseInt(iDelay) < 0)) {
				iDelay = this.iDEFAULT_DELAY_MS;
			}
			if (FESR.getActive()) {
				this._fDelayedStartTime = now() + iDelay;
			}

			// Initialize/create the BusyIndicator if this has not been done yet.
			// This has to be done before calling '_showNowIfRequested' because within
			// '_init' the BusyIndicator attaches itself to the Popup's open event and
			// to keep the correct order of 'show -> _showNowIfRequested -> _onOpen'
			// the attaching has to happen earlier.
			// Otherwise if an application attaches itself to the open event, this listener
			// will be called before the BusyIndicator's open listener.
			if (!this.oDomRef) {
				this._init();
			}

			this.bOpenRequested = true;
			if (iDelay === 0) { // avoid async call when there is no delay
				this._showNowIfRequested();
			} else {
				setTimeout(this["_showNowIfRequested"].bind(this), iDelay);
			}
		}.bind(this));
	}
};

/**
 * Immediately displays the BusyIndicator if the application has not called
 * hide() yet.
 *
 * @private
 */
BusyIndicator._showNowIfRequested = function() {
	Log.debug("sap.ui.core.BusyIndicator._showNowIfRequested (bOpenRequested: " + this.bOpenRequested + ") at " + Date.now());

	// Do not open if the request has been canceled in the meantime
	if (!this.bOpenRequested) {
		return;
	}

	// The current scroll position of window needs to be passed as offset to Popup
	// to keep the scroll position of the window.
	// Otherwise, the BusyIndicator may be placed partically off-screen initially
	// and the browser scrolls itself up to shift the whole BusyIndicator into the
	// viewport which result as that the window loses its scroll position
	var iOffsetX = (window.scrollX === undefined ? window.pageXOffset : window.scrollX);
	var iOffsetY = (window.scrollY === undefined ? window.pageYOffset : window.scrollY);
	var sOffset = iOffsetX + " " + iOffsetY;

	this.bOpenRequested = false; // opening request is handled

	// Actually open the popup
	this.oPopup.open(0, Popup.Dock.LeftTop, Popup.Dock.LeftTop, document, sOffset);
};

/**
 * Removes the BusyIndicator from the screen.
 *
 * @public
 */
BusyIndicator.hide = function() {
	Log.debug("sap.ui.core.BusyIndicator.hide at " + Date.now());
	if (this._fDelayedStartTime) {  // Implies fesr header active
		// The busy indicator shown duration d is calculated with:
		// d = "time busy indicator was hidden" - "time busy indicator was requested" - "busy indicator delay"
		var fBusyIndicatorShownDuration = now() - this._fDelayedStartTime;
		Interaction.addBusyDuration((fBusyIndicatorShownDuration > 0) ? fBusyIndicatorShownDuration : 0);
		delete this._fDelayedStartTime;
	}
	var bi = BusyIndicator; // Restore scope in case we are called with setTimeout or so...

	// When hide() is called, a potential delayed show-call has to be ignored.
	// Since there is no Core.detachInit(), this flag is used to reject an existing core-init handler
	if (BusyIndicator._bShowIsDelayed === true) {
		BusyIndicator._bShowIsDelayed = false;
	}

	bi.bOpenRequested = false;

	if (bi.oDomRef) { // only if the BusyIndicator was shown before!
		// setting the BusyIndicator's DOM to invisible is not
		// necessary here - it will be done by the Popup in 'oPopup.close(0)'

		var oAnimation = bi.oDomRef.querySelector(".sapUiLocalBusyIndicator");
		jQuery(oAnimation).removeClass("sapUiLocalBusyIndicatorFade");
=======
	const M_EVENTS = {
		Open: "Open",

		Close: "Close"
	};

	// This internal property keeps track if a show() call should be performed in case the core was not initialized yet.
	// When show() is called and this variable is undefined: a core init event-handler is attached.
	// When set to true || false internally, the core-init event-handler is not attached anymore.
	// This is to make sure the handler is only attached once.
	BusyIndicator._bShowIsDelayed = undefined;

	/**
	 * The <code>Open</code> event is fired, after the <code>BusyIndicator</code>
	 * has opened.
	 *
	 * @name sap.ui.core.BusyIndicator#Open
	 * @event
	 * @param {sap.ui.base.Event} oControlEvent is the event object
	 * @param {sap.ui.base.EventProvider} oControlEvent.getSource is the instance
	 *                                    that fired the event
	 * @param {object} oControlEvent.getParameters provides all additional parameters
	 *                                    that are delivered with the event
	 * @param {jQuery} oControlEvent.getParameters.$Busy is the jQuery object
	 *                                    of the BusyIndicator
	 * @public
	 */

	/**
	 * The <code>Close</code> event is fired, <strong>before</strong> the
	 * <code>BusyIndicator</code> has closed.
	 *
	 * @name sap.ui.core.BusyIndicator#Close
	 * @event
	 * @param {sap.ui.base.Event} oControlEvent is the event object
	 * @param {sap.ui.base.EventProvider} oControlEvent.getSource is the instance
	 *                                    that fired the event
	 * @param {object} oControlEvent.getParameters provides all additional parameters
	 *                                    that are delivered with the event
	 * @param {jQuery} oControlEvent.getParameters.$Busy is the jQuery object
	 *                                    of the BusyIndicator
	 * @public
	 */


	/**
	 * Sets up the BusyIndicator HTML and the Popup instance.
	 *
	 * @private
	 */
	BusyIndicator._init = function() {
		var oRootDomRef = document.createElement("div");
		oRootDomRef.id = this.sDOM_ID;

		const oBusyElement = BusyIndicatorUtils.getElement(BusyIndicatorSize.Large);
		oRootDomRef.appendChild(oBusyElement);

		this.oDomRef = oRootDomRef;

		this.oPopup = new Popup(oRootDomRef);
		this.oPopup.setModal(true, "sapUiBlyBusy");
		this.oPopup.setShadow(false);
		this.oPopup.attachOpened(function(oEvent) {
			this._onOpen(oEvent);
		}, this);
	};

	/**
	 * This is the event listener that is called when the Popup of the BusyIndicator
	 * has opened
	 *
	 * @param {jQuery.Event} oEvent is the event that is provided by the EventProvider
	 * @private
	 */
	BusyIndicator._onOpen = function(oEvent) {
		// Grab the focus once opened
		var oDomRef = document.getElementById(BusyIndicator.sDOM_ID);
		oDomRef.style.height = "100%";
		oDomRef.style.width = "100%";

		// setting the BusyIndicator's DOM to visible is done by the Popup

		var oAnimation = oDomRef.querySelector(".sapUiLocalBusyIndicator");
		oAnimation.className += " sapUiLocalBusyIndicatorFade";
		if (oDomRef) {
			oDomRef.focus();
		}
>>>>>>> 6549f159

		// allow an event handler to do something with the indicator
		this.fireClose({
			$Busy: this.oPopup._$()
		});
<<<<<<< HEAD

		bi.oPopup.close(0);
	}

};


/*  EVENT HANDLING */

/**
 * Registers a handler for the {@link #event:Open Open} event.
 *
 * When called, the context of the event handler (its <code>this</code>) will be bound to <code>oListener</code>
 * if specified, otherwise it will be bound to <code>sap.ui.core.BusyIndicator</code>.
 *
 * @param {function}
 *            fnFunction The function to be called, when the event occurs
 * @param {object}
 *            [oListener] Context object to call the event handler with; defaults to
 *            <code>sap.ui.core.BusyIndicator</code>
 * @returns {this} Reference to <code>this</code> in order to allow method chaining
 * @public
 */
BusyIndicator.attachOpen = function(fnFunction, oListener) {
	this.attachEvent(BusyIndicator.M_EVENTS.Open, fnFunction, oListener);
	return this;
};

/**
 * Unregisters a handler from the {@link #event:Open Open} event.
 *
 * @param {function}
 *            fnFunction The callback function to unregister
 * @param {object}
 *            [oListener] Context object on which the given function had to be called
 * @returns {this} Reference to <code>this</code> in order to allow method chaining
 * @public
 */
BusyIndicator.detachOpen = function(fnFunction, oListener) {
	this.detachEvent(BusyIndicator.M_EVENTS.Open, fnFunction, oListener);
	return this;
};

/**
 * Registers a handler for the {@link #event:Close Close} event.
 *
 * When called, the context of the event handler (its <code>this</code>) will be bound to <code>oListener</code>
 * if specified, otherwise it will be bound to <code>sap.ui.core.BusyIndicator</code>.
 *
 * @param {function}
 *            fnFunction The function to be called, when the event occurs
 * @param {object}
 *            [oListener] Context object to call the event handler with; defaults to
 *            <code>sap.ui.core.BusyIndicator</code>
 * @returns {this} Reference to <code>this</code> in order to allow method chaining
 * @public
 */
BusyIndicator.attachClose = function(fnFunction, oListener) {
	this.attachEvent(BusyIndicator.M_EVENTS.Close, fnFunction, oListener);
	return this;
};

/**
 * Unregisters a handler from the {@link #event:Close Close} event.
 *
 * @param {function}
 *            fnFunction The callback function to unregister
 * @param {object}
 *            [oListener] Context object on which the given function had to be called
 * @returns {this} Reference to <code>this</code> in order to allow method chaining
 * @public
 */
BusyIndicator.detachClose = function(fnFunction, oListener) {
	this.detachEvent(BusyIndicator.M_EVENTS.Close, fnFunction, oListener);
	return this;
};

BusyIndicator.fireOpen = function(mParameters) {
	this.fireEvent(BusyIndicator.M_EVENTS.Open, mParameters);
};

BusyIndicator.fireClose = function(mParameters) {
	this.fireEvent(BusyIndicator.M_EVENTS.Close, mParameters);
};

return BusyIndicator;

});
=======
	};

	/**
	 * Displays the <code>BusyIndicator</code> and starts blocking all user input.
	 * This only happens after some delay, and if, after that delay, the <code>BusyIndicator.hide()</code>
	 * has not yet been called in the meantime.
	 *
	 * There is a certain default value for the delay, which can be overridden.
	 *
	 * @public
	 * @param {int} [iDelay=1000] The delay in milliseconds before opening the <code>BusyIndicator</code>;
	 *                       It is not opened if <code>hide()</code> is called before the delay ends.
	 *                       If no delay (or no valid delay) is given, a delay of 1000 milliseconds is used.
	 */
	BusyIndicator.show = function(iDelay) {
		Log.debug("sap.ui.core.BusyIndicator.show (delay: " + iDelay + ") at " + Date.now());
		assert(iDelay === undefined || (typeof iDelay == "number" && (iDelay % 1 == 0)), "iDelay must be empty or an integer");

		if (BusyIndicator._bShowIsDelayed === undefined) {
			BusyIndicator._bShowIsDelayed = true;
			Core.ready(function() {
				BusyIndicator._bShowIsDelayed = undefined;
				if ((iDelay === undefined)
						|| ((iDelay != 0) && (parseInt(iDelay) == 0))
						|| (parseInt(iDelay) < 0)) {
					iDelay = this.iDEFAULT_DELAY_MS;
				}
				if (FESR.getActive()) {
					this._fDelayedStartTime = now() + iDelay;
				}

				// Initialize/create the BusyIndicator if this has not been done yet.
				// This has to be done before calling '_showNowIfRequested' because within
				// '_init' the BusyIndicator attaches itself to the Popup's open event and
				// to keep the correct order of 'show -> _showNowIfRequested -> _onOpen'
				// the attaching has to happen earlier.
				// Otherwise if an application attaches itself to the open event, this listener
				// will be called before the BusyIndicator's open listener.
				if (!this.oDomRef) {
					this._init();
				}

				this.bOpenRequested = true;
				if (iDelay === 0) { // avoid async call when there is no delay
					this._showNowIfRequested();
				} else {
					setTimeout(this["_showNowIfRequested"].bind(this), iDelay);
				}
			}.bind(this));
		}
	};

	/**
	 * Immediately displays the BusyIndicator if the application has not called
	 * hide() yet.
	 *
	 * @private
	 */
	BusyIndicator._showNowIfRequested = function() {
		Log.debug("sap.ui.core.BusyIndicator._showNowIfRequested (bOpenRequested: " + this.bOpenRequested + ") at " + Date.now());

		// Do not open if the request has been canceled in the meantime
		if (!this.bOpenRequested) {
			return;
		}

		// The current scroll position of window needs to be passed as offset to Popup
		// to keep the scroll position of the window.
		// Otherwise, the BusyIndicator may be placed partically off-screen initially
		// and the browser scrolls itself up to shift the whole BusyIndicator into the
		// viewport which result as that the window loses its scroll position
		var iOffsetX = (window.scrollX === undefined ? window.pageXOffset : window.scrollX);
		var iOffsetY = (window.scrollY === undefined ? window.pageYOffset : window.scrollY);
		var sOffset = iOffsetX + " " + iOffsetY;

		this.bOpenRequested = false; // opening request is handled

		// Actually open the popup
		this.oPopup.open(0, Popup.Dock.LeftTop, Popup.Dock.LeftTop, document, sOffset);
	};

	/**
	 * Removes the BusyIndicator from the screen.
	 *
	 * @public
	 */
	BusyIndicator.hide = function() {
		Log.debug("sap.ui.core.BusyIndicator.hide at " + Date.now());
		if (this._fDelayedStartTime) {  // Implies fesr header active
			// The busy indicator shown duration d is calculated with:
			// d = "time busy indicator was hidden" - "time busy indicator was requested" - "busy indicator delay"
			var fBusyIndicatorShownDuration = now() - this._fDelayedStartTime;
			Interaction.addBusyDuration((fBusyIndicatorShownDuration > 0) ? fBusyIndicatorShownDuration : 0);
			delete this._fDelayedStartTime;
		}
		var bi = BusyIndicator; // Restore scope in case we are called with setTimeout or so...

		// When hide() is called, a potential delayed show-call has to be ignored.
		// Since there is no Core.detachInit(), this flag is used to reject an existing core-init handler
		if (BusyIndicator._bShowIsDelayed === true) {
			BusyIndicator._bShowIsDelayed = false;
		}

		bi.bOpenRequested = false;

		if (bi.oDomRef) { // only if the BusyIndicator was shown before!
			// setting the BusyIndicator's DOM to invisible is not
			// necessary here - it will be done by the Popup in 'oPopup.close(0)'

			var oAnimation = bi.oDomRef.querySelector(".sapUiLocalBusyIndicator");
			jQuery(oAnimation).removeClass("sapUiLocalBusyIndicatorFade");

			// allow an event handler to do something with the indicator
			this.fireClose({
				$Busy: this.oPopup._$()
			});

			bi.oPopup.close(0);
		}

	};


	/*  EVENT HANDLING */

	/**
	 * Registers a handler for the {@link #event:Open Open} event.
	 *
	 * When called, the context of the event handler (its <code>this</code>) will be bound to <code>oListener</code>
	 * if specified, otherwise it will be bound to <code>sap.ui.core.BusyIndicator</code>.
	 *
	 * @param {function}
	 *            fnFunction The function to be called, when the event occurs
	 * @param {object}
	 *            [oListener] Context object to call the event handler with; defaults to
	 *            <code>sap.ui.core.BusyIndicator</code>
	 * @returns {this} Reference to <code>this</code> in order to allow method chaining
	 * @public
	 */
	BusyIndicator.attachOpen = function(fnFunction, oListener) {
		this.attachEvent(M_EVENTS.Open, fnFunction, oListener);
		return this;
	};

	/**
	 * Unregisters a handler from the {@link #event:Open Open} event.
	 *
	 * @param {function}
	 *            fnFunction The callback function to unregister
	 * @param {object}
	 *            [oListener] Context object on which the given function had to be called
	 * @returns {this} Reference to <code>this</code> in order to allow method chaining
	 * @public
	 */
	BusyIndicator.detachOpen = function(fnFunction, oListener) {
		this.detachEvent(M_EVENTS.Open, fnFunction, oListener);
		return this;
	};

	/**
	 * Registers a handler for the {@link #event:Close Close} event.
	 *
	 * When called, the context of the event handler (its <code>this</code>) will be bound to <code>oListener</code>
	 * if specified, otherwise it will be bound to <code>sap.ui.core.BusyIndicator</code>.
	 *
	 * @param {function}
	 *            fnFunction The function to be called, when the event occurs
	 * @param {object}
	 *            [oListener] Context object to call the event handler with; defaults to
	 *            <code>sap.ui.core.BusyIndicator</code>
	 * @returns {this} Reference to <code>this</code> in order to allow method chaining
	 * @public
	 */
	BusyIndicator.attachClose = function(fnFunction, oListener) {
		this.attachEvent(M_EVENTS.Close, fnFunction, oListener);
		return this;
	};

	/**
	 * Unregisters a handler from the {@link #event:Close Close} event.
	 *
	 * @param {function}
	 *            fnFunction The callback function to unregister
	 * @param {object}
	 *            [oListener] Context object on which the given function had to be called
	 * @returns {this} Reference to <code>this</code> in order to allow method chaining
	 * @public
	 */
	BusyIndicator.detachClose = function(fnFunction, oListener) {
		this.detachEvent(M_EVENTS.Close, fnFunction, oListener);
		return this;
	};

	BusyIndicator.fireOpen = function(mParameters) {
		this.fireEvent(M_EVENTS.Open, mParameters);
	};

	BusyIndicator.fireClose = function(mParameters) {
		this.fireEvent(M_EVENTS.Close, mParameters);
	};

	return BusyIndicator;

}, /* bExport= */ true);
>>>>>>> 6549f159
<|MERGE_RESOLUTION|>--- conflicted
+++ resolved
@@ -51,7 +51,7 @@
 	sDOM_ID: "sapUiBusyIndicator"
 });
 
-BusyIndicator.M_EVENTS = {
+const M_EVENTS = {
 	Open: "Open",
 
 	Close: "Close"
@@ -79,7 +79,6 @@
  * @public
  */
 
-<<<<<<< HEAD
 /**
  * The <code>Close</code> event is fired, <strong>before</strong> the
  * <code>BusyIndicator</code> has closed.
@@ -256,101 +255,11 @@
 
 		var oAnimation = bi.oDomRef.querySelector(".sapUiLocalBusyIndicator");
 		jQuery(oAnimation).removeClass("sapUiLocalBusyIndicatorFade");
-=======
-	const M_EVENTS = {
-		Open: "Open",
-
-		Close: "Close"
-	};
-
-	// This internal property keeps track if a show() call should be performed in case the core was not initialized yet.
-	// When show() is called and this variable is undefined: a core init event-handler is attached.
-	// When set to true || false internally, the core-init event-handler is not attached anymore.
-	// This is to make sure the handler is only attached once.
-	BusyIndicator._bShowIsDelayed = undefined;
-
-	/**
-	 * The <code>Open</code> event is fired, after the <code>BusyIndicator</code>
-	 * has opened.
-	 *
-	 * @name sap.ui.core.BusyIndicator#Open
-	 * @event
-	 * @param {sap.ui.base.Event} oControlEvent is the event object
-	 * @param {sap.ui.base.EventProvider} oControlEvent.getSource is the instance
-	 *                                    that fired the event
-	 * @param {object} oControlEvent.getParameters provides all additional parameters
-	 *                                    that are delivered with the event
-	 * @param {jQuery} oControlEvent.getParameters.$Busy is the jQuery object
-	 *                                    of the BusyIndicator
-	 * @public
-	 */
-
-	/**
-	 * The <code>Close</code> event is fired, <strong>before</strong> the
-	 * <code>BusyIndicator</code> has closed.
-	 *
-	 * @name sap.ui.core.BusyIndicator#Close
-	 * @event
-	 * @param {sap.ui.base.Event} oControlEvent is the event object
-	 * @param {sap.ui.base.EventProvider} oControlEvent.getSource is the instance
-	 *                                    that fired the event
-	 * @param {object} oControlEvent.getParameters provides all additional parameters
-	 *                                    that are delivered with the event
-	 * @param {jQuery} oControlEvent.getParameters.$Busy is the jQuery object
-	 *                                    of the BusyIndicator
-	 * @public
-	 */
-
-
-	/**
-	 * Sets up the BusyIndicator HTML and the Popup instance.
-	 *
-	 * @private
-	 */
-	BusyIndicator._init = function() {
-		var oRootDomRef = document.createElement("div");
-		oRootDomRef.id = this.sDOM_ID;
-
-		const oBusyElement = BusyIndicatorUtils.getElement(BusyIndicatorSize.Large);
-		oRootDomRef.appendChild(oBusyElement);
-
-		this.oDomRef = oRootDomRef;
-
-		this.oPopup = new Popup(oRootDomRef);
-		this.oPopup.setModal(true, "sapUiBlyBusy");
-		this.oPopup.setShadow(false);
-		this.oPopup.attachOpened(function(oEvent) {
-			this._onOpen(oEvent);
-		}, this);
-	};
-
-	/**
-	 * This is the event listener that is called when the Popup of the BusyIndicator
-	 * has opened
-	 *
-	 * @param {jQuery.Event} oEvent is the event that is provided by the EventProvider
-	 * @private
-	 */
-	BusyIndicator._onOpen = function(oEvent) {
-		// Grab the focus once opened
-		var oDomRef = document.getElementById(BusyIndicator.sDOM_ID);
-		oDomRef.style.height = "100%";
-		oDomRef.style.width = "100%";
-
-		// setting the BusyIndicator's DOM to visible is done by the Popup
-
-		var oAnimation = oDomRef.querySelector(".sapUiLocalBusyIndicator");
-		oAnimation.className += " sapUiLocalBusyIndicatorFade";
-		if (oDomRef) {
-			oDomRef.focus();
-		}
->>>>>>> 6549f159
 
 		// allow an event handler to do something with the indicator
 		this.fireClose({
 			$Busy: this.oPopup._$()
 		});
-<<<<<<< HEAD
 
 		bi.oPopup.close(0);
 	}
@@ -375,7 +284,7 @@
  * @public
  */
 BusyIndicator.attachOpen = function(fnFunction, oListener) {
-	this.attachEvent(BusyIndicator.M_EVENTS.Open, fnFunction, oListener);
+	this.attachEvent(M_EVENTS.Open, fnFunction, oListener);
 	return this;
 };
 
@@ -390,7 +299,7 @@
  * @public
  */
 BusyIndicator.detachOpen = function(fnFunction, oListener) {
-	this.detachEvent(BusyIndicator.M_EVENTS.Open, fnFunction, oListener);
+	this.detachEvent(M_EVENTS.Open, fnFunction, oListener);
 	return this;
 };
 
@@ -409,7 +318,7 @@
  * @public
  */
 BusyIndicator.attachClose = function(fnFunction, oListener) {
-	this.attachEvent(BusyIndicator.M_EVENTS.Close, fnFunction, oListener);
+	this.attachEvent(M_EVENTS.Close, fnFunction, oListener);
 	return this;
 };
 
@@ -424,224 +333,18 @@
  * @public
  */
 BusyIndicator.detachClose = function(fnFunction, oListener) {
-	this.detachEvent(BusyIndicator.M_EVENTS.Close, fnFunction, oListener);
+	this.detachEvent(M_EVENTS.Close, fnFunction, oListener);
 	return this;
 };
 
 BusyIndicator.fireOpen = function(mParameters) {
-	this.fireEvent(BusyIndicator.M_EVENTS.Open, mParameters);
+	this.fireEvent(M_EVENTS.Open, mParameters);
 };
 
 BusyIndicator.fireClose = function(mParameters) {
-	this.fireEvent(BusyIndicator.M_EVENTS.Close, mParameters);
+	this.fireEvent(M_EVENTS.Close, mParameters);
 };
 
 return BusyIndicator;
 
-});
-=======
-	};
-
-	/**
-	 * Displays the <code>BusyIndicator</code> and starts blocking all user input.
-	 * This only happens after some delay, and if, after that delay, the <code>BusyIndicator.hide()</code>
-	 * has not yet been called in the meantime.
-	 *
-	 * There is a certain default value for the delay, which can be overridden.
-	 *
-	 * @public
-	 * @param {int} [iDelay=1000] The delay in milliseconds before opening the <code>BusyIndicator</code>;
-	 *                       It is not opened if <code>hide()</code> is called before the delay ends.
-	 *                       If no delay (or no valid delay) is given, a delay of 1000 milliseconds is used.
-	 */
-	BusyIndicator.show = function(iDelay) {
-		Log.debug("sap.ui.core.BusyIndicator.show (delay: " + iDelay + ") at " + Date.now());
-		assert(iDelay === undefined || (typeof iDelay == "number" && (iDelay % 1 == 0)), "iDelay must be empty or an integer");
-
-		if (BusyIndicator._bShowIsDelayed === undefined) {
-			BusyIndicator._bShowIsDelayed = true;
-			Core.ready(function() {
-				BusyIndicator._bShowIsDelayed = undefined;
-				if ((iDelay === undefined)
-						|| ((iDelay != 0) && (parseInt(iDelay) == 0))
-						|| (parseInt(iDelay) < 0)) {
-					iDelay = this.iDEFAULT_DELAY_MS;
-				}
-				if (FESR.getActive()) {
-					this._fDelayedStartTime = now() + iDelay;
-				}
-
-				// Initialize/create the BusyIndicator if this has not been done yet.
-				// This has to be done before calling '_showNowIfRequested' because within
-				// '_init' the BusyIndicator attaches itself to the Popup's open event and
-				// to keep the correct order of 'show -> _showNowIfRequested -> _onOpen'
-				// the attaching has to happen earlier.
-				// Otherwise if an application attaches itself to the open event, this listener
-				// will be called before the BusyIndicator's open listener.
-				if (!this.oDomRef) {
-					this._init();
-				}
-
-				this.bOpenRequested = true;
-				if (iDelay === 0) { // avoid async call when there is no delay
-					this._showNowIfRequested();
-				} else {
-					setTimeout(this["_showNowIfRequested"].bind(this), iDelay);
-				}
-			}.bind(this));
-		}
-	};
-
-	/**
-	 * Immediately displays the BusyIndicator if the application has not called
-	 * hide() yet.
-	 *
-	 * @private
-	 */
-	BusyIndicator._showNowIfRequested = function() {
-		Log.debug("sap.ui.core.BusyIndicator._showNowIfRequested (bOpenRequested: " + this.bOpenRequested + ") at " + Date.now());
-
-		// Do not open if the request has been canceled in the meantime
-		if (!this.bOpenRequested) {
-			return;
-		}
-
-		// The current scroll position of window needs to be passed as offset to Popup
-		// to keep the scroll position of the window.
-		// Otherwise, the BusyIndicator may be placed partically off-screen initially
-		// and the browser scrolls itself up to shift the whole BusyIndicator into the
-		// viewport which result as that the window loses its scroll position
-		var iOffsetX = (window.scrollX === undefined ? window.pageXOffset : window.scrollX);
-		var iOffsetY = (window.scrollY === undefined ? window.pageYOffset : window.scrollY);
-		var sOffset = iOffsetX + " " + iOffsetY;
-
-		this.bOpenRequested = false; // opening request is handled
-
-		// Actually open the popup
-		this.oPopup.open(0, Popup.Dock.LeftTop, Popup.Dock.LeftTop, document, sOffset);
-	};
-
-	/**
-	 * Removes the BusyIndicator from the screen.
-	 *
-	 * @public
-	 */
-	BusyIndicator.hide = function() {
-		Log.debug("sap.ui.core.BusyIndicator.hide at " + Date.now());
-		if (this._fDelayedStartTime) {  // Implies fesr header active
-			// The busy indicator shown duration d is calculated with:
-			// d = "time busy indicator was hidden" - "time busy indicator was requested" - "busy indicator delay"
-			var fBusyIndicatorShownDuration = now() - this._fDelayedStartTime;
-			Interaction.addBusyDuration((fBusyIndicatorShownDuration > 0) ? fBusyIndicatorShownDuration : 0);
-			delete this._fDelayedStartTime;
-		}
-		var bi = BusyIndicator; // Restore scope in case we are called with setTimeout or so...
-
-		// When hide() is called, a potential delayed show-call has to be ignored.
-		// Since there is no Core.detachInit(), this flag is used to reject an existing core-init handler
-		if (BusyIndicator._bShowIsDelayed === true) {
-			BusyIndicator._bShowIsDelayed = false;
-		}
-
-		bi.bOpenRequested = false;
-
-		if (bi.oDomRef) { // only if the BusyIndicator was shown before!
-			// setting the BusyIndicator's DOM to invisible is not
-			// necessary here - it will be done by the Popup in 'oPopup.close(0)'
-
-			var oAnimation = bi.oDomRef.querySelector(".sapUiLocalBusyIndicator");
-			jQuery(oAnimation).removeClass("sapUiLocalBusyIndicatorFade");
-
-			// allow an event handler to do something with the indicator
-			this.fireClose({
-				$Busy: this.oPopup._$()
-			});
-
-			bi.oPopup.close(0);
-		}
-
-	};
-
-
-	/*  EVENT HANDLING */
-
-	/**
-	 * Registers a handler for the {@link #event:Open Open} event.
-	 *
-	 * When called, the context of the event handler (its <code>this</code>) will be bound to <code>oListener</code>
-	 * if specified, otherwise it will be bound to <code>sap.ui.core.BusyIndicator</code>.
-	 *
-	 * @param {function}
-	 *            fnFunction The function to be called, when the event occurs
-	 * @param {object}
-	 *            [oListener] Context object to call the event handler with; defaults to
-	 *            <code>sap.ui.core.BusyIndicator</code>
-	 * @returns {this} Reference to <code>this</code> in order to allow method chaining
-	 * @public
-	 */
-	BusyIndicator.attachOpen = function(fnFunction, oListener) {
-		this.attachEvent(M_EVENTS.Open, fnFunction, oListener);
-		return this;
-	};
-
-	/**
-	 * Unregisters a handler from the {@link #event:Open Open} event.
-	 *
-	 * @param {function}
-	 *            fnFunction The callback function to unregister
-	 * @param {object}
-	 *            [oListener] Context object on which the given function had to be called
-	 * @returns {this} Reference to <code>this</code> in order to allow method chaining
-	 * @public
-	 */
-	BusyIndicator.detachOpen = function(fnFunction, oListener) {
-		this.detachEvent(M_EVENTS.Open, fnFunction, oListener);
-		return this;
-	};
-
-	/**
-	 * Registers a handler for the {@link #event:Close Close} event.
-	 *
-	 * When called, the context of the event handler (its <code>this</code>) will be bound to <code>oListener</code>
-	 * if specified, otherwise it will be bound to <code>sap.ui.core.BusyIndicator</code>.
-	 *
-	 * @param {function}
-	 *            fnFunction The function to be called, when the event occurs
-	 * @param {object}
-	 *            [oListener] Context object to call the event handler with; defaults to
-	 *            <code>sap.ui.core.BusyIndicator</code>
-	 * @returns {this} Reference to <code>this</code> in order to allow method chaining
-	 * @public
-	 */
-	BusyIndicator.attachClose = function(fnFunction, oListener) {
-		this.attachEvent(M_EVENTS.Close, fnFunction, oListener);
-		return this;
-	};
-
-	/**
-	 * Unregisters a handler from the {@link #event:Close Close} event.
-	 *
-	 * @param {function}
-	 *            fnFunction The callback function to unregister
-	 * @param {object}
-	 *            [oListener] Context object on which the given function had to be called
-	 * @returns {this} Reference to <code>this</code> in order to allow method chaining
-	 * @public
-	 */
-	BusyIndicator.detachClose = function(fnFunction, oListener) {
-		this.detachEvent(M_EVENTS.Close, fnFunction, oListener);
-		return this;
-	};
-
-	BusyIndicator.fireOpen = function(mParameters) {
-		this.fireEvent(M_EVENTS.Open, mParameters);
-	};
-
-	BusyIndicator.fireClose = function(mParameters) {
-		this.fireEvent(M_EVENTS.Close, mParameters);
-	};
-
-	return BusyIndicator;
-
-}, /* bExport= */ true);
->>>>>>> 6549f159
+});