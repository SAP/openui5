/*!
 * ${copyright}
 */

//Provides class sap.ui.core.Lib
sap.ui.define([
	'sap/base/assert',
	'sap/base/config',
	'sap/base/i18n/Localization',
	'sap/base/i18n/ResourceBundle',
	'sap/base/Log',
	'sap/base/util/deepExtend',
	'sap/base/util/LoaderExtensions',
	'sap/base/util/Version',
	'sap/base/util/array/uniqueSort',
<<<<<<< HEAD
	'sap/ui/Global',
	/* sap.ui.lazyRequire */
=======
	'sap/ui/base/OwnStatics',
	'sap/ui/Global', /* sap.ui.lazyRequire */
>>>>>>> 5c37e6f2
	'sap/ui/VersionInfo',
	'sap/ui/base/DataType',
	'sap/ui/base/EventProvider',
	'sap/ui/base/Object',
	'sap/ui/core/_UrlResolver',
<<<<<<< HEAD
	"sap/ui/core/Supportability"
], function(
=======
	"sap/ui/core/Supportability",
	"sap/ui/core/Theming"
], function (
>>>>>>> 5c37e6f2
	assert,
	BaseConfig,
	Localization,
	ResourceBundle,
	Log,
	deepExtend,
	LoaderExtensions,
	Version,
	uniqueSort,
	OwnStatics,
	Global,
	VersionInfo,
	DataType,
	EventProvider,
	BaseObject,
	_UrlResolver,
	Supportability,
	Theming
) {
	"use strict";

	const { includeLibraryTheme } = OwnStatics.get(Theming);

	/**
	 * Save the library instances by their keys
	 */
	var mLibraries = {};


	/**
	 * Bookkeeping for the guessing of library names.
	 *
	 * Set of bundleUrls from which a library name has been derived, see #_getByBundleUrl
	 *
	 * Example:
	 *   mGuessedLibraries = {
	 *     "my/simple/library/i18n/i18n.properties": "my.simple.library"
	 *   }
	 */
	var mGuessedLibraries = {};

	/**
	 * Negative result bookkeeping for the guessing of library names.
	 *
	 * Set of bundleUrls from which a library name could not be derived, see #_getByBundleUrl
	 *
	 * Note: This cache is maintained separately from the positive cache to ease clearing it
	 * when a new library instance is created (see #_get). This prevents that a negative result
	 * is cached for a library that has been created/loaded in the meantime.
	 *
	 * Example:
	 *   mGuessedLibrariesNegative = {
	 *     "no/library/i18n/i18n.properties": undefined
	 *   }
	 */
	var mGuessedLibrariesNegative = {};

	/**
	 * Set of libraries that provide a bundle info file (library-preload-lazy.js).
	 *
	 * The file will be loaded, when a lazy dependency to the library is encountered.
	 * @private
	 */
	var oLibraryWithBundleInfo = new Set([
		"sap.suite.ui.generic.template",
		"sap.ui.comp",
		"sap.ui.layout",
		"sap.ui.unified"
	]);

	/**
	 * Retrieves the module path.
	 * @param {string} sModuleName module name.
	 * @param {string} sSuffix is used untouched (dots are not replaced with slashes).
	 * @returns {string} module path.
	 */
	function getModulePath(sModuleName, sSuffix){
		return sap.ui.require.toUrl(sModuleName.replace(/\./g, "/") + sSuffix);
	}

	/**
	 * Register the given namespace prefix to the given URL
	 * @param {string} sModuleNamePrefix The namespace prefix
	 * @param {string} sUrlPrefix The URL prefix that will be registered for the given namespace
	 */
	function registerModulePath(sModuleNamePrefix, sUrlPrefix) {
		LoaderExtensions.registerResourcePath(sModuleNamePrefix.replace(/\./g, "/"), sUrlPrefix);
	}

	/**
	 * Configured type of preload file per library.
	 * The empty name represents the default for all libraries not explicitly listed.
	 *
	 * A type can be one of
	 * - 'none' (do not preload),
	 * - 'js' (preload JS file),
	 * - 'json' (preload a json file)
	 * or 'both (try js first, then 'json')
	 *
	 * @private
	 */
	var mLibraryPreloadFileTypes = {};

	// evaluate configuration for library preload file types
	BaseConfig.get({
		name: "sapUiXxLibraryPreloadFiles",
		type: BaseConfig.Type.StringArray,
		external: true
	}).forEach(function(v){
		var fields = String(v).trim().split(/\s*:\s*/),
			name = fields[0],
			fileType = fields[1];
		if ( fields.length === 1 ) {
			fileType = name;
			name = '';
		}
		if ( /^(?:none|js|json|both)$/.test(fileType) ) {
			mLibraryPreloadFileTypes[name] = fileType;
		}
	});

	/**
	 * This is an identifier to restrict the usage of constructor within this module
	 */
	var oConstructorKey = Symbol("sap.ui.core.Lib");

	var oPropDescriptor = {
		configurable: true,
		enumerable: true,
		writable: false
	};

	function createPropDescriptorWithValue(vValue) {
		oPropDescriptor.value = vValue;
		return oPropDescriptor;
	}


	/**
	 * Freezes the object and nested objects to avoid later manipulation
	 *
	 * @param {object} oObject the object to deep freeze
	 */
	function deepFreeze(oObject) {
		if (oObject && typeof oObject === 'object' && !Object.isFrozen(oObject)) {
			Object.freeze(oObject);
			for (var sKey in oObject) {
				if (Object.hasOwn(oObject, sKey)) {
					deepFreeze(oObject[sKey]);
				}
			}
		}
	}

	/**
	 * @classdesc
	 * Constructor must not be used: To load a library, please use the static method {@link #.load}.
	 *
	 * This class also provides other static methods which are related to a library, such as {@link
	 * #.getResourceBundleFor} to retrieve the resource bundle of a library, {@link #.init} to provide information for a
	 * library and so on.
	 *
	 * @param {object} mSettings Info object for the library
	 * @param {string} mSettings.name Name of the library; when given it must match the name by which the library has been loaded
	 * @class
	 * @alias sap.ui.core.Lib
	 * @extends sap.ui.base.Object
	 * @since 1.118
	 * @hideconstructor
	 * @public
	 */
	var Library = BaseObject.extend("sap.ui.core.Lib", /** @lends sap.ui.core.Lib.prototype */ {
		constructor: function(mSettings) {
			BaseObject.call(this);

			assert(typeof mSettings === "object", "A settings object must be given to the constructor of sap/ui/core/Lib");
			assert(typeof mSettings.name === "string" && mSettings.name, "The settings object that is given to the constructor of sap/ui/core/Lib must contain a 'name' property which is a non-empty string");

			if (mSettings._key !== oConstructorKey) {
				throw new Error("The constructor of sap/ui/core/Lib is restricted to the internal usage. To get an instance of Library with name '" + mSettings.name + "', use the static method 'get' from sap/ui/core/Lib instead.");
			}

			this.name = mSettings.name;
			this.namespace = mSettings.name.replace(/\./g, '/');

			var aPropsWithDefaults = ["dependencies", "types", "interfaces", "controls", "elements"];

			// provide default values
			aPropsWithDefaults.forEach(function(sPropName) {
				Object.defineProperty(this, sPropName, createPropDescriptorWithValue([]));
			}.bind(this));

			/**
			 * Resource bundles that are cached by their locales as key
			 */
			Object.defineProperty(this, "_resourceBundles", {
				value: {},
				writable: true
			});
			/**
			 * The '_loadingStatus' property may contain the following attributes
			 *  * {boolean} pending
			 *  * {boolean} async
			 *  * {Promise} promise
			 */
			Object.defineProperty(this, "_loadingStatus", {
				value: null,
				writable: true
			});
			Object.defineProperty(this, "_settingsEnhanced", {
				value: false,
				writable: true
			});
			Object.defineProperty(this, "_manifestFailed", {
				value: false,
				writable: true
			});
		},

		/**
		 * Override the function to avoid creating facade for this instance to expose the settings properties that are
		 * given through {@link #enhanceSettings}.
		 *
		 * @return {this} The Lib instance itself
		 * @override
		 */
		getInterface: function() {
			return this;
		},

		/**
		 * Indicates whether the {@link sap.ui.core.Lib#enhanceSettings} is called
		 *
		 * @returns {boolean} Whether a library's setting is enhanced with additional metadata
		 * @private
		 */
		isSettingsEnhanced: function() {
			return this._settingsEnhanced;
		},

		/**
		 * Enhances a library's setting information.
		 *
		 * When the <code>mSettings</code> has been processed, a normalized version of it will be kept and set on the
		 * library instance.
		 *
		 * @param {object} mSettings Info object for the library
		 * @param {string} mSettings.version Version of the library
		 * @param {string[]} [mSettings.dependencies=[]] List of libraries that this library depends on; names are in
		 *  dot notation (e.g. "sap.ui.core")
		 * @param {string[]} [mSettings.types=[]] List of names of types that this library provides; names are in dot
		 *  notation (e.g. "sap.ui.core.CSSSize")
		 * @param {string[]} [mSettings.interfaces=[]] List of names of interface types that this library provides;
		 *  names are in dot notation (e.g. "sap.ui.core.PopupInterface")
		 * @param {string[]} [mSettings.controls=[]] Names of control types that this library provides; names are in dot
		 *  notation (e.g. "sap.ui.core.ComponentContainer")
		 * @param {string[]} [mSettings.elements=[]] Names of element types that this library provides (excluding
		 *  controls); names are in dot notation (e.g. "sap.ui.core.Item")
		 * @param {boolean} [mSettings.noLibraryCSS=false] Indicates whether the library doesn't provide/use theming.
		 *  When set to true, no library.css will be loaded for this library
		 * @param {Object<string,any>} [mSettings.extensions] A map of potential extensions of the library metadata; structure not defined by
		 *  the UI5 core framework. Keys should be qualified names derived from the namespace of the code that introduces the feature, e.g.
		 *  <code>""sap.ui.support"</code> is used for the support rule metadata of a library.
		 * @returns {sap.ui.core.Lib} The library instance
		 * @private
		 */
		enhanceSettings: function(mSettings) {
			if (this._settingsEnhanced) {
				return this;
			}

			this._settingsEnhanced = true;

			var sKey, vValue, vValueToSet;

			for (sKey in mSettings) {
				vValue = mSettings[sKey];
				vValueToSet = undefined;

				// don't copy undefined values
				if ( vValue !== undefined ) {
					if ( Array.isArray(this[sKey]) ) {
						// concat array typed values
						if (this[sKey].length === 0) {
							vValueToSet = vValue;
						} else {
							vValueToSet = uniqueSort(this[sKey].concat(vValue));
						}
					} else if ( this[sKey] === undefined ) {
						// only set values for properties that are still undefined
						vValueToSet = vValue;
					} else if ( sKey != "name" ) {
						throw new Error("library info setting ignored: " + sKey + "=" + vValue);
					}

					if (vValueToSet !== undefined) {
						// freeze settings value
						Object.defineProperty(this, sKey, createPropDescriptorWithValue(vValueToSet));
					}
				}
			}

			return this;
		},

		/**
				 * Returns the file type (either js, json, none, or both) that should be used for preloading this library
				 * instance.
				 *
				 * When <code>bJSON</code> is set to <code>true</code>, type "json" is returned directly. When
				 * <code>bJSON</code> is set to <code>false</code>, type "js" is returned. Otherwise it takes the configured
				 * file type into consideration. In case of conflict between the given <code>bJSON</code> and the configured
				 * file type, type "none" is returned.
				 *
				 * @returns {string} The determined file type. It can be "js", "json", "none", or "both".
				 * @private
				 */
		_getFileType: function() {
			var sFileType;
			var sConfiguredFileType = mLibraryPreloadFileTypes[this.name] || mLibraryPreloadFileTypes[''] || 'both';

			sFileType = 'js';

			if (sConfiguredFileType !== 'both' && sFileType !== 'both' &&  sConfiguredFileType !== sFileType ) {
				// if the configured and the supported file type are not equal and the library doesn't support 'both',
				// then there is no compromise -> 'none'
				sFileType = 'none';
			}

			return sFileType;
		},

		/**
		 * Loads the library-preload bundle and the resource bundle for a library and apply the same for its
		 * dependencies.
		 *
		 * When the optional parameter <code>mOptions.url</code> is given, its value will be registered for the
		 * namespace of the library and all resources will be loaded from that location.
		 *
		 * When the library has been loaded already, or its entry module (library.js) is already loaded or preloaded, no
		 * further action will be taken, especially, a given <code>mOptions.url</code> will not be registered. A promise
		 * will be returned which resolves immediately.
		 *
		 * @param {object} [mOptions] The options object that contains the following properties
		 * @param {string} [mOptions.url] URL to load the library from
		 * @param {boolean} [mOptions.lazy] Whether the library-preload-lazy bundle should be loaded instead of the
		 *  library-preload bundle
		 * @returns {Promise<sap.ui.core.Lib>} A promise that resolves with the library instance
		 * @private
		 */
		preload: function(mOptions) {
			if (mOptions && (mOptions.hasOwnProperty("async") || mOptions.hasOwnProperty("sync"))) {
				throw new Error("The 'preload' function of class sap/ui/core/Lib only supports preloading a library asynchronously.");
			}
			if (mOptions && mOptions.hasOwnProperty("json")) {
				throw new Error("The 'preload' function of class sap/ui/core/Lib only supports preloading in JS Format.");
			}

			return this._preload(["url", "lazy"].reduce(function(acc, sProperty) {
				if (mOptions && mOptions.hasOwnProperty(sProperty)) {
					acc[sProperty] = mOptions[sProperty];
				}
				return acc;
			}, {}));
		},

		/**
				 * Internal function for preloading a library which still supports the legacy parameters:
				 *
				 * <ul>
				 * <li><code>mOptions.sync</code>: load the preload file in sync mode</li>
				 * <li><code>mOptions.json</code>: load the preload file in "json" format</li>
				 * </ul>
				 *
				 * @param [mOptions] The options object that contains the following properties
				 * @param [mOptions.url] URL to load the library from
				 * @param [mOptions.lazy] Whether the library-preload-lazy bundle should be loaded instead of the
				 *  library-preload bundle
				 * @returns {Promise<Lib>|Lib} A promise that resolves with the library instance in async mode and the library
				 *  instance itself in sync mode
				 * @private
				 */
		_preload: function(mOptions) {
			mOptions = mOptions || {};

			var sFileType = this._getFileType(false),
				bEntryModuleExists = !!sap.ui.loader._.getModuleState(this.namespace + '/library.js'),
				bHttp2 = Library.isDepCacheEnabled();

			if (sFileType === 'none') {
				return Promise.resolve(this);
			}

			if (this._loadingStatus == null && mOptions.url) {
				registerModulePath(this.name, mOptions.url);
			}

			this._loadingStatus = this._loadingStatus || {};

			if (this._loadingStatus.pending) {
				if (this._loadingStatus.preloadFinished) { // async
					// When it's already in progress for loading a library and loading its own preload file (either JS,
					// JSON or doesn't need to load the preload at all) is finished, a dependency cycle between
					// libraries is detected. A resolved promise is returned instead of this._loadingStatus.promise to
					// avoid the deadlock between the libraries which have dependency of each other
					return Promise.resolve(this);
				}
			}

			if (this._loadingStatus.promise) {
				// in the sync case, we can do a immediate return only when the library is fully loaded.
				return this._loadingStatus.promise;
			}

			if (mOptions.lazy) {
				// For selected lazy dependencies, we load a library-preload-lazy module.
				// Errors are ignored and the library is not marked as pending in the bookkeeping
				// (but the loader avoids double loading).
				Log.debug("Lazy dependency to '" + this.name + "' encountered, loading library-preload-lazy.js");

				return sap.ui.loader._.loadJSResourceAsync(
					this.namespace + '/library-preload-lazy.js', /* ignoreErrors = */ true);
			}

			// otherwise mark as pending
			this._loadingStatus.pending = true;
			this._loadingStatus.async = true;

			var pPreload;
			if (bEntryModuleExists) {
				pPreload = (Promise).resolve();
			} else {
				// first preload code, resolves with list of dependencies (or undefined)
				pPreload = sFileType !== 'json' ?
					/* 'js' or 'both', not forced to JSON */
					this._preloadJSFormat({
						fallbackToJSON: sFileType !== "js",
						http2: bHttp2,
						sync: false
					})
					: this._preloadJSONFormat({sync: false});
			}

			// load dependencies, if there are any
			this._loadingStatus.promise = pPreload.then(function(aDependencies) {
				// resolve dependencies via manifest "this._getDependencies()" except for libary-preload.json
				aDependencies = aDependencies || this._getDependencies();

				this._loadingStatus.preloadFinished = true;

				var oManifest = this.getManifest(),
					aPromises;

				if (aDependencies && aDependencies.length) {
					aDependencies = VersionInfo._getTransitiveDependencyForLibraries(aDependencies);

					aPromises = aDependencies.map(function(oDependency) {
						var oLibrary = Library._get(oDependency.name, true/* bCreate */);
						return oLibrary._preload({
							lazy: oDependency.lazy
						});
					});
				} else {
					aPromises = [];
				}

				if (oManifest && Version(oManifest._version).compareTo("1.9.0") >= 0) {
					aPromises.push(this.loadResourceBundle());
				}

				var pFinish = Promise.all(aPromises);
				return pFinish.then(function() {
					this._loadingStatus.pending = false;
					return this;
				}.bind(this));

			}.bind(this));

			return this._loadingStatus.promise;
		},

		/**
				 * Loads the library's preload bundle in JS format. In case the resource "library-preload.js" doesn't exist and
				 * <code>mOptions.fallbackToJSON</code> is set to <code>true</code>, the library's preload in JSON format will
				 * be loaded.
				 *
				 * @param {object} [mOptions] The options object that contains the following properties
				 * @param {boolean} [mOptions.fallbackToJSON] Whether to load the preload in JSON format when loading the JS
				 *  format fails
				 * @param {boolean} [mOptions.http2] Whether to load the "library-h2-preload" bundle instead of the
				 * "library-preload" bundle
				 * @returns {Promise|object} A promise that resolves with the dependency information of the library in async
				 *  mode or the dependency information directly in sync mode
				 * @private
				 */
		_preloadJSFormat: function(mOptions) {
			mOptions = mOptions || {};

			var that = this;
			var sPreloadModule = this.namespace
				+ (mOptions.http2 ? '/library-h2-preload' : '/library-preload')
				+ ('.js');
			var pResult;

			pResult = sap.ui.loader._.loadJSResourceAsync(sPreloadModule);

			return pResult.catch(function(e) {
				if (mOptions.fallbackToJSON) {
					var bFallback;
					// loading library-preload.js failed, might be an old style lib with a library-preload.json only.
					// with mOptions.fallbackToJSON === false, this fallback can be suppressed
					bFallback = true;

					if (bFallback) {
						Log.error("failed to load '" + sPreloadModule + "' (" + (e && e.message || e) + "), falling back to library-preload.json");
						return that._preloadJSONFormat({sync: false});
					}
					// ignore other errors
				}
			});
		},

		/**
		 * Returns the library's manifest when it's available.
		 *
		 * Only when the library's manifest is preloaded with the library's preload bundle, the manifest will be
		 * returned from this function. This function never triggers a separate request to load the library's manifest.
		 *
		 * @param {boolean} [bSync=false] whether to use sync request to load the library manifest when it doesn't exist
		 *  in preload cache
		 * @returns {object|undefined} The manifest of the library
		 * @private
		 */
		getManifest: function(bSync) {
			if (!this.oManifest) {
				var manifestModule = this.namespace + '/manifest.json';

				if (sap.ui.loader._.getModuleState(manifestModule) || (bSync && !this._manifestFailed)) {
					try {
						this.oManifest = LoaderExtensions.loadResource(manifestModule, {
							dataType: 'json',
							async: false,
							failOnError: !this.isSettingsEnhanced()
						});

						if (this._oManifest) {
							deepFreeze(this.oManifest);
						} else {
							this._manifestFailed = true;
						}
					} catch (e) {
						this._manifestFailed = true;
					}

				}
			}

			return this.oManifest;
		},

		/**
		 * Returns the dependency information of the library which is read from the library's manifest.
		 *
		 * The returned array contains elements which have a property "name" and an optional "lazy" property.
		 *
		 * @private
		 * @returns {Array<{name:string, lazy:boolean}>} The dependency information of the library
		 */
		_getDependencies: function() {
			var oManifest = this.getManifest();
			var aDependencies = [];

			var mDependencies = oManifest && oManifest["sap.ui5"] && oManifest["sap.ui5"].dependencies && oManifest["sap.ui5"].dependencies.libs;
			if (mDependencies) {
				// convert manifest map to array, inject object which contains "name" and optional "lazy" properties
				return Object.keys(mDependencies).reduce(function(aResult, sDependencyName) {
					if (!mDependencies[sDependencyName].lazy) {
						aResult.push({
							name: sDependencyName
						});
					} else if (oLibraryWithBundleInfo.has(sDependencyName)) {
						aResult.push({
							name: sDependencyName,
							lazy: true
						});
					}
					return aResult;
				}, aDependencies);
			} else {
				return aDependencies;
			}
		},

		/**
		 * Returns the i18n information of the library which is read from the library's manifest.
		 *
		 * @private
		 * @returns {object|undefined} The i18n information of the library
		 */
		_getI18nSettings: function() {
			var oManifest = this.getManifest(),
				vI18n;

			if ( oManifest && Version(oManifest._version).compareTo("1.9.0") >= 0 ) {
				vI18n = oManifest["sap.ui5"] && oManifest["sap.ui5"].library && oManifest["sap.ui5"].library.i18n;
			} // else vI18n = undefined

			vI18n = this._normalizeI18nSettings(vI18n);

			return vI18n;
		},

		/**
		 * Provides the default values for the library's i18n information
		 *
		 * @param {boolean|string|object} vI18n bundle information. Can be:
		 * <ul>
		 *     <li>false - library has no resource bundle</li>
		 *     <li>true|null|undefined - use default settings: bundle is 'messageBundle.properties',
		 *       fallback and supported locales are not defined (defaulted by ResourceBundle)</li>
		 *     <li>typeof string - string is the url of the bundle,
		 *       fallback and supported locales are not defined (defaulted by ResourceBundle)</li>
		 *     <li>typeof object - object can contain bundleUrl, supportedLocales, fallbackLocale</li>
		 * </ul>
		 *
		 * @private
		 * @returns {object} normalized i18N information
		 */
		_normalizeI18nSettings: function(vI18n) {
			if ( vI18n == null || vI18n === true ) {
				vI18n = {
					bundleUrl: "messagebundle.properties"
				};
			} else if ( typeof vI18n === "string" ) {
				vI18n = {
					bundleUrl: vI18n
				};
			} else if (typeof vI18n === "object") {
				vI18n = deepExtend({}, vI18n);
			}

			return vI18n;
		},

		/**
<<<<<<< HEAD
=======
		 * Includes the library theme into the current page (if a variant is specified it will include the variant
		 * library theme)
		 *
		 * @param {string} [sVariant] the variant to include (optional)
		 * @param {string} [sQuery] to be used only by the Core
		 * @private
		 * @deprecated
		 */
		_includeTheme: function(sVariant) {
			// sQuery is no longer applied, as the only relevant query parameter is the version,
			// which is now handled directly by the framework itself.
			includeLibraryTheme({ libName: this.name, variant: sVariant});
		},

		/**
>>>>>>> 5c37e6f2
		 * Returns a resource bundle for the given locale.
		 *
		 * The locale's default value is read from {@link module:sap/base/i18n/Localization.getLanguage session locale}.
		 *
		 * This method returns the resource bundle directly. When the resource bundle for the given locale isn't loaded
		 * yet, synchronous request will be used to load the resource bundle. If it should be loaded asynchronously, use
		 * {@link #loadResourceBundle}.
		 *
		 * The {@link #preload} method will evaluate the same descriptor entry as described above. If it is not
		 * <code>false</code>, loading the main resource bundle of the library will become a subtask of the
		 * asynchronous preloading.
		 *
		 * Due to this preload of the main bundle and the caching behavior of this method, controls in such a library
		 * still can use this method in their API, behavior and rendering code without causing a synchronous request to
		 * be sent. Only when the bundle is needed at module execution time (by top level code in a control module),
		 * then the asynchronous loading of resource bundle with {@link #loadResourceBundle} should be preferred.
		 *
		 * @param {string} [sLocale] Locale to retrieve the resource bundle for
		 * @returns {module:sap/base/i18n/ResourceBundle} The best matching
		 *  resource bundle for the given locale or <code>undefined</code> when resource bundle isn't available
		 * @private
		 */
		getResourceBundle: function(sLocale) {
			return this._loadResourceBundle(sLocale, true /* bSync */);
		},

		/**
		 * Retrieves a resource bundle for the given locale.
		 *
		 * The locale's default value is read from {@link module:sap/base/i18n/Localization.getLanguage session locale}.
		 *
		 * <h3>Configuration via App Descriptor</h3>
		 * When the App Descriptor for the library is available without further request (manifest.json
		 * has been preloaded) and when the App Descriptor is at least of version 1.9.0 or higher, then
		 * this method will evaluate the App Descriptor entry <code>"sap.ui5" / "library" / "i18n"</code>.
		 * <ul>
		 * <li>When the entry is <code>true</code>, a bundle with the default name "messagebundle.properties"
		 * will be loaded</li>
		 * <li>If it is a string, then that string will be used as name of the bundle</li>
		 * <li>If it is <code>false</code>, no bundle will be loaded and the result will be
		 *     <code>undefined</code></li>
		 * </ul>
		 *
		 * <h3>Caching</h3>
		 * Once a resource bundle for a library has been loaded, it will be cached.
		 * Further calls for the same library and locale won't create new requests, but return the already
		 * loaded bundle. There's therefore no need for control code to cache the returned bundle for a longer
		 * period of time. Not further caching the result also prevents stale texts after a locale change.
		 *
		 * @param {string} [sLocale] Locale to retrieve the resource bundle for
		 * @returns {Promise<module:sap/base/i18n/ResourceBundle>} Promise that resolves with the best matching
		 *  resource bundle for the given locale
		 * @private
		 */
		loadResourceBundle: function(sLocale) {
			return this._loadResourceBundle(sLocale);
		},

		/**
		 * Internal method that either returns the resource bundle directly when <code>bSync</code> is set to
		 * <code>true</code> or a Promise that resolves with the resource bundle in the asynchronous case.
		 *
		 * @param {string} [sLocale] Locale to retrieve the resource bundle for
		 * @param {string} [bSync=false] Whether to load the resource bundle synchronously
		 * @returns {module:sap/base/i18n/ResourceBundle|Promise<module:sap/base/i18n/ResourceBundle>} The resource
		 * bundle in synchronous case, otherwise a promise that resolves with the resource bundle
		 * @private
		 */
		_loadResourceBundle: function(sLocale, bSync) {
			var that = this,
				oManifest = this.getManifest(bSync),
				// A library ResourceBundle can be requested before its owning library is preloaded.
				// In this case we do not have the library's manifest yet and the default bundle (messagebundle.properties) is requested.
				// We still cache this default bundle for as long as the library remains "not-preloaded".
				// When the library is preloaded later on, a new ResourceBundle needs to be requested, since we need to take the
				// "sap.ui5/library/i18n" section of the library's manifest into account.
				bLibraryManifestIsAvailable = !!oManifest,
				vResult,
				vI18n,
				sNotLoadedCacheKey,
				sKey;

			assert(sLocale === undefined || typeof sLocale === "string", "sLocale must be a string or omitted");
			sLocale = sLocale || Localization.getLanguage();
			sNotLoadedCacheKey = sLocale + "/manifest-not-available";

			// If the library was loaded in the meantime (or the first time around), we can delete the old ResourceBundle
			if (bLibraryManifestIsAvailable) {
				sKey = sLocale;
				delete this._resourceBundles[sNotLoadedCacheKey];
			} else {
				// otherwise we use the temporary cache-key
				sKey = sNotLoadedCacheKey;
			}

			vResult = this._resourceBundles[sKey];
			if (!vResult || (bSync && vResult instanceof Promise)) {

				vI18n = this._getI18nSettings();

				if (vI18n) {
					var sBundleUrl = getModulePath(this.name + "/", vI18n.bundleUrl);

					// add known library name to cache to avoid later guessing
					mGuessedLibraries[sBundleUrl] = this;

					vResult = ResourceBundle.create({
						bundleUrl: sBundleUrl,
						supportedLocales: vI18n.supportedLocales,
						fallbackLocale: vI18n.fallbackLocale,
						locale: sLocale,
						async: !bSync,
						activeTerminologies: Localization.getActiveTerminologies()
					});

					if (vResult instanceof Promise) {
						vResult = vResult.then(function(oBundle) {
							that._resourceBundles[sKey] = oBundle;
							return oBundle;
						});
					}

					// Save the result directly under the map
					// the real bundle will replace the promise after it's loaded in async case
					this._resourceBundles[sKey] = vResult;
				}
			}

			// if the bundle is loaded, return a promise which resolved with the bundle
			return bSync ? vResult : Promise.resolve(vResult);
		}
	});

	/**
	 * Checks whether the library for the given <code>sName</code> has been loaded or not.
	 *
	 * @param {string} sName The name of the library
	 * @returns {boolean} Returns <code>true</code> if the library is loaded. Otherwise <code>false</code>.
	 * @public
	 */
	Library.isLoaded = function(sName) {
		return mLibraries[sName] ? true : false;
	};

	/**
	 * Internal method for fetching library instance from the library cache by using the given <code>sName</code>.
	 *
	 * When the <code>bCreate</code> is set to <code>true</code>, a new instance for the library is created in case
	 * there was no such library instance before. Otherwise, the library instance from the cache or
	 * <code>undefined</code> is returned.
	 *
	 * @param {string} sName The name of the library
	 * @param {boolean} bCreate Whether to create an instance for the library when there's no instance saved in the
	 *  cache under the given <code>sName</code>
	 * @returns {Promise<sap.ui.core.Lib>|undefined} Either an instance of the library or <code>undefined</code>
	 * @private
	 */
	Library._get = function(sName, bCreate) {
		var oLibrary = mLibraries[sName];

		if (!oLibrary && bCreate) {
			mLibraries[sName] = oLibrary = new Library({
				name: sName,
				_key: oConstructorKey
			});
			mGuessedLibrariesNegative = {}; // Reset negative cache to enforce re-evaluation
		}

		return oLibrary;
	};

	/**
	 * Tries to derive a library from a bundle URL by guessing the resource name first,
	 * then trying to match with the (known) loaded libraries.
	 *
	 * @param {string} sBundleUrl The bundleURL from which the library name needs to be derived.
	 * @returns {sap.ui.core.Lib|undefined} Returns the corresponding library if found or 'undefined'.
	 * @private
	 */
	Library._getByBundleUrl = function(sBundleUrl) {
		if (sBundleUrl) {
			if (mGuessedLibraries[sBundleUrl]) {
				return mGuessedLibraries[sBundleUrl];
			}
			if (sBundleUrl in mGuessedLibrariesNegative) {
				return undefined;
			}

			// [1] Guess ResourceName
			var sBundleName = sap.ui.loader._.guessResourceName(sBundleUrl);
			if (sBundleName) {

				// [2] Guess library name
				for (var sLibrary in mLibraries) {
					var oLib = mLibraries[sLibrary];
					if (!oLib.isSettingsEnhanced()) {
						// ignore libraries that haven't been initialized
						continue;
					}
					if (oLib.namespace !== "" && sBundleName.startsWith(oLib.namespace + "/")) {
						var sBundlePath = sBundleName.replace(oLib.namespace + "/", "");

						// [3] Retrieve i18n from manifest for looking up the base bundle
						//     (can be undefined if the lib defines "sap.ui5/library/i18n" with <false>)
						var vI18n = oLib._getI18nSettings();

						if (vI18n) {
							// Resolve bundle paths relative to library before comparing
							var sManifestBaseBundlePath = getModulePath(oLib.namespace, "/" + vI18n.bundleUrl);
								sBundlePath = getModulePath(oLib.namespace, "/" + sBundlePath);

							// the input bundle-path and the derived library bundle-path must match,
							// otherwise we would enhance the wrong bundle with terminologies etc.
							if (sBundlePath === sManifestBaseBundlePath) {
								// [4.1] Cache matching result
								mGuessedLibraries[sBundleUrl] = oLib;
								return oLib;
							}
							// [4.2] Cache none-matching result
							mGuessedLibrariesNegative[sBundleUrl] = undefined;
						}
					}
				}
			}
		}
	};

	/**
	 * Returns a map that contains the libraries that are already initialized (by calling {@link #.init}). Each library
	 * instance is saved in the map under its name as key.
	 *
	 * @returns {object} A map that contains the initialized libraries. Each library is saved in the map under its name
	 *  as key.
	 * @private
	 * @ui5-restricted sap.ui.core, sap.ui.support, sap.ui.fl, sap.ui.dt
	 */
	Library.all = function() {
		// return only libraries that are initialized (settings enhanced)
		return Library._all(false /* bIgnoreSettingsEnhanced */);
	};

	/**
	 * Returns a map that contains the libraries that are already initialized (by calling {@link #.init}). Each library
	 * instance is saved in the map under its name as key.
	 *
	 * @param {boolean} [bIgnoreSettingsEnhanced=false] All libraries are returned when it's set to true. Otherwise only
	 *  the libraries with their settings enhanced are returned.
	 * @returns {object} A map of libraries. Each library is saved in the map under its name as key.
	 * @private
	 * @ui5-restricted sap.ui.core
	 */
	Library._all = function(bIgnoreSettingsEnhanced) {
		var mInitLibraries = {};

		Object.keys(mLibraries).forEach(function(sKey) {
			if (bIgnoreSettingsEnhanced || mLibraries[sKey].isSettingsEnhanced()) {
				mInitLibraries[sKey] = mLibraries[sKey];
			}
		});

		return mInitLibraries;
	};

	/**
	 * Provides information about a library.
	 *
	 * This method is intended to be called exactly once while the main module of a library (its <code>library.js</code>
	 * module) is executing, typically at its begin. The single parameter <code>mSettings</code> is an info object that
	 * describes the content of the library.
	 *
	 * When the <code>mSettings</code> has been processed, a normalized version will be set on the library instance
	 * Finally, this function fires {@link #event:LibraryChanged} event with operation 'add' for the newly loaded
	 * library.
	 *
	 * <h3>Side Effects</h3>
	 *
	 * While analyzing the <code>mSettings</code>, the framework takes some additional actions:
	 *
	 * <ul>
	 * <li>If the object contains a list of <code>interfaces</code>, they will be registered with the {@link
	 * sap.ui.base.DataType} class to make them available as aggregation types in managed objects.</li>
	 *
	 * <li>If the object contains a list of <code>controls</code> or <code>elements</code>, {@link sap.ui.lazyRequire
	 * lazy stubs} will be created for their constructor as well as for their static <code>extend</code> and
	 * <code>getMetadata</code> methods.
	 *
	 * <b>Note:</b> Future versions of UI5 will abandon the concept of lazy stubs as it requires synchronous
	 * XMLHttpRequests which have been deprecated (see {@link http://xhr.spec.whatwg.org}). To be on the safe side,
	 * productive applications should always require any modules that they directly depend on.</li>
	 *
	 * <li>With the <code>noLibraryCSS</code> property, the library can be marked as 'theming-free'.  Otherwise, the
	 * framework will add a &lt;link&gt; tag to the page's head, pointing to the library's theme-specific stylesheet.
	 * The creation of such a &lt;link&gt; tag can be suppressed with the {@link topic:91f2d03b6f4d1014b6dd926db0e91070 global
	 * configuration option} <code>preloadLibCss</code>.  It can contain a list of library names for which no stylesheet
	 * should be included.  This is e.g. useful when an application merges the CSS for multiple libraries and already
	 * loaded the resulting stylesheet.</li>
	 *
	 * <li>If a list of library <code>dependencies</code> is specified in the info object, those libraries will be
	 * loaded synchronously if they haven't been loaded yet.
	 *
	 * <b>Note:</b> Dependencies between libraries have to be modeled consistently in several places:
	 * <ul>
	 * <li>Both eager and lazy dependencies have to be modelled in the <code>.library</code> file.</li>
	 * <li>By default, UI5 Tooling generates a <code>manifest.json</code> file from the content of the <code>.library</code>
	 * file. However, if the <code>manifest.json</code> file for the library is not generated but
	 * maintained manually, it must be kept consistent with the <code>.library</code> file, especially regarding
	 * its listed library dependencies.</li>
	 * <li>All eager library dependencies must be declared as AMD dependencies of the <code>library.js</code> module
	 * by referring to the corresponding <code>"some/lib/namespace/library"</code> module of each library
	 * dependency.</code></li>
	 * <li>All eager dependencies must be listed in the <code>dependencies</code> property of the info object.</li>
	 * <li>All lazy dependencies <b>must not</b> be listed as AMD dependencies or in the <code>dependencies</code>
	 * property of the info object.</li>
	 * </ul>
	 *
	 * Last but not least, higher layer frameworks might want to include their own metadata for libraries.
	 * The property <code>extensions</code> might contain such additional metadata. Its structure is not defined
	 * by the framework, but it is strongly suggested that each extension only occupies a single property
	 * in the <code>extensions</code> object and that the name of that property contains some namespace
	 * information (e.g. library name that introduces the feature) to avoid conflicts with other extensions.
	 * The framework won't touch the content of <code>extensions</code> but will make it available
	 * in the library info objects provided by {@link #.load}.
	 *
	 *
	 * <h3>Relationship to Descriptor for Libraries (manifest.json)</h3>
	 *
	 * The information contained in <code>mSettings</code> is partially redundant to the content of the descriptor
	 * for the same library (its <code>manifest.json</code> file). Future versions of UI5 will ignore the information
	 * provided in <code>mSettings</code> and will evaluate the descriptor file instead. Library developers therefore
	 * must keep the information in both files in sync if the <code>manifest.json</code> file is maintained manually.
	 *
	 *
	 * <h3>Library API-Version 2</h3>
	 *
	 * The Library API Version 2 has been introduced to avoid access to the global namespace when retrieving enum types.
	 * With Library API Version 2 a library must declare its enum types via {@link module:sap/ui/base/DataType.registerEnum DataType.registerEnum}.
	 *
	 * @param {object} mSettings Info object for the library
	 * @param {string} mSettings.name Name of the library; It must match the name by which the library has been loaded
	 * @param {string} [mSettings.version] Version of the library
	 * @param {int} [mSettings.apiVersion=1] The library's API version; supported values are 1, 2 and <code>undefined</code> (defaults to 1).
	 * @param {string[]} [mSettings.dependencies=[]] List of libraries that this library depends on; names are in dot
	 *  notation (e.g. "sap.ui.core")
	 * @param {string[]} [mSettings.types=[]] List of names of types that this library provides; names are in dot
	 *  notation (e.g. "sap.ui.core.CSSSize")
	 * @param {string[]} [mSettings.interfaces=[]] List of names of interface types that this library provides; names
	 *  are in dot notation (e.g. "sap.ui.core.PopupInterface")
	 * @param {string[]} [mSettings.controls=[]] Names of control types that this library provides; names are in dot
	 *  notation (e.g. "sap.ui.core.ComponentContainer")
	 * @param {string[]} [mSettings.elements=[]] Names of element types that this library provides (excluding controls);
	 *  names are in dot notation (e.g. "sap.ui.core.Item")
	 * @param {boolean} [mSettings.noLibraryCSS=false] Indicates whether the library doesn't provide / use theming.
	 *  When set to true, no library.css will be loaded for this library
	 * @param {object} [mSettings.extensions] Potential extensions of the library metadata; structure not defined by the
	 *  UI5 core framework.
	 * @returns {object} Returns the library namespace, based on the given library name.
	 * @public
	 */
	Library.init = function(mSettings) {
		// throw error if a Library is initialized before the core is ready.
		if (!sap.ui.require("sap/ui/core/Core")) {
			throw new Error("Library " + mSettings.name + ": Library must not be used before the core is ready!");
		}

		assert(typeof mSettings === "object" , "mSettings given to 'sap/ui/core/Lib.init' must be an object");
		assert(typeof mSettings.name === "string" && mSettings.name, "mSettings given to 'sap/ui/core/Lib.init' must have the 'name' property set");

		var METHOD = "sap/ui/core/Lib.init";
		Log.debug("Analyzing Library " + mSettings.name, null, METHOD);

		var oLib = Library._get(mSettings.name, true /* bCreate */);
		oLib.enhanceSettings(mSettings);

		var oLibNamespace = Object.create(null);

		const apiVersion = mSettings.apiVersion;

		const aSupportedVersions = [2];
		if (!aSupportedVersions.includes(apiVersion)) {
			const sError = `The library '${mSettings.name}' has defined 'apiVersion: ${apiVersion}', which is an unsupported value. The supported values are: ${aSupportedVersions.join(", ")}`;
			throw new TypeError(sError);
		}

		// register interface types
		DataType.registerInterfaceTypes(oLib.interfaces);

		if (!oLib.noLibraryCSS) {
			includeLibraryTheme({
				libName: oLib.name,
				version: oLib.version
			});
		}

		// expose some legacy names
		oLib.sName = oLib.name;
		oLib.aControls = oLib.controls;

		Library.fireLibraryChanged({
			name: mSettings.name,
			stereotype: "library",
			operation: "add",
			metadata: oLib
		});

		return oLibNamespace;
	};

	function getLibraryModuleNames(aLibs) {
		return aLibs.map(function(oLib) {
			return oLib.namespace + "/library";
		});
	}

	function requireLibrariesAsync(aLibs) {
		var aLibraryModuleNames = getLibraryModuleNames(aLibs);

		return new Promise(function(resolve, reject) {
			sap.ui.require(
				aLibraryModuleNames,
				function () {
					// Wrapper function is needed to omit parameters for resolve()
					// which is always one library (first from the list), not an array of libraries.
					resolve(aLibs);
				},
				reject
			);
		});
	}

	/**
	 * Loads the given library and its dependencies and makes its content available to the application.
	 *
	 *
	 * <h3>What it does</h3>
	 *
	 * When library preloads are not suppressed for the given library, then a library-preload bundle will be loaded for
	 * it.
	 *
	 * After preloading the bundle, dependency information from the bundle is evaluated and any missing libraries are
	 * also preloaded.
	 *
	 * Only then the library entry module (named <code><i>your/lib</i>/library.js</code>) will be required and executed.
	 * The module is supposed to call {@link #.init} providing the framework with additional metadata about the library,
	 * e.g. its version, the set of contained enums, types, interfaces, controls and elements and whether the library
	 * requires CSS. If the library requires CSS, a &lt;link&gt; will be added to the page referring to the
	 * corresponding <code>library.css</code> stylesheet for the library and the current theme.
	 *
	 * When the optional parameter <code>mOptions.url</code> is given, then that URL will be registered for the
	 * namespace of the library and all resources will be loaded from that location. This is convenience for a call like
	 * <pre>
	 *   sap.ui.loader.config({
	 *     paths: {
	 *       "lib/with/slashes": mOptions.url
	 *     }
	 *   });
	 * </pre>
	 *
	 * When the given library has been loaded already, no further action will be taken, especially, a given URL will not
	 * be registered. A Promise will be returned, but will be resolved immediately.
	 *
	 *
	 * <h3>When to use</h3>
	 *
	 * For applications that follow the best practices and use components with component descriptors (manifest.json),
	 * the framework will load all declared mandatory libraries and their dependencies automatically before
	 * instantiating the application component.
	 *
	 * The same is true for libraries that are listed in the bootstrap configuration (e.g. with the attribute
	 * <code>data-sap-ui-libs</code>). They will be loaded before the <code>init</code> event of the UI5 Core is fired.
	 *
	 * Only when an app declares a library to be a lazy library dependency or when code does not use descriptors at all,
	 * then an explicit call to <code>loadLibrary</code> becomes necessary. The call should be made before artifacts
	 * (controls, elements, types, helpers, modules etc.) from the library are used or required. This allows the
	 * framework to optimize access to those artifacts.
	 *
	 * For example, when an app uses a heavy-weight charting library that shouldn't be loaded during startup, it can
	 * declare it as "lazy" and load it just before it loads and displays a view that uses the charting library:
	 * <pre>
	 *   await Library.load({name: "heavy.charting"});
	 *   await View.create({
	 *       name: "myapp.views.HeavyChartingView",
	 *       type: ViewType.XML
	 *   });
	 * </pre>
	 *
	 * @param {object} mOptions The options object that contains the following properties
	 * @param {string} mOptions.name The name of the library
	 * @param {string} [mOptions.url] URL to load the library from
	 * @returns {Promise<sap.ui.core.Lib>} A promise that resolves with the library instance after the loading of
	 *  the library is finished
	 * @public
	 */
	Library.load = function(mOptions) {
		if (typeof mOptions === "string") {
			mOptions = {name: mOptions};
		} else {
			mOptions = ["name", "url"].reduce(function(acc, sProperty) {
				if (mOptions && mOptions.hasOwnProperty(sProperty)) {
					acc[sProperty] = mOptions[sProperty];
				}
				return acc;
			}, {});
		}

		return Library._load(mOptions).then(function(aLibs) {
			return aLibs[0];
		});
	};

	/**
	 * Internal function for loading library/libraries which still supports the legacy features:
	 *
	 * <ul>
	 * <li>loading multiple libraries: libraries are preloaded firstly and their entry modules are executed within a
	 * single <code>sap.ui.require</code> call after their preloads are finished</li>
	 * <li><code>oLibConfig.json</code>: load the library preload in JSON format</li>
	 * <li><code>mOptions.sync</code>: load the preload file in sync mode</li>
	 * <li><code>mOptions.preloadOnly</code>: load the preload file in sync mode</li>
	 * </ul>
	 *
	 * @param {object[]|object} vLibConfigs An array of objects for libraries or a single object for one library
	 *  which contain the following properties
	 * @param {string} vLibConfigs.name The name of the library
	 * @param {string} [vLibConfigs.url] URL to load the library from
	 * @param {boolean} [vLibConfigs.json] Whether to load the library's preload bundle in JSON format
	 * @param {object} [mOptions] The options object that contains the following properties
	 * @param {boolean} [mOptions.sync] Whether to load the preload bundle(s) in sync mode
	 * @param {boolean} [mOptions.preloadOnly] Whether to skip executing the entry module(s) after preloading the
	 *  library/libraries
	 * @return {Promise<Array<sap.ui.core.Lib>>|Array<sap.ui.core.Lib>} A promise that resolves with an
	 *  array of library instances in async mode or an array of library instances in sync mode
	 * @private
	 */
	Library._load = function(vLibConfigs, mOptions) {
		mOptions = mOptions || {};

		if (!Array.isArray(vLibConfigs)) {
			vLibConfigs = [vLibConfigs];
		}

		var mAdditionalConfig = {};
		var aAllLibraries = [];
		vLibConfigs.forEach(function(vLibrary) {
			if (typeof vLibrary === "object") {
				if (vLibrary.hasOwnProperty("url") || vLibrary.hasOwnProperty("json")) {
					mAdditionalConfig[vLibrary.name] = vLibrary;
				}
				aAllLibraries.push(vLibrary);
			} else {
				aAllLibraries.push({name: vLibrary});
			}
		});

		var bPreload = Library.getPreloadMode() === 'sync' || Library.getPreloadMode() === 'async',
			bRequire = !mOptions.preloadOnly;

		if (!mOptions.sync) {
			aAllLibraries = VersionInfo._getTransitiveDependencyForLibraries(aAllLibraries);
		}

		var aLibs = aAllLibraries.map(function(oLibrary) {
			var oLib = Library._get(oLibrary.name, true /* bCreate */);

			if (oLib._loadingStatus == null && mAdditionalConfig[oLibrary.name] && mAdditionalConfig[oLibrary.name].url) {
				registerModulePath(oLibrary.name, mAdditionalConfig[oLibrary.name].url);
			}

			return oLib;
		});

		const pPreloaded = bPreload ?
			Promise.all(aLibs.map(function(oLib) {
				const mOptions = {};
				if (mAdditionalConfig[oLib.name] && mAdditionalConfig[oLib.name].hasOwnProperty("json")) {
					mOptions.json = mAdditionalConfig[oLib.name].json;
				}
				return oLib._preload(mOptions);
			})) :
			Promise.resolve(aLibs);

		return bRequire ? pPreloaded.then(requireLibrariesAsync) : pPreloaded;
	};

	/**
	 * Retrieves a resource bundle for the given library and locale.
	 *
	 * This method returns the resource bundle directly. When the resource bundle for the given locale isn't loaded
	 * yet, synchronous request will be used to load the resource bundle.
	 *
	 * If only one argument is given, it is assumed to be the library name. The locale
	 * then falls back to the current {@link module:sap/base/i18n/Localization.getLanguage session locale}.
	 *
	 * <h3>Configuration via App Descriptor</h3>
	 * When the App Descriptor for the library is available without further request (manifest.json
	 * has been preloaded) and when the App Descriptor is at least of version 1.9.0 or higher, then
	 * this method will evaluate the App Descriptor entry <code>"sap.ui5" / "library" / "i18n"</code>.
	 * <ul>
	 * <li>When the entry is <code>true</code>, a bundle with the default name "messagebundle.properties"
	 * will be loaded</li>
	 * <li>If it is a string, then that string will be used as name of the bundle</li>
	 * <li>If it is <code>false</code>, no bundle will be loaded and the result will be
	 *     <code>undefined</code></li>
	 * </ul>
	 *
	 * <h3>Caching</h3>
	 * Once a resource bundle for a library has been loaded, it will be cached.
	 * Further calls for the same locale won't create new requests, but return the already
	 * loaded bundle. There's therefore no need for control code to cache the returned bundle for a longer
	 * period of time. Not further caching the result also prevents stale texts after a locale change.
	 *
	 * @param {string} sLibrary Name of the library to retrieve the bundle for
	 * @param {string} [sLocale] Locale to retrieve the resource bundle for
	 * @returns {module:sap/base/i18n/ResourceBundle|undefined} The best matching resource bundle for the given
	 *  parameters or <code>undefined</code>
	 * @public
	 */
	Library.getResourceBundleFor = function(sLibrary, sLocale) {
		var oLibrary = Library._get(sLibrary, true);

		return oLibrary.getResourceBundle(sLocale);
	};

	/**
	 * Registers the given Element class to the library to which it belongs.
	 *
	 * @param {sap.ui.core.ElementMetadata} oElementMetadata the metadata of the Element class
	 * @private
	 */
	Library._registerElement = function(oElementMetadata) {
		var sElementName = oElementMetadata.getName(),
			sLibraryName = oElementMetadata.getLibraryName() || "";

		// if no lib name could be determined and if the class name is not namespaced, do not register it
		if (!sLibraryName && !sElementName.includes(".")) {
			return;
		}

		let oLibrary = Library._get(sLibraryName);
		const sCategory = oElementMetadata.isA("sap.ui.core.Control") ? 'controls' : 'elements';

		// if library has not been loaded yet, create a library
		if (!oLibrary) {
			oLibrary = Library._get(sLibraryName, true /* bCreate */);
		}

		if (oLibrary[sCategory].indexOf(sElementName) < 0) {
			// add class to corresponding category in library ('elements' or 'controls')
			oLibrary[sCategory].push(sElementName);

			Log.debug("Class " + sElementName + " registered for library " + sLibraryName);
			Library.fireLibraryChanged({name: sElementName, stereotype: oElementMetadata.getStereotype(), operation: "add", metadata : oElementMetadata});
		}
	};

	var _oEventProvider = new EventProvider();

	/**
	 * Fired when the set of controls, elements etc. for a library has changed or when the set of libraries has changed.
	 *
	 * Note: while the parameters of this event could already describe <i>any</i> type of change, the set of reported
	 * changes is currently restricted to the addition of libraries, controls and elements. Future implementations might
	 * extend the set of reported changes. Therefore applications should already check the operation and stereotype
	 * parameters.
	 *
	 * @name sap.ui.core.Lib#libraryChanged
	 * @event
	 * @param {sap.ui.base.Event} oEvent
	 * @param {sap.ui.base.EventProvider} oEvent.getSource
	 * @param {object} oEvent.getParameters
	 * @param {string} oEvent.getParameters.name name of the newly added entity
	 * @param {string} [oEvent.getParameters.stereotype] stereotype of the newly added entity type ("control", "element")
	 * @param {string} [oEvent.getParameters.operation] type of operation ("add")
	 * @param {sap.ui.base.Metadata|object} [oEvent.getParameters.metadata] metadata for the added entity type.
	 *         Either an instance of sap.ui.core.ElementMetadata if it is a Control or Element, or a library info object
	 *         if it is a library. Note that the API of all metadata objects is not public yet and might change.
	 *
	 * @private
	 * @ui5-restricted sap.ui.core, sap.ui.fl, sap.ui.support
	 */

	/**
	 * Register a listener for the {@link sap.ui.core.Lib#event:libraryChanged} event.
	 *
	 * @param {function} fnFunction Callback to be called when the <code>libraryChanged</code> event is fired
	 * @param {object} [oListener] Optional context object to call the callback on
	 *
	 * @private
	 * @ui5-restricted sap.ui.fl, sap.ui.support
	 */
	Library.attachLibraryChanged = function(fnFunction, oListener) {
		_oEventProvider.attachEvent("LibraryChanged", fnFunction, oListener);
	};

	/**
	 * Unregister a listener from the {@link sap.ui.core.Lib#event:libraryChanged} event.
	 *
	 * @param {function} fnFunction function to unregister
	 * @param {object} [oListener] context object given during registration
	 *
	 * @private
	 * @ui5-restricted sap.ui.fl, sap.ui.support
	 */
	Library.detachLibraryChanged = function(fnFunction, oListener) {
		_oEventProvider.detachEvent("LibraryChanged", fnFunction, oListener);
	};

	/**
	 * Fires a libraryChanged event when:
	 *   - a new library was loaded
	 *   - a control/element was added to a library
	 * @param {object} oParams the event parameters
	 *
	 * @private
	 */
	Library.fireLibraryChanged = function(oParams) {
		// notify registered Core listeners
		_oEventProvider.fireEvent("LibraryChanged", oParams);
	};

	/**
	 * Implementation of the ResourceBundle._enrichBundleConfig hook.
	 * Guesses if the given bundleUrl is pointing to a library's ResourceBundle and adapts the given bundle definition accordingly
	 * based on the inferred library's manifest.
	 *
	 * @param {module:sap/base/i18n/ResourceBundle.Configuration} mParams Map containing the arguments of the <code>ResourceBundle.create</code> call
	 * @returns {module:sap/base/i18n/ResourceBundle.Configuration} mParams The enriched config object
	 * @private
	 */
	ResourceBundle._enrichBundleConfig = function (mParams) {
		if (!mParams.terminologies || !mParams.enhanceWith) {

			var oLib = Library._getByBundleUrl(mParams.url);

			if (oLib) {
				// look up i18n information in library manifest
				// (can be undefined if the lib defines "sap.ui5/library/i18n" with <false>)
				var vI18n = oLib._getI18nSettings();

				// enrich i18n information
				if (vI18n) {
					// resolve bundleUrls relative to library path
					var sLibraryPath = sap.ui.require.toUrl(oLib.namespace + "/");

					_UrlResolver._processResourceConfiguration(vI18n, {
						alreadyResolvedOnRoot: true,
						relativeTo: sLibraryPath
					});

					// basic i18n information
					mParams.fallbackLocale = mParams.fallbackLocale || vI18n.fallbackLocale;
					mParams.supportedLocales = mParams.supportedLocales || vI18n.supportedLocales;

					// text verticalization information
					mParams.terminologies = mParams.terminologies || vI18n.terminologies;
					mParams.enhanceWith = mParams.enhanceWith || vI18n.enhanceWith;
					mParams.activeTerminologies = mParams.activeTerminologies || Localization.getActiveTerminologies();
				}
			}
		}
		return mParams;
	};

	/**
	 * Get VersionedLibCss config option
	 *
	 * @returns {boolean} Wether VersionedLibCss is enabled or not
	 * @private
	 * @ui5-restricted sap.ui.core
	 */
	Library.getVersionedLibCss = function() {
		return BaseConfig.get({
			name: "sapUiVersionedLibCss",
			type: BaseConfig.Type.Boolean,
			external: true
		});
	};

	/**
	 * Whether dependency cache info files should be loaded instead of preload files.
	 *
	 * @private
	 * @ui5-restricted sap.ui.core
	 * @returns {boolean} whether dep-cache info files should be loaded
	 */
	Library.isDepCacheEnabled = function() {
		return BaseConfig.get({
			name: "sapUiXxDepCache",
			type: BaseConfig.Type.Boolean,
			external: true
		});
	};

	/**
	 * Currently active preload mode for libraries or falsy value.
	 *
	 * @returns {string} preload mode
	 * @private
	 * @ui5-restricted sap.ui.core
	 * @since 1.120.0
	 */
	Library.getPreloadMode = function() {
		// if debug sources are requested, then the preload feature must be deactivated
		if (Supportability.isDebugModeEnabled() === true) {
			return "";
		}
		// determine preload mode (e.g. resolve default or auto)
		let sPreloadMode = BaseConfig.get({
			name: "sapUiPreload",
			type: BaseConfig.Type.String,
			defaultValue: "auto",
			external: true
		});
		// when the preload mode is 'auto', it will be set to 'async' or 'sync' for optimized sources
		// depending on whether the ui5loader is configured async
		if ( sPreloadMode === "auto" ) {
			if (window["sap-ui-optimized"]) {
				sPreloadMode = sap.ui.loader.config().async ? "async" : "sync";
			} else {
				sPreloadMode = "";
			}
		}
		return sPreloadMode;
	};

	return Library;
});<|MERGE_RESOLUTION|>--- conflicted
+++ resolved
@@ -13,26 +13,17 @@
 	'sap/base/util/LoaderExtensions',
 	'sap/base/util/Version',
 	'sap/base/util/array/uniqueSort',
-<<<<<<< HEAD
+	'sap/ui/base/OwnStatics',
 	'sap/ui/Global',
 	/* sap.ui.lazyRequire */
-=======
-	'sap/ui/base/OwnStatics',
-	'sap/ui/Global', /* sap.ui.lazyRequire */
->>>>>>> 5c37e6f2
 	'sap/ui/VersionInfo',
 	'sap/ui/base/DataType',
 	'sap/ui/base/EventProvider',
 	'sap/ui/base/Object',
 	'sap/ui/core/_UrlResolver',
-<<<<<<< HEAD
-	"sap/ui/core/Supportability"
-], function(
-=======
 	"sap/ui/core/Supportability",
 	"sap/ui/core/Theming"
-], function (
->>>>>>> 5c37e6f2
+], function(
 	assert,
 	BaseConfig,
 	Localization,
@@ -678,24 +669,6 @@
 		},
 
 		/**
-<<<<<<< HEAD
-=======
-		 * Includes the library theme into the current page (if a variant is specified it will include the variant
-		 * library theme)
-		 *
-		 * @param {string} [sVariant] the variant to include (optional)
-		 * @param {string} [sQuery] to be used only by the Core
-		 * @private
-		 * @deprecated
-		 */
-		_includeTheme: function(sVariant) {
-			// sQuery is no longer applied, as the only relevant query parameter is the version,
-			// which is now handled directly by the framework itself.
-			includeLibraryTheme({ libName: this.name, variant: sVariant});
-		},
-
-		/**
->>>>>>> 5c37e6f2
 		 * Returns a resource bundle for the given locale.
 		 *
 		 * The locale's default value is read from {@link module:sap/base/i18n/Localization.getLanguage session locale}.
