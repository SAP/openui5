--- conflicted
+++ resolved
@@ -533,35 +533,7 @@
 					aPromises;
 
 				if (aDependencies && aDependencies.length) {
-<<<<<<< HEAD
-					var aEagerDependencies = [],
-						aLazyDependencies = [];
-
-					aDependencies.forEach(function(oDependency) {
-						if (oDependency.lazy) {
-							aLazyDependencies.push(oDependency);
-						} else {
-							aEagerDependencies.push(oDependency.name);
-						}
-					});
-					// aEagerDependencies contains string elements before executing the next line
-
-					aEagerDependencies = VersionInfo._getTransitiveDependencyForLibraries(aEagerDependencies)
-						.map(function(sDependencyName) {
-							return {
-								name: sDependencyName
-							};
-						});
-					// aEagerDependencies contains object elements after executing the above line
-
-					// combine transitive closure of eager dependencies and direct lazy dependencies,
-					// the latter might be redundant
-					aDependencies = aEagerDependencies.concat(aLazyDependencies);
-=======
-					if (!mOptions.sync) {
-						aDependencies = VersionInfo._getTransitiveDependencyForLibraries(aDependencies);
-					}
->>>>>>> bec5fb61
+					aDependencies = VersionInfo._getTransitiveDependencyForLibraries(aDependencies);
 
 					aPromises = aDependencies.map(function(oDependency) {
 						var oLibrary = Library._get(oDependency.name, true/* bCreate */);
