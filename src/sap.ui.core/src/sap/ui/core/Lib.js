/*!
 * ${copyright}
 */

//Provides class sap.ui.core.Lib
sap.ui.define([
	'sap/base/assert',
	'sap/base/config',
	'sap/base/i18n/Localization',
	'sap/base/i18n/ResourceBundle',
	'sap/base/Log',
	'sap/base/util/deepExtend',
	'sap/base/util/Deferred',
	'sap/base/util/LoaderExtensions',
	'sap/base/util/Version',
	'sap/base/util/array/uniqueSort',
	/* sap.ui.lazyRequire */
	'sap/ui/VersionInfo',
	'sap/ui/base/DataType',
	'sap/ui/base/EventProvider',
	'sap/ui/base/Object',
	'sap/ui/core/_UrlResolver',
	"sap/ui/core/Supportability"
], function(
	assert,
	BaseConfig,
	Localization,
	ResourceBundle,
	Log,
	deepExtend,
	Deferred,
	LoaderExtensions,
	Version,
	uniqueSort,
	VersionInfo,
	DataType,
	EventProvider,
	BaseObject,
	_UrlResolver,
	Supportability
) {
	"use strict";

	/**
	 * Save the library instances by their keys
	 */
	var mLibraries = {};

	/**
	 * Bookkeeping for the guessing of library names.
	 *
	 * Set of bundleUrls from which a library name has been derived, see #_getByBundleUrl
	 *
	 * Example:
	 *   mGuessedLibraries = {
	 *     "my/simple/library/i18n/i18n.properties": "my.simple.library"
	 *   }
	 */
	var mGuessedLibraries = {};

	/**
	 * Negative result bookkeeping for the guessing of library names.
	 *
	 * Set of bundleUrls from which a library name could not be derived, see #_getByBundleUrl
	 *
	 * Note: This cache is maintained separately from the positive cache to ease clearing it
	 * when a new library instance is created (see #_get). This prevents that a negative result
	 * is cached for a library that has been created/loaded in the meantime.
	 *
	 * Example:
	 *   mGuessedLibrariesNegative = {
	 *     "no/library/i18n/i18n.properties": undefined
	 *   }
	 */
	var mGuessedLibrariesNegative = {};

	/**
	 * Set of libraries that provide a bundle info file (library-preload-lazy.js).
	 *
	 * The file will be loaded, when a lazy dependency to the library is encountered.
	 * @private
	 */
	var oLibraryWithBundleInfo = new Set([
		"sap.suite.ui.generic.template",
		"sap.ui.comp",
		"sap.ui.layout",
		"sap.ui.unified"
	]);

	/**
	 * Retrieves the module path.
	 * @param {string} sModuleName module name.
	 * @param {string} sSuffix is used untouched (dots are not replaced with slashes).
	 * @returns {string} module path.
	 */
	function getModulePath(sModuleName, sSuffix){
		return sap.ui.require.toUrl(sModuleName.replace(/\./g, "/") + sSuffix);
	}

	/**
	 * Register the given namespace prefix to the given URL
	 * @param {string} sModuleNamePrefix The namespace prefix
	 * @param {string} sUrlPrefix The URL prefix that will be registered for the given namespace
	 */
	function registerModulePath(sModuleNamePrefix, sUrlPrefix) {
		LoaderExtensions.registerResourcePath(sModuleNamePrefix.replace(/\./g, "/"), sUrlPrefix);
	}

	/**
	 * Set of libraries which require CSS.
	 */
	var aAllLibrariesRequiringCss = [];

	var pThemeManager;

	/**
	 * Get the sap/ui/core/theming/ThemeManager on demand
	 *
	 * @param {boolean} [bClear=false] Whether to reset the ThemeManager
	 * @returns {Promise} The promise that resolves with the sap/ui/core/theming/ThemeManager class
	 */
	function _getThemeManager(bClear) {
		var ThemeManager = sap.ui.require("sap/ui/core/theming/ThemeManager");
		if (!pThemeManager) {
			if (!ThemeManager) {
				pThemeManager = new Promise(function (resolve, reject) {
					sap.ui.require(["sap/ui/core/theming/ThemeManager"], function (ThemeManager) {
						resolve(ThemeManager);
					}, reject);
				});
			} else {
				pThemeManager = Promise.resolve(ThemeManager);
			}
		}
		// This is only used within initLibrary to reset flag themeLoaded synchronously in case
		// a theme for a new library will be loaded
		if (ThemeManager && bClear) {
			ThemeManager.reset();
		}
		return pThemeManager;
	}

	/**
	 * This is an identifier to restrict the usage of constructor within this module
	 */
	var oConstructorKey = Symbol("sap.ui.core.Lib");

	var oPropDescriptor = {
		configurable: true,
		enumerable: true,
		writable: false
	};

	function createPropDescriptorWithValue(vValue) {
		oPropDescriptor.value = vValue;
		return oPropDescriptor;
	}


	/**
	 * Freezes the object and nested objects to avoid later manipulation
	 *
	 * @param {object} oObject the object to deep freeze
	 */
	function deepFreeze(oObject) {
		if (oObject && typeof oObject === 'object' && !Object.isFrozen(oObject)) {
			Object.freeze(oObject);
			for (var sKey in oObject) {
				if (Object.hasOwn(oObject, sKey)) {
					deepFreeze(oObject[sKey]);
				}
			}
		}
	}

	/**
	 * Returns the list of libraries for which the library.css was preloaded.
	 *
	 * This configuration setting specifies a list of UI libraries using the same syntax as the "libs" property,
	 * for which the SAPUI5 core does not include the library.css stylesheet in the head of the page.
	 * If the list starts with an exclamation mark (!), no stylesheet is loaded at all for the specified libs.
	 * In this case, it is assumed that the application takes care of loading CSS.
	 *
	 * If the first library's name is an asterisk (*), it will be expanded to the list of already
	 * configured libraries.
	 *
	 * @returns {string[]} the list of libraries for which the library.css was preloaded
	 * @private
	 */
	function getPreloadLibCss() {
		var aPreloadLibCSS = BaseConfig.get({name: "sapUiPreloadLibCss", type: BaseConfig.Type.StringArray, external: true});
		if ( aPreloadLibCSS.length > 0 ) {
			// remove leading '!' (legacy) as it does not make any difference
			if ( aPreloadLibCSS[0].startsWith("!") ) {
				aPreloadLibCSS[0] = aPreloadLibCSS[0].slice(1);
			}
			// "*"  means "add all bootstrap libraries"
			if ( aPreloadLibCSS[0] === "*" ) {
				aPreloadLibCSS.shift(); // remove * (inplace)

				// The modules list also contains all configured libs
				// we prepend them now to the preloaded libs css list
				Object.keys(mLibraries).forEach(function(sLib) {
					if (!aPreloadLibCSS.includes(sLib)) {
						aPreloadLibCSS.unshift(sLib);
					}
				});
			}
		}
		return aPreloadLibCSS;
	}

	/**
	 * Load the Library css
	 * @param {sap/ui/core/Lib} oLib The library instance to load the css for
	 */
	function loadLibraryCss(oLib) {
		var oLibThemingInfo = {
			name: oLib.name,
			version: oLib.version || oLib.oManifest?.["sap.app"]?.applicationVersion?.version,
			preloadedCss: getPreloadLibCss().indexOf(oLib.name) !== -1
		};

		// Don't reset ThemeManager in case CSS for current library is already preloadeds
		oLibThemingInfo.started = _getThemeManager(/* bClear = */ !oLibThemingInfo.preloadedCss).then(function(ThemeManager) {
			return ThemeManager._includeLibraryThemeAndEnsureThemeRoot(oLibThemingInfo);
		});
		oLib.cssLoaded = true;

		aAllLibrariesRequiringCss.push(oLibThemingInfo);
	}

	/**
	 * @classdesc
	 * Constructor must not be used: To load a library, please use the static method {@link #.load}.
	 *
	 * This class also provides other static methods which are related to a library, such as {@link
	 * #.getResourceBundleFor} to retrieve the resource bundle of a library, {@link #.init} to provide information for a
	 * library and so on.
	 *
	 * @param {object} mSettings Info object for the library
	 * @param {string} mSettings.name Name of the library; when given it must match the name by which the library has been loaded
	 * @class
	 * @alias sap.ui.core.Lib
	 * @extends sap.ui.base.Object
	 * @since 1.118
	 * @hideconstructor
	 * @public
	 */
	var Library = BaseObject.extend("sap.ui.core.Lib", /** @lends sap.ui.core.Lib.prototype */ {
		constructor: function(mSettings) {
			BaseObject.call(this);

			assert(typeof mSettings === "object", "A settings object must be given to the constructor of sap/ui/core/Lib");
			assert(typeof mSettings.name === "string" && mSettings.name, "The settings object that is given to the constructor of sap/ui/core/Lib must contain a 'name' property which is a non-empty string");

			if (mSettings._key !== oConstructorKey) {
				throw new Error("The constructor of sap/ui/core/Lib is restricted to the internal usage. To get an instance of Library with name '" + mSettings.name + "', use the static method 'get' from sap/ui/core/Lib instead.");
			}

			this.name = mSettings.name;
			this.namespace = mSettings.name.replace(/\./g, '/');

			var aPropsWithDefaults = ["dependencies", "types", "interfaces", "controls", "elements"];

			// provide default values
			aPropsWithDefaults.forEach(function(sPropName) {
				Object.defineProperty(this, sPropName, createPropDescriptorWithValue([]));
			}.bind(this));

			/**
			 * Resource bundles that are cached by their locales as key
			 */
			Object.defineProperty(this, "_resourceBundles", {
				value: {},
				writable: true
			});
			/**
			 * The '_loadingStatus' property may contain the following attributes
			 *  * {boolean} pending
			 *  * {boolean} async
			 *  * {Promise} promise
			 */
			Object.defineProperty(this, "_loadingStatus", {
				value: null,
				writable: true
			});
			Object.defineProperty(this, "_settingsEnhanced", {
				value: false,
				writable: true
			});
			Object.defineProperty(this, "_manifestFailed", {
				value: false,
				writable: true
			});
		},

		/**
		 * Override the function to avoid creating facade for this instance to expose the settings properties that are
		 * given through {@link #enhanceSettings}.
		 *
		 * @return {this} The Lib instance itself
		 * @override
		 */
		getInterface: function() {
			return this;
		},

		/**
		 * Indicates whether the {@link sap.ui.core.Lib#enhanceSettings} is called
		 *
		 * @returns {boolean} Whether a library's setting is enhanced with additional metadata
		 * @private
		 */
		isSettingsEnhanced: function() {
			return this._settingsEnhanced;
		},

		/**
		 * Enhances a library's setting information.
		 *
		 * When the <code>mSettings</code> has been processed, a normalized version of it will be kept and set on the
		 * library instance.
		 *
		 * @param {object} mSettings Info object for the library
		 * @param {string} mSettings.version Version of the library
		 * @param {string[]} [mSettings.dependencies=[]] List of libraries that this library depends on; names are in
		 *  dot notation (e.g. "sap.ui.core")
		 * @param {string[]} [mSettings.types=[]] List of names of types that this library provides; names are in dot
		 *  notation (e.g. "sap.ui.core.CSSSize")
		 * @param {string[]} [mSettings.interfaces=[]] List of names of interface types that this library provides;
		 *  names are in dot notation (e.g. "sap.ui.core.PopupInterface")
		 * @param {string[]} [mSettings.controls=[]] Names of control types that this library provides; names are in dot
		 *  notation (e.g. "sap.ui.core.ComponentContainer")
		 * @param {string[]} [mSettings.elements=[]] Names of element types that this library provides (excluding
		 *  controls); names are in dot notation (e.g. "sap.ui.core.Item")
		 * @param {boolean} [mSettings.noLibraryCSS=false] Indicates whether the library doesn't provide/use theming.
		 *  When set to true, no library.css will be loaded for this library
		 * @param {Object<string,any>} [mSettings.extensions] A map of potential extensions of the library metadata; structure not defined by
		 *  the UI5 core framework. Keys should be qualified names derived from the namespace of the code that introduces the feature, e.g.
		 *  <code>""sap.ui.support"</code> is used for the support rule metadata of a library.
		 * @returns {sap.ui.core.Lib} The library instance
		 * @private
		 */
		enhanceSettings: function(mSettings) {
			if (this._settingsEnhanced) {
				return this;
			}

			this._settingsEnhanced = true;

			var sKey, vValue, vValueToSet;

			for (sKey in mSettings) {
				vValue = mSettings[sKey];
				vValueToSet = undefined;

				// don't copy undefined values
				if ( vValue !== undefined ) {
					if ( Array.isArray(this[sKey]) ) {
						// concat array typed values
						if (this[sKey].length === 0) {
							vValueToSet = vValue;
						} else {
							vValueToSet = uniqueSort(this[sKey].concat(vValue));
						}
					} else if ( this[sKey] === undefined ) {
						// only set values for properties that are still undefined
						vValueToSet = vValue;
					} else if ( sKey != "name" ) {
						throw new Error("library info setting ignored: " + sKey + "=" + vValue);
					}

					if (vValueToSet !== undefined) {
						// freeze settings value
						Object.defineProperty(this, sKey, createPropDescriptorWithValue(vValueToSet));
					}
				}
			}

			return this;
		},

		/**
		 * Loads the library-preload bundle and the resource bundle for a library and apply the same for its
		 * dependencies.
		 *
		 * When the optional parameter <code>mOptions.url</code> is given, its value will be registered for the
		 * namespace of the library and all resources will be loaded from that location.
		 *
		 * When the library has been loaded already, or its entry module (library.js) is already loaded or preloaded, no
		 * further action will be taken, especially, a given <code>mOptions.url</code> will not be registered. A promise
		 * will be returned which resolves immediately.
		 *
		 * @param {object} [mOptions] The options object that contains the following properties
		 * @param {string} [mOptions.url] URL to load the library from
		 * @param {boolean} [mOptions.lazy] Whether the library-preload-lazy bundle should be loaded instead of the
		 *  library-preload bundle
		 * @returns {Promise<sap.ui.core.Lib>} A promise that resolves with the library instance
		 * @private
		 */
		preload: function(mOptions) {
			if (mOptions && (mOptions.hasOwnProperty("async") || mOptions.hasOwnProperty("sync"))) {
				throw new Error("The 'preload' function of class sap/ui/core/Lib only supports preloading a library asynchronously.");
			}

			return this._preload(["url", "lazy"].reduce(function(acc, sProperty) {
				if (mOptions && mOptions.hasOwnProperty(sProperty)) {
					acc[sProperty] = mOptions[sProperty];
				}
				return acc;
			}, {}));
		},

		/**
		 * Internal function for preloading a library:
		 *
		 * @param [mOptions] The options object that contains the following properties
		 * @param [mOptions.url] URL to load the library from
		 * @param [mOptions.lazy] Whether the library-preload-lazy bundle should be loaded instead of the
		 *  library-preload bundle
		 * @returns {Promise<Lib>} A promise that resolves with the library instance
		 * @private
		 */
		_preload: async function(mOptions) {
			mOptions = mOptions || {};

<<<<<<< HEAD
			if (this._loadingStatus?.promise) {
				return this._loadingStatus.promise;
=======
			var sFileType = this._getFileType(false),
				bEntryModuleExists = !!sap.ui.loader._.getModuleState(this.namespace + '/library.js'),
				bHttp2 = Library.isDepCacheEnabled();

			if (sFileType === 'none') {
				return Promise.resolve(this);
>>>>>>> 85f85eb1
			}

			var sLibPackage = this.name.replace(/\./g, '/'),
				bEntryModuleExists = !!sap.ui.loader._.getModuleState(sLibPackage + '/library.js');

			if (this._loadingStatus == null && mOptions.url) {
				registerModulePath(this.name, mOptions.url);
			}

			this._loadingStatus = this._loadingStatus ??= {};
			this._loadingStatus.initiator = new Set();

			// A library should load dependencies first to ensure correct css order. Therefore a deferred is needed to delay the library promise resolve.
			this._loadingStatus.cssLoaded = new Deferred();
			await this.loadManifest();

			if (mOptions.lazy) {
				// For selected lazy dependencies, we load a library-preload-lazy module.
				// Errors are ignored and the library is not marked as pending in the bookkeeping
				// (but the loader avoids double loading).
				Log.debug("Lazy dependency to '" + this.name + "' encountered, loading library-preload-lazy.js");

				this._loadingStatus.cssLoaded.resolve();
				return sap.ui.loader._.loadJSResourceAsync(
					this.namespace + '/library-preload-lazy.js', /* ignoreErrors = */ true);
			}

			// otherwise mark as pending
			this._loadingStatus.pending = true;
			this._loadingStatus.async = true;

			const aAllPromises = [];

			if (bEntryModuleExists) {
				aAllPromises.push(Promise.resolve(this));
			} else if (!Supportability.isPreloadDisabled()) {
				// first preload code, resolves with list of dependencies (or undefined)
				aAllPromises.push(this._loadLibraryPreload());
			}

			// load dependencies, if there are any
			const aDependencies = this._getDependencies();

			//css loading promises of dependent libs
			const aDependentLibCss = [];

			if (aDependencies && aDependencies.length) {
				const aAllDependencies = VersionInfo._getTransitiveDependencyForLibraries(aDependencies);
				aAllDependencies.forEach((oDependency) => {
					let oLibrary = Library._get(oDependency.name);
					if (oLibrary && oLibrary._loadingStatus) {
						if (!this._loadingStatus.initiator.has(oDependency.name)) {
							aAllPromises.push(oLibrary._loadingStatus.promise);
							aDependentLibCss.push(oLibrary._loadingStatus.cssLoaded.promise);
						} else {
							aAllPromises.push(Promise.resolve(oLibrary));
						}
						oLibrary._loadingStatus.initiator = new Set([...oLibrary._loadingStatus.initiator, ...this._loadingStatus.initiator]);
					} else {
						oLibrary = Library._get(oDependency.name, true/* bCreate */);
						aAllPromises.push(oLibrary._preload({
							lazy: oDependency.lazy
						}));
						// We must process all dependent manifests first to ensure the correct css order. Then we could resolve the Lib itself with the deferred.
						aDependentLibCss.push(oLibrary._loadingStatus.cssLoaded.promise);
					}
					// Add current Lib as initiator to the dependent lib
					oLibrary._loadingStatus.initiator.add(this.name);
				});
			}

			//all manifest promises
			Promise.all(aDependentLibCss).then(() => {
				// load css
				if (!this.cssLoaded && this.oManifest["sap.ui5"].library && this.oManifest["sap.ui5"].library.css !== false) {
					loadLibraryCss(this);
				}
				this._loadingStatus.cssLoaded.resolve();
			});

			aAllPromises.push(this.loadResourceBundle());

			this._loadingStatus.promise = Promise.all(aAllPromises);
			await this._loadingStatus.promise;
			this._loadingStatus.preloadFinished = true;
			this._loadingStatus.pending = false;
			return this._loadingStatus.promise;
		},

		/**
<<<<<<< HEAD
		 * Loads the library's preload bundle.
		 *
		 * @returns {Promise} A promise that resolves when the library-preload is loaded
		 * @private
		 */
		_loadLibraryPreload: function() {
			var sPreloadModule = `${this.name.replace(/\./g, '/')}/library-preload.js`;
			return sap.ui.loader._.loadJSResourceAsync(sPreloadModule, true);
=======
				 * Loads the library's preload bundle in JS format. In case the resource "library-preload.js" doesn't exist and
				 * <code>mOptions.fallbackToJSON</code> is set to <code>true</code>, the library's preload in JSON format will
				 * be loaded.
				 *
				 * @param {object} [mOptions] The options object that contains the following properties
				 * @param {boolean} [mOptions.fallbackToJSON] Whether to load the preload in JSON format when loading the JS
				 *  format fails
				 * @param {boolean} [mOptions.http2] Whether to load the "library-h2-preload" bundle instead of the
				 * "library-preload" bundle
				 * @returns {Promise|object} A promise that resolves with the dependency information of the library in async
				 *  mode or the dependency information directly in sync mode
				 * @private
				 */
		_preloadJSFormat: function(mOptions) {
			mOptions = mOptions || {};

			var that = this;
			var sPreloadModule = this.namespace
				+ (mOptions.http2 ? '/library-h2-preload' : '/library-preload')
				+ ('.js');
			var pResult;

			pResult = sap.ui.loader._.loadJSResourceAsync(sPreloadModule);

			return pResult.catch(function(e) {
				if (mOptions.fallbackToJSON) {
					var bFallback;
					// loading library-preload.js failed, might be an old style lib with a library-preload.json only.
					// with mOptions.fallbackToJSON === false, this fallback can be suppressed
					bFallback = true;

					if (bFallback) {
						Log.error("failed to load '" + sPreloadModule + "' (" + (e && e.message || e) + "), falling back to library-preload.json");
						return that._preloadJSONFormat({sync: false});
					}
					// ignore other errors
				}
			});
>>>>>>> 85f85eb1
		},

		/**
		 * Returns the library's manifest when it's available.
		 *
		 * Only when the library's manifest is preloaded with the library's preload bundle, the manifest will be
		 * returned from this function. This function never triggers a separate request to load the library's manifest.
		 *
		 * @param {boolean} [bSync=false] whether to use sync request to load the library manifest when it doesn't exist
		 *  in preload cache
		 * @returns {object|undefined} The manifest of the library
		 * @private
		 */
		getManifest: function(bSync) {
<<<<<<< HEAD
			const manifestModule = this.name.replace(/\./g, '/') + '/manifest.json';
			if (sap.ui.loader._.getModuleState(manifestModule) || (bSync && !this._manifestFailed)) {
				this.oManifest = this.loadManifestSync();
				if (this.oManifest) {
					deepFreeze(this.oManifest);
=======
			if (!this.oManifest) {
				var manifestModule = this.namespace + '/manifest.json';

				if (sap.ui.loader._.getModuleState(manifestModule) || (bSync && !this._manifestFailed)) {
					try {
						this.oManifest = LoaderExtensions.loadResource(manifestModule, {
							dataType: 'json',
							async: false,
							failOnError: !this.isSettingsEnhanced()
						});

						if (this._oManifest) {
							deepFreeze(this.oManifest);
						} else {
							this._manifestFailed = true;
						}
					} catch (e) {
						this._manifestFailed = true;
					}

>>>>>>> 85f85eb1
				}
			}
			return this.oManifest;
		},

		/**
		 * Load the library's manifest.json.
		 *
		 * @returns {object|undefined} The manifest or undefined
		 * @private
		 */
		loadManifestSync: function() {
			const manifestModule = this.name.replace(/\./g, '/') + '/manifest.json';
			if (!this.oManifest) {
				try {
					this.oManifest = LoaderExtensions.loadResource(manifestModule, {
						dataType: 'json',
						async: false,
						failOnError: !this.isSettingsEnhanced()
					});
				} catch (e) {
					this._manifestFailed = true;
				}
			}
			return this.oManifest;
		},

		/**
		 * Load the library's manifest.json.
		 *
		 * @returns {Promise<object|undefined>} A Promise that resolves with the manifest or undefined
		 * @private
		 */
		loadManifest: function() {
			const manifestModule = this.name.replace(/\./g, '/') + '/manifest.json';
			if (this.oManifest && !this._loadingStatus.manifest) {
				this._loadingStatus.manifest = Promise.resolve(this._oManifest);
			} else if (!this.oManifest && !this._loadingStatus.manifest) {
				this._loadingStatus.manifest = LoaderExtensions.loadResource(manifestModule, {
					dataType: 'json',
					async: true,
					failOnError: !this.isSettingsEnhanced()
				}).then((oManifest) => {
					this.oManifest = oManifest;
				});
				this._loadingStatus.manifest.catch(() => {
					this._manifestFailed = true;
				});
			}
			return this._loadingStatus.manifest;
		},

		/**
		 * Returns the dependency information of the library which is read from the library's manifest.
		 *
		 * The returned array contains elements which have a property "name" and an optional "lazy" property.
		 *
		 * @private
		 * @returns {Array<{name:string, lazy:boolean}>} The dependency information of the library
		 */
		_getDependencies: function() {
			var oManifest = this.oManifest;
			var aDependencies = [];

			var mDependencies = oManifest && oManifest["sap.ui5"] && oManifest["sap.ui5"].dependencies && oManifest["sap.ui5"].dependencies.libs;
			if (mDependencies) {
				// convert manifest map to array, inject object which contains "name" and optional "lazy" properties
				return Object.keys(mDependencies).reduce(function(aResult, sDependencyName) {
					if (!mDependencies[sDependencyName].lazy) {
						aResult.push({
							name: sDependencyName
						});
					} else if (oLibraryWithBundleInfo.has(sDependencyName)) {
						aResult.push({
							name: sDependencyName,
							lazy: true
						});
					}
					return aResult;
				}, aDependencies);
			} else {
				return aDependencies;
			}
		},

		/**
		 * Returns the i18n information of the library which is read from the library's manifest.
		 *
		 * @private
		 * @returns {object|undefined} The i18n information of the library
		 */
		_getI18nSettings: function() {
			var oManifest = this.getManifest(),
				vI18n;

			if ( oManifest && Version(oManifest._version).compareTo("1.9.0") >= 0 ) {
				vI18n = oManifest["sap.ui5"] && oManifest["sap.ui5"].library && oManifest["sap.ui5"].library.i18n;
			} // else vI18n = undefined

			vI18n = this._normalizeI18nSettings(vI18n);

			return vI18n;
		},

		/**
		 * Provides the default values for the library's i18n information
		 *
		 * @param {boolean|string|object} vI18n bundle information. Can be:
		 * <ul>
		 *     <li>false - library has no resource bundle</li>
		 *     <li>true|null|undefined - use default settings: bundle is 'messageBundle.properties',
		 *       fallback and supported locales are not defined (defaulted by ResourceBundle)</li>
		 *     <li>typeof string - string is the url of the bundle,
		 *       fallback and supported locales are not defined (defaulted by ResourceBundle)</li>
		 *     <li>typeof object - object can contain bundleUrl, supportedLocales, fallbackLocale</li>
		 * </ul>
		 *
		 * @private
		 * @returns {object} normalized i18N information
		 */
		_normalizeI18nSettings: function(vI18n) {
			if ( vI18n == null || vI18n === true ) {
				vI18n = {
					bundleUrl: "messagebundle.properties"
				};
			} else if ( typeof vI18n === "string" ) {
				vI18n = {
					bundleUrl: vI18n
				};
			} else if (typeof vI18n === "object") {
				vI18n = deepExtend({}, vI18n);
			}

			return vI18n;
		},

		/**
		 * Returns a resource bundle for the given locale.
		 *
		 * The locale's default value is read from {@link module:sap/base/i18n/Localization.getLanguage session locale}.
		 *
		 * This method returns the resource bundle directly. When the resource bundle for the given locale isn't loaded
		 * yet, synchronous request will be used to load the resource bundle. If it should be loaded asynchronously, use
		 * {@link #loadResourceBundle}.
		 *
		 * The {@link #preload} method will evaluate the same descriptor entry as described above. If it is not
		 * <code>false</code>, loading the main resource bundle of the library will become a subtask of the
		 * asynchronous preloading.
		 *
		 * Due to this preload of the main bundle and the caching behavior of this method, controls in such a library
		 * still can use this method in their API, behavior and rendering code without causing a synchronous request to
		 * be sent. Only when the bundle is needed at module execution time (by top level code in a control module),
		 * then the asynchronous loading of resource bundle with {@link #loadResourceBundle} should be preferred.
		 *
		 * @param {string} [sLocale] Locale to retrieve the resource bundle for
		 * @returns {module:sap/base/i18n/ResourceBundle} The best matching
		 *  resource bundle for the given locale or <code>undefined</code> when resource bundle isn't available
		 * @private
		 */
		getResourceBundle: function(sLocale) {
			return this._loadResourceBundle(sLocale, true /* bSync */);
		},

		/**
		 * Retrieves a resource bundle for the given locale.
		 *
		 * The locale's default value is read from {@link module:sap/base/i18n/Localization.getLanguage session locale}.
		 *
		 * <h3>Configuration via App Descriptor</h3>
		 * When the App Descriptor for the library is available without further request (manifest.json
		 * has been preloaded) and when the App Descriptor is at least of version 1.9.0 or higher, then
		 * this method will evaluate the App Descriptor entry <code>"sap.ui5" / "library" / "i18n"</code>.
		 * <ul>
		 * <li>When the entry is <code>true</code>, a bundle with the default name "messagebundle.properties"
		 * will be loaded</li>
		 * <li>If it is a string, then that string will be used as name of the bundle</li>
		 * <li>If it is <code>false</code>, no bundle will be loaded and the result will be
		 *     <code>undefined</code></li>
		 * </ul>
		 *
		 * <h3>Caching</h3>
		 * Once a resource bundle for a library has been loaded, it will be cached.
		 * Further calls for the same library and locale won't create new requests, but return the already
		 * loaded bundle. There's therefore no need for control code to cache the returned bundle for a longer
		 * period of time. Not further caching the result also prevents stale texts after a locale change.
		 *
		 * @param {string} [sLocale] Locale to retrieve the resource bundle for
		 * @returns {Promise<module:sap/base/i18n/ResourceBundle>} Promise that resolves with the best matching
		 *  resource bundle for the given locale
		 * @private
		 */
		loadResourceBundle: function(sLocale) {
			return this._loadResourceBundle(sLocale);
		},

		/**
		 * Internal method that either returns the resource bundle directly when <code>bSync</code> is set to
		 * <code>true</code> or a Promise that resolves with the resource bundle in the asynchronous case.
		 *
		 * @param {string} [sLocale] Locale to retrieve the resource bundle for
		 * @param {string} [bSync=false] Whether to load the resource bundle synchronously
		 * @returns {module:sap/base/i18n/ResourceBundle|Promise<module:sap/base/i18n/ResourceBundle>} The resource
		 * bundle in synchronous case, otherwise a promise that resolves with the resource bundle
		 * @private
		 */
		_loadResourceBundle: function(sLocale, bSync) {
			var that = this,
				oManifest = this.getManifest(bSync),
				// A library ResourceBundle can be requested before its owning library is preloaded.
				// In this case we do not have the library's manifest yet and the default bundle (messagebundle.properties) is requested.
				// We still cache this default bundle for as long as the library remains "not-preloaded".
				// When the library is preloaded later on, a new ResourceBundle needs to be requested, since we need to take the
				// "sap.ui5/library/i18n" section of the library's manifest into account.
				bLibraryManifestIsAvailable = !!oManifest,
				vResult,
				vI18n,
				sNotLoadedCacheKey,
				sKey;

			assert(sLocale === undefined || typeof sLocale === "string", "sLocale must be a string or omitted");
			sLocale = sLocale || Localization.getLanguage();
			sNotLoadedCacheKey = sLocale + "/manifest-not-available";

			// If the library was loaded in the meantime (or the first time around), we can delete the old ResourceBundle
			if (bLibraryManifestIsAvailable) {
				sKey = sLocale;
				delete this._resourceBundles[sNotLoadedCacheKey];
			} else {
				// otherwise we use the temporary cache-key
				sKey = sNotLoadedCacheKey;
			}

			vResult = this._resourceBundles[sKey];
			if (!vResult || (bSync && vResult instanceof Promise)) {

				vI18n = this._getI18nSettings();

				if (vI18n) {
					var sBundleUrl = getModulePath(this.name + "/", vI18n.bundleUrl);

					// add known library name to cache to avoid later guessing
					mGuessedLibraries[sBundleUrl] = this;

					vResult = ResourceBundle.create({
						bundleUrl: sBundleUrl,
						supportedLocales: vI18n.supportedLocales,
						fallbackLocale: vI18n.fallbackLocale,
						locale: sLocale,
						async: !bSync,
						activeTerminologies: Localization.getActiveTerminologies()
					});

					if (vResult instanceof Promise) {
						vResult = vResult.then(function(oBundle) {
							that._resourceBundles[sKey] = oBundle;
							return oBundle;
						});
					}

					// Save the result directly under the map
					// the real bundle will replace the promise after it's loaded in async case
					this._resourceBundles[sKey] = vResult;
				}
			}

			// if the bundle is loaded, return a promise which resolved with the bundle
			return bSync ? vResult : Promise.resolve(vResult);
		}
	});


	/**
	 * Returns an array containing all libraries which require loading of CSS
	 *
	 * @returns {Array} Array containing all libraries which require loading of CSS
	 * @private
	 * @ui5-restricted sap.ui.core.theming.Parameters
	 */
	Library.getAllInstancesRequiringCss = function() {
		return aAllLibrariesRequiringCss.slice();
	};

	/**
	 * Checks whether the library for the given <code>sName</code> has been loaded or not.
	 *
	 * @param {string} sName The name of the library
	 * @returns {boolean} Returns <code>true</code> if the library is loaded. Otherwise <code>false</code>.
	 * @public
	 */
	Library.isLoaded = function(sName) {
		return mLibraries[sName] ? true : false;
	};

	/**
	 * Internal method for fetching library instance from the library cache by using the given <code>sName</code>.
	 *
	 * When the <code>bCreate</code> is set to <code>true</code>, a new instance for the library is created in case
	 * there was no such library instance before. Otherwise, the library instance from the cache or
	 * <code>undefined</code> is returned.
	 *
	 * @param {string} sName The name of the library
	 * @param {boolean} bCreate Whether to create an instance for the library when there's no instance saved in the
	 *  cache under the given <code>sName</code>
	 * @returns {Promise<sap.ui.core.Lib>|undefined} Either an instance of the library or <code>undefined</code>
	 * @private
	 */
	Library._get = function(sName, bCreate) {
		var oLibrary = mLibraries[sName];

		if (!oLibrary && bCreate) {
			mLibraries[sName] = oLibrary = new Library({
				name: sName,
				_key: oConstructorKey
			});
			mGuessedLibrariesNegative = {}; // Reset negative cache to enforce re-evaluation
		}

		return oLibrary;
	};

	/**
	 * Tries to derive a library from a bundle URL by guessing the resource name first,
	 * then trying to match with the (known) loaded libraries.
	 *
	 * @param {string} sBundleUrl The bundleURL from which the library name needs to be derived.
	 * @returns {sap.ui.core.Lib|undefined} Returns the corresponding library if found or 'undefined'.
	 * @private
	 */
	Library._getByBundleUrl = function(sBundleUrl) {
		if (sBundleUrl) {
			if (mGuessedLibraries[sBundleUrl]) {
				return mGuessedLibraries[sBundleUrl];
			}
			if (sBundleUrl in mGuessedLibrariesNegative) {
				return undefined;
			}

			// [1] Guess ResourceName
			var sBundleName = sap.ui.loader._.guessResourceName(sBundleUrl);
			if (sBundleName) {

				// [2] Guess library name
				for (var sLibrary in mLibraries) {
					var oLib = mLibraries[sLibrary];
					if (!oLib.isSettingsEnhanced()) {
						// ignore libraries that haven't been initialized
						continue;
					}
					if (oLib.namespace !== "" && sBundleName.startsWith(oLib.namespace + "/")) {
						var sBundlePath = sBundleName.replace(oLib.namespace + "/", "");

						// [3] Retrieve i18n from manifest for looking up the base bundle
						//     (can be undefined if the lib defines "sap.ui5/library/i18n" with <false>)
						var vI18n = oLib._getI18nSettings();

						if (vI18n) {
							// Resolve bundle paths relative to library before comparing
							var sManifestBaseBundlePath = getModulePath(oLib.namespace, "/" + vI18n.bundleUrl);
								sBundlePath = getModulePath(oLib.namespace, "/" + sBundlePath);

							// the input bundle-path and the derived library bundle-path must match,
							// otherwise we would enhance the wrong bundle with terminologies etc.
							if (sBundlePath === sManifestBaseBundlePath) {
								// [4.1] Cache matching result
								mGuessedLibraries[sBundleUrl] = oLib;
								return oLib;
							}
							// [4.2] Cache none-matching result
							mGuessedLibrariesNegative[sBundleUrl] = undefined;
						}
					}
				}
			}
		}
	};

	/**
	 * Returns a map that contains the libraries that are already initialized (by calling {@link #.init}). Each library
	 * instance is saved in the map under its name as key.
	 *
	 * @returns {object} A map that contains the initialized libraries. Each library is saved in the map under its name
	 *  as key.
	 * @private
	 * @ui5-restricted sap.ui.core, sap.ui.support, sap.ui.fl, sap.ui.dt
	 */
	Library.all = function() {
		// return only libraries that are initialized (settings enhanced)
		return Library._all(false /* bIgnoreSettingsEnhanced */);
	};

	/**
	 * Returns a map that contains the libraries that are already initialized (by calling {@link #.init}). Each library
	 * instance is saved in the map under its name as key.
	 *
	 * @param {boolean} [bIgnoreSettingsEnhanced=false] All libraries are returned when it's set to true. Otherwise only
	 *  the libraries with their settings enhanced are returned.
	 * @returns {object} A map of libraries. Each library is saved in the map under its name as key.
	 * @private
	 * @ui5-restricted sap.ui.core
	 */
	Library._all = function(bIgnoreSettingsEnhanced) {
		var mInitLibraries = {};

		Object.keys(mLibraries).forEach(function(sKey) {
			if (bIgnoreSettingsEnhanced || mLibraries[sKey].isSettingsEnhanced()) {
				mInitLibraries[sKey] = mLibraries[sKey];
			}
		});

		return mInitLibraries;
	};

	/**
	 * Provides information about a library.
	 *
	 * This method is intended to be called exactly once while the main module of a library (its <code>library.js</code>
	 * module) is executing, typically at its begin. The single parameter <code>mSettings</code> is an info object that
	 * describes the content of the library.
	 *
	 * When the <code>mSettings</code> has been processed, a normalized version will be set on the library instance
	 * Finally, this function fires {@link #event:LibraryChanged} event with operation 'add' for the newly loaded
	 * library.
	 *
	 * <h3>Side Effects</h3>
	 *
	 * While analyzing the <code>mSettings</code>, the framework takes some additional actions:
	 *
	 * <ul>
	 * <li>If the object contains a list of <code>interfaces</code>, they will be registered with the {@link
	 * sap.ui.base.DataType} class to make them available as aggregation types in managed objects.</li>
	 *
	 * <li>If the object contains a list of <code>controls</code> or <code>elements</code>, {@link sap.ui.lazyRequire
	 * lazy stubs} will be created for their constructor as well as for their static <code>extend</code> and
	 * <code>getMetadata</code> methods.
	 *
	 * <b>Note:</b> Future versions of UI5 will abandon the concept of lazy stubs as it requires synchronous
	 * XMLHttpRequests which have been deprecated (see {@link http://xhr.spec.whatwg.org}). To be on the safe side,
	 * productive applications should always require any modules that they directly depend on.</li>
	 *
	 * <li>With the <code>noLibraryCSS</code> property, the library can be marked as 'theming-free'.  Otherwise, the
	 * framework will add a &lt;link&gt; tag to the page's head, pointing to the library's theme-specific stylesheet.
	 * The creation of such a &lt;link&gt; tag can be suppressed with the {@link topic:91f2d03b6f4d1014b6dd926db0e91070 global
	 * configuration option} <code>preloadLibCss</code>.  It can contain a list of library names for which no stylesheet
	 * should be included.  This is e.g. useful when an application merges the CSS for multiple libraries and already
	 * loaded the resulting stylesheet.</li>
	 *
	 * <li>If a list of library <code>dependencies</code> is specified in the info object, those libraries will be
	 * loaded synchronously if they haven't been loaded yet.
	 *
	 * <b>Note:</b> Dependencies between libraries have to be modeled consistently in several places:
	 * <ul>
	 * <li>Both eager and lazy dependencies have to be modelled in the <code>.library</code> file.</li>
	 * <li>By default, UI5 Tooling generates a <code>manifest.json</code> file from the content of the <code>.library</code>
	 * file. However, if the <code>manifest.json</code> file for the library is not generated but
	 * maintained manually, it must be kept consistent with the <code>.library</code> file, especially regarding
	 * its listed library dependencies.</li>
	 * <li>All eager library dependencies must be declared as AMD dependencies of the <code>library.js</code> module
	 * by referring to the corresponding <code>"some/lib/namespace/library"</code> module of each library
	 * dependency.</code></li>
	 * <li>All eager dependencies must be listed in the <code>dependencies</code> property of the info object.</li>
	 * <li>All lazy dependencies <b>must not</b> be listed as AMD dependencies or in the <code>dependencies</code>
	 * property of the info object.</li>
	 * </ul>
	 *
	 * Last but not least, higher layer frameworks might want to include their own metadata for libraries.
	 * The property <code>extensions</code> might contain such additional metadata. Its structure is not defined
	 * by the framework, but it is strongly suggested that each extension only occupies a single property
	 * in the <code>extensions</code> object and that the name of that property contains some namespace
	 * information (e.g. library name that introduces the feature) to avoid conflicts with other extensions.
	 * The framework won't touch the content of <code>extensions</code> but will make it available
	 * in the library info objects provided by {@link #.load}.
	 *
	 *
	 * <h3>Relationship to Descriptor for Libraries (manifest.json)</h3>
	 *
	 * The information contained in <code>mSettings</code> is partially redundant to the content of the descriptor
	 * for the same library (its <code>manifest.json</code> file). Future versions of UI5 will ignore the information
	 * provided in <code>mSettings</code> and will evaluate the descriptor file instead. Library developers therefore
	 * must keep the information in both files in sync if the <code>manifest.json</code> file is maintained manually.
	 *
	 *
	 * <h3>Library API-Version 2</h3>
	 *
	 * The Library API Version 2 has been introduced to avoid access to the global namespace when retrieving enum types.
	 * With Library API Version 2 a library must declare its enum types via {@link module:sap/ui/base/DataType.registerEnum DataType.registerEnum}.
	 *
	 * @param {object} mSettings Info object for the library
	 * @param {string} mSettings.name Name of the library; It must match the name by which the library has been loaded
	 * @param {string} [mSettings.version] Version of the library
	 * @param {int} [mSettings.apiVersion=1] The library's API version; supported values are 1, 2 and <code>undefined</code> (defaults to 1).
	 * @param {string[]} [mSettings.dependencies=[]] List of libraries that this library depends on; names are in dot
	 *  notation (e.g. "sap.ui.core")
	 * @param {string[]} [mSettings.types=[]] List of names of types that this library provides; names are in dot
	 *  notation (e.g. "sap.ui.core.CSSSize")
	 * @param {string[]} [mSettings.interfaces=[]] List of names of interface types that this library provides; names
	 *  are in dot notation (e.g. "sap.ui.core.PopupInterface")
	 * @param {string[]} [mSettings.controls=[]] Names of control types that this library provides; names are in dot
	 *  notation (e.g. "sap.ui.core.ComponentContainer")
	 * @param {string[]} [mSettings.elements=[]] Names of element types that this library provides (excluding controls);
	 *  names are in dot notation (e.g. "sap.ui.core.Item")
	 * @param {boolean} [mSettings.noLibraryCSS=false] Indicates whether the library doesn't provide / use theming.
	 *  When set to true, no library.css will be loaded for this library
	 * @param {object} [mSettings.extensions] Potential extensions of the library metadata; structure not defined by the
	 *  UI5 core framework.
	 * @returns {object} Returns the library namespace, based on the given library name.
	 * @public
	 */
	Library.init = function(mSettings) {
		// throw error if a Library is initialized before the core is ready.
		if (!sap.ui.require("sap/ui/core/Core")) {
			throw new Error("Library " + mSettings.name + ": Library must not be used before the core is ready!");
		}

		assert(typeof mSettings === "object" , "mSettings given to 'sap/ui/core/Lib.init' must be an object");
		assert(typeof mSettings.name === "string" && mSettings.name, "mSettings given to 'sap/ui/core/Lib.init' must have the 'name' property set");

		var METHOD = "sap/ui/core/Lib.init";
		Log.debug("Analyzing Library " + mSettings.name, null, METHOD);

		var oLib = Library._get(mSettings.name, true /* bCreate */);
		oLib.enhanceSettings(mSettings);

		var oLibNamespace = Object.create(null);

		const apiVersion = mSettings.apiVersion;

		const aSupportedVersions = [2];
		if (!aSupportedVersions.includes(apiVersion)) {
			const sError = `The library '${mSettings.name}' has defined 'apiVersion: ${apiVersion}', which is an unsupported value. The supported values are: ${aSupportedVersions.join(", ")}`;
			throw new TypeError(sError);
		}

		// register interface types
		DataType.registerInterfaceTypes(oLib.interfaces);

		// can be removed if all libs declare their dependencies correctly and all libs are loaded before using it...
		if (!oLib.noLibraryCSS && !oLib.cssLoaded) {
			loadLibraryCss(oLib);
		}

		// expose some legacy names
		oLib.sName = oLib.name;
		oLib.aControls = oLib.controls;

		Library.fireLibraryChanged({
			name: mSettings.name,
			stereotype: "library",
			operation: "add",
			metadata: oLib
		});

		return oLibNamespace;
	};

<<<<<<< HEAD
=======
	function getLibraryModuleNames(aLibs) {
		return aLibs.map(function(oLib) {
			return oLib.namespace + "/library";
		});
	}

	function requireLibrariesAsync(aLibs) {
		var aLibraryModuleNames = getLibraryModuleNames(aLibs);

		return new Promise(function(resolve, reject) {
			sap.ui.require(
				aLibraryModuleNames,
				function () {
					// Wrapper function is needed to omit parameters for resolve()
					// which is always one library (first from the list), not an array of libraries.
					resolve(aLibs);
				},
				reject
			);
		});
	}

>>>>>>> 85f85eb1
	/**
	 * Loads the given library and its dependencies and makes its content available to the application.
	 *
	 *
	 * <h3>What it does</h3>
	 *
	 * When library preloads are not suppressed for the given library, then a library-preload bundle will be loaded for
	 * it.
	 *
	 * After preloading the bundle, dependency information from the bundle is evaluated and any missing libraries are
	 * also preloaded.
	 *
	 * Only then the library entry module (named <code><i>your/lib</i>/library.js</code>) will be required and executed.
	 * The module is supposed to call {@link #.init} providing the framework with additional metadata about the library,
	 * e.g. its version, the set of contained enums, types, interfaces, controls and elements and whether the library
	 * requires CSS. If the library requires CSS, a &lt;link&gt; will be added to the page referring to the
	 * corresponding <code>library.css</code> stylesheet for the library and the current theme.
	 *
	 * When the optional parameter <code>mOptions.url</code> is given, then that URL will be registered for the
	 * namespace of the library and all resources will be loaded from that location. This is convenience for a call like
	 * <pre>
	 *   sap.ui.loader.config({
	 *     paths: {
	 *       "lib/with/slashes": mOptions.url
	 *     }
	 *   });
	 * </pre>
	 *
	 * When the given library has been loaded already, no further action will be taken, especially, a given URL will not
	 * be registered. A Promise will be returned, but will be resolved immediately.
	 *
	 *
	 * <h3>When to use</h3>
	 *
	 * For applications that follow the best practices and use components with component descriptors (manifest.json),
	 * the framework will load all declared mandatory libraries and their dependencies automatically before
	 * instantiating the application component.
	 *
	 * The same is true for libraries that are listed in the bootstrap configuration (e.g. with the attribute
	 * <code>data-sap-ui-libs</code>). They will be loaded before the <code>init</code> event of the UI5 Core is fired.
	 *
	 * Only when an app declares a library to be a lazy library dependency or when code does not use descriptors at all,
	 * then an explicit call to <code>loadLibrary</code> becomes necessary. The call should be made before artifacts
	 * (controls, elements, types, helpers, modules etc.) from the library are used or required. This allows the
	 * framework to optimize access to those artifacts.
	 *
	 * For example, when an app uses a heavy-weight charting library that shouldn't be loaded during startup, it can
	 * declare it as "lazy" and load it just before it loads and displays a view that uses the charting library:
	 * <pre>
	 *   await Library.load({name: "heavy.charting"});
	 *   await View.create({
	 *       name: "myapp.views.HeavyChartingView",
	 *       type: ViewType.XML
	 *   });
	 * </pre>
	 *
	 * @param {object} mOptions The options object that contains the following properties
	 * @param {string} mOptions.name The name of the library
	 * @param {string} [mOptions.url] URL to load the library from
	 * @returns {Promise<sap.ui.core.Lib>} A promise that resolves with the library instance after the loading of
	 *  the library is finished
	 * @public
	 */
	Library.load = function(mOptions) {
		if (typeof mOptions === "string") {
			mOptions = {name: mOptions};
		} else {
			mOptions = ["name", "url"].reduce(function(acc, sProperty) {
				if (mOptions && mOptions.hasOwnProperty(sProperty)) {
					acc[sProperty] = mOptions[sProperty];
				}
				return acc;
			}, {});
		}

		return Library._load(mOptions).then(function(aLibs) {
			// Wrapper function is needed to omit parameters for resolve()
			// which is always one library (first from the list), not an array of libraries.
			return aLibs[0];
		});
	};

	/**
	 * Internal function for loading library/libraries which still supports the legacy features:
	 *
	 * <ul>
	 * <li>loading multiple libraries: libraries are preloaded firstly and their entry modules are executed within a
	 * single <code>sap.ui.require</code> call after their preloads are finished</li>
	 * <li><code>mOptions.sync</code>: load the preload file in sync mode</li>
	 * <li><code>mOptions.preloadOnly</code>: load the preload file in sync mode</li>
	 * </ul>
	 *
	 * @param {object[]|object} vLibConfigs An array of objects for libraries or a single object for one library
	 *  which contain the following properties
	 * @param {string} vLibConfigs.name The name of the library
	 * @param {string} [vLibConfigs.url] URL to load the library from
	 * @param {object} [mOptions] The options object that contains the following properties
	 * @param {boolean} [mOptions.sync] Whether to load the preload bundle(s) in sync mode
	 * @param {boolean} [mOptions.preloadOnly] Whether to skip executing the entry module(s) after preloading the
	 *  library/libraries
	 * @return {Promise<Array<sap.ui.core.Lib>>|Array<sap.ui.core.Lib>} A promise that resolves with an
	 *  array of library instances in async mode or an array of library instances in sync mode
	 * @private
	 */
	Library._load = async function(vLibConfigs, mOptions) {
		mOptions = mOptions || {};

		if (!Array.isArray(vLibConfigs)) {
			vLibConfigs = [vLibConfigs];
		}

		var mAdditionalConfig = {};
		var aAllLibraries = [];
		vLibConfigs.forEach(function(vLibrary) {
			if (typeof vLibrary === "object") {
				if (vLibrary.hasOwnProperty("url")) {
					mAdditionalConfig[vLibrary.name] = vLibrary;
				}
				aAllLibraries.push(vLibrary);
			} else {
				aAllLibraries.push({name: vLibrary});
			}
		});

		if (!mOptions.sync) {
			aAllLibraries = VersionInfo._getTransitiveDependencyForLibraries(aAllLibraries);
		}

		var aLibs = aAllLibraries.map(function(oLibrary) {
			var oLib = Library._get(oLibrary.name, true /* bCreate */);

			if (oLib._loadingStatus == null && mAdditionalConfig[oLibrary.name] && mAdditionalConfig[oLibrary.name].url) {
				registerModulePath(oLibrary.name, mAdditionalConfig[oLibrary.name].url);
			}

			return oLib;
		});

		const aLibraryModuleNames = [];

		await Promise.all(aLibs.map(function(oLib) {
			aLibraryModuleNames.push(oLib.name.replace(/\./g, "/") + "/library");
			return oLib._preload(mOptions);
		}));

		if (!mOptions.preloadOnly) {
			await new Promise(function(resolve, reject) {
				sap.ui.require(
					aLibraryModuleNames,
					function () {
						resolve();
					},
					reject
				);
			});
		}
		return aLibs;
	};

	/**
	 * Retrieves a resource bundle for the given library and locale.
	 *
	 * This method returns the resource bundle directly. When the resource bundle for the given locale isn't loaded
	 * yet, synchronous request will be used to load the resource bundle.
	 *
	 * If only one argument is given, it is assumed to be the library name. The locale
	 * then falls back to the current {@link module:sap/base/i18n/Localization.getLanguage session locale}.
	 *
	 * <h3>Configuration via App Descriptor</h3>
	 * When the App Descriptor for the library is available without further request (manifest.json
	 * has been preloaded) and when the App Descriptor is at least of version 1.9.0 or higher, then
	 * this method will evaluate the App Descriptor entry <code>"sap.ui5" / "library" / "i18n"</code>.
	 * <ul>
	 * <li>When the entry is <code>true</code>, a bundle with the default name "messagebundle.properties"
	 * will be loaded</li>
	 * <li>If it is a string, then that string will be used as name of the bundle</li>
	 * <li>If it is <code>false</code>, no bundle will be loaded and the result will be
	 *     <code>undefined</code></li>
	 * </ul>
	 *
	 * <h3>Caching</h3>
	 * Once a resource bundle for a library has been loaded, it will be cached.
	 * Further calls for the same locale won't create new requests, but return the already
	 * loaded bundle. There's therefore no need for control code to cache the returned bundle for a longer
	 * period of time. Not further caching the result also prevents stale texts after a locale change.
	 *
	 * @param {string} sLibrary Name of the library to retrieve the bundle for
	 * @param {string} [sLocale] Locale to retrieve the resource bundle for
	 * @returns {module:sap/base/i18n/ResourceBundle|undefined} The best matching resource bundle for the given
	 *  parameters or <code>undefined</code>
	 * @public
	 */
	Library.getResourceBundleFor = function(sLibrary, sLocale) {
		var oLibrary = Library._get(sLibrary, true);

		return oLibrary.getResourceBundle(sLocale);
	};

	/**
	 * Registers the given Element class to the library to which it belongs.
	 *
	 * @param {sap.ui.core.ElementMetadata} oElementMetadata the metadata of the Element class
	 * @private
	 */
	Library._registerElement = function(oElementMetadata) {
		var sElementName = oElementMetadata.getName(),
			sLibraryName = oElementMetadata.getLibraryName() || "";

		// if no lib name could be determined and if the class name is not namespaced, do not register it
		if (!sLibraryName && !sElementName.includes(".")) {
			return;
		}

		let oLibrary = Library._get(sLibraryName);
		const sCategory = oElementMetadata.isA("sap.ui.core.Control") ? 'controls' : 'elements';

		// if library has not been loaded yet, create a library
		if (!oLibrary) {
			oLibrary = Library._get(sLibraryName, true /* bCreate */);
		}

		if (oLibrary[sCategory].indexOf(sElementName) < 0) {
			// add class to corresponding category in library ('elements' or 'controls')
			oLibrary[sCategory].push(sElementName);

			Log.debug("Class " + sElementName + " registered for library " + sLibraryName);
			Library.fireLibraryChanged({name: sElementName, stereotype: oElementMetadata.getStereotype(), operation: "add", metadata : oElementMetadata});
		}
	};

	var _oEventProvider = new EventProvider();

	/**
	 * Fired when the set of controls, elements etc. for a library has changed or when the set of libraries has changed.
	 *
	 * Note: while the parameters of this event could already describe <i>any</i> type of change, the set of reported
	 * changes is currently restricted to the addition of libraries, controls and elements. Future implementations might
	 * extend the set of reported changes. Therefore applications should already check the operation and stereotype
	 * parameters.
	 *
	 * @name sap.ui.core.Lib#libraryChanged
	 * @event
	 * @param {sap.ui.base.Event} oEvent
	 * @param {sap.ui.base.EventProvider} oEvent.getSource
	 * @param {object} oEvent.getParameters
	 * @param {string} oEvent.getParameters.name name of the newly added entity
	 * @param {string} [oEvent.getParameters.stereotype] stereotype of the newly added entity type ("control", "element")
	 * @param {string} [oEvent.getParameters.operation] type of operation ("add")
	 * @param {sap.ui.base.Metadata|object} [oEvent.getParameters.metadata] metadata for the added entity type.
	 *         Either an instance of sap.ui.core.ElementMetadata if it is a Control or Element, or a library info object
	 *         if it is a library. Note that the API of all metadata objects is not public yet and might change.
	 *
	 * @private
	 * @ui5-restricted sap.ui.core, sap.ui.fl, sap.ui.support
	 */

	/**
	 * Register a listener for the {@link sap.ui.core.Lib#event:libraryChanged} event.
	 *
	 * @param {function} fnFunction Callback to be called when the <code>libraryChanged</code> event is fired
	 * @param {object} [oListener] Optional context object to call the callback on
	 *
	 * @private
	 * @ui5-restricted sap.ui.fl, sap.ui.support
	 */
	Library.attachLibraryChanged = function(fnFunction, oListener) {
		_oEventProvider.attachEvent("LibraryChanged", fnFunction, oListener);
	};

	/**
	 * Unregister a listener from the {@link sap.ui.core.Lib#event:libraryChanged} event.
	 *
	 * @param {function} fnFunction function to unregister
	 * @param {object} [oListener] context object given during registration
	 *
	 * @private
	 * @ui5-restricted sap.ui.fl, sap.ui.support
	 */
	Library.detachLibraryChanged = function(fnFunction, oListener) {
		_oEventProvider.detachEvent("LibraryChanged", fnFunction, oListener);
	};

	/**
	 * Fires a libraryChanged event when:
	 *   - a new library was loaded
	 *   - a control/element was added to a library
	 * @param {object} oParams the event parameters
	 *
	 * @private
	 */
	Library.fireLibraryChanged = function(oParams) {
		// notify registered Core listeners
		_oEventProvider.fireEvent("LibraryChanged", oParams);
	};

	/**
	 * Implementation of the ResourceBundle._enrichBundleConfig hook.
	 * Guesses if the given bundleUrl is pointing to a library's ResourceBundle and adapts the given bundle definition accordingly
	 * based on the inferred library's manifest.
	 *
	 * @param {module:sap/base/i18n/ResourceBundle.Configuration} mParams Map containing the arguments of the <code>ResourceBundle.create</code> call
	 * @returns {module:sap/base/i18n/ResourceBundle.Configuration} mParams The enriched config object
	 * @private
	 */
	ResourceBundle._enrichBundleConfig = function (mParams) {
		if (!mParams.terminologies || !mParams.enhanceWith) {

			var oLib = Library._getByBundleUrl(mParams.url);

			if (oLib) {
				// look up i18n information in library manifest
				// (can be undefined if the lib defines "sap.ui5/library/i18n" with <false>)
				var vI18n = oLib._getI18nSettings();

				// enrich i18n information
				if (vI18n) {
					// resolve bundleUrls relative to library path
					var sLibraryPath = sap.ui.require.toUrl(oLib.namespace + "/");

					_UrlResolver._processResourceConfiguration(vI18n, {
						alreadyResolvedOnRoot: true,
						relativeTo: sLibraryPath
					});

					// basic i18n information
					mParams.fallbackLocale = mParams.fallbackLocale || vI18n.fallbackLocale;
					mParams.supportedLocales = mParams.supportedLocales || vI18n.supportedLocales;

					// text verticalization information
					mParams.terminologies = mParams.terminologies || vI18n.terminologies;
					mParams.enhanceWith = mParams.enhanceWith || vI18n.enhanceWith;
					mParams.activeTerminologies = mParams.activeTerminologies || Localization.getActiveTerminologies();
				}
			}
		}
		return mParams;
	};

	/**
	 * Get VersionedLibCss config option
	 *
	 * @returns {boolean} Wether VersionedLibCss is enabled or not
	 * @private
	 * @ui5-restricted sap.ui.core
	 */
	Library.getVersionedLibCss = function() {
		return BaseConfig.get({
			name: "sapUiVersionedLibCss",
			type: BaseConfig.Type.Boolean,
			external: true
		});
	};

	return Library;
});<|MERGE_RESOLUTION|>--- conflicted
+++ resolved
@@ -425,21 +425,11 @@
 		_preload: async function(mOptions) {
 			mOptions = mOptions || {};
 
-<<<<<<< HEAD
 			if (this._loadingStatus?.promise) {
 				return this._loadingStatus.promise;
-=======
-			var sFileType = this._getFileType(false),
-				bEntryModuleExists = !!sap.ui.loader._.getModuleState(this.namespace + '/library.js'),
-				bHttp2 = Library.isDepCacheEnabled();
-
-			if (sFileType === 'none') {
-				return Promise.resolve(this);
->>>>>>> 85f85eb1
-			}
-
-			var sLibPackage = this.name.replace(/\./g, '/'),
-				bEntryModuleExists = !!sap.ui.loader._.getModuleState(sLibPackage + '/library.js');
+			}
+
+			var bEntryModuleExists = !!sap.ui.loader._.getModuleState(this.namespace + '/library.js');
 
 			if (this._loadingStatus == null && mOptions.url) {
 				registerModulePath(this.name, mOptions.url);
@@ -526,55 +516,14 @@
 		},
 
 		/**
-<<<<<<< HEAD
 		 * Loads the library's preload bundle.
 		 *
 		 * @returns {Promise} A promise that resolves when the library-preload is loaded
 		 * @private
 		 */
 		_loadLibraryPreload: function() {
-			var sPreloadModule = `${this.name.replace(/\./g, '/')}/library-preload.js`;
+			var sPreloadModule = `${this.namespace}/library-preload.js`;
 			return sap.ui.loader._.loadJSResourceAsync(sPreloadModule, true);
-=======
-				 * Loads the library's preload bundle in JS format. In case the resource "library-preload.js" doesn't exist and
-				 * <code>mOptions.fallbackToJSON</code> is set to <code>true</code>, the library's preload in JSON format will
-				 * be loaded.
-				 *
-				 * @param {object} [mOptions] The options object that contains the following properties
-				 * @param {boolean} [mOptions.fallbackToJSON] Whether to load the preload in JSON format when loading the JS
-				 *  format fails
-				 * @param {boolean} [mOptions.http2] Whether to load the "library-h2-preload" bundle instead of the
-				 * "library-preload" bundle
-				 * @returns {Promise|object} A promise that resolves with the dependency information of the library in async
-				 *  mode or the dependency information directly in sync mode
-				 * @private
-				 */
-		_preloadJSFormat: function(mOptions) {
-			mOptions = mOptions || {};
-
-			var that = this;
-			var sPreloadModule = this.namespace
-				+ (mOptions.http2 ? '/library-h2-preload' : '/library-preload')
-				+ ('.js');
-			var pResult;
-
-			pResult = sap.ui.loader._.loadJSResourceAsync(sPreloadModule);
-
-			return pResult.catch(function(e) {
-				if (mOptions.fallbackToJSON) {
-					var bFallback;
-					// loading library-preload.js failed, might be an old style lib with a library-preload.json only.
-					// with mOptions.fallbackToJSON === false, this fallback can be suppressed
-					bFallback = true;
-
-					if (bFallback) {
-						Log.error("failed to load '" + sPreloadModule + "' (" + (e && e.message || e) + "), falling back to library-preload.json");
-						return that._preloadJSONFormat({sync: false});
-					}
-					// ignore other errors
-				}
-			});
->>>>>>> 85f85eb1
 		},
 
 		/**
@@ -589,34 +538,11 @@
 		 * @private
 		 */
 		getManifest: function(bSync) {
-<<<<<<< HEAD
-			const manifestModule = this.name.replace(/\./g, '/') + '/manifest.json';
+			const manifestModule = this.namespace + '/manifest.json';
 			if (sap.ui.loader._.getModuleState(manifestModule) || (bSync && !this._manifestFailed)) {
 				this.oManifest = this.loadManifestSync();
 				if (this.oManifest) {
 					deepFreeze(this.oManifest);
-=======
-			if (!this.oManifest) {
-				var manifestModule = this.namespace + '/manifest.json';
-
-				if (sap.ui.loader._.getModuleState(manifestModule) || (bSync && !this._manifestFailed)) {
-					try {
-						this.oManifest = LoaderExtensions.loadResource(manifestModule, {
-							dataType: 'json',
-							async: false,
-							failOnError: !this.isSettingsEnhanced()
-						});
-
-						if (this._oManifest) {
-							deepFreeze(this.oManifest);
-						} else {
-							this._manifestFailed = true;
-						}
-					} catch (e) {
-						this._manifestFailed = true;
-					}
-
->>>>>>> 85f85eb1
 				}
 			}
 			return this.oManifest;
@@ -629,7 +555,7 @@
 		 * @private
 		 */
 		loadManifestSync: function() {
-			const manifestModule = this.name.replace(/\./g, '/') + '/manifest.json';
+			const manifestModule = this.namespace + '/manifest.json';
 			if (!this.oManifest) {
 				try {
 					this.oManifest = LoaderExtensions.loadResource(manifestModule, {
@@ -651,7 +577,7 @@
 		 * @private
 		 */
 		loadManifest: function() {
-			const manifestModule = this.name.replace(/\./g, '/') + '/manifest.json';
+			const manifestModule = this.namespace + '/manifest.json';
 			if (this.oManifest && !this._loadingStatus.manifest) {
 				this._loadingStatus.manifest = Promise.resolve(this._oManifest);
 			} else if (!this.oManifest && !this._loadingStatus.manifest) {
@@ -1171,31 +1097,6 @@
 		return oLibNamespace;
 	};
 
-<<<<<<< HEAD
-=======
-	function getLibraryModuleNames(aLibs) {
-		return aLibs.map(function(oLib) {
-			return oLib.namespace + "/library";
-		});
-	}
-
-	function requireLibrariesAsync(aLibs) {
-		var aLibraryModuleNames = getLibraryModuleNames(aLibs);
-
-		return new Promise(function(resolve, reject) {
-			sap.ui.require(
-				aLibraryModuleNames,
-				function () {
-					// Wrapper function is needed to omit parameters for resolve()
-					// which is always one library (first from the list), not an array of libraries.
-					resolve(aLibs);
-				},
-				reject
-			);
-		});
-	}
-
->>>>>>> 85f85eb1
 	/**
 	 * Loads the given library and its dependencies and makes its content available to the application.
 	 *
@@ -1337,7 +1238,7 @@
 		const aLibraryModuleNames = [];
 
 		await Promise.all(aLibs.map(function(oLib) {
-			aLibraryModuleNames.push(oLib.name.replace(/\./g, "/") + "/library");
+			aLibraryModuleNames.push(oLib.namespace + "/library");
 			return oLib._preload(mOptions);
 		}));
 
