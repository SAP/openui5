--- conflicted
+++ resolved
@@ -474,14 +474,8 @@
 		_preload: function(mOptions) {
 			mOptions = mOptions || {};
 
-<<<<<<< HEAD
 			var sFileType = this._getFileType(false),
-				sLibPackage = this.name.replace(/\./g, '/'),
-				bEntryModuleExists = !!sap.ui.loader._.getModuleState(sLibPackage + '/library.js'),
-=======
-			var sFileType = this._getFileType(mOptions.json),
 				bEntryModuleExists = !!sap.ui.loader._.getModuleState(this.namespace + '/library.js'),
->>>>>>> 405ad0bb
 				bHttp2 = Library.isDepCacheEnabled();
 
 			if (sFileType === 'none') {
@@ -515,19 +509,6 @@
 				// (but the loader avoids double loading).
 				Log.debug("Lazy dependency to '" + this.name + "' encountered, loading library-preload-lazy.js");
 
-<<<<<<< HEAD
-=======
-				/** @deprecated */
-				if (mOptions.sync) {
-					try {
-						sap.ui.requireSync(this.namespace + '/library-preload-lazy'); // legacy-relevant: Sync path
-					} catch (e) {
-						Log.error("failed to load '" + this.namespace + "/library-preload-lazy.js" + "' synchronously (" + (e && e.message || e) + ")");
-					}
-					return this;
-				}
-
->>>>>>> 405ad0bb
 				return sap.ui.loader._.loadJSResourceAsync(
 					this.namespace + '/library-preload-lazy.js', /* ignoreErrors = */ true);
 			}
@@ -1151,60 +1132,6 @@
 		// register interface types
 		DataType.registerInterfaceTypes(oLib.interfaces);
 
-<<<<<<< HEAD
-=======
-		function createHintForType(sTypeName) {
-			const typeObj = ObjectPath.get(sTypeName);
-			if ( typeObj instanceof DataType ) {
-				return ` to ensure that the type is defined. You can then access it by calling 'DataType.getType("${sTypeName}")'.`;
-			} else if ( isPlainObject(typeObj) ) {
-				return `. You can then reference this type via the library's module export.`;
-			} else {
-				return `.`; // no further hint
-			}
-		}
-
-		/**
-		 * Declare a module for each (non-builtin) simple type.
-		 * Only needed for backward compatibility: some code 'requires' such types although they never have been modules on their own.
-		 * @deprecated since 1.120
-		 */
-		for (i = 0; i < oLib.types.length; i++) {
-			if ( !/^(any|boolean|float|int|string|object|void)$/.test(oLib.types[i]) ) {
-				// register a pseudo module that logs a deprecation warning
-				const sTypeName = oLib.types[i];
-				sap.ui.loader._.declareModule(
-					sTypeName.replace(/\./g, "/") + ".js",
-					() => (
-						`Importing the pseudo module '${sTypeName.replace(/\./g, "/")}' is deprecated.`
-						+ ` To access the type '${sTypeName}', please import '${oLib.namespace}/library'`
-						+ createHintForType(sTypeName)
-						+ ` For more information, see documentation under 'Best Practices for Loading Modules'.`
-					)
-				);
-
-				// ensure parent namespace of the type
-				var sNamespacePrefix = sTypeName.substring(0, sTypeName.lastIndexOf("."));
-				if (ObjectPath.get(sNamespacePrefix) === undefined) {
-					// parent type namespace does not exists, so we create its
-					ObjectPath.create(sNamespacePrefix);
-				}
-			}
-		}
-
-		/**
-		 * create lazy loading stubs for all controls and elements
-		 * @deprecated since 1.120
-		 */
-		(() => {
-			var aElements = oLib.controls.concat(oLib.elements);
-			for (i = 0; i < aElements.length; i++) {
-				sap.ui.lazyRequire(aElements[i], "new extend getMetadata"); // TODO don't create an 'extend' stub for final classes
-			}
-		})();
-
-			// include the library theme, but only if it has not been suppressed in library metadata or by configuration
->>>>>>> 405ad0bb
 		if (!oLib.noLibraryCSS) {
 			var oLibThemingInfo = {
 				name: oLib.name,
