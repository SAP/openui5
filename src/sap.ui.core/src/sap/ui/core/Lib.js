--- conflicted
+++ resolved
@@ -5,7 +5,6 @@
 //Provides class sap.ui.core.Lib
 sap.ui.define([
 	'sap/base/assert',
-	'sap/base/config',
 	'sap/base/i18n/Localization',
 	'sap/base/i18n/ResourceBundle',
 	'sap/base/Log',
@@ -14,22 +13,16 @@
 	'sap/base/util/LoaderExtensions',
 	'sap/base/util/Version',
 	'sap/base/util/array/uniqueSort',
-<<<<<<< HEAD
-=======
-	'sap/ui/base/OwnStatics',
-	'sap/ui/Global',
->>>>>>> ef439842
-	/* sap.ui.lazyRequire */
 	'sap/ui/VersionInfo',
 	'sap/ui/base/DataType',
 	'sap/ui/base/EventProvider',
 	'sap/ui/base/Object',
+	'sap/ui/base/OwnStatics',
 	'sap/ui/core/_UrlResolver',
 	"sap/ui/core/Supportability",
 	"sap/ui/core/Theming"
 ], function(
 	assert,
-	BaseConfig,
 	Localization,
 	ResourceBundle,
 	Log,
@@ -38,15 +31,11 @@
 	LoaderExtensions,
 	Version,
 	uniqueSort,
-<<<<<<< HEAD
-=======
-	OwnStatics,
-	Global,
->>>>>>> ef439842
 	VersionInfo,
 	DataType,
 	EventProvider,
 	BaseObject,
+	OwnStatics,
 	_UrlResolver,
 	Supportability,
 	Theming
@@ -121,73 +110,6 @@
 	}
 
 	/**
-<<<<<<< HEAD
-	 * Set of libraries which require CSS.
-	 */
-	var aAllLibrariesRequiringCss = [];
-
-	var pThemeManager;
-
-	/**
-	 * Get the sap/ui/core/theming/ThemeManager on demand
-	 *
-	 * @param {boolean} [bClear=false] Whether to reset the ThemeManager
-	 * @returns {Promise} The promise that resolves with the sap/ui/core/theming/ThemeManager class
-	 */
-	function _getThemeManager(bClear) {
-		var ThemeManager = sap.ui.require("sap/ui/core/theming/ThemeManager");
-		if (!pThemeManager) {
-			if (!ThemeManager) {
-				pThemeManager = new Promise(function (resolve, reject) {
-					sap.ui.require(["sap/ui/core/theming/ThemeManager"], function (ThemeManager) {
-						resolve(ThemeManager);
-					}, reject);
-				});
-			} else {
-				pThemeManager = Promise.resolve(ThemeManager);
-			}
-		}
-		// This is only used within initLibrary to reset flag themeLoaded synchronously in case
-		// a theme for a new library will be loaded
-		if (ThemeManager && bClear) {
-			ThemeManager.reset();
-		}
-		return pThemeManager;
-	}
-=======
-	 * Configured type of preload file per library.
-	 * The empty name represents the default for all libraries not explicitly listed.
-	 *
-	 * A type can be one of
-	 * - 'none' (do not preload),
-	 * - 'js' (preload JS file),
-	 * - 'json' (preload a json file)
-	 * or 'both (try js first, then 'json')
-	 *
-	 * @private
-	 */
-	var mLibraryPreloadFileTypes = {};
-
-	// evaluate configuration for library preload file types
-	BaseConfig.get({
-		name: "sapUiXxLibraryPreloadFiles",
-		type: BaseConfig.Type.StringArray,
-		external: true
-	}).forEach(function(v){
-		var fields = String(v).trim().split(/\s*:\s*/),
-			name = fields[0],
-			fileType = fields[1];
-		if ( fields.length === 1 ) {
-			fileType = name;
-			name = '';
-		}
-		if ( /^(?:none|js|json|both)$/.test(fileType) ) {
-			mLibraryPreloadFileTypes[name] = fileType;
-		}
-	});
->>>>>>> ef439842
-
-	/**
 	 * This is an identifier to restrict the usage of constructor within this module
 	 */
 	var oConstructorKey = Symbol("sap.ui.core.Lib");
@@ -202,7 +124,6 @@
 		oPropDescriptor.value = vValue;
 		return oPropDescriptor;
 	}
-
 
 	/**
 	 * Freezes the object and nested objects to avoid later manipulation
@@ -221,66 +142,20 @@
 	}
 
 	/**
-<<<<<<< HEAD
-	 * Returns the list of libraries for which the library.css was preloaded.
-	 *
-	 * This configuration setting specifies a list of UI libraries using the same syntax as the "libs" property,
-	 * for which the SAPUI5 core does not include the library.css stylesheet in the head of the page.
-	 * If the list starts with an exclamation mark (!), no stylesheet is loaded at all for the specified libs.
-	 * In this case, it is assumed that the application takes care of loading CSS.
-	 *
-	 * If the first library's name is an asterisk (*), it will be expanded to the list of already
-	 * configured libraries.
-	 *
-	 * @returns {string[]} the list of libraries for which the library.css was preloaded
-	 * @private
-	 */
-	function getPreloadLibCss() {
-		var aPreloadLibCSS = BaseConfig.get({name: "sapUiPreloadLibCss", type: BaseConfig.Type.StringArray, external: true});
-		if ( aPreloadLibCSS.length > 0 ) {
-			// remove leading '!' (legacy) as it does not make any difference
-			if ( aPreloadLibCSS[0].startsWith("!") ) {
-				aPreloadLibCSS[0] = aPreloadLibCSS[0].slice(1);
-			}
-			// "*"  means "add all bootstrap libraries"
-			if ( aPreloadLibCSS[0] === "*" ) {
-				aPreloadLibCSS.shift(); // remove * (inplace)
-
-				// The modules list also contains all configured libs
-				// we prepend them now to the preloaded libs css list
-				Object.keys(mLibraries).forEach(function(sLib) {
-					if (!aPreloadLibCSS.includes(sLib)) {
-						aPreloadLibCSS.unshift(sLib);
-					}
-				});
-			}
-		}
-		return aPreloadLibCSS;
-	}
-
-	/**
 	 * Load the Library css
 	 * @param {sap/ui/core/Lib} oLib The library instance to load the css for
 	 */
 	function loadLibraryCss(oLib) {
-		var oLibThemingInfo = {
-			name: oLib.name,
-			version: oLib.version || oLib.oManifest?.["sap.app"]?.applicationVersion?.version,
-			preloadedCss: getPreloadLibCss().indexOf(oLib.name) !== -1
-		};
-
-		// Don't reset ThemeManager in case CSS for current library is already preloadeds
-		oLibThemingInfo.started = _getThemeManager(/* bClear = */ !oLibThemingInfo.preloadedCss).then(function(ThemeManager) {
-			return ThemeManager._includeLibraryThemeAndEnsureThemeRoot(oLibThemingInfo);
+		includeLibraryTheme({
+			libName: oLib.name,
+			// TODO: Consider removing the version parameter here, as theming always requires the distribution version.
+			// The library version only matches the distribution version by coincidence and is not relevant for theming.
+			version: oLib.version || oLib.oManifest?.["sap.app"]?.applicationVersion?.version
 		});
 		oLib.cssLoaded = true;
-
-		aAllLibrariesRequiringCss.push(oLibThemingInfo);
 	}
 
 	/**
-=======
->>>>>>> ef439842
 	 * @classdesc
 	 * Constructor must not be used: To load a library, please use the static method {@link #.load}.
 	 *
@@ -1116,17 +991,9 @@
 		// register interface types
 		DataType.registerInterfaceTypes(oLib.interfaces);
 
-<<<<<<< HEAD
 		// can be removed if all libs declare their dependencies correctly and all libs are loaded before using it...
 		if (!oLib.noLibraryCSS && !oLib.cssLoaded) {
 			loadLibraryCss(oLib);
-=======
-		if (!oLib.noLibraryCSS) {
-			includeLibraryTheme({
-				libName: oLib.name,
-				version: oLib.version
-			});
->>>>>>> ef439842
 		}
 
 		// expose some legacy names
@@ -1481,20 +1348,5 @@
 		return mParams;
 	};
 
-	/**
-	 * Get VersionedLibCss config option
-	 *
-	 * @returns {boolean} Wether VersionedLibCss is enabled or not
-	 * @private
-	 * @ui5-restricted sap.ui.core
-	 */
-	Library.getVersionedLibCss = function() {
-		return BaseConfig.get({
-			name: "sapUiVersionedLibCss",
-			type: BaseConfig.Type.Boolean,
-			external: true
-		});
-	};
-
 	return Library;
 });