--- conflicted
+++ resolved
@@ -18,12 +18,12 @@
 	"./ViewRenderer",
 	"./ViewType"
 ], function(
-<<<<<<< HEAD
 	assert,
 	Log,
 	extend,
 	isEmptyObject,
 	merge,
+	_runWithOwner,
 	ManagedObject,
 	Control,
 	DesignTime,
@@ -32,24 +32,6 @@
 	ViewRenderer,
 	ViewType
 ) {
-=======
-		assert,
-		future,
-		Log,
-		extend,
-		isEmptyObject,
-		merge,
-		_runWithOwner,
-		ManagedObject,
-		Control,
-		DesignTime,
-		Element,
-		Controller,
-		ViewRenderer,
-		ViewType,
-		XMLProcessingMode
-	) {
->>>>>>> 683a1f90
 	"use strict";
 
 
