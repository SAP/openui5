/*!
 * ${copyright}
 */

// Provides control sap.ui.core.mvc.View.
sap.ui.define([
	"sap/base/assert",
	"sap/base/Log",
	"sap/base/util/extend",
	"sap/base/util/isEmptyObject",
	"sap/base/util/merge",
	"sap/ui/base/_runWithOwner",
	"sap/ui/base/ManagedObject",
	"sap/ui/core/Control",
	"sap/ui/base/DesignTime",
	"sap/ui/core/Element",
	"./Controller",
	"./ViewRenderer",
<<<<<<< HEAD
	"./ViewType"
], function(
	assert,
	Log,
	extend,
	isEmptyObject,
	merge,
	_runWithOwner,
	ManagedObject,
	Control,
	DesignTime,
	Element,
	Controller,
	ViewRenderer,
	ViewType
) {
=======
	"./ViewType",
	"./_ViewFactory",
	"./XMLProcessingMode"
], function(
		assert,
		future,
		Log,
		extend,
		isEmptyObject,
		merge,
		_runWithOwner,
		ManagedObject,
		Control,
		DesignTime,
		Element,
		Controller,
		ViewRenderer,
		ViewType,
		_ViewFactory,
		XMLProcessingMode
	) {
>>>>>>> a8ba3737
	"use strict";


	/**
	 * @namespace
	 * @name sap.ui.core.mvc
	 * @public
	 */

	/**
	 * Constructor for a new <code>View</code>.
	 *
	 * As <code>View</code> is an abstract base class for views, applications should not call the constructor,
	 * but rather use one of the view factories instead, e.g. {@link #.create View.create}, to create an instance
	 * of a concrete subclass (e.g. <code>XMLView</code>).
	 *
	 * @param {string} [sId] ID for the new control, generated automatically if no ID is given
	 * @param {object} [mSettings] Initial settings for the new control
	 *
	 * @class A base class for Views.
	 *
	 * Introduces the relationship to a Controller, some basic visual appearance settings like width and height,
	 * and provides lifecycle events.
	 *
	 * Views form an ID scope for the elements and controls in their content. They can prefix the IDs of
	 * elements either automatically (e.g. XMLView) or programmatically (using {@link #createId}).
	 * With method {@link #byId}, elements or controls can be found with their view-local ID.
	 * Also see {@link topic:91f28be26f4d1014b6dd926db0e91070 "Support for Unique IDs"} in the documentation.
	 *
	 * <h3>View Definition</h3>
	 * A view can be defined by {@link sap.ui.core.mvc.View.extend extending} this class and implementing
	 * the {@link #createContent} method. The method must return one or many root controls that will be
	 * rendered as content of the view.
	 *
	 * Views that are defined that way are referred to as <b>typed views</b>, as each view definition is
	 * represented by its own class (type). See {@link topic:e6bb33d076dc4f23be50c082c271b9f0 Typed Views} for further information.
	 *
	 * <b>Example:</b> Defining a typed view (module 'myapp/views/MainView.js')
	 * <pre>
	 *   // view definition
	 *   sap.ui.define([
	 *     "sap/ui/core/mvc/View",
	 *     "sap/m/Panel"
	 *   ], function(View, Panel) {
	 *
	 *     return View.extend("myapp.views.MainView", {
	 *
	 *       // define, which controller to use
	 *       getControllerName: function() {
	 *         return "myapp.controller.Main";
	 *       },
	 *
	 *       // whether the ID of content controls should be prefixed automatically with the view's ID
	 *       getAutoPrefixId: function() {
	 *         return true; // default is false
	 *       }
	 *
	 *       // create view content and return the root control(s)
	 *       // or a Promise resolving with the control(s).
	 *       createContent: function() {
	 *         return new Promise(function(res, rej) {
	 *             res(new Panel({...}));
	 *         }).catch(function(err) {
	 *             rej(err);
	 *         });
	 *       }
	 *     });
	 *   });
	 * </pre>
	 *
	 * <h3>View Instantiation</h3>
	 * The preferred way of instantiating a typed view is via the generic factory {@link sap.ui.core.mvc.View.create
	 * View.create}.
	 *
	 * When the <code>viewName</code> starts with prefix <code>"module:"</code>, the remainder of the name
	 * is assumed to be the name of a module that exports a typed view (a subclass of <code>View</code>).
	 * The module name must use the same syntax as for <code>sap.ui.define/sap.ui.require</code>
	 * (slash-separated name without '.js' suffix).
	 *
	 * <b>Example:</b> Instantiating a typed view with <code>View.create</code>
	 * <pre>
	 *   View.create({
	 *     viewName: "module:myapp/views/MainView"
	 *   }).then(oView) {
	 *     oView.placeAt("content");
	 *   });
	 * </pre>
	 *
	 * A typed view can also be instantiated by calling its constructor without any arguments:
	 * <pre>
	 *   sap.ui.require(["myapp/views/MainView"], function(MainView) {
	 *     new MainView().placeAt("content");
	 *   });
	 * </pre>
	 *
	 *
	 * <h3>Other Methods</h3>
	 * Besides <code>createContent</code>, there are other methods that a view can implement:
	 * <ul>
	 * <li>Method {@link #getControllerName getControllerName} defines the name of the controller that should
	 * be instantiated and used for the view. The name must be in class name notation (dot notation),
	 * without the <code>".controller"</code> suffix. The suffix will be added by the framework when
	 * loading the module containing the controller.</li>
	 * <li>Method {@link #getControllerModuleName getControllerModuleName} defines the module name of the controller that
	 * should be loaded for the view. Unlike <code>getControllerName</code>, the name must be in <code>sap.ui.define/sap.ui.require</code>
	 * syntax (slash-separated name without '.js' suffix).</li>
	 * <li>{@link #getAutoPrefixId getAutoPrefixId} defines whether the IDs of controls created during
	 * the execution of <code>createContent</code> will be prefixed with the ID of the view automatically.
	 * The default implementation of this method returns <code>false</code>.</li>
	 * </ul>
	 *
	 * @extends sap.ui.core.Control
	 * @version ${version}
	 *
	 * @public
	 * @alias sap.ui.core.mvc.View
	 * @abstract
	 */
	var View = Control.extend("sap.ui.core.mvc.View", /** @lends sap.ui.core.mvc.View.prototype */ {
		metadata : {
			interfaces: [
				"sap.ui.core.IDScope"
			],
			"abstract": true,
			library : "sap.ui.core",
			properties : {

				/**
				 * The width
				 */
				width : {type : "sap.ui.core.CSSSize", group : "Dimension", defaultValue : '100%'},

				/**
				 * The height
				 */
				height : {type : "sap.ui.core.CSSSize", group : "Dimension", defaultValue : null},

				/**
				 * Name of the View
				 */
				viewName : {type : "string", group : "Misc", defaultValue : null},

				/**
				 * Whether the CSS display should be set to "block".
				 * Set this to "true" if the default display "inline-block" causes a vertical scrollbar with Views that are set to 100% height.
				 * Do not set this to "true" if you want to display other content in the same HTML parent on either side of the View (setting to "true" may push that other content to the next/previous line).
				 */
				displayBlock : {type : "boolean", group : "Appearance", defaultValue : false}
			},
			defaultAggregation: "content",
			aggregations : {

				/**
				 * Child Controls of the view
				 */
				content : {type : "sap.ui.core.Control", multiple : true, singularName : "content"}
			},
			events : {

				/**
				 * Fired when the View has parsed the UI description and instantiated the contained controls (/control tree).
				 */
				afterInit : {},

				/**
				 * Fired when the view has received the request to destroy itself, but before it has destroyed anything.
				 */
				beforeExit : {},

				/**
				 * Fired when the View has been (re-)rendered and its HTML is present in the DOM.
				 */
				afterRendering : {},

				/**
				 * Fired before this View is re-rendered. Use to unbind event handlers from HTML elements etc.
				 */
				beforeRendering : {}
			},
			specialSettings : {

				/**
				 * Controller instance to use for this view.
				 */
				controller : 'sap.ui.core.mvc.Controller',

				/**
				 * Name of the controller class to use for this view.
				 * If given, it overrides the same information in the view definition (XML, HTML).
				 */
				controllerName : 'string',

				/**
				 * Preprocessors that the view can use before constructing the view.
				 */
				preprocessors : 'Object',

				/**
				 * (module) Name of a resource bundle that should be loaded for this view
				 */
				resourceBundleName : 'string',

				/**
				 * URL of a resource bundle that should be loaded for this view
				 */
				resourceBundleUrl : 'sap.ui.core.URI',

				/**
				 * Locale that should be used to load a resource bundle for this view
				 */
				resourceBundleLocale : 'string', // should be something like 'languageTag'

				/**
				 * Model name under which the resource bundle should be stored.
				 */
				resourceBundleAlias : 'string',

				/**
				 * Type of the view
				 */
				type : 'string',

				/**
				 * A view definition
				 */
				definition : 'any',

				/**
				 * Deprecated as of 1.56: Use <code>definition</code> instead.
				 */
				viewContent : {
					type: 'any',
					deprecated: true
				},

				/**
				 * Additional configuration data that should be given to the view at construction time
				 * and which will be available early, even before model data or other constructor settings are applied.
				 */
				viewData : 'any',

				/**
				 * Determines initialization mode of the view
				 * @since 1.30
				 */
				async : {
					type : "boolean",
					defaultValue : false
				}
			},
			designtime: "sap/ui/core/designtime/mvc/View.designtime"
		},
		renderer: ViewRenderer
	});

	/**
	 * Global map of preprocessors with view types and source types as keys,
	 * e.g. _mPreprocessors[sViewType][sSourceType]
	 *
	 * @private
	 */
	View._mPreprocessors = {};

	/**
	 * align object structure to internal preprocessor format to be able to store internal settings without conflicts
	 * external view: { preprocessor: ("my.Preprocessor" || function), settings: {everythingElse: ... , ...} }
	 * internal view: { _settings:{ preprocessor: ("my.Preprocessor" || function), settings: {everythingElse: ... , ...}}, _internalFoo: "bar"}
	 *
	 * @param {sap.ui.core.mvc.View.Preprocessor} oPreprocessor Preprocessor config object
	 * @private
	 */
	function alignPreprocessorStructure(oPreprocessor) {
		oPreprocessor._settings = {};
		for (var sProp in oPreprocessor) {
			// copy all relevant settings to the internal settings object which gets passed to the preprocessor function
			if (sProp.indexOf("_") !== 0) {
				oPreprocessor._settings[sProp] = oPreprocessor[sProp];
			}
		}
	}

	/**
		 * resolves either the module dependency or the function which was passed to settings to the internal
		 * preprocessor config object
		 *
		 * @param {object} oPreprocessor Preprocessor config object
		 * @return {object} oPreprocessorImpl
		 * @private
		 */
	function initPreprocessor(oPreprocessor) {
		var oPreprocessorImpl;

		if (typeof oPreprocessor.preprocessor === "string") {
			var sPreprocessorName = oPreprocessor.preprocessor.replace(/\./g, "/");
			return new Promise(function(resolve, reject) {
			   sap.ui.require([sPreprocessorName], function(oPreprocessorImpl) {
				   resolve(oPreprocessorImpl);
			   }, reject);
		   });
		} else if (typeof oPreprocessor.preprocessor === "function" && !oPreprocessor.preprocessor.process) {
			oPreprocessorImpl = {
				process: oPreprocessor.preprocessor
			};
		} else {
			oPreprocessorImpl = oPreprocessor.preprocessor;
		}

		return Promise.resolve(oPreprocessorImpl);
	}

	/**
	 * enqueue preprocessors per type in the correct order (onDemand -> global -> local)
	 *
	 * @param {string} sViewType Type of the view
	 * @param {string} sType type of the preprocessor for the specified viewType.
	 * @returns {object} aPreprocessors The preprocessor queue
	 * @private
	 */
	function getPreprocessorQueue(sViewType, sType) {
		var aLocalPreprocessors = this.mPreprocessors[sType] || [],
			aGlobalPreprocessors = [],
			i, l, oOnDemandPreprocessor, aPreprocessors = [];

		//clone static preprocessor settings
		if (View._mPreprocessors[sViewType] && View._mPreprocessors[sViewType][sType]) {
			aGlobalPreprocessors = View._mPreprocessors[sViewType][sType].map(function(oProcessor) {
				return Object.assign({}, oProcessor);
			});
		}

		for (i = 0, l = aGlobalPreprocessors.length; i < l; i++) {
			if (aGlobalPreprocessors[i]._onDemand) {
				// special treatment as the on-demand preprocessor needs its local activation
				oOnDemandPreprocessor = aGlobalPreprocessors[i];
			} else {
				aPreprocessors.push(aGlobalPreprocessors[i]);
			}
		}
		for (i = 0, l = aLocalPreprocessors.length; i < l; i++) {
			var bIsOnDemand = !aLocalPreprocessors[i].preprocessor;
			if (bIsOnDemand && oOnDemandPreprocessor) {
				// ondemand preprocessor activated - extend the local config
				aPreprocessors.unshift(extend(aLocalPreprocessors[i], oOnDemandPreprocessor));
			} else if (!bIsOnDemand) {
				aPreprocessors.push(aLocalPreprocessors[i]);
			}
		}
		return aPreprocessors;
	}

	/**
	 * init internal registry and convert single declarations to array, for compatibility
	 *
	 * @param {sap.ui.core.mvc.View} oView This view instance
	 * @param {object} mSettings Settings for the view
	 * @private
	 */
	function initPreprocessorQueues(oView, mSettings) {
		var oViewClass = oView.getMetadata().getClass();

		function resolvePreprocessors(oPreprocessor) {
			oPreprocessor.preprocessor = initPreprocessor(oPreprocessor, mSettings.async);
		}

		// shallow copy to avoid issues when manipulating the internal object structure
		oView.mPreprocessors = Object.assign({}, mSettings.preprocessors);
		for (var _sType in oViewClass.PreprocessorType) {
			// build the array structure
			var sType = oViewClass.PreprocessorType[_sType];
			if (oView.mPreprocessors[sType] && !Array.isArray(oView.mPreprocessors[sType])) {
				oView.mPreprocessors[sType] = [oView.mPreprocessors[sType]];
			} else if (!oView.mPreprocessors[sType]) {
				oView.mPreprocessors[sType] = [];
			}
			oView.mPreprocessors[sType].forEach(alignPreprocessorStructure);
			oView.mPreprocessors[sType] = getPreprocessorQueue.call(oView, oViewClass._sType, sType);
			oView.mPreprocessors[sType].forEach(resolvePreprocessors);
		}
	}

	function initAsyncState(oView) {
		oView.oAsyncState = {};
		oView.oAsyncState.promise = null;
	}

	/**
		 * Creates and connects the controller if the controller is not given in the
		 * mSettings
		 *
		 * @param {sap.ui.core.mvc.XMLView} oThis the instance of the view that should be processed
		 * @param {object} [mSettings] Settings
		 * @returns {Promise|undefined} A promise for asynchronous or undefined for synchronous controllers
		 * @throws {Error}
		 * @private
		 */
	var createAndConnectController = function(oThis, mSettings) {
		var connectToView = function (oController) {
			oThis.oController = oController;
			oController.oView = oThis;
		};

		if (!DesignTime.isControllerCodeDeactivated()) {
			// only set when used internally
			var oController = mSettings.controller,
				sName = oController && typeof oController.getMetadata === "function" && oController.getMetadata().getName();

			if (!oController) {
				oThis.bControllerIsViewManaged = true;

				// get optional default controller name
				let defaultController = oThis._getControllerModuleName() || oThis._getControllerName();
				if (defaultController) {
					// check for controller replacement
					var Component = sap.ui.require("sap/ui/core/Component");
					if (Component) {
						var sControllerReplacement = Component.getCustomizing(oThis, {
							type: "sap.ui.controllerReplacements",
							name: defaultController
						});
						if (sControllerReplacement) {
							defaultController = typeof sControllerReplacement === "string" ? sControllerReplacement : sControllerReplacement.controllerName;
						}
					}
					oController = Controller.create({name: defaultController, _viewId: oThis.sId});
				}
			} else {
				oThis.bControllerIsViewManaged = false;
				// if passed controller is not extended yet we need to do it.
				var sOwnerId = _runWithOwner.getCurrentOwnerId();
				if (!oController._isExtended()) {
					oController = Controller.applyExtensions(oController, sName, sOwnerId, oThis.sId, true);
				} else {
					oController = Promise.resolve(oController);
				}
			}

			if (oController) {
				if (!oThis.oAsyncState) {
					throw new Error("The view " + oThis.sViewName + " runs in sync mode and therefore cannot use async controller extensions!");
				}
				return oController.then(connectToView);
			}
		} else {
			const oController = Object.assign(new Controller(), { "_sap.ui.core.mvc.EmptyControllerImpl": true });
			return Promise.resolve(oController).then(connectToView);
		}
	};

	/**
	* Initialize the View and connect (create if no instance is given) the Controller
	*
	* @param {object} mSettings settings for the view
	* @param {object.string} mSettings.viewData view data
	* @param {object.string} mSettings.viewName view name
	* @param {object.boolean} [mSettings.async] set the view to load a view resource asynchronously
	* @private
	*/
	View.prototype._initCompositeSupport = function(mSettings) {

		mSettings = mSettings || {};

		// if preprocessors available and this != XMLView
		assert(!mSettings.preprocessors || this.getMetadata().getName().indexOf("XMLView"), "Preprocessors only available for XMLView");

		// init View with constructor settings
		// (e.g. parse XML or identify default controller)
		// make user specific data available during view instantiation
		this.oViewData = mSettings.viewData;
		// remember the name of this View
		this.sViewName = mSettings.viewName;

		// typed views are prefixed with "module:" and contains slashes
		if (this.sViewName && this.sViewName.startsWith("module:")) {
			this.sViewName = this.sViewName.slice(7).replace(/\//g, ".");
		}

		var that = this;

		initPreprocessorQueues(this, mSettings);

		// create a Promise that represents the view initialization state
		if (mSettings.async) {
			initAsyncState(this);
		}

		// view modifications
		// check if there are custom properties configured for this view, and only if there are, create a settings preprocessor applying these
		var Component = sap.ui.require("sap/ui/core/Component");
		if (Component) {
			var mCustomSettings = Component.getCustomizing(this, {
				type: "sap.ui.viewModifications",
				name: this.sViewName
			});

			if (!isEmptyObject(mCustomSettings)) {
				// NOTE:
				// nested views do not inherit the preprocessor settings function from the parent
				// controls within fragments however do inherit the settings function from the containing view (see Fragment#init)
				this._fnSettingsPreprocessor = function(mSettings) {
					var sId = this.getId();
					if (sId) {
						if (that.isPrefixedId(sId)) {
							sId = sId.substring((that.getId() + "--").length);
						}
						var oCustomSetting = Object.assign({}, mCustomSettings[sId]);
						if (oCustomSetting) {
							// only 'visible' property can be customized
							for (var sProperty in oCustomSetting) {
								if (sProperty !== "visible") {
									throw new Error(
										`Customizing: property '${sProperty}' of control '${sId}' in View '${that.sViewName}' cannot be customized, only 'visible' can.`
									);
								}
							}
							Log.info("Customizing: custom value for property 'visible' of control '" + sId + "' in View '" + that.sViewName + "' applied: " + oCustomSetting.visible);
							mSettings = extend(mSettings, oCustomSetting); // override original property initialization with customized property values
						}
					}
				};
			}
		}

		/**
				 * @private
				 */
		var fnPropagateOwner = function(fnCallback) {
			assert(typeof fnCallback === "function", "fn must be a function");
			var oOwnerComponent = Component && Component.getOwnerComponentFor(that);
			if (oOwnerComponent) {
				// special treatment when component loading is async but instance creation is sync
				that.fnScopedRunWithOwner = that.fnScopedRunWithOwner || function(fnCallbackToBeScoped) {
					return oOwnerComponent.runAsOwner(fnCallbackToBeScoped);
				};
				return oOwnerComponent.runAsOwner(fnCallback);
			}

			return fnCallback();
		};

		var fnAttachControllerToViewEvents = function(oView) {
			if (oView.oController && oView.oController.connectToView) {
				// Controller#connectToView does not only connect View and Controller,
				// it also attaches the Controller to the View's lifecycle events
				return oView.oController.connectToView(oView);
			}
		};

		var fnFireOnControllerConnected = function (mSettings) {
			if (that.onControllerConnected) {
				return that.onControllerConnected(that.oController, mSettings);
			}
		};

		if (mSettings.async) {
			// async processing starts here
			this.oAsyncState.promise = this.initViewSettings(mSettings)
				.then(function() {
					return fnPropagateOwner(createAndConnectController.bind(null, that, mSettings), true);
				})
				.then(function() {
					return fnPropagateOwner(fnFireOnControllerConnected.bind(null, mSettings), true);
				})
				.then(function() {
					// attach after controller and control tree are fully initialized
					return fnAttachControllerToViewEvents(that);
				})
				.then(function() {
					return that.runPreprocessor("controls", that, false);
				})
				.then(function() {
					return fnPropagateOwner(that.fireAfterInit.bind(that), true);
				})
				.then(function() {
					// async processing ends by resolving with the view
					return that;
				})
				.catch(function(e) {
					// deregister an erroneous instance from the Core's Elements registry
					// in sync Views this is done automatically by the ManagedObject constructor
					this.deregister();
					throw e;
				}.bind(this));
		} else {
			this.initViewSettings(mSettings);
			createAndConnectController(this, mSettings);
			fnFireOnControllerConnected(mSettings);
			fnAttachControllerToViewEvents(this);

			this.runPreprocessor("controls", this, true);
			this.fireAfterInit();
		}
	};

	/**
	 * Returns the view's Controller instance or null for a controller-less View.
	 *
	 * @return {sap.ui.core.mvc.Controller} Controller of this view.
	 * @public
	 */
	View.prototype.getController = function() {
		return this.oController;
	};

	View.prototype._getControllerName = function(){
		return this.getControllerName?.();
	};

	View.prototype._getControllerModuleName = function(){
		return this.getControllerModuleName?.();
	};

	/**
	 * Returns an element by its ID in the context of this view.
	 *
	 * This method expects a view-local ID of an element (the same as e.g. defined in the *.view.xml
	 * of an XMLView). For a search with a global ID (the value returned by <code>oElement.getId()</code>)
	 * you should rather use {@link sap.ui.core.Element#getElementById Element.getElementById}.
	 *
	 * @param {string} sId View local ID of the element
	 * @return {sap.ui.core.Element|undefined} Element by its ID or <code>undefined</code>
	 * @public
	 */
	View.prototype.byId = function(sId) {
		return Element.getElementById(this.createId(sId));
	};

	/**
	 * Convert the given view local element ID to a globally unique ID
	 * by prefixing it with the view ID.
	 *
	 * @param {string} sId View local ID of the element
	 * @returns {string} prefixed id
	 * @public
	 */
	View.prototype.createId = function(sId) {
		if (!this.isPrefixedId(sId)) {
			// views have 2 dashes as separator, components 3 and controls/elements 1
			sId = this.getId() + "--" + sId;
		}
		return sId;
	};

	/**
	 * Returns the local ID of an element by removing the view ID prefix or
	 * <code>null</code> if the ID does not contain a prefix.
	 *
	 * @param {string} sId Prefixed ID
	 * @returns {string|null} ID without prefix or <code>null</code>
	 * @public
	 * @since 1.39.0
	 */
	View.prototype.getLocalId = function(sId) {
		var sPrefix = this.getId() + "--";
		return (sId && sId.indexOf(sPrefix) === 0) ? sId.slice(sPrefix.length) : null;
	};

	/**
	 * Checks whether the given ID already contains this view's ID prefix
	 *
	 * @param {string} sId ID that is checked for the prefix
	 * @returns {boolean} Whether the ID is already prefixed
	 */
	View.prototype.isPrefixedId = function(sId) {
		return !!(sId && sId.indexOf(this.getId() + "--") === 0);
	};

	/**
	 * Returns user specific data object.
	 *
	 * @returns {object} viewData
	 * @public
	 */
	View.prototype.getViewData = function() {
		return this.oViewData;
	};

	function deleteAsyncState() {
		this.oAsyncState = null;
	}

	/**
	 * exit hook
	 *
	 * @private
	 */
	View.prototype.exit = function() {
		this.fireBeforeExit();
		if (this.oController && this.bControllerIsViewManaged) {
			this.oController.destroy();
			delete this.oController;
		}
		delete this.oPreprocessorInfo;
		if (this.oAsyncState) {
			var fnDelete = deleteAsyncState.bind(this);
			// async state needs to be kept until completed
			this.oAsyncState.promise.then(fnDelete, fnDelete);
		}
	};

	/**
	 * onAfterRendering hook
	 *
	 * @private
	 */
	View.prototype.onAfterRendering = function() {
		this.fireAfterRendering();
	};

	/**
	 * onBeforeRendering hook
	 *
	 * @private
	 */
	View.prototype.onBeforeRendering = function() {
		this.fireBeforeRendering();
	};

	/**
	 * Returns the preprocessors for this view instance.
	 *
	 * @returns {Object<string,sap.ui.core.mvc.View.Preprocessor[]>} A map containing the view preprocessors, keyed by their type
	 *
	 * @private
	 */
	View.prototype.getPreprocessors = function() {
		return this.mPreprocessors;
	};

	/**
	 * Returns the info object which is also passed to the preprocessors
	 * @see sap.ui.core.mvc.View.Preprocessor.process
	 *
	 * @param {boolean} bSync Describes the view execution, true if sync
	 * @returns {{name: string, componentId: string, id: string, caller: string, sync: boolean}} Info object for the view
	 *
	 * @protected
	 */
	View.prototype.getPreprocessorInfo = function(bSync) {
		if (!this.oPreprocessorInfo) {
			this.oPreprocessorInfo = {
				name: this.sViewName,
				componentId: this._sOwnerId,
				id: this.getId(),
				caller: this + " (" + this.sViewName + ")",
				sync: !!bSync
			};
		}
		return this.oPreprocessorInfo;
	};

	/**
	 * Executes preprocessors for a type of source
	 *
	 * @param {string} sType
	 *   the type of preprocessor, e.g. "raw", "xml" or "controls"
	 * @param {object|string|Element} vSource
	 *   the view source as a JSON object, a raw text, an XML document element or a Promise resolving with those
	 * @param {boolean} [bSync]
	 *   describes the view execution, true if sync
	 * @returns {Promise|object|string|Element}
	 *   a promise resolving with the processed source or an error | the source when bSync=true
	 * @protected
	 */
	View.prototype.runPreprocessor = function(sType, vSource, bSync) {

		var oViewInfo = this.getPreprocessorInfo(bSync),
			aPreprocessors = this.mPreprocessors && this.mPreprocessors[sType] || [],
			fnProcess,
			fnAppendPreprocessor,
			pChain;

		// in async case we need a promise chain
		if (!bSync) {
			fnAppendPreprocessor = function (oViewInfo, oPreprocessor) {
				// the Promise's success handler with bound oViewInfo and mSettings
				return function(vSource) {
					return oPreprocessor.preprocessor
						.then(function(oPreprocessorImpl) {
							return oPreprocessorImpl.process(vSource, oViewInfo, oPreprocessor._settings);
						});
				};
			};
			pChain = Promise.resolve(vSource);
		}

		for (var i = 0, l = aPreprocessors.length; i < l; i++) {
			if (bSync && aPreprocessors[i]._syncSupport === true) {
				fnProcess = aPreprocessors[i].preprocessor.process;
				// run preprocessor directly in sync mode
				vSource = fnProcess(vSource, oViewInfo, aPreprocessors[i]._settings);
			} else if (!bSync) {
				// append future preprocessor run to promise chain
				pChain = pChain.then(fnAppendPreprocessor(oViewInfo, aPreprocessors[i]));
			} else {
				Log.debug("Async \"" + sType + "\"-preprocessor was skipped in sync view execution for " +
					this.getMetadata().getClass()._sType + "View", this.getId());
			}
		}
		return bSync ? vSource : pChain;
	};

	function initGlobalPreprocessorsRegistry(sType, sViewType) {
		if (!View._mPreprocessors[sViewType]) {
			View._mPreprocessors[sViewType] = {};
		}
		if (!View._mPreprocessors[sViewType][sType]) {
			View._mPreprocessors[sViewType][sType] = [];
		}
	}

	function onDemandPreprocessorExists(sViewType, sType) {
		return View._mPreprocessors[sViewType][sType].some(function(oPreprocessor) {
			return !!oPreprocessor._onDemand;
		});
	}

	/**
	 * Register a preprocessor for all views of a specific type.
	 *
	 * The preprocessor can be registered for several stages of view initialization, which are
	 * dependent on the view type, e.g. "raw", "xml" or already initialized "controls". If there is a preprocessor
	 * passed to or activated at the view instance already, that one is used. When several preprocessors are registered
	 * for one hook, it has to be made sure that they do not conflict when being processed serially.
	 *
	 * It can be either a module name as string of an implementation of {@link sap.ui.core.mvc.View.Preprocessor} or a
	 * function with a signature according to {@link sap.ui.core.mvc.View.Preprocessor.process}.
	 *
	 * <strong>Note</strong>: Preprocessors only work in async views and will be ignored when the view is instantiated
	 * in sync mode by default, as this could have unexpected side effects. You may override this behaviour by setting the
	 * <code>bSyncSupport</code> flag to <code>true</code>.
	 *
	 * @protected
	 * @since 1.30
	 * @static
	 * @param {string} sType
	 * 		the type of content to be processed
	 * @param {string|function(Object, sap.ui.core.mvc.View.Preprocessor.ViewInfo, object)} vPreprocessor
	 * 		module path of the preprocessor implementation or a preprocessor function
	 * @param {string} sViewType
	 * 		type of the calling view, e.g. <code>XML</code>
	 * @param {boolean} bSyncSupport
	 * 		declares if the vPreprocessor ensures safe sync processing. This means the preprocessor will be executed
	 * 		also for sync views. Please be aware that any kind of async processing (like Promises, XHR, etc) may
	 * 		break the view initialization and lead to unexpected results.
	 * @param {boolean} [bOnDemand]
	 * 		on-demand preprocessor which enables developers to quickly activate the preprocessor for a view,
	 * 		by setting <code>preprocessors : { xml }</code>, for example. This should be false except for very special
	 * 		cases. There can only be one on-demand preprocessor per content type.
	 * @param {object} [mSettings]
	 * 		optional configuration for preprocessor
	 */
	View.registerPreprocessor = function(sType, vPreprocessor, sViewType, bSyncSupport, bOnDemand, mSettings) {

		// determine optional parameters
		if (typeof bOnDemand !== "boolean") {
			mSettings = bOnDemand;
			bOnDemand = false;
		}
		if (vPreprocessor) {
			initGlobalPreprocessorsRegistry(sType, sViewType);
			if (bOnDemand && onDemandPreprocessorExists(sViewType, sType)) {
				throw new Error(`${this.getMetadata().getName()}: Registration for "${sType}" failed, only one on-demand-preprocessor allowed`);
			}
			View._mPreprocessors[sViewType][sType].push({
				preprocessor: vPreprocessor,
				_onDemand: bOnDemand,
				_syncSupport: bSyncSupport,
				_settings: mSettings
			});
			Log.debug("Registered " + (bOnDemand ? "on-demand-" : "") + "preprocessor for \"" + sType + "\"" +
			(bSyncSupport ? " with syncSupport" : ""), this.getMetadata().getName());
		} else {
			throw new Error(`${this.getMetadata().getName()}: Registration for "${sType}" failed, no preprocessor specified`);
		}
	};

	/**
	* Checks if any preprocessors are active for the specified type
	*
	* @param {string} sType Type of the preprocessor, e.g. "raw", "xml" or "controls"
	* @returns {boolean} <code>true</code> if a preprocessor is active
	* @protected
	*/
	View.prototype.hasPreprocessor = function(sType) {
		return !!this.mPreprocessors[sType].length;
	};

	/**
	 * An (optional) method to be implemented by Views. When no controller instance is given at View instantiation time
	 * AND this method exists and returns the (package and class) name of a controller, the View tries to load and
	 * instantiate the controller and to connect it to itself.
	 *
	 * @return {string} the name of the controller
	 * @public
	 * @name sap.ui.core.mvc.View#getControllerName
	 * @function
	 */

	/**
	 * An optional method that views can implement to return the controller's module name in <code>sap.ui.define/sap.ui.require</code>
	 * syntax (slash-separated name without '.js' suffix).
	 * If no controller instance is provided at the time of View instantiation AND this method exists, the View attempts to load and
	 * instantiate the controller and to connect it to itself.
	 *
	 * @return {string} Name of the module name from which to load the view definition.
	 * @public
	 * @name sap.ui.core.mvc.View#getControllerModuleName
	 * @function
	 */

	/**
	 * Creates a view of the given type, name and with the given ID.
	 *
	 * If the option <code>viewName</code> is given, the corresponding view module is loaded if needed.
	 *
	 * When the <code>viewName</code> starts with prefix <code>"module:"</code>, the remainder of the name
	 * is assumed to be the name of a module that exports a typed view (subclass of <code>View</code>).
	 * The module name must use the same syntax as for <code>sap.ui.define/sap.ui.require</code>
	 * (slash-separated name).
	 *
	 * @example <caption>Create an Instance of a typed view</caption>
	 *   View.create({
	 *      viewName:'module:myapp/views/Main'
	 *   });
	 *
	 * @example <caption>Create an Instance of a non-typed view</caption>
	 *   View.create({
	 *      type: 'JS',
	 *      viewName:'myapp.views.Detail'
	 *   });
	 *
	 * See also the API references for the specific view factories:
	 * <ul>
	 * <li>{@link sap.ui.core.mvc.XMLView.create}</li>
	 * <li>{@link sap.ui.core.mvc.JSONView.create} (deprecated)</li>
	 * <li>{@link sap.ui.core.mvc.HTMLView.create} (deprecated)</li>
	 * </ul>
	 *
	 * @param {object} oOptions
	 *     Options for the view instantiation. Can contain any settings that are documented for the
	 *     {@link sap.ui.core.mvc.View}; specialized view types could bring in additional settings.
	 * @param {string} [oOptions.id]
	 *     Specifies an ID for the View instance. If no ID is given, one will be generated
	 * @param {string} [oOptions.viewName]
	 *     Name of the view resource in module name notation (dot-separated, without suffix); either
	 *     <code>viewName</code> or <code>definition</code> must be given. A <code>viewName</code>
	 *     can be given in the form <code>module:my/views/Main</code> to load a typed view.
	 * @param {any} [oOptions.definition]
	 *     The view definition. Only supported for XML and HTML views. See also {@link sap.ui.core.mvc.XMLView.create}
	 *     and {@link sap.ui.core.mvc.HTMLView.create} (deprecated) for more information.
	 * @param {sap.ui.core.mvc.ViewType} [oOptions.type]
	 *     Specifies what kind of view will be instantiated. All valid view types are listed in the enumeration
	 *     {@link sap.ui.core.mvc.ViewType}.
	 * @param {any} [oOptions.viewData]
	 *     A general purpose data bag, which is under full control of the caller. It can be retrieved with the
	 *     {@link sap.ui.core.mvc.View#getViewData} method during the whole lifecycle of the view and controller.
	 *     In contrast to data propagated from the parent control (e.g. models, binding contexts),
	 *     <code>viewData</code> can already be accessed at construction time, e.g. in the <code>onInit</code> hook of
	 *     the controller. Propagated data can only be accessed after the view has been added to the control hierarchy.
	 * @param {object} [oOptions.preprocessors]
	 *     Can hold a map from the specified preprocessor type (e.g. "xml") to an array of preprocessor configurations;
	 *     each configuration consists of a <code>preprocessor</code> property (optional when registered as on-demand
	 *     preprocessor) and may contain further preprocessor-specific settings. The preprocessor can be either a module
	 *     name as string implementation of {@link sap.ui.core.mvc.View.Preprocessor} or a function according to
	 *     {@link sap.ui.core.mvc.View.Preprocessor.process}. Do not set properties starting with underscore like
	 *     <code>_sProperty</code> property, these are reserved for internal purposes. When several preprocessors are
	 *     provided for one hook, it has to be made sure that they do not conflict when being processed serially.
	 *
	 *     <strong>Note</strong>: These preprocessors are only available to this instance. For global or
	 *     on-demand availability use {@link sap.ui.core.mvc.XMLView.registerPreprocessor}.
	 *     <strong>Note</strong>: Please note that preprocessors in general are currently only available to XMLViews
	 * @param {sap.ui.core.mvc.Controller} [oOptions.controller]
	 *     Controller instance to be used for this view. The given controller instance overrides the controller defined
	 *     in the view definition. Sharing a controller instance between multiple views is not supported.
	 * @public
	 * @static
	 * @since 1.56.0
	 * @returns {Promise<sap.ui.core.mvc.View>} A Promise which resolves with the created View instance
	 */
	View.create = function(oOptions) {
		var mParameters = merge({}, oOptions);
		mParameters.async = true;
		mParameters.viewContent = mParameters.definition;

		// Get current owner component to create the View with the proper owner
		// This is required as the viewFactory is called async
		var Component = sap.ui.require("sap/ui/core/Component");
		var oOwnerComponent;
		if (Component && _runWithOwner.getCurrentOwnerId()) {
			oOwnerComponent = Component.getComponentById(_runWithOwner.getCurrentOwnerId());
		}

		function createView() {
			return _ViewFactory.create(mParameters.id, mParameters, mParameters.type).loaded();
		}

		return new Promise(function(resolve, reject) {
			 var sViewClass = _ViewFactory.getViewClassName(mParameters);
			 sap.ui.require([sViewClass], function(ViewClass){
				 resolve(ViewClass);
			 }, reject);
		})
		.then(function(ViewClass) {
			if (oOwnerComponent) {
				return oOwnerComponent.runAsOwner(createView);
			} else {
				return createView();
			}
		});
	};

	/**
<<<<<<< HEAD
	 * Used to bypass the public APIs returning a Promise.
	 * Some internal use-cases need the View instance synchronously instead of the wrapping Promises
	 * of the [...]View.create() factories: e.g. root-view creation in sap/ui/core/UIComponent
	 * Internally, the views might still be loaded and processed asynchronously.
	 * @private
	 * @ui5-restricted sap.ui.core
	 * @see {sap.ui.view}
	 * @function
	 */
	View._create = viewFactory;

	/**
	 * The old sap.ui.view implementation
	 *
	 * @param {string} sId id of the newly created view, only allowed for instance creation
	 * @param {string|object} [vView] the view name or view configuration object
	 * @param {sap.ui.core.mvc.ViewType} [sType] Specifies what kind of view will be instantiated. All valid
	 * view types are listed in the enumeration {@link sap.ui.core.mvc.ViewType}
	 * @returns {sap.ui.core.mvc.View} the created view instance
	 * @private
	 */
	function viewFactory(sId, vView, sType) {
		var view = null, oView = {};

		// if the id is a configuration object or a string
		// and the vView is not defined we shift the parameters
		if (typeof sId === "object" ||
				typeof sId === "string" && vView === undefined) {
			vView = sId;
			sId = undefined;
		}

		// prepare the parameters
		if (vView) {
			if (typeof vView === "string") {
				oView.viewName = vView;
			} else {
				oView = vView;
			}
		}

		// can be removed when generic type checking for special settings is introduced
		assert(!oView.async || typeof oView.async === "boolean", "sap.ui.view factory: Special setting async has to be of the type 'boolean'!");

		// apply the id if defined
		if (sId) {
			oView.id = sId;
		}

		// apply the type defined in specialized factory functions
		if (sType) {
			oView.type = sType;
		}



		// view replacement
		// get current owner component
		var Component = sap.ui.require("sap/ui/core/Component");

		if (Component && _runWithOwner.getCurrentOwnerId()) {
			var customViewConfig = Component.getCustomizing(_runWithOwner.getCurrentOwnerId(), {
				type: "sap.ui.viewReplacements",
				name: oView.viewName
			});
			if (customViewConfig) {
				// make sure that "async=true" will not be overriden
				delete customViewConfig.async;

				Log.info("Customizing: View replacement for view '" + oView.viewName + "' found and applied: " + customViewConfig.viewName + " (type: " + customViewConfig.type + ")");
				extend(oView, customViewConfig);
			} else {
				Log.debug("Customizing: no View replacement found for view '" + oView.viewName + "'.");
			}
		}

		var sViewClass = getViewClassName(oView);
		view = createView(sViewClass, oView);
		return view;
	}

	/**
	 * Extract the class name from the given view settings object
	 *
	 * @param {object} oViewSettings Settings object as given to the view factory
	 * @param {boolean} [bSkipLog=false] Whether to skip the logging
	 * @returns {string|undefined} Name of the view class (in sap.ui.define syntax)
	 * @private
	 */
	function getViewClassName(oViewSettings, bSkipLog) {
		var sViewClass = getTypedViewModuleName(oViewSettings);

		// view creation
		if (sViewClass) {
			if (oViewSettings.type && !bSkipLog) {
				Log.error("When using the view factory, the 'type' setting must be omitted for typed views. When embedding typed views in XML, don't use the <JSView> tag, use the <View> tag instead.");
			}
			return sViewClass;
		}
		if (!oViewSettings.type) {
			throw new Error("No view type specified.");
		}

		if (oViewSettings.type === ViewType.XML) {
			return 'sap/ui/core/mvc/XMLView';
		}

		// unknown view type
		if (!sViewClass) {
			throw new Error("Unknown view type " + oViewSettings.type + " specified.");
		}

		return sViewClass;
	}

	function createView(sViewClass, oViewSettings) {
		var ViewClass = sap.ui.require(sViewClass);
		if (!ViewClass) {
			throw new Error(`The view class '${sViewClass}' needs to be required before an instance of the view can be created.`);
		}
		return new ViewClass(oViewSettings);
	}
=======
	 * Creates a view of the given type, name and with the given ID.
	 *
	 * @param {string} [sId] The ID of the newly created view, only allowed for instance creation. If no ID is given,
	 * an ID will be generated. For view definition, skip this parameter and use <code>vView</code> as the first parameter.
	 * @param {string|object} [vView] The view name or view configuration object.
	 * @param {object} [vView.id] Specifies an ID for the view instance. If no ID is given,
	 * an ID will be generated.
	 * @param {object} [vView.viewName] Corresponds to an XML module that can be loaded
	 * via the module system (vView.viewName + suffix ".view.xml").
	 * @param {sap.ui.core.mvc.Controller} [vView.controller] The controller instance must be a valid controller implementation.
	 * The given controller instance overrides the controller defined in the view definition.
	 * @param {boolean} [vView.async] Whether the view source is loaded asynchronously. In asynchronous mode, the view is returned empty,
	 * and the view content is loaded asynchronously.
	 * @param {sap.ui.core.mvc.ViewType} [vView.type] Specifies what kind of view will be instantiated. All valid
	 * view types are listed in the enumeration {@link sap.ui.core.mvc.ViewType}.
	 * @param {object} [vView.viewData] Holds application specific data. This data is available
	 * during the whole lifecycle of the view and the controller, for example in the constructor and in the {@link sap.ui.core.mvc.Controller.onInit onInit} hook.
	 * @param {Map<string,object[]>} [vView.preprocessors] Holds a map from the specified preprocessor type (e.g. "xml") to an array of
	 * preprocessor configurations. Each configuration consists of a <code>preprocessor</code> property (optional when
	 * registered as on-demand preprocessor) and may contain further preprocessor-specific settings.
	 * @param {string|sap.ui.core.mvc.View.Preprocessor|function} [vView.preprocessors.preprocessor]
	 * The used preprocessor. For further information see {@link sap.ui.core.mvc.View.Preprocessor.process}.
	 * Do not set properties starting with an underscore, such as <code>_sProperty</code>, as these are reserved for internal purposes.
	 * When several preprocessors are provided for one hook, it has to be made sure that they do not conflict when being processed serially.
	 *
	 * </br><strong>Note</strong>: These preprocessors are only available to this instance. For global or
	 * on-demand availability use {@link sap.ui.core.mvc.XMLView.registerPreprocessor}.
	 *
	 * </br><strong>Note</strong>: Please note that preprocessors in general are currently only available
	 * for {@link sap.ui.core.mvc.XMLView XMLViews}.
	 *
	 * </br><strong>Note</strong>: Preprocessors only work in asynchronous views and will be ignored by default
	 * when the view is instantiated synchronously, as this could have unexpected side effects.
	 * You may override this behaviour by setting the <code>bSyncSupport</code> flag
	 * of the preprocessor to <code>true</code>.
	 *
	 * @public
	 * @static
	 * @deprecated Since 1.56. Use {@link sap.ui.core.mvc.View.extend View.extend} to define the view class
	 * and {@link sap.ui.core.mvc.View.create View.create} to create view instances
	 * @return {sap.ui.core.mvc.View} the created View instance
	 * @ui5-global-only
	 */
	sap.ui.view = function(sId, vView, sType /* internal, used by factory functions */) {
		var sViewName = typeof sId === "string" ? sId : vView;
		sViewName = typeof sViewName === "object" ? sViewName.viewName : sViewName;

		Log.warning(
			"Do not use deprecated view factory functions (View: " + sViewName + "). " +
			"Use the static create function on the view module instead: [XML|HTML|JSON]View.create().",
			"sap.ui.view",
			null,
			function () {
				return {
					type: "sap.ui.view",
					name: sViewName
				};
			}
		);
		return _ViewFactory.create(sId, vView, sType);
	};
>>>>>>> a8ba3737

	/**
	 * Returns a Promise representing the state of the view initialization.
	 *
	 * For views that are loading asynchronously (by setting async=true) this Promise is created by view
	 * initialization. Synchronously loading views get wrapped in an immediately resolving Promise.
	 *
	 * @since 1.30
	 * @public
	 * @return {Promise<sap.ui.core.mvc.View>} resolves with the complete view instance, rejects with any thrown error
	 */
	View.prototype.loaded = function() {
		if (this.oAsyncState && this.oAsyncState.promise) {
			return this.oAsyncState.promise;
		} else {
			// resolve immediately with this view instance
			return Promise.resolve(this);
		}
	};

	/**
<<<<<<< HEAD
	 * Extract module name from viewName property.
	 *
	 * @param {object} mSettings Settings as given to the view factory
	 * @returns {string|undefined} Name of the module (in sap.ui.define syntax) from which to load the view definition.
	 * @private
	 */
	function getTypedViewModuleName(mSettings) {
		var sModuleName;
		if (mSettings.viewName && mSettings.viewName.startsWith("module:")) {
			sModuleName = mSettings.viewName.slice(7);
		}
		return sModuleName;
	}

	/**
=======
>>>>>>> a8ba3737
	 * Interface for Preprocessor implementations that can be hooked in the view life cycle.
	 *
	 * There are two possibilities to use the preprocessor. It can be either passed to the view via the mSettings.preprocessors object
	 * where it is the executed only for this instance, or by the registerPreprocessor method of the view type. Currently this is
	 * available only for XMLViews (as of version 1.30).
	 *
	 * @see sap.ui.core.mvc.View.registerPreprocessor (the method is available specialized for view types, so use the following)
	 * @see sap.ui.core.mvc.XMLView.registerPreprocessor
	 *
	 * @author SAP SE
	 * @since 1.30
	 * @interface
	 * @name sap.ui.core.mvc.View.Preprocessor
	 * @public
	 */

	/**
	 * Information about the view that is processed by the preprocessor
	 *
	 * @typedef {object} sap.ui.core.mvc.View.Preprocessor.ViewInfo
	 * @property {string} id the ID of the view
	 * @property {string} name the name of the view
	 * @property {string} componentId the ID of the owning Component of the view
	 * @property {string} caller
	 * 		identifies the caller of this preprocessor; basis for log or exception messages
	 * @public
	 */

	/**
	 * Processing method that must be implemented by a Preprocessor.
	 *
	 * @name sap.ui.core.mvc.View.Preprocessor.process
	 * @function
	 * @public
	 * @static
	 * @abstract
	 * @param {Object} vSource the source to be processed
	 * @param {sap.ui.core.mvc.View.Preprocessor.ViewInfo}
	 * 		oViewInfo identification information about the calling instance
	 * @param {object} [mSettings]
	 * 		settings object containing the settings provided with the preprocessor
	 * @return {Object|Promise<Object>}
	 * 		the processed resource or a promise which resolves with the processed resource
	 */

	/**
	 * Cache key provider method that can be implemented by a preprocessor.
	 *
	 * This method  should be used to invalidate a cache on the currently preprocessed view. Therefore, a Promise needs
	 * to be passed which resolves with the according cache key increment.
	 *
	 * <strong>Note:</strong> Caching is only available for XMLViews! Some parts of the feature are still experimental,
	 * For further information see {@link sap.ui.core.mvc.XMLView.create XMLView.create}
	 *
	 * @name sap.ui.core.mvc.View.Preprocessor.getCacheKey
	 * @function
	 * @public
	 * @static
	 * @abstract
	 * @since 1.40
	 * @param {object} oViewInfo identification information about the calling instance
	 * @param {string} oViewInfo.id ID
	 * @param {string} oViewInfo.name Name
	 * @param {string} oViewInfo.componentId ID of the owning Component
	 * @return {string|Promise<string>} String or Promise resolving with a string
	 */

	/**
	 * A method to be implemented by typed <code>View</code>s, returning the view UI.
	 *
	 * While for declarative view types like <code>XMLView</code> or <code>JSONView</code> (deprecated) the user interface definition
	 * is declared in a separate file, <code>View</code>s programmatically constructs the UI. This happens in the
	 * <code>createContent</code> method, which every <code>View</code> needs to implement. The view implementation
	 * can construct the complete UI in this method, or only return the root control and create the remainder of the UI
	 * lazily later on.
	 *
	 * @param {sap.ui.core.mvc.Controller} oController The controller of the view
	 * @returns {sap.ui.core.Control|sap.ui.core.Control[]|Promise<sap.ui.core.Control|sap.ui.core.Control[]>} A control or array of controls representing the view user interface or a Promise resolving with a control or an array of controls.
	 * @public
	 * @name sap.ui.core.mvc.View#createContent
	 * @function
	 */

	/**
	* A method to be implemented by typed views, returning the flag whether to prefix the IDs of controls
	* automatically or not, if the controls are created inside the {@link sap.ui.core.mvc.View#createContent}
	* function. By default this feature is not activated.
	*
	* You can overwrite this function and return <code>true</code> to activate the automatic prefixing.
	*
	* <b>Note</b>: Auto-prefixing is only available for synchronous content creation. For asynchronous content creation use {@link #createId} instead, to prefix the IDs programmatically.
	*
	* @since 1.88
	* @returns {boolean} Whether the control IDs should be prefixed automatically
	* @protected
	*/
	View.prototype.getAutoPrefixId = function() {
		return false;
	};

	View.prototype.onControllerConnected = function(oController, mSettings) {
		if (!this.createContent && typeof this.createContent !== 'function') {
			return;
		}

		var mPreprocessorSettings = {
			// when auto prefixing is enabled, we add the prefix
			id: this.getAutoPrefixId() ? this.createId.bind(this) : undefined,
			settings: this._fnSettingsPreprocessor
		};

		return ManagedObject.runWithPreprocessors(function() {
			var vContent = this.createContent(oController);
			if (mSettings.async) {
				vContent = Promise.resolve(vContent);
				return vContent.then(function(vContent) {
					this.applySettings({
						content : vContent
					});
				}.bind(this));
			} else if (vContent instanceof Promise) {
				throw new Error("An asynchronous view (createContent) cannot be instantiated synchronously. Affected view: '" + this.getMetadata().getName() + "'.");
			} else {
				this.applySettings({
					content : vContent
				});
			}
		}.bind(this), mPreprocessorSettings);
	};

	/**
		 * @private
		 */
	View.prototype.initViewSettings = function(mSettings) {
		// check if renderer exists, otherwise default it
		if (!this.getMetadata()._oRenderer) {
			this.getMetadata().getRenderer = function() {
				return View.getMetadata().getRenderer();
			};
			this.getMetadata().getRendererName = function() {
				return View.getMetadata().getRendererName();
			};
		}
		return Promise.resolve();
	};

	return View;
});<|MERGE_RESOLUTION|>--- conflicted
+++ resolved
@@ -16,8 +16,8 @@
 	"sap/ui/core/Element",
 	"./Controller",
 	"./ViewRenderer",
-<<<<<<< HEAD
-	"./ViewType"
+	"./ViewType",
+	"./_ViewFactory"
 ], function(
 	assert,
 	Log,
@@ -31,31 +31,9 @@
 	Element,
 	Controller,
 	ViewRenderer,
-	ViewType
+	ViewType,
+	_ViewFactory
 ) {
-=======
-	"./ViewType",
-	"./_ViewFactory",
-	"./XMLProcessingMode"
-], function(
-		assert,
-		future,
-		Log,
-		extend,
-		isEmptyObject,
-		merge,
-		_runWithOwner,
-		ManagedObject,
-		Control,
-		DesignTime,
-		Element,
-		Controller,
-		ViewRenderer,
-		ViewType,
-		_ViewFactory,
-		XMLProcessingMode
-	) {
->>>>>>> a8ba3737
 	"use strict";
 
 
@@ -1068,194 +1046,6 @@
 	};
 
 	/**
-<<<<<<< HEAD
-	 * Used to bypass the public APIs returning a Promise.
-	 * Some internal use-cases need the View instance synchronously instead of the wrapping Promises
-	 * of the [...]View.create() factories: e.g. root-view creation in sap/ui/core/UIComponent
-	 * Internally, the views might still be loaded and processed asynchronously.
-	 * @private
-	 * @ui5-restricted sap.ui.core
-	 * @see {sap.ui.view}
-	 * @function
-	 */
-	View._create = viewFactory;
-
-	/**
-	 * The old sap.ui.view implementation
-	 *
-	 * @param {string} sId id of the newly created view, only allowed for instance creation
-	 * @param {string|object} [vView] the view name or view configuration object
-	 * @param {sap.ui.core.mvc.ViewType} [sType] Specifies what kind of view will be instantiated. All valid
-	 * view types are listed in the enumeration {@link sap.ui.core.mvc.ViewType}
-	 * @returns {sap.ui.core.mvc.View} the created view instance
-	 * @private
-	 */
-	function viewFactory(sId, vView, sType) {
-		var view = null, oView = {};
-
-		// if the id is a configuration object or a string
-		// and the vView is not defined we shift the parameters
-		if (typeof sId === "object" ||
-				typeof sId === "string" && vView === undefined) {
-			vView = sId;
-			sId = undefined;
-		}
-
-		// prepare the parameters
-		if (vView) {
-			if (typeof vView === "string") {
-				oView.viewName = vView;
-			} else {
-				oView = vView;
-			}
-		}
-
-		// can be removed when generic type checking for special settings is introduced
-		assert(!oView.async || typeof oView.async === "boolean", "sap.ui.view factory: Special setting async has to be of the type 'boolean'!");
-
-		// apply the id if defined
-		if (sId) {
-			oView.id = sId;
-		}
-
-		// apply the type defined in specialized factory functions
-		if (sType) {
-			oView.type = sType;
-		}
-
-
-
-		// view replacement
-		// get current owner component
-		var Component = sap.ui.require("sap/ui/core/Component");
-
-		if (Component && _runWithOwner.getCurrentOwnerId()) {
-			var customViewConfig = Component.getCustomizing(_runWithOwner.getCurrentOwnerId(), {
-				type: "sap.ui.viewReplacements",
-				name: oView.viewName
-			});
-			if (customViewConfig) {
-				// make sure that "async=true" will not be overriden
-				delete customViewConfig.async;
-
-				Log.info("Customizing: View replacement for view '" + oView.viewName + "' found and applied: " + customViewConfig.viewName + " (type: " + customViewConfig.type + ")");
-				extend(oView, customViewConfig);
-			} else {
-				Log.debug("Customizing: no View replacement found for view '" + oView.viewName + "'.");
-			}
-		}
-
-		var sViewClass = getViewClassName(oView);
-		view = createView(sViewClass, oView);
-		return view;
-	}
-
-	/**
-	 * Extract the class name from the given view settings object
-	 *
-	 * @param {object} oViewSettings Settings object as given to the view factory
-	 * @param {boolean} [bSkipLog=false] Whether to skip the logging
-	 * @returns {string|undefined} Name of the view class (in sap.ui.define syntax)
-	 * @private
-	 */
-	function getViewClassName(oViewSettings, bSkipLog) {
-		var sViewClass = getTypedViewModuleName(oViewSettings);
-
-		// view creation
-		if (sViewClass) {
-			if (oViewSettings.type && !bSkipLog) {
-				Log.error("When using the view factory, the 'type' setting must be omitted for typed views. When embedding typed views in XML, don't use the <JSView> tag, use the <View> tag instead.");
-			}
-			return sViewClass;
-		}
-		if (!oViewSettings.type) {
-			throw new Error("No view type specified.");
-		}
-
-		if (oViewSettings.type === ViewType.XML) {
-			return 'sap/ui/core/mvc/XMLView';
-		}
-
-		// unknown view type
-		if (!sViewClass) {
-			throw new Error("Unknown view type " + oViewSettings.type + " specified.");
-		}
-
-		return sViewClass;
-	}
-
-	function createView(sViewClass, oViewSettings) {
-		var ViewClass = sap.ui.require(sViewClass);
-		if (!ViewClass) {
-			throw new Error(`The view class '${sViewClass}' needs to be required before an instance of the view can be created.`);
-		}
-		return new ViewClass(oViewSettings);
-	}
-=======
-	 * Creates a view of the given type, name and with the given ID.
-	 *
-	 * @param {string} [sId] The ID of the newly created view, only allowed for instance creation. If no ID is given,
-	 * an ID will be generated. For view definition, skip this parameter and use <code>vView</code> as the first parameter.
-	 * @param {string|object} [vView] The view name or view configuration object.
-	 * @param {object} [vView.id] Specifies an ID for the view instance. If no ID is given,
-	 * an ID will be generated.
-	 * @param {object} [vView.viewName] Corresponds to an XML module that can be loaded
-	 * via the module system (vView.viewName + suffix ".view.xml").
-	 * @param {sap.ui.core.mvc.Controller} [vView.controller] The controller instance must be a valid controller implementation.
-	 * The given controller instance overrides the controller defined in the view definition.
-	 * @param {boolean} [vView.async] Whether the view source is loaded asynchronously. In asynchronous mode, the view is returned empty,
-	 * and the view content is loaded asynchronously.
-	 * @param {sap.ui.core.mvc.ViewType} [vView.type] Specifies what kind of view will be instantiated. All valid
-	 * view types are listed in the enumeration {@link sap.ui.core.mvc.ViewType}.
-	 * @param {object} [vView.viewData] Holds application specific data. This data is available
-	 * during the whole lifecycle of the view and the controller, for example in the constructor and in the {@link sap.ui.core.mvc.Controller.onInit onInit} hook.
-	 * @param {Map<string,object[]>} [vView.preprocessors] Holds a map from the specified preprocessor type (e.g. "xml") to an array of
-	 * preprocessor configurations. Each configuration consists of a <code>preprocessor</code> property (optional when
-	 * registered as on-demand preprocessor) and may contain further preprocessor-specific settings.
-	 * @param {string|sap.ui.core.mvc.View.Preprocessor|function} [vView.preprocessors.preprocessor]
-	 * The used preprocessor. For further information see {@link sap.ui.core.mvc.View.Preprocessor.process}.
-	 * Do not set properties starting with an underscore, such as <code>_sProperty</code>, as these are reserved for internal purposes.
-	 * When several preprocessors are provided for one hook, it has to be made sure that they do not conflict when being processed serially.
-	 *
-	 * </br><strong>Note</strong>: These preprocessors are only available to this instance. For global or
-	 * on-demand availability use {@link sap.ui.core.mvc.XMLView.registerPreprocessor}.
-	 *
-	 * </br><strong>Note</strong>: Please note that preprocessors in general are currently only available
-	 * for {@link sap.ui.core.mvc.XMLView XMLViews}.
-	 *
-	 * </br><strong>Note</strong>: Preprocessors only work in asynchronous views and will be ignored by default
-	 * when the view is instantiated synchronously, as this could have unexpected side effects.
-	 * You may override this behaviour by setting the <code>bSyncSupport</code> flag
-	 * of the preprocessor to <code>true</code>.
-	 *
-	 * @public
-	 * @static
-	 * @deprecated Since 1.56. Use {@link sap.ui.core.mvc.View.extend View.extend} to define the view class
-	 * and {@link sap.ui.core.mvc.View.create View.create} to create view instances
-	 * @return {sap.ui.core.mvc.View} the created View instance
-	 * @ui5-global-only
-	 */
-	sap.ui.view = function(sId, vView, sType /* internal, used by factory functions */) {
-		var sViewName = typeof sId === "string" ? sId : vView;
-		sViewName = typeof sViewName === "object" ? sViewName.viewName : sViewName;
-
-		Log.warning(
-			"Do not use deprecated view factory functions (View: " + sViewName + "). " +
-			"Use the static create function on the view module instead: [XML|HTML|JSON]View.create().",
-			"sap.ui.view",
-			null,
-			function () {
-				return {
-					type: "sap.ui.view",
-					name: sViewName
-				};
-			}
-		);
-		return _ViewFactory.create(sId, vView, sType);
-	};
->>>>>>> a8ba3737
-
-	/**
 	 * Returns a Promise representing the state of the view initialization.
 	 *
 	 * For views that are loading asynchronously (by setting async=true) this Promise is created by view
@@ -1275,24 +1065,6 @@
 	};
 
 	/**
-<<<<<<< HEAD
-	 * Extract module name from viewName property.
-	 *
-	 * @param {object} mSettings Settings as given to the view factory
-	 * @returns {string|undefined} Name of the module (in sap.ui.define syntax) from which to load the view definition.
-	 * @private
-	 */
-	function getTypedViewModuleName(mSettings) {
-		var sModuleName;
-		if (mSettings.viewName && mSettings.viewName.startsWith("module:")) {
-			sModuleName = mSettings.viewName.slice(7);
-		}
-		return sModuleName;
-	}
-
-	/**
-=======
->>>>>>> a8ba3737
 	 * Interface for Preprocessor implementations that can be hooked in the view life cycle.
 	 *
 	 * There are two possibilities to use the preprocessor. It can be either passed to the view via the mSettings.preprocessors object
