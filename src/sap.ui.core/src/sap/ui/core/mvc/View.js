/*!
 * ${copyright}
 */

// Provides control sap.ui.core.mvc.View.
sap.ui.define(['jquery.sap.global', 'sap/ui/core/Control', 'sap/ui/core/ExtensionPoint', 'sap/ui/core/library'],
	function(jQuery, Control, ExtensionPoint, library) {
	"use strict";

<<<<<<< HEAD
=======

>>>>>>> 6fec15b2
	/**
	 * @namespace
	 * @name sap.ui.core.mvc
	 * @public
	 */

	/**
	 * Constructor for a new View.
	 *
	 * @param {string} [sId] id for the new control, generated automatically if no id is given 
	 * @param {object} [mSettings] initial settings for the new control
	 *
	 * @class A base class for Views. 
	 * 
	 * Introduces the relationship to a Controller, some basic visual appearance settings like width and height 
	 * and provides lifecycle events. 
	 *  
	 * @extends sap.ui.core.Control
	 * @version ${version}
	 *
	 * @constructor
	 * @public
	 * @alias sap.ui.core.mvc.View
	 * @ui5-metamodel This control/element also will be described in the UI5 (legacy) designtime metamodel
	 */
	var View = Control.extend("sap.ui.core.mvc.View", /** @lends sap.ui.core.mvc.View.prototype */ { metadata : {
	
		library : "sap.ui.core",
		properties : {
	
			/**
			 * The width
			 */
			width : {type : "sap.ui.core.CSSSize", group : "Dimension", defaultValue : '100%'},
	
			/**
			 * The height
			 */
			height : {type : "sap.ui.core.CSSSize", group : "Dimension", defaultValue : null},
	
			/**
			 * Name of the View
			 */
			viewName : {type : "string", group : "Misc", defaultValue : null},
	
			/**
			 * Whether the CSS display should be set to "block".
			 * Set this to "true" if the default display "inline-block" causes a vertical scrollbar with Views that are set to 100% height.
			 * Do not set this to "true" if you want to display other content in the same HTML parent on either side of the View (setting to "true" may push that other content to the next/previous line).
			 */
			displayBlock : {type : "boolean", group : "Appearance", defaultValue : false}
		},
		aggregations : {
	
			/**
			 * Child Controls of the view
			 */
			content : {type : "sap.ui.core.Control", multiple : true, singularName : "content"}
		},
		events : {
	
			/**
			 * Fired when the View has parsed the UI description and instantiated the contained controls (/control tree).
			 */
			afterInit : {},
	
			/**
			 * Fired when the view has received the request to destroy itself, but before it has destroyed anything.
			 */
			beforeExit : {},
	
			/**
			 * Fired when the View has been (re-)rendered and its HTML is present in the DOM.
			 */
			afterRendering : {},
	
			/**
			 * Fired before this View is re-rendered. Use to unbind event handlers from HTML elements etc.
			 */
			beforeRendering : {}
		}
	}});
	
	
	/**
	 * initialize the View and connect (create if no instance is given) the Controller
	 *
	 * @private
	 */
	View.prototype._initCompositeSupport = function(mSettings) {

		// init View with constructor settings
		// (e.g. parse XML or identify default controller)

		// make user specific data available during view instantiation
		this.oViewData = mSettings.viewData;
		// remember the name of this View
		this.sViewName = mSettings.viewName;
		
<<<<<<< HEAD
		/**
		 * initialize the View and connect (create if no instance is given) the Controller
		 *
		 * @private
		 */
		View.prototype._initCompositeSupport = function(mSettings) {
	
			// init View with constructor settings
			// (e.g. parse XML or identify default controller)
	
			// make user specific data available during view instantiation
			this.oViewData = mSettings.viewData;
			// remember the name of this View
			this.sViewName = mSettings.viewName;
			// remember the preprocessors
			this.mPreprocessors	= mSettings.preprocessors || {};
			
			//check if there are custom properties configured for this view, and only if there are, create a settings preprocessor applying these
			if (sap.ui.core.CustomizingConfiguration && sap.ui.core.CustomizingConfiguration.hasCustomProperties(this.sViewName)) {
				var that = this;
				this._fnSettingsPreprocessor = function(mSettings) {
					var sId = this.getId();
					if (sap.ui.core.CustomizingConfiguration && sId) {
						if (that.isPrefixedId(sId)) {
							sId = sId.substring((that.getId() + "--").length);
						}
						var mCustomSettings = sap.ui.core.CustomizingConfiguration.getCustomProperties(that.sViewName, sId);
						if (mCustomSettings) {
							mSettings = jQuery.extend(mSettings, mCustomSettings); // override original property initialization with customized property values
						}
=======
		//check if there are custom properties configured for this view, and only if there are, create a settings preprocessor applying these
		if (sap.ui.core.CustomizingConfiguration && sap.ui.core.CustomizingConfiguration.hasCustomProperties(this.sViewName)) {
			var that = this;
			this._fnSettingsPreprocessor = function(mSettings) {
				var sId = this.getId();
				if (sap.ui.core.CustomizingConfiguration && sId) {
					if (that.isPrefixedId(sId)) {
						sId = sId.substring((that.getId() + "--").length);
>>>>>>> 6fec15b2
					}
					var mCustomSettings = sap.ui.core.CustomizingConfiguration.getCustomProperties(that.sViewName, sId);
					if (mCustomSettings) {
						mSettings = jQuery.extend(mSettings, mCustomSettings); // override original property initialization with customized property values
					}
				}
			};
		}

		if (this.initViewSettings) {
			this.initViewSettings(mSettings);
		}

		createAndConnectController(this, mSettings);

		// the controller is connected now => notify the view implementations
		if (this.onControllerConnected) {
			this.onControllerConnected(this.oController);
		}

		// notifies the listeners that the View is initialized
		this.fireAfterInit();

	};

	/**
	 * Returns the view's Controller instance or null for a controller-less View.
	 *
	 * @return {object} Controller of this view.
	 * @public
	 * @ui5-metamodel This method also will be described in the UI5 (legacy) designtime metamodel
	 */
	View.prototype.getController = function() {
		return this.oController;
	};

	/**
	 * Returns an Element by its id in the context of the View.
	 *
	 * @param {string} sId view local Id of the Element
	 * @return {sap.ui.core.Element} Element by its id or undefined 
	 * @public
	 */
	View.prototype.byId = function(sId) {
		return sap.ui.getCore().byId(this.createId(sId));
	};

	/**
	 * Convert the given view local Element id to a globally unique id 
	 * by prefixing it with the view Id.
	 *
	 * @param {string} sId view local Id of the Element
	 * @return {string} prefixed id
	 * @public
	 */
	View.prototype.createId = function(sId) {
		if (!this.isPrefixedId(sId)) {
			// views have 2 dashes as separator, components 3 and controls/elements 1
			sId = this.getId() + "--" + sId;
		}
		return sId;
	};
	
	/**
	 * Checks whether the given ID is already prefixed with this View's ID
	 *
	 * @param {string} potentially prefixed id
	 * @return {boolean} whether the ID is already prefixed
	 */
	View.prototype.isPrefixedId = function(sId) {
		return !!(sId && sId.indexOf(this.getId() + "--") === 0);
	};

	/**
	 * Creates and connects the controller if the controller is not given in the
	 * mSettings
	 *
	 * @private
	 */
	 function createAndConnectController(oThis, mSettings) {

		// only set when used internally
		var oController = mSettings.controller;

		// check for default controller
		if (!oController && oThis.getControllerName) {
			// get optional default controller name
			var defaultController = oThis.getControllerName();
			if (defaultController) {
				// create controller
				oController = sap.ui.controller(defaultController);
			}
		}

		if (sap.ui.getCore().getConfiguration().getDesignMode() &&
			!sap.ui.getCore().getConfiguration().getSuppressDeactivationOfControllerCode()) {
			// Stub all controller methods in design mode
			for (var sMethod in oController) {
				if (typeof oController[sMethod] === "function"
					// Do not stub abstract controller class methods as they are used internally.
					// Do not use oController.hasOwnProperty(sMethod),
					// as there could be a base class of the controller and we want only skip the methods of abstract controller
					&& !sap.ui.core.mvc.Controller.prototype[sMethod]) {
					oController[sMethod] = function() {};
				}
			}
<<<<<<< HEAD
			oClone = Control.prototype.clone.call(this, sIdSuffix, aLocalIds, {cloneChildren:false, cloneBindings: true});
			oClone.applySettings(mSettings);
			return oClone;
		};

		/**
		 * @param {string} sType
		 *   the type of preprocessor, e.g. "json", "text", or "xml"
		 * @param {object|string|Element} vSource
		 *   the view source as a JSON object, a raw text, or an XML document element
		 * @returns {object|string|Element}
		 *   the processed source (same type, of course!)
		 * @protected
		 */
		View.prototype.runPreprocessor = function (sType, vSource) {
			var sCaller,
				oConfig = this.mPreprocessors[sType],
				fnPreprocessor;

			if (oConfig) {
				fnPreprocessor = oConfig.preprocessor;
				if (!fnPreprocessor && sType === "xml") {
					jQuery.sap.require("sap.ui.core.util.XMLPreprocessor");
					fnPreprocessor = sap.ui.core.util.XMLPreprocessor.process;
				}
				sCaller = this + " (" + this.sViewName + ")";
				jQuery.sap.log.debug(sCaller + ": Running preprocessor for " + sType, null,
					"sap.ui.core.mvc.View");
				return fnPreprocessor(vSource, oConfig, sCaller);
			}
			return vSource;
		};


		/**
		 * Creates a view of the given type, name and with the given id.
		 *
		 * The <code>vView</code> configuration object can have the following properties for the view
		 * instantiation:
		 * <ul>
		 * <li>The ID <code>vView.id</code> specifies an ID for the View instance. If no ID is given,
		 * an ID will be generated.</li>
		 * <li>The view name <code>vView.viewName</code> corresponds to an XML module that can be loaded
		 * via the module system (vView.viewName + suffix ".view.xml")</li>
		 * <li>The controller instance <code>vView.controller</code> must be a valid controller implementation.
		 * The given controller instance overrides the controller defined in the view definition</li>
		 * <li>The view type <code>vView.type</code> specifies what kind of view will be instantiated. All valid
		 * view types are listed in the enumeration sap.ui.core.mvc.ViewType.</li>
		 * <li>The view data <code>vView.viewData</code> can hold user specific data. This data is available
		 * during the whole lifecycle of the view and the controller</li>
		 * <li><code>vView.preprocessors</li> can hold a map from source type (e.g. "xml") to
		 * preprocessor configuration; the configuration consists of an optional
		 * <code>preprocessor</code> property of type function and may contain further
		 * preprocessor-specific settings. The preprocessor must be a function with the following
		 * signature:
		 *   <ul>
		 *   <li>Parameter <code>vSource</code> with type depending on the source type. For "xml"
		 *    it is an XML DOM Element. It is allowed to modify the object.</li>
		 *   <li>Parameter <code>oConfig</code> is the preprocessor configuration
		 *   <li>Parameter <code>sCaller</code> of type string may be used to identify the caller
		 *   in log or exception messages.
		 *   <li>The function must return an equivalent of <code>vSource</code> or
		 *   <code>vSource</code> itself.
		 *   </ul>
		 * For certain source types a default function is known. For "xml" it is a preprocessor
		 * capable of template processing (for the XML namespace
		 * "http://schemas.sap.com/sapui5/extension/sap.ui.core.template/1").
		 * </li>
		 * </ul>
		 *
		 * @param {string} sId id of the newly created view, only allowed for instance creation
		 * @param {string|object} [vView] the view name or view configuration object
		 * @public
		 * @static
		 * @return {sap.ui.core.mvc.View} the created View instance
		 */
		sap.ui.view = function(sId, vView, sType /* used by factory functions */) {
			var view = null, oView = {};
			
			// if the id is a configuration object or a string
			// and the vView is not defined we shift the parameters
			if (typeof sId === "object" ||
					typeof sId === "string" && vView === undefined) {
				vView = sId;
				sId = undefined;
=======
		}

		if ( oController ) {
			oThis.oController = oController;
			// connect controller
			oController.connectToView(oThis);
		}
	}

	/**
	 * Returns user specific data object
	 *
	 * @return object viewData
	 * @public
	 */
	View.prototype.getViewData = function(){
		return this.oViewData;
	};

	/**
	 * exit hook
	 *
	 * @private
	 */
	View.prototype.exit = function() {
		this.fireBeforeExit();
		this.oController = null;
	};

	/**
	 * onAfterRendering hook
	 *
	 * @private
	 */
	View.prototype.onAfterRendering = function() {
		this.fireAfterRendering();
	};

	/**
	 * onBeforeRendering hook
	 *
	 * @private
	 */
	View.prototype.onBeforeRendering = function() {
		this.fireBeforeRendering();
	};

	/**	
	 * Override clone method to avoid conflict between generic cloning of content
	 * and content creation as defined by the UI5 Model View Controller lifecycle.
	 * 
	 * For more details see the development guide section about Model View Controller in UI5.
	 * 
	 * @param {string} [sIdSuffix] a suffix to be appended to the cloned element id
	 * @param {string[]} [aLocalIds] an array of local IDs within the cloned hierarchy (internally used)
	 * @return {sap.ui.core.Element} reference to the newly created clone
	 * @protected
	 */
	View.prototype.clone = function(sIdSuffix, aLocalIds) {
		var mSettings = {}, sKey, oClone;
		//Clone properties (only those with non-default value)
		for (sKey in this.mProperties  && !(this.isBound && this.isBound(sKey))) {
			if ( this.mProperties.hasOwnProperty(sKey) ) {
				mSettings[sKey] = this.mProperties[sKey];
			}
		}
		oClone = Control.prototype.clone.call(this, sIdSuffix, aLocalIds, {cloneChildren:false, cloneBindings: true});
		oClone.applySettings(mSettings);
		return oClone;
	};


	/**
	 * An (optional) method to be implemented by Views.
	 * When no controller instance is given at View instantiation time AND this method exists and returns the (package and class) name of a controller,
	 * the View tries to load and instantiate the controller and to connect it to itself.
	 * 
	 * @return {string} the name of the controller
	 * @public
	 * @name sap.ui.core.mvc.View#getControllerName
	 * @function
	 */


	/**
	 * Creates a view of the given type, name and with the given id.
	 *
	 * The <code>oView</code> configuration object can have the following properties for the view
	 * instantiation:
	 * <ul>
	 * <li>The ID <code>oView.id</code> specifies an ID for the View instance. If no ID is given,
	 * an ID will be generated.</li>
	 * <li>The view name <code>oView.viewName</code> corresponds to an XML module that can be loaded
	 * via the module system (oView.viewName + suffix ".view.xml")</li>
	 * <li>The controller instance <code>oView.controller</code> must be a valid controller implementation.
	 * The given controller instance overrides the controller defined in the view definition</li>
	 * <li>The view type <code>oView.type</code> specifies what kind of view will be instantiated. All valid
	 * view types are listed in the enumeration sap.ui.core.mvc.ViewType.</li>
	 * <li>The view data <code>oView.viewData</code> can hold user specific data. This data is available
	 * during the whole lifecycle of the view and the controller</li>
	 * </ul>
	 *
	 * @param {string} sId id of the newly created view, only allowed for instance creation
	 * @param {object} [vView] the view configuration object
	 * @public
	 * @static
	 * @return {sap.ui.core.mvc.View} the created View instance
	 */
	sap.ui.view = function(sId, vView, sType /* used by factory functions */) {
		var view = null, oView = {};
		
		// if the id is a configuration object or a string
		// and the vView is not defined we shift the parameters
		if (typeof sId === "object" ||
				typeof sId === "string" && vView === undefined) {
			vView = sId;
			sId = undefined;
		}
		
		// prepare the parameters
		if (vView) {
			if (typeof vView === "string") {
				oView.viewName = vView;
			} else {
				oView = vView;
>>>>>>> 6fec15b2
			}
		}
		
		// apply the id if defined
		if (sId) {
			oView.id = sId;
		}
		
		// apply the type defined in specialized factory functions
		if (sType) {
			oView.type = sType;
		}
		
		// view replacement
		if (sap.ui.core.CustomizingConfiguration) {
			var customViewConfig = sap.ui.core.CustomizingConfiguration.getViewReplacement(oView.viewName);
			if (customViewConfig) {
				jQuery.sap.log.info("Customizing: View replacement for view '" + oView.viewName + "' found and applied: " + customViewConfig.viewName + " (type: " + customViewConfig.type + ")");
				jQuery.extend(oView, customViewConfig);
			} else {
				jQuery.sap.log.debug("Customizing: no View replacement found for view '" + oView.viewName + "'.");
			}
		}

		// view creation
		if (!oView.type) {
			throw new Error("No view type specified.");
		} else if (oView.type === sap.ui.core.mvc.ViewType.JS) {
			view = new sap.ui.core.mvc.JSView(oView);
		} else if (oView.type === sap.ui.core.mvc.ViewType.JSON) {
			view = new sap.ui.core.mvc.JSONView(oView);
		} else if (oView.type === sap.ui.core.mvc.ViewType.XML) {
			view = new sap.ui.core.mvc.XMLView(oView);
		} else if (oView.type === sap.ui.core.mvc.ViewType.HTML) {
			view = new sap.ui.core.mvc.HTMLView(oView);
		} else if (oView.type === sap.ui.core.mvc.ViewType.Template) {
			view = new sap.ui.core.mvc.TemplateView(oView);
		} else { // unknown view type
			throw new Error("Unknown view type " + oView.type + " specified.");
		}

		return view;
	};


	/**
	 * Helper method to resolve an event handler either locally (from a controller) or globally.
	 * 
	 * Which contexts are checked for the event handler depends on the syntax of the name: 
	 * <ul>
	 * <li><i>relative</i>: names starting with a dot ('.') must specify a handler in 
	 *     the controller (example: <code>".myLocalHandler"</code>)</li>
	 * <li><i>absolute</i>: names that contain, but do not start with a dot ('.') are 
	 *     always assumed to mean a global handler function. {@link jQuery.sap.getObject}
	 *     will be used to retrieve the function (example: <code>"some.global.handler"</code> )</li>
	 * <li><i>legacy</i>: Names that contain no dot at all are first interpreted as a relative name 
	 *     and then - if nothing is found - as an absolute name. This variant is only supported 
	 *     for backward compatibility (example: <code>"myHandler"</code>)</li>
	 * </ul>
	 *
	 * The returned settings will always use the given <code>oController</code> as context object ('this')
	 * This should allow the implementation of generic global handlers that might need an easy back link 
	 * to the controller/view in which they are currently used (e.g. to call createId/byId). It also makes 
	 * the development of global event handlers more consistent with controller local event handlers.
	 * 
	 * <strong>Note</strong>: It is not mandatory but improves readability of declarative views when 
	 * legacy names are converted to relative names where appropriate.
	 * 
	 * @param {string} sName the name to resolve
	 * @param {sap.ui.core.mvc.Controller} oController the controller to use as context
	 * @return {any[]} an array with function and context object, suitable for applySettings.
	 * @private
	 */
	View._resolveEventHandler = function(sName, oController) {

		var fnHandler;
		
		switch (sName.indexOf('.')) {
			case 0:
				// starts with a dot, must be a controller local handler
				fnHandler = oController && oController[sName.slice(1)];
				break;
			case -1:
				// no dot at all: first check for a controller local, then for a global handler
				fnHandler = oController && oController[sName];
				if ( fnHandler != null ) {
					// if the name can be resolved, don't try to find a global handler (even if it is not a function) 
					break;
				}
				// falls through 
			default:
				fnHandler = jQuery.sap.getObject(sName);
		}

		if ( typeof fnHandler === "function" ) {
			// the handler name is set as property on the function to keep this information
			// e.g. for serializers which convert a control tree back to a declarative format
			fnHandler._sapui_handlerName = sName;
			// always attach the handler with the controller as context ('this')
			return [ fnHandler, oController ];
		}

		// return undefined
	};

	return View;

}, /* bExport= */ true);<|MERGE_RESOLUTION|>--- conflicted
+++ resolved
@@ -7,10 +7,7 @@
 	function(jQuery, Control, ExtensionPoint, library) {
 	"use strict";
 
-<<<<<<< HEAD
-=======
-
->>>>>>> 6fec15b2
+
 	/**
 	 * @namespace
 	 * @name sap.ui.core.mvc
@@ -109,39 +106,9 @@
 		this.oViewData = mSettings.viewData;
 		// remember the name of this View
 		this.sViewName = mSettings.viewName;
-		
-<<<<<<< HEAD
-		/**
-		 * initialize the View and connect (create if no instance is given) the Controller
-		 *
-		 * @private
-		 */
-		View.prototype._initCompositeSupport = function(mSettings) {
-	
-			// init View with constructor settings
-			// (e.g. parse XML or identify default controller)
-	
-			// make user specific data available during view instantiation
-			this.oViewData = mSettings.viewData;
-			// remember the name of this View
-			this.sViewName = mSettings.viewName;
-			// remember the preprocessors
-			this.mPreprocessors	= mSettings.preprocessors || {};
-			
-			//check if there are custom properties configured for this view, and only if there are, create a settings preprocessor applying these
-			if (sap.ui.core.CustomizingConfiguration && sap.ui.core.CustomizingConfiguration.hasCustomProperties(this.sViewName)) {
-				var that = this;
-				this._fnSettingsPreprocessor = function(mSettings) {
-					var sId = this.getId();
-					if (sap.ui.core.CustomizingConfiguration && sId) {
-						if (that.isPrefixedId(sId)) {
-							sId = sId.substring((that.getId() + "--").length);
-						}
-						var mCustomSettings = sap.ui.core.CustomizingConfiguration.getCustomProperties(that.sViewName, sId);
-						if (mCustomSettings) {
-							mSettings = jQuery.extend(mSettings, mCustomSettings); // override original property initialization with customized property values
-						}
-=======
+		// remember the preprocessors
+		this.mPreprocessors	= mSettings.preprocessors || {};
+
 		//check if there are custom properties configured for this view, and only if there are, create a settings preprocessor applying these
 		if (sap.ui.core.CustomizingConfiguration && sap.ui.core.CustomizingConfiguration.hasCustomProperties(this.sViewName)) {
 			var that = this;
@@ -150,7 +117,6 @@
 				if (sap.ui.core.CustomizingConfiguration && sId) {
 					if (that.isPrefixedId(sId)) {
 						sId = sId.substring((that.getId() + "--").length);
->>>>>>> 6fec15b2
 					}
 					var mCustomSettings = sap.ui.core.CustomizingConfiguration.getCustomProperties(that.sViewName, sId);
 					if (mCustomSettings) {
@@ -257,93 +223,6 @@
 					oController[sMethod] = function() {};
 				}
 			}
-<<<<<<< HEAD
-			oClone = Control.prototype.clone.call(this, sIdSuffix, aLocalIds, {cloneChildren:false, cloneBindings: true});
-			oClone.applySettings(mSettings);
-			return oClone;
-		};
-
-		/**
-		 * @param {string} sType
-		 *   the type of preprocessor, e.g. "json", "text", or "xml"
-		 * @param {object|string|Element} vSource
-		 *   the view source as a JSON object, a raw text, or an XML document element
-		 * @returns {object|string|Element}
-		 *   the processed source (same type, of course!)
-		 * @protected
-		 */
-		View.prototype.runPreprocessor = function (sType, vSource) {
-			var sCaller,
-				oConfig = this.mPreprocessors[sType],
-				fnPreprocessor;
-
-			if (oConfig) {
-				fnPreprocessor = oConfig.preprocessor;
-				if (!fnPreprocessor && sType === "xml") {
-					jQuery.sap.require("sap.ui.core.util.XMLPreprocessor");
-					fnPreprocessor = sap.ui.core.util.XMLPreprocessor.process;
-				}
-				sCaller = this + " (" + this.sViewName + ")";
-				jQuery.sap.log.debug(sCaller + ": Running preprocessor for " + sType, null,
-					"sap.ui.core.mvc.View");
-				return fnPreprocessor(vSource, oConfig, sCaller);
-			}
-			return vSource;
-		};
-
-
-		/**
-		 * Creates a view of the given type, name and with the given id.
-		 *
-		 * The <code>vView</code> configuration object can have the following properties for the view
-		 * instantiation:
-		 * <ul>
-		 * <li>The ID <code>vView.id</code> specifies an ID for the View instance. If no ID is given,
-		 * an ID will be generated.</li>
-		 * <li>The view name <code>vView.viewName</code> corresponds to an XML module that can be loaded
-		 * via the module system (vView.viewName + suffix ".view.xml")</li>
-		 * <li>The controller instance <code>vView.controller</code> must be a valid controller implementation.
-		 * The given controller instance overrides the controller defined in the view definition</li>
-		 * <li>The view type <code>vView.type</code> specifies what kind of view will be instantiated. All valid
-		 * view types are listed in the enumeration sap.ui.core.mvc.ViewType.</li>
-		 * <li>The view data <code>vView.viewData</code> can hold user specific data. This data is available
-		 * during the whole lifecycle of the view and the controller</li>
-		 * <li><code>vView.preprocessors</li> can hold a map from source type (e.g. "xml") to
-		 * preprocessor configuration; the configuration consists of an optional
-		 * <code>preprocessor</code> property of type function and may contain further
-		 * preprocessor-specific settings. The preprocessor must be a function with the following
-		 * signature:
-		 *   <ul>
-		 *   <li>Parameter <code>vSource</code> with type depending on the source type. For "xml"
-		 *    it is an XML DOM Element. It is allowed to modify the object.</li>
-		 *   <li>Parameter <code>oConfig</code> is the preprocessor configuration
-		 *   <li>Parameter <code>sCaller</code> of type string may be used to identify the caller
-		 *   in log or exception messages.
-		 *   <li>The function must return an equivalent of <code>vSource</code> or
-		 *   <code>vSource</code> itself.
-		 *   </ul>
-		 * For certain source types a default function is known. For "xml" it is a preprocessor
-		 * capable of template processing (for the XML namespace
-		 * "http://schemas.sap.com/sapui5/extension/sap.ui.core.template/1").
-		 * </li>
-		 * </ul>
-		 *
-		 * @param {string} sId id of the newly created view, only allowed for instance creation
-		 * @param {string|object} [vView] the view name or view configuration object
-		 * @public
-		 * @static
-		 * @return {sap.ui.core.mvc.View} the created View instance
-		 */
-		sap.ui.view = function(sId, vView, sType /* used by factory functions */) {
-			var view = null, oView = {};
-			
-			// if the id is a configuration object or a string
-			// and the vView is not defined we shift the parameters
-			if (typeof sId === "object" ||
-					typeof sId === "string" && vView === undefined) {
-				vView = sId;
-				sId = undefined;
-=======
 		}
 
 		if ( oController ) {
@@ -415,6 +294,33 @@
 		return oClone;
 	};
 
+	/**
+	 * @param {string} sType
+	 *   the type of preprocessor, e.g. "json", "text", or "xml"
+	 * @param {object|string|Element} vSource
+	 *   the view source as a JSON object, a raw text, or an XML document element
+	 * @returns {object|string|Element}
+	 *   the processed source (same type, of course!)
+	 * @protected
+	 */
+	View.prototype.runPreprocessor = function (sType, vSource) {
+		var sCaller,
+			oConfig = this.mPreprocessors[sType],
+			fnPreprocessor;
+
+		if (oConfig) {
+			fnPreprocessor = oConfig.preprocessor;
+			if (!fnPreprocessor && sType === "xml") {
+				jQuery.sap.require("sap.ui.core.util.XMLPreprocessor");
+				fnPreprocessor = sap.ui.core.util.XMLPreprocessor.process;
+			}
+			sCaller = this + " (" + this.sViewName + ")";
+			jQuery.sap.log.debug(sCaller + ": Running preprocessor for " + sType, null,
+				"sap.ui.core.mvc.View");
+			return fnPreprocessor(vSource, oConfig, sCaller);
+		}
+		return vSource;
+	};
 
 	/**
 	 * An (optional) method to be implemented by Views.
@@ -431,23 +337,41 @@
 	/**
 	 * Creates a view of the given type, name and with the given id.
 	 *
-	 * The <code>oView</code> configuration object can have the following properties for the view
+	 * The <code>vView</code> configuration object can have the following properties for the view
 	 * instantiation:
 	 * <ul>
-	 * <li>The ID <code>oView.id</code> specifies an ID for the View instance. If no ID is given,
+	 * <li>The ID <code>vView.id</code> specifies an ID for the View instance. If no ID is given,
 	 * an ID will be generated.</li>
-	 * <li>The view name <code>oView.viewName</code> corresponds to an XML module that can be loaded
-	 * via the module system (oView.viewName + suffix ".view.xml")</li>
-	 * <li>The controller instance <code>oView.controller</code> must be a valid controller implementation.
+	 * <li>The view name <code>vView.viewName</code> corresponds to an XML module that can be loaded
+	 * via the module system (vView.viewName + suffix ".view.xml")</li>
+	 * <li>The controller instance <code>vView.controller</code> must be a valid controller implementation.
 	 * The given controller instance overrides the controller defined in the view definition</li>
-	 * <li>The view type <code>oView.type</code> specifies what kind of view will be instantiated. All valid
+	 * <li>The view type <code>vView.type</code> specifies what kind of view will be instantiated. All valid
 	 * view types are listed in the enumeration sap.ui.core.mvc.ViewType.</li>
-	 * <li>The view data <code>oView.viewData</code> can hold user specific data. This data is available
+	 * <li>The view data <code>vView.viewData</code> can hold user specific data. This data is available
 	 * during the whole lifecycle of the view and the controller</li>
+	 * <li><code>vView.preprocessors</li> can hold a map from source type (e.g. "xml") to
+	 * preprocessor configuration; the configuration consists of an optional
+	 * <code>preprocessor</code> property of type function and may contain further
+	 * preprocessor-specific settings. The preprocessor must be a function with the following
+	 * signature:
+	 *   <ul>
+	 *   <li>Parameter <code>vSource</code> with type depending on the source type. For "xml"
+	 *    it is an XML DOM Element. It is allowed to modify the object.</li>
+	 *   <li>Parameter <code>oConfig</code> is the preprocessor configuration
+	 *   <li>Parameter <code>sCaller</code> of type string may be used to identify the caller
+	 *   in log or exception messages.
+	 *   <li>The function must return an equivalent of <code>vSource</code> or
+	 *   <code>vSource</code> itself.
+	 *   </ul>
+	 * For certain source types a default function is known. For "xml" it is a preprocessor
+	 * capable of template processing (for the XML namespace
+	 * "http://schemas.sap.com/sapui5/extension/sap.ui.core.template/1").
+	 * </li>
 	 * </ul>
 	 *
 	 * @param {string} sId id of the newly created view, only allowed for instance creation
-	 * @param {object} [vView] the view configuration object
+	 * @param {string|object} [vView] the view name or view configuration object
 	 * @public
 	 * @static
 	 * @return {sap.ui.core.mvc.View} the created View instance
@@ -469,7 +393,6 @@
 				oView.viewName = vView;
 			} else {
 				oView = vView;
->>>>>>> 6fec15b2
 			}
 		}
 		
