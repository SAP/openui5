--- conflicted
+++ resolved
@@ -5,32 +5,17 @@
 	"sap/base/assert",
 	"sap/base/Log",
 	"sap/base/util/extend",
-<<<<<<< HEAD
-	"sap/ui/base/_runWithOwner",
+	"sap/ui/base/OwnStatics",
+	"sap/ui/base/ManagedObject",
 	"./ViewType"
 ], function(
 	assert,
 	Log,
 	extend,
-	_runWithOwner,
+	OwnStatics,
+	ManagedObject,
 	ViewType
 ) {
-=======
-	"sap/ui/base/OwnStatics",
-	"sap/ui/base/ManagedObject",
-	"./ViewType",
-	"./XMLProcessingMode"
-], function(
-		assert,
-		future,
-		Log,
-		extend,
-		OwnStatics,
-		ManagedObject,
-		ViewType,
-		XMLProcessingMode
-	) {
->>>>>>> f3627b5b
 	"use strict";
 
 	const { getCurrentOwnerId } = OwnStatics.get(ManagedObject);
