--- conflicted
+++ resolved
@@ -30,7 +30,8 @@
 ) {
 	"use strict";
 
-<<<<<<< HEAD
+	const { getCurrentOwnerId } = OwnStatics.get(ManagedObject);
+
 	var mRegistry = {};
 
 	/**
@@ -72,58 +73,6 @@
 			if (typeof (sName) == "string") {
 				if (!mRegistry[sName]) {
 					Log.warning("Do not call sap.ui.core.mvc.Controller constructor for non typed scenario!");
-=======
-		const { getCurrentOwnerId } = OwnStatics.get(ManagedObject);
-
-		var mRegistry = {};
-
-		/**
-		 * Instantiates a (MVC-style) controller.
-		 *
-		 * @class A generic controller implementation for the UI5 Model-View-Controller concept.
-		 *
-		 * Can be used as a base class for typed controllers.
-		 *
-		 * <b>Typed Controller Scenario</b>:
-		 * <ul>
-		 * <li>use {@link sap.ui.core.mvc.Controller.extend Controller.extend} to define the controller class</li>
-		 * <li>use {@link sap.ui.core.mvc.Controller.create Controller.create} to create an instance</li>
-		 * </ul>
-		 *
-		 * @param {string} sName The name of the controller to instantiate.
-		 *
-		 * @public
-		 * @alias sap.ui.core.mvc.Controller
-		 * @extends sap.ui.base.EventProvider
-		 */
-		var Controller = EventProvider.extend("sap.ui.core.mvc.Controller", /** @lends sap.ui.core.mvc.Controller.prototype */ {
-			metadata: {
-				stereotype: "controller",
-				methods: {
-					"byId": 				{"public": true, "final": true},
-					"getInterface" : 		{"public": false, "final": true},
-					"getMetadata" : 		{"public": true, "final": true},
-					"getView" : 			{"public": true, "final": true},
-					"isA" : 				{"public": true, "final": true},
-					"onExit":				{"public": false, "final": false, "overrideExecution": OverrideExecution.Before},
-					"onInit": 				{"public": false, "final": false, "overrideExecution": OverrideExecution.After},
-					"onAfterRendering":		{"public": false, "final": false, "overrideExecution": OverrideExecution.After},
-					"onBeforeRendering":	{"public": false, "final": false, "overrideExecution": OverrideExecution.Before}
-				}
-			},
-			constructor : function(sName) {
-				var oToExtend = null;
-				if (typeof (sName) == "string") {
-					if (!mRegistry[sName]) {
-						Log.warning("Do not call sap.ui.core.mvc.Controller constructor for non typed scenario!");
-					}
-					oToExtend = mRegistry[sName];
-				}
-				EventProvider.apply(this,arguments);
-
-				if (oToExtend) {
-					extend(this, mRegistry[sName]);
->>>>>>> f3627b5b
 				}
 				oToExtend = mRegistry[sName];
 			}
@@ -464,7 +413,6 @@
 
 					return oController;
 				});
-<<<<<<< HEAD
 			}, function(err){
 			throw new Error("Controller Extension Provider: Error '" + err + "' thrown in " + ControllerExtensionProvider._sExtensionProvider + ".");
 		});
@@ -493,40 +441,7 @@
 			 * @param {string|undefined} sViewId
 			 */
 	function controllerFactory(sName, oControllerImpl, sViewId) {
-		var sOwnerId = _runWithOwner.getCurrentOwnerId();
-=======
-			} else {
-				Log.warning("Do not use synchronous controller creation for controller '" + sName + "'! Use the new asynchronous factory 'sap.ui.core.mvc.Controller.create(...)' instead.", "sap.ui.controller", null, function () {
-					return {
-						type: "sap.ui.controller",
-						name: sName
-					};
-				});
-			}
-			if (sName.startsWith("module:")) {
-				throw new Error(`sap.ui.controller(): module name syntax '${sName}' is not supported.`);
-			}
-
-			return controllerFactory(sName, oControllerImpl, sViewId, bAsync);
-		};
-
-		/**
-		 * Old controller factory implementation
-		 * @param {string} sName
-		 * @param {Object|undefined} oControllerImpl
-		 * @param {string|undefined} sViewId
-		 * @param {boolean} bAsync
-		 * @ui5-transform-hint replace-param bAsync true
-		 */
-		function controllerFactory(sName, oControllerImpl, sViewId, bAsync) {
-			var oController,
-				ControllerClass,
-				sOwnerId = getCurrentOwnerId();
-
-			if (typeof oControllerImpl === "boolean") {
-				oControllerImpl = undefined;
-			}
->>>>>>> f3627b5b
+		var sOwnerId = getCurrentOwnerId();
 
 		if (typeof oControllerImpl === "boolean") {
 			oControllerImpl = undefined;
