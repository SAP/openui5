/*!
 * ${copyright}
 */

// Provides base class for controllers (part of MVC concept)
sap.ui.define([
	'sap/base/util/ObjectPath',
	'sap/base/util/extend',
	'sap/ui/base/EventProvider',
	'sap/ui/base/_runWithOwner',
	'sap/ui/base/ManagedObject',
	'sap/ui/core/mvc/ControllerMetadata',
	'sap/ui/core/mvc/ControllerExtension',
	'sap/ui/core/mvc/ControllerExtensionProvider',
	'sap/ui/core/mvc/OverrideExecution',
	'sap/ui/util/_enforceNoReturnValue',
	"sap/base/Log"
], function(
	ObjectPath,
	extend,
	EventProvider,
	_runWithOwner,
	ManagedObject,
	ControllerMetadata,
	ControllerExtension,
	ControllerExtensionProvider,
	OverrideExecution,
	_enforceNoReturnValue,
	Log
) {
	"use strict";

	var mRegistry = {};

	/**
	 * Instantiates a (MVC-style) controller.
	 *
	 * @class A generic controller implementation for the UI5 Model-View-Controller concept.
	 *
	 * Can be used as a base class for typed controllers.
	 *
	 * <b>Typed Controller Scenario</b>:
	 * <ul>
	 * <li>use {@link sap.ui.core.mvc.Controller.extend Controller.extend} to define the controller class</li>
	 * <li>use {@link sap.ui.core.mvc.Controller.create Controller.create} to create an instance</li>
	 * </ul>
	 *
	 * @param {string} sName The name of the controller to instantiate.
	 *
	 * @public
	 * @alias sap.ui.core.mvc.Controller
	 * @extends sap.ui.base.EventProvider
	 */
	var Controller = EventProvider.extend("sap.ui.core.mvc.Controller", /** @lends sap.ui.core.mvc.Controller.prototype */ {
		metadata: {
			stereotype: "controller",
			methods: {
				"byId": 				{"public": true, "final": true},
				"getInterface" : 		{"public": false, "final": true},
				"getMetadata" : 		{"public": true, "final": true},
				"getView" : 			{"public": true, "final": true},
				"isA" : 				{"public": true, "final": true},
				"onExit":				{"public": false, "final": false, "overrideExecution": OverrideExecution.Before},
				"onInit": 				{"public": false, "final": false, "overrideExecution": OverrideExecution.After},
				"onAfterRendering":		{"public": false, "final": false, "overrideExecution": OverrideExecution.After},
				"onBeforeRendering":	{"public": false, "final": false, "overrideExecution": OverrideExecution.Before}
			}
		},
		constructor : function(sName) {
			var oToExtend = null;
			if (typeof (sName) == "string") {
				if (!mRegistry[sName]) {
					Log.warning("Do not call sap.ui.core.mvc.Controller constructor for non typed scenario!");
				}
				oToExtend = mRegistry[sName];
			}
			EventProvider.apply(this,arguments);

			if (oToExtend) {
				extend(this, mRegistry[sName]);
			}

			if (this.extension) {
				throw new Error("The keyword 'extension' cannot be used as a member of a controller");
			}

			this["_sapui_Extensions"] = {};
			extendByMember(this, false);
			this._sapui_isExtended = false;
			this._aDestroyables = [];
		},
		/**
		 * Wether a controller is extended or not
		 * @private
		 * @returns {boolean} Whether controller is extended or not
		 */
		_isExtended: function() {
			return this._sapui_isExtended;
		},
		/**
		 * Returns the public interface for this controller
		 *
		 * @returns {object} The public interface for this extension
		 * @private
		 */
		getInterface: function() {
			var mMethods = {};
			var oMetadata = this.getMetadata();
			var aPublicMethods = oMetadata._aAllPublicMethods;

			aPublicMethods.forEach(function(sMethod) {
				var fnFunction = this[sMethod];
				if (typeof fnFunction === 'function') {
					mMethods[sMethod] = function() {
						var tmp = fnFunction.apply(this, arguments);
						return (tmp instanceof Controller) ? tmp.getInterface() : tmp;
					}.bind(this);
				}
			}.bind(this));
			this.getInterface = function() {
				return mMethods;
			};
			return mMethods;
		}
	}, ControllerMetadata);

	/**
	 * Apply extension to controller
	 *
	 * @param {sap.ui.core.mvc.Controller} oController The controller to extend
	 * @param {sap.ui.core.mvc.ControllerExtension|object} oExtension The controller extension
	 * @param {string} [sLocalNamespace] Extensions could be applied to a local namespace. Do so if passed
	 * @private
	 */
	function applyExtension(oController, oExtension, sLocalNamespace) {
		//create the controller extension object
		var sNamespace = oExtension.getMetadata().getName();
		var oControllerMetadata = oController.getMetadata();
		var oExtensions = oController["_sapui_Extensions"];
		var oInterface = oController.getInterface();
		var mLifecycleConfig = ControllerExtension.getMetadata().getLifecycleConfiguration();

		var oExtensionInfo = {
			namespace: sNamespace,
			extension: oExtension,
			reloadNeeded: false
		};

		oExtension._setController(oInterface); //only allow access to public methods of the main controller

		if (oExtension.getMetadata().hasOverrides()) {
			//override the original controller methods for the entries in the "override" setting of the controller extension
			var sExtensionOverride, oOrigExtensionInfo, oOrigExtensionMetadata, sOverrideMember,
				oOverrides = oExtension.getMetadata().getOverrides(),
				oStaticOverrides = oExtension.getMetadata().getStaticOverrides();

			//handle 'inline' overrides first
			for (sOverrideMember in oStaticOverrides) {
				oOrigExtensionMetadata = oExtension.getMetadata();
				if (!oOrigExtensionMetadata.isMethodFinal(sOverrideMember)) {
					ControllerExtension.overrideMethod(sOverrideMember, oExtension, oStaticOverrides, oExtension, oOrigExtensionMetadata.getOverrideExecution(sOverrideMember));
				}  else {
					throw new Error(
						"Method '" + sOverrideMember + "' of extension '" + sNamespace + "' is flagged final and cannot be overridden by calling 'override'"
					);
				}
			}
			//handle 'normal' overrides
			for (sOverrideMember in oOverrides) {
				if (sOverrideMember !== 'extension') {
					//handle overrides on controller and member extensions
					if (sOverrideMember in oExtension.base) {
						Log.debug("Overriding  member '" + sOverrideMember + "' of original controller.");
						var vMember = oOverrides[sOverrideMember];
						var fnOriginal = oController[sOverrideMember];
						//check for member extension
						if (typeof fnOriginal == "object" && typeof vMember == "object") {
							oOrigExtensionInfo = oExtensions[sOverrideMember];
							oOrigExtensionMetadata = oOrigExtensionInfo.extension.getMetadata();
							for (sExtensionOverride in vMember) {
								if (!oOrigExtensionMetadata.isMethodFinal(sExtensionOverride)) {
									ControllerExtension.overrideMethod(sExtensionOverride, fnOriginal, vMember, oExtension, oOrigExtensionMetadata.getOverrideExecution(sExtensionOverride));
								}  else {
									throw new Error(
										"Method '" + sExtensionOverride + "' of extension '" + oOrigExtensionInfo.namespace + "' is flagged final and cannot be overridden by extension '" + sNamespace + "'"
									);
								}
							}
						} else if (!oControllerMetadata.isMethodFinal(sOverrideMember)) {
							ControllerExtension.overrideMethod(sOverrideMember, oController, oOverrides, oExtension, oControllerMetadata.getOverrideExecution(sOverrideMember));
						} else {
							throw new Error(
								"Method '" + sOverrideMember + "' of controller '" + oController.getMetadata().getName() + "' is flagged final and cannot be overridden by extension '" + sNamespace + "'"
							);
						}
					} else if (sOverrideMember in mLifecycleConfig) {
						//apply lifecycle hooks even if they don't exist on controller
						ControllerExtension.overrideMethod(sOverrideMember, oController, oOverrides, oExtension, oControllerMetadata.getOverrideExecution(sOverrideMember));
					/* legacy support: hooks defined as null instead of a function and starting with 'extHook' must not be ignored.
						Some legacy applications defined possible extension hooks in this way. As ControllerExtensions rely on Interface usage
						legacy scenarios will break. */
					} else if (sOverrideMember.startsWith("extHook") && oController[sOverrideMember] === null) {
						ControllerExtension.overrideMethod(sOverrideMember, oController, oOverrides, oExtension);
					} else {
						throw new Error(
							"Method '" + sOverrideMember + "' does not exist in controller " + oController.getMetadata().getName() + " and cannot be overridden"
						);
					}
				}
				oExtensionInfo.reloadNeeded = true;
			}
			//handle non member extension overrides
			if (oOverrides && oOverrides.extension) {
				//allow to override methods of other controller extensions
				for (var sExtensionNamespace in oOverrides.extension) {
					oOrigExtensionMetadata = oExtensions[sExtensionNamespace].extension.getMetadata();
					var oOrigExtensionInterface = ObjectPath.create(sExtensionNamespace, oController.extension);
					var oOrigExtension = oExtensions[sExtensionNamespace].extension;
					var oExtensionOverrides = oOverrides.extension[sExtensionNamespace];
					for (sExtensionOverride in oExtensionOverrides) {
						if (!oOrigExtensionMetadata.isMethodFinal(sExtensionOverride)) {
							//override interface
							ControllerExtension.overrideMethod(sExtensionOverride, oOrigExtensionInterface, oExtensionOverrides, oExtension, oOrigExtensionMetadata.getOverrideExecution(sExtensionOverride));
							//override Extension so 'this' is working for overrides
							ControllerExtension.overrideMethod(sExtensionOverride, oOrigExtension, oExtensionOverrides, oExtension, oOrigExtensionMetadata.getOverrideExecution(sExtensionOverride));
						} else {
							throw new Error(
								"Method '" + sExtensionOverride + "' of extension '" + sExtensionNamespace + "' is flagged final and cannot be overridden by extension '" + sNamespace + "'"
							);
						}
					}
				}
			}
		}

		var oExtensionInterface = oExtension.getInterface();

		if (sLocalNamespace) {
			oExtensions[sLocalNamespace] = oExtensionInfo;
			oExtensionInfo.location = sLocalNamespace;
			oController[sLocalNamespace] = oExtensionInterface;
			oInterface[sLocalNamespace] = oExtensionInterface;
		} else {
			oExtensions[sNamespace] = oExtensionInfo;
			oExtensionInfo.location = "extension." + sNamespace;
			ObjectPath.set("extension." + sNamespace, oExtensionInterface, oController);
			ObjectPath.set("extension." + sNamespace, oExtensionInterface, oInterface);
		}
	}

	/*
	 * Mixin controller extensions
	 * @param {sap.ui.core.mvc.Controller} oController The controller to apply the extensions
	 * @param {object} oCustomControllerDef The controller extension definition
	 * @private
	 */
	function mixinControllerDefinition(oController, CustomControllerDef, sLocalNameSpace) {
		if (CustomControllerDef instanceof ControllerExtension) {
			applyExtension(oController, CustomControllerDef, sLocalNameSpace);
		} else if (CustomControllerDef.getMetadata && CustomControllerDef.getMetadata().getStereotype() == "controllerextension") {
			//create ControllerExtension instance
			var oControllerExtension = new CustomControllerDef();
			applyExtension(oController, oControllerExtension, sLocalNameSpace);
		} else {
			//apply 'legacy' extension
			var mLifecycleConfig = ControllerExtension.getMetadata().getLifecycleConfiguration();
			for (var sMemberName in CustomControllerDef) {
				if (sMemberName in mLifecycleConfig) {
					ControllerExtension.overrideMethod(sMemberName, oController, CustomControllerDef, oController, mLifecycleConfig[sMemberName].overrideExecution);
				} else {
					//default extension behavior
					ControllerExtension.overrideMethod(sMemberName, oController, CustomControllerDef);
				}
			}
		}
	}

	/**
			 * Loads a controller class or a controller-extension
			 *
			 * @param {string} sName the controller name
			 * @param {string} sViewId the ID of the View to which the loaded controller/extensions should be connected
			 * @return {sap.ui.core.mvc.Controller | Promise} oController <code>Promise</code> in case of asynchronous loading
			 *           or <code>undefined</code> in case of synchronous loading
			 */
	function loadControllerClass(sName, sViewId) {
		if (typeof sName !== "string") {
			throw new Error("Controller name ('sName' parameter) is required and must be typeof 'string'");
		}

		let sControllerName;

		if (sName.startsWith("module:")) {
			sControllerName = sName.substring(7);
		} else {
			sControllerName = sName.replace(/\./g, "/") + ".controller";
		}

		const ControllerClass = sap.ui.require(sControllerName);

		return new Promise(function(resolve, reject) {
			if (!ControllerClass) {
				sap.ui.require([sControllerName], function (ControllerClass) {
					resolve(ControllerClass);
				}, reject);
			} else {
				resolve(ControllerClass);
			}
		});
	}

	/**
	 * Instantiation of a controller
	 *
	 * @param {function} ControllerClass The controller constructor
	 * @param {string} sName the controller name
	 * @return {sap.ui.core.mvc.Controller} The created controller instance
	 */
	function instantiateController(ControllerClass, sName) {
		var oController;
		if (mRegistry[sName]) {
			oController = new ControllerClass(sName);
		} else {
			oController = new ControllerClass();
		}
		if (!oController) {
			throw new Error("Controller " + sName + " couldn't be instantiated");
		}
		return oController;
	}

	/**
	 * Apply extension if passed as a member of the controller
	 *
	 * @param {sap.ui.core.mvc.Controller} oController The controller instance
	 * @param {boolean} bAsync Wether extend async or not
	 * @private
	 */
	function extendByMember(oController) {
		//create all member extension instances first
		for (const sMember in oController) {
			if (oController[sMember] &&
				oController[sMember].getMetadata &&
				oController[sMember].getMetadata().getStereotype() == "controllerextension") {
				oController[sMember] = new oController[sMember]();
			}
		}
		//apply the extensions
		for (const sMember in oController) {
			if (oController[sMember] &&
				oController[sMember].getMetadata &&
				oController[sMember].getMetadata().getStereotype() == "controllerextension") {
				mixinControllerDefinition(oController, oController[sMember], sMember);
			}
		}
	}

	/**
			 * This function can be used to extend a controller with controller
			 * extensions returned by controller extension provider.
			 *
			 * @param {object|sap.ui.core.mvc.Controller} oController Controller to extend
			 * @param {string} sName Name of the controller
			 * @param {sap.ui.core.ID|undefined} sOwnerId the ID of the owner component to which this controller belongs,
			 *                                            or undefined if the controller is not associated to a component
			 * @param {sap.ui.core.ID|undefined} sViewId the ID of the corresponding View for <code>oController</code>, or undefined if the controller is created via the the factory
			 * @return {sap.ui.core.mvc.Controller|Promise} A <code>Promise</code> in case of asynchronous extend
			 *           or the <code>controller</code> in case of synchronous extend
			 * @private
			 */
	Controller.applyExtensions = function(oController, sName, sOwnerId, sViewId) {
		/**
		 * Retrieves the controller-extension with the given name asynchronously.
		 * @param {string} sControllerName the extension controller class name
		 * @returns {Promise<Object>} Promise on the loaded controller extension
		 */
		function fnGetExtensionControllerAsync(sControllerName) {
			return loadControllerClass(sControllerName, sViewId, true).then(function(oExtControllerDef) {
				// loadControllerClass resolves with the base sap/ui/core/mvc/Controller class,
				// in case 'sControllerName' is not a module but was defined with sap.ui.controller("...", {})
				oExtControllerDef = mRegistry[sControllerName] || oExtControllerDef;
				if (oExtControllerDef !== undefined) {
					if (oExtControllerDef.getMetadata && oExtControllerDef.getMetadata().isA("sap.ui.core.mvc.Controller")) {
						throw new Error(
							"Attempt to load Extension Controller " + sControllerName + " was not successful. Controller extension should be a plain object."
						);
					}
					return oExtControllerDef;
				}

			}, function(err) {
				throw new Error(
					"Attempt to load Extension Controller " + sControllerName + " was not successful - is the Controller correctly defined in its file?"
				);
			});
		}

		return ControllerExtensionProvider.getControllerExtensions(sName, sOwnerId, sViewId, true)
			.then(function (mControllers) {
				// load customizing controllers async
				var aCustomizingControllerPromises = mControllers.customizingControllerNames.map(fnGetExtensionControllerAsync);

				return Promise.all(aCustomizingControllerPromises).then(function(aCustomizingControllers) {
					// order of extensions: 1. customizing, 2. provider
					// the order is fixed as defined in the manifest, and as returned by the external provider
					var aAllExtensions = aCustomizingControllers.concat(mControllers.providerControllers);

					for (var i = 0, l = aAllExtensions.length; i < l; i++) {
						mixinControllerDefinition(oController, aAllExtensions[i]);
					}

					return oController;
				});
<<<<<<< HEAD
			}, function(err){
			throw new Error("Controller Extension Provider: Error '" + err + "' thrown in " + ControllerExtensionProvider._sExtensionProvider + ".");
		});
	};

	/**
	 * Creates an instance of controller class.
	 *
	 * @param {object} mOptions  A map containing the controller configuration options.
	 * @param {string} mOptions.name The controller name that corresponds to a JS module that can be loaded
	 * via the module system (mOptions.name + suffix ".controller.js"). It can be specified either in dot notation (<code>my.sample.Controller</code>) or
	 * in module name syntax (<code>module:my/sample/Controller</code>).
	 * @return {Promise<sap.ui.core.mvc.Controller>} the Promise resolves with a new instance of the controller
	 * @public
	 * @static
	 * @since 1.56.0
	 */
	Controller.create = function (mOptions) {
		return controllerFactory(mOptions.name, undefined, mOptions._viewId, true);
	};

	/**
			 * Old controller factory implementation
			 * @param {string} sName
			 * @param {Object|undefined} oControllerImpl
			 * @param {string|undefined} sViewId
			 */
	function controllerFactory(sName, oControllerImpl, sViewId) {
		var sOwnerId = ManagedObject._sOwnerId;
=======
			} else {
				Log.warning("Do not use synchronous controller creation for controller '" + sName + "'! Use the new asynchronous factory 'sap.ui.core.mvc.Controller.create(...)' instead.", "sap.ui.controller", null, function () {
					return {
						type: "sap.ui.controller",
						name: sName
					};
				});
			}
			if (sName.startsWith("module:")) {
				throw new Error(`sap.ui.controller(): module name syntax '${sName}' is not supported.`);
			}

			return controllerFactory(sName, oControllerImpl, sViewId, bAsync);
		};

		/**
		 * Old controller factory implementation
		 * @param {string} sName
		 * @param {Object|undefined} oControllerImpl
		 * @param {string|undefined} sViewId
		 * @param {boolean} bAsync
		 * @ui5-transform-hint replace-param bAsync true
		 */
		function controllerFactory(sName, oControllerImpl, sViewId, bAsync) {
			var oController,
				ControllerClass,
				sOwnerId = _runWithOwner.getCurrentOwnerId();

			if (typeof oControllerImpl === "boolean") {
				oControllerImpl = undefined;
			}
>>>>>>> 683a1f90

		if (typeof oControllerImpl === "boolean") {
			oControllerImpl = undefined;
		}

		if (!oControllerImpl) {
			return loadControllerClass(sName, sViewId, true)
				.then(function(ControllerClass) {
					return instantiateController(ControllerClass, sName);
				})
				.then(function(oController) {
					return Controller.applyExtensions(oController, sName, sOwnerId, sViewId, true);
				})
				.then(function(oController) {
					oController._sapui_isExtended = true;
					return oController;
				});
		} else {
			// controller *definition*
			mRegistry[sName] = oControllerImpl;
			Log.info("For defining controllers use Controller.extend instead");
		}
	}

	/**
	 * Returns a map of public methods of the controller. If <code>bWithExtensions</code> is
	 * set to <code>true</code> the public methods of the extensions are included in the result
	 *
	 * @private
	 * @returns {Map<string,object>} A map containing all methods (key) and their metadata
	 */
	Controller.prototype.getPublicMethods = function() {
		var mPublicFunctions = {},
			oControllerMetadata = this.getMetadata(),
			oControllerMethods = oControllerMetadata.getAllMethods(),
			oLifeCycleConfig = oControllerMetadata.getLifecycleConfiguration();

		Object.keys(oControllerMethods).forEach(function(sMethod) {
			if (oControllerMetadata.isMethodPublic(sMethod)) {
				mPublicFunctions[sMethod] = oControllerMethods[sMethod];
				mPublicFunctions[sMethod].reloadNeeded = !!(sMethod in oLifeCycleConfig);
			}
		});

		//extensions member should not be exposed
		delete mPublicFunctions.extension;

		var oExtensions = this["_sapui_Extensions"];
		Object.keys(oExtensions).forEach(function(sNamespace) {
			var oExtensionInfo = oExtensions[sNamespace];
			var oExtensionInterface = oExtensionInfo.extension.getInterface();
			var mAllMethods = oExtensionInfo.extension.getMetadata().getAllMethods();
			Object.keys(oExtensionInterface).forEach(function(sMethod) {
				//extension member should not be exposed
				delete mPublicFunctions[oExtensionInfo.location];
				var oMethodMetadata = extend({}, mAllMethods[sMethod], {reloadNeeded: oExtensionInfo.reloadNeeded});
				mPublicFunctions[oExtensionInfo.location + "." + sMethod] = oMethodMetadata;
			});
		});
		return mPublicFunctions;
	};

	/**
	 * Returns the list of Promises for which an automatic destroy is scheduled.
	 * Logs an error in case the application controller is missing a mandatory
	 * constructor super call.
	 * For compatibility reason we must not fail in this obviously broken scenario!
	 *
	 * @private
	 */
	Controller.prototype._getDestroyables = function() {
		if (!this._aDestroyables) {
			throw new Error(
				`${this.getMetadata().getName()}: A sub-class of sap.ui.core.mvc.Controller which overrides the constructor must apply the super constructor as well.`
			);
		}
		return this._aDestroyables;
	};

	/**
	 * Takes care of async destruction of fragments created with {@link sap.ui.core.Controller.loadFragment loadFragment}
	 *
	 * @private
	 */
	Controller.prototype.destroyFragments = function() {
		function fnDestroy(vContent) {
			vContent = Array.isArray(vContent) ? vContent : [vContent];
			for (var i = 0; i < vContent.length; i++) {
				if (!vContent[i].isDestroyed()) {
					vContent[i].destroy();
				}
			}
		}
		// chain each cancelable to trigger an async destroy
		var aDestroyables = this._getDestroyables();
		for (var i = 0; i < aDestroyables.length; i++ ) {
			aDestroyables[i] = aDestroyables[i].then(fnDestroy);
		}
	};

	/**
	 * Fire event when destroying a controller to cleanup extensions
	 * @private
	 */
	Controller.prototype.destroy = function() {
		if (this["_sapui_Extensions"]) {
			Object.keys(this["_sapui_Extensions"]).forEach(function(sKey) {
				var oExtensionInfo = this["_sapui_Extensions"][sKey];
				ObjectPath.set(oExtensionInfo.location, null, this);
			}.bind(this));
			delete this["_sapui_Extensions"];
		}
		EventProvider.prototype.destroy.apply(this, arguments);
	};

	/**
	 * Returns the view associated with this controller or <code>undefined</code>.
	 * @returns {sap.ui.core.mvc.View|undefined} View connected to this controller.
	 * @public
	 */
	Controller.prototype.getView = function() {
		return this.oView;
	};

	/**
	 * Returns an Element of the connected view with the given local ID.
	 *
	 * Views automatically prepend their own ID as a prefix to created Elements
	 * to make the IDs unique even in the case of multiple view instances.
	 * This method helps to find an element by its local ID only.
	 *
	 * If no view is connected or if the view doesn't contain an element with
	 * the given local ID, <code>undefined</code> is returned.
	 *
	 * @param {string} sId View-local ID
	 * @returns {sap.ui.core.Element|undefined} Element by its (view local) ID
	 * @public
	 */
	Controller.prototype.byId = function(sId) {
		return this.oView ? this.oView.byId(sId) : undefined;
	};


	/**
	 * Converts a view local ID to a globally unique one by prepending
	 * the view ID.
	 *
	 * If no view is connected, <code>undefined</code> is returned.
	 *
	 * @param {string} sId View-local ID
	 * @returns {string|undefined} Prefixed ID
	 * @public
	 */
	Controller.prototype.createId = function(sId) {
		return this.oView ? this.oView.createId(sId) : undefined;
	};

	/**
	 * Gets the component of the controller's view
	 *
	 * If there is no Component connected to the view or the view is not connected to the controller,
	 * <code>undefined</code> is returned.
	 *
	 * @return {sap.ui.core.Component|undefined} Component instance
	 * @since 1.23.0
	 * @public
	 */
	Controller.prototype.getOwnerComponent = function () {
		var Component = sap.ui.require("sap/ui/core/Component");
		if (Component) {
			return Component.getOwnerComponentFor(this.getView());
		} else {
			return undefined;
		}
	};

	Controller.prototype.connectToView = function(oView) {
		this.oView = oView;
		const sControllerName = this.getMetadata().getName();

		if (this.onInit) {
			const fnInit = function() { _enforceNoReturnValue(this.onInit.apply(this, arguments), /*mLogInfo=*/{ name: "onInit", component: sControllerName }); };
			oView.attachAfterInit(fnInit, this);
		}
		if (this.onExit) {
			const fnExit = function() { _enforceNoReturnValue(this.onExit.apply(this, arguments), /*mLogInfo=*/{ name: "onExit", component: sControllerName}); };
			oView.attachBeforeExit(fnExit, this);
		}
		if (oView.bControllerIsViewManaged) {
			const fnBeforeExit = function() { _enforceNoReturnValue(this.destroyFragments.apply(this, arguments), /*mLogInfo=*/{name: "destroyFragments", component: sControllerName}); };
			oView.attachBeforeExit(fnBeforeExit, this);
		}
		if (this.onAfterRendering) {
			const fnAfterRendering = function() { _enforceNoReturnValue(this.onAfterRendering.apply(this, arguments), /*mLogInfo=*/{ name: "onAfterRendering", component: sControllerName }); };
			oView.attachAfterRendering(fnAfterRendering, this);
		}
		if (this.onBeforeRendering) {
			const fnBeforeRendering = function() { _enforceNoReturnValue(this.onBeforeRendering.apply(this, arguments), /*mLogInfo=*/{name: "onBeforeRendering", component: sControllerName}); };
			oView.attachBeforeRendering(fnBeforeRendering, this);
		}
	};

	/**
	 * Loads a Fragment by {@link sap.ui.core.Fragment.load}.
	 *
	 * The fragment content will be added to the <code>dependents</code> aggregation of the view by default.
	 * This behavior can be suppressed by setting <code>mOptions.addToDependents</code> to false.
	 *
	 * The controller is passed to the Fragment by default, so the (event handler) methods referenced in the
	 * Fragment will be called on this Controller.
	 *
	 * If the controller has an owner component, it is passed to the fragment content.
	 * By default the fragment content will be prefixed with the view ID to avoid duplicate ID issues.
	 * The prefixing can be switched off with the <code>autoPrefixId</code> option.
	 *
	 * When <code>autoPrefixId</code> is enabled, the fragment content can be accessed by calling
	 * {@link sap.ui.core.mvc.Controller.byId}.
	 *
	 * <b>Destroy behavior</b>:
	 * Different scenarios concerning the destruction of the fragment's content exist,
	 * of which some must be addressed by the caller, while others are handled automatically.
	 * <ul>
	 * <li>The controller instance is destroyed before the fragment content creation has finished:
	 *     In this case, the controller instance takes care of asynchronously destroying the fragment content</li>
	 * <li>The fragment content is aggregated within a control (e.g. <code>dependents</code> aggregation by default):
	 *     In this case, the content will be destroyed during the regular destroy lifecycle.</li>
	 * <li>The fragment content is not aggregated within a control:
	 *     In this case, <em>it must be destroyed manually</em> in the exit hook of the controller.</li>
	 * </ul>
	 *
	 * @example <caption>Loading a fragment with no <code>mOptions.id</code> given</caption>
	 * // In the following, "this" is an instance of sap.ui.core.mvc.Controller
	 * var pFragment = this.loadFragment({
	 *     name: "myFragment"
	 * }).then(function() {
	 *     var myControl = this.byId("myFragment");
	 * }.bind(this));
	 *
	 * @example <caption>Loading a fragment with an <code>mOptions.id</code> given</caption>
	 * // In the following, "this" is an instance of sap.ui.core.mvc.Controller
	 * var pFragment = this.loadFragment({
	 *     name: "myFragment",
	 *     id: "somePrefix"
	 * }).then(function() {
	 *     var myControl = this.byId("somePrefix--myFragment");
	 * }.bind(this));
	 *
	 * @param {object} mOptions Options regarding fragment loading
	 * @param {string} mOptions.name The fragment name, which must correspond to a fragment which can be loaded via the module system (mOptions.name + suffix ".fragment.[typeextension]") and must contain the fragment definition.
	 * It can be specified either in dot notation (<code>my.sample.myFragment</code>) or, for JS fragments, in module name syntax (<code>module:my/sample/myFragment</code>).
	 * @param {boolean} [mOptions.addToDependents=true] Whether the fragment content should be added to the <code>dependents</code> aggregation of the view
	 * @param {boolean} [mOptions.autoPrefixId=true] Whether the IDs of the fragment content will be prefixed by the view ID
	 * @param {string} [mOptions.id] the ID of the fragment
	 * @param {string} [mOptions.type=XML] the fragment type, e.g. "XML", "JS", or "HTML" (see above). Default is "XML".
	 * If the fragment name is given in module name syntax (e.g., <code>module:my/sample/myFragment</code>) the type must be omitted.
	 * @returns {Promise<sap.ui.core.Control|sap.ui.core.Control[]>} A Promise that resolves with the fragment content
	 *
	 * @since 1.93
	 * @public
	 */
	Controller.prototype.loadFragment = function(mOptions) {
		if (!this.getView()) {
			throw new Error("Calling 'loadFragment' without a view attached is not supported!");
		} else if (!mOptions || !mOptions.name) {
			throw new Error("oOptions must provide at least a fragment name!");
		}

		var oOwnerComponent = this.getOwnerComponent();
		var bAddToDependents = mOptions.addToDependents !== false;
		var bAutoPrefixId = mOptions.autoPrefixId !== false;

		var oFragmentOptions = {
			name: mOptions.name,
			type: mOptions.type,
			id: mOptions.id,
			controller: this
		};

		var aDestroyables = this._getDestroyables();

		var pRequire = new Promise(function(resolve, reject) {
			sap.ui.require(["sap/ui/core/Fragment"], function(Fragment) {
				resolve(Fragment);
			}, reject);
		}).then(function(Fragment) {
			if (!mOptions.id && bAutoPrefixId) {
				oFragmentOptions.id = this.getView().getId();
			} else if (bAutoPrefixId) {
				oFragmentOptions.id = this.createId(mOptions.id);
			}
			if (oOwnerComponent) {
				return oOwnerComponent.runAsOwner(function() {
					return Fragment.load(oFragmentOptions);
				});
			} else {
				return Fragment.load(oFragmentOptions);
			}
		}.bind(this)).then(function(vContent) {
			if (bAddToDependents) {
				this.getView().applySettings({"dependents": vContent});
			}
			/* if already resolved remove from bookkeeping. App needs to destroy or it is
			implicitly destroyed via the dependents (or other) aggregation */
			aDestroyables.splice(aDestroyables.indexOf(pRequire),1);
			return vContent;
		}.bind(this));
		aDestroyables.push(pRequire);
		return pRequire;
	};


	/**
	 * This method is called upon initialization of the View. The controller can perform its internal setup in
	 * this hook. It is only called once per View instance, unlike the onBeforeRendering and onAfterRendering
	 * hooks.
	 * (Even though this method is declared as "abstract", it does not need to be defined in controllers, if the
	 * method does not exist, it will simply not be called.)
	 *
	 * <b>Note:</b> In component-based apps <code>this.getOwnerComponent().getModel()</code> should be used
	 * inside <code>onInit()</code> to get a model assigned to the component instead of using
	 * <code>this.getView().getModel()</code>. The latter call might return <code>undefined</code> because
	 * the view might not have been attached to a parent yet (i.e. the component), and thus the view
	 * can't inherit a model from that parent.
	 * You could also attach to the <code>modelContextChange</code> event. The event is fired when either
	 * the context or the model changes for the control.
	 *
	 * @function
	 * @name sap.ui.core.mvc.Controller.prototype.onInit
	 * @abstract
	 * @protected
	 * @returns {void|undefined} This lifecycle hook must not have a return value. Return value <code>void</code> is deprecated since 1.120, as it does not force functions to <b>not</b> return something.
	 * 	This implies that, for instance, no async function returning a Promise should be used.
	 *
	 * 	<b>Note:</b> While the return type is currently <code>void|undefined</code>, any
	 *	implementation of this hook must not return anything but undefined. Any other
	 * 	return value will cause an error log in this version of UI5 and will fail in future
	 * 	major versions of UI5.
	 */

	/**
	 * This method is called upon desctuction of the View. The controller should perform its internal destruction in
	 * this hook. It is only called once per View instance, unlike the onBeforeRendering and onAfterRendering
	 * hooks.
	 * (Even though this method is declared as "abstract", it does not need to be defined in controllers, if the
	 * method does not exist, it will simply not be called.)
	 *
	 * @function
	 * @name sap.ui.core.mvc.Controller.prototype.onExit
	 * @abstract
	 * @protected
	 * @returns {void|undefined} This lifecycle hook must not have a return value. Return value <code>void</code> is deprecated since 1.120, as it does not force functions to <b>not</b> return something.
	 * 	This implies that, for instance, no async function returning a Promise should be used.
	 *
	 * 	<b>Note:</b> While the return type is currently <code>void|undefined</code>, any
	 *	implementation of this hook must not return anything but undefined. Any other
	 * 	return value will cause an error log in this version of UI5 and will fail in future
	 * 	major versions of UI5.
	 */

	/**
	 * This method is called every time the View is rendered, before the Renderer is called and the HTML is placed in
	 * the DOM-Tree. It can be used to perform clean-up-tasks before re-rendering.
	 * (Even though this method is declared as "abstract", it does not need to be defined in controllers, if the
	 * method does not exist, it will simply not be called.)
	 *
	 * @see sap.ui.core.Control.prototype.onBeforeRendering
	 *
	 * @function
	 * @name sap.ui.core.mvc.Controller.prototype.onBeforeRendering
	 * @abstract
	 * @protected
	 * @returns {void|undefined} This lifecycle hook must not have a return value. Return value <code>void</code> is deprecated since 1.120, as it does not force functions to <b>not</b> return something.
	 * 	This implies that, for instance, no async function returning a Promise should be used.
	 *
	 * 	<b>Note:</b> While the return type is currently <code>void|undefined</code>, any
	 *	implementation of this hook must not return anything but undefined. Any other
	 * 	return value will cause an error log in this version of UI5 and will fail in future
	 * 	major versions of UI5.
	 */

	/**
	 * This method is called every time the View is rendered, after the HTML is placed in the DOM-Tree. It can be
	 * used to apply additional changes to the DOM after the Renderer has finished.
	 * (Even though this method is declared as "abstract", it does not need to be defined in controllers, if the
	 * method does not exist, it will simply not be called.)
	 *
	 * @see sap.ui.core.Control.prototype.onAfterRendering
	 *
	 * @function
	 * @name sap.ui.core.mvc.Controller.prototype.onAfterRendering
	 * @abstract
	 * @protected
	 * @returns {void|undefined} This lifecycle hook must not have a return value. Return value <code>void</code> is deprecated since 1.120, as it does not force functions to <b>not</b> return something.
	 * 	This implies that, for instance, no async function returning a Promise should be used.
	 *
	 * 	<b>Note:</b> While the return type is currently <code>void|undefined</code>, any
	 *	implementation of this hook must not return anything but undefined. Any other
	 * 	return value will cause an error log in this version of UI5 and will fail in future
	 * 	major versions of UI5.
	 */
	return Controller;
});<|MERGE_RESOLUTION|>--- conflicted
+++ resolved
@@ -411,7 +411,6 @@
 
 					return oController;
 				});
-<<<<<<< HEAD
 			}, function(err){
 			throw new Error("Controller Extension Provider: Error '" + err + "' thrown in " + ControllerExtensionProvider._sExtensionProvider + ".");
 		});
@@ -440,40 +439,7 @@
 			 * @param {string|undefined} sViewId
 			 */
 	function controllerFactory(sName, oControllerImpl, sViewId) {
-		var sOwnerId = ManagedObject._sOwnerId;
-=======
-			} else {
-				Log.warning("Do not use synchronous controller creation for controller '" + sName + "'! Use the new asynchronous factory 'sap.ui.core.mvc.Controller.create(...)' instead.", "sap.ui.controller", null, function () {
-					return {
-						type: "sap.ui.controller",
-						name: sName
-					};
-				});
-			}
-			if (sName.startsWith("module:")) {
-				throw new Error(`sap.ui.controller(): module name syntax '${sName}' is not supported.`);
-			}
-
-			return controllerFactory(sName, oControllerImpl, sViewId, bAsync);
-		};
-
-		/**
-		 * Old controller factory implementation
-		 * @param {string} sName
-		 * @param {Object|undefined} oControllerImpl
-		 * @param {string|undefined} sViewId
-		 * @param {boolean} bAsync
-		 * @ui5-transform-hint replace-param bAsync true
-		 */
-		function controllerFactory(sName, oControllerImpl, sViewId, bAsync) {
-			var oController,
-				ControllerClass,
-				sOwnerId = _runWithOwner.getCurrentOwnerId();
-
-			if (typeof oControllerImpl === "boolean") {
-				oControllerImpl = undefined;
-			}
->>>>>>> 683a1f90
+		var sOwnerId = _runWithOwner.getCurrentOwnerId();
 
 		if (typeof oControllerImpl === "boolean") {
 			oControllerImpl = undefined;
