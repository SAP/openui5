--- conflicted
+++ resolved
@@ -357,7 +357,6 @@
 		 * @param {string} sControllerName the extension controller class name
 		 * @returns {Promise<Object>} Promise on the loaded controller extension
 		 */
-<<<<<<< HEAD
 		function fnGetExtensionControllerAsync(sControllerName) {
 			return loadControllerClass(sControllerName, sViewId, true).then(function(oExtControllerDef) {
 				// loadControllerClass resolves with the base sap/ui/core/mvc/Controller class,
@@ -365,35 +364,12 @@
 				oExtControllerDef = mRegistry[sControllerName] || oExtControllerDef;
 				if (oExtControllerDef !== undefined) {
 					if (oExtControllerDef.getMetadata && oExtControllerDef.getMetadata().isA("sap.ui.core.mvc.Controller")) {
-						future.fatalThrows("Attempt to load Extension Controller " + sControllerName + " was not successful", "Controller extension should be a plain object.", null, function() {
+						future.fatalThrows("Attempt to load Extension Controller " + sControllerName + " was not successful. Controller extension should be a plain object.", "", null, function() {
 							return {
 								type: "ControllerExtension",
 								name: sControllerName
 							};
 						});
-=======
-		Controller.applyExtensions = function(oController, sName, sOwnerId, sViewId, bAsync) {
-			/**
-			 * Retrieves the controller-extension with the given name asynchronously.
-			 * @param {string} sControllerName the extension controller class name
-			 * @returns {Promise<Object>} Promise on the loaded controller extension
-			 */
-			function fnGetExtensionControllerAsync(sControllerName) {
-				return loadControllerClass(sControllerName, sViewId, true).then(function(oExtControllerDef) {
-					// loadControllerClass resolves with the base sap/ui/core/mvc/Controller class,
-					// in case 'sControllerName' is not a module but was defined with sap.ui.controller("...", {})
-					oExtControllerDef = mRegistry[sControllerName] || oExtControllerDef;
-					if (oExtControllerDef !== undefined) {
-						if (oExtControllerDef.getMetadata && oExtControllerDef.getMetadata().isA("sap.ui.core.mvc.Controller")) {
-							future.fatalThrows("Attempt to load Extension Controller " + sControllerName + " was not successful. Controller extension should be a plain object.", "", null, function() {
-								return {
-									type: "ControllerExtension",
-									name: sControllerName
-								};
-							});
-						}
-						return oExtControllerDef;
->>>>>>> 1c50554f
 					}
 					return oExtControllerDef;
 				}
@@ -465,7 +441,6 @@
 					oController._sapui_isExtended = true;
 					return oController;
 				});
-<<<<<<< HEAD
 		} else {
 			// controller *definition*
 			mRegistry[sName] = oControllerImpl;
@@ -490,29 +465,6 @@
 			if (oControllerMetadata.isMethodPublic(sMethod)) {
 				mPublicFunctions[sMethod] = oControllerMethods[sMethod];
 				mPublicFunctions[sMethod].reloadNeeded = !!(sMethod in oLifeCycleConfig);
-=======
-			});
-			return mPublicFunctions;
-		};
-
-		/**
-		 * Returns the list of Promises for which an automatic destroy is scheduled.
-		 * Logs an error in case the application controller is missing a mandatory
-		 * constructor super call.
-		 * For compatibility reason we must not fail in this obviously broken scenario!
-		 *
-		 * @private
-		 */
-		Controller.prototype._getDestroyables = function() {
-			if (!this._aDestroyables) {
-				future.errorThrows(`${this.getMetadata().getName()}: A sub-class of sap.ui.core.mvc.Controller which overrides the constructor must apply the super constructor as well.`,
-					null,
-					"sap.ui.support",
-					function() {
-						return { type: "missingSuperConstructor" };
-					});
-				this._aDestroyables = [];
->>>>>>> 1c50554f
 			}
 		});
 
@@ -544,7 +496,7 @@
 	 */
 	Controller.prototype._getDestroyables = function() {
 		if (!this._aDestroyables) {
-			future.errorThrows("Mandatory super constructor not called for Controller: '" + this.getMetadata().getName() + "'.",
+			future.errorThrows(`${this.getMetadata().getName()}: A sub-class of sap.ui.core.mvc.Controller which overrides the constructor must apply the super constructor as well.`,
 				null,
 				"sap.ui.support",
 				function() {
