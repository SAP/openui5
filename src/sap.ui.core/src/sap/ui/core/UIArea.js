/*!
 * ${copyright}
 */

// Provides class sap.ui.core.UIArea
sap.ui.define([
	'sap/ui/base/ManagedObject',
	'./Element',
	'./RenderManager',
	'./UIAreaRegistry',
	'./FocusHandler',
	'sap/ui/performance/trace/Interaction',
	"sap/ui/util/ActivityDetection",
	"sap/ui/events/KeyCodes",
	"sap/base/Log",
	"sap/base/assert",
	"sap/base/config",
	"sap/ui/performance/Measurement",
	"sap/base/util/uid",
	"sap/base/util/isEmptyObject",
	"sap/ui/core/Rendering",
	"sap/ui/core/util/_LocalizationHelper",
	'sap/ui/events/jquery/EventExtension',
	"sap/ui/events/ControlEvents",
	"sap/ui/events/F6Navigation",
	"sap/ui/thirdparty/jquery"
],
	function(
		ManagedObject,
		Element,
		RenderManager,
		UIAreaRegistry,
		FocusHandler,
		Interaction,
		ActivityDetection,
		KeyCodes,
		Log,
		assert,
		BaseConfig,
		Measurement,
		uid,
		isEmptyObject,
		Rendering,
		_LocalizationHelper,
		EventExtension,
		ControlEvents,
		F6Navigation,
		jQuery
	) {
		"use strict";

		var oRenderLog = Rendering.getLogger();

		// create the RenderManager so it can be used already
		var oRenderManager = new RenderManager();

		var oCore;

		EventExtension.apply();

		// Activate F6Navigation
		jQuery(document).on("keydown", function(oEvent) {
			F6Navigation.handleF6GroupNavigation(oEvent, null);
		});

		var fnDbgWrap = function(oControl) {
			return oControl;
		},
		fnDbgReport = function() {},
		fnDbgAnalyzeDelta = function() {};

		if ( oRenderLog.isLoggable() ) {

			// TODO this supportability feature could be moved out of the standard runtime code and only be loaded on demand

			/**
			 * Records the stack trace that triggered the first invalidation of the given control
			 *
			 * @private
			 */
			fnDbgWrap = function(oControl) {
				var location;
				try {
					throw new Error();
				} catch (e) {
					location = e.stack || e.stacktrace || (e.sourceURL ? e.sourceURL + ":" + e.line : null);
					location = location ? location.split(/\n\s*/g).slice(2) : undefined;
				}
				return {
					obj : oControl,
					location : location
				};
			};

			/**
			 * Creates a condensed view of the controls for which a rendering task is pending.
			 * Checking the output of this method should help to understand infinite or unexpected rendering loops.
			 * @private
			 */
			fnDbgReport = function(that, mControls) {
				var mReport = {},
					n, oControl;

				for (n in mControls) {
					// resolve oControl anew as it might have changed
					oControl = Element.getElementById(n);
					/*eslint-disable no-nested-ternary */
					mReport[n] = {
						type: oControl ? oControl.getMetadata().getName() : (mControls[n].obj === that ? "UIArea" : "(no such control)"),
						location: mControls[n].location,
						reason : mControls[n].reason
					};
					/*eslint-enable no-nested-ternary */
				}

				oRenderLog.debug("  UIArea '" + that.getId() + "', pending updates: " + JSON.stringify(mReport, null, "\t"));
			};

			/**
			 * Creates a condensed view of the controls that have been invalidated but not handled during rendering
			 * Checking the output of this method should help to understand infinite or unexpected rendering loops.
			 * @private
			 */
			fnDbgAnalyzeDelta = function(mBefore, mAfter) {
				var n;

				for (n in mAfter) {
					if ( mBefore[n] != null ) {
						if ( mBefore[n].obj !== mAfter[n].obj ) {
							mAfter[n].reason = "replaced during rendering";
						} else {
							mAfter[n].reason = "invalidated again during rendering";
						}
					} else {
						mAfter[n].reason = "invalidated during rendering";
					}
				}
			};
		}

		/**
		 * @class An area in a page that hosts a tree of UI elements.
		 *
		 * <code>UIArea</code>s are fully managed by the UI5 {@link sap.ui.core.Core Core}. They cannot be created
		 * by the application but are implicitly created by the Core when controls are placed via
		 * {@link sap.ui.core.Control#placeAt Control#placeAt} at a new DOM element for which no <code>UIArea</code>
		 * exists yet.
		 *
		 * <code>UIArea</code>s are essential for the rendering of controls. Controls get rendered only when they are
		 * directly or indirectly contained in the <code>content</code> aggregation of a <code>UIArea</code>.
		 * <code>Control#placeAt</code> ensures that there is a <code>UIArea</code> with the given ID and adds
		 * the control to the <code>content</code> aggregation of this <code>UIArea</code>. Whenever controls become
		 * invalidated, the corresponding <code>UIArea</code> remembers this and takes care of the re-rendering of
		 * the control.
		 *
		 * Additionally, <code>UIArea</code>s play an important role in the event handling of controls. They register for
		 * a standard set of browser events. For each incoming event, they identify the control to which the target of
		 * the event belongs to and dispatch the event to that control. This dispatching reduces the number of event
		 * handlers in a page.
		 *
		 * <code>UIArea</code>s also act as a data binding root for their contained controls. Whenever a model is attached
		 * to or detached from the Core, this change is propagated to all <code>UIAreas</code> which in turn propagate
		 * it further down to their aggregated children, etc.
		 *
		 * The special aggregation named <code>dependents</code> also participates in the databinding, but its content
		 * is not rendered by the <code>UIArea</code>. It can be used for popups or similar controls that are not contained
		 * in the normal control tree, but nevertheless should receive model or binding context updates.
		 *
		 * @extends sap.ui.base.ManagedObject
		 * @author SAP SE
		 * @version ${version}
		 * @param {object} [oRootNode] reference to the DOM element that should be 'hosting' the UI Area.
		 * @public
		 * @alias sap.ui.core.UIArea
		 * @hideconstructor
		 */
		var UIArea = ManagedObject.extend("sap.ui.core.UIArea", {

			constructor: function(oRootNode) {
				if (arguments.length === 0) {
					return;
				}
				// Note: UIArea has a modifiable Id. This doesn't perfectly match the default behavior of ManagedObject
				// But UIArea overrides getId().
				ManagedObject.apply(this);

				this.bLocked = false;
				this.bInitial = true;
				this.aContentToRemove = [];

				this.bNeedsRerendering = false;
				if (oRootNode != null) {
					this._setRootNode(oRootNode);
					// Figure out whether UI Area is pre-rendered (server-side JS rendering)!
					this.bNeedsRerendering = this.bNeedsRerendering && !document.getElementById(oRootNode.id + "-Init");
				}
				this.mInvalidatedControls = {};
				this.mSuppressedControls = {};
				this.iSuppressedControlsLength = 0;

				if (!this.bNeedsRerendering) {
					this.bRenderSelf = false;
				} else {
					// Rendering needs to be notified about an invalid UIArea
					Rendering.invalidateUIArea(this);
				}

			},
			metadata: {
				aggregations : {
					/**
					 * Content that is displayed in the UIArea.
					 */
					content : {type : "sap.ui.core.Control", multiple : true, singularName : "content"},

					/**
					 * Dependent objects whose lifecycle is bound to the UIArea but which are not automatically rendered by the UIArea.
					 */
					dependents : {type : "sap.ui.core.Control", multiple : true}
				}
			},

			// make 'dependents' a non-invalidating aggregation
			insertDependent: function(oElement, iIndex) {
				return this.insertAggregation("dependents", oElement, iIndex, true);
			},

			addDependent: function(oElement) {
				return this.addAggregation("dependents", oElement, true);
			},

			removeDependent: function(vElement) {
				return this.removeAggregation("dependents", vElement, true);
			},

			removeAllDependents: function() {
				return this.removeAllAggregation("dependents", true);
			},

			destroyDependents: function() {
				return this.destroyAggregation("dependents", true);
			}
		});

		/**
		 * Returns this <code>UIArea</code>'s id (as determined from provided RootNode).
		 * @return {string|null} id of this UIArea
		 * @public
		 */
		UIArea.prototype.getId = function() {
			return this.oRootNode ? this.oRootNode.id : null;
		};

		/**
		 * Returns this UI area. Needed to stop recursive calls from an element to its parent.
		 *
		 * @return {sap.ui.core.UIArea} this
		 * @protected
		 */
		UIArea.prototype.getUIArea = function() {
			return this;
		};

		/**
		 * Allows setting the root node hosting this instance of <code>UIArea</code>.
		 *
		 * The node must have an ID that will be used as ID for this instance of <code>UIArea</code>.
		 *
		 * @param {Element} oRootNode
		 *            the hosting DOM node for this instance of <code>UIArea</code>.
		 * @private
		 */
		UIArea.prototype._setRootNode = function(oRootNode) {
			if (this.oRootNode === oRootNode) {
				return;
			}

			// oRootNode must either be empty or must be a DOMElement and must not be root node of some other UIArea
			assert(!oRootNode || (oRootNode.nodeType === 1 && !jQuery(oRootNode).attr("data-sap-ui-area")), "UIArea root node must be a DOMElement");

			//TODO IS there something missing
			if (this.oRootNode) {
				this._ondetach();
			}

			// UIArea gets its id from the rootNode, so we must update the registry
			this.deregister();
			this.oRootNode = oRootNode;
			this.register();
			if ( this.getContent().length > 0 ) {
			  this.invalidate();
			}

			if (this.oRootNode) {
				// prepare eventing
				this._onattach();
			}
		};

		/**
		 * Returns the Root Node hosting this instance of <code>UIArea</code>.
		 *
		 * @return {Element} the Root Node hosting this instance of <code>UIArea</code>.
		 * @public
		 */
		UIArea.prototype.getRootNode = function() {
			return this.oRootNode;
		};

		UIArea.prototype._addRemovedContent = function(oDomRef) {
			if (this.oRootNode && oDomRef) {
				this.aContentToRemove.push(oDomRef);
			}
		};

		/*
		 * See generated JSDoc
		 */
		UIArea.prototype.addContent = function(oContent, _bSuppressInvalidate) {
			this.addAggregation("content", oContent, _bSuppressInvalidate);
			// TODO this remains here just to make the UX3 Shell work which doesn't invalidate properly
			if ( _bSuppressInvalidate !== true ) {
				this.invalidate();
			}
			return this;
		};

		/*
		 * See generated JSDoc
		 */
		UIArea.prototype.removeContent = function(vContent, /* internal only */ _bSuppressInvalidate) {
			var oContent = this.removeAggregation("content", vContent, _bSuppressInvalidate);
			if ( !_bSuppressInvalidate ) {
				var oDomRef;
				if (oContent && oContent.getDomRef) {
					oDomRef = oContent.getDomRef();
				}
				this._addRemovedContent(oDomRef);
				//this.invalidate();
			}
			return oContent;
		};

		/*
		 * See generated JSDoc
		 */
		UIArea.prototype.removeAllContent = function() {
			var aContent = this.removeAllAggregation("content");
			for (var idx = 0; idx < aContent.length; idx++) {
				var oDomRef;
				var oContent = aContent[idx];
				if (oContent && oContent.getDomRef) {
					oDomRef = oContent.getDomRef();
				}
				this._addRemovedContent(oDomRef);
			}
			//this.invalidate();
			return aContent;
		};

		/*
		 * See generated JSDoc
		 */
		UIArea.prototype.destroyContent = function() {
			var aContent = this.getContent();
			for (var idx = 0; idx < aContent.length; idx++) {
				var oDomRef;
				var oContent = aContent[idx];
				if (oContent && oContent.getDomRef) {
					oDomRef = oContent.getDomRef();
				}
				this._addRemovedContent(oDomRef);
			}
			this.destroyAggregation("content");
			//this.invalidate();
			return this;
		};

		/**
		 * Locks this instance of UIArea.
		 *
		 * Rerendering and eventing will not be active as long as no
		 * {@link #unlock} is called.
		 *
		 * @public
		 */
		UIArea.prototype.lock = function() {
			this.bLocked = true;
		};

		/**
		 * Un-Locks this instance of UIArea.
		 *
		 * Rerendering and eventing will now be enabled again.
		 *
		 * @public
		 */
		UIArea.prototype.unlock = function() {
			if ( this.bLocked && this.bNeedsRerendering ) {
				// While being locked, we might have ignored a call to rerender()
				// Therefore notify the Rendering (again)
				Rendering.invalidateUIArea(this);
			}
			this.bLocked = false;
		};

		/**
		 * Returns the locked state of the <code>sap.ui.core.UIArea</code>
		 * @return {boolean} locked state
		 * @public
		 */
		UIArea.prototype.isLocked = function () {
			return this.bLocked;
		};

		/**
		 * Suppresses the invalidation for a given control and its descendants within the UIArea
		 * until the {@link #resumeInvalidationFor} method is called for the same control.
		 *
		 * <b>Note:</b> This method is not intended to prevent the rendering of the control, but rather to suppress the invalidation process
		 * which would start the rendering. For example, if the rendering process starts for a parent control, the control for which the
		 * invalidation is suppressed, along with its descendants, may still be rendered together with the parent control.
		 *
		 * @param {sap.ui.core.Control} oControl The control for which the invalidation should be suppressed
		 * @throws {TypeError} If the oControl parameter is not a type of sap.ui.core.Control
		 * @returns {boolean} true if the invalidation was successfully suppressed, or false if invalidation was already suppressed and no action was taken.
		 * @private
		 * @ui5-restricted sap.ui.mdc
		 * @since 1.118
		 */
		UIArea.prototype.suppressInvalidationFor = function (oControl) {
			if (!oControl || !oControl.isA || !oControl.isA("sap.ui.core.Control")) {
				throw new TypeError("Invalid parameter: oControl must be Control instance.");
			}

			var sId = oControl.getId();
			if (!this.mSuppressedControls[sId]) {
				this.mSuppressedControls[sId] = new Set();
				this.iSuppressedControlsLength++;
				return true;
			}

			return false;
		};

		/**
		 * Resumes the invalidation for a given control and its descendants within the UIArea for which
		 * the invalidation was suppressed with the {@link #suppressInvalidationFor} method.
		 *
		 * @param {sap.ui.core.Control} oControl The control for which the invalidation was suppressed
		 * @throws {TypeError} If the oControl parameter is not a type of sap.ui.core.Control
		 * @throws {Error} If the invalidation has not yet been suppressed for the given control
		 * @private
		 * @ui5-restricted sap.ui.mdc
		 * @since 1.118
		 */
		UIArea.prototype.resumeInvalidationFor = function (oControl) {
			if (!oControl || !oControl.isA || !oControl.isA("sap.ui.core.Control")) {
				throw new TypeError("Invalid parameter: oControl must be Control instance.");
			}

			var sId = oControl.getId();
			var mControlsSuppressedFromInvalidation = this.mSuppressedControls[sId];
			if (!mControlsSuppressedFromInvalidation) {
				throw new Error("The invalidation has not yet been suppressed for " + oControl);
			}

			this.iSuppressedControlsLength--;
			delete this.mSuppressedControls[sId];
			mControlsSuppressedFromInvalidation.forEach(function(sControlId) {
				var oControl = Element.getElementById(sControlId);
				if (oControl) {
					this.addInvalidatedControl(oControl);
				}
			}, this);
		};

		/**
		 * Provide getBindingContext, as UIArea can be parent of an element.
		 *
		 * @returns {null} Always returns null.
		 *
		 * @protected
		 */
		UIArea.prototype.getBindingContext = function(){
			return null;
		};

		/**
		 * Returns the Core's event provider as new eventing parent to enable control event bubbling to the core
		 * to ensure compatibility with the core validation events.
		 *
		 * @return {sap.ui.base.EventProvider} the parent event provider
		 * @protected
		 */
		UIArea.prototype.getEventingParent = function() {
			return oCore ? oCore._getEventProvider() : undefined;
		};

		// ###########################################################################
		// Convenience for methods
		// e.g. Process Events for inner Controls
		// or figure out whether control is part of this area.
		// ###########################################################################

		/**
		 * Checks whether the control is still valid (is in the DOM)
		 *
		 * @return {boolean} True if the control is still in the active DOM
		 * @protected
		 */
		UIArea.prototype.isActive = function() {
			return !!this.getId() && document.getElementById(this.getId()) != null;
		};

		/**
		 * Triggers asynchronous re-rendering of the <code>UIArea</code>'s content.
		 *
		 * Serves as an end-point for the bubbling of invalidation requests along the
		 * element/control aggregation hierarchy.
		 *
		 * @protected
		 */
		UIArea.prototype.invalidate = function() {
			this.addInvalidatedControl(this);
		};

		/**
		 * Notifies the <code>UIArea</code> about an invalidated descendant control.
		 *
		 * During re-rendering, the <code>UIArea</code> internally decides whether to re-render just the modified
		 * controls or the complete content. It also informs the <code>Core</code> when it becomes invalid
		 * for the first time.
		 *
		 * @param {object} oControl Descendant control that got invalidated
		 * @private
		 */
		UIArea.prototype.addInvalidatedControl = function(oControl){
			// if UIArea is already marked for a full rendering, there is no need to record invalidated controls
			if ( this.bRenderSelf ) {
				return;
			}

			// inform the Rendering, if we are getting invalid now
			if ( !this.bNeedsRerendering ) {
				Rendering.invalidateUIArea(this);
			}

			var sId = oControl.getId();
			//check whether the control is already invalidated
			if ( oControl === this ) {
				this.bRenderSelf = true; //everything in this UIArea
				this.bNeedsRerendering = true;
				this.mInvalidatedControls = {};
				this.mInvalidatedControls[sId] = fnDbgWrap(this);
				return;
			}
			if ( this.mInvalidatedControls[sId] ) {
				return;
			}

			//determine whether the control is a child of a control for which the invalidation is suppressed
			if ( this.iSuppressedControlsLength ) {
				for (var oCurrent = oControl; oCurrent; oCurrent = oCurrent.getParent()) {
					var mControlsSuppressedFromInvalidation = this.mSuppressedControls[oCurrent.getId()];
					if (mControlsSuppressedFromInvalidation) {
						mControlsSuppressedFromInvalidation.add(sId);
						return;
					}
				}
			}

			//add it to the list of invalidated controls
			this.mInvalidatedControls[sId] = fnDbgWrap(oControl);
			this.bNeedsRerendering = true;
		};

		/**
		 * Synchronously renders any pending UI updates.
		 *
		 * Either renders the whole <code>UIArea</code> or a set of descendant controls that have been invalidated.
		 *
		 * @param {boolean} bForce Whether a re-rendering of the <code>UIArea</code> should be enforced
		 * @return {boolean} Whether a redraw was necessary or not
		 * @private
		 */
		UIArea.prototype.rerender = function(bForce) {
		   var that = this;

		   function clearRenderingInfo() {
			   that.bRenderSelf = false;
			   that.aContentToRemove = [];
			   that.mInvalidatedControls = {};
			   that.bNeedsRerendering = false;
		   }

		   if (bForce) {
			   this.bNeedsRerendering = true;
		   }
		   if ( this.bLocked || !this.bNeedsRerendering ) {
			   return false;
		   }

		   // Keep a reference to the collected rendering info and attach a new, empty info to this instance.
		   // Any concurrent modification will be collected as new info and trigger a new automated rendering
		   var bRenderSelf = this.bRenderSelf,
			   aContentToRemove = this.aContentToRemove,
			   mInvalidatedControls = this.mInvalidatedControls,
			   bUpdated = false;

		   clearRenderingInfo();

		   // pause performance measurement for all UI Areas
		   Measurement.pause("renderPendingUIUpdates");
		   // start performance measurement
		   Measurement.start(this.getId() + "---rerender","Rerendering of " + this.getMetadata().getName());

		   fnDbgReport(this, mInvalidatedControls);

		   if (bRenderSelf) { // full UIArea rendering

			   if (this.oRootNode) {

				   oRenderLog.debug("Full Rendering of UIArea '" + this.getId() + "'");

				   // save old content
				   RenderManager.preserveContent(this.oRootNode, /* bPreserveRoot */ false, /* bPreserveNodesWithId */ this.bInitial);
				   this.bInitial = false;

				   var cleanUpDom = function(aCtnt, bCtrls){
					   var len = aCtnt.length;
					   var oDomRef;
					   for (var i = 0; i < len; i++) {
						   oDomRef = bCtrls ? aCtnt[i].getDomRef() : aCtnt[i];
						   if ( oDomRef && !RenderManager.isPreservedContent(oDomRef) && that.oRootNode === oDomRef.parentNode) {
							   jQuery(oDomRef).remove();
						   }
					   }
					   return len;
				   };

				   var oFocusRef_Initial = document.activeElement;
				   var oStoredFocusInfo = FocusHandler.getControlFocusInfo();

				   //First remove the old Dom nodes and then render the controls again
				   cleanUpDom(aContentToRemove);

				   var aContent = this.getContent();
				   var len = cleanUpDom(aContent, true);

				   var oFocusRef_AfterCleanup = document.activeElement;

				   for (var i = 0; i < len; i++) {
					   if (aContent[i] && aContent[i].getParent() === this) {
						   oRenderManager.render(aContent[i], this.oRootNode, true);
					   }
				   }
				   bUpdated = true;

				   /* Try restoring focus when focus ref is changed due to cleanup operations and not changed anymore by the rendering logic */
				   if (oFocusRef_Initial && oFocusRef_Initial != oFocusRef_AfterCleanup && oFocusRef_AfterCleanup === document.activeElement) {
					   try {
						   FocusHandler.restoreFocus(oStoredFocusInfo);
					   } catch (e) {
						   Log.warning("Problems while restoring the focus after full UIArea rendering: " + e, null, this);
					   }
				   }

			   } else {
				   // cannot re-render now; wait!
				   oRenderLog.debug("Full Rendering of UIArea '" + this.getId() + "' postponed, no root node");
			   }

		   } else { // only partial update (invalidated controls)

			   var isRenderedTogetherWithAncestor = function(oCandidate) {

				   for (;;) {

					   // Controls that implement marker interface sap.ui.core.PopupInterface are by contract not rendered by their parent.
					   // Therefore the search for to-be-rendered ancestors must be stopped when such a control is reached.
					   if ( oCandidate.getMetadata && oCandidate.getMetadata().isInstanceOf("sap.ui.core.PopupInterface") ) {
						   break;
					   }

					   oCandidate = oCandidate.getParent();

					   // If the candidate is null/undefined or the UIArea itself
					   // they do-while loop will be interrupted
					   if ( !oCandidate || oCandidate === that ) {
						   return false;
					   }

					   // If the candidate is listed in the invalidated controls map
					   // it will be re-rendered together with the UIArea. Inline
					   // templates are a special case because they share their ID
					   // with the UIArea and therefore the detection will ignore
					   // the inline templates since they should be re-rendered with
					   // their UIArea.
					   if ( mInvalidatedControls.hasOwnProperty(oCandidate.getId()) ) {
						   return true;
					   }
				   }
			   };

			   var aControlsRenderedTogetherWithAncestor = [];
			   for (var n in mInvalidatedControls) {
				   var oControl = Element.getElementById(n);
				   // CSN 0000834961 2011: control may have been destroyed since invalidation happened -> check whether it still exists
				   if ( oControl ) {
					   if ( !isRenderedTogetherWithAncestor(oControl) ) {
						   oControl._bNeedsRendering = true;
						   UIArea.rerenderControl(oControl);
						   bUpdated = true;
					   } else {
						   aControlsRenderedTogetherWithAncestor.push(oControl);
					   }
				   }
			   }

			   /**
				* Let us suppose that A is the parent of B, and B is the parent of C. The controls A and C are invalidated, but B isn't.
				* Controls A and C will be added to the UIArea as invalidated controls. At the next tick, UIArea will be rendered again.
				* Thanks to the isRenderedTogetherWithAncestor method above, C.rerender will never be executed but only A.rerender.
				*
				* In apiVersion 1 or 2:
				* During the rendering of A, RM.renderControl(B) renders the control B, and during the rendering of B, RM.renderControl(C)
				* renders the control C. At the end of the UIArea re-rendering, there shall be no control remaining in an invalidated state.
				*
				* In apiVersion 4:
				* During the rendering of A when RM.renderControl(B) is called the RenderManager first checks whether control B is
				* invalidated. Since it was not invalidated the RenderManager skips the rendering of control B. Consequently, there will be
				* no RM.renderControl(C) call to render the control C, and it remains in an invalidated state.
				*
				* The implementation below re-renders the invalidated controls that are skipped and not rendered with their ancestor.
				* The re-rendering here is only required for controls that already have DOM output.
				*/
			   aControlsRenderedTogetherWithAncestor.forEach(function(oControl) {
				   if (!oControl._bNeedsRendering || oControl.isDestroyed()) {
					   return;
				   }
				   if (oControl.bOutput == true && oControl.getDomRef() ||
					   oControl.bOutput == "invisible" && document.getElementById(RenderManager.createInvisiblePlaceholderId(oControl))) {
					   oControl._bNeedsRendering = true;
					   UIArea.rerenderControl(oControl);
				   }
			   });
		   }

		   // enrich the bookkeeping
		   fnDbgAnalyzeDelta(mInvalidatedControls, this.mInvalidatedControls);

		   // uncomment the following line for old behavior:
		   // clearRenderingInfo();

		   // end performance measurement
		   Measurement.end(this.getId() + "---rerender");
		   // resume performance measurement for all UI Areas
		   Measurement.resume("renderPendingUIUpdates");

		   return bUpdated;
		};
		/**
		 * Receives a notification from the RenderManager immediately after a control has been rendered.
		 *
		 * Only at that moment, registered invalidations are obsolete. If they happen (again) after
		 * that point in time, the previous rendering cannot reflect the changes that led to the
		 * invalidation and therefore a new rendering is required.
		 *
		 * Therefore, pending invalidations can only be cleared at this point in time.
		 * @private
		 */
		UIArea.prototype._onControlRendered = function(oControl) {
			var sId = oControl.getId();
			if ( this.mInvalidatedControls[sId] ) {
				delete this.mInvalidatedControls[sId];
			}
			if ( this.iSuppressedControlsLength ) {
				Object.values(this.mSuppressedControls).forEach(function(mControlsSuppressedFromInvalidation) {
					mControlsSuppressedFromInvalidation.delete(sId);
				});
			}
		};
		/**
		 * Rerenders the given control
		 * @see sap.ui.core.Control.rerender()
		 * @param oControl
		 * @private
		 */
		UIArea.rerenderControl = function(oControl){
			var oDomRef = null;
			if (oControl) {
				oDomRef = oControl.getDomRef();
				if (!oDomRef || RenderManager.isPreservedContent(oDomRef) ) {
					// In case no old DOM node was found or only preserved DOM, search for an 'invisible' placeholder
					oDomRef = document.getElementById(RenderManager.RenderPrefixes.Invisible + oControl.getId());
				}
			}

			var oParentDomRef = oDomRef && oDomRef.parentNode; // remember parent here as preserveContent() might move the node!
			if (oParentDomRef) {
				var oUIArea = oControl.getUIArea();
				// Why this is really needed?
				var oRM = oUIArea ? oRenderManager : new RenderManager();
				oRenderLog.debug("Rerender Control '" + oControl.getId() + "'" + (oUIArea ? "" : " (using a temp. RenderManager)"));
				RenderManager.preserveContent(oDomRef, /* bPreserveRoot */ true, /* bPreserveNodesWithId */ false, oControl /* oControlBeforeRerender */);
				oRM.render(oControl, oParentDomRef);
			} else {
				var oUIArea = oControl.getUIArea();
				oUIArea && oUIArea._onControlRendered(oControl);
				oRenderLog.info("Couldn't rerender '" + oControl.getId() + "', as its DOM location couldn't be determined");
			}
		};
		var rEvents = /^(mousedown|mouseup|click|keydown|keyup|keypress|touchstart|touchend|tap)$/;
		var aPreprocessors = [], aPostprocessors = [];
		var mVerboseEvents = {mousemove: 1, mouseover: 1, mouseout: 1, scroll: 1, dragover: 1, dragenter: 1, dragleave: 1};

		/**
		 * Adds an event handler that will be executed before the event is dispatched.
		 * @param {Function} fnPreprocessor The event handler to add
		 * @private
		 */
		UIArea.addEventPreprocessor = function(fnPreprocessor) {
			aPreprocessors.push(fnPreprocessor);
		};

		/**
		 * Gets the event handlers that will be executed before the event is dispatched.
		 * @return {Function[]} The event preprocessors
		 * @private
		 */
		UIArea.getEventPreprocessors = function() {
			return aPreprocessors;
		};

		/**
		 * Adds an event handler that will be executed after the event is dispatched.
		 * @param {Function} fnPostprocessor The event handler to add
		 * @private
		 */
		UIArea.addEventPostprocessor = function(fnPostprocessor) {
			aPostprocessors.push(fnPostprocessor);
		};

		/**
		 * Gets the event handlers that will be executed after the event is dispatched.
		 * @return {Function[]} The event postprocessors
		 * @private
		 */
		UIArea.getEventPostprocessors = function() {
			return aPostprocessors;
		};

		/**
		 * Enabled or disables logging of certain event types.
		 *
		 * The event handling code of class UIArea logs all processed browser events with log level DEBUG.
		 * Only some events that occur too frequently are suppressed by default: <code>mousemove</code>,
		 * <code>mouseover</code>, <code>mouseout</code>, <code>scroll</code>, <code>dragover</code>,
		 * <code>dragenter</code> and <code>dragleave</code>.
		 *
		 * With this method, logging can be disabled for further event types or it can be enabled for
		 * some or all of the event types listed above. The parameter <code>mEventTypes</code> is a map
		 * of boolean values keyed by event type names. When the value for an event type coerces to true,
		 * events of that type won't be logged.
		 *
		 * @example
		 * sap.ui.require(['sap/ui/core/UIArea'], function(UIArea) {
		 *   UIArea.configureEventLogging({
		 *     mouseout: false,  // no longer suppress logging of mouseout events
		 *     focusin: 1        // suppress logging of focusin events
		 *   });
		 * });
		 *
		 * @param {Object<string, boolean>} [mEventTypes] Map of logging flags keyed by event types
		 * @returns {Object<string, boolean>} A copy of the resulting event logging configuration (not normalized)
		 * @public
		 * @since 1.62
		 */
		UIArea.configureEventLogging = function(mEventTypes) {
			Object.assign(mVerboseEvents, mEventTypes);
			return Object.assign({}, mVerboseEvents); // return a copy
		};

		/**
		 * Handles all incoming DOM events centrally and dispatches the event to the
		 * registered event handlers.
		 * @param {jQuery.Event} oEvent the jQuery event object
		 * @private
		 * @ui5-restricted sap.ui.core.dnd.DragAndDrop, sap.ui.core.FocusHandler
		 */
		UIArea.prototype._handleEvent = function(/**event*/oEvent) {
			// execute the registered event handlers
			var oTargetElement,
				oElement,
				bInteractionRelevant;

			// TODO: this should be the 'lowest' SAPUI5 Control of this very
			// UIArea instance's scope -> nesting scenario
			oTargetElement = oElement = Element.closestTo(oEvent.target);

			ActivityDetection.refresh();

			if (oTargetElement == null) {
				return;
			}

			// the mouse event which is fired by mobile browser with a certain delay after touch event should be suppressed
			// in event delegation.
			if (oEvent.isMarked("delayedMouseEvent")) {
				return;
			}


			var sHandledUIAreaId = oEvent.getMark("handledByUIArea"),
				sId = this.getId();

			//if event is already handled by inner UIArea (as we use the bubbling phase now), returns.
			//if capturing phase would be used, here means event is already handled by outer UIArea.
			if (sHandledUIAreaId && sHandledUIAreaId !== sId) {
				oEvent.setMark("firstUIArea", false);
				return;
			}

			oEvent.setMarked("firstUIArea");

			// store the element on the event (aligned with jQuery syntax)
			oEvent.srcControl = oTargetElement;

			// in case of CRTL+SHIFT+ALT the contextmenu event should not be dispatched
			// to allow to display the browsers context menu
			if (oEvent.type === "contextmenu" && oEvent.shiftKey && oEvent.altKey && (oEvent.metaKey || oEvent.ctrlKey)) {
				Log.info("Suppressed forwarding the contextmenu event as control event because CTRL+SHIFT+ALT is pressed!");
				return;
			}

			aPreprocessors.forEach(function(fnPreprocessor){
				fnPreprocessor(oEvent);
			});

			// if the UIArea is locked then we do not dispatch
			// any event to the control => but they will still be dispatched
			// as control event afterwards!
			if (this.bLocked) {
				return;
			}

			// notify interaction tracing for relevant event - it is important to have evaluated all the previous switches
			// in case the method would return before dispatching the event, we should not notify an event start
			if (Interaction.getActive()) {
				bInteractionRelevant = oEvent.type.match(rEvents);
				if (bInteractionRelevant) {
					Interaction.notifyEventStart(oEvent);
				}
			}

			// retrieve the pseudo event types
			var aEventTypes = [];
			if (oEvent.getPseudoTypes) {
				aEventTypes = oEvent.getPseudoTypes();
			}
			aEventTypes.push(oEvent.type);

			//enable check for fieldgroup change
			var bGroupChanged = false;

			// dispatch the event to the controls (callback methods: onXXX)
			while (oElement instanceof Element && oElement.isActive() && !oEvent.isPropagationStopped()) {
				var sScopeCheckId = oEvent.getMark("scopeCheckId"),
					oScopeCheckDOM = sScopeCheckId && window.document.getElementById(sScopeCheckId),
					oDomRef = oElement.getDomRef();

				// for events which are dependent on the scope DOM (the DOM on which the 'mousedown' event is fired), the
				// event is dispatched to the element only when the element's root DOM contains or equals the scope check
				// DOM, so that the simulated 'touchmove' and 'touchend' event is only dispatched to the element when the
				// 'touchstart' also occurred on the same element
				if (!oScopeCheckDOM || (oDomRef && oDomRef.contains(oScopeCheckDOM))) {
					// for each event type call the callback method
					// if the execution should be stopped immediately
					// then no further callback method will be executed
					for (var i = 0, is = aEventTypes.length; i < is; i++) {
						var sType = aEventTypes[i];
						oEvent.type = sType;
						// ensure currenTarget is the DomRef of the handling Control
						oEvent.currentTarget = oElement.getDomRef();
						oElement._handleEvent(oEvent);
						if (oEvent.isImmediatePropagationStopped()) {
							break;
						}
					}
					if (!bGroupChanged && !oEvent.isMarked("enterKeyConsumedAsContent")) {
						bGroupChanged = this._handleGroupChange(oEvent,oElement);
					}

					// if the propagation is stopped do not bubble up further
					if (oEvent.isPropagationStopped()) {
						break;
					}

					// Secret property on the element to allow to cancel bubbling of all events.
					// This is a very special case, so there is no API method for this in the control.
					if (oElement.bStopEventBubbling) {
						break;
					}

					// This is the (not that common) situation that the element was deleted in its own event handler.
					// i.e. the Element became 'inactive' (see Element#isActive())
					oDomRef = oElement.getDomRef();
					if (!oDomRef) {
						break;
					}
				}

				// bubble up to the parent
				oDomRef = oDomRef.parentNode;
				oElement = null;

				// Only process the touchend event which is emulated from mouseout event when the current domRef
				// doesn't equal or contain the relatedTarget
				if (oEvent.isMarked("fromMouseout") && (oDomRef && oDomRef.contains(oEvent.relatedTarget))) {
					break;
				}

				// ensure we do not bubble the control tree higher than our rootNode
				while (oDomRef && oDomRef !== this.getRootNode()) {
					if (oDomRef.id) {
						oElement = Element.closestTo(oDomRef);
						if (oElement) {
							break;
						}
					}
					oDomRef = oDomRef.parentNode;
				}
			}

			aPostprocessors.forEach(function(fnPostprocessor){
				fnPostprocessor(oEvent);
			});

			if (bInteractionRelevant) {
				Interaction.notifyEventEnd(oEvent);
			}

			// reset previously changed currentTarget
			oEvent.currentTarget = this.getRootNode();

			// mark on the event that it's already handled by this UIArea
			oEvent.setMark("handledByUIArea", sId);

			// TODO: rethink about logging levels!

			// logging: propagation stopped
			if (oEvent.isPropagationStopped()) {
				Log.debug("'" + oEvent.type + "' propagation has been stopped");
			}

			// logging: prevent the logging of some events that are verbose and for others do some logging into the console
			var sEventName = oEvent.type;
			if (!mVerboseEvents[sEventName]) {
				if (oTargetElement) {
					Log.debug("Event fired: '" + sEventName + "' on " + oTargetElement, "", "sap.ui.core.UIArea");
				} else {
					Log.debug("Event fired: '" + sEventName + "'", "", "sap.ui.core.UIArea");
				}
			}
		};

		/*
		* The onattach function is called when the Element is attached to the DOM
		* @private
		*/
		UIArea.prototype._onattach = function() {
			// TODO optimizations for 'matching event list' could be done here.
			//	// create the events string (space separated list of event names):
			//	// the first time a control is attached - it will determine the required
			//	// events and store this information in the controls metadata which is
			//	// shared across the control instances.
			//	if (!this.getMetadata().sEvents) {
			//
			//		// shorten the access to the array of events and pseudo events
			//		var aEv = ControlEvents.events;
			//		var oPsEv = PseudoEvents.events; // required from sap/ui/events/PseudoEvents
			//
			//		// create the data structures for the event handler registration
			//		this.sEvents = "";
			//		var aEvents = [];
			//
			//		// check for pseudo events and register them for their relevant types
			//		for (var evt in oPsEv) {
			//				for (j = 0, js = oPsEv[evt].aTypes.length; j < js; j++) {
			//					var type = oPsEv[evt].aTypes[j];
			//					if (aEvents.indexOf(type) === -1) {
			//						aEvents.push(type);
			//					}
			//				}
			//		}
			//
			//		// check for events and register them
			//		for (var i = 0, is = aEv.length; i < is; i++) {
			//			var type = aEv[i];
			//				if (aEvents.indexOf(type) === -1) {
			//					aEvents.push(type);
			//				}
			//		}
			//
			//		// keep the list of events for the jQuery bind/unbind method
			//		this.sEvents = aEvents.join(" ");
			//
			//		// cache the event handlers registry map
			//		this.getMetadata().sEvents = this.sEvents;
			//
			//	} else {
			//		// use the cached map of event handlers
			//		this.sEvents = this.getMetadata().sEvents;
			//	}

			// check for existing root node
			var oDomRef = this.getRootNode();
			if (oDomRef == null) {
				return;
			}

			// mark the DOM as UIArea and bind the required events
			jQuery(oDomRef).attr("data-sap-ui-area", oDomRef.id).on(ControlEvents.events.join(" "), this._handleEvent.bind(this));

		};

		/**
		* The ondetach function is called when the Element is detached out of the DOM
		* @private
		*/
		UIArea.prototype._ondetach = function() {

			// check for existing root node
			var oDomRef = this.getRootNode();
			if (oDomRef == null) {
				return;
			}

			// remove UIArea marker and unregister all event handlers of the control
			jQuery(oDomRef).removeAttr("data-sap-ui-area").off();

			// TODO: when optimizing the events => take care to unbind only the
			//       required. additionally consider not to remove other event handlers.
			//	var ojQRef = jQuery(oDomRef);
			//	if (this.sEvents) {
			//		ojQRef.off(this.sEvents, this._handleEvent);
			//	}
			//
			//	ojQRef.off("focus",FocusHandler.onfocusin);
			//	ojQRef.off("blur", FocusHandler.onfocusout);
		};

		/**
		 * UIAreas can't be cloned and throw an error when trying to do so.
		 */
		UIArea.prototype.clone = function() {
			throw new Error("UIArea can't be cloned");
		};

		/**
		 * Handles field group change or validation based on the given browser event.
		 *
		 * Triggers the <code>changeGroup</code> event (with reason: validate) for current field group control.
		 *
		 * @param {jQuery.Event} oEvent Browser event
		 * @param {sap.ui.core.Element} oElement UI5 <code>Element</code> where the event occurred
		 *
		 * @return {boolean} true if the field group control was set or validated.
		 *
		 * @private
		 */
		UIArea.prototype._handleGroupChange = function(oEvent, oElement) {
			var oKey = UIArea._oFieldGroupValidationKey;
			if (oEvent.type === "focusin" || oEvent.type === "focusout") {
				if (oEvent.type === "focusout") {
					oElement = Element.closestTo(document.activeElement);
				}
				// delay the check for a field group change to allow focus forwarding and resetting focus after selection
				if (UIArea._iFieldGroupDelayTimer) {
					clearTimeout(UIArea._iFieldGroupDelayTimer);
					UIArea._iFieldGroupDelayTimer = null;
				}
				UIArea._iFieldGroupDelayTimer = setTimeout(this.setFieldGroupControl.bind(this, oElement), 0);
				return true; //no further checks because setFieldGroupControl already looked for a group id and fired the enter and leave events that bubble
			} else if (this.getFieldGroupControl() &&
					oEvent.type === "keyup" &&
					oEvent.keyCode === oKey.keyCode &&
					oEvent.shiftKey === oKey.shiftKey &&
					oEvent.altKey === oKey.altKey &&
					oEvent.ctrlKey === oKey.ctrlKey) {
				// check for field group change (validate) only after events where processed by elements
				if (UIArea._iFieldGroupTriggerDelay) {
					clearTimeout(UIArea._iFieldGroupTriggerDelay);
				}
				var oCurrentControl = this.getFieldGroupControl(),
					aCurrentGroupIds = (oCurrentControl ? oCurrentControl._getFieldGroupIds() : []);
				if (aCurrentGroupIds.length > 0) {
					oCurrentControl.triggerValidateFieldGroup(aCurrentGroupIds);
				}
				return true; //no further checks because setFieldGroupControl already looked for a group id and fired the enter and leave events that bubble
			}
			return false;
		};

		/**
		 * Sets the field group control and triggers the validateFieldGroup event for
		 * the current field group control.
		 * There is only one field group control for all UI areas.
		 *
		 * @param {sap.ui.core.Element} oElement the new field group control
		 *
		 * @return {sap.ui.core.UIArea} the UI area that the active field group control belongs to.
		 *
		 * @private
		 */
		UIArea.prototype.setFieldGroupControl = function(oElement) {

			var oControl = oElement;
			while ( oControl  && !(oControl instanceof Element && oControl.isA("sap.ui.core.Control")) ) {
				oControl = oControl.getParent();
			}

			var oCurrentControl = this.getFieldGroupControl();
			if ( oControl != oCurrentControl && document.activeElement && (document.activeElement.id !== "sap-ui-static-firstfe")) {
				var aCurrentGroupIds = (oCurrentControl ? oCurrentControl._getFieldGroupIds() : []),
					aNewGroupIds = (oControl ? oControl._getFieldGroupIds() : []),
					aTargetFieldGroupIds = aCurrentGroupIds.filter(function(sCurrentGroupId) {
						return aNewGroupIds.indexOf(sCurrentGroupId) < 0;
					});
				if (aTargetFieldGroupIds.length > 0) {
					oCurrentControl.triggerValidateFieldGroup(aTargetFieldGroupIds);
				}
				UIArea._oFieldGroupControl = oControl;
			}
			return this;
		};

		/**
		 * Returns the current valid field group control.
		 *
		 * There is only one field group control for all UI areas.
		 *
		 * @returns {sap.ui.core.Control|null} the current valid field group control or <code>null</code>.
		 *
		 * @private
		 */
		UIArea.prototype.getFieldGroupControl = function() {
			if (UIArea._oFieldGroupControl && !UIArea._oFieldGroupControl.bIsDestroyed) {
				return UIArea._oFieldGroupControl;
			}
			return null;
		};

		UIAreaRegistry.init(UIArea);

		// field group static members

		/*
		 * Group control for all UI areas to handle change of field groups
		 * @private
		 */
		UIArea._oFieldGroupControl = null;

		/*
		 * delay timer for triggering field group changes if focus is forwarded or temporarily dispatched by selection
		 * @private
		 */
		UIArea._iFieldGroupDelayTimer = null;

		/*
		 * Keycode and modifier combination that is used to fire a change group event (reason: validate)
		 * @private
		 */
		UIArea._oFieldGroupValidationKey = {
			keyCode : KeyCodes.ENTER,
			shiftKey : false,
			altKey: false,
			ctrlKey: false
		};

		// share the render log with Core
		UIArea._oRenderLog = oRenderLog;

		/**
		 * Creates a new {@link sap.ui.core.UIArea UIArea}.
		 * Must only be used by sap.ui.core.Core or sap.ui.core.Control.
		 *
		 * @param {Element|string} vDomRef a DOM Element or ID string of the UIArea
		 * @return {sap.ui.core.UIArea} a new UIArea
		 * @private
		 * @ui5-restricted sap.ui.core
		 */
		UIArea.create = function(vDomRef) {
			assert(typeof vDomRef === "string" || typeof vDomRef === "object", "vDomRef must be a string or object");

			if (!vDomRef) {
				throw new Error("vDomRef must not be null");
			}

			var oDomRef;
			// vDomRef might be (and actually IS in most cases!) a string (the ID of a DOM element)
			if (typeof (vDomRef) === "string") {
				var id = vDomRef;

				oDomRef = document.getElementById(id);
				if (!oDomRef) {
					throw new Error("DOM element with ID '" + id + "' not found in page, but application tries to insert content.");
					}
			} else {
				oDomRef = vDomRef;
			}

<<<<<<< HEAD
			// if the domref does not have an ID or empty ID => generate one
			if (!oDomRef.id || oDomRef.id.length == 0) {
				oDomRef.id = uid();
=======
		var oCurrentControl = this.getFieldGroupControl();
		if ( oControl != oCurrentControl) {
			var aCurrentGroupIds = (oCurrentControl ? oCurrentControl._getFieldGroupIds() : []),
				aNewGroupIds = (oControl ? oControl._getFieldGroupIds() : []),
				aTargetFieldGroupIds = aCurrentGroupIds.filter(function(sCurrentGroupId) {
					return aNewGroupIds.indexOf(sCurrentGroupId) < 0;
				});
			if (aTargetFieldGroupIds.length > 0) {
				oCurrentControl.triggerValidateFieldGroup(aTargetFieldGroupIds);
>>>>>>> 9a2fc21a
			}

			// create a new or fetch an existing UIArea
			var sId = oDomRef.id;
			var oUIArea = UIAreaRegistry.get(sId);
			if (!oUIArea) {
				oUIArea = new UIArea(oDomRef);
				if (oCore && !isEmptyObject(oCore.oModels)) {
					var oProperties = {
						oModels: Object.assign({}, oCore.oModels),
						oBindingContexts: {},
						aPropagationListeners: []
					};
					oUIArea._propagateProperties(true, oUIArea, oProperties, true);
				}
			} else {
				// this should solve the issue of 'recreation' of a UIArea
				// e.g. via setRoot with a new domRef
				oUIArea._setRootNode(oDomRef);
			}
			return oUIArea;
		};

		/**
		 * Sets the Core instance in Core onInit
		 * @param {sap.ui.core.Core} oCoreInstance the Core instance
		 * @private
		 */
		UIArea.setCore = function(oCoreInstance) {
			oCore = oCoreInstance;

			var aUiAreas = BaseConfig.get({
				name: "sapUiAreas",
				type: BaseConfig.Type.StringArray,
				defaultValue: null,
				freeze: true
			});
			// create any pre-configured UIAreas
			if ( aUiAreas ) {
				for (var i = 0, l = aUiAreas.length; i < l; i++) {
					UIArea.create(aUiAreas[i]);
				}
			}
		};

		_LocalizationHelper.registerForUpdate("UIAreas", UIAreaRegistry.all);

		return UIArea;
	});<|MERGE_RESOLUTION|>--- conflicted
+++ resolved
@@ -1222,7 +1222,7 @@
 			}
 
 			var oCurrentControl = this.getFieldGroupControl();
-			if ( oControl != oCurrentControl && document.activeElement && (document.activeElement.id !== "sap-ui-static-firstfe")) {
+			if ( oControl != oCurrentControl) {
 				var aCurrentGroupIds = (oCurrentControl ? oCurrentControl._getFieldGroupIds() : []),
 					aNewGroupIds = (oControl ? oControl._getFieldGroupIds() : []),
 					aTargetFieldGroupIds = aCurrentGroupIds.filter(function(sCurrentGroupId) {
@@ -1311,21 +1311,9 @@
 				oDomRef = vDomRef;
 			}
 
-<<<<<<< HEAD
 			// if the domref does not have an ID or empty ID => generate one
 			if (!oDomRef.id || oDomRef.id.length == 0) {
 				oDomRef.id = uid();
-=======
-		var oCurrentControl = this.getFieldGroupControl();
-		if ( oControl != oCurrentControl) {
-			var aCurrentGroupIds = (oCurrentControl ? oCurrentControl._getFieldGroupIds() : []),
-				aNewGroupIds = (oControl ? oControl._getFieldGroupIds() : []),
-				aTargetFieldGroupIds = aCurrentGroupIds.filter(function(sCurrentGroupId) {
-					return aNewGroupIds.indexOf(sCurrentGroupId) < 0;
-				});
-			if (aTargetFieldGroupIds.length > 0) {
-				oCurrentControl.triggerValidateFieldGroup(aTargetFieldGroupIds);
->>>>>>> 9a2fc21a
 			}
 
 			// create a new or fetch an existing UIArea
