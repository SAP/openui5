/*!
 * ${copyright}
 */

sap.ui.define([
	'sap/ui/core/library',
	'sap/ui/base/EventProvider',
	'./HashChanger',
	'./Route',
	'./Views',
	'./Targets',
	'./History',
	'sap/ui/thirdparty/crossroads',
	"sap/base/util/each",
	"sap/base/util/deepEqual",
	"sap/base/util/isEmptyObject",
	"sap/base/Log",
	"./RouterHashChanger",
	"sap/ui/core/Component"
],
	function(
		library,
		EventProvider,
		HashChanger,
		Route,
		Views,
		Targets,
		History,
		crossroads,
		each,
		deepEqual,
		isEmptyObject,
		Log,
		RouterHashChanger,
		Component
	) {
	"use strict";

		var oRouters = {};

		/**
<<<<<<< HEAD
				 * Instantiates a router
				 *
				 * @class
				 * @extends sap.ui.base.EventProvider
				 *
				 * @param {Object<string,sap.ui.core.routing.$RouteSettings>|Array<sap.ui.core.routing.$RouteSettings>} [oRoutes]
				 *  may contain many Route configurations as {@link sap.ui.core.routing.Route#constructor}.<br/>
				 *
				 * Each of the routes contained in the array/object will be added to the router.<br/>
				 *
				 * One way of defining routes is an array:
				 * <pre>
				 * [
				 *     //Will create a route called 'firstRouter' you can later use this name in navTo to navigate to this route
				 *     {
				 *         name: "firstRoute"
				 *         pattern : "usefulPattern"
				 *     },
				 *     //Will create a route called 'anotherRoute' for displaying the target 'targetView' which is defined in 'oTargets'
				 *     {
				 *         name: "anotherRoute"
				 *         pattern : "anotherPattern",
				 *         target: "targetView"
				 *     },
				 *     //Will create a route for displaying a nested component which is defined in 'oTargets' with the prefix 'componentPrefix'
				 *     {
				 *         pattern: "componentPattern",
				 *         name: "componentRoute",
				 *         target: [
				 *              {
				 *                  name: "subComponent",
				 *                  prefix: "componentPrefix"
				 *              }
				 *         ]
				 *     }
				 * ]
				 * </pre>
				 *
				 * The alternative way of defining routes is an Object.<br/>
				 * If you choose this way, the name attribute is the name of the property.
				 * <pre>
				 * {
				 *     //Will create a route called 'firstRouter' you can later use this name in navTo to navigate to this route
				 *     firstRoute : {
				 *         pattern : "usefulPattern"
				 *     },
				 *     //Will create a route called 'anotherRoute' for displaying the target 'targetView' which is defined in 'oTargets'
				 *     anotherRoute : {
				 *         pattern : "anotherPattern",
				 *         target: "targetView"
				 *     },
				 *     //Will create a route for displaying a nested component which is defined in 'oTargets' with the prefix 'componentPrefix'
				 *     componentRoute{
				 *         pattern: "componentPattern",
				 *         target: [
				 *              {
				 *                  name: "subComponent",
				 *                  prefix: "componentPrefix"
				 *              }
				 *         ]
				 *     }
				 * }
				 * </pre>
				 * The values that may be provided are the same as in {@link sap.ui.core.routing.Route#constructor}
				 *
				 * @param {object} [oConfig] Default values for route configuration - also takes the same parameters as {@link sap.ui.core.routing.Target#constructor}.<br/>
				 * This config will be used for routes and for targets, used in the router<br/>
				 * Eg: if the config object specifies:
				 * <pre>
				 * {
				 *     viewType: "XML"
				 * }
				 * </pre>
				 * The targets look like this:
				 * <pre>
				 * {
				 *     xmlTarget : {
				 *         ...
				 *     },
				 *     jsTarget : {
				 *         viewType : "JS"
				 *         ...
				 *     }
				 * }
				 * </pre>
				 * Then the effective config will look like this:
				 * <pre>
				 * {
				 *     xmlTarget : {
				 *         viewType : "XML"
				 *         ...
				 *     },
				 *     jsTarget : {
				 *         viewType : "JS"
				 *         ...
				 *     }
				 * }
				 * </pre>
				 *
				 * Since the xmlTarget does not specify its viewType, XML is taken from the config object. The jsTarget is specifying it, so the viewType will be JS.
				 * @param {object} [oConfig.bypassed] Since 1.28. Settings which are used when no route of the router is matched after a hash change.
				 * @param {string|string[]} [oConfig.bypassed.target] Since 1.28. One or multiple names of targets that will be displayed, if no route of the router is matched.<br/>
				 * A typical use case is a not found page.<br/>
				 * The current hash will be passed to the display event of the target.<br/>
				 * <b>Example:</b>
				 * <pre>
				 *     new Router(
				 *     // Routes
				 *     [
				 *         // Any route here
				 *     ],
				 *     {
				 *         bypassed: {
				 *             // you will find this name in the target config
				 *             target: "notFound"
				 *         }
				 *     },
				 *     // You should only use this constructor when you are not using a router with a component. Please use the metadata of a component to define your routes and targets. The documentation can be found here: {@link sap.ui.core.UIComponent.extend}.
				 *     null,
				 *     // Target config
				 *     {
				 *          //same name as in the config.bypassed.target
				 *          notFound: {
				 *              type: "View"
				 *              name: "notFound",
				 *              ...
				 *              // more properties to place the view in the correct container
				 *          }
				 *     });
				 * </pre>
				 * @param {sap.ui.core.UIComponent} [oOwner] the Component of all the views that will be created by this Router,<br/>
				 * will get forwarded to the {@link sap.ui.core.routing.Views#constructor}.<br/>
				 * If you are using the componentMetadata to define your routes you should skip this parameter.
				 * @param {Object<string,sap.ui.core.routing.$TargetSettings>} [oTargetsConfig] Since 1.28 the target configuration, see {@link sap.ui.core.routing.Targets#constructor} documentation (the options object).<br/>
				 * You should use Targets to create and display views. Since 1.28 the route should only contain routing relevant properties.<br/>
				 * <b>Example:</b>
				 * <pre>
				 *     new Router(
				 *     // Routes
				 *     [
				 *         {
				 *             // no view creation related properties are in the route
				 *             name: "startRoute",
				 *             //no hash
				 *             pattern: "",
				 *             // you can find this target in the targetConfig
				 *             target: "welcome"
				 *         }
				 *     ],
				 *     // Default values shared by routes and Targets
				 *     {
				 *         path: "my.application.namespace",
				 *         viewType: "XML"
				 *     },
				 *     // You should only use this constructor when you are using a router without a component.
				 *     // Please use the metadata of a component to define your routes and targets.
				 *     // The documentation can be found here: {@link sap.ui.core.UIComponent.extend}.
				 *     null,
				 *     // Target config
				 *     {
				 *          //same name as in the route called 'startRoute'
				 *          welcome: {
				 *              // All properties for creating and placing a view go here or in the config
				 *              type: "View",
				 *              name: "Welcome",
				 *              controlId: "app",
				 *              controlAggregation: "pages"
				 *          }
				 *     })
				 * </pre>
				 * @public
				 * @alias sap.ui.core.routing.Router
				 */
=======
		 * A Router is responsible for managing navigation within an application by interpreting and responding to
		 * changes in the URL hash. It enables applications to define routes, map them to Views/Components, and control
		 * their placement and transitions — all in a structured and declarative way.
		 *
		 * A router:
		 * <ul>
		 *   <li>Listens to hash changes and matches them to configured route patterns</li>
		 *   <li>Instantiates Views/Components dynamically when a route is matched and caches them for better
		 *   performance</li>
		 *   <li>Places Views/Components into UI containers based on the defined targets and aggregations</li>
		 *   <li>Maintains the browser history and consistent back/forward navigation behavior</li>
		 *   <li>Fires events such as <code>routeMatched</code> and <code>routePatternMatched</code>, allowing
		 *   developers to run logic when routes change</li>
		 *   <li>Handles unmatched routes through a special bypassed configuration for displaying "Not Found" View(s) or
		 *   fallbacks</li>
		 * </ul>
		 *
		 * It can be used directly or via a {@link sap.ui.core.UIComponent UIComponent}'s metadata (manifest.json) to
		 * create scalable, maintainable, and testable navigation structures across complex applications.
		 *
		 * @class
		 * @extends sap.ui.base.EventProvider
		 *
		 * @param {Object<string,sap.ui.core.routing.$RouteSettings>|Array<sap.ui.core.routing.$RouteSettings>} [oRoutes]
		 *  may contain many Route configurations as {@link sap.ui.core.routing.Route#constructor}.<br/>
		 *
		 * Each of the routes contained in the array/object will be added to the router.<br/>
		 *
		 * One way of defining routes is an array:
		 * <pre>
		 * [
		 *     //Will create a route called 'firstRouter' you can later use this name in navTo to navigate to this route
		 *     {
		 *         name: "firstRoute"
		 *         pattern : "usefulPattern"
		 *     },
		 *     //Will create a route called 'anotherRoute' for displaying the target 'targetView' which is defined in 'oTargets'
		 *     {
		 *         name: "anotherRoute"
		 *         pattern : "anotherPattern",
		 *         target: "targetView"
		 *     },
		 *     //Will create a route for displaying a nested component which is defined in 'oTargets' with the prefix 'componentPrefix'
		 *     {
		 *         pattern: "componentPattern",
		 *         name: "componentRoute",
		 *         target: [
		 *              {
		 *                  name: "subComponent",
		 *                  prefix: "componentPrefix"
		 *              }
		 *         ]
		 *     }
		 * ]
		 * </pre>
		 *
		 * The alternative way of defining routes is an Object.<br/>
		 * If you choose this way, the name attribute is the name of the property.
		 * <pre>
		 * {
		 *     //Will create a route called 'firstRouter' you can later use this name in navTo to navigate to this route
		 *     firstRoute : {
		 *         pattern : "usefulPattern"
		 *     },
		 *     //Will create a route called 'anotherRoute' for displaying the target 'targetView' which is defined in 'oTargets'
		 *     anotherRoute : {
		 *         pattern : "anotherPattern",
		 *         target: "targetView"
		 *     },
		 *     //Will create a route for displaying a nested component which is defined in 'oTargets' with the prefix 'componentPrefix'
		 *     componentRoute{
		 *         pattern: "componentPattern",
		 *         target: [
		 *              {
		 *                  name: "subComponent",
		 *                  prefix: "componentPrefix"
		 *              }
		 *         ]
		 *     }
		 * }
		 * </pre>
		 * The values that may be provided are the same as in {@link sap.ui.core.routing.Route#constructor}
		 *
		 * @param {object} [oConfig] Default values for route configuration - also takes the same parameters as {@link sap.ui.core.routing.Target#constructor}.<br/>
		 * This config will be used for routes and for targets, used in the router<br/>
		 * Eg: if the config object specifies:
		 * <pre>
		 * {
		 *     viewType: "XML"
		 * }
		 * </pre>
		 * The targets look like this:
		 * <pre>
		 * {
		 *     xmlTarget : {
		 *         ...
		 *     },
		 *     jsTarget : {
		 *         viewType : "JS"
		 *         ...
		 *     }
		 * }
		 * </pre>
		 * Then the effective config will look like this:
		 * <pre>
		 * {
		 *     xmlTarget : {
		 *         viewType : "XML"
		 *         ...
		 *     },
		 *     jsTarget : {
		 *         viewType : "JS"
		 *         ...
		 *     }
		 * }
		 * </pre>
		 *
		 * Since the xmlTarget does not specify its viewType, XML is taken from the config object. The jsTarget is specifying it, so the viewType will be JS.
		 * @param {object} [oConfig.bypassed] Since 1.28. Settings which are used when no route of the router is matched after a hash change.
		 * @param {string|string[]} [oConfig.bypassed.target] Since 1.28. One or multiple names of targets that will be displayed, if no route of the router is matched.<br/>
		 * A typical use case is a not found page.<br/>
		 * The current hash will be passed to the display event of the target.<br/>
		 * <b>Example:</b>
		 * <pre>
		 *     new Router(
		 *     // Routes
		 *     [
		 *         // Any route here
		 *     ],
		 *     {
		 *         bypassed: {
		 *             // you will find this name in the target config
		 *             target: "notFound"
		 *         }
		 *     },
		 *     // You should only use this constructor when you are not using a router with a component. Please use the metadata of a component to define your routes and targets. The documentation can be found here: {@link sap.ui.core.UIComponent.extend}.
		 *     null,
		 *     // Target config
		 *     {
		 *          //same name as in the config.bypassed.target
		 *          notFound: {
		 *              type: "View"
		 *              name: "notFound",
		 *              ...
		 *              // more properties to place the view in the correct container
		 *          }
		 *     });
		 * </pre>
		 * @param {boolean} [oConfig.async=false] Since 1.34. Whether views are loaded asynchronously within this router instance.
		 * As of 1.90 synchronous routing is deprecated. Therefore, you should explicitly set <code>oConfig.async</code> to <code>true</code>.
		 * @param {sap.ui.core.UIComponent} [oOwner] the Component of all the views that will be created by this Router,<br/>
		 * will get forwarded to the {@link sap.ui.core.routing.Views#constructor}.<br/>
		 * If you are using the componentMetadata to define your routes you should skip this parameter.
		 * @param {Object<string,sap.ui.core.routing.$TargetSettings>} [oTargetsConfig] Since 1.28 the target configuration, see {@link sap.ui.core.routing.Targets#constructor} documentation (the options object).<br/>
		 * You should use Targets to create and display views. Since 1.28 the route should only contain routing relevant properties.<br/>
		 * <b>Example:</b>
		 * <pre>
		 *     new Router(
		 *     // Routes
		 *     [
		 *         {
		 *             // no view creation related properties are in the route
		 *             name: "startRoute",
		 *             //no hash
		 *             pattern: "",
		 *             // you can find this target in the targetConfig
		 *             target: "welcome"
		 *         }
		 *     ],
		 *     // Default values shared by routes and Targets
		 *     {
		 *         path: "my.application.namespace",
		 *         viewType: "XML"
		 *     },
		 *     // You should only use this constructor when you are using a router without a component.
		 *     // Please use the metadata of a component to define your routes and targets.
		 *     // The documentation can be found here: {@link sap.ui.core.UIComponent.extend}.
		 *     null,
		 *     // Target config
		 *     {
		 *          //same name as in the route called 'startRoute'
		 *          welcome: {
		 *              // All properties for creating and placing a view go here or in the config
		 *              type: "View",
		 *              name: "Welcome",
		 *              controlId: "app",
		 *              controlAggregation: "pages"
		 *          }
		 *     })
		 * </pre>
		 * @public
		 * @alias sap.ui.core.routing.Router
		 * @ui5-transform-hint replace-param oConfig.async true
		 * @ui5-transform-hint replace-param oConfig._async true
		 */
>>>>>>> d5e62530
		var Router = EventProvider.extend("sap.ui.core.routing.Router", /** @lends sap.ui.core.routing.Router.prototype */ {
			constructor : function(oRoutes, oConfig, oOwner, oTargetsConfig, oRouterHashChanger) {
				EventProvider.apply(this);

				oConfig = oConfig || {};
				this._oRouter = crossroads.create();
				this._oRouter.ignoreState = true;
				this._oRoutes = {};
				this._oOwner = oOwner;

				oConfig.router = this;

				this._oConfig = oConfig;

				this._oViews = new Views({
					component : oOwner,
					async : true
				});

				if (oTargetsConfig) {
					this._oTargets = this._createTargets(this._oConfig, oTargetsConfig);

					// The router instance can't be forwarded to the target through the constructor parameter because
					// the _createTargets method is overwritten in router subclasses, for example sap.m.routing.Router,
					// without calling the parent's constructor
					this._oTargets._setRouter(this);

					this._oTargets.attachDisplay(function(oEvent) {
						var bIsRouteRelevant = oEvent.getParameter("routeRelevant");

						if (this.isInitialized() && !this._bMatchingProcessStarted) {
							var oHashChanger = this.getHashChanger();
							// check the type of oHashChanger before calling the function "resetHash"
							// which only exists on RouterHashChanger
							if (oHashChanger instanceof RouterHashChanger && !bIsRouteRelevant) {
								// reset the hash to allow the match with the previous route after
								// displaying a target without involving the router
								oHashChanger.resetHash(this);
							}
						}
					}, this);
				}

				var that = this,
					aRoutes;

				if (!oRoutes) {
					oRoutes = {};
				}

				if (Array.isArray(oRoutes)) {
					//Convert route object
					aRoutes = oRoutes;
					oRoutes = {};
					aRoutes.forEach(function(oRouteConfig) {
						oRoutes[oRouteConfig.name] = oRouteConfig;
					});
				}

				each(oRoutes, function(sRouteName, oRouteConfig) {
					if (oRouteConfig.name === undefined) {
						oRouteConfig.name = sRouteName;
					}
					that.addRoute(oRouteConfig);
				});

				this._oRouter.bypassed.add(this._onBypassed.bind(this));

				if (!oRouterHashChanger) {
					oRouterHashChanger = HashChanger.getInstance().createRouterHashChanger();
				}
				this.setHashChanger(oRouterHashChanger);

				var oParentRouter = this._getParentRouter();

				if (oParentRouter) {
					// attach titleChanged event and forward event parameters to parent router
					this.attachTitleChanged(function(oEvent) {
						if (this._oOwner && !this._oOwner._bRoutingPropagateTitle) {
							return;
						}

						var mParameters = oEvent.getParameters(),
							aNestedHistory,
							mForwardParameters;

						if (oParentRouter._fnTitleChangedFiredOnChild) {
							// When the nested router informed its parent router to wait for the "titleChanged"
							// event on the nested router, the nested router can now tell it parent to continue
							// with its own "titleChanged" event
							oParentRouter._fnTitleChangedFiredOnChild(mParameters);
						} else {
							// make a copy of the nested history to avoid changing the original value
							aNestedHistory = mParameters.nestedHistory.slice();
							aNestedHistory.unshift({
								ownerComponentId: oParentRouter._oOwner.getId(),
								history: oParentRouter.getTitleHistory()
							});

							mForwardParameters = {
								// mark the event as propagated to avoid the self history modification
								// in Router.prototype.fireTitleChanged
								propagated: true,
								title: mParameters.title,
								history: mParameters.history,
								// add its own history to the nested history information
								nestedHistory: aNestedHistory
							};

							oParentRouter.fireTitleChanged(mForwardParameters);
						}
					});
				}
			},

			/**
			 * Adds a route to the router.
			 *
			 * @param {sap.ui.core.routing.$RouteSettings} oConfig Configuration object for the route, see {@link sap.ui.core.routing.Route#constructor}
			 * @param {sap.ui.core.routing.Route} oParent The parent route - if a parent route is given, the <code>routeMatched</code> event of this route will also trigger the <code>routeMatched</code> of the parent and it will also create the view of the parent (if provided).
			 * @public
			 */
			addRoute : function (oConfig, oParent) {
				if (!oConfig.name) {
					throw new Error(`${this}: A name has to be specified for every route`);
				}

				if (this._oRoutes[oConfig.name]) {
					Log.error("Route with name " + oConfig.name + " already exists", this);
				}
				this._oRoutes[oConfig.name] = this._createRoute(this, oConfig, oParent);
			},

			/**
			 * Will trigger routing events + place targets for routes matching the string.
			 *
			 * @param {string} sNewHash A new hash
			 * @protected
			 */
			parse : function (sNewHash) {
				if (this._oRouter) {
					this._oRouter.parse(sNewHash);
				} else {
					throw new Error(
						`${this}: This router has been destroyed while the hash changed. No routing events where fired by the destroyed instance.`
					);
				}
			},

			/**
			 * Attaches the router to the hash changer.
			 *
			 * See {@link sap.ui.core.routing.HashChanger}.
			 *
			 * @param {boolean} [bIgnoreInitialHash=false] Since 1.48.0. Whether the current URL hash shouldn't be parsed after the router is initialized
			 * @public
			 * @returns {this} this for chaining.
			 */
			initialize : function (bIgnoreInitialHash) {
				var that = this,
					sHash;

				if (this._bIsInitialized) {
					Log.warning("Router is already initialized.", this);
					return this;
				}

				this._bIsInitialized = true;

				this._bLastHashReplaced = false;
				this._bHashChangedAfterTitleChange = false;

				this.fnHashChanged = function(oEvent) {
					that.parse(oEvent.getParameter("newHash"));
					that._bHashChangedAfterTitleChange = true;
				};

				if (!this.oHashChanger) {
					throw new Error(
						`${this}: navTo of the router is called before the router is initialized. If you want to replace the current hash before you initialize the router you may use getUrl and use replaceHash of the Hashchanger.`
					);
				}

				if (this._oTargets) {
					var oHomeRoute = this._oRoutes[this._oConfig.homeRoute];

					this._oTargets.attachTitleChanged(this._forwardTitleChanged, this);

					this._aHistory = [];

					// Add the initial home route entry to history
					var oHomeRouteEntry = oHomeRoute && getHomeEntry(this._oOwner, oHomeRoute);
					if (oHomeRouteEntry) {
						this._aHistory.push(oHomeRouteEntry);
					}
				}

				if (this.oHashChanger instanceof RouterHashChanger) {
					this.oHashChanger._setActiveRouter(this);
				}

				this.oHashChanger.init();
				sHash = this.oHashChanger.getHash();

				// initialized because whether the current hash is parsed is
				// controlled by the 'bSuppressHashParsing' parameter and the
				// 'hashchanged' event which may be fired from hashChanger.init()
				// shouldn't be processed.
				this.oHashChanger.attachEvent("hashChanged", this.fnHashChanged);

				if (bIgnoreInitialHash) {
					if (this._oMatchedRoute) {
						this._oMatchedRoute._resume();
					}
				} else if (sHash !== RouterHashChanger.InvalidHash) {
					// The HashChanger returns an InvalidHash when one of its ancestors is currently in
					// the collect mode of preparing the next hash change. In this case, the Router should
					// not parse the current hash and wait for the next 'hashChanged' event.
					this.parse(sHash);
				}

				return this;
			},

			_forwardTitleChanged: function(oEvent) {
				var oParameters = oEvent.getParameters();
				// create a new parameter object for firing the titleChanged event on Router
				var oEventParameters = {
					title: oParameters.title
				};

				var oHomeRoute = this._oRoutes[this._oConfig.homeRoute];

				if (oHomeRoute && isHomeRouteTarget(oParameters.name, oHomeRoute._oConfig.name)) {
					oEventParameters.isHome = true;
				}

				this.fireTitleChanged(oEventParameters);
			},

			/**
			 * Stops to listen to the <code>hashchange</code> of the browser.
			 *
			 * If you want the router to start again, call {@link #initialize} again.
			 * @returns { sap.ui.core.routing.Router } this for chaining.
			 * @public
			 */
			stop : function () {
				if (!this._bIsInitialized) {
					Log.warning("Router is not initialized. But it got stopped", this);
				}

				if (this.fnHashChanged) {
					this.oHashChanger.detachEvent("hashChanged", this.fnHashChanged);
				}

				if (this.fnHashReplaced) {
					this.oHashChanger.detachEvent("hashReplaced", this.fnHashReplaced);
				}

				if (this._oTargets) {
					this._oTargets.detachTitleChanged(this._forwardTitleChanged, this);

					// remove the last saved title since the router is reset
					this._oTargets._oLastTitleTarget = {};
				}

				if (this._oMatchedRoute) {
					this._oMatchedRoute._routeSwitched();
				}

				this._bIsInitialized = false;

				delete this._oPreviousTitleChangedRoute;

				return this;

			},

			/**
			 * Returns whether the router is stopped by calling {@link sap.ui.core.routing.Router#stop} function.
			 *
			 * @returns {boolean} Whether the router is stopped
			 * @public
			 * @since 1.62
			 */
			isStopped: function() {
				return this._bIsInitialized === false;
			},

			/**
			 * Returns whether the router is initialized by calling {@link sap.ui.core.routing.Router#initialize}
			 * function.
			 *
			 * @returns {boolean} Whether the router is initialized
			 * @public
			 * @since 1.62
			 */
			isInitialized: function() {
				return this._bIsInitialized === true;
			},

			/**
			 * Returns the hash changer instance which is used in the router.
			 *
			 * This hash changer behaves differently than the hash changer that is returned by
			 * {@link sap.ui.core.routing.HashChanger.getInstance}, especially when the router is created in a component
			 * which is nested within another component. When this hash changer is used, the other hash parts which
			 * belong to the parent components are kept in the browser hash, while the complete browser hash is changed
			 * when it's changed by using the {@link sap.ui.core.routing.HashChanger.getInstance}.
			 *
			 * @returns {sap.ui.core.routing.RouterHashChanger} The hash changer
			 * @public
			 * @since 1.75
			 */
			getHashChanger: function() {
				return this.oHashChanger;
			},

			setHashChanger: function(oHashChanger) {
				if (this.oHashChanger) {
					Log.warning("The Router already has a HashChanger set and this call is ignored");
				} else {
					this.oHashChanger = oHashChanger;
				}

				return this;
			},

			/**
			 * Removes the router from the hash changer.
			 *
			 * See {@link sap.ui.core.routing.HashChanger}.
			 *
			 * @public
			 * @returns { sap.ui.core.routing.Router } this for chaining.
			 */
			destroy : function () {
				if (this.bIsDestroyed) {
					return this;
				}

				EventProvider.prototype.destroy.apply(this);

				// destroy the view cache
				if (this._oViews) {
					this._oViews.destroy();
					this._oViews = null;
				}

				if (!this._bIsInitialized) {
					Log.info("Router is not initialized, but got destroyed.", this);
				}

				if (this.fnHashChanged) {
					this.oHashChanger.detachEvent("hashChanged", this.fnHashChanged);
				}

				if (this.fnHashReplaced) {
					this.oHashChanger.detachEvent("hashReplaced", this.fnHashReplaced);
				}

				//will remove all the signals attached to the routes - all the routes will not be useable anymore
				this._oRouter.removeAllRoutes();
				this._oRouter = null;

				each(this._oRoutes, function(iRouteIndex, oRoute) {
					oRoute.destroy();
				});
				this._oRoutes = null;
				this._oConfig = null;

				if (this._oTargets) {
					this._oTargets.destroy();
					this._oTargets = null;
				}

				delete this._bIsInitialized;
				this.bIsDestroyed = true;

				return this;
			},

			/**
			 * Returns the URL for the route and replaces the placeholders with the values in <code>oParameters</code>.
			 *
			 * @param {string} sName Name of the route
			 * @param {object} [oParameters] Parameters for the route
			 * @returns {string | undefined} The unencoded pattern with interpolated arguments or <code>undefined</code> if no matching route can be determined
			 * @public
			 * @throws {Error} Error will be thrown when any mandatory parameter in the route's pattern is missing from
			 *  <code>oParameters</code> or assigned with empty string.
			 */
			getURL : function (sName, oParameters) {
				var oRoute = this.getRoute(sName);
				if (oRoute) {
					return oRoute.getURL(oParameters);
				} else {
					throw new Error(`${this}: Route with name "${sName}" does not exist`);
				}
			},

			/**
			 * Returns whether the given hash can be matched by any of the routes in the router.
			 *
			 * @param {string} sHash which will be tested by the Router
			 * @returns {boolean} Whether the hash can be matched
			 * @public
			 * @since 1.58.0
			 */
			match : function (sHash) {
				return Object.keys(this._oRoutes).some(function(sRouteName) {
					return this._oRoutes[sRouteName].match(sHash);
				}.bind(this));
			},

			/**
			 * Returns the first route which matches the given hash or <code>undefined</code> if no matching route can be determined
			 *
			 * @param {string} sHash The hash of the desired route
			 * @returns {sap.ui.core.routing.Route|undefined} The matched route
			 * @private
			 * @ui5-restricted sap.ui.core
			 */
			getRouteByHash : function(sHash) {
				for (var sRouteName in this._oRoutes) {
					if (this._oRoutes.hasOwnProperty(sRouteName)) {
						var oRoute = this.getRoute(sRouteName);
						if (oRoute.match(sHash)) {
							return oRoute;
						}
					}
				}
			},

			/**
			 * @typedef {object} sap.ui.core.routing.RouteInfo
			 * @property {string} name The route name
			 * @property {Object.<string, string|Object.<string, string>>} arguments The route data
			 * @public
			 */

			/**
			 * Returns a route info object containing the name and arguments of the route
			 * which matches the given hash or <code>undefined</code>.
			 *
			 * @param {string} sHash The hash to be matched
			 * @returns {sap.ui.core.routing.RouteInfo|undefined} An object containing the route <code>name</code> and the <code>arguments</code> or <code>undefined</code>
			 * @public
			 * @since 1.75
			 */
			getRouteInfoByHash : function(sHash) {
				var oRoute = this.getRouteByHash(sHash);

				if (!oRoute) {
					return undefined;
				}

				return {
					name: oRoute._oConfig.name,
					arguments:  oRoute.getPatternArguments(sHash)
				};
			},

			/**
			 * Returns the route with the given name or <code>undefined</code> if no route is found.
			 *
			 * @param {string} sName Name of the route
			 * @returns {sap.ui.core.routing.Route|undefined} Route with the provided name or <code>undefined</code>.
			 * @public
			 * @since 1.25.1
			 */
			getRoute : function (sName){
				return this._oRoutes[sName];
			},

			/**
			 * Returns the <code>sap.ui.core.routing.Views</code> instance created by the router.
			 *
			 * @returns {sap.ui.core.routing.Views} the Views instance
			 * @public
			 * @since 1.28
			 */
			getViews : function () {
				return this._oViews;
			},

			_createTargets : function (oConfig, oTargetsConfig) {
				return new Targets({
					views: this._oViews,
					config: oConfig,
					targets: oTargetsConfig
				});
			},

			_createRoute : function (oRouter, oConfig, oParent) {
				return new Route(oRouter, oConfig, oParent);
			},

			/**
			 * Determines the router instance of the parent component
			 *
			 * @private
			 * @returns {sap.ui.core.routing.Router} The router of the parent component
			 */
			_getParentRouter : function(){
				var oParentComponent = this._oOwner && Component.getOwnerComponentFor(this._oOwner);
				return oParentComponent && oParentComponent.getRouter();
			},

			/**
			 * Navigates to a specific route defining a set of parameters.
			 *
			 * The parameters will be URI encoded - the characters ; , / ? : @ & = + $ are reserved and will not be encoded.
			 * If you want to use special characters in your <code>oParameters</code>, you have to encode them (encodeURIComponent).
			 *
			 * If the given route name can't be found, an error message is logged to the console and the hash will be
			 * changed to the empty string.
			 *
			 * This method excecutes following steps:
			 * 1. Interpolates the pattern with the given parameters
			 * 2. Sets the interpolated pattern to the browser's hash
			 * 3. Reacts to the browser's <code>hashchange</code> event to find out the route which matches the hash
			 *
			 * If there are multiple routes that have the same pattern,
			 * the call of navTo with a specific route won't necessarily trigger the matching process of this route.
			 * In the end, the first route in the router configuration list that matches the browser hash will be chosen.
			 *
			 * If the browser hash is already set with the interpolated pattern from the navTo call,
			 * nothing will happen because the browser won't fire <code>hashchange</code> event in this case.
			 *
			 * @param {string} sName The name of the route
			 * @param {object} [oParameters] The parameters for the route.
			 * 				As of Version 1.75 the recommendation is naming the query parameter with a leading "?" character,
			 * 				which is identical to the definition in the route's pattern. The old syntax without a leading
			 * 				"?" character is deprecated.
			 * 				e.g. <b>Route:</b> <code>{parameterName1}/:parameterName2:/{?queryParameterName}</code>
			 *				<b>Parameter:</b>
			 *				<pre>
			 *				{
			 *					parameterName1: "parameterValue1",
			 *					parameterName2: "parameterValue2",
			 * 					"?queryParameterName": {
			 * 						queryParameterName1: "queryParameterValue1"
			 * 					}
			 * 				}
			 * 				</pre>
			 * @param {object} [oComponentTargetInfo]
			 *             Information for route name and parameters of the router in nested components. When any target
			 *             of the route which is specified with the <code>sName</code> parameter loads a component and a
			 *             route of this component whose pattern is different than an empty string should be matched
			 *             directly with this navTo call, the route name and its parameters can be given by using this
			 *             parameter. Information for deeper nested component target can be given within the
			 *             <code>componentTargetInfo</code> property which contains the same properties as the top
			 *             level.
			 * @param {object} [oComponentTargetInfo.anyName] The name of a target which loads a component. This target is
			 *  used in the Route which is specified by <code>sName</code>.
			 * @param {string} [oComponentTargetInfo.anyName.route] The name of the route which should be matched after this
			 *  navTo call.
			 * @param {object} [oComponentTargetInfo.anyName.parameters] The parameters for the route. See the
			 * 				documentation of the <code>oParameters</code>.
			 * @param {object} [oComponentTargetInfo.anyName.componentTargetInfo] The information for the targets within a
			 *  nested component. This shares the same structure with the <code>oComponentTargetInfo</code> parameter.
			 * @param {boolean} [bReplace=false]
			 *             If set to <code>true</code>, the hash is replaced, and there will be no entry in the browser
			 *             history. If set to <code>false</code>, the hash is set and the entry is stored in the browser
			 *             history.
			 * @ui5-omissible-params oComponentTargetInfo
			 * @public
			 * @returns {this} this for chaining.
			 * @throws {Error} Error will be thrown when any mandatory parameter in the route's pattern is missing from
			 *  <code>oParameters</code> or assigned with empty string.
			 */
			navTo : function (sName, oParameters, oComponentTargetInfo, bReplace) {
				var that = this,
					oRoute = this.getRoute(sName),
					pComponentHashChange, sHash;

				if (this.isStopped()){
					Log.info("The router instance " + this._sId + " is stopped. No navigation can be performed.");
					return this;
				}

				if (!oRoute) {
					throw new Error(`${this}: Route with name "${sName}" does not exist`);
				}

				var bRouteSwitched = this._getLastMatchedRouteName() !== sName && this._sRouteInProgress !== sName;

				// this property is set after navTo is called and is reset once the browser fires the next "hashChange"
				// event. This is used to detect the parallel calls of 'navTo' when oComponentTargetInfo is given
				// because it runs asynchronously when there's target info given to the nested component
				this._sRouteInProgress = sName;

				if (typeof oComponentTargetInfo === "boolean") {
					bReplace = oComponentTargetInfo;
				}

				if (oParameters === undefined) {
					//even if there are only optional parameters crossroads cannot navigate with undefined
					oParameters = {};
				}

				if (oComponentTargetInfo && !isEmptyObject(oComponentTargetInfo)) {
					pComponentHashChange = oRoute._changeHashWithComponentTargets(oComponentTargetInfo, bRouteSwitched);
				}

				sHash = oRoute.getURL(oParameters);
				if (bReplace) {
					that._bLastHashReplaced = true;
					that.oHashChanger.replaceHash(sHash, pComponentHashChange, /*bIgnoreActivePrefix*/ !bRouteSwitched);
				} else {
					that.oHashChanger.setHash(sHash, pComponentHashChange, /*bIgnoreActivePrefix*/ !bRouteSwitched);
				}

				return this;
			},

			/**
			 * Returns the name of the last matched route.
			 * If there's no route matched before, it returns <code>undefined</code>
			 *
			 * @returns {string|undefined} The name of the last matched route
			 */
			_getLastMatchedRouteName: function() {
				return this._oMatchedRoute && this._oMatchedRoute._oConfig.name;
			},

			/**
			 * Returns the instance of <code>sap.ui.core.routing.Targets</code>, if you passed a <code>targets</code>
			 * configuration to the router.
			 *
			 * @public
			 * @returns {sap.ui.core.routing.Targets|undefined}
			 *             Instance of <code>Targets</code> which the router uses to place views or <code>undefined</code>
			 *             if you did not specify the <code>targets</code> parameter in the router's constructor.
			 */
			getTargets : function () {
				return this._oTargets;
			},

			/**
			 * Returns a target by its name.
			 *
			 * If you pass <code>myTarget: { view: "myView" })</code> in the config, <code>myTarget</code> is the name.
			 * See {@link sap.ui.core.routing.Targets#getTarget}.
			 *
			 * @param {string|string[]} vName
			 *             Name of a single target or an array of names of multiple targets
			 * @returns {sap.ui.core.routing.Target|undefined|sap.ui.core.routing.Target[]}
			 *             Target with the corresponding name or <code>undefined</code>. If an array of names was passed, this will
			 *             return an array with all found targets. Non existing targets will not be returned but will log an error.
			 * @public
			 * */
			getTarget :  function(vName) {
				return this._oTargets.getTarget(vName);
			},

			/**
			 * The <code>routeMatched</code> event is fired, when the current URL hash matches:
			 * <ul>
			 *  <li>a. the pattern of a route in this router.
			 *  <li>b. the pattern of its sub-route.
			 *  <li>c. the pattern of its nested route. When this occurs, the <code>nestedRoute</code> parameter is set with the instance of
			 *     nested route.
			 * </ul>
			 *
			 * Please refer to event {@link #event:routePatternMatched routePatternMatched} for getting notified only when
			 * a route's own pattern is matched with the URL hash, not its sub-routes.
			 *
			 * @name sap.ui.core.routing.Router#routeMatched
			 * @event
			 * @param {sap.ui.base.Event} oEvent
			 * @param {sap.ui.base.EventProvider} oEvent.getSource
			 * @param {object} oEvent.getParameters
			 * @param {string} oEvent.getParameters.name The name of the route
			 * @param {object} oEvent.getParameters.arguments A key-value pair object which contains the arguments defined in the route
			 *  resolved with the corresponding information from the current URL hash
			 * @param {object} oEvent.getParameters.config The configuration object of the route
			 * @param {sap.ui.core.routing.Route} [oEvent.getParameters.nestedRoute] The nested route instance of this route. The event
			 *  is fired on this route because the pattern in the nested route is matched with the current URL hash. This parameter can be
			 *  used to decide whether the current route is matched because of its nested child route. For more information about nested
			 *  child route please refer to the documentation of oConfig.parent in {@link sap.ui.core.routing.Route#constructor}
			 * @param {sap.ui.core.mvc.View|sap.ui.core.ComponentContainer} oEvent.getParameters.view The first View or ComponentContainer instance
			 *  which is created out of the first target. If multiple targets are displayed, use oEvent.getParameters.views to get all instances
			 * @param {Array<sap.ui.core.mvc.View|sap.ui.core.ComponentContainer>} oEvent.getParameters.views All View or ComponentContainer
			 *  instances which are created out of the targets.
			 * @param {sap.ui.core.Control} oEvent.getParameters.targetControl The container control to which the first View or ComponentContainer
			 *  is added. If multiple targets are displayed, use oEvent.getParameters.targetControls to get all container controls
			 * @param {Array<sap.ui.core.Control>} oEvent.getParameters.targetControls The container controls to which the View or
			 *  ComponentContainer instances are added.
			 * @public
			 */

			/**
			 * Attaches event handler <code>fnFunction</code> to the {@link #event:routeMatched routeMatched} event of this
			 * <code>sap.ui.core.routing.Router</code>.
			 *
			 * When called, the context of the event handler (its <code>this</code>) will be bound to <code>oListener</code>
			 * if specified, otherwise it will be bound to this <code>sap.ui.core.routing.Router</code> itself.
			 *
			 * @param {object}
			 *            [oData] An application-specific payload object that will be passed to the event
			 *            handler along with the event object when firing the event
			 * @param {function}
			 *            fnFunction The function to be called when the event occurs
			 * @param {object}
			 *            [oListener] Context object to call the event handler with, defaults to this
			 *            <code>sap.ui.core.routing.Router</code> itself
			 *
			 * @returns {this} Reference to <code>this</code> in order to allow method chaining
			 * @public
			 */
			attachRouteMatched : function(oData, fnFunction, oListener) {
				this.attachEvent("routeMatched", oData, fnFunction, oListener);
				return this;
			},

			/**
			 * Detaches event handler <code>fnFunction</code> from the {@link #event:routeMatched routeMatched} event of this
			 * <code>sap.ui.core.routing.Router</code>.
			 *
			 * The passed function and listener object must match the ones used for event registration.
			 *
			 * @param {function}
			 *            fnFunction The function to be called when the event occurs
			 * @param {object}
			 *            oListener Context object on which the given function had to be called
			 * @returns {this} Reference to <code>this</code> in order to allow method chaining
			 * @public
			 */
			detachRouteMatched : function(fnFunction, oListener) {
				this.detachEvent("routeMatched", fnFunction, oListener);
				return this;
			},

			/**
			 * Fires event {@link #event:routeMatched routeMatched} to attached listeners.
			 *
			 * @param {object} [oParameters] Parameters to pass along with the event
			 *
			 * @returns {this} Reference to <code>this</code> in order to allow method chaining
			 * @protected
			 */
			fireRouteMatched : function(oParameters) {
				this.fireEvent("routeMatched", oParameters);

				if (Router._interceptRouteMatched) {
					Router._interceptRouteMatched(this._oConfig.controlId, this);
				}
				return this;
			},

			/**
			 * The <code>beforeRouteMatched</code> event is fired before the corresponding target is loaded and placed,
			 * when the current URL hash matches:
			 * <ul>
			 *  <li>a. the pattern of a route in this router.
			 *  <li>b. the pattern of its sub-route.
			 *  <li>c. the pattern of its nested route. When this occurs, the <code>nestedRoute</code> parameter is set with the
			 *     instance of the nested route.
			 * </ul>
			 *
			 *
			 * @name sap.ui.core.routing.Router#beforeRouteMatched
			 * @event
			 * @param {sap.ui.base.Event} oEvent
			 * @param {sap.ui.base.EventProvider} oEvent.getSource
			 * @param {object} oEvent.getParameters
			 * @param {string} oEvent.getParameters.name The name of the route
			 * @param {object} oEvent.getParameters.arguments A key-value pair object which contains the arguments defined in the route
			 *  resolved with the corresponding information from the current URL hash
			 * @param {object} oEvent.getParameters.config The configuration object of the route
			 * @param {sap.ui.core.routing.Route} [oEvent.getParameters.nestedRoute] The nested route instance of this route. The event
			 *  is fired on this route because the pattern in the nested route is matched with the current URL hash. This parameter can be
			 *  used to decide whether the current route is matched because of its nested child route. For more information about nested
			 *  child route please refer to the documentation of oConfig.parent in {@link sap.ui.core.routing.Route#constructor}
			 * @public
			 * @since 1.46.1
			 */

			/**
			 * Attaches event handler <code>fnFunction</code> to the {@link #event:beforeRouteMatched beforeRouteMatched} event of this
			 * <code>sap.ui.core.routing.Router</code>.
			 *
			 * When called, the context of the event handler (its <code>this</code>) will be bound to <code>oListener</code>
			 * if specified, otherwise it will be bound to this <code>sap.ui.core.routing.Router</code> itself.
			 *
			 * @param {object}
			 *            [oData] An application-specific payload object that will be passed to the event
			 *            handler along with the event object when firing the event
			 * @param {function}
			 *            fnFunction The function to be called when the event occurs
			 * @param {object}
			 *            [oListener] Context object to call the event handler with, defaults to this
			 *            <code>sap.ui.core.routing.Router</code> itself
			 *
			 * @returns {this} Reference to <code>this</code> in order to allow method chaining
			 * @public
			 */
			attachBeforeRouteMatched : function(oData, fnFunction, oListener) {
				this.attachEvent("beforeRouteMatched", oData, fnFunction, oListener);
				return this;
			},

			/**
			 * Detaches event handler <code>fnFunction</code> from the {@link #event:beforeRouteMatched beforeRouteMatched} event of this
			 * <code>sap.ui.core.routing.Router</code>.
			 *
			 * The passed function and listener object must match the ones used for event registration.
			 *
			 * @param {function}
			 *            fnFunction The function to be called when the event occurs
			 * @param {object}
			 *            oListener Context object on which the given function had to be called
			 * @returns {this} Reference to <code>this</code> in order to allow method chaining
			 * @public
			 */
			detachBeforeRouteMatched : function(fnFunction, oListener) {
				this.detachEvent("beforeRouteMatched", fnFunction, oListener);
				return this;
			},

			/**
			 * Fires event {@link #event:beforeRouteMatched beforeRouteMatched} to attached listeners.
			 *
			 * @param {object} [oParameters] Parameters to pass along with the event
			 *
			 * @returns {this} Reference to <code>this</code> in order to allow method chaining
			 * @protected
			 */
			fireBeforeRouteMatched : function(oParameters) {
				this.fireEvent("beforeRouteMatched", oParameters);
				return this;
			},

			/**
			 * The <code>routePatternMatched</code> event is fired, only when the current URL hash matches the pattern
			 * of a route in this router.
			 *
			 * @name sap.ui.core.routing.Router#routePatternMatched
			 * @event
			 * @param {sap.ui.base.Event} oEvent
			 * @param {sap.ui.base.EventProvider} oEvent.getSource
			 * @param {object} oEvent.getParameters
			 * @param {string} oEvent.getParameters.name The name of the route
			 * @param {object} oEvent.getParameters.arguments A key-value pair object which contains the arguments defined in the route
			 *  resolved with the corresponding information from the current URL hash
			 * @param {object} oEvent.getParameters.config The configuration object of the route
			 * @param {sap.ui.core.mvc.View|sap.ui.core.ComponentContainer} oEvent.getParameters.view The first View or ComponentContainer instance
			 *  which is created out of the first target. If multiple targets are displayed, use oEvent.getParameters.views to get all instances
			 * @param {Array<sap.ui.core.mvc.View|sap.ui.core.ComponentContainer>} oEvent.getParameters.views All View or ComponentContainer
			 *  instances which are created out of the targets.
			 * @param {sap.ui.core.Control} oEvent.getParameters.targetControl The container control to which the first View or ComponentContainer
			 *  is added. If multiple targets are displayed, use oEvent.getParameters.targetControls to get all container controls
			 * @param {Array<sap.ui.core.Control>} oEvent.getParameters.targetControls The container controls to which the View or
			 *  ComponentContainer instances are added.
			 * @public
			 */

			/**
			 * Attaches event handler <code>fnFunction</code> to the {@link #event:routePatternMatched routePatternMatched} event of this
			 * <code>sap.ui.core.routing.Router</code>.
			 *
			 * This event is similar to <code>routeMatched</code>. But it will only fire for the route that has a
			 * matching pattern, not for its parent routes.
			 *
			 * When called, the context of the event handler (its <code>this</code>) will be bound to <code>oListener</code>
			 * if specified, otherwise it will be bound to this <code>sap.ui.core.routing.Router</code> itself.
			 *
			 * @param {object}
			 *            [oData] An application-specific payload object that will be passed to the event
			 *            handler along with the event object when firing the event
			 * @param {function}
			 *            fnFunction The function to be called when the event occurs
			 * @param {object}
			 *            [oListener] Context object to call the event handler with, defaults to this
			 *            <code>sap.ui.core.routing.Router</code> itself
			 *
			 * @returns {this} Reference to <code>this</code> in order to allow method chaining
			 * @public
			 */
			attachRoutePatternMatched : function(oData, fnFunction, oListener) {
				this.attachEvent("routePatternMatched", oData, fnFunction, oListener);
				return this;
			},

			/**
			 * Detaches event handler <code>fnFunction</code> from the {@link #event:routePatternMatched routePatternMatched} event of this
			 * <code>sap.ui.core.routing.Router</code>.
			 *
			 * The passed function and listener object must match the ones used for event registration.
			 *
			 * This event is similar to <code>routeMatched</code>. But it will only fire for the route that has a
			 * matching pattern, not for its parent routes.
			 *
			 * @param {function}
			 *            fnFunction The function to be called when the event occurs
			 * @param {object}
			 *            oListener Context object on which the given function had to be called
			 * @returns {this} Reference to <code>this</code> in order to allow method chaining
			 * @public
			 */
			detachRoutePatternMatched : function(fnFunction, oListener) {
				this.detachEvent("routePatternMatched", fnFunction, oListener);
				return this;
			},

			/**
			 * Fires event {@link #event:routePatternMatched routePatternMatched} to attached listeners.
			 *
			 * This event is similar to <code>routeMatched</code>. But it will only fire for the route that has a
			 * matching pattern, not for its parent routes.
			 *
			 * @param {object} [oParameters] Parameters to pass along with the event
			 *
			 * @returns {this} Reference to <code>this</code> in order to allow method chaining
			 * @protected
			 */
			fireRoutePatternMatched : function(oParameters) {
				this.fireEvent("routePatternMatched", oParameters);
				return this;
			},

			/**
			 * The <code>bypassed</code> event is fired, when no route of the router matches the changed URL hash.
			 *
			 * @name sap.ui.core.routing.Router#bypassed
			 * @event
			 * @param {sap.ui.base.Event} oEvent
			 * @param {sap.ui.base.EventProvider} oEvent.getSource
			 * @param {object} oEvent.getParameters
			 * @param {string} oEvent.getParameters.hash the current URL hash which did not match any route
			 * @public
			 */

			/**
			 * Attaches event handler <code>fnFunction</code> to the {@link #event:bypassed bypassed} event of this
			 * <code>sap.ui.core.routing.Router</code>.
			 *
			 * The event will get fired, if none of the routes of the router is matching.
			 *
			 * When called, the context of the event handler (its <code>this</code>) will be bound to <code>oListener</code>
			 * if specified, otherwise it will be bound to this <code>sap.ui.core.routing.Router</code> itself.
			 *
			 * @param {object}
			 *            [oData] An application-specific payload object that will be passed to the event
			 *            handler along with the event object when firing the event
			 * @param {function}
			 *            fnFunction The function to be called when the event occurs
			 * @param {object}
			 *            [oListener] Context object to call the event handler with, defaults to this
			 *            <code>sap.ui.core.routing.Router</code> itself
			 *
			 * @returns {this} Reference to <code>this</code> in order to allow method chaining
			 * @public
			 */
			attachBypassed : function(oData, fnFunction, oListener) {
				return this.attachEvent(Router.M_EVENTS.BYPASSED, oData, fnFunction, oListener);
			},

			/**
			 * Detaches event handler <code>fnFunction</code> from the {@link #event:bypassed bypassed} event of this
			 * <code>sap.ui.core.routing.Router</code>.
			 *
			 * The passed function and listener object must match the ones used for event registration.
			 *
			 * The event will get fired, if none of the routes of the router is matching.
			 *
			 * @param {function}
			 *            fnFunction The function to be called when the event occurs
			 * @param {object}
			 *            oListener Context object on which the given function had to be called
			 * @returns {this} Reference to <code>this</code> in order to allow method chaining
			 * @public
			 */
			detachBypassed : function(fnFunction, oListener) {
				return this.detachEvent(Router.M_EVENTS.BYPASSED, fnFunction, oListener);
			},

			/**
			 * Fires event {@link #event:bypassed bypassed} to attached listeners.
			 *
			 * The event will get fired, if none of the routes of the router is matching.
			 *
			 * @param {object} [oParameters] Parameters to pass along with the event
			 *
			 * @returns {this} Reference to <code>this</code> in order to allow method chaining
			 * @protected
			 */
			fireBypassed : function(oParameters) {
				return this.fireEvent(Router.M_EVENTS.BYPASSED, oParameters);
			},

			/**
			 * Will be fired when the title of the "TitleTarget" in the currently matching route has been changed.
			 *
			 * A "TitleTarget" is resolved as the following:
			 * <ol>
			 *  <li>When the route only has one target configured, the "TitleTarget" is resolved with this target when its
			 *      {@link sap.ui.core.routing.Targets#constructor title} option is set</li>
			 *  <li>When the route has more than one target configured, the "TitleTarget" is resolved by default with the
			 *      first target which has a {@link sap.ui.core.routing.Targets#constructor title} option</li>
			 *  <li>When the {@link sap.ui.core.routing.Route#constructor titleTarget} option on the route is configured,
			 *      this specific target is then used as the "TitleTarget"</li>
			 * </ol>
			 *
			 * @name sap.ui.core.routing.Router#titleChanged
			 * @event
			 * @param {object} oEvent
			 * @param {sap.ui.base.EventProvider} oEvent.getSource
			 * @param {object} oEvent.getParameters
			 * @param {string} oEvent.getParameters.title The current displayed title
			 * @param {array} oEvent.getParameters.history An array which contains the history of previous titles
			 * @param {string} oEvent.getParameters.history.title The title
			 * @param {string} oEvent.getParameters.history.hash The hash
			 * @param {boolean} oEvent.getParameters.history.isHome The app home indicator
			 * @param {array} oEvent.getParameters.nestedHistory An array which contains the title history information of the current router and of the router of the nested components,
			 * 		so the application doesn't need to merge the <code>nestedHistory</code> with the <code>history</code> parameter together.
			 * 		If a hierarchical control is used to show the title information (like the sap.m.Breadcrumbs control), the application can simply use the <code>nestedHistory</code>
			 * 		to build up the control and doesn't need the <code>history</code> anymore.
			 * @param {string} oEvent.getParameters.nestedHistory.ownerComponentId The id of the component which is associated to the history entries
			 * @param {array} oEvent.getParameters.nestedHistory.history An array which contains the history of previous titles of the router of the associated component
			 * @param {string} oEvent.getParameters.nestedHistory.history.title The title
			 * @param {string} oEvent.getParameters.nestedHistory.history.hash The hash
			 * @param {boolean} oEvent.getParameters.nestedHistory.history.isHome The app home indicator
			 * @param {boolean} oEvent.getParameters.propagated Whether the titleChanged event is triggered by a nested component
			 * @public
			 */

			/**
			 * Attaches event handler <code>fnFunction</code> to the {@link #event:titleChanged titleChanged} event of this
			 * <code>sap.ui.core.routing.Router</code>.
			 *
			 * When called, the context of the event handler (its <code>this</code>) will be bound to <code>oListener</code>
			 * if specified, otherwise it will be bound to this <code>sap.ui.core.routing.Router</code> itself.
			 *
			 * @param {object}
			 *            [oData] An application-specific payload object that will be passed to the event
			 *            handler along with the event object when firing the event
			 * @param {function}
			 *            fnFunction The function to be called when the event occurs
			 * @param {object}
			 *            [oListener] Context object to call the event handler with, defaults to this
			 *            <code>sap.ui.core.routing.Router</code> itself
			 *
			 * @returns {this} Reference to <code>this</code> in order to allow method chaining
 			 * @public
 			 */
			attachTitleChanged : function(oData, fnFunction, oListener) {
				this.attachEvent(Router.M_EVENTS.TITLE_CHANGED, oData, fnFunction, oListener);
				return this;
			},

			/**
			 * Detaches event handler <code>fnFunction</code> from the {@link #event:titleChanged titleChanged} event of this
			 * <code>sap.ui.core.routing.Router</code>.
			 *
			 * The passed function and listener object must match the ones used for event registration.
			 *
			 * @param {function}
			 *            fnFunction The function to be called when the event occurs
			 * @param {object}
			 *            oListener Context object on which the given function had to be called
			 * @returns {this} Reference to <code>this</code> in order to allow method chaining
			 * @public
			 */
			detachTitleChanged : function(fnFunction, oListener) {
				return this.detachEvent(Router.M_EVENTS.TITLE_CHANGED, fnFunction, oListener);
			},

			// private
			fireTitleChanged : function(mParameters) {
				// if the router is stopped, don't fire any titleChanged event
				if (this.isStopped()) {
					return this;
				}

				// whether to fired the event immediately
				// If there's no promise to wait for, the event should be
				// fired immediately
				var bImmediateFire = !this._pWaitForTitleChangedOnChild;

				if (!mParameters.propagated) {
					mParameters.propagated = false;

					var sDirection = History.getInstance().getDirection(),
						sHash = this.getHashChanger().getHash(),
						HistoryDirection = library.routing.HistoryDirection,
						oLastHistoryEntry = this._aHistory[this._aHistory.length - 1],
						oNewHistoryEntry;

					// when back navigation, the last history state should be removed - except home route
					if (sDirection === HistoryDirection.Backwards && oLastHistoryEntry && !oLastHistoryEntry.isHome) {
						// but only if the last history entrie´s title is not the same as the current one
						if (oLastHistoryEntry && oLastHistoryEntry.title !== mParameters.title) {
							this._aHistory.pop();
						}
					} else if (oLastHistoryEntry && oLastHistoryEntry.hash == sHash) {
						// if no actual navigation took place, we only need to update the title
						oLastHistoryEntry.title = mParameters.title;

						// check whether there's a duplicate history entry with the last history entry and remove it if there is
						this._aHistory.some(function(oEntry, i, aHistory) {
							if (i < aHistory.length - 1 && deepEqual(oEntry, oLastHistoryEntry)) {
								aHistory.splice(i, 1);
								return true;
							}
							return false;
						});
					} else {
						if (this._bLastHashReplaced) {
							// if the current hash change is done via replacement, the last history entry should be removed
							this._aHistory.pop();
						}

						oNewHistoryEntry = {
							hash: sHash,
							title: mParameters.title
						};

						// Array.some is sufficient here, as we ensure there is only one occurence
						this._aHistory.some(function(oEntry, i, aHistory) {
							if (deepEqual(oEntry, oNewHistoryEntry)) {
								return aHistory.splice(i, 1);
							}
						});

						// push new history state into the stack
						this._aHistory.push(oNewHistoryEntry);
					}

					mParameters.history = this._aHistory.slice(0, -1);
					mParameters.nestedHistory = [{
						history: this.getTitleHistory(),
						ownerComponentId: this._oOwner && this._oOwner.getId()
					}];

					this._bLastHashReplaced = false;
					this._oPreviousTitleChangedRoute = this._oMatchedRoute;

					// The router's own titleChanged event is either scheduled or fired, the further route match in
					// its child router should be propagated directly. Setting the following flag to false to let the
					// event be propagated directly.
					this._bFireTitleChanged = false;

					if (this._pWaitForTitleChangedOnChild) {
						this._pWaitForTitleChangedOnChild.then(function(oChildParameters) {
							mParameters.title = oChildParameters.title;
							mParameters.propagated = true;
							// add all nestedHistory entry from the child to the current nestedHistory
							Array.prototype.push.apply(mParameters.nestedHistory, oChildParameters.nestedHistory);

							this._stopWaitingTitleChangedFromChild();

							this.fireEvent(Router.M_EVENTS.TITLE_CHANGED, mParameters);
						}.bind(this));
					}
				}

				if (bImmediateFire) {
					if (this._bMatchingProcessStarted) {
						this.attachEventOnce("routeMatched", function(){
							this.fireEvent(Router.M_EVENTS.TITLE_CHANGED, mParameters);
						}, this);
					} else {
						this.fireEvent(Router.M_EVENTS.TITLE_CHANGED, mParameters);
					}
				}

				return this;
			},

			/**
			 * Returns the title history.
			 *
			 * History entry example:
			 * <pre>
			 *	{
			 *		title: "TITLE", // The displayed title
			 *		hash: "HASH" // The url hash
			 *		isHome: "true/false" // The app home indicator
			 *	}
			 * </pre>
			 *
			 * @returns {array} An array which contains the history entries.
			 * @public
			 */
			getTitleHistory: function() {
				return this._aHistory || [];
			},

			_waitForTitleChangedOn: function(oNestedRouter) {
				if (this._bFireTitleChanged) {
					this._pWaitForTitleChangedOnChild = new Promise(function(resolve) {
						this._fnTitleChangedFiredOnChild = resolve;
					}.bind(this));
				}
			},

			_stopWaitingTitleChangedFromChild: function() {
				delete this._pWaitForTitleChangedOnChild;
				delete this._fnTitleChangedFiredOnChild;
			},

			/**
			 * Centrally register this router instance under a given name to be able to access it from another context,
			 * just by knowing the name.
			 *
			 * Use {@link sap.ui.core.routing.Router.getRouter Router.getRouter()} to retrieve the instance.
			 *
			 * @param {string} sName Name of the router instance
			 * @returns {this} The router instance
			 * @public
			 */
			register : function (sName) {
				oRouters[sName] = this;
				return this;
			},

			_onBypassed : function (sHash) {
				var fnFireEvent = function() {
					this.fireBypassed({
						hash: sHash
					});
				}.bind(this);

				if (this._oConfig.bypassed) {
					// In sync case, oReturn is a Targets reference
					// In async case, it's a Promise instance
					var oReturn = this._oTargets.display(this._oConfig.bypassed.target, { hash : sHash});

					if (oReturn instanceof Promise) {
						// When Promise is returned, make sure the bypassed event is fired after the target view is loaded
						oReturn.then(fnFireEvent);
						return;
					}
				}

				fnFireEvent();
			},

			metadata : {}
		});

		function isHomeRouteTarget(sRouteTarget, sHomeRoute) {
			return sHomeRoute && sHomeRoute.indexOf(sRouteTarget) > -1;
		}

		function getHomeEntry(oOwnerComponent, oHomeRoute) {
			var sHomeRoutePattern = oHomeRoute.getPattern(),
				sAppTitle = oOwnerComponent && oOwnerComponent.getManifestEntry("/sap.app/title");

			// check for placeholders - they are not allowed
			if (sHomeRoutePattern === "" || (sHomeRoutePattern !== undefined && !/({.*})+/.test(sHomeRoutePattern))) {

				return {
					hash: sHomeRoutePattern,
					isHome: true,
					title: sAppTitle
				};
			} else {
				throw new Error("Routes with dynamic parts cannot be resolved as home route.");
			}
		}

		Router.M_EVENTS = {
			BEFORE_ROUTE_MATCHED: "beforeRouteMatched",
			ROUTE_MATCHED: "routeMatched",
			ROUTE_PATTERN_MATCHED: "routePatternMatched",
			VIEW_CREATED: "viewCreated",
			BYPASSED: "bypassed",
			TITLE_CHANGED: "titleChanged"
		};

		/**
		 * Intercepts <code>routeMatched</code> event.
		 *
		 * This method is meant for private usages. Apps are not supposed to used it.
		 * It is created for an experimental purpose.
		 * Implementation should be injected by outside.
		 *
		 * @param {string} sControlId the name of the container control (usually sap.m.App) which targets are rendered in.
		 * @param {sap.ui.core.routing.Router} oRouter The instance of the router
		 * @function
		 * @private
		 * @ui5-restricted
		 * @experimental Since 1.58
		 */
		Router._interceptRouteMatched = undefined;

		/**
		 * Get a registered router.
		 *
		 * @param {string} sName Name of the router
		 * @returns {sap.ui.core.routing.Router|undefined} The router with the specified name, else <code>undefined</code>
		 * @public
		 */
		Router.getRouter = function (sName) {
			return oRouters[sName];
		};

	return Router;

});<|MERGE_RESOLUTION|>--- conflicted
+++ resolved
@@ -39,8 +39,25 @@
 		var oRouters = {};
 
 		/**
-<<<<<<< HEAD
-				 * Instantiates a router
+				 * A Router is responsible for managing navigation within an application by interpreting and responding to
+				 * changes in the URL hash. It enables applications to define routes, map them to Views/Components, and control
+				 * their placement and transitions — all in a structured and declarative way.
+				 *
+				 * A router:
+				 * <ul>
+				 *   <li>Listens to hash changes and matches them to configured route patterns</li>
+				 *   <li>Instantiates Views/Components dynamically when a route is matched and caches them for better
+				 *   performance</li>
+				 *   <li>Places Views/Components into UI containers based on the defined targets and aggregations</li>
+				 *   <li>Maintains the browser history and consistent back/forward navigation behavior</li>
+				 *   <li>Fires events such as <code>routeMatched</code> and <code>routePatternMatched</code>, allowing
+				 *   developers to run logic when routes change</li>
+				 *   <li>Handles unmatched routes through a special bypassed configuration for displaying "Not Found" View(s) or
+				 *   fallbacks</li>
+				 * </ul>
+				 *
+				 * It can be used directly or via a {@link sap.ui.core.UIComponent UIComponent}'s metadata (manifest.json) to
+				 * create scalable, maintainable, and testable navigation structures across complex applications.
 				 *
 				 * @class
 				 * @extends sap.ui.base.EventProvider
@@ -213,203 +230,6 @@
 				 * @public
 				 * @alias sap.ui.core.routing.Router
 				 */
-=======
-		 * A Router is responsible for managing navigation within an application by interpreting and responding to
-		 * changes in the URL hash. It enables applications to define routes, map them to Views/Components, and control
-		 * their placement and transitions — all in a structured and declarative way.
-		 *
-		 * A router:
-		 * <ul>
-		 *   <li>Listens to hash changes and matches them to configured route patterns</li>
-		 *   <li>Instantiates Views/Components dynamically when a route is matched and caches them for better
-		 *   performance</li>
-		 *   <li>Places Views/Components into UI containers based on the defined targets and aggregations</li>
-		 *   <li>Maintains the browser history and consistent back/forward navigation behavior</li>
-		 *   <li>Fires events such as <code>routeMatched</code> and <code>routePatternMatched</code>, allowing
-		 *   developers to run logic when routes change</li>
-		 *   <li>Handles unmatched routes through a special bypassed configuration for displaying "Not Found" View(s) or
-		 *   fallbacks</li>
-		 * </ul>
-		 *
-		 * It can be used directly or via a {@link sap.ui.core.UIComponent UIComponent}'s metadata (manifest.json) to
-		 * create scalable, maintainable, and testable navigation structures across complex applications.
-		 *
-		 * @class
-		 * @extends sap.ui.base.EventProvider
-		 *
-		 * @param {Object<string,sap.ui.core.routing.$RouteSettings>|Array<sap.ui.core.routing.$RouteSettings>} [oRoutes]
-		 *  may contain many Route configurations as {@link sap.ui.core.routing.Route#constructor}.<br/>
-		 *
-		 * Each of the routes contained in the array/object will be added to the router.<br/>
-		 *
-		 * One way of defining routes is an array:
-		 * <pre>
-		 * [
-		 *     //Will create a route called 'firstRouter' you can later use this name in navTo to navigate to this route
-		 *     {
-		 *         name: "firstRoute"
-		 *         pattern : "usefulPattern"
-		 *     },
-		 *     //Will create a route called 'anotherRoute' for displaying the target 'targetView' which is defined in 'oTargets'
-		 *     {
-		 *         name: "anotherRoute"
-		 *         pattern : "anotherPattern",
-		 *         target: "targetView"
-		 *     },
-		 *     //Will create a route for displaying a nested component which is defined in 'oTargets' with the prefix 'componentPrefix'
-		 *     {
-		 *         pattern: "componentPattern",
-		 *         name: "componentRoute",
-		 *         target: [
-		 *              {
-		 *                  name: "subComponent",
-		 *                  prefix: "componentPrefix"
-		 *              }
-		 *         ]
-		 *     }
-		 * ]
-		 * </pre>
-		 *
-		 * The alternative way of defining routes is an Object.<br/>
-		 * If you choose this way, the name attribute is the name of the property.
-		 * <pre>
-		 * {
-		 *     //Will create a route called 'firstRouter' you can later use this name in navTo to navigate to this route
-		 *     firstRoute : {
-		 *         pattern : "usefulPattern"
-		 *     },
-		 *     //Will create a route called 'anotherRoute' for displaying the target 'targetView' which is defined in 'oTargets'
-		 *     anotherRoute : {
-		 *         pattern : "anotherPattern",
-		 *         target: "targetView"
-		 *     },
-		 *     //Will create a route for displaying a nested component which is defined in 'oTargets' with the prefix 'componentPrefix'
-		 *     componentRoute{
-		 *         pattern: "componentPattern",
-		 *         target: [
-		 *              {
-		 *                  name: "subComponent",
-		 *                  prefix: "componentPrefix"
-		 *              }
-		 *         ]
-		 *     }
-		 * }
-		 * </pre>
-		 * The values that may be provided are the same as in {@link sap.ui.core.routing.Route#constructor}
-		 *
-		 * @param {object} [oConfig] Default values for route configuration - also takes the same parameters as {@link sap.ui.core.routing.Target#constructor}.<br/>
-		 * This config will be used for routes and for targets, used in the router<br/>
-		 * Eg: if the config object specifies:
-		 * <pre>
-		 * {
-		 *     viewType: "XML"
-		 * }
-		 * </pre>
-		 * The targets look like this:
-		 * <pre>
-		 * {
-		 *     xmlTarget : {
-		 *         ...
-		 *     },
-		 *     jsTarget : {
-		 *         viewType : "JS"
-		 *         ...
-		 *     }
-		 * }
-		 * </pre>
-		 * Then the effective config will look like this:
-		 * <pre>
-		 * {
-		 *     xmlTarget : {
-		 *         viewType : "XML"
-		 *         ...
-		 *     },
-		 *     jsTarget : {
-		 *         viewType : "JS"
-		 *         ...
-		 *     }
-		 * }
-		 * </pre>
-		 *
-		 * Since the xmlTarget does not specify its viewType, XML is taken from the config object. The jsTarget is specifying it, so the viewType will be JS.
-		 * @param {object} [oConfig.bypassed] Since 1.28. Settings which are used when no route of the router is matched after a hash change.
-		 * @param {string|string[]} [oConfig.bypassed.target] Since 1.28. One or multiple names of targets that will be displayed, if no route of the router is matched.<br/>
-		 * A typical use case is a not found page.<br/>
-		 * The current hash will be passed to the display event of the target.<br/>
-		 * <b>Example:</b>
-		 * <pre>
-		 *     new Router(
-		 *     // Routes
-		 *     [
-		 *         // Any route here
-		 *     ],
-		 *     {
-		 *         bypassed: {
-		 *             // you will find this name in the target config
-		 *             target: "notFound"
-		 *         }
-		 *     },
-		 *     // You should only use this constructor when you are not using a router with a component. Please use the metadata of a component to define your routes and targets. The documentation can be found here: {@link sap.ui.core.UIComponent.extend}.
-		 *     null,
-		 *     // Target config
-		 *     {
-		 *          //same name as in the config.bypassed.target
-		 *          notFound: {
-		 *              type: "View"
-		 *              name: "notFound",
-		 *              ...
-		 *              // more properties to place the view in the correct container
-		 *          }
-		 *     });
-		 * </pre>
-		 * @param {boolean} [oConfig.async=false] Since 1.34. Whether views are loaded asynchronously within this router instance.
-		 * As of 1.90 synchronous routing is deprecated. Therefore, you should explicitly set <code>oConfig.async</code> to <code>true</code>.
-		 * @param {sap.ui.core.UIComponent} [oOwner] the Component of all the views that will be created by this Router,<br/>
-		 * will get forwarded to the {@link sap.ui.core.routing.Views#constructor}.<br/>
-		 * If you are using the componentMetadata to define your routes you should skip this parameter.
-		 * @param {Object<string,sap.ui.core.routing.$TargetSettings>} [oTargetsConfig] Since 1.28 the target configuration, see {@link sap.ui.core.routing.Targets#constructor} documentation (the options object).<br/>
-		 * You should use Targets to create and display views. Since 1.28 the route should only contain routing relevant properties.<br/>
-		 * <b>Example:</b>
-		 * <pre>
-		 *     new Router(
-		 *     // Routes
-		 *     [
-		 *         {
-		 *             // no view creation related properties are in the route
-		 *             name: "startRoute",
-		 *             //no hash
-		 *             pattern: "",
-		 *             // you can find this target in the targetConfig
-		 *             target: "welcome"
-		 *         }
-		 *     ],
-		 *     // Default values shared by routes and Targets
-		 *     {
-		 *         path: "my.application.namespace",
-		 *         viewType: "XML"
-		 *     },
-		 *     // You should only use this constructor when you are using a router without a component.
-		 *     // Please use the metadata of a component to define your routes and targets.
-		 *     // The documentation can be found here: {@link sap.ui.core.UIComponent.extend}.
-		 *     null,
-		 *     // Target config
-		 *     {
-		 *          //same name as in the route called 'startRoute'
-		 *          welcome: {
-		 *              // All properties for creating and placing a view go here or in the config
-		 *              type: "View",
-		 *              name: "Welcome",
-		 *              controlId: "app",
-		 *              controlAggregation: "pages"
-		 *          }
-		 *     })
-		 * </pre>
-		 * @public
-		 * @alias sap.ui.core.routing.Router
-		 * @ui5-transform-hint replace-param oConfig.async true
-		 * @ui5-transform-hint replace-param oConfig._async true
-		 */
->>>>>>> d5e62530
 		var Router = EventProvider.extend("sap.ui.core.routing.Router", /** @lends sap.ui.core.routing.Router.prototype */ {
 			constructor : function(oRoutes, oConfig, oOwner, oTargetsConfig, oRouterHashChanger) {
 				EventProvider.apply(this);
