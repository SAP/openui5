--- conflicted
+++ resolved
@@ -2,101 +2,86 @@
  * ${copyright}
  */
 sap.ui.define([
-<<<<<<< HEAD
-	'sap/ui/base/EventProvider',
-	'./Target',
-	'./async/Targets',
-=======
->>>>>>> a8ba3737
 	"sap/base/Log",
-	"sap/base/future",
 	"sap/base/util/deepExtend",
 	"sap/ui/base/EventProvider",
-	"sap/ui/core/routing/Target",
-	"sap/ui/core/routing/sync/Targets"
+	"sap/ui/core/routing/Target"
 ],
-<<<<<<< HEAD
-	function(EventProvider, Target, asyncTargets, Log, deepExtend) {
-=======
 	function(
 		Log,
-		future,
 		deepExtend,
 		EventProvider,
-		Target,
-		SyncTargets
+		Target
 	) {
->>>>>>> a8ba3737
 		"use strict";
 
 		/**
-		 * Constructor for a new Targets class.
-		 *
-		 * @class
-		 * Provides a convenient way for placing views into the correct containers of your application.
-		 *
-		 * The main benefit of <code>Targets</code> is lazy loading: you do not have to create the views until you really need them.
-		 * If you are using the mobile library, please use {@link sap.m.routing.Targets} instead of this class.
-		 * @extends sap.ui.base.EventProvider
-		 * @param {object} oOptions
-		 * @param {sap.ui.core.routing.Views} oOptions.views the views instance will create the instances of all the targets defined, so if 2 targets have the same
-		 *  <code>type</code> and <code>name</code> set, the same instance of the target will be displayed.
-		 * @param {object} [oOptions.config] this config allows all the values oOptions.targets.anyName allows, these will be the default values for properties used in the target.<br/>
-		 * For example if you are only using xmlViews in your app you can specify viewType="XML" so you don't have to repeat this in every target.<br/>
-		 * If a target specifies viewType="JS", the JS will be stronger than the XML here is an example.
-		 *
-		 * <pre>
-		 * <code>
-		 * {
-		 *     config: {
-		 *         viewType : "XML"
-		 *     }
-		 *     targets : {
-		 *         xmlTarget : {
-		 *             ...
-		 *         },
-		 *         jsTarget : {
-		 *             viewType : "JS"
-		 *             ...
-		 *         }
-		 *     }
-		 * }
-		 * </code>
-		 * </pre>
-		 * Then the effective config that will be used looks like this:
-		 * <pre>
-		 * <code>
-		 * {
-		 *     xmlTarget : {
-		 *         // coming from the defaults
-		 *         viewType : "XML"
-		 *         ...
-		 *     },
-		 *     jsTarget : {
-		 *        // XML is overwritten by the "JS" of the targets property
-		 *        viewType : "JS"
-		 *       ...
-		 *     }
-		 * }
-		 * </code>
-		 * </pre>
-		 *
-		 * @param {string} [oOptions.config.rootView]
-		 * The id of the rootView - This should be the id of the view that contains the control with the controlId
-		 * since the control will be retrieved by calling the {@link sap.ui.core.mvc.View#byId} function of the rootView.
-		 * If you are using a component and add the routing.targets <b>do not set this parameter</b>,
-		 * since the component will set the rootView to the view created by the {@link sap.ui.core.UIComponent#createContent} function.
-		 * If you specify the "parent" property of a target, the control will not be searched in the root view but in the view Created by the parent (see parent documentation).
-		 * @param {boolean} [oOptions.config.async=false] @since 1.34 Whether the views which are created through this Targets are loaded asynchronously. This option can be set only when the Targets
-		 * is used standalone without the involvement of a Router. Otherwise the async option is inherited from the Router.
-
-		 * @param {Object<string,sap.ui.core.routing.$TargetSettings>} oOptions.targets One or multiple targets in a map.
-		 *
-		 * @since 1.28.1
-		 * @public
-		 * @alias sap.ui.core.routing.Targets
-		 * @ui5-transform-hint replace-param oOptions.config._async true
-		 */
+				 * Constructor for a new Targets class.
+				 *
+				 * @class
+				 * Provides a convenient way for placing views into the correct containers of your application.
+				 *
+				 * The main benefit of <code>Targets</code> is lazy loading: you do not have to create the views until you really need them.
+				 * If you are using the mobile library, please use {@link sap.m.routing.Targets} instead of this class.
+				 * @extends sap.ui.base.EventProvider
+				 * @param {object} oOptions
+				 * @param {sap.ui.core.routing.Views} oOptions.views the views instance will create the instances of all the targets defined, so if 2 targets have the same
+				 *  <code>type</code> and <code>name</code> set, the same instance of the target will be displayed.
+				 * @param {object} [oOptions.config] this config allows all the values oOptions.targets.anyName allows, these will be the default values for properties used in the target.<br/>
+				 * For example if you are only using xmlViews in your app you can specify viewType="XML" so you don't have to repeat this in every target.<br/>
+				 * If a target specifies viewType="JS", the JS will be stronger than the XML here is an example.
+				 *
+				 * <pre>
+				 * <code>
+				 * {
+				 *     config: {
+				 *         viewType : "XML"
+				 *     }
+				 *     targets : {
+				 *         xmlTarget : {
+				 *             ...
+				 *         },
+				 *         jsTarget : {
+				 *             viewType : "JS"
+				 *             ...
+				 *         }
+				 *     }
+				 * }
+				 * </code>
+				 * </pre>
+				 * Then the effective config that will be used looks like this:
+				 * <pre>
+				 * <code>
+				 * {
+				 *     xmlTarget : {
+				 *         // coming from the defaults
+				 *         viewType : "XML"
+				 *         ...
+				 *     },
+				 *     jsTarget : {
+				 *        // XML is overwritten by the "JS" of the targets property
+				 *        viewType : "JS"
+				 *       ...
+				 *     }
+				 * }
+				 * </code>
+				 * </pre>
+				 *
+				 * @param {string} [oOptions.config.rootView]
+				 * The id of the rootView - This should be the id of the view that contains the control with the controlId
+				 * since the control will be retrieved by calling the {@link sap.ui.core.mvc.View#byId} function of the rootView.
+				 * If you are using a component and add the routing.targets <b>do not set this parameter</b>,
+				 * since the component will set the rootView to the view created by the {@link sap.ui.core.UIComponent#createContent} function.
+				 * If you specify the "parent" property of a target, the control will not be searched in the root view but in the view Created by the parent (see parent documentation).
+				 * @param {boolean} [oOptions.config.async=false] @since 1.34 Whether the views which are created through this Targets are loaded asynchronously. This option can be set only when the Targets
+				 * is used standalone without the involvement of a Router. Otherwise the async option is inherited from the Router.
+
+				 * @param {Object<string,sap.ui.core.routing.$TargetSettings>} oOptions.targets One or multiple targets in a map.
+				 *
+				 * @since 1.28.1
+				 * @public
+				 * @alias sap.ui.core.routing.Targets
+				 */
 		var Targets = EventProvider.extend("sap.ui.core.routing.Targets", /** @lends sap.ui.core.routing.Targets.prototype */ {
 
 			constructor : function(oOptions) {
@@ -108,38 +93,6 @@
 
 				if (!oOptions.config) {
 					oOptions.config = {};
-
-					/** @deprecated */
-					oOptions.config._async = false;
-				}
-
-				// temporarily: for checking the url param
-				function checkUrl() {
-					if (new URLSearchParams(window.location.search).get("sap-ui-xx-asyncRouting") === "true") {
-						Log.warning("Activation of async view loading in routing via url parameter is only temporarily supported and may be removed soon", "Targets");
-						return true;
-					}
-					return false;
-				}
-
-				// Config object doesn't have _async set which means the Targets is instantiated standalone by given a non-empty config object
-				// Assign the oConfig.async to oConfig._async and set the default value to sync
-				if (oOptions.config._async === undefined) {
-					// temporarily: set the default value depending on the url parameter "sap-ui-xx-asyncRouting"
-					oOptions.config._async = (oOptions.config.async === undefined) ? checkUrl() : oOptions.config.async;
-				}
-
-<<<<<<< HEAD
-				// branch by abstraction
-				var TargetsStub = this._oConfig._async ?  asyncTargets : undefined/*syncTargets*/;
-				for (var fn in TargetsStub) {
-					this[fn] = TargetsStub[fn];
-=======
-				if (!oOptions.config._async) {
-					for (const fn in SyncTargets) {
-						this[fn] = SyncTargets[fn];
-					}
->>>>>>> a8ba3737
 				}
 
 				this._oConfig = oOptions.config;
@@ -814,11 +767,7 @@
 					return oTarget._display(vData, oSequencePromise, oTargetCreateInfo);
 				} else {
 					var sErrorMessage = `${this}: The target with the name "${sName}" does not exist!`;
-					future.errorThrows(sErrorMessage);
-					return Promise.resolve({
-						name: sName,
-						error: sErrorMessage
-					});
+					throw new Error(sErrorMessage);
 				}
 			}
 
