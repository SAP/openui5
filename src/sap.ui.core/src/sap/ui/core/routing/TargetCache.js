--- conflicted
+++ resolved
@@ -2,67 +2,43 @@
  * ${copyright}
  */
 sap.ui.define([
-<<<<<<< HEAD
-	'sap/ui/base/EventProvider',
-	'sap/ui/core/routing/async/TargetCache',
-=======
 	"sap/base/Log",
->>>>>>> a8ba3737
 	"sap/base/assert",
 	"sap/ui/base/EventProvider",
 	"sap/ui/core/Component",
-	"sap/ui/core/mvc/_ViewFactory",
 	"sap/ui/core/mvc/View",
-	"sap/ui/core/routing/HashChanger",
-	"sap/ui/core/routing/sync/TargetCache"
+	"sap/ui/core/routing/HashChanger"
 ],
-<<<<<<< HEAD
 	function(
-		EventProvider,
-		asyncCache,
-=======
-	function (
 		Log,
->>>>>>> a8ba3737
 		assert,
 		EventProvider,
 		Component,
-		_ViewFactory,
 		View,
-		HashChanger,
-		SyncCache
+		HashChanger
 	) {
 		"use strict";
 
 		/**
-		 * Instantiates a cache repository that creates and caches views and components which are loaded by {@link sap.u.core.routing.Targets}.
-		 *
-		 * If it is destroyed, all the views and components which it created are destroyed. If the views or components are still being loaded,
-		 * they will be destroyed after they are loaded.
-		 *
-		 * This class is currently private and shouldn't be used out of the sap.ui.core.routing scope.
-		 *
-		 * @class
-		 * @extends sap.ui.base.EventProvider
-		 * @private
-		 * @param {object} [oOptions]
-		 * @param {sap.ui.core.UIComponent} [oOptions.component] the owner of all the views that will be created by this Instance.
-		 * @param {boolean} [oOptions.async=true] Whether the views and components which are created through this class are loaded asynchronously.
-		 * This option can be set only when TargetCache is used standalone without the involvement of a Router.
-		 * Otherwise the async option is inherited from the Router.
-		 * @alias sap.ui.core.routing.TargetCache
-		 * @ui5-transform-hint replace-param oOptions.async true
-		 */
+				 * Instantiates a cache repository that creates and caches views and components which are loaded by {@link sap.u.core.routing.Targets}.
+				 *
+				 * If it is destroyed, all the views and components which it created are destroyed. If the views or components are still being loaded,
+				 * they will be destroyed after they are loaded.
+				 *
+				 * This class is currently private and shouldn't be used out of the sap.ui.core.routing scope.
+				 *
+				 * @class
+				 * @extends sap.ui.base.EventProvider
+				 * @private
+				 * @param {object} [oOptions]
+				 * @param {sap.ui.core.UIComponent} [oOptions.component] the owner of all the views that will be created by this Instance.
+				 * @alias sap.ui.core.routing.TargetCache
+				 */
 		var TargetCache = EventProvider.extend("sap.ui.core.routing.TargetCache", /** @lends sap.ui.core.routing.TargetCache.prototype */ {
 
 			constructor : function (oOptions) {
 				if (!oOptions) {
 					oOptions = {};
-				}
-
-				// make the default value for async to true
-				if (oOptions.async === undefined) {
-					oOptions.async = true;
 				}
 
 				this._oCache = {
@@ -77,22 +53,7 @@
 
 				EventProvider.apply(this, arguments);
 
-				this.async = oOptions.async;
-<<<<<<< HEAD
-				if (this.async === undefined) {
-					// make the default value for async to true
-					this.async = true;
-				}
-
-				var CacheStub = this.async ? asyncCache : undefined/*syncCache*/;
-=======
->>>>>>> a8ba3737
-
-				if (!oOptions.async) {
-					for (const fn in SyncCache) {
-						this[fn] = SyncCache[fn];
-					}
-				}
+				this.async = true;
 			},
 
 			metadata : {},
@@ -116,14 +77,6 @@
 				var oObject;
 
 				try {
-					/**
-					 * @deprecated
-					 */
-					if (sType === "Component" && !this.async) {
-						Log.error("sap.ui.core.routing.Target doesn't support loading component in synchronous mode, please switch routing to async");
-						throw new Error("sap.ui.core.routing.Target doesn't support loading component in synchronous mode, please switch routing to async");
-					}
-
 					if (!oOptions) {
 						Log.error("the oOptions parameter of getObject is mandatory", this);
 						throw new Error("the oOptions parameter of getObject is mandatory");
@@ -353,19 +306,17 @@
 			},
 
 			/**
-			 * Determines the object with the given <code>oOptions</code>, <code>sType</code> and <code>oTargetCreateInfo</code>
-			 *
-			 * @param {object} oOptions The options of the desired object
-			 * @param {string} sType The type of the desired object, e.g. 'View', 'Component', etc.
-			 * @param {object} oTargetCreateInfo The object which contains extra information for the creation of the target
-			 * @param {boolean} [bSynchronousCreate] When <code>true</code> the <code>_ViewFactory.create</code> is used for creating
-			 *  the view instance synchronously. In all other cases the asynchronous <code>View.create</code> factory is used.
-			 * @returns {Promise | object} The desired object, if the object already exists in the cache, if not the promise is returned
-			 * @private
-			 * @ui5-transform-hint replace-param bSynchronousCreate false
-			 * @ui5-transform-hint replace-param oOptions.async true
-			 */
-			_getObjectWithGlobalId : function (oOptions, sType, oTargetCreateInfo, bSynchronousCreate, bNoCreate) {
+						 * Determines the object with the given <code>oOptions</code>, <code>sType</code> and <code>oTargetCreateInfo</code>
+						 *
+						 * @param {object} oOptions The options of the desired object
+						 * @param {string} sType The type of the desired object, e.g. 'View', 'Component', etc.
+						 * @param {object} oTargetCreateInfo The object which contains extra information for the creation of the target
+						 * @param {boolean} [bSynchronousCreate] When <code>true</code> the <code>_ViewFactory.create</code> is used for creating
+						 *  the view instance synchronously. In all other cases the asynchronous <code>View.create</code> factory is used.
+						 * @returns {Promise | object} The desired object, if the object already exists in the cache, if not the promise is returned
+						 * @private
+						 */
+			_getObjectWithGlobalId : function (oOptions, sType, oTargetCreateInfo, _bSynchronousCreate, bNoCreate) {
 				var that = this,
 					vPromiseOrObject,
 					sName,
@@ -376,18 +327,11 @@
 				oTargetCreateInfo = oTargetCreateInfo || {};
 
 				function fnCreateObjectAsync() {
-					/**
-					 * @ui5-transform-hint replace-local false
-					 */
-					const bLegacyCreate = !oOptions.async || bSynchronousCreate;
-
 					switch (sType) {
 						case "View":
 							oOptions.viewName = oOptions.name;
 							delete oOptions.name;
-							if (bLegacyCreate) {
-								return _ViewFactory.create(oOptions);
-							} else {
+							{
 								return View.create(oOptions);
 							}
 						case "Component":
@@ -433,10 +377,6 @@
 					return oObject;
 				}
 
-				if (oOptions.async === undefined) {
-					oOptions.async = true;
-				}
-
 				sName = oOptions.usage || oOptions.name;
 				this._checkName(sName, sType);
 
@@ -480,20 +420,19 @@
 			},
 
 			/**
-			 * Determines the view with the given <code>oOptions</code>
-			 *
-			 * @param {object} oOptions The options of the desired object
-			 * @param {boolean} [bSynchronousCreate] When <code>true</code> the <code>_ViewFactory.create</code> is used for creating
-			 *  the view instance synchronously. In all other cases the asynchronous <code>View.create</code> factory is used.
-			 * @returns {Promise | object} The desired object, if the object already exists in the cache, if not the promise is returned
-			 * @private
-			 * @ui5-transform-hint replace-param bSynchronousCreate false
-			 */
-			_getViewWithGlobalId : function (oOptions, bSynchronousCreate, bNoCreate) {
+						 * Determines the view with the given <code>oOptions</code>
+						 *
+						 * @param {object} oOptions The options of the desired object
+						 * @param {boolean} [bSynchronousCreate] When <code>true</code> the <code>_ViewFactory.create</code> is used for creating
+						 *  the view instance synchronously. In all other cases the asynchronous <code>View.create</code> factory is used.
+						 * @returns {Promise | object} The desired object, if the object already exists in the cache, if not the promise is returned
+						 * @private
+						 */
+			_getViewWithGlobalId : function (oOptions, _bSynchronousCreate, bNoCreate) {
 				if (oOptions && !oOptions.name) {
 					oOptions.name = oOptions.viewName;
 				}
-				return this._getObjectWithGlobalId(oOptions, "View", undefined, bSynchronousCreate, bNoCreate);
+				return this._getObjectWithGlobalId(oOptions, "View", undefined, false, bNoCreate);
 			},
 
 			/**
