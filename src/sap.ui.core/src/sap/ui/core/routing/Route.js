/*!
 * ${copyright}
 */


sap.ui.define([
<<<<<<< HEAD
	'sap/ui/base/EventProvider',
	'sap/ui/core/routing/Target',
	'sap/ui/core/routing/async/Route',
	'sap/ui/core/Component',
=======
	"sap/base/Log",
>>>>>>> a8ba3737
	"sap/base/assert",
	"sap/base/future",
	"sap/base/util/deepExtend",
	"sap/base/util/extend",
	"sap/ui/base/EventProvider",
	"sap/ui/core/Component",
	"sap/ui/core/routing/Target",
	"sap/ui/core/routing/sync/Route"
],
<<<<<<< HEAD
	function(EventProvider, Target, asyncRoute, Component, assert, deepExtend) {
	"use strict";
=======
	function(
		Log,
		assert,
		future,
		deepExtend,
		extend,
		EventProvider,
		Component,
		Target,
		SyncRoute
	) {
		"use strict";
>>>>>>> a8ba3737

		/**
		 * Configuration object for a route
		 *
		 * @typedef {object} sap.ui.core.routing.$RouteSettings
		 * @public
		 *
		 * @property {string} name
		 *   Name of the route, it will be used to retrieve the route from the router, it needs to be unique
		 *   per router instance
		 * @property {string} [pattern]
		 *   URL pattern where it needs to match again. A pattern may consist of the following:
		 * <ul>
		 * <li>
		 * hardcoded parts: "pattern" : "product/settings" - this pattern will only match if the hash of the browser is product/settings and no arguments will be passed to the events of the route.</br>
		 * </li>
		 * <li>
		 * mandatory parameters: "pattern" : "product/{id}" - {id} is a mandatory parameter, e. g. the following hashes would match: product/5, product/3. The pattenMatched event will get 5 or 3 passed as id in its arguments.The hash product/ will not match.</br>
		 * </li>
		 * <li>
		 * optional parameters: "pattern" : "product/{id}/detail/:detailId:" - :detailId: is an optional parameter, e. g. the following hashes would match: product/5/detail, product/3/detail/2</br>
		 * </li>
		 * <li>
		 * query parameters: "pattern" : "product{?query}" // {?query} allows you to pass queries with any parameters, e. g. the following hashes would match: product?first=firstValue, product?first=firstValue&second=secondValue</br>
		 * </li>
		 * <li>
		 * rest as string parameters: "pattern" : ":all*:" - this pattern will define an optional variable that will pass the whole hash as string to the routing events. It may be used to define a catchall route, e. g. the following hashes would match: foo, product/5/3, product/5/detail/3/foo. You can also combine it with the other variables but make sure a variable with a * is the last one.</br>
		 * </ul>
		 * @property {boolean} [greedy=false] Since 1.27. By default only the first route matching the hash, will fire events. If greedy is turned on
		 *   for a route, its events will be fired even if another route has already matched.
		 * @property {string} [parent] Since 1.32. This property contains the information about the route which nests this route in the form:
		 *   "[componentName:]routeName". The nesting routes pattern will be prefixed to this routes pattern and hence
		 *   the nesting route also matches if this one matches.
		 * @property {string|string[]} [target]
		 *   One or multiple name of targets {@link sap.ui.core.routing.Targets}. As soon as the route matches, the
		 *   target(s) will be displayed. All the deprecated parameters are ignored, if a target is used.
		 * @property {string} [view]
		 *   <b>Deprecated since 1.28, use <code>target.viewName</code> instead.</b></br> The name of a view that will be created, the first time this
		 *   route will be matched. To place the view into a Control use the targetAggregation and targetControl.
		 *   Views will only be created once per Router
		 * @property {string} [viewType]
		 *   <b>Deprecated since 1.28, use <code>target.viewType</code> instead.</b></br> The type of the view that is going to be created. eg: "XML", "JS"
		 * @property {string} [viewPath]
		 *   <b>Deprecated since 1.28, use <code>target.viewPath</code> instead.</b></br> A prefix that will be prepended in front of the view eg: view is
		 *   set to "myView" and viewPath is set to "myApp" - the created view will be "myApp.myView"
		 * @property {string} [targetParent]
		 *   <b>Deprecated since 1.28, use <code>config.rootView</code> (only available in the router config) instead.</b></br> The ID of the parent of the
		 *   targetControl - This should be the ID of the view where your targetControl is located in. By default, this will be
		 *   the view created by a component, or if the Route is a subroute the view of the parent route is taken.
		 *   You only need to specify this, if you are not using a router created by a component on your top level routes
		 * @property {string} [targetControl]
		 *   <b>Deprecated since 1.28, use <code>target.controlId</code> instead.</b></br> Views will be put into a container Control, this might be an
		 *   {@link sap.ui.ux3.Shell} control or an {@link sap.m.NavContainer} if working with mobile, or any other container.
		 *   The ID of this control has to be put in here
		 * @property {string} [targetAggregation]
		 *   <b>Deprecated since 1.28, use <code>target.controlAggregation</code> instead.</b></br> The name of an aggregation of the targetControl,
		 *   that contains views. Eg: an {@link sap.m.NavContainer} has an aggregation "pages", another Example is the
		 *   {@link sap.ui.ux3.Shell} it has "content".
		 * @property {boolean} [clearTarget=false]
		 *   <b>Deprecated since 1.28, use <code>target.clearControlAggregation</code> instead.</b></br> Defines a boolean that
		 *   can be passed to specify if the aggregation should be cleared before adding the View to it. When using an
		 *   {@link sap.ui.ux3.Shell} this should be true. For an {@link sap.m.NavContainer} it should be false
		 * @property {object} [subroutes]
		 *   <b>Deprecated since 1.28, use <code>targets.parent</code> instead.</b> one or multiple route configs taking all of these parameters again.
		 *   If a subroute is hit, it will fire the routeMatched event for all its parents. The routePatternMatched event
		 *   will only be fired for the subroute not the parents. The routing will also display all the targets of the
		 *   subroutes and its parents.
		 */

		/**
		 * Instantiates a route
		 *
		 * @class
		 * @param {sap.ui.core.routing.Router} oRouter
		 *   Router instance to which the route will be added
		 * @param {sap.ui.core.routing.$RouteSettings} oConfig
		 *   Configuration object for the route
		 * @param {sap.ui.core.routing.Route} [oParent]
		 *   The parent route - if a parent route is given, the routeMatched event of this route will also trigger the
		 *   route matched of the parent and it will also create the view of the parent(if provided).
		 *
		 * @public
		 * @alias sap.ui.core.routing.Route
		 * @extends sap.ui.base.EventProvider
		 */
		var Route = EventProvider.extend("sap.ui.core.routing.Route", /** @lends sap.ui.core.routing.Route.prototype */ {

			metadata : {},

			constructor : function(oRouter, oConfig, oParent) {
				EventProvider.apply(this, arguments);

				this._validateConfig(oConfig);

				this._aPattern = [];
				this._aRoutes = [];
				this._oParent = oParent;
				this._oConfig = oConfig;
				this._oRouter = oRouter;

				var that = this,
					vRoute = oConfig.pattern,
					aSubRoutes,
					sRouteName,
					oSubRouteConfig,
					/** @ui5-transform-hint replace-local true */
					async = oRouter._isAsync();

<<<<<<< HEAD
				RouteStub = async ? asyncRoute : undefined/*syncRoute*/;
				for (var fn in RouteStub) {
					this[fn] = RouteStub[fn];
=======

				if (!async) {
					for (const fn in SyncRoute) {
						this[fn] = SyncRoute[fn];
					}
>>>>>>> a8ba3737
				}

				if (!Array.isArray(vRoute)) {
					vRoute = [vRoute];
				}

				if (oConfig.parent) {
					var oRoute = this._getParentRoute(oConfig.parent);
					if (!oRoute) {
						throw new Error(`${this}: No parent route with "${oConfig.parent}" could be found`);
					} else if (oRoute._aPattern.length > 1) {
						throw new Error(`${this}: Routes with multiple patterns cannot be used as parent for nested routes`);
					} else {
						this._oNestingParent = oRoute;
						vRoute.forEach(function(sRoute, i) {
							var sNestingRoute = oRoute._aPattern[0];
							sNestingRoute = sNestingRoute.charAt(sNestingRoute.length) === "/" ? sNestingRoute : sNestingRoute + "/";
							vRoute[i] = sNestingRoute + sRoute;
						});
					}
				}

				if (Array.isArray(oConfig.subroutes)) {
					//Convert subroutes
					aSubRoutes = oConfig.subroutes;
					oConfig.subroutes = {};
					aSubRoutes.forEach(function(oSubRoute) {
						oConfig.subroutes[oSubRoute.name] = oSubRoute;
					});
				}


				if (!oConfig.target) {
					// make a copy of the config object because Target changes
					// the object internally
					var oTargetConfig = this._convertToTargetOptions(oConfig);
					oTargetConfig._async = async;
					// create a new target for this route
					this._oTarget = new Target(oTargetConfig, oRouter._oViews, oParent && oParent._oTarget);
					this._oTarget._bUseRawViewId = true;
				}

				// recursively add the subroutes to this route
				if (oConfig.subroutes) {
					for (sRouteName in oConfig.subroutes) {
						oSubRouteConfig = oConfig.subroutes[sRouteName];
						if (oSubRouteConfig.name === undefined) {
							oSubRouteConfig.name = sRouteName;
						}
						oRouter.addRoute(oSubRouteConfig, that);
					}
				}

				if (oConfig.pattern === undefined) {
					//this route has no pattern - it will not get a matched handler. Or a crossroads route
					return;
				}

				vRoute.forEach(function(sRoute, iIndex) {

					that._aPattern[iIndex] = sRoute;

					that._aRoutes[iIndex] = oRouter._oRouter.addRoute(sRoute);
					that._checkRoute(that._aRoutes[iIndex]);
					that._aRoutes[iIndex].greedy = oConfig.greedy;

					that._aRoutes[iIndex].matched.add(function() {
						var oArguments = {};
						Array.from(arguments).forEach(function(sArgument, iArgumentIndex) {
							oArguments[that._aRoutes[iIndex]._paramsIds[iArgumentIndex]] = sArgument;
						});
						that._routeMatched(oArguments, true);
					});

					that._aRoutes[iIndex].switched.add(function() {
						that._routeSwitched();
					});
				});
			},

			_checkRoute: function(oRoute){
				var aParams = oRoute._paramsIds;
				if (Array.isArray(aParams)){
					var aDuplicateParams = aParams.filter( function(sParam){
						return sParam.charAt(0) === "?";
					}).filter( function(sParam){
						return aParams.indexOf(sParam.substring(1)) > -1;
					}).map(function(sParam){
						return sParam.substring(1);
					});
					if (aDuplicateParams.length > 0) {
						throw Error("The config of route '" + this._oConfig.name + "' contains standard parameter and query parameter with the same name: '" + aDuplicateParams + "'. The name of the routing parameters and query parameter have to differentiate.");
					}
				}
			},

			_routeSwitched: function() {
				this._suspend();
				this.fireEvent("switched", {
					name: this._oConfig.name
				});
			},

			_suspend: function() {
				if (this._oRouter._oTargets) {
					// suspend the targets which were displayed when the route was matched
					this._oRouter._oTargets.suspend(this._oConfig.target);

					// suspend the dynamic targets
					if (this._oConfig.dynamicTarget) {
						this._oRouter._oTargets.suspend(this._oConfig.dynamicTarget);
					}
				}
			},

			_resume: function() {
				if (this._oRouter._oTargets) {
					this._oRouter._oTargets.resume(this._oConfig.target);

					if (this._oConfig.dynamicTarget) {
						this._oRouter._oTargets.resume(this._oConfig.dynamicTarget);
					}
				}
			},

			/**
			 * Destroys a route
			 *
			 * @public
			 * @returns { sap.ui.core.routing.Route } this for chaining.
			 */
			destroy : function () {
				EventProvider.prototype.destroy.apply(this);

				this._aPattern = null;
				this._aRoutes = null;
				this._oParent = null;
				this._oConfig = null;

				this.bIsDestroyed = true;

				return this;
			},

			/**
			 * Returns the URL for the route and replaces the placeholders with the values in oParameters
			 *
			 * @param {object} oParameters Parameters for the route
			 * @return {string} the unencoded pattern with interpolated arguments
			 * @throws {Error} Error will be thrown when any mandatory parameter in the route's pattern is missing from
			 *  <code>oParameters</code> or assigned with empty string.
			 * @public
			 */
			getURL : function (oParameters) {
				return this._aRoutes[0].interpolate(oParameters || {});
			},

			/**
			 * Converts the different format of targets info into the object format
			 * which has the key of a target saved under the "name" property
			 *
			 * @param {string|string[]|object|object[]} vTarget The key of the target or
			 *  an object which has the key of the target under property 'name' as specified
			 *  in the {@link #constructor} or an array of keys or objects
			 * @return {object[]} Array of objects and each of the objects contains at least
			 *  the key of the target under the "name" property
			 * @private
			 */
			_alignTargetsConfig: function(vTarget) {
				if (!vTarget) {
					return [];
				}

				if (!Array.isArray(vTarget)) {
					return (typeof vTarget === "string") ?
						[{ name: vTarget }] : [vTarget];
				}

				// vTarget is an array
				return vTarget.map(function(vTargetConfig) {
					if (typeof vTargetConfig === "string") {
						vTargetConfig = {
							name: vTargetConfig
						};
					}
					return vTargetConfig;
				});
			},

			/**
			 * Loads targets with type "Component" recursively and set the new hash based on the given
			 * <code>oComponentTargetInfo</code>.
			 *
			 * @param {object} oComponentTargetInfo See the documentation {@link sap.ui.core.routing.Router#navTo}
			 * @param {boolean} [bParentRouteSwitched=false] Whether a new route in the Parent router is matched
			 * @returns {Promise} A promise which resolves after all targets with type "Component" are loaded and
			 *  the new hash based on the given component target info is set.
			 *
			 * @private
			 */
			_changeHashWithComponentTargets: function(oComponentTargetInfo, bParentRouteSwitched) {
				var aTargetsConfig = this._alignTargetsConfig(this._oConfig.target),
					oTargets = this._oRouter._oTargets,
					aTargets,
					aLoadedPromises;

				if (aTargetsConfig && aTargetsConfig.length > 0 && oTargets) {
					aTargets = oTargets.getTarget(aTargetsConfig);

					if (!Array.isArray(aTargets)) {
						aTargets = [aTargets];
					}
				} else {
					aTargets = [];
				}

				var that = this;
				aLoadedPromises = aTargets.map(function(oTarget, index) {
					if (oTarget._oOptions.type === "Component") {
						var pLoaded = oTarget._load({
							prefix: aTargetsConfig[index].prefix,
							propagateTitle: aTargetsConfig[index].hasOwnProperty("propagateTitle") ? aTargetsConfig[index].propagateTitle : that._oRouter._oConfig.propagateTitle
						});

						return pLoaded
							.then(function(oComponent) {
								var oRouter = oComponent.getRouter(),
									oHashChanger = oRouter && oRouter.getHashChanger(),
									oRouteInfo = oComponentTargetInfo && oComponentTargetInfo[aTargetsConfig[index].name],
									sRouteName = oRouteInfo && oRouteInfo.route,
									oRoute = oRouter && oRouter.getRoute(sRouteName),
									bRouteSwitched;

								if (oRouteInfo) {
									if (oRoute) {
										bRouteSwitched = oRouter._getLastMatchedRouteName() !== sRouteName;
										oHashChanger.setHash(oRoute.getURL(oRouteInfo.parameters), bParentRouteSwitched || !bRouteSwitched);
										return oRoute._changeHashWithComponentTargets(oRouteInfo.componentTargetInfo, bParentRouteSwitched || bRouteSwitched);
									} else {
										throw new Error(
											"Can not navigate to route with name '" + sRouteName + "' because the route does not exist in component with id '" + oComponent.getId() + "'"
										);
									}
								}
							});
					}
					return;
				});

				return Promise.all(aLoadedPromises);
			},

			/**
			 * Returns the pattern of the route. If there are multiple patterns, the first pattern is returned
			 *
			 * @return {string} the routes pattern
			 * @public
			 */
			getPattern : function() {
				return this._aPattern[0];
			},

			/**
			 * Returns whether the given hash can be matched by the Route
			 *
			 * @param {string} sHash which will be tested by the Route
			 * @return {boolean} whether the hash can be matched
			 * @public
			 * @since 1.58.0
			 */
			match : function(sHash) {
				return this._aRoutes.some(function(oRoute) {
					return oRoute.match(sHash);
				});
			},

			/**
			 * The <code>matched</code> event is fired, when the current URL hash matches:
			 * <pre>
			 *  a. the pattern of the route.
			 *  b. the pattern of its sub-route.
			 *  c. the pattern of its nested route. When this occurs, the 'nestedRoute' parameter is set with the instance of nested route.
			 * </pre>
			 *
			 * Please refer to event {@link sap.ui.core.routing.Route#event:patternMatched patternMatched} for getting notified only when its own pattern is matched with the URL hash not its sub-routes or nested route.
			 *
			 * @name sap.ui.core.routing.Route#matched
			 * @event
			 * @param {sap.ui.base.Event} oEvent
			 * @param {sap.ui.base.EventProvider} oEvent.getSource
			 * @param {object} oEvent.getParameters
			 * @param {string} oEvent.getParameters.name The name of the route
			 * @param {object} oEvent.getParameters.arguments A key-value pair object which contains the arguments defined in the route
			 *  resolved with the corresponding information from the current URL hash
			 * @param {object} oEvent.getParameters.config The configuration object of the route
			 * @param {sap.ui.core.routing.Route} [oEvent.getParameters.nestedRoute] The nested route instance of this route. The event
			 *  is fired on this route because the pattern in the nested route is matched with the current URL hash. This parameter can be
			 *  used to decide whether the current route is matched because of its nested child route. For more information about nested
			 *  child route please refer to the documentation of oConfig.parent in {@link sap.ui.core.routing.Route#constructor}
			 * @param {sap.ui.core.mvc.View|sap.ui.core.ComponentContainer} oEvent.getParameters.view The first View or ComponentContainer instance
			 *  which is created out of the first target. If multiple targets are displayed, use oEvent.getParameters.views to get all instances
			 * @param {Array<sap.ui.core.mvc.View|sap.ui.core.ComponentContainer>} oEvent.getParameters.views All View or ComponentContainer
			 *  instances which are created out of the targets.
			 * @param {sap.ui.core.Control} oEvent.getParameters.targetControl The container control to which the first View or ComponentContainer
			 *  is added. If multiple targets are displayed, use oEvent.getParameters.targetControls to get all container controls
			 * @param {Array<sap.ui.core.Control>} oEvent.getParameters.targetControls The container controls to which the View or
			 *  ComponentContainer instances are added.
			 * @public
			 */

			/**
			 * Attaches event handler <code>fnFunction</code> to the {@link #event:matched matched} event of this
			 * <code>sap.ui.core.routing.Route</code>.
			 *
			 * When called, the context of the event handler (its <code>this</code>) will be bound to <code>oListener</code>
			 * if specified, otherwise it will be bound to this <code>sap.ui.core.routing.Route</code> itself.
			 *
			 * @param {object}
			 *            [oData] An application-specific payload object that will be passed to the event handler
			 *            along with the event object when firing the event
			 * @param {function}
			 *            fnFunction The function to be called, when the event occurs
			 * @param {object}
			 *            [oListener] Context object to call the event handler with. Defaults to this
			 *            <code>sap.ui.core.routing.Route</code> itself
			 *
			 * @returns {this} Reference to <code>this</code> in order to allow method chaining
			 * @public
			 * @since 1.25.1
			 */
			attachMatched : function(oData, fnFunction, oListener) {
				return this.attachEvent("matched", oData, fnFunction, oListener);
			},

			/**
			 * Detaches event handler <code>fnFunction</code> from the {@link #event:matched matched} event of this
			 * <code>sap.ui.core.routing.Route</code>.
			 *
			 * The passed function and listener object must match the ones used for event registration.
			 *
			 * @param {function} fnFunction The function to be called, when the event occurs
			 * @param {object} [oListener] Context object on which the given function had to be called
			 * @returns {this} Reference to <code>this</code> in order to allow method chaining
			 * @public
			 * @since 1.25.1
			 */
			detachMatched : function(fnFunction, oListener) {
				return this.detachEvent("matched", fnFunction, oListener);
			},

			/**
			 * The <code>beforeMatched</code> event is fired before the corresponding target is loaded and placed, when the current URL hash matches:
			 * <pre>
			 *  a. the pattern of the route.
			 *  b. the pattern of its sub-route.
			 *  c. the pattern of its nested route. When this occurs, the 'nestedRoute' parameter is set with the instance of nested route.
			 * </pre>
			 *
			 * @name sap.ui.core.routing.Route#beforeMatched
			 * @event
			 * @param {sap.ui.base.Event} oEvent
			 * @param {sap.ui.base.EventProvider} oEvent.getSource
			 * @param {object} oEvent.getParameters
			 * @param {string} oEvent.getParameters.name The name of the route
			 * @param {object} oEvent.getParameters.arguments A key-value pair object which contains the arguments defined in the route
			 *  resolved with the corresponding information from the current URL hash
			 * @param {object} oEvent.getParameters.config The configuration object of the route
			 * @param {sap.ui.core.routing.Route} [oEvent.getParameters.nestedRoute] The nested route instance of this route. The event
			 *  is fired on this route because the pattern in the nested route is matched with the current URL hash. This parameter can be
			 *  used to decide whether the current route is matched because of its nested child route. For more information about nested
			 *  child route please refer to the documentation of oConfig.parent in {@link sap.ui.core.routing.Route#constructor}
			 * @public
			 * @since 1.46.1
			 */

			/**
			 * Attaches event handler <code>fnFunction</code> to the {@link #event:beforeMatched beforeMatched} event of this
			 * <code>sap.ui.core.routing.Route</code>.
			 *
			 * When called, the context of the event handler (its <code>this</code>) will be bound to <code>oListener</code>
			 * if specified, otherwise it will be bound to this <code>sap.ui.core.routing.Route</code> itself.
			 *
			 * @param {object}
			 *            [oData] An application-specific payload object that will be passed to the event handler
			 *            along with the event object when firing the event
			 * @param {function}
			 *            fnFunction The function to be called, when the event occurs
			 * @param {object}
			 *            [oListener] Context object to call the event handler with. Defaults to this
			 *            <code>Route</code> itself
			 *
			 * @returns {this} Reference to <code>this</code> in order to allow method chaining
			 * @public
			 * @since 1.46.1
			 */
			attachBeforeMatched : function(oData, fnFunction, oListener) {
				return this.attachEvent("beforeMatched", oData, fnFunction, oListener);
			},

			/**
			 * Detaches event handler <code>fnFunction</code> from the {@link #event:beforeMatched beforeMatched} event of this
			 * <code>sap.ui.core.routing.Route</code>.
			 *
			 * The passed function and listener object must match the ones used for event registration.
			 *
			 * @param {function} fnFunction The function to be called, when the event occurs
			 * @param {object} [oListener] Context object on which the given function had to be called
			 * @returns {this} Reference to <code>this</code> in order to allow method chaining
			 * @public
			 * @since 1.46.1
			 */
			detachBeforeMatched : function(fnFunction, oListener) {
				return this.detachEvent("beforeMatched", fnFunction, oListener);
			},

			/**
			 * Fires event {@link #event:beforeMatched beforeMatched} to attached listeners.
			 *
			 * @param {object} [oParameters] Parameters to pass along with the event
			 *
			 * @returns {sap.ui.core.routing.Router} Reference to <code>this</code> in order to allow method chaining
			 * @protected
			 * @since 1.46.1
			 */
			fireBeforeMatched : function(oParameters) {
				this.fireEvent("beforeMatched", oParameters);
				return this;
			},

			/**
			 * The <code>patternMatched</code> event is fired, only when the current URL hash matches the pattern of the route.
			 *
			 * @name sap.ui.core.routing.Route#patternMatched
			 * @event
			 * @param {sap.ui.base.Event} oEvent
			 * @param {sap.ui.base.EventProvider} oEvent.getSource
			 * @param {object} oEvent.getParameters
			 * @param {string} oEvent.getParameters.name The name of the route
			 * @param {object} oEvent.getParameters.arguments A key-value pair object which contains the arguments defined in the route
			 *  resolved with the corresponding information from the current URL hash
			 * @param {object} oEvent.getParameters.config The configuration object of the route
			 * @param {sap.ui.core.mvc.View|sap.ui.core.ComponentContainer} oEvent.getParameters.view The first View or ComponentContainer instance
			 *  which is created out of the first target. If multiple targets are displayed, use oEvent.getParameters.views to get all instances
			 * @param {Array<sap.ui.core.mvc.View|sap.ui.core.ComponentContainer>} oEvent.getParameters.views All View or ComponentContainer
			 *  instances which are created out of the targets.
			 * @param {sap.ui.core.Control} oEvent.getParameters.targetControl The container control to which the first View or ComponentContainer
			 *  is added. If multiple targets are displayed, use oEvent.getParameters.targetControls to get all container controls
			 * @param {Array<sap.ui.core.Control>} oEvent.getParameters.targetControls The container controls to which the View or
			 *  ComponentContainer instances are added.
			 * @public
			 */

			/**
			 * Attaches event handler <code>fnFunction</code> to the {@link #event:patternMatched patternMatched} event of this
			 * <code>sap.ui.core.routing.Route</code>.
			 *
			 * When called, the context of the event handler (its <code>this</code>) will be bound to <code>oListener</code>
			 * if specified, otherwise it will be bound to this <code>sap.ui.core.routing.Route</code> itself.
			 *
			 * @param {object}
			 *            [oData] An application-specific payload object that will be passed to the event handler
			 *            along with the event object when firing the event
			 * @param {function}
			 *            fnFunction The function to be called, when the event occurs
			 * @param {object}
			 *            [oListener] Context object to call the event handler with. Defaults to this
			 *            <code>Route</code> itself
			 *
			 * @returns {this} Reference to <code>this</code> in order to allow method chaining
			 * @public
			 * @since 1.25.1
			 */
			attachPatternMatched : function(oData, fnFunction, oListener) {
				return this.attachEvent("patternMatched", oData, fnFunction, oListener);
			},

			/**
			 * Detaches event handler <code>fnFunction</code> from the {@link #event:patternMatched patternMatched} event of this
			 * <code>sap.ui.core.routing.Route</code>.
			 *
			 * The passed function and listener object must match the ones used for event registration.
			 *
			 * @param {function} fnFunction The function to be called, when the event occurs
			 * @param {object} [oListener] Context object on which the given function had to be called
			 * @returns {this} Reference to <code>this</code> in order to allow method chaining
			 * @public
			 * @since 1.25.1
			 */
			detachPatternMatched : function(fnFunction, oListener) {
				return this.detachEvent("patternMatched", fnFunction, oListener);
			},

			/**
			 * The <code>switched</code> event is only fired, when the previously matched route has been left
			 * and another route is matched.
			 *
			 * @name sap.ui.core.routing.Route#switched
			 * @event
			 * @param {sap.ui.base.Event} oEvent
			 * @param {sap.ui.base.EventProvider} oEvent.getSource
			 * @param {object} oEvent.getParameters
			 * @param {string} oEvent.getParameters.name The name of the route
			 * @param {object} oEvent.getParameters.arguments A key-value pair object which contains the arguments defined in the route
			 *  resolved with the corresponding information from the current URL hash
			 * @param {object} oEvent.getParameters.config The configuration object of the route
			 * @private
			 * @ui5-restricted sap.ui.core.routing
			 * @since 1.62
			 */

			_validateConfig: function(oConfig) {
				if (!oConfig.name) {
					throw new Error(`${this}: A name has to be specified for every route`);
				}

				if (oConfig.viewName) {
					throw new Error(`${this}: The 'viewName' option shouldn't be used in Route. please use 'view' instead`);
				}
			},

			_convertToTargetOptions: function (oOptions) {
				return deepExtend(
					{},
					oOptions,
					{
						rootView: oOptions.targetParent,
						controlId: oOptions.targetControl,
						controlAggregation: oOptions.targetAggregation,
						clearControlAggregation: oOptions.clearTarget,
						viewName: oOptions.view,
						// no rename here
						viewType: oOptions.viewType,
						viewId: oOptions.viewId
					});
			},

			_getParentRoute: function (sParent) {
				var aParts = sParent.split(":");
				if (aParts.length === 1 || (aParts.length === 2 && !aParts[0]))  {
					return this._oRouter.getRoute(aParts[aParts.length - 1]);
				} else {
					assert(this._oRouter._oOwner, "No owner component for " + this._oRouter._oOwner.getId());
					var oOwnerComponent = Component.getOwnerComponentFor(this._oRouter._oOwner);
					while (oOwnerComponent) {
						if (oOwnerComponent.isA(aParts[0])) {
							var oRouter = oOwnerComponent.getRouter();
							return oRouter.getRoute(aParts[1]);
						}
						oOwnerComponent = Component.getOwnerComponentFor(oOwnerComponent);
					}
					return null;
				}
			},

			/**
			 * Returns the arguments of the route which matches the given hash
			 *
			 * @param {string} sHash The hash
			 * @returns {object} An object containing the route arguments
			 * @private
			 * @ui5-restricted sap.ui.core
			 */
			getPatternArguments : function(sHash) {
				return this._aRoutes[0].extrapolate(sHash);
			},


			/**
			 * Executes the route matched logic
			 *
			 * @param {object} oArguments The arguments of the event
			 * @param {Promise} oSequencePromise Promise chain for resolution in the correct order
			 * @param {sap.ui.core.routing.Route} oNestingChild The nesting route
			 * @returns {Promise} resolves with {name: *, view: *, control: *}
			 * @private
			 */
			_routeMatched : function(oArguments, oSequencePromise, oNestingChild) {

				var oRouter = this._oRouter,
					oTarget,
					oTargets,
					oConfig,
					oEventData,
					oView = null,
					oTargetControl = null,
					bInitial,
					oTargetData,
					oCurrentPromise,
					aAlignedTargets,
					bRepeated = (oRouter._oMatchedRoute === this);

				oRouter._sRouteInProgress = null;
				oRouter._stopWaitingTitleChangedFromChild();

				if (oRouter._oMatchedRoute) {
					// clear the dynamicTarget of the previous matched route
					delete oRouter._oMatchedRoute._oConfig.dynamicTarget;
				}

				oRouter._oMatchedRoute = this;
				oRouter._bMatchingProcessStarted = true;

				oConfig = extend({}, oRouter._oConfig, this._oConfig);

				oTargets = oRouter.getTargets();
				var sTitleName;
				if (oTargets) {
					sTitleName = oTargets._getTitleTargetName(oConfig.target, oConfig.titleTarget);
					if (sTitleName && oRouter._oPreviousTitleChangedRoute !== this) {
						oRouter._bFireTitleChanged = true;
						if ((oRouter._oOwner && oRouter._oOwner._bRoutingPropagateTitle)) {
							var oParentComponent = Component.getOwnerComponentFor(oRouter._oOwner);
							var oParentRouter = oParentComponent && oParentComponent.getRouter();
							if (oParentRouter) {
								oParentRouter._waitForTitleChangedOn(oRouter);
							}
						}
					} else {
						oRouter._bFireTitleChanged = false;
					}

					if (this._oConfig.target) {
						aAlignedTargets = oTargets._alignTargetsInfo(this._oConfig.target);
						aAlignedTargets.forEach(function(oTarget){
							oTarget.propagateTitle = oTarget.hasOwnProperty("propagateTitle") ? oTarget.propagateTitle : oRouter._oConfig.propagateTitle;
							oTarget.routeRelevant = true;
							oTarget.repeatedRoute = bRepeated;
						});
					}
				} else {
					aAlignedTargets = this._oConfig.target;
				}

				if (!oSequencePromise || oSequencePromise === true) {
					bInitial = true;
					oSequencePromise = Promise.resolve();
				}

				// Recursively fire matched event and display views of this routes parents
				if (this._oParent) {
					oSequencePromise = this._oParent._routeMatched(oArguments, oSequencePromise);
				} else if (this._oNestingParent) {
					// pass child for setting the flag in event parameter of parent
					this._oNestingParent._routeMatched(oArguments, oSequencePromise, this);
				}


				// make a copy of arguments and forward route config to target
				oTargetData = Object.assign({}, oArguments);
				oTargetData.routeConfig = oConfig;

				oEventData = {
					name: oConfig.name,
					arguments: oArguments,
					config : oConfig
				};

				if (oNestingChild) {
					// setting the event parameter of nesting child
					oEventData.nestedRoute = oNestingChild;
				}

				// fire the beforeMatched and beforeRouteMathced events
				this.fireBeforeMatched(oEventData);
				oRouter.fireBeforeRouteMatched(oEventData);

				// Route is defined without target in the config - use the internally created target to place the view
				if (this._oTarget) {
					oTarget = this._oTarget;
					// update the targets config so defaults are taken into account - since targets cannot be added in runtime they don't merge configs like routes do
					oTarget._updateOptions(this._convertToTargetOptions(oConfig));

					oSequencePromise = oTarget._place(oSequencePromise, { legacy: true });

					// this is for sap.m.routing.Router to chain the promise to the navigation promise in TargetHandler
					if (this._oRouter._oTargetHandler && this._oRouter._oTargetHandler._chainNavigation) {
						oCurrentPromise = oSequencePromise;
						oSequencePromise = this._oRouter._oTargetHandler._chainNavigation(function() {
							return oCurrentPromise;
						});
					}
				} else {
					oSequencePromise = oRouter._oTargets._display(aAlignedTargets, oTargetData, this._oConfig.titleTarget, oSequencePromise);
				}

				return oSequencePromise.then(function(oResult) {
					oRouter._bMatchingProcessStarted = false;
					var aResult, aViews, aControls;

					// The legacy config uses single target to display which makes the promise resolve with an object
					// However, the new config uses targets to display which makes the promise resolve with an array
					// Both cases need to be handled here
					if (Array.isArray(oResult)) {
						aResult = oResult;
						oResult = aResult[0];
					}

					oResult = oResult || {};

					oView = oResult.view;
					oTargetControl = oResult.control;

					// Extend the event data with view and targetControl
					oEventData.view = oView;
					oEventData.targetControl = oTargetControl;

					if (aResult) {
						aViews = [];
						aControls = [];

						aResult.forEach(function(oResult) {
							aViews.push(oResult.view);
							aControls.push(oResult.control);
						});

						oEventData.views = aViews;
						oEventData.targetControls = aControls;
					}

					if (oConfig.callback) {
						//Targets don't pass TargetControl and view since there might be multiple
						oConfig.callback(this, oArguments, oConfig, oTargetControl, oView);
					}

					this.fireEvent("matched", oEventData);
					oRouter.fireRouteMatched(oEventData);
					// skip this event in the recursion
					if (bInitial) {
						Log.info("The route named '" + oConfig.name + "' did match with its pattern", this);
						this.fireEvent("patternMatched", oEventData);
						oRouter.fireRoutePatternMatched(oEventData);
					}

					return oResult;
				}.bind(this));
			}
		});


		Route.M_EVENTS = {
			BeforeMatched : "beforeMatched",
			Matched : "matched",
			PatternMatched : "patternMatched"
		};

		return Route;
});<|MERGE_RESOLUTION|>--- conflicted
+++ resolved
@@ -4,40 +4,24 @@
 
 
 sap.ui.define([
-<<<<<<< HEAD
-	'sap/ui/base/EventProvider',
-	'sap/ui/core/routing/Target',
-	'sap/ui/core/routing/async/Route',
-	'sap/ui/core/Component',
-=======
 	"sap/base/Log",
->>>>>>> a8ba3737
 	"sap/base/assert",
-	"sap/base/future",
 	"sap/base/util/deepExtend",
 	"sap/base/util/extend",
 	"sap/ui/base/EventProvider",
 	"sap/ui/core/Component",
-	"sap/ui/core/routing/Target",
-	"sap/ui/core/routing/sync/Route"
+	"sap/ui/core/routing/Target"
 ],
-<<<<<<< HEAD
-	function(EventProvider, Target, asyncRoute, Component, assert, deepExtend) {
-	"use strict";
-=======
 	function(
 		Log,
 		assert,
-		future,
 		deepExtend,
 		extend,
 		EventProvider,
 		Component,
-		Target,
-		SyncRoute
+		Target
 	) {
 		"use strict";
->>>>>>> a8ba3737
 
 		/**
 		 * Configuration object for a route
@@ -142,22 +126,8 @@
 					vRoute = oConfig.pattern,
 					aSubRoutes,
 					sRouteName,
-					oSubRouteConfig,
-					/** @ui5-transform-hint replace-local true */
-					async = oRouter._isAsync();
-
-<<<<<<< HEAD
-				RouteStub = async ? asyncRoute : undefined/*syncRoute*/;
-				for (var fn in RouteStub) {
-					this[fn] = RouteStub[fn];
-=======
-
-				if (!async) {
-					for (const fn in SyncRoute) {
-						this[fn] = SyncRoute[fn];
-					}
->>>>>>> a8ba3737
-				}
+					oSubRouteConfig;
+
 
 				if (!Array.isArray(vRoute)) {
 					vRoute = [vRoute];
@@ -193,7 +163,7 @@
 					// make a copy of the config object because Target changes
 					// the object internally
 					var oTargetConfig = this._convertToTargetOptions(oConfig);
-					oTargetConfig._async = async;
+					oTargetConfig._async = true;
 					// create a new target for this route
 					this._oTarget = new Target(oTargetConfig, oRouter._oViews, oParent && oParent._oTarget);
 					this._oTarget._bUseRawViewId = true;
