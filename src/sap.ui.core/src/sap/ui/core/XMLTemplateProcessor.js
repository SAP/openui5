--- conflicted
+++ resolved
@@ -539,75 +539,13 @@
 			pResultChain = parseAndLoadRequireContext(xmlNode, true) || SyncPromise.resolve(),
 			collectControl = (pContent) => aResult.push(pContent);
 
-<<<<<<< HEAD
-		Log.debug("XML will be processed " + ("asynchronously") + ".", "", "XMLTemplateProcessor");
-=======
 		// object containing reserved values for binding formatter functions.
 		const mAdditionalBindableValues = {
 			"$control": null,
 			"$controller": oView._oContainingView.oController
 		};
 
-		/**
-		 * @deprecated since version 1.120 because the support of HTML and SVG nodes is deprecated
-		 */
-		const rm = {
-			openStart: function(tagName, sId) {
-				aResult.push(["openStart", [tagName, sId]]);
-			},
-			voidStart: function(tagName, sId) {
-				aResult.push(["voidStart", [tagName, sId]]);
-			},
-			style: function(name, value) {
-				aResult.push(["style", [name, value]]);
-			},
-			"class": function(clazz) {
-				aResult.push(["class", [clazz]]);
-			},
-			attr: function(name, value) {
-				aResult.push(["attr", [name, value]]);
-			},
-			openEnd: function() {
-				aResult.push(["openEnd"]);
-			},
-			voidEnd: function() {
-				aResult.push(["voidEnd"]);
-			},
-			text: function(str) {
-				aResult.push(["text", [str]]);
-			},
-			unsafeHtml: function(str) {
-				aResult.push(["unsafeHtml", [str]]);
-			},
-			close: function(tagName) {
-				aResult.push(["close", [tagName]]);
-			}
-		};
-
-		/**
-		 * @deprecated since 1.120 because the support of HTML and SVG in XMLView is deprecated
-		 */
-		if (oParseConfig?.settings?.requireContext) {
-			// We might have a set of already resolved "core:require" modules given from outside.
-			// This only happens when a new XMLView instance is used as a wrapper for HTML nodes, in this case
-			// the "core:require" modules need to be propagated down into the nested XMLView.
-			// We now need to merge the set of passed "core:require" modules with the ones defined on our root element,
-			// with our own modules having priority in case of duplicate aliases.
-			pResultChain = pResultChain.then((mRequireContext) => {
-				return Object.assign({}, oParseConfig.settings.requireContext, mRequireContext);
-			});
-		}
-
-		/**
-		 * @deprecated because the 'Sequential' Mode is used by default and it's the only mode that will be supported
-		 * in the next major release
-		 */
-		(() => {
-			bAsync = bAsync && !!oView._sProcessingMode;
-			Log.debug("XML processing mode is " + (oView._sProcessingMode || "default") + ".", "", "XMLTemplateProcessor");
-		})();
-		Log.debug("XML will be processed " + (bAsync ? "asynchronously" : "synchronously") + ".", "", "XMLTemplateProcessor");
->>>>>>> 2be08df8
+		Log.debug("XML will be processed " + ("asynchronously") + ".", "", "XMLTemplateProcessor");
 
 		var bDesignMode = DesignTime.isDesignModeEnabled();
 		if (bDesignMode) {
