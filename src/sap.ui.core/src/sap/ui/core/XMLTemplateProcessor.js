--- conflicted
+++ resolved
@@ -1140,22 +1140,7 @@
 								throw new Error("" + oView + ": setting '" + sName + "' for class " + oMetadata.getName() + " (value:'" + sValue + "') is not supported");
 							}
 						} else {
-<<<<<<< HEAD
 							assert(sName === 'xmlns', oView + ": encountered unknown setting '" + sName + "' for class " + oMetadata.getName() + " (value:'" + sValue + "')");
-=======
-							future.assertThrows(sName === 'xmlns', oView + ": encountered unknown setting '" + sName + "' for class " + oMetadata.getName() + " (value:'" + sValue + "')");
-							/** @deprecated since 1.120.0 */
->>>>>>> 5dd853cb
-							if (XMLTemplateProcessor._supportInfo) {
-								XMLTemplateProcessor._supportInfo({
-									context : node,
-									env : {
-										caller:"createRegularControls",
-										error: true,
-										info: "unknown setting '" + sName + "' for class " + oMetadata.getName()
-									}
-								});
-							}
 						}
 					}
 					//add custom settings as custom data "sap-ui-custom-settings"
@@ -1468,21 +1453,7 @@
 					}
 
 					//apply support info if needed
-					/** @deprecated since 1.120.0 */
-					if (XMLTemplateProcessor._supportInfo && vFinalInstance) {
-						for (var i = 0, iLength = vFinalInstance.length; i < iLength; i++) {
-							var oInstance = vFinalInstance[i];
-							if (oInstance && oInstance.getId()) {
-								//create a support info for id creation and add it to the support data
-								var iSupportIndex = XMLTemplateProcessor._supportInfo({ context: node, env: { caller: "createRegularControls", nodeid: node.getAttribute("id"), controlid: oInstance.getId() } }),
-									sData = sSupportData ? sSupportData + "," : "";
-								sData += iSupportIndex;
-								//add the controls support data to the indexed map of support info control instance map
-								XMLTemplateProcessor._supportInfo.addSupportInfo(oInstance.getId(), sData);
-							}
-						}
-					}
-
+					/* -------------------------------------- */
 					if (bDesignMode) {
 						vFinalInstance.forEach(function (oInstance) {
 							if (oMetadata.getCompositeAggregationName) {
