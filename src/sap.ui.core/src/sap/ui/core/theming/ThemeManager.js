--- conflicted
+++ resolved
@@ -1,4 +1,3 @@
-
 /*!
  * ${copyright}
  */
@@ -33,7 +32,6 @@
 	const THEME_PREFIX = "sap-ui-theme-";
 	const LINK_ID_REGGEX_STRING = `^${THEME_PREFIX}(.*)`;
 	const LINK_ID_CHECK = new RegExp(LINK_ID_REGGEX_STRING);
-	const LINK_ID_WITH_VARIANT_CHECK = new RegExp(`${LINK_ID_REGGEX_STRING}-(?=\\[(.*)\\]).*$`);
 
 	const oEventing = new Eventing();
 	const mAllLoadedLibraries = new Map();
@@ -90,7 +88,6 @@
 	 *
 	 * @param {object} libInfo - The library info configuration.
 	 * @param {string} libInfo.libName - The name of the library.
-	 * @param {string} [libInfo.variant] - Optional variant name.
 	 * @param {string} [libInfo.fileName] - Optional file name for the CSS file.
 	 * @returns {object} The library info object with theming metadata and helper methods.
 	 */
@@ -99,9 +96,9 @@
 		 * Creates a new library info object for theming purposes.
 		 *
 		 * The returned object contains metadata and helper methods for managing the theme CSS of a UI5 library,
-		 * including its ID, name, link ID, CSS link element, loading state, variant, and file name.
+		 * including its ID, name, link ID, CSS link element, loading state, and file name.
 		 * It also provides a method to generate the correct CSS URL for the library, considering RTL mode,
-		 * variants, and versioning.
+		 * and versioning.
 		 *
 		 * If the ID matches the custom CSS ID, the file name and library name are set accordingly.
 		 * The link ID and CSS link element are automatically determined.
@@ -109,7 +106,6 @@
 		 * @param {object} libInfo - The library info configuration.
 		 * @param {string} libInfo.id - The unique ID for the library info object.
 		 * @param {string} libInfo.libName - The name of the library.
-		 * @param {string} [libInfo.variant] - Optional variant name.
 		 * @param {string} [libInfo.fileName] - Optional file name for the CSS file.
 		 * @returns {object} The library info object with theming metadata and helper methods.
 		 */
@@ -123,7 +119,6 @@
 				failed: false,
 				customCss: false,
 				fileName: "library",
-				variant: "",
 				themeFallback: false,
 				getUrl: function({sTheme = Theming.getTheme(), bAsync = false} = {}) {
 					const buildUrl = () => {
@@ -140,7 +135,6 @@
 							}
 						}
 						const sCssBasePath = new URL(getThemePath(this.libName, sTheme), document.baseURI).toString();
-						const sVariant = this.variant || "";
 						let sCssPath;
 
 						/*
@@ -150,9 +144,9 @@
 						*/
 						const iIdx = this.libName.indexOf(":");
 						if (this.libName && iIdx == -1) {
-							sCssPath = `${sCssBasePath}${this.fileName}${sVariant}${Localization.getRTL() ? "-RTL" : ""}.css`;
+							sCssPath = `${sCssBasePath}${this.fileName}${Localization.getRTL() ? "-RTL" : ""}.css`;
 						} else {
-							sCssPath = `${sCssBasePath}${this.libName.substring(iIdx + 1)}${sVariant}.css`;
+							sCssPath = `${sCssBasePath}${this.libName.substring(iIdx + 1)}.css`;
 						}
 						// Create a link tag and set the URL as href in order to ensure AppCacheBuster handling.
 						// AppCacheBuster ID is added to the href by defineProperty for the "href" property of
@@ -171,33 +165,7 @@
 				}
 			};
 
-<<<<<<< HEAD
-		/**
-		 * Includes a library theme into the current page (if a variant is specified it
-		 * will include the variant library theme)
-		 * @param {string} sLibName the name of the UI library
-		 * @param {string} [sVariant] the variant to include (optional)
-		 * @param {string|object} [vQueryOrLibInfo] to be used only by the Core
-		 * @private
-		 * @ui5-restricted sap.ui.core
-		 */
-		includeLibraryTheme: async (sLibName, sVariant, vQueryOrLibInfo) => {
-			assert(typeof sLibName === "string", "sLibName must be a string");
-			assert(sVariant === undefined || typeof sVariant === "string", "sVariant must be a string or undefined");
-			var sQuery = vQueryOrLibInfo;
-
-			if (Library.getVersionedLibCss()) {
-				ThemeManager.reset();
-				await VersionInfo.load();
-			}
-
-			if (typeof sQuery === "object") {
-				// check for configured query parameters and use them
-				sQuery = getLibraryCssQueryParams(vQueryOrLibInfo);
-			}
-=======
 			const newLibInfo = Object.assign(oLibInfoTemplate, libInfo);
->>>>>>> ef439842
 
 			if (newLibInfo.id === CUSTOM_ID) {
 				newLibInfo.fileName = "custom";
@@ -207,38 +175,10 @@
 			newLibInfo.linkId = `${newLibInfo.id === CUSTOM_ID ? "" : THEME_PREFIX}${newLibInfo.id}`;
 			newLibInfo.cssLinkElement ??= document.querySelector(`link[id='${newLibInfo.linkId}']`);
 
-<<<<<<< HEAD
-			/*
-			 * Create the library file name.
-			 * By specifying a library name containing a colon (":") you can specify
-			 * the file name of the CSS file to include (ignoring RTL).
-			 */
-			var sLibFileName,
-				sLibId = sLibName + (sVariant.length > 0 ? "-[" + sVariant + "]" : sVariant);
-			if (sLibName && sLibName.indexOf(":") == -1) {
-				sLibFileName = "library" + sVariant + sRtl;
-			} else {
-				sLibFileName = sLibName.substring(sLibName.indexOf(":") + 1) + sVariant;
-				sLibName = sLibName.substring(0, sLibName.indexOf(":"));
-			}
-
-			const sLinkId = `${_THEME_PREFIX}${sLibId}`;
-			if (!document.querySelector("LINK[id='" + sLinkId + "']")) {
-				var sCssBasePath = new URL(ThemeManager._getThemePath(sLibName, Theming.getTheme()), document.baseURI).toString();
-				// Create a link tag and set the URL as href in order to ensure AppCacheBuster handling.
-				// AppCacheBuster ID is added to the href by defineProperty for the "href" property of
-				// HTMLLinkElement in AppCacheBuster.js
-				// Note: Considered to use AppCacheBuster.js#convertURL for adding the AppCachebuster ID
-				//       but there would be a dependency to AppCacheBuster as trade-off
-				var oTmpLink = document.createElement("link");
-				oTmpLink.href = sCssBasePath + sLibFileName + ".css" + (sQuery ? sQuery : "");
-				var sCssPathAndName = oTmpLink.href;
-=======
 			return newLibInfo;
 		}
 
-		libInfo.id ??= `${libInfo.libName}${libInfo.variant ? `-[${libInfo.variant}]` : ""}`;
->>>>>>> ef439842
+		libInfo.id ??= libInfo.libName;
 
 		if (!mAllLoadedLibraries.has(libInfo.id)) {
 			libInfo = createLibraryInfoObject(libInfo);
@@ -251,16 +191,14 @@
 	}
 
 	/**
-	 * Includes a library theme into the current page (if a variant is specified it
-	 * will include the variant library theme)
+	 * Includes a library theme into the current page
 	 * @param {string} libraryInfo the library info object
 	 * @private
 	 * @ui5-restricted sap.ui.core
 	 */
 	function includeLibraryTheme(libraryInfo) {
-		const { libName, variant, version } = libraryInfo;
+		const { libName, version } = libraryInfo;
 		assert(typeof libName === "string", "libName must be a string");
-		assert(variant === undefined || typeof variant === "string", "variant must be a string or undefined");
 
 		if (libName === "sap.ui.core") {
 			CORE_VERSION = version;
@@ -268,33 +206,18 @@
 
 		if (!mAllLoadedLibraries.has(libName)) {
 			const oLibInfo = getLibraryInfo({
-				libName,
-				variant
+				libName
 			});
 
-			if (!oLibInfo.cssLinkElement) {
-				updateThemeUrl({
-					libInfo: oLibInfo,
-					suppressFOUC: true
-				});
-
-				// if parameters have been used, update them with the new style sheet
-				sap.ui.require("sap/ui/core/theming/Parameters")?._addLibraryTheme(oLibInfo.id);
-			}
-		}
-<<<<<<< HEAD
-	};
-
-	function checkTheme() {
-		var sThemeName = Theming.getTheme();
-		var sPath = ThemeManager._getThemePath("sap.ui.core", sThemeName) + "custom.css";
-		var bIsStandardTheme = ThemeHelper.isStandardTheme(Theming.getTheme());
-		var res = true;
-
-		var aFailedLibs = [];
-=======
-	}
->>>>>>> ef439842
+			updateThemeUrl({
+				libInfo: oLibInfo,
+				suppressFOUC: true
+			});
+
+			// if parameters have been used, update them with the new style sheet
+			sap.ui.require("sap/ui/core/theming/Parameters")?._addLibraryTheme(oLibInfo.id);
+		}
+	}
 
 	/**
 	 * Adds or updates the CSS link element for the specified library info object and theme.
@@ -501,6 +424,7 @@
 	 */
 	function handleThemeFailed(libId) {
 		const oLibThemingInfo = getLibraryInfo({id: libId});
+		oLibThemingInfo.cssLinkElement = document.getElementById(`${THEME_PREFIX}${libId}`);
 		// Collect all libs that failed to load and no fallback has been applied, yet.
 		// The fallback relies on custom theme metadata, so it is not done for standard themes
 		if (!ThemeHelper.isStandardTheme(Theming.getTheme()) && !oLibThemingInfo.themeFallback) {
@@ -610,40 +534,11 @@
 	 * @param {string} oTheme.old Name of the previous theme
 	 */
 	function applyTheme(oTheme) {
-<<<<<<< HEAD
-		var html = document.documentElement;
-		var sTheme = oTheme.new;
-		ThemeManager._updateThemeUrls(sTheme, /* bSuppressFOUC */ true);
-
-		// modify the <html> tag's CSS class with the theme name
-		html.classList.remove("sapUiTheme-" + oTheme.old);
-		html.classList.add("sapUiTheme-" + sTheme);
-
-		// notify the listeners
-		ThemeManager.checkThemeApplied();
-	}
-
-	/**
-	 * Makes sure to register the correct module path for the given library and theme
-	 * in case a themeRoot has been defined.
-	 *
-	 * @param {string} sLibName Library name (dot separated)
-	 * @param {string} sThemeName Theme name
-	 * @private
-	 */
-	function _ensureThemeRoot(sLibName, sThemeName) {
-		var sThemeRoot = Theming.getThemeRoot(sThemeName, sLibName);
-		if (sThemeRoot) {
-			// check whether for this combination (theme+lib) a URL is registered or for this theme a default location is registered
-			sThemeRoot = sThemeRoot + (sThemeRoot.slice( -1) == "/" ? "" : "/") + sLibName.replace(/\./g, "/") + "/themes/" + sThemeName + "/";
-			LoaderExtensions.registerResourcePath((sLibName + ".themes." + sThemeName).replace(/\./g, "/"), sThemeRoot);
-=======
 		const html = document.documentElement;
 		const sTheme = oTheme.new;
 
 		for (const [, oLibInfo] of mAllLoadedLibraries) {
 			delete oLibInfo.themeFallback;
->>>>>>> ef439842
 		}
 		_sFallbackThemeFromMetadata = _sFallbackThemeFromThemeRoot = null;
 
@@ -654,6 +549,52 @@
 		html.classList.remove(`sapUiTheme-${oTheme.old}`);
 		html.classList.add(`sapUiTheme-${sTheme}`);
 	}
+
+	// Collect all UI5 relevant CSS files which have been added upfront
+	// and add them to UI5 theming lifecycle
+	document.querySelectorAll(`link[id^=${THEME_PREFIX}]`).forEach(function(cssLinkElement) {
+		let bPreloadedCssReady = true;
+		const sLinkId = cssLinkElement.getAttribute("id");
+		const [,libName] = sLinkId.match(LINK_ID_CHECK);
+		const oLibInfo = getLibraryInfo({
+			libName,
+			linkId: sLinkId
+		});
+
+		Log.info(`Preloaded CSS for library ${libName})} detected: ${cssLinkElement.href}`, undefined, MODULE_NAME);
+
+		const { promise: cssLoaded, resolve, reject} = Promise.withResolvers();
+		const handleDataSapUiReady = function(bError) {
+			if (bError) {
+				reject();
+			} else {
+				resolve();
+			}
+		};
+
+		try {
+			bPreloadedCssReady = !!(cssLinkElement.sheet?.href === cssLinkElement.href && cssLinkElement.sheet?.cssRules);
+			if (!bPreloadedCssReady) {
+				ThemeManager.themeLoaded = bPreloadedCssReady;
+				cssLinkElement.addEventListener("load", (oEvent) => {
+					handleDataSapUiReady(oEvent.type === "error");
+				});
+			} else {
+				handleDataSapUiReady(!(cssLinkElement.sheet.cssRules.length > 0));
+			}
+			oLibInfo.cssLoaded = cssLoaded;
+		} catch (e) {
+			// If the stylesheet is cross-origin and throws a security error, we can't verify directly
+			Log.info("Could not detect ready state of preloaded CSS. Request stylesheet again to verify the response status", undefined, MODULE_NAME);
+
+			ThemeManager.themeLoaded = false;
+
+			updateThemeUrl({
+				libInfo: oLibInfo,
+				suppressFOUC: true
+			});
+		}
+	});
 
 	function safeAccessSheetCssRules(sheet) {
 		try {
@@ -670,75 +611,6 @@
 		const aCssRules = safeAccessSheetCssRules(sheet);
 		return !!aCssRules && aCssRules.length > 0;
 	}
-
-	// Collect all UI5 relevant CSS files which have been added upfront
-	// and add them to UI5 theming lifecycle
-	document.querySelectorAll(`link[id^=${THEME_PREFIX}]`).forEach(function(cssLinkElement) {
-		let bPreloadedCssReady = true;
-		const sLinkId = cssLinkElement.getAttribute("id");
-		const [,libName, variant] = (sLinkId.match(LINK_ID_WITH_VARIANT_CHECK) || sLinkId.match(LINK_ID_CHECK));
-		const oLibInfo = getLibraryInfo({
-			libName,
-			variant,
-			linkId: sLinkId
-		});
-
-		Log.info(`Preloaded CSS for library ${libName + (variant ? ` with variant ${variant} ` : "")} detected: ${cssLinkElement.href}`, undefined, MODULE_NAME);
-
-		const { promise: cssLoaded, resolve, reject} = Promise.withResolvers();
-		const handleDataSapUiReady = function(bError) {
-			if (bError) {
-				reject();
-			} else {
-				resolve();
-			}
-		};
-
-		try {
-			bPreloadedCssReady = !!(cssLinkElement.sheet?.href === cssLinkElement.href && cssLinkElement.sheet?.cssRules);
-
-			if (!bPreloadedCssReady) {
-				ThemeManager.themeLoaded = bPreloadedCssReady;
-				cssLinkElement.addEventListener("load", (oEvent) => {
-					handleDataSapUiReady(oEvent.type === "error");
-				});
-			} else {
-				handleDataSapUiReady(!(cssLinkElement.sheet.cssRules.length > 0));
-			}
-			oLibInfo.cssLoaded = cssLoaded;
-		} catch (e) {
-			// If the stylesheet is cross-origin and throws a security error, we can't verify directly
-			Log.info("Could not detect ready state of preloaded CSS. Request stylesheet again to verify the response status", undefined, MODULE_NAME);
-
-<<<<<<< HEAD
-	/**
-	 * Returns a string containing query parameters for theme specific files.
-	 *
-	 * Used in Core#initLibrary and ThemeManager#checkStyle.
-	 *
-	 * @param {object} oLibInfo Library info object (containing a "version" property)
-	 * @returns {string|undefined} query parameters or undefined if "versionedLibCss" config is "false"
-	 * @private
-	 */
-	function getLibraryCssQueryParams(oLibInfo) {
-		var sQuery;
-		if (oLibInfo) {
-			sQuery = "?version=" + oLibInfo.version;
-
-			// distribution version may not be available
-			if (VersionInfo._content) {
-				sQuery += "&sap-ui-dist-version=" + VersionInfo._content.version;
-			}
-=======
-			ThemeManager.themeLoaded = false;
-
-			updateThemeUrl({
-				libInfo: oLibInfo,
-				suppressFOUC: true
-			});
->>>>>>> ef439842
-		}
-	});
 
 	// set CSS class for the theme name
 	document.documentElement.classList.add("sapUiTheme-" + Theming.getTheme());
