/*!
 * ${copyright}
 */
sap.ui.define([
	'sap/ui/core/Lib',
	'sap/ui/core/Theming',
	'sap/ui/thirdparty/URI',
	'../Element',
	'sap/base/Log',
	'sap/base/util/extend',
	'sap/base/util/syncFetch',
	'sap/ui/core/theming/ThemeManager',
	'./ThemeHelper'
], function(Library, Theming, URI, Element, Log, extend, syncFetch, ThemeManager, ThemeHelper) {
	"use strict";

	var syncCallBehavior = sap.ui.loader._.getSyncCallBehavior();

	/**
	 * A helper used for (read-only) access to CSS parameters at runtime.
	 *
	 * @author SAP SE
	 * @namespace
	 *
	 * @public
	 * @alias sap.ui.core.theming.Parameters
	 */
	var Parameters = {};

	var mParameters = null;
	var sTheme = null;

	var aParametersToLoad = [];

	var aCallbackRegistry = [];

	var sBootstrapOrigin = new URI(sap.ui.require.toUrl(""), document.baseURI).origin();
	var mOriginsNeedingCredentials = {};

	// match a CSS url
	var rCssUrl = /url[\s]*\('?"?([^\'")]*)'?"?\)/;

	var bUseInlineParameters = new URLSearchParams(window.location.search).get("sap-ui-xx-no-inline-theming-parameters") !== "true";

	/**
	 * Resolves relative URLs in parameter values.
	 * Only for inline-parameters.
	 *
	 * Parameters containing CSS URLs will automatically be resolved to the theme-specific location they originate from.
	 *
	 * Example:
	 * A parameter for the "sap_horizon" theme will be resolved to a libraries "[library path...]/themes/sap_horizon" folder.
	 * Relative URLs can resolve backwards, too, so given the sample above, a parameter value of <code>url('../my_logo.jpeg')</code>
	 * will resolve to the "[library path...]/themes" folder.
	 *
	 * @param {string} sUrl the relative URL to resolve
	 * @param {string} sThemeBaseUrl the theme base URL, pointing to the library that contains the parameter
	 * @returns {string} the resolved URL in CSS URL notation
	 */
	function checkAndResolveRelativeUrl(sUrl, sThemeBaseUrl) {
		var aMatch = rCssUrl.exec(sUrl);
		if (aMatch) {
			var oUri = new URI(aMatch[1]);
			if (oUri.is("relative")) {
				// Rewrite relative URLs based on the theme base url
				// Otherwise they would be relative to the HTML page which is incorrect
				var sNormalizedUrl = oUri.absoluteTo(sThemeBaseUrl).normalize().toString();
				sUrl = "url('" + sNormalizedUrl + "')";
			}
		}

		return sUrl;
	}

	function mergeParameterSet(mCurrent, mNew, sThemeBaseUrl) {
		for (var sParam in mNew) {
			if (typeof mCurrent[sParam] === "undefined") {
				mCurrent[sParam] = checkAndResolveRelativeUrl(mNew[sParam], sThemeBaseUrl);
			}
		}
		return mCurrent;
	}

	function mergeParameters(mNewParameters, sThemeBaseUrl) {

		// normalize parameter maps
		// scoped themes like sap_belize already provide nested objects:
		if (typeof mNewParameters["default"] !== "object") {
			mNewParameters = {
				"default": mNewParameters,
				"scopes": {}
			};
		}

		// ensure parameters objects
		mParameters = mParameters || {};
		mParameters["default"] = mParameters["default"] || {};
		mParameters["scopes"] = mParameters["scopes"] || {};

		// merge default parameters
		mergeParameterSet(mParameters["default"], mNewParameters["default"], sThemeBaseUrl);

		// merge scopes
		if (typeof mNewParameters["scopes"] === "object") {
			for (var sScopeName in mNewParameters["scopes"]) {
				// ensure scope object
				mParameters["scopes"][sScopeName] = mParameters["scopes"][sScopeName] || {};
				// merge scope set
				mergeParameterSet(mParameters["scopes"][sScopeName], mNewParameters["scopes"][sScopeName], sThemeBaseUrl);
			}
		}
	}

	function forEachStyleSheet(fnCallback) {
		document.querySelectorAll("link[id^=sap-ui-theme-]").forEach(function(linkNode) {
			fnCallback(linkNode.getAttribute("id"));
		});
	}

	function parseParameters(sId, bAsync) {
		var oUrl = getThemeBaseUrlForId(sId);

		var bThemeApplied = ThemeHelper.checkAndRemoveStyle({ id: sId });

		if (!bThemeApplied && !bAsync) {
			Log.warning("Parameters have been requested but theme is not applied, yet.", "sap.ui.core.theming.Parameters");
		}

		// In some browsers (e.g. Safari) it might happen that after switching the theme or adopting the <link>'s href,
		// the parameters from the previous stylesheet are taken. This can be prevented by checking whether the theme is applied.
		if (bThemeApplied && bUseInlineParameters) {
			var oLink = document.getElementById(sId);
			var sDataUri = window.getComputedStyle(oLink).getPropertyValue("background-image");
			var aParams = /\(["']?data:text\/plain;utf-8,(.*?)['"]?\)$/i.exec(sDataUri);
			if (aParams && aParams.length >= 2) {
				var sParams = aParams[1];
				// decode only if necessary
				if (sParams.charAt(0) !== "{" && sParams.charAt(sParams.length - 1) !== "}") {
					try {
						sParams = decodeURIComponent(sParams);
					} catch (ex) {
						throw new Error("Could not decode theme parameters URI from " + oUrl.styleSheetUrl, {
							cause: ex
						});
					}
				}
				try {
					var oParams = JSON.parse(sParams);
					mergeParameters(oParams, oUrl.themeBaseUrl);
					return true; // parameters successfully parsed
				} catch (ex) {
					throw new Error("Could not parse theme parameters from " + oUrl.styleSheetUrl + ".", {
						cause: ex
					});
				}
			}
		}
		// sync: return false if parameter could not be parsed OR theme is not applied OR library has no parameters
		//       For sync path this triggers a sync library-parameters.json request as fallback
		// async: always return bThemeApplied. Issues during parsing are not relevant for further processing because
		//        there is no fallback as in the sync case
		return bAsync ? bThemeApplied : false;
	}

	/**
	 * Load parameters for a library/theme combination as identified by the URL of the library.css
	 * @param {string} sId the library name for which parameters might be loaded
	 */
	function loadParameters(sId) {
		var oUrl = getThemeBaseUrlForId(sId);

		// try to parse the inline-parameters for the given library
		// this may fail for a number of reasons, see below
		if (!parseParameters(sId)) {
			// derive parameter file URL from CSS file URL
			// $1: name of library (incl. variants)
			// $2: additional parameters, e.g. for sap-ui-merged, version/sap-ui-dist-version
			var sUrl = oUrl.styleSheetUrl.replace(/\/(?:css_variables|library)([^\/.]*)\.(?:css|less)($|[?#])/, function($0, $1, $2) {
				return "/library-parameters.json" + ($2 ? $2 : "");
			});

			if (syncCallBehavior === 2) {
				Log.error("[nosync] Loading library-parameters.json ignored", sUrl, "sap.ui.core.theming.Parameters");
				return;
			} else if (syncCallBehavior === 1) {
				Log.error("[nosync] Loading library-parameters.json with sync XHR", sUrl, "sap.ui.core.theming.Parameters");
			}

			// check if we need to send credentials
			var sThemeOrigin = new URI(oUrl.themeBaseUrl).origin();
			var bWithCredentials = mOriginsNeedingCredentials[sThemeOrigin];
			var aWithCredentials = [];

			// initially we don't have any information if the target origin needs credentials or not ...
			if (bWithCredentials === undefined) {
				// ... so we assume that for all cross-origins except the UI5 bootstrap we need credentials.
				// Setting the XHR's "withCredentials" flag does not do anything for same origin requests.
				if (sUrl.startsWith(sBootstrapOrigin)) {
					aWithCredentials = [false, true];
				} else {
					aWithCredentials = [true, false];
				}
			} else {
				aWithCredentials = [bWithCredentials];
			}

			// trigger a sync. loading of the parameters.json file
			loadParametersJSON(sUrl, oUrl.themeBaseUrl, aWithCredentials);
		}
	}

	function getThemeBaseUrlForId (sId) {
		// read inline parameters from css style rule
		// (can be switched off for testing purposes via private URI parameter "sap-ui-xx-no-inline-theming-parameters=true")
		var oLink = document.getElementById(sId);

		if (!oLink) {
			throw new Error(`sap.ui.core.theming.Parameters: Could not find stylesheet element with ID "${sId}"`);
		}

		var sStyleSheetUrl = oLink.href;

		// Remove CSS file name and query to create theme base url (to resolve relative urls)
		return {
			themeBaseUrl: new URI(sStyleSheetUrl).filename("").query("").toString(),
			styleSheetUrl : sStyleSheetUrl
		};
	}

	/**
	 * Loads a parameters.json file from given URL.
	 * @param {string} sUrl URL
	 * @param {string} sThemeBaseUrl Base URL
	 * @param {boolean[]} aWithCredentials probing values for requesting with or without credentials
	 */
	function loadParametersJSON(sUrl, sThemeBaseUrl, aWithCredentials) {
		var oHeaders = {
			Accept: syncFetch.ContentTypes.JSON
		};

		var bCurrentWithCredentials = aWithCredentials.shift();
		if (bCurrentWithCredentials) {
			// the X-Requested-With Header is essential for the Theming-Service to determine if a GET request will be handled
			// This forces a preflight request which should give us valid Allow headers:
			//   Access-Control-Allow-Origin: ... fully qualified requestor origin ...
			//   Access-Control-Allow-Credentials: true
			oHeaders["X-Requested-With"] = "XMLHttpRequest";
		}

		function fnErrorCallback(error) {
			throw new Error("Could not load theme parameters from: " + sUrl, {
				cause: error
			});
		}

		// load and evaluate parameter file
		try {
			var response = syncFetch(sUrl, {
				credentials: bCurrentWithCredentials ? "include" : "omit",
				headers: oHeaders
			});
			if (response.ok) {
				var data = response.json();
				// Once we have a successful request we track the credentials setting for this origin
				var sThemeOrigin = new URI(sThemeBaseUrl).origin();
				mOriginsNeedingCredentials[sThemeOrigin] = bCurrentWithCredentials;

				if (Array.isArray(data)) {
					// in the sap-ui-merged use case, multiple JSON files are merged into and transferred as a single JSON array
					for (var j = 0; j < data.length; j++) {
						var oParams = data[j];
						mergeParameters(oParams, sThemeBaseUrl);
					}
				} else {
					mergeParameters(data, sThemeBaseUrl);
				}
			} else {
				throw new Error(response.statusText || response.status);
			}

		} catch (error) {
			fnErrorCallback(error);
		}
	}

	/**
	 * Retrieves a map containing all inline-parameters.
	 *
	 * @param {boolean} bAsync=undefined whether to load and parse the parameters asynchronously, default sync
	 * @returns {object} a map of all parameters
	 */
	function getParameters(bAsync) {
		// Initial loading
		if (!mParameters) {
			// Merge an empty parameter set to initialize the internal object
			mergeParameters({}, "");

			forEachStyleSheet(function (sId) {
				if (bAsync) {
					if (!parseParameters(sId, bAsync)) {
						aParametersToLoad.push(sId);
					}
				} else {
					loadParameters(sId);
				}
			});
		}

		return mParameters;
	}

	function parsePendingLibraryParameters() {
		var aPendingThemes = [];

		aParametersToLoad.forEach(function (sId) {
			// Try to parse parameters (in case theme is already applied). Else keep parameter ID for later
			if (!parseParameters(sId, /*bAsync=*/true)) {
				aPendingThemes.push(sId);
			}
		});

		// Keep theme IDs which are not ready for later
		aParametersToLoad = aPendingThemes;
	}

	/**
	 * Loads library-parameters.json files if some libraries are missing.
	 */
	function loadPendingLibraryParameters() {
		// lazy loading of further library parameters
		aParametersToLoad.forEach(loadParameters);

		// clear queue
		aParametersToLoad = [];
	}

	/**
	 * Called by the Core when a new library and its stylesheet have been loaded.
	 * Must be called AFTER a link-tag (with id: "sap-ui-theme" + sLibName) for the theme has been created.
	 * @param {string} sLibId id of theme link-tag
	 * @private
	 */
	Parameters._addLibraryTheme = function(sLibId) {
		// only queue new libraries if some have been loaded already
		// otherwise they will be loaded when the first one requests a parameter
		// see "Parameters.get" for lazy loading of queued library parameters
		if (mParameters) {
			aParametersToLoad.push("sap-ui-theme-" + sLibId);
		}
	};

	/**
	 * Returns parameter value from given map and handles legacy parameter names
	 *
	 * @param {object} mOptions options map
	 * @param {string} mOptions.parameterName Parameter name / key
	 * @param {string} mOptions.scopeName Scope name
	 * @param {boolean} mOptions.loadPendingParameters If set to "true" and no parameter value is found,
	 *                                                 all pending parameters will be loaded (see Parameters._addLibraryTheme)
	 * @param {boolean} mOptions.async whether the parameter value should be retrieved asynchronous
	 * @returns {string|undefined} parameter value or undefined
	 * @private
	 */
	function getParam(mOptions) {
		var bAsync = mOptions.async, oParams = getParameters(bAsync);
		if (mOptions.scopeName) {
			oParams = oParams["scopes"][mOptions.scopeName];
		} else {
			oParams = oParams["default"];
		}

		var sParamValue = oParams[mOptions.parameterName];

		// [Compatibility]: if a parameter contains a prefix, we cut off the ":" and try again
		// e.g. "my.lib:paramName"
		if (!sParamValue) {
			var iIndex = mOptions.parameterName.indexOf(":");
			if (iIndex != -1) {
				var sParamNameWithoutColon = mOptions.parameterName.substr(iIndex + 1);
				sParamValue = oParams[sParamNameWithoutColon];
			}
		}

		// Sync: Fallback path for when parameter could not be found so far, library.css MIGHT be not loaded
		if (mOptions.loadPendingParameters && typeof sParamValue === "undefined" && !bAsync) {
			// Include library theme in case it's not already done, since link tag for library
			// is added asynchronous after initLibrary has been executed
			var aAllLibrariesRequireCss = Library.getAllInstancesRequiringCss();
			aAllLibrariesRequireCss.forEach(function (oLibThemingInfo) {
				ThemeManager._includeLibraryThemeAndEnsureThemeRoot(oLibThemingInfo);
			});

			loadPendingLibraryParameters();
			sParamValue = getParam({
				parameterName: mOptions.parameterName,
				scopeName: mOptions.scopeName,
				loadPendingParameters: false // prevent recursion
			});
		}

		return sParamValue;
	}

	function getParamForActiveScope(sParamName, oElement, bAsync) {
		// check for scopes and try to find the classes in Control Tree
		var aScopeChain = Parameters.getActiveScopesFor(oElement, bAsync);

		var aFilteredScopeChain = aScopeChain.flat().reduce(function (aResult, sScope) {
			if (aResult.indexOf(sScope) === -1) {
				aResult.push(sScope);
			}
			return aResult;
		}, []);

		for (var i = 0; i < aFilteredScopeChain.length; i++) {
			var sScopeName = aFilteredScopeChain[i];

			var sParamValue = getParam({
				parameterName: sParamName,
				scopeName: sScopeName,
				async: bAsync
			});

			if (sParamValue) {
				return sParamValue;
			}
		}
		// if no matching scope was found return the default parameter
		return getParam({
			parameterName: sParamName,
			async: bAsync
		});
	}

	/**
	 * Returns the scopes from current theming parameters.
	 *
	 * @private
	 * @ui5-restricted sap.ui.core
	 * @param {boolean} [bAvoidLoading] Whether loading of parameters should be avoided
	 * @param {boolean} [bAsync] Whether loading of parameters should be asynchronous
	 * @return {string[]|undefined} Scope names
	 */
	Parameters._getScopes = function(bAvoidLoading, bAsync) {
		if ( bAvoidLoading && !mParameters ) {
			return;
		}
		var oParams = getParameters(bAsync);
		var aScopes = Object.keys(oParams["scopes"]);
		return aScopes;
	};

	/**
	 * Returns the active scope(s) for a given control by looking up the hierarchy.
	 *
	 * The lookup navigates the DOM hierarchy if it's available. Otherwise if controls aren't rendered yet,
	 * it navigates the control hierarchy. By navigating the control hierarchy, inner-html elements
	 * with the respective scope classes can't get recognized as the Custom Style Class API does only for
	 * root elements.
	 *
	 * @private
	 * @ui5-restricted sap.viz
	 * @param {object} oElement element/control instance
	 * @param {boolean} bAsync Whether the scope should be retrieved asynchronous
	 * @return {Array.<Array.<string>>} Two dimensional array with scopes in bottom up order
	 */
	Parameters.getActiveScopesFor = function(oElement, bAsync) {
		var aScopeChain = [];

		if (oElement instanceof Element) {
			var domRef = oElement.getDomRef();

			// make sure to first load all pending parameters
			// doing it later (lazy) might change the behavior in case a scope is initially not defined
			if (bAsync) {
				parsePendingLibraryParameters();
			} else {
				loadPendingLibraryParameters();
			}

			// check for scopes and try to find the classes in parent chain
			var aScopes = this._getScopes(undefined, bAsync);

			if (aScopes.length) {
				if (domRef) {
					var fnNodeHasStyleClass = function(sScopeName) {
						var scopeList = domRef.classList;
						return scopeList && scopeList.contains(sScopeName);
					};

					while (domRef) {
						var aFoundScopeClasses = aScopes.filter(fnNodeHasStyleClass);
						if (aFoundScopeClasses.length > 0) {
							aScopeChain.push(aFoundScopeClasses);
						}
						domRef = domRef.parentNode;
					}
				} else {
					var fnControlHasStyleClass = function(sScopeName) {
						return typeof oElement.hasStyleClass === "function" && oElement.hasStyleClass(sScopeName);
					};

					while (oElement) {
						var aFoundScopeClasses = aScopes.filter(fnControlHasStyleClass);
						if (aFoundScopeClasses.length > 0) {
							aScopeChain.push(aFoundScopeClasses);
						}
						oElement = typeof oElement.getParent === "function" && oElement.getParent();
					}
				}
			}
		}
		return aScopeChain;
	};

	/**
	 *
	 * Theming Parameter Value
	 *
	 * @typedef {(string|Object<string,string>|undefined)} sap.ui.core.theming.Parameters.Value
	 * @public
	 */

	/**
	 * <p>
	 * Returns the current value for one or more theming parameters, depending on the given arguments.
	 * The synchronous usage of this API has been deprecated and only the asynchronous usage should still be used
	 * (see the 4th bullet point and the code examples below).
	 * </p>
	 *
	 * <p>
	 * The theming parameters are immutable and cannot be changed at runtime.
	 * Multiple <code>Parameters.get()</code> API calls for the same parameter name will always result in the same parameter value.
	 * </p>
	 *
	 * <p>
	 * The following API variants are available (see also the below examples):
	 * <ul>
	 * <li> <b>(deprecated since 1.92)</b> If no parameter is given a key-value map containing all parameters is returned</li>
	 * <li> <b>(deprecated since 1.94)</b> If a <code>string</code> is given as first parameter the value is returned as a <code>string</code></li>
	 * <li> <b>(deprecated since 1.94)</b> If an <code>array</code> is given as first parameter a key-value map containing all parameters from the <code>array</code> is returned</li>
	 * <li>If an <code>object</code> is given as first parameter the result is returned immediately in case all parameters are loaded and available or within the callback in case not all CSS files are already loaded.
	 * This is the <b>only asynchronous</b> API variant. This variant is the preferred way to retrieve theming parameters.
	 * The structure of the return value is the same as listed above depending on the type of the name property within the <code>object</code>.</li>
	 * </ul>
	 * </p>
	 *
	 * <p>The returned key-value maps are a copy so changing values in the map does not have any effect</p>
	 *
	 * <p>
	 * Please see the examples below for a detailed guide on how to use the <b>asynchronous variant</b> of the API.
	 * </p>
	 *
	 * @example <caption>Scenario 1: Parameters are already available</caption>
	 *  // "sapUiParam1", "sapUiParam2", "sapUiParam3" are already available
	 *  Parameters.get({
	 *     name: ["sapUiParam1", "sapUiParam2", "sapUiParam3"],
	 *     callback: function(mParams) {
	 *        // callback is not called, since all Parameters are available synchronously
	 *     }
	 *  });
	 *  // As described above, returns a map with key-value pairs corresponding to the parameters:
	 *  // mParams = {sapUiParam1: '...value...', sapUiParam2: '...value...', sapUiParam3: '...value...'}
	 *
	 * @example <caption>Scenario 2: Some Parameters are missing </caption>
	 *  // "sapUiParam1", "sapUiParam2" are already available
	 *  // "sapUiParam3" is not yet available
	 *  Parameters.get({
	 *     name: ["sapUiParam1", "sapUiParam2", "sapUiParam3"],
	 *     callback: function(mParams) {
	 *        // Parameters.get() callback gets the same map with key-value pairs as in "Scenario 1".
	 *        // mParams = {sapUiParam1: '...value...', sapUiParam2: '...value...', sapUiParam3: '...value...'}
	 *     }
	 *  });
	 *  // return-value is undefined, since not all Parameters are yet available synchronously
	 *
	 * @example <caption>Scenario 3: Default values</caption>
	 *  // Scenario 1 (all parameters are available): the returned parameter map can be used to merge with a map of default values.
	 *  // Scenario 2 (one or more parameters are missing): the returned undefined value does not change the default parameters
	 *  // This allows you to always retrieve a consistent set of parameters, either synchronously via the return-value or asynchronously via the provided callback.
	 *  var mMyParams = Object.assign({
	 *     sapUiParam1: "1rem",
	 *     sapUiParam2: "#FF0000",
	 *     sapUiParam3: "16px"
	 *  }, Parameters.get({
	 *     name: ["sapUiParam1", "sapUiParam2", "sapUiParam3"],
	 *     callback: function(mParams) {
	 *        // merge the current parameters with the actual parameters in case they are retrieved asynchronously
	 *        Object.assign(mMyParams, mParams);
	 *     }
	 *  }));
	 *
	 * @param {string | string[] | object} vName the (array with) CSS parameter name(s) or an object containing the (array with) CSS parameter name(s),
	 *     the scopeElement and a callback for async retrieval of parameters.
	 * @param {string | string[]} vName.name the (array with) CSS parameter name(s)
	 * @param {sap.ui.core.Element} [vName.scopeElement]
	 *                           Element / control instance to take into account when looking for a parameter value.
	 *                           This can make a difference when a parameter value is overridden in a theme scope set via a CSS class.
	 * @param {function(sap.ui.core.theming.Parameters.Value)} [vName.callback] If given, the callback is only executed in case there are still parameters pending and one or more of the requested parameters is missing.
	 * @param {sap.ui.core.Element} [oElement]
	 *                           Element / control instance to take into account when looking for a parameter value.
	 *                           This can make a difference when a parameter value is overridden in a theme scope set via a CSS class.
	 * @returns {sap.ui.core.theming.Parameters.Value} the CSS parameter value(s) or <code>undefined</code> if the parameters could not be retrieved.
	 *
	 * @public
	 */
	Parameters.get = function(vName, oElement) {
		let sParamName, fnAsyncCallback, bAsync, aNames, iIndex;

		// Whether parameters containing CSS URLs should be parsed into regular URL strings,
		// e.g. a parameter value of url('https://myapp.sample/image.jpeg') will be returned as "https://myapp.sample/image.jpeg".
		// Empty strings as well as the special CSS value 'none' will be parsed to null.
		let bParseUrls;

		var findRegisteredCallback = function (oCallbackInfo) { return oCallbackInfo.callback === fnAsyncCallback; };

		if (!sTheme) {
			sTheme = Theming.getTheme();
		}

		// Parameters.get() without arguments returns
		// copy of complete default parameter set
		if (arguments.length === 0) {
			Log.warning(
				"[FUTURE FATAL] Legacy variant usage of sap.ui.core.theming.Parameters.get API detected. Do not use the Parameters.get() API to retrieve ALL theming parameters, " +
				"as this will lead to unwanted synchronous requests. " +
				"Use the asynchronous API variant instead and retrieve a fixed set of parameters.",
				"LegacyParametersGet",
				"sap.ui.support",
				function() { return { type: "LegacyParametersGet" }; }
			);

			// first try to load all pending parameters
			loadPendingLibraryParameters();

			// retrieve parameters
			// optionally might also trigger a sync JSON request, if a library was loaded but not parsed yet
			var oParams = getParameters();
			return Object.assign({}, oParams["default"]);
		}

		if (!vName) {
			return undefined;
		}

		if (vName instanceof Object && !Array.isArray(vName)) {
			// async variant of Parameters.get
			if (!vName.name) {
				throw new Error("sap.ui.core.theming.Parameters: Get was called with an object argument without one or more parameter names.");
			}
			oElement = vName.scopeElement;
			fnAsyncCallback = vName.callback;
			bParseUrls = vName._restrictedParseUrls || false;
			aNames = typeof vName.name === "string" ? [vName.name] : vName.name;
			bAsync = true;
		} else {
			// legacy variant
			if (typeof vName === "string") {
				aNames = [vName];
			} else { // vName is Array
				aNames = vName;
			}

<<<<<<< HEAD
			Log.warning(
				"[FUTURE FATAL] Legacy variant usage of sap.ui.core.theming.Parameters.get API detected for parameter(s): '" + aNames.join(", ") +
				"'. This could lead to bad performance and additional synchronous XHRs, as parameters might not be available yet. Use asynchronous variant instead.",
				"LegacyParametersGet",
				"sap.ui.support",
				function() { return { type: "LegacyParametersGet" }; }
			);
		}

		var resolveWithParameter;
		var lookForParameter = function (sName) {
			if (oElement instanceof Element) {
				return getParamForActiveScope(sName, oElement, bAsync);
			} else {
				if (bAsync) {
					parsePendingLibraryParameters();
=======
			if (vName instanceof Object && !Array.isArray(vName)) {
				// async variant of Parameters.get
				if (!vName.name) {
					future.warningThrows("sap.ui.core.theming.Parameters: Get was called with an object argument without one or more parameter names.");
					return undefined;
				}
				oElement = vName.scopeElement;
				fnAsyncCallback = vName.callback;
				bParseUrls = vName._restrictedParseUrls || false;
				aNames = typeof vName.name === "string" ? [vName.name] : vName.name;
				bAsync = true;
			} else {
				// legacy variant
				if (typeof vName === "string") {
					aNames = [vName];
				} else { // vName is Array
					aNames = vName;
>>>>>>> b9b58b3a
				}
				return getParam({
					parameterName: sName,
					loadPendingParameters: !bAsync,
					async: bAsync
				});
			}
		};

		const mResult = {};

		for (var i = 0; i < aNames.length; i++) {
			sParamName = aNames[i];
			var sParamValue = lookForParameter(sParamName);
			if (!bAsync || sParamValue) {
				mResult[sParamName] = sParamValue;
			}
		}

		if (bAsync && fnAsyncCallback && Object.keys(mResult).length !== aNames.length) {
			resolveWithParameter = function () {
				Theming.detachApplied(resolveWithParameter);
				var vParams = this.get({ // Don't pass callback again
					name: vName.name,
					scopeElement: vName.scopeElement
				});

				if (!vParams || (typeof vParams === "object" && (Object.keys(vParams).length !== aNames.length))) {
					Log.error(`sap.ui.core.theming.Parameters: The following parameters could not be found: "${aNames.length === 1 ? aNames[0] : aNames.filter((n) => vParams && !Object.hasOwn(vParams, n))}"`);
				}

				fnAsyncCallback(vParams);
				aCallbackRegistry.splice(aCallbackRegistry.findIndex(findRegisteredCallback), 1);
			}.bind(this);

			// Check if identical callback is already registered and reregister with current parameters
			iIndex = aCallbackRegistry.findIndex(findRegisteredCallback);
			if (iIndex >= 0) {
				Theming.detachApplied(aCallbackRegistry[iIndex].eventHandler);
				aCallbackRegistry[iIndex].eventHandler = resolveWithParameter;
			} else {
				aCallbackRegistry.push({ callback: fnAsyncCallback, eventHandler: resolveWithParameter });
			}
			Theming.attachApplied(resolveWithParameter);
			return undefined; // Don't return partial result in case we expect applied event.
		}

		// parse CSS URL strings
		// The URLs itself have been resolved at this point
		if (bParseUrls) {
			parseUrls(mResult);
		}

		// if only 1 parameter is requests we unwrap the results array
		return aNames.length === 1 ? mResult[aNames[0]] : mResult;
	};

	/**
	 * Checks the given map of parameters for CSS URLs and parses them to a regular string.
	 * Modifies the mParams argument in place.
	 *
	 * In order to only retrieve resolved URL strings and not the CSS URL strings, we expose a restricted Parameters.get() option <code>_restrictedParseUrls</code>.
	 *
	 * A URL parameter value of '' (empty string) or "none" (standard CSS value) will result in <code>null</code>.
	 * As with any other <code>Parameters.get()</code> call, a non-existent parameter will result in <code>undefined</code>.
	 *
	 * Usage in controls:
	 *
	 * @example <caption>Scenario 4: Parsing CSS URLs</caption>
	 *   const sUrl = Parameters.get({
	 *      name: ["sapUiUrlParam"],
	 *      _restrictedParseUrls: true
	 *   }) ?? "https://my.bootstrap.url/resource/my/lib/images/fallback.jpeg"; // fallback via nullish coalescing operator
	 *
	 * @param {object<string,string|undefined>} mParams a set of parameters that should be parsed for CSS URLs
	 */
	function parseUrls(mParams) {
		for (const sKey in mParams) {
			if (Object.hasOwn(mParams, sKey)) {
				let sValue = mParams[sKey];
				const match = rCssUrl.exec(sValue);
				if (match) {
					sValue = match[1];
				} else if (sValue === "''" || sValue === "none") {
					sValue = null;
				}
				mParams[sKey] = sValue;
			}
		}
	}

	/**
	 *
	 * Uses the parameters provide to re-set the parameters map or
	 * reloads them as usually.
	 *
	 * @param {Object} mLibraryParameters
	 * @private
	 */
	Parameters._setOrLoadParameters = function(mLibraryParameters) {

		// don't use this.reset(), as it will set the variable to null
		mParameters = {
			"default": {},
			"scopes": {}
		};
		sTheme = Theming.getTheme();
		forEachStyleSheet(function(sId) {
			var sLibname = sId.substr(13); // length of sap-ui-theme-
			if (mLibraryParameters[sLibname]) {
				// if parameters are already provided for this lib, use them (e.g. from LessSupport)
				extend(mParameters["default"], mLibraryParameters[sLibname]);
			} else {
				// otherwise use inline-parameters or library-parameters.json
				loadParameters(sId);
			}
		});
	};

	/**
	 * Resets the CSS parameters which finally will reload the parameters
	 * the next time they are queried via the method <code>get</code>.
	 *
	 * @private
	 * @ui5-restricted sap.ui.core.theming
	 */
	Parameters._reset = function() {
		// hidden parameter {boolean} bOnlyWhenNecessary
		var bOnlyWhenNecessary = arguments[0] === true;
		if ( !bOnlyWhenNecessary || Theming.getTheme() !== sTheme ) {
			sTheme = Theming.getTheme();
			aParametersToLoad = [];
			mParameters = null;
		}
	};

	return Parameters;
});<|MERGE_RESOLUTION|>--- conflicted
+++ resolved
@@ -618,27 +618,6 @@
 			sTheme = Theming.getTheme();
 		}
 
-		// Parameters.get() without arguments returns
-		// copy of complete default parameter set
-		if (arguments.length === 0) {
-			Log.warning(
-				"[FUTURE FATAL] Legacy variant usage of sap.ui.core.theming.Parameters.get API detected. Do not use the Parameters.get() API to retrieve ALL theming parameters, " +
-				"as this will lead to unwanted synchronous requests. " +
-				"Use the asynchronous API variant instead and retrieve a fixed set of parameters.",
-				"LegacyParametersGet",
-				"sap.ui.support",
-				function() { return { type: "LegacyParametersGet" }; }
-			);
-
-			// first try to load all pending parameters
-			loadPendingLibraryParameters();
-
-			// retrieve parameters
-			// optionally might also trigger a sync JSON request, if a library was loaded but not parsed yet
-			var oParams = getParameters();
-			return Object.assign({}, oParams["default"]);
-		}
-
 		if (!vName) {
 			return undefined;
 		}
@@ -661,7 +640,6 @@
 				aNames = vName;
 			}
 
-<<<<<<< HEAD
 			Log.warning(
 				"[FUTURE FATAL] Legacy variant usage of sap.ui.core.theming.Parameters.get API detected for parameter(s): '" + aNames.join(", ") +
 				"'. This could lead to bad performance and additional synchronous XHRs, as parameters might not be available yet. Use asynchronous variant instead.",
@@ -678,25 +656,6 @@
 			} else {
 				if (bAsync) {
 					parsePendingLibraryParameters();
-=======
-			if (vName instanceof Object && !Array.isArray(vName)) {
-				// async variant of Parameters.get
-				if (!vName.name) {
-					future.warningThrows("sap.ui.core.theming.Parameters: Get was called with an object argument without one or more parameter names.");
-					return undefined;
-				}
-				oElement = vName.scopeElement;
-				fnAsyncCallback = vName.callback;
-				bParseUrls = vName._restrictedParseUrls || false;
-				aNames = typeof vName.name === "string" ? [vName.name] : vName.name;
-				bAsync = true;
-			} else {
-				// legacy variant
-				if (typeof vName === "string") {
-					aNames = [vName];
-				} else { // vName is Array
-					aNames = vName;
->>>>>>> b9b58b3a
 				}
 				return getParam({
 					parameterName: sName,
