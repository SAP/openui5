--- conflicted
+++ resolved
@@ -700,7 +700,6 @@
 
 		const mResult = {};
 
-<<<<<<< HEAD
 		for (var i = 0; i < aNames.length; i++) {
 			sParamName = aNames[i];
 			var sParamValue = lookForParameter(sParamName);
@@ -708,11 +707,6 @@
 				mResult[sParamName] = sParamValue;
 			}
 		}
-=======
-					if (!vParams || (typeof vParams === "object" && (Object.keys(vParams).length !== aNames.length))) {
-						Log.error(`sap.ui.core.theming.Parameters: The following parameters could not be found: "${aNames.length === 1 ? aNames[0] : aNames.filter((n) => vParams && !Object.hasOwn(vParams, n))}"`);
-					}
->>>>>>> 1fef7bf2
 
 		if (bAsync && fnAsyncCallback && Object.keys(mResult).length !== aNames.length) {
 			resolveWithParameter = function () {
@@ -723,7 +717,7 @@
 				});
 
 				if (!vParams || (typeof vParams === "object" && (Object.keys(vParams).length !== aNames.length))) {
-					future.errorThrows(`sap.ui.core.theming.Parameters: The following parameters could not be found: "${aNames.filter((n) => vParams && !Object.hasOwn(vParams, n))}"`);
+					Log.error(`sap.ui.core.theming.Parameters: The following parameters could not be found: "${aNames.length === 1 ? aNames[0] : aNames.filter((n) => vParams && !Object.hasOwn(vParams, n))}"`);
 				}
 
 				fnAsyncCallback(vParams);
