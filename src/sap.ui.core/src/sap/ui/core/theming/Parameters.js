--- conflicted
+++ resolved
@@ -127,7 +127,6 @@
 			Log.warning("Parameters have been requested but theme is not applied, yet.", "sap.ui.core.theming.Parameters");
 		}
 
-<<<<<<< HEAD
 		// In some browsers (e.g. Safari) it might happen that after switching the theme or adopting the <link>'s href,
 		// the parameters from the previous stylesheet are taken. This can be prevented by checking whether the theme is applied.
 		if (bThemeApplied && bUseInlineParameters) {
@@ -138,32 +137,10 @@
 				var sParams = aParams[1];
 				// decode only if necessary
 				if (sParams.charAt(0) !== "{" && sParams.charAt(sParams.length - 1) !== "}") {
-=======
-			// In some browsers (e.g. Safari) it might happen that after switching the theme or adopting the <link>'s href,
-			// the parameters from the previous stylesheet are taken. This can be prevented by checking whether the theme is applied.
-			if (bThemeApplied && bUseInlineParameters) {
-				var oLink = document.getElementById(sId);
-				var sDataUri = window.getComputedStyle(oLink).getPropertyValue("background-image");
-				var aParams = /\(["']?data:text\/plain;utf-8,(.*?)['"]?\)$/i.exec(sDataUri);
-				if (aParams && aParams.length >= 2) {
-					var sParams = aParams[1];
-					// decode only if necessary
-					if (sParams.charAt(0) !== "{" && sParams.charAt(sParams.length - 1) !== "}") {
-						try {
-							sParams = decodeURIComponent(sParams);
-						} catch (ex) {
-							future.warningThrows("Could not decode theme parameters URI from " + oUrl.styleSheetUrl, { cause: ex });
-						}
-					}
->>>>>>> 1c50554f
 					try {
 						sParams = decodeURIComponent(sParams);
 					} catch (ex) {
-<<<<<<< HEAD
-						future.warningThrows("Could not decode theme parameters URI from " + oUrl.styleSheetUrl);
-=======
-						future.warningThrows("Could not parse theme parameters from " + oUrl.styleSheetUrl + ".", { cause: ex , suffix: "Loading library-parameters.json as fallback solution." });
->>>>>>> 1c50554f
+						future.warningThrows("Could not decode theme parameters URI from " + oUrl.styleSheetUrl, { cause: ex });
 					}
 				}
 				try {
@@ -171,7 +148,7 @@
 					mergeParameters(oParams, oUrl.themeBaseUrl);
 					return true; // parameters successfully parsed
 				} catch (ex) {
-					future.warningThrows("Could not parse theme parameters from " + oUrl.styleSheetUrl + ". Loading library-parameters.json as fallback solution.");
+					future.warningThrows("Could not parse theme parameters from " + oUrl.styleSheetUrl + ".", { cause: ex , suffix: "Loading library-parameters.json as fallback solution." });
 				}
 			}
 		}
@@ -224,17 +201,10 @@
 				aWithCredentials = [bWithCredentials];
 			}
 
-<<<<<<< HEAD
 			// trigger a sync. loading of the parameters.json file
 			loadParametersJSON(sUrl, oUrl.themeBaseUrl, aWithCredentials);
 		}
 	}
-=======
-			if (!oLink) {
-				future.warningThrows(`sap.ui.core.theming.Parameters: Could not find stylesheet element with ID "${sId}"`);
-				return undefined;
-			}
->>>>>>> 1c50554f
 
 	function getThemeBaseUrlForId (sId) {
 		// read inline parameters from css style rule
@@ -242,13 +212,12 @@
 		var oLink = document.getElementById(sId);
 
 		if (!oLink) {
-			future.warningThrows("Could not find stylesheet element with ID", sId, "sap.ui.core.theming.Parameters");
+			future.warningThrows(`sap.ui.core.theming.Parameters: Could not find stylesheet element with ID "${sId}"`);
 			return undefined;
 		}
 
 		var sStyleSheetUrl = oLink.href;
 
-<<<<<<< HEAD
 		// Remove CSS file name and query to create theme base url (to resolve relative urls)
 		return {
 			themeBaseUrl: new URI(sStyleSheetUrl).filename("").query("").toString(),
@@ -266,26 +235,6 @@
 		var oHeaders = {
 			Accept: syncFetch.ContentTypes.JSON
 		};
-=======
-			function fnErrorCallback(error) {
-				// ignore failure at least temporarily as long as there are libraries built using outdated tools which produce no json file
-				future.errorThrows("Could not load theme parameters from: " + sUrl, { cause: error }); // could be an error as well, but let's avoid more CSN messages...
-
-				if (aWithCredentials.length > 0) {
-					// In a CORS scenario, IF we have sent credentials on the first try AND the request failed,
-					// we expect that a service could have answered with the following Allow header:
-					//     Access-Control-Allow-Origin: *
-					// In this case we must not send credentials, otherwise the service would have answered with:
-					//     Access-Control-Allow-Origin: https://...
-					//     Access-Control-Allow-Credentials: true
-					// Due to security constraints, the browser does not hand out any more information in a CORS scenario,
-					// so now we try again without credentials.
-					Log.warning("Initial library-parameters.json request failed ('withCredentials=" + bCurrentWithCredentials + "'; sUrl: '" + sUrl + "').\n" +
-								"Retrying with 'withCredentials=" + !bCurrentWithCredentials + "'.", "sap.ui.core.theming.Parameters");
-					loadParametersJSON(sUrl, sThemeBaseUrl, aWithCredentials);
-				}
-			}
->>>>>>> 1c50554f
 
 		var bCurrentWithCredentials = aWithCredentials.shift();
 		if (bCurrentWithCredentials) {
@@ -298,7 +247,7 @@
 
 		function fnErrorCallback(error) {
 			// ignore failure at least temporarily as long as there are libraries built using outdated tools which produce no json file
-			future.errorThrows("Could not load theme parameters from: " + sUrl, error); // could be an error as well, but let's avoid more CSN messages...
+			future.errorThrows("Could not load theme parameters from: " + sUrl, { cause: error }); // could be an error as well, but let's avoid more CSN messages...
 
 			if (aWithCredentials.length > 0) {
 				// In a CORS scenario, IF we have sent credentials on the first try AND the request failed,
@@ -708,10 +657,9 @@
 		if (vName instanceof Object && !Array.isArray(vName)) {
 			// async variant of Parameters.get
 			if (!vName.name) {
-				future.warningThrows("sap.ui.core.theming.Parameters.get was called with an object argument without one or more parameter names.");
+				future.warningThrows("sap.ui.core.theming.Parameters: Get was called with an object argument without one or more parameter names.");
 				return undefined;
 			}
-<<<<<<< HEAD
 			oElement = vName.scopeElement;
 			fnAsyncCallback = vName.callback;
 			bParseUrls = vName._restrictedParseUrls || false;
@@ -723,40 +671,6 @@
 				aNames = [vName];
 			} else { // vName is Array
 				aNames = vName;
-=======
-
-			if (vName instanceof Object && !Array.isArray(vName)) {
-				// async variant of Parameters.get
-				if (!vName.name) {
-					future.warningThrows("sap.ui.core.theming.Parameters: Get was called with an object argument without one or more parameter names.");
-					return undefined;
-				}
-				oElement = vName.scopeElement;
-				fnAsyncCallback = vName.callback;
-				bParseUrls = vName._restrictedParseUrls || false;
-				aNames = typeof vName.name === "string" ? [vName.name] : vName.name;
-				bAsync = true;
-			}
-
-			/**
-			 * @deprecated As of Version 1.120
-			 */
-			if (!(vName instanceof Object && !Array.isArray(vName))) {
-				// legacy variant
-				if (typeof vName === "string") {
-					aNames = [vName];
-				} else { // vName is Array
-					aNames = vName;
-				}
-
-				Log.warning(
-					"[FUTURE FATAL] Legacy variant usage of sap.ui.core.theming.Parameters.get API detected for parameter(s): '" + aNames.join(", ") +
-					"'. This could lead to bad performance and additional synchronous XHRs, as parameters might not be available yet. Use asynchronous variant instead.",
-					"LegacyParametersGet",
-					"sap.ui.support",
-					function() { return { type: "LegacyParametersGet" }; }
-				);
->>>>>>> 1c50554f
 			}
 
 			Log.warning(
@@ -786,7 +700,6 @@
 
 		const mResult = {};
 
-<<<<<<< HEAD
 		for (var i = 0; i < aNames.length; i++) {
 			sParamName = aNames[i];
 			var sParamValue = lookForParameter(sParamName);
@@ -794,11 +707,6 @@
 				mResult[sParamName] = sParamValue;
 			}
 		}
-=======
-					if (!vParams || (typeof vParams === "object" && (Object.keys(vParams).length !== aNames.length))) {
-						future.errorThrows(`sap.ui.core.theming.Parameters: The following parameters could not be found: "${aNames.filter((n) => vParams && !Object.hasOwn(vParams, n))}"`);
-					}
->>>>>>> 1c50554f
 
 		if (bAsync && fnAsyncCallback && Object.keys(mResult).length !== aNames.length) {
 			resolveWithParameter = function () {
@@ -809,7 +717,7 @@
 				});
 
 				if (!vParams || (typeof vParams === "object" && (Object.keys(vParams).length !== aNames.length))) {
-					future.errorThrows("One or more parameters could not be found.", "sap.ui.core.theming.Parameters");
+					future.errorThrows(`sap.ui.core.theming.Parameters: The following parameters could not be found: "${aNames.filter((n) => vParams && !Object.hasOwn(vParams, n))}"`);
 				}
 
 				fnAsyncCallback(vParams);
