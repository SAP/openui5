--- conflicted
+++ resolved
@@ -109,88 +109,6 @@
 		return oMetadata;
 	};
 
-<<<<<<< HEAD
-	ThemeHelper.checkAndRemoveStyle = function(oParams) {
-		var sPrefix = oParams.prefix || "",
-			sLib = oParams.id;
-
-		var checkStyle = function(sId, bLog) {
-			var oStyle = document.getElementById(sId);
-
-			try {
-
-				var bNoLinkElement = false,
-					bLinkElementFinishedLoading = false,
-					bSheet = false,
-					bInnerHtml = false;
-
-				// Check if <link> element is missing (e.g. misconfigured library)
-				bNoLinkElement = !oStyle;
-
-				// Check if <link> element has finished loading (see sap/ui/dom/includeStyleSheet)
-				bLinkElementFinishedLoading = !!(oStyle && (oStyle.getAttribute("data-sap-ui-ready") === "true" || oStyle.getAttribute("data-sap-ui-ready") === "false"));
-
-				// Check for "sheet" object and if rules are available
-				bSheet = !!(oStyle && oStyle.sheet && oStyle.sheet.href === oStyle.href && ThemeHelper.hasSheetCssRules(oStyle.sheet));
-
-				// Check for "innerHTML" content
-				bInnerHtml = !!(oStyle && oStyle.innerHTML && oStyle.innerHTML.length > 0);
-
-				// One of the previous four checks need to be successful
-				var bResult = bNoLinkElement || bSheet || bInnerHtml || bLinkElementFinishedLoading;
-
-				if (bLog) {
-					Log.debug("sap.ui.core.theming.ThemeHelper: " + sId + ": " + bResult + " (noLinkElement: " + bNoLinkElement + ", sheet: " + bSheet + ", innerHtml: " + bInnerHtml + ", linkElementFinishedLoading: " + bLinkElementFinishedLoading + ")");
-				}
-
-				return bResult;
-
-			} catch (e) {
-				if (bLog) {
-					throw new Error(`sap.ui.core.theming.ThemeHelper: Error during check styles for Id: "${sId}"`, {
-						cause: e
-					});
-				}
-			}
-
-			return false;
-		};
-
-		var currentRes = checkStyle(sPrefix + sLib, true);
-		if (currentRes) {
-
-			// removes all old stylesheets (multiple could exist if theme change was triggered
-			// twice in a short timeframe) once the new stylesheet has been loaded
-			var aOldStyles = document.querySelectorAll("link[data-sap-ui-foucmarker='" + sPrefix + sLib + "']");
-			if (aOldStyles.length > 0) {
-				for (var i = 0, l = aOldStyles.length; i < l; i++) {
-					aOldStyles[i].remove();
-				}
-				Log.debug("ThemeManager: Old stylesheets removed for library: " + sLib);
-			}
-
-		}
-		return currentRes;
-	};
-
-	ThemeHelper.safeAccessSheetCssRules = function(sheet) {
-		try {
-			return sheet.cssRules;
-		} catch (e) {
-			// Firefox throws a SecurityError or InvalidAccessError if "sheet.cssRules"
-			// is accessed on a stylesheet with 404 response code.
-			// Most browsers also throw when accessing from a different origin (CORS).
-			return null;
-		}
-	};
-
-	ThemeHelper.hasSheetCssRules = function(sheet) {
-		var aCssRules = ThemeHelper.safeAccessSheetCssRules(sheet);
-		return !!aCssRules && aCssRules.length > 0;
-	};
-
-=======
->>>>>>> 5c37e6f2
 	/**
 	 * Validates the given theme and changes it to the predefined standard fallback theme if needed.
 	 *
