/*!
 * ${copyright}
 */

// Provides utility class sap.ui.core.BusyIndicatorUtils
<<<<<<< HEAD
sap.ui.define(['./BlockLayerUtils', 'sap/ui/core/library'], function(BlockLayerUtils, coreLibrary) {
"use strict";

// Static class

/**
 * @alias sap.ui.core.BusyIndicatorUtils
 * @namespace
 * @private
 * @ui5-restricted sap.ui.core, sap.chart
 */
var BusyIndicatorUtils = function() {};

var BusyIndicatorSize = coreLibrary.BusyIndicatorSize;

/**
 * Returns the HTML content for the busy indicator
 * styling + animation: LocalBusyIndicator.less
 *
 * @param {string} sSize either "Large", "Medium" or "Section". Other sizes will be mapped to "Medium"
 * @returns {Element} the element for the busy indicator
 * @private
 * @ui5-restricted sap.ui.core, sap.chart
 */
BusyIndicatorUtils.getElement = function(sSize) {
	var sSizeClass;

	switch (sSize) {
		case BusyIndicatorSize.Large:
			sSizeClass = "sapUiLocalBusyIndicatorSizeBig sapUiLocalBusyIndicatorShowContainer";
			break;
		case BusyIndicatorSize.Medium:
			sSizeClass = "sapUiLocalBusyIndicatorSizeMedium";
			break;
		case BusyIndicatorSize.Section:
			sSizeClass = "sapUiLocalBusyIndicatorSizeSection sapUiLocalBusyIndicatorShowContainer";
			break;
		default:
			//default size is medium
			sSizeClass = "sapUiLocalBusyIndicatorSizeMedium";
			break;
=======
sap.ui.define([
	'./BlockLayerUtils',
	"sap/ui/core/Lib",
	'sap/ui/core/library'],
	function(BlockLayerUtils, Library, coreLibrary) {
	"use strict";

	// Static class

	/**
	 * @alias sap.ui.core.BusyIndicatorUtils
	 * @namespace
	 * @private
	 * @ui5-restricted sap.ui.core, sap.chart
	 */
	var BusyIndicatorUtils = function() {};

	var BusyIndicatorSize = coreLibrary.BusyIndicatorSize;

	/**
	 * Returns the HTML content for the busy indicator
	 * styling + animation: LocalBusyIndicator.less
	 *
	 * @param {string} sSize either "Large", "Medium" or "Section". Other sizes will be mapped to "Medium"
	 * @returns {Element} the element for the busy indicator
	 * @private
	 * @ui5-restricted sap.ui.core, sap.chart
	 */
	BusyIndicatorUtils.getElement = function(sSize) {
		var sSizeClass;

		switch (sSize) {
			case BusyIndicatorSize.Large:
				sSizeClass = "sapUiLocalBusyIndicatorSizeBig sapUiLocalBusyIndicatorShowContainer";
				break;
			case BusyIndicatorSize.Medium:
				sSizeClass = "sapUiLocalBusyIndicatorSizeMedium";
				break;
			case BusyIndicatorSize.Section:
				sSizeClass = "sapUiLocalBusyIndicatorSizeSection sapUiLocalBusyIndicatorShowContainer";
				break;
			default:
				//default size is medium
				sSizeClass = "sapUiLocalBusyIndicatorSizeMedium";
				break;
		}

		var oContainer = document.createElement("div");
		oContainer.className = "sapUiLocalBusyIndicator " + sSizeClass + " sapUiLocalBusyIndicatorFade";

		BusyIndicatorUtils.addAriaAttributes(oContainer);

		addAnimation(oContainer);

		return oContainer;
	};

	function addAnimation(oContainer, sSizeClass) {
		sSizeClass  = sSizeClass || "sapUiLocalBusyIndicatorAnimStandard";

		// determine automation size class
		var oAnimation = document.createElement("div");
		oAnimation.className = "sapUiLocalBusyIndicatorAnimation " + sSizeClass;
		oAnimation.appendChild(document.createElement("div"));
		oAnimation.appendChild(document.createElement("div"));
		oAnimation.appendChild(document.createElement("div"));


		oContainer.appendChild(oAnimation);
>>>>>>> 6dbba69e
	}

	var oContainer = document.createElement("div");
	oContainer.className = "sapUiLocalBusyIndicator " + sSizeClass + " sapUiLocalBusyIndicatorFade";

	BlockLayerUtils.addAriaAttributes(oContainer);

	addAnimation(oContainer);

	return oContainer;
};

function addAnimation(oContainer, sSizeClass) {
	sSizeClass  = sSizeClass || "sapUiLocalBusyIndicatorAnimStandard";

	// determine automation size class
	var oAnimation = document.createElement("div");
	oAnimation.className = "sapUiLocalBusyIndicatorAnimation " + sSizeClass;
	oAnimation.appendChild(document.createElement("div"));
	oAnimation.appendChild(document.createElement("div"));
	oAnimation.appendChild(document.createElement("div"));


	oContainer.appendChild(oAnimation);
}

function handleAutoAnimationSize(oBusyBlockState, sSize) {
	var oParentDOM = oBusyBlockState.$parent.get(0),
		oBlockLayerDOM = oBusyBlockState.$blockLayer.get(0);

	// get animation container
	var oAnimation = oBlockLayerDOM.children[0],
		iWidth = oAnimation.offsetWidth;

	// We can only determine the actual animation after the browser has
	// calculated the size of the indicator we need to know the pixel-size of
	// 3rem, under which the indicator will animate differently
	if (oParentDOM.offsetWidth < iWidth) {
		oAnimation.className = "sapUiLocalBusyIndicatorAnimation sapUiLocalBusyIndicatorAnimSmall";
	}
}

/**
 * Adds the DOM element for the BusyIndicator animation to the contained DOM element in the given block-state.
 * @param {object} oBusyBlockState The given block-state on which the DOM gets added for the busy animation
 * @param {sap.ui.core.BusyIndicatorSize} sSize either "Auto", "Large", "Medium" or "Small", determines the size of the
 *                     indicator, default is "Medium"
 * @see sap.ui.core.BusyIndicatorSize
 */
BusyIndicatorUtils.addHTML = function (oBusyBlockState, sSize) {
	var sSizeClass, sAnimationSizeClass;

	switch (sSize) {
		case BusyIndicatorSize.Small:
			sSizeClass = "sapUiLocalBusyIndicatorSizeMedium";
			sAnimationSizeClass = "sapUiLocalBusyIndicatorAnimSmall";
			break;
		case BusyIndicatorSize.Section:
			sSizeClass = "sapUiLocalBusyIndicatorSizeSection sapUiLocalBusyIndicatorShowContainer";
			sAnimationSizeClass = "sapUiLocalBusyIndicatorAnimStandard ";
			break;
		case BusyIndicatorSize.Large:
			sSizeClass = "sapUiLocalBusyIndicatorSizeBig sapUiLocalBusyIndicatorShowContainer";
			sAnimationSizeClass = "sapUiLocalBusyIndicatorAnimStandard";
			break;
		case BusyIndicatorSize.Auto:
			sSizeClass = "sapUiLocalBusyIndicatorSizeMedium";
			sAnimationSizeClass = "sapUiLocalBusyIndicatorAnimStandard";
			break;
		default:
			//default size is medium
			sSizeClass = "sapUiLocalBusyIndicatorSizeMedium";
			sAnimationSizeClass = "sapUiLocalBusyIndicatorAnimStandard";
			break;
	}

	if (!oBusyBlockState) {
		return;
	}

<<<<<<< HEAD
	var oParentDOM = oBusyBlockState.$parent.get(0),
		oBlockLayerDOM = oBusyBlockState.$blockLayer.get(0);

	oParentDOM.className += " sapUiLocalBusy";
	oBlockLayerDOM.className += " sapUiLocalBusyIndicator " + sSizeClass + " sapUiLocalBusyIndicatorFade";
	addAnimation(oBlockLayerDOM, sAnimationSizeClass);

	if (sSize === BusyIndicatorSize.Auto) {
		handleAutoAnimationSize(oBusyBlockState);
	}
};

return BusyIndicatorUtils;

});
=======
	/**
	 * Adds the necessary ARIA attributes to the given DOM element.
	 * @param {object} oDOM The DOM which gets added for the busy animation
	 * @private
	 */
	BusyIndicatorUtils.addAriaAttributes = function(oDOM, oControl) {
		const oResourceBundle = Library.getResourceBundleFor("sap.ui.core");

		// make the blockLayer tabbable
		oDOM.setAttribute("tabindex", "0");

		// attributes for inderterminate progressbar
		oDOM.setAttribute("role", "progressbar");
		oDOM.setAttribute("aria-valuemin", "0");
		oDOM.setAttribute("aria-valuemax", "100");
		oDOM.setAttribute("aria-valuetext", oResourceBundle.getText("BUSY_VALUE_TEXT"));

		// message to describe current state to screen readers
		oDOM.setAttribute("title", oResourceBundle.getText("BUSY_TEXT"));

		// TODO: tooltip: Check if control provides aria-describedby attribute?
		const oDomRef = oControl?.getDomRef();
		oDomRef?.setAttribute("aria-busy", "true");
	};

	/**
	 * Adds the DOM element for the BusyIndicator animation to the contained DOM element in the given block-state.
	 * @param {object} oBusyBlockState The given block-state on which the DOM gets added for the busy animation
	 * @param {sap.ui.core.BusyIndicatorSize} sSize either "Auto", "Large", "Medium" or "Small", determines the size of the
	 *                     indicator, default is "Medium"
	 * @see sap.ui.core.BusyIndicatorSize
	 */
	BusyIndicatorUtils.addHTML = function (oBusyBlockState, sSize) {
		var sSizeClass, sAnimationSizeClass;

		switch (sSize) {
			case BusyIndicatorSize.Small:
				sSizeClass = "sapUiLocalBusyIndicatorSizeMedium";
				sAnimationSizeClass = "sapUiLocalBusyIndicatorAnimSmall";
				break;
			case BusyIndicatorSize.Section:
				sSizeClass = "sapUiLocalBusyIndicatorSizeSection sapUiLocalBusyIndicatorShowContainer";
				sAnimationSizeClass = "sapUiLocalBusyIndicatorAnimStandard ";
				break;
			case BusyIndicatorSize.Large:
				sSizeClass = "sapUiLocalBusyIndicatorSizeBig sapUiLocalBusyIndicatorShowContainer";
				sAnimationSizeClass = "sapUiLocalBusyIndicatorAnimStandard";
				break;
			case BusyIndicatorSize.Auto:
				sSizeClass = "sapUiLocalBusyIndicatorSizeMedium";
				sAnimationSizeClass = "sapUiLocalBusyIndicatorAnimStandard";
				break;
			default:
				//default size is medium
				sSizeClass = "sapUiLocalBusyIndicatorSizeMedium";
				sAnimationSizeClass = "sapUiLocalBusyIndicatorAnimStandard";
				break;
		}

		if (!oBusyBlockState) {
			return;
		}

		var oParentDOM = oBusyBlockState.$parent.get(0),
			oBlockLayerDOM = oBusyBlockState.$blockLayer.get(0);

		// aria attribtues
		BusyIndicatorUtils.addAriaAttributes(oBlockLayerDOM, oBusyBlockState.control);

		oParentDOM.className += " sapUiLocalBusy";
		oBlockLayerDOM.className += " sapUiLocalBusyIndicator " + sSizeClass + " sapUiLocalBusyIndicatorFade";
		addAnimation(oBlockLayerDOM, sAnimationSizeClass);

		if (sSize === BusyIndicatorSize.Auto) {
			handleAutoAnimationSize(oBusyBlockState);
		}
	};

	return BusyIndicatorUtils;

}, /* bExport= */ true);
>>>>>>> 6dbba69e
<|MERGE_RESOLUTION|>--- conflicted
+++ resolved
@@ -3,8 +3,10 @@
  */
 
 // Provides utility class sap.ui.core.BusyIndicatorUtils
-<<<<<<< HEAD
-sap.ui.define(['./BlockLayerUtils', 'sap/ui/core/library'], function(BlockLayerUtils, coreLibrary) {
+sap.ui.define([
+	'./BlockLayerUtils',
+	"sap/ui/core/Lib",
+	'sap/ui/core/library'], function(BlockLayerUtils, Library, coreLibrary) {
 "use strict";
 
 // Static class
@@ -45,83 +47,12 @@
 			//default size is medium
 			sSizeClass = "sapUiLocalBusyIndicatorSizeMedium";
 			break;
-=======
-sap.ui.define([
-	'./BlockLayerUtils',
-	"sap/ui/core/Lib",
-	'sap/ui/core/library'],
-	function(BlockLayerUtils, Library, coreLibrary) {
-	"use strict";
-
-	// Static class
-
-	/**
-	 * @alias sap.ui.core.BusyIndicatorUtils
-	 * @namespace
-	 * @private
-	 * @ui5-restricted sap.ui.core, sap.chart
-	 */
-	var BusyIndicatorUtils = function() {};
-
-	var BusyIndicatorSize = coreLibrary.BusyIndicatorSize;
-
-	/**
-	 * Returns the HTML content for the busy indicator
-	 * styling + animation: LocalBusyIndicator.less
-	 *
-	 * @param {string} sSize either "Large", "Medium" or "Section". Other sizes will be mapped to "Medium"
-	 * @returns {Element} the element for the busy indicator
-	 * @private
-	 * @ui5-restricted sap.ui.core, sap.chart
-	 */
-	BusyIndicatorUtils.getElement = function(sSize) {
-		var sSizeClass;
-
-		switch (sSize) {
-			case BusyIndicatorSize.Large:
-				sSizeClass = "sapUiLocalBusyIndicatorSizeBig sapUiLocalBusyIndicatorShowContainer";
-				break;
-			case BusyIndicatorSize.Medium:
-				sSizeClass = "sapUiLocalBusyIndicatorSizeMedium";
-				break;
-			case BusyIndicatorSize.Section:
-				sSizeClass = "sapUiLocalBusyIndicatorSizeSection sapUiLocalBusyIndicatorShowContainer";
-				break;
-			default:
-				//default size is medium
-				sSizeClass = "sapUiLocalBusyIndicatorSizeMedium";
-				break;
-		}
-
-		var oContainer = document.createElement("div");
-		oContainer.className = "sapUiLocalBusyIndicator " + sSizeClass + " sapUiLocalBusyIndicatorFade";
-
-		BusyIndicatorUtils.addAriaAttributes(oContainer);
-
-		addAnimation(oContainer);
-
-		return oContainer;
-	};
-
-	function addAnimation(oContainer, sSizeClass) {
-		sSizeClass  = sSizeClass || "sapUiLocalBusyIndicatorAnimStandard";
-
-		// determine automation size class
-		var oAnimation = document.createElement("div");
-		oAnimation.className = "sapUiLocalBusyIndicatorAnimation " + sSizeClass;
-		oAnimation.appendChild(document.createElement("div"));
-		oAnimation.appendChild(document.createElement("div"));
-		oAnimation.appendChild(document.createElement("div"));
-
-
-		oContainer.appendChild(oAnimation);
->>>>>>> 6dbba69e
 	}
 
 	var oContainer = document.createElement("div");
 	oContainer.className = "sapUiLocalBusyIndicator " + sSizeClass + " sapUiLocalBusyIndicatorFade";
 
-	BlockLayerUtils.addAriaAttributes(oContainer);
+	BusyIndicatorUtils.addAriaAttributes(oContainer);
 
 	addAnimation(oContainer);
 
@@ -157,6 +88,31 @@
 		oAnimation.className = "sapUiLocalBusyIndicatorAnimation sapUiLocalBusyIndicatorAnimSmall";
 	}
 }
+
+/**
+ * Adds the necessary ARIA attributes to the given DOM element.
+ * @param {object} oDOM The DOM which gets added for the busy animation
+ * @private
+ */
+BusyIndicatorUtils.addAriaAttributes = function(oDOM, oControl) {
+	const oResourceBundle = Library.getResourceBundleFor("sap.ui.core");
+
+	// make the blockLayer tabbable
+	oDOM.setAttribute("tabindex", "0");
+
+	// attributes for inderterminate progressbar
+	oDOM.setAttribute("role", "progressbar");
+	oDOM.setAttribute("aria-valuemin", "0");
+	oDOM.setAttribute("aria-valuemax", "100");
+	oDOM.setAttribute("aria-valuetext", oResourceBundle.getText("BUSY_VALUE_TEXT"));
+
+	// message to describe current state to screen readers
+	oDOM.setAttribute("title", oResourceBundle.getText("BUSY_TEXT"));
+
+	// TODO: tooltip: Check if control provides aria-describedby attribute?
+	const oDomRef = oControl?.getDomRef();
+	oDomRef?.setAttribute("aria-busy", "true");
+};
 
 /**
  * Adds the DOM element for the BusyIndicator animation to the contained DOM element in the given block-state.
@@ -196,9 +152,11 @@
 		return;
 	}
 
-<<<<<<< HEAD
 	var oParentDOM = oBusyBlockState.$parent.get(0),
 		oBlockLayerDOM = oBusyBlockState.$blockLayer.get(0);
+
+	// aria attribtues
+	BusyIndicatorUtils.addAriaAttributes(oBlockLayerDOM, oBusyBlockState.control);
 
 	oParentDOM.className += " sapUiLocalBusy";
 	oBlockLayerDOM.className += " sapUiLocalBusyIndicator " + sSizeClass + " sapUiLocalBusyIndicatorFade";
@@ -211,87 +169,4 @@
 
 return BusyIndicatorUtils;
 
-});
-=======
-	/**
-	 * Adds the necessary ARIA attributes to the given DOM element.
-	 * @param {object} oDOM The DOM which gets added for the busy animation
-	 * @private
-	 */
-	BusyIndicatorUtils.addAriaAttributes = function(oDOM, oControl) {
-		const oResourceBundle = Library.getResourceBundleFor("sap.ui.core");
-
-		// make the blockLayer tabbable
-		oDOM.setAttribute("tabindex", "0");
-
-		// attributes for inderterminate progressbar
-		oDOM.setAttribute("role", "progressbar");
-		oDOM.setAttribute("aria-valuemin", "0");
-		oDOM.setAttribute("aria-valuemax", "100");
-		oDOM.setAttribute("aria-valuetext", oResourceBundle.getText("BUSY_VALUE_TEXT"));
-
-		// message to describe current state to screen readers
-		oDOM.setAttribute("title", oResourceBundle.getText("BUSY_TEXT"));
-
-		// TODO: tooltip: Check if control provides aria-describedby attribute?
-		const oDomRef = oControl?.getDomRef();
-		oDomRef?.setAttribute("aria-busy", "true");
-	};
-
-	/**
-	 * Adds the DOM element for the BusyIndicator animation to the contained DOM element in the given block-state.
-	 * @param {object} oBusyBlockState The given block-state on which the DOM gets added for the busy animation
-	 * @param {sap.ui.core.BusyIndicatorSize} sSize either "Auto", "Large", "Medium" or "Small", determines the size of the
-	 *                     indicator, default is "Medium"
-	 * @see sap.ui.core.BusyIndicatorSize
-	 */
-	BusyIndicatorUtils.addHTML = function (oBusyBlockState, sSize) {
-		var sSizeClass, sAnimationSizeClass;
-
-		switch (sSize) {
-			case BusyIndicatorSize.Small:
-				sSizeClass = "sapUiLocalBusyIndicatorSizeMedium";
-				sAnimationSizeClass = "sapUiLocalBusyIndicatorAnimSmall";
-				break;
-			case BusyIndicatorSize.Section:
-				sSizeClass = "sapUiLocalBusyIndicatorSizeSection sapUiLocalBusyIndicatorShowContainer";
-				sAnimationSizeClass = "sapUiLocalBusyIndicatorAnimStandard ";
-				break;
-			case BusyIndicatorSize.Large:
-				sSizeClass = "sapUiLocalBusyIndicatorSizeBig sapUiLocalBusyIndicatorShowContainer";
-				sAnimationSizeClass = "sapUiLocalBusyIndicatorAnimStandard";
-				break;
-			case BusyIndicatorSize.Auto:
-				sSizeClass = "sapUiLocalBusyIndicatorSizeMedium";
-				sAnimationSizeClass = "sapUiLocalBusyIndicatorAnimStandard";
-				break;
-			default:
-				//default size is medium
-				sSizeClass = "sapUiLocalBusyIndicatorSizeMedium";
-				sAnimationSizeClass = "sapUiLocalBusyIndicatorAnimStandard";
-				break;
-		}
-
-		if (!oBusyBlockState) {
-			return;
-		}
-
-		var oParentDOM = oBusyBlockState.$parent.get(0),
-			oBlockLayerDOM = oBusyBlockState.$blockLayer.get(0);
-
-		// aria attribtues
-		BusyIndicatorUtils.addAriaAttributes(oBlockLayerDOM, oBusyBlockState.control);
-
-		oParentDOM.className += " sapUiLocalBusy";
-		oBlockLayerDOM.className += " sapUiLocalBusyIndicator " + sSizeClass + " sapUiLocalBusyIndicatorFade";
-		addAnimation(oBlockLayerDOM, sAnimationSizeClass);
-
-		if (sSize === BusyIndicatorSize.Auto) {
-			handleAutoAnimationSize(oBusyBlockState);
-		}
-	};
-
-	return BusyIndicatorUtils;
-
-}, /* bExport= */ true);
->>>>>>> 6dbba69e
+});