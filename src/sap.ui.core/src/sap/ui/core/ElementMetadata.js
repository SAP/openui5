--- conflicted
+++ resolved
@@ -136,7 +136,6 @@
 	};
 
 	/**
-<<<<<<< HEAD
 	 * Returns the design time metadata. The design time metadata contains all relevant information to support the control
 	 * in the UI5 design time.
 	 *
@@ -155,18 +154,6 @@
 			this._oDesignTime = jQuery.sap.getObject(this.getElementName() + ".designtime");	
 		}
 		return this._oDesignTime;	
-=======
-	 * Returns the loaded design time metadata. The design time metadata contains all relevant information to support the control
-	 * in the UI5 design time.
-	 * Before this method is called, loadDesignTime should be called to make sure that the design time metadata is loaded.
-	 *
-	 * @return {object} The design time metadata. When the design time metadata does not exist for this control or
-	 * is not yet loaded the method will return "undefined".
-	 * @since 1.30.0
-	 */
-	ElementMetadata.prototype.getDesignTime = function() {
-		return this._oDesignTime;
->>>>>>> 4c83f07a
 	};
 
 	/**
