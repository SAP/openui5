--- conflicted
+++ resolved
@@ -449,50 +449,6 @@
 
 			var sComponentName = this.getComponentName();
 
-<<<<<<< HEAD
-=======
-			/**
-			 * Load JS files.
-			 * @deprecated As of version 1.94, standard dependencies should be used instead.
-			 */
-			if (mResources["js"]) {
-				if (this._getSchemaVersion() === 2) {
-					throw new Error(`'sap.ui5/resources/js' is deprecated and not supported with manifest version 2 (component '${sComponentName}'.`);
-				}
-
-				var aJSResources = mResources["js"];
-				var requireAsync = function (sModule) {
-					// Wrap promise within function because OPA waitFor (sap/ui/test/autowaiter/_promiseWaiter.js)
-					// can't deal with a promise instance in the wrapped then handler
-					return function() {
-						return new Promise(function(resolve, reject) {
-							sap.ui.require([sModule], resolve, reject);
-						});
-					};
-				};
-
-				oPromise = Promise.resolve();
-				for (var i = 0; i < aJSResources.length; i++) {
-					var oJSResource = aJSResources[i];
-					var sFile = oJSResource.uri;
-					if (sFile) {
-						// load javascript file
-						var m = sFile.match(/\.js$/i);
-						if (m) {
-							// call internal sap.ui.require variant that accepts a requireJS path and loads the module synchronously
-							var sJsUrl = sComponentName.replace(/\./g, '/') + (sFile.slice(0, 1) === '/' ? '' : '/') + sFile.slice(0, m.index);
-							Log.info("Component \"" + sComponentName + "\" is loading JS: \"" + sJsUrl + "\"");
-							if (bAsync) {
-								oPromise = oPromise.then(requireAsync(sJsUrl));
-							} else {
-								sap.ui.requireSync(sJsUrl); // legacy-relevant: Sync path
-							}
-						}
-					}
-				}
-			}
-
->>>>>>> ce0b9aa4
 			// include CSS files
 			var aCSSResources = mResources["css"];
 			if (aCSSResources) {
