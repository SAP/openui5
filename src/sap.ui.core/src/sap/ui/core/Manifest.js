/*
 * ${copyright}
 */

// Provides base class sap.ui.core.Component for all components
sap.ui.define([
	"sap/base/i18n/Localization",
	'sap/ui/base/Object',
	'sap/ui/thirdparty/URI',
	'sap/ui/VersionInfo',
	'sap/base/util/Version',
	'sap/base/Log',
	'sap/ui/dom/includeStylesheet',
	'sap/base/i18n/ResourceBundle',
	'sap/base/util/uid',
	'sap/base/util/merge',
	'sap/base/util/isPlainObject',
	'sap/base/util/LoaderExtensions',
	'sap/base/config',
	'sap/ui/core/Supportability',
	'sap/ui/core/Lib',
	'./_UrlResolver'
], function(
	Localization,
	BaseObject,
	URI,
	VersionInfo,
	Version,
	Log,
	includeStylesheet,
	ResourceBundle,
	uid,
	merge,
	isPlainObject,
	LoaderExtensions,
	BaseConfig,
	Supportability,
	Library,
	_UrlResolver
) {
	"use strict";

	/*global Promise */

	function noMultipleMajorVersionsCheck(aVersions) {
		const aSeen = [];
		aVersions.forEach((sVersion) => {
			const oVersion = Version(sVersion);
			if (aSeen.includes(oVersion.getMajor())) {
				throw new Error(`The minimal UI5 versions defined in the manifest must not include multiple versions with the same major version, Component: ${this.getComponentName()}.`);
			} else {
				aSeen.push(oVersion.getMajor());
			}
		});
	}

	/**
	 * Removes the version suffix
	 *
	 * @param {string} sVersion Version
	 * @return {string} Version without suffix
	 */
	function getVersionWithoutSuffix(vVersion) {
		let sVersion = vVersion;
		if (Array.isArray(vVersion)) {
			sVersion = vVersion.sort()[0];
			noMultipleMajorVersionsCheck.call(this, vVersion);
		}
		const oVersion = Version(sVersion);
		return oVersion.getSuffix() ? Version(oVersion.getMajor() + "." + oVersion.getMinor() + "." + oVersion.getPatch()) : oVersion;
	}

	/**
	 * Utility function to access a child member by a given path
	 *
	 * @param {object} oObject Object
	 * @param {string} sPath Path starting with a slash (/)
	 * @return {any} value of a member specified by its path;
	 *         if the path doesn't start with a slash it returns the value for the given path of the object
	 */
	function getObject(oObject, sPath) {
		// if the incoming sPath is a path we do a nested lookup in the
		// manifest object and return the concrete value, e.g. "/sap.ui5/extends"
		if (oObject && sPath && typeof sPath === "string" && sPath[0] === "/") {
			var aPaths = sPath.substring(1).split("/"),
			    sPathSegment;
			for (var i = 0, l = aPaths.length; i < l; i++) {
				sPathSegment = aPaths[i];

				// Prevent access to native properties
				oObject = Object.hasOwn(oObject, sPathSegment) ? oObject[sPathSegment] : undefined;

				// Only continue with lookup if the value is an object.
				// Accessing properties of other types is not allowed!
				if (oObject === null || typeof oObject !== "object") {

					// Clear the value in case this is not the last segment in the path.
					// Otherwise e.g. "/foo/bar/baz" would return the value of "/foo/bar"
					// in case it is not an object.
					if (i + 1 < l && oObject !== undefined) {
						oObject = undefined;
					}

					break;
				}
			}
			return oObject;
		}

		// if no path starting with slash is specified we access and
		// return the value directly from the manifest
		return oObject && oObject[sPath];
	}


	/**
	 * Freezes the object and nested objects to avoid later manipulation
	 *
	 * @param {object} oObject the object to deep freeze
	 * @private
	 */
	function deepFreeze(oObject) {
		if (oObject && typeof oObject === 'object' && !Object.isFrozen(oObject)) {
			Object.freeze(oObject);
			for (var sKey in oObject) {
				if (Object.hasOwn(oObject, sKey)) {
					deepFreeze(oObject[sKey]);
				}
			}
		}
	}


	/**
	 * Creates and initializes a manifest wrapper which provides API access to
	 * the content of the manifest.
	 *
	 * @param {object}
	 *            oManifest the manifest object
	 * @param {object}
	 *            [mOptions] (optional) the configuration options
	 * @param {string}
	 *            [mOptions.componentName] (optional) the name of the component
	 * @param {string}
	 *            [mOptions.baseUrl] (optional) the base URL which is used to resolve relative URLs against
	 * @param {boolean}
	 *            [mOptions.process=true] (optional) Flag whether the manifest object should be processed or not
	 *            which means that the placeholders will be replaced with resource bundle values
	 * @param {string[]}
	 *            [mOptions.activeTerminologies] (optional) A list of active terminologies. If the <code>mOptions.process</code>
	 *            flag is set to <code>true</code>, the given terminologies will be respected when replacing placeholders with resource
	 *            bundle values.
	 *            To use active terminologies, the <code>sap.app.i18n</code> section in the manifest
	 *            must be defined in object syntax as described here: {@link topic:eba8d25a31ef416ead876e091e67824e Text Verticalization}.
	 *            The order of the given active terminologies is significant. The {@link module:sap/base/i18n/ResourceBundle ResourceBundle} API
	 *            documentation describes the processing behavior in more detail.
	 *
	 *
	 * @public
	 *
	 * @class The Manifest class.
	 * @extends sap.ui.base.Object
	 * @author SAP SE
	 * @version ${version}
	 * @alias sap.ui.core.Manifest
	 * @since 1.33.0
	 */
	var Manifest = BaseObject.extend("sap.ui.core.Manifest", /** @lends sap.ui.core.Manifest.prototype */

	{

		constructor : function(oManifest, mOptions) {

			BaseObject.apply(this, arguments);

			// create a unique id per manifest
			this._uid = uid();

			// instance variables
			this._iInstanceCount = 0;

			// apply the manifest related values
			this._oRawManifest = oManifest;
			this._bProcess = !(mOptions && mOptions.process === false);
			this._bAsync = !(mOptions && mOptions.async === false);
			this._activeTerminologies = mOptions && mOptions.activeTerminologies;

			// This should be only the case if manifestFirst is true but there was no manifest.json
			// As of 08.07.2021 we only set this parameter in Manifest.load in case of failing request
			this._bLoadManifestRequestFailed = mOptions && mOptions._bLoadManifestRequestFailed;

			// component name is passed via options (overrides the one defined in manifest)
			this._sComponentName = mOptions && mOptions.componentName;

			// resolve the base URL of the component depending of given base
			// URL or the module path of the component
			var sComponentName = this.getComponentName(),
				sBaseUrl = mOptions && mOptions.baseUrl || sComponentName && sap.ui.require.toUrl(sComponentName.replace(/\./g, "/")) + "/";
			if (sBaseUrl) {
				this._oBaseUri = new URI(sBaseUrl).absoluteTo(new URI(document.baseURI).search(""));
			}

			// determine the base URL of the manifest or use the component base
			// as by default the manifest is next to the component controller
			if (mOptions && typeof mOptions.url === "string") {
				this._oManifestBaseUri = new URI(mOptions.url).absoluteTo(new URI(document.baseURI).search("")).search("");
			} else {
				this._oManifestBaseUri = this._oBaseUri;
			}

			// make sure to freeze the raw manifest (avoid manipulations)
			deepFreeze(this._oRawManifest);

			// store the raw manifest for the time being and process the
			// i18n placeholders in the manifest later
			// remark: clone the frozen raw manifest to enable changes
			this._oManifest = merge({}, this._oRawManifest);

			// resolve the i18n texts immediately when manifest should be processed
			if (this._bProcess) {
				this._processI18n();
			}

		},

		/**
		 * Triggers the processing of the i18n texts to replace them
		 * with the values from "sap.app/i18n"
		 *
		 * @param {boolean} bAsync true, if the ResourceBundle will be loaded async
		 * @param {string[]} [aI18nProperties] The array of manifest temnplate strings to replace (if processed already processed from outside this function)
		 * @return {Promise|undefined} when using the API async it will return a Promise which resolves when the texts have been replaced
		 */
		_processI18n: function(bAsync, aI18nProperties) {

			// if not given from outside (from async Component startup):
			// find all i18n property paths based on the handlebars placeholder template
			if (!aI18nProperties) {
				aI18nProperties = [];
				this._preprocess({
					i18nProperties: aI18nProperties
				});
			}

			if (aI18nProperties.length > 0) {

				var fnReplaceI18n = function(oResourceBundle) {
					var fnReplaceI18nText = function(sMatch, sI18nKey) {
						return oResourceBundle.getText(sI18nKey);
					};
					for (var i = 0, l = aI18nProperties.length; i < l; i++) {
						var oProperty = aI18nProperties[i];
						oProperty.object[oProperty.key] = oProperty.object[oProperty.key].replace(Manifest._rManifestTemplate, fnReplaceI18nText);
					}
				};

				if (bAsync) {
					return this._loadI18n(bAsync).then(fnReplaceI18n);
				} else {
					fnReplaceI18n(this._loadI18n(bAsync));
				}

			} else {
				return bAsync ? Promise.resolve() : undefined;
			}

		},

		/**
		 * Loads the ResourceBundle which is defined in the manifest
		 * in "sap.app/i18n".
		 *
		 * @param {boolean} bAsync flag, whether to load the ResourceBundle async or not
		 * @return {Promise|ResourceBundle} Promise which resolves with the ResourceBundle (async) or the ResourceBundle itself (sync)
		 * @private
		 */
		_loadI18n: function(bAsync) {
			// extract the i18n URI from the manifest
			var oManifest = this._oRawManifest,
				oI18nURI,
				// a bundle url given in the "sap.app.i18n" section is by default always resolved relative to the manifest
				// when using the object syntax for the "sap.app.i18n" section a "bundleRelativeTo" property can be given to change the default
				sBaseBundleUrlRelativeTo = "manifest",
				vI18n = (oManifest["sap.app"] && oManifest["sap.app"]["i18n"]) || "i18n/i18n.properties";

			if (typeof vI18n === "string") {
				oI18nURI = new URI(vI18n);

				// load the ResourceBundle relative to the manifest
				return ResourceBundle.create({
					url: this.resolveUri(oI18nURI, sBaseBundleUrlRelativeTo),
					async: bAsync
				});

			} else if (typeof vI18n === "object") {
				// make a copy as manifest is frozen
				vI18n = JSON.parse(JSON.stringify(vI18n));
				sBaseBundleUrlRelativeTo = vI18n.bundleUrlRelativeTo || sBaseBundleUrlRelativeTo;

				// resolve bundleUrls including terminology bundles
				_UrlResolver._processResourceConfiguration(vI18n, {
					alreadyResolvedOnRoot: false,
					baseURI: this._oBaseUri,
					manifestBaseURI: this._oManifestBaseUri,
					relativeTo: sBaseBundleUrlRelativeTo
				});

				// merge activeTerminologies and settings object into mParams
				var mParams = Object.assign({
					activeTerminologies: this._activeTerminologies,
					async: bAsync
				}, vI18n);

				return ResourceBundle.create(mParams);
			}
		},


		/**
		 * Returns the manifest defined in the metadata of the component.
		 * If not specified, the return value is null.
		 *
		 * @return {Object} manifest.
		 * @public
		 */
		getJson: function() {
			return this._oManifest;
		},


		/**
		 * Returns the raw manifest defined in the metadata of the component.
		 * If not specified, the return value is null.
		 *
		 * @return {Object} manifest
		 * @public
		 */
		getRawJson: function() {
			return this._oRawManifest;
		},


		/**
		 * Returns the configuration of a manifest section or the value for a
		 * specific path. If no key is specified, the return value is null.
		 *
		 * Example:
		 * <code>
		 *   {
		 *     "sap.ui5": {
		 *       "dependencies": {
		 *         "libs": {
		 *           "sap.m": {}
		 *         },
		 *         "components": {
		 *           "my.component.a": {}
		 *         }
		 *       }
		 *   });
		 * </code>
		 *
		 * The configuration above can be accessed in the following ways:
		 * <ul>
		 * <li><b>By section/namespace</b>: <code>oManifest.getEntry("sap.ui5")</code></li>
		 * <li><b>By path</b>: <code>oManifest.getEntry("/sap.ui5/dependencies/libs")</code></li>
		 * </ul>
		 *
		 * By section/namespace returns the configuration for the specified manifest
		 * section and by path allows to specify a concrete path to a dedicated entry
		 * inside the manifest. The path syntax always starts with a slash (/).
		 *
		 * @param {string} sPath Either the manifest section name (namespace) or a concrete path
		 * @return {any|null} Value of the key (could be any kind of value)
		 * @public
		 */
		getEntry: function(sPath) {
			if (!sPath || sPath.indexOf(".") <= 0) {
				throw new Error(
					"Manifest entries with keys without namespace prefix can not be read via getEntry. Key: " + sPath + ", Component: " + this.getComponentName()
				);
			}

			var oManifest = this.getJson();
			var oEntry = getObject(oManifest, sPath);

			// top-level manifest section must be an object (e.g. sap.ui5)
			if (sPath && sPath[0] !== "/" && oEntry !== undefined && !isPlainObject(oEntry)) {
				throw new Error("Manifest entry with key '" + sPath + "' must be an object. Component: " + this.getComponentName());
			}
			return oEntry;
		},

		/**
		 * Validates the current UI5 version with the minimal version defined in the
		 * manifest. If the minimal version is greater than the current version an
		 * issue will be reported in the console if open.
		 *
		 * @private
		 */
		checkUI5Version: async function() {
			// version check => only if minVersion is available a warning
			// will be logged and the debug mode is turned on
			// TODO: enhance version check also for libraries and components
			var vMinUI5Version = this.getEntry("/sap.ui5/dependencies/minUI5Version");
			if (vMinUI5Version &&
				Log.isLoggable(Log.Level.WARNING) &&
				Supportability.isDebugModeEnabled()) {

				const oVersionInfo = await VersionInfo.load().catch((e) => {
					Log.warning("The validation of the version for Component \"" + this.getComponentName() + "\" failed! Reason: " + e);
				});

				const oMinVersion = getVersionWithoutSuffix.call(this, vMinUI5Version);
				const oVersion = getVersionWithoutSuffix.call(this, oVersionInfo?.version);

				if (oMinVersion.compareTo(oVersion) > 0) {
				  Log.warning("Component \"" + this.getComponentName() + "\" requires at least version \"" + oMinVersion.toString() + "\" but running on \"" + oVersion.toString() + "\"!");
				}
			}
		},

		/**
		 * Returns the major schema version of the manifest.
		 * Only used internally to check the manifest schema version for feature toggles.
		 * @private
		 *
		 * @returns {number} The major version of the manifest
		 */
		_getSchemaVersion: function() {
			const oJsonContent = this.getJson();
			const sVersion = getObject(oJsonContent, "/_version");
			return new Version(sVersion).getMajor();
		},

		/**
				 * Loads the included CSS and JavaScript resources. The resources will be
				 * resolved relative to the component location.
				 *
				 * @return {Promise<void>|undefined} Promise for required *.js resources
				 *
				 * @private
				 */
		_loadIncludes: function() {
			var mResources = this.getEntry("/sap.ui5/resources"), oPromise;

			if (!mResources) {
				return;
			}

			var sComponentName = this.getComponentName();

			// include CSS files
			var aCSSResources = mResources["css"];
			if (aCSSResources) {
				for (var j = 0; j < aCSSResources.length; j++) {
					var oCSSResource = aCSSResources[j];
					if (oCSSResource.uri) {
						var sCssUrl = this.resolveUri(oCSSResource.uri);
						Log.info("Component \"" + sComponentName + "\" is loading CSS: \"" + sCssUrl + "\"");
						includeStylesheet(sCssUrl, {
							id: oCSSResource.id,
							"data-sap-ui-manifest-uid": this._uid
						});
					}
				}
			}

			return oPromise;
		},

		/**
		 * Removes the included CSS resources.
		 *
		 * @private
		 */
		removeIncludes: function() {
			var mResources = this.getEntry("/sap.ui5/resources");

			if (!mResources) {
				return;
			}

			var sComponentName = this.getComponentName();

			// remove CSS files
			var aCSSResources = mResources["css"];
			if (aCSSResources) {
				// As all <link> tags have been marked with the manifest's unique id (via data-sap-ui-manifest-uid)
				// it is not needed to check for all individual CSS files defined in the manifest.
				// Checking for all "href"s again might also cause issues when they have been adopted (e.g. to add cachebuster url params).

				var aLinks = document.querySelectorAll("link[data-sap-ui-manifest-uid='" + this._uid + "']");
				for (var i = 0; i < aLinks.length; i++) {
					var oLink = aLinks[i];
					Log.info("Component \"" + sComponentName + "\" is removing CSS: \"" + oLink.href + "\"");
					oLink.parentNode.removeChild(oLink);
				}
			}
		},

		/**
				 * Load external dependencies (like libraries and components)
				 *
				 * @return {Promise<void>} Promise containing further promises of dependent libs and components requests
				 *
				 * @private
				 */
		_loadDependencies: function() {
			var aPromises = [];
			// afterwards we load our dependencies!
			var oDep = this.getEntry("/sap.ui5/dependencies"),
				sComponentName = this.getComponentName();

			if (oDep) {
				// load the libraries
				var mLibraries = oDep["libs"];
				if (mLibraries) {
					for (var sLib in mLibraries) {
						if (!mLibraries[sLib].lazy) {
							Log.info("Component \"" + sComponentName + "\" is loading library: \"" + sLib + "\"");
							aPromises.push(Library._load(sLib, {sync: false}));
						}
					}
				}

				// collect all "non-lazy" components
				var mComponents = oDep["components"];
				if (mComponents) {
					var aComponentDependencies = [];
					for (var sName in mComponents) {
						if (!mComponents[sName].lazy) {
							aComponentDependencies.push(sName);
						}
					}
<<<<<<< HEAD
				}

				// Async loading of Component, so that Component.load is available
				var pComponentLoad = new Promise(function(fnResolve, fnReject) {
					sap.ui.require(["sap/ui/core/Component"], function(Component) {
						fnResolve(Component);
					}, fnReject);
				}).then(function(Component) {
					// trigger Component.load for all "non-lazy" component dependencies (parallel)
					return Promise.all(aComponentDependencies.map(function(sComponentName) {
						// Component.load does not load the dependencies of a dependent component in case property manifest: false
						// because this could have a negative impact on performance and we do not know if there is a necessity
						// to load the dependencies
						// If needed we could make this configurable via manifest.json by adding a 'manifestFirst' option
						return Component.load({
							name: sComponentName,
							manifest: false
						});
					}));
				});

				aPromises.push(pComponentLoad);
=======
					if (aComponentDependencies.length > 0) {
						if (bAsync) {
							// Async loading of Component, so that Component.load is available
							var pComponentLoad = new Promise(function(fnResolve, fnReject) {
								sap.ui.require(["sap/ui/core/Component"], function(Component) {
									fnResolve(Component);
								}, fnReject);
							}).then(function(Component) {
								// trigger Component.load for all "non-lazy" component dependencies (parallel)
								return Promise.all(aComponentDependencies.map(function(sComponentName) {
									// Component.load does not load the dependencies of a dependent component in case property manifest: false
									// because this could have a negative impact on performance and we do not know if there is a necessity
									// to load the dependencies
									// If needed we could make this configurable via manifest.json by adding a 'manifestFirst' option
									return Component.load({
										name: sComponentName,
										manifest: false
									});
								}));
							});

							aPromises.push(pComponentLoad);
						} else {
							aComponentDependencies.forEach(function(sName) {
								// Check for and execute preloaded component controller module
								// Don't use sap.ui.component.load in order to avoid a warning log
								// See comments in commit 83f4b601f896dbfcab76fffd455cce841f15b2fb
								var sControllerModule = sName.replace(/\./g, "/") + "/Component";
								var iModuleState = sap.ui.loader._.getModuleState(sControllerModule + ".js");
								if (iModuleState === -1 /* PRELOADED */) {
									sap.ui.requireSync(sControllerModule); // legacy-relevant: Sync path
								} else if (iModuleState === 0 /* INITIAL */) {
									Log.info("Component \"" + sComponentName + "\" is loading component: \"" + sName + ".Component\"");
									// requireSync needed because of cyclic dependency
									sap.ui.requireSync("sap/ui/core/Component"); // legacy-relevant: Sync path
									sap.ui.component.load({ // legacy-relevant: Sync path
										name: sName
									});
								}
							});
						}
					}
				}
>>>>>>> a8ba3737
			}

			return Promise.all(aPromises);
		},

		/**
		 * Define the resource roots configured in the manifest.
		 * <p>
		 * In case of usage of "Manifest First" for Component loading the
		 * registration of the resource roots will be already done before loading
		 * the Component controller and thus can be used for the dependencies being
		 * declared within the sap.ui.define.
		 *
		 * @private
		 */
		defineResourceRoots: function() {
			var mResourceRoots = this.getEntry("/sap.ui5/resourceRoots");

			if (mResourceRoots) {
				for (var sResourceRoot in mResourceRoots) {
					var sResourceRootPath = mResourceRoots[sResourceRoot];
					var oResourceRootURI = new URI(sResourceRootPath);
					if (oResourceRootURI.is("absolute") || (oResourceRootURI.path() && oResourceRootURI.path()[0] === "/")) {
						throw new Error(
							`${this.getComponentName()}: Resource root for "${sResourceRoot}" is absolute and therefore won't be registered! "${sResourceRootPath}"`
						);
					}
					sResourceRootPath = this.resolveUri(sResourceRootPath);
					var mPaths = {};
					mPaths[sResourceRoot.replace(/\./g, "/")] = sResourceRootPath;
					sap.ui.loader.config({paths:mPaths});
				}
			}

		},


		/**
		 * Returns the Component name which is defined in the manifest as
		 * <code>sap.ui5/componentName</code> or <code>sap.app/id</code>
		 *
		 * @return {string} the component name
		 * @public
		 */
		getComponentName: function() {
			var oRawJson = this.getRawJson();
			return this._sComponentName || getObject(oRawJson, "/sap.ui5/componentName") || getObject(oRawJson, "/sap.app/id");
		},


		/**
		 * Resolves the given URI relative to the Component by default
		 * or optional relative to the manifest when passing 'manifest'
		 * as second parameter.
		 *
		 * @param {string} sUri URI to resolve as string
		 * @param {string} [sRelativeTo='component'] defines to which base URI the given URI will be resolved to; one of ‘component' (default) or 'manifest'
		 * @return {string} resolved URI as string
		 * @public
		 * @since 1.60.1
		 */
		resolveUri: function(sUri, sRelativeTo) {
			var oRelativeToBaseUri = sRelativeTo === "manifest" ? this._oManifestBaseUri : this._oBaseUri;
			var oResultUri = _UrlResolver._resolveUri(sUri, oRelativeToBaseUri);
			return oResultUri && oResultUri.toString();
		},

		/**
		 * Generic preprocessing function.
		 * Current features:
		 *   - resolve "ui5://..." urls.
		 *   - collect "i18n placeholder properties"
		 *
		 * @param {object} args arguments map
		 * @param {boolean} [args.resolveUI5Urls] whether "ui5://..." URLs should be resolved
		 * @param {array}  [args.i18nProperties] an array into which all i18n placeholders will be pushed
		 *
		 * @private
		 * @ui5-restricted sap.ui.core.Manifest, sap.ui.core.Component
		 */
		_preprocess: function(args) {
			Manifest.processObject(this._oManifest, function(oObject, sKey, sValue) {
				if (args.resolveUI5Urls && sValue.startsWith("ui5:")) {
					oObject[sKey] = LoaderExtensions.resolveUI5Url(sValue);
				} else if (args.i18nProperties && sValue.match(Manifest._rManifestTemplate)) {
					args.i18nProperties.push({
						object: oObject,
						key: sKey
					});
				}
			});
		},

		/**
		 * Initializes the manifest which executes checks, define the resource
		 * roots, load the dependencies and the includes.
		 *
		 * @param {sap.ui.core.Component} [oInstance] Reference to the Component instance
		 * @private
		 */
		init: function(oInstance) {
			if (this._iInstanceCount === 0) {
				this.loadDependenciesAndIncludes();
			}
			this._iInstanceCount++;
		},

		/**
		 * Executes checks, define the resource roots, load the dependencies and the includes.
		 *
		 * @param {boolean} bAsync indicator whether the dependent dependencies and includes should be loaded asynchronous
		 * @return {Promise<void>} Promise containing further promises of dependent libs and includes requests
		 *
		 * @private
		 */
		loadDependenciesAndIncludes: function (bAsync) {
			if (this._pDependenciesAndIncludes) {
				return this._pDependenciesAndIncludes;
			}
			// version check => only if minVersion is available a warning
			// will be logged and the debug mode is turned on
			const pCheckUI5Version = this.checkUI5Version();

			// define the resource roots
			// => if not loaded via manifest first approach the resource roots
			//    will be registered too late for the AMD modules of the Component
			//    controller. This is a constraint for the resource roots config
			//    in the manifest!
			this.defineResourceRoots();

			// resolve "ui5://..." URLs after the resource-rooots have been defined
			// this way all ui5 URLs can rely on any resource root definition
			this._preprocess({
				resolveUI5Urls: true
			});

			this._pDependenciesAndIncludes = Promise.all([
				this._loadDependencies(bAsync), // load the component dependencies (other UI5 libraries)
				this._loadIncludes(bAsync), // load the custom scripts and CSS files
				pCheckUI5Version
			]);

			return this._pDependenciesAndIncludes;
		},

		/**
		 * Terminates the manifest and does some final clean-up.
		 *
		 * @param {sap.ui.core.Component} [oInstance] Reference to the Component instance
		 * @private
		 */
		exit: function(oInstance) {

			// ensure that the instance count is never negative
			var iInstanceCount = Math.max(this._iInstanceCount - 1, 0);

			if (iInstanceCount === 0) {
				// remove the custom scripts and CSS files
				this.removeIncludes();

				delete this._pDependenciesAndIncludes;
			}

			this._iInstanceCount = iInstanceCount;

		}

	});

	// Manifest Template RegExp: {{foo}}
	Manifest._rManifestTemplate = /\{\{([^\}\}]+)\}\}/g;

	/**
	 * Function to load the manifest by URL
	 *
	 * @param {object} mOptions the configuration options
	 * @param {string} mOptions.manifestUrl URL of the manifest
	 * @param {string} [mOptions.componentName] name of the component
	 * @param {boolean} [mOptions.async=false] Flag whether to load the manifest async or not
	 * @param {boolean} [mOptions.failOnError=true] Flag whether to fail if an error occurs or not
	 * If set to <code>false</code>, errors during the loading of the manifest.json file (e.g. 404) will be ignored and
	 * the resulting manifest object will be <code>null</code>.
	 * For asynchronous calls the returned Promise will not reject but resolve with <code>null</code>.
	 * @param {function} [mOptions.processJson] Callback for asynchronous processing of the loaded manifest.
	 * The callback receives the parsed manifest object and must return a Promise which resolves with an object.
	 * It allows to early access and modify the manifest object.
	 * @param {string[]} [mOptions.activeTerminologies] A list of active terminologies.
	 * The order of the given active terminologies is significant. The {@link module:sap/base/i18n/ResourceBundle ResourceBundle} API
	 * documentation describes the processing behavior in more detail.
	 * Please have a look at this dev-guide chapter for general usage instructions: {@link topic:eba8d25a31ef416ead876e091e67824e Text Verticalization}.
	 * @return {sap.ui.core.Manifest|Promise<sap.ui.core.Manifest>} Manifest object or for asynchronous calls an ECMA Script 6 Promise object will be returned.
	 * @protected
	 */
	Manifest.load = function(mOptions) {
		var sManifestUrl = mOptions && mOptions.manifestUrl,
			sComponentName = mOptions && mOptions.componentName,
			bAsync = mOptions && mOptions.async,
			bFailOnError = mOptions && mOptions.failOnError,
			fnProcessJson = mOptions && mOptions.processJson;

		// When loading the manifest via URL the language and client should be
		// added as query parameter as it may contain language dependent texts
		// or needs to be loaded from a specific client.
		// If the language or the client is already provided it won't be overridden
		// as this is expected to be only done by intension.
		var oManifestUrl = new URI(sManifestUrl);
		if (!oManifestUrl.hasQuery("sap-language")) {
			var sValue = Localization.getSAPLogonLanguage();
			if (sValue) {
				oManifestUrl.addQuery("sap-language", sValue);
			}
		}
		if (!oManifestUrl.hasQuery("sap-client")) {
			var sValue = BaseConfig.get({name: "sapClient", type:BaseConfig.Type.String, external: true});
			if (sValue) {
				oManifestUrl.addQuery("sap-client", sValue);
			}
		}
		sManifestUrl = oManifestUrl.toString();

		Log.info("Loading manifest via URL: " + sManifestUrl);
		if (!bAsync) {
			Log.warning("Synchronous loading of manifest, due to Manifest.load() call for '" + sManifestUrl + "'. Use parameter 'async' true to avoid this.", "SyncXHR", null, function() {
				return {
					type: "SyncXHR",
					name: "Manifest"
				};
			});
		}
		var oManifestJSON = LoaderExtensions.loadResource({
			url: sManifestUrl,
			dataType: "json",
			async: typeof bAsync !== "undefined" ? bAsync : false,
			headers: {
				"Accept-Language": Localization.getLanguageTag().toString()
			},
			failOnError: typeof bFailOnError !== "undefined" ? bFailOnError : true
		});

		var mSettings = {
			componentName: sComponentName,
			url: sManifestUrl,
			process: false
		};

		if (mOptions.activeTerminologies) {
			mSettings["activeTerminologies"] = mOptions.activeTerminologies;
		}

		if (bAsync) {
			return oManifestJSON.then(function(oManifestJSON) {
				// callback for preprocessing the json, e.g. via flex-hook in Component
				if (fnProcessJson && oManifestJSON) {
					return fnProcessJson(oManifestJSON);
				} else {
					return oManifestJSON;
				}
			}).then(function(oManifestJSON) {
				if (!oManifestJSON) {
					// Loading manifest.json was not successful e.g. because there is no manifest.json
					// This should be only the case if manifestFirst is true but there was
					// no manifest.json
					mSettings._bLoadManifestRequestFailed = true;
				}
				return new Manifest(oManifestJSON, mSettings);
			});
		}
		return new Manifest(oManifestJSON, mSettings);
	};

	/**
	 * Utility function to process strings in an object/array recursively
	 *
	 * @param {object/Array} oObject Object or array that will be processed
	 * @param {function} fnCallback function(oObject, sKey, sValue) to call for all strings. Use "oObject[sKey] = X" to change the value.
	 */
	Manifest.processObject = function (oObject, fnCallback) {
		for (var sKey in oObject) {
			if (!Object.hasOwn(oObject, sKey)) {
				continue;
			}
			var vValue = oObject[sKey];
			switch (typeof vValue) {
				case "object":
					// ignore null objects
					if (vValue) {
						Manifest.processObject(vValue, fnCallback);
					}
					break;
				case "string":
					fnCallback(oObject, sKey, vValue);
					break;
				default:
				// do nothing in case of other types
			}
		}
	};

	return Manifest;

});<|MERGE_RESOLUTION|>--- conflicted
+++ resolved
@@ -512,6 +512,7 @@
 				sComponentName = this.getComponentName();
 
 			if (oDep) {
+
 				// load the libraries
 				var mLibraries = oDep["libs"];
 				if (mLibraries) {
@@ -532,74 +533,29 @@
 							aComponentDependencies.push(sName);
 						}
 					}
-<<<<<<< HEAD
-				}
-
-				// Async loading of Component, so that Component.load is available
-				var pComponentLoad = new Promise(function(fnResolve, fnReject) {
-					sap.ui.require(["sap/ui/core/Component"], function(Component) {
-						fnResolve(Component);
-					}, fnReject);
-				}).then(function(Component) {
-					// trigger Component.load for all "non-lazy" component dependencies (parallel)
-					return Promise.all(aComponentDependencies.map(function(sComponentName) {
-						// Component.load does not load the dependencies of a dependent component in case property manifest: false
-						// because this could have a negative impact on performance and we do not know if there is a necessity
-						// to load the dependencies
-						// If needed we could make this configurable via manifest.json by adding a 'manifestFirst' option
-						return Component.load({
-							name: sComponentName,
-							manifest: false
+					if (aComponentDependencies.length > 0) {
+						// Async loading of Component, so that Component.load is available
+						var pComponentLoad = new Promise(function(fnResolve, fnReject) {
+							sap.ui.require(["sap/ui/core/Component"], function(Component) {
+								fnResolve(Component);
+							}, fnReject);
+						}).then(function(Component) {
+							// trigger Component.load for all "non-lazy" component dependencies (parallel)
+							return Promise.all(aComponentDependencies.map(function(sComponentName) {
+								// Component.load does not load the dependencies of a dependent component in case property manifest: false
+								// because this could have a negative impact on performance and we do not know if there is a necessity
+								// to load the dependencies
+								// If needed we could make this configurable via manifest.json by adding a 'manifestFirst' option
+								return Component.load({
+									name: sComponentName,
+									manifest: false
+								});
+							}));
 						});
-					}));
-				});
-
-				aPromises.push(pComponentLoad);
-=======
-					if (aComponentDependencies.length > 0) {
-						if (bAsync) {
-							// Async loading of Component, so that Component.load is available
-							var pComponentLoad = new Promise(function(fnResolve, fnReject) {
-								sap.ui.require(["sap/ui/core/Component"], function(Component) {
-									fnResolve(Component);
-								}, fnReject);
-							}).then(function(Component) {
-								// trigger Component.load for all "non-lazy" component dependencies (parallel)
-								return Promise.all(aComponentDependencies.map(function(sComponentName) {
-									// Component.load does not load the dependencies of a dependent component in case property manifest: false
-									// because this could have a negative impact on performance and we do not know if there is a necessity
-									// to load the dependencies
-									// If needed we could make this configurable via manifest.json by adding a 'manifestFirst' option
-									return Component.load({
-										name: sComponentName,
-										manifest: false
-									});
-								}));
-							});
-
-							aPromises.push(pComponentLoad);
-						} else {
-							aComponentDependencies.forEach(function(sName) {
-								// Check for and execute preloaded component controller module
-								// Don't use sap.ui.component.load in order to avoid a warning log
-								// See comments in commit 83f4b601f896dbfcab76fffd455cce841f15b2fb
-								var sControllerModule = sName.replace(/\./g, "/") + "/Component";
-								var iModuleState = sap.ui.loader._.getModuleState(sControllerModule + ".js");
-								if (iModuleState === -1 /* PRELOADED */) {
-									sap.ui.requireSync(sControllerModule); // legacy-relevant: Sync path
-								} else if (iModuleState === 0 /* INITIAL */) {
-									Log.info("Component \"" + sComponentName + "\" is loading component: \"" + sName + ".Component\"");
-									// requireSync needed because of cyclic dependency
-									sap.ui.requireSync("sap/ui/core/Component"); // legacy-relevant: Sync path
-									sap.ui.component.load({ // legacy-relevant: Sync path
-										name: sName
-									});
-								}
-							});
-						}
+
+						aPromises.push(pComponentLoad);
 					}
 				}
->>>>>>> a8ba3737
 			}
 
 			return Promise.all(aPromises);
