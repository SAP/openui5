--- conflicted
+++ resolved
@@ -2543,91 +2543,22 @@
 	};
 
 	/**
-<<<<<<< HEAD
-	 * Internal loading method to decouple "sap.ui.component" / "sap.ui.component.load".
-=======
-	 * Load a component without instantiating it.
-	 *
-	 * Provides support for loading components asynchronously by setting
-	 * <code>oConfig.async</code> to true. In that case, the method returns a JavaScript 6
-	 * Promise that will be fulfilled with the component class after loading.
-	 *
-	 * Using <code>async = true</code> doesn't necessarily mean that no more synchronous loading
-	 * occurs. Both the framework as well as component implementations might still execute
-	 * synchronous requests. The contract for <code>async = true</code> just allows to use
-	 * async calls.
-	 *
-	 * When a manifest.json is referenced in oConfig this manifest is not used for the derived instances of the Component class.
-	 * The manifest/manifest url must be provided for every instance explicitly.
-	 *
-	 * Since 1.27.0, when asynchronous loading is used, additional <code>asyncHints</code> can be provided.
-	 * This parameter is only used internally by the UI5 framework and compatibility cannot be guaranteed.
-	 * The parameter must not be used in productive code, except in code delivered by the UI5 teams.
-	 *
-	 * <ul>
-	 * <li><code>oConfig.asyncHints.components : string[]</code>a list of components needed by the current component and its subcomponents
-	 *     The framework will try to preload these components (their Component-preload.js) asynchronously, errors will be ignored.
-	 *     Please note that the framework has no knowledge about whether a Component provides a preload file or whether it is bundled
-	 *     in some library preload. If Components are listed in the hints section, they will be preloaded.</li>
-	 * <li><code>oConfig.asyncHints.libs : string[]</code>libraries needed by the Component and its subcomponents.
-	 *     The framework will asynchronously load those libraries, if they're not loaded yet.</li>
-	 * <li><code>oConfig.asyncHints.preloadBundles : string[]</code>a list of additional preload bundles
-	 *     The framework will try to load these bundles asynchronously before requiring the Component, errors will be ignored.
-	 *     The named modules must only represent preload bundles. If they are normal modules, their dependencies
-	 *     will be loaded with the normal synchronous request mechanism and performance might degrade.</li>
-	 * <li><code>oConfig.asyncHints.preloadOnly : boolean (default: false)</code> whether only the preloads should be done,
-	 *     but not the loading of the Component controller class itself.
-	 * </ul>
-	 *
-	 * If Components and/or libraries are listed in the hints section, all the corresponding preload files will
-	 * be requested in parallel. The constructor class will only be required after all of them are rejected or resolved.
-	 * Instead of specifying just the name of a component or library in the hints, an object might be given that contains a
-	 * mandatory <code>name</code> property and, optionally, an <code>url</code> that will be used for a <code>registerModulePath</code>
-	 * and/or a <code>lazy</code> property. When <code>lazy</code> is set to a truthy value, only a necessary <code>registerModulePath</code>
-	 * will be executed, but the corresponding component or lib won't be preloaded. For preload bundles, also an object might be given
-	 * instead of a simple name, but there only the <code>url</code> property is supported, not the <code>lazy</code> property.
-	 *
-	 * Note: so far, only the requests for the preload files (library and/or component) are executed asynchronously.
-	 * If a preload is deactivated by configuration (e.g. debug mode), then remaining requests still might be synchronous.
-	 *
-	 * @param {object} oConfig Configuration object describing the Component to be loaded. See {@link sap.ui.component} for more information.
-	 * @returns {function|Promise} Constructor of the component class or a Promise that will be fulfilled with the same
-	 *
-	 * @deprecated since 1.56, use {@link sap.ui.core.Component.load}
-	 * @since 1.16.3
-	 * @static
-	 * @public
-	 * @ui5-global-only
-	 */
-	sap.ui.component.load = function(oConfig, bFailOnError) {
-		Log.warning("Do not use deprecated function 'sap.ui.component.load'! Use 'Component.load' instead");
-		return loadComponent(oConfig, {
-			failOnError: bFailOnError,
-			preloadOnly: oConfig.asyncHints && oConfig.asyncHints.preloadOnly
-		});
-	};
-
-	/**
-	 * Internal loading method used by the factory methods.
->>>>>>> f4b4d7a6
-	 *
-	 * @param {object} oConfig
-	 *     Configuration options as provided to the calling factory, see e.g. {@link sap.ui.core.Component.create}
-	 * @param {object} [oConfig.async]
-	 *     Whether the Component loading should be done asynchronously
-	 * @param {object} mOptions Additional, internal loading configuration
-	 * @param {string[]} mOptions.activeTerminologies list of active terminologies.
-	 *                   See the public API documentation for more detail: {@link sap.ui.core.Component.create Component.create}
-	 * @param {boolean} mOptions.failOnError see <code>sap.ui.component.load</code>
-	 * @param {boolean} mOptions.createModels whether models from manifest should be created during
-	 *                                        component preload (should only be set via <code>sap.ui.component</code>)
-	 * @param {boolean} mOptions.preloadOnly see <code>sap.ui.component.load</code> (<code>vConfig.asyncHints.preloadOnly</code>)
-	 * @param {Promise|Promise[]} mOptions.waitFor see <code>sap.ui.component</code> (<code>vConfig.asyncHints.waitFor</code>)
-	 * @return {function|Promise<function>} the constructor of the Component class or a Promise that will be fulfilled with the same
-	 *
-	 * @private
-	 * @ui5-transform-hint replace-param oConfig.async true
-	 */
+		 * Internal loading method used by the factory methods.
+		 *
+		 * @param {object} oConfig
+		 *     Configuration options as provided to the calling factory, see e.g. {@link sap.ui.core.Component.create}
+		 * @param {object} mOptions Additional, internal loading configuration
+		 * @param {string[]} mOptions.activeTerminologies list of active terminologies.
+		 *                   See the public API documentation for more detail: {@link sap.ui.core.Component.create Component.create}
+		 * @param {boolean} mOptions.failOnError see <code>sap.ui.component.load</code>
+		 * @param {boolean} mOptions.createModels whether models from manifest should be created during
+		 *                                        component preload (should only be set via <code>sap.ui.component</code>)
+		 * @param {boolean} mOptions.preloadOnly see <code>sap.ui.component.load</code> (<code>vConfig.asyncHints.preloadOnly</code>)
+		 * @param {Promise|Promise[]} mOptions.waitFor see <code>sap.ui.component</code> (<code>vConfig.asyncHints.waitFor</code>)
+		 * @return {function|Promise<function>} the constructor of the Component class or a Promise that will be fulfilled with the same
+		 *
+		 * @private
+		 */
 	function loadComponent(oConfig, mOptions) {
 		var aActiveTerminologies = mOptions.activeTerminologies,
 			sName = oConfig.name,
@@ -2644,14 +2575,10 @@
 		function createSanitizedManifest( oRawManifestJSON, mOptions ) {
 			var oManifestCopy = JSON.parse(JSON.stringify(oRawManifestJSON));
 
-			if (oConfig.async) {
-				return preprocessManifestJSON(oManifestCopy).then(function(oFinalJSON) {
-					// oFinalJSON might be modified by the flex-hook
-					return new Manifest(oFinalJSON, mOptions);
-				});
-			} else {
-				return new Manifest(oManifestCopy, mOptions);
-			}
+			return preprocessManifestJSON(oManifestCopy).then(function(oFinalJSON) {
+				// oFinalJSON might be modified by the flex-hook
+				return new Manifest(oFinalJSON, mOptions);
+			});
 		}
 
 		function preprocessManifestJSON(oRawJson) {
@@ -2686,14 +2613,10 @@
 		Interaction.setStepComponent(sName);
 
 		if (vManifest !== undefined) {
-			// in case of manifest property is set, by default we load async
-			if ( oConfig.async === undefined ) {
-				oConfig.async = true;
-			}
 			// determine the semantic of the manifest property
 			bManifestFirst = !!vManifest;
 			sManifestUrl = vManifest && typeof vManifest === 'string' ? vManifest : undefined;
-			oManifest = vManifest && typeof vManifest === 'object' ? createSanitizedManifest(vManifest, {url: oConfig && oConfig.altManifestUrl, activeTerminologies: aActiveTerminologies, process: !oConfig.async}) : undefined;
+			oManifest = vManifest && typeof vManifest === 'object' ? createSanitizedManifest(vManifest, {url: oConfig && oConfig.altManifestUrl, activeTerminologies: aActiveTerminologies, process: false}) : undefined;
 		}
 
 		// if we find a manifest URL in the configuration
@@ -2704,7 +2627,7 @@
 				manifestUrl: sManifestUrl,
 				componentName: sName,
 				processJson: preprocessManifestJSON,
-				async: oConfig.async,
+				async: true,
 				// If a dedicated manifest URL is given, e.g. for a Variant
 				// we expect that the Manifest can be loaded successfully
 				// If not, the manifest loading promise rejects and the further Component creation is stopped
@@ -2712,20 +2635,9 @@
 			});
 		}
 
-		// once the manifest is available we extract the controller name
-		if (oManifest && !oConfig.async) {
-			sName = oManifest.getComponentName();
-
-			// if a component name and a URL is given, we register this URL for the name of the component:
-			// the name is the package in which the component is located (dot separated)
-			if (sName && typeof sUrl === 'string') {
-				registerModulePath(sName, sUrl);
-			}
-		}
-
 		// Only if loading a manifest is done asynchronously we will skip the
 		// name check because this will be done once the manifest is loaded!
-		if (!(oManifest && oConfig.async)) {
+		if (!(oManifest)) {
 
 			// check for an existing name
 			if (!sName) {
@@ -2746,7 +2658,7 @@
 				activeTerminologies: aActiveTerminologies,
 				manifestUrl: getManifestUrl(sName),
 				componentName: sName,
-				async: oConfig.async,
+				async: true,
 				processJson: preprocessManifestJSON,
 				// Legacy components might not have a manifest.json but use the Component metadata instead.
 				// For compatibility reasons we don't want to break the Component creation in these cases.
@@ -2955,468 +2867,444 @@
 
 		}
 
-		if ( oConfig.async ) {
-
-			// trigger loading of libraries and component preloads and collect the given promises
-			var hints = oConfig.asyncHints || {},
-				promises = [],
-				reflect = function(oPromise) {
-					// In order to make the error handling of the Promise.all() happen after all Promises finish, we catch all rejected Promises and make them resolve with an marked object.
-					oPromise = oPromise.then(
-						function(v) {
-							return {
-								result: v,
-								rejected: false
-							};
-						},
-						function(v) {
-							return {
-								result: v,
-								rejected: true
-							};
+		// trigger loading of libraries and component preloads and collect the given promises
+		var hints = oConfig.asyncHints || {},
+			promises = [],
+			reflect = function(oPromise) {
+				// In order to make the error handling of the Promise.all() happen after all Promises finish, we catch all rejected Promises and make them resolve with an marked object.
+				oPromise = oPromise.then(
+					function(v) {
+						return {
+							result: v,
+							rejected: false
+						};
+					},
+					function(v) {
+						return {
+							result: v,
+							rejected: true
+						};
+					}
+				);
+				return oPromise;
+			},
+			collect = function(oPromise) {
+				if ( oPromise ) {
+					promises.push(reflect(oPromise));
+				}
+			},
+			identity = function($) { return $; },
+			phase1Preloads,
+			libs;
+
+		phase1Preloads = [];
+
+		// load any required preload bundles
+		if ( Array.isArray(hints.preloadBundles) ) {
+			hints.preloadBundles.forEach(function(vBundle) {
+				phase1Preloads.push(
+					sap.ui.loader._.loadJSResourceAsync(processOptions(vBundle, /* ignoreLazy */ true), /* ignoreErrors */ true) );
+			});
+		}
+
+		// preload any libraries
+		if ( Array.isArray(hints.libs) ) {
+			libs = hints.libs.map(processOptions).filter(identity);
+			phase1Preloads.push(
+				Library._load( libs, { preloadOnly: true } )
+			);
+		}
+
+		// sync preloadBundles and preloads of libraries first before requiring the libs
+		// Note: component preloads are assumed to be always independent from libs
+		// therefore those requests are not synchronized with the require calls for the libs
+		phase1Preloads = Promise.all( phase1Preloads );
+		if ( libs && !mOptions.preloadOnly ) {
+			phase1Preloads = phase1Preloads.then( function() {
+				return Library._load( libs );
+			});
+		}
+		collect( phase1Preloads );
+
+		// if a hint about "used" components is given, preload those components
+		if ( hints.components ) {
+			Object.keys(hints.components).forEach(function(sComp) {
+				collect(preload(processOptions(hints.components[sComp]), true));
+			});
+		}
+
+		// preload the component itself
+		if (!oManifest) {
+			collect(preload(sName, true));
+		} else {
+			var aI18nProperties = [];
+			// // we have a manifest, so we can register the module path for the component
+			// // and resolve any "ui5://" pseudo-protocol URLs inside.
+			// // This needs to be done before we create the "afterPreload" models.
+			oManifest = oManifest.then(function(oManifest) {
+				// if a URL is given we register this URL for the name of the component:
+				// the name is the package in which the component is located (dot separated)
+				var sComponentName = oManifest.getComponentName();
+
+				if (typeof sUrl === 'string') {
+					registerModulePath(sComponentName, sUrl);
+				}
+
+				// define resource roots, so they can be respected for "ui5://..." URL resolution
+				oManifest.defineResourceRoots();
+
+				oManifest._preprocess({
+					resolveUI5Urls: true,
+					i18nProperties: aI18nProperties
+				});
+
+				return oManifest;
+			});
+
+			// create "afterPreload" models in parallel to loading the component preload (below)
+			if (mOptions.createModels) {
+				collect(oManifest.then(async function(oManifest) {
+					var sComponentName = oManifest.getComponentName();
+					// Calculate configurations of preloaded models once the manifest is available
+					mPreloadModelConfigs = getPreloadModelConfigsFromManifest(oManifest);
+
+					// Create preloaded models directly after the manifest has been loaded
+					if (Object.keys(mPreloadModelConfigs.afterManifest).length > 0) {
+						await Component._loadManifestModelClasses(mPreloadModelConfigs.afterManifest, sComponentName);
+
+						// deep clone is needed as manifest only returns a read-only copy (frozen object)
+						var oManifestDataSources = merge({}, oManifest.getEntry("/sap.app/dataSources"));
+						var mAllModelConfigurations = Component._createManifestModelConfigurations({
+							models: mPreloadModelConfigs.afterManifest,
+							dataSources: oManifestDataSources,
+							manifest: oManifest,
+							componentData: oConfig.componentData,
+							cacheTokens: hints.cacheTokens,
+							activeTerminologies: aActiveTerminologies
+						});
+
+						mModels = Component._createManifestModels(mAllModelConfigurations, oConfig);
+					}
+
+					return oManifest;
+				}));
+			}
+
+			// in case of manifest first we need to load the manifest
+			// to know the component name and then preload the component itself
+			collect(oManifest.then(function(oManifest) {
+
+				// preload the component only if not embedded in a library
+				// If the Component controller is not preloaded, the Component.js file is loaded as a single request later on.
+				// This situation should be fixed by the factory caller, so we log it as a warning.
+				var pPreload = Promise.resolve();
+				var sEmbeddedBy = oManifest.getEntry("/sap.app/embeddedBy");
+				var sComponentName = oManifest.getComponentName();
+				if (!sEmbeddedBy) {
+					pPreload = preload(sComponentName, true);
+				} else if (!sap.ui.loader._.getModuleState(getControllerModuleName() + ".js")) {
+					Log.warning(
+						"Component '" + sComponentName + "' is defined to be embedded in a library or another component" +
+						"The relatively given preload for the embedding resource was not loaded before hand. " +
+						"Please make sure to load the embedding resource containing this Component before instantiating.",
+						undefined,
+						"sap.ui.core.Component#embeddedBy"
+					);
+				}
+
+				return pPreload.then(function() {
+					// after preload is finished, load the i18n resource and process the placeholder texts
+					return oManifest._processI18n(true, aI18nProperties);
+				}).then(function() {
+					// after i18n resource is finished, the resource models from the manifest are loaded
+
+					if (!mOptions.createModels) {
+						return null;
+					}
+
+					var aResourceModelNames = Object.keys(mPreloadModelConfigs.afterPreload);
+
+					if (aResourceModelNames.length === 0) {
+						return null;
+					}
+
+					// if there are resource models to be loaded, load the resource bundle async first.
+					// a promise is returned which resolves after all resource models are loaded
+					return new Promise(function(resolve, reject) {
+						// load the sap.ui.model/resource/ResourceModel class async if it's not loaded yet
+						sap.ui.require(["sap/ui/model/resource/ResourceModel"], function(ResourceModel) {
+							// Directly resolve as otherwise uncaught exceptions can't be handled
+							resolve(ResourceModel);
+						}, reject);
+					}).then(function(ResourceModel) {
+
+						// deep clone is needed as manifest only returns a read-only copy (frozen object)
+						var oManifestDataSources = merge({}, oManifest.getEntry("/sap.app/dataSources"));
+						var mAfterPreloadModelConfigurations = Component._createManifestModelConfigurations({
+							models: mPreloadModelConfigs.afterPreload,
+							dataSources: oManifestDataSources,
+							manifest: oManifest,
+							componentData: oConfig.componentData,
+							cacheTokens: hints.cacheTokens,
+							activeTerminologies: aActiveTerminologies
+						});
+
+						function loadResourceBundle(sModelName) {
+							var mModelConfig = mAfterPreloadModelConfigurations[sModelName];
+							if (Array.isArray(mModelConfig.settings) && mModelConfig.settings.length > 0) {
+								var mModelSettings = mModelConfig.settings[0]; // first argument is the config map
+
+								// in order to load the whole ResourceBundle/terminologies closure upfront
+								// we need pass the active terminologies to the ResourceModel/-Bundle.
+								mModelSettings.activeTerminologies = mOptions.activeTerminologies;
+
+								return ResourceModel.loadResourceBundle(mModelSettings, true).then(function(oResourceBundle) {
+									// Extend the model settings with the preloaded bundle so that no sync request
+									// is triggered once the model gets created
+									mModelSettings.bundle = oResourceBundle;
+
+									/*
+									 * Compatibility concerning ResourceModel API:
+									 * If active terminologies were given we need to remove the "enhanceWith", "terminologies" and "activeTerminologies"
+									 * parameters from the model settings. The ResourceModel's constructor does not accept a mixed scenario
+									 * where a constructed bundle, as well as additional enhance bundles with terminologies, are given.
+									 */
+									delete mModelSettings.terminologies;
+									delete mModelSettings.activeTerminologies;
+									delete mModelSettings.enhanceWith;
+
+								}, function(err) {
+									Log.error("Component Manifest: Could not preload ResourceBundle for ResourceModel. " +
+										"The model will be skipped here and tried to be created on Component initialization.",
+										"[\"sap.ui5\"][\"models\"][\"" + sModelName + "\"]", oManifest.getComponentName());
+									Log.error(err);
+
+									// If the resource bundle can't be loaded, the resource model will be skipped.
+									// But once the component instance gets created, the model will be tried to created again.
+									delete mAfterPreloadModelConfigurations[sModelName];
+								});
+							} else {
+								// Can't load bundle as no settings are defined.
+								// Should not happen as those models won't be part of "afterPreload"
+								return Promise.resolve();
+							}
 						}
-					);
-					return oPromise;
-				},
-				collect = function(oPromise) {
-					if ( oPromise ) {
-						promises.push(reflect(oPromise));
-					}
-				},
-				identity = function($) { return $; },
-				phase1Preloads,
-				libs;
-
-			phase1Preloads = [];
-
-			// load any required preload bundles
-			if ( Array.isArray(hints.preloadBundles) ) {
-				hints.preloadBundles.forEach(function(vBundle) {
-					phase1Preloads.push(
-						sap.ui.loader._.loadJSResourceAsync(processOptions(vBundle, /* ignoreLazy */ true), /* ignoreErrors */ true) );
-				});
-			}
-
-			// preload any libraries
-			if ( Array.isArray(hints.libs) ) {
-				libs = hints.libs.map(processOptions).filter(identity);
-				phase1Preloads.push(
-					Library._load( libs, { preloadOnly: true } )
-				);
-			}
-
-			// sync preloadBundles and preloads of libraries first before requiring the libs
-			// Note: component preloads are assumed to be always independent from libs
-			// therefore those requests are not synchronized with the require calls for the libs
-			phase1Preloads = Promise.all( phase1Preloads );
-			if ( libs && !mOptions.preloadOnly ) {
-				phase1Preloads = phase1Preloads.then( function() {
-					return Library._load( libs );
-				});
-			}
-			collect( phase1Preloads );
-
-			// if a hint about "used" components is given, preload those components
-			if ( hints.components ) {
-				Object.keys(hints.components).forEach(function(sComp) {
-					collect(preload(processOptions(hints.components[sComp]), true));
-				});
-			}
-
-			// preload the component itself
-			if (!oManifest) {
-				collect(preload(sName, true));
-			} else {
-				var aI18nProperties = [];
-				// // we have a manifest, so we can register the module path for the component
-				// // and resolve any "ui5://" pseudo-protocol URLs inside.
-				// // This needs to be done before we create the "afterPreload" models.
-				oManifest = oManifest.then(function(oManifest) {
-					// if a URL is given we register this URL for the name of the component:
-					// the name is the package in which the component is located (dot separated)
-					var sComponentName = oManifest.getComponentName();
-
-					if (typeof sUrl === 'string') {
-						registerModulePath(sComponentName, sUrl);
-					}
-
-					// define resource roots, so they can be respected for "ui5://..." URL resolution
-					oManifest.defineResourceRoots();
-
-					oManifest._preprocess({
-						resolveUI5Urls: true,
-						i18nProperties: aI18nProperties
-					});
-
-					return oManifest;
-				});
-
-				// create "afterPreload" models in parallel to loading the component preload (below)
-				if (mOptions.createModels) {
-					collect(oManifest.then(async function(oManifest) {
-						var sComponentName = oManifest.getComponentName();
-						// Calculate configurations of preloaded models once the manifest is available
-						mPreloadModelConfigs = getPreloadModelConfigsFromManifest(oManifest);
-
-						// Create preloaded models directly after the manifest has been loaded
-						if (Object.keys(mPreloadModelConfigs.afterManifest).length > 0) {
-							await Component._loadManifestModelClasses(mPreloadModelConfigs.afterManifest, sComponentName);
-
-							// deep clone is needed as manifest only returns a read-only copy (frozen object)
-							var oManifestDataSources = merge({}, oManifest.getEntry("/sap.app/dataSources"));
-							var mAllModelConfigurations = Component._createManifestModelConfigurations({
-								models: mPreloadModelConfigs.afterManifest,
-								dataSources: oManifestDataSources,
-								manifest: oManifest,
-								componentData: oConfig.componentData,
-								cacheTokens: hints.cacheTokens,
-								activeTerminologies: aActiveTerminologies
-							});
-
-							mModels = Component._createManifestModels(mAllModelConfigurations, oConfig);
-						}
-
-						return oManifest;
-					}));
-				}
-
-				// in case of manifest first we need to load the manifest
-				// to know the component name and then preload the component itself
-				collect(oManifest.then(function(oManifest) {
-
-					// preload the component only if not embedded in a library
-					// If the Component controller is not preloaded, the Component.js file is loaded as a single request later on.
-					// This situation should be fixed by the factory caller, so we log it as a warning.
-					var pPreload = Promise.resolve();
-					var sEmbeddedBy = oManifest.getEntry("/sap.app/embeddedBy");
-					var sComponentName = oManifest.getComponentName();
-					if (!sEmbeddedBy) {
-						pPreload = preload(sComponentName, true);
-					} else if (!sap.ui.loader._.getModuleState(getControllerModuleName() + ".js")) {
-						Log.warning(
-							"Component '" + sComponentName + "' is defined to be embedded in a library or another component" +
-							"The relatively given preload for the embedding resource was not loaded before hand. " +
-							"Please make sure to load the embedding resource containing this Component before instantiating.",
-							undefined,
-							"sap.ui.core.Component#embeddedBy"
-						);
-					}
-
-					return pPreload.then(function() {
-						// after preload is finished, load the i18n resource and process the placeholder texts
-						return oManifest._processI18n(true, aI18nProperties);
-					}).then(function() {
-						// after i18n resource is finished, the resource models from the manifest are loaded
-
-						if (!mOptions.createModels) {
-							return null;
-						}
-
-						var aResourceModelNames = Object.keys(mPreloadModelConfigs.afterPreload);
-
-						if (aResourceModelNames.length === 0) {
-							return null;
-						}
-
-						// if there are resource models to be loaded, load the resource bundle async first.
-						// a promise is returned which resolves after all resource models are loaded
-						return new Promise(function(resolve, reject) {
-							// load the sap.ui.model/resource/ResourceModel class async if it's not loaded yet
-							sap.ui.require(["sap/ui/model/resource/ResourceModel"], function(ResourceModel) {
-								// Directly resolve as otherwise uncaught exceptions can't be handled
-								resolve(ResourceModel);
-							}, reject);
-						}).then(function(ResourceModel) {
-
-							// deep clone is needed as manifest only returns a read-only copy (frozen object)
-							var oManifestDataSources = merge({}, oManifest.getEntry("/sap.app/dataSources"));
-							var mAfterPreloadModelConfigurations = Component._createManifestModelConfigurations({
-								models: mPreloadModelConfigs.afterPreload,
-								dataSources: oManifestDataSources,
-								manifest: oManifest,
-								componentData: oConfig.componentData,
-								cacheTokens: hints.cacheTokens,
-								activeTerminologies: aActiveTerminologies
-							});
-
-							function loadResourceBundle(sModelName) {
-								var mModelConfig = mAfterPreloadModelConfigurations[sModelName];
-								if (Array.isArray(mModelConfig.settings) && mModelConfig.settings.length > 0) {
-									var mModelSettings = mModelConfig.settings[0]; // first argument is the config map
-
-									// in order to load the whole ResourceBundle/terminologies closure upfront
-									// we need pass the active terminologies to the ResourceModel/-Bundle.
-									mModelSettings.activeTerminologies = mOptions.activeTerminologies;
-
-									return ResourceModel.loadResourceBundle(mModelSettings, true).then(function(oResourceBundle) {
-										// Extend the model settings with the preloaded bundle so that no sync request
-										// is triggered once the model gets created
-										mModelSettings.bundle = oResourceBundle;
-
-										/*
-										 * Compatibility concerning ResourceModel API:
-										 * If active terminologies were given we need to remove the "enhanceWith", "terminologies" and "activeTerminologies"
-										 * parameters from the model settings. The ResourceModel's constructor does not accept a mixed scenario
-										 * where a constructed bundle, as well as additional enhance bundles with terminologies, are given.
-										 */
-										delete mModelSettings.terminologies;
-										delete mModelSettings.activeTerminologies;
-										delete mModelSettings.enhanceWith;
-
-									}, function(err) {
-										Log.error("Component Manifest: Could not preload ResourceBundle for ResourceModel. " +
-											"The model will be skipped here and tried to be created on Component initialization.",
-											"[\"sap.ui5\"][\"models\"][\"" + sModelName + "\"]", oManifest.getComponentName());
-										Log.error(err);
-
-										// If the resource bundle can't be loaded, the resource model will be skipped.
-										// But once the component instance gets created, the model will be tried to created again.
-										delete mAfterPreloadModelConfigurations[sModelName];
-									});
-								} else {
-									// Can't load bundle as no settings are defined.
-									// Should not happen as those models won't be part of "afterPreload"
-									return Promise.resolve();
+
+						// Load all ResourceBundles for all models in parallel
+						return Promise.all(aResourceModelNames.map(loadResourceBundle)).then(function() {
+							if (Object.keys(mAfterPreloadModelConfigurations).length > 0) {
+								var mResourceModels = Component._createManifestModels(mAfterPreloadModelConfigurations);
+								if (!mModels) {
+									mModels = {};
+								}
+								for (var sKey in mResourceModels) {
+									mModels[sKey] = mResourceModels[sKey];
 								}
 							}
-
-							// Load all ResourceBundles for all models in parallel
-							return Promise.all(aResourceModelNames.map(loadResourceBundle)).then(function() {
-								if (Object.keys(mAfterPreloadModelConfigurations).length > 0) {
-									var mResourceModels = Component._createManifestModels(mAfterPreloadModelConfigurations);
-									if (!mModels) {
-										mModels = {};
-									}
-									for (var sKey in mResourceModels) {
-										mModels[sKey] = mResourceModels[sKey];
-									}
-								}
-							});
 						});
 					});
-				}));
-
-				fnCallLoadComponentCallback = function(oLoadedManifest) {
-					// if a callback is registered to the component load, call it with the configuration
-					if (ComponentHooks.onComponentLoaded.isRegistered()) {
-						// secure configuration from manipulation, manifest can be adjusted by late changes
-						var oConfigCopy = deepExtend({}, oConfig);
-						// trigger the callback with a copy of its required data
-						// do not await any result from the callback nor stop component loading on an occurring error
-						try {
-							return ComponentHooks.onComponentLoaded.execute(oConfigCopy, oLoadedManifest);
-						} catch (oError) {
-							future.errorThrows("Callback for loading the component \"" + oLoadedManifest.getComponentName() +
-								"\" run into an error.", { cause: oError , suffix: "The callback was skipped and the component loading resumed." }, oError, "sap.ui.core.Component");
-						}
+				});
+			}));
+
+			fnCallLoadComponentCallback = function(oLoadedManifest) {
+				// if a callback is registered to the component load, call it with the configuration
+				if (ComponentHooks.onComponentLoaded.isRegistered()) {
+					// secure configuration from manipulation, manifest can be adjusted by late changes
+					var oConfigCopy = deepExtend({}, oConfig);
+					// trigger the callback with a copy of its required data
+					// do not await any result from the callback nor stop component loading on an occurring error
+					try {
+						return ComponentHooks.onComponentLoaded.execute(oConfigCopy, oLoadedManifest);
+					} catch (oError) {
+						future.errorThrows("Callback for loading the component \"" + oLoadedManifest.getComponentName() +
+							"\" run into an error.", { cause: oError , suffix: "The callback was skipped and the component loading resumed." }, oError, "sap.ui.core.Component");
 					}
-				};
-			}
-
-			// combine given promises
-			return Promise.all(promises).then(function(v) {
-				// If any promise is rejected, a new rejected Promise is forwarded on the chain which leads to the catch clause
-				var aResults = [],
-					bErrorFound = false,
-					vError;
-
-				bErrorFound = v.some(function(oResult) {
-					if (oResult && oResult.rejected) {
-						vError = oResult.result;
-						return true;
-					}
-					aResults.push(oResult.result);
-					return false;
-				});
-
-				if (bErrorFound) {
-					return Promise.reject(vError);
 				}
-
-				return aResults;
-			}).then(function (v) {
-				// after all promises including the loading of dependent libs have been resolved
-				// pass the manifest to the callback function in case the manifest is present and a callback was set
-				if (oManifest && fnCallLoadComponentCallback) {
-					return oManifest.then(fnCallLoadComponentCallback).then(function() {
-						return v;
-					});
-				}
-				return v;
-			}).then(function(v) {
-				Log.debug("Component.load: all promises fulfilled, then " + v);
-				if (oManifest) {
-					return oManifest.then(function(oLoadedManifest) {
-						if (!oLoadedManifest._bLoadManifestRequestFailed) {
-							// store the loaded manifest in the oManifest variable
-							// which is used for the scope constructor function
-							oManifest = oLoadedManifest;
-							// read the component name from the manifest and
-							// preload the dependencies defined in the manifest
-							sName = oManifest.getComponentName();
-							return preloadDependencies(sName, oManifest, true);
-						} else {
-							// Set oManifest to undefined in case the loadManifest request failed
-							// This should be only the case if manifestFirst is true but there was
-							// no manifest.json
-							oManifest = undefined;
-							return oManifest;
-						}
-					});
-				} else {
-					return v;
-				}
-			}).then(function() {
-				if ( mOptions.preloadOnly ) {
+			};
+		}
+
+		// combine given promises
+		return Promise.all(promises).then(function(v) {
+			// If any promise is rejected, a new rejected Promise is forwarded on the chain which leads to the catch clause
+			var aResults = [],
+				bErrorFound = false,
+				vError;
+
+			bErrorFound = v.some(function(oResult) {
+				if (oResult && oResult.rejected) {
+					vError = oResult.result;
 					return true;
 				}
-
-				return new Promise(function(resolve, reject) {
-					// asynchronously require component controller class
-					sap.ui.require( [ getControllerModuleName() ], function(oClass) {
-						// Directly resolve as otherwise uncaught exceptions can't be handled
-						resolve(oClass);
-					}, reject);
-				}).then(function(oClass) {
-					var oMetadata = oClass.getMetadata();
-					var sName = oMetadata.getComponentName();
-					var sDefaultManifestUrl = getManifestUrl(sName);
-					var aPromises = [];
-
-					// Check if we loaded the manifest.json from the default location
-					// In this case it can be directly passed to its metadata class to prevent an additional request
-					if (oManifest && typeof vManifest !== "object" && (typeof sManifestUrl === "undefined" || sManifestUrl === sDefaultManifestUrl)) {
-						// We could use oManifest.getJson() to avoid calling '_processI18n(true)' at the next line.
-						// However, we have to use oManifest.getRawJson() instead of oManifest.getJson() because the
-						//  urls start with "ui5://" are already resolved in the oManifest.getJson() and
-						//  ComponentMetadata needs to keep them unresolved until the resource roots are set.
-						oMetadata._applyManifest(JSON.parse(JSON.stringify(oManifest.getRawJson())), true /* skip processing */);
-						aPromises.push(oMetadata.getManifestObject()._processI18n(true));
+				aResults.push(oResult.result);
+				return false;
+			});
+
+			if (bErrorFound) {
+				return Promise.reject(vError);
+			}
+
+			return aResults;
+		}).then(function (v) {
+			// after all promises including the loading of dependent libs have been resolved
+			// pass the manifest to the callback function in case the manifest is present and a callback was set
+			if (oManifest && fnCallLoadComponentCallback) {
+				return oManifest.then(fnCallLoadComponentCallback).then(function() {
+					return v;
+				});
+			}
+			return v;
+		}).then(function(v) {
+			Log.debug("Component.load: all promises fulfilled, then " + v);
+			if (oManifest) {
+				return oManifest.then(function(oLoadedManifest) {
+					if (!oLoadedManifest._bLoadManifestRequestFailed) {
+						// store the loaded manifest in the oManifest variable
+						// which is used for the scope constructor function
+						oManifest = oLoadedManifest;
+						// read the component name from the manifest and
+						// preload the dependencies defined in the manifest
+						sName = oManifest.getComponentName();
+						return preloadDependencies(sName, oManifest, true);
+					} else {
+						// Set oManifest to undefined in case the loadManifest request failed
+						// This should be only the case if manifestFirst is true but there was
+						// no manifest.json
+						oManifest = undefined;
+						return oManifest;
 					}
-
-					aPromises.push(loadManifests(oMetadata));
-
-					return Promise.all(aPromises).then(function() {
-
-						// The following processing of the sap.app/i18n resources happens under two conditions:
-						//    1. The manifest is defined in the component metadata (no Manifest object yet)
-						//    2. We have instance specific information (activeTerminologies)
-						// In case of a manifest-first approach (Manifest object exists already),
-						// the i18n processing has already happened and we skip this part.
-
-						// Why do we set the oManifest object here?
-						// > If we have instance specific information like "activeTerminologies" (non-empty array), the resulting
-						//   Manifest instance differs from the Manifest that is stored on the ComponentMetadata.
-						//   The function prepareControllerClass() then creates a ComponentMetadata Proxy,
-						//   which encapsulates this single instance specific Manifest object.
-						var pProcessI18n = Promise.resolve();
-						if (!oManifest && Array.isArray(mOptions.activeTerminologies) && mOptions.activeTerminologies.length > 0) {
-							oManifest = new Manifest(oMetadata.getManifestObject().getRawJson(), {
-								process: false,
-								activeTerminologies: aActiveTerminologies
-							});
-							pProcessI18n = oManifest._processI18n(true);
-						}
-
-						// prepare the loaded class and resolve with it
-						return pProcessI18n.then(prepareControllerClass.bind(undefined, oClass));
-					});
 				});
-			}).then(function(oControllerClass) {
-				if (!oManifest) {
+			} else {
+				return v;
+			}
+		}).then(function() {
+			if ( mOptions.preloadOnly ) {
+				return true;
+			}
+
+			return new Promise(function(resolve, reject) {
+				// asynchronously require component controller class
+				sap.ui.require( [ getControllerModuleName() ], function(oClass) {
+					// Directly resolve as otherwise uncaught exceptions can't be handled
+					resolve(oClass);
+				}, reject);
+			}).then(function(oClass) {
+				var oMetadata = oClass.getMetadata();
+				var sName = oMetadata.getComponentName();
+				var sDefaultManifestUrl = getManifestUrl(sName);
+				var aPromises = [];
+
+				// Check if we loaded the manifest.json from the default location
+				// In this case it can be directly passed to its metadata class to prevent an additional request
+				if (oManifest && typeof vManifest !== "object" && (typeof sManifestUrl === "undefined" || sManifestUrl === sDefaultManifestUrl)) {
+					// We could use oManifest.getJson() to avoid calling '_processI18n(true)' at the next line.
+					// However, we have to use oManifest.getRawJson() instead of oManifest.getJson() because the
+					//  urls start with "ui5://" are already resolved in the oManifest.getJson() and
+					//  ComponentMetadata needs to keep them unresolved until the resource roots are set.
+					oMetadata._applyManifest(JSON.parse(JSON.stringify(oManifest.getRawJson())), true /* skip processing */);
+					aPromises.push(oMetadata.getManifestObject()._processI18n(true));
+				}
+
+				aPromises.push(loadManifests(oMetadata));
+
+				return Promise.all(aPromises).then(function() {
+
+					// The following processing of the sap.app/i18n resources happens under two conditions:
+					//    1. The manifest is defined in the component metadata (no Manifest object yet)
+					//    2. We have instance specific information (activeTerminologies)
+					// In case of a manifest-first approach (Manifest object exists already),
+					// the i18n processing has already happened and we skip this part.
+
+					// Why do we set the oManifest object here?
+					// > If we have instance specific information like "activeTerminologies" (non-empty array), the resulting
+					//   Manifest instance differs from the Manifest that is stored on the ComponentMetadata.
+					//   The function prepareControllerClass() then creates a ComponentMetadata Proxy,
+					//   which encapsulates this single instance specific Manifest object.
+					var pProcessI18n = Promise.resolve();
+					if (!oManifest && Array.isArray(mOptions.activeTerminologies) && mOptions.activeTerminologies.length > 0) {
+						oManifest = new Manifest(oMetadata.getManifestObject().getRawJson(), {
+							process: false,
+							activeTerminologies: aActiveTerminologies
+						});
+						pProcessI18n = oManifest._processI18n(true);
+					}
+
+					// prepare the loaded class and resolve with it
+					return pProcessI18n.then(prepareControllerClass.bind(undefined, oClass));
+				});
+			});
+		}).then(function(oControllerClass) {
+			if (!oManifest) {
+				return oControllerClass;
+			}
+
+			// collect routing related class names for async loading
+			const oClassMetadata = oControllerClass.getMetadata();
+			const aModuleNames = findRoutingClasses(oClassMetadata);
+
+			// lookup model classes
+			var mManifestModels = merge({}, oManifest.getEntry("/sap.ui5/models"));
+			var mManifestDataSources = merge({}, oManifest.getEntry("/sap.app/dataSources"));
+			var mAllModelConfigurations = Component._findManifestModelClasses({
+				models: mManifestModels,
+				dataSources: mManifestDataSources,
+				componentName: oManifest.getComponentName()
+			});
+			for (var mModelName in mAllModelConfigurations) {
+				if (!mAllModelConfigurations.hasOwnProperty(mModelName)) {
+					continue;
+				}
+				var oModelConfig = mAllModelConfigurations[mModelName];
+				if (!oModelConfig.type) {
+					continue;
+				}
+				var sModuleName = oModelConfig.type.replace(/\./g, "/");
+				if (aModuleNames.indexOf(sModuleName) === -1) {
+					aModuleNames.push(sModuleName);
+				}
+			}
+
+			if (aModuleNames.length > 0) {
+				const sComponentName = oManifest.getComponentName();
+				return Promise.all(aModuleNames.map(function(sModuleName) {
+					// All modules are required separately to have a better error logging.
+					// Most of the classes collected here will be instantiated during the (UI)Component constructor.
+					// The upfront async loading is done to prevent synchronous loading during instantiation.
+					// If loading fails, the component should still be created which might fail once the required module is actually used / loaded.
+					return loadModuleAndLog(sModuleName, sComponentName);
+				})).then(function() {
 					return oControllerClass;
-				}
-
-				// collect routing related class names for async loading
-				const oClassMetadata = oControllerClass.getMetadata();
-				const aModuleNames = findRoutingClasses(oClassMetadata);
-
-				// lookup model classes
-				var mManifestModels = merge({}, oManifest.getEntry("/sap.ui5/models"));
-				var mManifestDataSources = merge({}, oManifest.getEntry("/sap.app/dataSources"));
-				var mAllModelConfigurations = Component._findManifestModelClasses({
-					models: mManifestModels,
-					dataSources: mManifestDataSources,
-					componentName: oManifest.getComponentName()
 				});
-				for (var mModelName in mAllModelConfigurations) {
-					if (!mAllModelConfigurations.hasOwnProperty(mModelName)) {
-						continue;
-					}
-					var oModelConfig = mAllModelConfigurations[mModelName];
-					if (!oModelConfig.type) {
-						continue;
-					}
-					var sModuleName = oModelConfig.type.replace(/\./g, "/");
-					if (aModuleNames.indexOf(sModuleName) === -1) {
-						aModuleNames.push(sModuleName);
+			} else {
+				return oControllerClass;
+			}
+		}).then(function(oControllerClass) {
+			var waitFor = mOptions.waitFor;
+			if (waitFor) {
+				// when waitFor Promises have been specified we also wait for
+				// them before we call the component constructor
+				var aPromises = Array.isArray(waitFor) ? waitFor : [ waitFor ];
+				return Promise.all(aPromises).then(function() {
+					return oControllerClass;
+				});
+			}
+			return oControllerClass;
+		}).catch(function(vError) {
+			// handle preload errors
+
+			// destroy "preloaded" models in case of any error to prevent memory leaks
+			if (mModels) {
+				for (var sName in mModels) {
+					var oModel = mModels[sName];
+					if (oModel && typeof oModel.destroy === "function") {
+						oModel.destroy();
 					}
 				}
-
-				if (aModuleNames.length > 0) {
-					const sComponentName = oManifest.getComponentName();
-					return Promise.all(aModuleNames.map(function(sModuleName) {
-						// All modules are required separately to have a better error logging.
-						// Most of the classes collected here will be instantiated during the (UI)Component constructor.
-						// The upfront async loading is done to prevent synchronous loading during instantiation.
-						// If loading fails, the component should still be created which might fail once the required module is actually used / loaded.
-						return loadModuleAndLog(sModuleName, sComponentName);
-					})).then(function() {
-						return oControllerClass;
-					});
-				} else {
-					return oControllerClass;
-				}
-			}).then(function(oControllerClass) {
-				var waitFor = mOptions.waitFor;
-				if (waitFor) {
-					// when waitFor Promises have been specified we also wait for
-					// them before we call the component constructor
-					var aPromises = Array.isArray(waitFor) ? waitFor : [ waitFor ];
-					return Promise.all(aPromises).then(function() {
-						return oControllerClass;
-					});
-				}
-				return oControllerClass;
-			}).catch(function(vError) {
-				// handle preload errors
-
-				// destroy "preloaded" models in case of any error to prevent memory leaks
-				if (mModels) {
-					for (var sName in mModels) {
-						var oModel = mModels[sName];
-						if (oModel && typeof oModel.destroy === "function") {
-							oModel.destroy();
-						}
-					}
-				}
-
-				// re-throw error to hand it over to the application
-				throw vError;
-
-			});
-
-		}
-
-		/**
-		 * Sync creation path
-		 */
-		if (oManifest) {
-
-			// define resource roots, so they can be respected for "ui5://..." URL resolution
-			oManifest.defineResourceRoots();
-
-			oManifest._preprocess({
-				resolveUI5Urls: true
-			});
-			preloadDependencies(sName, oManifest);
-		}
-		preload(sName);
-
-		// synchronously load the controller class, prepare and return it
-		return prepareControllerClass(
-			sap.ui.requireSync( getControllerModuleName() ) // legacy-relevant: Sync path
-		);
+			}
+
+			// re-throw error to hand it over to the application
+			throw vError;
+
+		});
 	}
 
 	/**
