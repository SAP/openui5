--- conflicted
+++ resolved
@@ -2993,41 +2993,12 @@
 							activeTerminologies: aActiveTerminologies
 						});
 
-						mModels = Component._createManifestModels(mAllModelConfigurations, oConfig);
+						mModels = Component._createManifestModels(mAllModelConfigurations, oConfig, oManifest);
 					}
 
 					return oManifest;
-<<<<<<< HEAD
 				}));
 			}
-=======
-				});
-
-				// create "afterPreload" models in parallel to loading the component preload (below)
-				if (mOptions.createModels) {
-					collect(oManifest.then(async function(oManifest) {
-						var sComponentName = oManifest.getComponentName();
-						// Calculate configurations of preloaded models once the manifest is available
-						mPreloadModelConfigs = getPreloadModelConfigsFromManifest(oManifest);
-
-						// Create preloaded models directly after the manifest has been loaded
-						if (Object.keys(mPreloadModelConfigs.afterManifest).length > 0) {
-							await Component._loadManifestModelClasses(mPreloadModelConfigs.afterManifest, sComponentName);
-
-							// deep clone is needed as manifest only returns a read-only copy (frozen object)
-							var oManifestDataSources = merge({}, oManifest.getEntry("/sap.app/dataSources"));
-							var mAllModelConfigurations = Component._createManifestModelConfigurations({
-								models: mPreloadModelConfigs.afterManifest,
-								dataSources: oManifestDataSources,
-								manifest: oManifest,
-								componentData: oConfig.componentData,
-								cacheTokens: hints.cacheTokens,
-								activeTerminologies: aActiveTerminologies
-							});
-
-							mModels = Component._createManifestModels(mAllModelConfigurations, oConfig, oManifest);
-						}
->>>>>>> 81db4e26
 
 			// in case of manifest first we need to load the manifest
 			// to know the component name and then preload the component itself
