/*
 * ${copyright}
 */

// Provides base class sap.ui.core.Component for all components
sap.ui.define([
	'./Manifest',
	'./ComponentHooks',
	'./ComponentMetadata',
	'./ElementRegistry',
	'sap/base/config',
	'sap/base/i18n/Localization',
	'sap/base/util/extend',
	'sap/base/util/deepExtend',
	'sap/base/util/merge',
	'sap/ui/base/ManagedObject',
	'sap/ui/core/Lib',
	'sap/ui/core/ResizeHandler',
	'sap/ui/thirdparty/URI',
	'sap/ui/performance/trace/Interaction',
	'sap/ui/util/_enforceNoReturnValue',
	'sap/base/assert',
	'sap/base/Log',
	'sap/base/util/Deferred',
	'sap/base/util/isPlainObject',
	'sap/base/util/LoaderExtensions',
	'sap/base/strings/camelize',
	'sap/ui/core/_UrlResolver',
	'sap/ui/VersionInfo',
	'sap/ui/core/mvc/ViewType',
	'sap/ui/core/ComponentRegistry',
	'sap/ui/core/util/_LocalizationHelper'
], function(
	Manifest,
	ComponentHooks,
	ComponentMetadata,
	ElementRegistry,
	BaseConfig,
	Localization,
	extend,
	deepExtend,
	merge,
	ManagedObject,
	Library,
	ResizeHandler,
	URI,
	Interaction,
	_enforceNoReturnValue,
	assert,
	Log,
	Deferred,
	isPlainObject,
	LoaderExtensions,
	camelize,
	_UrlResolver,
	VersionInfo,
	ViewType,
	ComponentRegistry,
	_LocalizationHelper
) {
	"use strict";

	/* global Promise */

	var ServiceStartupOptions = {
		lazy: "lazy",
		eager: "eager",
		waitFor: "waitFor"
	};

	function getConfigParam(sName) {
		return {name: sName, type: BaseConfig.Type.String, external: true};
	}
	/**
	 * Utility function which adds SAP-specific parameters to a URI instance
	 *
	 * @param {URI} oUri URI.js instance
	 * @private
	 */
	function addSapParams(oUri) {
		['sap-client', 'sap-server'].forEach(function(sName) {
			if (!oUri.hasSearch(sName)) {
				var sValue = BaseConfig.get(getConfigParam(camelize(sName)));
				if (sValue) {
					oUri.addSearch(sName, sValue);
				}
			}
		});
	}

	/**
	 * Utility function which merges a map of property definitions to track
	 * from which "source" a property was defined.
	 *
	 * This function is used to find out which Component has defined
	 * which "dataSource/model".
	 *
	 * @param {object} mDefinitions Map with definitions to check
	 * @param {object} mDefinitionSource Object to extend with definition - source mapping
	 * @param {object} mSourceData Actual map with definitions
	 * @param {object} oSource Corresponding source object which should be assigned to the definitions-source map
	 * @private
	 */
	function mergeDefinitionSource(mDefinitions, mDefinitionSource, mSourceData, oSource) {
		if (mSourceData) {
			for (var sName in mDefinitions) {
				if (!mDefinitionSource[sName] && mSourceData[sName] && mSourceData[sName].uri) {
					mDefinitionSource[sName] = oSource;
				}
			}
		}
	}

	/**
	 * Returns the configuration of a manifest section or the value for a
	 * specific path. If no section or key is specified, the return value is null.
	 *
	 * <b>Note:</b>
	 * This function is a local variant of sap.ui.core.ComponentMetadata#_getManifestEntry.
	 * This function allows to access manifest information on an instance-specific manifest
	 * first, before then looking up the inheritance chain.
	 * All Components using the default manifest will rely on the above default implementation.
	 *
	 * @param {sap.ui.core.ComponentMetadata} oMetadata the Component metadata
	 * @param {sap.ui.core.Manifest} oManifest the manifest
	 * @param {string} sKey Either the manifest section name (namespace) or a concrete path
	 * @param {boolean} [bMerged] Indicates whether the manifest entry is merged with the manifest entries of the parent component.
	 * @return {any|null} Value of the manifest section or the key (could be any kind of value)
	 * @private
	 * @see {@link sap.ui.core.Component#_getManifestEntry}
	 */
	function getManifestEntry(oMetadata, oManifest, sKey, bMerged) {
		var oData = oManifest.getEntry(sKey);

		// merge / extend should only be done for objects or when entry wasn't found
		if (oData !== undefined && !isPlainObject(oData)) {
			return oData;
		}

		// merge the configuration of the parent manifest with local manifest
		// the configuration of the static component metadata will be ignored
		var oParent, oParentData;
		if (bMerged && (oParent = oMetadata.getParent()) instanceof ComponentMetadata) {
			oParentData = oParent._getManifestEntry(sKey, bMerged);
		}

		// only extend / clone if there is data
		// otherwise "null" will be converted into an empty object
		if (oParentData || oData) {
			oData = deepExtend({}, oParentData, oData);
		}

		return oData;
	}

	/**
	 * Utility function which creates a metadata proxy object for the given
	 * metadata object
	 *
	 * @param {sap.ui.core.ComponentMetadata} oMetadata the Component metadata
	 * @param {sap.ui.core.Manifest} oManifest the manifest
	 * @return {sap.ui.core.ComponentMetadata} a metadata proxy object
	 */
	function createMetadataProxy(oMetadata, oManifest) {
		// create a proxy for the metadata object and simulate to be an
		// instance of the original metadata object of the Component
		// => retrieving the prototype from the original metadata to
		//    support to proxy sub-classes of ComponentMetadata
		var oMetadataProxy = Object.create(Object.getPrototypeOf(oMetadata));

		// provide internal access to the static metadata object
		oMetadataProxy._oMetadata = oMetadata;
		oMetadataProxy._oManifest = oManifest;

		// copy all functions from the metadata object except of the
		// manifest related functions which will be instance specific now
		// we proxy private core restricted manifest related API, as well as older public/deprecated API (for compatibility)
		for (var m in oMetadata) {
			if (!/^(getManifest|_getManifest|getManifestObject|getManifestEntry|_getManifestEntry|getMetadataVersion)$/.test(m) && typeof oMetadata[m] === "function") {
				oMetadataProxy[m] = oMetadata[m].bind(oMetadata);
			}
		}

		oMetadataProxy._getManifest = function() {
			// return the content of the manifest instead of the static metadata
			return oManifest && oManifest.getJson();
		};
		oMetadataProxy.getManifestObject = function() {
			return oManifest;
		};
		oMetadataProxy._getManifestEntry = function(sKey, bMerged) {
			return getManifestEntry(oMetadata, oManifest, sKey, bMerged);
		};
		oMetadataProxy.getMetadataVersion = function() {
			return 2; // instance specific manifest => metadata version 2!
		};

		oMetadataProxy[Symbol("isProxy")] = true;

		return oMetadataProxy;
	}

	let pCommandPool;

	const _loadCommandPool = () => {
		pCommandPool ??= new Promise((resolve, reject) => {
			sap.ui.require(["sap/ui/core/_CommandPool"], resolve, reject);
		});

		return pCommandPool;
	};

	const _resolveCommandsInManifest = async (oManifest) => {
		if (oManifest?.getEntry("/sap.ui5/commands")) {
			const _CommandPool = await _loadCommandPool();
			_CommandPool.resolve(oManifest);
		}
	};

	/** @deprecated As of version 1.135 */
	const _resolveCommandsInManifestSync = (oManifest) => {
		if (oManifest?.getEntry("/sap.ui5/commands")) {
			const _CommandPool = sap.ui.requireSync("sap/ui/core/_CommandPool");
			_CommandPool.resolve(oManifest);
		}
	};

	/**
	 * As <code>Component</code> is an abstract base class for components, applications should not call the constructor.
	 * For many use cases the static {@link #.create Component.create} factory can be used to instantiate a <code>Component</code>.
	 * Depending on the requirements, the framework also provides other ways to instantiate a <code>Component</code>, documented under the
	 * {@link topic:958ead51e2e94ab8bcdc90fb7e9d53d0 "Component"} chapter.
	 *
	 * The set of allowed entries in the <code>mSettings</code> object depends on
	 * the concrete subclass and is described there. See {@link sap.ui.core.Component}
	 * for a general description of this argument.
	 *
	 * @param {string}
	 *            [sId] Optional ID for the new control; generated automatically if
	 *            no non-empty ID is given. Note: this can be omitted, no matter
	 *            whether <code>mSettings</code> are given or not!
	 * @param {object}
	 *            [mSettings] Optional object with initial settings for the
	 *            new Component instance
	 * @public
	 *
	 * @class Base Class for Components.
	 * Components are independent and reusable parts of UI5 applications.
	 * They facilitate the encapsulation of closely related parts of an application,
	 * thus enabling developers to structure and maintain their applications more easily.
	 *
	 * @extends sap.ui.base.ManagedObject
	 * @abstract
	 * @author SAP SE
	 * @version ${version}
	 * @alias sap.ui.core.Component
	 * @since 1.9.2
	 */
	var Component = ManagedObject.extend("sap.ui.core.Component", /** @lends sap.ui.core.Component.prototype */

	{
		constructor : function(sId, mSettings) {
			// create a copy of arguments for later handover to ManagedObject
			var args = Array.prototype.slice.call(arguments);

			// identify how the constructor has been used to extract the settings
			if (typeof sId !== "string") {
				mSettings = sId;
				sId = undefined;
			}

			/**
			 * Checks whether a settings object was provided plus a proxy for
			 * the metadata object. If <strong>true</strong> the metadata proxy
			 * and the manifest will be stored at the instance of the Component.
			 *
			 * @param  {string} [mSettings._metadataProxy]
			 *         The proxy object for the metadata
			 */
			if (mSettings && typeof mSettings._metadataProxy === "object") {

				// set the concrete metadata proxy and the manifest and
				// delete the metadata proxy setting to avoid assert issues
				this._oMetadataProxy = mSettings._metadataProxy;
				this._oManifest = mSettings._metadataProxy._oManifest;
				delete mSettings._metadataProxy;

				/**
				 * Returns the metadata object which has been adopted to return
				 * the <strong>instance specific</strong> manifest.
				 *
				 * @return {object} the proxy object of the component metadata
				 */
				this.getMetadata = function() {
					return this._oMetadataProxy;
				};

			}

			// --- Special settings (internal only) below ---

			// cache tokens
			if (mSettings && typeof mSettings._cacheTokens === "object") {
				this._mCacheTokens = mSettings._cacheTokens;
				delete mSettings._cacheTokens;
			}

			// active terminologies
			if (mSettings && Array.isArray(mSettings._activeTerminologies)) {
				this._aActiveTerminologies = mSettings._activeTerminologies;
				delete mSettings._activeTerminologies;
			}

			// component factory config
			if (mSettings && typeof mSettings._componentConfig === "object") {
				this._componentConfig = mSettings._componentConfig;
				delete mSettings._componentConfig;
			}

			// registry of preloaded models from manifest ('afterManifest' models)
			if (mSettings && typeof mSettings._manifestModels === "object") {
				// use already created models from sap.ui.component.load if available
				this._mManifestModels = mSettings._manifestModels;
				delete mSettings._manifestModels;
			} else {
				this._mManifestModels = {};
			}

			// registry for services
			this._mServices = {};

			this._oKeepAliveConfig = this.getManifestEntry("/sap.ui5/keepAlive");
			if (this._oKeepAliveConfig) {
				this._oKeepAliveConfig.supported = !!this._oKeepAliveConfig.supported;
			}

			this._bIsActive = true;
			this._aDestroyables = [];

			ManagedObject.apply(this, args);
		},

		metadata : {
			stereotype : "component",
			"abstract": true,
			specialSettings: {
				/*
				 * Component data
				 */
				componentData: 'any'
			},
			version : "0.0",
			/*enable/disable type validation by Messaging
			handleValidation: 'boolean'*/
			includes : [],    // css, javascript files that should be used in the component
			dependencies : {  // external dependencies
				libs : [],
				components : [],
				ui5version : ""
			},
			config: {}, // static configuration
			customizing: { // component/view customizing

				/* Example:
				"sap.ui.viewReplacements": {
					"sap.xx.org.Main": {
						viewName: "sap.xx.new.Main",
						type: "XML"
					}
				},
				"sap.ui.viewExtensions": {
					"sap.xx.new.Main": {
						"extensionX": {
							name: "sap.xx.new.Fragment1",
							type: "sap.ui.core.XMLFragment"
						},
						"extensionY": {
							...
						}
					}
				},
				"sap.ui.controllerExtensions": {
					"sap.xx.org.Main": {
						"controllerName": "sap.xx.new.Main",
						"controllerNames": ["sap.xx.new.Sub1", "sap.xx.new.Sub2"]
					}
				},
				"sap.ui.viewModification": {
					"sap.xx.new.Main": {
						"myControlId": {
							text: "{i18n_custom>mytext}"
						}
					}
				}
				*/
			},
			/*
			properties: {
				config : "any"
			},
			*/
			library: "sap.ui.core"
		}

	}, /* Metadata constructor */ ComponentMetadata);

	ComponentRegistry.init(Component);

	/**
	 * Creates a new subclass of class <code>sap.ui.core.Component</code> with name
	 * <code>sClassName</code> and enriches it with the information contained in <code>oClassInfo</code>.
	 *
	 * <code>oClassInfo</code> might contain the same kind of information as described in
	 * {@link sap.ui.base.ManagedObject.extend}, plus the <code>manifest</code> property in the 'metadata'
	 * object literal, indicating that the component configuration should be read from a manifest.json file.
	 *
	 * @param {string} sClassName
	 *            Qualified name of the newly created class
	 * @param {object} [oClassInfo]
	 *            Object literal with information about the class
	 * @param {sap.ui.core.Component.MetadataOptions} [oClassInfo.metadata]
	 *            The metadata object describing the class.
	 *            See {@link sap.ui.core.Component.MetadataOptions MetadataOptions} for the values allowed in every extend.
	 * @param {function} [FNMetaImpl=sap.ui.core.ComponentMetadata]
	 *            Constructor function for the metadata object. If not given, it defaults to an
	 *            internal subclass of <code>sap.ui.core.ComponentMetadata</code>.
	 * @returns {function} The created class / constructor function
	 * @name sap.ui.core.Component.extend
	 * @function
	 * @static
	 * @public
	 */

	/**
	 * @typedef {sap.ui.base.ManagedObject.MetadataOptions} sap.ui.core.Component.MetadataOptions
	 *
	 * The structure of the "metadata" object which is passed when inheriting from sap.ui.core.Component using its static "extend" method.
	 * See {@link sap.ui.core.Component.extend} and {@link sap.ui.core.Component.create} for additional details on its usage.
	 *
	 * @property {undefined|false|object|"json"} [manifest=undefined] The manifest option determines how a component manifest should be evaluated.
	 *            Default is <code>undefined</code>.
	 *
	 *            When set to <code>false</code> or <code>undefined</code>, no manifest.json is present for this Component, however the Component can
         *            still be started with a manifest given as an argument of the factory function, see {@link sap.ui.core.Component.create}.
	 *            When set to an object, this object will be interpreted as a manifest and must adhere to the
	 *            {@link topic:be0cf40f61184b358b5faedaec98b2da descriptor schema for components}.
	 *            When set to the string literal <code>"json"</code>, this property indicates that the component configuration
	 *            should be read from a manifest.json file which is assumed to exist next to the Component.js file.
	 *
	 * @public
	 */

	/**
	 * Executes the given callback function for each sap.ui.core.Element whose owner-component
	 * has the given ID and which has no parent.
	 * @param {function(sap.ui.core.Element, sap.ui.core.ID)} fn callback function
	 * @param {sap.ui.core.ID} sComponentId the component ID used for the owner check
	 */
	function forEachChildElement(fn, sComponentId) {
		ElementRegistry.forEach(function(oElement, sId) {
			var sElementOwnerId = Component.getOwnerIdFor(oElement);
			if (sElementOwnerId === sComponentId && !oElement.getParent()) {
				fn(oElement, sId);
			}
		});
	}

	/**
	 * Helper function to retrieve owner (extension) component holding the customizing configuration.
	 * @param {string|sap.ui.core.Component|sap.ui.base.ManagedObject} vObject Component Id, component instance or ManagedObject
	 * @throws {Error} If 'getExtensionComponent' function is given, but does not return an instance.
	 * @returns {sap.ui.core.Component|undefined} The owner component or <code>undefined</code>
	 */
	function getCustomizingComponent(vObject) {
		var oComponent, sComponentId;

		/**
		 * deprecated as of Version 1.120
		 */
		if (BaseConfig.get({name: "sapUiXxDisableCustomizing", type: BaseConfig.Type.Boolean})) {
			return oComponent;
		}

		if (typeof vObject === "string") {
			sComponentId = vObject;
		} else if (vObject && typeof vObject.isA === "function" && !vObject.isA("sap.ui.core.Component")) {
			sComponentId = Component.getOwnerIdFor(vObject);
		} else {
			oComponent = vObject;
		}

		if (sComponentId) {
			oComponent = Component.getComponentById(sComponentId);
		}

		if (oComponent) {
			if (oComponent.getExtensionComponent) {
				oComponent = oComponent.getExtensionComponent();
				if (!oComponent) {
					throw new Error("getExtensionComponent() must return an instance.");
				}
			}
		}
		return oComponent;
	}

	/**
	 * @param {string|sap.ui.base.ManagedObject|sap.ui.core.Component} vObject Either Component Id, ManagedObject or component instance
	 * @param {object} mOptions Info object to retrieve the customizing config
	 * @param {object} mOptions.type Either <code>sap.ui.viewExtension</code>, <code>sap.ui.controllerReplacement</code>, <code>sap.ui.viewReplacement</code>, <code>sap.ui.viewModification</code> or <code>sap.ui.controllerExtension</code>
	 * @param {object} [mOptions.name] Name of the customizing configuration. If none given the complete extension object is returned.
	 * @param {object} [mOptions.extensionName] If type <code>sap.ui.viewExtension</code>, the extension name must be provided
	 * @throws {Error} If 'getExtensionComponent' function is given, but does not return an instance.
	 * @returns {object|undefined} Object containing the customizing config or <code>undefined</code>
	 * @static
	 * @private
	 * @ui5-restricted sap.ui.core
	 */
	Component.getCustomizing = function(vObject, mOptions) {
		var sType = mOptions.type,
			sExtensionSuffix = mOptions.name ? "/" + mOptions.name : "",
			sPath = "/sap.ui5/extends/extensions/" + sType + sExtensionSuffix;

		if (sType === "sap.ui.viewExtensions") {
			sPath += "/" + mOptions.extensionName;
		}

		var oComponent = getCustomizingComponent(vObject);
		return oComponent ? oComponent._getManifestEntry(sPath, true) : undefined;
	};

	/**
	 * Currently active preload mode for components or falsy value.
	 *
	 * @returns {string} component preload mode
	 * @private
	 * @ui5-restricted sap.ui.core, sap.ui.fl
	 * @since 1.120.0
	 */
	Component.getComponentPreloadMode = function() {
		return BaseConfig.get({
			name: "sapUiXxComponentPreload",
			type: BaseConfig.Type.String,
			external: true
		}) || Library.getPreloadMode();
	};

	/**
	 * Returns the metadata for the Component class.
	 *
	 * @return {sap.ui.core.ComponentMetadata} Metadata for the Component class.
	 * @static
	 * @public
	 * @name sap.ui.core.Component.getMetadata
	 * @function
	 */

	/**
	 * Returns the metadata for the specific class of the current instance.
	 *
	 * @return {sap.ui.core.ComponentMetadata} Metadata for the specific class of the current instance.
	 * @public
	 * @name sap.ui.core.Component#getMetadata
	 * @function
	 */

	/**
	 * Returns the manifest defined in the metadata of the component.
	 * If not specified, the return value is null.
	 *
	 * @return {object} manifest.
	 * @public
	 * @since 1.33.0
	 */
	Component.prototype.getManifest = function() {
		if (!this._oManifest) {
			return this.getMetadata()._getManifest();
		} else {
			return this._oManifest.getJson();
		}
	};

	/**
	 * Returns the configuration of a manifest section or the value for a
	 * specific path. If no section or key is specified, the return value is null.
	 *
	 * Example:
	 * <code>
	 *   {
	 *     "sap.ui5": {
	 *       "dependencies": {
	 *         "libs": {
	 *           "sap.m": {}
	 *         },
	 *         "components": {
	 *           "my.component.a": {}
	 *         }
	 *       }
	 *   });
	 * </code>
	 *
	 * The configuration above can be accessed in the following ways:
	 * <ul>
	 * <li><b>By section/namespace</b>: <code>oComponent.getManifestEntry("sap.ui5")</code></li>
	 * <li><b>By path</b>: <code>oComponent.getManifestEntry("/sap.ui5/dependencies/libs")</code></li>
	 * </ul>
	 *
	 * By section/namespace returns the configuration for the specified manifest
	 * section and by path allows to specify a concrete path to a dedicated entry
	 * inside the manifest. The path syntax always starts with a slash (/).
	 *
	 * @param {string} sKey Either the manifest section name (namespace) or a concrete path
	 * @return {any|null} Value of the manifest section or the key (could be any kind of value)
	 * @public
	 * @since 1.33.0
	 */
	Component.prototype.getManifestEntry = function(sKey) {
		return this._getManifestEntry(sKey);
	};

	/**
	 * Returns the configuration of a manifest section or the value for a
	 * specific path. If no section or key is specified, the return value is null.
	 *
	 * @param {string} sKey Either the manifest section name (namespace) or a concrete path
	 * @param {boolean} [bMerged] Indicates whether the manifest entry is merged with the manifest entries of the parent component.
	 * @return {any|null} Value of the manifest section or the key (could be any kind of value)
	 * @see {@link #getManifestEntry}
	 * @private
	 * @ui5-restricted sap.ushell
	 * @since 1.34.2
	 */
	Component.prototype._getManifestEntry = function(sKey, bMerged) {
		if (!this._oManifest) {
			// get entry via standard component metadata
			return this.getMetadata()._getManifestEntry(sKey, bMerged);
		} else {
			// get entry via instance-specific manifest
			// this.getMetadata() returns the instance-specific ComponentMetadata Proxy
			return getManifestEntry(this.getMetadata(), this._oManifest, sKey, bMerged);
		}
	};

	/**
	 * Returns the manifest object.
	 * @return {sap.ui.core.Manifest} manifest.
	 * @public
	 * @since 1.33.0
	 */
	Component.prototype.getManifestObject = function() {
		if (!this._oManifest) {
			return this.getMetadata().getManifestObject();
		} else {
			return this._oManifest;
		}
	};

	/**
	 * Returns true, if the Component instance is a variant.
	 *
	 * A Component is a variant if the property sap.ui5/componentName
	 * is present in the manifest and if this property and the sap.app/id
	 * differs.
	 *
	 * @return {boolean} true, if the Component instance is a variant
	 * @private
	 * @since 1.45.0
	 */
	Component.prototype._isVariant = function() {
		if (this._oManifest) {
			// read the "/sap.ui5/componentName" which should be present for variants
			var sComponentName = this.getManifestEntry("/sap.ui5/componentName");
			// a variant differs in the "/sap.app/id" and "/sap.ui5/componentName"
			return sComponentName && sComponentName !== this.getManifestEntry("/sap.app/id");
		} else {
			return false;
		}
	};

	// ---- Ownership functionality ------------------------------------------------------------

	//
	// Implementation note: the whole ownership functionality is now part of Component
	//  a) to ensure that only Components are used as owners
	//  b) to keep component related code out of ManagedObject as far as possible
	//
	// Only exception is the _sOwnerId property and its assignment in the ManagedObject
	// constructor, but that doesn't require much knowledge about components

	/**
	 * Returns the ID of the object in whose "context" the given ManagedObject has been created.
	 *
	 * For objects that are not ManagedObjects or for which the owner is unknown,
	 * <code>undefined</code> will be returned as owner ID.
	 *
	 * <strong>Note</strong>: Ownership for objects is only checked by the framework at the time
	 * when they are created. It is not checked or updated afterwards. And it can only be detected
	 * while the {@link sap.ui.core.Component#runAsOwner Component.runAsOwner} function is executing.
	 * Without further action, this is only the case while the content of a UIComponent is
	 * {@link sap.ui.core.UIComponent#createContent constructed} or when a
	 * {@link sap.ui.core.routing.Router Router} creates a new View and its content.
	 *
	 * <strong>Note</strong>: This method does not guarantee that the returned owner ID belongs
	 * to a Component. Currently, it always does. But future versions of UI5 might introduce a
	 * more fine grained ownership concept, e.g. taking Views into account. Callers that
	 * want to deal only with components as owners, should use the following method:
	 * {@link sap.ui.core.Component.getOwnerComponentFor Component.getOwnerComponentFor}.
	 * It guarantees that the returned object (if any) will be a Component.
	 *
	 * <strong>Further note</strong> that only the ID of the owner is recorded. In rare cases,
	 * when the lifecycle of a ManagedObject is not bound to the lifecycle of its owner,
	 * (e.g. by the means of aggregations), then the owner might have been destroyed already
	 * whereas the ManagedObject is still alive. So even the existence of an owner ID is
	 * not a guarantee for the existence of the corresponding owner.
	 *
	 * @param {sap.ui.base.ManagedObject} oObject Object to retrieve the owner ID for
	 * @return {string|undefined} ID of the owner or <code>undefined</code>
	 * @static
	 * @public
	 * @since 1.15.1
	 */
	Component.getOwnerIdFor = function(oObject) {
		assert(oObject instanceof ManagedObject, "oObject must be given and must be a ManagedObject");
		var sOwnerId = ( oObject instanceof ManagedObject ) && oObject._sOwnerId;
		return sOwnerId || undefined; // no or empty id --> undefined
	};

	/**
	 * Returns the Component instance in whose "context" the given ManagedObject has been created
	 * or <code>undefined</code>.
	 *
	 * This is a convenience wrapper around {@link sap.ui.core.Component.getOwnerIdFor Component.getOwnerIdFor}.
	 * If the owner ID cannot be determined for reasons documented on <code>getOwnerForId</code>
	 * or when the Component for the determined ID no longer exists, <code>undefined</code>
	 * will be returned.
	 *
	 * @param {sap.ui.base.ManagedObject} oObject Object to retrieve the owner Component for
	 * @return {sap.ui.core.Component|undefined} the owner Component or <code>undefined</code>.
	 * @static
	 * @public
	 * @since 1.25.1
	 */
	Component.getOwnerComponentFor = function(oObject) {
		return Component.getComponentById(Component.getOwnerIdFor(oObject));
	};

	/**
	 * Calls the function <code>fn</code> once and marks all ManagedObjects
	 * created during that call as "owned" by this Component.
	 *
	 * Nested calls of this method are supported (e.g. inside a newly created,
	 * nested component). The currently active owner Component will be remembered
	 * before executing <code>fn</code> and restored afterwards.
	 *
	 * @param {function} fn Function to execute
	 * @return {any} result of function <code>fn</code>
	 * @since 1.25.1
	 * @public
	 */
	Component.prototype.runAsOwner = function(fn) {
		if (!this.isActive()) {
			throw new Error("Execute 'runAsOwner' on an inactive owner component is not supported. Component: '" +
				this.getMetadata().getName() + "' with id '" + this.getId() + "'.");
		}
		return ManagedObject.runWithOwner(fn, this.getId());
	};

	// ---- ----

	/**
	 * Components don't have a facade and therefore return themselves as their interface.
	 *
	 * @returns {this} <code>this</code> as there's no facade for components
	 * @see sap.ui.base.Object#getInterface
	 * @public
	 */
	Component.prototype.getInterface = function() {
		return this;
	};

	/*
	 * initialize the Component and keep the component data
	 */
	Component.prototype._initCompositeSupport = function(mSettings) {
		// make user specific data available during component instantiation
		this.oComponentData = mSettings && mSettings.componentData;

		// manifest initialization (loading dependencies, includes, ... / register customizing)
		//   => either call init on the instance specific manifest or the static one on the ComponentMetadata
		if (this._oManifest) {
			this._oManifest.init(this);
		} else {
			this.getMetadata().init();
		}

		if (this._isVariant()) {
			// in case of variants we ensure to register the module path for the variant
			// to allow module loading of code extensibility relative to the manifest
			var sAppId = this._oManifest.getEntry("/sap.app/id");
			if (sAppId) {
				registerModulePath(sAppId, this._oManifest.resolveUri("./", "manifest"));
			}
		}

		// init the component models
		this.initComponentModels();
	};

	/**
	 * Returns the list of Promises for which an automatic destroy is scheduled.
	 * Logs an error in case the application Component is missing a mandatory
	 * constructor super call.
	 * For compatibility reason we must not fail in this obviously broken scenario!
	 *
	 * @private
	 */
	Component.prototype._getDestroyables = function() {
		if (!this._aDestroyables) {
			throw new Error(
				`${this.getManifestObject().getComponentName()}: A sub-class of sap.ui.core.Component which overrides the constructor must apply the super constructor as well.`
			);
		}
		return this._aDestroyables;
	};

	/*
	 * clean up the component and its dependent entities like models or event handlers
	 */
	Component.prototype.destroy = function() {
		var pAsyncDestroy, bSomeRejected = false;
		// destroy all services
		for (var sLocalServiceAlias in this._mServices) {
			if (this._mServices[sLocalServiceAlias].instance) {
				this._mServices[sLocalServiceAlias].instance.destroy();
			}
		}
		delete this._mServices;

		// destroy all models created via manifest definition
		for (var sModelName in this._mManifestModels) {
			this._mManifestModels[sModelName].destroy();
		}
		delete this._mManifestModels;

		// destroy event bus
		if (this._oEventBus) {
			this._oEventBus.destroy();
			delete this._oEventBus;
		}

		function fnDestroy(oInstance) {
			if (oInstance && !oInstance._bIsBeingDestroyed) {
				oInstance.destroy();
			}
		}
		function fnError(oError) {
			// We ignore errors if we are in destroy phase and try to cleanup dangling objects
			// via the Element registry and the owner Component
			// remember rejections so we can do a defensive destruction of dangling controls in this case
			bSomeRejected = true;
		}

		// trigger an async destroy for all registered commponent promises
		var aDestroyables = this._getDestroyables();
		for (var i = 0; i < aDestroyables.length; i++ ) {
			aDestroyables[i] = aDestroyables[i].then(fnDestroy, fnError);
		}
		if (aDestroyables.length > 0) {
			pAsyncDestroy = Promise.all(aDestroyables).then(function() {
				// defensive destroy: Do it only if some collected Promises rejected
				if (bSomeRejected) {
					// destroy dangling Controls
					forEachChildElement(function(oElement) {
						// we assume that we can safely destroy a control that has no parent
						oElement.destroy();
					}, this.getId());
				}
			}.bind(this));
		}

		// destroy the object
		ManagedObject.prototype.destroy.apply(this, arguments);

		// unregister for messaging (on Messaging)
		const Messaging = sap.ui.require("sap/ui/core/Messaging");
		Messaging?.unregisterObject(this);

		// manifest exit (unload includes, ... / unregister customzing)
		//   => either call exit on the instance specific manifest or the static one on the ComponentMetadata
		if (this._oManifest) {
			this._oManifest.exit(this);
			delete this._oManifest;
		} else {
			this.getMetadata().exit();
		}
		return pAsyncDestroy;
	};


	/**
	 * Returns user specific data object
	 *
	 * @return {object} componentData
	 * @public
	 * @since 1.15.0
	 */
	Component.prototype.getComponentData = function() {
		return this.oComponentData;
	};


	/**
	 * Returns the event bus of this component.
	 * @return {sap.ui.core.EventBus} the event bus
	 * @since 1.20.0
	 * @public
	 */
	Component.prototype.getEventBus = function() {
		if (!this._oEventBus) {
			var EventBus = sap.ui.require("sap/ui/core/EventBus");
			if (!EventBus) {
				var sClassName = this.getMetadata().getName();

				throw new Error(
					"The module 'sap/ui/core/EventBus' needs to be required before calling #getEventBus() on Component '" + sClassName + "'."
				);
			}

			this._oEventBus = new EventBus();

			if (!this.isActive()) {
				this._oEventBus.suspend();
			}
		}
		return this._oEventBus;
	};

	/**
	 * Determines if the component is active
	 *
	 * @returns {boolean} If the component is active <code>true</code>, otherwise <code>false</code>
	 * @since 1.88
	 * @private
	 * @ui5-restricted sap.ui.core
	 */
	Component.prototype.isActive = function() {
		return this._bIsActive;
	};

	/**
	 * Initializes the component models and services with the configuration
	 * as defined in the manifest.json.
	 *
	 * @private
	 */
	Component.prototype.initComponentModels = function() {

		// in case of having no parent metadata we simply skip that function
		// since this would mean to init the models on the Component base class
		var oMetadata = this.getMetadata();
		if (oMetadata.isBaseClass()) {
			return;
		}

		// retrieve the merged sap.app and sap.ui5 sections of the manifest
		// to create the models for the component + inherited ones
		var oManifestDataSources = this._getManifestEntry("/sap.app/dataSources", true) || {};
		var oManifestModels = this._getManifestEntry("/sap.ui5/models", true) || {};

		// pass the models and data sources to the internal helper
		this._initComponentModels(oManifestModels, oManifestDataSources, this._mCacheTokens);

	};

	/**
	 * Initializes the component models and services which are passed as
	 * parameters to this function.
	 *
	 * @param {object} mModels models configuration from manifest.json
	 * @param {object} mDataSources data sources configuration from manifest.json
	 * @param {object} mCacheTokens cache tokens for OData models
	 *
	 * @private
	 */
	Component.prototype._initComponentModels = function(mModels, mDataSources, mCacheTokens) {
		var sComponentName = this.getManifestObject().getComponentName();

		var mAllModelConfigs = Component._findManifestModelClasses({
			models: mModels,
			dataSources: mDataSources,
			componentName: sComponentName
		});

		var mAllModelConfigurations = Component._createManifestModelConfigurations({
			models: mAllModelConfigs,
			dataSources: mDataSources,
			component: this,
			mergeParent: true,
			cacheTokens: mCacheTokens,
			activeTerminologies: this.getActiveTerminologies()
		}),
			mModelConfigurations = {},
			sModelName;

		if (!mAllModelConfigurations) {
			return;
		}

		// filter out models which are already created
		for (sModelName in mAllModelConfigurations) {
			if (!this._mManifestModels[sModelName]) {
				mModelConfigurations[sModelName] = mAllModelConfigurations[sModelName];
			}
		}

		// create all models which are not created, yet.
		var mCreatedModels = Component._createManifestModels(mModelConfigurations, this._componentConfig, this.getManifestObject());
		for (sModelName in mCreatedModels) {
			// keep the model instance to be able to destroy the created models on component destroy
			this._mManifestModels[sModelName] = mCreatedModels[sModelName];
		}

		// set all the models to the component
		for (sModelName in this._mManifestModels) {
			var oModel = this._mManifestModels[sModelName];

			// apply the model to the component with provided name ("" as key means unnamed model)
			this.setModel(oModel, sModelName || undefined);
		}
	};


	/**
	 * Returns a service interface for the {@link sap.ui.core.service.Service Service}
	 * declared in the descriptor for components (manifest.json). The declaration needs
	 * to be done in the <code>sap.ui5/services</code> section as follows:
	 * <pre>
	 * {
	 *   [...]
	 *   "sap.ui5": {
	 *     "services": {
	 *       "myLocalServiceAlias": {
	 *         "factoryName": "my.ServiceFactory",
	 *         ["optional": true]
	 *       }
	 *     }
	 *   }
	 *   [...]
	 * }
	 * </pre>
	 * The service declaration is used to define a mapping between the local
	 * alias for the service that can be used in the Component and the name of
	 * the service factory which will be used to create a service instance.
	 *
	 * The <code>getService</code> function will look up the service factory and will
	 * create a new instance by using the service factory function
	 * {@link sap.ui.core.service.ServiceFactory#createInstance createInstance}
	 * The optional property defines that the service is not mandatory and the
	 * usage will not depend on the availability of this service. When requesting
	 * an optional service the <code>getService</code> function will reject but
	 * there will be no error logged in the console.
	 *
	 * When creating a new instance of the service the Component context will be
	 * passed as <code>oServiceContext</code> as follows:
	 * <pre>
	 * {
	 *   "scopeObject": this,     // the Component instance
	 *   "scopeType": "component" // the stereotype of the scopeObject
	 * }
	 * </pre>
	 *
	 * The service will be created only once per Component and reused in future
	 * calls to the <code>getService</code> function.
	 * <p>
	 * This function will return a <code>Promise</code> which provides the service
	 * interface when resolved. If the <code>factoryName</code> could not
	 * be found in the {@link sap.ui.core.service.ServiceFactoryRegistry Service Factory Registry}
	 * or the service declaration in the descriptor for components (manifest.json)
	 * is missing the Promise will reject.
	 *
	 * This is an example of how the <code>getService</code> function can be used:
	 * <pre>
	 * oComponent.getService("myLocalServiceAlias").then(function(oService) {
	 *   oService.doSomething();
	 * }).catch(function(oError) {
	 *   Log.error(oError);
	 * });
	 * </pre>
	 *
	 * @param {string} sLocalServiceAlias Local service alias as defined in the manifest.json
	 * @return {Promise<sap.ui.core.service.Service>} Promise which will be resolved with the Service interface
	 * @public
	 * @since 1.37.0
	 */
	Component.prototype.getService = function(sLocalServiceAlias) {

		// check whether the Service has already been created or not
		if (!this._mServices[sLocalServiceAlias]) {

			this._mServices[sLocalServiceAlias] = {};

			// cache the promise to avoid redundant creation
			this._mServices[sLocalServiceAlias].promise = new Promise(function(fnResolve, fnReject) {

				sap.ui.require(["sap/ui/core/service/ServiceFactoryRegistry"], function(ServiceFactoryRegistry){

					var oServiceManifestEntry = this._getManifestEntry("/sap.ui5/services/" + sLocalServiceAlias, true);

					// lookup the factoryName in the manifest
					var sServiceFactoryName = oServiceManifestEntry && oServiceManifestEntry.factoryName;
					if (!sServiceFactoryName) {
						fnReject(new Error("Service " + sLocalServiceAlias + " not declared!"));
						return;
					}

					// lookup the factory in the registry
					var oServiceFactory = ServiceFactoryRegistry.get(sServiceFactoryName);
					if (oServiceFactory) {
						// create a new Service instance with the current Component as context
						oServiceFactory.createInstance({
							scopeObject: this,
							scopeType: "component",
							settings: oServiceManifestEntry.settings || {}
						}).then(function(oServiceInstance) {
							if (!this.bIsDestroyed) {
								// store the created Service instance and interface
								this._mServices[sLocalServiceAlias].instance = oServiceInstance;
								this._mServices[sLocalServiceAlias].interface = oServiceInstance.getInterface();

								// return the Service interface
								fnResolve(this._mServices[sLocalServiceAlias].interface);
							} else {
								fnReject(new Error("Service " + sLocalServiceAlias + " could not be loaded as its Component was destroyed."));
							}
						}.bind(this)).catch(fnReject);

					} else {

						// the Service Factory could not be found in the registry
						var sErrorMessage = "The ServiceFactory " + sServiceFactoryName + " for Service " + sLocalServiceAlias + " not found in ServiceFactoryRegistry!";
						var bOptional = this._getManifestEntry("/sap.ui5/services/" + sLocalServiceAlias + "/optional", true);
						if (!bOptional) {
							// mandatory services will log an error into the console
							Log.error(sErrorMessage);
						}
						fnReject(new Error(sErrorMessage));

					}
				}.bind(this), fnReject);
			}.bind(this));
		}
		return this._mServices[sLocalServiceAlias].promise;
	};

	/**
		 * Internal activation function for non lazy services which should be started immediately
		 *
		 * @param {sap.ui.core.Component} oComponent The Component instance
		 * @returns {Promise[]|null} An array of promises from then loaded services
		 * @private
		 */
	function activateServices(oComponent) {
		var oServices = oComponent._getManifestEntry("/sap.ui5/services", true);
		var aOutPromises = [];
		if (!oServices) {
			return aOutPromises;
		}
		var aServiceKeys = Object.keys(oServices);
		return aServiceKeys.reduce(function (aPromises, sService) {
			if (oServices[sService].lazy === false ||
				oServices[sService].startup === ServiceStartupOptions.waitFor ||
				oServices[sService].startup === ServiceStartupOptions.eager) {
				var oServicePromise = oComponent.getService(sService);
				if (oServices[sService].startup === ServiceStartupOptions.waitFor) {
					aPromises.push(oServicePromise);
				}
			}
			return aPromises;
		}, aOutPromises);
	}


	/**
	 * Creates a nested component that is declared in the <code>sap.ui5/componentUsages</code> section of
	 * the descriptor (manifest.json). The following snippet shows the declaration:
	 * <pre>
	 * {
	 *   [...]
	 *   "sap.ui5": {
	 *     "componentUsages": {
	 *       "myUsage": {
	 *         "name": "my.useful.Component"
	 *       }
	 *     }
	 *   }
	 *   [...]
	 * }
	 * </pre>
	 * The syntax of the configuration object of the component usage matches the
	 * configuration object of the {#link sap.ui.component} factory function.
	 *
	 * This is an example of how the <code>createComponent</code> function can
	 * be used for asynchronous scenarios:
	 * <pre>
	 * oComponent.createComponent("myUsage").then(function(oComponent) {
	 *   oComponent.doSomething();
	 * }).catch(function(oError) {
	 *   Log.error(oError);
	 * });
	 * </pre>
	 *
	 * The following example shows how <code>createComponent</code> can be used to create a nested
	 * component by providing specific properties like <code>id</code>, <code>async</code>,
	 * <code>settings</code>, or <code>componentData</code>:
	 * <pre>
	 * var oComponent = oComponent.createComponent({
	 *   usage: "myUsage",
	 *   id: "myId",
	 *   settings: { ... },
	 *   componentData: { ... }
	 * });
	 * </pre>
	 * The allowed list of properties are defined in the parameter documentation
	 * of this function.
	 *
	 * The properties can also be defined in the descriptor. These properties can
	 * be overwritten by the local properties of that function.
	 *
	 * Synchronous Component creation is deprecated as of 1.135.0.
	 *
	 * @param {string|object} vUsage ID of the component usage or the configuration object that creates the component
	 * @param {string} vUsage.usage ID of component usage
	 * @param {string} [vUsage.id] ID of the nested component that is prefixed with <code>autoPrefixId</code>
	 * @param {boolean} [vUsage.async=true] Indicates whether the component creation is done asynchronously (You should use synchronous creation only if really necessary, because this has a negative impact on performance.)
	 * @param {object} [vUsage.settings] Settings for the nested component like for {#link sap.ui.component} or the component constructor
	 * @param {object} [vUsage.componentData] Initial data of the component, see {@link sap.ui.core.Component#getComponentData}
	 * @return {sap.ui.core.Component|Promise<sap.ui.core.Component>} Component instance or Promise which will be resolved with the component instance (defaults to Promise / asynchronous behavior)
	 * @public
	 * @since 1.47.0
	 */
	Component.prototype.createComponent = function(vUsage) {
		assert(
			(typeof vUsage === 'string' && vUsage)
			|| (typeof vUsage === 'object' && typeof vUsage.usage === 'string' && vUsage.usage),
			"vUsage either must be a non-empty string or an object with a non-empty usage id"
		);

		// extract the config from the configuration object
		var mConfig = {
			async: true // async is by default true
		};
		if (vUsage) {
			var sUsageId;
			if (typeof vUsage === "object") {
				sUsageId = vUsage.usage;
				["id", /* deprecated since 1.135.0 */ "async", "settings", "componentData"].forEach(function(sName) {
					if (vUsage[sName] !== undefined) {
						mConfig[sName] = vUsage[sName];
					}
				});
			} else if (typeof vUsage === "string") {
				sUsageId = vUsage;
			}

			mConfig = this._enhanceWithUsageConfig(sUsageId, mConfig);
		}

		// create the component in the owner context of the current component
		var oComponent = Component._createComponent(mConfig, this);
		if (oComponent instanceof Promise) {
			this.registerForDestroy(oComponent);
		}
		return oComponent;
	};

	/**
	 * Enhances the given config object with the manifest configuration of the given usage.
	 * The given object is not modified, but the final object will be returned.
	 *
	 * @param {*} sUsageId ID of the component usage
	 * @param {*} mConfig Configuration object for a component
	 * @return {object} Enhanced configuration object
	 *
	 * @private
	 * @ui5-restricted sap.ui.core.ComponentContainer
	 */
	Component.prototype._enhanceWithUsageConfig = function(sUsageId, mConfig) {
		var mUsageConfig = this.getManifestEntry("/sap.ui5/componentUsages/" + sUsageId);
		if (!mUsageConfig) {
			throw new Error("Component usage \"" + sUsageId + "\" not declared in Component \"" + this.getManifestObject().getComponentName() + "\"!");
		}
		if (mUsageConfig.activeTerminologies) {
			throw new Error("Terminologies vector can't be used in component usages");
		}
		// mix in the component configuration on top of the usage configuration
		return deepExtend(mUsageConfig, mConfig);
	};

	/**
	 * Returns the list of active terminologies.
	 * See the {@link sap.ui.core.Component.create Component.create} factory API documentation for more detail.
	 *
	 * @return {string[]|undefined} List of active terminologies
	 *
	 * @public
	 * @since 1.76
	 */
	Component.prototype.getActiveTerminologies = function(){
		return this._aActiveTerminologies ? this._aActiveTerminologies.slice() : undefined;
	};

	/**
	 * Initializes the Component instance after creation.
	 *
	 * Applications must not call this hook method directly, it is called by the
	 * framework while the constructor of a Component is executed.
	 *
	 * Subclasses of Component should override this hook to implement any necessary
	 * initialization.
	 *
	 * @function
	 * @name sap.ui.core.Component.prototype.init
	 * @returns {void|undefined} This hook method must not have a return value. Return value <code>void</code> is deprecated since 1.120, as it does not force functions to <b>not</b> return something.
	 * 	This implies that, for instance, no async function returning a Promise should be used.
	 *
	 * 	<b>Note:</b> While the return type is currently <code>void|undefined</code>, any
	 *	implementation of this hook must not return anything but undefined. Any other
	 * 	return value will cause an error log in this version of UI5 and will fail in future
	 * 	major versions of UI5.
	 * @protected
	 */
	//Component.prototype.init = function() {};

	/**
	 * Cleans up the Component instance before destruction.
	 *
	 * Applications must not call this hook method directly, it is called by the
	 * framework when the element is {@link #destroy destroyed}.
	 *
	 * Subclasses of Component should override this hook to implement any necessary
	 * cleanup.
	 *
	 * @function
	 * @name sap.ui.core.Component.prototype.exit
	 * @returns {void|undefined} This hook method must not have a return value. Return value <code>void</code> is deprecated since 1.120, as it does not force functions to <b>not</b> return something.
	 * 	This implies that, for instance, no async function returning a Promise should be used.
	 *
	 * 	<b>Note:</b> While the return type is currently <code>void|undefined</code>, any
	 *	implementation of this hook must not return anything but undefined. Any other
	 * 	return value will cause an error log in this version of UI5 and will fail in future
	 * 	major versions of UI5.
	 * @protected
	 */
	//Component.prototype.exit = function() {};


	//onWindowBeforeUnload : function() {},


	//onWindowUnload : function() {},


	//onWindowError : null, // function(sMessage, sFile, iLine) - function not added directly as it might result in bad stack traces in older browsers


	/**
	 * The hook which gets called when the static configuration of the component
	 * has been changed by some configuration extension.
	 *
	 * @param {string} sConfigKey Error message.
	 * @public
	 * @since 1.15.1
	 * @name sap.ui.core.Component.prototype.onConfigChange
	 * @function
	 */
	//onConfigChange : null, // function(sConfigKey)


	/**
		 * Internal API to create a component with Component.create (async) or sap.ui.component (sync).
		 * In case a <code>oOwnerComponent</code> is given, it will be created within the context
		 * of it.
		 *
		 * @param {object} mConfig Configuration object that creates the component
		 * @param {sap.ui.core.Component} [oOwnerComponent] Owner component
		 * @return {sap.ui.core.Component|Promise} Component instance or Promise which will be resolved with the component instance
		 *
		 * @private
		 * @ui5-restricted sap.ui.core.ComponentContainer
		 */
	Component._createComponent = function(mConfig, oOwnerComponent) {

		function createComponent() {
			return Component.create(mConfig);
		}

		if (oOwnerComponent) {
			if (!oOwnerComponent.isActive()) {
				throw new Error("Creation of component '" + mConfig.name + "' is not possible due to inactive owner component '" + oOwnerComponent.getId() + "'");
			}
			// create the nested component in the context of this component
			return oOwnerComponent.runAsOwner(createComponent);
		} else {
			return createComponent();
		}
	};

	Component._applyCacheToken = function(oUri, oLogInfo, mMetadataUrlParams) {
		var sSource = mMetadataUrlParams ? "Model" : "DataSource";
		var sManifestPath = mMetadataUrlParams ? "[\"sap.ui5\"][\"models\"]" : "[\"sap.app\"][\"dataSources\"]";
		var sLanguage = mMetadataUrlParams && mMetadataUrlParams["sap-language"] || oUri.search(true)["sap-language"];
		var sClient = mMetadataUrlParams && mMetadataUrlParams["sap-client"] || oUri.search(true)["sap-client"];

		// 1. "sap-language" must be part of the annotation URI
		if (!sLanguage) {
			Log.warning("Component Manifest: Ignoring provided \"sap-context-token=" + oLogInfo.cacheToken + "\" for " + sSource + " \"" + oLogInfo.dataSource + "\" (" + oUri.toString() + "). " +
				"Missing \"sap-language\" URI parameter",
				sManifestPath + "[\"" + oLogInfo.dataSource + "\"]", oLogInfo.componentName);
			return;
		}

		// 2. "sap-client" must be set as URI param
		if (!sClient) {
			Log.warning("Component Manifest: Ignoring provided \"sap-context-token=" + oLogInfo.cacheToken + "\" for " + sSource + " \"" + oLogInfo.dataSource + "\" (" + oUri.toString() + "). " +
				"Missing \"sap-client\" URI parameter",
				sManifestPath + "[\"" + oLogInfo.dataSource + "\"]", oLogInfo.componentName);
			return;
		}

		// 3. "sap-client" must equal to the value of Configuration "sap-client"
		var sClientFromConfig = BaseConfig.get(getConfigParam("sapClient"));
		if (sClient !== sClientFromConfig) {
			Log.warning("Component Manifest: Ignoring provided \"sap-context-token=" + oLogInfo.cacheToken + "\" for " + sSource + " \"" + oLogInfo.dataSource + "\" (" + oUri.toString() + "). " +
				"URI parameter \"sap-client=" + sClient + "\" must be identical with configuration \"sap-client=" + sClientFromConfig + "\"",
				sManifestPath + "[\"" + oLogInfo.dataSource + "\"]", oLogInfo.componentName);
			return;
		}

		// 4. uri has cache-token that does not match the given one - override it
		if (oUri.hasQuery("sap-context-token") && !oUri.hasQuery("sap-context-token", oLogInfo.cacheToken) ||
			mMetadataUrlParams && mMetadataUrlParams["sap-context-token"] && mMetadataUrlParams["sap-context-token"] !== oLogInfo.cacheToken) {
			Log.warning("Component Manifest: Overriding existing \"sap-context-token=" + (oUri.query(true)["sap-context-token"] || mMetadataUrlParams["sap-context-token"]) + "\" with provided value \"" + oLogInfo.cacheToken + "\" for " + sSource + " \"" + oLogInfo.dataSource + "\" (" + oUri.toString() + ").",
			sManifestPath + "[\"" + oLogInfo.dataSource + "\"]", oLogInfo.componentName);
		}

		if (mMetadataUrlParams) {
			//if serviceUrl contains a valid cache token move it to metadataURLParams so it will be only added for the metadata request
			if (oUri.hasQuery("sap-context-token")) {
				Log.warning("Component Manifest: Move existing \"sap-context-token=" + oUri.query(true)["sap-context-token"] + "\" to metadataUrlParams for " + sSource + " \"" + oLogInfo.dataSource + "\" (" + oUri.toString() + ").",
				sManifestPath + "[\"" + oLogInfo.dataSource + "\"]", oLogInfo.componentName);
			}
			oUri.removeQuery("sap-context-token");
			mMetadataUrlParams["sap-context-token"] = oLogInfo.cacheToken;
		} else {
			oUri.setQuery("sap-context-token", oLogInfo.cacheToken);
		}

	};

	Component._findManifestModelClasses = function(mOptions) {
		if (!mOptions.models) {
			// skipping model creation because of missing sap.ui5 models manifest entry
			return null;
		}

		var mConfig = {

			// ui5 model definitions
			models: mOptions.models,

			// optional dataSources from "sap.app" manifest
			dataSources: mOptions.dataSources || {},

			// to identify where the dataSources/models have been originally defined
			origin: {
				dataSources: {},
				models: {}
			}
		};

		var sLogComponentName = mOptions.componentName;
		var mModelConfigurations = {};

		// create a model for each ["sap.ui5"]["models"] entry
		for (var sModelName in mConfig.models) {

			var oModelConfig = mConfig.models[sModelName];

			// normalize dataSource shorthand, e.g.
			// "myModel": "myDataSource" => "myModel": { dataSource: "myDataSource" }
			if (typeof oModelConfig === 'string') {
				oModelConfig = {
					dataSource: oModelConfig
				};
			}

			// check for referenced dataSource entry and read out settings/uri/type
			// if not already provided in model config
			if (oModelConfig.dataSource) {

				var oDataSource = mConfig.dataSources && mConfig.dataSources[oModelConfig.dataSource];
				if (typeof oDataSource === 'object') {

					// default type is OData
					if (oDataSource.type === undefined) {
						oDataSource.type = 'OData';
					}

					var sODataVersion;

					// read out type and translate to model class
					// (only if no model type was set to allow overriding)
					if (!oModelConfig.type) {
						switch (oDataSource.type) {
							case 'OData':
								sODataVersion = oDataSource.settings && oDataSource.settings.odataVersion;
								if (sODataVersion === "4.0") {
									oModelConfig.type = 'sap.ui.model.odata.v4.ODataModel';
								} else if (!sODataVersion || sODataVersion === "2.0") {
									// 2.0 is the default in case no version is provided
									oModelConfig.type = 'sap.ui.model.odata.v2.ODataModel';
								} else {
									throw new Error(
										`${sLogComponentName}: Component Manifest: Provided OData version "${sODataVersion}" in dataSource "${oModelConfig.dataSource}" for model "${sModelName}" is unknown. ["sap.app"]["dataSources"]["${oModelConfig.dataSource}"].`
									);
								}
								break;
							case 'JSON':
								oModelConfig.type = 'sap.ui.model.json.JSONModel';
								break;
							case 'XML':
								oModelConfig.type = 'sap.ui.model.xml.XMLModel';
								break;
							default:
								// for custom dataSource types, the class should already be specified in the sap.ui5 models config
						}
					}
				}
			}

			// model type is required!
			if (!oModelConfig.type) {
				throw new Error(
					`${sLogComponentName}: Component Manifest: Missing "type" for model "${sModelName}". ["sap.ui5"]["models"]["${sModelName}"].`
				);
			}

			// Add final configuration to result map
			mModelConfigurations[sModelName] = oModelConfig;
		}

		return mModelConfigurations;
	};

	/**
	 * Creates model configurations by processing "/sap.app/dataSources" and "/sap.ui5/models" manifest entries.
	 * Result can be handed over to {@link sap.ui.core.Component._createManifestModels} in order to create instances.
	 *
	 * @param {object} mOptions Configuration object (see below)
	 * @param {object} mOptions.models Manifest models section (/sap.ui5/models)
	 * @param {object} mOptions.dataSources Manifest dataSources section (/sap.app/dataSources)
	 * @param {sap.ui.core.Component} [mOptions.component] Corresponding component instance
	 * @param {sap.ui.core.Manifest} [mOptions.manifest] Component manifest instance (defaults to component's manifest if not set)
	 * @param {boolean} [mOptions.mergeParent=false] Whether the component's parent configuration should be taken into account (only relevant when component is set)
	 * @param {object} [mOptions.componentData] componentData object which should be used to create the configurations (only relevant when component is not set, defaults to componentData of provided component)
	 * @param {string[]} [mOptions.activeTerminologies] optional list of active terminologies.
	 * @return {object} key-value map with model name as key and model configuration as value
	 * @private
	 */
	Component._createManifestModelConfigurations = function(mOptions) {
		var oComponent = mOptions.component;
		var oManifest = mOptions.manifest || oComponent.getManifestObject();
		var bMergeParent = mOptions.mergeParent;
		var mCacheTokens = mOptions.cacheTokens || {};
		var sLogComponentName = oComponent ? oComponent.getMetadata().getComponentName() : oManifest.getComponentName();
		var aActiveTerminologies = mOptions.activeTerminologies;

		if (!mOptions.models) {
			// skipping model creation because of missing sap.ui5 models manifest entry
			return null;
		}

		var mConfig = {

			// ui5 model definitions
			models: mOptions.models,

			// optional dataSources from "sap.app" manifest
			dataSources: mOptions.dataSources || {},

			// to identify where the dataSources/models have been originally defined
			origin: {
				dataSources: {},
				models: {}
			}

		};

		if (oComponent && bMergeParent) {
			// identify the configuration in parent chain
			var oMeta = oComponent.getMetadata();
			while (oMeta instanceof ComponentMetadata) {
				var oCurrentManifest = oMeta.getManifestObject();

				var mCurrentDataSources = oMeta._getManifestEntry("/sap.app/dataSources");
				mergeDefinitionSource(mConfig.dataSources, mConfig.origin.dataSources, mCurrentDataSources, oCurrentManifest);

				var mCurrentModelConfigs = oMeta._getManifestEntry("/sap.ui5/models");
				mergeDefinitionSource(mConfig.models, mConfig.origin.models, mCurrentModelConfigs, oCurrentManifest);

				oMeta = oMeta.getParent();
			}
		}

		var mModelConfigurations = {};
		// create a model for each ["sap.ui5"]["models"] entry
		for (var sModelName in mConfig.models) {
			var oModelConfig = mConfig.models[sModelName];
			var fnClass = sap.ui.require(oModelConfig.type.replace(/\./g, "/"));
			// class could not be loaded by _loadManifestModelClasses, or module export is not
			// a valid UI5 class (no metadata available) -> a legacy testcases exist for this scenario!
			if (!fnClass?.getMetadata) {
				throw new Error(
					`${sLogComponentName}: Component Manifest: Class "${oModelConfig.type}" for model "${sModelName}" could not be found. ["sap.ui5"]["models"]["${sModelName}"].`
				);
			}
			var oClassMetadata = fnClass.getMetadata();

			var bIsV1Model = false;
			var bIsV2Model = oClassMetadata.isA("sap.ui.model.odata.v2.ODataModel");
			var bIsV4Model = oClassMetadata.isA("sap.ui.model.odata.v4.ODataModel");
			var bIsResourceModel = oClassMetadata.isA("sap.ui.model.resource.ResourceModel");

			var bIsDataSourceUri = false;
			var mMetadataUrlParams = null;

			// normalize dataSource shorthand, e.g.
			// "myModel": "myDataSource" => "myModel": { dataSource: "myDataSource" }
			if (typeof oModelConfig === 'string') {
				oModelConfig = {
					dataSource: oModelConfig
				};
			}

			// check for referenced dataSource entry and read out settings/uri/type
			// if not already provided in model config
			if (oModelConfig.dataSource) {

				var oDataSource = mConfig.dataSources && mConfig.dataSources[oModelConfig.dataSource];
				if (typeof oDataSource === 'object') {

					// default type is OData
					if (oDataSource.type === undefined) {
						oDataSource.type = 'OData';
					}

					// pass OData service version (e.g. "2.0"), if specified, to the OData V4 model
					if (bIsV4Model && oDataSource.settings && oDataSource.settings.odataVersion) {
						oModelConfig.settings = oModelConfig.settings || {};
						oModelConfig.settings.odataVersion = oDataSource.settings.odataVersion;
					}

					// use dataSource uri if it isn't already defined in model config
					if (!oModelConfig.uri) {
						oModelConfig.uri = oDataSource.uri;
						bIsDataSourceUri = true;
					}

					if (oDataSource.type === 'OData' && oDataSource.settings) {
						oModelConfig.settings = oModelConfig.settings || {};

						if (typeof oDataSource.settings.maxAge === "number") {
							oModelConfig.settings.headers = oModelConfig.settings.headers || {};
							oModelConfig.settings.headers["Cache-Control"] = "max-age=" + oDataSource.settings.maxAge;
						}

						// Pass the ODataModel's "ignoreAnnotationsFromMetadata" setting, if specified
						if ("ignoreAnnotationsFromMetadata" in oDataSource.settings) {
							oModelConfig.settings.ignoreAnnotationsFromMetadata = oDataSource.settings.ignoreAnnotationsFromMetadata;
						}

						// read out OData annotations and create ODataModel settings for it
						if (oDataSource.settings.annotations) {
							var aAnnotations = oDataSource.settings.annotations;

							for (var i = 0; i < aAnnotations.length; i++) {
								var sAnnotation = aAnnotations[i];
								var oAnnotation = mConfig.dataSources[sAnnotation];

								// dataSource entry should be defined!
								if (!oAnnotation) {
									throw new Error(
										`${sLogComponentName}: Component Manifest: ODataAnnotation "${sAnnotation}" for dataSource "${oModelConfig.dataSource}" could not be found in manifest. ["sap.app"]["dataSources"]["${sAnnotation}"].`
									);
								}

								// type should be ODataAnnotation!
								if (oAnnotation.type !== 'ODataAnnotation') {
									throw new Error(
										`${sLogComponentName}: Component Manifest: dataSource "${sAnnotation}" was expected to have type "ODataAnnotation" but was "${oAnnotation.type}". ["sap.app"]["dataSources"]["${sAnnotation}"].`
									);
								}

								// uri is required!
								if (!oAnnotation.uri) {
									throw new Error(
										`${sLogComponentName}: Component Manifest: Missing "uri" for ODataAnnotation "${sAnnotation}". ["sap.app"]["dataSources"]["${sAnnotation}"].`
									);
								}

								var oAnnotationUri = new URI(oAnnotation.uri);

								if (bIsV2Model || bIsV4Model) {
									var sValueFromConfig = Localization.getSAPLogonLanguage();
									if (!oAnnotationUri.hasQuery("sap-language") && sValueFromConfig) {
										oAnnotationUri.setQuery("sap-language", sValueFromConfig);
									}
									sValueFromConfig = BaseConfig.get(getConfigParam("sapClient"));
									if (!oAnnotationUri.hasQuery("sap-client") && sValueFromConfig) {
										oAnnotationUri.setQuery("sap-client", sValueFromConfig);
									}

									var sCacheTokenForAnnotation = mCacheTokens.dataSources && mCacheTokens.dataSources[oAnnotation.uri];
									if (sCacheTokenForAnnotation) {
										Component._applyCacheToken(oAnnotationUri, {
											cacheToken: sCacheTokenForAnnotation,
											componentName: sLogComponentName,
											dataSource: sAnnotation
										});
									}
								}

								// resolve relative to component, ui5:// URLs are already resolved upfront
								var oAnnotationSourceManifest = mConfig.origin.dataSources[aAnnotations[i]] || oManifest;
								var sAnnotationUri = oAnnotationSourceManifest.resolveUri(oAnnotationUri.toString());

								// add uri to annotationURI array in settings (this parameter applies for ODataModel v1 & v2)
								oModelConfig.settings.annotationURI = oModelConfig.settings.annotationURI || [];
								oModelConfig.settings.annotationURI.push(sAnnotationUri);
							}
						}

					}

				} else {
					throw new Error(
						`${sLogComponentName}: Component Manifest: dataSource "${oModelConfig.dataSource}" for model "${sModelName}" not found or invalid. ["sap.app"]["dataSources"]["${oModelConfig.dataSource}"].`
					);
				}
			}

			// set mode of old ODataModel to "json" (default is xml).
			// as the automatic model creation is a new feature, this is not incompatible here
			if (bIsV1Model && (!oModelConfig.settings || oModelConfig.settings.json === undefined)) {
					// do not overwrite the flag if it was explicitly defined!
					oModelConfig.settings = oModelConfig.settings || {};
					oModelConfig.settings.json = true;
			}

			// Check resource models for bundleUrl configuration
			if (bIsResourceModel) {
				if (oModelConfig.uri && oModelConfig.settings && oModelConfig.settings.bundleUrl) {
					Log.warning("Defining both model uri and bundleUrl is not supported. Only model uri will be resolved.");
				}

				// in case of terminologies and the bundleUrl is defined, map bundleUrl to uri
				if (!oModelConfig.uri && oModelConfig.settings && oModelConfig.settings.terminologies) {
					if (oModelConfig.bundleUrl || oModelConfig.settings.bundleUrl) {
						oModelConfig.uri = oModelConfig.bundleUrl || oModelConfig.settings.bundleUrl;
						delete oModelConfig.settings.bundleUrl;
					}
				}
			}

			// adopt model uri
			if (oModelConfig.uri) {

				// parse model URI to be able to modify it
				var oUri = new URI(oModelConfig.uri);

				// resolve URI relative to component which defined it
				var oUriSourceManifest = (bIsDataSourceUri ? mConfig.origin.dataSources[oModelConfig.dataSource] : mConfig.origin.models[sModelName]) || oManifest;
				oUri = new URI(oUriSourceManifest.resolveUri(oModelConfig.uri));

				// inherit sap-specific parameters from document (only if "sap.app/dataSources" reference is defined)
				if (oModelConfig.dataSource) {
					addSapParams(oUri);

					if (bIsV2Model || bIsV4Model) {

						var oModelDataSource = mConfig.dataSources && mConfig.dataSources[oModelConfig.dataSource];
						var sCacheToken = mCacheTokens.dataSources && mCacheTokens.dataSources[oModelDataSource.uri];
						// Handle sap-language URI parameter
						// Do not add it if it is already set in the "metadataUrlParams" or is part of the model URI
						mMetadataUrlParams = oModelConfig.settings && oModelConfig.settings.metadataUrlParams;
						var bNeedsLanguage = (!mMetadataUrlParams || typeof mMetadataUrlParams['sap-language'] === 'undefined')
							&& !oUri.hasQuery('sap-language')
							&& Localization.getSAPLogonLanguage();

						if (bNeedsLanguage || sCacheToken) {
							// Lazy initialize settings and metadataUrlParams objects
							oModelConfig.settings = oModelConfig.settings || {};
							mMetadataUrlParams = oModelConfig.settings.metadataUrlParams = oModelConfig.settings.metadataUrlParams || {};

							// Add sap-language only to $metadata URL params
							if (bNeedsLanguage) {
								mMetadataUrlParams['sap-language'] = Localization.getSAPLogonLanguage();
							}
						}

						// Handle cacheToken
						if (sCacheToken) {
							Component._applyCacheToken(oUri, {
								cacheToken: sCacheToken,
								componentName: sLogComponentName,
								dataSource: sModelName
							}, mMetadataUrlParams);
						}
					}
				}

				oModelConfig.uri = oUri.toString();
			}

			// set model specific "uri" property names which should be used to map "uri" to model specific constructor
			// (only if it wasn't specified before)
			if (oModelConfig.uriSettingName === undefined) {
				if (bIsV1Model || bIsV2Model || bIsV4Model) {
					oModelConfig.uriSettingName = 'serviceUrl';
				} else if (bIsResourceModel) {
					oModelConfig.uriSettingName = 'bundleUrl';
				} else {
					// default 'undefined' is already set in this case
				}
			}

			// Origin: if sap-system paramter is given -> add this alias to the service url(s) of ODataModels
			var sSystemParameter;
			var oComponentData;
			if (oComponent) {
				oComponentData = oComponent.getComponentData();
			} else {
				oComponentData = mOptions.componentData;
			}
			sSystemParameter = oComponentData && oComponentData.startupParameters && oComponentData.startupParameters["sap-system"];
			// Check the URL as "fallback", the system parameter of the componentData.startup has precedence over a URL parameter
			if (!sSystemParameter) {
				sSystemParameter = BaseConfig.get(getConfigParam("sapSystem"));
			}

			// lazy load the ODataUtils if systemParameter is given
			var bAddOrigin = false;
			var ODataUtils;
			if (sSystemParameter && (bIsV1Model || bIsV2Model || bIsV4Model)) {
				bAddOrigin = true;
				ODataUtils = sap.ui.require("sap/ui/model/odata/ODataUtils");
			}

			// include "uri" property in "settings" object, depending on "uriSettingName"
			if (oModelConfig.uri) {

				if (bAddOrigin) {
					// Origin segment: pre- and postOriginBaseUris do not include uri params, they will be used for annotation uri adaption
					oModelConfig.preOriginBaseUri = oModelConfig.uri.split("?")[0];
					oModelConfig.uri = ODataUtils.setOrigin(oModelConfig.uri, {
						alias: sSystemParameter
					});
					oModelConfig.postOriginBaseUri = oModelConfig.uri.split("?")[0];
				}

				if (oModelConfig.uriSettingName !== undefined) {
					oModelConfig.settings = oModelConfig.settings || {};

					// do not override the property if it's already defined!
					if (!oModelConfig.settings[oModelConfig.uriSettingName]) {
						oModelConfig.settings[oModelConfig.uriSettingName] = oModelConfig.uri;
					}

				} else if (oModelConfig.settings) {
					// shift settings to 2nd argument if no "uriSettingName" was specified
					oModelConfig.settings = [ oModelConfig.uri, oModelConfig.settings ];
				} else {
					// only use 1st argument with "uri" string if there are no settings
					oModelConfig.settings = [ oModelConfig.uri ];
				}
			} else if (bAddOrigin && oModelConfig.uriSettingName !== undefined && oModelConfig.settings && oModelConfig.settings[oModelConfig.uriSettingName]) {
				// Origin segment: only if the uri is given via the respective settingsName, e.g. "serviceURL"
				oModelConfig.preOriginBaseUri = oModelConfig.settings[oModelConfig.uriSettingName].split("?")[0];
				oModelConfig.settings[oModelConfig.uriSettingName] = ODataUtils.setOrigin(oModelConfig.settings[oModelConfig.uriSettingName], {
					alias: sSystemParameter
				});
				oModelConfig.postOriginUri = oModelConfig.settings[oModelConfig.uriSettingName].split("?")[0];
			}

			// Origin segment: Adapt annotation uris here, based on the base part of the service uri.
			// Replaces the base uri prefix with the one after adding the origin
			if (bAddOrigin && oModelConfig.settings && oModelConfig.settings.annotationURI) {
				var aAnnotationUris = [].concat(oModelConfig.settings.annotationURI); //"to array"
				var aOriginAnnotations = [];
				for (var k = 0; k < aAnnotationUris.length; k++) {
					aOriginAnnotations.push(ODataUtils.setAnnotationOrigin(aAnnotationUris[k], {
						alias: sSystemParameter,
						preOriginBaseUri: oModelConfig.preOriginBaseUri,
						postOriginBaseUri: oModelConfig.postOriginBaseUri
					}));
				}
				oModelConfig.settings.annotationURI = aOriginAnnotations;
			}

			// resolve the bundleUrl of the enhancing resource bundle relative to
			// the component (default) or relative to manifest, e.g.:
			// bundleUrlRelativeTo: 'component|manifest'
			if (bIsResourceModel && oModelConfig.settings) {
				if (aActiveTerminologies) {
					oModelConfig.settings.activeTerminologies = aActiveTerminologies;
				}

				_UrlResolver._processResourceConfiguration(oModelConfig.settings, {
					alreadyResolvedOnRoot: true,
					baseURI: oManifest._oBaseUri,
					manifestBaseURI: oManifest._oManifestBaseUri,
					relativeTo: undefined
				});
			}

			// normalize settings object to array
			if (oModelConfig.settings && !Array.isArray(oModelConfig.settings)) {
				oModelConfig.settings = [ oModelConfig.settings ];
			}

			// Add final configuration to result map
			mModelConfigurations[sModelName] = oModelConfig;
		}

		if (oManifest.getEntry("/sap.ui5/commands") || (oComponent && oComponent._getManifestEntry("/sap.ui5/commands", true))) {
			// add $cmd model for CommandExecution
			mModelConfigurations["$cmd"] = {
				type: 'sap.ui.model.json.JSONModel'
			};
		}

		return mModelConfigurations;
	};

	/**
		 * @private
		 */
	Component._loadManifestModelClasses = function(mModelConfigurations, sLogComponentName) {
		const aLoadPromises = [];

		function logLoadingError(sModelClassName, sModelName, oError) {
			throw new Error(
				`${sLogComponentName}: Component Manifest: Class "${sModelClassName}" for model "${sModelName}" could not be loaded. ["sap.ui5"]["models"]["${sModelName}"].`,
				{
					cause: oError
				}
			);
		}

		for (const sModelName in mModelConfigurations) {
			const oModelConfig = mModelConfigurations[sModelName];
			const sModelClass = oModelConfig.type.replace(/\./g, "/");

			aLoadPromises.push(new Promise((resolve, reject) => {
				sap.ui.require([sModelClass], resolve, reject);
			}).catch(logLoadingError.bind(null, oModelConfig.type, sModelName)));
		}

		return Promise.all(aLoadPromises);
	};

	/**
	 * Creates model instances using a configuration provided by {@link sap.ui.core.Component._createManifestModelConfigurations}.
	 *
	 * @param {object} mModelConfigurations key-value configuration object created via {@link sap.ui.core.Component._createManifestModelConfigurations}
	 * @param {object} oConfig see <code>sap.ui.component</code> / <code>sap.ui.component.load</code>
	 * @param {object} oManifest The manifest object
	 * @returns {object} key-value map with model name as key and model instance as value
	 * @private
	 */
	Component._createManifestModels = function(mModelConfigurations, oConfig, oManifest) {
		var mModels = {};
		for (var sModelName in mModelConfigurations) {
			var oModelConfig = mModelConfigurations[sModelName];

			// TODO The tests for the Model creation make use of a constructor stub,
			// and this only works from the global namespace export, not via probing require.
			// To keep those tests working, the global name is checked first. Only in a context
			// where global names don't exist or when the model is unknown, the fallback will be used.
			let fnModelClass;

			if (!fnModelClass) {
				fnModelClass = sap.ui.require(oModelConfig.type.replace(/\./g, "/"));
			}

			// create arguments array with leading "null" value so that it can be passed to the apply function
			var aArgs = [null].concat(oModelConfig.settings || []);

			// create factory function by calling "Model.bind" with the provided arguments
			var fnFactory = fnModelClass.bind.apply(fnModelClass, aArgs);

			// the factory will create the model with the arguments above
			var oModel = new fnFactory();

			// Call hook and provide model instance, manifest model ID to UI5 flex lib
			if (oModel.isA("sap.ui.model.odata.v2.ODataModel") || oModel.isA("sap.ui.model.odata.v4.ODataModel")) {
				const oInfo = {
					factoryConfig: oConfig,
					manifest: oManifest,
					model: oModel,
					modelId: sModelName
				};
				const oOwnerComponent = Component.getComponentById(ManagedObject._sOwnerId);
				if (oOwnerComponent) {
					oInfo.owner = {
						id: ManagedObject._sOwnerId,
						config: oOwnerComponent._componentConfig
					};
				}
				ComponentHooks.onModelCreated.execute(oInfo);
			}

			// add model instance to the result map
			mModels[sModelName] = oModel;
		}
		return mModels;
	};

	/**
	 * Returns two maps of model configurations to be used for the model "preload" feature.
	 * Used within loadComponent to create models during component load.
	 *
	 * "afterManifest"
	 * Models that are configured for preload via "preload=true" or URI parameter.
	 * They will be created after the manifest is available.
	 *
	 * "afterPreload"
	 * Currently only for ResourceModels with async=false (default) to prevent sync requests
	 * by loading the corresponding ResourceBundle in advance.
	 * They will be created after the Component-preload has been loaded, as most apps package
	 * their ResourceBundles within the Component-preload.
	 *
	 * @param {sap.ui.core.Manifest} oManifest Manifest instance
	 * @param {object} [oComponentData] optional component data object
	 * @param {object} [mCacheTokens] optional cache tokens for OData models
	 * @param {string[]} [aActiveTerminologies] optional list of active terminologies
	 * @returns {object} object with two maps, see above
	 */
	function getPreloadModelConfigsFromManifest(oManifest) {
		var mModelConfigs = {
			afterManifest: {},
			afterPreload: {}
		};

		// deep clone is needed as manifest only returns a read-only copy (frozen object)
		var oManifestDataSources = merge({}, oManifest.getEntry("/sap.app/dataSources"));
		var oManifestModels = merge({}, oManifest.getEntry("/sap.ui5/models"));
		var sComponentName = oManifest.getComponentName();
		var mAllModelConfigurations = Component._findManifestModelClasses({
			models: oManifestModels,
			dataSources: oManifestDataSources,
			componentName: sComponentName
		});

		// Read internal URI parameter to enable model preload for testing purposes
		// Specify comma separated list of model names. Use an empty segment for the "default" model
		// Examples:
		//   sap-ui-xx-preload-component-models-<componentName>=, => preload default model (empty string key)
		//   sap-ui-xx-preload-component-models-<componentName>=foo, => preload "foo" + default model (empty string key)
		//   sap-ui-xx-preload-component-models-<componentName>=foo,bar => preload "foo" + "bar" models
		var sPreloadModels = new URLSearchParams(window.location.search).get("sap-ui-xx-preload-component-models-" + oManifest.getComponentName());
		var aPreloadModels = sPreloadModels && sPreloadModels.split(",");

		for (var sModelName in mAllModelConfigurations) {
			var mModelConfig = mAllModelConfigurations[sModelName];

			// activate "preload" flag in case URI parameter for testing is used (see code above)
			if (!mModelConfig.preload && aPreloadModels && aPreloadModels.indexOf(sModelName) > -1 ) {
				mModelConfig.preload = true;
				Log.warning("FOR TESTING ONLY!!! Activating preload for model \"" + sModelName + "\" (" + mModelConfig.type + ")",
					sComponentName, "sap.ui.core.Component");
			}

			// ResourceModels with async=false should be always loaded beforehand to get rid of sync requests under the hood (regardless of the "preload" flag)
			if (mModelConfig.type === "sap.ui.model.resource.ResourceModel" &&
				(!mModelConfig.settings ||
				mModelConfig.settings.async !== true)
			) {
				// Use separate config object for ResourceModels as the resourceBundle might be
				// part of the Component-preload which isn't available when the regular "preloaded"-models are created
				mModelConfigs.afterPreload[sModelName] = mModelConfig;
			} else if (mModelConfig.preload) {
				// Only create models:
				//   - which are flagged for preload (mModelConfig.preload) or configured via internal URI param (see above)
				//   - in case the model class is already loaded (otherwise log a warning)
				// We check for the moduleState here instead of a simple sap.ui.require probing, because it captures the following cases:
				//   - modules defined in a preload (via predefine) are "available, but not executed"
				//   - modules which are already loaded/executed
				if (sap.ui.loader._.getModuleState(mModelConfig.type.replace(/\./g, "/") + ".js")) {
					mModelConfigs.afterManifest[sModelName] = mModelConfig;
				} else {
					Log.warning("Can not preload model \"" + sModelName + "\" as required class has not been loaded: \"" + mModelConfig.type + "\"",
						sComponentName, "sap.ui.core.Component");
				}
			}

		}

		return mModelConfigs;
	}

	/**
	 * Retrieves the component manifest url.
	 * @param {string} sComponentName component name.
	 * @returns {string} component manifest url.
	 */
	function getManifestUrl(sComponentName){
		return sap.ui.require.toUrl(sComponentName.replace(/\./g, "/") + "/manifest.json");
	}

	/*
	 * Registers a URL prefix for a module name prefix
	 */
	function registerModulePath(sModuleNamePrefix, vUrlPrefix) {
		LoaderExtensions.registerResourcePath(sModuleNamePrefix.replace(/\./g, "/"), vUrlPrefix);
	}

	function loadManifests(oRootMetadata) {
		var aManifestsToLoad = [];

		/**
		 * Collects the promises to load the manifest content and all of its parents manifest files.
		 *
		 * Gathers promises within aManifestsToLoad.
		 * Gathers associates meta data objects within aMetadataObjects.
		 * @param {object} oMetadata The metadata object
		 */
		function collectLoadManifestPromises(oMetadata) {
			// ComponentMetadata classes with a static manifest or with legacy metadata
			// do already have a manifest, so no action required
			if (!oMetadata._oManifest) {
				// TODO: If the "manifest" property is set, the code to load the manifest.json could be moved up to run in
				// parallel with the ResourceModels that are created (after the Component-preload has finished) to trigger
				// a potential request a bit earlier. Right now the whole component loading would be delayed by the async request.

				var sName = oMetadata.getComponentName();
				var sDefaultManifestUrl = getManifestUrl(sName);

				// We need to load the manifest.json for the metadata class as
				// it might differ from the one already loaded
				// If the manifest.json is part of the Component-preload it will be taken from there
				var pLoadManifest = LoaderExtensions.loadResource({
					url: sDefaultManifestUrl,
					dataType: "json",
					async: true
				}).catch(function(oError) {
					Log.error(
						"Failed to load component manifest from \"" + sDefaultManifestUrl + "\" (component " + sName
						+ ")! Reason: " + oError
					);

					// If the request fails, ignoring the error would end up in a sync call, which would fail, too.
					return {};
				}).then(async function(oManifestJson) {
					if (oManifestJson) {
						oMetadata._applyManifest(oManifestJson, true /* skip processing */);
						// Resolve command descriptions
						await _resolveCommandsInManifest(oMetadata.getManifestObject());

						return oMetadata.getManifestObject()._processI18n(true);
					}
				});

				aManifestsToLoad.push(pLoadManifest);
			}

			var oParentMetadata = oMetadata.getParent();
			if (oParentMetadata && (oParentMetadata instanceof ComponentMetadata) && !oParentMetadata.isBaseClass()) {
				collectLoadManifestPromises(oParentMetadata);
			}
		}

		collectLoadManifestPromises(oRootMetadata);

		return Promise.all(aManifestsToLoad);
	}

	/**
	 * Asynchronously creates a new component instance from the given configuration.
	 *
	 * If the component class does not already exists, the component class is loaded and
	 * afterwards the new component instance is created.
	 *
	 * To optimize the loading process, additional <code>asyncHints</code> can be provided. The structure of
	 * these hints and how they impact the loading of components is an internal feature of this API and reserved
	 * for UI5 internal use only. Code that wants to be safe wrt. version updates, should not use the
	 * <code>asyncHints</code> property.
	 *
	 * If Components and/or libraries are listed in the <code>asyncHints</code>, all the corresponding preload
	 * files will be requested in parallel, loading errors (404s) will be ignored. The constructor class will
	 * only be required after all preloads have been rejected or resolved. Only then, the new instance will
	 * be created.
	 *
	 * A component can implement the {@link sap.ui.core.IAsyncContentCreation} interface.
	 * Please see the respective documentation for more information.
	 *
	 * @example
	 *
	 *   Component.create({
	 *     name: "my.comp",
	 *     url: "find/my/comp/here",
	 *     id: "myCompId1"
	 *   }).then(function(oComponent) {
	 *     ...
	 *   });
	 *
	 * @param {object} mOptions Configuration options
	 * @param {string} mOptions.name Name of the component to load, this is the dot-separated name of the package
	 *     that contains the Component.js module;
	 *     Even when an alternative location is specified from which the manifest should be loaded
	 *     (<code>mOptions.manifest</code> is set to a non-empty string), then the name specified in that
	 *     manifest will be ignored and this name will be used instead to determine the module to be loaded.
	 * @param {string} [mOptions.url] Alternative location from where to load the Component. If <code>mOptions.manifest</code>
	 *     is set to a non-empty string, this URL specifies the location of the final component defined via that
	 *     manifest, otherwise it specifies the location of the component defined via its name <code>mOptions.name</code>.
	 * @param {object} [mOptions.componentData] Initial data of the Component, see {@link sap.ui.core.Component#getComponentData}.
	 * @param {sap.ui.core.ID} [mOptions.id] ID of the new Component
	 * @param {string[]} [mOptions.activeTerminologies] List of active terminologies.
	 *              The order of the given active terminologies is significant. The {@link module:sap/base/i18n/ResourceBundle ResourceBundle} API
	 *              documentation describes the processing behavior in more detail.
	 *              Please have a look at this dev-guide chapter for general usage instructions: {@link topic:eba8d25a31ef416ead876e091e67824e Text Verticalization}.
	 * @param {object} [mOptions.settings] Settings of the new Component
	 * @param {boolean|string|object} [mOptions.manifest=true] Whether and from where to load the manifest.json for the Component.
	 *     When set to any truthy value, the manifest will be loaded and evaluated before the Component controller.
	 *     If it is set to a falsy value, the manifest will not be evaluated before the controller. It might still be loaded synchronously
	 *     if declared in the Component metadata.
	 *     A non-empty string value will be interpreted as the URL to load the manifest from.
	 *     If the manifest could not be loaded from a given URL, the Promise returned by the </code>Component.create</code> factory rejects.
	 *     A non-null object value will be interpreted as manifest content.
	 * @param {string} [mOptions.altManifestUrl] @since 1.61.0 Alternative URL for the manifest.json. If <code>mOptions.manifest</code>
	 *     is set to an object value, this URL specifies the location to which the manifest object should resolve the relative
	 *     URLs to.
	 * @param {string} [mOptions.handleValidation=false] If set to <code>true</code> validation of the component is handled by the <code>Messaging</code>
	 * @param {object} [mOptions.asyncHints] Hints for asynchronous loading.
	 *     <b>Beware:</b> This parameter is only used internally by the UI5 framework and compatibility cannot be guaranteed.
	 *     The parameter must not be used in productive code, except in code delivered by the UI5 teams.
	 * @param {string[]|object[]} [mOptions.asyncHints.components] a list of components needed by the current component and its subcomponents
	 *     The framework will try to preload these components (their Component-preload.js) asynchronously, errors will be ignored.
	 *     Please note that the framework has no knowledge about whether a Component provides a preload file or whether it is bundled
	 *     in some library preload. If Components are listed in the hints section, they will be preloaded.
	 *     Instead of specifying just the names of components, an object might be given that contains a
	 *     mandatory <code>name</code> property and optionally, an <code>url</code> that will be used for a <code>registerModulePath</code>,
	 *     and/or a <code>lazy</code> property. When <code>lazy</code> is set to a truthy value, only a necessary <code>registerModulePath</code>
	 *     will be executed, but the corresponding component won't be preloaded.
	 * @param {string[]|object[]} [mOptions.asyncHints.libs] libraries needed by the Component and its subcomponents
	 *     These libraries should be (pre-)loaded before the Component.
	 *     The framework will asynchronously load those libraries, if they're not loaded yet.
	 *     Instead of specifying just the names of libraries, an object might be given that contains a
	 *     mandatory <code>name</code> property and optionally, an <code>url</code> that will be used for a <code>registerModulePath</code>,
	 *     and/or a <code>lazy</code> property. When <code>lazy</code> is set to a truthy value, only a necessary <code>registerModulePath</code>
	 *     will be executed, but the corresponding library won't be preloaded.
	 * @param {string[]|object[]} [mOptions.asyncHints.preloadBundles] a list of additional preload bundles
	 *     The framework will try to load these bundles asynchronously before requiring the Component, errors will be ignored.
	 *     The named modules must only represent preload bundles. If they are normal modules, their dependencies
	 *     will be loaded with the normal synchronous request mechanism and performance might degrade.
	 *     Instead of specifying just the names of preload bundles, an object might be given that contains a
	 *     mandatory <code>name</code> property and optionally, an <code>url</code> that will be used for a <code>registerModulePath</code>.
	 * @param {Promise|Promise[]} [mOptions.asyncHints.waitFor] <code>Promise</code> or array of <code>Promise</code>s for which the Component instantiation should wait
	 * @returns {Promise<sap.ui.core.Component>} A Promise that resolves with the newly created component instance
	 * @throws {TypeError} When <code>mOptions</code> is null or not an object.
	 * @since 1.56.0
	 * @static
	 * @public
	 */
	Component.create = function(mOptions) {
		if (mOptions == null || typeof mOptions !== "object") {
			throw new TypeError("Component.create() must be called with a configuration object.");
		}

		var mParameters = merge({}, mOptions);
		mParameters.async = true;

		// if no manifest option is given, the default is true
		// Note: this intentionally prevents the use of the legacy options manifestUrl and manifestFirst
		if (mParameters.manifest === undefined) {
			mParameters.manifest = true;
		}

		return componentFactory(mParameters);
	};

	/**
	 * Loads a module and logs a potential loading error as a warning.
	 *
	 * @param {string} sModuleName the module to be loaded
	 * @param {string} sComponentName the component-name for which the module is loaded
	 * @returns {Promise} the loading promise of the module
	 */
	function loadModuleAndLog(sModuleName, sComponentName) {
		const def = new Deferred();

		sap.ui.require([sModuleName], def.resolve, (err) => {
			def.reject(
				new Error(`sap.ui.core.Component: Cannot load module '${sModuleName}' during creation of component: "${sComponentName}".`)
			);
			Log.warning(err);
		});

		return def.promise;
	}

	function findRoutingClasses(oClassMetadata) {
		const fnCollectRoutingClasses = oClassMetadata.getStaticProperty("collectRoutingClasses");
		const mRoutingClasses = typeof fnCollectRoutingClasses == "function" ? fnCollectRoutingClasses.call(oClassMetadata.getClass()) : {};
		return Object.values(mRoutingClasses);
	}

	/*
	 * Part of the old sap.ui.component implementation than can be re-used by the new factory
	 */
	function componentFactory(vConfig, bLegacy) {
		var oOwnerComponent = Component.getComponentById(ManagedObject._sOwnerId);

		if (Array.isArray(vConfig.activeTerminologies) && vConfig.activeTerminologies.length &&
			Array.isArray(Localization.getActiveTerminologies()) && Localization.getActiveTerminologies().length) {
			if (JSON.stringify(vConfig.activeTerminologies) !== JSON.stringify(Localization.getActiveTerminologies())) {
				Log.warning(bLegacy ? "sap.ui.component: " : "Component.create: " +
					"The 'activeTerminolgies' passed to the component factory differ from the ones defined on the global 'sap/base/i18n/Localization.getActiveTerminologies';" +
					"This might lead to inconsistencies; ResourceModels that are not defined in the manifest and created by the component will use the globally configured terminologies.");
			}
		}
		// get terminologies information: API -> Owner Component -> Configuration
		var aActiveTerminologies = vConfig.activeTerminologies || (oOwnerComponent && oOwnerComponent.getActiveTerminologies()) || Localization.getActiveTerminologies();

		// Inherit cacheTokens from owner component if not defined in asyncHints
		if (!vConfig.asyncHints || !vConfig.asyncHints.cacheTokens) {
			var mCacheTokens = oOwnerComponent && oOwnerComponent._mCacheTokens;
			if (typeof mCacheTokens === "object") {
				vConfig.asyncHints = vConfig.asyncHints || {};
				vConfig.asyncHints.cacheTokens = mCacheTokens;
			}
		}

		function notifyOnInstanceCreated(oInstance, vConfig) {
			if (vConfig.async) {
				var pRootControlReady = oInstance.rootControlLoaded ? oInstance.rootControlLoaded() : Promise.resolve();

				// collect instance-created listeners
				var aOnInstanceCreatedPromises = ComponentHooks.onInstanceCreated.execute(oInstance, vConfig) ||  [];

				// root control loaded promise
				aOnInstanceCreatedPromises.push(pRootControlReady);

				return Promise.all(aOnInstanceCreatedPromises);
			} else {
				ComponentHooks.onInstanceCreated.execute(oInstance, vConfig);
			}
			return oInstance;
		}

		function createInstance(oClass) {
			if (bLegacy && oClass.getMetadata().isA("sap.ui.core.IAsyncContentCreation")) {
				throw new Error("Do not use deprecated factory function 'sap.ui.component' in combination with IAsyncContentCreation (" + vConfig["name"] + "). " +
				"Use 'Component.create' instead");
			}

			// retrieve the required properties
			var sName = vConfig.name,
			sId = vConfig.id,
			oComponentData = vConfig.componentData,
			sController = sName + '.Component',
			mSettings = vConfig.settings;

			// create an instance
			var oInstance = new oClass(extend({}, mSettings, {
				id: sId,
				componentData: oComponentData,
				_cacheTokens: vConfig.asyncHints && vConfig.asyncHints.cacheTokens,
				_activeTerminologies: aActiveTerminologies,
				_componentConfig: vConfig
			}));
			assert(oInstance instanceof Component, "The specified component \"" + sController + "\" must be an instance of sap.ui.core.Component!");
			Log.info("Component instance Id = " + oInstance.getId());

			/*
			 * register for messaging: register if either handleValidation is set in metadata
			 * or if not set in metadata and set on instance
			 */
			var bHandleValidation = oInstance.getMetadata()._getManifestEntry("/sap.ui5/handleValidation");
			if (bHandleValidation !== undefined || vConfig.handleValidation) {
				const Messaging = sap.ui.require("sap/ui/core/Messaging");
				if (Messaging) {
					Messaging.registerObject(oInstance, bHandleValidation === undefined ? vConfig.handleValidation : bHandleValidation);
				} else {
					sap.ui.require(["sap/ui/core/Messaging"], function(Messaging) {
						if (!oInstance.isDestroyed()) {
							Messaging.registerObject(oInstance, bHandleValidation === undefined ? vConfig.handleValidation : bHandleValidation);
						}
					});
				}
			}

			// Some services may demand immediate startup
			var aPromises = activateServices(oInstance, vConfig.async);

			if (vConfig.async) {
				return notifyOnInstanceCreated(oInstance, vConfig)
					.then(function () {
						return Promise.all(aPromises);
					})
					.then(function () {
						// Make sure that the promise returned by the hook can not modify the resolve value
						return oInstance;
					});
			} else {
				return notifyOnInstanceCreated(oInstance, vConfig);
			}
		}

		// load the component class
		var vClassOrPromise = loadComponent(vConfig, {
			failOnError: true,
			createModels: true,
			waitFor: vConfig.asyncHints && vConfig.asyncHints.waitFor,
			activeTerminologies: aActiveTerminologies
		});
		if ( vConfig.async ) {
			// async: instantiate component after Promise has been fulfilled with component
			//        constructor and delegate the current owner id for the instance creation
			var sCurrentOwnerId = ManagedObject._sOwnerId;
			return vClassOrPromise.then(function(oClass) {
				// [Compatibility]: We sequentialize the dependency loading for the inheritance chain of the component.
				// This keeps the order of the dependency execution stable (e.g. thirdparty script includes).
				var loadDependenciesAndIncludes = function (oMetadata) {
					var oParent = oMetadata.getParent();
					var oPromise = Promise.resolve();
					if (oParent instanceof ComponentMetadata) {
						oPromise = oPromise.then(function () {
							return loadDependenciesAndIncludes(oParent);
						});
					}
					return oPromise.then(function () {
						return oMetadata.getManifestObject().loadDependenciesAndIncludes(true);
					});
				};
				return loadDependenciesAndIncludes(oClass.getMetadata()).then(async function () {
					const oClassMetadata = oClass.getMetadata();
					const oManifest = oClassMetadata.getManifestObject();
					const sComponentName = oManifest.getComponentName();

					// --- final class provisioning before instantiation ---

					// [1] after evaluating the manifest & loading the necessary dependencies,
					//     we make sure the routing related classes are required before instantiating the Component
					const aRoutingClassNames = findRoutingClasses(oClassMetadata);
					const aModuleLoadingPromises = aRoutingClassNames.map((vClass) => {
						let pClass;
						if (typeof vClass === 'function') {
							pClass = Promise.resolve(vClass);
						} else {
							pClass = loadModuleAndLog(vClass, sComponentName);
						}
						return pClass;
					});

					// [2] Async require for all(!) manifests models ("preload: true" models might be required already)
					//     in v1 we prevent sync requests, in v2 we ensure all manifest models can be instantiated
					//     The best practice is that all model classes are part of a Component dependency (e.g. lib, eager dep in Component.js, ...)

					//     retrieve the merged sap.app and sap.ui5 sections of the manifest
					const mManifestDataSources = getManifestEntry(oClassMetadata, oManifest, "/sap.app/dataSources", true) || {};
					const mManifestModels = getManifestEntry(oClassMetadata, oManifest, "/sap.ui5/models", true) || {};

					//     extract classes from manifest
					const mAllModelConfigs = Component._findManifestModelClasses({
						models: mManifestModels,
						dataSources: mManifestDataSources,
						componentName: sComponentName
					});

					//     load model classes async
					const pModelClassLoading = Component._loadManifestModelClasses(mAllModelConfigs, sComponentName);

					// load all classes in parallel
					await Promise.all([...aModuleLoadingPromises, pModelClassLoading]);

					return ManagedObject.runWithOwner(function() {
						return createInstance(oClass);
					}, sCurrentOwnerId);
				});
			});
		} else {
			// sync: constructor has been returned, instantiate component immediately
			return createInstance(vClassOrPromise);
		}
	}

	/**
	 * Asynchronously loads a component class without instantiating it; returns a promise on the loaded class.
	 *
	 * Beware: "Asynchronous component loading" doesn't necessarily mean that no more synchronous loading
	 * occurs. Both the framework as well as component implementations might still execute synchronous
	 * requests. <code>Component.load</code> just allows to use async calls internally.
	 *
	 * When a manifest is referenced in <code>mOptions</code>, this manifest is not automatically used
	 * for instances of the Component class that are created after loading. The manifest or the manifest url
	 * must be provided for every instance explicitly.
	 *
	 * To optimize the loading process, additional <code>asyncHints</code> can be provided.
	 * If components and/or libraries are listed in the <code>asyncHints</code>, all the corresponding preload
	 * files will be requested in parallel, loading errors (404s) will be ignored. The constructor class will
	 * only be required after all preloads have been rejected or resolved.
	 * The structure of the hints and how they impact the loading of components is an internal feature
	 * of this API and reserved for UI5 internal use only. Code that wants to be safe wrt. version updates,
	 * should not use the <code>asyncHints</code> property.
	 *
	 * @param {object} mOptions Configuration options
	 * @param {string} mOptions.name Name of the Component to load, as a dot-separated name;
	 *     Even when an alternative location is specified from which the manifest should be loaded
	 *     (<code>mOptions.manifest</code> is set to a non-empty string), then the name specified in that
	 *     manifest will be ignored and this name will be used instead to determine the module to be loaded.
	 * @param {string} [mOptions.url] Alternative location from where to load the Component. If <code>mOptions.manifest</code>
	 *     is set to a non-empty string, this URL specifies the location of the final component defined via that
	 *     manifest, otherwise it specifies the location of the component defined via its name <code>mOptions.name</code>.
	 * @param {boolean|string|object} [mOptions.manifest=true] Whether and from where to load the manifest.json for the Component.
	 *     When set to a truthy value, the manifest will be loaded and evaluated <b>before</b> the Component controller.
	 *     When set to a falsy value, the manifest will be loaded and evaluated <b>after</b> the Component controller.
	 *     A non-empty string value will be interpreted as the URL to load the manifest from.
	 *     This implies that the manifest is loaded and evaluated <b>before</b> the Component controller.
	 *     A non-null object value will be interpreted as manifest content.
	 * @param {string} [mOptions.altManifestUrl] @since 1.61.0 Alternative URL for the manifest.json. If <code>mOptions.manifest</code>
	 *     is set to an object value, this URL specifies the location to which the manifest object should resolve the relative
	 *     URLs to.
	 * @param {object} [mOptions.asyncHints] Hints for asynchronous loading.
	 *     <b>Beware:</b> This parameter is only used internally by the UI5 framework and compatibility cannot be guaranteed.
	 *     The parameter must not be used in productive code, except in code delivered by the UI5 teams.
	 * @param {string[]|object[]} [mOptions.asyncHints.components] a list of components needed by the current component and its subcomponents
	 *     The framework will try to preload these components (their Component-preload.js) asynchronously, errors will be ignored.
	 *     Please note that the framework has no knowledge about whether a Component provides a preload file or whether it is bundled
	 *     in some library preload. If Components are listed in the hints section, they will be preloaded.
	 *     Instead of specifying just the names of components, an object might be given that contains a
	 *     mandatory <code>name</code> property and optionally, an <code>url</code> that will be used for a <code>registerModulePath</code>,
	 *     and/or a <code>lazy</code> property. When <code>lazy</code> is set to a truthy value, only a necessary <code>registerModulePath</code>
	 *     will be executed, but the corresponding component won't be preloaded.
	 * @param {string[]|object[]} [mOptions.asyncHints.libs] libraries needed by the Component and its subcomponents
	 *     These libraries should be (pre-)loaded before the Component.
	 *     The framework will asynchronously load those libraries, if they're not loaded yet.
	 *     Instead of specifying just the names of libraries, an object might be given that contains a
	 *     mandatory <code>name</code> property and optionally, an <code>url</code> that will be used for a <code>registerModulePath</code>,
	 *     and/or a <code>lazy</code> property. When <code>lazy</code> is set to a truthy value, only a necessary <code>registerModulePath</code>
	 *     will be executed, but the corresponding library won't be preloaded.
	 * @param {string[]|object[]} [mOptions.asyncHints.preloadBundles] a list of additional preload bundles
	 *     The framework will try to load these bundles asynchronously before requiring the component, errors will be ignored.
	 *     The named modules must only represent preload bundles. If they are normal modules, their dependencies
	 *     will be loaded with the standard module loading mechanism and performance might degrade.
	 *     Instead of specifying just the names of preload bundles, an object might be given that contains a
	 *     mandatory <code>name</code> property and, optionally, a <code>url</code> that will be used for a <code>registerModulePath</code>.
	 * @param {boolean} [mOptions.asyncHints.preloadOnly=false] Whether only the preloads should be done, but not the loading of the Component controller class itself.
	 * @returns {Promise<function>} A Promise that resolves with the loaded component class or <code>undefined</code> in case
	 *      <code>mOptions.asyncHints.preloadOnly</code> is set to <code>true</code>
	 *
	 * @since 1.56.0
	 * @static
	 * @public
	 */
	Component.load = function (mOptions) {

		var mParameters = merge({}, mOptions);
		mParameters.async = true;

		// if no manifest option is given, the default is true
		if (mParameters.manifest === undefined) {
			mParameters.manifest = true;
		}

		return loadComponent(mParameters, {
			preloadOnly: mParameters.asyncHints && mParameters.asyncHints.preloadOnly
		});
	};

	/**
	 * Returns an existing component instance, identified by its ID.
	 *
	 * @param {string} sId ID of the component.
	 * @returns {sap.ui.core.Component|undefined} Component instance or <code>undefined</code> when no component
	 *     with the given ID exists.
	 * @since 1.120
	 * @static
	 * @public
	 */
	Component.getComponentById = function(sId) {
		return ComponentRegistry.get(sId);
	};

	/**
<<<<<<< HEAD
		 * Internal loading method used by the factory methods.
		 *
		 * @param {object} oConfig
		 *     Configuration options as provided to the calling factory, see e.g. {@link sap.ui.core.Component.create}
		 * @param {object} mOptions Additional, internal loading configuration
		 * @param {string[]} mOptions.activeTerminologies list of active terminologies.
		 *                   See the public API documentation for more detail: {@link sap.ui.core.Component.create Component.create}
		 * @param {boolean} mOptions.failOnError see <code>sap.ui.component.load</code>
		 * @param {boolean} mOptions.createModels whether models from manifest should be created during
		 *                                        component preload (should only be set via <code>sap.ui.component</code>)
		 * @param {boolean} mOptions.preloadOnly see <code>sap.ui.component.load</code> (<code>vConfig.asyncHints.preloadOnly</code>)
		 * @param {Promise|Promise[]} mOptions.waitFor see <code>sap.ui.component</code> (<code>vConfig.asyncHints.waitFor</code>)
		 * @return {function|Promise<function>} the constructor of the Component class or a Promise that will be fulfilled with the same
		 *
		 * @private
		 */
=======
	 * Load a component without instantiating it.
	 *
	 * Provides support for loading components asynchronously by setting
	 * <code>oConfig.async</code> to true. In that case, the method returns a JavaScript 6
	 * Promise that will be fulfilled with the component class after loading.
	 *
	 * Using <code>async = true</code> doesn't necessarily mean that no more synchronous loading
	 * occurs. Both the framework as well as component implementations might still execute
	 * synchronous requests. The contract for <code>async = true</code> just allows to use
	 * async calls.
	 *
	 * When a manifest.json is referenced in oConfig this manifest is not used for the derived instances of the Component class.
	 * The manifest/manifest url must be provided for every instance explicitly.
	 *
	 * Since 1.27.0, when asynchronous loading is used, additional <code>asyncHints</code> can be provided.
	 * This parameter is only used internally by the UI5 framework and compatibility cannot be guaranteed.
	 * The parameter must not be used in productive code, except in code delivered by the UI5 teams.
	 *
	 * <ul>
	 * <li><code>oConfig.asyncHints.components : string[]</code>a list of components needed by the current component and its subcomponents
	 *     The framework will try to preload these components (their Component-preload.js) asynchronously, errors will be ignored.
	 *     Please note that the framework has no knowledge about whether a Component provides a preload file or whether it is bundled
	 *     in some library preload. If Components are listed in the hints section, they will be preloaded.</li>
	 * <li><code>oConfig.asyncHints.libs : string[]</code>libraries needed by the Component and its subcomponents.
	 *     The framework will asynchronously load those libraries, if they're not loaded yet.</li>
	 * <li><code>oConfig.asyncHints.preloadBundles : string[]</code>a list of additional preload bundles
	 *     The framework will try to load these bundles asynchronously before requiring the Component, errors will be ignored.
	 *     The named modules must only represent preload bundles. If they are normal modules, their dependencies
	 *     will be loaded with the normal synchronous request mechanism and performance might degrade.</li>
	 * <li><code>oConfig.asyncHints.preloadOnly : boolean (default: false)</code> whether only the preloads should be done,
	 *     but not the loading of the Component controller class itself.
	 * </ul>
	 *
	 * If Components and/or libraries are listed in the hints section, all the corresponding preload files will
	 * be requested in parallel. The constructor class will only be required after all of them are rejected or resolved.
	 * Instead of specifying just the name of a component or library in the hints, an object might be given that contains a
	 * mandatory <code>name</code> property and, optionally, an <code>url</code> that will be used for a <code>registerModulePath</code>
	 * and/or a <code>lazy</code> property. When <code>lazy</code> is set to a truthy value, only a necessary <code>registerModulePath</code>
	 * will be executed, but the corresponding component or lib won't be preloaded. For preload bundles, also an object might be given
	 * instead of a simple name, but there only the <code>url</code> property is supported, not the <code>lazy</code> property.
	 *
	 * Note: so far, only the requests for the preload files (library and/or component) are executed asynchronously.
	 * If a preload is deactivated by configuration (e.g. debug mode), then remaining requests still might be synchronous.
	 *
	 * @param {object} oConfig Configuration object describing the Component to be loaded. See {@link sap.ui.component} for more information.
	 * @returns {function|Promise} Constructor of the component class or a Promise that will be fulfilled with the same
	 *
	 * @deprecated since 1.56, use {@link sap.ui.core.Component.load}
	 * @since 1.16.3
	 * @static
	 * @public
	 * @ui5-global-only
	 */
	sap.ui.component.load = function(oConfig, bFailOnError) {
		Log.warning("Do not use deprecated function 'sap.ui.component.load'! Use 'Component.load' instead");
		return loadComponent(oConfig, {
			failOnError: bFailOnError,
			preloadOnly: oConfig.asyncHints && oConfig.asyncHints.preloadOnly
		});
	};


	/**
	 * Internal loading method used by the factory methods.
	 *
	 * @param {object} oConfig
	 *     Configuration options as provided to the calling factory, see e.g. {@link sap.ui.core.Component.create}
	 * @param {object} [oConfig.async]
	 *     Whether the Component loading should be done asynchronously
	 * @param {object} mOptions Additional, internal loading configuration
	 * @param {string[]} mOptions.activeTerminologies list of active terminologies.
	 *                   See the public API documentation for more detail: {@link sap.ui.core.Component.create Component.create}
	 * @param {boolean} mOptions.failOnError see <code>sap.ui.component.load</code>
	 * @param {boolean} mOptions.createModels whether models from manifest should be created during
	 *                                        component preload (should only be set via <code>sap.ui.component</code>)
	 * @param {boolean} mOptions.preloadOnly see <code>sap.ui.component.load</code> (<code>vConfig.asyncHints.preloadOnly</code>)
	 * @param {Promise|Promise[]} mOptions.waitFor see <code>sap.ui.component</code> (<code>vConfig.asyncHints.waitFor</code>)
	 * @return {function|Promise<function>} the constructor of the Component class or a Promise that will be fulfilled with the same
	 *
	 * @private
	 * @ui5-transform-hint replace-param oConfig.async true
	 */
>>>>>>> c23db38d
	function loadComponent(oConfig, mOptions) {
		var aActiveTerminologies = mOptions.activeTerminologies,
			sName = oConfig.name,
			sUrl = oConfig.url,
			bComponentPreload = /^(sync|async)$/.test(Component.getComponentPreloadMode()),
			vManifest = oConfig.manifest,
			bManifestFirst,
			sManifestUrl,
			oManifest,
			mModels,
			mPreloadModelConfigs,
			fnCallLoadComponentCallback;

		function createSanitizedManifest( oRawManifestJSON, mOptions ) {
			var oManifestCopy = JSON.parse(JSON.stringify(oRawManifestJSON));

			return preprocessManifestJSON(oManifestCopy).then(function(oFinalJSON) {
				// oFinalJSON might be modified by the flex-hook
				return new Manifest(oFinalJSON, mOptions);
			});
		}

		function preprocessManifestJSON(oRawJson) {
			// the preprocessing flex-hook is only called if a manifest.json was loaded or an object was given via config
			if (ComponentHooks.onPreprocessManifest.isRegistered() && oRawJson != null) {
				try {
					// secure configuration from manipulation
					var oConfigCopy = deepExtend({}, oConfig);
					return ComponentHooks.onPreprocessManifest.execute(oRawJson, oConfigCopy);
				} catch (oError) {
					// in case the hook itself crashes without 'safely' rejecting, we log the error and reject directly
					Log.error("Failed to execute flexibility hook for manifest preprocessing.", oError);
					return Promise.reject(oError);
				}
			} else {
				return Promise.resolve(oRawJson);
			}
		}

		// url must be a string, although registerModulePath would also accept an object
		assert(!sUrl || typeof sUrl === 'string', "sUrl must be a string or undefined");

		// if a component name and a URL is given, we register this URL for the name of the component:
		// the name is the package in which the component is located (dot separated)
		if (sName && typeof sUrl === 'string') {
			registerModulePath(sName, sUrl);
		}

		// set the name of this newly loaded component at the interaction measurement,
		// as otherwise this would be the outer component from where it was called,
		// which is not true - this component causes the load
		Interaction.setStepComponent(sName);

		if (vManifest !== undefined) {
			// determine the semantic of the manifest property
			bManifestFirst = !!vManifest;
			sManifestUrl = vManifest && typeof vManifest === 'string' ? vManifest : undefined;
			oManifest = vManifest && typeof vManifest === 'object' ? createSanitizedManifest(vManifest, {url: oConfig && oConfig.altManifestUrl, activeTerminologies: aActiveTerminologies, process: false}) : undefined;
		}

		// if we find a manifest URL in the configuration
		// we will load the manifest from the specified URL (sync or async)
		if (!oManifest && sManifestUrl) {
			oManifest = Manifest.load({
				activeTerminologies: aActiveTerminologies,
				manifestUrl: sManifestUrl,
				componentName: sName,
				processJson: preprocessManifestJSON,
				async: true,
				// If a dedicated manifest URL is given, e.g. for a Variant
				// we expect that the Manifest can be loaded successfully
				// If not, the manifest loading promise rejects and the further Component creation is stopped
				failOnError: true
			});
		}

		// Only if loading a manifest is done asynchronously we will skip the
		// name check because this will be done once the manifest is loaded!
		if (!(oManifest)) {

			// check for an existing name
			if (!sName) {
				throw new Error("The name of the component is undefined.");
			}

			// check the type of the name
			assert(typeof sName === 'string', "sName must be a string");

		}

		// in case of loading the manifest first by configuration we need to
		// wait until the registration of the module path is done if needed and
		// then we can use the standard capabilities of the framework to resolve
		// the Components' modules namespace
		if (bManifestFirst && !oManifest) {
			oManifest = Manifest.load({
				activeTerminologies: aActiveTerminologies,
				manifestUrl: getManifestUrl(sName),
				componentName: sName,
				async: true,
				processJson: preprocessManifestJSON,
				// Legacy components might not have a manifest.json but use the Component metadata instead.
				// For compatibility reasons we don't want to break the Component creation in these cases.
				failOnError: false
			});
		}

		function getControllerModuleName() {
			return (sName + ".Component").replace(/\./g, "/");
		}

		function prepareControllerClass(oClass) {

			var sController = sName + '.Component';

			if (!oClass) {
				var sMsg = "The specified component controller '" + sController + "' could not be found!";
				if (mOptions.failOnError) {
					throw new Error(sMsg);
				} else {
					throw new Error(sMsg);
				}
			}

			if (oManifest) {
				// create the proxy metadata object
				var oMetadataProxy = createMetadataProxy(oClass.getMetadata(), oManifest);
				// create the proxy class for passing the manifest
				var oClassProxy = function() {

					// create a copy of arguments for local modification
					// and later handover to Component constructor
					var args = Array.prototype.slice.call(arguments);

					// inject the manifest to the settings object
					var mSettings;
					if (args.length === 0 || typeof args[0] === "object") {
						mSettings = args[0] = args[0] || {};
					} else if (typeof args[0] === "string") {
						mSettings = args[1] = args[1] || {};
					}
					mSettings._metadataProxy = oMetadataProxy;

					// mixin created "models" into "mSettings"
					if (mModels) {
						mSettings._manifestModels = mModels;
					}

					// call the original constructor of the component class
					var oInstance = Object.create(oClass.prototype);
					oClass.apply(oInstance, args);
					return oInstance;

				};

				oMetadataProxy.getClass = function() {
					return oClassProxy;
				};

				oClassProxy[Symbol("isProxy")] = true;

				// overload the getMetadata function
				oClassProxy.getMetadata = function() {
					return oMetadataProxy;
				};
				// overload the extend function
				oClassProxy.extend = function() {
					throw new Error("Extending Components created by Manifest is not supported!");
				};
				return oClassProxy;
			} else {
				return oClass;
			}
		}

		/*
		 * Process .url and .lazy options.
		 * For preloadBundles, lazy will be ignored
		 */
		function processOptions(vObj, bIgnoreLazy) {

			assert(
				(typeof vObj === 'string' && vObj) ||
				(typeof vObj === 'object' && typeof vObj.name === 'string' && vObj.name),
				"reference either must be a non-empty string or an object with a non-empty 'name' and an optional 'url' property");

			if ( typeof vObj === 'object' ) {
				if ( vObj.url ) {
					registerModulePath(vObj.name, vObj.url);
				}
				return (vObj.lazy && bIgnoreLazy !== true) ? undefined : vObj.name; // expl. check for true to allow usage in Array.prototype.map below
			}

			return vObj;
		}

		/**
				 * @private
				 */
		function preload(sComponentName) {

			var sController = sComponentName + '.Component',
				http2 = Library.isDepCacheEnabled(),
				sPreloadName,
				oTransitiveDependencies,
				aLibs,
				errorLogging = function (sPreloadName, bAsync) {
					return function (e) {
						var sErrorMessage = "Component-preload for this component does not exist.";
						Log.warning(
							"Couldn't preload component from " + sPreloadName + ": " + ((e && e.message) || e),
							!bAsync ? sErrorMessage : sErrorMessage + " If the component is part of a library or another component, the configuration 'sap.app/embeddedBy' is not maintained. " +
							" The 'sap.app/embeddedBy' property must be relative path inside the deployment unit (library or component).",
							"sap.ui.core.Component#preload"
						);
					};
				};

			// only load the Component-preload file if the Component module is not yet available
			if (bComponentPreload && sComponentName != null && !sap.ui.loader._.getModuleState(sController.replace(/\./g, "/") + ".js")) {
				// check whether component controller is included in a library preload
				oTransitiveDependencies = VersionInfo._getTransitiveDependencyForComponent(sComponentName);

				if (oTransitiveDependencies && !oTransitiveDependencies.hasOwnPreload) {
					aLibs = [oTransitiveDependencies.library];
					// add all dependencies to aLibs
					Array.prototype.push.apply(aLibs, oTransitiveDependencies.dependencies);

					// load library preload for every transitive dependency
					return Library._load( aLibs, { preloadOnly: true } ).catch(errorLogging(oTransitiveDependencies.library, true));
				} else {
					sPreloadName = sController.replace(/\./g, "/") + (http2 ? '-h2-preload.js' : '-preload.js'); // URN
					return sap.ui.loader._.loadJSResourceAsync(sPreloadName).catch(errorLogging(sPreloadName, true));
				}
			} else {
				return Promise.resolve();
			}
		}

		/**
				 * @private
				 */
		function preloadDependencies(sComponentName, oManifest) {

			var aPromises = [];
			var fnCollect = function(oPromise) {
				aPromises.push(oPromise);
			};

			// lookup the required libraries
			var mLibs = oManifest.getEntry("/sap.ui5/dependencies/libs");
			if (mLibs) {
				var aLibs = [];
				// filter the lazy libs
				for (var sLibName in mLibs) {
					if (!mLibs[sLibName].lazy) {
						aLibs.push(sLibName);
					}
				}
				if (aLibs.length > 0) {
					Log.info("Component \"" + sComponentName + "\" is loading libraries: \"" + aLibs.join(", ") + "\"");
					fnCollect(Library._load(aLibs, {
						sync: false
					}));
				}
			}

			// lookup the extended component and preload it
			var sExtendedComponent = oManifest.getEntry("/sap.ui5/extends/component");
			if (sExtendedComponent) {
				fnCollect(preload(sExtendedComponent, true));
			}

			// lookup the non-lazy components from component dependencies
			var aComponents = [];
			var mComponents = oManifest.getEntry("/sap.ui5/dependencies/components");
			if (mComponents) {
				for (var sCompName in mComponents) {
					// filter the lazy components
					if (!mComponents[sCompName].lazy) {
						aComponents.push(sCompName);
					}
				}
			}

			// lookup the non-lazy components from component usages
			var mUsages = oManifest.getEntry("/sap.ui5/componentUsages");
			if (mUsages) {
				// filter the lazy usages
				for (var sUsage in mUsages) {
					// default value is true, so explicit check for false
					if (mUsages[sUsage].lazy === false && aComponents.indexOf(mUsages[sUsage].name) === -1) {
						aComponents.push(mUsages[sUsage].name);
					}
				}
			}

			// preload the collected components
			if (aComponents.length > 0) {
				aComponents.forEach(function(sComponentName) {
					fnCollect(preload(sComponentName, true));
				});
			}

			return Promise.all(aPromises);

		}

		// trigger loading of libraries and component preloads and collect the given promises
		var hints = oConfig.asyncHints || {},
			promises = [],
			reflect = function(oPromise) {
				// In order to make the error handling of the Promise.all() happen after all Promises finish, we catch all rejected Promises and make them resolve with an marked object.
				oPromise = oPromise.then(
					function(v) {
						return {
							result: v,
							rejected: false
						};
					},
					function(v) {
						return {
							result: v,
							rejected: true
						};
					}
				);
				return oPromise;
			},
			collect = function(oPromise) {
				if ( oPromise ) {
					promises.push(reflect(oPromise));
				}
			},
			identity = function($) { return $; },
			phase1Preloads,
			libs;

		phase1Preloads = [];

		// load any required preload bundles
		if ( Array.isArray(hints.preloadBundles) ) {
			hints.preloadBundles.forEach(function(vBundle) {
				phase1Preloads.push(
					sap.ui.loader._.loadJSResourceAsync(processOptions(vBundle, /* ignoreLazy */ true), /* ignoreErrors */ true) );
			});
		}

		// preload any libraries
		if ( Array.isArray(hints.libs) ) {
			libs = hints.libs.map(processOptions).filter(identity);
			phase1Preloads.push(
				Library._load( libs, { preloadOnly: true } )
			);
		}

		// sync preloadBundles and preloads of libraries first before requiring the libs
		// Note: component preloads are assumed to be always independent from libs
		// therefore those requests are not synchronized with the require calls for the libs
		phase1Preloads = Promise.all( phase1Preloads );
		if ( libs && !mOptions.preloadOnly ) {
			phase1Preloads = phase1Preloads.then( function() {
				return Library._load( libs );
			});
		}
		collect( phase1Preloads );

		// if a hint about "used" components is given, preload those components
		if ( hints.components ) {
			Object.keys(hints.components).forEach(function(sComp) {
				collect(preload(processOptions(hints.components[sComp]), true));
			});
		}

		// preload the component itself
		if (!oManifest) {
			collect(preload(sName, true));
		} else {
			var aI18nProperties = [];
			// // we have a manifest, so we can register the module path for the component
			// // and resolve any "ui5://" pseudo-protocol URLs inside.
			// // This needs to be done before we create the "afterPreload" models.
			oManifest = oManifest.then(function(oManifest) {
				// if a URL is given we register this URL for the name of the component:
				// the name is the package in which the component is located (dot separated)
				var sComponentName = oManifest.getComponentName();

				if (typeof sUrl === 'string') {
					registerModulePath(sComponentName, sUrl);
				}

				// define resource roots, so they can be respected for "ui5://..." URL resolution
				oManifest.defineResourceRoots();

				oManifest._preprocess({
					resolveUI5Urls: true,
					i18nProperties: aI18nProperties
				});

<<<<<<< HEAD
				return oManifest;
			});

			// create "afterPreload" models in parallel to loading the component preload (below)
			if (mOptions.createModels) {
				collect(oManifest.then(async function(oManifest) {
=======
			// preload the component itself
			if (!oManifest) {
				collect(preload(sName, true));
			} else {
				var aI18nProperties = [];
				// // we have a manifest, so we can register the module path for the component
				// // and resolve any "ui5://" pseudo-protocol URLs inside.
				// // This needs to be done before we create the "afterPreload" models.
				oManifest = oManifest.then(async function(oManifest) {
					// if a URL is given we register this URL for the name of the component:
					// the name is the package in which the component is located (dot separated)
>>>>>>> c23db38d
					var sComponentName = oManifest.getComponentName();
					// Calculate configurations of preloaded models once the manifest is available
					mPreloadModelConfigs = getPreloadModelConfigsFromManifest(oManifest);

					// Create preloaded models directly after the manifest has been loaded
					if (Object.keys(mPreloadModelConfigs.afterManifest).length > 0) {
						await Component._loadManifestModelClasses(mPreloadModelConfigs.afterManifest, sComponentName);

						// deep clone is needed as manifest only returns a read-only copy (frozen object)
						var oManifestDataSources = merge({}, oManifest.getEntry("/sap.app/dataSources"));
						var mAllModelConfigurations = Component._createManifestModelConfigurations({
							models: mPreloadModelConfigs.afterManifest,
							dataSources: oManifestDataSources,
							manifest: oManifest,
							componentData: oConfig.componentData,
							cacheTokens: hints.cacheTokens,
							activeTerminologies: aActiveTerminologies
						});

						mModels = Component._createManifestModels(mAllModelConfigurations, oConfig, oManifest);
					}

<<<<<<< HEAD
=======
					// define resource roots, so they can be respected for "ui5://..." URL resolution
					oManifest.defineResourceRoots();

					// Resolve command descriptions
					await _resolveCommandsInManifest(oManifest);

					oManifest._preprocess({
						resolveUI5Urls: true,
						i18nProperties: aI18nProperties
					});

>>>>>>> c23db38d
					return oManifest;
				}));
			}

			// in case of manifest first we need to load the manifest
			// to know the component name and then preload the component itself
			collect(oManifest.then(function(oManifest) {

				// preload the component only if not embedded in a library
				// If the Component controller is not preloaded, the Component.js file is loaded as a single request later on.
				// This situation should be fixed by the factory caller, so we log it as a warning.
				var pPreload = Promise.resolve();
				var sEmbeddedBy = oManifest.getEntry("/sap.app/embeddedBy");
				var sComponentName = oManifest.getComponentName();
				if (!sEmbeddedBy) {
					pPreload = preload(sComponentName, true);
				} else if (!sap.ui.loader._.getModuleState(getControllerModuleName() + ".js")) {
					Log.warning(
						"Component '" + sComponentName + "' is defined to be embedded in a library or another component" +
						"The relatively given preload for the embedding resource was not loaded before hand. " +
						"Please make sure to load the embedding resource containing this Component before instantiating.",
						undefined,
						"sap.ui.core.Component#embeddedBy"
					);
				}

				return pPreload.then(function() {
					// after preload is finished, load the i18n resource and process the placeholder texts
					return oManifest._processI18n(true, aI18nProperties);
				}).then(function() {
					// after i18n resource is finished, the resource models from the manifest are loaded

					if (!mOptions.createModels) {
						return null;
					}

					var aResourceModelNames = Object.keys(mPreloadModelConfigs.afterPreload);

					if (aResourceModelNames.length === 0) {
						return null;
					}

					// if there are resource models to be loaded, load the resource bundle async first.
					// a promise is returned which resolves after all resource models are loaded
					return new Promise(function(resolve, reject) {
						// load the sap.ui.model/resource/ResourceModel class async if it's not loaded yet
						sap.ui.require(["sap/ui/model/resource/ResourceModel"], function(ResourceModel) {
							// Directly resolve as otherwise uncaught exceptions can't be handled
							resolve(ResourceModel);
						}, reject);
					}).then(function(ResourceModel) {

						// deep clone is needed as manifest only returns a read-only copy (frozen object)
						var oManifestDataSources = merge({}, oManifest.getEntry("/sap.app/dataSources"));
						var mAfterPreloadModelConfigurations = Component._createManifestModelConfigurations({
							models: mPreloadModelConfigs.afterPreload,
							dataSources: oManifestDataSources,
							manifest: oManifest,
							componentData: oConfig.componentData,
							cacheTokens: hints.cacheTokens,
							activeTerminologies: aActiveTerminologies
						});

						function loadResourceBundle(sModelName) {
							var mModelConfig = mAfterPreloadModelConfigurations[sModelName];
							if (Array.isArray(mModelConfig.settings) && mModelConfig.settings.length > 0) {
								var mModelSettings = mModelConfig.settings[0]; // first argument is the config map

								// in order to load the whole ResourceBundle/terminologies closure upfront
								// we need pass the active terminologies to the ResourceModel/-Bundle.
								mModelSettings.activeTerminologies = mOptions.activeTerminologies;

								return ResourceModel.loadResourceBundle(mModelSettings, true).then(function(oResourceBundle) {
									// Extend the model settings with the preloaded bundle so that no sync request
									// is triggered once the model gets created
									mModelSettings.bundle = oResourceBundle;

									/*
									 * Compatibility concerning ResourceModel API:
									 * If active terminologies were given we need to remove the "enhanceWith", "terminologies" and "activeTerminologies"
									 * parameters from the model settings. The ResourceModel's constructor does not accept a mixed scenario
									 * where a constructed bundle, as well as additional enhance bundles with terminologies, are given.
									 */
									delete mModelSettings.terminologies;
									delete mModelSettings.activeTerminologies;
									delete mModelSettings.enhanceWith;

								}, function(err) {
									Log.error("Component Manifest: Could not preload ResourceBundle for ResourceModel. " +
										"The model will be skipped here and tried to be created on Component initialization.",
										"[\"sap.ui5\"][\"models\"][\"" + sModelName + "\"]", oManifest.getComponentName());
									Log.error(err);

									// If the resource bundle can't be loaded, the resource model will be skipped.
									// But once the component instance gets created, the model will be tried to created again.
									delete mAfterPreloadModelConfigurations[sModelName];
								});
							} else {
								// Can't load bundle as no settings are defined.
								// Should not happen as those models won't be part of "afterPreload"
								return Promise.resolve();
							}
						}

						// Load all ResourceBundles for all models in parallel
						return Promise.all(aResourceModelNames.map(loadResourceBundle)).then(function() {
							if (Object.keys(mAfterPreloadModelConfigurations).length > 0) {
								var mResourceModels = Component._createManifestModels(mAfterPreloadModelConfigurations);
								if (!mModels) {
									mModels = {};
								}
								for (var sKey in mResourceModels) {
									mModels[sKey] = mResourceModels[sKey];
								}
							}
						});
					});
				});
			}));

			fnCallLoadComponentCallback = function(oLoadedManifest) {
				// if a callback is registered to the component load, call it with the configuration
				if (ComponentHooks.onComponentLoaded.isRegistered()) {
					// secure configuration from manipulation, manifest can be adjusted by late changes
					var oConfigCopy = deepExtend({}, oConfig);
					// trigger the callback with a copy of its required data
					// do not await any result from the callback nor stop component loading on an occurring error
					try {
						return ComponentHooks.onComponentLoaded.execute(oConfigCopy, oLoadedManifest);
					} catch (oError) {
						throw new Error("sap.ui.core.Component: Callback for loading the component \"" + oLoadedManifest.getComponentName() +
							"\" run into an error.", {
							cause: oError
						});
					}
				}
			};
		}

		// combine given promises
		return Promise.all(promises).then(function(v) {
			// If any promise is rejected, a new rejected Promise is forwarded on the chain which leads to the catch clause
			var aResults = [],
				bErrorFound = false,
				vError;

			bErrorFound = v.some(function(oResult) {
				if (oResult && oResult.rejected) {
					vError = oResult.result;
					return true;
				}
				aResults.push(oResult.result);
				return false;
			});

<<<<<<< HEAD
			if (bErrorFound) {
				return Promise.reject(vError);
			}
=======
				return new Promise(function(resolve, reject) {
					// asynchronously require component controller class
					sap.ui.require( [ getControllerModuleName() ], function(oClass) {
						// Directly resolve as otherwise uncaught exceptions can't be handled
						resolve(oClass);
					}, reject);
				}).then(function(oClass) {
					var oMetadata = oClass.getMetadata();
					var sName = oMetadata.getComponentName();
					var sDefaultManifestUrl = getManifestUrl(sName);
					var aPromises = [];

					// Check if we loaded the manifest.json from the default location
					// In this case it can be directly passed to its metadata class to prevent an additional request
					if (oManifest && typeof vManifest !== "object" && (typeof sManifestUrl === "undefined" || sManifestUrl === sDefaultManifestUrl)) {
						// We could use oManifest.getJson() to avoid calling '_processI18n(true)' at the next line.
						// However, we have to use oManifest.getRawJson() instead of oManifest.getJson() because the
						//  urls start with "ui5://" are already resolved in the oManifest.getJson() and
						//  ComponentMetadata needs to keep them unresolved until the resource roots are set.
						oMetadata._applyManifest(JSON.parse(JSON.stringify(oManifest.getRawJson())), true /* skip processing */);

						// Resolve commands description
						const pI18n = _resolveCommandsInManifest(oMetadata.getManifestObject()).then(() => {
							return oMetadata.getManifestObject()._processI18n(true);
						});
						aPromises.push(pI18n);
					}

					aPromises.push(loadManifests(oMetadata));

					return Promise.all(aPromises).then(function() {

						// The following processing of the sap.app/i18n resources happens under two conditions:
						//    1. The manifest is defined in the component metadata (no Manifest object yet)
						//    2. We have instance specific information (activeTerminologies)
						// In case of a manifest-first approach (Manifest object exists already),
						// the i18n processing has already happened and we skip this part.

						// Why do we set the oManifest object here?
						// > If we have instance specific information like "activeTerminologies" (non-empty array), the resulting
						//   Manifest instance differs from the Manifest that is stored on the ComponentMetadata.
						//   The function prepareControllerClass() then creates a ComponentMetadata Proxy,
						//   which encapsulates this single instance specific Manifest object.
						var pProcessI18n = Promise.resolve();
						if (!oManifest && Array.isArray(mOptions.activeTerminologies) && mOptions.activeTerminologies.length > 0) {
							oManifest = new Manifest(oMetadata.getManifestObject().getRawJson(), {
								process: false,
								activeTerminologies: aActiveTerminologies
							});

							pProcessI18n = _resolveCommandsInManifest(oMetadata.getManifestObject()).then(() => {
								return oManifest._processI18n(true);
							});
						}
>>>>>>> c23db38d

			return aResults;
		}).then(function (v) {
			// after all promises including the loading of dependent libs have been resolved
			// pass the manifest to the callback function in case the manifest is present and a callback was set
			if (oManifest && fnCallLoadComponentCallback) {
				return oManifest.then(fnCallLoadComponentCallback).then(function() {
					return v;
				});
			}
			return v;
		}).then(function(v) {
			Log.debug("Component.load: all promises fulfilled, then " + v);
			if (oManifest) {
				return oManifest.then(function(oLoadedManifest) {
					if (!oLoadedManifest._bLoadManifestRequestFailed) {
						// store the loaded manifest in the oManifest variable
						// which is used for the scope constructor function
						oManifest = oLoadedManifest;
						// read the component name from the manifest and
						// preload the dependencies defined in the manifest
						sName = oManifest.getComponentName();
						return preloadDependencies(sName, oManifest, true);
					} else {
						// Set oManifest to undefined in case the loadManifest request failed
						// This should be only the case if manifestFirst is true but there was
						// no manifest.json
						oManifest = undefined;
						return oManifest;
					}
				});
			} else {
				return v;
			}
		}).then(function() {
			if ( mOptions.preloadOnly ) {
				return true;
			}

			return new Promise(function(resolve, reject) {
				// asynchronously require component controller class
				sap.ui.require( [ getControllerModuleName() ], function(oClass) {
					// Directly resolve as otherwise uncaught exceptions can't be handled
					resolve(oClass);
				}, reject);
			}).then(function(oClass) {
				var oMetadata = oClass.getMetadata();
				var sName = oMetadata.getComponentName();
				var sDefaultManifestUrl = getManifestUrl(sName);
				var aPromises = [];

				// Check if we loaded the manifest.json from the default location
				// In this case it can be directly passed to its metadata class to prevent an additional request
				if (oManifest && typeof vManifest !== "object" && (typeof sManifestUrl === "undefined" || sManifestUrl === sDefaultManifestUrl)) {
					// We could use oManifest.getJson() to avoid calling '_processI18n(true)' at the next line.
					// However, we have to use oManifest.getRawJson() instead of oManifest.getJson() because the
					//  urls start with "ui5://" are already resolved in the oManifest.getJson() and
					//  ComponentMetadata needs to keep them unresolved until the resource roots are set.
					oMetadata._applyManifest(JSON.parse(JSON.stringify(oManifest.getRawJson())), true /* skip processing */);
					aPromises.push(oMetadata.getManifestObject()._processI18n(true));
				}

				aPromises.push(loadManifests(oMetadata));

				return Promise.all(aPromises).then(function() {

					// The following processing of the sap.app/i18n resources happens under two conditions:
					//    1. The manifest is defined in the component metadata (no Manifest object yet)
					//    2. We have instance specific information (activeTerminologies)
					// In case of a manifest-first approach (Manifest object exists already),
					// the i18n processing has already happened and we skip this part.

					// Why do we set the oManifest object here?
					// > If we have instance specific information like "activeTerminologies" (non-empty array), the resulting
					//   Manifest instance differs from the Manifest that is stored on the ComponentMetadata.
					//   The function prepareControllerClass() then creates a ComponentMetadata Proxy,
					//   which encapsulates this single instance specific Manifest object.
					var pProcessI18n = Promise.resolve();
					if (!oManifest && Array.isArray(mOptions.activeTerminologies) && mOptions.activeTerminologies.length > 0) {
						oManifest = new Manifest(oMetadata.getManifestObject().getRawJson(), {
							process: false,
							activeTerminologies: aActiveTerminologies
						});
						pProcessI18n = oManifest._processI18n(true);
					}

					// prepare the loaded class and resolve with it
					return pProcessI18n.then(prepareControllerClass.bind(undefined, oClass));
				});
			});
		}).then(function(oControllerClass) {
			if (!oManifest) {
				return oControllerClass;
			}

			// collect routing related class names for async loading
			const oClassMetadata = oControllerClass.getMetadata();
			const aModuleNames = findRoutingClasses(oClassMetadata);

			// lookup model classes
			var mManifestModels = merge({}, oManifest.getEntry("/sap.ui5/models"));
			var mManifestDataSources = merge({}, oManifest.getEntry("/sap.app/dataSources"));
			var mAllModelConfigurations = Component._findManifestModelClasses({
				models: mManifestModels,
				dataSources: mManifestDataSources,
				componentName: oManifest.getComponentName()
			});
			for (var mModelName in mAllModelConfigurations) {
				if (!mAllModelConfigurations.hasOwnProperty(mModelName)) {
					continue;
				}
				var oModelConfig = mAllModelConfigurations[mModelName];
				if (!oModelConfig.type) {
					continue;
				}
				var sModuleName = oModelConfig.type.replace(/\./g, "/");
				if (aModuleNames.indexOf(sModuleName) === -1) {
					aModuleNames.push(sModuleName);
				}
			}

			if (aModuleNames.length > 0) {
				const sComponentName = oManifest.getComponentName();
				return Promise.all(aModuleNames.map(function(sModuleName) {
					// All modules are required separately to have a better error logging.
					// Most of the classes collected here will be instantiated during the (UI)Component constructor.
					// The upfront async loading is done to prevent synchronous loading during instantiation.
					// If loading fails, the component should still be created which might fail once the required module is actually used / loaded.
					return loadModuleAndLog(sModuleName, sComponentName);
				})).then(function() {
					return oControllerClass;
				});
			} else {
				return oControllerClass;
			}
		}).then(function(oControllerClass) {
			var waitFor = mOptions.waitFor;
			if (waitFor) {
				// when waitFor Promises have been specified we also wait for
				// them before we call the component constructor
				var aPromises = Array.isArray(waitFor) ? waitFor : [ waitFor ];
				return Promise.all(aPromises).then(function() {
					return oControllerClass;
				});
			}
			return oControllerClass;
		}).catch(function(vError) {
			// handle preload errors

			// destroy "preloaded" models in case of any error to prevent memory leaks
			if (mModels) {
				for (var sName in mModels) {
					var oModel = mModels[sName];
					if (oModel && typeof oModel.destroy === "function") {
						oModel.destroy();
					}
				}
			}

<<<<<<< HEAD
			// re-throw error to hand it over to the application
			throw vError;
=======
			/** @deprecated As of version 1.135 */
			_resolveCommandsInManifestSync(oManifest);

			oManifest._preprocess({
				resolveUI5Urls: true
			});

			preloadDependencies(sName, oManifest);
		}
		preload(sName);
>>>>>>> c23db38d

		});
	}

	/**
	 * Returns the information defined in the manifests command section. If a command name
	 * is passed only the info for this command will be returned. If no name is passed a map
	 * of all commands will be returned.
	 *
	 * @param {string} [sCommandName] The name of the command defined in manifest
	 *
	 * @returns {object|undefined} The command object as defined in the manifest, undefined if no command is found under the given name.
	 * @private
	 */
	Component.prototype.getCommand = function(sCommandName) {
		if (!this._mComputedCommands) {
			var oCommandExtensions = Component.getCustomizing(this, {
					type: "sap.ui.commands"
				}) || {},
				oOwnCommands = this._getManifestEntry("/sap.ui5/commands", true) || {},
				sComponentName = this.getMetadata().getComponentName(),
				sComponentIdSuffix = "",
				oExtensionComponent = this.getExtensionComponent && this.getExtensionComponent();

			if (oExtensionComponent && oExtensionComponent.getLocalId) {
				sComponentIdSuffix = "#" + (oExtensionComponent.getLocalId(this.getId()) || this.getId());
			}
			this._mComputedCommands = merge({}, oOwnCommands, oCommandExtensions[sComponentName], oCommandExtensions[sComponentName + sComponentIdSuffix]);
		}

		return sCommandName ? this._mComputedCommands[sCommandName] : this._mComputedCommands;
	};

	/**
	 * Deactivates the component and all descendant components
	 *
	 * If this or any descendant component has not enabled keep alive, no component will be deactivated
	 *
	 * Deactivation includes following steps:
	 * <ul>
	 * <li>all elements associated (via ownerId) with the deactivated component are notified about the deactivation</li>
	 * <li>the eventbus of each deactivated component is suspended</li>
	 * <li>the router of each deactivated component is stopped</li>
	 * <li>the 'onDeactivate' hook of each deactivated component is executed</li>
	 * </ul>
	 *
	 * @since 1.88
	 * @private
	 * @ui5-restricted sap.ui.core, sap.ushell
	 */
	Component.prototype.deactivate = function() {
		var oOwnerComponent = Component.getOwnerComponentFor(this);
		if (oOwnerComponent && oOwnerComponent.isActive()) {
			throw new Error("Component.deactivate must not be called on nested components.");
		}

		if (!this.isKeepAliveSupported()) {
			Log.warning("Deactivation of component failed. Component '" + this.getId() + "' does not support 'keepAlive'.");
			return;
		}
		if (!this.isActive()) {
			Log.warning("Deactivation of component failed. Component '" + this.getId() + "' is already inactive.");
			return;
		}

		// deactivate component
		this.onOwnerDeactivation();

		// mark the component as inactive
		this._bIsActive = false;

		// deactivate all child elements
		forEachChildElement(function(oElement) {
			ResizeHandler.suspend(oElement.getDomRef());
			oElement.onOwnerDeactivation();
		}, this.getId());

		// deactivate all child components
		ComponentRegistry.forEach(function(oComponent) {
			var sOwnerId = Component.getOwnerIdFor(oComponent);
			if (sOwnerId === this.getId()) {
				oComponent.deactivate();
			}
		}, this);

		// suspend EventBus
		if (this._oEventBus) {
			this._oEventBus.suspend();
		}

		// stop the router
		if (this.getRouter()) {
			this.getRouter().stop();
		}

		// call lifecyclehook 'onDeactivate'
		if (typeof this.onDeactivate === "function") {
			_enforceNoReturnValue(this.onDeactivate(), /*mLogInfo=*/{name: "onDeactivate", component: this.getId()});
		}
	};

	/**
	 * Activates the component and all descendant components.
	 *
	 * If this or any descendant component does not enabled keep alive, no component will be activated
	 *
	 * Activation includes following steps:
	 * <ul>
	 * <li>all elements associated (via ownerId) with the activated components are notified about the activation</li>
	 * <li>the eventbus of each activated component is resumed</li>
	 * <li>the router of each activated component is initialized</li>
	 * <li>the 'onActivate' hook of each activated component is executed</li>
	 * </ul>
	 *
	 * @since 1.88
	 * @private
	 * @ui5-restricted sap.ui.core, sap.ushell
	 */
	Component.prototype.activate = function() {
		if (!this.isKeepAliveSupported()) {
			Log.warning("Activation of component failed. Component '" + this.getId() + "' does not support 'keepAlive'.");
			return;
		}
		if (this.isActive()) {
			Log.warning("Activation of component failed. Component '" + this.getId() + "' is already active.");
			return;
		}

		// activate component
		this.onOwnerActivation();

		// mark the component as active
		this._bIsActive = true;

		// resume all child elements
		forEachChildElement(function(oElement) {
			ResizeHandler.resume(oElement.getDomRef());
			oElement.onOwnerActivation();
		}, this.getId());

		// activate all child components
		ComponentRegistry.forEach(function(oComponent) {
			var sOwnerId = Component.getOwnerIdFor(oComponent);
			if (sOwnerId === this.getId()) {
				oComponent.activate();
			}
		}, this);

		// resume eventbus
		if (this._oEventBus) {
			this._oEventBus.resume();
		}

		// resume router
		if (this.getRouter()) {
			this.getRouter().initialize();
		}

		// call lifecyclehook 'onActivate'
		if (typeof this.onActivate === "function") {
			_enforceNoReturnValue(this.onActivate(), /*mLogInfo=*/{ name: "onActivate", component: this.getId() });
		}
	};

	/**
	 * Checks whether a component and its nested components support "keep-alive" or not.
	 * Returns <code>false</code>, if at least one component does not support "keep-alive".
	 *
	 * @return {boolean} Whether the component supports "keep-alive" or not
	 * @since 1.88
	 * @private
	 * @ui5-restricted sap.ui.core, sap.ushell
	 */
	Component.prototype.isKeepAliveSupported = function() {
		var bIsKeepAliveSupported = this._oKeepAliveConfig && this._oKeepAliveConfig.supported;

		if (bIsKeepAliveSupported) {
			bIsKeepAliveSupported = ComponentRegistry
				.filter(function (oComponent) {
					var sOwnerId = Component.getOwnerIdFor(oComponent);
					return sOwnerId === this.getId();
				}, this).every(function (oComponent) {
					return oComponent.isKeepAliveSupported();
				}, this);
		}

		return !!bIsKeepAliveSupported;
	};

	/**
	 * Register a <code>Promise</code> to handle asynchronous destroy
	 *
	 * @param {Promise} pInstance Promise to handle asynchronous destroy
	 * @private
	 */
	Component.prototype.registerForDestroy = function(pInstance) {
		var aDestroyables = this._getDestroyables();
		pInstance = pInstance.then(function(oInstance) {
			// if already resolved, destroy must be done by the application
			aDestroyables.splice(aDestroyables.indexOf(pInstance),1);
			return oInstance;
		});
		aDestroyables.push(pInstance);
	};

	/**
	 * This method is called after the component is activated
	 *
	 * @function
	 * @name sap.ui.core.Component.prototype.onActivate
	 * @abstract
	 * @since 1.88
	 * @returns {void|undefined} This lifecycle hook must not have a return value.
	 *
	 * 	<b>Note:</b> While the return type is currently <code>void|undefined</code>, any
	 *	implementation of this hook must not return anything but undefined. Any other
	 * 	return value will cause an error log in this version of UI5 and will fail in future
	 * 	major versions of UI5.
	 * @protected
	 */

	/**
	 * This method is called after the component is deactivated
	 *
	 * @function
	 * @name sap.ui.core.Component.prototype.onDeactivate
	 * @abstract
	 * @since 1.88
	 * @returns {void|undefined} This lifecycle hook must not have a return value.
	 *
	 * 	<b>Note:</b> While the return type is currently <code>void|undefined</code>, any
	 *	implementation of this hook must not return anything but undefined. Any other
	 * 	return value will cause an error log in this version of UI5 and will fail in future
	 * 	major versions of UI5.
	 * @protected
	 */

	_LocalizationHelper.registerForUpdate("Components", ComponentRegistry.all);

	return Component;
});<|MERGE_RESOLUTION|>--- conflicted
+++ resolved
@@ -217,14 +217,6 @@
 		}
 	};
 
-	/** @deprecated As of version 1.135 */
-	const _resolveCommandsInManifestSync = (oManifest) => {
-		if (oManifest?.getEntry("/sap.ui5/commands")) {
-			const _CommandPool = sap.ui.requireSync("sap/ui/core/_CommandPool");
-			_CommandPool.resolve(oManifest);
-		}
-	};
-
 	/**
 	 * As <code>Component</code> is an abstract base class for components, applications should not call the constructor.
 	 * For many use cases the static {@link #.create Component.create} factory can be used to instantiate a <code>Component</code>.
@@ -2592,8 +2584,8 @@
 		return ComponentRegistry.get(sId);
 	};
 
-	/**
-<<<<<<< HEAD
+
+	/**
 		 * Internal loading method used by the factory methods.
 		 *
 		 * @param {object} oConfig
@@ -2610,90 +2602,6 @@
 		 *
 		 * @private
 		 */
-=======
-	 * Load a component without instantiating it.
-	 *
-	 * Provides support for loading components asynchronously by setting
-	 * <code>oConfig.async</code> to true. In that case, the method returns a JavaScript 6
-	 * Promise that will be fulfilled with the component class after loading.
-	 *
-	 * Using <code>async = true</code> doesn't necessarily mean that no more synchronous loading
-	 * occurs. Both the framework as well as component implementations might still execute
-	 * synchronous requests. The contract for <code>async = true</code> just allows to use
-	 * async calls.
-	 *
-	 * When a manifest.json is referenced in oConfig this manifest is not used for the derived instances of the Component class.
-	 * The manifest/manifest url must be provided for every instance explicitly.
-	 *
-	 * Since 1.27.0, when asynchronous loading is used, additional <code>asyncHints</code> can be provided.
-	 * This parameter is only used internally by the UI5 framework and compatibility cannot be guaranteed.
-	 * The parameter must not be used in productive code, except in code delivered by the UI5 teams.
-	 *
-	 * <ul>
-	 * <li><code>oConfig.asyncHints.components : string[]</code>a list of components needed by the current component and its subcomponents
-	 *     The framework will try to preload these components (their Component-preload.js) asynchronously, errors will be ignored.
-	 *     Please note that the framework has no knowledge about whether a Component provides a preload file or whether it is bundled
-	 *     in some library preload. If Components are listed in the hints section, they will be preloaded.</li>
-	 * <li><code>oConfig.asyncHints.libs : string[]</code>libraries needed by the Component and its subcomponents.
-	 *     The framework will asynchronously load those libraries, if they're not loaded yet.</li>
-	 * <li><code>oConfig.asyncHints.preloadBundles : string[]</code>a list of additional preload bundles
-	 *     The framework will try to load these bundles asynchronously before requiring the Component, errors will be ignored.
-	 *     The named modules must only represent preload bundles. If they are normal modules, their dependencies
-	 *     will be loaded with the normal synchronous request mechanism and performance might degrade.</li>
-	 * <li><code>oConfig.asyncHints.preloadOnly : boolean (default: false)</code> whether only the preloads should be done,
-	 *     but not the loading of the Component controller class itself.
-	 * </ul>
-	 *
-	 * If Components and/or libraries are listed in the hints section, all the corresponding preload files will
-	 * be requested in parallel. The constructor class will only be required after all of them are rejected or resolved.
-	 * Instead of specifying just the name of a component or library in the hints, an object might be given that contains a
-	 * mandatory <code>name</code> property and, optionally, an <code>url</code> that will be used for a <code>registerModulePath</code>
-	 * and/or a <code>lazy</code> property. When <code>lazy</code> is set to a truthy value, only a necessary <code>registerModulePath</code>
-	 * will be executed, but the corresponding component or lib won't be preloaded. For preload bundles, also an object might be given
-	 * instead of a simple name, but there only the <code>url</code> property is supported, not the <code>lazy</code> property.
-	 *
-	 * Note: so far, only the requests for the preload files (library and/or component) are executed asynchronously.
-	 * If a preload is deactivated by configuration (e.g. debug mode), then remaining requests still might be synchronous.
-	 *
-	 * @param {object} oConfig Configuration object describing the Component to be loaded. See {@link sap.ui.component} for more information.
-	 * @returns {function|Promise} Constructor of the component class or a Promise that will be fulfilled with the same
-	 *
-	 * @deprecated since 1.56, use {@link sap.ui.core.Component.load}
-	 * @since 1.16.3
-	 * @static
-	 * @public
-	 * @ui5-global-only
-	 */
-	sap.ui.component.load = function(oConfig, bFailOnError) {
-		Log.warning("Do not use deprecated function 'sap.ui.component.load'! Use 'Component.load' instead");
-		return loadComponent(oConfig, {
-			failOnError: bFailOnError,
-			preloadOnly: oConfig.asyncHints && oConfig.asyncHints.preloadOnly
-		});
-	};
-
-
-	/**
-	 * Internal loading method used by the factory methods.
-	 *
-	 * @param {object} oConfig
-	 *     Configuration options as provided to the calling factory, see e.g. {@link sap.ui.core.Component.create}
-	 * @param {object} [oConfig.async]
-	 *     Whether the Component loading should be done asynchronously
-	 * @param {object} mOptions Additional, internal loading configuration
-	 * @param {string[]} mOptions.activeTerminologies list of active terminologies.
-	 *                   See the public API documentation for more detail: {@link sap.ui.core.Component.create Component.create}
-	 * @param {boolean} mOptions.failOnError see <code>sap.ui.component.load</code>
-	 * @param {boolean} mOptions.createModels whether models from manifest should be created during
-	 *                                        component preload (should only be set via <code>sap.ui.component</code>)
-	 * @param {boolean} mOptions.preloadOnly see <code>sap.ui.component.load</code> (<code>vConfig.asyncHints.preloadOnly</code>)
-	 * @param {Promise|Promise[]} mOptions.waitFor see <code>sap.ui.component</code> (<code>vConfig.asyncHints.waitFor</code>)
-	 * @return {function|Promise<function>} the constructor of the Component class or a Promise that will be fulfilled with the same
-	 *
-	 * @private
-	 * @ui5-transform-hint replace-param oConfig.async true
-	 */
->>>>>>> c23db38d
 	function loadComponent(oConfig, mOptions) {
 		var aActiveTerminologies = mOptions.activeTerminologies,
 			sName = oConfig.name,
@@ -3076,7 +2984,7 @@
 			// // we have a manifest, so we can register the module path for the component
 			// // and resolve any "ui5://" pseudo-protocol URLs inside.
 			// // This needs to be done before we create the "afterPreload" models.
-			oManifest = oManifest.then(function(oManifest) {
+			oManifest = oManifest.then(async function(oManifest) {
 				// if a URL is given we register this URL for the name of the component:
 				// the name is the package in which the component is located (dot separated)
 				var sComponentName = oManifest.getComponentName();
@@ -3087,32 +2995,21 @@
 
 				// define resource roots, so they can be respected for "ui5://..." URL resolution
 				oManifest.defineResourceRoots();
+
+				// Resolve command descriptions
+				await _resolveCommandsInManifest(oManifest);
 
 				oManifest._preprocess({
 					resolveUI5Urls: true,
 					i18nProperties: aI18nProperties
 				});
 
-<<<<<<< HEAD
 				return oManifest;
 			});
 
 			// create "afterPreload" models in parallel to loading the component preload (below)
 			if (mOptions.createModels) {
 				collect(oManifest.then(async function(oManifest) {
-=======
-			// preload the component itself
-			if (!oManifest) {
-				collect(preload(sName, true));
-			} else {
-				var aI18nProperties = [];
-				// // we have a manifest, so we can register the module path for the component
-				// // and resolve any "ui5://" pseudo-protocol URLs inside.
-				// // This needs to be done before we create the "afterPreload" models.
-				oManifest = oManifest.then(async function(oManifest) {
-					// if a URL is given we register this URL for the name of the component:
-					// the name is the package in which the component is located (dot separated)
->>>>>>> c23db38d
 					var sComponentName = oManifest.getComponentName();
 					// Calculate configurations of preloaded models once the manifest is available
 					mPreloadModelConfigs = getPreloadModelConfigsFromManifest(oManifest);
@@ -3135,20 +3032,6 @@
 						mModels = Component._createManifestModels(mAllModelConfigurations, oConfig, oManifest);
 					}
 
-<<<<<<< HEAD
-=======
-					// define resource roots, so they can be respected for "ui5://..." URL resolution
-					oManifest.defineResourceRoots();
-
-					// Resolve command descriptions
-					await _resolveCommandsInManifest(oManifest);
-
-					oManifest._preprocess({
-						resolveUI5Urls: true,
-						i18nProperties: aI18nProperties
-					});
-
->>>>>>> c23db38d
 					return oManifest;
 				}));
 			}
@@ -3304,66 +3187,9 @@
 				return false;
 			});
 
-<<<<<<< HEAD
 			if (bErrorFound) {
 				return Promise.reject(vError);
 			}
-=======
-				return new Promise(function(resolve, reject) {
-					// asynchronously require component controller class
-					sap.ui.require( [ getControllerModuleName() ], function(oClass) {
-						// Directly resolve as otherwise uncaught exceptions can't be handled
-						resolve(oClass);
-					}, reject);
-				}).then(function(oClass) {
-					var oMetadata = oClass.getMetadata();
-					var sName = oMetadata.getComponentName();
-					var sDefaultManifestUrl = getManifestUrl(sName);
-					var aPromises = [];
-
-					// Check if we loaded the manifest.json from the default location
-					// In this case it can be directly passed to its metadata class to prevent an additional request
-					if (oManifest && typeof vManifest !== "object" && (typeof sManifestUrl === "undefined" || sManifestUrl === sDefaultManifestUrl)) {
-						// We could use oManifest.getJson() to avoid calling '_processI18n(true)' at the next line.
-						// However, we have to use oManifest.getRawJson() instead of oManifest.getJson() because the
-						//  urls start with "ui5://" are already resolved in the oManifest.getJson() and
-						//  ComponentMetadata needs to keep them unresolved until the resource roots are set.
-						oMetadata._applyManifest(JSON.parse(JSON.stringify(oManifest.getRawJson())), true /* skip processing */);
-
-						// Resolve commands description
-						const pI18n = _resolveCommandsInManifest(oMetadata.getManifestObject()).then(() => {
-							return oMetadata.getManifestObject()._processI18n(true);
-						});
-						aPromises.push(pI18n);
-					}
-
-					aPromises.push(loadManifests(oMetadata));
-
-					return Promise.all(aPromises).then(function() {
-
-						// The following processing of the sap.app/i18n resources happens under two conditions:
-						//    1. The manifest is defined in the component metadata (no Manifest object yet)
-						//    2. We have instance specific information (activeTerminologies)
-						// In case of a manifest-first approach (Manifest object exists already),
-						// the i18n processing has already happened and we skip this part.
-
-						// Why do we set the oManifest object here?
-						// > If we have instance specific information like "activeTerminologies" (non-empty array), the resulting
-						//   Manifest instance differs from the Manifest that is stored on the ComponentMetadata.
-						//   The function prepareControllerClass() then creates a ComponentMetadata Proxy,
-						//   which encapsulates this single instance specific Manifest object.
-						var pProcessI18n = Promise.resolve();
-						if (!oManifest && Array.isArray(mOptions.activeTerminologies) && mOptions.activeTerminologies.length > 0) {
-							oManifest = new Manifest(oMetadata.getManifestObject().getRawJson(), {
-								process: false,
-								activeTerminologies: aActiveTerminologies
-							});
-
-							pProcessI18n = _resolveCommandsInManifest(oMetadata.getManifestObject()).then(() => {
-								return oManifest._processI18n(true);
-							});
-						}
->>>>>>> c23db38d
 
 			return aResults;
 		}).then(function (v) {
@@ -3423,7 +3249,12 @@
 					//  urls start with "ui5://" are already resolved in the oManifest.getJson() and
 					//  ComponentMetadata needs to keep them unresolved until the resource roots are set.
 					oMetadata._applyManifest(JSON.parse(JSON.stringify(oManifest.getRawJson())), true /* skip processing */);
-					aPromises.push(oMetadata.getManifestObject()._processI18n(true));
+
+					// Resolve commands description
+					const pI18n = _resolveCommandsInManifest(oMetadata.getManifestObject()).then(() => {
+						return oMetadata.getManifestObject()._processI18n(true);
+					});
+					aPromises.push(pI18n);
 				}
 
 				aPromises.push(loadManifests(oMetadata));
@@ -3447,7 +3278,10 @@
 							process: false,
 							activeTerminologies: aActiveTerminologies
 						});
-						pProcessI18n = oManifest._processI18n(true);
+
+						pProcessI18n = _resolveCommandsInManifest(oMetadata.getManifestObject()).then(() => {
+							return oManifest._processI18n(true);
+						});
 					}
 
 					// prepare the loaded class and resolve with it
@@ -3523,21 +3357,8 @@
 				}
 			}
 
-<<<<<<< HEAD
 			// re-throw error to hand it over to the application
 			throw vError;
-=======
-			/** @deprecated As of version 1.135 */
-			_resolveCommandsInManifestSync(oManifest);
-
-			oManifest._preprocess({
-				resolveUI5Urls: true
-			});
-
-			preloadDependencies(sName, oManifest);
-		}
-		preload(sName);
->>>>>>> c23db38d
 
 		});
 	}
