--- conflicted
+++ resolved
@@ -6,7 +6,6 @@
 sap.ui.define(["./Control"], function(Control) {
 "use strict";
 
-<<<<<<< HEAD
 /**
  * Applies the support for custom ContextMenu on the prototype of a <code>sap.ui.core.Control</code>.
  *
@@ -39,56 +38,12 @@
  * <b>Note:</b> This function can only be used <i>within</i> control development. An application cannot add context menu support for instances of controls.
  *
  * @private
+ * @ui5-restricted sap.m.Button, sap.m.Page
  * @alias sap.ui.core.ContextMenuSupport
- * @mixin
+ * @function
  */
 var ContextMenuSupport = function() {
 	var oContextMenuDelegate;
-=======
-	/**
-	 * Applies the support for custom ContextMenu on the prototype of a <code>sap.ui.core.Control</code>.
-	 *
-	 * This function can be used by a control developer to explicitly enrich the API of his/her element implementation with the API functions
-	 * for the custom contextMenu support.
-	 *
-	 * <b>Usage Example:</b>
-	 * <pre>
-	 * sap.ui.define(['sap/ui/core/Element', 'sap/ui/core/ContextMenuSupport'], function(Element, ContextMenuSupport) {
-	 *    "use strict";
-	 *    var MyControl = Control.extend("my.MyControl", {
-	 *       metadata : {
-	 *          //...
-	 *       }
-	 *       //...
-	 *    });
-	 *
-	 *    ContextMenuSupport.apply(MyControl.prototype);
-	 *
-	 *    return MyControl;
-	 * }, true);
-	 * </pre>
-	 *
-	 * This function adds the following function to the elements prototype:
-	 * <ul>
-	 * <li><code>setContextMenu</code></li>
-	 * <li><code>getContextMenu</code></li>
-	 * </ul>
-	 *
-	 * <b>Note:</b> This function can only be used <i>within</i> control development. An application cannot add context menu support for instances of controls.
-	 *
-	 * @private
-	 * @ui5-restricted sap.m.Button, sap.m.Page
-	 * @alias sap.ui.core.ContextMenuSupport
-	 * @function
-	 */
-	var ContextMenuSupport = function() {
-		var oContextMenuDelegate;
-
-		// Ensure only Controls are enhanced
-		if (!(this instanceof Control)) {
-			return;
-		}
->>>>>>> 511cf329
 
 	// Ensure only Controls are enhanced
 	if (!(this instanceof Control)) {
