/*
 * ${copyright}
 */

// Provides base class sap.ui.core.Component for all components
sap.ui.define([
	'../base/ManagedObject',
	'./Component',
	'./ComponentHooks',
	'./Element',
	'sap/ui/core/mvc/ViewType',
	'./UIComponentMetadata',
	'./mvc/Controller',
<<<<<<< HEAD
	'./mvc/View'
=======
	'./mvc/View',
	'./mvc/_ViewFactory',
	'sap/base/util/ObjectPath',
	'sap/base/future',
	'sap/base/Log'
>>>>>>> a8ba3737
],
	function(
		ManagedObject,
		Component,
		ComponentHooks,
		Element,
		ViewType,
		UIComponentMetadata,
		Controller,
<<<<<<< HEAD
		View
=======
		View,
		_ViewFactory,
		ObjectPath,
		future,
		Log
>>>>>>> a8ba3737
	) {
		"use strict";

		/**
		 * As <code>UIComponent</code> is an abstract base class for UI components, applications should not call the constructor.
		 * For many use cases the static {@link sap.ui.core.Component.create Component.create} factory can be used to instantiate a <code>UIComponent</code>.
		 * Depending on the requirements, the framework also provides other ways to instantiate a <code>UIComponent</code>, documented under the
		 * {@link topic:958ead51e2e94ab8bcdc90fb7e9d53d0 "Component"} chapter.
		 *
		 * The set of allowed entries in the <code>mSettings</code> object depends on
		 * the concrete subclass and is described there. See {@link sap.ui.core.Component}
		 * for a general description of this argument.
		 *
		 * @param {string}
		 *            [sId] Optional ID for the new control; generated automatically if
		 *            no non-empty ID is given; Note: this can be omitted, no matter
		 *            whether <code>mSettings</code> will be given or not
		 * @param {object}
		 *            [mSettings] Optional map/JSON-object with initial settings for the
		 *            new component instance
		 *
		 * @class Base Class for UIComponent.
		 *
		 * If you are extending a UIComponent make sure you read the {@link #.extend} documentation since the metadata is special.
		 *
		 * @public
		 * @extends sap.ui.core.Component
		 * @abstract
		 * @author SAP SE
		 * @version ${version}
		 * @alias sap.ui.core.UIComponent
		 * @since 1.9.2
		 */
		var UIComponent = Component.extend("sap.ui.core.UIComponent", /** @lends sap.ui.core.UIComponent.prototype */

		{
			constructor : function(sId, mSettings) {

				var bCreated = false;
				try {
					if (typeof sId !== "string") {
						mSettings = sId;
						sId = undefined;
					}

					// save the _routerHashChanger for the creation of Router
					if (mSettings && mSettings.hasOwnProperty("_routerHashChanger")) {
						this._oRouterHashChanger = mSettings._routerHashChanger;
						delete mSettings._routerHashChanger;
					}

					if (mSettings && mSettings.hasOwnProperty("_propagateTitle")){
						this._bRoutingPropagateTitle = mSettings._propagateTitle;
						delete mSettings._propagateTitle;
					}

					Component.apply(this, arguments);
					bCreated = true;
				} finally {
					if (!bCreated) {
						this._destroyCreatedInstances();
					}
				}

			},

<<<<<<< HEAD
			metadata : {
				"abstract": true,

				// the rootView to open (view name as string or view configuration object)
				rootView : null,

				aggregations: {
					/**
					 * The root control of the UIComponent.
					 *
					 * The root control should be created inside the function {@link sap.ui.core.UIComponent#createContent}.
					 */
					"rootControl": { type: "sap.ui.core.Control", multiple: false, visibility: "hidden" }
				},

				designtime: "sap/ui/core/designtime/UIComponent.designtime",

				//autoDestroy: false // TODO: destroy component when view should be destroyed (not implemented yet!)
				routing: {
				}
=======
	}, /* Metadata constructor */ UIComponentMetadata);

	/**
	 * An object containing the routing-relevant configurations, routes, targets, config.
	 *
	 * <h3>Example for a config:</h3>
	 *
	 * <pre>
	 *     routing: {
	 *         "routes": [
	 *             {
	 *                 "name": "welcome",
	 *                 // If the URL has no hash e.g.: index.html or index.html# , this route will be matched.
	 *                 "pattern": "",
	 *                 // Displays the target called "welcome" specified in metadata.routing.targets.welcome.
	 *                 "target": "welcome"
	 *             },
	 *             {
	 *                 "name": "product",
	 *                 "pattern": "Product/{id}",
	 *                 "target": "product"
	 *             }
	 *         ],
	 *         // Default values for targets
	 *         "config": {
	 *             // For a detailed documentation of these parameters have a look at the sap.ui.core.routing.Targets documentation
	 *             "viewType": "XML",
	 *             "controlId": "App",
	 *             "controlAggregation": "pages",
	 *             "viewNamespace": "myApplication.namespace",
	 *             // If you are using the mobile library, you have to use an sap.m.Router, to get support for
	 *             // the controls sap.m.App, sap.m.SplitApp, sap.m.NavContainer and sap.m.SplitContainer.
	 *             "routerClass": "sap.m.routing.Router",
	 *             // What happens if no route matches the hash?
	 *             "bypassed": {
	 *                 // the not found target gets displayed
	 *                 "target": "notFound"
	 *             }
	 *         },
	 *         "targets": {
	 *             "welcome": {
	 *                 // Referenced by the route "welcome"
	 *                 "viewName": "Welcome",
	 *                 "viewLevel": 0
	 *             },
	 *             "product": {
	 *                 // Referenced by the route "Product"
	 *                 "viewName": "Product",
	 *                 "viewLevel": 1
	 *             },
	 *             "notFound": {
	 *                 // Referenced by the bypassed section of the config
	 *                 "viewName": "NotFound"
	 *             }
	 *         }
	 *     }
	 *
	 * </pre>
	 *
	 * @property {Array<sap.ui.core.routing.$RouteSettings>|Object<string,sap.ui.core.routing.$RouteSettings>} [routes]
	 * An array containing the routes that should be added to the router. See {@link sap.ui.core.routing.Route}
	 * for the allowed properties.
	 *
	 * @property {object} [Object<string,sap.ui.core.routing.$TargetSettings>]
	 * Since 1.28.1. An object containing the targets that will be available for the router and the <code>Targets</code>
	 * instance. See {@link sap.ui.core.routing.Targets} for the allowed values.
	 *
	 * @property {object} [config]
	 * Since 1.16. An object containing default values used for routes and targets.
	 * See {@link sap.ui.core.routing.Router#constructor} and {@link sap.ui.core.routing.Targets} for more documentation.
	 *
	 * @property {string|function} [config.routerClass="sap.ui.core.routing.Router"]
	 * Since 1.20. The qualified name (in dot notation) or the constructor of the router class that should be used for the
	 * component's router. If you are using an own router extension, it has to be required before the constructor of the
	 * component is invoked. If you use <code>sap.m.routing.Router</code>, the component will automatically create an
	 * {@link sap.m.routing.Targets} instance. If you pass a function, it has to be the constructor of a class
	 * that extends a router.
	 *
	 * @property {string|function} [config.targetsClass="sap.ui.core.routing.Targets"]
	 * Since 1.28.1. The qualified name (in dot notation) or the constructor of the <code>Targets</code> class that
	 * should be used by the component's router. If you are using an own <code>Targets</code> extension, it has to be
	 * required before the constructor of the component is invoked. If you define routes in your routing section, this
	 * parameter will be ignored and the <code>Targets</code> instance of the router will be taken, see
	 * {@link sap.ui.core.routing.Router#getTargets}.
	 *
	 * @property {string} [config.rootView]
	 * By default, the root view will be set to the ID of the view returned by the {@link sap.ui.core.UIComponent#getRootView}
	 * function. You should not set this parameter if you create a view with the UIComponent.
	 *
	 * @typedef sap.ui.core.UIComponent.RoutingMetadata
	 * @public
	 */

	/**
	 * Creates a new subclass of class <code>sap.ui.core.UIComponent</code> with name
	 * <code>sClassName</code> and enriches it with the information contained in <code>oClassInfo</code>.
	 * <code>oClassInfo</code> might contain the same kind of information as described in
	 * {@link sap.ui.core.Component.extend}.
	 *
	 * @param {string} sClassName
	 *            Qualified name of the newly created class
	 * @param {object} [oClassInfo]
	 *            Object literal with information about the class
	 * @param {sap.ui.core.Component.MetadataOptions} [oClassInfo.metadata]
	 *            The metadata object describing the class. See {@link sap.ui.core.Component.extend} for the values allowed in every extend.
	 * @param {sap.ui.core.UIComponent.RoutingMetadata} [oClassInfo.metadata.routing]
	 *            Since 1.16. An object containing the routing-relevant configurations, routes, targets, config.
	 *
	 *            After creating a component instance, you can retrieve the router with {@link #getRouter}
	 *            to register a callback to be notified when routes have matched etc. You can also retrieve
	 *            targets with {@link #getTargets} to display views without changing the hash.
	 *
	 *            <b>Note: Configuring the routing in the metadata in the source code is deprecated.
	 *            Better create an application descriptor (manifest.json) instead for your component.</b>
	 *
	 * @param {function} [FNMetaImpl=sap.ui.core.ComponentMetadata]
	 *            Constructor function for the metadata object. If not given, it defaults to an
	 *            internal subclass of <code>sap.ui.core.ComponentMetadata</code>.
	 * @returns {function} The created class / constructor function
	 * @name sap.ui.core.UIComponent.extend
	 * @function
	 * @static
	 * @public
	 */

	/**
	 * Initializes the component instance after creation.
	 *
	 * Applications must not call this hook method directly, it is called by the
	 * framework while the constructor of a Component is executed.
	 *
	 * Subclasses of <code>UIComponent</code> should override this hook to implement any necessary
	 * initialization. <b>When overriding this function make sure to invoke the
	 * <code>init</code> function of the <code>UIComponent</code> as well!</b>
	 *
	 * @protected
	 */
	UIComponent.prototype.init = function() {

		var that = this;
		var oPreprocessors = {};
		var vRootControl;

		// when auto prefixing is enabled we add the prefix
		if (this.getAutoPrefixId()) {
			oPreprocessors.id = function(sId) {
				return that.createId(sId);
			};
		}

		function setRootControl(vRootControl) {
			var fnFireInstanceInitialized = function() {
				ComponentHooks.onUIComponentInstanceInitialized.execute(that);
			};
			var fnAggregateRootControl = function(oRootControl) {
				that.setAggregation("rootControl", oRootControl);
			};
			if (vRootControl instanceof Promise) {
				that.pRootControlLoaded = that.pRootControlLoaded.then(function(oRootControl) {
					fnAggregateRootControl(oRootControl);
					fnFireInstanceInitialized();
					return oRootControl;
				});
			} else if (vRootControl instanceof View && vRootControl.oAsyncState && vRootControl.oAsyncState.promise) {
				fnAggregateRootControl(vRootControl);
				that.pRootControlLoaded = that.pRootControlLoaded.then(function(oRootControl) {
					// notify Component initialization callback handler
					fnFireInstanceInitialized();
					return oRootControl;
				});
			} else {
				fnAggregateRootControl(vRootControl);
				fnFireInstanceInitialized();
>>>>>>> a8ba3737
			}

		}, /* Metadata constructor */ UIComponentMetadata);

		/**
		 * An object containing the routing-relevant configurations, routes, targets, config.
		 *
		 * <h3>Example for a config:</h3>
		 *
		 * <pre>
		 *     routing: {
		 *         "routes": [
		 *             {
		 *                 "name": "welcome",
		 *                 // If the URL has no hash e.g.: index.html or index.html# , this route will be matched.
		 *                 "pattern": "",
		 *                 // Displays the target called "welcome" specified in metadata.routing.targets.welcome.
		 *                 "target": "welcome"
		 *             },
		 *             {
		 *                 "name": "product",
		 *                 "pattern": "Product/{id}",
		 *                 "target": "product"
		 *             }
		 *         ],
		 *         // Default values for targets
		 *         "config": {
		 *             // For a detailed documentation of these parameters have a look at the sap.ui.core.routing.Targets documentation
		 *             "viewType": "XML",
		 *             "controlId": "App",
		 *             "controlAggregation": "pages",
		 *             "viewNamespace": "myApplication.namespace",
		 *             // If you are using the mobile library, you have to use an sap.m.Router, to get support for
		 *             // the controls sap.m.App, sap.m.SplitApp, sap.m.NavContainer and sap.m.SplitContainer.
		 *             "routerClass": "sap.m.routing.Router",
		 *             // What happens if no route matches the hash?
		 *             "bypassed": {
		 *                 // the not found target gets displayed
		 *                 "target": "notFound"
		 *             }
		 *         },
		 *         "targets": {
		 *             "welcome": {
		 *                 // Referenced by the route "welcome"
		 *                 "viewName": "Welcome",
		 *                 "viewLevel": 0
		 *             },
		 *             "product": {
		 *                 // Referenced by the route "Product"
		 *                 "viewName": "Product",
		 *                 "viewLevel": 1
		 *             },
		 *             "notFound": {
		 *                 // Referenced by the bypassed section of the config
		 *                 "viewName": "NotFound"
		 *             }
		 *         }
		 *     }
		 *
		 * </pre>
		 *
		 * @property {Array<sap.ui.core.routing.$RouteSettings>|Object<string,sap.ui.core.routing.$RouteSettings>} [routes]
		 * An array containing the routes that should be added to the router. See {@link sap.ui.core.routing.Route}
		 * for the allowed properties.
		 *
		 * @property {object} [Object<string,sap.ui.core.routing.$TargetSettings>]
		 * Since 1.28.1. An object containing the targets that will be available for the router and the <code>Targets</code>
		 * instance. See {@link sap.ui.core.routing.Targets} for the allowed values.
		 *
		 * @property {object} [config]
		 * Since 1.16. An object containing default values used for routes and targets.
		 * See {@link sap.ui.core.routing.Router#constructor} and {@link sap.ui.core.routing.Targets} for more documentation.
		 *
		 * @property {string|function} [config.routerClass="sap.ui.core.routing.Router"]
		 * Since 1.20. The qualified name (in dot notation) or the constructor of the router class that should be used for the
		 * component's router. If you are using an own router extension, it has to be required before the constructor of the
		 * component is invoked. If you use <code>sap.m.routing.Router</code>, the component will automatically create an
		 * {@link sap.m.routing.Targets} instance. If you pass a function, it has to be the constructor of a class
		 * that extends a router.
		 *
		 * @property {string|function} [config.targetsClass="sap.ui.core.routing.Targets"]
		 * Since 1.28.1. The qualified name (in dot notation) or the constructor of the <code>Targets</code> class that
		 * should be used by the component's router. If you are using an own <code>Targets</code> extension, it has to be
		 * required before the constructor of the component is invoked. If you define routes in your routing section, this
		 * parameter will be ignored and the <code>Targets</code> instance of the router will be taken, see
		 * {@link sap.ui.core.routing.Router#getTargets}.
		 *
		 * @property {string} [config.rootView]
		 * By default, the root view will be set to the ID of the view returned by the {@link sap.ui.core.UIComponent#getRootView}
		 * function. You should not set this parameter if you create a view with the UIComponent.
		 *
		 * @typedef sap.ui.core.UIComponent.RoutingMetadata
		 * @public
		 */

		/**
		 * Creates a new subclass of class <code>sap.ui.core.UIComponent</code> with name
		 * <code>sClassName</code> and enriches it with the information contained in <code>oClassInfo</code>.
		 * <code>oClassInfo</code> might contain the same kind of information as described in
		 * {@link sap.ui.core.Component.extend}.
		 *
		 * @param {string} sClassName
		 *            Qualified name of the newly created class
		 * @param {object} [oClassInfo]
		 *            Object literal with information about the class
		 * @param {sap.ui.core.Component.MetadataOptions} [oClassInfo.metadata]
		 *            The metadata object describing the class. See {@link sap.ui.core.Component.extend} for the values allowed in every extend.
		 * @param {sap.ui.core.UIComponent.RoutingMetadata} [oClassInfo.metadata.routing]
		 *            Since 1.16. An object containing the routing-relevant configurations, routes, targets, config.
		 *
		 *            After creating a component instance, you can retrieve the router with {@link #getRouter}
		 *            to register a callback to be notified when routes have matched etc. You can also retrieve
		 *            targets with {@link #getTargets} to display views without changing the hash.
		 *
		 *            <b>Note: Configuring the routing in the metadata in the source code is deprecated.
		 *            Better create an application descriptor (manifest.json) instead for your component.</b>
		 *
		 * @param {function} [FNMetaImpl=sap.ui.core.ComponentMetadata]
		 *            Constructor function for the metadata object. If not given, it defaults to an
		 *            internal subclass of <code>sap.ui.core.ComponentMetadata</code>.
		 * @returns {function} The created class / constructor function
		 * @name sap.ui.core.UIComponent.extend
		 * @function
		 * @static
		 * @public
		 */

		/**
		 * Callback handler which will be executed once a new Component instance is initialized.
		 *
		 * Example usage:
		 * <pre>
		 * sap.ui.require(['sap/ui/core/UIComponent'], function(UIComponent) {
		 *   UIComponent._fnOnInstanceInitialized = function(oComponent) {
		 *     // do some logic with the Component
		 *   }
		 * });
		 * </pre>
		 *
		 * <b>ATTENTION:</b> This hook must only be used by Fiori 2.0 adapter.
		 *
		 * @private
		 * @ui5-restricted sap.ushell
		 * @since 1.37.0
		 */
		UIComponent._fnOnInstanceInitialized = null;

		/**
		 * Callback handler which will be executed when a Component instance is destroyed.
		 *
		 * Example usage:
		 * <pre>
		 * sap.ui.require(['sap/ui/core/UIComponent'], function(UIComponent) {
		 *   UIComponent._fnOnInstanceDestroy = function(oComponent) {
		 *     // do some logic with the Component
		 *   }
		 * });
		 * </pre>
		 *
		 * <b>ATTENTION:</b> This hook must only be used by Fiori 2.0 adapter.
		 *
		 * @private
		 * @ui5-restricted sap.ushell
		 * @since 1.40
		 */
		UIComponent._fnOnInstanceDestroy = null;

		/**
		 * Initializes the component instance after creation.
		 *
		 * Applications must not call this hook method directly, it is called by the
		 * framework while the constructor of a Component is executed.
		 *
		 * Subclasses of <code>UIComponent</code> should override this hook to implement any necessary
		 * initialization. <b>When overriding this function make sure to invoke the
		 * <code>init</code> function of the <code>UIComponent</code> as well!</b>
		 *
		 * @protected
		 */
		UIComponent.prototype.init = function() {

			var that = this;
			var oPreprocessors = {};
			var vRootControl;

			// when auto prefixing is enabled we add the prefix
			if (this.getAutoPrefixId()) {
				oPreprocessors.id = function(sId) {
					return that.createId(sId);
				};
			}

			function setRootControl(vRootControl) {
				var fnFireInstanceInitialized = function() {
					ComponentHooks.onUIComponentInstanceInitialized.execute(that);
					if (typeof UIComponent._fnOnInstanceInitialized === "function") {
						UIComponent._fnOnInstanceInitialized(that);
					}
				};
				var fnAggregateRootControl = function(oRootControl) {
					that.setAggregation("rootControl", oRootControl);
				};
				if (vRootControl instanceof Promise) {
					that.pRootControlLoaded = that.pRootControlLoaded.then(function(oRootControl) {
						fnAggregateRootControl(oRootControl);
						fnFireInstanceInitialized();
						return oRootControl;
					});
				} else if (vRootControl instanceof View && vRootControl.oAsyncState && vRootControl.oAsyncState.promise) {
					fnAggregateRootControl(vRootControl);
					that.pRootControlLoaded = that.pRootControlLoaded.then(function(oRootControl) {
						// notify Component initialization callback handler
						fnFireInstanceInitialized();
						return oRootControl;
					});
				} else {
					fnAggregateRootControl(vRootControl);
					fnFireInstanceInitialized();
				}
			}

			//routingConfig must be set synchronous. Id could be a promise that must be handled in Target impl
			function setRootViewId(vRootControl, oRoutingConfig) {
				var vId;
				if (vRootControl instanceof Promise) {
					vId = that.pRootControlLoaded.then(function(oRootControl) {
						// only for root "views" we automatically define the target parent
						return (oRootControl instanceof View) ? oRootControl.getId() : undefined;
					});
				} else if (vRootControl instanceof View) {
					vId = vRootControl.getId();
				}
				if (vId) {
					if (oRoutingConfig.targetParent === undefined) {
						oRoutingConfig.targetParent = vId;
					}
					if (that._oTargets) {
						that._oTargets._setRootViewId(vId);
					}
				}
			}

			// create the routing
			// extend the metadata config, so that the metadata object cannot be modified afterwards
			var oRoutingManifestEntry = this._getManifestEntry("/sap.ui5/routing", true) || {},
				oRoutingConfig = oRoutingManifestEntry.config || {},
				vRoutes = oRoutingManifestEntry.routes;

			// If IAsyncContentCreation interface is implemented we enforce router view creation to async
			if (this.getManifestObject()?._getSchemaVersion() === 2 || this.isA("sap.ui.core.IAsyncContentCreation")) {
				oRoutingConfig.async = true;
			}

		  // create the router for the component instance
			const mRoutingClasses = this.getMetadata().collectRoutingClasses(this) || {};
			if (mRoutingClasses.routerClass) {
				var fnRouterConstructor = mRoutingClasses.routerClass;

				// if a classname is configured, the Router class MUST be loaded
				this._oRouter = new fnRouterConstructor(vRoutes, oRoutingConfig, this, oRoutingManifestEntry.targets, this._oRouterHashChanger);
				this._oTargets = this._oRouter.getTargets();
				this._oViews = this._oRouter.getViews();
			} else if (mRoutingClasses.targetsClass) {
				var Views = mRoutingClasses.views;

				this._oViews = new Views({
					component: this
				});
				var fnTargetsConstructor = mRoutingClasses.targetsClass;
				// if a targets classname is configured, the Targets class MUST be loaded
				this._oTargets = new fnTargetsConstructor({
					targets: oRoutingManifestEntry.targets,
					config: oRoutingConfig,
					views: this._oViews
				});
			}

			// create the content
			this.runAsOwner(function() {
				ManagedObject.runWithPreprocessors(function() {
					vRootControl = that.createContent();
				}, oPreprocessors);
			});

			if (vRootControl instanceof Promise) {
				if (this.isA("sap.ui.core.IAsyncContentCreation")) {
					this.pRootControlLoaded = vRootControl;
				} else {
					throw new Error("Interface 'sap.ui.core.IAsyncContentCreation' must be implemented for component '" + this.getMetadata().getComponentName() + "' when 'createContent' is implemented asynchronously");
				}
			} else if (vRootControl instanceof View && vRootControl.oAsyncState && vRootControl.oAsyncState.promise) {
				// if rootControl is a view created with the legacy factory we chain the loaded promise
				this.pRootControlLoaded = vRootControl.loaded();
			} else {
				this.pRootControlLoaded = Promise.resolve(vRootControl);
			}
			setRootViewId(vRootControl, oRoutingConfig);
			setRootControl(vRootControl);
		};

		function getConstructorFunctionFor (vRoutingObjectConstructor) {
			var fnConstructor;
			if (typeof vRoutingObjectConstructor === "string") {
				let sRoutingClassName;
				if (vRoutingObjectConstructor.startsWith("module:")) {
					sRoutingClassName = vRoutingObjectConstructor.slice(7);
				} else {
					sRoutingClassName = vRoutingObjectConstructor.replace(/\./g, "/");
				}
<<<<<<< HEAD
=======
			);
		}
		return this.pRootControlLoaded || Promise.resolve(this.getRootControl());
	};

	/*
	 * Destruction of the UIComponent
	 */
	UIComponent.prototype.destroy = function() {

		// notify Component destruction callback handler
		ComponentHooks.onUIComponentInstanceDestroy.execute(this);
		// destroy the router
		this._destroyCreatedInstances();
		// make sure that the component is destroyed properly
		return Component.prototype.destroy.apply(this, arguments);
	};

	UIComponent.prototype._destroyCreatedInstances = function () {
		if (this._oRouter) { // destroy the router
			// the _oTargets and _oViews will be destroyed
			// internally in the _oRouter
			this._oRouter.destroy();
			delete this._oRouter;
		} else { // if _oTargets and _oViews are created without
			// a Router, they need to be destroyed here
			if (this._oTargets) {
				this._oTargets.destroy();
				this._oTargets = null;
			}

			if (this._oViews) {
				this._oViews.destroy();
				this._oViews = null;
			}
		}
>>>>>>> a8ba3737

				fnConstructor = sap.ui.require(sRoutingClassName);

				if (!fnConstructor) {
					throw new Error(`${this}: The specified class for router or targets "${vRoutingObjectConstructor}" is undefined.`);
				}
			} else {
				fnConstructor = vRoutingObjectConstructor;
			}

			return fnConstructor;
		}

		/**
		 * Returns a Promise representing the loading state of the root control.
		 *
		 * For UIComponents implementing the {@link sap.ui.core.IAsyncContentCreation} interface, there are two possible cases:
		 * <ol>
		 * <li> The <code>UIComponent</code> overwrites the {@link sap.ui.core.UIComponent#createContent} function and returns a Promise.
		 * The <code>rootControlLoaded</code> function will then return the same Promise.</li>
		 * <li> The <code>UIComponent</code> defines a root view via its manifest.
		 * The root view is then automatically created asynchronously, and the <code>rootControlLoaded</code> function returns a Promise
		 * which resolves with the fully loaded and processed root view instance.</li>
		 * </ol>
		 *
		 * For synchronous root control creation the Promise resolves immediately with the root control instance or null if none was created.
		 *
		 * @since 1.90.0
		 * @returns {Promise<sap.ui.core.Control|null>} resolves with the created root control or null if none was created, rejects with any thrown error
		 * @public
		 */
		UIComponent.prototype.rootControlLoaded = function() {
			if (!this.pRootControlLoaded) {
				throw new Error(
					"Mandatory init() not called for UIComponent: '" + this.getManifestObject().getComponentName() + "'. A sub-class of sap.ui.core.UIComponent which overrides the init() function must apply the super init() function as well."
				);
			}
			return this.pRootControlLoaded || Promise.resolve(this.getRootControl());
		};

		/*
		 * Destruction of the UIComponent
		 */
		UIComponent.prototype.destroy = function() {

			// notify Component destruction callback handler
			ComponentHooks.onUIComponentInstanceDestroy.execute(this);
			if (typeof UIComponent._fnOnInstanceDestroy === "function") {
				UIComponent._fnOnInstanceDestroy(this);
			}
			// destroy the router
			this._destroyCreatedInstances();
			// make sure that the component is destroyed properly
			return Component.prototype.destroy.apply(this, arguments);
		};

		UIComponent.prototype._destroyCreatedInstances = function () {
			if (this._oRouter) { // destroy the router
				// the _oTargets and _oViews will be destroyed
				// internally in the _oRouter
				this._oRouter.destroy();
				delete this._oRouter;
			} else { // if _oTargets and _oViews are created without
				// a Router, they need to be destroyed here
				if (this._oTargets) {
					this._oTargets.destroy();
					this._oTargets = null;
				}

				if (this._oViews) {
					this._oViews.destroy();
					this._oViews = null;
				}
			}

		};

		/**
		 * Returns the reference to the router instance.
		 *
		 * The passed controller or view has to be created in the context of a UIComponent to return the router
		 * instance. Otherwise this function will return undefined.
		 * You may define the routerClass property in the config section of the routing to make the Component create your router extension.
		 *
		 * Example:
		 * <pre>
		 * routing: {
		 * 	config: {
		 * 		routerClass : myAppNamespace.MyRouterClass
		 * 		...
		 * }
		 * ...
		 * </pre>
		 * @param {sap.ui.core.mvc.View|sap.ui.core.mvc.Controller} oControllerOrView either a view or controller
		 * @return {sap.ui.core.routing.Router} the router instance
		 * @since 1.16.1
		 * @public
		 */
		UIComponent.getRouterFor = function(oControllerOrView) {
			var oView = oControllerOrView;
			if (oView instanceof Controller) {
				oView = oView.getView();
			}
			if (oView instanceof View) {
				var oComponent = Component.getOwnerComponentFor(oView);

<<<<<<< HEAD
				if (oComponent) {
					return oComponent.getRouter();
				} else {
					return undefined;
				}
=======
			const bModernFactory = this.isA("sap.ui.core.IAsyncContentCreation");
			if (bModernFactory) {
				return View.create(oRootView);
			} else {
				return _ViewFactory.create(oRootView);
>>>>>>> a8ba3737
			}
		};

		/**
		 * Returns the reference to the router instance which has been created by
		 * the UIComponent once the routes in the routing metadata has been defined.
		 *
		 * @since 1.16.1
		 * @return {sap.ui.core.routing.Router} the router instance
		 * @public
		 */
		UIComponent.prototype.getRouter = function() {
			return this._oRouter;
		};

		/**
		 * Determines if the router instance is created by the component and not overriden by overridding the
		 * <code>{@link sap.ui.core.UIComponent#getRouter}</code> method.
		 *
		 * @since 1.84.0
		 * @return {boolean} If <code>{@link sap.ui.core.UIComponent#getRouter}</code> is overriden returns
		 *  <code>false</code>, otherwise <code>true</code>
		 * @private
		 * @ui5-restricted sap.ui.core
		 */
		UIComponent.prototype.hasNativeRouter = function() {
			return this._oRouter === this.getRouter();
		};

		/**
		 * Returns the reference to the Targets instance which has been created by
		 * the UIComponent once the targets in the routing metadata has been defined.
		 * If routes have been defined, it will be the Targets instance created and used by the router.
		 * @since 1.28
		 * @return {sap.ui.core.routing.Targets} the targets instance
		 * @public
		 */
		UIComponent.prototype.getTargets = function() {
			return this._oTargets;
		};

		/**
		 * A method to be implemented by UIComponents, returning the flag whether to prefix
		 * the IDs of controls automatically or not if the controls are created inside
		 * the {@link sap.ui.core.UIComponent#createContent} function. By default this
		 * feature is not activated.
		 *
		 * You can overwrite this function and return <code>true</code> to activate the automatic
		 * prefixing. In addition the default behavior can be configured in the manifest
		 * by specifying the entry <code>sap.ui5/autoPrefixId</code>.
		 *
		 * @since 1.15.1
		 * @return {boolean} true, if the Controls IDs should be prefixed automatically
		 * @protected
		 */
		UIComponent.prototype.getAutoPrefixId = function() {
			return !!this.getManifestObject().getEntry("/sap.ui5/autoPrefixId");
		};

		/**
		 * Returns an element by its ID in the context of the component.
		 *
		 * @param {string} sId Component local ID of the element
		 * @return {sap.ui.core.Element|undefined} element by its ID or <code>undefined</code>
		 * @public
		 */
		UIComponent.prototype.byId = function(sId) {
			return Element.getElementById(this.createId(sId));
		};

		/**
		 * Convert the given component local element ID to a globally unique ID
		 * by prefixing it with the component ID.
		 *
		 * @param {string} sId Component local ID of the element
		 * @return {string} prefixed id
		 * @public
		 */
		UIComponent.prototype.createId = function(sId) {
			if (!this.isPrefixedId(sId)) {
				// components have 3 dashes as separator, views 2 and controls/elements 1
				sId = this.getId() + "---" + sId;
			}
			return sId;
		};

		/**
		 * Returns the local ID of an element by removing the component ID prefix or
		 * <code>null</code> if the ID does not contain a prefix.
		 *
		 * @param {string} sId Prefixed ID
		 * @return {string|null} ID without prefix or <code>null</code>
		 * @public
		 * @since 1.39.0
		 */
		UIComponent.prototype.getLocalId = function(sId) {
			var sPrefix = this.getId() + "---";
			return (sId && sId.indexOf(sPrefix) === 0) ? sId.slice(sPrefix.length) : null;
		};

		/**
		 * Checks whether the given ID already contains this component's ID prefix
		 *
		 * @param {string} sId ID that is checked for the prefix
		 * @return {boolean} whether the ID is already prefixed
		 */
		UIComponent.prototype.isPrefixedId = function(sId) {
			return !!(sId && sId.indexOf(this.getId() + "---") === 0);
		};

		/**
		 * Hook method to create the content (UI Control Tree) of this component.
		 *
		 * The default implementation in this class reads the name (and optionally type) of a root view from the
		 * descriptor for this component (path <code>/sap.ui5/rootView</code>) or, for backward compatibility,
		 * just the name from static component metadata (property <code>rootView</code>). When no type is specified,
		 * it defaults to XML. The method then calls the {@link sap.ui.view view factory} to instantiate the root
		 * view and returns the result.
		 *
		 * When there is no root view configuration, <code>null</code> will be returned.
		 *
		 * This method can be overwritten by subclasses if the default implementation doesn't fit their needs.
		 * Subclasses are not limited to views as return type but may return any control, but only a single control
		 * (can be the root of a larger control tree, however).
		 *
		 * A <code>sap.ui.core.UIComponent</code> subclass can additionally implement the {@link sap.ui.core.IAsyncContentCreation} interface.
		 * When implementing this interface the loading and processing of an asynchronous <code>rootView</code> will be chained into
		 * the result Promise of the {@link sap.ui.core.Component.create Component.create} factory. An additional async flag can be omitted.
		 * See Sample 1 below.
		 *
		 * Samples 2 and 3 show how subclasses can overwrite the <code>createContent</code> function
		 * to run asynchronously. To create the root control asynchronously, the subclass has to define the
		 * <code>sap.ui.core.IAsyncContentCreation</code> interface in the metadata.
		 *
		 * @example <caption>Sample 1: Asynchronous Root View Creation</caption>
		 *
		 * sap.ui.define(["sap/ui/core/UIComponent", "sap/ui/core/Fragment"], function(UIComponent, Fragment) {
		 *     return UIComponent.extend("my.sample", {
		 *         metadata: {
		 *             rootView: {
		 *                 viewName: "my.sample.views.Main",
		 *                 type: "XML",
		 *                 id: "sampleMainView"
		 *             },
		 *             interfaces: ["sap.ui.core.IAsyncContentCreation"]
		 *         }
		 *     });
		 * });
		 *
		 * @example <caption>Sample 2: Asynchronous createContent() - XMLView</caption>
		 *
		 * sap.ui.define(["sap/ui/core/UIComponent", "sap/ui/core/mvc/XMLView"], function(UIComponent, XMLView) {
		 *     return UIComponent.extend("my.sample", {
		 *         metadata: {
		 *             // ...
		 *             interfaces: ["sap.ui.core.IAsyncContentCreation"]
		 *         },
		 *         createContent: function() {
		 *             // Dynamically create a root view
		 *             return XMLView.create({ ... });
		 *         }
		 *     });
		 * });
		 *
		 * @example <caption>Sample 3: Asynchronous createContent() - Fragment</caption>
		 *
		 * sap.ui.define(["sap/ui/core/UIComponent", "sap/ui/core/Fragment"], function(UIComponent, Fragment) {
		 *     return UIComponent.extend("my.sample", {
		 *         metadata: {
		 *             // ...
		 *             interfaces: ["sap.ui.core.IAsyncContentCreation"]
		 *         },
		 *         createContent: function() {
		 *             // In this use case, a Fragment must only have one single root control.
		 *             // The root control can contain several controls in turn.
		 *             return Fragment.load({ ... });
		 *         }
		 *     });
		 * });
		 *
		 * @returns {sap.ui.core.Control|Promise<sap.ui.core.Control|null>|null}
		 *   Root control of the UI tree, or a promise resolving with the root control, or <code>null</code>, if none is configured.
		 * @throws {Error} When the root view configuration could not be interpreted; subclasses might throw errors also for other reasons
		 * @public
		 */
		UIComponent.prototype.createContent = function() {
			var oRootView = this._getManifestEntry("/sap.ui5/rootView", true);

			if (oRootView && typeof oRootView === "string") {
				// The view type isn't written here because the 'oRootView' string could be a typed view
				// It will be set in the next 'if'
				oRootView = {
					viewName: oRootView
				};
			}

			if (oRootView && typeof oRootView === "object") {
				// default ViewType to XML, except for typed views
				if (!oRootView.type && !oRootView.viewName?.startsWith("module:")) {
					oRootView.type = ViewType.XML;
				}

				// make sure to prefix the ID of the rootView
				if (oRootView.id) {
					oRootView.id = this.createId(oRootView.id);
				}

				if (this.getManifestObject()?._getSchemaVersion() === 2) {
					oRootView.async = true;
				}

				const bModernFactory = this.isA("sap.ui.core.IAsyncContentCreation");
				if (bModernFactory) {
					return View.create(oRootView);
				} else {
					return View._create(oRootView);
				}
			} else if (oRootView) {
				throw new Error("Configuration option 'rootView' of component '" + this.getMetadata().getName() + "' is invalid! 'rootView' must be type of string or object!");
			}
			return null;
		};

		/**
		 * Returns the content of {@link sap.ui.core.UIComponent#createContent}.
		 * If you specified a <code>rootView</code> in your metadata or in the descriptor file (manifest.json),
		 * you will get the instance of the root view.
		 * This getter will only return something if the {@link sap.ui.core.UIComponent#init} function was invoked.
		 * If <code>createContent</code> is not implemented, and there is no root view, it will return <code>null</code>. Here is an example:
		 *     <pre>
		 *          var MyExtension = UIComponent.extend("my.Component", {
		 *               metadata: {
		 *                    rootView: "my.View"
		 *               },
		 *               init: function () {
		 *                    this.getRootControl(); // returns null
		 *                    UIComponent.prototype.init.apply(this, arguments);
		 *                    this.getRootControl(); // returns the view "my.View"
		 *               }
		 *          });
		 *     </pre>
		 * @protected
		 * @since 1.44.0
		 * @returns {sap.ui.core.Control} the control created by {@link sap.ui.core.UIComponent#createContent}
		 */
		UIComponent.prototype.getRootControl = function() {
			return this.getAggregation("rootControl");
		};

		/**
		 * Renders the root control of the UIComponent.
		 *
		 * @param {sap.ui.core.RenderManager} oRenderManager a RenderManager instance
		 * @public
		 */
		UIComponent.prototype.render = function(oRenderManager) {
			var oControl = this.getRootControl();
			if (oControl && oRenderManager) {
				oRenderManager.renderControl(oControl);
			}
		};

		/**
		 * Returns the reference to the UIArea of the container.
		 *
		 * @return {sap.ui.core.UIArea} reference to the UIArea of the container
		 * @public
		 */
		UIComponent.prototype.getUIArea = function() {
			return (this.oContainer ? this.oContainer.getUIArea() : null);
		};

		/**
		 * Returns the parent in the eventing hierarchy of this object
		 * which will be the UIArea of the containing ComponentContainer or null.
		 *
		 * @see sap.ui.base.EventProvider#getEventingParent
		 * @returns {sap.ui.base.EventProvider} The parent event provider
		 * @protected
		 */
		UIComponent.prototype.getEventingParent = function() {
			return this.getUIArea();
		};

		/**
		 * Sets the reference to the ComponentContainer - later required for the
		 * determination of the UIArea for the UIComponent.
		 *
		 * @param {sap.ui.core.ComponentContainer} oContainer reference to a ComponentContainer
		 * @returns {this} reference to this instance to allow method chaining
		 * @public
		 */
		UIComponent.prototype.setContainer = function(oContainer) {
			this.oContainer = oContainer;
			if (oContainer) {
				this._applyContextualSettings(oContainer._getContextualSettings());
			} else {
				this._oContextualSettings = defaultContextualSettings;
				if (!this._bIsBeingDestroyed) {
					setTimeout(function() {
						// if object is being destroyed or container is set again (move) no propagation is needed
						if (!this.oContainer) {
							this._propagateContextualSettings();
						}
					}.bind(this), 0);
				}
			}
			return this;
		};

		/**
		 * Function is called when the rendering of the ComponentContainer is started.
		 *
		 * Applications must not call this hook method directly, it is called from ComponentContainer.
		 *
		 * Subclasses of UIComponent override this hook to implement any necessary actions before the rendering.
		 *
		 * @protected
		 */
		UIComponent.prototype.onBeforeRendering = function() {};

		/**
		 * Function is called when the rendering of the ComponentContainer is completed.
		 *
		 * Applications must not call this hook method directly, it is called from ComponentContainer.
		 *
		 * Subclasses of UIComponent override this hook to implement any necessary actions after the rendering.
		 *
		 * @protected
		 */
		UIComponent.prototype.onAfterRendering = function() {};

		/**
		 * Determines the router class name by checking the "routing" configuration manifest entry.
		 * Override to change the criteria for determining the router class.
		 * @private
		 * @ui5-restricted sap.suite.ui.generic.template
		 * @returns {string|undefined} Name of the router class to be used, or <code>undefined</code> for the default router.
		 */
		UIComponent.prototype._getRouterClassName = function() {
			var oRoutingManifestEntry = this._getManifestEntry("/sap.ui5/routing", true) || {},
				oRoutingConfig = oRoutingManifestEntry.config || {};

			return oRoutingConfig.routerClass;
		};

		/**
		 * Collects the routing classes defined in the manifest of an  UIComponent.
		 *
		 * This function is called within the <code>loadComponent</code> function of the <code>sap.ui.core.Component</code>
		 * and accessed via "static inheritance" implemented by the {@link sap.ui.base.Metadata#getStaticProperty} function.
		 *
		 * The 'this' refers to an instance of a subclass of <code>sap.ui.core.UIComponent</code> in order to find the
		 * <code>_fnGetRouterClassName</code> hook, which is expected to be defined within a subclass of the UIComponent.
		 *
		 * @param {sap.ui.core.UIComponent} oInstance An UIComponent instance provided by the {@link sap.ui.core.UIComponent#init}.
		 * @returns {object} Returns a map containing routing module names. Returns routing classes if <code>oInstance</code> is provided.
		 */
		UIComponentMetadata.prototype.collectRoutingClasses = function(oInstance) {
			const mRoutingClasses = {};

			// lookup rootView class
			const oRootView = this._getManifestEntry("/sap.ui5/rootView");
			const sRootViewName = typeof oRootView === "string" ? oRootView : oRootView?.viewName;
			if (sRootViewName?.startsWith("module:")) {
				mRoutingClasses["viewClass"] = sRootViewName;
			} else if (sRootViewName) {
				// View type defaults to ViewType XML
				// See: UIComponent#createContent and UIComponentMetadata#_convertLegacyMetadata
				const sRootViewType = oRootView.type || "XML";
				if (ViewType[sRootViewType]) {
					const sViewClass = "sap/ui/core/mvc/" + ViewType[sRootViewType] + "View";
					mRoutingClasses["viewClass"] = sViewClass;
				}
			}


			// lookup of the router / targets and views class
			// ASYNC Only: prevents lazy synchronous loading in UIComponent#init (regardless of manifirst or manilast)
			const oRouting = this._getManifestEntry("/sap.ui5/routing", true);
			if (oRouting) {
				if (oRouting.routes) {
					// the "sap.ui5/routing/config/routerClass" entry can also contain a Router constructor
					// See the typedef "sap.ui.core.UIComponent.RoutingMetadata" in sap/ui/core/UIComponent.js
					let vRouterClass;
					const _fnGetRouterClassName = this.getStaticProperty("_fnGetRouterClassName");
					if (typeof _fnGetRouterClassName === "function") {
						vRouterClass = _fnGetRouterClassName(this.getManifestObject());
					}
					vRouterClass ??= oInstance?._getRouterClassName() || oRouting.config?.routerClass || "sap.ui.core.routing.Router";

					if (typeof vRouterClass === "string") {
						vRouterClass = vRouterClass.replace(/\./g, "/");
					}
					mRoutingClasses["routerClass"] = vRouterClass;
				} else if (oRouting.targets) {
					// Same as with "routes", see comment above.
					let vTargetClass = oRouting.config?.targetsClass || "sap.ui.core.routing.Targets";
					if (typeof vTargetClass === "string") {
						vTargetClass = vTargetClass.replace(/\./g, "/");
					}
					mRoutingClasses["targetsClass"] = vTargetClass;

					mRoutingClasses["views"] = "sap/ui/core/routing/Views";
				}
			}

			// See UIComponent#init
			// Resolves the routing module names to classes
			if (oInstance) {
				for (const sKey in mRoutingClasses) {
					const sClassName = mRoutingClasses[sKey];
					mRoutingClasses[sKey] = getConstructorFunctionFor(sClassName);
				}
			}

			return mRoutingClasses;
		};

		// retrieve default contextual settings from a fresh MO (which then is garbage collected)
		const { _oContextualSettings: defaultContextualSettings } = new ManagedObject();

		return UIComponent;
	});<|MERGE_RESOLUTION|>--- conflicted
+++ resolved
@@ -11,15 +11,8 @@
 	'sap/ui/core/mvc/ViewType',
 	'./UIComponentMetadata',
 	'./mvc/Controller',
-<<<<<<< HEAD
-	'./mvc/View'
-=======
 	'./mvc/View',
-	'./mvc/_ViewFactory',
-	'sap/base/util/ObjectPath',
-	'sap/base/future',
-	'sap/base/Log'
->>>>>>> a8ba3737
+	'./mvc/_ViewFactory'
 ],
 	function(
 		ManagedObject,
@@ -29,15 +22,8 @@
 		ViewType,
 		UIComponentMetadata,
 		Controller,
-<<<<<<< HEAD
-		View
-=======
 		View,
-		_ViewFactory,
-		ObjectPath,
-		future,
-		Log
->>>>>>> a8ba3737
+		_ViewFactory
 	) {
 		"use strict";
 
@@ -104,7 +90,6 @@
 
 			},
 
-<<<<<<< HEAD
 			metadata : {
 				"abstract": true,
 
@@ -125,181 +110,6 @@
 				//autoDestroy: false // TODO: destroy component when view should be destroyed (not implemented yet!)
 				routing: {
 				}
-=======
-	}, /* Metadata constructor */ UIComponentMetadata);
-
-	/**
-	 * An object containing the routing-relevant configurations, routes, targets, config.
-	 *
-	 * <h3>Example for a config:</h3>
-	 *
-	 * <pre>
-	 *     routing: {
-	 *         "routes": [
-	 *             {
-	 *                 "name": "welcome",
-	 *                 // If the URL has no hash e.g.: index.html or index.html# , this route will be matched.
-	 *                 "pattern": "",
-	 *                 // Displays the target called "welcome" specified in metadata.routing.targets.welcome.
-	 *                 "target": "welcome"
-	 *             },
-	 *             {
-	 *                 "name": "product",
-	 *                 "pattern": "Product/{id}",
-	 *                 "target": "product"
-	 *             }
-	 *         ],
-	 *         // Default values for targets
-	 *         "config": {
-	 *             // For a detailed documentation of these parameters have a look at the sap.ui.core.routing.Targets documentation
-	 *             "viewType": "XML",
-	 *             "controlId": "App",
-	 *             "controlAggregation": "pages",
-	 *             "viewNamespace": "myApplication.namespace",
-	 *             // If you are using the mobile library, you have to use an sap.m.Router, to get support for
-	 *             // the controls sap.m.App, sap.m.SplitApp, sap.m.NavContainer and sap.m.SplitContainer.
-	 *             "routerClass": "sap.m.routing.Router",
-	 *             // What happens if no route matches the hash?
-	 *             "bypassed": {
-	 *                 // the not found target gets displayed
-	 *                 "target": "notFound"
-	 *             }
-	 *         },
-	 *         "targets": {
-	 *             "welcome": {
-	 *                 // Referenced by the route "welcome"
-	 *                 "viewName": "Welcome",
-	 *                 "viewLevel": 0
-	 *             },
-	 *             "product": {
-	 *                 // Referenced by the route "Product"
-	 *                 "viewName": "Product",
-	 *                 "viewLevel": 1
-	 *             },
-	 *             "notFound": {
-	 *                 // Referenced by the bypassed section of the config
-	 *                 "viewName": "NotFound"
-	 *             }
-	 *         }
-	 *     }
-	 *
-	 * </pre>
-	 *
-	 * @property {Array<sap.ui.core.routing.$RouteSettings>|Object<string,sap.ui.core.routing.$RouteSettings>} [routes]
-	 * An array containing the routes that should be added to the router. See {@link sap.ui.core.routing.Route}
-	 * for the allowed properties.
-	 *
-	 * @property {object} [Object<string,sap.ui.core.routing.$TargetSettings>]
-	 * Since 1.28.1. An object containing the targets that will be available for the router and the <code>Targets</code>
-	 * instance. See {@link sap.ui.core.routing.Targets} for the allowed values.
-	 *
-	 * @property {object} [config]
-	 * Since 1.16. An object containing default values used for routes and targets.
-	 * See {@link sap.ui.core.routing.Router#constructor} and {@link sap.ui.core.routing.Targets} for more documentation.
-	 *
-	 * @property {string|function} [config.routerClass="sap.ui.core.routing.Router"]
-	 * Since 1.20. The qualified name (in dot notation) or the constructor of the router class that should be used for the
-	 * component's router. If you are using an own router extension, it has to be required before the constructor of the
-	 * component is invoked. If you use <code>sap.m.routing.Router</code>, the component will automatically create an
-	 * {@link sap.m.routing.Targets} instance. If you pass a function, it has to be the constructor of a class
-	 * that extends a router.
-	 *
-	 * @property {string|function} [config.targetsClass="sap.ui.core.routing.Targets"]
-	 * Since 1.28.1. The qualified name (in dot notation) or the constructor of the <code>Targets</code> class that
-	 * should be used by the component's router. If you are using an own <code>Targets</code> extension, it has to be
-	 * required before the constructor of the component is invoked. If you define routes in your routing section, this
-	 * parameter will be ignored and the <code>Targets</code> instance of the router will be taken, see
-	 * {@link sap.ui.core.routing.Router#getTargets}.
-	 *
-	 * @property {string} [config.rootView]
-	 * By default, the root view will be set to the ID of the view returned by the {@link sap.ui.core.UIComponent#getRootView}
-	 * function. You should not set this parameter if you create a view with the UIComponent.
-	 *
-	 * @typedef sap.ui.core.UIComponent.RoutingMetadata
-	 * @public
-	 */
-
-	/**
-	 * Creates a new subclass of class <code>sap.ui.core.UIComponent</code> with name
-	 * <code>sClassName</code> and enriches it with the information contained in <code>oClassInfo</code>.
-	 * <code>oClassInfo</code> might contain the same kind of information as described in
-	 * {@link sap.ui.core.Component.extend}.
-	 *
-	 * @param {string} sClassName
-	 *            Qualified name of the newly created class
-	 * @param {object} [oClassInfo]
-	 *            Object literal with information about the class
-	 * @param {sap.ui.core.Component.MetadataOptions} [oClassInfo.metadata]
-	 *            The metadata object describing the class. See {@link sap.ui.core.Component.extend} for the values allowed in every extend.
-	 * @param {sap.ui.core.UIComponent.RoutingMetadata} [oClassInfo.metadata.routing]
-	 *            Since 1.16. An object containing the routing-relevant configurations, routes, targets, config.
-	 *
-	 *            After creating a component instance, you can retrieve the router with {@link #getRouter}
-	 *            to register a callback to be notified when routes have matched etc. You can also retrieve
-	 *            targets with {@link #getTargets} to display views without changing the hash.
-	 *
-	 *            <b>Note: Configuring the routing in the metadata in the source code is deprecated.
-	 *            Better create an application descriptor (manifest.json) instead for your component.</b>
-	 *
-	 * @param {function} [FNMetaImpl=sap.ui.core.ComponentMetadata]
-	 *            Constructor function for the metadata object. If not given, it defaults to an
-	 *            internal subclass of <code>sap.ui.core.ComponentMetadata</code>.
-	 * @returns {function} The created class / constructor function
-	 * @name sap.ui.core.UIComponent.extend
-	 * @function
-	 * @static
-	 * @public
-	 */
-
-	/**
-	 * Initializes the component instance after creation.
-	 *
-	 * Applications must not call this hook method directly, it is called by the
-	 * framework while the constructor of a Component is executed.
-	 *
-	 * Subclasses of <code>UIComponent</code> should override this hook to implement any necessary
-	 * initialization. <b>When overriding this function make sure to invoke the
-	 * <code>init</code> function of the <code>UIComponent</code> as well!</b>
-	 *
-	 * @protected
-	 */
-	UIComponent.prototype.init = function() {
-
-		var that = this;
-		var oPreprocessors = {};
-		var vRootControl;
-
-		// when auto prefixing is enabled we add the prefix
-		if (this.getAutoPrefixId()) {
-			oPreprocessors.id = function(sId) {
-				return that.createId(sId);
-			};
-		}
-
-		function setRootControl(vRootControl) {
-			var fnFireInstanceInitialized = function() {
-				ComponentHooks.onUIComponentInstanceInitialized.execute(that);
-			};
-			var fnAggregateRootControl = function(oRootControl) {
-				that.setAggregation("rootControl", oRootControl);
-			};
-			if (vRootControl instanceof Promise) {
-				that.pRootControlLoaded = that.pRootControlLoaded.then(function(oRootControl) {
-					fnAggregateRootControl(oRootControl);
-					fnFireInstanceInitialized();
-					return oRootControl;
-				});
-			} else if (vRootControl instanceof View && vRootControl.oAsyncState && vRootControl.oAsyncState.promise) {
-				fnAggregateRootControl(vRootControl);
-				that.pRootControlLoaded = that.pRootControlLoaded.then(function(oRootControl) {
-					// notify Component initialization callback handler
-					fnFireInstanceInitialized();
-					return oRootControl;
-				});
-			} else {
-				fnAggregateRootControl(vRootControl);
-				fnFireInstanceInitialized();
->>>>>>> a8ba3737
 			}
 
 		}, /* Metadata constructor */ UIComponentMetadata);
@@ -428,46 +238,6 @@
 		 */
 
 		/**
-		 * Callback handler which will be executed once a new Component instance is initialized.
-		 *
-		 * Example usage:
-		 * <pre>
-		 * sap.ui.require(['sap/ui/core/UIComponent'], function(UIComponent) {
-		 *   UIComponent._fnOnInstanceInitialized = function(oComponent) {
-		 *     // do some logic with the Component
-		 *   }
-		 * });
-		 * </pre>
-		 *
-		 * <b>ATTENTION:</b> This hook must only be used by Fiori 2.0 adapter.
-		 *
-		 * @private
-		 * @ui5-restricted sap.ushell
-		 * @since 1.37.0
-		 */
-		UIComponent._fnOnInstanceInitialized = null;
-
-		/**
-		 * Callback handler which will be executed when a Component instance is destroyed.
-		 *
-		 * Example usage:
-		 * <pre>
-		 * sap.ui.require(['sap/ui/core/UIComponent'], function(UIComponent) {
-		 *   UIComponent._fnOnInstanceDestroy = function(oComponent) {
-		 *     // do some logic with the Component
-		 *   }
-		 * });
-		 * </pre>
-		 *
-		 * <b>ATTENTION:</b> This hook must only be used by Fiori 2.0 adapter.
-		 *
-		 * @private
-		 * @ui5-restricted sap.ushell
-		 * @since 1.40
-		 */
-		UIComponent._fnOnInstanceDestroy = null;
-
-		/**
 		 * Initializes the component instance after creation.
 		 *
 		 * Applications must not call this hook method directly, it is called by the
@@ -495,9 +265,6 @@
 			function setRootControl(vRootControl) {
 				var fnFireInstanceInitialized = function() {
 					ComponentHooks.onUIComponentInstanceInitialized.execute(that);
-					if (typeof UIComponent._fnOnInstanceInitialized === "function") {
-						UIComponent._fnOnInstanceInitialized(that);
-					}
 				};
 				var fnAggregateRootControl = function(oRootControl) {
 					that.setAggregation("rootControl", oRootControl);
@@ -609,45 +376,6 @@
 				} else {
 					sRoutingClassName = vRoutingObjectConstructor.replace(/\./g, "/");
 				}
-<<<<<<< HEAD
-=======
-			);
-		}
-		return this.pRootControlLoaded || Promise.resolve(this.getRootControl());
-	};
-
-	/*
-	 * Destruction of the UIComponent
-	 */
-	UIComponent.prototype.destroy = function() {
-
-		// notify Component destruction callback handler
-		ComponentHooks.onUIComponentInstanceDestroy.execute(this);
-		// destroy the router
-		this._destroyCreatedInstances();
-		// make sure that the component is destroyed properly
-		return Component.prototype.destroy.apply(this, arguments);
-	};
-
-	UIComponent.prototype._destroyCreatedInstances = function () {
-		if (this._oRouter) { // destroy the router
-			// the _oTargets and _oViews will be destroyed
-			// internally in the _oRouter
-			this._oRouter.destroy();
-			delete this._oRouter;
-		} else { // if _oTargets and _oViews are created without
-			// a Router, they need to be destroyed here
-			if (this._oTargets) {
-				this._oTargets.destroy();
-				this._oTargets = null;
-			}
-
-			if (this._oViews) {
-				this._oViews.destroy();
-				this._oViews = null;
-			}
-		}
->>>>>>> a8ba3737
 
 				fnConstructor = sap.ui.require(sRoutingClassName);
 
@@ -695,9 +423,6 @@
 
 			// notify Component destruction callback handler
 			ComponentHooks.onUIComponentInstanceDestroy.execute(this);
-			if (typeof UIComponent._fnOnInstanceDestroy === "function") {
-				UIComponent._fnOnInstanceDestroy(this);
-			}
 			// destroy the router
 			this._destroyCreatedInstances();
 			// make sure that the component is destroyed properly
@@ -754,19 +479,11 @@
 			if (oView instanceof View) {
 				var oComponent = Component.getOwnerComponentFor(oView);
 
-<<<<<<< HEAD
 				if (oComponent) {
 					return oComponent.getRouter();
 				} else {
 					return undefined;
 				}
-=======
-			const bModernFactory = this.isA("sap.ui.core.IAsyncContentCreation");
-			if (bModernFactory) {
-				return View.create(oRootView);
-			} else {
-				return _ViewFactory.create(oRootView);
->>>>>>> a8ba3737
 			}
 		};
 
@@ -982,7 +699,7 @@
 				if (bModernFactory) {
 					return View.create(oRootView);
 				} else {
-					return View._create(oRootView);
+					return _ViewFactory.create(oRootView);
 				}
 			} else if (oRootView) {
 				throw new Error("Configuration option 'rootView' of component '" + this.getMetadata().getName() + "' is invalid! 'rootView' must be type of string or object!");
