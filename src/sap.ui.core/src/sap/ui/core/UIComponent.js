--- conflicted
+++ resolved
@@ -350,18 +350,11 @@
 				}
 			}
 
-<<<<<<< HEAD
 			// create the routing
 			// extend the metadata config, so that the metadata object cannot be modified afterwards
 			var oRoutingManifestEntry = this._getManifestEntry("/sap.ui5/routing", true) || {},
 				oRoutingConfig = oRoutingManifestEntry.config || {},
 				vRoutes = oRoutingManifestEntry.routes;
-=======
-	  // create the router for the component instance
-		const mRoutingClasses = this.getMetadata().collectRoutingClasses(this) || {};
-		if (mRoutingClasses.routerClass) {
-			var fnRouterConstructor = mRoutingClasses.routerClass;
->>>>>>> 99349a99
 
 			// If IAsyncContentCreation interface is implemented we enforce router view creation to async
 			if (this.getManifestObject()?._getSchemaVersion() === 2 || this.isA("sap.ui.core.IAsyncContentCreation")) {
@@ -369,7 +362,7 @@
 			}
 
 		  // create the router for the component instance
-			const mRoutingClasses = UIComponent.collectRoutingClasses.call(this.getMetadata().getClass(), this) || {};
+			const mRoutingClasses = this.getMetadata().collectRoutingClasses(this) || {};
 			if (mRoutingClasses.routerClass) {
 				var fnRouterConstructor = mRoutingClasses.routerClass;
 
@@ -618,7 +611,6 @@
 				// components have 3 dashes as separator, views 2 and controls/elements 1
 				sId = this.getId() + "---" + sId;
 			}
-<<<<<<< HEAD
 			return sId;
 		};
 
@@ -730,96 +722,12 @@
 				oRootView = {
 					viewName: oRootView
 				};
-=======
-		}
-		return this;
-	};
-
-	/**
-	 * Function is called when the rendering of the ComponentContainer is started.
-	 *
-	 * Applications must not call this hook method directly, it is called from ComponentContainer.
-	 *
-	 * Subclasses of UIComponent override this hook to implement any necessary actions before the rendering.
-	 *
-	 * @protected
-	 */
-	UIComponent.prototype.onBeforeRendering = function() {};
-
-	/**
-	 * Function is called when the rendering of the ComponentContainer is completed.
-	 *
-	 * Applications must not call this hook method directly, it is called from ComponentContainer.
-	 *
-	 * Subclasses of UIComponent override this hook to implement any necessary actions after the rendering.
-	 *
-	 * @protected
-	 */
-	UIComponent.prototype.onAfterRendering = function() {};
-
-	/**
-	 * Determines the router class name by checking the "routing" configuration manifest entry.
-	 * Override to change the criteria for determining the router class.
-	 * @private
-	 * @ui5-restricted sap.suite.ui.generic.template
-	 * @returns {string|undefined} Name of the router class to be used, or <code>undefined</code> for the default router.
-	 */
-	UIComponent.prototype._getRouterClassName = function() {
-		var oRoutingManifestEntry = this._getManifestEntry("/sap.ui5/routing", true) || {},
-			oRoutingConfig = oRoutingManifestEntry.config || {};
-
-		return oRoutingConfig.routerClass;
-	};
-
-	/**
-	 * Collects the routing classes defined in the manifest of an  UIComponent.
-	 *
-	 * This function is called within the <code>loadComponent</code> function of the <code>sap.ui.core.Component</code>
-	 * and accessed via "static inheritance" implemented by the {@link sap.ui.base.Metadata#getStaticProperty} function.
-	 *
-	 * The 'this' refers to an instance of a subclass of <code>sap.ui.core.UIComponent</code> in order to find the
-	 * <code>_fnGetRouterClassName</code> hook, which is expected to be defined within a subclass of the UIComponent.
-	 *
-	 * @param {sap.ui.core.UIComponent} oInstance An UIComponent instance provided by the {@link sap.ui.core.UIComponent#init}.
-	 * @returns {object} Returns a map containing routing module names. Returns routing classes if <code>oInstance</code> is provided.
-	 */
-	UIComponentMetadata.prototype.collectRoutingClasses = function(oInstance) {
-		const mRoutingClasses = {};
-
-		// lookup rootView class
-		const oRootView = this._getManifestEntry("/sap.ui5/rootView");
-		const sRootViewName = typeof oRootView === "string" ? oRootView : oRootView?.viewName;
-		if (sRootViewName?.startsWith("module:")) {
-			mRoutingClasses["viewClass"] = sRootViewName;
-		} else if (sRootViewName) {
-			// View type defaults to ViewType XML
-			// See: UIComponent#createContent and UIComponentMetadata#_convertLegacyMetadata
-			const sRootViewType = oRootView.type || "XML";
-			if (ViewType[sRootViewType]) {
-				const sViewClass = "sap/ui/core/mvc/" + ViewType[sRootViewType] + "View";
-				mRoutingClasses["viewClass"] = sViewClass;
->>>>>>> 99349a99
-			}
-
-<<<<<<< HEAD
+			}
+
 			if (oRootView && typeof oRootView === "object") {
 				// default ViewType to XML, except for typed views
 				if (!oRootView.type && !oRootView.viewName?.startsWith("module:")) {
 					oRootView.type = ViewType.XML;
-=======
-
-		// lookup of the router / targets and views class
-		// ASYNC Only: prevents lazy synchronous loading in UIComponent#init (regardless of manifirst or manilast)
-		const oRouting = this._getManifestEntry("/sap.ui5/routing", true);
-		if (oRouting) {
-			if (oRouting.routes) {
-				// the "sap.ui5/routing/config/routerClass" entry can also contain a Router constructor
-				// See the typedef "sap.ui.core.UIComponent.RoutingMetadata" in sap/ui/core/UIComponent.js
-				let vRouterClass;
-				const _fnGetRouterClassName = this.getStaticProperty("_fnGetRouterClassName");
-				if (typeof _fnGetRouterClassName === "function") {
-					vRouterClass = _fnGetRouterClassName(this.getManifestObject());
->>>>>>> 99349a99
 				}
 
 				// make sure to prefix the ID of the rootView
@@ -976,14 +884,13 @@
 		 * <code>_fnGetRouterClassName</code> hook, which is expected to be defined within a subclass of the UIComponent.
 		 *
 		 * @param {sap.ui.core.UIComponent} oInstance An UIComponent instance provided by the {@link sap.ui.core.UIComponent#init}.
-		 * @returns {object} Returns a map containing routing module names. Returns routing classes if <code>oInstane</code> is provided.
-		 */
-		UIComponent.collectRoutingClasses = function(oInstance) {
+		 * @returns {object} Returns a map containing routing module names. Returns routing classes if <code>oInstance</code> is provided.
+		 */
+		UIComponentMetadata.prototype.collectRoutingClasses = function(oInstance) {
 			const mRoutingClasses = {};
-			const oMetadata = this.getMetadata();
 
 			// lookup rootView class
-			const oRootView = oMetadata._getManifestEntry("/sap.ui5/rootView");
+			const oRootView = this._getManifestEntry("/sap.ui5/rootView");
 			const sRootViewName = typeof oRootView === "string" ? oRootView : oRootView?.viewName;
 			if (sRootViewName?.startsWith("module:")) {
 				mRoutingClasses["viewClass"] = sRootViewName;
@@ -1000,15 +907,15 @@
 
 			// lookup of the router / targets and views class
 			// ASYNC Only: prevents lazy synchronous loading in UIComponent#init (regardless of manifirst or manilast)
-			const oRouting = oMetadata._getManifestEntry("/sap.ui5/routing", true);
+			const oRouting = this._getManifestEntry("/sap.ui5/routing", true);
 			if (oRouting) {
 				if (oRouting.routes) {
 					// the "sap.ui5/routing/config/routerClass" entry can also contain a Router constructor
 					// See the typedef "sap.ui.core.UIComponent.RoutingMetadata" in sap/ui/core/UIComponent.js
 					let vRouterClass;
-					const _fnGetRouterClassName = this.getMetadata().getStaticProperty("_fnGetRouterClassName");
+					const _fnGetRouterClassName = this.getStaticProperty("_fnGetRouterClassName");
 					if (typeof _fnGetRouterClassName === "function") {
-						vRouterClass = _fnGetRouterClassName(this.getMetadata().getManifestObject());
+						vRouterClass = _fnGetRouterClassName(this.getManifestObject());
 					}
 					vRouterClass ??= oInstance?._getRouterClassName() || oRouting.config?.routerClass || "sap.ui.core.routing.Router";
 
