--- conflicted
+++ resolved
@@ -27,8 +27,9 @@
 		View,
 		_ViewFactory
 	) {
-<<<<<<< HEAD
 		"use strict";
+
+		const { runWithPreprocessors } = OwnStatics.get(ManagedObject);
 
 		/**
 		 * As <code>UIComponent</code> is an abstract base class for UI components, applications should not call the constructor.
@@ -71,53 +72,6 @@
 						mSettings = sId;
 						sId = undefined;
 					}
-=======
-	"use strict";
-
-	const { runWithPreprocessors } = OwnStatics.get(ManagedObject);
-
-	/**
-	 * As <code>UIComponent</code> is an abstract base class for UI components, applications should not call the constructor.
-	 * For many use cases the static {@link sap.ui.core.Component.create Component.create} factory can be used to instantiate a <code>UIComponent</code>.
-	 * Depending on the requirements, the framework also provides other ways to instantiate a <code>UIComponent</code>, documented under the
-	 * {@link topic:958ead51e2e94ab8bcdc90fb7e9d53d0 "Component"} chapter.
-	 *
-	 * The set of allowed entries in the <code>mSettings</code> object depends on
-	 * the concrete subclass and is described there. See {@link sap.ui.core.Component}
-	 * for a general description of this argument.
-	 *
-	 * @param {string}
-	 *            [sId] Optional ID for the new control; generated automatically if
-	 *            no non-empty ID is given; Note: this can be omitted, no matter
-	 *            whether <code>mSettings</code> will be given or not
-	 * @param {object}
-	 *            [mSettings] Optional map/JSON-object with initial settings for the
-	 *            new component instance
-	 *
-	 * @class Base Class for UIComponent.
-	 *
-	 * If you are extending a UIComponent make sure you read the {@link #.extend} documentation since the metadata is special.
-	 *
-	 * @public
-	 * @extends sap.ui.core.Component
-	 * @abstract
-	 * @author SAP SE
-	 * @version ${version}
-	 * @alias sap.ui.core.UIComponent
-	 * @since 1.9.2
-	 */
-	var UIComponent = Component.extend("sap.ui.core.UIComponent", /** @lends sap.ui.core.UIComponent.prototype */
-
-	{
-		constructor : function(sId, mSettings) {
-
-			var bCreated = false;
-			try {
-				if (typeof sId !== "string") {
-					mSettings = sId;
-					sId = undefined;
-				}
->>>>>>> f3627b5b
 
 					// save the _routerHashChanger for the creation of Router
 					if (mSettings && mSettings.hasOwnProperty("_routerHashChanger")) {
@@ -394,21 +348,12 @@
 				});
 			}
 
-<<<<<<< HEAD
 			// create the content
 			this.runAsOwner(function() {
-				ManagedObject.runWithPreprocessors(function() {
+				runWithPreprocessors(function() {
 					vRootControl = that.createContent();
 				}, oPreprocessors);
 			});
-=======
-		// create the content
-		this.runAsOwner(function() {
-			runWithPreprocessors(function() {
-				vRootControl = that.createContent();
-			}, oPreprocessors);
-		});
->>>>>>> f3627b5b
 
 			if (vRootControl instanceof Promise) {
 				if (this.isA("sap.ui.core.IAsyncContentCreation")) {
