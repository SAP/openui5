/*
 * ${copyright}
 */

// Provides base class sap.ui.core.Component for all components
sap.ui.define([
	'../base/ManagedObject',
	'./Component',
	'./ComponentHooks',
	'./Element',
	'sap/ui/core/mvc/ViewType',
	'./UIComponentMetadata',
	'./mvc/Controller',
	'./mvc/View'
],
	function(
		ManagedObject,
		Component,
		ComponentHooks,
		Element,
		ViewType,
		UIComponentMetadata,
		Controller,
		View
	) {
		"use strict";

		/**
		 * As <code>UIComponent</code> is an abstract base class for UI components, applications should not call the constructor.
		 * For many use cases the static {@link sap.ui.core.Component.create Component.create} factory can be used to instantiate a <code>UIComponent</code>.
		 * Depending on the requirements, the framework also provides other ways to instantiate a <code>UIComponent</code>, documented under the
		 * {@link topic:958ead51e2e94ab8bcdc90fb7e9d53d0 "Component"} chapter.
		 *
		 * The set of allowed entries in the <code>mSettings</code> object depends on
		 * the concrete subclass and is described there. See {@link sap.ui.core.Component}
		 * for a general description of this argument.
		 *
		 * @param {string}
		 *            [sId] Optional ID for the new control; generated automatically if
		 *            no non-empty ID is given; Note: this can be omitted, no matter
		 *            whether <code>mSettings</code> will be given or not
		 * @param {object}
		 *            [mSettings] Optional map/JSON-object with initial settings for the
		 *            new component instance
		 *
		 * @class Base Class for UIComponent.
		 *
		 * If you are extending a UIComponent make sure you read the {@link #.extend} documentation since the metadata is special.
		 *
		 * @public
		 * @extends sap.ui.core.Component
		 * @abstract
		 * @author SAP SE
		 * @version ${version}
		 * @alias sap.ui.core.UIComponent
		 * @since 1.9.2
		 */
		var UIComponent = Component.extend("sap.ui.core.UIComponent", /** @lends sap.ui.core.UIComponent.prototype */

		{
			constructor : function(sId, mSettings) {

				var bCreated = false;
				try {
					if (typeof sId !== "string") {
						mSettings = sId;
						sId = undefined;
					}

					// save the _routerHashChanger for the creation of Router
					if (mSettings && mSettings.hasOwnProperty("_routerHashChanger")) {
						this._oRouterHashChanger = mSettings._routerHashChanger;
						delete mSettings._routerHashChanger;
					}

					if (mSettings && mSettings.hasOwnProperty("_propagateTitle")){
						this._bRoutingPropagateTitle = mSettings._propagateTitle;
						delete mSettings._propagateTitle;
					}

					Component.apply(this, arguments);
					bCreated = true;
				} finally {
					if (!bCreated) {
						this._destroyCreatedInstances();
					}
				}

			},

			metadata : {
				"abstract": true,

				// the rootView to open (view name as string or view configuration object)
				rootView : null,

				aggregations: {
					/**
					 * The root control of the UIComponent.
					 *
					 * The root control should be created inside the function {@link sap.ui.core.UIComponent#createContent}.
					 */
					"rootControl": { type: "sap.ui.core.Control", multiple: false, visibility: "hidden" }
				},

				designtime: "sap/ui/core/designtime/UIComponent.designtime",

				//autoDestroy: false // TODO: destroy component when view should be destroyed (not implemented yet!)
				routing: {
				}
			}

		}, /* Metadata constructor */ UIComponentMetadata);

		/**
		 * An object containing the routing-relevant configurations, routes, targets, config.
		 *
		 * <h3>Example for a config:</h3>
		 *
		 * <pre>
		 *     routing: {
		 *         "routes": [
		 *             {
		 *                 "name": "welcome",
		 *                 // If the URL has no hash e.g.: index.html or index.html# , this route will be matched.
		 *                 "pattern": "",
		 *                 // Displays the target called "welcome" specified in metadata.routing.targets.welcome.
		 *                 "target": "welcome"
		 *             },
		 *             {
		 *                 "name": "product",
		 *                 "pattern": "Product/{id}",
		 *                 "target": "product"
		 *             }
		 *         ],
		 *         // Default values for targets
		 *         "config": {
		 *             // For a detailed documentation of these parameters have a look at the sap.ui.core.routing.Targets documentation
		 *             "viewType": "XML",
		 *             "controlId": "App",
		 *             "controlAggregation": "pages",
		 *             "viewNamespace": "myApplication.namespace",
		 *             // If you are using the mobile library, you have to use an sap.m.Router, to get support for
		 *             // the controls sap.m.App, sap.m.SplitApp, sap.m.NavContainer and sap.m.SplitContainer.
		 *             "routerClass": "sap.m.routing.Router",
		 *             // What happens if no route matches the hash?
		 *             "bypassed": {
		 *                 // the not found target gets displayed
		 *                 "target": "notFound"
		 *             }
		 *         },
		 *         "targets": {
		 *             "welcome": {
		 *                 // Referenced by the route "welcome"
		 *                 "viewName": "Welcome",
		 *                 "viewLevel": 0
		 *             },
		 *             "product": {
		 *                 // Referenced by the route "Product"
		 *                 "viewName": "Product",
		 *                 "viewLevel": 1
		 *             },
		 *             "notFound": {
		 *                 // Referenced by the bypassed section of the config
		 *                 "viewName": "NotFound"
		 *             }
		 *         }
		 *     }
		 *
		 * </pre>
		 *
		 * @property {Array<sap.ui.core.routing.$RouteSettings>|Object<string,sap.ui.core.routing.$RouteSettings>} [routes]
		 * An array containing the routes that should be added to the router. See {@link sap.ui.core.routing.Route}
		 * for the allowed properties.
		 *
		 * @property {object} [Object<string,sap.ui.core.routing.$TargetSettings>]
		 * Since 1.28.1. An object containing the targets that will be available for the router and the <code>Targets</code>
		 * instance. See {@link sap.ui.core.routing.Targets} for the allowed values.
		 *
		 * @property {object} [config]
		 * Since 1.16. An object containing default values used for routes and targets.
		 * See {@link sap.ui.core.routing.Router#constructor} and {@link sap.ui.core.routing.Targets} for more documentation.
		 *
		 * @property {string|function} [config.routerClass="sap.ui.core.routing.Router"]
		 * Since 1.20. The qualified name (in dot notation) or the constructor of the router class that should be used for the
		 * component's router. If you are using an own router extension, it has to be required before the constructor of the
		 * component is invoked. If you use <code>sap.m.routing.Router</code>, the component will automatically create an
		 * {@link sap.m.routing.Targets} instance. If you pass a function, it has to be the constructor of a class
		 * that extends a router.
		 *
		 * @property {string|function} [config.targetsClass="sap.ui.core.routing.Targets"]
		 * Since 1.28.1. The qualified name (in dot notation) or the constructor of the <code>Targets</code> class that
		 * should be used by the component's router. If you are using an own <code>Targets</code> extension, it has to be
		 * required before the constructor of the component is invoked. If you define routes in your routing section, this
		 * parameter will be ignored and the <code>Targets</code> instance of the router will be taken, see
		 * {@link sap.ui.core.routing.Router#getTargets}.
		 *
		 * @property {string} [config.rootView]
		 * By default, the root view will be set to the ID of the view returned by the {@link sap.ui.core.UIComponent#getRootView}
		 * function. You should not set this parameter if you create a view with the UIComponent.
		 *
		 * @typedef sap.ui.core.UIComponent.RoutingMetadata
		 * @public
		 */

		/**
		 * Creates a new subclass of class <code>sap.ui.core.UIComponent</code> with name
		 * <code>sClassName</code> and enriches it with the information contained in <code>oClassInfo</code>.
		 * <code>oClassInfo</code> might contain the same kind of information as described in
		 * {@link sap.ui.core.Component.extend}.
		 *
		 * @param {string} sClassName
		 *            Qualified name of the newly created class
		 * @param {object} [oClassInfo]
		 *            Object literal with information about the class
		 * @param {sap.ui.core.Component.MetadataOptions} [oClassInfo.metadata]
		 *            The metadata object describing the class. See {@link sap.ui.core.Component.extend} for the values allowed in every extend.
		 * @param {sap.ui.core.UIComponent.RoutingMetadata} [oClassInfo.metadata.routing]
		 *            Since 1.16. An object containing the routing-relevant configurations, routes, targets, config.
		 *
		 *            After creating a component instance, you can retrieve the router with {@link #getRouter}
		 *            to register a callback to be notified when routes have matched etc. You can also retrieve
		 *            targets with {@link #getTargets} to display views without changing the hash.
		 *
		 *            <b>Note: Configuring the routing in the metadata in the source code is deprecated.
		 *            Better create an application descriptor (manifest.json) instead for your component.</b>
		 *
		 * @param {function} [FNMetaImpl=sap.ui.core.ComponentMetadata]
		 *            Constructor function for the metadata object. If not given, it defaults to an
		 *            internal subclass of <code>sap.ui.core.ComponentMetadata</code>.
		 * @returns {function} The created class / constructor function
		 * @name sap.ui.core.UIComponent.extend
		 * @function
		 * @static
		 * @public
		 */

		/**
		 * Callback handler which will be executed once a new Component instance is initialized.
		 *
		 * Example usage:
		 * <pre>
		 * sap.ui.require(['sap/ui/core/UIComponent'], function(UIComponent) {
		 *   UIComponent._fnOnInstanceInitialized = function(oComponent) {
		 *     // do some logic with the Component
		 *   }
		 * });
		 * </pre>
		 *
		 * <b>ATTENTION:</b> This hook must only be used by Fiori 2.0 adapter.
		 *
		 * @private
		 * @ui5-restricted sap.ushell
		 * @since 1.37.0
		 */
		UIComponent._fnOnInstanceInitialized = null;

		/**
		 * Callback handler which will be executed when a Component instance is destroyed.
		 *
		 * Example usage:
		 * <pre>
		 * sap.ui.require(['sap/ui/core/UIComponent'], function(UIComponent) {
		 *   UIComponent._fnOnInstanceDestroy = function(oComponent) {
		 *     // do some logic with the Component
		 *   }
		 * });
		 * </pre>
		 *
		 * <b>ATTENTION:</b> This hook must only be used by Fiori 2.0 adapter.
		 *
		 * @private
		 * @ui5-restricted sap.ushell
		 * @since 1.40
		 */
		UIComponent._fnOnInstanceDestroy = null;

		/**
		 * Initializes the component instance after creation.
		 *
		 * Applications must not call this hook method directly, it is called by the
		 * framework while the constructor of a Component is executed.
		 *
		 * Subclasses of <code>UIComponent</code> should override this hook to implement any necessary
		 * initialization. <b>When overriding this function make sure to invoke the
		 * <code>init</code> function of the <code>UIComponent</code> as well!</b>
		 *
		 * @protected
		 */
		UIComponent.prototype.init = function() {

			var that = this;
			var oPreprocessors = {};
			var vRootControl;

			// when auto prefixing is enabled we add the prefix
			if (this.getAutoPrefixId()) {
				oPreprocessors.id = function(sId) {
					return that.createId(sId);
				};
			}

			function setRootControl(vRootControl) {
				var fnFireInstanceInitialized = function() {
					ComponentHooks.onUIComponentInstanceInitialized.execute(that);
					if (typeof UIComponent._fnOnInstanceInitialized === "function") {
						UIComponent._fnOnInstanceInitialized(that);
					}
				};
				var fnAggregateRootControl = function(oRootControl) {
					that.setAggregation("rootControl", oRootControl);
				};
				if (vRootControl instanceof Promise) {
					that.pRootControlLoaded = that.pRootControlLoaded.then(function(oRootControl) {
						fnAggregateRootControl(oRootControl);
						fnFireInstanceInitialized();
						return oRootControl;
					});
				} else if (vRootControl instanceof View && vRootControl.oAsyncState && vRootControl.oAsyncState.promise) {
					fnAggregateRootControl(vRootControl);
					that.pRootControlLoaded = that.pRootControlLoaded.then(function(oRootControl) {
						// notify Component initialization callback handler
						fnFireInstanceInitialized();
						return oRootControl;
					});
				} else {
					fnAggregateRootControl(vRootControl);
					fnFireInstanceInitialized();
				}
			}

			//routingConfig must be set synchronous. Id could be a promise that must be handled in Target impl
			function setRootViewId(vRootControl, oRoutingConfig) {
				var vId;
				if (vRootControl instanceof Promise) {
					vId = that.pRootControlLoaded.then(function(oRootControl) {
						// only for root "views" we automatically define the target parent
						return (oRootControl instanceof View) ? oRootControl.getId() : undefined;
					});
				} else if (vRootControl instanceof View) {
					vId = vRootControl.getId();
				}
				if (vId) {
					if (oRoutingConfig.targetParent === undefined) {
						oRoutingConfig.targetParent = vId;
					}
					if (that._oTargets) {
						that._oTargets._setRootViewId(vId);
					}
				}
			}

			// create the routing
			// extend the metadata config, so that the metadata object cannot be modified afterwards
			var oRoutingManifestEntry = this._getManifestEntry("/sap.ui5/routing", true) || {},
				oRoutingConfig = oRoutingManifestEntry.config || {},
				vRoutes = oRoutingManifestEntry.routes;

			// If IAsyncContentCreation interface is implemented we enforce router view creation to async
			if (this.isA("sap.ui.core.IAsyncContentCreation")) {
				oRoutingConfig.async = true;
			}

		  // create the router for the component instance
			const mRoutingClasses = UIComponent.collectRoutingClasses.call(this.getMetadata().getClass(), this) || {};
			if (mRoutingClasses.routerClass) {
				var fnRouterConstructor = mRoutingClasses.routerClass;

				// if a classname is configured, the Router class MUST be loaded
				this._oRouter = new fnRouterConstructor(vRoutes, oRoutingConfig, this, oRoutingManifestEntry.targets, this._oRouterHashChanger);
				this._oTargets = this._oRouter.getTargets();
				this._oViews = this._oRouter.getViews();
			} else if (mRoutingClasses.targetsClass) {
				var Views = mRoutingClasses.views;

				this._oViews = new Views({
					component: this
				});
				var fnTargetsConstructor = mRoutingClasses.targetsClass;
				// if a targets classname is configured, the Targets class MUST be loaded
				this._oTargets = new fnTargetsConstructor({
					targets: oRoutingManifestEntry.targets,
					config: oRoutingConfig,
					views: this._oViews
				});
			}

			// create the content
			this.runAsOwner(function() {
				ManagedObject.runWithPreprocessors(function() {
					vRootControl = that.createContent();
				}, oPreprocessors);
			});

			if (vRootControl instanceof Promise) {
				if (this.isA("sap.ui.core.IAsyncContentCreation")) {
					this.pRootControlLoaded = vRootControl;
				} else {
					throw new Error("Interface 'sap.ui.core.IAsyncContentCreation' must be implemented for component '" + this.getMetadata().getComponentName() + "' when 'createContent' is implemented asynchronously");
				}
			} else if (vRootControl instanceof View && vRootControl.oAsyncState && vRootControl.oAsyncState.promise) {
				// if rootControl is a view created with the legacy factory we chain the loaded promise
				this.pRootControlLoaded = vRootControl.loaded();
			} else {
				this.pRootControlLoaded = Promise.resolve(vRootControl);
			}
			setRootViewId(vRootControl, oRoutingConfig);
			setRootControl(vRootControl);
		};

		function getConstructorFunctionFor (vRoutingObjectConstructor) {
			var fnConstructor;
			if (typeof vRoutingObjectConstructor === "string") {
				const sRoutingClassName = vRoutingObjectConstructor.replace(/\./g, "/");
				fnConstructor = sap.ui.require(sRoutingClassName);

				if (!fnConstructor) {
					throw new Error(`${this}: The specified class for router or targets "${vRoutingObjectConstructor}" is undefined.`);
				}
			} else {
				fnConstructor = vRoutingObjectConstructor;
			}

			return fnConstructor;
		}

		/**
		 * Returns a Promise representing the loading state of the root control.
		 *
		 * For UIComponents implementing the {@link sap.ui.core.IAsyncContentCreation} interface, there are two possible cases:
		 * <ol>
		 * <li> The <code>UIComponent</code> overwrites the {@link sap.ui.core.UIComponent#createContent} function and returns a Promise.
		 * The <code>rootControlLoaded</code> function will then return the same Promise.</li>
		 * <li> The <code>UIComponent</code> defines a root view via its manifest.
		 * The root view is then automatically created asynchronously, and the <code>rootControlLoaded</code> function returns a Promise
		 * which resolves with the fully loaded and processed root view instance.</li>
		 * </ol>
		 *
		 * For synchronous root control creation the Promise resolves immediately with the root control instance or null if none was created.
		 *
		 * @since 1.90.0
		 * @returns {Promise<sap.ui.core.Control|null>} resolves with the created root control or null if none was created, rejects with any thrown error
		 * @public
		 */
		UIComponent.prototype.rootControlLoaded = function() {
			if (!this.pRootControlLoaded) {
				throw new Error(
					"Mandatory init() not called for UIComponent: '" + this.getManifestObject().getComponentName() + "'. A sub-class of sap.ui.core.UIComponent which overrides the init() function must apply the super init() function as well."
				);
			}
			return this.pRootControlLoaded || Promise.resolve(this.getRootControl());
		};

		/*
		 * Destruction of the UIComponent
		 */
		UIComponent.prototype.destroy = function() {

			// notify Component destruction callback handler
			ComponentHooks.onUIComponentInstanceDestroy.execute(this);
			if (typeof UIComponent._fnOnInstanceDestroy === "function") {
				UIComponent._fnOnInstanceDestroy(this);
			}
			// destroy the router
			this._destroyCreatedInstances();
			// make sure that the component is destroyed properly
			return Component.prototype.destroy.apply(this, arguments);
		};

		UIComponent.prototype._destroyCreatedInstances = function () {
			if (this._oRouter) { // destroy the router
				// the _oTargets and _oViews will be destroyed
				// internally in the _oRouter
				this._oRouter.destroy();
				delete this._oRouter;
			} else { // if _oTargets and _oViews are created without
				// a Router, they need to be destroyed here
				if (this._oTargets) {
					this._oTargets.destroy();
					this._oTargets = null;
				}

<<<<<<< HEAD
				if (this._oViews) {
					this._oViews.destroy();
					this._oViews = null;
				}
=======
		if (oRootView && typeof oRootView === "object") {
			// default ViewType to XML, except for typed views
			if (!oRootView.type && !oRootView.name?.startsWith("module:")) {
				oRootView.type = ViewType.XML;
>>>>>>> aa8df8bf
			}

		};

		/**
		 * Returns the reference to the router instance.
		 *
		 * The passed controller or view has to be created in the context of a UIComponent to return the router
		 * instance. Otherwise this function will return undefined.
		 * You may define the routerClass property in the config section of the routing to make the Component create your router extension.
		 *
		 * Example:
		 * <pre>
		 * routing: {
		 * 	config: {
		 * 		routerClass : myAppNamespace.MyRouterClass
		 * 		...
		 * }
		 * ...
		 * </pre>
		 * @param {sap.ui.core.mvc.View|sap.ui.core.mvc.Controller} oControllerOrView either a view or controller
		 * @return {sap.ui.core.routing.Router} the router instance
		 * @since 1.16.1
		 * @public
		 */
		UIComponent.getRouterFor = function(oControllerOrView) {
			var oView = oControllerOrView;
			if (oView instanceof Controller) {
				oView = oView.getView();
			}
			if (oView instanceof View) {
				var oComponent = Component.getOwnerComponentFor(oView);

				if (oComponent) {
					return oComponent.getRouter();
				} else {
					return undefined;
				}
			}
<<<<<<< HEAD
		};

		/**
		 * Returns the reference to the router instance which has been created by
		 * the UIComponent once the routes in the routing metadata has been defined.
		 *
		 * @since 1.16.1
		 * @return {sap.ui.core.routing.Router} the router instance
		 * @public
		 */
		UIComponent.prototype.getRouter = function() {
			return this._oRouter;
		};

		/**
		 * Determines if the router instance is created by the component and not overriden by overridding the
		 * <code>{@link sap.ui.core.UIComponent#getRouter}</code> method.
		 *
		 * @since 1.84.0
		 * @return {boolean} If <code>{@link sap.ui.core.UIComponent#getRouter}</code> is overriden returns
		 *  <code>false</code>, otherwise <code>true</code>
		 * @private
		 * @ui5-restricted sap.ui.core
		 */
		UIComponent.prototype.hasNativeRouter = function() {
			return this._oRouter === this.getRouter();
		};

		/**
		 * Returns the reference to the Targets instance which has been created by
		 * the UIComponent once the targets in the routing metadata has been defined.
		 * If routes have been defined, it will be the Targets instance created and used by the router.
		 * @since 1.28
		 * @return {sap.ui.core.routing.Targets} the targets instance
		 * @public
		 */
		UIComponent.prototype.getTargets = function() {
			return this._oTargets;
		};

		/**
		 * A method to be implemented by UIComponents, returning the flag whether to prefix
		 * the IDs of controls automatically or not if the controls are created inside
		 * the {@link sap.ui.core.UIComponent#createContent} function. By default this
		 * feature is not activated.
		 *
		 * You can overwrite this function and return <code>true</code> to activate the automatic
		 * prefixing. In addition the default behavior can be configured in the manifest
		 * by specifying the entry <code>sap.ui5/autoPrefixId</code>.
		 *
		 * @since 1.15.1
		 * @return {boolean} true, if the Controls IDs should be prefixed automatically
		 * @protected
		 */
		UIComponent.prototype.getAutoPrefixId = function() {
			return !!this.getManifestObject().getEntry("/sap.ui5/autoPrefixId");
		};

		/**
		 * Returns an element by its ID in the context of the component.
		 *
		 * @param {string} sId Component local ID of the element
		 * @return {sap.ui.core.Element|undefined} element by its ID or <code>undefined</code>
		 * @public
		 */
		UIComponent.prototype.byId = function(sId) {
			return Element.getElementById(this.createId(sId));
		};

		/**
		 * Convert the given component local element ID to a globally unique ID
		 * by prefixing it with the component ID.
		 *
		 * @param {string} sId Component local ID of the element
		 * @return {string} prefixed id
		 * @public
		 */
		UIComponent.prototype.createId = function(sId) {
			if (!this.isPrefixedId(sId)) {
				// components have 3 dashes as separator, views 2 and controls/elements 1
				sId = this.getId() + "---" + sId;
			}
			return sId;
		};

		/**
		 * Returns the local ID of an element by removing the component ID prefix or
		 * <code>null</code> if the ID does not contain a prefix.
		 *
		 * @param {string} sId Prefixed ID
		 * @return {string|null} ID without prefix or <code>null</code>
		 * @public
		 * @since 1.39.0
		 */
		UIComponent.prototype.getLocalId = function(sId) {
			var sPrefix = this.getId() + "---";
			return (sId && sId.indexOf(sPrefix) === 0) ? sId.slice(sPrefix.length) : null;
		};

		/**
		 * Checks whether the given ID already contains this component's ID prefix
		 *
		 * @param {string} sId ID that is checked for the prefix
		 * @return {boolean} whether the ID is already prefixed
		 */
		UIComponent.prototype.isPrefixedId = function(sId) {
			return !!(sId && sId.indexOf(this.getId() + "---") === 0);
		};

		/**
		 * Hook method to create the content (UI Control Tree) of this component.
		 *
		 * The default implementation in this class reads the name (and optionally type) of a root view from the
		 * descriptor for this component (path <code>/sap.ui5/rootView</code>) or, for backward compatibility,
		 * just the name from static component metadata (property <code>rootView</code>). When no type is specified,
		 * it defaults to XML. The method then calls the {@link sap.ui.view view factory} to instantiate the root
		 * view and returns the result.
		 *
		 * When there is no root view configuration, <code>null</code> will be returned.
		 *
		 * This method can be overwritten by subclasses if the default implementation doesn't fit their needs.
		 * Subclasses are not limited to views as return type but may return any control, but only a single control
		 * (can be the root of a larger control tree, however).
		 *
		 * A <code>sap.ui.core.UIComponent</code> subclass can additionally implement the {@link sap.ui.core.IAsyncContentCreation} interface.
		 * When implementing this interface the loading and processing of an asynchronous <code>rootView</code> will be chained into
		 * the result Promise of the {@link sap.ui.core.Component.create Component.create} factory. An additional async flag can be omitted.
		 * See Sample 1 below.
		 *
		 * Samples 2 and 3 show how subclasses can overwrite the <code>createContent</code> function
		 * to run asynchronously. To create the root control asynchronously, the subclass has to define the
		 * <code>sap.ui.core.IAsyncContentCreation</code> interface in the metadata.
		 *
		 * @example <caption>Sample 1: Asynchronous Root View Creation</caption>
		 *
		 * sap.ui.define(["sap/ui/core/UIComponent", "sap/ui/core/Fragment"], function(UIComponent, Fragment) {
		 *     return UIComponent.extend("my.sample", {
		 *         metadata: {
		 *             rootView: {
		 *                 viewName: "my.sample.views.Main",
		 *                 type: "XML",
		 *                 id: "sampleMainView"
		 *             },
		 *             interfaces: ["sap.ui.core.IAsyncContentCreation"]
		 *         }
		 *     });
		 * });
		 *
		 * @example <caption>Sample 2: Asynchronous createContent() - XMLView</caption>
		 *
		 * sap.ui.define(["sap/ui/core/UIComponent", "sap/ui/core/mvc/XMLView"], function(UIComponent, XMLView) {
		 *     return UIComponent.extend("my.sample", {
		 *         metadata: {
		 *             // ...
		 *             interfaces: ["sap.ui.core.IAsyncContentCreation"]
		 *         },
		 *         createContent: function() {
		 *             // Dynamically create a root view
		 *             return XMLView.create({ ... });
		 *         }
		 *     });
		 * });
		 *
		 * @example <caption>Sample 3: Asynchronous createContent() - Fragment</caption>
		 *
		 * sap.ui.define(["sap/ui/core/UIComponent", "sap/ui/core/Fragment"], function(UIComponent, Fragment) {
		 *     return UIComponent.extend("my.sample", {
		 *         metadata: {
		 *             // ...
		 *             interfaces: ["sap.ui.core.IAsyncContentCreation"]
		 *         },
		 *         createContent: function() {
		 *             // In this use case, a Fragment must only have one single root control.
		 *             // The root control can contain several controls in turn.
		 *             return Fragment.load({ ... });
		 *         }
		 *     });
		 * });
		 *
		 * @returns {sap.ui.core.Control|Promise<sap.ui.core.Control|null>|null}
		 *   Root control of the UI tree, or a promise resolving with the root control, or <code>null</code>, if none is configured.
		 * @throws {Error} When the root view configuration could not be interpreted; subclasses might throw errors also for other reasons
		 * @public
		 */
		UIComponent.prototype.createContent = function() {
			var oRootView = this._getManifestEntry("/sap.ui5/rootView", true);

			if (oRootView && typeof oRootView === "string") {
				// The view type isn't written here because the 'oRootView' string could be a typed view
				// It will be set in the next 'if'
				oRootView = {
					viewName: oRootView
				};
=======
		} else if (oRootView) {
			throw new Error("Configuration option 'rootView' of component '" + this.getMetadata().getName() + "' is invalid! 'rootView' must be type of string or object!");
		}
		return null;
	};

	/**
	 * Returns the content of {@link sap.ui.core.UIComponent#createContent}.
	 * If you specified a <code>rootView</code> in your metadata or in the descriptor file (manifest.json),
	 * you will get the instance of the root view.
	 * This getter will only return something if the {@link sap.ui.core.UIComponent#init} function was invoked.
	 * If <code>createContent</code> is not implemented, and there is no root view, it will return <code>null</code>. Here is an example:
	 *     <pre>
	 *          var MyExtension = UIComponent.extend("my.Component", {
	 *               metadata: {
	 *                    rootView: "my.View"
	 *               },
	 *               init: function () {
	 *                    this.getRootControl(); // returns null
	 *                    UIComponent.prototype.init.apply(this, arguments);
	 *                    this.getRootControl(); // returns the view "my.View"
	 *               }
	 *          });
	 *     </pre>
	 * @protected
	 * @since 1.44.0
	 * @returns {sap.ui.core.Control} the control created by {@link sap.ui.core.UIComponent#createContent}
	 */
	UIComponent.prototype.getRootControl = function() {
		return this.getAggregation("rootControl");
	};

	/**
	 * Renders the root control of the UIComponent.
	 *
	 * @param {sap.ui.core.RenderManager} oRenderManager a RenderManager instance
	 * @public
	 */
	UIComponent.prototype.render = function(oRenderManager) {
		var oControl = this.getRootControl();
		if (oControl && oRenderManager) {
			oRenderManager.renderControl(oControl);
		}
	};

	/**
	 * Returns the reference to the UIArea of the container.
	 *
	 * @return {sap.ui.core.UIArea} reference to the UIArea of the container
	 * @public
	 */
	UIComponent.prototype.getUIArea = function() {
		return (this.oContainer ? this.oContainer.getUIArea() : null);
	};

	/**
	 * Returns the parent in the eventing hierarchy of this object
	 * which will be the UIArea of the containing ComponentContainer or null.
	 *
	 * @see sap.ui.base.EventProvider#getEventingParent
	 * @returns {sap.ui.base.EventProvider} The parent event provider
	 * @protected
	 */
	UIComponent.prototype.getEventingParent = function() {
		return this.getUIArea();
	};

	/**
	 * Sets the reference to the ComponentContainer - later required for the
	 * determination of the UIArea for the UIComponent.
	 *
	 * @param {sap.ui.core.ComponentContainer} oContainer reference to a ComponentContainer
	 * @returns {this} reference to this instance to allow method chaining
	 * @public
	 */
	UIComponent.prototype.setContainer = function(oContainer) {
		this.oContainer = oContainer;
		if (oContainer) {
			this._applyContextualSettings(oContainer._getContextualSettings());
		} else {
			this._oContextualSettings = defaultContextualSettings;
			if (!this._bIsBeingDestroyed) {
				setTimeout(function() {
					// if object is being destroyed or container is set again (move) no propagation is needed
					if (!this.oContainer) {
						this._propagateContextualSettings();
					}
				}.bind(this), 0);
>>>>>>> aa8df8bf
			}

			if (oRootView && typeof oRootView === "object") {
				// default ViewType to XML, except for typed views
				if (!oRootView.type && !View._getModuleName(oRootView)) {
					oRootView.type = ViewType.XML;
				}

				// make sure to prefix the ID of the rootView
				if (oRootView.id) {
					oRootView.id = this.createId(oRootView.id);
				}

				const bModernFactory = this.isA("sap.ui.core.IAsyncContentCreation");
				if (bModernFactory) {
					return View.create(oRootView);
				} else {
					return View._create(oRootView);
				}
			} else if (oRootView) {
				throw new Error("Configuration option 'rootView' of component '" + this.getMetadata().getName() + "' is invalid! 'rootView' must be type of string or object!");
			}
			return null;
		};

		/**
		 * Returns the content of {@link sap.ui.core.UIComponent#createContent}.
		 * If you specified a <code>rootView</code> in your metadata or in the descriptor file (manifest.json),
		 * you will get the instance of the root view.
		 * This getter will only return something if the {@link sap.ui.core.UIComponent#init} function was invoked.
		 * If <code>createContent</code> is not implemented, and there is no root view, it will return <code>null</code>. Here is an example:
		 *     <pre>
		 *          var MyExtension = UIComponent.extend("my.Component", {
		 *               metadata: {
		 *                    rootView: "my.View"
		 *               },
		 *               init: function () {
		 *                    this.getRootControl(); // returns null
		 *                    UIComponent.prototype.init.apply(this, arguments);
		 *                    this.getRootControl(); // returns the view "my.View"
		 *               }
		 *          });
		 *     </pre>
		 * @protected
		 * @since 1.44.0
		 * @returns {sap.ui.core.Control} the control created by {@link sap.ui.core.UIComponent#createContent}
		 */
		UIComponent.prototype.getRootControl = function() {
			return this.getAggregation("rootControl");
		};

		/**
		 * Renders the root control of the UIComponent.
		 *
		 * @param {sap.ui.core.RenderManager} oRenderManager a RenderManager instance
		 * @public
		 */
		UIComponent.prototype.render = function(oRenderManager) {
			var oControl = this.getRootControl();
			if (oControl && oRenderManager) {
				oRenderManager.renderControl(oControl);
			}
		};

		/**
		 * Returns the reference to the UIArea of the container.
		 *
		 * @return {sap.ui.core.UIArea} reference to the UIArea of the container
		 * @public
		 */
		UIComponent.prototype.getUIArea = function() {
			return (this.oContainer ? this.oContainer.getUIArea() : null);
		};

		/**
		 * Returns the parent in the eventing hierarchy of this object
		 * which will be the UIArea of the containing ComponentContainer or null.
		 *
		 * @see sap.ui.base.EventProvider#getEventingParent
		 * @returns {sap.ui.base.EventProvider} The parent event provider
		 * @protected
		 */
		UIComponent.prototype.getEventingParent = function() {
			return this.getUIArea();
		};

		/**
		 * Sets the reference to the ComponentContainer - later required for the
		 * determination of the UIArea for the UIComponent.
		 *
		 * @param {sap.ui.core.ComponentContainer} oContainer reference to a ComponentContainer
		 * @returns {this} reference to this instance to allow method chaining
		 * @public
		 */
		UIComponent.prototype.setContainer = function(oContainer) {
			this.oContainer = oContainer;
			if (oContainer) {
				this._applyContextualSettings(oContainer._getContextualSettings());
			} else {
				this._oContextualSettings = ManagedObject._defaultContextualSettings;
				if (!this._bIsBeingDestroyed) {
					setTimeout(function() {
						// if object is being destroyed or container is set again (move) no propagation is needed
						if (!this.oContainer) {
							this._propagateContextualSettings();
						}
					}.bind(this), 0);
				}
			}
			return this;
		};

		/**
		 * Function is called when the rendering of the ComponentContainer is started.
		 *
		 * Applications must not call this hook method directly, it is called from ComponentContainer.
		 *
		 * Subclasses of UIComponent override this hook to implement any necessary actions before the rendering.
		 *
		 * @protected
		 */
		UIComponent.prototype.onBeforeRendering = function() {};

		/**
		 * Function is called when the rendering of the ComponentContainer is completed.
		 *
		 * Applications must not call this hook method directly, it is called from ComponentContainer.
		 *
		 * Subclasses of UIComponent override this hook to implement any necessary actions after the rendering.
		 *
		 * @protected
		 */
		UIComponent.prototype.onAfterRendering = function() {};

		/**
		 * Determines the router class name by checking the "routing" configuration manifest entry.
		 * Override to change the criteria for determining the router class.
		 * @private
		 * @ui5-restricted sap.suite.ui.generic.template
		 * @returns {string|undefined} Name of the router class to be used, or <code>undefined</code> for the default router.
		 */
		UIComponent.prototype._getRouterClassName = function() {
			var oRoutingManifestEntry = this._getManifestEntry("/sap.ui5/routing", true) || {},
				oRoutingConfig = oRoutingManifestEntry.config || {};

			return oRoutingConfig.routerClass;
		};

		/**
		 * Collects the routing classes defined in the manifest of an  UIComponent.
		 *
		 * This function is called within the <code>loadComponent</code> function of the <code>sap.ui.core.Component</code>
		 * and accessed via "static inheritance" implemented by the {@link sap.ui.base.Metadata#getStaticProperty} function.
		 *
		 * The 'this' refers to an instance of a subclass of <code>sap.ui.core.UIComponent</code> in order to find the
		 * <code>_fnGetRouterClassName</code> hook, which is expected to be defined within a subclass of the UIComponent.
		 *
		 * @param {sap.ui.core.UIComponent} oInstance An UIComponent instance provided by the {@link sap.ui.core.UIComponent#init}.
		 * @returns {object} Returns a map containing routing module names. Returns routing classes if <code>oInstane</code> is provided.
		 */
		UIComponent.collectRoutingClasses = function(oInstance) {
			const mRoutingClasses = {};
			const oMetadata = this.getMetadata();

			// lookup rootView class
			let sRootViewType;
			const oRootView = oMetadata._getManifestEntry("/sap.ui5/rootView");
			if (typeof oRootView === "string") {
				// String as rootView defaults to ViewType XML
				// See: UIComponent#createContent and UIComponentMetadata#_convertLegacyMetadata
				sRootViewType = "XML";
			} else if (oRootView && typeof oRootView === "object" && oRootView.type) {
				sRootViewType = oRootView.type;
			}
			if (sRootViewType && ViewType[sRootViewType]) {
				const sViewClass = "sap/ui/core/mvc/" + ViewType[sRootViewType] + "View";
				mRoutingClasses["viewClass"] = sViewClass;
			}

			// lookup of the router / targets and views class
			// ASYNC Only: prevents lazy synchronous loading in UIComponent#init (regardless of manifirst or manilast)
			const oRouting = oMetadata._getManifestEntry("/sap.ui5/routing", true);
			if (oRouting) {
				if (oRouting.routes) {
					// the "sap.ui5/routing/config/routerClass" entry can also contain a Router constructor
					// See the typedef "sap.ui.core.UIComponent.RoutingMetadata" in sap/ui/core/UIComponent.js
					let vRouterClass;
					const _fnGetRouterClassName = this.getMetadata().getStaticProperty("_fnGetRouterClassName");
					if (typeof _fnGetRouterClassName === "function") {
						vRouterClass = _fnGetRouterClassName(this.getMetadata().getManifestObject());
					}
					vRouterClass ??= oInstance?._getRouterClassName() || oRouting.config?.routerClass || "sap.ui.core.routing.Router";

					if (typeof vRouterClass === "string") {
						vRouterClass = vRouterClass.replace(/\./g, "/");
					}
					mRoutingClasses["routerClass"] = vRouterClass;
				} else if (oRouting.targets) {
					// Same as with "routes", see comment above.
					let vTargetClass = oRouting.config?.targetsClass || "sap.ui.core.routing.Targets";
					if (typeof vTargetClass === "string") {
						vTargetClass = vTargetClass.replace(/\./g, "/");
					}
					mRoutingClasses["targetsClass"] = vTargetClass;

					mRoutingClasses["views"] = "sap/ui/core/routing/Views";
				}
			}

			// See UIComponent#init
			// Resolves the routing module names to classes
			if (oInstance) {
				for (const sKey in mRoutingClasses) {
					const sClassName = mRoutingClasses[sKey];
					mRoutingClasses[sKey] = getConstructorFunctionFor(sClassName);
				}
			}

<<<<<<< HEAD
			return mRoutingClasses;
		};
=======
	// retrieve default contextual settings from a fresh MO (which then is garbage collected)
	const { _oContextualSettings: defaultContextualSettings } = new ManagedObject();

	return UIComponent;
>>>>>>> aa8df8bf

		return UIComponent;
	});<|MERGE_RESOLUTION|>--- conflicted
+++ resolved
@@ -480,17 +480,10 @@
 					this._oTargets = null;
 				}
 
-<<<<<<< HEAD
 				if (this._oViews) {
 					this._oViews.destroy();
 					this._oViews = null;
 				}
-=======
-		if (oRootView && typeof oRootView === "object") {
-			// default ViewType to XML, except for typed views
-			if (!oRootView.type && !oRootView.name?.startsWith("module:")) {
-				oRootView.type = ViewType.XML;
->>>>>>> aa8df8bf
 			}
 
 		};
@@ -530,7 +523,6 @@
 					return undefined;
 				}
 			}
-<<<<<<< HEAD
 		};
 
 		/**
@@ -724,101 +716,11 @@
 				oRootView = {
 					viewName: oRootView
 				};
-=======
-		} else if (oRootView) {
-			throw new Error("Configuration option 'rootView' of component '" + this.getMetadata().getName() + "' is invalid! 'rootView' must be type of string or object!");
-		}
-		return null;
-	};
-
-	/**
-	 * Returns the content of {@link sap.ui.core.UIComponent#createContent}.
-	 * If you specified a <code>rootView</code> in your metadata or in the descriptor file (manifest.json),
-	 * you will get the instance of the root view.
-	 * This getter will only return something if the {@link sap.ui.core.UIComponent#init} function was invoked.
-	 * If <code>createContent</code> is not implemented, and there is no root view, it will return <code>null</code>. Here is an example:
-	 *     <pre>
-	 *          var MyExtension = UIComponent.extend("my.Component", {
-	 *               metadata: {
-	 *                    rootView: "my.View"
-	 *               },
-	 *               init: function () {
-	 *                    this.getRootControl(); // returns null
-	 *                    UIComponent.prototype.init.apply(this, arguments);
-	 *                    this.getRootControl(); // returns the view "my.View"
-	 *               }
-	 *          });
-	 *     </pre>
-	 * @protected
-	 * @since 1.44.0
-	 * @returns {sap.ui.core.Control} the control created by {@link sap.ui.core.UIComponent#createContent}
-	 */
-	UIComponent.prototype.getRootControl = function() {
-		return this.getAggregation("rootControl");
-	};
-
-	/**
-	 * Renders the root control of the UIComponent.
-	 *
-	 * @param {sap.ui.core.RenderManager} oRenderManager a RenderManager instance
-	 * @public
-	 */
-	UIComponent.prototype.render = function(oRenderManager) {
-		var oControl = this.getRootControl();
-		if (oControl && oRenderManager) {
-			oRenderManager.renderControl(oControl);
-		}
-	};
-
-	/**
-	 * Returns the reference to the UIArea of the container.
-	 *
-	 * @return {sap.ui.core.UIArea} reference to the UIArea of the container
-	 * @public
-	 */
-	UIComponent.prototype.getUIArea = function() {
-		return (this.oContainer ? this.oContainer.getUIArea() : null);
-	};
-
-	/**
-	 * Returns the parent in the eventing hierarchy of this object
-	 * which will be the UIArea of the containing ComponentContainer or null.
-	 *
-	 * @see sap.ui.base.EventProvider#getEventingParent
-	 * @returns {sap.ui.base.EventProvider} The parent event provider
-	 * @protected
-	 */
-	UIComponent.prototype.getEventingParent = function() {
-		return this.getUIArea();
-	};
-
-	/**
-	 * Sets the reference to the ComponentContainer - later required for the
-	 * determination of the UIArea for the UIComponent.
-	 *
-	 * @param {sap.ui.core.ComponentContainer} oContainer reference to a ComponentContainer
-	 * @returns {this} reference to this instance to allow method chaining
-	 * @public
-	 */
-	UIComponent.prototype.setContainer = function(oContainer) {
-		this.oContainer = oContainer;
-		if (oContainer) {
-			this._applyContextualSettings(oContainer._getContextualSettings());
-		} else {
-			this._oContextualSettings = defaultContextualSettings;
-			if (!this._bIsBeingDestroyed) {
-				setTimeout(function() {
-					// if object is being destroyed or container is set again (move) no propagation is needed
-					if (!this.oContainer) {
-						this._propagateContextualSettings();
-					}
-				}.bind(this), 0);
->>>>>>> aa8df8bf
 			}
 
 			if (oRootView && typeof oRootView === "object") {
 				// default ViewType to XML, except for typed views
-				if (!oRootView.type && !View._getModuleName(oRootView)) {
+				if (!oRootView.type && !oRootView.name?.startsWith("module:")) {
 					oRootView.type = ViewType.XML;
 				}
 
@@ -913,7 +815,7 @@
 			if (oContainer) {
 				this._applyContextualSettings(oContainer._getContextualSettings());
 			} else {
-				this._oContextualSettings = ManagedObject._defaultContextualSettings;
+				this._oContextualSettings = defaultContextualSettings;
 				if (!this._bIsBeingDestroyed) {
 					setTimeout(function() {
 						// if object is being destroyed or container is set again (move) no propagation is needed
@@ -1032,15 +934,11 @@
 				}
 			}
 
-<<<<<<< HEAD
 			return mRoutingClasses;
 		};
-=======
-	// retrieve default contextual settings from a fresh MO (which then is garbage collected)
-	const { _oContextualSettings: defaultContextualSettings } = new ManagedObject();
-
-	return UIComponent;
->>>>>>> aa8df8bf
+
+		// retrieve default contextual settings from a fresh MO (which then is garbage collected)
+		const { _oContextualSettings: defaultContextualSettings } = new ManagedObject();
 
 		return UIComponent;
 	});