--- conflicted
+++ resolved
@@ -891,23 +891,20 @@
 			const oMetadata = this.getMetadata();
 
 			// lookup rootView class
-			let sRootViewType;
 			const oRootView = oMetadata._getManifestEntry("/sap.ui5/rootView");
-
-			if (oRootView?.startsWith?.("module:") || oRootView?.viewName?.startsWith?.("module:")) {
-				const viewName = oRootView.viewName || oRootView;
-				mRoutingClasses["viewClass"] = viewName;
-			} else {
-				// String as rootView defaults to ViewType XML
+			const sRootViewName = typeof oRootView === "string" ? oRootView : oRootView?.viewName;
+			if (sRootViewName?.startsWith("module:")) {
+				mRoutingClasses["viewClass"] = sRootViewName;
+			} else if (sRootViewName) {
+				// View type defaults to ViewType XML
 				// See: UIComponent#createContent and UIComponentMetadata#_convertLegacyMetadata
-				sRootViewType = oRootView?.type || "XML";
-			}
-
-			if (sRootViewType && ViewType[sRootViewType]) {
-				const sViewClass = "sap/ui/core/mvc/" + ViewType[sRootViewType] + "View";
-				mRoutingClasses["viewClass"] = sViewClass;
-			}
-<<<<<<< HEAD
+				const sRootViewType = oRootView.type || "XML";
+				if (ViewType[sRootViewType]) {
+					const sViewClass = "sap/ui/core/mvc/" + ViewType[sRootViewType] + "View";
+					mRoutingClasses["viewClass"] = sViewClass;
+				}
+			}
+
 
 			// lookup of the router / targets and views class
 			// ASYNC Only: prevents lazy synchronous loading in UIComponent#init (regardless of manifirst or manilast)
@@ -922,79 +919,6 @@
 						vRouterClass = _fnGetRouterClassName(this.getMetadata().getManifestObject());
 					}
 					vRouterClass ??= oInstance?._getRouterClassName() || oRouting.config?.routerClass || "sap.ui.core.routing.Router";
-=======
-		}
-		return this;
-	};
-
-	/**
-	 * Function is called when the rendering of the ComponentContainer is started.
-	 *
-	 * Applications must not call this hook method directly, it is called from ComponentContainer.
-	 *
-	 * Subclasses of UIComponent override this hook to implement any necessary actions before the rendering.
-	 *
-	 * @protected
-	 */
-	UIComponent.prototype.onBeforeRendering = function() {};
-
-	/**
-	 * Function is called when the rendering of the ComponentContainer is completed.
-	 *
-	 * Applications must not call this hook method directly, it is called from ComponentContainer.
-	 *
-	 * Subclasses of UIComponent override this hook to implement any necessary actions after the rendering.
-	 *
-	 * @protected
-	 */
-	UIComponent.prototype.onAfterRendering = function() {};
-
-	/**
-	 * Determines the router class name by checking the "routing" configuration manifest entry.
-	 * Override to change the criteria for determining the router class.
-	 * @private
-	 * @ui5-restricted sap.suite.ui.generic.template
-	 * @returns {string|undefined} Name of the router class to be used, or <code>undefined</code> for the default router.
-	 */
-	UIComponent.prototype._getRouterClassName = function() {
-		var oRoutingManifestEntry = this._getManifestEntry("/sap.ui5/routing", true) || {},
-			oRoutingConfig = oRoutingManifestEntry.config || {};
-
-		return oRoutingConfig.routerClass;
-	};
-
-	/**
-	 * Collects the routing classes defined in the manifest of an  UIComponent.
-	 *
-	 * This function is called within the <code>loadComponent</code> function of the <code>sap.ui.core.Component</code>
-	 * and accessed via "static inheritance" implemented by the {@link sap.ui.base.Metadata#getStaticProperty} function.
-	 *
-	 * The 'this' refers to an instance of a subclass of <code>sap.ui.core.UIComponent</code> in order to find the
-	 * <code>_fnGetRouterClassName</code> hook, which is expected to be defined within a subclass of the UIComponent.
-	 *
-	 * @param {sap.ui.core.UIComponent} oInstance An UIComponent instance provided by the {@link sap.ui.core.UIComponent#init}.
-	 * @returns {object} Returns a map containing routing module names. Returns routing classes if <code>oInstane</code> is provided.
-	 */
-	UIComponent.collectRoutingClasses = function(oInstance) {
-		const mRoutingClasses = {};
-		const oMetadata = this.getMetadata();
-
-		// lookup rootView class
-		const oRootView = oMetadata._getManifestEntry("/sap.ui5/rootView");
-		const sRootViewName = typeof oRootView === "string" ? oRootView : oRootView?.viewName;
-		if (sRootViewName?.startsWith("module:")) {
-			mRoutingClasses["viewClass"] = sRootViewName;
-		} else if (sRootViewName) {
-			// View type defaults to ViewType XML
-			// See: UIComponent#createContent and UIComponentMetadata#_convertLegacyMetadata
-			const sRootViewType = oRootView.type || "XML";
-			if (ViewType[sRootViewType]) {
-				const sViewClass = "sap/ui/core/mvc/" + ViewType[sRootViewType] + "View";
-				mRoutingClasses["viewClass"] = sViewClass;
-			}
-		}
-
->>>>>>> 0b5dd203
 
 					if (typeof vRouterClass === "string") {
 						vRouterClass = vRouterClass.replace(/\./g, "/");
