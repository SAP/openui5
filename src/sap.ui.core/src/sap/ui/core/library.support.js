/*!
 * ${copyright}
 */
/**
 * Adds support rules to the core
 */
sap.ui.define([
	"./rules/Misc.support",
	"./rules/Config.support",
	"./rules/Model.support",
	"./rules/View.support",
	"./rules/App.support",
	"./rules/Rendering.support",
	"./rules/Theming.support"
<<<<<<< HEAD
], function(MiscSupport, ConfigSupport, ModelSupport, ViewSupport, AppSupport, RenderingSupport, ThemingSupport) {
"use strict";

return {
	name: "sap.ui.core",
	niceName: "UI5 Core Library",
	ruleset: [
		MiscSupport,
		ConfigSupport,
		ModelSupport,
		ViewSupport,
		AppSupport,
		RenderingSupport,
		ThemingSupport
	]
};
});
=======
],
	function(
		MiscSupport,
		ConfigSupport,
		ModelSupport,
		ViewSupport,
		AppSupport,
		RenderingSupport,
		ThemingSupport
	) {
	"use strict";

	return {
		name: "sap.ui.core",
		niceName: "UI5 Core Library",
		ruleset: [
			MiscSupport,
			ConfigSupport,
			ModelSupport,
			ViewSupport,
			/** @deprecated */
			AppSupport,
			RenderingSupport,
			ThemingSupport
		]
	};
}, true);
>>>>>>> 1c50554f
<|MERGE_RESOLUTION|>--- conflicted
+++ resolved
@@ -9,11 +9,16 @@
 	"./rules/Config.support",
 	"./rules/Model.support",
 	"./rules/View.support",
-	"./rules/App.support",
 	"./rules/Rendering.support",
 	"./rules/Theming.support"
-<<<<<<< HEAD
-], function(MiscSupport, ConfigSupport, ModelSupport, ViewSupport, AppSupport, RenderingSupport, ThemingSupport) {
+], function(
+	MiscSupport,
+	ConfigSupport,
+	ModelSupport,
+	ViewSupport,
+	RenderingSupport,
+	ThemingSupport
+) {
 "use strict";
 
 return {
@@ -24,38 +29,8 @@
 		ConfigSupport,
 		ModelSupport,
 		ViewSupport,
-		AppSupport,
 		RenderingSupport,
 		ThemingSupport
 	]
 };
-});
-=======
-],
-	function(
-		MiscSupport,
-		ConfigSupport,
-		ModelSupport,
-		ViewSupport,
-		AppSupport,
-		RenderingSupport,
-		ThemingSupport
-	) {
-	"use strict";
-
-	return {
-		name: "sap.ui.core",
-		niceName: "UI5 Core Library",
-		ruleset: [
-			MiscSupport,
-			ConfigSupport,
-			ModelSupport,
-			ViewSupport,
-			/** @deprecated */
-			AppSupport,
-			RenderingSupport,
-			ThemingSupport
-		]
-	};
-}, true);
->>>>>>> 1c50554f
+});