--- conflicted
+++ resolved
@@ -35,7 +35,6 @@
 	const sId = oLabel.getLabelFor() || oLabel._sAlternativeId || '';
 	const oRes = { controlId: sId };
 
-<<<<<<< HEAD
 	Element ??= sap.ui.require("sap/ui/core/Element");
 
 	const oControl = Element.getElementById(sId);
@@ -52,7 +51,7 @@
 				const oDelegate = {
 					onAfterRendering: function(oLabel) {
 						this.removeEventDelegate(oDelegate);
-						if (typeof fnOnAfterRendering === "function") {
+						if (typeof fnOnAfterRendering === "function" && !oLabel.bIsDestroyed) {
 							fnOnAfterRendering(oLabel);
 						}
 					}.bind(oControl, oLabel)
@@ -63,34 +62,6 @@
 				const sInnerControlId = oControlForLabel.getId();
 				if (sInnerControlId !== sId) {
 					oRes.innerControlId = sInnerControlId;
-=======
-		const oControl = Element.getElementById(sId);
-
-		if (oControl && typeof oControl.getIdForLabel === "function") {
-			const sDomIdForLabel = oControl.getIdForLabel();
-
-			if (sDomIdForLabel !== oControl.getId()) {
-				const oDomForLabel = document.getElementById(sDomIdForLabel);
-
-				if (!oDomForLabel) {
-					// The inner control based on 'getIdForLabel' isn't rendered yet
-					// Wait for the next rendering and call the given callback
-					const oDelegate = {
-						onAfterRendering: function(oLabel) {
-							this.removeEventDelegate(oDelegate);
-							if (typeof fnOnAfterRendering === "function" && !oLabel.bIsDestroyed) {
-								fnOnAfterRendering(oLabel);
-							}
-						}.bind(oControl, oLabel)
-					};
-					oControl.addEventDelegate(oDelegate);
-				} else {
-					const oControlForLabel = Element.closestTo(oDomForLabel);
-					const sInnerControlId = oControlForLabel.getId();
-					if (sInnerControlId !== sId) {
-						oRes.innerControlId = sInnerControlId;
-					}
->>>>>>> 81db4e26
 				}
 			}
 		}
