--- conflicted
+++ resolved
@@ -316,90 +316,6 @@
 	// ###   Factory functions   ###
 
 	/**
-<<<<<<< HEAD
-=======
-	 * Loads and instantiates a fragment.
-	 * The fragment object itself is not an entity that has any further significance beyond this factory function.
-	 *
-	 * To instantiate a fragment that is already defined separately, call:
-	 * <pre>
-	 * sap.ui.fragment(sName, sType, oController?);
-	 * </pre>
-	 *
-	 * Advanced usage to give further configuration options:
-	 * <pre>
-	 * sap.ui.fragment(oFragmentConfig, oController?);
-	 * </pre>
-	 * In addition to <code>id</code> and <code>type</code>, the <code>oFragmentConfig</code> object
-	 * can have either a <code>fragmentName</code> or a <code>fragmentContent</code> property, but not both.
-	 *
-	 * To define a fragment ID, which can be used as a prefix for the created control IDs,
-	 * you must use either the above advanced version with an <code>id</code> or one of the typed factory functions
-	 * like {@link sap.ui.xmlfragment} or {@link sap.ui.jsfragment}.
-	 *
-	 * A fragment type must be given in all cases. The fragment types <code>"XML"</code>, <code>"JS"</code>, and <code>"HTML"</code> (type <code>"HTML"</code> is deprecated)
-	 * are available by default. Additional fragment types can be implemented and added using the {@link sap.ui.core.Fragment.registerType} function.
-	 *
-	 * Custom fragment types can support further properties. Any given properties will be forwarded to the fragment implementation.
-	 *
-	 * The optional <code>oController</code> can be either the controller of an enclosing view,
-	 * a new controller instance, or a simple object with the necessary methods attached.
-	 * Note that a fragment has no runtime representation besides its contained controls. Therefore, there is no API to retrieve the controller from the return value.
-	 * Note also that fragments may require a controller to be given and certain methods to be available.
-	 *
-	 * <b>Note:</b>
-	 * In case you are embedding a Fragment into an existing View, please also have a look at the
-	 * {@link sap.ui.core.mvc.Controller.loadFragment loadFragment} factory for a closer coupling to the corresponding Controller instance.
-	 *
-	 * @param {string|object} vName
-	 *         resource name of the fragment module in dot notation without the <code>.fragment.<i>&lt;typeExtension></i></code> suffix from the file name.
-	 *         Alternatively, a configuration object as specified below
-	 * @param {string} [vName.id]
-	 *         optional ID of the created fragment
-	 * @param {string|object} [vName.fragmentContent]
-	 *         definition of the fragment content that will be used instead of loading the content from a separate file.
-	 *         The type of this property depends on the fragment type. For example, it could be a string for XML fragments or an object for JS fragments
-	 * @param {string} [vName.fragmentName]
-	 *         recource name of the fragment module as specified above
-	 * @param {string} vName.type
-	 *         type of the fragment, for example, <code>"XML"</code>, <code>"JS"</code>, <code>"HTML"</code>, or any other type that has been implemented additionally
-	 * @param {string|sap.ui.core.mvc.Controller|object} vType
-	 *         type of the fragment as specified by <code>vName.type</code> or, in the advanced usage case, an optional <code>oController</code>
-	 * @param {sap.ui.core.mvc.Controller|object} [oController]
-	 *         controller object to be used for methods or event handlers referenced in the fragment
-	 * @public
-	 * @static
-	 * @deprecated As of version 1.58. Refer to {@link topic:04129b2798c447368f4c8922c3c33cd7 Instantiation of Fragments}.
-	 * @returns {sap.ui.core.Control|sap.ui.core.Control[]} the instantiated root control(s) from the fragment content
-	 * @ui5-global-only
-	 */
-	sap.ui.fragment = function (vName, vType, oController) {
-
-		var sFragmentType;
-		if (typeof vType === "string") {
-			sFragmentType = vType.toLowerCase();
-		} else if (typeof vName === "object" && typeof vName.type === "string") {
-			sFragmentType = vName.type.toLowerCase();
-		} else {
-			sFragmentType = "";
-		}
-		Log.info("Do not use deprecated factory function 'sap.ui." + sFragmentType + "fragment'.", "sap.ui." + sFragmentType + "fragment", null, function () {
-			var oSupportInfo = {
-				type: "sap.ui." + sFragmentType + "fragment",
-				name: ( vName.fragmentName || vName ) + ".fragment." + sFragmentType
-			};
-			if (vName.fragmentContent) {
-				oSupportInfo.content = vName.fragmentContent;
-				oSupportInfo.name = "";
-			}
-			return oSupportInfo;
-		});
-
-		return fragmentFactory(vName, vType, oController);
-	};
-
-	/**
->>>>>>> 9a2fc21a
 	 * @see sap.ui.core.Fragment.load
 	 *
 	 * @private
@@ -582,207 +498,6 @@
 		return mTypes[sType];
 	};
 
-<<<<<<< HEAD
-=======
-	/**
-	 * Loads and instantiates an XML-based fragment.
-	 *
-	 * To instantiate a fragment that is already defined separately, call:
-	 * <pre>
-	 * sap.ui.xmlfragment(sId?, sFragmentName, oController?);
-	 * </pre>
-	 *
-	 * Advanced usage:
-	 * <pre>
-	 * sap.ui.xmlfragment(oFragmentConfig, oController?);
-	 * </pre>
-	 * In addition to an <code>id</code>, the <code>oFragmentConfig</code> object can have either a <code>fragmentName</code>
-	 * or a <code>fragmentContent</code> property, but not both.
-	 *
-	 * @param {string|object} [vId]
-	 *            ID of the created fragment which will be used as prefix to all contained control IDs.
-	 *            If the first argument is not an ID, it must be either the fragment name (<code>sFragmentName</code>)
-	 *            or a configuration object (<code>oFragmentConfig</code>) as specified below
-	 * @param {string} [vId.id]
-	 *            ID of the created fragment which will be used as prefix to all contained control IDs
-	 * @param {string} [vId.fragmentContent]
-	 *            definition of the fragment content as an XML string that will be used
-	 *            instead of loading the content from a separate <code>.fragment.xml</code> file.
-	 *            When this property is given, any given fragment name is ignored
-	 * @param {string} [vId.fragmentName]
-	 *            resource name of the fragment module in dot notation without the <code>.fragment.xml</code> suffix from the file name
-	 * @param {string|sap.ui.core.mvc.Controller|object} vFragment
-	 *            resource name of the fragment module as specified by <code>vId.fragmentName</code> or,
-	 *            in the advanced usage case, an optional <code>oController</code>
-	 * @param {sap.ui.core.mvc.Controller|object} [oController]
-	 *            controller object to be used for methods or event handlers. Can be either the controller of an
-	 *            enclosing view, a new controller instance, or a simple object with the necessary methods attached.
-	 *            Note that a fragment has no runtime representation besides its contained controls. Therefore, there is
-	 *            no API to retrieve the controller from the return value.
-	 *            Note also that fragments may require a controller to be given and certain methods to be available
-	 * @public
-	 * @static
-	 * @deprecated As of version 1.58. Refer to {@link topic:04129b2798c447368f4c8922c3c33cd7 Instantiation of Fragments}.
-	 * @return {sap.ui.core.Control|sap.ui.core.Control[]} the instantiated root control(s) from the fragment content
-	 * @ui5-global-only
-	 */
-	sap.ui.xmlfragment = function(vId, vFragment, oController) {
-
-		if (typeof (vId) === "string") { // basic call
-			if (typeof (vFragment) === "string") { // with ID
-				return sap.ui.fragment({fragmentName: vFragment, sId: vId, type: "XML"}, oController); // legacy-relevant
-
-			} else { // no ID, sId is actually the name and vFragment the optional Controller
-				return sap.ui.fragment(vId, "XML", vFragment); // legacy-relevant
-			}
-		} else { // advanced call
-			vId.type = "XML";
-			 // second parameter "vFragment" is the optional Controller
-			return sap.ui.fragment(vId, vFragment); // legacy-relevant
-		}
-	};
-
-
-	/**
-	 * Defines <strong>or</strong> instantiates a JS-based fragment.
-	 *
-	 * To define a JS fragment, call:
-	 * <pre>
-	 * sap.ui.jsfragment(sName, oFragmentDefinition);
-	 * </pre>
-	 *
-	 * To instantiate a JS fragment that is already defined, call:
-	 * <pre>
-	 * sap.ui.jsfragment(sId?, sFragmentName, oController?);
-	 * </pre>
-	 * Advanced usage:
-	 * <pre>
-	 * sap.ui.jsfragment(oFragmentConfig, oController?);
-	 * </pre>
-	 *
-	 *
-	 * @param {string|object} vName
-	 *            when defining a fragment: name of the fragment.<br>
-	 *            When loading a fragment: fragment ID (optional), fragment name, or configuration object as specified below
-	 * @param {string} [vName.id]
-	 *            ID of the newly created fragment which <i>can</i> be used as a prefix
-	 *            when creating the IDs in the JS fragment content. Even if an <code>id</code> is given, some JS fragments may choose
-	 *            not to use the ID prefixing, for example, in order to prevent the fragment from being instantiated multiple times
-	 *            within the lifecycle of the existing fragment
-	 * @param {string} vName.fragmentName
-	 *            resource name of the fragment module in dot notation without the <code>.fragment.js</code> suffix from the file name.
-	 *            When no fragment has been defined with that name, the name will be converted
-	 *            to a path by replacing dots with slashes and appending <code>.fragment.js</code>. The corresponding resource to load
-	 *            is expected to have a fragment defined with the same <code>fragmentName</code>
-	 * @param {object|string} vFragmentDefinition
-	 *            when defining a fragment: object holding at least the <code>createContent(oController?)</code>
-	 *            method that returns an instance of <code>sap.ui.core.Control</code> or an array thereof.<br>
-	 *            When loading a fragment and the first argument is an ID: the <code>fragmentName</code>
-	 * @param {sap.ui.core.mvc.Controller|object} [oController]
-	 *            controller object to be used for methods or event handlers. Can be either the controller of an
-	 *            enclosing view, a new controller instance, or a simple object with the necessary methods attached.
-	 *            Note that a fragment has no runtime representation besides its contained controls. Therefore, there is
-	 *            no API to retrieve the controller from the return value
-	 * @public
-	 * @static
-	 * @deprecated As of version 1.58. Refer to {@link topic:04129b2798c447368f4c8922c3c33cd7 Instantiation of Fragments}.
-	 * @return {sap.ui.core.Control|sap.ui.core.Control[]} the instantiated root control(s) from the fragment content
-	 * @ui5-global-only
-	 */
-	sap.ui.jsfragment = function(vName, vFragmentDefinition, oController) { // definition of a JS Fragment
-
-		if (typeof vName === "string" && typeof vFragmentDefinition === "object") {
-			if (vFragmentDefinition.createContent) {
-				// Fragment DEFINITION
-				mRegistry[vName] = vFragmentDefinition;
-
-				sap.ui.loader._.declareModule(vName.replace(/\./g, "/") + ".fragment.js");
-				// TODO: return value?
-
-			} else {
-				// plain instantiation: name[+oController]
-				return sap.ui.fragment(vName, "JS", vFragmentDefinition); // legacy-relevant
-			}
-
-		} else if (typeof vName === "string" && vFragmentDefinition === undefined) {
-			// plain instantiation: name only
-			return sap.ui.fragment(vName, "JS"); // legacy-relevant
-
-		} else if (typeof vName === "object") {
-			// advanced mode: oConfig+[oController]
-			vName.type = "JS";
-			return sap.ui.fragment(vName, vFragmentDefinition); // legacy-relevant
-
-		} else if (arguments.length >= 3) {
-			// must be plain instantiation mode: ID+Name[+Controller]
-			return sap.ui.fragment({id: vName, fragmentName: vFragmentDefinition, type: "JS"}, oController);  // legacy-relevant
-
-		} else {
-			Log.error("sap.ui.jsfragment() was called with wrong parameter set: " + vName + " + " + vFragmentDefinition);
-		}
-	};
-
-
-	/**
-	 * Loads and instantiates an HTML-based fragment.
-	 *
-	 * To instantiate a fragment that is already defined separately, call:
-	 * <pre>
-	 * sap.ui.htmlfragment(sId?, sFragmentName, oController?);
-	 * </pre>
-	 *
-	 * Advanced usage:
-	 * <pre>
-	 * sap.ui.htmlfragment(oFragmentConfig, oController?);
-	 * </pre>
-	 * In addition to an <code>id</code>, the <code>oFragmentConfig</code> object can have either a <code>fragmentName</code>
-	 * or a <code>fragmentContent</code> property, but not both.
-	 *
-	 * @param {string|object} [vId]
-	 *            ID of the created fragment which will be used as prefix to all contained control IDs.
-	 *            If the first argument is not an ID, it must be either the fragment name (<code>sFragmentName</code>)
-	 *            or a configuration object (<code>oFragmentConfig</code>) as specified below
-	 * @param {string} [vId.id]
-	 *            ID of the created fragment which will be used as prefix to all contained control IDs
-	 * @param {string} [vId.fragmentContent]
-	 *            definition of the fragment content as an HTML string that will be used
-	 *            instead of loading the content from a separate <code>.fragment.html</code> file.
-	 *            When this property is given, any given fragment name is ignored
-	 * @param {string} [vId.fragmentName]
-	 *            resource name of the fragment module in dot notation without the <code>.fragment.html</code> suffix from the file name
-	 * @param {string|sap.ui.core.mvc.Controller|object} vFragment
-	 *            resource name of the fragment module as specified by <code>vId.fragmentName</code> or,
-	 *            in the advanced usage case, an optional <code>oController</code>
-	 * @param {sap.ui.core.mvc.Controller|object} [oController]
-	 *            controller object to be used for methods or event handlers. Can be either the controller of an
-	 *            enclosing view, a new controller instance, or a simple object with the necessary methods attached.
-	 *            Note that a fragment has no runtime representation besides its contained controls. Therefore, there is
-	 *            no API to retrieve the controller from the return value.
-	 *            Note also that fragments may require a controller to be given and certain methods to be available
-	 * @public
-	 * @static
-	 * @deprecated As of version 1.58. Additionally, use of fragments based on type <code>"HTML"</code> is deprecated since 1.108.
-	 *    If you need declarative fragments, use XML fragments instead. Refer to {@link topic:04129b2798c447368f4c8922c3c33cd7 Instantiation of Fragments}.
-	 * @return {sap.ui.core.Control|sap.ui.core.Control[]} the instantiated root control(s) from the fragment content
-	 * @ui5-global-only
-	 */
-	sap.ui.htmlfragment = function(vId, vFragment, oController) {
-
-		if (typeof (vId) === "string") { // basic call
-			if (typeof (vFragment) === "string") { // with ID
-				return sap.ui.fragment({fragmentName: vFragment, sId: vId, type: "HTML"}, oController);  // legacy-relevant
-
-			} else { // no ID, vId is actually the name and vFragment the optional Controller
-				return sap.ui.fragment(vId, "HTML", vFragment); // legacy-relevant
-			}
-		} else { // advanced call
-			vId.type = "HTML";
-			// second parameter "vFragment" is the optional Controller
-			return sap.ui.fragment(vId, vFragment); // legacy-relevant
-		}
-	};
-
->>>>>>> 9a2fc21a
 
 
 
