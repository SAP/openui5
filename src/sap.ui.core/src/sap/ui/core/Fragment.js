/*!
 * ${copyright}
 */

sap.ui.define([
	'../base/ManagedObject',
	'./Element',
	'./XMLTemplateProcessor',
	'sap/base/Log',
	'sap/base/util/merge',
	'sap/ui/util/XMLHelper',
	'sap/ui/core/Component'
],
function(
	ManagedObject,
	Element,
	XMLTemplateProcessor,
	Log,
	merge,
	XMLHelper,
	Component
) {
	"use strict";


	var mRegistry = {}, // the Fragment registry
	mTypes = {}; // the Fragment types registry, holding their implementations

	/**
	 * @classdesc Fragments support the definition of light-weight stand-alone UI control trees.
	 * This class acts as factory which returns the UI control tree defined inside the Fragments. When used within declarative Views,
	 * the Fragment content is imported and seamlessly integrated into the View.
	 *
	 * Fragments are used similar as sap.ui.core.mvc.Views, but Fragments do not have a Controller on their own (they may know one, though),
	 * they are not a Control, they are not part of the UI tree and they have no representation in HTML.
	 * By default, in contrast to declarative Views, they do not do anything to guarantee ID uniqueness.
	 *
	 * But like Views they can be defined in several Formats (XML and JavaScript; support for other types can be plugged in),
	 * the declaration syntax is the same as in declarative Views and the name and location of the Fragment files is similar to Views.
	 * Controller methods can also be referenced in the declarations, but as Fragments do not have their own controllers,
	 * this requires the Fragments to be used within a View which does have a controller.
	 * That controller is used, then.
	 *
	 * A JS Fragment can be defined in a dedicated module named "*.fragment.js". This module must return an object with a <code>createContent</code> method which has to return a control.
	 * JS Fragments are also capable of asynchronously creating content. To do so, the <code>createContent</code> function must return a Promise
	 * resolving with the content controls.
	 *
	 * <b>Example:</b> Defining a JS Fragment
	 * <pre>
	 * // e.g. module "my/sample/Button.fragment.js"
	 * sap.ui.define(["sap/m/Button"], function(Button) {
	 *  return {
	 *    createContent: (oController) => {
	 *      const oButton  = new Button({
	 *        text: "Hello World" ,
	 *        press: oController.doSomething
	 *      });
	 *      return oButton;
	 *    }
	 *  };
	 * });
	 * </pre>
	 *
	 * <b>Example:</b> Defining a JS Fragment with a async 'createContent' method
	 * <pre>
	 * // e.g. module "my/sample/AsyncButton.fragment.js"
	 * sap.ui.define(["sap/m/Button", "sap/base/i18n/ResourceBundle"], function(Button, ResourceBundle) {
	 *  return {
	 *    createContent: async (oController) => {
     *      // loading a resource bundle async to retrieve button text
	 *      const myBundle  = await ResourceBundle.create({ bundleName: "...", async: true });
	 *      return new Button({ text: myBundle.getText("...") });
	 *    }
	 *  };
	 * });
	 * </pre>
	 *
	 * Fragments can be instantiated with {@link sap.ui.core.Fragment.load Fragment.load} or the
	 * {@link sap.ui.core.mvc.Controller.loadFragment loadFragment} function from a controller.
	 *
	 * Do not call the Fragment constructor directly!
	 *
	 *
	 * Use-cases for Fragments are e.g.:
	 * - Modularization of UIs without fragmenting the controller structure
	 * - Re-use of UI parts
	 * - 100%-declarative definition of Views
	 *
	 * @class
	 * @extends sap.ui.base.ManagedObject
	 * @author SAP SE
	 * @version ${version}
	 * @public
	 * @alias sap.ui.core.Fragment
	 */
	var Fragment = ManagedObject.extend("sap.ui.core.Fragment", {
		metadata: {
			properties: {

				/*
				 * The Fragment type. Types "XML", "HTML" and JS" are built-in and always available.
				 */
				type: 'string'
			},
			specialSettings: {
				/**
				 * Whether to load and parse the fragment asynchronous
				 * @private
				 */
				async: { type: 'boolean', visibility: 'hidden' },

				/*
				 * Name of the fragment to load
				 */
				fragmentName : 'string',

				/*
				 * Content of the fragment
				 */
				fragmentContent : 'any',

				/*
				 * An enclosing view that contains this instance of the fragment (optional)
				 */
				containingView : { type: 'sap.ui.core.mvc.View', visibility: 'hidden' },

				/*
				 * A controller of a containing View that should be used by this fragment (optional)
				 */
				oController : { type: 'sap.ui.core.mvc.Controller', visibility: 'hidden' },

				/*
				 * The ID of this fragment (optional)
				 */
				sId : { type: 'sap.ui.core.ID', visibility: 'hidden' },

				/**
				 * The ID of the owner component (optional)
				 */
				sOwnerId : { type: 'sap.ui.core.ID', visibility: 'hidden' }
			}
		},

		constructor: function(sId, mSettings) {
			ManagedObject.apply(this, arguments);

			// When async, the fragment content is already passed to the constructor
			if (!this._bAsync) {
				if (this._aContent && this._aContent.length == 1) {
					// in case of only one control, return it directly
					return this._aContent[0];
				} else {
					return this._aContent;
				}
			}
		}
	});


	/**
	 * Registers a new Fragment type
	 *
	 * @param {string} sType the Fragment type. Types "XML", "HTML" and JS" are built-in and always available.
	 * @param {object} oFragmentImpl an object having the properties "init" and "load".
	 * @param {function} oFragmentImpl.init Called on Fragment instantiation with the settings map as argument. Function needs to return a promise which resolves with sap.ui.core.Control|sap.ui.core.Control[]
	 * @param {function} oFragmentImpl.load Called to load the fragment content. Must return a Promise which resolves with the loaded resource. This resource is passed as 'fragmentContent' to the init() function via a parameter object.
	 * @public
	 */
	Fragment.registerType = function(sType, oFragmentImpl) {
		if (typeof (sType) !== "string") {
			throw new Error("Invalid non-string Fragment type: '" + sType + "'.");
		}

		if (mTypes[sType]) {
			Log.warning("sap.ui.core.Fragment.registerType(): Fragment type '" + sType + "' is already defined. Overriding this type now!");
		}

		mTypes[sType] = oFragmentImpl;
	};

	Fragment.prototype._initCompositeSupport = function(mSettings) {
		if (!mSettings) {
			throw new Error("Settings must be set");
		}
		if (!(mSettings.fragmentName || mSettings.fragmentContent)) {
			throw new Error("Please provide a fragment name");
		}
		if (mSettings.oController) {
			this.oController = mSettings.oController;
		}

		this._bAsync = mSettings.async || false;

		// remember the ID which has been explicitly given in the factory function
		this._sExplicitId = mSettings.sId || mSettings.id;

		// remember the name of this Fragment
		this._sFragmentName = mSettings.fragmentName;

		// if the containing view (or fragment) has a scoped runWithOnwer function we need to propagate this to the nested Fragment (only for async case)
		this.fnScopedRunWithOwner = mSettings.containingView && mSettings.containingView.fnScopedRunWithOwner;

		if (!this.fnScopedRunWithOwner && this._sOwnerId) {
			var oOwnerComponent = Component.getComponentById(this._sOwnerId);
			this.fnScopedRunWithOwner = function(fnCallbackToBeScoped) {
				return oOwnerComponent.runAsOwner(fnCallbackToBeScoped);
			};
		}

		var oFragmentImpl = Fragment.getType(mSettings.type);
		if (oFragmentImpl) {
			this._pContentPromise = oFragmentImpl.init.apply(this, [mSettings]);
			if (!this._pContentPromise) { // TODO Remove this if after sap.fe changed there custom fragment implementation
				this._pContentPromise = Promise.resolve(this._aContent);
			}
		} else { // Fragment type not found
			throw new Error("No type for the fragment has been specified: " + mSettings.type);
		}
	};


	/**
	 * Returns the name of the fragment.
	 *
	 * @returns {string} the fragment name
	 * @private
	 */
	Fragment.prototype.getFragmentName = function() { // required for the parser to lookup customizing configuration
		return this._sFragmentName;
	};


	/**
	 *
	 * @returns {sap.ui.core.mvc.Controller|null} the Controller connected to this Fragment, or <code>null</code>
	 * @private
	 */
	Fragment.prototype.getController = function() { // required for the parsers to find the specified Controller methods
		return this.oController;
	};


	/**
	 * Returns an Element/Control by its ID in the context of the Fragment with the given ID
	 *
	 * @param {string} sFragmentId ID of the Fragment from which to retrieve the Control
	 * @param {string} sId ID of the Element/Control to retrieve
	 *
	 * @returns {sap.ui.core.Element|undefined} Element by its ID and Fragment ID
	 * @public
	 * @static
	 */
	Fragment.byId = function(sFragmentId, sId) {
		if (!(typeof (sFragmentId) === "string" && typeof (sId) === "string")) {
			throw new Error("sap.ui.core.Fragment.byId: two strings must be given as parameters, but are: " + sFragmentId + " and " + sId);
		}
		return Element.getElementById(sFragmentId + "--" + sId);
	};

	/**
	 * Returns the ID which a Control with the given ID in the context of the Fragment with the given ID would have.
	 *
	 * @param {string} sFragmentId ID of the Fragment for which to calculate the Control ID
	 * @param {string} sId Fragment-local ID of the Control to calculate the ID for
	 *
	 * @returns {string} the prefixed ID
	 * @public
	 * @static
	 */
	Fragment.createId = function(sFragmentId, sId) {
		if (!(typeof (sFragmentId) === "string" && typeof (sId) === "string")) {
			throw new Error("sap.ui.core.Fragment.createId: two strings must be given as parameters, but are: " + sFragmentId + " and " + sId);
		}
		return sFragmentId + "--" + sId;
	};


	/**
	 * Creates an id for an Element prefixed with the Fragment id.
	 * This method only adds a prefix when an ID was explicitly given when instantiating this Fragment.
	 * If the ID was generated, it returns the unmodified given ID.
	 *
	 * @param {string} sId The given id
	 * @return {string} prefixed id The prefixed id or the given id
	 */
	Fragment.prototype.createId = function(sId) {
		var id = this._sExplicitId ? this._sExplicitId + "--" + sId : sId; // no ID Prefixing by Fragments! This is called by the template parsers, but only if there is not a View which defines the prefix.

		if (this._oContainingView && this._oContainingView != this) {
			// if Fragment ID is added to the control ID and Fragment ID already contains the View prefix, the View prefix does not need to be added again
			// (this will now be checked inside the createId function already!)
			id = this._oContainingView.createId(id);
		}

		return id;
	};


	/**
	 * Always return true in case of fragment
	 *
	 * @returns {boolean} <code>true</code>
	 * @private
	 */
	Fragment.prototype.isSubView = function(){
		return true;
	};



	// ###   Factory functions   ###

	/**
<<<<<<< HEAD
=======
	 * Loads and instantiates a fragment.
	 * The fragment object itself is not an entity that has any further significance beyond this factory function.
	 *
	 * To instantiate a fragment that is already defined separately, call:
	 * <pre>
	 * sap.ui.fragment(sName, sType, oController?);
	 * </pre>
	 *
	 * Advanced usage to give further configuration options:
	 * <pre>
	 * sap.ui.fragment(oFragmentConfig, oController?);
	 * </pre>
	 * In addition to <code>id</code> and <code>type</code>, the <code>oFragmentConfig</code> object
	 * can have either a <code>fragmentName</code> or a <code>fragmentContent</code> property, but not both.
	 *
	 * To define a fragment ID, which can be used as a prefix for the created control IDs,
	 * you must use either the above advanced version with an <code>id</code> or one of the typed factory functions
	 * like {@link sap.ui.xmlfragment} or {@link sap.ui.jsfragment}.
	 *
	 * A fragment type must be given in all cases. The fragment types <code>"XML"</code>, <code>"JS"</code>, and <code>"HTML"</code> (type <code>"HTML"</code> is deprecated)
	 * are available by default. Additional fragment types can be implemented and added using the {@link sap.ui.core.Fragment.registerType} function.
	 *
	 * Custom fragment types can support further properties. Any given properties will be forwarded to the fragment implementation.
	 *
	 * The optional <code>oController</code> can be either the controller of an enclosing view,
	 * a new controller instance, or a simple object with the necessary methods attached.
	 * Note that a fragment has no runtime representation besides its contained controls. Therefore, there is no API to retrieve the controller from the return value.
	 * Note also that fragments may require a controller to be given and certain methods to be available.
	 *
	 * <b>Note:</b>
	 * In case you are embedding a Fragment into an existing View, please also have a look at the
	 * {@link sap.ui.core.mvc.Controller.loadFragment loadFragment} factory for a closer coupling to the corresponding Controller instance.
	 *
	 * @param {string|object} vName
	 *         resource name of the fragment module in dot notation without the <code>.fragment.<i>&lt;typeExtension></i></code> suffix from the file name.
	 *         Alternatively, a configuration object as specified below
	 * @param {string} [vName.id]
	 *         optional ID of the created fragment
	 * @param {string|object} [vName.fragmentContent]
	 *         definition of the fragment content that will be used instead of loading the content from a separate file.
	 *         The type of this property depends on the fragment type. For example, it could be a string for XML fragments or an object for JS fragments
	 * @param {string} [vName.fragmentName]
	 *         recource name of the fragment module as specified above
	 * @param {string} vName.type
	 *         type of the fragment, for example, <code>"XML"</code>, <code>"JS"</code>, <code>"HTML"</code>, or any other type that has been implemented additionally
	 * @param {string|sap.ui.core.mvc.Controller|object} vType
	 *         type of the fragment as specified by <code>vName.type</code> or, in the advanced usage case, an optional <code>oController</code>
	 * @param {sap.ui.core.mvc.Controller|object} [oController]
	 *         controller object to be used for methods or event handlers referenced in the fragment
	 * @public
	 * @static
	 * @deprecated As of version 1.58. Refer to {@link topic:04129b2798c447368f4c8922c3c33cd7 Instantiation of Fragments}.
	 * @returns {sap.ui.core.Control|sap.ui.core.Control[]} the instantiated root control(s) from the fragment content
	 * @ui5-global-only
	 */
	sap.ui.fragment = function (vName, vType, oController) {

		var sFragmentType;
		if (typeof vType === "string") {
			sFragmentType = vType.toLowerCase();
		} else if (typeof vName === "object" && typeof vName.type === "string") {
			sFragmentType = vName.type.toLowerCase();
		} else {
			sFragmentType = "";
		}
		Log.info("Do not use deprecated factory function 'sap.ui." + sFragmentType + "fragment'.", "sap.ui." + sFragmentType + "fragment", null, function () {
			var oSupportInfo = {
				type: "sap.ui." + sFragmentType + "fragment",
				name: ( vName.fragmentName || vName ) + ".fragment." + sFragmentType
			};
			if (vName.fragmentContent) {
				oSupportInfo.content = vName.fragmentContent;
				oSupportInfo.name = "";
			}
			return oSupportInfo;
		});

		if ((typeof vName === "object" && vName.fragmentName?.startsWith("module:")) || (typeof vName === "string" && vName.startsWith("module:"))) {
			throw new Error(`sap.ui.fragment(): module name syntax '${vName.fragmentName || vName}' is not supported.`);
		}

		return fragmentFactory(vName, vType, oController);
	};

	/**
>>>>>>> f9e12ece
	 * @see sap.ui.core.Fragment.load
	 *
	 * @private
	 * @param {string|object} vName The fragment name or the fragment config
	 * @param {string|sap.ui.core.mvc.Controller} vType The type of the fragment or the controller
	 * @param {sap.ui.core.mvc.Controller|object} oController the Controller or object which should be used by the controls in the Fragment.
	 * @returns {Promise<sap.ui.core.Control|sap.ui.core.Control[]>|sap.ui.core.Fragment} If fragment is created asynchronoulsy
	 *  a Promise is returned which resolves with the resulting {sap.ui.core.Control|sap.ui.core.Control[]}
	 *  after fragment parsing and instantiation.
	 *  If the fragment is created synchronoulsy the newly created fragment instance is returned
	 */
	function fragmentFactory(vName, vType, oController) {
		var mSettings = {};
		if (typeof (vName) === "string") { // normal call
			mSettings.fragmentName = vName;
			mSettings.oController = oController;
			mSettings.type = vType;

		} else if (typeof (vName) === "object") { // advanced call with config object
			mSettings = vName; // pass all config parameters to the implementation

			// mSettings.async could be undefined when fragmentFactory is triggered by old sap.ui.fragment api
			mSettings.async = mSettings.async === true ? mSettings.async : false;

			if (vType) { // second parameter "vType" is in this case the optional Controller
				mSettings.oController = vType;
			}

			if (mSettings.async) {
				var fnCreateInstance = function () {
					// owner-id is either available because the async factory was called in a sync block
					// or: the containing view carries the owner id for us
					var sOwnerId = mSettings.sOwnerId || mSettings.containingView && mSettings.containingView._sOwnerId;
					var oOwnerComponent = Component.getComponentById(sOwnerId);
					if (oOwnerComponent) {
						return oOwnerComponent.runAsOwner(function () {
							return new Fragment(mSettings);
						});
					}
					return new Fragment(mSettings);
				};

				var oType = Fragment.getType(mSettings.type);

				if (mSettings.fragmentName && mSettings.fragmentContent) {
					delete mSettings.fragmentName;
				}

				if (mSettings.fragmentName && typeof oType.load == "function") {
					return new Promise(function(resolve, reject) {
						oType.load(mSettings).then(function (vContent) {
							mSettings.fragmentContent = vContent;
							resolve(fnCreateInstance());
						}).catch(function (oError) {
							reject(oError);
						});
					});
				} else { // in case there is no 'fragmentName' but a 'definition' for the fragment provided or in case there is no load function available (sync use case)
					return Promise.resolve(fnCreateInstance());
				}
			}

		} else {
			Log.error("sap.ui.fragment() must be called with Fragment name or config object as first parameter, but is: " + vName);
		}

		return new Fragment(mSettings);
	}

	/**
	 * Loads and instantiates a fragment.
	 * Also refer to {@link topic:04129b2798c447368f4c8922c3c33cd7 Instantiation of Fragments}.
	 *
	 * The fragment object itself is not an entity that has any further significance beyond this factory function.
	 *
	 * A Promise is returned, which resolves with the fragment's content.
	 *
	 * The Fragment types <code>"XML"</code>, <code>"JS"</code>, and <code>"HTML"</code> (type <code>"HTML"</code> is deprecated) are available by default.
	 * Additional Fragment types can be implemented and added using the {@link sap.ui.core.Fragment.registerType} function.
	 *
	 * Further properties may be supported by future or custom Fragment types. Any given properties
	 * will be forwarded to the Fragment implementation.
	 *
	 * If no fixed ID is given, the fragment ID is generated. In any case, the fragment ID will be used as prefix for the IDs of
	 * all contained controls.
	 *
	 * <b>Note:</b>
	 * In case you are embedding a Fragment into an existing View, please also have a look at the
	 * {@link sap.ui.core.mvc.Controller.loadFragment loadFragment} factory for a closer coupling to the corresponding Controller instance.
	 *
	 * @example <caption>Loading an XML fragment (default type)</caption>
	 * sap.ui.require(["sap/ui/core/Fragment"], async (Fragment) => {
	 *  const myFrag = await Fragment.load({
	 *    name: "my.useful.VerySimpleUiPart"
	 *  });
	 * });
	 *
	 * @example <caption>Creating an XML fragment</caption>
	 * sap.ui.require(["sap/ui/core/Fragment"], async (Fragment) => {
	 *  const myFrag = await Fragment.load({
	 *    type: "XML",
	 *    definition: '&lt;Button xmlns=&quot;sap.m&quot; id=&quot;xmlfragbtn&quot; text=&quot;This is an XML Fragment&quot; press=&quot;doSomething&quot;&gt;&lt;/Button&gt;'
	 *  });
	 * });
     *
	 * @example <caption>Creating a JS fragment</caption>
	 * sap.ui.require(["sap/ui/core/Fragment"], async (Fragment) => {
	 *  const myFrag = await Fragment.load({
     *    name: "module:my/sample/AsyncButton",
	 *    type: "JS",
	 *  });
	 * });
	 *
	 * @example <caption>Creating an HTML fragment (deprecated)</caption>
	 * sap.ui.require(["sap/ui/core/Fragment"], async (Fragment) => {
	 *  const myFrag = await Fragment.load({
	 *    type: "HTML",
	 *    definition: '&lt;div id=&quot;htmlfragbtn&quot; data-sap-ui-type=&quot;sap.m.Button&quot; data-text=&quot;This is an HTML Fragment&quot;&gt;&lt;/div&gt;'
	 *  });
	 * });
	 *
	 * <b>Note:</b> If the fragment contains <code>ExtensionPoint</code>s, you have to pass the parameter <code>containingView</code>.
	 * The containing view should be the View instance into which the fragment content will be inserted manually.
	 *
	 * @param {object} mOptions options map
	 * @param {string} [mOptions.name] Must be provided if no <code>definition</code> parameter is given. The fragment name must correspond to an XML fragment which
	 *    can be loaded via the module system and must contain the fragment definition. It can be specified either in dot notation
	 *    (fragmentName + suffix <code>.fragment.<i>&lt;typeExtension></i></code>) or, for JS fragments, in module name syntax (<code>module:my/sample/AsyncButton</code>).
	 *    If <code>mOptions.controller</code> is supplied, the (event handler) methods referenced in the fragment will be called on that controller.
	 *    Note that fragments may require a controller to be given and certain methods to be implemented by it.
	 * @param {string} [mOptions.type=XML] the fragment type, e.g. <code>"XML"</code>, <code>"JS"</code>, or <code>"HTML"</code> (type <code>"HTML"</code> is deprecated). Default is <code>"XML"</code>.
	 * If the fragment name is given in module name syntax (e.g., <code>module:my/sample/AsyncButton</code>) the type must be omitted.
	 * @param {string} [mOptions.definition] definition of the fragment content. When this property is supplied, the <code>name</code> parameter must not be used. If both are supplied, the definition has priority.
	 * Please see the above example on how to use the <code>definition</code> parameter.
	 * @param {string} [mOptions.id] the ID of the fragment
	 * @param {sap.ui.core.mvc.Controller|object} [mOptions.controller] the controller or object which should be used by the controls in the fragment.
	 *    Note that some fragments may not need a controller while others may need one and certain methods to be implemented by it.
	 * @param {sap.ui.core.mvc.View} [mOptions.containingView] The view containing the fragment content. If the fragment content contains <code>ExtensionPoint</code>s, this parameter must be given.
	 * @public
	 * @static
	 * @since 1.58
	 * @returns {Promise<sap.ui.core.Control|sap.ui.core.Control[]>} a <code>Promise</code> resolving with the resulting control (array) after fragment parsing and instantiation
	 * @throws {TypeError}  If the fragment name is given in module name syntax and a fragment type is provided.
	 */
	Fragment.load = function(mOptions) {
		var mParameters = Object.assign({}, mOptions);

		if (mParameters.name && mParameters.definition) {
			Log.error("The properties 'name' and 'definition' shouldn't be provided at the same time. The fragment definition will be used instead of the name. Fragment name was: " + mParameters.name);
			delete mParameters.name;
		}

		// Sanity check and default fragment type handling
		if (mParameters.name?.startsWith("module:")) {
			if (mParameters.type) {
				throw new TypeError(`Invalid arguments: If the fragment name is given in module name syntax the type must be omitted. Found type: '${mParameters.type}'.`);
			} else {
				mParameters.type = "JS";
			}
		} else {
			mParameters.type ??= "XML";
		}

		mParameters.async = true;

		// map new parameter names to classic API, delete new names to avoid assertion failures
		mParameters.fragmentName = mParameters.fragmentName || mParameters.name;
		mParameters.fragmentContent = mParameters.fragmentContent || mParameters.definition;
		mParameters.oController = mParameters.controller;
		mParameters.sOwnerId = ManagedObject._sOwnerId;
		delete mParameters.name;
		delete mParameters.definition;
		delete mParameters.controller;

		var pFragment = fragmentFactory(mParameters);

		return pFragment.then(function(oFragment) {
			return oFragment._pContentPromise;
		});
	};

	/**
	 * Get the implementation of the init and the load function for the requested fragment type.
	 * @param {string} sType Name of the fragment type
	 * @returns {object} returns an object containing the init and the load function of requested fragment type
	 * @since 1.86
	 * @static
	 * @private
	 * @ui5-restricted sap.fe
	 */
	Fragment.getType = function (sType) {
		return mTypes[sType];
	};




	// ###   FRAGMENT TYPES   ###


	// ###   XML Fragments   ###
	Fragment.registerType("XML" , {
		load: function(mSettings) {
			// type "XML"
			return XMLTemplateProcessor.loadTemplatePromise(mSettings.fragmentName, "fragment").then(function(documentElement) {
				return documentElement;
			});
		},
		init: function(mSettings) {
			this._aContent = [];
			// use specified content or load the content definition
			if (mSettings.fragmentContent) {
				if (typeof (mSettings.fragmentContent) === "string") {
					this._xContent = XMLHelper.parse(mSettings.fragmentContent).documentElement;
				} else {
					this._xContent = mSettings.fragmentContent;
				}
			} else {
				Log.warning("Synchronous loading of fragment, due to Fragment.init() call for '" + mSettings.fragmentName + "'. Use 'sap/ui/core/Fragment' module with Fragment.load() instead.", "SyncXHR", null, function() {
					return {
						type: "SyncXHR",
						name: "Fragment"
					};
				});
				this._xContent = XMLTemplateProcessor.loadTemplate(mSettings.fragmentName, "fragment");
			}

			this._oContainingView = this._sExplicitId ? this : (mSettings.containingView || this);
			if ((this._oContainingView === this) ) {
				this._oContainingView.oController = (mSettings.containingView && mSettings.containingView.oController) || mSettings.oController;
			}


			// take the settings preprocessor from the containing view (if any)
			var fnSettingsPreprocessor = this._oContainingView._fnSettingsPreprocessor;

			// similar to the XMLView we need to have a scoped runWithPreprocessors function
			var oParseConfig = {
				fnRunWithPreprocessor: function(fn) {
					return ManagedObject.runWithPreprocessors(fn, {
						settings: fnSettingsPreprocessor
					});
				}
			};

			// finally trigger the actual XML processing and control creation
			// IMPORTANT:
			// this call can be triggered with both "async = true" and "async = false"
			// In case of sync processing, the XMLTemplateProcessor makes sure to only use SyncPromises.
			var pContentPromise = XMLTemplateProcessor.parseTemplatePromise(this._xContent, this, this._bAsync, oParseConfig).then(function(aContent) {
				this._aContent = aContent;
				/*
				 * If content was parsed and an objectBinding at the fragment was defined
				 * the objectBinding must be forwarded to the created controls
				 */
				if (this._aContent && this._aContent.length && mSettings.objectBindings) {
					this._aContent.forEach(function (oContent, iIndex) {
						if (oContent instanceof Element) {
							for (var sModelName in mSettings.objectBindings) {
								oContent.bindObject(mSettings.objectBindings[sModelName]);
							}
						}
					});
				}

				return this._aContent.length > 1 ? this._aContent : this._aContent[0];
			}.bind(this));
			// in sync case we must get a SyncPromise and need to unwrap for error logging
			if (!this._bAsync) {
				try {
					pContentPromise.unwrap();
				} catch (e) {
					throw new Error(this.getMetadata().getName() +
							": An Error occured during XML processing of '" +
							(mSettings.fragmentName || mSettings.fragmentContent) +
							"' with id '" +
							this.getId() +
							"'", {
						cause: e
					});
				}
			}
			return pContentPromise;
		}
	});



	// ###   JS Fragments   ###

	Fragment.registerType("JS", {
		load: function(mSettings) {
			let sFragmentPath;
			// Handle module: syntax
			if (mSettings.fragmentName.startsWith("module:")) {
				sFragmentPath = mSettings.fragmentName.substring(7);
			} else {
				// Handle dot-separated syntax
				sFragmentPath = mSettings.fragmentName.replace(/\./g, "/") + ".fragment";
			}
			return new Promise(function(resolve, reject) {
				sap.ui.require([sFragmentPath], function(content) {
					resolve(content);
				}, reject);
			});
		},
		init: function(mSettings) {
			this._aContent = [];

			if (mSettings.fragmentContent) {
				// Mixin fragmentContent into Fragment instance
				merge(this, mSettings.fragmentContent);
			} else {
				/*** Step 2: merge() ***/
				merge(this, mRegistry[mSettings.fragmentName]);
			}
			this._oContainingView = mSettings.containingView || this;

			// unset any preprocessors (e.g. from an enclosing JSON view)
			return ManagedObject.runWithPreprocessors(function() {
				var vContent;
				if (this.fnScopedRunWithOwner) {
					this.fnScopedRunWithOwner(function () {
						vContent = this.createContent(mSettings.oController || this._oContainingView.oController);
					}.bind(this));
				} else {
					vContent = this.createContent(mSettings.oController || this._oContainingView.oController);
				}

				// createContent might return a Promise too
				if (vContent instanceof Promise) {
					return vContent.then(function(aContent) {
						this._aContent = this._aContent.concat(aContent);
						return this._aContent.length > 1 ? this._aContent : this._aContent[0];
					}.bind(this));
				} else {
					// vContent is not a Promise, but a synchronously processed array of controls
					return new Promise(function (resolve, reject) {
						this._aContent = this._aContent.concat(vContent);
						resolve(this._aContent.length > 1 ? this._aContent : this._aContent[0]);
					}.bind(this));
				}
			}.bind(this), {
				settings: this._oContainingView._fnSettingsPreprocessor
			});
		}
	});



	// ###   HTML Fragments   ###
	/* -------------------------------------- */
	return Fragment;
});<|MERGE_RESOLUTION|>--- conflicted
+++ resolved
@@ -311,94 +311,6 @@
 	// ###   Factory functions   ###
 
 	/**
-<<<<<<< HEAD
-=======
-	 * Loads and instantiates a fragment.
-	 * The fragment object itself is not an entity that has any further significance beyond this factory function.
-	 *
-	 * To instantiate a fragment that is already defined separately, call:
-	 * <pre>
-	 * sap.ui.fragment(sName, sType, oController?);
-	 * </pre>
-	 *
-	 * Advanced usage to give further configuration options:
-	 * <pre>
-	 * sap.ui.fragment(oFragmentConfig, oController?);
-	 * </pre>
-	 * In addition to <code>id</code> and <code>type</code>, the <code>oFragmentConfig</code> object
-	 * can have either a <code>fragmentName</code> or a <code>fragmentContent</code> property, but not both.
-	 *
-	 * To define a fragment ID, which can be used as a prefix for the created control IDs,
-	 * you must use either the above advanced version with an <code>id</code> or one of the typed factory functions
-	 * like {@link sap.ui.xmlfragment} or {@link sap.ui.jsfragment}.
-	 *
-	 * A fragment type must be given in all cases. The fragment types <code>"XML"</code>, <code>"JS"</code>, and <code>"HTML"</code> (type <code>"HTML"</code> is deprecated)
-	 * are available by default. Additional fragment types can be implemented and added using the {@link sap.ui.core.Fragment.registerType} function.
-	 *
-	 * Custom fragment types can support further properties. Any given properties will be forwarded to the fragment implementation.
-	 *
-	 * The optional <code>oController</code> can be either the controller of an enclosing view,
-	 * a new controller instance, or a simple object with the necessary methods attached.
-	 * Note that a fragment has no runtime representation besides its contained controls. Therefore, there is no API to retrieve the controller from the return value.
-	 * Note also that fragments may require a controller to be given and certain methods to be available.
-	 *
-	 * <b>Note:</b>
-	 * In case you are embedding a Fragment into an existing View, please also have a look at the
-	 * {@link sap.ui.core.mvc.Controller.loadFragment loadFragment} factory for a closer coupling to the corresponding Controller instance.
-	 *
-	 * @param {string|object} vName
-	 *         resource name of the fragment module in dot notation without the <code>.fragment.<i>&lt;typeExtension></i></code> suffix from the file name.
-	 *         Alternatively, a configuration object as specified below
-	 * @param {string} [vName.id]
-	 *         optional ID of the created fragment
-	 * @param {string|object} [vName.fragmentContent]
-	 *         definition of the fragment content that will be used instead of loading the content from a separate file.
-	 *         The type of this property depends on the fragment type. For example, it could be a string for XML fragments or an object for JS fragments
-	 * @param {string} [vName.fragmentName]
-	 *         recource name of the fragment module as specified above
-	 * @param {string} vName.type
-	 *         type of the fragment, for example, <code>"XML"</code>, <code>"JS"</code>, <code>"HTML"</code>, or any other type that has been implemented additionally
-	 * @param {string|sap.ui.core.mvc.Controller|object} vType
-	 *         type of the fragment as specified by <code>vName.type</code> or, in the advanced usage case, an optional <code>oController</code>
-	 * @param {sap.ui.core.mvc.Controller|object} [oController]
-	 *         controller object to be used for methods or event handlers referenced in the fragment
-	 * @public
-	 * @static
-	 * @deprecated As of version 1.58. Refer to {@link topic:04129b2798c447368f4c8922c3c33cd7 Instantiation of Fragments}.
-	 * @returns {sap.ui.core.Control|sap.ui.core.Control[]} the instantiated root control(s) from the fragment content
-	 * @ui5-global-only
-	 */
-	sap.ui.fragment = function (vName, vType, oController) {
-
-		var sFragmentType;
-		if (typeof vType === "string") {
-			sFragmentType = vType.toLowerCase();
-		} else if (typeof vName === "object" && typeof vName.type === "string") {
-			sFragmentType = vName.type.toLowerCase();
-		} else {
-			sFragmentType = "";
-		}
-		Log.info("Do not use deprecated factory function 'sap.ui." + sFragmentType + "fragment'.", "sap.ui." + sFragmentType + "fragment", null, function () {
-			var oSupportInfo = {
-				type: "sap.ui." + sFragmentType + "fragment",
-				name: ( vName.fragmentName || vName ) + ".fragment." + sFragmentType
-			};
-			if (vName.fragmentContent) {
-				oSupportInfo.content = vName.fragmentContent;
-				oSupportInfo.name = "";
-			}
-			return oSupportInfo;
-		});
-
-		if ((typeof vName === "object" && vName.fragmentName?.startsWith("module:")) || (typeof vName === "string" && vName.startsWith("module:"))) {
-			throw new Error(`sap.ui.fragment(): module name syntax '${vName.fragmentName || vName}' is not supported.`);
-		}
-
-		return fragmentFactory(vName, vType, oController);
-	};
-
-	/**
->>>>>>> f9e12ece
 	 * @see sap.ui.core.Fragment.load
 	 *
 	 * @private
