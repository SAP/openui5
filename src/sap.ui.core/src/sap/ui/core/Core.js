--- conflicted
+++ resolved
@@ -705,133 +705,9 @@
 		Core.prototype._setupBrowser = function() {
 			var METHOD = "sap.ui.core.Core";
 
-<<<<<<< HEAD
 			//set the browser for CSS attribute selectors. do not move this to the onload function because Safari does not
 			//use the classes
 			var html = document.documentElement;
-=======
-		fnCallback();
-	};
-
-	Core.prototype._requireModulesAsync = function() {
-		var aModules = [];
-
-		this.aModules.forEach(function(sModule) {
-			// data-sap-ui-modules might contain legacy jquery.sap.* modules
-			aModules.push(/^jquery\.sap\./.test(sModule) ? sModule : sModule.replace(/\./g, "/"));
-		});
-
-		// TODO: require libs and modules in parallel or define a sequence?
-		return Promise.all([
-			Library._load(this.aLibs),
-			new Promise(function(resolve) {
-				sap.ui.require(aModules, function() {
-					resolve(Array.prototype.slice.call(arguments));
-				});
-			}),
-			LocaleData.requestInstance(Localization.getLanguageTag())
-		]);
-	};
-
-	/**
-	 * Applies the theme with the given name (by loading the respective style sheets, which does not disrupt the application).
-	 *
-	 * By default, the theme files are expected to be located at path relative to the respective control library ([libraryLocation]/themes/[themeName]).
-	 * Different locations can be configured by using the method setThemePath() or by using the second parameter "sThemeBaseUrl" of applyTheme().
-	 * Usage of this second parameter is a shorthand for setThemePath and internally calls setThemePath, so the theme location is then known.
-	 *
-	 * sThemeBaseUrl is a single URL to specify the default location of all theme files. This URL is the base folder below which the control library folders
-	 * are located. E.g. if the CSS files are not located relative to the root location of UI5, but instead they are at locations like
-	 *    http://my.server/myapp/resources/sap/ui/core/themes/my_theme/library.css
-	 * then the URL that needs to be given is:
-	 *    http://my.server/myapp/resources
-	 * All theme resources are then loaded from below this folder - except if for a certain library a different location has been registered.
-	 *
-	 * If the theme resources are not all either below this base location or  with their respective libraries, then setThemePath must be
-	 * used to configure individual locations.
-	 *
-	 * @param {string} sThemeName the name of the theme to be loaded
-	 * @param {string} [sThemeBaseUrl] the (optional) base location of the theme
-	 * @deprecated since 1.119. Please use {@link module:sap/ui/core/Theming.setTheme Theming.setTheme} instead.
-	 * @public
-	 */
-	Core.prototype.applyTheme = function(sThemeName, sThemeBaseUrl) {
-		assert(typeof sThemeName === "string", "sThemeName must be a string");
-		assert(typeof sThemeBaseUrl === "string" || typeof sThemeBaseUrl === "undefined", "sThemeBaseUrl must be a string or undefined");
-
-		if (sThemeBaseUrl) {
-			Theming.setThemeRoot(sThemeName, sThemeBaseUrl);
-		}
-		Theming.setTheme(sThemeName);
-	};
-
-	/**
-	 * Defines the root directory from below which UI5 should load the theme with the given name.
-	 * Optionally allows restricting the setting to parts of a theme covering specific control libraries.
-	 *
-	 * Example:
-	 * <pre>
-	 *   sap.ui.getCore().setThemeRoot("my_theme", "https://mythemeserver.com/allThemes");
-	 *   sap.ui.getCore().applyTheme("my_theme");
-	 * </pre>
-	 *
-	 * will cause the following file to be loaded (assuming that the bootstrap is configured to load
-	 *  libraries <code>sap.m</code> and <code>sap.ui.layout</code>):
-	 * <pre>
-	 *   https://mythemeserver.com/allThemes/sap/ui/core/themes/my_theme/library.css
-	 *   https://mythemeserver.com/allThemes/sap/ui/layout/themes/my_theme/library.css
-	 *   https://mythemeserver.com/allThemes/sap/m/themes/my_theme/library.css
-	 * </pre>
-	 *
-	 * If parts of the theme are at different locations (e.g. because you provide a standard theme
-	 * like "sap_belize" for a custom control library and this self-made part of the standard theme is at a
-	 * different location than the UI5 resources), you can also specify for which control libraries the setting
-	 * should be used, by giving an array with the names of the respective control libraries as second parameter:
-	 * <pre>
-	 *   sap.ui.getCore().setThemeRoot("sap_belize", ["my.own.library"], "https://mythemeserver.com/allThemes");
-	 * </pre>
-	 *
-	 * This will cause the Belize theme to be loaded from the UI5 location for all standard libraries.
-	 * Resources for styling the <code>my.own.library</code> controls will be loaded from the configured
-	 * location:
-	 * <pre>
-	 *   https://sdk.openui5.org/resources/sap/ui/core/themes/sap_belize/library.css
-	 *   https://sdk.openui5.org/resources/sap/ui/layout/themes/sap_belize/library.css
-	 *   https://sdk.openui5.org/resources/sap/m/themes/sap_belize/library.css
-	 *   https://mythemeserver.com/allThemes/my/own/library/themes/sap_belize/library.css
-	 * </pre>
-	 *
-	 * If the custom theme should be loaded initially (via bootstrap attribute), the <code>themeRoots</code>
-	 * property of the <code>window["sap-ui-config"]</code> object must be used instead of calling
-	 * <code>sap.ui.getCore().setThemeRoot(...)</code> in order to configure the theme location early enough.
-	 *
-	 * @param {string} sThemeName Name of the theme for which to configure the location
-	 * @param {string[]} [aLibraryNames] Optional library names to which the configuration should be restricted
-	 * @param {string} sThemeBaseUrl Base URL below which the CSS file(s) will be loaded from
-	 * @param {boolean} [bForceUpdate=false] Force updating URLs of currently loaded theme
-	 * @return {this} the Core, to allow method chaining
-	 * @since 1.10
-	 * @deprecated As of version 1.119, without replacement. The need to define the location for a theme
-	 *   should be fully covered with the capabilities of the {@link sap/base/config base configuration}.
-	 * @public
-	 */
-	Core.prototype.setThemeRoot = function(sThemeName, aLibraryNames, sThemeBaseUrl, bForceUpdate) {
-		if (typeof aLibraryNames === "string") {
-			bForceUpdate = sThemeBaseUrl;
-			sThemeBaseUrl  = aLibraryNames;
-			aLibraryNames = undefined;
-		}
-		Theming.setThemeRoot(sThemeName, sThemeBaseUrl, aLibraryNames, bForceUpdate);
-		return this;
-	};
-
-
-	/**
-	 * Initializes the Core after the initial page was loaded
-	 * @private
-	 */
-	Core.prototype.init = function() {
->>>>>>> 1993bac5
 
 			var b = Device.browser;
 			var id = b.name;
@@ -953,7 +829,8 @@
 					sap.ui.require(aModules, function() {
 						resolve(Array.prototype.slice.call(arguments));
 					});
-				})
+				}),
+				LocaleData.requestInstance(Localization.getLanguageTag())
 			]);
 		};
 
