/*!
 * ${copyright}
 */

// Provides the real core class sap.ui.core.Core of SAPUI5
sap.ui.define([
	"./AnimationMode",
	"./ControlBehavior",
	"./ElementRegistry",
	"./Lib",
	"./Rendering",
	"./RenderManager",
	"./UIArea",
	"./Supportability",
	"./Theming",
	"sap/base/assert",
	"sap/base/config",
	"sap/base/Event",
	"sap/base/Log",
	"sap/base/i18n/Formatting",
	"sap/base/util/Deferred",
	"sap/base/util/Version",
	"sap/ui/Device",
	"sap/ui/Global",
	"sap/ui/VersionInfo",
	"sap/ui/base/EventProvider",
	"sap/ui/base/Object",
	"sap/ui/base/syncXHRFix",
	"sap/ui/core/support/Hotkeys",
	"sap/ui/core/util/_LocalizationHelper",
	"sap/ui/dom/getComputedStyleFix",
	"sap/ui/performance/Measurement",
	"sap/ui/performance/trace/initTraces",
	"sap/ui/security/FrameOptions",
	"sap/ui/security/Security",
	"sap/ui/test/RecorderHotkeyListener",
	"sap/ui/thirdparty/jquery",
	// side effect: activates paste event fix
	"sap/ui/events/PasteEventFix",
	// side effect: install event simulation
	"sap/ui/events/jquery/EventSimulation",
	// side effect: make global URI available
	"sap/ui/thirdparty/URI",
	// side effect: jQuery.fn.position
	"sap/ui/thirdparty/jqueryui/jquery-ui-position"
],
	function(
		AnimationMode,
		ControlBehavior,
		ElementRegistry,
		Library,
		Rendering,
		RenderManager,
		UIArea,
		Supportability,
		Theming,
		assert,
		BaseConfig,
		BaseEvent,
		Log,
		Formatting,
		Deferred,
		Version,
		Device,
		Global,
		VersionInfo,
		EventProvider,
		BaseObject,
		syncXHRFix,
		Hotkeys,
		_LocalizationHelper,
		getComputedStyleFix,
		Measurement,
		initTraces,
		FrameOptions,
		Security,
		RecorderHotkeyListener,
		jQuery
		/* jQuery.sap, PasteEventFix, EventSimulation, URI, jquery-ui-position */
	) {
		"use strict";

		var oCore;

		/**
		 * The Core version, e.g. '1.127.0'
		 * @name sap.ui.core.Core.version
		 * @final
		 * @type {string}
		 * @static
		 * @since 1.127
		 * @private
		 * @ui5-restricted sap.ui.core, sap.ui.test
		 */
		const sVersion = "${version}";

		/**
		 * The buildinfo.
		 * @typedef {object} sap.ui.core.Core.BuildInfo
		 * @property {string} buildtime the build timestamp, e.g. '20240625091308'
		 * @since 1.127
		 * @private
		 * @ui5-restricted sap.ui.core, sap.ui.test
		 */

		/**
		 * The buildinfo, containing a build timestamp.
		 * @name sap.ui.core.Core.buildinfo
		 * @final
		 * @type {sap.ui.core.Core.BuildInfo}
		 * @static
		 * @since 1.127
		 * @private
		 * @ui5-restricted sap.ui.core, sap.ui.test
		 */
		const oBuildinfo = Object.assign({}, Global.buildinfo);
		// freeze since it is exposed as a property on the Core and must not be changed at runtime
		// (refer to Core#getInterface)
		Object.freeze(oBuildinfo);

		// getComputedStyle polyfill + syncXHR fix for firefox
		if ( Device.browser.firefox ) {
			getComputedStyleFix();
			syncXHRFix();
		}

		if (BaseConfig.get({
			name: "sapUiNoConflict",
			type: BaseConfig.Type.Boolean,
			freeze: true
		})){
			jQuery.noConflict();
		}

		// set LogLevel
		const sLogLevel = BaseConfig.get({
			name: "sapUiLogLevel",
			type: BaseConfig.Type.String,
			defaultValue: undefined,
			external: true
		});

		if (sLogLevel) {
			Log.setLevel(Log.Level[sLogLevel.toUpperCase()] || parseInt(sLogLevel));
		} else if (!globalThis["sap-ui-optimized"]) {
			Log.setLevel(Log.Level.DEBUG);
		}

		const oJQVersion = Version(jQuery.fn.jquery);
		if ( oJQVersion.compareTo("3.6.0") != 0 ) {
			// if the loaded jQuery version isn't SAPUI5's default version -> notify
			// the application
			Log.warning("SAPUI5's default jQuery version is 3.6.0; current version is " + jQuery.fn.jquery + ". Please note that we only support version 3.6.0.");
		}

		sap.ui.loader._.logger = Log.getLogger("sap.ui.ModuleSystem",
			BaseConfig.get({
				name: "sapUiXxDebugModuleLoading",
				type: BaseConfig.Type.Boolean,
				external: true,
				freeze: true
			}) ? Log.Level.DEBUG : Math.min(Log.getLevel(), Log.Level.INFO));

		//init Hotkeys for support tools
		Hotkeys.init();
		RecorderHotkeyListener.init();

		// Initialize SAP Passport or FESR
		initTraces();

		/**
		 * EventProvider instance, EventProvider is no longer extended
		 * @private
		 */
		var _oEventProvider;

		/**
		 * Execute configured init module
		 */
		var _executeInitModule = function() {
			var vOnInit = BaseConfig.get({
				name: "sapUiOnInit",
				type: (vValue) => {
					if (typeof vValue === "string" || typeof vValue === "function") {
						return vValue;
					} else {
						throw new TypeError("unsupported value");
					}
				}
			});
			if (vOnInit) {
				if (typeof vOnInit === "string") {
					// determine onInit being a module name prefixed via module or a global name
					var aResult = /^module\:((?:[_$.\-a-zA-Z0-9]+\/)*[_$.\-a-zA-Z0-9]+)$/.exec(vOnInit);
					if (aResult && aResult[1]) {
						// ensure that the require is done async and the Core is finally booted!
						setTimeout(sap.ui.require.bind(null, [aResult[1]]), 0);
					} else if (typeof globalThis[vOnInit] === "function") {
						globalThis[vOnInit]();
					} else {
						throw Error("Invalid init module " + vOnInit + " provided via config option 'sapUiOnInit'");
					}
				} else {
					vOnInit();
				}
			}
		};

		/**
		 * Returns the waiting behavior for the initial theme loading.
		 * Possible values are:
		 * <ul>
		 * <li>undefined (default):
		 *     By default neither the initialization of the SAPUI5 Core nor the first rendering
		 *     wait for the configured theme to be loaded.
		 * </li>
		 * <li>"rendering":
		 *      The first (initial) rendering of the application will be delayed until the theme
		 *      has been loaded and applied (until Core.isThemeApplied()).
		 *      Helps to avoid FOUC (flash of unstyled content).
		 * </li>
		 * <li>"init":
		 *      Same as "rendering", but additionally delays the init event of theSAPUI5 Core until
		 *      the configured theme has been loaded. Application code that waits for this event can
		 *      then rely on the theming information to be present,
		 *      e.g. for calling sap.ui.core.theming.Parameters.get
		 * </li>
		 * </ul>
		 *
		 * @returns {string} the configured waiting behavior for the initial theme loading
		 */
		function getWaitForTheme() {
			var sWaitForTheme = BaseConfig.get({name: "sapUiXxWaitForTheme", type: BaseConfig.Type.String, external: true}).toLowerCase();

			if (sWaitForTheme === "true" ) {
				sWaitForTheme = "rendering";
			}
			if ( sWaitForTheme !== "rendering" && sWaitForTheme !== "init" ) {
				// invalid value or false from legacy boolean setting
				sWaitForTheme = undefined;
			}

			return sWaitForTheme;
		}

		function ui5ToRJS(sName) {
			if ( /^jquery\.sap\./.test(sName) ) {
				return sName;
			}
			return sName.replace(/\./g, "/");
		}

		/*
		 * Internal class that can help to synchronize a set of asynchronous tasks.
		 * Each task must be registered in the sync point by calling startTask with
		 * an (purely informative) title. The returned value must be used in a later
		 * call to finishTask.
		 * When finishTask has been called for all tasks that have been started,
		 * the fnCallback will be fired.
		 * When a timeout is given and reached, the callback is called at that
		 * time, no matter whether all tasks have been finished or not.
		 */
		var SyncPoint = function (sName, fnCallback) {
			var aTasks = [],
				iOpenTasks = 0,
				iFailures = 0;

			this.startTask = function(sTitle) {
				var iId = aTasks.length;
				aTasks[iId] = { name : sTitle, finished : false };
				iOpenTasks++;
				return iId;
			};

			this.finishTask = function(iId, bSuccess) {
				if ( !aTasks[iId] || aTasks[iId].finished ) {
					throw new Error("trying to finish non existing or already finished task");
				}
				aTasks[iId].finished = true;
				iOpenTasks--;
				if ( bSuccess === false ) {
					iFailures++;
				}
				if ( iOpenTasks === 0 ) {
					Log.info("Sync point '" + sName + "' finished (tasks:" + aTasks.length + ", open:" + iOpenTasks + ", failures:" + iFailures + ")");
					finish();
				}
			};

			function finish() {
				if ( fnCallback ) {
					fnCallback(iOpenTasks, iFailures);
				}
				fnCallback = null;
			}

			Log.info("Sync point '" + sName + "' created");
		};

		/**
		 * @class Singleton Core instance of the SAP UI Library.
		 *
		 * The module export of <code>sap/ui/core/Core</code> is <b>not</b> a class, but the singleton Core instance itself.
		 * The <code>sap.ui.core.Core</code> class itself must not be instantiated, except by the framework itself.
		*
		 * The Core provides a {@link #ready ready function} to execute code after the Core was booted.
		 *
		 * Example:
		 * <pre>
		 *
		 *   sap.ui.require(["sap/ui/core/Core"], async function(Core) {
		 *
		 *     // Usage of a callback function
		 *     Core.ready(function() {
		 *       ...
		 *     });
		 *
		 *     // Usage of Core.ready() as a Promise
		 *     await Core.ready();
		 *     ...
		 *   });
		 *
		 * </pre>
		 *
		 * @extends sap.ui.base.Object
		 * @final
		 * @author SAP SE
		 * @version ${version}
		 * @alias sap.ui.core.Core
		 * @public
		 * @hideconstructor
		 */
		var Core = BaseObject.extend("sap.ui.core.Core", /** @lends sap.ui.core.Core.prototype */ {
			constructor : function() {
				BaseObject.call(this);

				var that = this,
					METHOD = "sap.ui.core.Core";

				// when a Core instance has been created before, don't create another one
				if (oCore) {
					Log.error("Only the framework must create an instance of sap/ui/core/Core." +
							  " To get access to its functionality, require sap/ui/core/Core," +
							  " and use the module export directly without using 'new'.");
					return oCore;
				}

				_oEventProvider = new EventProvider();

				/**
				 * Whether the core has been booted
				 * @private
				 */
				this.bBooted = false;

				/**
				 * Whether the core has been initialized
				 * @private
				 */
				this.bInitialized = false;

				/**
				 * Whether the core is ready
				 * @private
				 */
				this.bReady = false;

				/**
				 * Available plugins in the order of registration.
				 * @private
				 */
				this.aPlugins = [];

				/**
				 * Default model used for databinding
				 * @private
				 */
				this.oModels = {};

				/**
				 * The event bus (initialized lazily)
				 * @private
				 */
				this.oEventBus = null;

				Object.defineProperty(this, "mElements", {
					get: function() {
						Log.error("oCore.mElements was a private member and has been removed. Use one of the methods in sap.ui.core.ElementRegistry instead");
						return ElementRegistry.all(); // this is a very costly snapshot!
					},
					configurable: false
				});

				/**
				 * Map of of created objects structured by their type which contains a map
				 * containing the created objects keyed by their type.
				 *
				 * Each object registers itself in its constructor and deregisters itself in its
				 * destroy method.
				 *
				 * @private
				 * @todo get rid of this collection as it represents a candidate for memory leaks
				 */
				this.mObjects = {
					"template": {}
				};

				/**
				 * Ready Promise
				 * @private
				 */
				this.pReady = new Deferred();

				/**
				 * Whether the legacy library has to be loaded.
				 * @private
				 */
				this.bInitLegacyLib = false;

				Log.info("Creating Core",null,METHOD);

				Measurement.start("coreComplete", "Core.js - complete");
				Measurement.start("coreBoot", "Core.js - boot");
				Measurement.start("coreInit", "Core.js - init");

				// freeze Config
				var GlobalConfigurationProvider = sap.ui.require("sap/base/config/GlobalConfigurationProvider");
				GlobalConfigurationProvider.freeze();

				// register resourceRoots
				const paths = {};
				const oResourceRoots = BaseConfig.get({
					name: "sapUiResourceRoots",
					type: BaseConfig.Type.MergedObject
				}) ?? {};
				for (const n in oResourceRoots) {
					paths[ui5ToRJS(n)] = oResourceRoots[n] || ".";
				}
				sap.ui.loader.config({paths: paths});

				// initialize frameOptions script (anti-clickjacking, etc.)
				var oFrameOptionsConfig = BaseConfig.get({
					name: "sapUiFrameOptionsConfig",
					type: BaseConfig.Type.Object
				});
				oFrameOptionsConfig.mode = Security.getFrameOptions();
				oFrameOptionsConfig.allowlistService = Security.getAllowlistService();
				this.oFrameOptions = new FrameOptions(oFrameOptionsConfig);

				// handle libraries & modules
				this.aModules = BaseConfig.get({
					name: "sapUiModules",
					type: BaseConfig.Type.StringArray
				}) ?? [];
				this.aLibs = BaseConfig.get({
					name: "sapUiLibs",
					type: BaseConfig.Type.StringArray
				}) ?? [];

				// as modules could also contain libraries move it to aLibs!
				this.aModules = this.aModules.filter((module) => {
					const m = module.match(/^(.*)\.library$/);
					if (m) {
						this.aLibs.push(m[1]);
					} else {
						return module;
					}
				});

				// enforce the core library as the first loaded module
				var i = this.aLibs.indexOf("sap.ui.core");
				if ( i != 0 ) {
					if ( i > 0 ) {
						this.aLibs.splice(i,1);
					}
					this.aLibs.unshift("sap.ui.core");
				}

				var sPreloadMode = Library.getPreloadMode();
				// This flag controls the core initialization flow.
				// We can switch to async when an async preload is used or the ui5loader
				// is in async mode. The latter might also happen for debug scenarios
				// where no preload is used at all.
				var bAsync = sPreloadMode === "async" || sap.ui.loader.config().async;

				// adding the following classList is done here for compatibility reasons
				document.documentElement.classList.add("sapUiTheme-" + Theming.getTheme());
				Log.info("Declared theme " + Theming.getTheme(), null, METHOD);

				Log.info("Declared modules: " + this.aModules, METHOD);

				Log.info("Declared libraries: " + this.aLibs, METHOD);

				_LocalizationHelper.init();

				this._setupBrowser();

				this._setupOS();

				this._setupAnimation();


				// create accessor to the Core API early so that initLibrary and others can use it
				// sync point 1 synchronizes document ready and rest of UI5 boot
				var oSyncPoint1 = new SyncPoint("UI5 Document Ready", function(iOpenTasks, iFailures) {
					that.init();
				});
				var iDocumentReadyTask = oSyncPoint1.startTask("document.ready");
				var iCoreBootTask = oSyncPoint1.startTask("preload and boot");

				var fnContentLoadedCallback = function() {
					Log.trace("document is ready");
					oSyncPoint1.finishTask(iDocumentReadyTask);
					document.removeEventListener("DOMContentLoaded", fnContentLoadedCallback);
				};

				// immediately execute callback if the ready state is already 'complete'
				if (document.readyState !== "loading") {
					fnContentLoadedCallback();
				} else {
					// task 1 is to wait for document.ready
					document.addEventListener("DOMContentLoaded", fnContentLoadedCallback);
				}

				// sync point 2 synchronizes all library preloads and the end of the bootstrap script
				var oSyncPoint2 = new SyncPoint("UI5 Core Preloads and Bootstrap Script", function(iOpenTasks, iFailures) {
					Log.trace("Core loaded: open=" + iOpenTasks + ", failures=" + iFailures);
					that._boot(bAsync, function() {
						oSyncPoint1.finishTask(iCoreBootTask);
						Measurement.end("coreBoot");
					});
				});

				// a helper task to prevent the premature completion of oSyncPoint2
				var iCreateTasksTask = oSyncPoint2.startTask("create sp2 tasks task");

				// load the version info file in case of a custom theme to determine
				// the distribution version which should be provided in library.css requests.
				if (Library.getVersionedLibCss()) {
					var iVersionInfoTask = oSyncPoint2.startTask("load version info");

					var fnCallback = function(oVersionInfo) {
						if (oVersionInfo) {
							Log.trace("Loaded \"sap-ui-version.json\".");
						} else {
							Log.error("Could not load \"sap-ui-version.json\".");
						}
						oSyncPoint2.finishTask(iVersionInfoTask);
					};

					// use async mode if library preload is async
					if ( bAsync ) {
						VersionInfo.load().then(fnCallback, function(oError) {
							Log.error("Unexpected error when loading \"sap-ui-version.json\": " + oError);
							oSyncPoint2.finishTask(iVersionInfoTask);
						});
					} else {
						fnCallback(sap.ui.getVersionInfo({ async: bAsync, failOnError: false })); // legacy-relevant: sync path
					}
				}

				this._polyfillFlexbox();

				// when the bootstrap script has finished, it calls require("sap/ui/core/Core").boot()
				var iBootstrapScriptTask = oSyncPoint2.startTask("bootstrap script");
				this.boot = function() {
					if (this.bBooted) {
						return;
					}
					this.bBooted = true;
					postConstructorTasks.call(this);
					oSyncPoint2.finishTask(iBootstrapScriptTask);
				};

				function postConstructorTasks() {
					// when a boot task is configured, add it to syncpoint2
					var fnCustomBootTask = BaseConfig.get({
						name: "sapUiXxBootTask",
						type: BaseConfig.Type.Function
					});
					if ( fnCustomBootTask ) {
						var iCustomBootTask = oSyncPoint2.startTask("custom boot task");
						fnCustomBootTask( function(bSuccess) {
							oSyncPoint2.finishTask(iCustomBootTask, typeof bSuccess === "undefined" || bSuccess === true );
						});
					}

					if ( sPreloadMode === "sync" || sPreloadMode === "async" ) {
						var pLibraryPreloaded = Library._load(that.aLibs, {
							sync: !bAsync,
							preloadOnly: true
						});

						if ( bAsync ) {
							var iPreloadLibrariesTask = oSyncPoint2.startTask("preload bootstrap libraries");
							pLibraryPreloaded.then(function() {
								oSyncPoint2.finishTask(iPreloadLibrariesTask);
							}, function() {
								oSyncPoint2.finishTask(iPreloadLibrariesTask, false);
							});
						}
					}

					// initializes the application cachebuster mechanism if configured
					var aACBConfig = BaseConfig.get({
						name: "sapUiAppCacheBuster",
						type: BaseConfig.Type.StringArray,
						external: true,
						freeze: true
					});
					if (aACBConfig && aACBConfig.length > 0) {
						if ( bAsync ) {
							var iLoadACBTask = oSyncPoint2.startTask("require AppCachebuster");
							sap.ui.require(["sap/ui/core/AppCacheBuster"], function(AppCacheBuster) {
								AppCacheBuster.boot(oSyncPoint2, aACBConfig);
								// finish the task only after ACB had a chance to create its own task(s)
								oSyncPoint2.finishTask(iLoadACBTask);
							});
						}
					}

					// Initialize support info stack
					if (Supportability.getSupportSettings() !== null) {
						var iSupportInfoTask = oSyncPoint2.startTask("support info script");

						var fnCallbackSupportBootstrapInfo = function(Support, Bootstrap) {
							Support.initializeSupportMode(Supportability.getSupportSettings(), bAsync);

							Bootstrap.initSupportRules(Supportability.getSupportSettings());

							oSyncPoint2.finishTask(iSupportInfoTask);
						};

						if (bAsync) {
							sap.ui.require(["sap/ui/core/support/Support", "sap/ui/support/Bootstrap"], fnCallbackSupportBootstrapInfo, function (oError) {
								Log.error("Could not load support mode modules:", oError);
							});
						}
					}

					// Initialize test tools
					if (Supportability.getTestRecorderSettings() !== null) {
						var iTestRecorderTask = oSyncPoint2.startTask("test recorder script");

						var fnCallbackTestRecorder = function (Bootstrap) {
							Bootstrap.init(Supportability.getTestRecorderSettings());
							oSyncPoint2.finishTask(iTestRecorderTask);
						};

						if (bAsync) {
							sap.ui.require([
								"sap/ui/testrecorder/Bootstrap"
							], fnCallbackTestRecorder, function (oError) {
								Log.error("Could not load test recorder:", oError);
							});
						}
					}

					oSyncPoint2.finishTask(iCreateTasksTask);
				}
			},

			metadata : {}

		});

		/*
		 * Overwrite getInterface so that we can add the version info as a property
		 * to the Core.
		 */
		Core.prototype.getInterface = function() {
			const oCoreInterface = BaseObject.prototype.getInterface.call(this);
			Object.defineProperties(oCoreInterface, {
				"version": {
					value: sVersion
				},
				"buildinfo": {
					value: oBuildinfo
				}
			});
			return oCoreInterface;
		};

		/**
		 * Map of event names and ids, that are provided by this class
		 * @private
		 */
<<<<<<< HEAD
		Core.M_EVENTS = {ControlEvent: "ControlEvent", UIUpdated: "UIUpdated", ThemeChanged: "ThemeChanged", ThemeScopingChanged: "themeScopingChanged", LocalizationChanged: "localizationChanged",
				LibraryChanged : "libraryChanged",
				ValidationError : "validationError", ParseError : "parseError", FormatError : "formatError", ValidationSuccess : "validationSuccess"};
=======
		jQuery.support.useFlexBoxPolyfill = false;
	};

	/**
	 * Boots the core and injects the necessary CSS and JavaScript files for the library.
	 * Applications shouldn't call this method. It is automatically called by the bootstrap scripts (e.g. sap-ui-core.js)
	 *
	 * @param {boolean} bAsync - Flag if modules should be loaded asynchronously
	 * @param {function} fnCallback - Callback after modules have been loaded
	 * @returns {undefined|Promise}
	 * @private
	 */
	Core.prototype._boot = function(bAsync, fnCallback) {
		// add CalendarClass to list of modules
		this.aModules.push("sap/ui/core/date/" + Formatting.getCalendarType());

		// add FieldHelpEndpoint to list of modules
		this.aModules.push("sap/ui/core/boot/FieldHelpEndpoint");

		// load all modules now
		if ( bAsync ) {
			return this._requireModulesAsync().then(function() {
				fnCallback();
			});
		}

		Log.warning("Modules and libraries declared via bootstrap-configuration are loaded synchronously. Set preload configuration to" +
			" 'async' or switch to asynchronous bootstrap to prevent these requests.", "SyncXHR", null, function() {
			return {
				type: "SyncXHR",
				name: "legacy-module"
			};
		});

		this.aLibs.forEach( function(lib) {
			Library._load(lib, {
				sync: true
			});
		});
>>>>>>> 232cf0b6

		/**
		 * Set the body's browser-related attributes.
		 * @private
		 */
		Core.prototype._setupBrowser = function() {
			var METHOD = "sap.ui.core.Core";

			//set the browser for CSS attribute selectors. do not move this to the onload function because Safari does not
			//use the classes
			var html = document.documentElement;

			var b = Device.browser;
			var id = b.name;

			if (id) {
				if (id === b.BROWSER.SAFARI && b.mobile) {
					id = "m" + id;
				}
				id = id + (b.version === -1 ? "" : Math.floor(b.version));
				html.dataset.sapUiBrowser = id;
				Log.debug("Browser-Id: " + id, null, METHOD);
			}
		};

		/**
		 * Set the body's OS-related attribute and CSS class
		 * @private
		 */
		Core.prototype._setupOS = function() {
			var html = document.documentElement;

			html.dataset.sapUiOs = Device.os.name + Device.os.versionStr;

			var osCSS = null;
			switch (Device.os.name) {
				case Device.os.OS.IOS:
					osCSS = "sap-ios";
					break;
				case Device.os.OS.ANDROID:
					osCSS = "sap-android";
					break;
			}
			if (osCSS) {
				html.classList.add(osCSS);
			}
		};

		/**
		 * Set the body's Animation-related attribute and configures jQuery animations accordingly.
		 * @private
		 */
		Core.prototype._setupAnimation = function() {
			function adaptAnimationMode() {
				var html = document.documentElement;
				var sAnimationMode = ControlBehavior.getAnimationMode();
				html.dataset.sapUiAnimationMode = sAnimationMode;
				var bAnimation = (sAnimationMode !== AnimationMode.minimal && sAnimationMode !== AnimationMode.none);
				html.dataset.sapUiAnimation = bAnimation ? "on" : "off";
				if (typeof jQuery !== "undefined") {
					jQuery.fx.off = !bAnimation;
				}
			}
			ControlBehavior.attachChange(function(oEvent) {
				if (oEvent.animationMode) {
					adaptAnimationMode();
				}
			});
			adaptAnimationMode();
		};

		/**
		 * Initializes the jQuery.support.useFlexBoxPolyfill property
		 * @private
		 */
		Core.prototype._polyfillFlexbox = function() {};

		/**
		 * Boots the core and injects the necessary CSS and JavaScript files for the library.
		 * Applications shouldn't call this method. It is automatically called by the bootstrap scripts (e.g. sap-ui-core.js)
		 *
		 * @param {boolean} bAsync - Flag if modules should be loaded asynchronously
		 * @param {function} fnCallback - Callback after modules have been loaded
		 * @returns {undefined|Promise}
		 * @private
		 */
		Core.prototype._boot = function(bAsync, fnCallback) {
			// add CalendarClass to list of modules
			this.aModules.push("sap/ui/core/date/" + Formatting.getCalendarType());

			// load all modules now
			if ( bAsync ) {
				return this._requireModulesAsync().then(function() {
					fnCallback();
				});
			}

			Log.warning("Modules and libraries declared via bootstrap-configuration are loaded synchronously. Set preload configuration to" +
				" 'async' or switch to asynchronous bootstrap to prevent these requests.", "SyncXHR", null, function() {
				return {
					type: "SyncXHR",
					name: "legacy-module"
				};
			});

			this.aLibs.forEach( function(lib) {
				Library._load(lib, {
					sync: true
				});
			});

			fnCallback();
		};

		Core.prototype._requireModulesAsync = function() {
			var aModules = [];

			this.aModules.forEach(function(sModule) {
				// data-sap-ui-modules might contain legacy jquery.sap.* modules
				aModules.push(/^jquery\.sap\./.test(sModule) ? sModule : sModule.replace(/\./g, "/"));
			});

			// TODO: require libs and modules in parallel or define a sequence?
			return Promise.all([
				Library._load(this.aLibs),
				new Promise(function(resolve) {
					sap.ui.require(aModules, function() {
						resolve(Array.prototype.slice.call(arguments));
					});
				})
			]);
		};


		/**
		 * Initializes the Core after the initial page was loaded
		 * @private
		 */
		Core.prototype.init = function() {
			if (this.bInitialized) {
				return;
			}

			// provide core for event handling and UIArea creation
			UIArea.setCore(this);

			var METHOD = "sap.ui.core.Core.init()";

			Log.info("Initializing",null,METHOD);

			Measurement.end("coreInit");

			var sWaitForTheme = getWaitForTheme();

			// If there is no waitForTheme or ThemeManager is already available and theme is loaded render directly sync
			if (!sWaitForTheme) {
				this._executeInitialization();
			} else {
				Rendering.suspend();


				if (sWaitForTheme === "rendering") {
					Rendering.notifyInteractionStep();
					this._executeInitialization();
					Rendering.getLogger().debug("delay initial rendering until theme has been loaded");
					Theming.attachAppliedOnce(function() {
						Rendering.resume("after theme has been loaded");
					});
				} else if (sWaitForTheme === "init") {
					Rendering.getLogger().debug("delay init event and initial rendering until theme has been loaded");
					Rendering.notifyInteractionStep();
					Theming.attachAppliedOnce(function() {
						this._executeInitialization();
						Rendering.resume("after theme has been loaded");
					}.bind(this));
				}
			}
		};

		Core.prototype._executeInitialization = function() {
			// chain ready to be the firstone that is executed
			var METHOD = "sap.ui.core.Core.init()"; // Because it's only used from init
			if (this.bInitialized) {
				return;
			}
			this.bInitialized = true;
			Log.info("Initialized",null,METHOD);

			// start the plugins
			Log.info("Starting Plugins",null,METHOD);
			this.startPlugins();
			Log.info("Plugins started",null,METHOD);

			_executeInitModule();
			this.pReady.resolve();
			this.bReady = true;
		};

		/**
		 * Attach to 'applied' event of theming in order to keep existing core event 'ThemeChanged' stable
		 */
		Theming.attachApplied(function(oEvent) {
			// notify the listeners via a control event
			_oEventProvider && _oEventProvider.fireEvent(Core.M_EVENTS.ThemeChanged, BaseEvent.getParameters(oEvent));
		});

		Core.prototype.attachThemeScopingChanged = function(fnFunction, oListener) {
			_oEventProvider.attachEvent(Core.M_EVENTS.ThemeScopingChanged, fnFunction, oListener);
		};

		Core.prototype.detachThemeScopingChanged = function(fnFunction, oListener) {
			_oEventProvider.detachEvent(Core.M_EVENTS.ThemeScopingChanged, fnFunction, oListener);
		};

		Theming.attachThemeScopingChanged(function(oEvent) {
			_oEventProvider.fireEvent(Core.M_EVENTS.ThemeScopingChanged, BaseEvent.getParameters(oEvent));
		});

		Library.attachLibraryChanged(function(oEvent) {
			// notify registered Core listeners
			_oEventProvider.fireEvent(Core.M_EVENTS.LibraryChanged, oEvent.getParameters());
		});

		/**
		 * Registers the given object. Must be called once during construction.
		 * @param {sap.ui.base.ManagedObject} oObject the object instance
		 * @private
		 */
		Core.prototype.registerObject = function(oObject) {
			var sId = oObject.getId(),
				sType = oObject.getMetadata().getStereotype(),
				oldObject = this.getObject(sType, sId);

			if ( oldObject && oldObject !== oObject ) {
				Log.error("adding object \"" + sType + "\" with duplicate id '" + sId + "'");
				throw new Error("Error: adding object \"" + sType + "\" with duplicate id '" + sId + "'");
			}

			this.mObjects[sType][sId] = oObject;
		};

		/**
		 * Deregisters the given object. Must be called once during destruction.
		 * @param {sap.ui.base.ManagedObject} oObject the object instance
		 * @private
		 */
		Core.prototype.deregisterObject = function(oObject) {
			var sId = oObject.getId(),
			  sType = oObject.getMetadata().getStereotype();
			delete this.mObjects[sType][sId];
		};


		/**
		 * Returns the registered object for the given ID, if any.
		 *
		 * @param {string} sType Stereotype of the object to retrieve
		 * @param {sap.ui.core.ID|null|undefined} sId ID of the object to retrieve
		 * @returns {sap.ui.base.ManagedObject|undefined} Object of the given type and with the given ID or undefined
		 * @private
		 */
		Core.prototype.getObject = function(sType, sId) {
			assert(sId == null || typeof sId === "string", "sId must be a string when defined");
			assert(this.mObjects[sType] !== undefined, "sType must be a supported stereotype");
			return sId == null ? undefined : this.mObjects[sType] && this.mObjects[sType][sId];
		};

		/**
		 * Internal method to start all registered plugins
		 * @private
		 */
		Core.prototype.startPlugins = function() {
			for (var i = 0, l = this.aPlugins.length; i < l; i++) {
				var oPlugin = this.aPlugins[i];
				if (oPlugin && oPlugin.startPlugin) {
					oPlugin.startPlugin(this, /* onInit*/ true);
				}
			}
		};

		/**
		 * Internal method to stop all registered plugins
		 * @private
		 */
		Core.prototype.stopPlugins = function() {
			for (var i = 0, l = this.aPlugins.length; i < l; i++) {
				var oPlugin = this.aPlugins[i];
				if (oPlugin && oPlugin.stopPlugin) {
					oPlugin.stopPlugin(this);
				}
			}
		};


		/**
		 * Friendly function to access the provider from outside the core.
		 *
		 * This is needed for UIArea to set the core as the top level eventing parent.
		 *
		 * @returns {*}
		 * @private
		 */
		Core.prototype._getEventProvider = function() {
			return _oEventProvider;
		};

		/**
		 * Returns a Promise that resolves if the Core is initialized.
		 * Additionally, a callback function can be passed, for use cases where using Promises is not an option.
		 *
		 * @param {function():void} [fnReady] If the Core is ready the function will be called immediately, otherwise when the ready Promise resolves.
		 * @returns {Promise<undefined>} The ready promise
		 * @since 1.118.0
		 * @public
		 */
		Core.prototype.ready = function(fnReady) {
			if (fnReady) {
				if (this.bReady) {
					fnReady();
				} else {
					this.pReady.promise.then(fnReady);
				}
			}
			return this.pReady.promise;
		};

		Core.prototype.destroy = function() {
			RenderManager.detachPreserveContent(this._preserveHandler);
			_oEventProvider.destroy();
			BaseObject.prototype.destroy.call(this);
		};

		/**
		 * @name sap.ui.core.CorePlugin
		 * @interface Contract for plugins that want to extend the core runtime
		 */

		/**
		 * Called by the Core after it has been initialized.
		 *
		 * If a plugin is added to the core after its initialization, then
		 * this method is called during registration of the plugin.
		 *
		 * Implementing this method is optional for a plugin.
		 *
		 * @name sap.ui.core.CorePlugin.prototype.startPlugin
		 * @param {sap.ui.core.Core} oCore Reference to the core
		 * @param {boolean} bOnInit Whether the hook is called during Core.init() or later
		 * @function
		 */

		/**
		 * Called by the Core when it is shutdown or when a plugin is
		 * deregistered from the core.
		 *
		 * Implementing this method is optional for a plugin.
		 *
		 * @name sap.ui.core.CorePlugin.prototype.stopPlugin
		 * @param {sap.ui.core.Core} oCore Reference to the core
		 * @function
		 */


		/*
		 * Create a new (the only) instance of the Core and return it's interface as module value.
		 *
		 * Do not export the module value under the global name!
		 *
		 * Note that the Core = EventProvider.extend() call above already exposes sap.ui.core.Core.
		 * This is needed for backward compatibility reason, in case some other code tries to enhance
		 * the core prototype. Once global names are switched off, such extension scenarios are
		 * no longer supported.
		 */
		oCore = new Core().getInterface();
		return oCore;
	});<|MERGE_RESOLUTION|>--- conflicted
+++ resolved
@@ -685,51 +685,9 @@
 		 * Map of event names and ids, that are provided by this class
 		 * @private
 		 */
-<<<<<<< HEAD
 		Core.M_EVENTS = {ControlEvent: "ControlEvent", UIUpdated: "UIUpdated", ThemeChanged: "ThemeChanged", ThemeScopingChanged: "themeScopingChanged", LocalizationChanged: "localizationChanged",
 				LibraryChanged : "libraryChanged",
 				ValidationError : "validationError", ParseError : "parseError", FormatError : "formatError", ValidationSuccess : "validationSuccess"};
-=======
-		jQuery.support.useFlexBoxPolyfill = false;
-	};
-
-	/**
-	 * Boots the core and injects the necessary CSS and JavaScript files for the library.
-	 * Applications shouldn't call this method. It is automatically called by the bootstrap scripts (e.g. sap-ui-core.js)
-	 *
-	 * @param {boolean} bAsync - Flag if modules should be loaded asynchronously
-	 * @param {function} fnCallback - Callback after modules have been loaded
-	 * @returns {undefined|Promise}
-	 * @private
-	 */
-	Core.prototype._boot = function(bAsync, fnCallback) {
-		// add CalendarClass to list of modules
-		this.aModules.push("sap/ui/core/date/" + Formatting.getCalendarType());
-
-		// add FieldHelpEndpoint to list of modules
-		this.aModules.push("sap/ui/core/boot/FieldHelpEndpoint");
-
-		// load all modules now
-		if ( bAsync ) {
-			return this._requireModulesAsync().then(function() {
-				fnCallback();
-			});
-		}
-
-		Log.warning("Modules and libraries declared via bootstrap-configuration are loaded synchronously. Set preload configuration to" +
-			" 'async' or switch to asynchronous bootstrap to prevent these requests.", "SyncXHR", null, function() {
-			return {
-				type: "SyncXHR",
-				name: "legacy-module"
-			};
-		});
-
-		this.aLibs.forEach( function(lib) {
-			Library._load(lib, {
-				sync: true
-			});
-		});
->>>>>>> 232cf0b6
 
 		/**
 		 * Set the body's browser-related attributes.
@@ -819,6 +777,9 @@
 		Core.prototype._boot = function(bAsync, fnCallback) {
 			// add CalendarClass to list of modules
 			this.aModules.push("sap/ui/core/date/" + Formatting.getCalendarType());
+
+			// add FieldHelpEndpoint to list of modules
+			this.aModules.push("sap/ui/core/boot/FieldHelpEndpoint");
 
 			// load all modules now
 			if ( bAsync ) {
