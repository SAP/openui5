--- conflicted
+++ resolved
@@ -27,15 +27,10 @@
 		 *   value: boolean
 		 */
 		var mFontRegistry = {
-<<<<<<< HEAD
-			"SAP-icons": {
-				config: [],
-=======
 			undefined: {
 				config: {
 					fontFamily: SAP_ICON_FONT_FAMILY
 				},
->>>>>>> a19e7a5d
 				metadataLoaded: true,
 				inserted: false
 			}
@@ -437,27 +432,16 @@
 				if (typeof info === 'number') {
 					mRegistry[collectionName][iconName] = undefined; // avoid duplicate icon warning
 					info = IconPool.addIcon(iconName, collectionName, {
-<<<<<<< HEAD
-						fontFamily: (collectionName ? mFontRegistry[collectionName].config.fontFamily : SAP_ICON_FONT_FAMILY),
-=======
 						fontFamily: mFontRegistry[collectionName].config.fontFamily,
->>>>>>> a19e7a5d
 						content: info & 0xFFFF,
 						suppressMirroring: !!(info & 0x10000),
 						resourceBundle: oCoreResourceBundle
 					});
 				}
-<<<<<<< HEAD
 
 				return info;
 			}
 
-=======
-
-				return info;
-			}
-
->>>>>>> a19e7a5d
 			// parse icon URI
 			if (nameIsURI) {
 				parts = URI.parse(iconName);
@@ -473,11 +457,19 @@
 				if (!iconName) {
 					return;
 				}
-<<<<<<< HEAD
-			}
+			}
+
+			// if collectionName isn't a string, convert it to string
+			if (typeof collectionName !== "string") {
+				collectionName = String(collectionName);
+			}
+
+			// normalize "undefined" back to undefined because the default
+			// icon collection should have name undefined
+			collectionName = collectionName === 'undefined' ? undefined : collectionName;
 
 			// insert default font face
-			if (!collectionName && !mFontRegistry[SAP_ICON_FONT_FAMILY].inserted) {
+			if (collectionName === undefined && !mFontRegistry[collectionName].inserted) {
 				IconPool.insertFontFaceStyle();
 			}
 
@@ -510,53 +502,6 @@
 				info = getInfo();
 			}
 
-=======
-			}
-
-			// if collectionName isn't a string, convert it to string
-			if (typeof collectionName !== "string") {
-				collectionName = String(collectionName);
-			}
-
-			// normalize "undefined" back to undefined because the default
-			// icon collection should have name undefined
-			collectionName = collectionName === 'undefined' ? undefined : collectionName;
-
-			// insert default font face
-			if (collectionName === undefined && !mFontRegistry[collectionName].inserted) {
-				IconPool.insertFontFaceStyle();
-			}
-
-			// fetch the info from the registry
-			info = getInfo();
-
-			// load icon metadata if not available (except for default collection)
-			if (info === undefined && collectionName !== undefined) {
-				var oLoaded = IconPool._loadFontMetadata(collectionName, async);
-			}
-			if (async) {
-				if (oLoaded) {
-					// wait for the icon metadata to be loaded
-					return oLoaded.then(function () {
-						info = getInfo();
-						if (!info) {
-							jQuery.sap.log.warning("Icon info for icon '" + iconName + "' in collection '" + collectionName + "' could not be fetched");
-						}
-						return info;
-					});
-				} else {
-					if (loadingMode === "async") {
-						return Promise.resolve(info);
-					} else {
-						info = getInfo();
-					}
-				}
-			} else {
-				// refresh info if needed and return it
-				info = getInfo();
-			}
-
->>>>>>> a19e7a5d
 			// show a warning when the icon could not be found
 			if (!info) {
 				jQuery.sap.log.warning("Icon info for icon '" + iconName + "' in collection '" + collectionName + "' could not be fetched");
@@ -639,9 +584,6 @@
 		 */
 		IconPool.insertFontFaceStyle = function (sFontFace, sPath, sCollectionName) {
 			sFontFace = sFontFace || SAP_ICON_FONT_FAMILY;
-<<<<<<< HEAD
-			sCollectionName = sCollectionName || sFontFace;
-=======
 
 			if (sCollectionName === undefined && sFontFace !== SAP_ICON_FONT_FAMILY) {
 				// when the collection name isn't given
@@ -650,7 +592,6 @@
 				// should always be set with undefined
 				sCollectionName = sFontFace;
 			}
->>>>>>> a19e7a5d
 
 			// check if the font has not been registered yet
 			if (!mFontRegistry[sCollectionName]) {
@@ -659,14 +600,6 @@
 			}
 			// check if font face has already been inserted
 			if (mFontRegistry[sCollectionName].inserted) {
-<<<<<<< HEAD
-				jQuery.sap.log.info("Icon font '" + sCollectionName + "' was already inserted.");
-				return;
-			}
-			// do nothing if the default font is about to be overwritten
-			if (sFontFace === SAP_ICON_FONT_FAMILY && sCollectionName !== sFontFace) {
-				jQuery.sap.log.error("Must not overwrite 'SAP-icons' with '" + sCollectionName + "'.");
-=======
 				if (sCollectionName === undefined) {
 					jQuery.sap.log.info("The font face style of standard icon font was already inserted.");
 				} else {
@@ -677,7 +610,6 @@
 			// do nothing if the default font is about to be overwritten
 			if (sFontFace === SAP_ICON_FONT_FAMILY && sCollectionName !== undefined) {
 				jQuery.sap.log.error("Must not overwrite the standard icon set with '" + sCollectionName + "'.");
->>>>>>> a19e7a5d
 				return;
 			}
 
@@ -706,17 +638,10 @@
 		 * @param {object} oConfig configuration object for registering the font
 		 * @param {string} oConfig.fontFamily the file name of the font face
 		 * @param {string} [oConfig.collectionName] a collection name for the font, if not specified the font face will be used
-<<<<<<< HEAD
-		 * @param {URI} oConfig.fontURI the location where the font files are physically located
-		 * @param {Object} [oConfig.metadata] a configuration object mapping the icon name to the hexadecimal icon address in the font
-		 * @param {Object} [oConfig.metadataURI] an URI to a file containing the configuration object specified with oConfig.metadata
-		 * @param {boolean} [oConfig.lazy] load the icon font metadata only when an icon is requested with {@link getIconInfo}
-=======
 		 * @param {sap.ui.core.URI} oConfig.fontURI the location where the font files are physically located
 		 * @param {object} [oConfig.metadata] a configuration object mapping the icon name to the hexadecimal icon address in the font
 		 * @param {object} [oConfig.metadataURI] an URI to a file containing the configuration object specified with oConfig.metadata
 		 * @param {boolean} [oConfig.lazy] load the icon font metadata only when an icon is requested with {@link #.getIconInfo}
->>>>>>> a19e7a5d
 		 *   if not specified a JSON file with the name oConfig.fontFamily will be loaded from the location specified in oConfig.fontURI
 		 * @public
 		 * @since 1.56.0
@@ -740,7 +665,6 @@
 			if (oConfig.fontURI.substr(oConfig.fontURI.length - 1) !== "/") {
 				oConfig.fontURI += "/";
 			}
-<<<<<<< HEAD
 
 			// create an initial configuration for the font
 			if (!mFontRegistry[oConfig.collectionName] || mFontRegistry[oConfig.collectionName].metadataLoaded === false) {
@@ -802,69 +726,6 @@
 				mFontRegistry[collectionName].metadataLoaded = true;
 			}
 
-=======
-
-			// create an initial configuration for the font
-			if (!mFontRegistry[oConfig.collectionName] || mFontRegistry[oConfig.collectionName].metadataLoaded === false) {
-				mFontRegistry[oConfig.collectionName] = {
-					config: oConfig,
-					inserted: false
-				};
-			} else {
-				jQuery.sap.log.warning("The font '" + oConfig.collectionName + "' is already registered");
-			}
-
-			// load font metadata immediately
-			if (!oConfig.lazy) {
-				IconPool._loadFontMetadata(oConfig.collectionName, true);
-			}
-		};
-
-		/**
-		 * Loads the icon font metadata based on the configuration specified with {@link registerFont}
-		 *
-		 * @param {string} collectionName collection name for the font
-		 * @param {boolean} [async] metadata is loaded asynchronously when true
-		 * @private
-		 * @returns {Promise|undefined} a Promise that is resolved after loading the metadata in async mode
-		 *   or undefined when the font is loaded in sync mode or has already been loaded in either mode.
-		 */
-		IconPool._loadFontMetadata = function (collectionName, async) {
-			var oConfig;
-
-			if (mFontRegistry[collectionName]) {
-				// early out for subsequent tries of loading a font that failed or is finished loading
-				if (typeof mFontRegistry[collectionName].metadataLoaded === "boolean") {
-					return;
-				}
-
-				if (async && mFontRegistry[collectionName].metadataLoaded instanceof Promise) {
-					return mFontRegistry[collectionName].metadataLoaded;
-				}
-				// fetch font config
-				oConfig = mFontRegistry[collectionName].config;
-			} else {
-				// only display an error when the collection has not been manually registered by calling addIcon
-				if (!mRegistry[collectionName]) {
-					jQuery.sap.log.error("The font configuration for collection '" + collectionName + "' is not registered");
-				}
-				// register an entry indicating the font loading failed
-				mFontRegistry[collectionName] = {
-					metadataLoaded: false
-				};
-			}
-
-			// add icons to registry and insert the font style
-			function loadFont(oFontMetadata) {
-				for (var sKey in oFontMetadata) {
-					oFontMetadata[sKey] = parseInt(oFontMetadata[sKey], 16);
-				}
-				mRegistry[collectionName] = oFontMetadata;
-				IconPool.insertFontFaceStyle(oConfig.fontFamily, oConfig.fontURI, collectionName);
-				mFontRegistry[collectionName].metadataLoaded = true;
-			}
-
->>>>>>> a19e7a5d
 			if (oConfig) {
 				// search for a metadata file with the font family name in the same folder
 				if (oConfig.metadataURI === undefined) {
