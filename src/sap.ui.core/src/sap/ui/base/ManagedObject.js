/*!
 * ${copyright}
 */

// Provides the base class for all objects with managed properties and aggregations.
sap.ui.define([
	"./_runWithOwner",
	"./DataType",
	"./EventProvider",
	"./ManagedObjectMetadata",
	"./Object",
	"./BindingInfo",
	"sap/ui/util/ActivityDetection",
	"sap/ui/util/_enforceNoReturnValue",
	"sap/base/Log",
	"sap/base/assert",
	"sap/base/util/deepClone",
	"sap/base/util/deepEqual",
	"sap/base/util/uid",
	"sap/base/util/extend",
	"sap/base/util/isEmptyObject"
], function(
	_runWithOwner,
	DataType,
	EventProvider,
	ManagedObjectMetadata,
	BaseObject,
	BindingInfo,
	ActivityDetection,
	_enforceNoReturnValue,
	Log,
	assert,
	deepClone,
	deepEqual,
	uid,
	extend,
	isEmptyObject
) {
	"use strict";

	// shortcut for the sap.ui.core.ID type
	const IDType = DataType.getType("sap.ui.core.ID");

	// Binding info factory symbol
	const BINDING_INFO_FACTORY_SYMBOL = Symbol("bindingInfoFactory");

	/**
	 * Constructs and initializes a managed object with the given <code>sId</code> and settings.
	 *
	 * If the optional <code>mSettings</code> are given, they must be a simple object
	 * that defines values for properties, aggregations, associations or events keyed by their name.
	 *
	 * <b>Valid Names and Value Ranges:</b>
	 *
	 * The property (key) names supported in the object literal are exactly the (case sensitive)
	 * names documented in the JSDoc for the properties, aggregations, associations and events
	 * of the current class and its base classes. Note that for 0..n aggregations and associations this
	 * name usually is the plural name, whereas it is the singular name in case of 0..1 relations.
	 *
	 * The possible values for a setting depend on its kind:
	 * <ul>
	 * <li>for simple properties, the value has to match the documented type of the property (no type conversion occurs)</li>
	 * <li>for 0..1 aggregations, the value has to be an instance of the aggregated type, or an object literal from which,
	 * the default class of the aggregation (or the corresponding aggregation type as fallback) will be instantiated.</li>
	 * <li>for 0..n aggregations, the value has to be an array of instances of the aggregated type, a single instance or
	 * an object literal from which the default class will be instantiated.</li>
	 * <li>for 0..1 associations, an instance of the associated type or an id (string) is accepted</li>
	 * <li>for 0..n associations, an array of instances of the associated type or of IDs is accepted</li>
	 * <li>for events, either a function (event handler) is accepted or an array of length 2
	 *     where the first element is a function and the 2nd element is an object to invoke the method on;
	 *     or an array of length 3, where the first element is an arbitrary payload object, the
	 *     second one is a function and the 3rd one is an object to invoke the method on;
	 *     or an array of arrays where each nested array has the 2 or 3 element structure
	 *     described before (multiple listeners).</li>
	 * </ul>
	 *
	 * Each subclass should document the name and type of its supported settings in its constructor documentation.
	 *
	 * Example usage:
	 * <pre>
	 * new Dialog({
	 *    title: "Some title text",            // property of type "string"
	 *    showHeader: true,                    // property of type "boolean"
	 *    endButton: new Button(...),          // 0..1 aggregation
	 *    content: [                           // 0..n aggregation
	 *       new Input(...),
	 *       new Input(...)
	 *    ],
	 *    afterClose: function(oEvent) { ... } // event handler function
	 * });
	 * </pre>
	 *
	 * Instead of static values and object instances, data binding expressions can be used, either embedded in
	 * a string or as a binding info object as described in {@link #bindProperty} or {@link #bindAggregation}.
	 *
	 * Example usage:
	 * <pre>
	 * new Dialog({
	 *    title: "{/title}",       // embedded binding expression, points to a string property in the data model
	 *    ...
	 *    content: {               // binding info object
	 *       path : "/inputItems", // points to a collection in the data model
	 *       template : new Input(...)
	 *    }
	 * });
	 * </pre>
	 *
	 * Note that when setting string values, any curly braces in those values need to be escaped, so they are not
	 * interpreted as binding expressions. Use {@link #escapeSettingsValue} to do so.
	 *
	 * <b>Note:</b>
	 * As of version 1.120, providing aggregation content via an object literal is deprecated,
	 * in case the object's type is given via the property 'Type' as a string, or is derived via the defined type of the aggregation.
	 * Additionally, as of version 1.120, a ManagedObject subclass can specify a <code>defaultClass</code>, e.g. for cases where only a single class is valid.
	 * Please refer to the {@link sap.ui.base.ManagedObject.MetadataOptions.Aggregation Aggregation} documentation for more details on the
	 * <code>defaultClass</code>.
	 *
	 * Besides the settings documented below, ManagedObject itself supports the following special settings:
	 * <ul>
	 * <li><code>id : <i>sap.ui.core.ID</i></code> an ID for the new instance. Some subclasses (Element, Component) require the id
	 *   to be unique in a specific scope (e.g. an Element Id must be unique across all Elements, a Component id must
	 *   be unique across all Components).
	 * <li><code>models : <i>object</i></code> a map of {@link sap.ui.model.Model} instances keyed by their model name (alias).
	 *   Each entry with key <i>k</i> in this object has the same effect as a call <code>this.setModel(models[k], k);</code>.</li>
	 * <li><code>bindingContexts : <i>object</i></code> a map of {@link sap.ui.model.Context} instances keyed by their model name.
	 *   Each entry with key <i>k</i> in this object has the same effect as a call <code>this.setBindingContext(bindingContexts[k], k);</code></li>
	 * <li><code>objectBindings : <i>object</i></code>  a map of binding paths keyed by the corresponding model name.
	 *   Each entry with key <i>k</i> in this object has the same effect as a call <code>this.bindObject(objectBindings[k], k);</code></li>
	 * <li><code>metadataContexts : <i>object</i></code>  an array of single binding contexts keyed by the corresponding model or context name.
	 *   The purpose of the <code>metadataContexts</code> special setting is to deduce as much information as possible from the binding context of the control in order
	 *   to be able to predefine certain standard properties like e.g. <i>visible, enabled, tooltip,...</i>
	 *
	 *   The structure is an array of single contexts, where a single context is a map containing the following keys:
	 *   <ul>
	 *   <li><code>path: <i>string (mandatory)</i></code> The path to the corresponding model property or object, e.g. '/Customers/Name'. A path can also be relative, e.g. 'Name'</li>
	 *   <li><code>model: <i>string (optional)</i></code> The name of the model, in case there is no name then the undefined model is taken</li>
	 *   <li><code>name: <i>string (optional)</i></code> A name for the context to used in templating phase</li>
	 *   <li><code>kind: <i>string (optional)</i></code> The kind of the adapter, either <code>field</code> for single properties or <code>object</code> for structured contexts.
	 *   <li><code>adapter: <i>string (optional)</i></code> The path to an interpretion class that dilivers control relevant data depending on the context, e.g. enabled, visible.
	 *   If not supplied the OData meta data is interpreted.</li>
	 *   </ul>
	 *   The syntax for providing the <code>metadataContexts</code> is as follows:
	 *   <code>{SINGLE_CONTEXT1},...,{SINGLE_CONTEXTn}</code> or for simplicity in case there is only one context <code>{SINGLE_CONTEXT}</code>.
	 *
	 *   Examples for such metadataContexts are:
	 *   <ul>
	 *   <li><code>{/Customers/Name}</code> a single part with an absolute path to the property <i>Name</i> of the <i>Customers</i> entity set in the default model</li>
	 *   <li><code>{path: 'Customers/Name', model:'json'}</code> a single part with an absolute path to the property <i>Name</i> of the <i>Customers</i> entity set in a named model</li>
	 *   <li><code>{parts: [{path: 'Customers/Name'},{path: 'editable', model: 'viewModel'}]}</code> a combination of single binding contexts, one context from the default model and one from the viewModel</li>
	 *   </ul></li>
	 * </ul>
	 *
	 * @param {string} [sId] ID for the new managed object; generated automatically if no non-empty ID is given
	 *      <b>Note:</b> this can be omitted, no matter whether <code>mSettings</code> will be given or not!
	 * @param {object} [mSettings] Optional map/JSON-object with initial property values, aggregated objects etc. for the new object
	 * @param {object} [oScope] Scope object for resolving string based type and formatter references in bindings.
	 *      When a scope object is given, <code>mSettings</code> cannot be omitted, at least <code>null</code> or an empty object literal must be given.
	 *
	 *
	 * @abstract
	 * @class Base Class that introduces some basic concepts, such as, state management and data binding.
	 *
	 * New subclasses of ManagedObject are created with a call to {@link #.extend ManagedObject.extend} and can make use
	 * of the following managed features:
	 *
	 *
	 * <h3>Properties</h3>
	 * Managed properties represent the state of a ManagedObject. They can store a single value of a simple data type
	 * (like 'string' or 'int'). They have a <i>name</i> (e.g. 'size') and methods to get the current value (<code>getSize</code>),
	 * or to set a new value (<code>setSize</code>). When a property is modified by calling the setter, the ManagedObject is marked as invalidated.
	 * A managed property can be bound against a property in a {@link sap.ui.model.Model} by using the {@link #bindProperty} method.
	 * Updates to the model property will be automatically reflected in the managed property and - if TwoWay databinding is active,
	 * changes to the managed property will be reflected in the model. An existing binding can be removed by calling {@link #unbindProperty}.
	 *
	 * If a ManagedObject is cloned, the clone will have the same values for its managed properties as the source of the
	 * clone - if the property wasn't bound. If it is bound, the property in the clone will be bound to the same
	 * model property as in the source.
	 *
	 * Details about the declaration of a managed property, the metadata that describes it and the set of methods that are automatically
	 * generated to access it, can be found in the documentation of the {@link sap.ui.base.ManagedObject.extend extend } method.
	 *
	 *
	 * <h3>Aggregations</h3>
	 * Managed aggregations can store one or more references to other ManagedObjects. They are a mean to control the lifecycle
	 * of the aggregated objects: one ManagedObject can be aggregated by at most one parent ManagedObject at any time.
	 * When a ManagedObject is destroyed, all aggregated objects are destroyed as well and the object itself is removed from
	 * its parent. That is, aggregations won't contain destroyed objects or null/undefined.
	 *
	 * Aggregations have a <i>name</i> ('e.g 'header' or 'items'), a <i>cardinality</i> ('0..1' or '0..n') and are of a specific
	 * <i>type</i> (which must be a subclass of ManagedObject as well or a UI5 interface). A ManagedObject will provide methods to
	 * set or get the aggregated object for a specific aggregation of cardinality 0..1 (e.g. <code>setHeader</code>, <code>getHeader</code>
	 * for an aggregation named 'header'). For an aggregation of cardinality 0..n, there are methods to get all aggregated objects
	 * (<code>getItems</code>), to locate an object in the aggregation (e.g. <code>indexOfItem</code>), to add, insert or remove
	 * a single aggregated object (<code>addItem</code>, <code>insertItem</code>, <code>removeItem</code>) or to remove or destroy
	 * all objects from an aggregation (<code>removeAllItems</code>, <code>destroyItems</code>).
	 *
	 * Details about the declaration of a managed aggregation, the metadata that describes the aggregation, and the set of methods that are automatically
	 * generated to access it, can be found in the documentation of the {@link sap.ui.base.ManagedObject.extend extend} method.
	 *
	 * Aggregations of cardinality 0..n can be bound to a collection in a model by using {@link #bindAggregation} (and unbound again
	 * using {@link #unbindAggregation}). For each context in the model collection, a corresponding object will be created in the
	 * managed aggregation, either by cloning a template object or by calling a factory function.
	 *
	 * Aggregations also control the databinding context of bound objects: by default, aggregated objects inherit all models
	 * and binding contexts from their parent object.
	 *
	 * When a ManagedObject is cloned, all aggregated objects will be cloned as well - but only if they haven't been added by
	 * databinding. In that case, the aggregation in the clone will be bound to the same model collection.
	 *
	 *
	 * <h3>Associations</h3>
	 * Managed associations also form a relationship between objects, but they don't define a lifecycle for the
	 * associated objects. They even can 'break' in the sense that an associated object might have been destroyed already
	 * although it is still referenced in an association. For the same reason, the internal storage for associations
	 * are not direct object references but only the IDs of the associated target objects.
	 *
	 * Associations have a <i>name</i> ('e.g 'initialFocus'), a <i>cardinality</i> ('0..1' or '0..n') and are of a specific <i>type</i>
	 * (which must be a subclass of ManagedObject as well or a UI5 interface). A ManagedObject will provide methods to set or get
	 * the associated object for a specific association of cardinality 0..1 (e.g. <code>setInitialFocus</code>, <code>getInitialFocus</code>).
	 * For an association of cardinality 0..n, there are methods to get all associated objects (<code>getRefItems</code>),
	 * to add, insert or remove a single associated object (<code>addRefItem</code>,
	 * <code>insertRefItem</code>, <code>removeRefItem</code>) or to remove all objects from an association
	 * (<code>removeAllRefItems</code>).
	 *
	 * Details about the declaration of a managed association, the metadata that describes it and the set of methods that are automatically
	 * generated to access it, can be found in the documentation of the {@link sap.ui.base.ManagedObject.extend extend} method.
	 *
	 * Associations can't be bound to the model.
	 *
	 * When a ManagedObject is cloned, the result for an association depends on the relationship between the associated target
	 * object and the root of the clone operation. If the associated object is part of the to-be-cloned object tree (reachable
	 * via aggregations from the root of the clone operation), then the cloned association will reference the clone of the
	 * associated object. Otherwise the association will reference the same object as in the original tree.
	 * When a ManagedObject is destroyed, other objects that are only associated, are not affected by the destroy operation.
	 *
	 *
	 * <h3>Events</h3>
	 * Managed events provide a mean for communicating important state changes to an arbitrary number of 'interested' listeners.
	 * Events have a <i>name</i> and (optionally) a set of <i>parameters</i>. For each event there will be methods to add or remove an event
	 * listener as well as a method to fire the event. (e.g. <code>attachChange</code>, <code>detachChange</code>, <code>fireChange</code>
	 * for an event named 'change').
	 *
	 * Details about the declaration of managed events, the metadata that describes the event, and the set of methods that are automatically
	 * generated to access it, can be found in the documentation of the {@link sap.ui.base.ManagedObject.extend extend} method.
	 *
	 * When a ManagedObject is cloned, all listeners registered for any event in the clone source are also registered to the
	 * clone. Later changes are not reflected in any direction (neither from source to clone, nor vice versa).
	 *
	 *
	 * <a name="lowlevelapi"><h3>Low Level APIs:</h3></a>
	 * The prototype of ManagedObject provides several generic, low level APIs to manage properties, aggregations, associations,
	 * and events. These generic methods are solely intended for implementing higher level, non-generic methods that manage
	 * a single managed property etc. (e.g. a function <code>setSize(value)</code> that sets a new value for property 'size').
	 * {@link sap.ui.base.ManagedObject.extend} creates default implementations of those higher level APIs for all managed aspects.
	 * The implementation of a subclass then can override those default implementations with a more specific implementation,
	 * e.g. to implement a side effect when a specific property is set or retrieved.
	 * It is therefore important to understand that the generic low-level methods ARE NOT SUITABLE FOR GENERIC ACCESS to the
	 * state of a managed object, as that would bypass the overriding higher level methods and their side effects.
	 *
	 * @extends sap.ui.base.EventProvider
	 * @author SAP SE
	 * @version ${version}
	 * @public
	 * @alias sap.ui.base.ManagedObject
	 */
	var ManagedObject = EventProvider.extend("sap.ui.base.ManagedObject", {

		metadata : {
			"abstract" : true,

			// UI Library that contains this class
			library : "sap.ui.core",

			properties : {
			},

			aggregations : {
			},

			associations : {},

			events : {
				/**
				 * Fired after a new value for a bound property has been propagated to the model.
				 * Only fired, when the binding uses a data type.
				 */
				"validationSuccess" : {
					enableEventBubbling : true,
					parameters : {
						/**
						 * ManagedObject instance whose property initiated the model update.
						 */
						element : { type : 'sap.ui.base.ManagedObject' },
						/**
						 * Name of the property for which the bound model property has been updated.
						 */
						property : { type : 'string' },
						/**
						 * Data type used in the binding.
						 */
						type : { type : 'sap.ui.model.Type' },
						/**
						 * New value (external representation) as propagated to the model.
						 *
						 * <b>Note: </b>the model might modify (normalize) the value again and this modification
						 * will be stored in the ManagedObject. The 'newValue' parameter of this event contains
						 * the value <b>before</b> such a normalization.
						 */
						newValue : { type : 'any' },
						/**
						 * Old value (external representation) as previously stored in the ManagedObject.
						 */
						oldValue : { type : 'any' }
					}
				},
				/**
				 * Fired when a new value for a bound property should have been propagated to the model,
				 * but validating the value failed with an exception.
				 */
				"validationError" : {
					enableEventBubbling : true,
					parameters : {
						/**
						 * ManagedObject instance whose property initiated the model update.
						 */
						element : { type : 'sap.ui.base.ManagedObject' },
						/**
						 * Name of the property for which the bound model property should have been been updated.
						 */
						property : { type : 'string' },
						/**
						 * Data type used in the binding.
						 */
						type : { type : 'sap.ui.model.Type' },
						/**
						 * New value (external representation) as parsed and validated by the binding.
						 */
						newValue : { type : 'any' },
						/**
						 * Old value (external representation) as previously stored in the ManagedObject.
						 */
						oldValue : { type : 'any' },
						/**
						 * Localized message describing the validation issues
						 */
						message: { type : 'string' }
					}
				},
				/**
				 * Fired when a new value for a bound property should have been propagated to the model,
				 * but parsing the value failed with an exception.
				 */
				"parseError" : {
					enableEventBubbling : true,
					parameters : {
						/**
						 * ManagedObject instance whose property initiated the model update.
						 */
						element : { type : 'sap.ui.base.ManagedObject' },
						/**
						 * Name of the property for which the bound model property should have been been updated.
						 */
						property : { type : 'string' },
						/**
						 * Data type used in the binding.
						 */
						type : { type : 'sap.ui.model.Type' },
						/**
						 * New value (external representation) as parsed by the binding.
						 */
						newValue : { type : 'any' },
						/**
						 * Old value (external representation) as previously stored in the ManagedObject.
						 */
						oldValue : { type : 'any' },
						/**
						 * Localized message describing the parse error
						 */
						message: { type : 'string' }
					}
				},
				/**
				 * Fired when a new value for a bound property should have been propagated from the model,
				 * but formatting the value failed with an exception.
				 */
				"formatError" : {
					enableEventBubbling : true,
					parameters : {
						/**
						 * ManagedObject instance whose property should have received the model update.
						 */
						element : { type : 'sap.ui.base.ManagedObject' },
						/**
						 * Name of the property for which the binding should have been updated.
						 */
						property : { type : 'string' },
						/**
						 * Data type used in the binding (if any).
						 */
						type : { type : 'sap.ui.model.Type' },
						/**
						 * New value (model representation) as propagated from the model.
						 */
						newValue : { type : 'any' },
						/**
						 * Old value (external representation) as previously stored in the ManagedObject.
						 */
						oldValue : { type : 'any' }
					}
				},
				/**
				 * Fired when models or contexts are changed on this object (either by calling setModel/setBindingContext or due to propagation)
				 */
				"modelContextChange" : {}
			},

			specialSettings : {

				/**
				 * Unique ID of this instance.
				 * If not given, a so called autoID will be generated by the framework.
				 * AutoIDs use a unique prefix that must not be used for Ids that the application (or other code) creates.
				 * It can be configured option 'autoIDPrefix', see {@link topic:91f2d03b6f4d1014b6dd926db0e91070 Configuration Options and URL Parameters}.
				 */
				id : 'sap.ui.core.ID',

				/**
				 * A map of model instances to which the object should be attached.
				 * The models are keyed by their model name. For the default model, String(undefined) is expected.
				 */
				models : 'object',

				/**
				 * A map of model instances to which the object should be attached.
				 * The models are keyed by their model name. For the default model, String(undefined) is expected.
				 */
				bindingContexts : 'object',

				/**
				 * A map of model instances to which the object should be attached.
				 * The models are keyed by their model name. For the default model, String(undefined) is expected.
				 */
				objectBindings : 'object',

				/**
				 * A map of model instances to which the object should be attached.
				 * The models are keyed by their model name. For the default model, String(undefined) is expected.
				 * The special setting is only for internal use.
				 */
				metadataContexts: 'object',

				/**
				 * Used by ManagedObject.create.
				 */
				Type : { type: 'string', visibility: 'hidden' }
			}
		},

		constructor : function(sId, mSettings, oScope) {

			EventProvider.call(this); // no use to pass our arguments

			const that = this;

			if ( typeof sId !== 'string' && sId !== undefined ) {
				// shift arguments in case sId was missing, but mSettings was given
				oScope = mSettings;
				mSettings = sId;
				sId = mSettings && mSettings.id;
			}

			if (!sId) {
				sId = this.getMetadata().uid();
			} else {
				sId = (fnCurrentIdPreprocessor ? fnCurrentIdPreprocessor.call(this, sId) : sId);
				if (!IDType.isValid(sId)) {
					throw new Error(`"${sId}" is not a valid ID.`);
				}
			}
			this.sId = sId;

			// managed object interface
			// create an empty property bag that uses a map of defaultValues as its prototype
			this.mProperties = this.getMetadata().createPropertyBag();
			this.mAggregations = {};
			this.mAssociations = {};

			// private properties
			this.oParent = null;

			this.aDelegates = [];
			this.aBeforeDelegates = [];
			this.iSuppressInvalidate = 0;
			this.oPropagatedProperties = defaultPropagatedProperties;
			this.mSkipPropagation = {};
			this._bIsOwnerActive = true;

			// data binding
			this.oModels = {};
			this.aPropagationListeners = [];
			this.oBindingContexts = {};
			this.mElementBindingContexts = {};
			this.mBindingInfos = {};
			this.mObjectBindingInfos = {};

			// contextual settings
			this._oContextualSettings = defaultContextualSettings;

			// apply the owner id if defined
			this._sOwnerId = _runWithOwner.getCurrentOwnerId();

			// make sure that the object is registered before initializing
			// and to deregister the object in case of errors
			(function() {
				var bCreated = false;

				// registers the object in the Core
				// If registration fails (e.g. due to a duplicate ID), the finally block must not be executed.
				// Otherwise, the already existing object would be deregistered mistakenly
				if (that.register) {
					that.register();
				}

				try {
					// TODO: generic concept for init hooks?
					if ( that._initCompositeSupport ) {
						that._initCompositeSupport(mSettings);
					}

					// Call init method here instead of specific Controls constructor.
					if (that.init) {
						_enforceNoReturnValue(that.init(), /*mLogInfo=*/{ name: "init", component: that.getId()}); // 'init' hook isn't allowed to return any values.
					}

					// apply the settings
					that.applySettings(mSettings, oScope);
					bCreated = true;

					// use try finally here since catch leads to the console pointing to the wrong location of the error
					// (not the original error's location but to this constructor)
				} finally {

					// unregisters the object in the Core
					// the assumption is that the object was successfully registered
					if (!bCreated && that.deregister) {
						that.deregister();
					}

				}

			}());

		}

	}, /* Metadata constructor */ ManagedObjectMetadata);

	function assertModelName(sModelName) {
		assert(sModelName === undefined || (typeof sModelName === "string" && !/^(undefined|null)?$/.test(sModelName)), "sModelName must be a string or omitted");
	}

	// Binding support Marker
	var _bHasBindingSupport = false;

	/**
	 * Checks if the <code>ManagedObjectBindingSupport</code> mixin is introduced
	 * via a model instance.
	 * If so, it is applied to the <code>ManagedObject.prototype</code> once.
	 *
	 * @param {Object<string, sap.ui.model.Model>} mModels a map of models, keyed by the model name.
	 */
	function checkForBindingSupport(mModels) {
		if (!_bHasBindingSupport ) {
			var oModel = Object.values(mModels)[0];
			// In theory an application could pass an object that does not extend from sap.ui.model.Model
			if (oModel && oModel.mixinBindingSupport) {
				oModel.mixinBindingSupport(ManagedObject.prototype);
				_bHasBindingSupport = true;
			}
		}
	}

	/**
	 * Returns the metadata for the ManagedObject class.
	 *
	 * @return {sap.ui.base.ManagedObjectMetadata} Metadata for the ManagedObject class.
	 * @static
	 * @public
	 * @name sap.ui.base.ManagedObject.getMetadata
	 * @function
	 */

	/**
	 * Returns the metadata for the class that this object belongs to.
	 *
	 * @return {sap.ui.base.ManagedObjectMetadata} Metadata for the class of the object
	 * @public
	 * @name sap.ui.base.ManagedObject#getMetadata
	 * @function
	 */

	/**
	 * @typedef {sap.ui.base.Object.MetadataOptions} sap.ui.base.ManagedObject.MetadataOptions
	 *
	 * The structure of the "metadata" object which is passed when inheriting from sap.ui.base.ManagedObject using its static "extend" method.
	 * See {@link sap.ui.base.ManagedObject.extend} for details on its usage.
	 *
	 * @property {string} [library]
	 *     Name of the library that the new subclass should belong to. If the subclass is a control or element, it will
	 *     automatically register with that library so that authoring tools can discover it.
	 *     By convention, the name of the subclass should have the library name as a prefix, but subfolders are allowed,
	 *     e.g. <code>sap.ui.layout.form.Form</code> belongs to library <code>sap.ui.layout</code>.
	 *
	 * @property {Object<string, string | sap.ui.base.ManagedObject.MetadataOptions.Property>} [properties]
	 *     An object literal whose properties each define a new managed property in the ManagedObject subclass.
	 *     The value can either be a simple string which then will be assumed to be the type of the new property or it can be
	 *     an object literal with the following properties (see {@link sap.ui.base.ManagedObject.MetadataOptions.Property Property} for details):
	 *     type, visibility, byValue, group, defaultValue, bindable, selector
	 *     Property names should use camelCase notation, start with a lowercase letter and only use characters from the set [a-zA-Z0-9_$].
	 *     If an aggregation in the literal is preceded by a JSDoc comment (doclet) and if the UI5 plugin and template are used for JSDoc3 generation, the doclet will
	 *     be used as generic documentation of the aggregation.
	 *
	 *     For each public property 'foo', the following methods will be created by the "extend" method and will be added to the
	 *     prototype of the subclass:
	 *     <ul>
	 *     <li>getFoo() - returns the current value of property 'foo'. Internally calls {@link #getProperty}</li>
	 *     <li>setFoo(v) - sets 'v' as the new value of property 'foo'. Internally calls {@link #setProperty}</li>
	 *     <li>bindFoo(c) - (only if property was defined to be 'bindable'): convenience function that wraps {@link #bindProperty}</li>
	 *     <li>unbindFoo() - (only if property was defined to be 'bindable'): convenience function that wraps {@link #unbindProperty}</li>
	 *     </ul>
	 *     For hidden properties, no methods are generated.
	 *
	 * @property {string} [defaultProperty]
	 *     When specified, the default property must match the name of one of the properties defined for the new subclass (either own or inherited).
	 *     The named property can be used to identify the main property to be used for bound data. E.g. the value property of a field control.
	 *
	 * @property {Object<string, string | sap.ui.base.ManagedObject.MetadataOptions.Aggregation>} [aggregations]
	 *     An object literal whose properties each define a new aggregation in the ManagedObject subclass.
	 *     The value can either be a simple string which then will be assumed to be the type of the new aggregation or it can be
	 *     an object literal with the following properties (see {@link sap.ui.base.ManagedObject.MetadataOptions.Aggregation Aggregation} for details):
	 *     type, multiple, singularName, visibility, bindable, forwarding, selector.
	 *     Aggregation names should use camelCase notation, start with a lowercase letter and only use characters from the set [a-zA-Z0-9_$].
	 *     The name for a hidden aggregations might start with an underscore.
	 *     If an aggregation in the literal is preceded by a JSDoc comment (doclet) and if the UI5 plugin and template are used for JSDoc3 generation, the doclet will
	 *     be used as generic documentation of the aggregation.
	 *
	 *     For each public aggregation 'item' of cardinality 0..1, the following methods will be created by the "extend" method and will be added to the
	 *     prototype of the subclass:
	 *     <ul>
	 *     <li>getItem() - returns the current value of aggregation 'item'. Internally calls {@link #getAggregation} with a default value of <code>undefined</code></li>
	 *     <li>setItem(o) - sets 'o' as the new aggregated object in aggregation 'item'. Internally calls {@link #setAggregation}</li>
	 *     <li>destroyItem(o) - destroy a currently aggregated object in aggregation 'item' and clears the aggregation. Internally calls {@link #destroyAggregation}</li>
	 *     <li>bindItem(c) - (only if aggregation was defined to be 'bindable'): convenience function that wraps {@link #bindAggregation}</li>
	 *     <li>unbindItem() - (only if aggregation was defined to be 'bindable'): convenience function that wraps {@link #unbindAggregation}</li>
	 *     </ul>
	 *     For a public aggregation 'items' of cardinality 0..n, the following methods will be created:
	 *     <ul>
	 *     <li>getItems() - returns an array with the objects contained in aggregation 'items'. Internally calls {@link #getAggregation} with a default value of <code>[]</code></li>
	 *     <li>addItem(o) - adds an object as last element in the aggregation 'items'. Internally calls {@link #addAggregation}</li>
	 *     <li>insertItem(o,p) - inserts an object into the aggregation 'items'. Internally calls {@link #insertAggregation}</li>
	 *     <li>indexOfItem(o) - returns the position of the given object within the aggregation 'items'. Internally calls {@link #indexOfAggregation}</li>
	 *     <li>removeItem(v) - removes an object from the aggregation 'items'. Internally calls {@link #removeAggregation}</li>
	 *     <li>removeAllItems() - removes all objects from the aggregation 'items'. Internally calls {@link #removeAllAggregation}</li>
	 *     <li>destroyItems() - destroy all currently aggregated objects in aggregation 'items' and clears the aggregation. Internally calls {@link #destroyAggregation}</li>
	 *     <li>bindItems(c) - (only if aggregation was defined to be 'bindable'): convenience function that wraps {@link #bindAggregation}</li>
	 *     <li>unbindItems() - (only if aggregation was defined to be 'bindable'): convenience function that wraps {@link #unbindAggregation}</li>
	 *     </ul>
	 *     For hidden aggregations, no methods are generated.
	 *
	 * @property {string} [defaultAggregation]
	 *     When specified, the default aggregation must match the name of one of the aggregations defined for the new subclass (either own or inherited).
	 *     The named aggregation will be used in contexts where no aggregation is specified. E,g. when an object in an XMLView embeds other objects without
	 *     naming an aggregation, as in the following example:
	 *     <pre>
	 *      &lt;!-- assuming the defaultAggregation for Dialog is 'content' -->
	 *      &lt;Dialog>
	 *        &lt;Text/>
	 *        &lt;Button/>
	 *      &lt;/Dialog>
	 *     </pre>
	 *
	 * @property {Object<string, string | sap.ui.base.ManagedObject.MetadataOptions.Association>} [associations]
	 *     An object literal whose properties each define a new association of the ManagedObject subclass.
	 *     The value can either be a simple string which then will be assumed to be the type of the new association or it can be
	 *     an object literal with the following properties (see {@link sap.ui.base.ManagedObject.MetadataOptions.Association Association} for details): type, multiple, singularName, visibility
	 *     Association names should use camelCase notation, start with a lowercase letter and only use characters from the set [a-zA-Z0-9_$].
	 *     If an association in the literal is preceded by a JSDoc comment (doclet) and if the UI5 plugin and template are used for JSDoc3 generation, the doclet will
	 *     be used as generic documentation of the association.
	 *
	 *     For each association 'ref' of cardinality 0..1, the following methods will be created by the "extend" method and will be added to the
	 *     prototype of the subclass:
	 *     <ul>
	 *     <li>getRef() - returns the current value of association 'item'. Internally calls {@link #getAssociation} with a default value of <code>undefined</code></li>
	 *     <li>setRef(o) - sets 'o' as the new associated object in association 'item'. Internally calls {@link #setAssociation}</li>
	 *     </ul>
	 *     For a public association 'refs' of cardinality 0..n, the following methods will be created:
	 *     <ul>
	 *     <li>getRefs() - returns an array with the objects contained in association 'items'. Internally calls {@link #getAssociation} with a default value of <code>[]</code></li>
	 *     <li>addRef(o) - adds an object as last element in the association 'items'. Internally calls {@link #addAssociation}</li>
	 *     <li>removeRef(v) - removes an object from the association 'items'. Internally calls {@link #removeAssociation}</li>
	 *     <li>removeAllRefs() - removes all objects from the association 'items'. Internally calls {@link #removeAllAssociation}</li>
	 *     </ul>
	 *     For hidden associations, no methods are generated.
	 *
	 * @property {Object<string, string | sap.ui.base.ManagedObject.MetadataOptions.Event>} [events]
	 *     An object literal whose properties each define a new event of the ManagedObject subclass.
	 *     In this literal, the property names are used as event names and the values are object literals describing the respective event which can have the
	 *     following properties (see {@link sap.ui.base.ManagedObject.MetadataOptions.Event Event} for details): allowPreventDefault, parameters
	 *     Event names should use camelCase notation, start with a lower-case letter and only use characters from the set [a-zA-Z0-9_$].
	 *     If an event in the literal is preceded by a JSDoc comment (doclet) and if the UI5 plugin and template are used for JSDoc3 generation, the doclet will be used
	 *     as generic documentation of the event.
	 *
	 *     For each event 'Some' the following methods will be created by the "extend" method and will be added to the
	 *     prototype of the subclass:
	 *     <ul>
	 *     <li>attachSome(fn,o) - registers a listener for the event. Internally calls {@link #attachEvent}</li>
	 *     <li>detachSome(fn,o) - deregisters a listener for the event. Internally calls {@link #detachEvent}</li>
	 *     <li>fireSome() - fire the event. Internally calls {@link #fireEvent}</li>
	 *     </ul>
	 *
	 * @property {string | boolean} [designtime]
	 *     Name of a module that implements the designtime part. Alternatively <code>true</code> to indicate that the module's file is named *.designtime.js with
	 *     the same base name as the class itself.
	 *
	 * @property {Object<string,any>} [specialSettings] Special settings are an experimental feature and MUST NOT BE DEFINED in controls or applications outside of the <code>sap.ui.core</code> library.
	 *     There's no generic or general way how to set or get the values for special settings. For the same reason, they cannot be bound against a model.
	 *     If there's a way for consumers to define a value for a special setting, it must be documented in the class that introduces the setting.
	 *
	 * @public
	 */

	/**
	 * @typedef {object} sap.ui.base.ManagedObject.MetadataOptions.Property
	 *
	 * An object literal describing a property of a class derived from <code>sap.ui.base.ManagedObject</code>.
	 * See {@link sap.ui.base.ManagedObject.MetadataOptions MetadataOptions} for details on its usage.
	 *
	 * @property {string} type Type of the new property. Must either be one of the built-in types
	 *     'string', 'boolean', 'int', 'float', 'object', 'function' or 'any', or a type created and registered with
	 *     {@link sap.ui.base.DataType.createType} or an array type based on one of the previous types (e.g. 'int[]'
	 *     or 'string[]', but not just 'array').
	 * @property {"hidden" | "public"} [visibility="public"] Either 'hidden' or 'public', defaults to 'public'. Properties that
	 *     belong to the API of a class must be 'public' whereas 'hidden' properties can only be used internally.
	 *     Only public properties are accepted by the constructor or by <code>applySettings</code> or in declarative
	 *     representations like an <code>XMLView</code>. Equally, only public properties are cloned.
	 * @property {boolean} [byValue=false]
	 *     If set to <code>true</code>, the property value will be {@link module:sap/base/util/deepClone deep cloned}
	 *     on write and read operations to ensure that the internal value can't be modified by the outside. The property
	 *     <code>byValue</code> is currently restricted to a <code>boolean</code> value. Other types are reserved for future
	 *     use. Class definitions must only use boolean values for the flag (or omit it), but readers of ManagedObject
	 *     metadata should handle any truthy value as <code>true</code> to be future safe.
	 *     Note that using <code>byValue:true</code> has a performance impact on property access and therefore should be
	 *     used carefully. It also doesn't make sense to set this option for properties with a primitive type (they have
	 *     value semantic anyhow) or for properties with arrays of primitive types (they are already cloned
	 *     with a less expensive implementation). Defaults to 'false'.
	 * @property {"Accessibility" | "Appearance" | "Behavior" | "Data" | "Designtime" | "Dimension" | "Identification" | "Misc"} [group]
	 *     A semantic grouping of the properties, intended to be used in design time tools.
	 *     Allowed values are (case sensitive): Accessibility, Appearance, Behavior, Data, Designtime, Dimension, Identification, Misc
	 * @property {any} [defaultValue] The default value for the property or null if there is no specific
	 *     default value defined (the data type's default becomes the default value in this case, e.g. <code>false</code> for boolean and
	 *     the empty string for type string). Omitting this property means the default value is <code>undefined</code>.
	 * @property {boolean | "bindable"} [bindable=false] (Either can be omitted or set to the boolean value <code>true</code> or the magic string 'bindable'.)
	 *     If set to <code>true</code> or 'bindable', additional named methods <code>bind<i>Name</i></code> and <code>unbind<i>Name</i></code> are generated as convenience.
	 *     Despite its name, setting this flag is not mandatory to make the managed property bindable. The generic methods {@link #bindProperty} and
	 *     {@link #unbindProperty} can always be used.
	 * @property {string} [selector] Can be set to a valid CSS selector (as accepted by the
	 *     {@link https://developer.mozilla.org/en-US/docs/Web/API/Element/querySelector Element.prototype.querySelector}
	 *     method). When set, it locates the DOM element that represents this property's value. It should only be set
	 *     for properties that have a visual text representation in the DOM.
	 *
	 *     The purpose of the selector is to allow other framework parts or design time tooling to identify the DOM parts
	 *     of a control or element that represent a specific property without knowing the control or element implementation
	 *     in detail.
	 *
	 *     As an extension to the standard CSS selector syntax, the selector string can contain the placeholder <code>{id}</code>
	 *     (multiple times). Before evaluating the selector in the context of an element or control, all occurrences of the
	 *     placeholder have to be replaced by the (potentially escaped) ID of that element or control.
	 *     In fact, any selector should start with <code>#{id}</code> to ensure that the query result is limited to the
	 *     desired element or control.
	 *
	 *     <b>Note</b>: there is a convenience method {@link sap.ui.core.Element#getDomRefForSetting} that evaluates the
	 *     selector in the context of a concrete element or control instance. It also handles the placeholder <code>{id}</code>.
	 *     Only selected framework features may use that private method, it is not yet a public API and might be changed
	 *     or removed in future versions of UI5. However, instead of maintaining the <code>selector</code> in the metadata,
	 *     element and control classes can overwrite <code>getDomRefForSetting</code> and determine the DOM element
	 *     dynamically.
	 * @property {boolean} [deprecated=false] Flag that marks the property as deprecated (defaults to false). May lead to an additional warning
	 *     log message at runtime when the property is still used. For the documentation, also add a <code>@deprecated</code> tag in the JSDoc,
	 *     describing since when it is deprecated and what any alternatives are.
	 *
	 * @public
	 */

	/**
	 * @typedef {object} sap.ui.base.ManagedObject.MetadataOptions.Aggregation
	 *
	 * An object literal describing an aggregation of a class derived from <code>sap.ui.base.ManagedObject</code>.
	 * See {@link sap.ui.base.ManagedObject.MetadataOptions MetadataOptions} for details on its usage.
	 *
	 * @property {string} [type='sap.ui.core.Control'] Type of the new aggregation. Must be the full global name of a ManagedObject subclass
	 *     or a UI5 interface (in dot notation, e.g. 'sap.m.Button').
	 * @property {function} [defaultClass] The default class for the aggregation. If aggregation content is created from a plain object
	 *                                     and no explicit 'Type' is given (capital 'T'), the default class will be instantiated.
	 * @property {boolean} [multiple=true] Whether the aggregation is a 0..1 (false) or a 0..n aggregation (true), defaults to true
	 * @property {string} [singularName] Singular name for 0..n aggregations. For 0..n aggregations the name by convention should be the plural name.
	 *     Methods affecting multiple objects in an aggregation will use the plural name (e.g. getItems(), whereas methods that deal with a single object will use
	 *     the singular name (e.g. addItem). The framework knows a set of common rules for building the plural form of English nouns and uses these rules to determine
	 *     a singular name on its own. If that name is wrong, a singluarName can be specified with this property.
	 * @property {"hidden" | "public"} [visibility="public"] Either 'hidden' or 'public', defaults to 'public'. Aggregations that
	 *     belong to the API of a class must be 'public' whereas 'hidden' aggregations typically are used for the
	 *     implementation of composite classes (e.g. composite controls). Only public aggregations are accepted by
	 *     the constructor or by <code>applySettings</code> or in declarative representations like an <code>XMLView</code>.
	 *     Equally, only public aggregations are cloned.
	 * @property {boolean | "bindable"} [bindable=false] (Either can be omitted or set to the boolean value <code>true</code> or the magic string 'bindable'.)
	 *     If set to <code>true</code> or 'bindable', additional named methods <code>bind<i>Name</i></code> and <code>unbind<i>Name</i></code> are generated as convenience.
	 *     Despite its name, setting this flag is not mandatory to make the managed aggregation bindable. The generic methods {@link #bindAggregation} and
	 *     {@link #unbindAggregation} can always be used.
	 * @property {object} [forwarding]
	 *     If set, this defines a forwarding of objects added to this aggregation into an aggregation of another ManagedObject - typically to an inner control
	 *     within a composite control.
	 *     This means that all adding, removal, or other operations happening on the source aggregation are actually called on the target instance.
	 *     All elements added to the source aggregation will be located at the target aggregation (this means the target instance is their parent).
	 *     Both, source and target element will return the added elements when asked for the content of the respective aggregation.
	 *     If present, the named (non-generic) aggregation methods will be called for the target aggregation.
	 *     Aggregations can only be forwarded to non-hidden aggregations of the same or higher multiplicity (i.e. an aggregation with multiplicity "0..n" cannot be
	 *     forwarded to an aggregation with multiplicity "0..1").
	 *     The target aggregation must also be "compatible" to the source aggregation in the sense that any items given to the source aggregation
	 *     must also be valid in the target aggregation (otherwise the target element will throw a validation error).
	 *     If the forwarded elements use data binding, the target element must be properly aggregated by the source element to make sure all models are available there
	 *     as well.
	 *     The aggregation target must remain the same instance across the entire lifetime of the source control.
	 *     Aggregation forwarding will behave unexpectedly when the content in the target aggregation is modified by other actors (e.g. by the target element or by
	 *     another forwarding from a different source aggregation). Hence, this is not allowed.
	 * @property {string} forwarding.aggregation The name of the aggregation on the target into which the objects shall be forwarded. The multiplicity of the target
	 *     aggregation must be the same as the one of the source aggregation for which forwarding is defined.
	 * @property {string} [forwarding.idSuffix] A string which is appended to the ID of <i>this</i> ManagedObject to construct the ID of the target ManagedObject. This is
	 *     one of the two options to specify the target. This option requires the target instance to be created in the init() method of this ManagedObject and to be
	 *     always available.
	 * @property {string} [forwarding.getter] The name of the function on instances of this ManagedObject which returns the target instance. This second option
	 *     to specify the target can be used for lazy instantiation of the target. Note that either idSuffix or getter must be given. Also note that the target
	 *     instance returned by the getter must remain the same over the entire lifetime of this ManagedObject and the implementation assumes that all instances return
	 *     the same type of object (at least the target aggregation must always be defined in the same class).
	 * @property {boolean} [forwarding.forwardBinding] Whether any binding should happen on the forwarding target or not. Default if omitted is <code>false</code>,
	 *     which means any bindings happen on the outer ManagedObject. When the binding is forwarded, all binding methods like updateAggregation, getBindingInfo,
	 *     refreshAggregation etc. are called on the target element of the forwarding instead of being called on this element. The basic aggregation mutator methods
	 *     (add/remove etc.) are only called on the forwarding target element. Without forwardBinding, they are called on this element, but forwarded to the forwarding
	 *     target, where they actually modify the aggregation.
	 * @property {string} [selector] Can be set to a valid CSS selector (as accepted by the
	 *     {@link https://developer.mozilla.org/en-US/docs/Web/API/Element/querySelector Element.prototype.querySelector}
	 *     method). When set, it locates the DOM element that surrounds the aggregation's content. It should only be
	 *     set for aggregations that have a visual representation in the DOM. A DOM element surrounding the aggregation's
	 *     rendered content should be available in the DOM, even if the aggregation is empty or not rendered for some reason.
	 *     In cases where this is not possible or not intended, <code>getDomRefForSetting</code> can be overridden, see below.
	 *
	 *     The purpose of the selector is to allow other framework parts like drag and drop or design time tooling to identify
	 *     those DOM parts of a control or element that represent a specific aggregation without knowing the control or element
	 *     implementation in detail.
	 *
	 *     As an extension to the standard CSS selector syntax, the selector string can contain the placeholder <code>{id}</code>
	 *     (multiple times). Before evaluating the selector in the context of an element or control, all occurrences of the
	 *     placeholder have to be replaced by the (potentially escaped) ID of that element or control.
	 *     In fact, any selector should start with <code>#{id}</code> to ensure that the query result is limited to the
	 *     desired element or control.
	 *
	 *     <b>Note</b>: there is a convenience method {@link sap.ui.core.Element#getDomRefForSetting} that evaluates the
	 *     selector in the context of a concrete element or control instance. It also handles the placeholder <code>{id}</code>.
	 *     Only selected framework features may use that private method, it is not yet a public API and might be changed
	 *     or removed in future versions of UI5. However, instead of maintaining the <code>selector</code> in the metadata,
	 *     element and control classes can overwrite <code>getDomRefForSetting</code> to calculate or add the appropriate
	 *     DOM Element dynamically.
	 * @property {boolean} [deprecated=false] Flag that marks the aggregation as deprecated (defaults to false). May lead to an additional warning
	 *     log message at runtime when the aggregation is still used. For the documentation, also add a <code>@deprecated</code> tag in the JSDoc,
	 *     describing since when it is deprecated and what any alternatives are.
	 * @property {string[]} [altTypes] An optional list of alternative types that may be given instead of the main type. Alternative types
	 *     may only be simple types, no descendants of ManagedObject. An example of altTypes being used is the 'tooltip' aggregation of
	 *     <code>sap.ui.core.Element</code>, which accepts tooltip controls extending <code>sap.ui.core.TooltipBase</code> with their own renderer
	 *     and design, as well as plain strings, which will simply be displayed using the browser's built-in tooltip functionality.
	 * @property {boolean | object} [dnd=false]
	 *     Only available for aggregations of a class extending <code>sap.ui.core.Element</code>, which is a subclass of <code>sap.ui.base.ManagedObject</code>!
	 *     Defines draggable and droppable configuration of the aggregation.
	 *     If the <code>dnd</code> property is of type Boolean, then the <code>draggable</code> and <code>droppable</code> configuration are both set to this Boolean value
	 *     and the layout (in case of enabled dnd) is set to default ("Vertical").
	 * @property {boolean} [dnd.draggable=false] Defines whether elements from this aggregation are draggable or not. The default value is <code>false</code>.
	 * @property {boolean} [dnd.droppable=false] Defines whether the element is droppable (it allows being dropped on by a draggable element) or not. The default value is <code>false</code>.
	 * @property {"Vertical" | "Horizontal"} [dnd.layout="Vertical"]  The arrangement of the items in this aggregation. This setting is recommended for the aggregation with multiplicity 0..n
	 *     (<code>multiple: true</code>). Possible values are <code>Vertical</code> (e.g. rows in a table) and <code>Horizontal</code> (e.g. columns in a table). It is recommended
	 *     to use <code>Horizontal</code> layout if the visual arrangement of the aggregation is two-dimensional.
	 *
	 * @public
	 */

	/**
	 * @typedef {object} sap.ui.base.ManagedObject.MetadataOptions.Association
	 *
	 * An object literal describing an association of a class derived from <code>sap.ui.base.ManagedObject</code>.
	 * See {@link sap.ui.base.ManagedObject.MetadataOptions MetadataOptions} for details on its usage.
	 *
	 * @property {string} [type='sap.ui.core.Control'] Type of the new association
	 * @property {boolean} [multiple=false] Whether the association is a 0..1 (false) or a 0..n association (true), defaults to false (0..1) for associations
	 * @property {string} [singularName] Custom singular name. This is only relevant for 0..n associations where the association name should be defined in plural form
	 *     and the framework tries to generate the singular form of it for certain places where it is needed. To do so, the framework knows
	 *     a set of common rules for building the plural form of English nouns and uses these rules to determine
	 *     a singular name on its own. If that name is wrong, a singularName can be specified with this property.
	 *     E.g. for an association named <code>items</code>, methods affecting multiple objects in an association will use the plural name (<code>getItems()</code>),
	 *     whereas methods that deal with a single object will automatically use the generated singular name (e.g. <code>addItem(...)</code>). However, the generated
	 *     singular form for an association <code>news</code> would be <code>new</code>, which is wrong, so the singular name "news" would need to be set.
	 * @property {"hidden" | "public"} [visibility="public"] Either 'hidden' or 'public', defaults to 'public'. Associations that
	 *     belong to the API of a class must be 'public' whereas 'hidden' associations can only be used internally.
	 *     Only public associations are accepted by the constructor or by <code>applySettings</code> or in declarative
	 *     representations like an <code>XMLView</code>. Equally, only public associations are cloned.
	 * @property {boolean} [deprecated=false] Flag that marks the association as deprecated (defaults to false). May lead to an additional warning
	 *     log message at runtime when the association is still used. For the documentation, also add a <code>@deprecated</code> tag in the JSDoc,
	 *     describing since when it is deprecated and what any alternatives are.
	 *
	 * @public
	 */

	/**
	 * @typedef {object} sap.ui.base.ManagedObject.MetadataOptions.Event
	 *
	 * An object literal describing an event of a class derived from <code>sap.ui.base.ManagedObject</code>.
	 * See {@link sap.ui.base.ManagedObject.MetadataOptions MetadataOptions} for details on its usage.
	 *
	 * @property {boolean} [allowPreventDefault] Whether the event allows to prevented the default behavior of the event source
	 * @property {Object<string, {type: string} | string>} [parameters] An object literal that describes the parameters of this event;
	 *     the keys are the parameter names and the values are objects with a 'type' property that specifies the type of the respective parameter.
	 * @property {boolean} [enableEventBubbling=false] whether event bubbling is enabled on this event. When <code>true</code> the event is also forwarded to the parent(s)
	 *     of the object (see {@link sap.ui.base.EventProvider#getEventingParent}) until the bubbling of the event is stopped or no parent is available anymore.
	 * @property {boolean} [deprecated=false] Flag that marks the event as deprecated (defaults to false). May lead to an additional warning
	 *     log message at runtime when the event is still used. For the documentation, also add a <code>@deprecated</code> tag in the JSDoc,
	 *     describing since when it is deprecated and what any alternatives are.
	 *
	 * @public
	 */

	/**
	 * Defines a new subclass of ManagedObject with name <code>sClassName</code> and enriches it with
	 * the information contained in <code>oClassInfo</code>.
	 *
	 * <code>oClassInfo</code> can contain the same information that {@link sap.ui.base.Object.extend} already accepts,
	 * plus the following new properties in the 'metadata' object literal
	 * (see {@link sap.ui.base.ManagedObject.MetadataOptions MetadataOptions} for details on each of them):
	 * <ul>
	 * <li><code>library : <i>string</i></code></li>
	 * <li><code>properties : <i>object</i></code></li>
	 * <li><code>defaultProperty : <i>string</i></code></li>
	 * <li><code>aggregations : <i>object</i></code></li>
	 * <li><code>defaultAggregation : <i>string</i></code></li>
	 * <li><code>associations : <i>object</i></code></li>
	 * <li><code>events : <i>object</i></code></li>
	 * <li><code>specialSettings : <i>object</i></code> // this one is still experimental and not for public usage!</li>
	 * </ul>
	 *
	 *
	 * Example:
	 * <pre>
	 * ManagedObject.extend('sap.mylib.MyClass', {
	 *   metadata : {
	 *     library: 'sap.mylib',
	 *     properties : {
	 *       value: 'string',
	 *       width: 'sap.ui.core.CSSSize',
	 *       height: { type: 'sap.ui.core.CSSSize', defaultValue: '100%'}
	 *       description: { type: 'string', defaultValue: '', selector: '#{id}-desc'}
	 *     },
	 *     defaultProperty : 'value',
	 *     aggregations : {
	 *       header : { type: 'sap.mylib.FancyHeader', multiple : false }
	 *       items : 'sap.ui.core.Control',
	 *       buttons: { type: 'sap.mylib.Button', multiple : true, selector: '#{id} > .sapMLButtonsSection'}
	 *     },
	 *     defaultAggregation : 'items',
	 *     associations : {
	 *       initiallyFocused : { type: 'sap.ui.core.Control' }
	 *     },
	 *     events: {
	 *       beforeOpen : {
	 *         parameters : {
	 *           opener : { type: 'sap.ui.core.Control' }
	 *         }
	 *       }
	 *     },
	 *   },
	 *
	 *   init: function() {
	 *   }
	 *
	 * }); // end of 'extend' call
	 * </pre>
	 *
	 * @param {string} sClassName Name of the class to be created
	 * @param {object} [oClassInfo] Object literal with information about the class
	 * @param {sap.ui.base.ManagedObject.MetadataOptions} [oClassInfo.metadata] The metadata object describing the class: properties, aggregations, events etc.
	 * @param {function} [FNMetaImpl] Constructor function for the metadata object. If not given, it defaults to <code>sap.ui.base.ManagedObjectMetadata</code>.
	 * @return {function} The created class / constructor function
	 *
	 * @public
	 * @static
	 * @name sap.ui.base.ManagedObject.extend
	 * @function
	 */

	/**
	 * Creates a new ManagedObject from the given data.
	 *
	 * If <code>vData</code> is a managed object already, that object is returned.
	 * If <code>vData</code> is an object (literal), then a new object is created with <code>vData</code>
	 * as settings.
	 *
	 * Deprecated usage, in case the type of the object is determined:
	 * <ul>
	 *    <li>by a property of name <code>Type</code> (capital 'T') in the <code>vData</code></li>
	 *    <li>by a property <code>type</code> (lower case 't') in the <code>oKeyInfo</code> object</li>
	 * </ul>
	 *
	 * In both cases, the type must be specified by the dot separated name of the class.
	 *
	 * @param {sap.ui.base.ManagedObject|object} vData
	 *   The data to create the object from. Used as constructor argument.
	 * @param {sap.ui.base.ManagedObject.MetadataOptions.Aggregation} [oKeyInfo]
	 *   Info object for the aggregation to which the created object will be added during an applySettings() call;
	 *   serves as the source for determining the type of the object to be created;
	 *   Please refer to the {@link sap.ui.base.ManagedObject.MetadataOptions.Aggregation} property 'defaultClass'
	 *   for more information.
	 * @param {object} [oScope]
	 *   Scope object to resolve types and formatters in bindings
	 * @returns {sap.ui.base.ManagedObject}
	 *   The newly created <code>ManagedObject</code>
	 * @throws {Error}
	 *   When there's not enough type information to create an instance from the given data
	 * @private
	 */
	function makeObject(vData, oKeyInfo, oScope) {
		if ( !vData || vData instanceof ManagedObject || typeof vData !== "object" || vData instanceof String) {
			return vData;
		}

		let FnClass;

		FnClass ??= oKeyInfo?.defaultClass;

		if ( typeof FnClass === "function" ) {
			return new FnClass(vData, oScope);
		}

		// we don't know how to create the ManagedObject from vData, so fail
		var message = "Don't know how to create a ManagedObject from " + vData + " (" + (typeof vData) + ")";
		Log.fatal(message);
		throw new Error(message);
	}

	/**
	 * A global preprocessor for the ID of a ManagedObject (used internally).
	 *
	 * If set, this function will be called before the ID is applied to any ManagedObject.
	 * If the original ID was empty, the hook will not be called.
	 *
	 * The expected signature is <code>function(sId)</code>, and <code>this</code> will
	 * be the current ManagedObject.
	 *
	 * @type {function(string):string}
	 * @private
	 */
	let fnCurrentIdPreprocessor = null;

	/**
	 * A global preprocessor for the settings of a ManagedObject (used internally).
	 *
	 * If set, this function will be called before the settings are applied to any ManagedObject.
	 * If the original settings are empty, the hook will not be called (to be discussed).
	 *
	 * The expected signature is <code>function(mSettings)</code>, and <code>this</code> will
	 * be the current ManagedObject.
	 *
	 * @type {function}
	 * @private
	 */
	let fnCurrentSettingsPreprocessor = null;

	/**
	 * Activates the given ID and settings preprocessors, executes the given function
	 * and restores the previously active preprocessors.
	 *
	 * When a preprocessor is not defined in <code>oPreprocessors</code>, then the currently
	 * active preprocessor is temporarily deactivated while <code>fn</code> is executed.
	 *
	 * See the <code>fnCurrentIdPreprocessor</code> and <code>fnCurrentSettingsPreprocessor</code>
	 * local variables in this class for a detailed description of the preprocessors.
	 *
	 * This method is intended for internal use in the sap/ui/base and sap/ui/core packages only.
	 *
	 * @param {function} fn Function to execute
	 * @param {object} [oPreprocessors] Preprocessors to use while executing <code>fn</code>
	 * @param {function} [oPreprocessors.id] ID preprocessor that can transform the ID of a new ManagedObject
	 * @param {function} [oPreprocessors.settings] Settings preprocessor that can modify settings before they are applied
	 * @param {Object} [oThisArg=undefined] Value to use as <code>this</code> when executing <code>fn</code>
	 * @returns {any} Returns the value that <code>fn</code> returned after execution
	 * @private
	 * @ui5-restricted sap.ui.base,sap.ui.core
	 */
	ManagedObject.runWithPreprocessors = function(fn, oPreprocessors, oThisArg) {
		assert(typeof fn === "function", "fn must be a function");
		assert(!oPreprocessors || typeof oPreprocessors === "object", "oPreprocessors must be an object");

		const aOldPreprocessors = [fnCurrentIdPreprocessor, fnCurrentSettingsPreprocessor];

		fnCurrentIdPreprocessor = oPreprocessors?.id;
		fnCurrentSettingsPreprocessor = oPreprocessors?.settings;

		try {
			return fn.call(oThisArg);
		} finally {
			// always restore old preprocessor settings
			[fnCurrentIdPreprocessor, fnCurrentSettingsPreprocessor] = aOldPreprocessors;
		}

	};

	/**
<<<<<<< HEAD
	 * Calls the function <code>fn</code> once and marks all ManagedObjects
	 * created during that call as "owned" by the given ID.
	 *
	 * @param {function} fn Function to execute
	 * @param {string} sOwnerId Id of the owner
	 * @param {Object} [oThisArg=undefined] Value to use as <code>this</code> when executing <code>fn</code>
	 * @return {any} result of function <code>fn</code>
	 * @private
	 * @ui5-restricted sap.ui.core
	 */
	ManagedObject.runWithOwner = function(fn, sOwnerId, oThisArg) {

	   assert(typeof fn === "function", "fn must be a function");

	   var oldOwnerId = ManagedObject._sOwnerId;
	   try {
		   ManagedObject._sOwnerId = sOwnerId;
		   return fn.call(oThisArg);
	   } finally {
		   ManagedObject._sOwnerId = oldOwnerId;
	   }

   };

	/**
=======
>>>>>>> 683a1f90
	 * Sets all the properties, aggregations, associations and event handlers as given in
	 * the object literal <code>mSettings</code>. If a property, aggregation, etc.
	 * is not listed in <code>mSettings</code>, then its value is not changed by this method.
	 *
	 * For properties and 0..1 aggregations/associations, any given setting overwrites
	 * the current value. For 0..n aggregations, the given values are appended; event
	 * listeners are registered in addition to existing ones.
	 *
	 * For the possible keys and values in <code>mSettings</code> see the general
	 * documentation in {@link sap.ui.base.ManagedObject} or the specific documentation
	 * of the constructor of the concrete managed object class.
	 *
	 * @param {object} mSettings the settings to apply to this managed object
	 * @param {object} [oScope] Scope object to resolve types and formatters
	 * @returns {this} Returns <code>this</code> to allow method chaining
	 * @public
	 */
	ManagedObject.prototype.applySettings = function(mSettings, oScope) {

		// PERFOPT: don't retrieve (expensive) JSONKeys if no settings are given
		if ( !mSettings || isEmptyObject(mSettings) ) {
			return this;
		}

		var that = this,
			oMetadata = this.getMetadata(),
			mValidKeys = oMetadata.getJSONKeys(), // UID names required, they're part of the documented contract of applySettings
			sKey, oValue, oKeyInfo;

		// add all given objects to the given aggregation. nested arrays are flattened
		// (might occur e.g. in case of content from an extension point)
		function addAllToAggregation(aObjects) {
			for (var i = 0, len = aObjects.length; i < len; i++) {
				var vObject = aObjects[i];
				if ( Array.isArray(vObject) ) {
					addAllToAggregation(vObject);
				} else {
					that[oKeyInfo._sMutator](makeObject(vObject, oKeyInfo, oScope));
				}
			}
		}

		function attachListener(aArgs) {
			that[oKeyInfo._sMutator](aArgs[0], aArgs[1], aArgs[2]);
		}

		// checks whether given type name has an object/any primitive type
		function isObjectType(sType) {
			var oType = DataType.getType(sType),
				oPrimitiveTypeName = oType && oType.getPrimitiveType().getName();
			return oPrimitiveTypeName === "object" || oPrimitiveTypeName === "any";
		}

		// call the preprocessor if it has been defined
		fnCurrentSettingsPreprocessor?.call(this, mSettings);


		//process metadataContext
		if (mSettings.metadataContexts && this._processMetadataContexts) {
			this._processMetadataContexts(mSettings.metadataContexts, mSettings);
		}

		// process models
		if ( mSettings.models ) {
			if ( typeof mSettings.models !== "object" ) {
				throw new Error("models must be a simple object");
			}
			if ( BaseObject.isObjectA(mSettings.models, "sap.ui.model.Model") ) {
				this.setModel(mSettings.models);
			} else {
				for (sKey in mSettings.models ) {
					this.setModel(mSettings.models[sKey], sKey === "undefined" ? undefined : sKey);
				}
			}
		}
		//process BindingContext
		if ( mSettings.bindingContexts ) {
			if ( typeof mSettings.bindingContexts !== "object" ) {
				throw new Error("bindingContexts must be a simple object");
			}
			var oBindingContexts = mSettings.bindingContexts;
			if ( BaseObject.isObjectA(oBindingContexts, "sap.ui.model.Context")) {
				this.setBindingContext(mSettings.bindingContexts);
			} else {
				for (sKey in mSettings.bindingContexts ) {
					this.setBindingContext(mSettings.bindingContexts[sKey], sKey === "undefined" ? undefined : sKey);
				}
			}
		}
		//process object bindings
		if ( mSettings.objectBindings ) {
			if ( typeof mSettings.objectBindings !== "string" && typeof mSettings.objectBindings !== "object" ) {
				throw new Error("binding must be a string or simple object");
			}
			if ( typeof mSettings.objectBindings === "string" || mSettings.objectBindings.path ) { // excludes "path" as model name
				this.bindObject(mSettings.objectBindings);
			} else {
				for (sKey in mSettings.objectBindings ) {
					mSettings.objectBindings[sKey].model = sKey === "undefined" ? undefined : sKey;
					this.bindObject(mSettings.objectBindings[sKey]);
				}
			}
		}

		// process all settings
		// process settings
		for (sKey in mSettings) {
			oValue = mSettings[sKey];
			// get info object for the key
			if ( (oKeyInfo = mValidKeys[sKey]) !== undefined ) {
				var oBindingInfo;
				switch (oKeyInfo._iKind) {
				case 0: // PROPERTY
					oBindingInfo = this.extractBindingInfo(oValue, oScope, !isObjectType(oKeyInfo.type));
					if (oBindingInfo && typeof oBindingInfo === "object") {
						this.bindProperty(sKey, oBindingInfo);
					} else {
						this[oKeyInfo._sMutator](typeof oBindingInfo === "string" ? oBindingInfo : oValue);
					}
					break;
				case 1: // SINGLE_AGGREGATION
					oBindingInfo = oKeyInfo.altTypes && this.extractBindingInfo(oValue, oScope, !oKeyInfo.altTypes.some(isObjectType));
					if ( oBindingInfo && typeof oBindingInfo === "object" ) {
						this.bindProperty(sKey, oBindingInfo);
					} else {
						if (Array.isArray(oValue)){
							// assumption: we have an extensionPoint here which is always an array, even if it contains a single control
							if (oValue.length > 1){
								throw new Error("Tried to add an array of controls to a single aggregation");
							}
							oValue = oValue[0];
						}
						this[oKeyInfo._sMutator](makeObject(typeof oBindingInfo === "string" ? oBindingInfo : oValue, oKeyInfo, oScope));
					}
					break;
				case 2: // MULTIPLE_AGGREGATION
					oBindingInfo = this.extractBindingInfo(oValue, oScope);
					if (oBindingInfo && typeof oBindingInfo === "object" ) {
						this.bindAggregation(sKey, oBindingInfo);
					} else {
						oValue = typeof oBindingInfo === "string" ? oBindingInfo : oValue; // could be an unescaped string if altTypes contains 'string'
						if ( oValue ) {
							if ( Array.isArray(oValue) ) {
								addAllToAggregation(oValue); // wrap a single object as array
							} else {
								that[oKeyInfo._sMutator](makeObject(oValue, oKeyInfo, oScope));
							}
						}
					}
					break;
				case 3: // SINGLE_ASSOCIATION
					this[oKeyInfo._sMutator](oValue);
					break;
				case 4: // MULTIPLE_ASSOCIATION
					if ( oValue ) {
						if ( Array.isArray(oValue) ) {
							for (var i = 0,l = oValue.length; i < l; i++) {
								this[oKeyInfo._sMutator](oValue[i]);
							}
						} else {
							this[oKeyInfo._sMutator](oValue);
						}
					}
					break;
				case 5: // EVENT
					if ( typeof oValue == "function" ) {
						this[oKeyInfo._sMutator](oValue);
					} else if (Array.isArray(oValue[0]) && (oValue.length <= 1 || Array.isArray(oValue[1])) ) {
						oValue.forEach(attachListener);
					} else {
						attachListener(oValue);
					}
					break;
				case -1: // SPECIAL_SETTING
					// No assert
					break;
				default:
					break;
				}
			} else {
				// there must be no unknown settings
				assert(false, "ManagedObject.apply: encountered unknown setting '" + sKey + "' for class '" + oMetadata.getName() + "' (value:'" + oValue + "')");
			}
		}

		return this;
	};

	/**
	 * Escapes the given value so it can be used in the constructor's settings object.
	 * Should be used when property values are initialized with static string values which could contain binding characters (curly braces).
	 *
	 * @since 1.52
	 * @param {any} vValue Value to escape; only needs to be done for string values, but the call will work for all types
	 * @return {any} The given value, escaped for usage as static property value in the constructor's settings object (or unchanged, if not of type string)
	 * @static
	 * @public
	 */
	ManagedObject.escapeSettingsValue = function(vValue) {
		return (typeof vValue === "string") ? BindingInfo.escape(vValue) : vValue;
	};

	/**
	 * Returns a simple string representation of this managed object.
	 *
	 * Mainly useful for tracing purposes.
	 * @public
	 * @return {string} a string description of this managed object
	 */
	ManagedObject.prototype.toString = function() {
		return "ManagedObject " + this.getMetadata().getName() + "#" + this.getId();
	};

	/**
	 * Returns the object's ID.
	 *
	 * There is no guarantee or check or requirement for the ID of a <code>ManagedObject</code> to be unique.
	 * Only some subclasses of <code>ManagedObject</code> introduce this as a requirement, e.g. <code>Component</code>
	 * or <code>Element</code>. All elements existing in the same window at the same time must have different IDs.
	 * A new element will fail during construction when the given ID is already used by another element.
	 * But there might be a component with the same ID as an element or another <code>ManagedObject</code>.
	 *
	 * For the same reason, there is no general lookup for <code>ManagedObject</code>s via their ID. Only for subclasses
	 * that enforce unique IDs, there might be lookup mechanisms (e.g. {@link sap.ui.core.Element#getElementById sap.ui.core.Element.getElementById}
	 * for elements).
	 *
	 * @return {string} The objects's ID.
	 * @public
	 */
	ManagedObject.prototype.getId = function() {
		return this.sId;
	};

	// ######################################################################################################
	// Properties
	// ######################################################################################################

	/**
	 * Sets the given value for the given property after validating and normalizing it,
	 * marks this object as changed.
	 *
	 * If the value is not valid with regard to the declared data type of the property,
	 * an Error is thrown. In case <code>null</code> or <code>undefined</code> is passed,
	 * the default value for this property is used (see {@link #validateProperty}). To fully
	 * reset the property to initial state, use {@link #resetProperty} instead.
	 * If the validated and normalized <code>oValue</code> equals the current value of the property,
	 * the internal state of this object is not changed (apart from the result of {@link #isPropertyInitial}).
	 * If the value changes, it is stored internally
	 * and the {@link #invalidate} method is called on this object. In the case of TwoWay
	 * databinding, the bound model is informed about the property change.
	 *
	 * Note that ManagedObject only implements a single level of change tracking: if a first
	 * call to setProperty recognizes a change, 'invalidate' is called. If another call to
	 * setProperty reverts that change, invalidate() will be called again, the new status
	 * is not recognized as being 'clean' again.
	 *
	 * <b>Note:</b> This method is a low level API as described in <a href="#lowlevelapi">the class documentation</a>.
	 * Applications or frameworks must not use this method to generically set a property.
	 * Use the concrete method set<i>XYZ</i> for property 'XYZ' or the generic {@link #applySettings} instead.
	 *
	 * @param {string}  sPropertyName name of the property to set
	 * @param {any}     oValue value to set the property to
	 * @param {boolean} [bSuppressInvalidate] if true, the managed object is not marked as changed
	 * @returns {this} Returns <code>this</code> to allow method chaining
	 *
	 * @protected
	 */
	ManagedObject.prototype.setProperty = function(sPropertyName, oValue, bSuppressInvalidate) {

		// check for a value change
		var oOldValue = this.mProperties[sPropertyName];

		// value validation
		oValue = this.validateProperty(sPropertyName, oValue);

		if (deepEqual(oOldValue, oValue)) {
			// ensure to set the own property explicitly to allow isPropertyInitial check (using hasOwnProperty on the map)
			this.mProperties[sPropertyName] = oValue;
			return this;
		} // no change

		// set suppress invalidate flag
		if (bSuppressInvalidate) {
			//Refresh only for property changes with suppressed invalidation (others lead to rerendering and refresh is handled there)
			ActivityDetection.refresh();
		}

		// change the property (and invalidate if the rendering should be updated)
		this.mProperties[sPropertyName] = oValue;

		if (!bSuppressInvalidate && !this.isInvalidateSuppressed()) {
			this.invalidate();
		}

		// check whether property is bound and update model in case of two way binding
		this.updateModelProperty(sPropertyName, oValue, oOldValue);
		// refresh new value as model might have changed it
		oValue = this.mProperties[sPropertyName];

		// fire property change event (experimental, only for internal use)
		if ( this.mEventRegistry["_change"] ) {
			EventProvider.prototype.fireEvent.call(this, "_change", {
				"id": this.getId(),
				"name": sPropertyName,
				"oldValue": oOldValue,
				"newValue": oValue
			});
		}
		if (this._observer) {
			this._observer.propertyChange(this, sPropertyName, oOldValue, oValue);
		}

		return this;
	};

	/**
	 * Returns the value for the property with the given <code>sPropertyName</code>.
	 *
	 * <b>Note:</b> This method is a low-level API as described in <a href="#lowlevelapi">the class documentation</a>.
	 * Applications or frameworks must not use this method to generically retrieve the value of a property.
	 * Use the concrete method get<i>XYZ</i> for property 'XYZ' instead.
	 *
	 * @param {string} sPropertyName the name of the property
	 * @returns {any} the value of the property
	 * @protected
	 */
	ManagedObject.prototype.getProperty = function(sPropertyName) {
		var oValue = this.mProperties[sPropertyName],
			oProperty = this.getMetadata().getManagedProperty(sPropertyName),
			oType;

		if (!oProperty) {
			throw new Error("Property \"" + sPropertyName + "\" does not exist in " + this);
		}

		oType = DataType.getType(oProperty.type);

		// If property has an array type, clone the array to avoid modification of original data
		if (oType instanceof DataType && oType.isArrayType() && Array.isArray(oValue)) {
			oValue = oValue.slice(0);
		}

		// If property is of type String instead of string, convert with valueOf()
		if (oValue instanceof String) {
			oValue = oValue.valueOf();
		}

		if (oProperty.byValue) {
			oValue  = deepClone(oValue);
		}

		return oValue;
	};

	/**
	 * Checks whether the given value is of the proper type for the given property name.
	 *
	 * In case <code>null</code> or <code>undefined</code> is passed, the default value for
	 * this property is used as value. If no default value is defined for the property, the
	 * default value of the type of the property is used.
	 *
	 * If the property has a data type that is an instance of sap.ui.base.DataType and if
	 * a <code>normalize</code> function is defined for that type, that function will be
	 * called with the resulting value as only argument. The result of the function call is
	 * then used instead of the raw value.
	 *
	 * This method is called by {@link #setProperty}. In many cases, subclasses of
	 * ManagedObject don't need to call it themselves.
	 *
	 * @param {string} sPropertyName Name of the property
	 * @param {any} oValue Value to be set
	 * @return {any} The normalized value for the passed value or for the default value if <code>null</code> or <code>undefined</code> was passed
	 * @throws {Error} If no property with the given name is found or the given value does not fit to the property type
	 * @throws {TypeError} If the value for a property with value semantic (<code>byValue:true</code>) contains a non-plain object
	 * @protected
	 */
	ManagedObject.prototype.validateProperty = function(sPropertyName, oValue) {
		var oProperty = this.getMetadata().getManagedProperty(sPropertyName),
			oType;

		if (!oProperty) {
			throw new Error("Property \"" + sPropertyName + "\" does not exist in " + this);
		}

		oType = DataType.getType(oProperty.type);

		// If property has an array type, clone the array to avoid modification of original data
		if (oType instanceof DataType && oType.isArrayType() && Array.isArray(oValue)) {
			oValue = oValue.slice(0);
		}

		// In case null is passed as the value return the default value, either from the property or from the type
		if (oValue == null /* null or undefined */ ) {
			oValue = oProperty.getDefaultValue();
		} else if (oType instanceof DataType) {
			// Implicit casting for string only, other types are causing errors

			if (oType.getName() == "string") {
				if (!(typeof oValue == "string" || oValue instanceof String)) {
					oValue = "" + oValue;
				}
			} else if (oType.getName() == "string[]") {
				// For compatibility convert string values to array with single entry
				if (typeof oValue == "string") {
					oValue = [oValue];
				}
				if (!Array.isArray(oValue)) {
					throw new Error("\"" + oValue + "\" is of type " + typeof oValue + ", expected string[]" +
							" for property \"" + sPropertyName + "\" of " + this);
				}
				for (var i = 0; i < oValue.length; i++) {
					if (typeof oValue[i] !== "string") {
						oValue[i] = "" + oValue[i];
					}
				}
			} else if (!oType.isValid(oValue)) {
				throw new Error("\"" + oValue + "\" is of type " + typeof oValue + ", expected " +
						oType.getName() + " for property \"" + sPropertyName + "\" of " + this);
			}
		}

        if (oProperty.byValue) {
            oValue = deepClone(oValue); // deep cloning only applies to date, object and array
        }

        // Normalize the value (if a normalizer was set using the setNormalizer method on the type)
		if (oType && oType.normalize && typeof oType.normalize === "function") {
			oValue = oType.normalize(oValue);
		}

		return oValue;
	};

	/**
	 * Returns whether the given property value is initial and has not been explicitly set or bound.
	 * Even after setting the default value or setting null/undefined (which also causes the default value to be set),
	 * the property is no longer initial. A property can be reset to initial state by calling <code>resetProperty(sPropertyName)</code>.
	 *
	 * @param {string} sPropertyName the name of the property
	 * @returns {boolean} true if the property is initial
	 * @protected
	 */
	ManagedObject.prototype.isPropertyInitial = function(sPropertyName) {
		return !Object.hasOwn(this.mProperties, sPropertyName) && !this.isBound(sPropertyName);
	};

	/**
	 * Resets the given property to the default value and also restores the "initial" state (like it has never been set).
	 *
	 * As subclasses might have implemented side effects in the named setter <code>setXYZ</code> for property 'xyz',
	 * that setter is called with a value of <code>null</code>, which by convention restores the default value of
	 * the property. This is only done to notify subclasses, the internal state is anyhow reset.
	 *
	 * When the property has not been modified so far, nothing will be done.
	 *
	 * @param {string} sPropertyName Name of the property
	 * @returns {this} Returns <code>this</code> to allow method chaining
	 * @protected
	 */
	ManagedObject.prototype.resetProperty = function(sPropertyName) {
		if (this.mProperties.hasOwnProperty(sPropertyName)) {
			var oPropertyInfo = this.getMetadata().getManagedProperty(sPropertyName);
			oPropertyInfo.set(this, null); // let the control instance know the value is reset to default
			// if control did no further effort to find and set an instance-specific default value, then go back to "initial" state (where the default value is served anyway)
			if (this.mProperties[sPropertyName] === oPropertyInfo.getDefaultValue()) {
				delete this.mProperties[sPropertyName];
			}
		}
		return this;
	};

	/**
	 * Returns the origin info for the value of the given property.
	 *
	 * The origin info might contain additional information for translatable
	 * texts. The bookkeeping of this information is not active by default and must be
	 * activated by configuration. Even then, it might not be present for all properties
	 * and their values depending on where the value came form.
	 *
	 * If no origin info is available, <code>null</code> will be returned.
	 *
	 * @param {string} sPropertyName Name of the property
	 * @returns {{source: string, locale: string}}|null} An object describing the origin of this property's value or <code>null</code>
	 * @public
	 */
	ManagedObject.prototype.getOriginInfo = function(sPropertyName) {
		var oValue = this.mProperties[sPropertyName];
		if (!(oValue instanceof String && oValue.originInfo)) {
			return null;
		}
		return oValue.originInfo;
	};


	// ######################################################################################################
	// Associations
	// ######################################################################################################

	/**
	 * Sets the associated object for the given managed association of cardinality '0..1' and
	 * marks this ManagedObject as changed.
	 *
	 * The associated object can either be given by itself or by its id. If <code>null</code> or
	 * <code>undefined</code> is given, the association is cleared.
	 *
	 * <b>Note:</b> This method is a low-level API as described in <a href="#lowlevelapi">the class documentation</a>.
	 * Applications or frameworks must not use this method to generically set an object in an association.
	 * Use the concrete method set<i>XYZ</i> for association 'XYZ' or the generic {@link #applySettings} instead.
	 *
	 * @param {string}
	 *            sAssociationName name of the association
	 * @param {string | sap.ui.base.ManagedObject}
	 *            sId the ID of the managed object that is set as an association, or the managed object itself or null
	 * @param {boolean}
	 *            [bSuppressInvalidate] if true, the managed objects invalidate method is not called
	 * @returns {this} Returns <code>this</code> to allow method chaining
	 * @protected
	 */
	ManagedObject.prototype.setAssociation = function(sAssociationName, sId, bSuppressInvalidate) {
		if (sId instanceof ManagedObject) {
			sId = sId.getId();
		} else if (sId != null && typeof sId !== "string") {
			assert(false, "setAssociation(): sId must be a string, an instance of sap.ui.base.ManagedObject or null");
			return this;
		}

		if (this.mAssociations[sAssociationName] === sId) {
			return this;
		} // no change

		// set suppress invalidate flag
		if (bSuppressInvalidate) {
			this.iSuppressInvalidate++;
		}
		if (this._observer && this.mAssociations[sAssociationName] != null) {
			this._observer.associationChange(this, sAssociationName, "remove", this.mAssociations[sAssociationName]);
		}
		this.mAssociations[sAssociationName] = sId;
		if (this._observer && this.mAssociations[sAssociationName] != null) {
			this._observer.associationChange(this, sAssociationName, "insert", sId);
		}
		if (!this.isInvalidateSuppressed()) {
			this.invalidate();
		}

		// reset suppress invalidate flag
		if (bSuppressInvalidate) {
			this.iSuppressInvalidate--;
		}

		return this;
	};

	/**
	 * Returns the content of the association with the given name.
	 *
	 * For associations of cardinality 0..1, a single string with the ID of an associated
	 * object is returned (if any). For cardinality 0..n, an array with the IDs of the
	 * associated objects is returned.
	 *
	 * If the association does not contain any objects(s), the given <code>oDefaultForCreation</code>
	 * is set as new value of the association and returned to the caller. The only supported values for
	 * <code>oDefaultForCreation</code> are <code>null</code> and <code>undefined</code> in the case of
	 * cardinality 0..1 and <code>null</code>, <code>undefined</code> or an empty array (<code>[]</code>)
	 * in case of cardinality 0..n. If the argument is omitted, <code>null</code> is used independently
	 * from the cardinality.
	 *
	 * <b>Note:</b> the need to specify a default value and the fact that it is stored as
	 * new value of a so far empty association is recognized as a shortcoming of this API
	 * but can no longer be changed for compatibility reasons.
	 *
	 * <b>Note:</b> This method is a low-level API as described in <a href="#lowlevelapi">the class documentation</a>.
	 * Applications or frameworks must not use this method to generically retrieve the content of an association.
	 * Use the concrete method get<i>XYZ</i> for association 'XYZ' instead.
	 *
	 * @param {string} sAssociationName the name of the association
	 * @param {null|Array} oDefaultForCreation
	 *            the value that is used in case the current aggregation is empty (only null or empty array is allowed)
	 * @returns {string | string[] | null} the ID of the associated managed object or an array of such IDs; may be null if the association has not been populated
	 * @protected
	 */
	ManagedObject.prototype.getAssociation = function(sAssociationName, oDefaultForCreation) {
		var result = this.mAssociations[sAssociationName];

		if (!result) {
			result = this.mAssociations[sAssociationName] = oDefaultForCreation || null;
		} else {
			if (typeof result.length === 'number' && !(result.propertyIsEnumerable('length')) ) {
				// Return a copy of the array instead of the array itself as reference!!
				return result.slice();
			}
			// simple type or ManagedObject
			return result;
		}

		return result;
	};

	/**
	 * Adds some object with the ID <code>sId</code> to the association identified by <code>sAssociationName</code> and
	 * marks this ManagedObject as changed.
	 *
	 * This method does not avoid duplicates.
	 *
	 * <b>Note:</b> This method is a low-level API as described in <a href="#lowlevelapi">the class documentation</a>.
	 * Applications or frameworks must not use this method to generically add an object to an association.
	 * Use the concrete method add<i>XYZ</i> for association 'XYZ' or the generic {@link #applySettings} instead.
	 *
	 * @param {string}
	 *            sAssociationName the string identifying the association the object should be added to.
	 * @param {string | sap.ui.base.ManagedObject}
	 *            sId the ID of the ManagedObject object to add; if empty, nothing is added; if a <code>sap.ui.base.ManagedObject</code> is given, its ID is added
	 * @param {boolean}
	 *            [bSuppressInvalidate] if true, this managed object as well as the newly associated object are not marked as changed
	 * @returns {this} Returns <code>this</code> to allow method chaining
	 * @protected
	 */
	ManagedObject.prototype.addAssociation = function(sAssociationName, sId, bSuppressInvalidate) {
		if (sId instanceof ManagedObject) {
			sId = sId.getId();
		} else if (typeof sId !== "string") {
			// TODO what about empty string?
			assert(false, "addAssociation(): sId must be a string or an instance of sap.ui.base.ManagedObject");
			return this;
		}

		// set suppress invalidate flag
		if (bSuppressInvalidate) {
			this.iSuppressInvalidate++;
		}

		var aIds = this.mAssociations[sAssociationName];
		if (!aIds) {
			aIds = this.mAssociations[sAssociationName] = [sId];
		} else {
			aIds.push(sId);
		}
		if (this._observer) {
			this._observer.associationChange(this, sAssociationName, "insert", sId);
		}
		if (!this.isInvalidateSuppressed()) {
			this.invalidate();
		}

		// reset suppress invalidate flag
		if (bSuppressInvalidate) {
			this.iSuppressInvalidate--;
		}

		return this;
	};

	/**
	 * Removes a <code>ManagedObject</code> from the association named <code>sAssociationName</code>.
	 *
	 * If an object is removed, the ID of that object is returned and this <code>ManagedObject</code> is
	 * marked as changed. Otherwise <code>null</code> is returned.
	 *
	 * If the same object was added multiple times to the same association, only a single
	 * occurrence of it will be removed by this method. If the object is not found or if the
	 * parameter can't be interpreted neither as a <code>ManagedObject</code> (or ID) nor as an index in
	 * the association, nothing will be removed. The same is true if an index is given and if
	 * that index is out of range for the association.
	 *
	 * <b>Note:</b> This method is a low-level API as described in <a href="#lowlevelapi">the class documentation</a>.
	 * Applications or frameworks must not use this method to generically remove an object from an association.
	 * Use the concrete method remove<i>XYZ</i> for association 'XYZ' instead.
	 *
	 * @param {string}
	 *            sAssociationName the string identifying the association the <code>ManagedObject</code> should be removed from.
	 * @param {int | string | sap.ui.base.ManagedObject}
	 *            vObject the position or ID of the <code>ManagedObject</code> to remove or the <code>ManagedObject</code> itself; if <code>vObject</code> is invalid input,
	 *            a negative value or a value greater or equal than the current size of the association, nothing is removed
	 * @param {boolean}
	 *            [bSuppressInvalidate] if <code>true</code>, the managed object is not marked as changed
	 * @returns {string|null} ID of the removed <code>ManagedObject</code> or <code>null</code>
	 * @protected
	 */
	ManagedObject.prototype.removeAssociation = function(sAssociationName, vObject, bSuppressInvalidate) {
		var aIds = this.mAssociations[sAssociationName];
		var sId = null;

		if (!aIds) {
			return null;
		}

		// set suppress invalidate flag
		if (bSuppressInvalidate) {
			this.iSuppressInvalidate++;
		}

		if (typeof (vObject) == "object" && vObject.getId) { // object itself is given
			vObject = vObject.getId();
		}

		if (typeof (vObject) == "string") { // ID of the object is given or has just been retrieved
			for (var i = 0; i < aIds.length; i++) {
				if (aIds[i] == vObject) {
					vObject = i;
					break;
				}
			}
		}

		if (typeof (vObject) == "number") { // "object" is the index now
			if (vObject >= 0 && vObject < aIds.length) {
				sId = aIds[vObject];
				aIds.splice(vObject, 1);
				if (this._observer) {
					this._observer.associationChange(this, sAssociationName, "remove", sId);
				}
				if (!this.isInvalidateSuppressed()) {
					this.invalidate();
				}
			}
		}

		// reset suppress invalidate flag
		if (bSuppressInvalidate) {
			this.iSuppressInvalidate--;
		}

		return sId;
	};

	/**
	 * Removes all the objects in the 0..n-association named <code>sAssociationName</code> and returns an array
	 * with their IDs. This ManagedObject is marked as changed, if the association contained any objects.
	 *
	 * <b>Note:</b> This method is a low-level API as described in <a href="#lowlevelapi">the class documentation</a>.
	 * Applications or frameworks must not use this method to generically remove all object from an association.
	 * Use the concrete method removeAll<i>XYZ</i> for association 'XYZ' instead.
	 *
	 * @param {string}
	 *            sAssociationName the name of the association
	 * @param {boolean}
	 *            [bSuppressInvalidate] if true, this ManagedObject is not marked as changed
	 * @type Array
	 * @return an array with the IDs of the removed objects (might be empty)
	 * @protected
	 */
	ManagedObject.prototype.removeAllAssociation = function(sAssociationName, bSuppressInvalidate){
		var aIds = this.mAssociations[sAssociationName];
		if (!aIds) {
			return [];
		}

		delete this.mAssociations[sAssociationName];

		// maybe there is no association to remove
		if (!aIds.length) {
			return aIds;
		}

		// set suppress invalidate flag
		if (bSuppressInvalidate) {
			this.iSuppressInvalidate++;
		}

		if (this._observer) {
			this._observer.associationChange(this, sAssociationName, "remove", aIds);
		}
		if (!this.isInvalidateSuppressed()) {
			this.invalidate();
		}

		// reset suppress invalidate flag
		if (bSuppressInvalidate) {
			this.iSuppressInvalidate--;
		}

		return aIds;
	};

	// ######################################################################################################
	// Aggregations
	// ######################################################################################################

	/**
	 * Checks whether the given value is of the proper type for the given aggregation name.
	 *
	 * This method is already called by {@link #setAggregation}, {@link #addAggregation} and {@link #insertAggregation}.
	 * In many cases, subclasses of ManagedObject don't need to call it again in their mutator methods.
	 *
	 * @param {string} sAggregationName the name of the aggregation
	 * @param {sap.ui.base.ManagedObject|any} oObject the aggregated object or a primitive value
	 * @param {boolean} bMultiple whether the caller assumes the aggregation to have cardinality 0..n
	 * @return {sap.ui.base.ManagedObject|any} the passed object
	 * @throws Error if no aggregation with the given name is found or the given value does not fit to the aggregation type
	 * @protected
	 */
	ManagedObject.prototype.validateAggregation = function(sAggregationName, oObject, bMultiple, _bOmitForwarding /* private */) {
		var oMetadata = this.getMetadata(),
			oAggregation = oMetadata.getManagedAggregation(sAggregationName), // public or private
			aAltTypes,
			oType,
			i,
			msg;

		if (!oAggregation) {
			throw new Error("Aggregation \"" + sAggregationName + "\" does not exist in " + this);
		}

		if (oAggregation.multiple !== bMultiple) {
			throw new Error("Aggregation '" + sAggregationName + "' of " + this + " used with wrong cardinality (declared as " + (oAggregation.multiple ? "0..n" : "0..1") + ")");
		}

		var oForwarder = oMetadata.getAggregationForwarder(sAggregationName);
		if (oForwarder && !_bOmitForwarding) {
			oForwarder.getTarget(this).validateAggregation(oForwarder.targetAggregationName, oObject, bMultiple);
		}

		//Null is a valid value for 0..1 aggregations
		if (!oAggregation.multiple && !oObject) {
			return oObject;
		}

		if ( BaseObject.isObjectA(oObject, oAggregation.type) ) {
			return oObject;
		}

		// alternative types
		aAltTypes = oAggregation.altTypes;
		if ( aAltTypes && aAltTypes.length ) {
			// for primitive types, null or undefined is valid as well
			if ( oObject == null ) {
				return oObject;
			}
			for (i = 0; i < aAltTypes.length; i++) {
				oType = DataType.getType(aAltTypes[i]);
				if (oType instanceof DataType) {
					if (oType.isValid(oObject)) {
						return oObject;
					}
				}
			}
		}

		// TODO make this stronger again (e.g. for FormattedText)
		msg = "\"" + oObject + "\" is not valid for aggregation \"" + sAggregationName + "\" of " + this;
		if ( DataType.isInterfaceType(oAggregation.type) ) {
			assert(false, msg);
			return oObject;
		} else {
			throw new Error(msg);
		}
	};

	/**
	 * Sets a new object in the named 0..1 aggregation of this ManagedObject and
	 * marks this ManagedObject as changed.
	 *
	 * If the given object is not valid with regard to the aggregation (if it is not an instance
	 * of the type specified for that aggregation) or when the method is called for an aggregation
	 * of cardinality 0..n, then an Error is thrown (see {@link #validateAggregation}.
	 *
	 * If the new object is the same as the currently aggregated object, then the internal state
	 * is not modified and this ManagedObject is not marked as changed.
	 *
	 * If the given object is different, the parent of a previously aggregated object is cleared
	 * (it must have been this ManagedObject before), the parent of the given object is set to this
	 * ManagedObject and {@link #invalidate} is called for this object.
	 *
	 * Note that this method does neither return nor destroy the previously aggregated object.
	 * This behavior is inherited by named set methods (see below) in subclasses.
	 * To avoid memory leaks, applications therefore should first get the aggregated object,
	 * keep a reference to it or destroy it, depending on their needs, and only then set a new
	 * object.
	 *
	 * Note that ManagedObject only implements a single level of change tracking: if a first
	 * call to setAggregation recognizes a change, 'invalidate' is called. If another call to
	 * setAggregation reverts that change, invalidate() will be called again, the new status
	 * is not recognized as being 'clean' again.
	 *
	 * <b>Note:</b> This method is a low-level API as described in <a href="#lowlevelapi">the class documentation</a>.
	 * Applications or frameworks must not use this method to generically set an object in an aggregation.
	 * Use the concrete method set<i>XYZ</i> for aggregation 'XYZ' or the generic {@link #applySettings} instead.
	 *
	 * @param {string}
	 *            sAggregationName name of an 0..1 aggregation
	 * @param {sap.ui.base.ManagedObject}
	 *            oObject the managed object that is set as aggregated object
	 * @param {boolean}
	 *            [bSuppressInvalidate] if true, this ManagedObject is not marked as changed
	 * @returns {this} Returns <code>this</code> to allow method chaining
	 * @throws {Error}
	 * @protected
	 */
	ManagedObject.prototype.setAggregation = function(sAggregationName, oObject, bSuppressInvalidate) {
		var oForwarder = this.getMetadata().getAggregationForwarder(sAggregationName);
		if (oForwarder) {
			oObject = this.validateAggregation(sAggregationName, oObject, /* multiple */ false, /* omit forwarding */ true); // because validate below is done AFTER accessing this.mAggregations
			return oForwarder.set(this, oObject);
		}

		var oOldChild = this.mAggregations[sAggregationName];
		if (oOldChild === oObject) {
			return this;
		} // no change
		oObject = this.validateAggregation(sAggregationName, oObject, /* multiple */ false);

		// set suppress invalidate flag
		if (bSuppressInvalidate) {
			this.iSuppressInvalidate++;
		}

		this.mAggregations[sAggregationName] = null;
		if (oOldChild instanceof ManagedObject) { // remove old child
			oOldChild.setParent(null);
		} else {
			if (this._observer != null && oOldChild != null) {
				//alternative type
				this._observer.aggregationChange(this, sAggregationName, "remove", oOldChild);
			}
		}
		this.mAggregations[sAggregationName] = oObject;
		if (oObject instanceof ManagedObject) { // adopt new child
			oObject.setParent(this, sAggregationName, bSuppressInvalidate);
		} else {
			if (!this.isInvalidateSuppressed()) {
				this.invalidate();
			}


			if (this._observer != null && oObject != null) {
				//alternative type
				this._observer.aggregationChange(this, sAggregationName, "insert", oObject);
			}
		}

		// reset suppress invalidate flag
		if (bSuppressInvalidate) {
			this.iSuppressInvalidate--;
		}

		return this;
	};

	/**
	 * Returns the aggregated object(s) for the named aggregation of this ManagedObject.
	 *
	 * If the aggregation does not contain any objects(s), the given <code>oDefaultForCreation</code>
	 * (or <code>null</code>) is set as new value of the aggregation and returned to the caller.
	 *
	 * <b>Note:</b> the need to specify a default value and the fact that it is stored as
	 * new value of a so far empty aggregation is recognized as a shortcoming of this API
	 * but can no longer be changed for compatibility reasons.
	 *
	 * <b>Note:</b> This method is a low-level API as described in <a href="#lowlevelapi">the class documentation</a>.
	 * Applications or frameworks must not use this method to generically read the content of an aggregation.
	 * Use the concrete method get<i>XYZ</i> for aggregation 'XYZ' instead.
	 *
	 * @param {string} sAggregationName
	 *            Name of the aggregation
	 * @param {sap.ui.base.ManagedObject | Array} [oDefaultForCreation=null]
	 *            Object that is used in case the current aggregation is empty. If provided, it must be null for
	 *            0..1 aggregations or an empty array for 0..n aggregations. If not provided, <code>null</code> is used.
	 *
	 *            <b>Note:</b> When an empty array is given and used because the aggregation was not set before,
	 *            then this array will be used for the aggregation from thereon. Sharing the same empty array
	 *            between different calls to this method therefore is not possible and will result in
	 *            inconsistencies.
	 * @returns {sap.ui.base.ManagedObject|sap.ui.base.ManagedObject[]|null}
	 *            Aggregation array in case of 0..n-aggregations or the managed object or <code>null</code> in case of 0..1-aggregations
	 * @protected
	 */
	ManagedObject.prototype.getAggregation = function(sAggregationName, oDefaultForCreation) {
		var oForwarder = this.getMetadata().getAggregationForwarder(sAggregationName);
		if (oForwarder) {
			return oForwarder.get(this);
		}

		var aChildren = this.mAggregations[sAggregationName];
		if (!aChildren) {
			aChildren = this.mAggregations[sAggregationName] = oDefaultForCreation || null;
		}
		if (aChildren) {
			if (typeof aChildren.length === 'number' && !(aChildren.propertyIsEnumerable('length')) ) {
				// Return a copy of the array instead of the array itself as reference!!
				return aChildren.slice();
			}
			// simple type or ManagedObject
			return aChildren;
		} else {
			return null;
		}
	};

	/**
	 * Searches for the provided ManagedObject in the named aggregation and returns its
	 * 0-based index if found, or -1 otherwise. Returns -2 if the given named aggregation
	 * is of cardinality 0..1 and doesn't reference the given object.
	 *
	 * <b>Note:</b> This method is a low-level API as described in <a href="#lowlevelapi">the class documentation</a>.
	 * Applications or frameworks must not use this method to generically determine the position of an object in an aggregation.
	 * Use the concrete method indexOf<i>XYZ</i> for aggregation 'XYZ' instead.
	 *
	 * @param {string}
	 *            sAggregationName the name of the aggregation
	 * @param {sap.ui.base.ManagedObject}
	 *            oObject the ManagedObject whose index is looked for.
	 * @return {int} the index of the provided managed object in the aggregation.
	 * @protected
	 */
	ManagedObject.prototype.indexOfAggregation = function(sAggregationName, oObject) {
		var oForwarder = this.getMetadata().getAggregationForwarder(sAggregationName);
		if (oForwarder) {
			return oForwarder.indexOf(this, oObject);
		}

		var aChildren = this.mAggregations[sAggregationName];
		if (aChildren) {
			if (aChildren.length == undefined) {
				return -2;
			} // not a multiple aggregation

			for (var i = 0; i < aChildren.length; i++) {
				if (aChildren[i] == oObject) {
					return i;
				}
			}
		}
		return -1;
	};

	/**
	 * Inserts managed object <code>oObject</code> to the aggregation named <code>sAggregationName</code> at
	 * position <code>iIndex</code>.
	 *
	 * If the given object is not valid with regard to the aggregation (if it is not an instance
	 * of the type specified for that aggregation) or when the method is called for an aggregation
	 * of cardinality 0..1, then an Error is thrown (see {@link #validateAggregation}.
	 *
	 * If the given index is out of range with respect to the current content of the aggregation,
	 * it is clipped to that range (0 for iIndex < 0, n for iIndex > n).
	 *
	 * Please note that this method does not work as expected when an object is added
	 * that is already part of the aggregation. In order to change the index of an object
	 * inside an aggregation, first remove it, then insert it again.
	 *
	 * <b>Note:</b> This method is a low-level API as described in <a href="#lowlevelapi">the class documentation</a>.
	 * Applications or frameworks must not use this method to generically insert an object into an aggregation.
	 * Use the concrete method insert<i>XYZ</i> for aggregation 'XYZ' instead.
	 *
	 * @param {string}
	 *            sAggregationName the string identifying the aggregation the managed object <code>oObject</code>
	 *            should be inserted into.
	 * @param {sap.ui.base.ManagedObject}
	 *            oObject the ManagedObject to add; if empty, nothing is inserted.
	 * @param {int}
	 *            iIndex the <code>0</code>-based index the managed object should be inserted at; for a negative
	 *            value <code>iIndex</code>, <code>oObject</code> is inserted at position 0; for a value
	 *            greater than the current size of the aggregation, <code>oObject</code> is inserted at
	 *            the last position
	 * @param {boolean}
	 *            [bSuppressInvalidate] if true, this ManagedObject as well as the added child are not marked as changed
	 * @returns {this} Returns <code>this</code> to allow method chaining
	 * @protected
	 */
	ManagedObject.prototype.insertAggregation = function(sAggregationName, oObject, iIndex, bSuppressInvalidate) {
		if (!oObject) {
			return this;
		}
		oObject = this.validateAggregation(sAggregationName, oObject, /* multiple */ true, /* omit forwarding */ true);

		var oForwarder = this.getMetadata().getAggregationForwarder(sAggregationName);
		if (oForwarder) {
			return oForwarder.insert(this, oObject, iIndex);
		}

		var aChildren = this.mAggregations[sAggregationName] || (this.mAggregations[sAggregationName] = []);
		// force index into valid range
		var i;
		if (iIndex < 0) {
			i = 0;
		} else if (iIndex > aChildren.length) {
			i = aChildren.length;
		} else {
			i = iIndex;
		}
		aChildren.splice(i, 0, oObject);
		oObject.setParent(this, sAggregationName, bSuppressInvalidate);

		return this;
	};

	/**
	 * Adds some entity <code>oObject</code> to the aggregation identified by <code>sAggregationName</code>.
	 *
	 * If the given object is not valid with regard to the aggregation (if it is not an instance
	 * of the type specified for that aggregation) or when the method is called for an aggregation
	 * of cardinality 0..1, then an Error is thrown (see {@link #validateAggregation}.
	 *
	 * If the aggregation already has content, the new object will be added after the current content.
	 * If the new object was already contained in the aggregation, it will be moved to the end.
	 *
	 * <b>Note:</b> This method is a low-level API as described in <a href="#lowlevelapi">the class documentation</a>.
	 * Applications or frameworks must not use this method to generically add an object to an aggregation.
	 * Use the concrete method add<i>XYZ</i> for aggregation 'XYZ' or the generic {@link #applySettings} instead.
	 *
	 * @param {string}
	 *            sAggregationName the string identifying the aggregation that <code>oObject</code> should be added to.
	 * @param {sap.ui.base.ManagedObject}
	 *            oObject the object to add; if empty, nothing is added
	 * @param {boolean}
	 *            [bSuppressInvalidate] if true, this ManagedObject as well as the added child are not marked as changed
	 * @returns {this} Returns <code>this</code> to allow method chaining
	 * @protected
	 */
	ManagedObject.prototype.addAggregation = function(sAggregationName, oObject, bSuppressInvalidate) {
		if (!oObject) {
			return this;
		}
		oObject = this.validateAggregation(sAggregationName, oObject, /* multiple */ true, /* omit forwarding */ true);

		var oForwarder = this.getMetadata().getAggregationForwarder(sAggregationName);
		if (oForwarder) {
			return oForwarder.add(this, oObject);
		}

		var aChildren = this.mAggregations[sAggregationName];
		if (!aChildren) {
			aChildren = this.mAggregations[sAggregationName] = [oObject];
		} else {
			aChildren.push(oObject);
		}
		oObject.setParent(this, sAggregationName, bSuppressInvalidate);
		return this;
	};

	/**
	 * Removes an object from the aggregation named <code>sAggregationName</code> with cardinality 0..n.
	 *
	 * The removed object is not destroyed nor is it marked as changed.
	 *
	 * If the given object is found in the aggregation, it is removed, it's parent relationship
	 * is unset and this ManagedObject is marked as changed. The removed object is returned as
	 * result of this method. If the object could not be found, <code>null</code> is returned.
	 *
	 * This method must only be called for aggregations of cardinality 0..n. The only way to remove objects
	 * from a 0..1 aggregation is to set a <code>null</code> value for them.
	 *
	 * <b>Note:</b> This method is a low-level API as described in <a href="#lowlevelapi">the class documentation</a>.
	 * Applications or frameworks must not use this method to generically remove an object from an aggregation.
	 * Use the concrete method remove<i>XYZ</i> for aggregation 'XYZ' instead.
	 *
	 * @param {string}
	 *            sAggregationName the string identifying the aggregation that the given object should be removed from
	 * @param {int | string | sap.ui.base.ManagedObject}
	 *            vObject the position or ID of the ManagedObject that should be removed or that ManagedObject itself;
	 *            if <code>vObject</code> is invalid, a negative value or a value greater or equal than the current size
	 *            of the aggregation, nothing is removed.
	 * @param {boolean}
	 *            [bSuppressInvalidate] if true, this ManagedObject is not marked as changed
	 * @returns {sap.ui.base.ManagedObject|null} the removed object or <code>null</code>
	 * @protected
	 */
	ManagedObject.prototype.removeAggregation = function(sAggregationName, vObject, bSuppressInvalidate) {
		var oForwarder = this.getMetadata().getAggregationForwarder(sAggregationName);
		if (oForwarder) {
			return oForwarder.remove(this, vObject);
		}

		var aChildren = this.mAggregations[sAggregationName],
			oChild = null,
			i;

		if ( !aChildren ) {
			return null;
		}

		// set suppress invalidate flag
		if (bSuppressInvalidate) {
			this.iSuppressInvalidate++;
		}

		if (typeof (vObject) == "string") { // ID of the object is given
			// Note: old lookup via sap.ui.getCore().byId(vObject) only worked for Elements, not for managed objects in general!
			for (i = 0; i < aChildren.length; i++) {
				if (aChildren[i] && aChildren[i].getId() === vObject) {
					vObject = i;
					break;
				}
			}
		}

		if (typeof (vObject) == "object") { // the object itself is given or has just been retrieved
			for (i = 0; i < aChildren.length; i++) {
				if (aChildren[i] == vObject) {
					vObject = i;
					break;
				}
			}
		}

		if (typeof (vObject) == "number") { // "vObject" is the index now
			if (vObject >= 0 && vObject < aChildren.length) {
				oChild = aChildren[vObject];
				aChildren.splice(vObject, 1); // first remove it from array, then call setParent (avoids endless recursion)
				oChild.setParent(null);
				if (!this.isInvalidateSuppressed()) {
					this.invalidate();
				}
			}
		}

		// reset suppress invalidate flag
		if (bSuppressInvalidate) {
			this.iSuppressInvalidate--;
		}

		return oChild;
	};

	/**
	 * Removes all objects from the 0..n-aggregation named <code>sAggregationName</code>.
	 *
	 * The removed objects are not destroyed nor are they marked as changed.
	 *
	 * Additionally, it clears the parent relationship of all removed objects, marks this
	 * ManagedObject as changed and returns an array with the removed objects.
	 *
	 * If the aggregation did not contain any objects, an empty array is returned and this
	 * ManagedObject is not marked as changed.
	 *
	 * <b>Note:</b> This method is a low-level API as described in <a href="#lowlevelapi">the class documentation</a>.
	 * Applications or frameworks must not use this method to generically remove all objects from an aggregation.
	 * Use the concrete method removeAll<i>XYZ</i> for aggregation 'XYZ' instead.
	 *
	 * @param {string} sAggregationName
	 *   Name of the aggregation to remove all objects from
	 * @param {boolean} [bSuppressInvalidate=false]
	 *   If true, this <code>ManagedObject</code> is not marked as changed
	 * @returns {sap.ui.base.ManagedObject[]} An array of the removed elements (might be empty)
	 * @protected
	 */
	ManagedObject.prototype.removeAllAggregation = function(sAggregationName, bSuppressInvalidate){
		var oForwarder = this.getMetadata().getAggregationForwarder(sAggregationName);
		if (oForwarder) {
			return oForwarder.removeAll(this);
		}

		var aChildren = this.mAggregations[sAggregationName];
		if (!aChildren) {
			return [];
		}

		delete this.mAggregations[sAggregationName];

		// maybe there is no aggregation to remove
		if (!aChildren.length) {
			return aChildren;
		}

		// set suppress invalidate flag
		if (bSuppressInvalidate) {
			this.iSuppressInvalidate++;
		}

		for (var i = 0; i < aChildren.length; i++) {
			aChildren[i].setParent(null);
		}
		if (!this.isInvalidateSuppressed()) {
			this.invalidate();
		}

		// reset suppress invalidate flag
		if (bSuppressInvalidate) {
			this.iSuppressInvalidate--;
		}

		return aChildren;
	};

	/**
	 * Destroys (all) the managed object(s) in the aggregation named <code>sAggregationName</code> and empties the
	 * aggregation. If the aggregation did contain any object, this ManagedObject is marked as changed.
	 *
	 * <b>Note:</b> This method is a low-level API as described in <a href="#lowlevelapi">the class documentation</a>.
	 * Applications or frameworks must not use this method to generically destroy all objects in an aggregation.
	 * Use the concrete method destroy<i>XYZ</i> for aggregation 'XYZ' instead.
	 *
	 * @param {string}
	 *            sAggregationName the name of the aggregation
	 * @param {boolean}
	 *            [bSuppressInvalidate] if true, this ManagedObject is not marked as changed
	 * @returns {this} Returns <code>this</code> to allow method chaining
	 * @protected
	 */
	ManagedObject.prototype.destroyAggregation = function(sAggregationName, bSuppressInvalidate){
		var oForwarder = this.getMetadata().getAggregationForwarder(sAggregationName);
		if (oForwarder) {
			return oForwarder.destroy(this);
		}

		var aChildren = this.mAggregations[sAggregationName],
			i, aChild;

		if (!aChildren) {
			return this;
		}

		// Deleting the aggregation here before destroying the children is a BUG:
		//
		// The destroy() method on the children calls _removeChild() on this instance
		// to properly remove each child from the bookkeeping by executing the named
		// removeXYZ() method. But as the aggregation is deleted here already,
		// _removeChild() doesn't find the child in the bookkeeping and therefore
		// refuses to work. As a result, side effects from removeXYZ() are missing.
		//
		// The lines below marked with 'FIXME DESTROY' sketch a potential fix, but
		// that fix has proven to be incompatible for several controls that don't
		// properly implement removeXYZ(). As this might affect custom controls
		// as well, the fix has been abandoned.
		//
		delete this.mAggregations[sAggregationName]; //FIXME DESTROY: should be removed here

		// maybe there is no aggregation to destroy
		if (Array.isArray(aChildren) && !aChildren.length) {
			return this;
		}

		// set suppress invalidate flag
		if (bSuppressInvalidate) {
			this.iSuppressInvalidate++;
		}

		if (aChildren instanceof ManagedObject) {
			// FIXME DESTROY: this._removeChild(aChildren, sAggregationName, bSuppressInvalidate); // (optional, done by destroy())
			aChildren.destroy(bSuppressInvalidate);

			//fire aggregation lifecycle event on current parent as the control is removed, but not inserted to a new parent
			// FIXME DESTROY: no more need to fire event here when destroy ever should be fixed
			if (this._observer) {
				this._observer.aggregationChange(this, sAggregationName, "remove", aChildren);
			}
		} else if (Array.isArray(aChildren)) {
			for (i = aChildren.length - 1; i >= 0; i--) {
				aChild = aChildren[i];
				if (aChild) {
					// FIXME DESTROY: this._removeChild(aChild, sAggregationName, bSuppressInvalidate); // (optional, done by destroy())
					aChild.destroy(bSuppressInvalidate);

					//fire aggregation lifecycle event on current parent as the control is removed, but not inserted to a new parent
					if (this._observer) {
						this._observer.aggregationChange(this, sAggregationName, "remove", aChild);
					}
				}
			}
		}

		// FIXME DESTROY: // 'delete' aggregation only now so that _removeChild() can still do its cleanup
		// FIXME DESTROY: delete this.mAggregations[sAggregationName];

		if (!this.isInvalidateSuppressed()) {
			this.invalidate();
		}

		// reset suppress invalidate flag
		if (bSuppressInvalidate) {
			this.iSuppressInvalidate--;
		}

		return this;
	};

	// ######################################################################################################
	// End of Aggregations
	// ######################################################################################################


	/**
	 * Marks this object and its aggregated children as 'invalid'.
	 *
	 * The term 'invalid' originally was introduced by controls where a change to the object's state made the
	 * rendered DOM <i>invalid</i>. Later, the concept of invalidation was moved up in the inheritance hierarchy
	 * to <code>ManagedObject</code>, but the term was kept for compatibility reasons.
	 *
	 * Managed settings (properties, aggregations, associations) invalidate the corresponding object automatically.
	 * Changing the state via the standard mutators, therefore, does not require an explicit call to <code>invalidate</code>.
	 * The same applies to changes made via data binding, as it internally uses the standard mutators.
	 *
	 * By default, a <code>ManagedObject</code> propagates any invalidation to its parent, unless the invalidation is
	 * suppressed on the parent. Controls or UIAreas handle invalidation on their own by triggering a re-rendering.
	 *
	 * @protected
	 */
	ManagedObject.prototype.invalidate = function() {
		if (this.oParent && this.oParent.isInvalidateSuppressed && !this.oParent.isInvalidateSuppressed()) {
			this.oParent.invalidate(this);
		}
	};


	/**
	 * Returns whether re-rendering is currently suppressed on this ManagedObject.
	 *
	 * @returns {boolean} Whether re-rendering is suppressed
	 * @protected
	 */
	ManagedObject.prototype.isInvalidateSuppressed = function() {
		return this.iSuppressInvalidate > 0;
	};

	/**
	 * Removes the given child from this object's named aggregation.
	 * @see sap.ui.core.UIArea#_removeChild
	 * @see sap.ui.base.ManagedObject#setParent
	 *
	 * @param {sap.ui.base.ManagedObject}
	 *            oChild the child object to be removed
	 * @param {string}
	 *            sAggregationName the name of this object's aggregation
	 * @param {boolean}
	 *            [bSuppressInvalidate] if true, this ManagedObject is not marked as changed
	 * @private
	 */
	ManagedObject.prototype._removeChild = function(oChild, sAggregationName, bSuppressInvalidate) {
		if (!sAggregationName) {
			throw new Error(`${this}: Cannot remove aggregated child without aggregation name.`);
		} else {
			// set suppress invalidate flag
			if (bSuppressInvalidate) {
				this.iSuppressInvalidate++;
			}

			var iIndex = this.indexOfAggregation(sAggregationName, oChild);
			var oAggregationInfo = this.getMetadata().getAggregation(sAggregationName);
			// Note: we assume that this is the given child's parent, i.e. -1 not expected!
			if (iIndex == -2) { // 0..1
				if (oAggregationInfo && this[oAggregationInfo._sMutator]) { // TODO properly deal with hidden aggregations
					this[oAggregationInfo._sMutator](null);
				} else {
					this.setAggregation(sAggregationName, null, bSuppressInvalidate);
				}
			} else if (iIndex > -1 ) { // 0..n
				if (oAggregationInfo && this[oAggregationInfo._sRemoveMutator]) { // TODO properly deal with hidden aggregations
					this[oAggregationInfo._sRemoveMutator](iIndex);
				} else {
					this.removeAggregation(sAggregationName, iIndex, bSuppressInvalidate);
				}
			} /* else {
				// item not found, this is unexpected; maybe mutator already removed it?
				// we could at least invalidate this, but we are not aware of any changes that would justify this
				if (!this.isInvalidateSuppressed()) {
					this.invalidate();
				}
			}*/

			// reset suppress invalidate flag
			if (bSuppressInvalidate) {
				this.iSuppressInvalidate--;
			}
		}
	};

	/**
	 * Checks whether object <code>a</code> is an inclusive descendant of object <code>b</code>.
	 *
	 * @param {sap.ui.base.ManagedObject} a Object that should be checked for being a descendant
	 * @param {sap.ui.base.ManagedObject} b Object that should be checked for having a descendant
	 * @returns {boolean} Whether <code>a</code> is a descendant of (or the same as) <code>b</code>
	 * @private
	 */
	function isInclusiveDescendantOf(a, b) {
		while ( a && a !== b ) {
			a = a.oParent;
		}
		return !!a;
	}

	/**
	 * Defines this object's new parent. If no new parent is given, the parent is
	 * just unset and we assume that the old parent has removed this child from its
	 * aggregation. But if a new parent is given, this child is first removed from
	 * its old parent.
	 *
	 * @param {sap.ui.base.ManagedObject}
	 *            oParent the object that becomes this objects's new parent
	 * @param {string}
	 *            sAggregationName the name of the parent objects's aggregation
	 * @param {boolean}
	 *            [bSuppressInvalidate] if true, this ManagedObject is not marked as changed. The old parent, however, is marked.
	 * @returns {this}
	 *            Returns <code>this</code> to allow method chaining
	 * @private
	 */
	ManagedObject.prototype.setParent = function(oParent, sAggregationName, bSuppressInvalidate) {
		assert(oParent == null || oParent instanceof ManagedObject, "oParent either must be null, undefined or a ManagedObject");
		var observer;

		if ( !oParent ) {

			//fire aggregation lifecycle event on current parent as the control is removed, but not inserted to a new parent
			if (this.oParent) {
				observer = this._observer || this.oParent._observer;
				if (observer) {
					observer.parentChange(this,this.sParentAggregationName,"unset", this.oParent);
				}

				// "this" is now moved to a different place; remove any forwarding information
				if (this.aAPIParentInfos && this.aAPIParentInfos.forwardingCounter === 0) {
					delete this.aAPIParentInfos; // => clear the previous API parent infos
				}
			}

			this.oParent = null;
			this.sParentAggregationName = null;
			var oPropagatedProperties = defaultPropagatedProperties;

			/* In case of a 'move' - remove/add controls synchronously in an aggregation -
			 * we should not propagate synchronously when setting the parent to null.
			 * Synchronous propagation destroys the bindings when removing a control
			 * from the aggregation and recreates them when adding the control again.
			 * This could lead to a data refetch, and in some scenarios even to endless
			 * request loops.
			 */
			if (oPropagatedProperties !== this.oPropagatedProperties) {
				this.oPropagatedProperties = oPropagatedProperties;
				if (!this._bIsBeingDestroyed) {
					Promise.resolve().then(function() {
						// if object is being destroyed or parent is set again (move) no propagation is needed
						if (!this.oParent) {
							this.updateBindings(true, null);
							this.updateBindingContext(false, undefined, true);
							this.propagateProperties(true);
							this.fireModelContextChange();
						}
					}.bind(this));
				}
			}

			this._oContextualSettings = defaultContextualSettings;
			if (!this._bIsBeingDestroyed) {
				Promise.resolve().then(function() {
					// if object is being destroyed or parent is set again (move) no propagation is needed
					if (!this.oParent) {
						this._propagateContextualSettings();
					}
				}.bind(this));
			}

			ActivityDetection.refresh();

			// Note: no need (and no way how) to invalidate
			return;
		}

		if ( isInclusiveDescendantOf(oParent, this) ) {
			throw new Error("Cycle detected: new parent '" + oParent + "' is already a descendant of (or equal to) '" + this + "'");
		}

		// set suppress invalidate flag
		if (bSuppressInvalidate) {
			//Refresh only for changes with suppressed invalidation (others lead to rerendering and refresh is handled there)
			ActivityDetection.refresh();
			oParent.iSuppressInvalidate++;
		}

		var oOldParent = this.getParent();
		if (oOldParent) { // remove this object from its old parent
			// Note: bSuppressInvalidate  by intention is not propagated to the old parent.
			// It is not sure whether the (direct or indirect) caller of setParent
			// has enough knowledge about the old parent to automatically propagate this.
			// If needed, callers can first remove the object from the oldParent (specifying a
			// suitable value for bSuppressInvalidate there) and only then call setParent.
			oOldParent._removeChild(this, this.sParentAggregationName);
		}
		// adopt new parent
		this.oParent = oParent;
		this.sParentAggregationName = sAggregationName;

		if (!oParent.mSkipPropagation[sAggregationName]) {
			//get properties to propagate - get them from the original API parent in case this control was moved by aggregation forwarding
			var oPropagatedProperties = this.aAPIParentInfos ? this.aAPIParentInfos[0].parent._getPropertiesToPropagate() : oParent._getPropertiesToPropagate();

			if (oPropagatedProperties !== this.oPropagatedProperties) {
				this.oPropagatedProperties = oPropagatedProperties;
				// update bindings
				if (this.hasModel()) {
					this.updateBindings(true, null); // TODO could be restricted to models that changed
					this.updateBindingContext(false, undefined, true);
					this.propagateProperties(true);
				}
				this._callPropagationListener();
				this.fireModelContextChange();
			}
		}

		this._applyContextualSettings(oParent._oContextualSettings);

		// only the parent knows where to render us, so we have to invalidate it
		if ( oParent && !oParent.isInvalidateSuppressed() ) {
			oParent.invalidate(this);
		}

		// reset suppress invalidate flag
		if (bSuppressInvalidate) {
			oParent.iSuppressInvalidate--;
		}

		//observe the aggregation change
		observer = this._observer || this.oParent._observer;
		if (observer) {
			observer.parentChange(this, sAggregationName, "set", this.oParent);
		}
		return this;
	};

	/**
	 * Applies new contextual settings to a managed object, and propagates them to its children
	 * @param {object} [oContextualSettings={}]
	 * @private
	 */
	ManagedObject.prototype._applyContextualSettings = function(oContextualSettings) {
		oContextualSettings = oContextualSettings || defaultContextualSettings;
		if (this._oContextualSettings !== oContextualSettings) {
			this._oContextualSettings = oContextualSettings;
			this._propagateContextualSettings();
			if (this._bIsOwnerActive) {
				this._onContextualSettingsChanged();
			}
		}
	};

	/**
	 * Hook method to let descendants of ManagedObject know when propagated contextual settings have changed
	 * @private
	 * @ui5-restricted sap.ui.core.Element
	 */
	ManagedObject.prototype._onContextualSettingsChanged = function () {};

	/**
	 * Recursively applies a managed object's contextual settings to its children
	 * @private
	 */
	ManagedObject.prototype._propagateContextualSettings = function () {
		var oSettings = this._oContextualSettings,
			sAggregationName,
			oAggregation,
			i;

		for (sAggregationName in this.mAggregations) {

			oAggregation = this.mAggregations[sAggregationName];
			if (oAggregation instanceof ManagedObject) {
				oAggregation._applyContextualSettings(oSettings);
			} else if (oAggregation instanceof Array) {
				for (i = 0; i < oAggregation.length; i++) {
					if (oAggregation[i] instanceof ManagedObject) {
						oAggregation[i]._applyContextualSettings(oSettings);
					}
				}
			}
		}
	};

	/**
	 * Returns the contextual settings of a ManagedObject
	 * @returns {undefined|*}
	 * @private
	 */
	ManagedObject.prototype._getContextualSettings = function () {
		return this._oContextualSettings;
	};



	/**
	 * Returns the parent managed object or <code>null</code> if this object hasn't been added to a parent yet.
	 *
	 * The parent returned by this method is the technical parent used for data binding, invalidation,
	 * rendering etc. It might differ from the object on which the application originally added this object
	 * (the so called 'API parent'): some composite controls internally use hidden controls or containers
	 * to store their children. This method will return the innermost container that technically contains this
	 * object as a child.
	 *
	 * <b>Example:</b>
	 *
	 * Assume that a <code>Dialog</code> internally uses a (hidden) <code>VerticalLayout</code> to store its content:
	 *
	 * <pre>
	 *   Dialog (API parent)
	 *    \__ VerticalLayout (hidden composite part)
	 *       \__ Text (API child)
	 * </pre>
	 *
	 * If you add some content by calling the <code>Dialog.prototype.addContent</code> API, this will lead
	 * to the following observations:
	 *
	 * <pre>
	 *   oDialog.addContent(oText);
	 *   console.log(oText.getParent() === oDialog);  // false
	 *   console.log(oText.getParent() instanceof VerticalLayout); // true
	 *   console.log(oText.getParent().getParent() === oDialog); // true now, but might fail with later versions
	 * </pre>
	 *
	 * Technically, from API perspective, <code>oText</code> is added as a child to <code>Dialog</code>.
	 * But internally, the <code>Dialog</code> adds the child to the hidden <code>VerticalLayout</code> container.
	 * If you now call the <code>getParent</code> method of the child, you will get the internal
	 * <code>VerticalLayout</code> object and not the <code>Dialog</code> API parent.
	 *
	 * <b>Note: </b> The internal (hidden) structure of a composite control is not fixed and may be changed
	 * (see also our "Compatibility Rules"). Therefore, you should <b>never</b> rely on a specific structure or
	 * object being returned by <code>getParent</code>.
	 *
	 * <b>Note: </b> There is no API to determine the original API parent.
	 *
	 * @returns {sap.ui.base.ManagedObject|null} The technical parent managed object or <code>null</code>
	 * @public
	 */
	ManagedObject.prototype.getParent = function() {
		/* Be aware that internally this.oParent is used to reduce method calls.
		 * Check for side effects when overriding this method */
		return this.oParent;
	};

	/**
	 * Cleans up the resources associated with this object and all its aggregated children.
	 *
	 * After an object has been destroyed, it can no longer be used!
	 *
	 * Applications should call this method if they don't need the object any longer.
	 *
	 * @param {boolean} [bSuppressInvalidate=false] If <code>true</code>, this ManagedObject and all its ancestors won't be invalidated.
	 *      <br>This flag should be used only during control development to optimize invalidation procedures.
	 *      It should not be used by any application code.
	 * @public
	 */
	ManagedObject.prototype.destroy = function(bSuppressInvalidate) {
		var sName, oBindingInfo;
		// ignore repeated calls
		if (this.bIsDestroyed) {
			return;
		}

		var that = this;

		// avoid binding update/propagation
		this._bIsBeingDestroyed = true;

		// set suppress invalidate flag
		if (bSuppressInvalidate) {
			this.iSuppressInvalidate++;
		}

		// Data Binding
		for (sName in this.mBindingInfos) {
			oBindingInfo = this.mBindingInfos[sName];
			if (oBindingInfo.binding) {
				if (oBindingInfo.factory) {
					this._detachAggregationBindingHandlers(sName);
				} else {
					this._detachPropertyBindingHandlers(sName);
				}
			}
		}

		for (sName in this.mObjectBindingInfos) {
			oBindingInfo = this.mObjectBindingInfos[sName];
			if (oBindingInfo.binding) {
				this._detachObjectBindingHandlers(oBindingInfo);
			}
		}

		if (this.exit) {
			_enforceNoReturnValue(this.exit(), /*mLogInfo=*/{ name: "exit", component: this.getId() }); // 'exit' hook isn't allowed to return any values.
		}

		// TODO: generic concept for exit hooks?
		if ( this._exitCompositeSupport ) {
			this._exitCompositeSupport();
		}

		// ensure that also our children are destroyed!!
		for (var oAggr in this.mAggregations) {
			this.destroyAggregation(oAggr, bSuppressInvalidate);
		}

		// Deregister, if available
		if (this.deregister) {
			this.deregister();
		}

		// remove this child from parent aggregation
		if (this.oParent && this.sParentAggregationName) {
			this.oParent._removeChild(this, this.sParentAggregationName, bSuppressInvalidate);
		}
		// for robustness only - should have been cleared by _removeChild already
		delete this.oParent;

		// Data Binding
		for (sName in this.mBindingInfos) {
			if (this.mBindingInfos[sName].factory) {
				this.unbindAggregation(sName, true);
			} else {
				this.unbindProperty(sName, true);
			}
		}

		for (sName in this.mObjectBindingInfos) {
			this.unbindObject(sName, /* _bSkipUpdateBindingContext */ true);
		}

		// reset suppress invalidate flag
		if (bSuppressInvalidate) {
			this.iSuppressInvalidate--;
		}

		if ( this._observer ) {
			this._observer.objectDestroyed(this);
		}

		if ( this.aAPIParentInfos ) {
			this.aAPIParentInfos = null;
		}

		EventProvider.prototype.destroy.apply(this, arguments);

		// finally make the object unusable
		this.setParent = function(){
			throw Error("The object with ID " + that.getId() + " was destroyed and cannot be used anymore.");
		};

		// make visible that it's been destroyed.
		this.bIsDestroyed = true;
	};

	/**
	 * Checks whether the given value can be interpreted as a binding info and
	 * returns that binding info or an unescaped string or undefined when it is not.
	 *
	 * When the 'complex' binding syntax is enabled, the function might also return
	 * a string value in case the given value was a string, did not represent a binding
	 * but contained escaped special characters.
	 *
	 * There are two possible notations for binding information in the object literal notation
	 * of the ManagedObject constructor and ManagedObject.applySettings:
	 * <ul>
	 *   <li>property: "{path}"
	 *   This is used for property binding and can only contain the path.
	 *   </li>
	 *   <li>property:{path:"path", template:oTemplate}
	 *   This is used for aggregation binding, where a template is required or can
	 *   be used for property binding when additional data is required (e.g. formatter).
	 *   </li>
	 * </ul>
	 *
	 * @param {object} oValue
	 * @param {object} oScope
	 * @param {boolean} bDetectValue
	 *
	 * @returns {object|string|undefined} the binding info object or an unescaped string or <code>undefined</code>.
	 *     If a binding info is returned, it contains at least a path property
	 *     or nested bindings (parts) and, depending on the binding type,
	 *     additional properties
	 *
	 * @private
	 */
	ManagedObject.prototype.extractBindingInfo = function(oValue, oScope, bDetectValue) {
		var oBindingInfo = BindingInfo.extract(oValue, oScope, bDetectValue);
		// property:{path:"path", template:oTemplate}
		// Binding templates should only be constructed from object syntax,
		// string representation for templates is not supported
		if (typeof oValue === "object" && oBindingInfo && oBindingInfo.template) {
			// allow JSON syntax for templates
			oBindingInfo.template = makeObject(oBindingInfo.template);
		}
		return oBindingInfo;
	};

	/**
	 * Returns the binding info for the given property or aggregation.
	 *
	 * The binding info contains information about path, binding object, format options, sorter, filter etc.
	 * for the property or aggregation. As the binding object is only created when the model becomes available,
	 * the <code>binding</code> property may be undefined.
	 *
	 * @param {string} sName Name of the property or aggregation
	 *
	 * @returns {sap.ui.base.ManagedObject.PropertyBindingInfo|sap.ui.base.ManagedObject.AggregationBindingInfo}
	 *  A binding info object, containing at least a <code>path</code> or <code>parts</code> property and, depending on
	 *  the binding type, additional properties
	 *
	 * @protected
	 */
	ManagedObject.prototype.getBindingInfo = function(sName) {
		var oForwarder = this.getMetadata().getAggregationForwarder(sName);
		if (oForwarder && oForwarder.forwardBinding) {
			return oForwarder.getTarget(this).getBindingInfo(oForwarder.targetAggregationName);
		}

		return this.mBindingInfos[sName];
	};

	/**
	 * Returns the object binding info for the given model.
	 *
	 * The binding info contains information about path, binding object, format options, sorter, filter etc.
	 * for the model. As the binding object is only created when the model becomes available,
	 * the <code>binding</code> property may be undefined.
	 *
	 * @param {string} [sModelName=undefined] Non-empty name of the model or <code>undefined</code>
	 *    Omitting the model name (or using the value <code>undefined</code>) is explicitly allowed and
	 *    refers to the default model.
	 * @returns {object} A binding info object, containing at least a <code>path</code> and additional properties
	 * @private
	 */
	ManagedObject.prototype._getObjectBindingInfo = function(sModelName) {
		return this.mObjectBindingInfos[sModelName];
	};

	/**
	 * Configuration for the binding of a managed object
	 *
	 * <code>path</code> is the only mandatory property, all others are optional.
	 *
	 * @typedef {object} sap.ui.base.ManagedObject.ObjectBindingInfo
	 *
	 * @property {string} path
	 *   Path in the model to bind to, either an absolute path or relative to the binding context for the
	 *   corresponding model. If the path contains a '&gt;' sign, the string preceding it will override
	 *   the <code>model</code> property, and the remainder after the '&gt;' sign will be used as binding path
	 * @property {string} [model]
	 *   Name of the model to bind against; when <code>undefined</code> or omitted, the default model is used
	 * @property {boolean} [suspended]
	 *   Whether the binding is initially suspended
	 * @property {object} [parameters]
	 *   Map of additional parameters for this binding; the names and value ranges of the supported
	 *   parameters depend on the model implementation and should be documented with the
	 *   <code>bindContext</code> method of the corresponding model class or with the model-specific
	 *   subclass of <code>sap.ui.model.ContextBinding</code>
	 * @property {Object<string,function>} [events]
	 *   Map of event handler functions keyed by the name of the binding events that they are attached to.
	 *   The names and value ranges of the supported events depend on the model implementation and should be
	 *   documented with the model-specific subclass of <code>sap.ui.model.ContextBinding</code>.
	 *
	 * @public
	 */

	/**
	 * Bind the object to the referenced entity in the model.
	 *
	 * The entity is used as the binding context to resolve bound properties or aggregations of the object itself
	 * and all of its children relatively to the given path. If a relative binding path is used, it will be
	 * evaluated anew whenever the parent context changes.
	 *
	 * Whenever the corresponding model becomes available or changes (either via a call to {@link #setModel setModel}
	 * or propagated from a {@link #getParent parent}), its {@link sap.ui.model.Model#bindContext bindContext}
	 * method will be called to create a new {@link sap.ui.model.ContextBinding ContextBinding} with the configured
	 * binding options.
	 *
	 * There's no difference between <code>bindObject</code> and {@link sap.ui.core.Element#bindElement bindElement}.
	 * Method <code>bindObject</code> was introduced together with <code>ManagedObject</code> to make context bindings
	 * also available on <code>ManagedObject</code>s. The new name was chosen to reflect that the binding is not
	 * necessarily applied to an <code>Element</code>, it also could be applied to a component or some other
	 * <code>ManagedObject</code>.
	 *
	 * Also see {@link topic:91f05e8b6f4d1014b6dd926db0e91070 Context Binding} in the documentation.
	 *
	 * As of 1.135, providing 'parameters' as positional parameter is deprecated. Provide them as part of a <code>BindingInfo</code> object instead.
	 *
	 * @param {sap.ui.base.ManagedObject.ObjectBindingInfo|string} vBindingInfo
	 *            A <code>BindingInfo</code> object or just the path, if no further properties are required
	 * @returns {this}
	 *            Returns <code>this</code> to allow method chaining
	 * @public
	 */
	ManagedObject.prototype.bindObject = function(vBindingInfo) {
		var sModelName;

		// support legacy notation (sPath, mParameters)
		if (typeof vBindingInfo == "string") {
			vBindingInfo = {
				path: vBindingInfo
			};
		}

		vBindingInfo = BindingInfo.createObject(vBindingInfo);
		sModelName = vBindingInfo.model;

		// if old binding exists, clean it up
		if ( this.getObjectBinding(sModelName) ) {
			this.unbindObject(sModelName, /* _bSkipUpdateBindingContext */ true);
			// We don't push down context changes here
			// Either this will happen with the _bindObject call below or the model
			// is not available yet and wasn't available before -> no change of contexts
		}

		this.mObjectBindingInfos[sModelName] = vBindingInfo;

		// if the models are already available, create the binding
		if (BindingInfo.isReady(vBindingInfo, this)) {
			this._bindObject(vBindingInfo);
		}

		return this;
	};

	function logError(sFunctionName) {
		throw new Error("Unexpected call of '" + sFunctionName + "'.");
	}

	/**
	 * Create object binding.
	 *
	 * @param {sap.ui.base.ManagedObject.ObjectBindingInfo} oBindingInfo The bindingInfo object
	 * @private
	 */
	ManagedObject.prototype._bindObject = logError.bind(null, "_bindObject");

	/**
	 * Detach all object binding event handler
	 *
	 * @param {sap.ui.base.ManagedObject.ObjectBindingInfo} oBindingInfo The BindingInfo to detach the handler for.
	 * @private
	 */
	ManagedObject.prototype._detachObjectBindingHandlers = logError.bind(null, "_detachObjectBindingHandlers");

	/**
	 * Removes the defined binding context of this object, all bindings will now resolve
	 * relative to the parent context again.
	 *
	 * @param {string} [sModelName] Name of the model to remove the context for.
	 * @returns {this} Reference to the instance itself
	 * @public
	 */
	ManagedObject.prototype.unbindObject = function(sModelName, /* internal use only */ _bSkipUpdateBindingContext) {
		var oBindingInfo = this.mObjectBindingInfos[sModelName];
		if (oBindingInfo) {
			delete this.mObjectBindingInfos[sModelName];
			if (oBindingInfo.binding) {
				this._unbindObject(oBindingInfo, sModelName, /* internal use only */ _bSkipUpdateBindingContext);
			}
		}
		return this;
	};

	ManagedObject.prototype._unbindObject = logError.bind(null, "_unbindObject");

	/**
	 * Configuration for the binding of a managed property.
	 *
	 * Exactly one of <code>path</code>, <code>value</code> or <code>parts</code> must be specified.
	 * The same configuration can be provided for the parts of a composite binding, but
	 * nesting composite bindings in composite bindings is not yet supported.
	 *
	 * Aggregations with cardinality 0..1 that have a simple, alternative type (aka <code>altType</code>),
	 * can be bound with the same kind of configuration, e.g. the <code>tooltip</code> aggregation of elements.
	 *
	 * @typedef {object} sap.ui.base.ManagedObject.PropertyBindingInfo
	 *
	 * @property {string} [path]
	 *   Path in the model to bind to, either an absolute path or relative to the binding context for the
	 *   corresponding model; when the path contains a '&gt;' sign, the string preceding it will override
	 *   the <code>model</code> property and the remainder after the '&gt;' will be used as binding path
	 * @property {string} [value]
	 *   Since 1.61, defines a static binding with the given value.
	 * @property {string} [model]
	 *   Name of the model to bind against; when <code>undefined</code> or omitted, the default model is used
	 * @property {boolean} [suspended]
	 *   Whether the binding should be suspended initially
	 * @property {function} [formatter]
	 *   Function to convert model data into a property value
	 * @property {boolean} [useRawValues]
	 *   Whether the parameters to the formatter function should be passed as raw values.
	 *   In this case the specified types for the binding parts are not used and the values
	 *   are not formatted.
	 *
	 *   <b>Note</b>: use this flag only when using multiple bindings. If you use only one
	 *   binding and want raw values then simply don't specify a type for that binding.
	 *
	 * @property {boolean} [useInternalValues]
	 *   Whether the parameters to the formatter function should be passed as the related JavaScript primitive values.
	 *   In this case the values of the model are parsed by the {@link sap.ui.model.SimpleType#getModelFormat model format}
	 *   of the specified types from the binding parts.
	 *
	 *   <b>Note</b>: use this flag only when using multiple bindings.
	 * @property {sap.ui.model.Type|string|function(new: sap.ui.model.Type, object=, object=)} [type]
	 *   A type object, or the name or constructor of a type class which is used to create a type object.
	 *
	 *   The type will be used for converting model data to a property value (aka "formatting") and vice
	 *   versa (in binding mode <code>TwoWay</code>, aka "parsing")
	 * @property {object} [formatOptions]
	 *   Format options to be used when creating the type instance; the structure of the options depends on
	 *   the given type class. If a type object is given as <code>type</code>, it won't be modified - the
	 *   <code>formatOptions<code> will be ignored
	 * @property {object} [constraints]
	 *   Additional constraints to be used when constructing a type instance. Their structure depends on the
	 *   given type class. If a type object is given as <code>type</code>, it won't be modified - the
	 *   <code>constraints</code> will be ignored
	 * @property {string} [targetType]
	 *   Target type to be used by the type when formatting model data, for example "boolean"
	 *   or "string" or "any"; defaults to the property's type
	 * @property {sap.ui.model.BindingMode} [mode=Default]
	 *   Binding mode to be used for this property binding (e.g. one way)
	 * @property {object} [parameters=null]
	 *   Map of additional parameters for this binding; the names and value ranges of the supported
	 *   parameters depend on the model implementation, they should be documented with the
	 *   <code>bindProperty</code> method of the corresponding model class or with the model specific
	 *   subclass of <code>sap.ui.model.PropertyBinding</code>
	 * @property {Object<string,function>} [events=null]
	 *   Map of event handler functions keyed by the name of the binding events that they should be attached to
	 * @property {Array<string|sap.ui.base.ManagedObject.PropertyBindingInfo>} [parts]
	 *   Array of binding info objects for the parts of a composite binding; the structure of
	 *   each binding info is the same as described for the <code>oBindingInfo</code> as a whole.
	 *
	 *   If a part is not specified as a binding info object but as a simple string, a binding info object
	 *   will be created with that string as <code>path</code>. The string may start with a model name prefix
	 *   (see property <code>path</code>).
	 *
	 *   <b>Note</b>: recursive composite bindings are currently not supported. Therefore, a part must not
	 *   contain a <code>parts</code> property.
	 *
	 * @public
	 */

	/**
	 * Binds a property to the model.
	 *
	 * Whenever the corresponding model becomes available or changes (either via a call to {@link #setModel setModel}
	 * or propagated from a {@link #getParent parent}), its {@link sap.ui.model.Model#bindProperty bindProperty}
	 * method will be called to create a new {@link sap.ui.model.PropertyBinding PropertyBinding} with the configured
	 * binding options.
	 *
	 * The Setter for the given property will be called by the binding with the value retrieved from the data
	 * model. When the binding mode is <code>OneTime</code>, the property will be set only once. When it is
	 * <code>OneWay</code>, the property will be updated whenever the corresponding data in the model changes.
	 * In mode <code>TwoWay</code>, changes to the property (not originating in the model) will be
	 * reported back to the model (typical use case: user interaction changes the value of a control).
	 *
	 * This is a generic method which can be used to bind any property to the model. A managed
	 * object may flag any property in its metadata with <code>bindable: "bindable"</code> to additionally
	 * provide named methods to bind and unbind the corresponding property.
	 *
	 * <b>Composite Binding</b><br>
	 * A composite property binding which combines data from multiple model paths can be declared using
	 * the <code>parts</code> parameter instead of <code>path</code>. The <code>formatter</code> function
	 * or a {@link sap.ui.model.CompositeType composite type} then can be used to combine the parts,
	 * Properties with a composite binding are also known as "calculated fields".
	 *
	 * Example:
	 * <pre>
	 *   oTxt.bindValue({
	 *     parts: [
	 *       {path: "/firstName", type: "sap.ui.model.type.String"},
	 *       {path: "myModel2>/lastName"}
	 *     ]
	 *   });
	 * </pre>
	 *
	 * Note that a composite binding will be forced into mode <code>OneWay</code> when one of the
	 * binding parts is not in mode <code>TwoWay</code>.
	 *
	 * <b>Static Binding</b><br>
	 * A StaticBinding allows to define static values within a <code>sap.ui.model.CompositeBinding</code>.
	 * It behaves like a property binding but always returns the value that is stored in the binding itself.
	 * The binding does not have a <code>sap.ui.model.Context</code>, a <code>sap.ui.model.Model</code> or
	 * a <code>oBindingInfo.path</code>.
	 * A StaticBinding is created when a <code>oBindingInfo.value</code> is passed instead
	 * of a <code>oBindingInfo.path</code> or <code>oBindingInfo.parts[i].path</code>.
	 *
	 * Also see {@link sap.ui.model.StaticBinding StaticBinding} in the documentation.
	 *
	 * <b>Formatter Functions</b><br>
	 * When a formatter function is specified for the binding or for a binding part, it will be
	 * called with the value of the bound model property. After setting the initial property value,
	 * the formatter function will only be called again when the bound model property changes
	 * (simple property binding) or when at least one of the bound model properties changes
	 * (formatter function of a composite binding). Note that a binding only monitors the
	 * bound model data for changes. Dependencies of the formatter implementation to other model
	 * data is not known to the binding and changes won't be detected.
	 *
	 * When the formatter for a property binding (simple or composite) is called, the managed object
	 * will be given as <code>this</code> context. For formatters of binding parts in a composite
	 * binding, this is not the case.
	 *
	 * Also see {@link topic:91f0652b6f4d1014b6dd926db0e91070 Property Binding} in the documentation.
	 *
	 * Providing a type, formatter, or bindingMode as a positional parameter is deprecated as of 1.135.0. Provide them as part of a <code>BindingInfo</code> object instead.
	 *
	 * @param {string} sName
	 *            Name of a public property to bind; public aggregations of cardinality 0..1 that have an alternative,
	 *            simple type (e.g. "string" or "int") can also be bound with this method
	 * @param {sap.ui.base.ManagedObject.PropertyBindingInfo|string} vBindingInfo
	 *            A <code>BindingInfo</code> object or just the path, if no further properties are required
	 * @returns {this}
	 *            Returns <code>this</code> to allow method chaining
	 * @public
	 */
	ManagedObject.prototype.bindProperty = function(sName, vBindingInfo) {
		var oProperty = this.getMetadata().getPropertyLikeSetting(sName);

		// check whether property or alternative type on aggregation exists
		if (!oProperty) {
			throw new Error("Property \"" + sName + "\" does not exist in " + this);
		}

		// old API compatibility (sName, sPath, _vFormat, _sMode)
		if (typeof vBindingInfo == "string") {
			vBindingInfo = {
				parts: [ {
					path: vBindingInfo
				} ]
			};
		}

		// if property is already bound, unbind it first
		if (this.isBound(sName)) {
			this.unbindProperty(sName, true);
		}

		vBindingInfo = BindingInfo.createProperty(vBindingInfo);

		// store binding info to create the binding, as soon as the model is available, or when the model is changed
		this.mBindingInfos[sName] = vBindingInfo;

		if (this._observer) {
			this._observer.bindingChange(this, sName, "prepare", vBindingInfo, "property");
		}

		// if the models are already available, create the binding
		if (BindingInfo.isReady(vBindingInfo, this)) {
			this._bindProperty(sName, vBindingInfo);
		}
		return this;
	};

	ManagedObject.prototype._bindProperty = function(sName, oBindingInfo) {
		/* Special case for handling StaticBindings:
		If all parts are a StaticBinding no mixin of the binding relevant code
		is done via a Model. In this case we need to handle these static
		bindings manually by simulating its static behavior:
		  - call formatter
		  - call property mutator
		If at least one part refers to a real Model this
		code will be overwritten by the mixin and works as before.*/
		var bIsStaticOnly = true;
		for (var i = 0; i < oBindingInfo.parts.length; i++) {
			if (oBindingInfo.parts[i].value === undefined) {
				bIsStaticOnly = false;
				break;
			}
		}
		// The special treatment of early 'static-only' StaticBindings is making compromises on a couple of things:
		//   - no async type can be supported
		//   - no handling of parse/validate exceptions
		//   - observers won't be called
		if (bIsStaticOnly) {
			var aValues = [];
			oBindingInfo.parts.forEach(function(oPart) {
				aValues.push(oPart.formatter ? oPart.formatter(oPart.value) : oPart.value);
			});
			var vValue = oBindingInfo.formatter ? oBindingInfo.formatter(aValues) : aValues.join(" ");
			var oPropertyInfo = this.getMetadata().getPropertyLikeSetting(sName);
			this[oPropertyInfo._sMutator](vValue);
		} else {
			logError.call(this, "_bindProperty");
		}
	};

	/**
	 * Detach all property binding event handler
	 *
	 * Note: The DataState event handler could not be detached here. This must happen after
	 * the destroy call to correctly cleanup messages. We leave it in unbindProperty and
	 * check for destroy state in the handler itself.
	 *
	 * @param {string} sName the name of the property
	 * @private
	 */
	ManagedObject.prototype._detachPropertyBindingHandlers = function(sName) { };

	/**
	 * Unbind the property from the model
	 *
	 * @param {string} sName the name of the property
	 * @param {boolean} bSuppressReset whether the reset to the default value when unbinding should be suppressed
	 * @returns {this} reference to the instance itself
	 * @public
	 */
	ManagedObject.prototype.unbindProperty = function(sName, bSuppressReset) {
		var oBindingInfo = this.mBindingInfos[sName];
		if (oBindingInfo) {
			if (oBindingInfo.binding) {
				this._unbindProperty(oBindingInfo, sName);
			}

			if (this._observer && !this._bIsBeingDestroyed) {
				this._observer.bindingChange(this,sName,"remove", this.mBindingInfos[sName], "property");
			}

			delete this.mBindingInfos[sName];
			if (!bSuppressReset) {
				this.resetProperty(sName);
			}
		}
		return this;
	};

	ManagedObject.prototype._unbindProperty = logError.bind(null, "_unbindProperty");

	/**
	 * Find out whether the given property is being updated. This occurs when the corresponding data in the model for
	 * the given property is changed. The method can be used to determine if the setter of a property is called
	 * from a model update.
	 *
	 * When the given property isn't bound at all, <code>false</code> is returned.
	 *
	 * @param {string} sName the name of the property
	 * @return {boolean} Whether the given property is being updated
	 * @private
	 * @ui5-restricted sap.m
	 */
	ManagedObject.prototype.isPropertyBeingUpdated = function(sName) {
		const oBindingInfo = this.getBindingInfo(sName);
		return !!(oBindingInfo?.skipModelUpdate);
	};

	/**
	 * Generic method which is called, whenever a property binding is changed.
	 *
	 * This method gets the external format from the property binding and applies
	 * it to the setter.
	 *
	 * @param {string} sName
	 *   Name of the property to update
	 * @private
	 */
	ManagedObject.prototype.updateProperty = function(sName) { };

	/**
	 * Update the property in the model if two way data binding mode is enabled
	 *
	 * @param {string} sName the name of the property to update
	 * @param {any} oValue the new value to set for the property in the model
	 * @param {any} oOldValue the previous value of the property
	 * @private
	 */
	ManagedObject.prototype.updateModelProperty = function(sName, oValue, oOldValue) { };

	// a non-falsy value used as default for 'templateShareable'.
	var MAYBE_SHAREABLE_OR_NOT = 1;

	/**
	 * Configuration for the binding of a managed aggregation of cardinality 0..n.
	 *
	 * <code>path</code> is the only mandatory property, all others are optional.
	 *
	 * @typedef {object} sap.ui.base.ManagedObject.AggregationBindingInfo
	 *
	 * @property {string} path
	 *   Path in the model to bind to, either an absolute path or relative to the binding context for the
	 *   corresponding model; when the path contains a '&gt;' sign, the string preceding it will override
	 *   the <code>model</code> property and the remainder after the '&gt;' will be used as binding path
	 * @property {string} [model]
	 *   Name of the model to bind against; when <code>undefined</code> or omitted, the default model is used
	 * @property {sap.ui.base.ManagedObject} [template]
	 *   The template to clone for each item in the aggregation; either a template or a factory must be given
	 * @property {boolean} [templateShareable=undefined]
	 *   Whether the framework should assume that the application takes care of the lifecycle of the given
	 *   template; when set to <code>true</code>, the template can be used in multiple bindings, either in
	 *   parallel or over time, and the framework won't clone it when this <code>ManagedObject</code> is cloned;
	 *   when set to <code>false</code>, the lifecycle of the template is bound to the lifecycle of the binding,
	 *   when the aggregation is unbound or when this <code>ManagedObject</code> is destroyed, the template also
	 *   will be destroyed, and when this  <code>ManagedObject</code> is cloned, the template will be cloned
	 *   as well; the third option (<code>undefined</code>) only exists for compatibility reasons, its behavior
	 *   is not fully reliable and it may leak the template
	 * @property {function(string, sap.ui.model.Context):sap.ui.base.ManagedObject} [factory]
	 *   A factory function that will be called to create an object for each item in the aggregation;
	 *   this is an alternative to providing a template object and can be used when the objects should differ
	 *   depending on the binding context; the factory function will be called with two parameters: an ID that
	 *   should be used for the created object and the binding context for which the object has to be created;
	 *   the function must return an object appropriate for the bound aggregation
	 * @property {boolean} [suspended]
	 *   Whether the binding should be suspended initially
	 * @property {int} [startIndex]
	 *   the first entry of the list to be created
	 * @property {int} [length]
	 *   The amount of entries to be created (may exceed the size limit of the model)
	 * @property {sap.ui.model.Sorter|sap.ui.model.Sorter[]} [sorter]
	 *   The initial sort order (optional)
	 * @property {sap.ui.model.Filter|sap.ui.model.Filter[]} [filters]
	 *   The predefined filters for this aggregation (optional)
	 * @property {string|function(sap.ui.model.Context):string} [key]
	 *   Name of the key property or a function getting the context as only parameter to calculate a key
	 *   for entries. This can be used to improve update behaviour in models, where a key is not already
	 *   available.
	 * @property {object} [parameters=null]
	 *   Map of additional parameters for this binding; the names and value ranges of the supported
	 *   parameters depend on the model implementation, they should be documented with the
	 *   <code>bindList</code> method of the corresponding model class or with the model specific
	 *   subclass of <code>sap.ui.model.ListBinding</code>
	 * @property {function({key: string}):sap.ui.base.ManagedObject} [groupHeaderFactory]
	 *   A factory function to generate custom group visualization (optional). It should return a
	 *   control suitable to visualize a group header (e.g. a <code>sap.m.GroupHeaderListItem</code>
	 *   for a <code>sap.m.List</code>).
	 * @property {Object<string,function>} [events=null]
	 *   Map of event handler functions keyed by the name of the binding events that they should be attached to.
	 *   The names and value ranges of the supported events depend on the model implementation and should be
	 *   documented with the model-specific subclass of <code>sap.ui.model.ListBinding</code>.
	 *
	 * @public
	 */

	/**
	 * Bind an aggregation to the model.
	 *
	 * Whenever the corresponding model becomes available or changes (either via a call to {@link #setModel setModel}
	 * or propagated from a {@link #getParent parent}), its {@link sap.ui.model.Model#bindList bindList} method will
	 * be called to create a new {@link sap.ui.model.ListBinding ListBinding} with the configured binding options.
	 *
	 * The bound aggregation will use the given template, clone it for each item which exists in the bound list and set
	 * the appropriate binding context.
	 *
	 * This is a generic method which can be used to bind any aggregation to the model. A class may flag aggregations
	 * in its metadata with <code>bindable: "bindable"</code> to get typed <code>bind<i>Something</i></code> and
	 * <code>unbind<i>Something</i></code> methods for those aggregations.
	 *
	 * Also see {@link topic:91f057786f4d1014b6dd926db0e91070 List Binding (Aggregation Binding)} in the documentation.
	 *
	 * For more information on the <code>oBindingInfo.key</code> property and its usage, see
	 * {@link topic:7cdff73f308b4b10bdf7d83b7aba72e7 Extended Change Detection}.
	 *
	 * Providing sorters and/or filters as positional parameters is deprecated as of 1.135.0. Provide them as part of a <code>BindingInfo</code> object instead.
	 *
	 * @param {string} sName
	 *            Name of a public aggregation to bind
	 * @param {sap.ui.base.ManagedObject.AggregationBindingInfo|string} vBindingInfo
	 *            A <code>BindingInfo</code> object or just the path, if no further properties are required
	 * @param {sap.ui.base.ManagedObject|function(string, sap.ui.model.Context):sap.ui.base.ManagedObject} [vTemplate]
	 * 		 	  The template to clone for each item in the aggregation; either a template <code>Element</code> or a factory function must be given
	 * @returns {this}
	 *            Returns <code>this</code> to allow method chaining
	 * @public
	 */
	ManagedObject.prototype.bindAggregation = function(sName, vBindingInfo, vTemplate) {
		var oMetadata = this.getMetadata(),
			oAggregationInfo = oMetadata.getAggregation(sName);

		// check whether aggregation exists
		if (!oAggregationInfo) {
			throw new Error("Aggregation \"" + sName + "\" does not exist in " + this);
		}
		if (!oAggregationInfo.multiple) {
			throw new Error("Binding of single aggregation \"" + sName + "\" of " + this + " is not supported!");
		}

		// Old API compatibility (sName, sPath, oTemplate, oSorter, aFilters)
		if (typeof vBindingInfo == "string") {
			vBindingInfo = {
				path: vBindingInfo
			};
			// allow either to pass the template or the factory function as 3rd parameter
			if (vTemplate instanceof ManagedObject) {
				vBindingInfo.template = vTemplate;
			} else if (typeof vTemplate === "function") {
				vBindingInfo.factory = vTemplate;
			}
		}

		vBindingInfo[BindingInfo.OriginalParent] ??= this;

		var oForwarder = oMetadata.getAggregationForwarder(sName);
		if (oForwarder && oForwarder.forwardBinding) {
			oForwarder.getTarget(this).bindAggregation(oForwarder.targetAggregationName, vBindingInfo);
			return this;
		}

		// if aggregation is already bound, unbind it first
		if (this.isBound(sName)) {
			this.unbindAggregation(sName);
		}

		if (vBindingInfo.template) {
			// set default for templateShareable
			if ( vBindingInfo.template._sapui_candidateForDestroy ) {
				throw new Error("A binding template that is marked as 'candidate for destroy' is reused in a binding. " +
				"You can use 'templateShareable:true' to fix this issue for all bindings that are affected " +
				"(The template is used in aggregation '" + sName + "' of object '" + this.getId() + "'). " +
				"For more information, see documentation under 'Aggregation Binding'.");
			}
			if (vBindingInfo.templateShareable === undefined) {
				vBindingInfo.templateShareable = MAYBE_SHAREABLE_OR_NOT;
			} else if (typeof vBindingInfo.templateShareable === "string") {
				throw new Error(
					`Parameter 'templateShareable' is defined with type boolean but is set for binding template ${vBindingInfo.template.toString()} with string value "${vBindingInfo.templateShareable}". This can easily lead to errors. To avoid unintended behavior, always set the parameter to true or false`
				);
			}
		}
		vBindingInfo = BindingInfo.createAggregation(vBindingInfo, oAggregationInfo._doesNotRequireFactory);

		// store binding info to create the binding, as soon as the model is available, or when the model is changed
		this.mBindingInfos[sName] = vBindingInfo;

		if (!(vBindingInfo.template || vBindingInfo.factory)) {
			throw new Error("Missing template or factory function for aggregation " + sName + " of " + this + " !");
		}

		if (vBindingInfo.factory) {
			// unwrap factory if alread wrapped (e.g. bindingInfo is shared)
			var fnOriginalFactory = vBindingInfo.factory[BINDING_INFO_FACTORY_SYMBOL] || vBindingInfo.factory;

			// wrap runWithOwner() call around the original factory function
			var sOwnerId = this._sOwnerId;
			vBindingInfo.factory = function(sId, oContext) {
				// bind original factory with the two arguments: id and bindingContext
				return _runWithOwner(fnOriginalFactory.bind(null, sId, oContext), sOwnerId);
			};
			vBindingInfo.factory[BINDING_INFO_FACTORY_SYMBOL] = fnOriginalFactory;
		}

		if (this._observer) {
			this._observer.bindingChange(this, sName, "prepare", vBindingInfo, "aggregation");
		}

		// if the model is already available create the binding
		if (BindingInfo.isReady(vBindingInfo, this)) {
			this._bindAggregation(sName, vBindingInfo);
		}
		return this;
	};

	/**
	 * Create list/tree binding
	 *
	 * @param {string} sName Name of the aggregation
	 * @param {object} oBindingInfo The bindingInfo object
	 * @private
	 */
	ManagedObject.prototype._bindAggregation = logError.bind(null, "_bindAggregation");

	/**
	 * Detach all aggregation binding event handler
	 *
	 * @param {string} sName the name of the aggregation
	 * @private
	 */
	ManagedObject.prototype._detachAggregationBindingHandlers = logError.bind(null, "_detachAggregationBindingHandlers");

	/**
	 * Unbind the aggregation from the model.
	 *
	 * After unbinding, the current content of the aggregation is destroyed by default.
	 * When the <code>bSuppressReset</code> parameter is set, it is however retained.
	 *
	 * @param {string} sName Name of the aggregation
	 * @param {boolean} bSuppressReset Indicates whether destroying the content of the aggregation is skipped
	 * @returns {this} Reference to this instance itself
	 * @public
	 */
	ManagedObject.prototype.unbindAggregation = function(sName, bSuppressReset) {
		var oForwarder = this.getMetadata().getAggregationForwarder(sName);
		if (oForwarder && oForwarder.forwardBinding) {
			oForwarder.getTarget(this).unbindAggregation(oForwarder.targetAggregationName, bSuppressReset);
			return this;
		}

		var oBindingInfo = this.mBindingInfos[sName],
			oAggregationInfo = this.getMetadata().getAggregation(sName);
		if (oBindingInfo) {
			if (oBindingInfo.binding) {
				this._unbindAggregation(oBindingInfo, sName);
			}
			// remove template if any
			if (oBindingInfo.template ) {
				if ( !oBindingInfo.templateShareable && oBindingInfo.template.destroy ) {
					oBindingInfo.template.destroy();
				}
				if ( oBindingInfo.templateShareable === MAYBE_SHAREABLE_OR_NOT ) {
					oBindingInfo.template._sapui_candidateForDestroy = true;
				}
			}
			if (this._observer && !this._bIsBeingDestroyed) {
				this._observer.bindingChange(this,sName,"remove", this.mBindingInfos[sName], "aggregation");
			}
			delete this.mBindingInfos[sName];
			if (!bSuppressReset) {
				this[oAggregationInfo._sDestructor]();
			}
		}
		return this;
	};

	ManagedObject.prototype._unbindAggregation = logError.bind(null, "_unbindAggregation");

	/**
	 * Generic method which is called whenever an aggregation binding has changed.
	 *
	 * Depending on the type of the list binding and on additional configuration, this method either
	 * destroys all elements in the aggregation <code>sName</code> and recreates them anew
	 * or tries to reuse as many existing objects as possible. It is up to the method which
	 * strategy it uses.
	 *
	 * In case a managed object needs special handling for an aggregation binding, it can create
	 * a named update method (e.g. <code>update<i>Rows</i></code> for an aggregation <code>rows</code>)
	 * which then will be called by the framework instead of this generic method. THe method will be
	 * called with two arguments <code>sChangeReason</code> and <code>oEventInfo</code>.
	 *
	 * Subclasses should call this method only in the implementation of such a named update method
	 * and for no other purposes. The framework might change the conditions under which the method
	 * is called and the method implementation might rely on those conditions.
	 *
	 * @param {string} sName Name of the aggregation to update
	 * @param {sap.ui.model.ChangeReason} sChangeReason One of the predefined reasons for the change event
	 * @param {object} oEventInfo Additional information about the change event
	 * @param {string} [oEventInfo.detailedReason] A non-standardized string that further classifies the
	 *   change event. Model implementations should document any value that they might provide as detailed
	 *   reason, and describe under what circumstances each value will be used.
	 * @protected
	 */
	ManagedObject.prototype.updateAggregation = function(sName, sChangeReason, oEventInfo) { };

	/**
	 * Generic method which can be called, when an aggregation needs to be refreshed.
	 * This method does not make any change on the aggregation, but just calls the
	 * <code>getContexts</code> method of the binding to trigger fetching of new data.
	 *
	 * Subclasses should call this method only in the implementation of a named refresh method
	 * and for no other purposes. The framework might change the conditions under which the method
	 * is called and the method implementation might rely on those conditions.
	 *
	 * @param {string} sName name of the aggregation to refresh
	 * @protected
	 */
	ManagedObject.prototype.refreshAggregation = function(sName) { };

	/**
	* Generic method which is called, whenever messages for this object exist.
	*
	* @param {string} sName The property name
	* @param {array} aMessages The messages
	* @protected
	* @since 1.28
	*/
	ManagedObject.prototype.propagateMessages = function(sName, aMessages) {
		throw new Error(
			"Message for " + this + ", Property " + sName + " received. Control " + this.getMetadata().getName() + " does not support messaging without using data binding."
		);
	};

	/**
	 *  This method is used internally and should only be overridden by a tree managed object which utilizes the tree binding.
	 *  In this case and if the aggregation is a tree node the overridden method should then return true.
	 *  If true is returned the tree binding will be used instead of the list binding.
	 *
	 *  @param {string} sName the aggregation to bind (e.g. nodes for a tree managed object)
	 *  @return {boolean} whether tree binding should be used or list binding. Default is false. Override method to change this behavior.
	 *
	 *  @protected
	 */
	ManagedObject.prototype.isTreeBinding = function(sName) {
		return false;
	};

	/**
	 * Create or update local bindings.
	 *
	 * Called when model or binding contexts have changed. Creates bindings when the model was not available
	 * at the time bindProperty or bindAggregation was called. Recreates the bindings when they exist already
	 * and when the model has changed.
	 *
	 * @param {boolean} bUpdateAll forces an update of all bindings, sModelName will be ignored
	 * @param {string|undefined} sModelName name of a model whose bindings should be updated
	 *
	 * @private
	 */
	ManagedObject.prototype.updateBindings = function(bUpdateAll, sModelName) { };

	/**
	 * Find out whether a property or aggregation is bound
	 *
	 * @param {string} sName the name of the property or aggregation
	 * @return {boolean} whether a binding exists for the given name
	 * @public
	 */
	ManagedObject.prototype.isBound = function(sName){
		return !!this.getBindingInfo(sName);
	};

	/**
	 * Get the object binding object for a specific model.
	 *
	 * <b>Note:</b> to be compatible with future versions of this API, you must not use the following model names:
	 * <ul>
	 * <li><code>null</code></li>
	 * <li>empty string <code>""</code></li>
	 * <li>string literals <code>"null"</code> or <code>"undefined"</code></li>
	 * </ul>
	 * Omitting the model name (or using the value <code>undefined</code>) is explicitly allowed and
	 * refers to the default model.
	 *
	 * @param {string} [sModelName=undefined] Non-empty name of the model or <code>undefined</code>
	 * @returns {sap.ui.model.ContextBinding|undefined} Context binding for the given model name or <code>undefined</code>
	 * @public
	 */
	ManagedObject.prototype.getObjectBinding = function(sModelName){
		assertModelName(sModelName);
		var oInfo = this._getObjectBindingInfo(sModelName);
		return oInfo && oInfo.binding;
	};

	/**
	 * Returns the parent managed object as new eventing parent to enable control event bubbling
	 * or <code>null</code> if this object hasn't been added to a parent yet.
	 *
	 * @returns {sap.ui.base.EventProvider|null} the parent event provider
	 * @protected
	 */
	ManagedObject.prototype.getEventingParent = function() {
		return this.oParent;
	};

	/**
	 * Get the binding object for a specific aggregation/property.
	 *
	 * @param {string} sName the name of the property or aggregation
	 * @returns {sap.ui.model.Binding|undefined} the binding for the given name
	 * @public
	 */
	ManagedObject.prototype.getBinding = function(sName){
		var oInfo = this.getBindingInfo(sName);
		return oInfo && oInfo.binding;
	};

	/**
	 * Get the binding path for a specific aggregation/property.
	 *
	 * @param {string} sName the name of the property or aggregation
	 * @return {string|undefined} the binding path for the given name
	 * @protected
	 */
	ManagedObject.prototype.getBindingPath = function(sName){
		var oInfo = this.getBindingInfo(sName);
		return oInfo && (oInfo.path || (oInfo.parts && oInfo.parts[0] && oInfo.parts[0].path));
	};

	/**
	 * Set the binding context for this ManagedObject for the model with the given name.
	 *
	 * <b>Note:</b> to be compatible with future versions of this API, you must not use the following model names:
	 * <ul>
	 * <li><code>null</code></li>
	 * <li>empty string <code>""</code></li>
	 * <li>string literals <code>"null"</code> or <code>"undefined"</code></li>
	 * </ul>
	 * Omitting the model name (or using the value <code>undefined</code>) is explicitly allowed and
	 * refers to the default model.
	 *
	 * A value of <code>null</code> for <code>oContext</code> hides the parent context. The parent context will
	 * no longer be propagated to aggregated child controls. A value of <code>undefined</code> removes a currently
	 * active context or a <code>null</code> context and the parent context gets visible and propagated again.
	 *
	 * <b>Note:</b> A ManagedObject inherits binding contexts from the Core only when it is a descendant of a UIArea.
	 *
	 * @param {sap.ui.model.Context} oContext the new binding context for this object
	 * @param {string} [sModelName] the name of the model to set the context for or <code>undefined</code>
	 *
	 * @returns {this} reference to the instance itself
	 * @public
	 */
	ManagedObject.prototype.setBindingContext = function(oContext, sModelName){
		assertModelName(sModelName);
		var oOldContext = this.oBindingContexts[sModelName];
		if (oOldContext !== oContext || oContext && oContext.hasChanged()) {
			if (oContext === undefined) {
				delete this.oBindingContexts[sModelName];
			} else {
				this.oBindingContexts[sModelName] = oContext;
			}
			this.updateBindingContext(false, sModelName);
			this.propagateProperties(sModelName);
			this.fireModelContextChange();
		}
		return this;
	};

	/**
	 * Set the ObjectBinding context for this ManagedObject for the model with the given name. Only set internally
	 * from a ContextBinding.
	 *
	 * A value of <code>null</code> for <code>oContext</code> hides the parent context. The parent context will
	 * no longer be propagated to aggregated child controls. A value of <code>undefined</code> removes a currently
	 * active context or a <code>null</code> context and the parent context gets visible and propagated again.
	 *
	 * @param {sap.ui.model.Context} oContext the new ObjectBinding context for this object
	 * @param {string} [sModelName] the name of the model to set the context for or <code>undefined</code>
	 * @private
	 */
	ManagedObject.prototype.setElementBindingContext = function(oContext, sModelName) { };

	/**
	 * Update the binding context in this object and all aggregated children
	 * @private
	 */
	ManagedObject.prototype.updateBindingContext = function(bSkipLocal, sFixedModelName, bUpdateAll) { };


	/**
	 * Get the binding context of this object for the given model name.
	 *
	 * If the object does not have a binding context set on itself and has no own model set,
	 * it will use the first binding context defined in its parent hierarchy.
	 *
	 * <b>Note:</b> to be compatible with future versions of this API, you must not use the following model names:
	 * <ul>
	 * <li><code>null</code></li>
	 * <li>empty string <code>""</code></li>
	 * <li>string literals <code>"null"</code> or <code>"undefined"</code></li>
	 * </ul>
	 * Omitting the model name (or using the value <code>undefined</code>) is explicitly allowed and
	 * refers to the default model.
	 *
	 * <b>Note:</b> A ManagedObject inherits binding contexts from the Core only when it is a descendant of a UIArea.
	 *
	 * @param {string} [sModelName] the name of the model or <code>undefined</code>
	 * @returns {sap.ui.model.Context|null|undefined} The binding context of this object
	 * @public
	 */
	ManagedObject.prototype.getBindingContext = function(sModelName){
		var oModel = this.getModel(sModelName),
			oElementBindingContext = this.mElementBindingContexts[sModelName];

		if (oElementBindingContext && !oModel) {
			return oElementBindingContext;
		} else if (oElementBindingContext && oModel && oElementBindingContext.getModel() === oModel) {
			return oElementBindingContext;
		} else if (oElementBindingContext === null) {
			return oElementBindingContext;
		} else {
			return this._getBindingContext(sModelName);
		}
	};

	/**
	 * Get the binding context of this object for the given model name.
	 *
	 * An elementBindingContext will not be considered.
	 *
	 * @returns {sap.ui.model.Context|null|undefined} Bound context
	 * @private
	 */
	ManagedObject.prototype._getBindingContext = function(sModelName){
		var oModel = this.getModel(sModelName),
			oContext = this.oBindingContexts[sModelName],
			oPropagatedContext = this.oPropagatedProperties.oBindingContexts[sModelName];

		if (oContext && !oModel) {
			return this.oBindingContexts[sModelName];
		} else if (oContext && oModel && oContext.getModel() === oModel) {
			return this.oBindingContexts[sModelName];
		} else if (oContext === null) {
			return oContext;
		} else if (oPropagatedContext && oModel && oPropagatedContext.getModel() !== oModel) {
			return undefined;
		} else {
			return oPropagatedContext;
		}
	};

	/**
	 * Sets or unsets a model for the given model name for this ManagedObject.
	 *
	 * The <code>sName</code> must either be <code>undefined</code> (or omitted) or a non-empty string.
	 * When the name is omitted, the default model is set/unset. To be compatible with future versions
	 * of this API, you must not use the following model names:
	 * <ul>
	 * <li><code>null</code></li>
	 * <li>empty string <code>""</code></li>
	 * <li>string literals <code>"null"</code> or <code>"undefined"</code></li>
	 * </ul>
	 *
	 * When <code>oModel</code> is <code>null</code> or <code>undefined</code>, a previously set model
	 * with that name is removed from this ManagedObject. If an ancestor (parent, UIArea or Core) has a model
	 * with that name, this ManagedObject will immediately inherit that model from its ancestor.
	 *
	 * All local bindings that depend on the given model name are updated (created if the model references
	 * became complete now; updated, if any model reference has changed; removed if the model references
	 * became incomplete now).
	 *
	 * Any change (new model, removed model, inherited model) is also applied to all aggregated descendants
	 * as long as a descendant doesn't have its own model set for the given name.
	 *
	 * <b>Note:</b> By design, it is not possible to hide an inherited model by setting a <code>null</code> or
	 * <code>undefined</code> model. Applications can set an empty model to achieve the same.
	 *
	 * <b>Note:</b> A ManagedObject inherits models from the Core only when it is a descendant of a UIArea.
	 *
	 * @param {sap.ui.model.Model|null|undefined} oModel Model to be set or <code>null</code> or <code>undefined</code>
	 * @param {string} [sName=undefined] the name of the model or <code>undefined</code>
	 * @returns {this} <code>this</code> to allow method chaining
	 * @public
	 */
	ManagedObject.prototype.setModel = function(oModel, sName) {
		assert(oModel == null || BaseObject.isObjectA(oModel, "sap.ui.model.Model"), "oModel must be an instance of sap.ui.model.Model, null or undefined");
		assert(sName === undefined || (typeof sName === "string" && !/^(undefined|null)?$/.test(sName)), "sName must be a string or omitted");
		if (!oModel && this.oModels[sName]) {
			delete this.oModels[sName];
			// propagate Models to children
			// model changes are propagated until (including) the first descendant that has its own model with the same name
			this.propagateProperties(sName);
			// if the model instance for a name changes, all bindings for that model name have to be updated
			this.updateBindings(false, sName);
			this.fireModelContextChange();
		} else if ( oModel && oModel !== this.oModels[sName] ) {
			//TODO: handle null!
			this.oModels[sName] = oModel;
			// propagate Models to children
			// model changes are propagated until (including) the first descendant that has its own model with the same name
			this.propagateProperties(sName);
			// update binding context, for primary model only
			this.updateBindingContext(false, sName);
			// if the model instance for a name changes, all bindings for that model name have to be updated
			this.updateBindings(false, sName);
			this.fireModelContextChange();
		} // else nothing to do
		return this;
	};

	/**
	 * Adds a listener function that will be called during each propagation step on every control
	 * @param {function} listener function
	 * @returns {this} Returns <code>this</code> to allow method chaining
	 * @private
	 * @ui5-restricted sap.ui.fl
	 */
	ManagedObject.prototype.addPropagationListener = function(listener) {
		assert(typeof listener === 'function', "listener must be a function");
		this.aPropagationListeners.push(listener);
		this.propagateProperties(false);
		// call Listener on current object
		this._callPropagationListener(listener);
		return this;
	};

	/**
	 * remove a propagation listener
	 * @param {function} listener function
	 * @returns {this} Returns <code>this</code> to allow method chaining
	 * @private
	 * @ui5-restricted sap.ui.fl
	 */
	ManagedObject.prototype.removePropagationListener = function(listener) {
		assert(typeof listener === 'function', "listener must be a function");
		var aListeners = this.aPropagationListeners;
		var i = aListeners.indexOf(listener);
		if ( i >= 0 ) {
		  aListeners.splice(i,1);
		  this.propagateProperties(false);
		}
		return this;
	};

	/**
	 * get propagation listeners
	 * @returns {array} aPropagationListeners Returns registered propagationListeners
	 * @private
	 * @ui5-restricted sap.ui.fl
	 */
	ManagedObject.prototype.getPropagationListeners = function() {
		return this.oPropagatedProperties.aPropagationListeners.concat(this.aPropagationListeners);
	};

	/**
	 * Calls a registered listener during propagation
	 *
	 * @param {function} listener
	 *      If given, the given function will be called, other wise all propagation listeners will be called.
	 * @returns {this} Returns <code>this</code> to allow method chaining
	 * @private
	 */
	ManagedObject.prototype._callPropagationListener = function(listener) {
		var aListeners;
		if (listener) {
			listener(this);
		} else {
			aListeners = this.getPropagationListeners();
			for (var i = 0; i < aListeners.length; i++) {
				listener = aListeners[i];
				listener(this);
			}
		}
		return this;
	};

	const defaultPropagatedProperties = {oModels:{}, oBindingContexts:{}, aPropagationListeners:[]};

	function _hasAsRealChild(oParent, oChild) {
		return !oChild.aAPIParentInfos || oChild.aAPIParentInfos[0].parent === oParent;
	}

	/**
	 * Propagate properties (models and binding contexts) to aggregated objects.
	 *
	 * @param {boolean|string|undefined} vName
	 *   When <code>true</code>, all bindings are updated, when <code>false</code> only propagationListeners
	 *   are update. Otherwise only those for the given model name (undefined == name of default model).
	 *
	 * @private
	 */
	ManagedObject.prototype.propagateProperties = function(vName) {
		var oProperties = this._getPropertiesToPropagate(),
			bUpdateAll = vName === true, // update all bindings when no model name parameter has been specified
			bUpdateListener = vName === false, //update only propagation listeners
			sName = bUpdateAll ? undefined : vName,
			sAggregationName, oAggregation, i,
			mAllAggregations = Object.assign({}, this.mAggregations, this.mForwardedAggregations);

		// introduce data binding capabilities via mixin if available
		checkForBindingSupport(oProperties.oModels);

		for (sAggregationName in mAllAggregations) {
			if (this.mSkipPropagation[sAggregationName]) {
				continue;
			}
			oAggregation = mAllAggregations[sAggregationName];
			if (oAggregation instanceof ManagedObject) {
				if (_hasAsRealChild(this, oAggregation)) { // do not propagate to children forwarded from somewhere else
					this._propagateProperties(vName, oAggregation, oProperties, bUpdateAll, sName, bUpdateListener);
				}
			} else if (oAggregation instanceof Array) {
				for (i = 0; i < oAggregation.length; i++) {
					if (oAggregation[i] instanceof ManagedObject) {
						if (_hasAsRealChild(this, oAggregation[i])) { // do not propagate to children forwarded from somewhere else
							this._propagateProperties(vName, oAggregation[i], oProperties, bUpdateAll, sName, bUpdateListener);
						}
					}
				}
			}
		}
	};

	ManagedObject.prototype._propagateProperties = function(vName, oObject, oProperties, bUpdateAll, sName, bUpdateListener) {
		if (!oProperties) {
			oProperties = this._getPropertiesToPropagate();
			bUpdateAll = vName === true;
			bUpdateListener = vName === false;
			sName = bUpdateAll ? undefined : vName;
		}

		// introduce data binding capabilities via mixin if available
		checkForBindingSupport(oProperties.oModels);

		if (oObject.oPropagatedProperties !== oProperties) {
			oObject.oPropagatedProperties = oProperties;
			// if propagation triggered by adding a listener no binding updates needed
			if (bUpdateListener !== true) {
				oObject.updateBindings(bUpdateAll,sName);
				oObject.updateBindingContext(false, sName, bUpdateAll);
			}
			oObject.propagateProperties(vName);
			// call listener only in add listener and setParent case
			if (bUpdateListener || bUpdateAll) {
				oObject._callPropagationListener();
			}
			oObject.fireModelContextChange();
		}
	};

	/**
	 * Get properties for propagation
	 * @return {object} oProperties
	 * @private
	 */
	ManagedObject.prototype._getPropertiesToPropagate = function() {
		var bNoOwnModels = isEmptyObject(this.oModels),
			bNoOwnContexts = isEmptyObject(this.oBindingContexts),
			bNoOwnListeners = this.aPropagationListeners.length === 0,
			bNoOwnElementContexts = isEmptyObject(this.mElementBindingContexts);

		function merge(empty,o1,o2,o3) {
			// extend ignores 'undefined' values but not 'null' values.
			// So 'null' values get propagated and block a parent propagation.
			// 'undefined' values are ignored and therefore not propagated.
			return empty ? o1 : extend({}, o1, o2, o3);
		}

		function concat(empty,a1,a2) {
			return empty ? a1 : a1.concat(a2);
		}

		if (bNoOwnContexts && bNoOwnModels && bNoOwnElementContexts && bNoOwnListeners) {
			//propagate the existing container
			return this.oPropagatedProperties;
		} else {
			//merge propagated and own properties
			return {
				oModels : merge(bNoOwnModels, this.oPropagatedProperties.oModels, this.oModels),
				oBindingContexts : merge((bNoOwnContexts && bNoOwnElementContexts), this.oPropagatedProperties.oBindingContexts, this.oBindingContexts, this.mElementBindingContexts),
				aPropagationListeners : concat(bNoOwnListeners, this.oPropagatedProperties.aPropagationListeners, this.aPropagationListeners)
			};
		}
	};

	/**
	 * Get the model to be used for data bindings with the given model name.
	 * If the object does not have a model set on itself, it will use the first
	 * model defined in its parent hierarchy.
	 *
	 * The name can be omitted to reference the default model or it must be a non-empty string.
	 *
	 * <b>Note:</b> to be compatible with future versions of this API, you must not use the following model names:
	 * <ul>
	 * <li><code>null</code></li>
	 * <li>empty string <code>""</code></li>
	 * <li>string literals <code>"null"</code> or <code>"undefined"</code></li>
	 * </ul>
	 * Omitting the model name (or using the value <code>undefined</code>) is explicitly allowed and
	 * refers to the default model.
	 *
	 * @param {string} [sModelName] name of the model to be retrieved
	 * @return {sap.ui.model.Model | undefined} oModel or undefined when there is no such model
	 * @public
	 */
	ManagedObject.prototype.getModel = function(sModelName) {
		assertModelName(sModelName);
		return this.oModels[sModelName] || this.oPropagatedProperties.oModels[sModelName];
	};

	/**
	 * Returns a map of all models assigned to this ManagedObject.
	 *
	 * The default model is available on key <code>undefined</code>.
	 *
	 * <b>Note:</b> Models propagated from the parent are not included.
	 *
	 * @return {Object<string, sap.ui.model.Model>} The models
	 * @public
	 * @since 1.88.0
	 */
	ManagedObject.prototype.getOwnModels = function() {
		return this.oModels;
	};

	/**
	 * Check if any model is set to the ManagedObject or to one of its parents (including UIArea and Core).
	 *
	 * <b>Note:</b> A ManagedObject inherits models from the Core only when it is a descendant of a UIArea.
	 *
	 * @return {boolean} whether a model reference exists or not
	 * @public
	 */
	ManagedObject.prototype.hasModel = function() {
		return !(isEmptyObject(this.oModels) && isEmptyObject(this.oPropagatedProperties.oModels));
	};

	/**
	 * Clones a tree of objects starting with the object on which clone is called first (root object).
	 *
	 * The IDs within the newly created clone tree are derived from the original IDs by appending
	 * the given <code>sIdSuffix</code> (if no suffix is given, one will be created; it will be
	 * unique across multiple clone calls).
	 *
	 * The <code>oOptions</code> configuration object can have the following properties:
	 * <ul>
	 * <li>The boolean value <code>cloneChildren</code> specifies whether associations/aggregations will be cloned</li>
	 * <li>The boolean value <code>cloneBindings</code> specifies if bindings will be cloned</li>
	 * </ul>
	 * Note:
	 * In case the configuration <code>oOptions</code> is specified, the default values <code>true</code> no longer apply,
	 * which means in case <code>cloneChildren</code> or <code>cloneBindings</code> is not specified, then this ia
	 * assumed to be <code>false</code> and associations/aggregations or bindings are not cloned.
	 *
	 * For each cloned object, the following settings are cloned based on the metadata of the object and the defined options:
	 * <ul>
	 * <li>All properties that are not bound. If <code>cloneBindings</code> is <code>false</code>,
	 *     also the bound properties will be cloned; in general, values are referenced 1:1, not cloned.
	 *     For some property types, however, the getters or setters might clone the value (e.g. array types
	 *     and properties using metadata option <code>byValue</code>)</li>
	 * <li>All aggregated objects that are not bound. If <code>cloneBindings</code> is <code>false</code>,
	 *     also the ones that are bound will be cloned; they are all cloned recursively using the same
	 *     <code>sIdSuffix</code></li>
	 * <li>All associated controls; when an association points to an object inside the cloned object tree,
	 *     then the cloned association will be modified so that it points to the clone of the target object.
	 *     When the association points to a managed object outside of the cloned object tree, then its
	 *     target won't be changed.</li>
	 * <li>All models set via <code>setModel()</code>; used by reference.</li>
	 * <li>All property and aggregation bindings (if <code>cloneBindings</code> is <code>true</code>);
	 *     the pure binding information (path, model name) is cloned, but all other information like
	 *     template control or factory function, data type or formatter function are copied by reference.
	 *     The bindings themselves are created anew as they are specific for the combination (object, property, model).
	 *     As a result, any later changes to a binding of the original object are not reflected
	 *     in the clone, but changes to e.g the type or template etc. are.</li>
	 * </ul>
	 *
	 * Each clone is created by first collecting the above mentioned settings and then creating
	 * a new instance with the normal constructor function. As a result, any side effects of
	 * mutator methods (<code>setProperty</code> etc.) or init hooks are repeated during clone creation.
	 * There is no need to override <code>clone()</code> just to reproduce these internal settings!
	 *
	 * Custom controls however can override <code>clone()</code> to implement additional clone steps.
	 * They usually will first call <code>clone()</code> on the super class and then modify the
	 * returned clone accordingly.
	 *
	 * Applications <b>must never provide</b> the second parameter <code>aLocaleIds</code>.
	 * It is determined automatically for the root object (and its non-existence also serves as
	 * an indicator for the root object). Specifying it will break the implementation of <code>clone()</code>.
	 *
	 * @param {string} [sIdSuffix] a suffix to be appended to the cloned object ID
	 * @param {string[]} [aLocalIds] an array of local IDs within the cloned hierarchy (internally used)
	 * @param {Object} [oOptions='\{cloneChildren:true, cloneBindings:true\}'] Configuration object; when
	 *                      omitted, both properties default to <code>true</code>; when specified,
	 *                      undefined properties default to <code>false</code>
	 * @param {boolean} [oOptions.cloneChildren=false] Whether associations and aggregations will be cloned
	 * @param {boolean} [oOptions.cloneBindings=false] Whether bindings will be cloned
	 * @returns {this} Reference to the newly created clone
	 * @public
	 */
	ManagedObject.prototype.clone = function(sIdSuffix, aLocalIds, oOptions) {
		var bCloneChildren = true,
			bCloneBindings = true;

		if (oOptions) {
			bCloneChildren = !!oOptions.cloneChildren;
			bCloneBindings = !!oOptions.cloneBindings;
		}
		// if no id suffix has been provided use a generated UID
		if (!sIdSuffix) {
			sIdSuffix = ManagedObjectMetadata.uid("clone") || uid();
		}
		// if no local ID array has been passed, collect IDs of all aggregated objects to
		// be able to properly adapt associations, which are within the cloned object hierarchy
		if (!aLocalIds && bCloneChildren) {
			aLocalIds = this.findAggregatedObjects(true, null, true).map(function(oObject) {
				return oObject.getId();
			});
			aLocalIds.push(this.getId());
		}

		var oMetadata = this.getMetadata(),
			oClass = oMetadata._oClass,
			sId = this.getId() + "-" + sIdSuffix,
			mSettings = {},
			oProperty,
			mProps = this.mProperties,
			sKey,
			sName,
			oClone,
			escape = BindingInfo.escape,
			i,
			oTarget;

		// Clone properties (only those with non-default value)
		var aKeys = Object.keys(mProps);
		var vValue;
		i = aKeys.length;
		while ( i > 0 ) {
			sKey = aKeys[--i];
			oProperty = oMetadata.getProperty(sKey);
			// Only clone public properties, do not clone bound properties if bindings are cloned (property will be set by binding)
			if (oProperty && !(this.isBound(sKey) && bCloneBindings)) {
				// Note: to avoid double resolution of binding expressions, we have to escape string values once again
				if (typeof mProps[sKey] === "string") {
					mSettings[sKey] = escape(mProps[sKey]);
				} else {
					vValue = oProperty.byValue ? deepClone(mProps[sKey]) : mProps[sKey];
					if (vValue && typeof vValue === "object" && !Object.isFrozen(vValue)) {
						//mark objects to not interpret it as bindingInfos
						vValue[BindingInfo.UI5ObjectMarker] = true;
					}
					mSettings[sKey] = vValue;
				}
			}
		}

		// Clone models
		mSettings["models"] = this.oModels;

		// Clone BindingContext
		mSettings["bindingContexts"] = this.oBindingContexts;

		if (bCloneChildren) {
			// Clone aggregations
			var mAggregationsToClone = Object.assign({}, this.mAggregations, this.mForwardedAggregations);
			for (sName in mAggregationsToClone) {
				var oAggregation = mAggregationsToClone[sName];
				//do not clone aggregation if aggregation is bound and bindings are cloned; aggregation is filled on update
				if (oMetadata.hasAggregation(sName) && !(this.isBound(sName) && bCloneBindings)) {
					if (oAggregation instanceof ManagedObject) {
						mSettings[sName] = oAggregation.clone(sIdSuffix, aLocalIds);
					} else if (Array.isArray(oAggregation)) {
						mSettings[sName] = [];
						for (var i = 0; i < oAggregation.length; i++) {
							mSettings[sName].push(oAggregation[i].clone(sIdSuffix, aLocalIds));
						}
					} else {
						// must be an alt type
						mSettings[sName] =
							typeof oAggregation === "string"
								? escape(oAggregation) : oAggregation;
					}
				}
			}

			// Clone associations
			for (sName in this.mAssociations) {
				if ( !oMetadata.hasAssociation(sName) ) {
					// skip non-public associations
					continue;
				}
				var oAssociation = this.mAssociations[sName];
				// Check every associated ID against the ID array, to make sure associations within
				// the template are properly converted to associations within the clone
				if (Array.isArray(oAssociation)) {
					oAssociation = oAssociation.slice(0);
					for (var i = 0; i < oAssociation.length; i++) {
						if ( aLocalIds.indexOf(oAssociation[i]) >= 0) {
							oAssociation[i] += "-" + sIdSuffix;
						}
					}
				} else if ( aLocalIds.indexOf(oAssociation) >= 0) {
					oAssociation += "-" + sIdSuffix;
				}
				mSettings[sName] = oAssociation;
			}
		}

		// Create clone instance
		oClone = new oClass(sId, mSettings);

		/**
		 * Clones the BindingInfo for the aggregation/property with the given name of this ManagedObject and binds
		 * the aggregation/property with the given target name on the given clone using the same BindingInfo.
		 *
		 * @param {sap.ui.base.ManagedObject.ObjectBindingInfo|sap.ui.base.ManagedObject.AggregationBindingInfo|sap.ui.base.ManagedObject.PropertyBindingInfo} oBindingInfo the original binding info
		 * @param {sap.ui.base.ManagedObject} oClone the object on which to establish the cloned binding
		 * @param {string} [sTargetName] the name of the clone's aggregation/property to bind, omitted for object bindings
		 * @param {sap.ui.base.ManagedObject} [oSource] Source of the clone operation
		 * @param {string} [sName] the name of the aggregation/property
		 * @private
		 */
		function cloneBinding(oBindingInfo, oClone, sTargetName, oSource, sName) {
			var bIsObjectBinding = !sTargetName;
			var oCloneBindingInfo = Object.assign({}, oBindingInfo);

			// clone the template if it is not sharable
			if (!oBindingInfo.templateShareable && oBindingInfo.template && oBindingInfo.template.clone) {
				oCloneBindingInfo.template = oBindingInfo.template.clone(sIdSuffix, aLocalIds);
				delete oCloneBindingInfo.factory;
			} else if ( oBindingInfo.templateShareable === MAYBE_SHAREABLE_OR_NOT ) {
				// a 'clone' operation implies sharing the template (if templateShareable is not set to false)
				oBindingInfo.templateShareable = oCloneBindingInfo.templateShareable = true;

				throw new Error(
					"During a clone operation, a template was found that neither was marked with 'templateShareable:true' nor 'templateShareable:false'. " +
					"The framework won't destroy the template. This could cause errors (e.g. duplicate IDs) or memory leaks " +
					"(The template is used in aggregation '" + sName + "' of object '" + oSource.getId() + "')." +
					"For more information, see documentation under 'Aggregation Binding'."
				);
			}

			// remove the runtime binding data (otherwise the property will not be connected again!)
			delete oCloneBindingInfo.binding;
			delete oCloneBindingInfo.modelChangeHandler;
			delete oCloneBindingInfo.dataStateChangeHandler;
			delete oCloneBindingInfo.modelRefreshHandler;

			if (bIsObjectBinding) {
				oClone.bindObject(oCloneBindingInfo);
			} else if (oBindingInfo.factory) {
				oClone.bindAggregation(sTargetName, oCloneBindingInfo);
			} else {
				oClone.bindProperty(sTargetName, oCloneBindingInfo);
			}
		}

		// Clone events
		for (sName in this.mEventRegistry) {
			oClone.mEventRegistry[sName] = this.mEventRegistry[sName].slice();
		}

		// Clone bindings
		if (bCloneBindings) {
			for (sName in this.mObjectBindingInfos) {
				cloneBinding(this.mObjectBindingInfos[sName], oClone);
			}

			for (sName in this.mBindingInfos) {
				cloneBinding(this.mBindingInfos[sName], oClone, sName, this, sName);
			}
		}

		// Clone the meta data contexts interpretation
		if (this._cloneMetadataContexts) {
			this._cloneMetadataContexts(oClone);
		}

		if (this.mForwardedAggregations) { // forwarded elements have been cloned; set up the connection from their API parent now
			for (sName in this.mForwardedAggregations) {
				var oForwarder = oClone.getMetadata().getAggregationForwarder(sName);
				if (oForwarder) {
					oTarget = oForwarder.getTarget(oClone, true);
					if (oForwarder.forwardBinding && this.isBound(sName)) { // forwarded bindings have not been cloned yet
						cloneBinding(this.getBindingInfo(sName), oTarget, oForwarder.targetAggregationName, this, sName);
					}
				}
			}
		}

		return oClone;
	};

	/**
	 * Searches and returns all aggregated objects that pass the given check function.
	 *
	 * When the search is done recursively (<code>bRecursive === true</code>), it will be
	 * executed depth-first and ancestors will be added to the result array before their descendants.
	 *
	 * If no check function is given, all aggregated objects will pass the check and be added
	 * to the result array.
	 *
	 * When setting <code>bIncludeBindingTemplates</code> to <code>true</code>, binding templates will be included
	 * in the search.
	 *
	 * <b>Take care:</b> this operation might be expensive.
	 *
	 * @param {boolean} [bRecursive=false]
	 *   Whether the whole aggregation tree should be searched
	 * @param {function(sap.ui.base.ManagedObject):boolean} [fnCondition]
	 *   Objects for which this function returns a falsy value will not be added to the result array
	 * @param {boolean} [bIncludeBindingTemplates=false]
	 *   Whether binding templates should be included
	 * @returns {sap.ui.base.ManagedObject[]}
	 *   Array of aggregated objects that passed the check
	 * @public
	 */
	ManagedObject.prototype.findAggregatedObjects = function(bRecursive, fnCondition, bIncludeBindingTemplates) {

		var aAggregatedObjects = [];

		if (fnCondition && typeof fnCondition !== "function") {
			fnCondition = null;
		}

		function fnFindObjects(oObject) {
			var a, i, n;

			if (bIncludeBindingTemplates) {
				for ( n in oObject.mBindingInfos) {
					a = oObject.mBindingInfos[n].template;
					if (a) {
						if ( !fnCondition || fnCondition(a) ) {
							aAggregatedObjects.push(a);
						}
						if ( bRecursive ) {
							fnFindObjects(a);
						}
					}
				}
			}
			for ( n in oObject.mAggregations ) {
				a = oObject.mAggregations[n];
				if ( Array.isArray(a) ) {
					for ( i = 0; i < a.length; i++ ) {
						if ( !fnCondition || fnCondition(a[i]) ) {
							aAggregatedObjects.push(a[i]);
						}
						if ( bRecursive ) {
							fnFindObjects(a[i]);
						}
					}
				} else if (a instanceof ManagedObject) {
					if ( !fnCondition || fnCondition(a) ) {
						aAggregatedObjects.push(a);
					}
					if ( bRecursive ) {
						fnFindObjects(a);
					}
				}
			}
		}

		fnFindObjects(this);

		return aAggregatedObjects;

	};

	/**
	 * This lifecycle hook is called during deactivation of the owner component
	 *
	 * @since 1.88
	 * @private
	 * @ui5-restricted sap.ui.core
	 */
	ManagedObject.prototype.onOwnerDeactivation = function() {
		this._bIsOwnerActive = false;
	};

	/**
	 * This lifecycle hook is called during activation of the owner component
	 *
	 * @since 1.88
	 * @private
	 * @ui5-restricted sap.ui.core
	 */
	ManagedObject.prototype.onOwnerActivation = function() {
		this._bIsOwnerActive = true;
		this._onContextualSettingsChanged();
	};

	/**
	 * Checks if an object's destruction has been started. During the
	 * descruction of an object its ID is still registered, and child
	 * objects could be still aggregated.
	 * Creating another object with the same ID would lead to duplicate ID
	 * issues.
	 * To check if the destruction is finished, call <code>isDestroyed</code>.
	 *
	 * @return {boolean} Whether an object's destruction has been started
	 * @since 1.93
	 * @protected
	 */
	ManagedObject.prototype.isDestroyStarted = function() {
		return !!this._bIsBeingDestroyed;
	};

	/**
	 * Returns whether this object is destroyed or not. A
	 * destroyed object cannot be used anymore.
	 *
	 * @return {boolean} Whether the object is destroyed
	 * @since 1.93
	 * @public
	 */
	ManagedObject.prototype.isDestroyed = function() {
		return !!this.bIsDestroyed;
	};

	/**
	 * If the field help is active ({@link module:sap/ui/core/fieldhelp/FieldHelp#activate}) the <code>FieldHelp</code>
	 * module provides an implementation for this abstract function to update the field help information for this
	 * managed object instance and for the given property. {@link module:sap/ui/core/fieldhelp/FieldHelp#deactivate}
	 * removes the implementation again.
	 *
	 * @param {string} [sName]
	 *   The property name; if no property name is given the field help for this object is updated
	 * @abstract
	 * @function
	 * @private
	 * @ui5-restricted module:sap/ui/core/fieldhelp/FieldHelp
	 */
	ManagedObject.prototype.updateFieldHelp = undefined;

	const defaultContextualSettings = {};

	return ManagedObject;
});<|MERGE_RESOLUTION|>--- conflicted
+++ resolved
@@ -1116,34 +1116,6 @@
 	};
 
 	/**
-<<<<<<< HEAD
-	 * Calls the function <code>fn</code> once and marks all ManagedObjects
-	 * created during that call as "owned" by the given ID.
-	 *
-	 * @param {function} fn Function to execute
-	 * @param {string} sOwnerId Id of the owner
-	 * @param {Object} [oThisArg=undefined] Value to use as <code>this</code> when executing <code>fn</code>
-	 * @return {any} result of function <code>fn</code>
-	 * @private
-	 * @ui5-restricted sap.ui.core
-	 */
-	ManagedObject.runWithOwner = function(fn, sOwnerId, oThisArg) {
-
-	   assert(typeof fn === "function", "fn must be a function");
-
-	   var oldOwnerId = ManagedObject._sOwnerId;
-	   try {
-		   ManagedObject._sOwnerId = sOwnerId;
-		   return fn.call(oThisArg);
-	   } finally {
-		   ManagedObject._sOwnerId = oldOwnerId;
-	   }
-
-   };
-
-	/**
-=======
->>>>>>> 683a1f90
 	 * Sets all the properties, aggregations, associations and event handlers as given in
 	 * the object literal <code>mSettings</code>. If a property, aggregation, etc.
 	 * is not listed in <code>mSettings</code>, then its value is not changed by this method.
