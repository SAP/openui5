/*!
 * ${copyright}
 */
/*eslint-disable max-len */
// Provides an abstraction for BindingInfos
sap.ui.define([
	"sap/ui/base/DesignTime",
	"sap/ui/base/BindingParser",
	"sap/ui/model/BindingMode",
	"sap/base/Log"
],
	function(DesignTime, BindingParser, BindingMode) {
		"use strict";

		// Marker to not 'forget' ui5Objects
		const UI5_OBJECT_MARKER = Symbol("ui5object");

		// Marker that is used for aggregation binding. It's set on the instance
		// cloned from the given template with value pointing to the original
		// parent where the aggregation is defined. In case the aggregation is
		// forwarded to another control, the original parent isn't changed and still
		// points to the control before the aggregation gets forwarded.
		const ORIGINAL_PARENT = Symbol("OriginalParent");

		// Marker symbol for BindingInfos which already have extracted a
		// named model from their path
		const MODEL_NAME_EXTRACTED = Symbol("ModelNameExtracted");

		/**
		 * Checks if the "path" of the given BindingInfo/part contains
		 * a model name and if so extracts it accordingly.
		 * @param {sap.ui.base.BindingInfo} oPart the BindingInfo to check for a model name
		 * @returns {sap.ui.base.BindingInfo} the modified BindingInfo
		 */
		function extractModelName(oPart) {
			if (!oPart[MODEL_NAME_EXTRACTED]) {
				// if a model separator is found in the path, extract model name and path
				const iSeparatorPos = oPart.path.indexOf(">");
				if (iSeparatorPos > 0) {
					oPart.model = oPart.path.substr(0, iSeparatorPos);
					oPart.path = oPart.path.substr(iSeparatorPos + 1);
					oPart[MODEL_NAME_EXTRACTED] = true;
				}
			}
			return oPart;
		}

		/**
		 * This module is responsible for the following tasks:
		 *   - extracting and parsing binding-info objects
		 *   - creating Property, Object and Aggregation binding-infos
		 *   - providing the UI5-object marker symbol
		 *   - exposing and defaulting the BindingParser
		 *
		 * @alias sap.ui.base.BindingInfo
		 * @namespace
		 * @private
		 * @ui5-restricted sap.ui.base, sap.ui.core
		 */
		var BindingInfo = {
			/**
			 * Creates a new property binding-info object based on the given raw definition.
			 * @param {sap.ui.base.ManagedObject.PropertyBindingInfo} oBindingInfo raw binding info object
			 * @returns {object} valid property binding-info
			 * @private
			 * @ui5-restricted sap.ui.base, sap.ui.core
			 */
			createProperty: function(oBindingInfo) {
				// only one binding object with one binding specified
				if (!oBindingInfo.parts) {
					oBindingInfo.parts = [];
					oBindingInfo.parts[0] = {
						path: oBindingInfo.path,
						targetType: oBindingInfo.targetType,
						type: oBindingInfo.type,
						suspended: oBindingInfo.suspended,
						formatOptions: oBindingInfo.formatOptions,
						constraints: oBindingInfo.constraints,
						model: oBindingInfo.model,
						mode: oBindingInfo.mode,
						value: oBindingInfo.value
					};
					delete oBindingInfo.path;
					delete oBindingInfo.targetType;
					delete oBindingInfo.mode;
					delete oBindingInfo.model;
					delete oBindingInfo.value;
				}

				for ( var i = 0; i < oBindingInfo.parts.length; i++ ) {

					// Plain strings as parts are taken as paths of bindings
					var oPart = oBindingInfo.parts[i];
					if (typeof oPart == "string") {
						oPart = { path: oPart };
						oBindingInfo.parts[i] = oPart;
					}

					// if a model separator is found in the path, extract model name and path
					if (oPart.path !== undefined) {
						extractModelName(oPart);
					}
					// if a formatter exists the binding mode can be one way or one time only
					if (oBindingInfo.formatter &&
						oPart.mode != BindingMode.OneWay &&
						oPart.mode != BindingMode.OneTime) {
							oPart.mode = BindingMode.OneWay;
					}
				}
<<<<<<< HEAD
=======
			}

			// property:"{path}" or "\{path\}"
			if (typeof oValue === "string") {
				// either returns a binding info or an unescaped string or undefined - depending on binding syntax
				oBindingInfo = BindingInfo.parse(oValue, oScope, true);
			}
			return oBindingInfo;
		},
		escape: function () {
			return BindingInfo.parse.escape.apply(this, arguments);
		},

		/**
		 * Checks whether a BindingInfo is ready to create its Binding.
		 *
		 * @param {sap.ui.base.ManagedObject.PropertyBindingInfo
		 *         | sap.ui.base.ManagedObject.AggregationBindingInfo
		 *         | sap.ui.base.ManagedObject.ObjectBindingInfo} oBindingInfo The BindingInfo to check
		 * @param {sap.ui.base.ManagedObject} oObject The bound ManagedObject
		 * @returns {boolean} if the BindingInfo is ready or not
		 * @private
		 * @ui5-restricted sap.ui.base, sap.ui.core, sap.ui.model
		 */
		isReady: function(oBindingInfo, oObject) {
			const aParts = oBindingInfo.parts;

			if (aParts) { // PropertyBinding
				return oBindingInfo.parts.every((oPart) => {
					return oPart.value !== undefined || oObject.getModel(oPart.model);
				});
			} else { // AggregationBinding or ObjectBinding
				return !!oObject.getModel(oBindingInfo.model);
			}
		},
>>>>>>> 17757b11

				//Initialize skip properties
				oBindingInfo.skipPropertyUpdate = 0;
				oBindingInfo.skipModelUpdate = 0;
				return oBindingInfo;
			},

			/**
			 * Creates a new aggregation binding-info object based on the given raw definition.
			 * @param {sap.ui.base.ManagedObject.AggregationBindingInfo} oBindingInfo raw binding info object
			 * @returns {object} valid aggregation binding-info
			 * @private
			 * @ui5-restricted sap.ui.base, sap.ui.core
			 */
			createAggregation: function(oBindingInfo, bDoesNotRequireFactory) {
				if (!(oBindingInfo.template || oBindingInfo.factory)) {
					// If aggregation is marked correspondingly in the metadata, factory can be omitted (usually requires an updateXYZ method)
					if ( bDoesNotRequireFactory ) {
						// add a dummy factory as property 'factory' is used to distinguish between property- and list-binding
						oBindingInfo.factory = function() {
							throw new Error("dummy factory called unexpectedly ");
						};
					}
				} else if (oBindingInfo.template) {
					// if we have a template we will create a factory function
					oBindingInfo.factory = function(sId) {
						const oClone = oBindingInfo.template.clone(sId);
						// This flag is currently used by FieldHelp.js and it needs to be set only when a binding template is given.
						// When a custom factory method is provided, it's not guaranteed that all instances created from the factory
						// are bound to the same sub-path under the given aggregation path. Therefore we can't use the parent
						// control for showing the header of the field help.
						oClone[ORIGINAL_PARENT] = oBindingInfo[ORIGINAL_PARENT];
						return oClone;
					};
				}

				// if a model separator is found in the path, extract model name and path
				extractModelName(oBindingInfo);
				return oBindingInfo;
			},

			/**
			 * Creates a new object binding-info object based on the given raw definition.
			 * @param {sap.ui.base.ManagedObject.ObjectBindingInfo} oBindingInfo raw binding info object
			 * @returns {object} valid object binding-info
			 * @private
			 * @ui5-restricted sap.ui.base, sap.ui.core
			 */
			createObject: function(oBindingInfo) {
				// if a model separator is found in the path, extract model name and path
				extractModelName(oBindingInfo);
				return oBindingInfo;
			},

			/**
			 * See {@link sap.ui.base.ManagedObject#extractBindingInfo}
			 */
			extract: function(oValue, oScope, bDetectValue) {
				var oBindingInfo;
				// property:{path:"path", template:oTemplate}
				if (oValue && typeof oValue === "object") {
					if (oValue.Type) {
						// if value contains the 'Type' property (capital 'T'), this is not a binding info.
						oBindingInfo = undefined;
					} else if (oValue[UI5_OBJECT_MARKER]) {
						// no bindingInfo, delete marker
						delete oValue[UI5_OBJECT_MARKER];
					} else if (oValue.ui5object) {
						// if value contains ui5object property, this is not a binding info,
						// remove it and not check for path or parts property
						delete oValue.ui5object;
					} else if (oValue.path != undefined || oValue.parts || (bDetectValue && oValue.value != undefined)) {
						oBindingInfo = oValue;
					}
				}

				// property:"{path}" or "\{path\}"
				if (typeof oValue === "string") {
					// either returns a binding info or an unescaped string or undefined - depending on binding syntax
					oBindingInfo = BindingInfo.parse(oValue, oScope, true);
				}
				return oBindingInfo;
			},
			escape: function () {
				return BindingInfo.parse.escape.apply(this, arguments);
			},

			/**
			 * Checks whether a BindingInfo is ready to create its Binding.
			 *
			 * @param {sap.ui.core.PropertyBindingInfo | sap.ui.core.AggregationBindingInfo | sap.ui.core.ObjectBindingInfo} oBindingInfo The BindingInfo to check
			 * @param {sap.ui.core.ManagedObject} oObject The bound ManagedObject
			 * @returns {boolean} if the BindingInfo is ready or not
			 * @private
			 * @ui5-restricted sap.ui.base, sap.ui.core, sap.ui.model
			 */
			isReady: function(oBindingInfo, oObject) {
				const aParts = oBindingInfo.parts;

				if (aParts) { // PropertyBinding
					return oBindingInfo.parts.every((oPart) => {
						return oPart.value !== undefined || oObject.getModel(oPart.model);
					});
				} else { // AggregationBinding or ObjectBinding
					return !!oObject.getModel(oBindingInfo.model);
				}
			},

			UI5ObjectMarker: UI5_OBJECT_MARKER,
			OriginalParent: ORIGINAL_PARENT
		};

		Object.defineProperty(BindingInfo, "parse", {
			get: function () {
				if (!this.oParser) {
					this.oParser = BindingParser.complexParser;
					if (DesignTime.isDesignModeEnabled() == true) {
						BindingParser._keepBindingStrings = true;
					}
				}
				return this.oParser;
			},
			set: function (parser) {
				this.oParser = parser;
			}
		});

		return BindingInfo;
	});<|MERGE_RESOLUTION|>--- conflicted
+++ resolved
@@ -107,44 +107,6 @@
 							oPart.mode = BindingMode.OneWay;
 					}
 				}
-<<<<<<< HEAD
-=======
-			}
-
-			// property:"{path}" or "\{path\}"
-			if (typeof oValue === "string") {
-				// either returns a binding info or an unescaped string or undefined - depending on binding syntax
-				oBindingInfo = BindingInfo.parse(oValue, oScope, true);
-			}
-			return oBindingInfo;
-		},
-		escape: function () {
-			return BindingInfo.parse.escape.apply(this, arguments);
-		},
-
-		/**
-		 * Checks whether a BindingInfo is ready to create its Binding.
-		 *
-		 * @param {sap.ui.base.ManagedObject.PropertyBindingInfo
-		 *         | sap.ui.base.ManagedObject.AggregationBindingInfo
-		 *         | sap.ui.base.ManagedObject.ObjectBindingInfo} oBindingInfo The BindingInfo to check
-		 * @param {sap.ui.base.ManagedObject} oObject The bound ManagedObject
-		 * @returns {boolean} if the BindingInfo is ready or not
-		 * @private
-		 * @ui5-restricted sap.ui.base, sap.ui.core, sap.ui.model
-		 */
-		isReady: function(oBindingInfo, oObject) {
-			const aParts = oBindingInfo.parts;
-
-			if (aParts) { // PropertyBinding
-				return oBindingInfo.parts.every((oPart) => {
-					return oPart.value !== undefined || oObject.getModel(oPart.model);
-				});
-			} else { // AggregationBinding or ObjectBinding
-				return !!oObject.getModel(oBindingInfo.model);
-			}
-		},
->>>>>>> 17757b11
 
 				//Initialize skip properties
 				oBindingInfo.skipPropertyUpdate = 0;
@@ -235,8 +197,10 @@
 			/**
 			 * Checks whether a BindingInfo is ready to create its Binding.
 			 *
-			 * @param {sap.ui.core.PropertyBindingInfo | sap.ui.core.AggregationBindingInfo | sap.ui.core.ObjectBindingInfo} oBindingInfo The BindingInfo to check
-			 * @param {sap.ui.core.ManagedObject} oObject The bound ManagedObject
+			 * @param {sap.ui.base.ManagedObject.PropertyBindingInfo
+			 *         | sap.ui.base.ManagedObject.AggregationBindingInfo
+			 *         | sap.ui.base.ManagedObject.ObjectBindingInfo} oBindingInfo The BindingInfo to check
+			 * @param {sap.ui.base.ManagedObject} oObject The bound ManagedObject
 			 * @returns {boolean} if the BindingInfo is ready or not
 			 * @private
 			 * @ui5-restricted sap.ui.base, sap.ui.core, sap.ui.model
