--- conflicted
+++ resolved
@@ -12,24 +12,12 @@
 	function(DesignTime, BindingParser, BindingMode) {
 		"use strict";
 
-<<<<<<< HEAD
-		// Marker to not 'forget' ui5Objects
-		const UI5_OBJECT_MARKER = Symbol("ui5object");
-
 		// Marker that is used for aggregation binding. It's set on the instance
 		// cloned from the given template with value pointing to the original
 		// parent where the aggregation is defined. In case the aggregation is
 		// forwarded to another control, the original parent isn't changed and still
 		// points to the control before the aggregation gets forwarded.
 		const ORIGINAL_PARENT = Symbol("OriginalParent");
-=======
-	// Marker that is used for aggregation binding. It's set on the instance
-	// cloned from the given template with value pointing to the original
-	// parent where the aggregation is defined. In case the aggregation is
-	// forwarded to another control, the original parent isn't changed and still
-	// points to the control before the aggregation gets forwarded.
-	const ORIGINAL_PARENT = Symbol("OriginalParent");
->>>>>>> e4eac0e7
 
 		// Marker symbol for BindingInfos which already have extracted a
 		// named model from their path
@@ -152,7 +140,6 @@
 					};
 				}
 
-<<<<<<< HEAD
 				// if a model separator is found in the path, extract model name and path
 				extractModelName(oBindingInfo);
 				return oBindingInfo;
@@ -181,38 +168,17 @@
 					if (oValue.Type) {
 						// if value contains the 'Type' property (capital 'T'), this is not a binding info.
 						oBindingInfo = undefined;
-					} else if (oValue[UI5_OBJECT_MARKER]) {
+					} else if (oValue[this.UI5ObjectMarker]) {
 						// no bindingInfo, delete marker
-						delete oValue[UI5_OBJECT_MARKER];
+						delete oValue[this.UI5ObjectMarker];
 					} else if (oValue.ui5object) {
 						// if value contains ui5object property, this is not a binding info,
 						// remove it and not check for path or parts property
 						delete oValue.ui5object;
-					} else if (oValue.path != undefined || oValue.parts || (bDetectValue && oValue.value != undefined)) {
+					} else if (oValue.path != undefined || oValue.parts
+							|| (bDetectValue || oValue[this.UI5ObjectMarker] === false) && oValue.value != undefined) {
 						oBindingInfo = oValue;
 					}
-=======
-		/**
-		 * See {@link sap.ui.base.ManagedObject#extractBindingInfo}
-		 */
-		extract: function(oValue, oScope, bDetectValue) {
-			var oBindingInfo;
-			// property:{path:"path", template:oTemplate}
-			if (oValue && typeof oValue === "object") {
-				if (oValue.Type) {
-					// if value contains the 'Type' property (capital 'T'), this is not a binding info.
-					oBindingInfo = undefined;
-				} else if (oValue[this.UI5ObjectMarker]) {
-					// no bindingInfo, delete marker
-					delete oValue[this.UI5ObjectMarker];
-				} else if (oValue.ui5object) {
-					// if value contains ui5object property, this is not a binding info,
-					// remove it and not check for path or parts property
-					delete oValue.ui5object;
-				} else if (oValue.path != undefined || oValue.parts
-						|| (bDetectValue || oValue[this.UI5ObjectMarker] === false) && oValue.value != undefined) {
-					oBindingInfo = oValue;
->>>>>>> e4eac0e7
 				}
 
 				// property:"{path}" or "\{path\}"
@@ -249,7 +215,7 @@
 				}
 			},
 
-			UI5ObjectMarker: UI5_OBJECT_MARKER,
+			UI5ObjectMarker: BindingParser.UI5ObjectMarker,
 			OriginalParent: ORIGINAL_PARENT
 		};
 
@@ -259,7 +225,6 @@
 		 * @private
 		 * @ui5-restricted sap.ui.base, sap.ui.core, sap.ui.model, sap.m, sap.ui.integration, sap.ui.fl, sap.fe
 		 */
-<<<<<<< HEAD
 		Object.defineProperty(BindingInfo, "parse", {
 			get: function () {
 				if (!this.oParser) {
@@ -267,57 +232,6 @@
 					if (DesignTime.isDesignModeEnabled() == true) {
 						BindingParser._keepBindingStrings = true;
 					}
-=======
-		isReady: function(oBindingInfo, oObject) {
-			const aParts = oBindingInfo.parts;
-
-			if (aParts) { // PropertyBinding
-				return oBindingInfo.parts.every((oPart) => {
-					return oPart.value !== undefined || oObject.getModel(oPart.model);
-				});
-			} else { // AggregationBinding or ObjectBinding
-				return !!oObject.getModel(oBindingInfo.model);
-			}
-		},
-
-		UI5ObjectMarker: BindingParser.UI5ObjectMarker,
-		OriginalParent: ORIGINAL_PARENT
-	};
-
-	/**
-	 * @deprecated As of Version 1.119
-	 */
-	function getBindingSyntax() {
-		var sBindingSyntax = BaseConfig.get({
-			name: "sapUiBindingSyntax",
-			type: BaseConfig.Type.String,
-			defaultValue: "default",
-			freeze: true
-		});
-		if ( sBindingSyntax === "default" ) {
-			sBindingSyntax = (getCompatibilityVersion("sapCoreBindingSyntax").compareTo("1.26") < 0) ? "simple" : "complex";
-		}
-		return sBindingSyntax;
-	}
-
-	/**
-	 * Parses the given binding info string and returns a binding info object if valid.
-	 * @see sap.ui.base.BindingParser
-	 * @private
-	 * @ui5-restricted sap.ui.base, sap.ui.core, sap.ui.model, sap.m, sap.ui.integration, sap.ui.fl, sap.fe
-	 */
-	Object.defineProperty(BindingInfo, "parse", {
-		get: function () {
-			if (!this.oParser) {
-				this.oParser = BindingParser.complexParser;
-				/**
-				 * Note: "simple" binding syntax is deprecated since 1.24
-				 * @deprecated As of Version 1.119
-				 */
-				this.oParser = getBindingSyntax() === "simple" ? BindingParser.simpleParser : BindingParser.complexParser;
-				if (DesignTime.isDesignModeEnabled() == true) {
-					BindingParser._keepBindingStrings = true;
->>>>>>> e4eac0e7
 				}
 				return this.oParser;
 			},
