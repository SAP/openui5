/*!
 * ${copyright}
 */

/* global Set */

// Provides class sap.ui.base.DataType
sap.ui.define([
	"sap/base/assert",
	"sap/base/util/isPlainObject",
	'sap/base/util/resolveReference',
	"sap/base/i18n/date/_EnumHelper"
], function(assert, isPlainObject, resolveReference, _EnumHelper) {
	"use strict";

	/**
	 * Pseudo-Constructor for class <code>DataType</code>, never to be used.
	 *
	 * @class Represents the type of properties in a <code>ManagedObject</code> class.
	 *
	 * Each type provides some metadata like its {@link #getName qualified name} or its
	 * {@link #getBaseType base type} in case of a derived type. Array types provide information
	 * about the allowed {@link #getComponentType type of components} in an array, enumeration types
	 * inform about the set of their allowed {@link #getEnumValues keys and values}.
	 *
	 * Each type has a method to {@link #isValid check whether a value is valid} for a property
	 * of that type.
	 *
	 * Already defined types can be looked up by calling {@link #.getType DataType.getType}, new
	 * types can only be created by calling the factory method {@link #.createType DataType.createType},
	 * calling the constructor will throw an error.
	 *
	 * @author SAP SE
	 * @since 0.9.0
	 * @alias sap.ui.base.DataType
	 * @public
	 * @hideconstructor
	 * @throws {Error} Constructor must not be called, use {@link #.createType DataType.createType} instead
	 */
	var DataType = function() {
		// Avoid construction of a DataType.
		// DataType is only a function to support the "instanceof" operator.
		throw new Error();
	};

	/**
	 * The qualified name of the data type.
	 *
	 * @returns {string} Name of the data type
	 * @public
	 */
	DataType.prototype.getName = function() {
		return undefined;
	};

	/**
	 * The base type of this type or undefined if this is a primitive type.
	 * @returns {sap.ui.base.DataType|undefined} Base type or <code>undefined</code>
	 * @public
	 */
	DataType.prototype.getBaseType = function() {
		return undefined;
	};

	/**
	 * Returns the most basic (primitive) type that this type has been derived from.
	 *
	 * If the type is a primitive type by itself, <code>this</code> is returned.
	 *
	 * @returns {sap.ui.base.DataType} Primitive type of this type
	 * @public
	 */
	DataType.prototype.getPrimitiveType = function() {
		/*eslint-disable consistent-this*/
		var oType = this;
		/*eslint-enable consistent-this*/
		while (oType.getBaseType()) {
			oType = oType.getBaseType();
		}
		return oType;
	};

	/**
	 * Returns the component type of this type or <code>undefined</code> if this is not an array type.
	 *
	 * @returns {sap.ui.base.DataType|undefined} Component type or <code>undefined</code>
	 * @public
	 */
	DataType.prototype.getComponentType = function() {
		return undefined;
	};

	/**
	 * The default value for this type. Each type must define a default value.
	 * @returns {any} Default value of the data type. The type of the returned value
	 *    must match the JavaScript type of the data type (a string for string types etc.)
	 * @public
	 */
	DataType.prototype.getDefaultValue = function() {
		return undefined;
	};

	/**
	 * Whether this type is an array type.
	 * @returns {boolean} Whether this type is an array type
	 * @public
	 */
	DataType.prototype.isArrayType = function() {
		return false;
	};

	/**
	 * Whether this type is an enumeration type.
	 * @returns {boolean} Whether this type is an enum type
	 * @public
	 */
	DataType.prototype.isEnumType = function() {
		return false;
	};

	/**
	 * Returns the object with keys and values from which this enum type was created
	 * or <code>undefined</code> if this is not an enum type.
	 *
	 * @returns {Object<string,string>|undefined} Object with enum keys and values or <code>undefined</code>
	 * @public
	 */
	DataType.prototype.getEnumValues = function() {
		return undefined;
	};

	/**
	 * Parses the given string value and converts it into the specific data type.
	 * @param {string} sValue String representation for a value of this type
	 * @returns {any} Value in the correct internal format
	 * @public
	 */
	DataType.prototype.parseValue = function(sValue) {
		return sValue;
	};

	/**
	 * Checks whether the given value is valid for this type.
	 *
	 * To be implemented by concrete types.
	 * @param {any} vValue Value to be checked
	 * @returns {boolean} Whether the given value is valid for this data type (without conversion)
	 * @public
	 * @function
	 */
	DataType.prototype.isValid = undefined;
	// Note that <code>isValid</code> must be assigned a falsy value here as it otherwise
	// would be called in addition to any <code>isValid</code> implementation in subtypes.
	// See <code>createType</code> for details.

	/**
	 * Set or unset a normalizer function to be used for values of this data type.
	 *
	 * When a normalizer function has been set, it will be applied to values of this type
	 * whenever {@link #normalize} is called. <code>ManagedObject.prototype.setProperty</code>
	 * calls the <code>normalize</code> method before setting a new value to a property
	 * (normalization is applied on-write, not on-read).
	 *
	 * The <code>fnNormalize</code> function has the signature
	 * <pre>
	 *   fnNormalize(value:any) : any
	 * </pre>
	 * It will be called with a value for this type and should return a normalized
	 * value (which also must be valid for the this type). There's no mean to reject a value.
	 * The <code>this</code> context of the function will be this type.
	 *
	 * This method allows applications or application frameworks to plug-in a generic value
	 * normalization for a type, e.g. to convert all URLs in some app-specific way before
	 * they are applied to controls. It is not intended to break-out of the value range
	 * defined by a type.
	 *
	 * @param {function(any):any} fnNormalizer Function to apply for normalizing
	 * @public
	 */
	DataType.prototype.setNormalizer = function(fnNormalizer) {
		assert(typeof fnNormalizer === "function", "DataType.setNormalizer: fnNormalizer must be a function");
		this._fnNormalizer = typeof fnNormalizer === "function" ? fnNormalizer : undefined;
	};

	/**
	 * Normalizes the given value using the specified normalizer for this data type.
	 *
	 * If no normalizer has been set, the original value is returned.
	 *
	 * @param {any} oValue Value to be normalized
	 * @returns {any} Normalized value
	 * @public
	 */
	DataType.prototype.normalize = function(oValue) {
		return this._fnNormalizer ? this._fnNormalizer(oValue) : oValue;
	};

	function createType(sName, mSettings, oBase) {

		mSettings = mSettings || {};

		// create a new type object with the base type as prototype
		var oBaseObject = oBase || DataType.prototype;
		var oType = Object.create(oBaseObject);

		// getter for the name
		oType.getName = function() {
			return sName;
		};

		// if a default value is specified, create a getter for it
		if ( mSettings.hasOwnProperty("defaultValue") ) {
			var vDefault = mSettings.defaultValue;
			oType.getDefaultValue = function() {
				return vDefault;
			};
		}

		// if a validator is specified either chain it with the base type validator
		// or set it if no base validator exists
		if ( mSettings.isValid ) {
			var fnIsValid = mSettings.isValid;
			oType.isValid = oBaseObject.isValid ? function(vValue) {
				if ( !oBaseObject.isValid(vValue) ) {
					return false;
				}
				return fnIsValid(vValue);
			} : fnIsValid;
		}

		if ( mSettings.parseValue ) {
			oType.parseValue = mSettings.parseValue;
		}

		// return the base type
		oType.getBaseType = function() {
			return oBase;
		};

		return oType;
	}

	var mTypes = {

		"any" :
			createType("any", {
				defaultValue : null,
				isValid : function(vValue) {
					return true;
				}
			}),

		"boolean" :
			createType("boolean", {
				defaultValue : false,
				isValid : function(vValue) {
					return typeof vValue === "boolean";
				},
				parseValue: function(sValue) {
					return sValue == "true";
				}
			}),

		"int" :
			createType("int", {
				defaultValue : 0,
				isValid : function(vValue) {
					return typeof vValue === "number" && (isNaN(vValue) || Math.floor(vValue) == vValue);
				},
				parseValue: function(sValue) {
					return parseInt(sValue);
				}
			}),

		"float" :
			createType("float", {
				defaultValue : 0.0,
				isValid : function(vValue) {
					return typeof vValue === "number";
				},
				parseValue: function(sValue) {
					return parseFloat(sValue);
				}
			}),

		"string" :
			createType("string", {
				defaultValue : "",
				isValid : function(vValue) {
					return typeof vValue === "string" || vValue instanceof String;
				},
				parseValue: function(sValue) {
					return sValue;
				}
			}),

		"object" :
			createType("object", {
				defaultValue : null,
				isValid : function(vValue) {
					return typeof vValue === "object" || typeof vValue === "function";
				},
				parseValue: function(sValue) {
					return sValue ? JSON.parse(sValue) : null;
				}
			}),

		"function" :
			createType("function", {
				defaultValue : null,
				isValid : function(vValue) {
					return vValue == null || typeof vValue === 'function';
				},
				/*
				 * Note: the second parameter <code>_oOptions</code> is a hidden feature for internal use only.
				 * Its structure is subject to change. No code other than the XMLTemplateProcessor must use it.
				 */
				parseValue: function(sValue, _oOptions) {
					if ( sValue === "" ) {
						return undefined;
					}

					if ( !/^\.?[A-Z_\$][A-Z0-9_\$]*(\.[A-Z_\$][A-Z0-9_\$]*)*$/i.test(sValue) ) {
						throw new Error(
							"Function references must consist of dot separated " +
							"simple identifiers (A-Z, 0-9, _ or $) only, but was '" + sValue + "'");
					}

					var fnResult,
						oContext = _oOptions && _oOptions.context,
						oLocals = _oOptions && _oOptions.locals;

					fnResult = resolveReference(sValue,
						Object.assign({".": oContext}, oLocals));

					if ( fnResult && this.isValid(fnResult) ) {
						return fnResult;
					}

					throw new TypeError("The string '" + sValue + "' couldn't be resolved to a function");
				}
			})

	};

	// The generic "array" type must not be exposed by DataType.getType to avoid direct usage
	// as type of a managed property. It is therefore not stored in the mTypes map
	var arrayType = createType("array", {
		defaultValue : []
	});

	function createArrayType(componentType) {
		assert(componentType instanceof DataType, "DataType.<createArrayType>: componentType must be a DataType");

		// create a new type object with the base type as prototype
		var oType = Object.create(DataType.prototype);

		// getter for the name
		oType.getName = function() {
			return componentType.getName() + "[]";
		};

		// getter for component type
		oType.getComponentType = function() {
			return componentType;
		};

		// array validator
		oType.isValid = function(aValues) {
			if (aValues === null) {
				return true;
			}
			if (Array.isArray(aValues)) {
				for (var i = 0; i < aValues.length; i++) {
					if (!componentType.isValid(aValues[i])) {
						return false;
					}
				}
				return true;
			}
			return false;
		};

		// array parser
		oType.parseValue = function(sValue) {
			var aValues = sValue.split(",");
			for (var i = 0; i < aValues.length; i++) {
				aValues[i] = componentType.parseValue(aValues[i]);
			}
			return aValues;
		};

		// is an array type
		oType.isArrayType = function() {
			return true;
		};

		// return the base type
		oType.getBaseType = function() {
			return arrayType;
		};

		return oType;
	}

	const mEnumRegistry = Object.create(null);

	function createEnumType(sTypeName, oEnum) {

		var mValues = {},
			sDefaultValue;
		for (var sName in oEnum) {
			var sValue = oEnum[sName];
			// the first entry will become the default value
			if (!sDefaultValue) {
				sDefaultValue = sValue;
			}
			if ( typeof sValue !== "string") {
				throw new Error("Value " + sValue + " for enum type " + sTypeName + " is not a string");
			}
			// if there are multiple entries with the same value, the one where name
			// and value are matching is taken
			if (!mValues.hasOwnProperty(sValue) || sName == sValue) {
				mValues[sValue] = sName;
			}
		}

		var oType = Object.create(DataType.prototype);

		// getter for the name
		oType.getName = function() {
			return sTypeName;
		};

		// enum validator
		oType.isValid = function(v) {
			return typeof v === "string" && mValues.hasOwnProperty(v);
		};

		// enum parser
		oType.parseValue = function(sValue) {
			return oEnum[sValue];
		};

		// default value
		oType.getDefaultValue = function() {
			return sDefaultValue;
		};

		// return the base type
		oType.getBaseType = function() {
			return mTypes.string;
		};

		// is an enum type
		oType.isEnumType = function() {
			return true;
		};

		// enum values are best represented by the existing global object
		oType.getEnumValues = function() {
			return oEnum;
		};

		return oType;
	}

	const oLoggedErrors = new Set();

	/**
	 * Logs an error only once per class name and property name combination.
	 *
	 * If the class name and property name are not given, the message is logged.
	 *
	 * @param {string} sClassName - The name of the class where the error occurred.
	 * @param {string} sPropertyName - The name of the property causing the error.
	 * @param {string} sMessage - Additional message to log.
	 */
	function logErrorOnce(sClassName, sPropertyName, sMessage) {
		if (sClassName && sPropertyName) {
			const sKey = `${sClassName}::${sPropertyName}`;
			if (!oLoggedErrors.has(sKey)) {
				oLoggedErrors.add(sKey);
				Log.error(`Property "${sPropertyName}" of "${sClassName}": ${sMessage}`);
			}
		} else {
			Log.error(sMessage);
		}
	}

	/**
	 * Looks up the type with the given name and returns it.
	 *
	 * See {@link topic:ac56d92162ed47ff858fdf1ce26c18c4 Defining Control Properties} for
	 * a list of the built-in primitive types and their semantics.
	 *
	 * The lookup consists of the following steps:
	 * <ul>
	 * <li>When a type with the given name is already known, it will be returned</li>
	 * <li>When the name ends with a pair of brackets (<code>[]</code>), a type with the name
	 *     in front of the brackets (<code>name.slice(0,-2)</code>) will be looked up and an
	 *     array type will be created with the looked-up type as its component type. If the
	 *     component type is <code>undefined</code>, <code>undefined</code> will be returned</li>
	 * <li>When a global property exists with the same name as the type and when the value of that
	 *     property is an instance of <code>DataType</code>, that instance will be returned</li>
	 * <li>When a global property exists with the same name as the type and when the value of that
	 *     property is a plain object (its prototype is <code>Object</code>), then an enum type will
	 *     be created, based on the keys and values in that object. The <code>parseValue</code> method
	 *     of the type will accept any of the keys in the plain object and convert them to the
	 *     corresponding value; <code>isValid</code> will accept any of the values from the plain
	 *     object's keys. The <code>defaultValue</code> will be the value of the first key found in
	 *     the plain object</li>
	 * <li>When a global property exist with any other, non-falsy value, a warning is logged and the
	 *     primitive type 'any' is returned</li>
	 * <li>If no such global property exist, an error is logged and <code>undefined</code>
	 *     is returned</li>
	 * </ul>
	 *
	 * <b<Note:</b> UI Libraries and even components can introduce additional types. This method
	 * only checks for types that either have been defined already, or that describe arrays of
	 * values of an already defined type or types whose name matches the global name of a plain
	 * object (containing enum keys and values). This method doesn't try to load modules that
	 * might contain type definitions. So before being able to lookup and use a specific type,
	 * the module containing its definition has to be loaded. For that reason it is suggested that
	 * controls (or <code>ManagedObject</code> classes in general) declare a dependency to all
	 * modules (typically <code>some/lib/library.js</code> modules) that contain the type definitions
	 * needed by the specific control or class definition.
	 *
	 * @param {string} sTypeName Qualified name of the type to retrieve
	 * @param {sap.ui.base.ManagedObject.MetaOptions.Property} [oProperty] Metadata of the property
	 * @returns {sap.ui.base.DataType|undefined} Type object or <code>undefined</code> when
	 *     no such type has been defined yet
	 * @public
	 */
	DataType.getType = function(sTypeName, oProperty) {
		assert( sTypeName && typeof sTypeName === 'string', "sTypeName must be a non-empty string");

		var oType = mTypes[sTypeName];
		if ( !(oType instanceof DataType) ) {
			// check for array types
			if (sTypeName.indexOf("[]", sTypeName.length - 2) > 0) {
				var sComponentTypeName = sTypeName.slice(0, -2),
					oComponentType = this.getType(sComponentTypeName);
				oType = oComponentType && createArrayType(oComponentType);
				if ( oType ) {
					mTypes[sTypeName] = oType;
				}
			} else if ( sTypeName !== 'array') {
				// check if we have a valid pre-registered enum
				oType = mEnumRegistry[sTypeName];

<<<<<<< HEAD
=======
				/**
				 * If an enum was not registered beforehand (either explicitly via registerEnum or
				 * via a Proxy in the library namespace), we have to look it up in the global object.
				 * @deprecated since 1.120
				 */
				if (oType == null) {
					oType = ObjectPath.get(sTypeName);
					if (oType != null) {
						logErrorOnce(oProperty?._oParent.getName(), oProperty?.name,
						`[DEPRECATED] The type '${sTypeName}' was accessed via globals. Defining types via globals is deprecated. ` +
						`In case the referenced type is an enum: require the module 'sap/ui/base/DataType' and call the static 'DataType.registerEnum' API. ` +
						`In case the referenced type is non-primitive, please note that only primitive types (and those derived from them) are supported for ManagedObject properties. ` +
						`If the given type is an interface or a subclass of ManagedObject, you can define a "0..1" aggregation instead of a property`);
					}
				}

>>>>>>> 4cc4b263
				if ( oType instanceof DataType ) {
					mTypes[sTypeName] = oType;
				} else if ( isPlainObject(oType) ) {
					oType = mTypes[sTypeName] = createEnumType(sTypeName, oType);
					delete mEnumRegistry[sTypeName];
				} else if ( oType ) {
					throw new Error("'" + sTypeName + "' is not a valid data type. Falling back to type 'any'.");
				} else {
					throw new Error("data type '" + sTypeName + "' could not be found.");
				}
			}
		}
		return oType;
	};

	/**
	 * Derives a new type from a given base type.
	 *
	 * Example:<br>
	 * <pre>
	 *
	 *   var fooType = DataType.createType('foo', {
	 *       isValid : function(vValue) {
	 *           return /^(foo(bar)?)$/.test(vValue);
	 *       }
	 *   }, DataType.getType('string'));
	 *
	 *   fooType.isValid('foo'); // true
	 *   fooType.isValid('foobar'); // true
	 *   fooType.isValid('==foobar=='); // false
	 *
	 * </pre>
	 *
	 * If <code>mSettings</code> contains an implementation for <code>isValid</code>,
	 * then the validity check of the newly created type will first execute the check of the
	 * base type and then call the given <code>isValid</code> function.
	 *
	 * Array types and enumeration types cannot be created with this method. They're created
	 * on-the-fly by {@link #.getType DataType.getType} when such a type is looked up.
	 *
	 * <b>Note:</b> The creation of new primitive types is not supported. When a type is created
	 * without a base type, it is automatically derived from the primitive type <code>any</code>.
	 *
	 * <b>Note:</b> If a type has to be used in classes, then the implementation of
	 * <code>isValid</code> must exactly have the structure shown in the example above (single
	 * return statement, regular expression literal of the form <code>/^(...)$/</code>, calling
	 * <code>/regex/.test()</code> on the given value).
	 * Only the inner part of the regular expression literal can be different.
	 *
	 * @param {string} sName Unique qualified name of the new type
	 * @param {object} [mSettings] Settings for the new type
	 * @param {any} [mSettings.defaultValue] Default value for the type (inherited if not given)
	 * @param {function} [mSettings.isValid] Additional validity check function for values of the
	 *                       type (inherited if not given)
	 * @param {function} [mSettings.parseValue] Parse function that converts a locale independent
	 *                       string into a value of the type (inherited if not given)
	 * @param {sap.ui.base.DataType|string} [vBase='any'] Base type for the new type
	 * @returns {sap.ui.base.DataType} The newly created type object
	 * @public
	 */
	DataType.createType = function(sName, mSettings, vBase) {
		assert(typeof sName === "string" && sName, "DataType.createType: type name must be a non-empty string");
		assert(vBase == null || vBase instanceof DataType || typeof vBase === "string" && vBase,
				"DataType.createType: base type must be empty or a DataType or a non-empty string");
		if ( /[\[\]]/.test(sName) ) {
			throw new Error("DataType.createType: array types ('something[]') must not be created with createType, " +
			"they're created on-the-fly by DataType.getType");
		}
		if ( typeof vBase === "string" ) {
			vBase = DataType.getType(vBase);
		}
		vBase = vBase || mTypes.any;
		if ( vBase.isArrayType() || vBase.isEnumType() ) {
			throw new Error("DataType.createType: base type must not be an array- or enum-type");
		}
		if ( sName === 'array' || mTypes[sName] instanceof DataType ) {
			if ( sName === 'array' || mTypes[sName].getBaseType() == null ) {
				throw new Error("DataType.createType: primitive or hidden type " + sName + " can't be re-defined");
			}

			throw new Error("DataTypes.createType: type " + sName + " is redefined. " +
				"This is an unsupported usage of DataType and might cause issues.");
		}
		var oType = mTypes[sName] = createType(sName, mSettings, vBase);
		return oType;
	};


	// ---- minimal support for interface types -------------------------------------------------------------------

	var oInterfaces = new Set();

	/**
	 * Registers the given array of type names as known interface types.
	 * Only purpose is to enable the {@link #isInterfaceType} check.
	 * @param {string[]} aTypes interface types to be registered
	 * @private
	 * @ui5-restricted sap.ui.core.Core
	 */
	DataType.registerInterfaceTypes = function(aTypes) {
		aTypes.forEach(function(sType) {
			oInterfaces.add(sType);
		});
	};

	/**
	 * Registers an enum under the given name.
	 * With version 2.0, registering an enum becomes mandatory when said enum is to be used in
	 * properties of a {@link sap.ui.base.ManagedObject ManagedObject} subclass.
	 *
	 * Example:<br>
	 * <pre>
	 *    DataType.registerEnum("my.enums.Sample", {
	 *       "A": "A",
	 *       "B": "B",
	 *       ...
	 *    });
	 * </pre>
	 *
	 * @param {string} sTypeName the type name in dot syntax, e.g. sap.ui.my.EnumType
	 * @param {object} mContent the enum content
	 * @public
	 * @since 1.120.0
	 */
	DataType.registerEnum = function(sTypeName, mContent) {
		mEnumRegistry[sTypeName] = mContent;
	};

	/**
	 * Checks if the given object contains only static content
	 * and can be regarded as an enum candidate.
	 *
	 * @param {object} oObject the enum candidate
	 * @returns {boolean} whether the given object can be regarded as an enum candidate
	 * @private
	 * @ui5-restricted sap.ui.core.Lib
	 */
	DataType._isEnumCandidate = function(oObject) {
		return !Object.keys(oObject).some((key) => {
			const propertyType = typeof oObject[key];
			return propertyType === "object" || propertyType === "function";
		});
	};

	/**
	 * @param {string} sType name of type to check
	 * @returns {boolean} whether the given type is known to be an interface type
	 * @private
	 * @ui5-restricted sap.ui.base.ManagedObject
	 */
	DataType.isInterfaceType = function(sType) {
		return oInterfaces.has(sType);
	};


	/**
	 * A string type representing an ID or a name.
	 *
	 * Allowed is a sequence of characters (capital/lowercase), digits, underscores, dashes, points and/or colons.
	 * It may start with a character or underscore only.
	 *
	 * @typedef {string} sap.ui.core.ID
	 * @final
	 * @public
	 * @ui5-module-override sap/ui/core/library ID
	 */
	DataType.createType('sap.ui.core.ID', {
			isValid : function(vValue) {
				return /^([A-Za-z_][-A-Za-z0-9_.:]*)$/.test(vValue);
			}
		},
		DataType.getType('string')
	);

	// The enum helper receives the final registerEnum function and ensures
	// that all early collected enums are correctly registered
	_EnumHelper.inject(DataType.registerEnum);

	return DataType;

});<|MERGE_RESOLUTION|>--- conflicted
+++ resolved
@@ -465,28 +465,7 @@
 		return oType;
 	}
 
-	const oLoggedErrors = new Set();
-
-	/**
-	 * Logs an error only once per class name and property name combination.
-	 *
-	 * If the class name and property name are not given, the message is logged.
-	 *
-	 * @param {string} sClassName - The name of the class where the error occurred.
-	 * @param {string} sPropertyName - The name of the property causing the error.
-	 * @param {string} sMessage - Additional message to log.
-	 */
-	function logErrorOnce(sClassName, sPropertyName, sMessage) {
-		if (sClassName && sPropertyName) {
-			const sKey = `${sClassName}::${sPropertyName}`;
-			if (!oLoggedErrors.has(sKey)) {
-				oLoggedErrors.add(sKey);
-				Log.error(`Property "${sPropertyName}" of "${sClassName}": ${sMessage}`);
-			}
-		} else {
-			Log.error(sMessage);
-		}
-	}
+	new Set();
 
 	/**
 	 * Looks up the type with the given name and returns it.
@@ -549,25 +528,6 @@
 				// check if we have a valid pre-registered enum
 				oType = mEnumRegistry[sTypeName];
 
-<<<<<<< HEAD
-=======
-				/**
-				 * If an enum was not registered beforehand (either explicitly via registerEnum or
-				 * via a Proxy in the library namespace), we have to look it up in the global object.
-				 * @deprecated since 1.120
-				 */
-				if (oType == null) {
-					oType = ObjectPath.get(sTypeName);
-					if (oType != null) {
-						logErrorOnce(oProperty?._oParent.getName(), oProperty?.name,
-						`[DEPRECATED] The type '${sTypeName}' was accessed via globals. Defining types via globals is deprecated. ` +
-						`In case the referenced type is an enum: require the module 'sap/ui/base/DataType' and call the static 'DataType.registerEnum' API. ` +
-						`In case the referenced type is non-primitive, please note that only primitive types (and those derived from them) are supported for ManagedObject properties. ` +
-						`If the given type is an interface or a subclass of ManagedObject, you can define a "0..1" aggregation instead of a property`);
-					}
-				}
-
->>>>>>> 4cc4b263
 				if ( oType instanceof DataType ) {
 					mTypes[sTypeName] = oType;
 				} else if ( isPlainObject(oType) ) {
@@ -747,5 +707,4 @@
 	_EnumHelper.inject(DataType.registerEnum);
 
 	return DataType;
-
 });