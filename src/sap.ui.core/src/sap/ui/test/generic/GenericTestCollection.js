/*!
 * ${copyright}
 */
sap.ui.define([], function() {
	"use strict";

	/**
	 * @typedef sap.ui.test.generic.GenericTestCollection.ObjectCapabilities
	 *
	 * @param {string} moduleName
	 *    Name of the module that contains the class. If not given, it is assumed that a module
	 *    with the same name as the class (dots replaced by slashes) exports the class.
	 *    When given, the module is loaded and the class is retrieved via its global name
	 * @param {boolean|function} create
	 *    Explicit false if the control can't be instantiated via constructor or factory function
	 *    expecting the following parameters: Class, mSettings
	 * @param {boolean} rendererHasDependencies
	 *    Control renderer has dependencies to parent or child controls and can't be rendered standalone
	 * @param {Object<string, sap.ui.test.generic.GenericTestCollection.ExcludeReason|any>} properties
	 *    A map containing the property name as key and either an {@link sap.ui.test.generic.GenericTestCollection.ExcludeReason ExcludeReason}
	 *    or a "value to set" as value
	 * @param {Object<string, sap.ui.test.generic.GenericTestCollection.ExcludeReason|function>} aggregations
	 *    A map containing the aggregation name as key and either an {@link sap.ui.test.generic.GenericTestCollection.ExcludeReason ExcludeReason}
	 *    or the class which should be used as value
	 * @param {int} [apiVersion=2]
	 *    The API version of the control's renderer should be set in case the renderer does not support
	 *    semantic rendering
	 * @param {object} [knownIssues=undefined]
	 *    Exceptions for known but not fixed issues
	 * @param {boolean} knownIssues.Id
	 *    Exception for known duplicate ID issues
	 * @param {boolean} knownIssues.memoryLeaks
	 *    Exception for known memory leak issues
	 *
	 * @private
	 * @ui5-restricted SAPUI5 Distribution Layer Libraries
	 */

	/**
	 * @namespace
	 * @alias sap.ui.test.generic.GenericTestCollection
	 * @private
	 * @ui5-restricted SAPUI5 Distribution Layer Libraries
	 * @since 1.100
	 */
	var GenericTestCollection = {
		/**
		 * Marker for exclude reasons.
		 *
		 * @enum {string}
		 * @private
		 * @ui5-restricted SAPUI5 Distribution Layer Libraries
		 */
		ExcludeReason: {
			/**
			 * The property or aggregation can only be changed using a binding. Using setter is not allowed.
			 * @private
			 * @ui5-restricted SAPUI5 Distribution Layer Libraries
			 */
			OnlyChangeableViaBinding: "OnlyChangeableViaBinding",

			/**
			 * The property or aggregation can only be set on initialisation. Using setter is not allowed.
			 * @private
			 * @ui5-restricted SAPUI5 Distribution Layer Libraries
			 */
			NotChangeableAfterInit: "NotChangeableAfterInit",

			/**
			 * The property or aggregation can't be filled generically. Property/aggregation specific settings are needed.
			 * @private
			 * @ui5-restricted SAPUI5 Distribution Layer Libraries
			 */
			SetterNeedsSpecificSettings: "SetterNeedsSpecificSettings",

			/**
			 * The default value retrieved from getter can't be used for setting the value using the corresponding setter.
			 * @private
			 * @ui5-restricted SAPUI5 Distribution Layer Libraries
			 */
			CantSetDefaultValue: "CantSetDefaultValue"
		},
		/**
		 * Marker for available generic Tests
		 *
		 * @enum {string}
		 * @private
		 * @ui5-restricted SAPUI5 Distribution Layer Libraries
		 */
		Test: {
		 /**
		  * Test ControlMemoryLeaks
		  * @private
		  * @ui5-restricted SAPUI5 Distribution Layer Libraries
		  */
		 ControlMemoryLeaks: "ControlMemoryLeaks",

		 /**
		  * Test DuplicateIdCheck
		  * @private
		  * @ui5-restricted SAPUI5 Distribution Layer Libraries
		  */
		 DuplicateIdCheck: "DuplicateIdCheck",

		 /**
		  * Test EnforceSemanticRendering
		  * @private
		  * @ui5-restricted SAPUI5 Distribution Layer Libraries
		  */
		 EnforceSemanticRendering: "EnforceSemanticRendering",

		 /**
		  * Test SettersContextReturn
		  * @private
		  * @ui5-restricted SAPUI5 Distribution Layer Libraries
		  */
		 SettersContextReturn: "SettersContextReturn"
		},

		/**
		 * Create the testsuite config.
		 *
		 * @param  {object} mConfig Map containing test parameters
		 * @param  {string} mConfig.library The library name
		 * @param  {object} mConfig.objectCapabilities The opt-out options per control
		 * @param  {sap.ui.test.generic.GenericTestCollection.ObjectCapabilities} mConfig.objectCapabilities.anyName The controls capability options
		 * @param  {sap.ui.test.generic.GenericTestCollection.Test[]} mConfig.skipTests List of tests which shouldn't be executed
		 * @returns {object} Returns the testsuite config object
		 *
		 * @private
		 * @ui5-restricted SAPUI5 Distribution Layer Libraries
		 * @since 1.100
		 */
		createTestsuiteConfig: function(mConfig) {
			var oSuiteConfig = {
				name: "Testsuite for Generic Control Tests for library: " + mConfig.library,
				defaults: {
					ui5: {
						libs: [mConfig.library]
					},
					qunit: {
						reorder: false,
						version: 2
					},
					testConfig: mConfig,
					module: "test-resources/sap/ui/core/qunit/generic/{name}.qunit"
				},
				tests: {
<<<<<<< HEAD
				 ControlMemoryLeaks: {
					 title: "QUnit Page for memory leak detection in UI5 controls"
				 },

				 DuplicateIdCheck: {
					 title: "QUnit Page for duplicate ID issues detection in UI5 controls"
				 },

				 SettersContextReturn: {
					 title: "All setters should return correct context (Reason: https://github.com/SAP/openui5/blob/master/docs/guidelines.md#creating-classes)"
				 },

				 EnforceSemanticRendering: {
					 title: "QUnit Page for Semantic Rendering Coverage"
				 }
=======
					ControlMemoryLeaks: {
						title: "QUnit Page for memory leak detection in UI5 controls"
					},
					/**
					 * @deprecated As of 1.120
					 * sap.ui.requireSync is deprecated, therefore it's not needed to test that no sync request is sent
					 * when control renderer is retrieved.
					 */
					ControlRenderer: {
						title: "QUnit Page for Control Renderer Tests"
					},
					DuplicateIdCheck: {
						title: "QUnit Page for duplicate ID issues detection in UI5 controls"
					},
					SettersContextReturn: {
						title: "All setters should return correct context (Reason: https://github.com/UI5/openui5/blob/master/docs/guidelines.md#creating-classes)"
					},
					EnforceSemanticRendering: {
						title: "QUnit Page for Semantic Rendering Coverage"
					}
>>>>>>> 405ad0bb
				}
			};

			// Opt-out from single tests
			var aSkippedTests = mConfig.skipTests || [];
			aSkippedTests.forEach(function(sTest) {
				delete oSuiteConfig.tests[sTest];
			});

			return oSuiteConfig;
		}
	};

	return GenericTestCollection;
});<|MERGE_RESOLUTION|>--- conflicted
+++ resolved
@@ -146,7 +146,6 @@
 					module: "test-resources/sap/ui/core/qunit/generic/{name}.qunit"
 				},
 				tests: {
-<<<<<<< HEAD
 				 ControlMemoryLeaks: {
 					 title: "QUnit Page for memory leak detection in UI5 controls"
 				 },
@@ -156,34 +155,12 @@
 				 },
 
 				 SettersContextReturn: {
-					 title: "All setters should return correct context (Reason: https://github.com/SAP/openui5/blob/master/docs/guidelines.md#creating-classes)"
+					 title: "All setters should return correct context (Reason: https://github.com/UI5/openui5/blob/master/docs/guidelines.md#creating-classes)"
 				 },
 
 				 EnforceSemanticRendering: {
 					 title: "QUnit Page for Semantic Rendering Coverage"
 				 }
-=======
-					ControlMemoryLeaks: {
-						title: "QUnit Page for memory leak detection in UI5 controls"
-					},
-					/**
-					 * @deprecated As of 1.120
-					 * sap.ui.requireSync is deprecated, therefore it's not needed to test that no sync request is sent
-					 * when control renderer is retrieved.
-					 */
-					ControlRenderer: {
-						title: "QUnit Page for Control Renderer Tests"
-					},
-					DuplicateIdCheck: {
-						title: "QUnit Page for duplicate ID issues detection in UI5 controls"
-					},
-					SettersContextReturn: {
-						title: "All setters should return correct context (Reason: https://github.com/UI5/openui5/blob/master/docs/guidelines.md#creating-classes)"
-					},
-					EnforceSemanticRendering: {
-						title: "QUnit Page for Semantic Rendering Coverage"
-					}
->>>>>>> 405ad0bb
 				}
 			};
 
