/*!
 * ${copyright}
 */

/*
 * IMPORTANT: This is a private module, its API must not be used and is subject to change.
 * Code other than the Core tests must not yet introduce dependencies to this module.
 */

sap.ui.define([
	"sap/base/util/isPlainObject",
	"sap/base/util/merge"
], function(isPlainObject, merge) {
	"use strict";

	// ---- helpers ----
	/**
	 * Searches for the first occurrence of an attribute with
	 * the given name and if found, returns its value.
	 *
	 * Name must not contain characters that have a meaning in CSS selectors (no escaping).
	 *
	 * @param {string} name Name of the attribute to search for
	 * @returns {string} Value of the attribute or <code>null</code>
	 */
	function getAttribute(name) {
		var tag = document.querySelector("[" + name + "]");
		return tag ? tag.getAttribute(name) : null;
	}

	function getDefaultSuiteName() {
		var sName = sap.ui.loader._.guessResourceName(window.location.href);

		// special handling for karma runner: paths starting with /base/test/ should be /base/test-resources/
		if ( sName == null && window.location.pathname.startsWith("/base/test/") ) {
			const altPath = window.location.origin + window.location.pathname.replace("/base/test/", "/base/test-resources/");
			sName = sap.ui.loader._.guessResourceName(altPath);
		}

		return sName ? sName.replace(/\.html$/, "") : null;
	}

	/**
	 * Execute the given callback once the DOM is ready (which might already be the case).
	 *
	 * @returns {Promise<void>} Returns a promise that settles after DOM became ready
	 */
	function whenDOMReady() {
		return new Promise(function(resolve) {
			function onLoaded() {
				document.removeEventListener( "DOMContentLoaded", onLoaded, false );
				resolve();
			}

			if ( document.readyState === 'loading' ) {
				document.addEventListener( "DOMContentLoaded", onLoaded, false );
			} else {
				resolve();
			}
		});
	}

	/**
	 * Adds a stylesheet to the head.
	 *
	 * sap/ui/dom/includeStylesheet requires additional modules, so we don't use it here.
	 * @param {string} resourceName UI5 resource name of the stylesheet (not a URL!)
	 */
	function addStylesheet(resourceName) {
		var oLink = document.createElement("link");
		oLink.rel = "stylesheet";
		oLink.href = sap.ui.require.toUrl(resourceName);
		document.head.appendChild(oLink);
	}

	/**
	 * Very basic HTML escaping, not bullet proof.
	 *
	 * @param {string} str HTML string to encode
	 * @returns {string} Encoded HTML string.
	 */
	function encode(str) {
		return str.replace(/&/g, "&amp;").replace(/</g, "&lt;");
	}

	// assume the document.baseURI to be constant
	const [baseOrigin, baseURL] = (() => {
		const url = new URL(document.baseURI);
		return [url.origin, url.origin + url.pathname];
	})();

	function createEffectivePageURL(sUrl, oParams, sName) {
		// check for ui5 scheme
		if (sUrl.startsWith("ui5:")) {
			// check for authority
			if (!sUrl.startsWith("ui5://")) {
				throw new TypeError(`Test '${sName}': Page URLs using the 'ui5' protocol must be absolute. Relative and server absolute URLs are reserved for future use.`);
			}

			const sNoScheme = sUrl.slice(6 /* "ui5://".length */);
			sUrl = sap.ui.require.toUrl(sNoScheme);
		} else {
			// not a ui5:// URL
			// in the context of the test starter, it then by convention is relative to the UI5 baseUrl (parent of "resources/")
			sUrl = sap.ui.require.toUrl("") + "/../" + sUrl;
		}

		const url = new URL(sUrl, baseURL);

		// add URL parameters if given
		if ( oParams != null ) {
			if ( typeof oParams !== "object" ) {
				throw new TypeError(`Test '${sName}': Option 'uriParams' must be an object.`);
			}
			const urlParams = url.searchParams;
			for (const name in oParams) {
				if ( Object.hasOwn(oParams, name) ) {
					const value = oParams[name];
					if ( Array.isArray(value) ) {
						value.forEach((singleValue) => urlParams.append(name, singleValue));
					} else {
						urlParams.append(name, value);
					}
				}
			}
		}

		// for same origin URLs, return a URL w/o origin, otherwise the full URL
		return url.origin === baseOrigin ? url.pathname + url.search + url.hash : url.href;
	}

	// ---- Suite Configuration ----

	var DEFAULT_CONFIG = {
		name: null,
		beforeBootstrap: null,
		module: "./{name}.qunit",
		page: "resources/sap/ui/test/starter/Test.qunit.html?testsuite={suite}&test={name}",
		title: "QUnit tests '{name}' of suite '{suite}'",
		qunit: {
			versions: {
				1: {
					module: "sap/ui/thirdparty/qunit",
					css: "sap/ui/thirdparty/qunit-2.css"
				},
				2: {
					module: "sap/ui/thirdparty/qunit-2",
					css: "sap/ui/thirdparty/qunit-2.css"
				},
				edge: 2,
				"true": "edge"
			},
			version: "edge"
		},
		sinon: {
			versions: {
				1: {
					module: "sap/ui/thirdparty/sinon",
					bridge: "sap/ui/thirdparty/sinon-qunit"
				},
				4: {
					module: "sap/ui/thirdparty/sinon-4",
					bridge: "sap/ui/qunit/sinon-qunit-bridge"
				},
				edge: 4,
				"true": "edge"
			},
			version: "edge",
			qunitBridge: true,
			useFakeTimers: false,
			useFakeServer: false
		},
		coverage: {
			only: null,
			never: null,
			branchTracking: false,
			// "auto" checks for istanbul middleware and loads istanbul instrumentation, otherwise blanket is used.
			// The other options set explicitly the desired instrumenter.
			instrumenter: "auto" // blanket, istanbul, auto (default)
		},
		ui5: {
			bindingSyntax: 'complex',
<<<<<<< HEAD
			libs: [],
			theme: "sap_horizon"
=======
			libs: []
>>>>>>> 5a5acf9b
		},
		bootCore: true,
		autostart: true
	};

	function normalize(oTestConfig) {
		if ( oTestConfig && typeof oTestConfig === "object" ) {
			if ( oTestConfig.qunit === null || oTestConfig.qunit === false ) {
				oTestConfig.qunit = {
					version: null
				};
			} else if ( typeof oTestConfig.qunit === "number" || oTestConfig.qunit === "edge" ) {
				oTestConfig.qunit = {
					version: oTestConfig.qunit
				};
			} else if ( typeof oTestConfig.qunit !== "object" ) {
				oTestConfig.qunit = {};
			}

			if ( oTestConfig.sinon === null || oTestConfig.sinon === false ) {
				oTestConfig.sinon = {
					version: null
				};
			} else if ( typeof oTestConfig.sinon === "number" || oTestConfig.sinon === "edge" ) {
				oTestConfig.sinon = {
					version: oTestConfig.sinon
				};
			} else if ( typeof oTestConfig.sinon !== "object" ) {
				oTestConfig.sinon = {};
			}
		} else {
			oTestConfig = null;
		}
		return oTestConfig;
	}

	function mergeWithDefaults(oSuiteConfig, sTestSuite) {
		function resolvePlaceholders(str, name) {
			return str == null ? str : str.replace(/\{suite\}/g, sTestSuite).replace(/\{name\}/g, name);
		}

		var sModulePrefix = sTestSuite.slice(0, sTestSuite.lastIndexOf('/') + 1);

		function resolvePackage(sModule) {
			return sModule == null ? sModule : sModule.replace(/^\.\//, sModulePrefix);
		}

		// first merge the static defaults and the defaults of the suite
		var oSuiteDefaults = merge({}, DEFAULT_CONFIG, normalize(oSuiteConfig.defaults));

		// then merge each test config with the test specific defaults and the suite defaults
		Object.keys(oSuiteConfig.tests).forEach(function(name) {
			var oTestConfig = normalize(oSuiteConfig.tests[name]),
				oTestDefaults = {
					name: name
				};

			const mergeConfigObjects = (...aConfigs) => {
				const oResult = merge({}, aConfigs.shift());

				while (aConfigs.length) {
					const oTmp = aConfigs.shift();
					for (const sKey in oTmp) {
						oResult[sKey] = isPlainObject(oResult[sKey]) ? mergeConfigObjects(oResult[sKey], oTmp[sKey]) : oTmp[sKey];
					}
				}

				return oResult;
			};

			oTestConfig = mergeConfigObjects(oSuiteDefaults, oTestDefaults, oTestConfig);

			if ( Array.isArray(oTestConfig.module) ) {
				oTestConfig.module  = oTestConfig.module.map(function(sModule) {
					return resolvePackage(resolvePlaceholders(sModule, name));
				});
			} else {
				oTestConfig.module = resolvePackage(resolvePlaceholders(oTestConfig.module, name));
			}
			oTestConfig.beforeBootstrap = resolvePackage(resolvePlaceholders(oTestConfig.beforeBootstrap, name));
			oTestConfig.page = createEffectivePageURL(resolvePlaceholders(oTestConfig.page, name), oTestConfig.uriParams, name);

			oTestConfig.title = resolvePlaceholders(oTestConfig.title, name);
			oSuiteConfig.tests[name] = oTestConfig;
		});

		oSuiteConfig.sortedTests =
			Object.keys(oSuiteConfig.tests)
			.sort(function(a, b) {
				var groupA = oSuiteConfig.tests[a].group || "";
				var groupB = oSuiteConfig.tests[b].group || "";
				if ( groupA !== groupB ) {
					return groupA  < groupB ? -1 : 1;
				}
				a = a.toUpperCase();
				b = b.toUpperCase();
				if (a === b) {
					return 0;
				}
				return a < b ? -1 : 1;
			})
			.map(function(name) {
				return oSuiteConfig.tests[name];
			});

		return oSuiteConfig;

	}

	/**
	 * Pattern to validate testsuite names.
	 *
	 * The pattern is so restrictive to limit the locations where code will be loaded from.
	 */
	var VALID_TESTSUITE = /^test-resources\/([a-zA-Z_$\-][a-zA-Z_$0-9\-\.]*\/)*testsuite(?:\.[a-z][a-z0-9\-]*)*\.qunit$/;
	//var VALID_TEST = /^([a-zA-Z_$\-][a-zA-Z_$0-9\-]*\/)*[a-zA-Z_$\-][a-zA-Z_$0-9\-]*$/;

	/**
	 * Loads and normalized a test suite configuration.
	 *
	 * After loading, the configuration for the individual tests is merged with
	 * the defaults that are also stored in the configuration module and it is merged
	 * with the static defaults above.
	 *
	 * In addition to the merged configuration, an alphabetically sorted
	 * array of the tests is built and stored in property <code>sortedTests</code>
	 * (sorted by 'group' asc, 'name' asc).
	 *
	 * @param {string} sTestSuite resource name of the test suite, usually starting with 'test-resources/'
	 * @returns {Promise<object>} A promise on the normalized configuration object.
	 */
	function getSuiteConfig(sTestSuite) {

		return new Promise(function(resolve, reject) {
			if ( !sTestSuite ) {
				throw new TypeError("No test suite specified");
			}
			if ( !VALID_TESTSUITE.test(sTestSuite) ) {
				throw new TypeError("Invalid test suite name");
			}

			sap.ui.require([sTestSuite], function(oSuiteConfig) {
				try {
					resolve( mergeWithDefaults(oSuiteConfig, sTestSuite) );
				} catch (oErr) {
					reject(oErr);
				}
			}, function(oErr) {
				reject(oErr);
			});
		});

	}

	function registerResourceRoots(oScriptTag) {
		const sResourceRoots = getAttribute("data-sap-ui-resource-roots");
		if (!sResourceRoots) {
			return;
		}
		const oResourceRoots = JSON.parse(sResourceRoots);
		const paths = {};
		for (const n in oResourceRoots) {
			paths[n.replace(/\./g, "/")] = oResourceRoots[n] || ".";
		}
		sap.ui.loader.config({ paths });
	}

	sap.ui.loader.config({
		paths: {
			'test-resources': sap.ui.require.toUrl("") + "/../test-resources/"
		}
	});

	return {
		defaultConfig: DEFAULT_CONFIG,
		addStylesheet: addStylesheet,
		encode: encode,
		getAttribute: getAttribute,
		getDefaultSuiteName: getDefaultSuiteName,
		getSuiteConfig: getSuiteConfig,
		whenDOMReady: whenDOMReady,
		registerResourceRoots: registerResourceRoots
	};

});<|MERGE_RESOLUTION|>--- conflicted
+++ resolved
@@ -180,12 +180,7 @@
 		},
 		ui5: {
 			bindingSyntax: 'complex',
-<<<<<<< HEAD
-			libs: [],
-			theme: "sap_horizon"
-=======
 			libs: []
->>>>>>> 5a5acf9b
 		},
 		bootCore: true,
 		autostart: true
