/*!
 * ${copyright}
 */

/*
 * IMPORTANT: This is a private module, its API must not be used and is subject to change.
 * Code other than the Core tests must not yet introduce dependencies to this module.
 */

sap.ui.define([
	"sap/base/util/isPlainObject",
	"sap/base/util/merge"
], function(isPlainObject, merge) {
	"use strict";

	const mConfigLoaded = {};

	// ---- helpers ----
	/**
	 * Searches for the first occurrence of an attribute with
	 * the given name and if found, returns its value.
	 *
	 * Name must not contain characters that have a meaning in CSS selectors (no escaping).
	 *
	 * @param {string} name Name of the attribute to search for
	 * @returns {string} Value of the attribute or <code>null</code>
	 */
	function getAttribute(name) {
		var tag = document.querySelector("[" + name + "]");
		return tag ? tag.getAttribute(name) : null;
	}

	function getDefaultSuiteName() {
		var sName = sap.ui.loader._.guessResourceName(window.location.href);

		// special handling for karma runner: paths starting with /base/test/ should be /base/test-resources/
		if ( sName == null && window.location.pathname.startsWith("/base/test/") ) {
			const altPath = window.location.origin + window.location.pathname.replace("/base/test/", "/base/test-resources/");
			sName = sap.ui.loader._.guessResourceName(altPath);
		}

		return sName ? sName.replace(/\.html$/, "") : null;
	}

	/**
	 * Execute the given callback once the DOM is ready (which might already be the case).
	 *
	 * @returns {Promise<void>} Returns a promise that settles after DOM became ready
	 */
	function whenDOMReady() {
		return new Promise(function(resolve) {
			function onLoaded() {
				document.removeEventListener( "DOMContentLoaded", onLoaded, false );
				resolve();
			}

			if ( document.readyState === 'loading' ) {
				document.addEventListener( "DOMContentLoaded", onLoaded, false );
			} else {
				resolve();
			}
		});
	}

	/**
	 * Adds a stylesheet to the head.
	 *
	 * sap/ui/dom/includeStylesheet requires additional modules, so we don't use it here.
	 * @param {string} resourceName UI5 resource name of the stylesheet (not a URL!)
	 */
	function addStylesheet(resourceName) {
		var oLink = document.createElement("link");
		oLink.rel = "stylesheet";
		oLink.href = sap.ui.require.toUrl(resourceName);
		document.head.appendChild(oLink);
	}

	/**
	 * Very basic HTML escaping, not bullet proof.
	 *
	 * @param {string} str HTML string to encode
	 * @returns {string} Encoded HTML string.
	 */
	function encode(str) {
		return str.replace(/&/g, "&amp;").replace(/</g, "&lt;");
	}

	// assume the document.baseURI to be constant
	const [baseOrigin, baseURL] = (() => {
		const url = new URL(document.baseURI);
		return [url.origin, url.origin + url.pathname];
	})();

	function createEffectivePageURL(sUrl, oParams, sName) {
		// check for ui5 scheme
		if (sUrl.startsWith("ui5:")) {
			// check for authority
			if (!sUrl.startsWith("ui5://")) {
				throw new TypeError(`Test '${sName}': Page URLs using the 'ui5' protocol must be absolute. Relative and server absolute URLs are reserved for future use.`);
			}

			const sNoScheme = sUrl.slice(6 /* "ui5://".length */);
			sUrl = sap.ui.require.toUrl(sNoScheme);
		} else {
			// not a ui5:// URL
			// in the context of the test starter, it then by convention is relative to the UI5 baseUrl (parent of "resources/")
			sUrl = sap.ui.require.toUrl("") + "/../" + sUrl;
		}

		const url = new URL(sUrl, baseURL);

		// add URL parameters if given
		if ( oParams != null ) {
			if ( typeof oParams !== "object" ) {
				throw new TypeError(`Test '${sName}': Option 'uriParams' must be an object.`);
			}
			const urlParams = url.searchParams;
			for (const name in oParams) {
				if ( Object.hasOwn(oParams, name) ) {
					const value = oParams[name];
					if ( Array.isArray(value) ) {
						value.forEach((singleValue) => urlParams.append(name, singleValue));
					} else {
						urlParams.append(name, value);
					}
				}
			}
		}

		// for same origin URLs, return a URL w/o origin, otherwise the full URL
		return url.origin === baseOrigin ? url.pathname + url.search + url.hash : url.href;
	}

	// ---- Suite Configuration ----

	var DEFAULT_CONFIG = {
		name: null,
		beforeBootstrap: null,
		module: "./{name}.qunit",
		page: "resources/sap/ui/test/starter/Test.qunit.html?testsuite={suite}&test={name}",
		title: "QUnit tests '{name}' of suite '{suite}'",
		qunit: {
			versions: {
				1: {
					module: "sap/ui/thirdparty/qunit",
					css: "sap/ui/thirdparty/qunit-2.css"
				},
				2: {
					module: "sap/ui/thirdparty/qunit-2",
					css: "sap/ui/thirdparty/qunit-2.css"
				},
				edge: 2,
				"true": "edge"
			},
			version: "edge"
		},
		sinon: {
			versions: {
				1: {
					module: "sap/ui/thirdparty/sinon",
					bridge: "sap/ui/thirdparty/sinon-qunit"
				},
				4: {
					module: "sap/ui/thirdparty/sinon-4",
					bridge: "sap/ui/qunit/sinon-qunit-bridge"
				},
				edge: 4,
				"true": "edge"
			},
			version: "edge",
			qunitBridge: true,
			useFakeTimers: false,
			useFakeServer: false
		},
		coverage: {
			only: null,
			never: null,
			branchTracking: false,
			// "auto" checks for istanbul middleware and loads istanbul instrumentation, otherwise blanket is used.
			// The other options set explicitly the desired instrumenter.
			instrumenter: "auto" // blanket, istanbul, auto (default)
		},
		ui5: {
			bindingSyntax: 'complex',
			noConflict: true,
			libs: [],
			theme: "sap_horizon"
		},
		bootCore: true,
		autostart: true
	};

	function normalize(oTestConfig) {
		if ( oTestConfig && typeof oTestConfig === "object" ) {
			if ( oTestConfig.qunit === null || oTestConfig.qunit === false ) {
				oTestConfig.qunit = {
					version: null
				};
			} else if ( typeof oTestConfig.qunit === "number" || oTestConfig.qunit === "edge" ) {
				oTestConfig.qunit = {
					version: oTestConfig.qunit
				};
			} else if ( typeof oTestConfig.qunit !== "object" ) {
				oTestConfig.qunit = {};
			}

			if ( oTestConfig.sinon === null || oTestConfig.sinon === false ) {
				oTestConfig.sinon = {
					version: null
				};
			} else if ( typeof oTestConfig.sinon === "number" || oTestConfig.sinon === "edge" ) {
				oTestConfig.sinon = {
					version: oTestConfig.sinon
				};
			} else if ( typeof oTestConfig.sinon !== "object" ) {
				oTestConfig.sinon = {};
			}
		} else {
			oTestConfig = null;
		}
		return oTestConfig;
	}

	function mergeWithDefaults(oSuiteConfig, sTestSuite) {
		function resolvePlaceholders(str, name) {
			return str == null ? str : str.replace(/\{suite\}/g, sTestSuite).replace(/\{name\}/g, name);
		}

		var sModulePrefix = sTestSuite.slice(0, sTestSuite.lastIndexOf('/') + 1);

		function resolvePackage(sModule) {
			return sModule == null ? sModule : sModule.replace(/^\.\//, sModulePrefix);
		}

		// first merge the static defaults and the defaults of the suite
		var oSuiteDefaults = merge({}, DEFAULT_CONFIG, normalize(oSuiteConfig.defaults));

		// then merge each test config with the test specific defaults and the suite defaults
		Object.keys(oSuiteConfig.tests).forEach(function(name) {
			var oTestConfig = normalize(oSuiteConfig.tests[name]),
				oTestDefaults = {
					name: name
				};

			const mergeConfigObjects = (...aConfigs) => {
				const oResult = merge({}, aConfigs.shift());

				while (aConfigs.length) {
					const oTmp = aConfigs.shift();
					for (const sKey in oTmp) {
						oResult[sKey] = isPlainObject(oResult[sKey]) ? mergeConfigObjects(oResult[sKey], oTmp[sKey]) : oTmp[sKey];
					}
				}

				return oResult;
			};

			oTestConfig = mergeConfigObjects(oSuiteDefaults, oTestDefaults, oTestConfig);

			if ( Array.isArray(oTestConfig.module) ) {
				oTestConfig.module  = oTestConfig.module.map(function(sModule) {
					return resolvePackage(resolvePlaceholders(sModule, name));
				});
			} else {
				oTestConfig.module = resolvePackage(resolvePlaceholders(oTestConfig.module, name));
			}
			oTestConfig.beforeBootstrap = resolvePackage(resolvePlaceholders(oTestConfig.beforeBootstrap, name));
			oTestConfig.page = createEffectivePageURL(resolvePlaceholders(oTestConfig.page, name), oTestConfig.uriParams, name);

			oTestConfig.title = resolvePlaceholders(oTestConfig.title, name);
			oSuiteConfig.tests[name] = oTestConfig;
		});

		oSuiteConfig.sortedTests =
			Object.keys(oSuiteConfig.tests)
			.sort(function(a, b) {
				var groupA = oSuiteConfig.tests[a].group || "";
				var groupB = oSuiteConfig.tests[b].group || "";
				if ( groupA !== groupB ) {
					return groupA  < groupB ? -1 : 1;
				}
				a = a.toUpperCase();
				b = b.toUpperCase();
				if (a === b) {
					return 0;
				}
				return a < b ? -1 : 1;
			})
			.map(function(name) {
				return oSuiteConfig.tests[name];
			});

		return oSuiteConfig;

	}

	/**
	 * Pattern to validate testsuite names.
	 *
	 * The pattern is so restrictive to limit the locations where code will be loaded from.
	 */
	var VALID_TESTSUITE = /^test-resources\/([a-zA-Z_$\-][a-zA-Z_$0-9\-\.]*\/)*testsuite(?:\.[a-z][a-z0-9\-]*)*\.qunit$/;
	//var VALID_TEST = /^([a-zA-Z_$\-][a-zA-Z_$0-9\-]*\/)*[a-zA-Z_$\-][a-zA-Z_$0-9\-]*$/;

	/**
	 * Loads and normalized a test suite configuration.
	 *
	 * After loading, the configuration for the individual tests is merged with
	 * the defaults that are also stored in the configuration module and it is merged
	 * with the static defaults above.
	 *
	 * In addition to the merged configuration, an alphabetically sorted
	 * array of the tests is built and stored in property <code>sortedTests</code>
	 * (sorted by 'group' asc, 'name' asc).
	 *
	 * @param {string} sTestSuite resource name of the test suite, usually starting with 'test-resources/'
	 * @returns {Promise<object>} A promise on the normalized configuration object.
	 */
	function getSuiteConfig(sTestSuite) {
		const pLoaded = mConfigLoaded[sTestSuite] || new Promise(function(resolve, reject) {
			if ( !sTestSuite ) {
				throw new TypeError("No test suite specified");
			}
			if ( !VALID_TESTSUITE.test(sTestSuite) ) {
				throw new TypeError("Invalid test suite name");
			}

			// Register resource roots to enable resource root mapping
			// of the test folder to test-resources for applications
			// in order to use the testStarter
			registerResourceRoots();
			sap.ui.require([sTestSuite], function(oSuiteConfig) {
<<<<<<< HEAD
				mConfigLoaded[sTestSuite] = pLoaded;
				resolve( mergeWithDefaults(oSuiteConfig, sTestSuite) );
=======
				try {
					resolve( mergeWithDefaults(oSuiteConfig, sTestSuite) );
				} catch (oErr) {
					reject(oErr);
				}
>>>>>>> c9c5ceb9
			}, function(oErr) {
				reject(oErr);
			});
		});
		return pLoaded;
	}

	function registerResourceRoots() {
		const sResourceRoots = getAttribute("data-sap-ui-resource-roots");
		if (!sResourceRoots) {
			return;
		}
		const oResourceRoots = JSON.parse(sResourceRoots);
		const paths = {};
		for (const n in oResourceRoots) {
			paths[n.replace(/\./g, "/")] = oResourceRoots[n] || ".";
		}
		sap.ui.loader.config({ paths });
	}

	sap.ui.loader.config({
		paths: {
			'test-resources': sap.ui.require.toUrl("") + "/../test-resources/"
		}
	});

	return {
		defaultConfig: DEFAULT_CONFIG,
		addStylesheet: addStylesheet,
		encode: encode,
		getAttribute: getAttribute,
		getDefaultSuiteName: getDefaultSuiteName,
		getSuiteConfig: getSuiteConfig,
		whenDOMReady: whenDOMReady
	};

});<|MERGE_RESOLUTION|>--- conflicted
+++ resolved
@@ -330,16 +330,12 @@
 			// in order to use the testStarter
 			registerResourceRoots();
 			sap.ui.require([sTestSuite], function(oSuiteConfig) {
-<<<<<<< HEAD
 				mConfigLoaded[sTestSuite] = pLoaded;
-				resolve( mergeWithDefaults(oSuiteConfig, sTestSuite) );
-=======
 				try {
 					resolve( mergeWithDefaults(oSuiteConfig, sTestSuite) );
 				} catch (oErr) {
 					reject(oErr);
 				}
->>>>>>> c9c5ceb9
 			}, function(oErr) {
 				reject(oErr);
 			});
