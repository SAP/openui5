--- conflicted
+++ resolved
@@ -74,7 +74,6 @@
 			return a instanceof FNClass ? [a] : [];
 		}
 
-<<<<<<< HEAD
 		// the 'abstract methods' to be implemented by child classes
 		/**
 		 * Returns all current contexts of this list binding in no special order. Just like
@@ -502,61 +501,24 @@
 		 * @protected
 		 */
 
+		/**
+		 * Returns whether more contexts for the given range can be expected than those in <code>aContexts</code>.
+		 *
+		 * @param {sap.ui.model.Context[]} aContexts - The context list
+		 * @param {number} iStart - The start index of the range
+		 * @param {number} iLength - The range length
+		 * @returns {boolean} Whether more contexts can be expected
+		 *
+		 * @private
+		 */
+		ListBinding.prototype._isExpectingMoreContexts = function (aContexts, iStart, iLength) {
+			if (aContexts.includes(undefined)) { // Note: aContexts may be sparse
+				return true;
+			}
+
+			return aContexts.length < iLength
+				&& (!this.isLengthFinal() || iStart + aContexts.length < this.getLength());
+		};
+
 		return ListBinding;
-	});
-=======
-	/**
-	 * Returns the string key for the given model context, which is a unique representation of the context's data. This
-	 * key is used in extended change detection to compute the difference between current and previous contexts
-	 * retrieved via {@link sap.ui.model.ListBinding#getContexts}.
-	 *
-	 * The implementation of this method is optional for model-specific implementations of
-	 * <code>sap.ui.model.ListBinding</code>.
-	 *
-	 * @abstract
-	 * @function
-	 * @name sap.ui.model.ListBinding.prototype.getEntryKey
-	 * @param {sap.ui.model.Context} oContext
-	 *   The context for which the key is to be computed
-	 * @returns {string}
-	 *   The key for the given context
-	 *
-	 * @protected
-	 */
-
-	/**
-	 * Update the list and apply sorting and filtering. Called after creation of the list binding
-	 * on enabling extended change detection, see {@link sap.ui.model.ListBinding#enableExtendedChangeDetection}.
-	 *
-	 * The implementation of this method is optional for model-specific implementations of
-	 * <code>sap.ui.model.ListBinding</code>.
-	 *
-	 * @abstract
-	 * @function
-	 * @name sap.ui.model.ListBinding.prototype.update
-	 *
-	 * @protected
-	 */
-
-	/**
-	 * Returns whether more contexts for the given range can be expected than those in <code>aContexts</code>.
-	 *
-	 * @param {sap.ui.model.Context[]} aContexts - The context list
-	 * @param {number} iStart - The start index of the range
-	 * @param {number} iLength - The range length
-	 * @returns {boolean} Whether more contexts can be expected
-	 *
-	 * @private
-	 */
-	ListBinding.prototype._isExpectingMoreContexts = function (aContexts, iStart, iLength) {
-		if (aContexts.includes(undefined)) { // Note: aContexts may be sparse
-			return true;
-		}
-
-		return aContexts.length < iLength
-			&& (!this.isLengthFinal() || iStart + aContexts.length < this.getLength());
-	};
-
-	return ListBinding;
-});
->>>>>>> 1729bc30
+	});